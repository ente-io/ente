--- conflicted
+++ resolved
@@ -39,10 +39,6 @@
     "libsodium-wrappers": "^0.7.8",
     "localforage": "^1.9.0",
     "next": "^10.2.3",
-<<<<<<< HEAD
-    "next-with-workbox": "^2.0.1",
-=======
->>>>>>> 6fdd6670
     "node-forge": "^0.10.0",
     "photoswipe": "file:./thirdparty/photoswipe",
     "react": "16.13.1",
