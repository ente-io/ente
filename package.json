--- conflicted
+++ resolved
@@ -1,11 +1,7 @@
 {
   "name": "ente",
   "productName": "ente",
-<<<<<<< HEAD
-  "version": "2.0.0-alpha.9",
-=======
-  "version": "1.5.2",
->>>>>>> 9b7fa381
+  "version": "1.6.0",
   "private": true,
   "description": "Desktop client for ente.io",
   "main": "app/index.js",
