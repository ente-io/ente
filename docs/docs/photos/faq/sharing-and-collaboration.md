---
title: Sharing and Collaboration FAQ
description: Frequently asked questions about sharing photos and collaborating in Ente Photos
---

# Sharing and Collaboration

## Understanding Sharing Methods

### What are the different ways to share in Ente? {#sharing-methods}

Ente offers three main ways to share photos, each designed for different use cases:

**1. Shared albums (with Ente users)**

Share directly with specific people who have Ente accounts:

- Invite by email address
- Recipients need an Ente account
- Choose Viewer or Collaborator permissions
- Each photo's storage counts towards whoever uploaded it
- Perfect for ongoing collaboration with family and friends

Learn more: [Collaboration guide](/photos/features/sharing-and-collaboration/collaboration)

**2. Public links (for anyone)**

Share via links that anyone can access without an account:

- **Regular public links**: View-only access to an album
- **Quick links**: Select photos → create link (Ente creates hidden album automatically)
- **Collect links**: Enable "Allow adding photos" so anyone can contribute
- Password protection, expiry, and device limits available
- Custom domains supported

Learn more: [Public links guide](/photos/features/sharing-and-collaboration/public-links)

**3. Collaborative albums (Ente users working together)**

Multiple Ente users can add photos to the same album:

- All collaborators can contribute photos
- Each person's uploads count towards their own storage
- Owner controls permissions and membership
- Currently full support on mobile, view-only on web/desktop

Learn more: [Collaboration guide](/photos/features/sharing-and-collaboration/collaboration)

For a complete overview, see [Sharing documentation](/photos/features/sharing-and-collaboration/share).

### What's the difference between public links and quick links? {#link-types}

Quick links ARE public links - just with a different creation method:

**Public links:**

- Create from an existing album
- Share the entire album via link

**Quick links:**

- Select specific photos anywhere in Ente
- Ente creates a hidden album automatically
- Share via link (works exactly like a public link)
- Can convert to regular album later

Both support the same features: password protection, expiry, device limits, collect mode, and custom domains.

Learn more: [Public links guide](/photos/features/sharing-and-collaboration/public-links)

### Can I use my own domain for public links? {#custom-domains}

Yes! Ente's custom domains feature lets you serve your public album links using your own personalized domain instead of `albums.ente.io`.

For example, instead of:

```
https://albums.ente.io/?t=...
```

You can use:

```
https://pics.example.org/?t=...
```

**Requirements:**

- Active Ente subscription (required for public sharing)
- Your own domain or subdomain
- Ability to add a CNAME DNS record

**Setup:**

1. Link your domain in `Settings > Preferences > Custom domains` (currently web only)
2. Add a CNAME DNS record pointing your domain to `my.ente.io`
3. Wait for DNS changes to propagate (usually a few minutes)

Once configured, Ente automatically uses your custom domain when creating new public links. Ente still hosts and serves your albums - only the URL changes.

Learn more in the [Custom domains guide](/photos/features/sharing-and-collaboration/custom-domains/).

### Do Trip albums work with custom domains? {#trip-custom-domains}

Trip albums (albums with the Trip layout feature) are not currently supported on custom domains. When someone tries to access a Trip album through your custom domain, they will be automatically redirected to the default `albums.ente.io` domain.

Regular albums continue to work perfectly on your custom domain - only the Trip layout feature has this limitation.

Learn more in the [Custom domains guide](/photos/features/sharing-and-collaboration/custom-domains/).

<<<<<<< HEAD
### Does Ente have a shared library feature where all photos are shared with another account (similar to Google Photos Partner Sharing/iCloud Shared Photo Library)? {#shared-library}

Ente has shared albums but does not support sharing your entire library in one click. However, you can share all albums by selecting one album, choosing the "all" option on the bottom right, which selects all albums and then you can share in one go with a partner (they can be [viewer or collaborator](/photos/features/sharing-and-collaboration/collaboration#collaborating-with-ente-users)).

[Smart albums](/photos/features/albums-and-organization/auto-add-people#auto-add-people-to-albums-smart-albums) let you auto-add specific people to albums as well.
=======
### How can my partner and I automatically share all photos we take with each other? {#auto-share-partners}

You can do this by adding your partner as a viewer or collaborator to your camera folder, and asking them to do the same for you. On Android this is the **Camera** folder, and on iOS this is **Recents** (or equivalent).

Any new photos backed up to these folders will automatically be shared and synced to the other person's device. This results in two separate albums — one for your photos and one for your partner's — where both of you can view and add photos.
>>>>>>> 6c954cf5

## Collaboration

### How do I share an album with other Ente users? {#share-with-users}

1. Open the album you want to share
2. Tap/click the Share icon
3. Select "Share with Ente users" or enter email addresses
4. Choose permissions (Viewer or Collaborator)
5. Send the invitation

The recipient will receive a notification and can access the shared album from their Ente app. They must have an Ente account to receive shared albums.

### Who pays for storage in collaborative albums? {#collab-storage}

In collaborative albums (shared with other Ente users):

- Each photo's storage is counted towards **the person who uploaded it**
- Since collaborators usually already have the photo in their account, they effectively don't pay extra
- The album owner does not pay for photos uploaded by collaborators

In collect links (public links with upload enabled):

- All photos added via the link count towards **the album owner's storage**
- The owner has full control to remove photos at any time
- People adding photos via the link don't need Ente accounts and don't pay anything

Learn more: [Collaboration guide](/photos/features/sharing-and-collaboration/collaboration)

### Can collaborators delete photos from shared albums? {#collab-permissions}

Permissions depend on your role:

**Collaborators can:**

- Add photos to the shared album
- Delete photos they uploaded themselves
- View all photos in the album

**Collaborators cannot:**

- Delete photos uploaded by others
- Delete the album itself
- Change album settings or permissions

**Album owner can:**

- Remove any photos from the album
- Only permanently delete photos they own
- Remove or change permissions for collaborators
- Delete the entire album

### What happens when I remove a collaborator from an album? {#remove-collaborator}

When a collaborator is removed from a shared album (or when they leave the album voluntarily):

- Any photos they uploaded to the album will also be removed from that album
- Those photos remain in the collaborator's own account
- Photos uploaded by other collaborators or the owner remain in the album
- The removed collaborator loses access to view the album

### Is collaboration available on all platforms? {#collaboration-platforms}

**Collaborative albums** (sharing with other Ente users):

- Fully supported on mobile apps (iOS and Android)
- View-only mode on web and desktop (we're actively working on adding full support)

**Collaborative links** (collect links):

- Can be created on all platforms (mobile, web, desktop)
- Anyone with the link can add photos via web browser

### Why am I not getting notifications when photos are added to shared albums? {#shared-album-notifications}

**On iOS:**

Notification limitations on iOS are due to Apple's platform restrictions:

⚠️ **Notifications only work when the app is running in the background**, not if you've force-closed it from the app switcher.

**Why this happens:**

- iOS delivers notifications via silent push notifications
- These "wake up" the app to check for new photos
- If you force-kill the app, iOS won't deliver these notifications
- This is an Apple platform limitation, not an Ente bug

**To receive notifications on iOS:**

1. Enable notifications in device `Settings > Ente > Notifications`
2. Enable Background App Refresh in device `Settings > Ente`
3. **Don't force-close the Ente app** from the app switcher
4. The app can run in the background without draining battery

**On Android:**

Notifications work more reliably on Android, but can still be affected by:

- Battery optimization settings restricting the app
- Force-closing the app from recents
- Notification permissions not granted

**To receive notifications on Android:**

1. Open device `Settings > Ente > Notifications` and ensure all notification categories are enabled
2. Disable battery optimization for Ente in system settings
3. Don't force-close the app from recents

**Alternative:**
If you need real-time updates, keep the app open or check the shared album manually by opening it in the app.

- No platform restrictions for link recipients

## Public Links

### How do I create a collect link to gather photos from others? {#create-collect-link}

Collect links let anyone add photos to your album without needing an Ente account - perfect for gathering photos from events, parties, or trips.

**On mobile:**

1. Open the album you want to use for collecting photos
2. Tap the Share icon in the top right corner
3. Select "Collect photos"
4. Tap "Copy link"
5. Share the link with anyone you want to collect photos from

**On web/desktop:**

1. Open the album
2. Click the share album icon
3. Select "Collect photos"
4. Click "Copy link"
5. Share the link via email, messaging, or however you prefer

Anyone with the link can view existing photos and add their own through their web browser. All collected photos count toward your storage quota. Learn more in the [Collaboration guide](/photos/features/sharing-and-collaboration/collaboration).

### Can people without Ente add photos to my album? {#collect-without-account}

Yes! When you create a collect link (public link with "Allow adding photos" enabled), anyone with the link can view and add photos using just their web browser - no Ente account or app installation required.

This is perfect for collecting event photos from a large group of people, like weddings, parties, or trips, where not everyone uses Ente.

To enable this, create a public link and enable the "Allow adding photos" option. Learn more in the [Collaboration guide](/photos/features/sharing-and-collaboration/collaboration).

### Do collected photos count against my storage? {#collect-storage}

Yes, photos added to your album through a collect link count towards your storage quota as the album owner.

When someone adds a photo via a collect link:

- The photo is stored in your account
- You have full control to remove these photos at any time
- The storage counts against your plan's total storage limit

Make sure you have sufficient storage available if you're expecting many people to add photos.

### Can I set limits on public links? {#link-limits}

Yes! Public links (including collect links) support several protective features:

- **Link expiry**: Set the link to automatically expire after a duration you define
- **Device limits**: Limit how many devices can access the link (a "device" is identified by the combination of IP address and browser/app, so the same browser on a different network counts as a separate device)
- **Password protection**: Add an additional password that users must enter to access the link
- **Prevent downloads**: Disable the option to download original photos (though screenshots can't be prevented)

These options help you maintain control over who can access and contribute to your shared albums.

### Can I stop people from adding more photos to a collect link? {#disable-collect-link}

Yes, you have several options:

1. **Remove the link entirely**: Delete the public link from your sharing settings
2. **Set an expiry date**: Configure the link to automatically expire after a certain time
3. **Disable uploads**: Edit the link settings and turn off "Allow adding photos"
4. **Change to view-only**: Convert the collect link to a regular public link (view only)

You can manage these settings by going to your Sharing section and selecting the link you want to modify.

### Can I see who added photos to my collect link? {#collect-link-attribution}

When photos are added via a collect link (by people without Ente accounts), you cannot see specifically who added each photo. The photos will appear in your album without attribution.

In collaborative albums (with other Ente users), you can see who uploaded each photo by viewing the photo's info.

## Public Link Features

### Can I convert a quick link to a regular album? {#quick-link-convert}

Yes! Quick links automatically create a special album behind the scenes. You can convert this to a regular album at any time:

1. Open the Sharing tab in the Ente app
2. Find the quick link under "Quick links" section
3. Select the option to convert it to a regular album

This gives you more control over the album, including the ability to rename it and organize it like any other album.

### How do I create a quick link? {#create-quick-link}

1. Select one or more photos (without creating an album)
2. Tap/click the Share button
3. Select "Create quick link"
4. Copy and share the link

Ente creates a special album behind the scenes with the selected photos. Quick links work like public links and support the same features (password protection, expiry, etc.).

## Managing Shared Content

### Can I add photos from a shared album to my own albums? {#add-shared-photos}

Yes, on Ente's mobile apps, you can add photos from an album that's shared with you into one of your own albums.

**Important**: This creates a copy of the photo that you fully own, and it will count against your storage quota. This is different from just viewing shared photos, which doesn't use your storage.

The reason for creating copies is to avoid complications around ownership - if the original owner deletes the photo from their library, your copy remains safe in your account.

### Why does adding shared photos to my albums count against my storage? {#shared-storage-count}

When you add a shared photo to your own album, Ente creates a hard copy that you fully own. This ensures that:

1. **You maintain control**: The photo remains in your account even if the original owner deletes it
2. **Ownership is clear**: There's no ambiguity about who owns which version of the photo
3. **No dependency**: Your organized albums don't break if someone stops sharing with you

We understand this uses extra storage in some use cases (like family photo sharing). We're exploring reference-based solutions in the future where storage would only count if the original is deleted. See [this discussion](https://github.com/ente-io/ente/discussions/790) for more details.

### Can I remove myself from a shared album? {#leave-shared-album}

Yes, if someone has shared an album with you, you can leave it at any time:

1. Open the shared album
2. Tap/click the three dots menu
3. Select "Leave album"

After leaving, you'll no longer have access to the album. If you were a collaborator and uploaded photos, those photos will be removed from the album but remain in your own account.

### How do I see all my shared albums? {#view-shared-albums}

**On mobile:**

- Open the Albums tab
- Shared albums appear alongside your own albums
- Look for the "Shared by" indicator under the album name

**On web/desktop:**

- Shared albums appear in your album list
- They're marked with a sharing icon

You can also view all sharing activity in the Sharing tab/section.

## Permissions and Access

### Who can create collaborative albums or public links? {#who-can-share}

Album sharing and public links are now available on every plan, including the free tier. Free plan users can create public links with a [device limit](https://ente.io/help/photos/features/sharing-and-collaboration/public-links#device-limits) of 5. This limitation helps safeguard against potential platform abuse.

Free users can:

- Create and receive shared albums
- Share albums directly with other Ente users
- Create public links ([device limit](https://ente.io/help/photos/features/sharing-and-collaboration/public-links#device-limits) of 5)
- View public links shared with them
- Add photos to collect links that allow uploads

Paid users can:

- Create public links with no device limit
- Access all other premium features

### Can I change permissions for collaborators after sharing? {#change-permissions}

Yes, the album owner can change permissions at any time:

1. Open the shared album
2. Open sharing settings
3. Find the collaborator
4. Change their role from Collaborator to Viewer (or vice versa)

Viewers can only view photos, while Collaborators can both view and add photos.

### What happens to shared albums if I cancel my subscription? {#cancel-subscription-impact}

If you're the owner of shared albums and your paid subscription expires:

- Existing shared albums will remain accessible to collaborators
- You won't be able to create new shares
- You won't be able to modify existing share settings

Receiving shared albums works on free accounts, so if someone shares with you, you can still access those albums even without a paid plan.

## Security and Privacy

### Are public links end-to-end encrypted? {#public-link-encryption}

Yes, content shared via public links remains end-to-end encrypted. However, the decryption keys are embedded in the link itself (as a URL fragment that never reaches our servers). This means anyone with the link can decrypt and view the content. For sensitive content, use password protection and link expiration features to add extra security layers.

Learn more about [public link encryption](/photos/faq/security-and-privacy#public-link-encryption) in our Security and Privacy FAQ.

### How does sharing work with encryption? {#sharing-encryption-technical}

The information required to decrypt an album is encrypted with the recipient's public key such that only they can decrypt them.

You can read more about this in our [architecture documentation](https://ente.io/architecture#sharing).

In case of sharable links, the key to decrypt the album is appended by the client as a [fragment to the URL](https://en.wikipedia.org/wiki/URI_fragment), and is never sent to our servers.

### Can Ente see my shared photos? {#ente-see-shared}

No. Ente has no information about:

- Whether you have shared an album
- What photos are in shared albums
- Who you've shared with
- What's in public links

All sharing happens with end-to-end encryption. Only people you share with (or who have the link) can decrypt and view the content.

## Embedding Albums

### How do I embed an album on my website? {#embed-albums}

Ente allows you to embed public albums on your own website or blog using an iframe, similar to how you would embed a YouTube video.

**Easy method:**

Open the album in Ente (web or mobile app), create a public link, open link settings, and tap/click "Copy embed HTML".

**Manual method:**

Create a public link for your album, then add an iframe to your HTML with the URL, replacing `albums.ente.io` with `embed.ente.io`:

```html
<iframe
    src="https://embed.ente.io/?t=...#..."
    width="800"
    height="600"
    frameborder="0"
    allowfullscreen
>
</iframe>
```

For complete details, see the [Embed albums guide](/photos/features/sharing-and-collaboration/embed).

### Do embedded albums work with custom domains? {#embed-custom-domains}

Yes, but you need to use `embed.ente.io` instead of your custom domain in the iframe src.

If you're using the easy method (copy embed HTML button), the app automatically handles this for you - it will use `embed.ente.io` regardless of your custom domain setting.

If you're creating the embed code manually and have a custom domain configured:

- Replace your custom domain with `embed.ente.io` in the iframe src
- For example: `https://embed.ente.io/?t=...` (not `https://pics.example.org/?t=...`)

The embed will still work perfectly - it's just served from the embed subdomain instead of your custom domain.

### Can I embed password-protected albums? {#embed-password}

Yes! Password-protected albums work in embeds. When someone views the embedded album, they'll see a password prompt within the iframe. Once they enter the correct password, they can view the photos.

The embed maintains all the security features of your public link:

- Password protection (if enabled)
- Same end-to-end encryption
- Link expiry (if set)
- Device limits (if set)

### What happens to my embed if I delete the public link? {#embed-deletion}

If you delete the public link, the embed will immediately stop working. The embedded album requires an active public link to function.

If you want to stop people from accessing the embedded album:

1. Delete the public link from the album's sharing settings
2. The embed will show an error or empty state
3. Remove the embed code from your website

If you just want to temporarily disable access, consider using the link's password protection or expiry features instead of deleting it entirely.

### What features are available in embedded albums? {#embed-features}

Embedded albums include:

- Thumbnail grid view
- Full-size image viewer with navigation
- Video playback support
- Fullscreen mode (when `allowfullscreen` attribute is set)
- Password protection (if enabled on the link)
- Automatic updates when you add new photos to the album

You can customize the embed size using iframe width/height attributes, including responsive sizing with percentages.

See the [Embed feature guide](/photos/features/sharing-and-collaboration/embed) for customization examples.<|MERGE_RESOLUTION|>--- conflicted
+++ resolved
@@ -108,19 +108,17 @@
 
 Learn more in the [Custom domains guide](/photos/features/sharing-and-collaboration/custom-domains/).
 
-<<<<<<< HEAD
+### How can my partner and I automatically share all photos we take with each other? {#auto-share-partners}
+
+You can do this by adding your partner as a viewer or collaborator to your camera folder, and asking them to do the same for you. On Android this is the **Camera** folder, and on iOS this is **Recents** (or equivalent).
+
+Any new photos backed up to these folders will automatically be shared and synced to the other person's device. This results in two separate albums — one for your photos and one for your partner's — where both of you can view and add photos.
+
 ### Does Ente have a shared library feature where all photos are shared with another account (similar to Google Photos Partner Sharing/iCloud Shared Photo Library)? {#shared-library}
 
 Ente has shared albums but does not support sharing your entire library in one click. However, you can share all albums by selecting one album, choosing the "all" option on the bottom right, which selects all albums and then you can share in one go with a partner (they can be [viewer or collaborator](/photos/features/sharing-and-collaboration/collaboration#collaborating-with-ente-users)).
 
 [Smart albums](/photos/features/albums-and-organization/auto-add-people#auto-add-people-to-albums-smart-albums) let you auto-add specific people to albums as well.
-=======
-### How can my partner and I automatically share all photos we take with each other? {#auto-share-partners}
-
-You can do this by adding your partner as a viewer or collaborator to your camera folder, and asking them to do the same for you. On Android this is the **Camera** folder, and on iOS this is **Recents** (or equivalent).
-
-Any new photos backed up to these folders will automatically be shared and synced to the other person's device. This results in two separate albums — one for your photos and one for your partner's — where both of you can view and add photos.
->>>>>>> 6c954cf5
 
 ## Collaboration
 
