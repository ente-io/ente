--- conflicted
+++ resolved
@@ -70,7 +70,6 @@
 
 ## Start Museum 
 
-<<<<<<< HEAD
 Lets start by cloning Ente to your server/local system. 
 
 ```sh 
@@ -79,10 +78,7 @@
 
 The next step is to setup the Environment `ENTE_DB_USER` to postgres user which we created in the previous step. If needed, you can always add the line `export ENTE_DB_USER=postgres` to your shell's RC file to avoid doing it manually every time. 
 
-```
-=======
 ```sh
->>>>>>> 80d35ea2
 export ENTE_DB_USER=postgres 
 cd ente/server
 go run cmd/museum/main.go
@@ -90,13 +86,8 @@
 
 For live reloads, install [air](https://github.com/air-verse/air#installation). Then you can just call air after declaring the required environment variables. For example,
 
-<<<<<<< HEAD
-```
+```sh
 ENTE_DB_USER=postgres
-=======
-```sh
-ENTE_DB_USER=ente_user
->>>>>>> 80d35ea2
 air
 ```
 
