--- conflicted
+++ resolved
@@ -67,11 +67,8 @@
   leave,
   freeUpSpace,
   setCover,
-<<<<<<< HEAD
   addPhotos,
-=======
   pinAlbum,
->>>>>>> d0cf8165
 }
 
 class _GalleryAppBarWidgetState extends State<GalleryAppBarWidget> {
