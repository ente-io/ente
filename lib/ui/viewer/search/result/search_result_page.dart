--- conflicted
+++ resolved
@@ -13,11 +13,8 @@
 
 class SearchResultPage extends StatelessWidget {
   final SearchResult searchResult;
-<<<<<<< HEAD
   final bool enableGrouping;
-=======
   final String tagPrefix;
->>>>>>> e3bd3604
 
   final _selectedFiles = SelectedFiles();
   static const GalleryType appBarType = GalleryType.searchResults;
@@ -25,11 +22,8 @@
 
   SearchResultPage(
     this.searchResult, {
-<<<<<<< HEAD
     this.enableGrouping = true,
-=======
     this.tagPrefix = "",
->>>>>>> e3bd3604
     Key? key,
   }) : super(key: key);
 
@@ -59,12 +53,8 @@
       },
       tagPrefix: tagPrefix + searchResult.heroTag(),
       selectedFiles: _selectedFiles,
-<<<<<<< HEAD
-      initialFiles: const [],
       enableFileGrouping: enableGrouping,
-=======
       initialFiles: [searchResult.resultFiles().first],
->>>>>>> e3bd3604
     );
     return Scaffold(
       appBar: PreferredSize(
