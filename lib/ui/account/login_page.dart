--- conflicted
+++ resolved
@@ -27,6 +27,7 @@
 
   Future<void> onPressed() async {
     UserService.instance.setEmail(_email!);
+    Configuration.instance.resetVolatilePassword();
     SrpAttributes? attr;
     bool isEmailVerificationEnabled = true;
     try {
@@ -89,39 +90,7 @@
         isKeypadOpen: isKeypadOpen,
         isFormValid: _emailIsValid,
         buttonText: context.l10n.logInLabel,
-<<<<<<< HEAD
         onPressedFunction: onPressed,
-=======
-        onPressedFunction: () async {
-          UserService.instance.setEmail(_email!);
-          Configuration.instance.resetVolatilePassword();
-          SrpAttributes? attr;
-          bool isEmailVerificationEnabled = true;
-          try {
-            attr = await UserService.instance.getSrpAttributes(_email!);
-            isEmailVerificationEnabled = attr.isEmailMFAEnabled;
-          } catch (e) {
-            if (e is! SrpSetupNotCompleteError) {
-              _logger.severe('Error getting SRP attributes', e);
-            }
-          }
-          if (attr != null && !isEmailVerificationEnabled) {
-            Navigator.of(context).push(
-              MaterialPageRoute(
-                builder: (BuildContext context) {
-                  return LoginPasswordVerificationPage(
-                    srpAttributes: attr!,
-                  );
-                },
-              ),
-            );
-          } else {
-            await UserService.instance
-                .sendOtt(context, _email!, isCreateAccountScreen: false);
-          }
-          FocusScope.of(context).unfocus();
-        },
->>>>>>> f6f8b1ca
       ),
       floatingActionButtonLocation: fabLocation(),
       floatingActionButtonAnimator: NoScalingAnimation(),
@@ -213,22 +182,10 @@
                           tags: {
                             'u-terms': StyledTextActionTag(
                               (String? text, Map<String?, String?> attrs) =>
-<<<<<<< HEAD
                                   PlatformUtil.openWebView(
                                 context,
                                 context.l10n.termsOfServicesTitle,
                                 "https://ente.io/terms",
-=======
-                                  Navigator.of(context).push(
-                                MaterialPageRoute(
-                                  builder: (BuildContext context) {
-                                    return WebPage(
-                                      context.l10n.termsOfServicesTitle,
-                                      "https://ente.io/terms",
-                                    );
-                                  },
-                                ),
->>>>>>> f6f8b1ca
                               ),
                               style: const TextStyle(
                                 decoration: TextDecoration.underline,
@@ -236,22 +193,10 @@
                             ),
                             'u-policy': StyledTextActionTag(
                               (String? text, Map<String?, String?> attrs) =>
-<<<<<<< HEAD
                                   PlatformUtil.openWebView(
                                 context,
                                 context.l10n.privacyPolicyTitle,
                                 "https://ente.io/privacy",
-=======
-                                  Navigator.of(context).push(
-                                MaterialPageRoute(
-                                  builder: (BuildContext context) {
-                                    return WebPage(
-                                      context.l10n.privacyPolicyTitle,
-                                      "https://ente.io/privacy",
-                                    );
-                                  },
-                                ),
->>>>>>> f6f8b1ca
                               ),
                               style: const TextStyle(
                                 decoration: TextDecoration.underline,
