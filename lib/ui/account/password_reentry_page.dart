import 'dart:async';
import 'dart:typed_data';

import 'package:ente_auth/core/configuration.dart';
import 'package:ente_auth/core/errors.dart';
import 'package:ente_auth/l10n/l10n.dart';
import 'package:ente_auth/services/user_service.dart';
import 'package:ente_auth/ui/account/recovery_page.dart';
import 'package:ente_auth/ui/common/dynamic_fab.dart';
import 'package:ente_auth/ui/components/buttons/button_widget.dart';
import 'package:ente_auth/ui/home_page.dart';
import 'package:ente_auth/utils/dialog_util.dart';
import 'package:ente_auth/utils/email_util.dart';
import 'package:ente_crypto_dart/ente_crypto_dart.dart';
import 'package:flutter/material.dart';
import 'package:logging/logging.dart';

class PasswordReentryPage extends StatefulWidget {
  const PasswordReentryPage({super.key});

  @override
  State<PasswordReentryPage> createState() => _PasswordReentryPageState();
}

class _PasswordReentryPageState extends State<PasswordReentryPage> {
  final _logger = Logger((_PasswordReentryPageState).toString());
  final _passwordController = TextEditingController();
  final FocusNode _passwordFocusNode = FocusNode();
  String? email;
  bool _passwordInFocus = false;
  bool _passwordVisible = false;
  String? _volatilePassword;

  @override
  void initState() {
    super.initState();
    email = Configuration.instance.getEmail();
    _volatilePassword = Configuration.instance.getVolatilePassword();
    if (_volatilePassword != null) {
      _passwordController.text = _volatilePassword!;
      Future.delayed(
        Duration.zero,
<<<<<<< HEAD
        () => verifyPassword(_volatilePassword!),
=======
        () => verifyPassword(_volatilePassword!, usingVolatilePassword: true),
>>>>>>> f6f8b1ca
      );
    }
    _passwordFocusNode.addListener(() {
      setState(() {
        _passwordInFocus = _passwordFocusNode.hasFocus;
      });
    });
  }

  @override
  Widget build(BuildContext context) {
    final isKeypadOpen = MediaQuery.of(context).viewInsets.bottom > 100;

    FloatingActionButtonLocation? fabLocation() {
      if (isKeypadOpen) {
        return null;
      } else {
        return FloatingActionButtonLocation.centerFloat;
      }
    }

    return Scaffold(
      resizeToAvoidBottomInset: isKeypadOpen,
      appBar: AppBar(
        elevation: 0,
        leading: IconButton(
          icon: const Icon(Icons.arrow_back),
          color: Theme.of(context).iconTheme.color,
          onPressed: () {
            Navigator.of(context).pop();
          },
        ),
      ),
      body: _getBody(),
      floatingActionButton: DynamicFAB(
        key: const ValueKey("verifyPasswordButton"),
        isKeypadOpen: isKeypadOpen,
        isFormValid: _passwordController.text.isNotEmpty,
        buttonText: context.l10n.verifyPassword,
        onPressedFunction: () async {
          FocusScope.of(context).unfocus();
          await verifyPassword(_passwordController.text);
        },
      ),
      floatingActionButtonLocation: fabLocation(),
      floatingActionButtonAnimator: NoScalingAnimation(),
    );
  }

  Future<void> verifyPassword(
    String password, {
    bool usingVolatilePassword = false,
  }) async {
    FocusScope.of(context).unfocus();
    final dialog = createProgressDialog(context, context.l10n.pleaseWait);
    await dialog.show();
    if (usingVolatilePassword) {
      _logger.info("Using volatile password");
    }
    try {
      final kek = await Configuration.instance.decryptSecretsAndGetKeyEncKey(
        password,
        Configuration.instance.getKeyAttributes()!,
      );
      _registerSRPForExistingUsers(kek).ignore();
    } on KeyDerivationError catch (e, s) {
      _logger.severe("Password verification failed", e, s);
      await dialog.hide();
      final dialogChoice = await showChoiceDialog(
        context,
        title: context.l10n.recreatePasswordTitle,
        body: context.l10n.recreatePasswordBody,
        firstButtonLabel: context.l10n.useRecoveryKey,
      );
      if (dialogChoice!.action == ButtonAction.first) {
        Navigator.of(context).push(
          MaterialPageRoute(
            builder: (BuildContext context) {
              return const RecoveryPage();
            },
          ),
        );
      }
      return;
    } catch (e, s) {
      _logger.severe("Password verification failed", e, s);
      await dialog.hide();
      final dialogChoice = await showChoiceDialog(
        context,
        title: context.l10n.incorrectPasswordTitle,
        body: context.l10n.pleaseTryAgain,
        firstButtonLabel: context.l10n.contactSupport,
        secondButtonLabel: context.l10n.ok,
      );
      if (dialogChoice!.action == ButtonAction.first) {
        await sendLogs(
          context,
          context.l10n.contactSupport,
          "support@ente.io",
          postShare: () {},
        );
      }
      return;
    }
    Configuration.instance.resetVolatilePassword();
    await dialog.hide();
    unawaited(
      Navigator.of(context).pushAndRemoveUntil(
        MaterialPageRoute(
          builder: (BuildContext context) {
            return const HomePage();
          },
        ),
        (route) => false,
      ),
    );
  }

  Future<void> _registerSRPForExistingUsers(Uint8List key) async {
    bool shouldSetupSRP = false;
    try {
      // ignore: unused_local_variable
      final attr = await UserService.instance.getSrpAttributes(email!);
    } on SrpSetupNotCompleteError {
      shouldSetupSRP = true;
    } catch (e, s) {
      _logger.severe("error while fetching attr", e, s);
    }
    if (shouldSetupSRP) {
      try {
        final Uint8List loginKey = await CryptoUtil.deriveLoginKey(key);
        await UserService.instance.registerOrUpdateSrp(loginKey);
      } catch (e, s) {
        _logger.severe("error while setting up srp for existing users", e, s);
      }
    }
  }

  Widget _getBody() {
    return Column(
      children: [
        Expanded(
          child: AutofillGroup(
            child: ListView(
              children: [
                Padding(
                  padding:
                      const EdgeInsets.symmetric(vertical: 30, horizontal: 20),
                  child: Text(
                    context.l10n.welcomeBack,
                    style: Theme.of(context).textTheme.headlineMedium,
                  ),
                ),
                Visibility(
                  // hidden textForm for suggesting auto-fill service for saving
                  // password
                  visible: false,
                  child: TextFormField(
                    autofillHints: const [
                      AutofillHints.email,
                    ],
                    autocorrect: false,
                    keyboardType: TextInputType.emailAddress,
                    initialValue: email,
                    textInputAction: TextInputAction.next,
                  ),
                ),
                Padding(
                  padding: const EdgeInsets.fromLTRB(20, 24, 20, 0),
                  child: TextFormField(
                    key: const ValueKey("passwordInputField"),
                    autofillHints: const [AutofillHints.password],
                    decoration: InputDecoration(
                      hintText: context.l10n.enterYourPasswordHint,
                      filled: true,
                      contentPadding: const EdgeInsets.all(20),
                      border: UnderlineInputBorder(
                        borderSide: BorderSide.none,
                        borderRadius: BorderRadius.circular(6),
                      ),
                      suffixIcon: _passwordInFocus
                          ? IconButton(
                              icon: Icon(
                                _passwordVisible
                                    ? Icons.visibility
                                    : Icons.visibility_off,
                                color: Theme.of(context).iconTheme.color,
                                size: 20,
                              ),
                              onPressed: () {
                                setState(() {
                                  _passwordVisible = !_passwordVisible;
                                });
                              },
                            )
                          : null,
                    ),
                    style: const TextStyle(
                      fontSize: 14,
                    ),
                    controller: _passwordController,
                    autofocus: true,
                    autocorrect: false,
                    obscureText: !_passwordVisible,
                    keyboardType: TextInputType.visiblePassword,
                    focusNode: _passwordFocusNode,
                    onChanged: (_) {
                      setState(() {});
                    },
                  ),
                ),
                const Padding(
                  padding: EdgeInsets.symmetric(vertical: 18),
                  child: Divider(
                    thickness: 1,
                  ),
                ),
                Padding(
                  padding: const EdgeInsets.symmetric(horizontal: 20),
                  child: Row(
                    mainAxisAlignment: MainAxisAlignment.spaceBetween,
                    children: [
                      GestureDetector(
                        behavior: HitTestBehavior.opaque,
                        onTap: () {
                          Navigator.of(context).push(
                            MaterialPageRoute(
                              builder: (BuildContext context) {
                                return const RecoveryPage();
                              },
                            ),
                          );
                        },
                        child: Center(
                          child: Text(
                            context.l10n.forgotPassword,
                            style: Theme.of(context)
                                .textTheme
                                .titleMedium!
                                .copyWith(
                                  fontSize: 14,
                                  decoration: TextDecoration.underline,
                                ),
                          ),
                        ),
                      ),
                      GestureDetector(
                        behavior: HitTestBehavior.opaque,
                        onTap: () async {
                          final dialog = createProgressDialog(
                            context,
                            context.l10n.pleaseWait,
                          );
                          await dialog.show();
                          await Configuration.instance.logout();
                          await dialog.hide();
                          Navigator.of(context)
                              .popUntil((route) => route.isFirst);
                        },
                        child: Center(
                          child: Text(
                            context.l10n.changeEmail,
                            style: Theme.of(context)
                                .textTheme
                                .titleMedium!
                                .copyWith(
                                  fontSize: 14,
                                  decoration: TextDecoration.underline,
                                ),
                          ),
                        ),
                      ),
                    ],
                  ),
                ),
              ],
            ),
          ),
        ),
      ],
    );
  }
}<|MERGE_RESOLUTION|>--- conflicted
+++ resolved
@@ -40,11 +40,7 @@
       _passwordController.text = _volatilePassword!;
       Future.delayed(
         Duration.zero,
-<<<<<<< HEAD
-        () => verifyPassword(_volatilePassword!),
-=======
         () => verifyPassword(_volatilePassword!, usingVolatilePassword: true),
->>>>>>> f6f8b1ca
       );
     }
     _passwordFocusNode.addListener(() {
