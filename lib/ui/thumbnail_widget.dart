import 'package:flutter/material.dart';
import 'package:logging/logging.dart';
import 'package:photos/core/cache/thumbnail_cache.dart';
import 'package:photos/core/constants.dart';
import 'package:photos/core/errors.dart';
import 'package:photos/core/event_bus.dart';
import 'package:photos/db/files_db.dart';
import 'package:photos/events/local_photos_updated_event.dart';
import 'package:photos/models/file.dart';
import 'package:photos/models/file_type.dart';
import 'package:photos/ui/common_elements.dart';
import 'package:photos/utils/thumbnail_util.dart';

class ThumbnailWidget extends StatefulWidget {
  final File file;
  final BoxFit fit;
  final bool shouldShowSyncStatus;
  final Duration diskLoadDeferDuration;
  final Duration serverLoadDeferDuration;

  ThumbnailWidget(
    this.file, {
    Key key,
    this.fit = BoxFit.cover,
    this.shouldShowSyncStatus = true,
    this.diskLoadDeferDuration,
    this.serverLoadDeferDuration,
  }) : super(key: key ?? Key(file.tag()));
  @override
  _ThumbnailWidgetState createState() => _ThumbnailWidgetState();
}

class _ThumbnailWidgetState extends State<ThumbnailWidget> {
  static final _logger = Logger("ThumbnailWidget");

  static final kVideoIconOverlay = Container(
    height: 64,
    child: Icon(
      Icons.play_circle_outline,
      size: 40,
      color: Colors.white70,
    ),
  );

  static final kUnsyncedIconOverlay = Container(
    decoration: BoxDecoration(
      gradient: LinearGradient(
        begin: Alignment.topCenter,
        end: Alignment.bottomCenter,
        colors: [
          Colors.transparent,
          Colors.black.withOpacity(0.6),
        ],
        stops: [0.75, 1],
      ),
    ),
    child: Align(
      alignment: Alignment.bottomRight,
      child: Padding(
        padding: const EdgeInsets.only(right: 8, bottom: 4),
        child: Icon(
          Icons.cloud_off_outlined,
          size: 18,
          color: Colors.white.withOpacity(0.9),
        ),
      ),
    ),
  );

  static final Widget loadingWidget = Container(
    alignment: Alignment.center,
    color: Colors.grey[900],
  );

  bool _hasLoadedThumbnail = false;
  bool _isLoadingThumbnail = false;
  bool _encounteredErrorLoadingThumbnail = false;
  ImageProvider _imageProvider;

  @override
  void initState() {
    super.initState();
  }

  @override
  void dispose() {
    super.dispose();
    Future.delayed(Duration(milliseconds: 10), () {
      // Cancel request only if the widget has been unmounted
      if (!mounted && widget.file.isRemoteFile() && !_hasLoadedThumbnail) {
        removePendingGetThumbnailRequestIfAny(widget.file);
      }
    });
  }

  @override
  void didUpdateWidget(ThumbnailWidget oldWidget) {
    super.didUpdateWidget(oldWidget);
    if (widget.file.generatedID != oldWidget.file.generatedID) {
      _reset();
    }
  }

  @override
  Widget build(BuildContext context) {
    if (widget.file.isRemoteFile()) {
      _loadNetworkImage();
    } else {
      _loadLocalImage(context);
    }
    var image;
    if (_imageProvider != null) {
      image = Image(
        image: _imageProvider,
        fit: widget.fit,
      );
    }

    var content;
    if (image != null) {
      if (widget.file.fileType == FileType.video) {
        content = Stack(
          children: [
            image,
            kVideoIconOverlay,
          ],
          fit: StackFit.expand,
        );
      } else {
        content = image;
      }
    }
    return Stack(
      children: [
        loadingWidget,
        AnimatedOpacity(
          opacity: content == null ? 0 : 1.0,
          duration: Duration(milliseconds: 200),
          child: content,
        ),
        widget.shouldShowSyncStatus && widget.file.uploadedFileID == null
            ? kUnsyncedIconOverlay
            : emptyContainer,
      ],
      fit: StackFit.expand,
    );
  }

  void _loadLocalImage(BuildContext context) {
    if (!_hasLoadedThumbnail &&
        !_encounteredErrorLoadingThumbnail &&
        !_isLoadingThumbnail) {
      _isLoadingThumbnail = true;
      final cachedSmallThumbnail =
          ThumbnailLruCache.get(widget.file, kThumbnailSmallSize);
      if (cachedSmallThumbnail != null) {
        _imageProvider = Image.memory(cachedSmallThumbnail).image;
        _hasLoadedThumbnail = true;
      } else {
        if (widget.diskLoadDeferDuration != null) {
          Future.delayed(widget.diskLoadDeferDuration, () {
            if (mounted) {
              _getThumbnailFromDisk();
            }
          });
        } else {
          _getThumbnailFromDisk();
        }
      }
    }
  }

  Future _getThumbnailFromDisk() async {
    getThumbnailFromLocal(widget.file).then((thumbData) async {
      if (thumbData == null) {
        if (widget.file.uploadedFileID != null) {
          _logger.fine("Removing localID reference for " + widget.file.tag());
          widget.file.localID = null;
          FilesDB.instance.update(widget.file);
          _loadNetworkImage();
        } else {
          _logger.info("Deleting file " + widget.file.tag());
          FilesDB.instance.deleteLocalFile(widget.file.localID);
          Bus.instance.fire(LocalPhotosUpdatedEvent([widget.file]));
        }
        return;
      }
<<<<<<< HEAD
      if (thumbData != null && mounted) {
        final imageProvider = Image.memory(thumbData).image;
        _cacheAndRender(imageProvider);
      }
      ThumbnailLruCache.put(widget.file, thumbData, THUMBNAIL_SMALL_SIZE);
=======
      asset
          .thumbDataWithSize(
        kThumbnailSmallSize,
        kThumbnailSmallSize,
        quality: kThumbnailQuality,
      )
          .then((data) {
        if (data != null && mounted) {
          final imageProvider = Image.memory(data).image;
          _cacheAndRender(imageProvider);
        }
        ThumbnailLruCache.put(widget.file, data, kThumbnailSmallSize);
      });
>>>>>>> a0b30103
    }).catchError((e) {
      _logger.warning("Could not load image: ", e);
      _encounteredErrorLoadingThumbnail = true;
    });
  }

  void _loadNetworkImage() {
    if (!_hasLoadedThumbnail &&
        !_encounteredErrorLoadingThumbnail &&
        !_isLoadingThumbnail) {
      _isLoadingThumbnail = true;
      final cachedThumbnail = ThumbnailLruCache.get(widget.file);
      if (cachedThumbnail != null) {
        _imageProvider = Image.memory(cachedThumbnail).image;
        _hasLoadedThumbnail = true;
        return;
      }
      if (widget.serverLoadDeferDuration != null) {
        Future.delayed(widget.serverLoadDeferDuration, () {
          if (mounted) {
            _getThumbnailFromServer();
          }
        });
      } else {
        _getThumbnailFromServer();
      }
    }
  }

  void _getThumbnailFromServer() async {
    try {
      final thumbnail = await getThumbnailFromServer(widget.file);
      if (mounted) {
        final imageProvider = Image.memory(thumbnail).image;
        _cacheAndRender(imageProvider);
      }
    } catch (e) {
      if (e is RequestCancelledError) {
        if (mounted) {
          _logger.info(
              "Thumbnail request was aborted although it is in view, will retry");
          _reset();
          setState(() {});
        }
      } else {
        _logger.severe("Could not load image " + widget.file.toString(), e);
        _encounteredErrorLoadingThumbnail = true;
      }
    }
  }

  void _cacheAndRender(ImageProvider<Object> imageProvider) {
    if (imageCache.currentSizeBytes > 256 * 1024 * 1024) {
      _logger.info("Clearing image cache");
      imageCache.clear();
      imageCache.clearLiveImages();
    }
    precacheImage(imageProvider, context).then((value) {
      if (mounted) {
        setState(() {
          _imageProvider = imageProvider;
          _hasLoadedThumbnail = true;
        });
      }
    });
  }

  void _reset() {
    _hasLoadedThumbnail = false;
    _isLoadingThumbnail = false;
    _encounteredErrorLoadingThumbnail = false;
    _imageProvider = null;
  }
}<|MERGE_RESOLUTION|>--- conflicted
+++ resolved
@@ -185,27 +185,12 @@
         }
         return;
       }
-<<<<<<< HEAD
+
       if (thumbData != null && mounted) {
         final imageProvider = Image.memory(thumbData).image;
         _cacheAndRender(imageProvider);
       }
-      ThumbnailLruCache.put(widget.file, thumbData, THUMBNAIL_SMALL_SIZE);
-=======
-      asset
-          .thumbDataWithSize(
-        kThumbnailSmallSize,
-        kThumbnailSmallSize,
-        quality: kThumbnailQuality,
-      )
-          .then((data) {
-        if (data != null && mounted) {
-          final imageProvider = Image.memory(data).image;
-          _cacheAndRender(imageProvider);
-        }
-        ThumbnailLruCache.put(widget.file, data, kThumbnailSmallSize);
-      });
->>>>>>> a0b30103
+      ThumbnailLruCache.put(widget.file, thumbData, kThumbnailSmallSize);
     }).catchError((e) {
       _logger.warning("Could not load image: ", e);
       _encounteredErrorLoadingThumbnail = true;
