// GENERATED CODE - DO NOT MODIFY BY HAND
import 'package:flutter/material.dart';
import 'package:intl/intl.dart';
import 'intl/messages_all.dart';

// **************************************************************************
// Generator: Flutter Intl IDE plugin
// Made by Localizely
// **************************************************************************

// ignore_for_file: non_constant_identifier_names, lines_longer_than_80_chars
// ignore_for_file: join_return_with_assignment, prefer_final_in_for_each
// ignore_for_file: avoid_redundant_argument_values, avoid_escaping_inner_quotes

class S {
  S();

  static S? _current;

  static S get current {
    assert(_current != null,
        'No instance of S was loaded. Try to initialize the S delegate before accessing S.current.');
    return _current!;
  }

  static const AppLocalizationDelegate delegate = AppLocalizationDelegate();

  static Future<S> load(Locale locale) {
    final name = (locale.countryCode?.isEmpty ?? false)
        ? locale.languageCode
        : locale.toString();
    final localeName = Intl.canonicalizedLocale(name);
    return initializeMessages(localeName).then((_) {
      Intl.defaultLocale = localeName;
      final instance = S();
      S._current = instance;

      return instance;
    });
  }

  static S of(BuildContext context) {
    final instance = S.maybeOf(context);
    assert(instance != null,
        'No instance of S present in the widget tree. Did you add S.delegate in localizationsDelegates?');
    return instance!;
  }

  static S? maybeOf(BuildContext context) {
    return Localizations.of<S>(context, S);
  }

  /// `Enter your email address`
  String get enterYourEmailAddress {
    return Intl.message(
      'Enter your email address',
      name: 'enterYourEmailAddress',
      desc: '',
      args: [],
    );
  }

  /// `Welcome back!`
  String get accountWelcomeBack {
    return Intl.message(
      'Welcome back!',
      name: 'accountWelcomeBack',
      desc: '',
      args: [],
    );
  }

  /// `Email`
  String get email {
    return Intl.message(
      'Email',
      name: 'email',
      desc: '',
      args: [],
    );
  }

  /// `Cancel`
  String get cancel {
    return Intl.message(
      'Cancel',
      name: 'cancel',
      desc: '',
      args: [],
    );
  }

  /// `Verify`
  String get verify {
    return Intl.message(
      'Verify',
      name: 'verify',
      desc: '',
      args: [],
    );
  }

  /// `Invalid email address`
  String get invalidEmailAddress {
    return Intl.message(
      'Invalid email address',
      name: 'invalidEmailAddress',
      desc: '',
      args: [],
    );
  }

  /// `Please enter a valid email address.`
  String get enterValidEmail {
    return Intl.message(
      'Please enter a valid email address.',
      name: 'enterValidEmail',
      desc: '',
      args: [],
    );
  }

  /// `Delete account`
  String get deleteAccount {
    return Intl.message(
      'Delete account',
      name: 'deleteAccount',
      desc: '',
      args: [],
    );
  }

  /// `What is the main reason you are deleting your account?`
  String get askDeleteReason {
    return Intl.message(
      'What is the main reason you are deleting your account?',
      name: 'askDeleteReason',
      desc: '',
      args: [],
    );
  }

  /// `We are sorry to see you go. Please share your feedback to help us improve.`
  String get deleteAccountFeedbackPrompt {
    return Intl.message(
      'We are sorry to see you go. Please share your feedback to help us improve.',
      name: 'deleteAccountFeedbackPrompt',
      desc: '',
      args: [],
    );
  }

  /// `Feedback`
  String get feedback {
    return Intl.message(
      'Feedback',
      name: 'feedback',
      desc: '',
      args: [],
    );
  }

  /// `Kindly help us with this information`
  String get kindlyHelpUsWithThisInformation {
    return Intl.message(
      'Kindly help us with this information',
      name: 'kindlyHelpUsWithThisInformation',
      desc: '',
      args: [],
    );
  }

  /// `Yes, I want to permanently delete this account and all its data.`
  String get confirmDeletePrompt {
    return Intl.message(
      'Yes, I want to permanently delete this account and all its data.',
      name: 'confirmDeletePrompt',
      desc: '',
      args: [],
    );
  }

  /// `Confirm Account Deletion`
  String get confirmAccountDeletion {
    return Intl.message(
      'Confirm Account Deletion',
      name: 'confirmAccountDeletion',
      desc: '',
      args: [],
    );
  }

  /// `You are about to permanently delete your account and all its data.\nThis action is irreversible.`
  String get deleteConfirmDialogBody {
    return Intl.message(
      'You are about to permanently delete your account and all its data.\nThis action is irreversible.',
      name: 'deleteConfirmDialogBody',
      desc: '',
      args: [],
    );
  }

  /// `Delete Account Permanently`
  String get deleteAccountPermanentlyButton {
    return Intl.message(
      'Delete Account Permanently',
      name: 'deleteAccountPermanentlyButton',
      desc: '',
      args: [],
    );
  }

  /// `Your account has been deleted`
  String get yourAccountHasBeenDeleted {
    return Intl.message(
      'Your account has been deleted',
      name: 'yourAccountHasBeenDeleted',
      desc: '',
      args: [],
    );
  }

  /// `Select reason`
  String get selectReason {
    return Intl.message(
      'Select reason',
      name: 'selectReason',
      desc: '',
      args: [],
    );
  }

  /// `It’s missing a key feature that I need`
  String get deleteReason1 {
    return Intl.message(
      'It’s missing a key feature that I need',
      name: 'deleteReason1',
      desc: '',
      args: [],
    );
  }

  /// `The app or a certain feature does not behave as I think it should`
  String get deleteReason2 {
    return Intl.message(
      'The app or a certain feature does not behave as I think it should',
      name: 'deleteReason2',
      desc: '',
      args: [],
    );
  }

  /// `I found another service that I like better`
  String get deleteReason3 {
    return Intl.message(
      'I found another service that I like better',
      name: 'deleteReason3',
      desc: '',
      args: [],
    );
  }

  /// `My reason isn’t listed`
  String get deleteReason4 {
    return Intl.message(
      'My reason isn’t listed',
      name: 'deleteReason4',
      desc: '',
      args: [],
    );
  }

  /// `Send email`
  String get sendEmail {
    return Intl.message(
      'Send email',
      name: 'sendEmail',
      desc: '',
      args: [],
    );
  }

  /// `Your request will be processed within 72 hours.`
  String get deleteRequestSLAText {
    return Intl.message(
      'Your request will be processed within 72 hours.',
      name: 'deleteRequestSLAText',
      desc: '',
      args: [],
    );
  }

  /// `Please send an email to <warning>account-deletion@ente.io</warning> from your registered email address.`
  String get deleteEmailRequest {
    return Intl.message(
      'Please send an email to <warning>account-deletion@ente.io</warning> from your registered email address.',
      name: 'deleteEmailRequest',
      desc: '',
      args: [],
    );
  }

  /// `ente <i>needs permission to</i> preserve your photos`
  String get entePhotosPerm {
    return Intl.message(
      'ente <i>needs permission to</i> preserve your photos',
      name: 'entePhotosPerm',
      desc: '',
      args: [],
    );
  }

  /// `Ok`
  String get ok {
    return Intl.message(
      'Ok',
      name: 'ok',
      desc: '',
      args: [],
    );
  }

  /// `Create account`
  String get createAccount {
    return Intl.message(
      'Create account',
      name: 'createAccount',
      desc: '',
      args: [],
    );
  }

  /// `Create new account`
  String get createNewAccount {
    return Intl.message(
      'Create new account',
      name: 'createNewAccount',
      desc: '',
      args: [],
    );
  }

  /// `Password`
  String get password {
    return Intl.message(
      'Password',
      name: 'password',
      desc: '',
      args: [],
    );
  }

  /// `Confirm password`
  String get confirmPassword {
    return Intl.message(
      'Confirm password',
      name: 'confirmPassword',
      desc: '',
      args: [],
    );
  }

  /// `Active sessions`
  String get activeSessions {
    return Intl.message(
      'Active sessions',
      name: 'activeSessions',
      desc: '',
      args: [],
    );
  }

  /// `Oops`
  String get oops {
    return Intl.message(
      'Oops',
      name: 'oops',
      desc: '',
      args: [],
    );
  }

  /// `Something went wrong, please try again`
  String get somethingWentWrongPleaseTryAgain {
    return Intl.message(
      'Something went wrong, please try again',
      name: 'somethingWentWrongPleaseTryAgain',
      desc: '',
      args: [],
    );
  }

  /// `This will log you out of this device!`
  String get thisWillLogYouOutOfThisDevice {
    return Intl.message(
      'This will log you out of this device!',
      name: 'thisWillLogYouOutOfThisDevice',
      desc: '',
      args: [],
    );
  }

  /// `This will log you out of the following device:`
  String get thisWillLogYouOutOfTheFollowingDevice {
    return Intl.message(
      'This will log you out of the following device:',
      name: 'thisWillLogYouOutOfTheFollowingDevice',
      desc: '',
      args: [],
    );
  }

  /// `Terminate session?`
  String get terminateSession {
    return Intl.message(
      'Terminate session?',
      name: 'terminateSession',
      desc: '',
      args: [],
    );
  }

  /// `Terminate`
  String get terminate {
    return Intl.message(
      'Terminate',
      name: 'terminate',
      desc: '',
      args: [],
    );
  }

  /// `This device`
  String get thisDevice {
    return Intl.message(
      'This device',
      name: 'thisDevice',
      desc: '',
      args: [],
    );
  }

  /// `Recover`
  String get recoverButton {
    return Intl.message(
      'Recover',
      name: 'recoverButton',
      desc: '',
      args: [],
    );
  }

  /// `Recovery successful!`
  String get recoverySuccessful {
    return Intl.message(
      'Recovery successful!',
      name: 'recoverySuccessful',
      desc: '',
      args: [],
    );
  }

  /// `Decrypting...`
  String get decrypting {
    return Intl.message(
      'Decrypting...',
      name: 'decrypting',
      desc: '',
      args: [],
    );
  }

  /// `Incorrect recovery key`
  String get incorrectRecoveryKeyTitle {
    return Intl.message(
      'Incorrect recovery key',
      name: 'incorrectRecoveryKeyTitle',
      desc: '',
      args: [],
    );
  }

  /// `The recovery key you entered is incorrect`
  String get incorrectRecoveryKeyBody {
    return Intl.message(
      'The recovery key you entered is incorrect',
      name: 'incorrectRecoveryKeyBody',
      desc: '',
      args: [],
    );
  }

  /// `Forgot password`
  String get forgotPassword {
    return Intl.message(
      'Forgot password',
      name: 'forgotPassword',
      desc: '',
      args: [],
    );
  }

  /// `Enter your recovery key`
  String get enterYourRecoveryKey {
    return Intl.message(
      'Enter your recovery key',
      name: 'enterYourRecoveryKey',
      desc: '',
      args: [],
    );
  }

  /// `No recovery key?`
  String get noRecoveryKey {
    return Intl.message(
      'No recovery key?',
      name: 'noRecoveryKey',
      desc: '',
      args: [],
    );
  }

  /// `Sorry`
  String get sorry {
    return Intl.message(
      'Sorry',
      name: 'sorry',
      desc: '',
      args: [],
    );
  }

  /// `Due to the nature of our end-to-end encryption protocol, your data cannot be decrypted without your password or recovery key`
  String get noRecoveryKeyNoDecryption {
    return Intl.message(
      'Due to the nature of our end-to-end encryption protocol, your data cannot be decrypted without your password or recovery key',
      name: 'noRecoveryKeyNoDecryption',
      desc: '',
      args: [],
    );
  }

  /// `Verify email`
  String get verifyEmail {
    return Intl.message(
      'Verify email',
      name: 'verifyEmail',
      desc: '',
      args: [],
    );
  }

  /// `To reset your password, please verify your email first.`
  String get toResetVerifyEmail {
    return Intl.message(
      'To reset your password, please verify your email first.',
      name: 'toResetVerifyEmail',
      desc: '',
      args: [],
    );
  }

  /// `Please check your inbox (and spam) to complete verification`
  String get checkInboxAndSpamFolder {
    return Intl.message(
      'Please check your inbox (and spam) to complete verification',
      name: 'checkInboxAndSpamFolder',
      desc: '',
      args: [],
    );
  }

  /// `Tap to enter code`
  String get tapToEnterCode {
    return Intl.message(
      'Tap to enter code',
      name: 'tapToEnterCode',
      desc: '',
      args: [],
    );
  }

  /// `Resend email`
  String get resendEmail {
    return Intl.message(
      'Resend email',
      name: 'resendEmail',
      desc: '',
      args: [],
    );
  }

  /// `We have sent a mail to <green>{email}</green>`
  String weHaveSendEmailTo(String email) {
    return Intl.message(
      'We have sent a mail to <green>$email</green>',
      name: 'weHaveSendEmailTo',
      desc: 'Text to indicate that we have sent a mail to the user',
      args: [email],
    );
  }

  /// `Set password`
  String get setPasswordTitle {
    return Intl.message(
      'Set password',
      name: 'setPasswordTitle',
      desc: '',
      args: [],
    );
  }

  /// `Change password`
  String get changePasswordTitle {
    return Intl.message(
      'Change password',
      name: 'changePasswordTitle',
      desc: '',
      args: [],
    );
  }

  /// `Reset password`
  String get resetPasswordTitle {
    return Intl.message(
      'Reset password',
      name: 'resetPasswordTitle',
      desc: '',
      args: [],
    );
  }

  /// `Encryption keys`
  String get encryptionKeys {
    return Intl.message(
      'Encryption keys',
      name: 'encryptionKeys',
      desc: '',
      args: [],
    );
  }

  /// `We don't store this password, so if you forget, <underline>we cannot decrypt your data</underline>`
  String get passwordWarning {
    return Intl.message(
      'We don\'t store this password, so if you forget, <underline>we cannot decrypt your data</underline>',
      name: 'passwordWarning',
      desc: '',
      args: [],
    );
  }

  /// `Enter a password we can use to encrypt your data`
  String get enterPasswordToEncrypt {
    return Intl.message(
      'Enter a password we can use to encrypt your data',
      name: 'enterPasswordToEncrypt',
      desc: '',
      args: [],
    );
  }

  /// `Enter a new password we can use to encrypt your data`
  String get enterNewPasswordToEncrypt {
    return Intl.message(
      'Enter a new password we can use to encrypt your data',
      name: 'enterNewPasswordToEncrypt',
      desc: '',
      args: [],
    );
  }

  /// `Weak`
  String get weakStrength {
    return Intl.message(
      'Weak',
      name: 'weakStrength',
      desc: '',
      args: [],
    );
  }

  /// `Strong`
  String get strongStrength {
    return Intl.message(
      'Strong',
      name: 'strongStrength',
      desc: '',
      args: [],
    );
  }

  /// `Moderate`
  String get moderateStrength {
    return Intl.message(
      'Moderate',
      name: 'moderateStrength',
      desc: '',
      args: [],
    );
  }

  /// `Password strength: {passwordStrengthValue}`
  String passwordStrength(String passwordStrengthValue) {
    return Intl.message(
      'Password strength: $passwordStrengthValue',
      name: 'passwordStrength',
      desc: 'Text to indicate the password strength',
      args: [passwordStrengthValue],
    );
  }

  /// `Password changed successfully`
  String get passwordChangedSuccessfully {
    return Intl.message(
      'Password changed successfully',
      name: 'passwordChangedSuccessfully',
      desc: '',
      args: [],
    );
  }

  /// `Generating encryption keys...`
  String get generatingEncryptionKeys {
    return Intl.message(
      'Generating encryption keys...',
      name: 'generatingEncryptionKeys',
      desc: '',
      args: [],
    );
  }

  /// `Please wait...`
  String get pleaseWait {
    return Intl.message(
      'Please wait...',
      name: 'pleaseWait',
      desc: '',
      args: [],
    );
  }

  /// `Continue`
  String get continueLabel {
    return Intl.message(
      'Continue',
      name: 'continueLabel',
      desc: '',
      args: [],
    );
  }

  /// `Insecure device`
  String get insecureDevice {
    return Intl.message(
      'Insecure device',
      name: 'insecureDevice',
      desc: '',
      args: [],
    );
  }

  /// `Sorry, we could not generate secure keys on this device.\n\nplease sign up from a different device.`
  String get sorryWeCouldNotGenerateSecureKeysOnThisDevicennplease {
    return Intl.message(
      'Sorry, we could not generate secure keys on this device.\n\nplease sign up from a different device.',
      name: 'sorryWeCouldNotGenerateSecureKeysOnThisDevicennplease',
      desc: '',
      args: [],
    );
  }

  /// `How it works`
  String get howItWorks {
    return Intl.message(
      'How it works',
      name: 'howItWorks',
      desc: '',
      args: [],
    );
  }

  /// `Encryption`
  String get encryption {
    return Intl.message(
      'Encryption',
      name: 'encryption',
      desc: '',
      args: [],
    );
  }

  /// `I understand that if I lose my password, I may lose my data since my data is <underline>end-to-end encrypted</underline>.`
  String get ackPasswordLostWarning {
    return Intl.message(
      'I understand that if I lose my password, I may lose my data since my data is <underline>end-to-end encrypted</underline>.',
      name: 'ackPasswordLostWarning',
      desc: '',
      args: [],
    );
  }

  /// `Privacy Policy`
  String get privacyPolicyTitle {
    return Intl.message(
      'Privacy Policy',
      name: 'privacyPolicyTitle',
      desc: '',
      args: [],
    );
  }

  /// `Terms`
  String get termsOfServicesTitle {
    return Intl.message(
      'Terms',
      name: 'termsOfServicesTitle',
      desc: '',
      args: [],
    );
  }

  /// `I agree to the <u-terms>terms of service</u-terms> and <u-policy>privacy policy</u-policy>`
  String get signUpTerms {
    return Intl.message(
      'I agree to the <u-terms>terms of service</u-terms> and <u-policy>privacy policy</u-policy>',
      name: 'signUpTerms',
      desc: '',
      args: [],
    );
  }

  /// `Log in`
  String get logInLabel {
    return Intl.message(
      'Log in',
      name: 'logInLabel',
      desc: '',
      args: [],
    );
  }

  /// `By clicking log in, I agree to the <u-terms>terms of service</u-terms> and <u-policy>privacy policy</u-policy>`
  String get loginTerms {
    return Intl.message(
      'By clicking log in, I agree to the <u-terms>terms of service</u-terms> and <u-policy>privacy policy</u-policy>',
      name: 'loginTerms',
      desc: '',
      args: [],
    );
  }

  /// `Change email`
  String get changeEmail {
    return Intl.message(
      'Change email',
      name: 'changeEmail',
      desc: '',
      args: [],
    );
  }

  /// `Enter your password`
  String get enterYourPassword {
    return Intl.message(
      'Enter your password',
      name: 'enterYourPassword',
      desc: '',
      args: [],
    );
  }

  /// `Welcome back!`
  String get welcomeBack {
    return Intl.message(
      'Welcome back!',
      name: 'welcomeBack',
      desc: '',
      args: [],
    );
  }

  /// `Contact support`
  String get contactSupport {
    return Intl.message(
      'Contact support',
      name: 'contactSupport',
      desc: '',
      args: [],
    );
  }

  /// `Incorrect password`
  String get incorrectPasswordTitle {
    return Intl.message(
      'Incorrect password',
      name: 'incorrectPasswordTitle',
      desc: '',
      args: [],
    );
  }

  /// `Please try again`
  String get pleaseTryAgain {
    return Intl.message(
      'Please try again',
      name: 'pleaseTryAgain',
      desc: '',
      args: [],
    );
  }

  /// `Recreate password`
  String get recreatePasswordTitle {
    return Intl.message(
      'Recreate password',
      name: 'recreatePasswordTitle',
      desc: '',
      args: [],
    );
  }

  /// `Use recovery key`
  String get useRecoveryKey {
    return Intl.message(
      'Use recovery key',
      name: 'useRecoveryKey',
      desc: '',
      args: [],
    );
  }

  /// `The current device is not powerful enough to verify your password, but we can regenerate in a way that works with all devices.\n\nPlease login using your recovery key and regenerate your password (you can use the same one again if you wish).`
  String get recreatePasswordBody {
    return Intl.message(
      'The current device is not powerful enough to verify your password, but we can regenerate in a way that works with all devices.\n\nPlease login using your recovery key and regenerate your password (you can use the same one again if you wish).',
      name: 'recreatePasswordBody',
      desc: '',
      args: [],
    );
  }

  /// `Verify password`
  String get verifyPassword {
    return Intl.message(
      'Verify password',
      name: 'verifyPassword',
      desc: '',
      args: [],
    );
  }

  /// `Recovery key`
  String get recoveryKey {
    return Intl.message(
      'Recovery key',
      name: 'recoveryKey',
      desc: '',
      args: [],
    );
  }

  /// `If you forget your password, the only way you can recover your data is with this key.`
  String get recoveryKeyOnForgotPassword {
    return Intl.message(
      'If you forget your password, the only way you can recover your data is with this key.',
      name: 'recoveryKeyOnForgotPassword',
      desc: '',
      args: [],
    );
  }

  /// `We don't store this key, please save this 24 word key in a safe place.`
  String get recoveryKeySaveDescription {
    return Intl.message(
      'We don\'t store this key, please save this 24 word key in a safe place.',
      name: 'recoveryKeySaveDescription',
      desc: '',
      args: [],
    );
  }

  /// `Do this later`
  String get doThisLater {
    return Intl.message(
      'Do this later',
      name: 'doThisLater',
      desc: '',
      args: [],
    );
  }

  /// `Save key`
  String get saveKey {
    return Intl.message(
      'Save key',
      name: 'saveKey',
      desc: '',
      args: [],
    );
  }

  /// `Recovery key copied to clipboard`
  String get recoveryKeyCopiedToClipboard {
    return Intl.message(
      'Recovery key copied to clipboard',
      name: 'recoveryKeyCopiedToClipboard',
      desc: '',
      args: [],
    );
  }

  /// `Recover account`
  String get recoverAccount {
    return Intl.message(
      'Recover account',
      name: 'recoverAccount',
      desc: '',
      args: [],
    );
  }

  /// `Recover`
  String get recover {
    return Intl.message(
      'Recover',
      name: 'recover',
      desc: '',
      args: [],
    );
  }

  /// `Please drop an email to {supportEmail} from your registered email address`
  String dropSupportEmail(String supportEmail) {
    return Intl.message(
      'Please drop an email to $supportEmail from your registered email address',
      name: 'dropSupportEmail',
      desc: '',
      args: [supportEmail],
    );
  }

  /// `Two-factor setup`
  String get twofactorSetup {
    return Intl.message(
      'Two-factor setup',
      name: 'twofactorSetup',
      desc: '',
      args: [],
    );
  }

  /// `Enter code`
  String get enterCode {
    return Intl.message(
      'Enter code',
      name: 'enterCode',
      desc: '',
      args: [],
    );
  }

  /// `Scan code`
  String get scanCode {
    return Intl.message(
      'Scan code',
      name: 'scanCode',
      desc: '',
      args: [],
    );
  }

  /// `Code copied to clipboard`
  String get codeCopiedToClipboard {
    return Intl.message(
      'Code copied to clipboard',
      name: 'codeCopiedToClipboard',
      desc: '',
      args: [],
    );
  }

  /// `Copy-paste this code\nto your authenticator app`
  String get copypasteThisCodentoYourAuthenticatorApp {
    return Intl.message(
      'Copy-paste this code\nto your authenticator app',
      name: 'copypasteThisCodentoYourAuthenticatorApp',
      desc: '',
      args: [],
    );
  }

  /// `tap to copy`
  String get tapToCopy {
    return Intl.message(
      'tap to copy',
      name: 'tapToCopy',
      desc: '',
      args: [],
    );
  }

  /// `Scan this barcode with\nyour authenticator app`
  String get scanThisBarcodeWithnyourAuthenticatorApp {
    return Intl.message(
      'Scan this barcode with\nyour authenticator app',
      name: 'scanThisBarcodeWithnyourAuthenticatorApp',
      desc: '',
      args: [],
    );
  }

  /// `Enter the 6-digit code from\nyour authenticator app`
  String get enterThe6digitCodeFromnyourAuthenticatorApp {
    return Intl.message(
      'Enter the 6-digit code from\nyour authenticator app',
      name: 'enterThe6digitCodeFromnyourAuthenticatorApp',
      desc: '',
      args: [],
    );
  }

  /// `Confirm`
  String get confirm {
    return Intl.message(
      'Confirm',
      name: 'confirm',
      desc: '',
      args: [],
    );
  }

  /// `Setup complete`
  String get setupComplete {
    return Intl.message(
      'Setup complete',
      name: 'setupComplete',
      desc: '',
      args: [],
    );
  }

  /// `Save your recovery key if you haven't already`
  String get saveYourRecoveryKeyIfYouHaventAlready {
    return Intl.message(
      'Save your recovery key if you haven\'t already',
      name: 'saveYourRecoveryKeyIfYouHaventAlready',
      desc: '',
      args: [],
    );
  }

  /// `This can be used to recover your account if you lose your second factor`
  String get thisCanBeUsedToRecoverYourAccountIfYou {
    return Intl.message(
      'This can be used to recover your account if you lose your second factor',
      name: 'thisCanBeUsedToRecoverYourAccountIfYou',
      desc: '',
      args: [],
    );
  }

  /// `Two-factor authentication`
  String get twofactorAuthenticationPageTitle {
    return Intl.message(
      'Two-factor authentication',
      name: 'twofactorAuthenticationPageTitle',
      desc: '',
      args: [],
    );
  }

  /// `Lost device?`
  String get lostDevice {
    return Intl.message(
      'Lost device?',
      name: 'lostDevice',
      desc: '',
      args: [],
    );
  }

  /// `Verifying recovery key...`
  String get verifyingRecoveryKey {
    return Intl.message(
      'Verifying recovery key...',
      name: 'verifyingRecoveryKey',
      desc: '',
      args: [],
    );
  }

  /// `Recovery key verified`
  String get recoveryKeyVerified {
    return Intl.message(
      'Recovery key verified',
      name: 'recoveryKeyVerified',
      desc: '',
      args: [],
    );
  }

  /// `Great! Your recovery key is valid. Thank you for verifying.\n\nPlease remember to keep your recovery key safely backed up.`
  String get recoveryKeySuccessBody {
    return Intl.message(
      'Great! Your recovery key is valid. Thank you for verifying.\n\nPlease remember to keep your recovery key safely backed up.',
      name: 'recoveryKeySuccessBody',
      desc: '',
      args: [],
    );
  }

  /// `The recovery key you entered is not valid. Please make sure it contains 24 words, and check the spelling of each.\n\nIf you entered an older recovery code, make sure it is 64 characters long, and check each of them.`
  String get invalidRecoveryKey {
    return Intl.message(
      'The recovery key you entered is not valid. Please make sure it contains 24 words, and check the spelling of each.\n\nIf you entered an older recovery code, make sure it is 64 characters long, and check each of them.',
      name: 'invalidRecoveryKey',
      desc: '',
      args: [],
    );
  }

  /// `Invalid key`
  String get invalidKey {
    return Intl.message(
      'Invalid key',
      name: 'invalidKey',
      desc: '',
      args: [],
    );
  }

  /// `Try again`
  String get tryAgain {
    return Intl.message(
      'Try again',
      name: 'tryAgain',
      desc: '',
      args: [],
    );
  }

  /// `View recovery key`
  String get viewRecoveryKey {
    return Intl.message(
      'View recovery key',
      name: 'viewRecoveryKey',
      desc: '',
      args: [],
    );
  }

  /// `Confirm recovery key`
  String get confirmRecoveryKey {
    return Intl.message(
      'Confirm recovery key',
      name: 'confirmRecoveryKey',
      desc: '',
      args: [],
    );
  }

  /// `Your recovery key is the only way to recover your photos if you forget your password. You can find your recovery key in Settings > Security.\n\nPlease enter your recovery key here to verify that you have saved it correctly.`
  String get recoveryKeyVerifyReason {
    return Intl.message(
      'Your recovery key is the only way to recover your photos if you forget your password. You can find your recovery key in Settings > Security.\n\nPlease enter your recovery key here to verify that you have saved it correctly.',
      name: 'recoveryKeyVerifyReason',
      desc: '',
      args: [],
    );
  }

  /// `Confirm your recovery key`
  String get confirmYourRecoveryKey {
    return Intl.message(
      'Confirm your recovery key',
      name: 'confirmYourRecoveryKey',
      desc: '',
      args: [],
    );
  }

  /// `Add viewer`
  String get addViewer {
    return Intl.message(
      'Add viewer',
      name: 'addViewer',
      desc: '',
      args: [],
    );
  }

  /// `Add collaborator`
  String get addCollaborator {
    return Intl.message(
      'Add collaborator',
      name: 'addCollaborator',
      desc: '',
      args: [],
    );
  }

  /// `Add a new email`
  String get addANewEmail {
    return Intl.message(
      'Add a new email',
      name: 'addANewEmail',
      desc: '',
      args: [],
    );
  }

  /// `Or pick an existing one`
  String get orPickAnExistingOne {
    return Intl.message(
      'Or pick an existing one',
      name: 'orPickAnExistingOne',
      desc: '',
      args: [],
    );
  }

  /// `Collaborators can add photos and videos to the shared album.`
  String get collaboratorsCanAddPhotosAndVideosToTheSharedAlbum {
    return Intl.message(
      'Collaborators can add photos and videos to the shared album.',
      name: 'collaboratorsCanAddPhotosAndVideosToTheSharedAlbum',
      desc: '',
      args: [],
    );
  }

  /// `Enter email`
  String get enterEmail {
    return Intl.message(
      'Enter email',
      name: 'enterEmail',
      desc: '',
      args: [],
    );
  }

  /// `Owner`
  String get albumOwner {
    return Intl.message(
      'Owner',
      name: 'albumOwner',
      desc: 'Role of the album owner',
      args: [],
    );
  }

  /// `You`
  String get you {
    return Intl.message(
      'You',
      name: 'you',
      desc: '',
      args: [],
    );
  }

  /// `Collaborator`
  String get collaborator {
    return Intl.message(
      'Collaborator',
      name: 'collaborator',
      desc: '',
      args: [],
    );
  }

  /// `Add more`
  String get addMore {
    return Intl.message(
      'Add more',
      name: 'addMore',
      desc: 'Button text to add more collaborators/viewers',
      args: [],
    );
  }

  /// `Viewer`
  String get viewer {
    return Intl.message(
      'Viewer',
      name: 'viewer',
      desc: '',
      args: [],
    );
  }

  /// `Remove`
  String get remove {
    return Intl.message(
      'Remove',
      name: 'remove',
      desc: '',
      args: [],
    );
  }

  /// `Remove participant`
  String get removeParticipant {
    return Intl.message(
      'Remove participant',
      name: 'removeParticipant',
      desc: 'menuSectionTitle for removing a participant',
      args: [],
    );
  }

  /// `Manage`
  String get manage {
    return Intl.message(
      'Manage',
      name: 'manage',
      desc: '',
      args: [],
    );
  }

  /// `Added as`
  String get addedAs {
    return Intl.message(
      'Added as',
      name: 'addedAs',
      desc: '',
      args: [],
    );
  }

  /// `Change permissions?`
  String get changePermissions {
    return Intl.message(
      'Change permissions?',
      name: 'changePermissions',
      desc: '',
      args: [],
    );
  }

  /// `Yes, convert to viewer`
  String get yesConvertToViewer {
    return Intl.message(
      'Yes, convert to viewer',
      name: 'yesConvertToViewer',
      desc: '',
      args: [],
    );
  }

  /// `{user} will not be able to add more photos to this album\n\nThey will still be able to remove existing photos added by them`
  String cannotAddMorePhotosAfterBecomingViewer(Object user) {
    return Intl.message(
      '$user will not be able to add more photos to this album\n\nThey will still be able to remove existing photos added by them',
      name: 'cannotAddMorePhotosAfterBecomingViewer',
      desc: '',
      args: [user],
    );
  }

  /// `Allow adding photos`
  String get allowAddingPhotos {
    return Intl.message(
      'Allow adding photos',
      name: 'allowAddingPhotos',
      desc: 'Switch button to enable uploading photos to a public link',
      args: [],
    );
  }

  /// `Allow people with the link to also add photos to the shared album.`
  String get allowAddPhotosDescription {
    return Intl.message(
      'Allow people with the link to also add photos to the shared album.',
      name: 'allowAddPhotosDescription',
      desc: '',
      args: [],
    );
  }

  /// `Password lock`
  String get passwordLock {
    return Intl.message(
      'Password lock',
      name: 'passwordLock',
      desc: '',
      args: [],
    );
  }

  /// `Please note`
  String get disableDownloadWarningTitle {
    return Intl.message(
      'Please note',
      name: 'disableDownloadWarningTitle',
      desc: '',
      args: [],
    );
  }

  /// `Viewers can still take screenshots or save a copy of your photos using external tools`
  String get disableDownloadWarningBody {
    return Intl.message(
      'Viewers can still take screenshots or save a copy of your photos using external tools',
      name: 'disableDownloadWarningBody',
      desc: '',
      args: [],
    );
  }

  /// `Allow downloads`
  String get allowDownloads {
    return Intl.message(
      'Allow downloads',
      name: 'allowDownloads',
      desc: '',
      args: [],
    );
  }

  /// `Device limit`
  String get linkDeviceLimit {
    return Intl.message(
      'Device limit',
      name: 'linkDeviceLimit',
      desc: '',
      args: [],
    );
  }

  /// `Link expiry`
  String get linkExpiry {
    return Intl.message(
      'Link expiry',
      name: 'linkExpiry',
      desc: '',
      args: [],
    );
  }

  /// `Expired`
  String get linkExpired {
    return Intl.message(
      'Expired',
      name: 'linkExpired',
      desc: '',
      args: [],
    );
  }

  /// `Enabled`
  String get linkEnabled {
    return Intl.message(
      'Enabled',
      name: 'linkEnabled',
      desc: '',
      args: [],
    );
  }

  /// `Never`
  String get linkNeverExpires {
    return Intl.message(
      'Never',
      name: 'linkNeverExpires',
      desc: '',
      args: [],
    );
  }

  /// `This link has expired. Please select a new expiry time or disable link expiry.`
  String get expiredLinkInfo {
    return Intl.message(
      'This link has expired. Please select a new expiry time or disable link expiry.',
      name: 'expiredLinkInfo',
      desc: '',
      args: [],
    );
  }

  /// `Set a password`
  String get setAPassword {
    return Intl.message(
      'Set a password',
      name: 'setAPassword',
      desc: '',
      args: [],
    );
  }

  /// `Lock`
  String get lockButtonLabel {
    return Intl.message(
      'Lock',
      name: 'lockButtonLabel',
      desc: '',
      args: [],
    );
  }

  /// `Enter password`
  String get enterPassword {
    return Intl.message(
      'Enter password',
      name: 'enterPassword',
      desc: '',
      args: [],
    );
  }

  /// `Remove link`
  String get removeLink {
    return Intl.message(
      'Remove link',
      name: 'removeLink',
      desc: '',
      args: [],
    );
  }

  /// `Manage link`
  String get manageLink {
    return Intl.message(
      'Manage link',
      name: 'manageLink',
      desc: '',
      args: [],
    );
  }

  /// `Link will expire on {expiryTime}`
  String linkExpiresOn(Object expiryTime) {
    return Intl.message(
      'Link will expire on $expiryTime',
      name: 'linkExpiresOn',
      desc: '',
      args: [expiryTime],
    );
  }

  /// `Album updated`
  String get albumUpdated {
    return Intl.message(
      'Album updated',
      name: 'albumUpdated',
      desc: '',
      args: [],
    );
  }

  /// `When set to the maximum ({maxValue}), the device limit will be relaxed to allow for temporary spikes of large number of viewers.`
  String maxDeviceLimitSpikeHandling(int maxValue) {
    return Intl.message(
      'When set to the maximum ($maxValue), the device limit will be relaxed to allow for temporary spikes of large number of viewers.',
      name: 'maxDeviceLimitSpikeHandling',
      desc: '',
      args: [maxValue],
    );
  }

  /// `Never`
  String get never {
    return Intl.message(
      'Never',
      name: 'never',
      desc: '',
      args: [],
    );
  }

  /// `Custom`
  String get custom {
    return Intl.message(
      'Custom',
      name: 'custom',
      desc: 'Label for setting custom value for link expiry',
      args: [],
    );
  }

  /// `After 1 hour`
  String get after1Hour {
    return Intl.message(
      'After 1 hour',
      name: 'after1Hour',
      desc: '',
      args: [],
    );
  }

  /// `After 1 day`
  String get after1Day {
    return Intl.message(
      'After 1 day',
      name: 'after1Day',
      desc: '',
      args: [],
    );
  }

  /// `After 1 week`
  String get after1Week {
    return Intl.message(
      'After 1 week',
      name: 'after1Week',
      desc: '',
      args: [],
    );
  }

  /// `After 1 month`
  String get after1Month {
    return Intl.message(
      'After 1 month',
      name: 'after1Month',
      desc: '',
      args: [],
    );
  }

  /// `After 1 year`
  String get after1Year {
    return Intl.message(
      'After 1 year',
      name: 'after1Year',
      desc: '',
      args: [],
    );
  }

  /// `Manage`
  String get manageParticipants {
    return Intl.message(
      'Manage',
      name: 'manageParticipants',
      desc: '',
      args: [],
    );
  }

  /// `{count, plural, =0 {No Participants} =1 {1 Participant} other {{count} Participants}}`
  String albumParticipantsCount(int count) {
    return Intl.plural(
      count,
      zero: 'No Participants',
      one: '1 Participant',
      other: '$count Participants',
      name: 'albumParticipantsCount',
      desc: 'Number of participants in an album, including the album owner.',
      args: [count],
    );
  }

  /// `Create a link to allow people to add and view photos in your shared album without needing an ente app or account. Great for collecting event photos.`
  String get collabLinkSectionDescription {
    return Intl.message(
      'Create a link to allow people to add and view photos in your shared album without needing an ente app or account. Great for collecting event photos.',
      name: 'collabLinkSectionDescription',
      desc: '',
      args: [],
    );
  }

  /// `Collect photos`
  String get collectPhotos {
    return Intl.message(
      'Collect photos',
      name: 'collectPhotos',
      desc: '',
      args: [],
    );
  }

  /// `Collaborative link`
  String get collaborativeLink {
    return Intl.message(
      'Collaborative link',
      name: 'collaborativeLink',
      desc: '',
      args: [],
    );
  }

  /// `Share with non-ente users`
  String get shareWithNonenteUsers {
    return Intl.message(
      'Share with non-ente users',
      name: 'shareWithNonenteUsers',
      desc: '',
      args: [],
    );
  }

  /// `Create public link`
  String get createPublicLink {
    return Intl.message(
      'Create public link',
      name: 'createPublicLink',
      desc: '',
      args: [],
    );
  }

  /// `Send link`
  String get sendLink {
    return Intl.message(
      'Send link',
      name: 'sendLink',
      desc: '',
      args: [],
    );
  }

  /// `Copy link`
  String get copyLink {
    return Intl.message(
      'Copy link',
      name: 'copyLink',
      desc: '',
      args: [],
    );
  }

  /// `Link has expired`
  String get linkHasExpired {
    return Intl.message(
      'Link has expired',
      name: 'linkHasExpired',
      desc: '',
      args: [],
    );
  }

  /// `Public link enabled`
  String get publicLinkEnabled {
    return Intl.message(
      'Public link enabled',
      name: 'publicLinkEnabled',
      desc: '',
      args: [],
    );
  }

  /// `Share a link`
  String get shareALink {
    return Intl.message(
      'Share a link',
      name: 'shareALink',
      desc: '',
      args: [],
    );
  }

  /// `Create shared and collaborative albums with other ente users, including users on free plans.`
  String get sharedAlbumSectionDescription {
    return Intl.message(
      'Create shared and collaborative albums with other ente users, including users on free plans.',
      name: 'sharedAlbumSectionDescription',
      desc: '',
      args: [],
    );
  }

  /// `{numberOfPeople, plural, =0 {Share with specific people} =1 {Shared with 1 person} other {Shared with {numberOfPeople} people}}`
  String shareWithPeopleSectionTitle(int numberOfPeople) {
    return Intl.plural(
      numberOfPeople,
      zero: 'Share with specific people',
      one: 'Shared with 1 person',
      other: 'Shared with $numberOfPeople people',
      name: 'shareWithPeopleSectionTitle',
      desc: '',
      args: [numberOfPeople],
    );
  }

  /// `This is your Verification ID`
  String get thisIsYourVerificationId {
    return Intl.message(
      'This is your Verification ID',
      name: 'thisIsYourVerificationId',
      desc: '',
      args: [],
    );
  }

  /// `Someone sharing albums with you should see the same ID on their device.`
  String get someoneSharingAlbumsWithYouShouldSeeTheSameId {
    return Intl.message(
      'Someone sharing albums with you should see the same ID on their device.',
      name: 'someoneSharingAlbumsWithYouShouldSeeTheSameId',
      desc: '',
      args: [],
    );
  }

  /// `Please ask them to long-press their email address on the settings screen, and verify that the IDs on both devices match.`
  String get howToViewShareeVerificationID {
    return Intl.message(
      'Please ask them to long-press their email address on the settings screen, and verify that the IDs on both devices match.',
      name: 'howToViewShareeVerificationID',
      desc: '',
      args: [],
    );
  }

  /// `This is {email}'s Verification ID`
  String thisIsPersonVerificationId(String email) {
    return Intl.message(
      'This is $email\'s Verification ID',
      name: 'thisIsPersonVerificationId',
      desc: '',
      args: [email],
    );
  }

  /// `Verification ID`
  String get verificationId {
    return Intl.message(
      'Verification ID',
      name: 'verificationId',
      desc: '',
      args: [],
    );
  }

  /// `Verify {email}`
  String verifyEmailID(Object email) {
    return Intl.message(
      'Verify $email',
      name: 'verifyEmailID',
      desc: '',
      args: [email],
    );
  }

  /// `{email} does not have an ente account.\n\nSend them an invite to share photos.`
  String emailNoEnteAccount(Object email) {
    return Intl.message(
      '$email does not have an ente account.\n\nSend them an invite to share photos.',
      name: 'emailNoEnteAccount',
      desc: '',
      args: [email],
    );
  }

  /// `Here's my verification ID: {verificationID} for ente.io.`
  String shareMyVerificationID(Object verificationID) {
    return Intl.message(
      'Here\'s my verification ID: $verificationID for ente.io.',
      name: 'shareMyVerificationID',
      desc: '',
      args: [verificationID],
    );
  }

  /// `Hey, can you confirm that this is your ente.io verification ID: {verificationID}`
  String shareTextConfirmOthersVerificationID(Object verificationID) {
    return Intl.message(
      'Hey, can you confirm that this is your ente.io verification ID: $verificationID',
      name: 'shareTextConfirmOthersVerificationID',
      desc: '',
      args: [verificationID],
    );
  }

  /// `Something went wrong`
  String get somethingWentWrong {
    return Intl.message(
      'Something went wrong',
      name: 'somethingWentWrong',
      desc: '',
      args: [],
    );
  }

  /// `Send invite`
  String get sendInvite {
    return Intl.message(
      'Send invite',
      name: 'sendInvite',
      desc: '',
      args: [],
    );
  }

  /// `Download ente so we can easily share original quality photos and videos\n\nhttps://ente.io`
  String get shareTextRecommendUsingEnte {
    return Intl.message(
      'Download ente so we can easily share original quality photos and videos\n\nhttps://ente.io',
      name: 'shareTextRecommendUsingEnte',
      desc: '',
      args: [],
    );
  }

  /// `Done`
  String get done {
    return Intl.message(
      'Done',
      name: 'done',
      desc: '',
      args: [],
    );
  }

  /// `Apply code`
  String get applyCodeTitle {
    return Intl.message(
      'Apply code',
      name: 'applyCodeTitle',
      desc: '',
      args: [],
    );
  }

  /// `Enter the code provided by your friend to claim free storage for both of you`
  String get enterCodeDescription {
    return Intl.message(
      'Enter the code provided by your friend to claim free storage for both of you',
      name: 'enterCodeDescription',
      desc: '',
      args: [],
    );
  }

  /// `Apply`
  String get apply {
    return Intl.message(
      'Apply',
      name: 'apply',
      desc: '',
      args: [],
    );
  }

  /// `Failed to apply code`
  String get failedToApplyCode {
    return Intl.message(
      'Failed to apply code',
      name: 'failedToApplyCode',
      desc: '',
      args: [],
    );
  }

  /// `Enter referral code`
  String get enterReferralCode {
    return Intl.message(
      'Enter referral code',
      name: 'enterReferralCode',
      desc: '',
      args: [],
    );
  }

  /// `Code applied`
  String get codeAppliedPageTitle {
    return Intl.message(
      'Code applied',
      name: 'codeAppliedPageTitle',
      desc: '',
      args: [],
    );
  }

  /// `{storageAmountInGB} GB`
  String storageInGB(Object storageAmountInGB) {
    return Intl.message(
      '$storageAmountInGB GB',
      name: 'storageInGB',
      desc: '',
      args: [storageAmountInGB],
    );
  }

  /// `Claimed`
  String get claimed {
    return Intl.message(
      'Claimed',
      name: 'claimed',
      desc: 'Used to indicate storage claimed, like 10GB Claimed',
      args: [],
    );
  }

  /// `Details`
  String get details {
    return Intl.message(
      'Details',
      name: 'details',
      desc: '',
      args: [],
    );
  }

  /// `Claim more!`
  String get claimMore {
    return Intl.message(
      'Claim more!',
      name: 'claimMore',
      desc: '',
      args: [],
    );
  }

  /// `They also get {storageAmountInGB} GB`
  String theyAlsoGetXGb(Object storageAmountInGB) {
    return Intl.message(
      'They also get $storageAmountInGB GB',
      name: 'theyAlsoGetXGb',
      desc: '',
      args: [storageAmountInGB],
    );
  }

  /// `{storageAmountInGB} GB each time someone signs up for a paid plan and applies your code`
  String freeStorageOnReferralSuccess(Object storageAmountInGB) {
    return Intl.message(
      '$storageAmountInGB GB each time someone signs up for a paid plan and applies your code',
      name: 'freeStorageOnReferralSuccess',
      desc: '',
      args: [storageAmountInGB],
    );
  }

  /// `ente referral code: {referralCode} \n\nApply it in Settings → General → Referrals to get {referralStorageInGB} GB free after you signup for a paid plan\n\nhttps://ente.io`
  String shareTextReferralCode(
      Object referralCode, Object referralStorageInGB) {
    return Intl.message(
      'ente referral code: $referralCode \n\nApply it in Settings → General → Referrals to get $referralStorageInGB GB free after you signup for a paid plan\n\nhttps://ente.io',
      name: 'shareTextReferralCode',
      desc: '',
      args: [referralCode, referralStorageInGB],
    );
  }

  /// `Claim free storage`
  String get claimFreeStorage {
    return Intl.message(
      'Claim free storage',
      name: 'claimFreeStorage',
      desc: '',
      args: [],
    );
  }

  /// `Invite your friends`
  String get inviteYourFriends {
    return Intl.message(
      'Invite your friends',
      name: 'inviteYourFriends',
      desc: '',
      args: [],
    );
  }

  /// `Unable to fetch referral details. Please try again later.`
  String get failedToFetchReferralDetails {
    return Intl.message(
      'Unable to fetch referral details. Please try again later.',
      name: 'failedToFetchReferralDetails',
      desc: '',
      args: [],
    );
  }

  /// `1. Give this code to your friends`
  String get referralStep1 {
    return Intl.message(
      '1. Give this code to your friends',
      name: 'referralStep1',
      desc: '',
      args: [],
    );
  }

  /// `2. They sign up for a paid plan`
  String get referralStep2 {
    return Intl.message(
      '2. They sign up for a paid plan',
      name: 'referralStep2',
      desc: '',
      args: [],
    );
  }

  /// `3. Both of you get {storageInGB} GB* free`
  String referralStep3(Object storageInGB) {
    return Intl.message(
      '3. Both of you get $storageInGB GB* free',
      name: 'referralStep3',
      desc: '',
      args: [storageInGB],
    );
  }

  /// `Referrals are currently paused`
  String get referralsAreCurrentlyPaused {
    return Intl.message(
      'Referrals are currently paused',
      name: 'referralsAreCurrentlyPaused',
      desc: '',
      args: [],
    );
  }

  /// `* You can at max double your storage`
  String get youCanAtMaxDoubleYourStorage {
    return Intl.message(
      '* You can at max double your storage',
      name: 'youCanAtMaxDoubleYourStorage',
      desc: '',
      args: [],
    );
  }

  /// `{isFamilyMember, select, true {Your family has claimed {storageAmountInGb} GB so far} false {You have claimed {storageAmountInGb} GB so far} other {You have claimed {storageAmountInGb} GB so far!}}`
  String claimedStorageSoFar(String isFamilyMember, int storageAmountInGb) {
    return Intl.select(
      isFamilyMember,
      {
        'true': 'Your family has claimed $storageAmountInGb GB so far',
        'false': 'You have claimed $storageAmountInGb GB so far',
        'other': 'You have claimed $storageAmountInGb GB so far!',
      },
      name: 'claimedStorageSoFar',
      desc: '',
      args: [isFamilyMember, storageAmountInGb],
    );
  }

  /// `FAQ`
  String get faq {
    return Intl.message(
      'FAQ',
      name: 'faq',
      desc: '',
      args: [],
    );
  }

  /// `Oops, something went wrong`
  String get oopsSomethingWentWrong {
    return Intl.message(
      'Oops, something went wrong',
      name: 'oopsSomethingWentWrong',
      desc: '',
      args: [],
    );
  }

  /// `People using your code`
  String get peopleUsingYourCode {
    return Intl.message(
      'People using your code',
      name: 'peopleUsingYourCode',
      desc: '',
      args: [],
    );
  }

  /// `eligible`
  String get eligible {
    return Intl.message(
      'eligible',
      name: 'eligible',
      desc: '',
      args: [],
    );
  }

  /// `total`
  String get total {
    return Intl.message(
      'total',
      name: 'total',
      desc: '',
      args: [],
    );
  }

  /// `Code used by you`
  String get codeUsedByYou {
    return Intl.message(
      'Code used by you',
      name: 'codeUsedByYou',
      desc: '',
      args: [],
    );
  }

  /// `Free storage claimed`
  String get freeStorageClaimed {
    return Intl.message(
      'Free storage claimed',
      name: 'freeStorageClaimed',
      desc: '',
      args: [],
    );
  }

  /// `Free storage usable`
  String get freeStorageUsable {
    return Intl.message(
      'Free storage usable',
      name: 'freeStorageUsable',
      desc: '',
      args: [],
    );
  }

  /// `Usable storage is limited by your current plan. Excess claimed storage will automatically become usable when you upgrade your plan.`
  String get usableReferralStorageInfo {
    return Intl.message(
      'Usable storage is limited by your current plan. Excess claimed storage will automatically become usable when you upgrade your plan.',
      name: 'usableReferralStorageInfo',
      desc: '',
      args: [],
    );
  }

  /// `Remove from album?`
  String get removeFromAlbumTitle {
    return Intl.message(
      'Remove from album?',
      name: 'removeFromAlbumTitle',
      desc: '',
      args: [],
    );
  }

  /// `Remove from album`
  String get removeFromAlbum {
    return Intl.message(
      'Remove from album',
      name: 'removeFromAlbum',
      desc: '',
      args: [],
    );
  }

  /// `Selected items will be removed from this album`
  String get itemsWillBeRemovedFromAlbum {
    return Intl.message(
      'Selected items will be removed from this album',
      name: 'itemsWillBeRemovedFromAlbum',
      desc: '',
      args: [],
    );
  }

  /// `Some of the items you are removing were added by other people, and you will lose access to them`
  String get removeShareItemsWarning {
    return Intl.message(
      'Some of the items you are removing were added by other people, and you will lose access to them',
      name: 'removeShareItemsWarning',
      desc: '',
      args: [],
    );
  }

  /// `Adding to favorites...`
  String get addingToFavorites {
    return Intl.message(
      'Adding to favorites...',
      name: 'addingToFavorites',
      desc: '',
      args: [],
    );
  }

  /// `Removing from favorites...`
  String get removingFromFavorites {
    return Intl.message(
      'Removing from favorites...',
      name: 'removingFromFavorites',
      desc: '',
      args: [],
    );
  }

  /// `Sorry, could not add to favorites!`
  String get sorryCouldNotAddToFavorites {
    return Intl.message(
      'Sorry, could not add to favorites!',
      name: 'sorryCouldNotAddToFavorites',
      desc: '',
      args: [],
    );
  }

  /// `Sorry, could not remove from favorites!`
  String get sorryCouldNotRemoveFromFavorites {
    return Intl.message(
      'Sorry, could not remove from favorites!',
      name: 'sorryCouldNotRemoveFromFavorites',
      desc: '',
      args: [],
    );
  }

  /// `Looks like your subscription has expired. Please subscribe to enable sharing.`
  String get subscribeToEnableSharing {
    return Intl.message(
      'Looks like your subscription has expired. Please subscribe to enable sharing.',
      name: 'subscribeToEnableSharing',
      desc: '',
      args: [],
    );
  }

  /// `Subscribe`
  String get subscribe {
    return Intl.message(
      'Subscribe',
      name: 'subscribe',
      desc: '',
      args: [],
    );
  }

  /// `Can only remove files owned by you`
  String get canOnlyRemoveFilesOwnedByYou {
    return Intl.message(
      'Can only remove files owned by you',
      name: 'canOnlyRemoveFilesOwnedByYou',
      desc: '',
      args: [],
    );
  }

  /// `Delete shared album?`
  String get deleteSharedAlbum {
    return Intl.message(
      'Delete shared album?',
      name: 'deleteSharedAlbum',
      desc: '',
      args: [],
    );
  }

  /// `Delete album`
  String get deleteAlbum {
    return Intl.message(
      'Delete album',
      name: 'deleteAlbum',
      desc: '',
      args: [],
    );
  }

  /// `Also delete the photos (and videos) present in this album from <bold>all</bold> other albums they are part of?`
  String get deleteAlbumDialog {
    return Intl.message(
      'Also delete the photos (and videos) present in this album from <bold>all</bold> other albums they are part of?',
      name: 'deleteAlbumDialog',
      desc: '',
      args: [],
    );
  }

  /// `The album will be deleted for everyone\n\nYou will lose access to shared photos in this album that are owned by others`
  String get deleteSharedAlbumDialogBody {
    return Intl.message(
      'The album will be deleted for everyone\n\nYou will lose access to shared photos in this album that are owned by others',
      name: 'deleteSharedAlbumDialogBody',
      desc: '',
      args: [],
    );
  }

  /// `Yes, remove`
  String get yesRemove {
    return Intl.message(
      'Yes, remove',
      name: 'yesRemove',
      desc: '',
      args: [],
    );
  }

  /// `Creating link...`
  String get creatingLink {
    return Intl.message(
      'Creating link...',
      name: 'creatingLink',
      desc: '',
      args: [],
    );
  }

  /// `Remove?`
  String get removeWithQuestionMark {
    return Intl.message(
      'Remove?',
      name: 'removeWithQuestionMark',
      desc: '',
      args: [],
    );
  }

  /// `{userEmail} will be removed from this shared album\n\nAny photos added by them will also be removed from the album`
  String removeParticipantBody(Object userEmail) {
    return Intl.message(
      '$userEmail will be removed from this shared album\n\nAny photos added by them will also be removed from the album',
      name: 'removeParticipantBody',
      desc: '',
      args: [userEmail],
    );
  }

  /// `Keep Photos`
  String get keepPhotos {
    return Intl.message(
      'Keep Photos',
      name: 'keepPhotos',
      desc: '',
      args: [],
    );
  }

  /// `Delete photos`
  String get deletePhotos {
    return Intl.message(
      'Delete photos',
      name: 'deletePhotos',
      desc: '',
      args: [],
    );
  }

  /// `Invite to ente`
  String get inviteToEnte {
    return Intl.message(
      'Invite to ente',
      name: 'inviteToEnte',
      desc: '',
      args: [],
    );
  }

  /// `Remove public link`
  String get removePublicLink {
    return Intl.message(
      'Remove public link',
      name: 'removePublicLink',
      desc: '',
      args: [],
    );
  }

  /// `This will remove the public link for accessing "{albumName}".`
  String disableLinkMessage(Object albumName) {
    return Intl.message(
      'This will remove the public link for accessing "$albumName".',
      name: 'disableLinkMessage',
      desc: '',
      args: [albumName],
    );
  }

  /// `Sharing...`
  String get sharing {
    return Intl.message(
      'Sharing...',
      name: 'sharing',
      desc: '',
      args: [],
    );
  }

  /// `You cannot share with yourself`
  String get youCannotShareWithYourself {
    return Intl.message(
      'You cannot share with yourself',
      name: 'youCannotShareWithYourself',
      desc: '',
      args: [],
    );
  }

  /// `Archive`
  String get archive {
    return Intl.message(
      'Archive',
      name: 'archive',
      desc: '',
      args: [],
    );
  }

  /// `Long press to select photos and click + to create an album`
  String get createAlbumActionHint {
    return Intl.message(
      'Long press to select photos and click + to create an album',
      name: 'createAlbumActionHint',
      desc: '',
      args: [],
    );
  }

  /// `Importing....`
  String get importing {
    return Intl.message(
      'Importing....',
      name: 'importing',
      desc: '',
      args: [],
    );
  }

  /// `Failed to load albums`
  String get failedToLoadAlbums {
    return Intl.message(
      'Failed to load albums',
      name: 'failedToLoadAlbums',
      desc: '',
      args: [],
    );
  }

  /// `Hidden`
  String get hidden {
    return Intl.message(
      'Hidden',
      name: 'hidden',
      desc: '',
      args: [],
    );
  }

  /// `Please authenticate to view your hidden files`
  String get authToViewYourHiddenFiles {
    return Intl.message(
      'Please authenticate to view your hidden files',
      name: 'authToViewYourHiddenFiles',
      desc: '',
      args: [],
    );
  }

  /// `Trash`
  String get trash {
    return Intl.message(
      'Trash',
      name: 'trash',
      desc: '',
      args: [],
    );
  }

  /// `Uncategorized`
  String get uncategorized {
    return Intl.message(
      'Uncategorized',
      name: 'uncategorized',
      desc: '',
      args: [],
    );
  }

  /// `video`
  String get videoSmallCase {
    return Intl.message(
      'video',
      name: 'videoSmallCase',
      desc: '',
      args: [],
    );
  }

  /// `photo`
  String get photoSmallCase {
    return Intl.message(
      'photo',
      name: 'photoSmallCase',
      desc: '',
      args: [],
    );
  }

  /// `It will be deleted from all albums.`
  String get singleFileDeleteHighlight {
    return Intl.message(
      'It will be deleted from all albums.',
      name: 'singleFileDeleteHighlight',
      desc: '',
      args: [],
    );
  }

  /// `This {fileType} is in both ente and your device.`
  String singleFileInBothLocalAndRemote(Object fileType) {
    return Intl.message(
      'This $fileType is in both ente and your device.',
      name: 'singleFileInBothLocalAndRemote',
      desc: '',
      args: [fileType],
    );
  }

  /// `This {fileType} will be deleted from ente.`
  String singleFileInRemoteOnly(Object fileType) {
    return Intl.message(
      'This $fileType will be deleted from ente.',
      name: 'singleFileInRemoteOnly',
      desc: '',
      args: [fileType],
    );
  }

  /// `This {fileType} will be deleted from your device.`
  String singleFileDeleteFromDevice(Object fileType) {
    return Intl.message(
      'This $fileType will be deleted from your device.',
      name: 'singleFileDeleteFromDevice',
      desc: '',
      args: [fileType],
    );
  }

  /// `Delete from ente`
  String get deleteFromEnte {
    return Intl.message(
      'Delete from ente',
      name: 'deleteFromEnte',
      desc: '',
      args: [],
    );
  }

  /// `Yes, delete`
  String get yesDelete {
    return Intl.message(
      'Yes, delete',
      name: 'yesDelete',
      desc: '',
      args: [],
    );
  }

  /// `Moved to trash`
  String get movedToTrash {
    return Intl.message(
      'Moved to trash',
      name: 'movedToTrash',
      desc: '',
      args: [],
    );
  }

  /// `Delete from device`
  String get deleteFromDevice {
    return Intl.message(
      'Delete from device',
      name: 'deleteFromDevice',
      desc: '',
      args: [],
    );
  }

  /// `Delete from both`
  String get deleteFromBoth {
    return Intl.message(
      'Delete from both',
      name: 'deleteFromBoth',
      desc: '',
      args: [],
    );
  }

  /// `New album`
  String get newAlbum {
    return Intl.message(
      'New album',
      name: 'newAlbum',
      desc: '',
      args: [],
    );
  }

  /// `Albums`
  String get albums {
    return Intl.message(
      'Albums',
      name: 'albums',
      desc: '',
      args: [],
    );
  }

  /// `{count, plural, zero{no memories} one{{formattedCount} memory} other{{formattedCount} memories}}`
  String memoryCount(int count, String formattedCount) {
    return Intl.plural(
      count,
      zero: 'no memories',
      one: '$formattedCount memory',
      other: '$formattedCount memories',
      name: 'memoryCount',
      desc: 'The text to display the number of memories',
      args: [count, formattedCount],
    );
  }

  /// `{count} selected`
  String selectedPhotos(int count) {
    return Intl.message(
      '$count selected',
      name: 'selectedPhotos',
      desc: 'Display the number of selected photos',
      args: [count],
    );
  }

  /// `{count} selected ({yourCount} yours)`
  String selectedPhotosWithYours(int count, int yourCount) {
    return Intl.message(
      '$count selected ($yourCount yours)',
      name: 'selectedPhotosWithYours',
      desc:
          'Display the number of selected photos, including the number of selected photos owned by the user',
      args: [count, yourCount],
    );
  }

  /// `Advanced`
  String get advancedSettings {
    return Intl.message(
      'Advanced',
      name: 'advancedSettings',
      desc: 'The text to display in the advanced settings section',
      args: [],
    );
  }

  /// `Photo grid size`
  String get photoGridSize {
    return Intl.message(
      'Photo grid size',
      name: 'photoGridSize',
      desc: '',
      args: [],
    );
  }

  /// `Manage device storage`
  String get manageDeviceStorage {
    return Intl.message(
      'Manage device storage',
      name: 'manageDeviceStorage',
      desc: '',
      args: [],
    );
  }

  /// `Select folders for backup`
  String get selectFoldersForBackup {
    return Intl.message(
      'Select folders for backup',
      name: 'selectFoldersForBackup',
      desc: '',
      args: [],
    );
  }

  /// `Selected folders will be encrypted and backed up`
  String get selectedFoldersWillBeEncryptedAndBackedUp {
    return Intl.message(
      'Selected folders will be encrypted and backed up',
      name: 'selectedFoldersWillBeEncryptedAndBackedUp',
      desc: '',
      args: [],
    );
  }

  /// `Unselect all`
  String get unselectAll {
    return Intl.message(
      'Unselect all',
      name: 'unselectAll',
      desc: '',
      args: [],
    );
  }

  /// `Select all`
  String get selectAll {
    return Intl.message(
      'Select all',
      name: 'selectAll',
      desc: '',
      args: [],
    );
  }

  /// `Skip`
  String get skip {
    return Intl.message(
      'Skip',
      name: 'skip',
      desc: '',
      args: [],
    );
  }

  /// `Updating folder selection...`
  String get updatingFolderSelection {
    return Intl.message(
      'Updating folder selection...',
      name: 'updatingFolderSelection',
      desc: '',
      args: [],
    );
  }

  /// `{count, plural, one{{count} item} other{{count} items}}`
  String itemCount(num count) {
    return Intl.plural(
      count,
      one: '$count item',
      other: '$count items',
      name: 'itemCount',
      desc: '',
      args: [count],
    );
  }

  /// `{count, plural, =1 {Delete {count} item} other {Delete {count} items}}`
  String deleteItemCount(num count) {
    return Intl.plural(
      count,
      one: 'Delete $count item',
      other: 'Delete $count items',
      name: 'deleteItemCount',
      desc: '',
      args: [count],
    );
  }

  /// `{count} files, {formattedSize} each`
  String duplicateItemsGroup(int count, String formattedSize) {
    return Intl.message(
      '$count files, $formattedSize each',
      name: 'duplicateItemsGroup',
      desc: 'Display the number of duplicate files and their size',
      args: [count, formattedSize],
    );
  }

  /// `{count, plural, one{{count} year ago} other{{count} years ago}}`
  String yearsAgo(num count) {
    return Intl.plural(
      count,
      one: '$count year ago',
      other: '$count years ago',
      name: 'yearsAgo',
      desc: '',
      args: [count],
    );
  }

  /// `Backup settings`
  String get backupSettings {
    return Intl.message(
      'Backup settings',
      name: 'backupSettings',
      desc: '',
      args: [],
    );
  }

  /// `Backup over mobile data`
  String get backupOverMobileData {
    return Intl.message(
      'Backup over mobile data',
      name: 'backupOverMobileData',
      desc: '',
      args: [],
    );
  }

  /// `Backup videos`
  String get backupVideos {
    return Intl.message(
      'Backup videos',
      name: 'backupVideos',
      desc: '',
      args: [],
    );
  }

  /// `Disable auto lock`
  String get disableAutoLock {
    return Intl.message(
      'Disable auto lock',
      name: 'disableAutoLock',
      desc: '',
      args: [],
    );
  }

  /// `Disable the device screen lock when ente is in the foreground and there is a backup in progress. This is normally not needed, but may help big uploads and initial imports of large libraries complete faster.`
  String get deviceLockExplanation {
    return Intl.message(
      'Disable the device screen lock when ente is in the foreground and there is a backup in progress. This is normally not needed, but may help big uploads and initial imports of large libraries complete faster.',
      name: 'deviceLockExplanation',
      desc: '',
      args: [],
    );
  }

  /// `About`
  String get about {
    return Intl.message(
      'About',
      name: 'about',
      desc: '',
      args: [],
    );
  }

  /// `We are open source!`
  String get weAreOpenSource {
    return Intl.message(
      'We are open source!',
      name: 'weAreOpenSource',
      desc: '',
      args: [],
    );
  }

  /// `Privacy`
  String get privacy {
    return Intl.message(
      'Privacy',
      name: 'privacy',
      desc: '',
      args: [],
    );
  }

  /// `Terms`
  String get terms {
    return Intl.message(
      'Terms',
      name: 'terms',
      desc: '',
      args: [],
    );
  }

  /// `Check for updates`
  String get checkForUpdates {
    return Intl.message(
      'Check for updates',
      name: 'checkForUpdates',
      desc: '',
      args: [],
    );
  }

  /// `Checking...`
  String get checking {
    return Intl.message(
      'Checking...',
      name: 'checking',
      desc: '',
      args: [],
    );
  }

  /// `You are on the latest version`
  String get youAreOnTheLatestVersion {
    return Intl.message(
      'You are on the latest version',
      name: 'youAreOnTheLatestVersion',
      desc: '',
      args: [],
    );
  }

  /// `Account`
  String get account {
    return Intl.message(
      'Account',
      name: 'account',
      desc: '',
      args: [],
    );
  }

  /// `Manage subscription`
  String get manageSubscription {
    return Intl.message(
      'Manage subscription',
      name: 'manageSubscription',
      desc: '',
      args: [],
    );
  }

  /// `Please authenticate to change your email`
  String get authToChangeYourEmail {
    return Intl.message(
      'Please authenticate to change your email',
      name: 'authToChangeYourEmail',
      desc: '',
      args: [],
    );
  }

  /// `Change password`
  String get changePassword {
    return Intl.message(
      'Change password',
      name: 'changePassword',
      desc: '',
      args: [],
    );
  }

  /// `Please authenticate to change your password`
  String get authToChangeYourPassword {
    return Intl.message(
      'Please authenticate to change your password',
      name: 'authToChangeYourPassword',
      desc: '',
      args: [],
    );
  }

  /// `Email verification`
  String get emailVerificationToggle {
    return Intl.message(
      'Email verification',
      name: 'emailVerificationToggle',
      desc: '',
      args: [],
    );
  }

  /// `Please authenticate to change email verification`
  String get authToChangeEmailVerificationSetting {
    return Intl.message(
      'Please authenticate to change email verification',
      name: 'authToChangeEmailVerificationSetting',
      desc: '',
      args: [],
    );
  }

  /// `Export your data`
  String get exportYourData {
    return Intl.message(
      'Export your data',
      name: 'exportYourData',
      desc: '',
      args: [],
    );
  }

  /// `Logout`
  String get logout {
    return Intl.message(
      'Logout',
      name: 'logout',
      desc: '',
      args: [],
    );
  }

  /// `Please authenticate to initiate account deletion`
  String get authToInitiateAccountDeletion {
    return Intl.message(
      'Please authenticate to initiate account deletion',
      name: 'authToInitiateAccountDeletion',
      desc: '',
      args: [],
    );
  }

  /// `Are you sure you want to logout?`
  String get areYouSureYouWantToLogout {
    return Intl.message(
      'Are you sure you want to logout?',
      name: 'areYouSureYouWantToLogout',
      desc: '',
      args: [],
    );
  }

  /// `Yes, logout`
  String get yesLogout {
    return Intl.message(
      'Yes, logout',
      name: 'yesLogout',
      desc: '',
      args: [],
    );
  }

  /// `A new version of ente is available.`
  String get aNewVersionOfEnteIsAvailable {
    return Intl.message(
      'A new version of ente is available.',
      name: 'aNewVersionOfEnteIsAvailable',
      desc: '',
      args: [],
    );
  }

  /// `Update`
  String get update {
    return Intl.message(
      'Update',
      name: 'update',
      desc: '',
      args: [],
    );
  }

  /// `Install manually`
  String get installManually {
    return Intl.message(
      'Install manually',
      name: 'installManually',
      desc: '',
      args: [],
    );
  }

  /// `Critical update available`
  String get criticalUpdateAvailable {
    return Intl.message(
      'Critical update available',
      name: 'criticalUpdateAvailable',
      desc: '',
      args: [],
    );
  }

  /// `Update available`
  String get updateAvailable {
    return Intl.message(
      'Update available',
      name: 'updateAvailable',
      desc: '',
      args: [],
    );
  }

  /// `Ignore`
  String get ignoreUpdate {
    return Intl.message(
      'Ignore',
      name: 'ignoreUpdate',
      desc: '',
      args: [],
    );
  }

  /// `Downloading...`
  String get downloading {
    return Intl.message(
      'Downloading...',
      name: 'downloading',
      desc: '',
      args: [],
    );
  }

  /// `The download could not be completed`
  String get theDownloadCouldNotBeCompleted {
    return Intl.message(
      'The download could not be completed',
      name: 'theDownloadCouldNotBeCompleted',
      desc: '',
      args: [],
    );
  }

  /// `Retry`
  String get retry {
    return Intl.message(
      'Retry',
      name: 'retry',
      desc: '',
      args: [],
    );
  }

  /// `Backed up folders`
  String get backedUpFolders {
    return Intl.message(
      'Backed up folders',
      name: 'backedUpFolders',
      desc: '',
      args: [],
    );
  }

  /// `Backup`
  String get backup {
    return Intl.message(
      'Backup',
      name: 'backup',
      desc: '',
      args: [],
    );
  }

  /// `Free up device space`
  String get freeUpDeviceSpace {
    return Intl.message(
      'Free up device space',
      name: 'freeUpDeviceSpace',
      desc: '',
      args: [],
    );
  }

  /// `✨ All clear`
  String get allClear {
    return Intl.message(
      '✨ All clear',
      name: 'allClear',
      desc: '',
      args: [],
    );
  }

  /// `You've no files on this device that can be deleted`
  String get noDeviceThatCanBeDeleted {
    return Intl.message(
      'You\'ve no files on this device that can be deleted',
      name: 'noDeviceThatCanBeDeleted',
      desc: '',
      args: [],
    );
  }

  /// `Remove duplicates`
  String get removeDuplicates {
    return Intl.message(
      'Remove duplicates',
      name: 'removeDuplicates',
      desc: '',
      args: [],
    );
  }

  /// `✨ No duplicates`
  String get noDuplicates {
    return Intl.message(
      '✨ No duplicates',
      name: 'noDuplicates',
      desc: '',
      args: [],
    );
  }

  /// `You've no duplicate files that can be cleared`
  String get youveNoDuplicateFilesThatCanBeCleared {
    return Intl.message(
      'You\'ve no duplicate files that can be cleared',
      name: 'youveNoDuplicateFilesThatCanBeCleared',
      desc: '',
      args: [],
    );
  }

  /// `Success`
  String get success {
    return Intl.message(
      'Success',
      name: 'success',
      desc: '',
      args: [],
    );
  }

  /// `Rate us`
  String get rateUs {
    return Intl.message(
      'Rate us',
      name: 'rateUs',
      desc: '',
      args: [],
    );
  }

  /// `Also empty "Recently Deleted" from "Settings" -> "Storage" to claim the freed space`
  String get remindToEmptyDeviceTrash {
    return Intl.message(
      'Also empty "Recently Deleted" from "Settings" -> "Storage" to claim the freed space',
      name: 'remindToEmptyDeviceTrash',
      desc: '',
      args: [],
    );
  }

  /// `You have successfully freed up {storageSaved}!`
  String youHaveSuccessfullyFreedUp(String storageSaved) {
    return Intl.message(
      'You have successfully freed up $storageSaved!',
      name: 'youHaveSuccessfullyFreedUp',
      desc:
          'The text to display when the user has successfully freed up storage',
      args: [storageSaved],
    );
  }

  /// `Also empty your "Trash" to claim the freed up space`
  String get remindToEmptyEnteTrash {
    return Intl.message(
      'Also empty your "Trash" to claim the freed up space',
      name: 'remindToEmptyEnteTrash',
      desc: '',
      args: [],
    );
  }

  /// `✨ Success`
  String get sparkleSuccess {
    return Intl.message(
      '✨ Success',
      name: 'sparkleSuccess',
      desc: '',
      args: [],
    );
  }

  /// `Your have cleaned up {count, plural, one{{count} duplicate file} other{{count} duplicate files}}, saving ({storageSaved}!)`
  String duplicateFileCountWithStorageSaved(int count, String storageSaved) {
    return Intl.message(
      'Your have cleaned up ${Intl.plural(count, one: '$count duplicate file', other: '$count duplicate files')}, saving ($storageSaved!)',
      name: 'duplicateFileCountWithStorageSaved',
      desc:
          'The text to display when the user has successfully cleaned up duplicate files',
      args: [count, storageSaved],
    );
  }

  /// `Family plans`
  String get familyPlans {
    return Intl.message(
      'Family plans',
      name: 'familyPlans',
      desc: '',
      args: [],
    );
  }

  /// `Referrals`
  String get referrals {
    return Intl.message(
      'Referrals',
      name: 'referrals',
      desc: '',
      args: [],
    );
  }

  /// `Notifications`
  String get notifications {
    return Intl.message(
      'Notifications',
      name: 'notifications',
      desc: '',
      args: [],
    );
  }

  /// `New shared photos`
  String get sharedPhotoNotifications {
    return Intl.message(
      'New shared photos',
      name: 'sharedPhotoNotifications',
      desc: '',
      args: [],
    );
  }

  /// `Receive notifications when someone adds a photo to a shared album that you're a part of`
  String get sharedPhotoNotificationsExplanation {
    return Intl.message(
      'Receive notifications when someone adds a photo to a shared album that you\'re a part of',
      name: 'sharedPhotoNotificationsExplanation',
      desc: '',
      args: [],
    );
  }

  /// `Advanced`
  String get advanced {
    return Intl.message(
      'Advanced',
      name: 'advanced',
      desc: '',
      args: [],
    );
  }

  /// `General`
  String get general {
    return Intl.message(
      'General',
      name: 'general',
      desc: '',
      args: [],
    );
  }

  /// `Security`
  String get security {
    return Intl.message(
      'Security',
      name: 'security',
      desc: '',
      args: [],
    );
  }

  /// `Please authenticate to view your recovery key`
  String get authToViewYourRecoveryKey {
    return Intl.message(
      'Please authenticate to view your recovery key',
      name: 'authToViewYourRecoveryKey',
      desc: '',
      args: [],
    );
  }

  /// `Two-factor`
  String get twofactor {
    return Intl.message(
      'Two-factor',
      name: 'twofactor',
      desc: '',
      args: [],
    );
  }

  /// `Please authenticate to configure two-factor authentication`
  String get authToConfigureTwofactorAuthentication {
    return Intl.message(
      'Please authenticate to configure two-factor authentication',
      name: 'authToConfigureTwofactorAuthentication',
      desc: '',
      args: [],
    );
  }

  /// `Lockscreen`
  String get lockscreen {
    return Intl.message(
      'Lockscreen',
      name: 'lockscreen',
      desc: '',
      args: [],
    );
  }

  /// `Please authenticate to change lockscreen setting`
  String get authToChangeLockscreenSetting {
    return Intl.message(
      'Please authenticate to change lockscreen setting',
      name: 'authToChangeLockscreenSetting',
      desc: '',
      args: [],
    );
  }

  /// `To enable lockscreen, please setup device passcode or screen lock in your system settings.`
  String get lockScreenEnablePreSteps {
    return Intl.message(
      'To enable lockscreen, please setup device passcode or screen lock in your system settings.',
      name: 'lockScreenEnablePreSteps',
      desc: '',
      args: [],
    );
  }

  /// `View active sessions`
  String get viewActiveSessions {
    return Intl.message(
      'View active sessions',
      name: 'viewActiveSessions',
      desc: '',
      args: [],
    );
  }

  /// `Please authenticate to view your active sessions`
  String get authToViewYourActiveSessions {
    return Intl.message(
      'Please authenticate to view your active sessions',
      name: 'authToViewYourActiveSessions',
      desc: '',
      args: [],
    );
  }

  /// `Disable two-factor`
  String get disableTwofactor {
    return Intl.message(
      'Disable two-factor',
      name: 'disableTwofactor',
      desc: '',
      args: [],
    );
  }

  /// `Are you sure you want to disable two-factor authentication?`
  String get confirm2FADisable {
    return Intl.message(
      'Are you sure you want to disable two-factor authentication?',
      name: 'confirm2FADisable',
      desc: '',
      args: [],
    );
  }

  /// `No`
  String get no {
    return Intl.message(
      'No',
      name: 'no',
      desc: '',
      args: [],
    );
  }

  /// `Yes`
  String get yes {
    return Intl.message(
      'Yes',
      name: 'yes',
      desc: '',
      args: [],
    );
  }

  /// `Social`
  String get social {
    return Intl.message(
      'Social',
      name: 'social',
      desc: '',
      args: [],
    );
  }

  /// `Rate us on {storeName}`
  String rateUsOnStore(Object storeName) {
    return Intl.message(
      'Rate us on $storeName',
      name: 'rateUsOnStore',
      desc: '',
      args: [storeName],
    );
  }

  /// `Blog`
  String get blog {
    return Intl.message(
      'Blog',
      name: 'blog',
      desc: '',
      args: [],
    );
  }

  /// `Merchandise`
  String get merchandise {
    return Intl.message(
      'Merchandise',
      name: 'merchandise',
      desc: '',
      args: [],
    );
  }

  /// `Twitter`
  String get twitter {
    return Intl.message(
      'Twitter',
      name: 'twitter',
      desc: '',
      args: [],
    );
  }

  /// `Mastodon`
  String get mastodon {
    return Intl.message(
      'Mastodon',
      name: 'mastodon',
      desc: '',
      args: [],
    );
  }

  /// `Matrix`
  String get matrix {
    return Intl.message(
      'Matrix',
      name: 'matrix',
      desc: '',
      args: [],
    );
  }

  /// `Discord`
  String get discord {
    return Intl.message(
      'Discord',
      name: 'discord',
      desc: '',
      args: [],
    );
  }

  /// `Reddit`
  String get reddit {
    return Intl.message(
      'Reddit',
      name: 'reddit',
      desc: '',
      args: [],
    );
  }

  /// `Your storage details could not be fetched`
  String get yourStorageDetailsCouldNotBeFetched {
    return Intl.message(
      'Your storage details could not be fetched',
      name: 'yourStorageDetailsCouldNotBeFetched',
      desc: '',
      args: [],
    );
  }

  /// `Report a bug`
  String get reportABug {
    return Intl.message(
      'Report a bug',
      name: 'reportABug',
      desc: '',
      args: [],
    );
  }

  /// `Report bug`
  String get reportBug {
    return Intl.message(
      'Report bug',
      name: 'reportBug',
      desc: '',
      args: [],
    );
  }

  /// `Suggest features`
  String get suggestFeatures {
    return Intl.message(
      'Suggest features',
      name: 'suggestFeatures',
      desc: '',
      args: [],
    );
  }

  /// `Support`
  String get support {
    return Intl.message(
      'Support',
      name: 'support',
      desc: '',
      args: [],
    );
  }

  /// `Theme`
  String get theme {
    return Intl.message(
      'Theme',
      name: 'theme',
      desc: '',
      args: [],
    );
  }

  /// `Light`
  String get lightTheme {
    return Intl.message(
      'Light',
      name: 'lightTheme',
      desc: '',
      args: [],
    );
  }

  /// `Dark`
  String get darkTheme {
    return Intl.message(
      'Dark',
      name: 'darkTheme',
      desc: '',
      args: [],
    );
  }

  /// `System`
  String get systemTheme {
    return Intl.message(
      'System',
      name: 'systemTheme',
      desc: '',
      args: [],
    );
  }

  /// `Free trial`
  String get freeTrial {
    return Intl.message(
      'Free trial',
      name: 'freeTrial',
      desc: '',
      args: [],
    );
  }

  /// `Select your plan`
  String get selectYourPlan {
    return Intl.message(
      'Select your plan',
      name: 'selectYourPlan',
      desc: '',
      args: [],
    );
  }

  /// `ente preserves your memories, so they're always available to you, even if you lose your device.`
  String get enteSubscriptionPitch {
    return Intl.message(
      'ente preserves your memories, so they\'re always available to you, even if you lose your device.',
      name: 'enteSubscriptionPitch',
      desc: '',
      args: [],
    );
  }

  /// `Your family can be added to your plan as well.`
  String get enteSubscriptionShareWithFamily {
    return Intl.message(
      'Your family can be added to your plan as well.',
      name: 'enteSubscriptionShareWithFamily',
      desc: '',
      args: [],
    );
  }

  /// `Current usage is `
  String get currentUsageIs {
    return Intl.message(
      'Current usage is ',
      name: 'currentUsageIs',
      desc: 'This text is followed by storage usaged',
      args: [],
    );
  }

  /// `FAQs`
  String get faqs {
    return Intl.message(
      'FAQs',
      name: 'faqs',
      desc: '',
      args: [],
    );
  }

  /// `Renews on {endDate}`
  String renewsOn(Object endDate) {
    return Intl.message(
      'Renews on $endDate',
      name: 'renewsOn',
      desc: '',
      args: [endDate],
    );
  }

  /// `Free trial valid till {endDate}`
  String freeTrialValidTill(Object endDate) {
    return Intl.message(
      'Free trial valid till $endDate',
      name: 'freeTrialValidTill',
      desc: '',
      args: [endDate],
    );
  }

  /// `Free trial valid till {endDate}.\nYou can choose a paid plan afterwards.`
  String playStoreFreeTrialValidTill(Object endDate) {
    return Intl.message(
      'Free trial valid till $endDate.\nYou can choose a paid plan afterwards.',
      name: 'playStoreFreeTrialValidTill',
      desc: '',
      args: [endDate],
    );
  }

  /// `Your subscription will be cancelled on {endDate}`
  String subWillBeCancelledOn(Object endDate) {
    return Intl.message(
      'Your subscription will be cancelled on $endDate',
      name: 'subWillBeCancelledOn',
      desc: '',
      args: [endDate],
    );
  }

  /// `Subscription`
  String get subscription {
    return Intl.message(
      'Subscription',
      name: 'subscription',
      desc: '',
      args: [],
    );
  }

  /// `Payment details`
  String get paymentDetails {
    return Intl.message(
      'Payment details',
      name: 'paymentDetails',
      desc: '',
      args: [],
    );
  }

  /// `Manage Family`
  String get manageFamily {
    return Intl.message(
      'Manage Family',
      name: 'manageFamily',
      desc: '',
      args: [],
    );
  }

  /// `Please contact us at support@ente.io to manage your {provider} subscription.`
  String contactToManageSubscription(Object provider) {
    return Intl.message(
      'Please contact us at support@ente.io to manage your $provider subscription.',
      name: 'contactToManageSubscription',
      desc: '',
      args: [provider],
    );
  }

  /// `Renew subscription`
  String get renewSubscription {
    return Intl.message(
      'Renew subscription',
      name: 'renewSubscription',
      desc: '',
      args: [],
    );
  }

  /// `Cancel subscription`
  String get cancelSubscription {
    return Intl.message(
      'Cancel subscription',
      name: 'cancelSubscription',
      desc: '',
      args: [],
    );
  }

  /// `Are you sure you want to renew?`
  String get areYouSureYouWantToRenew {
    return Intl.message(
      'Are you sure you want to renew?',
      name: 'areYouSureYouWantToRenew',
      desc: '',
      args: [],
    );
  }

  /// `Yes, Renew`
  String get yesRenew {
    return Intl.message(
      'Yes, Renew',
      name: 'yesRenew',
      desc: '',
      args: [],
    );
  }

  /// `Are you sure you want to cancel?`
  String get areYouSureYouWantToCancel {
    return Intl.message(
      'Are you sure you want to cancel?',
      name: 'areYouSureYouWantToCancel',
      desc: '',
      args: [],
    );
  }

  /// `Yes, cancel`
  String get yesCancel {
    return Intl.message(
      'Yes, cancel',
      name: 'yesCancel',
      desc: '',
      args: [],
    );
  }

  /// `Failed to renew`
  String get failedToRenew {
    return Intl.message(
      'Failed to renew',
      name: 'failedToRenew',
      desc: '',
      args: [],
    );
  }

  /// `Failed to cancel`
  String get failedToCancel {
    return Intl.message(
      'Failed to cancel',
      name: 'failedToCancel',
      desc: '',
      args: [],
    );
  }

  /// `2 months free on yearly plans`
  String get twoMonthsFreeOnYearlyPlans {
    return Intl.message(
      '2 months free on yearly plans',
      name: 'twoMonthsFreeOnYearlyPlans',
      desc: '',
      args: [],
    );
  }

  /// `Monthly`
  String get monthly {
    return Intl.message(
      'Monthly',
      name: 'monthly',
      desc: 'The text to display for monthly plans',
      args: [],
    );
  }

  /// `Yearly`
  String get yearly {
    return Intl.message(
      'Yearly',
      name: 'yearly',
      desc: 'The text to display for yearly plans',
      args: [],
    );
  }

  /// `Confirm plan change`
  String get confirmPlanChange {
    return Intl.message(
      'Confirm plan change',
      name: 'confirmPlanChange',
      desc: '',
      args: [],
    );
  }

  /// `Are you sure you want to change your plan?`
  String get areYouSureYouWantToChangeYourPlan {
    return Intl.message(
      'Are you sure you want to change your plan?',
      name: 'areYouSureYouWantToChangeYourPlan',
      desc: '',
      args: [],
    );
  }

  /// `You cannot downgrade to this plan`
  String get youCannotDowngradeToThisPlan {
    return Intl.message(
      'You cannot downgrade to this plan',
      name: 'youCannotDowngradeToThisPlan',
      desc: '',
      args: [],
    );
  }

  /// `Please cancel your existing subscription from {paymentProvider} first`
  String cancelOtherSubscription(String paymentProvider) {
    return Intl.message(
      'Please cancel your existing subscription from $paymentProvider first',
      name: 'cancelOtherSubscription',
      desc:
          'The text to display when the user has an existing subscription from a different payment provider',
      args: [paymentProvider],
    );
  }

  /// `Optional, as short as you like...`
  String get optionalAsShortAsYouLike {
    return Intl.message(
      'Optional, as short as you like...',
      name: 'optionalAsShortAsYouLike',
      desc: '',
      args: [],
    );
  }

  /// `Send`
  String get send {
    return Intl.message(
      'Send',
      name: 'send',
      desc: '',
      args: [],
    );
  }

  /// `Your subscription was cancelled. Would you like to share the reason?`
  String get askCancelReason {
    return Intl.message(
      'Your subscription was cancelled. Would you like to share the reason?',
      name: 'askCancelReason',
      desc: '',
      args: [],
    );
  }

  /// `Thank you for subscribing!`
  String get thankYouForSubscribing {
    return Intl.message(
      'Thank you for subscribing!',
      name: 'thankYouForSubscribing',
      desc: '',
      args: [],
    );
  }

  /// `Your purchase was successful`
  String get yourPurchaseWasSuccessful {
    return Intl.message(
      'Your purchase was successful',
      name: 'yourPurchaseWasSuccessful',
      desc: '',
      args: [],
    );
  }

  /// `Your plan was successfully upgraded`
  String get yourPlanWasSuccessfullyUpgraded {
    return Intl.message(
      'Your plan was successfully upgraded',
      name: 'yourPlanWasSuccessfullyUpgraded',
      desc: '',
      args: [],
    );
  }

  /// `Your plan was successfully downgraded`
  String get yourPlanWasSuccessfullyDowngraded {
    return Intl.message(
      'Your plan was successfully downgraded',
      name: 'yourPlanWasSuccessfullyDowngraded',
      desc: '',
      args: [],
    );
  }

  /// `Your subscription was updated successfully`
  String get yourSubscriptionWasUpdatedSuccessfully {
    return Intl.message(
      'Your subscription was updated successfully',
      name: 'yourSubscriptionWasUpdatedSuccessfully',
      desc: '',
      args: [],
    );
  }

  /// `Google Play ID`
  String get googlePlayId {
    return Intl.message(
      'Google Play ID',
      name: 'googlePlayId',
      desc: '',
      args: [],
    );
  }

  /// `Apple ID`
  String get appleId {
    return Intl.message(
      'Apple ID',
      name: 'appleId',
      desc: '',
      args: [],
    );
  }

  /// `PlayStore subscription`
  String get playstoreSubscription {
    return Intl.message(
      'PlayStore subscription',
      name: 'playstoreSubscription',
      desc: '',
      args: [],
    );
  }

  /// `AppStore subscription`
  String get appstoreSubscription {
    return Intl.message(
      'AppStore subscription',
      name: 'appstoreSubscription',
      desc: '',
      args: [],
    );
  }

  /// `Your {id} is already linked to another ente account.\nIf you would like to use your {id} with this account, please contact our support''`
  String subAlreadyLinkedErrMessage(Object id) {
    return Intl.message(
      'Your $id is already linked to another ente account.\nIf you would like to use your $id with this account, please contact our support\'\'',
      name: 'subAlreadyLinkedErrMessage',
      desc: '',
      args: [id],
    );
  }

  /// `Please visit web.ente.io to manage your subscription`
  String get visitWebToManage {
    return Intl.message(
      'Please visit web.ente.io to manage your subscription',
      name: 'visitWebToManage',
      desc: '',
      args: [],
    );
  }

  /// `Could not update subscription`
  String get couldNotUpdateSubscription {
    return Intl.message(
      'Could not update subscription',
      name: 'couldNotUpdateSubscription',
      desc: '',
      args: [],
    );
  }

  /// `Please contact support@ente.io and we will be happy to help!`
  String get pleaseContactSupportAndWeWillBeHappyToHelp {
    return Intl.message(
      'Please contact support@ente.io and we will be happy to help!',
      name: 'pleaseContactSupportAndWeWillBeHappyToHelp',
      desc: '',
      args: [],
    );
  }

  /// `Payment failed`
  String get paymentFailed {
    return Intl.message(
      'Payment failed',
      name: 'paymentFailed',
      desc: '',
      args: [],
    );
  }

  /// `Please talk to {providerName} support if you were charged`
  String paymentFailedTalkToProvider(String providerName) {
    return Intl.message(
      'Please talk to $providerName support if you were charged',
      name: 'paymentFailedTalkToProvider',
      desc: 'The text to display when the payment failed',
      args: [providerName],
    );
  }

  /// `Continue on free trial`
  String get continueOnFreeTrial {
    return Intl.message(
      'Continue on free trial',
      name: 'continueOnFreeTrial',
      desc: '',
      args: [],
    );
  }

  /// `Are you sure you want to exit?`
  String get areYouSureYouWantToExit {
    return Intl.message(
      'Are you sure you want to exit?',
      name: 'areYouSureYouWantToExit',
      desc: '',
      args: [],
    );
  }

  /// `Thank you`
  String get thankYou {
    return Intl.message(
      'Thank you',
      name: 'thankYou',
      desc: '',
      args: [],
    );
  }

  /// `Failed to verify payment status`
  String get failedToVerifyPaymentStatus {
    return Intl.message(
      'Failed to verify payment status',
      name: 'failedToVerifyPaymentStatus',
      desc: '',
      args: [],
    );
  }

  /// `Please wait for sometime before retrying`
  String get pleaseWaitForSometimeBeforeRetrying {
    return Intl.message(
      'Please wait for sometime before retrying',
      name: 'pleaseWaitForSometimeBeforeRetrying',
      desc: '',
      args: [],
    );
  }

  /// `Unfortunately your payment failed due to {reason}`
  String paymentFailedWithReason(Object reason) {
    return Intl.message(
      'Unfortunately your payment failed due to $reason',
      name: 'paymentFailedWithReason',
      desc: '',
      args: [reason],
    );
  }

  /// `You are on a family plan!`
  String get youAreOnAFamilyPlan {
    return Intl.message(
      'You are on a family plan!',
      name: 'youAreOnAFamilyPlan',
      desc: '',
      args: [],
    );
  }

  /// `Please contact <green>{familyAdminEmail}</green> to manage your subscription`
  String contactFamilyAdmin(Object familyAdminEmail) {
    return Intl.message(
      'Please contact <green>$familyAdminEmail</green> to manage your subscription',
      name: 'contactFamilyAdmin',
      desc: '',
      args: [familyAdminEmail],
    );
  }

  /// `Leave family`
  String get leaveFamily {
    return Intl.message(
      'Leave family',
      name: 'leaveFamily',
      desc: '',
      args: [],
    );
  }

  /// `Are you sure that you want to leave the family plan?`
  String get areYouSureThatYouWantToLeaveTheFamily {
    return Intl.message(
      'Are you sure that you want to leave the family plan?',
      name: 'areYouSureThatYouWantToLeaveTheFamily',
      desc: '',
      args: [],
    );
  }

  /// `Leave`
  String get leave {
    return Intl.message(
      'Leave',
      name: 'leave',
      desc: '',
      args: [],
    );
  }

  /// `Rate the app`
  String get rateTheApp {
    return Intl.message(
      'Rate the app',
      name: 'rateTheApp',
      desc: '',
      args: [],
    );
  }

  /// `Start backup`
  String get startBackup {
    return Intl.message(
      'Start backup',
      name: 'startBackup',
      desc: '',
      args: [],
    );
  }

  /// `No photos are being backed up right now`
  String get noPhotosAreBeingBackedUpRightNow {
    return Intl.message(
      'No photos are being backed up right now',
      name: 'noPhotosAreBeingBackedUpRightNow',
      desc: '',
      args: [],
    );
  }

  /// `Preserve more`
  String get preserveMore {
    return Intl.message(
      'Preserve more',
      name: 'preserveMore',
      desc: '',
      args: [],
    );
  }

  /// `Existing user`
  String get existingUser {
    return Intl.message(
      'Existing user',
      name: 'existingUser',
      desc: '',
      args: [],
    );
  }

  /// `Private backups`
  String get privateBackups {
    return Intl.message(
      'Private backups',
      name: 'privateBackups',
      desc: '',
      args: [],
    );
  }

  /// `for your memories`
  String get forYourMemories {
    return Intl.message(
      'for your memories',
      name: 'forYourMemories',
      desc: '',
      args: [],
    );
  }

  /// `End-to-end encrypted by default`
  String get endtoendEncryptedByDefault {
    return Intl.message(
      'End-to-end encrypted by default',
      name: 'endtoendEncryptedByDefault',
      desc: '',
      args: [],
    );
  }

  /// `Safely stored`
  String get safelyStored {
    return Intl.message(
      'Safely stored',
      name: 'safelyStored',
      desc: '',
      args: [],
    );
  }

  /// `at a fallout shelter`
  String get atAFalloutShelter {
    return Intl.message(
      'at a fallout shelter',
      name: 'atAFalloutShelter',
      desc: '',
      args: [],
    );
  }

  /// `Designed to outlive`
  String get designedToOutlive {
    return Intl.message(
      'Designed to outlive',
      name: 'designedToOutlive',
      desc: '',
      args: [],
    );
  }

  /// `Available`
  String get available {
    return Intl.message(
      'Available',
      name: 'available',
      desc: '',
      args: [],
    );
  }

  /// `everywhere`
  String get everywhere {
    return Intl.message(
      'everywhere',
      name: 'everywhere',
      desc: '',
      args: [],
    );
  }

  /// `Android, iOS, Web, Desktop`
  String get androidIosWebDesktop {
    return Intl.message(
      'Android, iOS, Web, Desktop',
      name: 'androidIosWebDesktop',
      desc: '',
      args: [],
    );
  }

  /// `Mobile, Web, Desktop`
  String get mobileWebDesktop {
    return Intl.message(
      'Mobile, Web, Desktop',
      name: 'mobileWebDesktop',
      desc: '',
      args: [],
    );
  }

  /// `New to ente`
  String get newToEnte {
    return Intl.message(
      'New to ente',
      name: 'newToEnte',
      desc: '',
      args: [],
    );
  }

  /// `Please login again`
  String get pleaseLoginAgain {
    return Intl.message(
      'Please login again',
      name: 'pleaseLoginAgain',
      desc: '',
      args: [],
    );
  }

  /// `The developer account we use to publish ente on App Store has changed. Because of this, you will need to login again.\n\nOur apologies for the inconvenience, but this was unavoidable.`
  String get devAccountChanged {
    return Intl.message(
      'The developer account we use to publish ente on App Store has changed. Because of this, you will need to login again.\n\nOur apologies for the inconvenience, but this was unavoidable.',
      name: 'devAccountChanged',
      desc: '',
      args: [],
    );
  }

  /// `Your subscription has expired`
  String get yourSubscriptionHasExpired {
    return Intl.message(
      'Your subscription has expired',
      name: 'yourSubscriptionHasExpired',
      desc: '',
      args: [],
    );
  }

  /// `Storage limit exceeded`
  String get storageLimitExceeded {
    return Intl.message(
      'Storage limit exceeded',
      name: 'storageLimitExceeded',
      desc: '',
      args: [],
    );
  }

  /// `Upgrade`
  String get upgrade {
    return Intl.message(
      'Upgrade',
      name: 'upgrade',
      desc: '',
      args: [],
    );
  }

  /// `Raise ticket`
  String get raiseTicket {
    return Intl.message(
      'Raise ticket',
      name: 'raiseTicket',
      desc:
          'Button text for raising a support tickets in case of unhandled errors during backup',
      args: [],
    );
  }

  /// `Backup failed`
  String get backupFailed {
    return Intl.message(
      'Backup failed',
      name: 'backupFailed',
      desc: '',
      args: [],
    );
  }

  /// `We could not backup your data.\nWe will retry later.`
  String get couldNotBackUpTryLater {
    return Intl.message(
      'We could not backup your data.\nWe will retry later.',
      name: 'couldNotBackUpTryLater',
      desc: '',
      args: [],
    );
  }

  /// `ente can encrypt and preserve files only if you grant access to them`
  String get enteCanEncryptAndPreserveFilesOnlyIfYouGrant {
    return Intl.message(
      'ente can encrypt and preserve files only if you grant access to them',
      name: 'enteCanEncryptAndPreserveFilesOnlyIfYouGrant',
      desc: '',
      args: [],
    );
  }

  /// `Please grant permissions`
  String get pleaseGrantPermissions {
    return Intl.message(
      'Please grant permissions',
      name: 'pleaseGrantPermissions',
      desc: '',
      args: [],
    );
  }

  /// `Grant permission`
  String get grantPermission {
    return Intl.message(
      'Grant permission',
      name: 'grantPermission',
      desc: '',
      args: [],
    );
  }

  /// `Private sharing`
  String get privateSharing {
    return Intl.message(
      'Private sharing',
      name: 'privateSharing',
      desc: '',
      args: [],
    );
  }

  /// `Share only with the people you want`
  String get shareOnlyWithThePeopleYouWant {
    return Intl.message(
      'Share only with the people you want',
      name: 'shareOnlyWithThePeopleYouWant',
      desc: '',
      args: [],
    );
  }

  /// `Use public links for people not on ente`
  String get usePublicLinksForPeopleNotOnEnte {
    return Intl.message(
      'Use public links for people not on ente',
      name: 'usePublicLinksForPeopleNotOnEnte',
      desc: '',
      args: [],
    );
  }

  /// `Allow people to add photos`
  String get allowPeopleToAddPhotos {
    return Intl.message(
      'Allow people to add photos',
      name: 'allowPeopleToAddPhotos',
      desc: '',
      args: [],
    );
  }

  /// `Share an album now`
  String get shareAnAlbumNow {
    return Intl.message(
      'Share an album now',
      name: 'shareAnAlbumNow',
      desc: '',
      args: [],
    );
  }

  /// `Collect event photos`
  String get collectEventPhotos {
    return Intl.message(
      'Collect event photos',
      name: 'collectEventPhotos',
      desc: '',
      args: [],
    );
  }

  /// `Session expired`
  String get sessionExpired {
    return Intl.message(
      'Session expired',
      name: 'sessionExpired',
      desc: '',
      args: [],
    );
  }

  /// `Logging out...`
  String get loggingOut {
    return Intl.message(
      'Logging out...',
      name: 'loggingOut',
      desc: '',
      args: [],
    );
  }

  /// `On device`
  String get onDevice {
    return Intl.message(
      'On device',
      name: 'onDevice',
      desc: 'The text displayed above folders/albums stored on device',
      args: [],
    );
  }

  /// `On <branding>ente</branding>`
  String get onEnte {
    return Intl.message(
      'On <branding>ente</branding>',
      name: 'onEnte',
      desc: 'The text displayed above albums backed up to ente',
      args: [],
    );
  }

  /// `Name`
  String get name {
    return Intl.message(
      'Name',
      name: 'name',
      desc: '',
      args: [],
    );
  }

  /// `Newest`
  String get newest {
    return Intl.message(
      'Newest',
      name: 'newest',
      desc: '',
      args: [],
    );
  }

  /// `Last updated`
  String get lastUpdated {
    return Intl.message(
      'Last updated',
      name: 'lastUpdated',
      desc: '',
      args: [],
    );
  }

  /// `Delete empty albums`
  String get deleteEmptyAlbums {
    return Intl.message(
      'Delete empty albums',
      name: 'deleteEmptyAlbums',
      desc: '',
      args: [],
    );
  }

  /// `Delete empty albums?`
  String get deleteEmptyAlbumsWithQuestionMark {
    return Intl.message(
      'Delete empty albums?',
      name: 'deleteEmptyAlbumsWithQuestionMark',
      desc: '',
      args: [],
    );
  }

  /// `This will delete all empty albums. This is useful when you want to reduce the clutter in your album list.`
  String get deleteAlbumsDialogBody {
    return Intl.message(
      'This will delete all empty albums. This is useful when you want to reduce the clutter in your album list.',
      name: 'deleteAlbumsDialogBody',
      desc: '',
      args: [],
    );
  }

  /// `Deleting {currentlyDeleting} / {totalCount}`
  String deleteProgress(Object currentlyDeleting, Object totalCount) {
    return Intl.message(
      'Deleting $currentlyDeleting / $totalCount',
      name: 'deleteProgress',
      desc: '',
      args: [currentlyDeleting, totalCount],
    );
  }

  /// `Permanently delete`
  String get permanentlyDelete {
    return Intl.message(
      'Permanently delete',
      name: 'permanentlyDelete',
      desc: '',
      args: [],
    );
  }

  /// `Can only create link for files owned by you`
  String get canOnlyCreateLinkForFilesOwnedByYou {
    return Intl.message(
      'Can only create link for files owned by you',
      name: 'canOnlyCreateLinkForFilesOwnedByYou',
      desc: '',
      args: [],
    );
  }

  /// `Public link created`
  String get publicLinkCreated {
    return Intl.message(
      'Public link created',
      name: 'publicLinkCreated',
      desc: '',
      args: [],
    );
  }

  /// `You can manage your links in the share tab.`
  String get youCanManageYourLinksInTheShareTab {
    return Intl.message(
      'You can manage your links in the share tab.',
      name: 'youCanManageYourLinksInTheShareTab',
      desc: '',
      args: [],
    );
  }

  /// `Link copied to clipboard`
  String get linkCopiedToClipboard {
    return Intl.message(
      'Link copied to clipboard',
      name: 'linkCopiedToClipboard',
      desc: '',
      args: [],
    );
  }

  /// `Restore`
  String get restore {
    return Intl.message(
      'Restore',
      name: 'restore',
      desc:
          'Display text for an action which triggers a restore of item from trash',
      args: [],
    );
  }

  /// `Move to album`
  String get moveToAlbum {
    return Intl.message(
      'Move to album',
      name: 'moveToAlbum',
      desc: '',
      args: [],
    );
  }

  /// `Unhide`
  String get unhide {
    return Intl.message(
      'Unhide',
      name: 'unhide',
      desc: '',
      args: [],
    );
  }

  /// `Unarchive`
  String get unarchive {
    return Intl.message(
      'Unarchive',
      name: 'unarchive',
      desc: '',
      args: [],
    );
  }

  /// `Favorite`
  String get favorite {
    return Intl.message(
      'Favorite',
      name: 'favorite',
      desc: '',
      args: [],
    );
  }

  /// `Remove from favorite`
  String get removeFromFavorite {
    return Intl.message(
      'Remove from favorite',
      name: 'removeFromFavorite',
      desc: '',
      args: [],
    );
  }

  /// `Share link`
  String get shareLink {
    return Intl.message(
      'Share link',
      name: 'shareLink',
      desc: '',
      args: [],
    );
  }

  /// `Create collage`
  String get createCollage {
    return Intl.message(
      'Create collage',
      name: 'createCollage',
      desc: '',
      args: [],
    );
  }

  /// `Save collage`
  String get saveCollage {
    return Intl.message(
      'Save collage',
      name: 'saveCollage',
      desc: '',
      args: [],
    );
  }

  /// `Collage saved to gallery`
  String get collageSaved {
    return Intl.message(
      'Collage saved to gallery',
      name: 'collageSaved',
      desc: '',
      args: [],
    );
  }

  /// `Layout`
  String get collageLayout {
    return Intl.message(
      'Layout',
      name: 'collageLayout',
      desc: '',
      args: [],
    );
  }

  /// `Add to ente`
  String get addToEnte {
    return Intl.message(
      'Add to ente',
      name: 'addToEnte',
      desc: '',
      args: [],
    );
  }

  /// `Add to album`
  String get addToAlbum {
    return Intl.message(
      'Add to album',
      name: 'addToAlbum',
      desc: '',
      args: [],
    );
  }

  /// `Delete`
  String get delete {
    return Intl.message(
      'Delete',
      name: 'delete',
      desc: '',
      args: [],
    );
  }

  /// `Hide`
  String get hide {
    return Intl.message(
      'Hide',
      name: 'hide',
      desc: '',
      args: [],
    );
  }

  /// `Share`
  String get share {
    return Intl.message(
      'Share',
      name: 'share',
      desc: '',
      args: [],
    );
  }

  /// `Unhide to album`
  String get unhideToAlbum {
    return Intl.message(
      'Unhide to album',
      name: 'unhideToAlbum',
      desc: '',
      args: [],
    );
  }

  /// `Restore to album`
  String get restoreToAlbum {
    return Intl.message(
      'Restore to album',
      name: 'restoreToAlbum',
      desc: '',
      args: [],
    );
  }

  /// `{count, plural, one {Move item} other {Move items}}`
  String moveItem(num count) {
    return Intl.plural(
      count,
      one: 'Move item',
      other: 'Move items',
      name: 'moveItem',
      desc: 'Page title while moving one or more items to an album',
      args: [count],
    );
  }

  /// `{count, plural, one {Add item} other {Add items}}`
  String addItem(num count) {
    return Intl.plural(
      count,
      one: 'Add item',
      other: 'Add items',
      name: 'addItem',
      desc: 'Page title while adding one or more items to album',
      args: [count],
    );
  }

  /// `Create or select album`
  String get createOrSelectAlbum {
    return Intl.message(
      'Create or select album',
      name: 'createOrSelectAlbum',
      desc: '',
      args: [],
    );
  }

  /// `Select album`
  String get selectAlbum {
    return Intl.message(
      'Select album',
      name: 'selectAlbum',
      desc: '',
      args: [],
    );
  }

  /// `Album name`
  String get searchByAlbumNameHint {
    return Intl.message(
      'Album name',
      name: 'searchByAlbumNameHint',
      desc: '',
      args: [],
    );
  }

  /// `Album title`
  String get albumTitle {
    return Intl.message(
      'Album title',
      name: 'albumTitle',
      desc: '',
      args: [],
    );
  }

  /// `Enter album name`
  String get enterAlbumName {
    return Intl.message(
      'Enter album name',
      name: 'enterAlbumName',
      desc: '',
      args: [],
    );
  }

  /// `Restoring files...`
  String get restoringFiles {
    return Intl.message(
      'Restoring files...',
      name: 'restoringFiles',
      desc: '',
      args: [],
    );
  }

  /// `Moving files to album...`
  String get movingFilesToAlbum {
    return Intl.message(
      'Moving files to album...',
      name: 'movingFilesToAlbum',
      desc: '',
      args: [],
    );
  }

  /// `Unhiding files to album`
  String get unhidingFilesToAlbum {
    return Intl.message(
      'Unhiding files to album',
      name: 'unhidingFilesToAlbum',
      desc: '',
      args: [],
    );
  }

  /// `Can not upload to albums owned by others`
  String get canNotUploadToAlbumsOwnedByOthers {
    return Intl.message(
      'Can not upload to albums owned by others',
      name: 'canNotUploadToAlbumsOwnedByOthers',
      desc: '',
      args: [],
    );
  }

  /// `Uploading files to album...`
  String get uploadingFilesToAlbum {
    return Intl.message(
      'Uploading files to album...',
      name: 'uploadingFilesToAlbum',
      desc: '',
      args: [],
    );
  }

  /// `Added successfully to  {albumName}`
  String addedSuccessfullyTo(Object albumName) {
    return Intl.message(
      'Added successfully to  $albumName',
      name: 'addedSuccessfullyTo',
      desc: '',
      args: [albumName],
    );
  }

  /// `Moved successfully to {albumName}`
  String movedSuccessfullyTo(Object albumName) {
    return Intl.message(
      'Moved successfully to $albumName',
      name: 'movedSuccessfullyTo',
      desc: '',
      args: [albumName],
    );
  }

  /// `This album already has a collaborative link`
  String get thisAlbumAlreadyHDACollaborativeLink {
    return Intl.message(
      'This album already has a collaborative link',
      name: 'thisAlbumAlreadyHDACollaborativeLink',
      desc: '',
      args: [],
    );
  }

  /// `Collaborative link created for {albumName}`
  String collaborativeLinkCreatedFor(Object albumName) {
    return Intl.message(
      'Collaborative link created for $albumName',
      name: 'collaborativeLinkCreatedFor',
      desc: '',
      args: [albumName],
    );
  }

  /// `Ask your loved ones to share`
  String get askYourLovedOnesToShare {
    return Intl.message(
      'Ask your loved ones to share',
      name: 'askYourLovedOnesToShare',
      desc: '',
      args: [],
    );
  }

  /// `Invite`
  String get invite {
    return Intl.message(
      'Invite',
      name: 'invite',
      desc: '',
      args: [],
    );
  }

  /// `Share your first album`
  String get shareYourFirstAlbum {
    return Intl.message(
      'Share your first album',
      name: 'shareYourFirstAlbum',
      desc: '',
      args: [],
    );
  }

  /// `Shared with {emailIDs}`
  String sharedWith(Object emailIDs) {
    return Intl.message(
      'Shared with $emailIDs',
      name: 'sharedWith',
      desc: '',
      args: [emailIDs],
    );
  }

  /// `Shared with me`
  String get sharedWithMe {
    return Intl.message(
      'Shared with me',
      name: 'sharedWithMe',
      desc: '',
      args: [],
    );
  }

  /// `Shared by me`
  String get sharedByMe {
    return Intl.message(
      'Shared by me',
      name: 'sharedByMe',
      desc: '',
      args: [],
    );
  }

  /// `Double your storage`
  String get doubleYourStorage {
    return Intl.message(
      'Double your storage',
      name: 'doubleYourStorage',
      desc: '',
      args: [],
    );
  }

  /// `Refer friends and 2x your plan`
  String get referFriendsAnd2xYourPlan {
    return Intl.message(
      'Refer friends and 2x your plan',
      name: 'referFriendsAnd2xYourPlan',
      desc: '',
      args: [],
    );
  }

  /// `Open an album and tap the share button on the top right to share.`
  String get shareAlbumHint {
    return Intl.message(
      'Open an album and tap the share button on the top right to share.',
      name: 'shareAlbumHint',
      desc: '',
      args: [],
    );
  }

  /// `Items show the number of days remaining before permanent deletion`
  String get itemsShowTheNumberOfDaysRemainingBeforePermanentDeletion {
    return Intl.message(
      'Items show the number of days remaining before permanent deletion',
      name: 'itemsShowTheNumberOfDaysRemainingBeforePermanentDeletion',
      desc: '',
      args: [],
    );
  }

  /// `{count, plural, =0 {} =1 {1 day} other {{count} days}}`
  String trashDaysLeft(int count) {
    return Intl.plural(
      count,
      zero: '',
      one: '1 day',
      other: '$count days',
      name: 'trashDaysLeft',
      desc:
          'Text to indicate number of days remaining before permanent deletion',
      args: [count],
    );
  }

  /// `Delete All`
  String get deleteAll {
    return Intl.message(
      'Delete All',
      name: 'deleteAll',
      desc: '',
      args: [],
    );
  }

  /// `Rename album`
  String get renameAlbum {
    return Intl.message(
      'Rename album',
      name: 'renameAlbum',
      desc: '',
      args: [],
    );
  }

  /// `Convert to album`
  String get convertToAlbum {
    return Intl.message(
      'Convert to album',
      name: 'convertToAlbum',
      desc: '',
      args: [],
    );
  }

  /// `Set cover`
  String get setCover {
    return Intl.message(
      'Set cover',
      name: 'setCover',
      desc: 'Text to set cover photo for an album',
      args: [],
    );
  }

  /// `Sort by`
  String get sortAlbumsBy {
    return Intl.message(
      'Sort by',
      name: 'sortAlbumsBy',
      desc: '',
      args: [],
    );
  }

  /// `Newest first`
  String get sortNewestFirst {
    return Intl.message(
      'Newest first',
      name: 'sortNewestFirst',
      desc: '',
      args: [],
    );
  }

  /// `Oldest first`
  String get sortOldestFirst {
    return Intl.message(
      'Oldest first',
      name: 'sortOldestFirst',
      desc: '',
      args: [],
    );
  }

  /// `Rename`
  String get rename {
    return Intl.message(
      'Rename',
      name: 'rename',
      desc: '',
      args: [],
    );
  }

  /// `Leave shared album?`
  String get leaveSharedAlbum {
    return Intl.message(
      'Leave shared album?',
      name: 'leaveSharedAlbum',
      desc: '',
      args: [],
    );
  }

  /// `Leave album`
  String get leaveAlbum {
    return Intl.message(
      'Leave album',
      name: 'leaveAlbum',
      desc: '',
      args: [],
    );
  }

  /// `Photos added by you will be removed from the album`
  String get photosAddedByYouWillBeRemovedFromTheAlbum {
    return Intl.message(
      'Photos added by you will be removed from the album',
      name: 'photosAddedByYouWillBeRemovedFromTheAlbum',
      desc: '',
      args: [],
    );
  }

  /// `You've no files in this album that can be deleted`
  String get youveNoFilesInThisAlbumThatCanBeDeleted {
    return Intl.message(
      'You\'ve no files in this album that can be deleted',
      name: 'youveNoFilesInThisAlbumThatCanBeDeleted',
      desc: '',
      args: [],
    );
  }

  /// `You don't have any archived items.`
  String get youDontHaveAnyArchivedItems {
    return Intl.message(
      'You don\'t have any archived items.',
      name: 'youDontHaveAnyArchivedItems',
      desc: '',
      args: [],
    );
  }

  /// `Some files in this album are ignored from upload because they had previously been deleted from ente.`
  String get ignoredFolderUploadReason {
    return Intl.message(
      'Some files in this album are ignored from upload because they had previously been deleted from ente.',
      name: 'ignoredFolderUploadReason',
      desc: '',
      args: [],
    );
  }

  /// `Reset ignored files`
  String get resetIgnoredFiles {
    return Intl.message(
      'Reset ignored files',
      name: 'resetIgnoredFiles',
      desc: '',
      args: [],
    );
  }

  /// `Files added to this device album will automatically get uploaded to ente.`
  String get deviceFilesAutoUploading {
    return Intl.message(
      'Files added to this device album will automatically get uploaded to ente.',
      name: 'deviceFilesAutoUploading',
      desc: '',
      args: [],
    );
  }

  /// `Turn on backup to automatically upload files added to this device folder to ente.`
  String get turnOnBackupForAutoUpload {
    return Intl.message(
      'Turn on backup to automatically upload files added to this device folder to ente.',
      name: 'turnOnBackupForAutoUpload',
      desc: '',
      args: [],
    );
  }

  /// `No hidden photos or videos`
  String get noHiddenPhotosOrVideos {
    return Intl.message(
      'No hidden photos or videos',
      name: 'noHiddenPhotosOrVideos',
      desc: '',
      args: [],
    );
  }

  /// `To hide a photo or video`
  String get toHideAPhotoOrVideo {
    return Intl.message(
      'To hide a photo or video',
      name: 'toHideAPhotoOrVideo',
      desc: '',
      args: [],
    );
  }

  /// `• Open the item`
  String get openTheItem {
    return Intl.message(
      '• Open the item',
      name: 'openTheItem',
      desc: '',
      args: [],
    );
  }

  /// `• Click on the overflow menu`
  String get clickOnTheOverflowMenu {
    return Intl.message(
      '• Click on the overflow menu',
      name: 'clickOnTheOverflowMenu',
      desc: '',
      args: [],
    );
  }

  /// `• Click`
  String get click {
    return Intl.message(
      '• Click',
      name: 'click',
      desc: '',
      args: [],
    );
  }

  /// `Nothing to see here! 👀`
  String get nothingToSeeHere {
    return Intl.message(
      'Nothing to see here! 👀',
      name: 'nothingToSeeHere',
      desc: '',
      args: [],
    );
  }

  /// `Unarchive album`
  String get unarchiveAlbum {
    return Intl.message(
      'Unarchive album',
      name: 'unarchiveAlbum',
      desc: '',
      args: [],
    );
  }

  /// `Archive album`
  String get archiveAlbum {
    return Intl.message(
      'Archive album',
      name: 'archiveAlbum',
      desc: '',
      args: [],
    );
  }

  /// `Calculating...`
  String get calculating {
    return Intl.message(
      'Calculating...',
      name: 'calculating',
      desc: '',
      args: [],
    );
  }

  /// `Please wait, deleting album`
  String get pleaseWaitDeletingAlbum {
    return Intl.message(
      'Please wait, deleting album',
      name: 'pleaseWaitDeletingAlbum',
      desc: '',
      args: [],
    );
  }

  /// `Albums, months, days, years, ...`
  String get searchHintText {
    return Intl.message(
      'Albums, months, days, years, ...',
      name: 'searchHintText',
      desc: '',
      args: [],
    );
  }

  /// `• Album names (e.g. "Camera")\n• Types of files (e.g. "Videos", ".gif")\n• Years and months (e.g. "2022", "January")\n• Holidays (e.g. "Christmas")\n• Photo descriptions (e.g. “#fun”)`
  String get searchByExamples {
    return Intl.message(
      '• Album names (e.g. "Camera")\n• Types of files (e.g. "Videos", ".gif")\n• Years and months (e.g. "2022", "January")\n• Holidays (e.g. "Christmas")\n• Photo descriptions (e.g. “#fun”)',
      name: 'searchByExamples',
      desc: '',
      args: [],
    );
  }

  /// `You can try searching for a different query.`
  String get youCanTrySearchingForADifferentQuery {
    return Intl.message(
      'You can try searching for a different query.',
      name: 'youCanTrySearchingForADifferentQuery',
      desc: '',
      args: [],
    );
  }

  /// `No results found`
  String get noResultsFound {
    return Intl.message(
      'No results found',
      name: 'noResultsFound',
      desc: '',
      args: [],
    );
  }

  /// `Added by {emailOrName}`
  String addedBy(Object emailOrName) {
    return Intl.message(
      'Added by $emailOrName',
      name: 'addedBy',
      desc: '',
      args: [emailOrName],
    );
  }

  /// `Loading EXIF data...`
  String get loadingExifData {
    return Intl.message(
      'Loading EXIF data...',
      name: 'loadingExifData',
      desc: '',
      args: [],
    );
  }

  /// `View all EXIF data`
  String get viewAllExifData {
    return Intl.message(
      'View all EXIF data',
      name: 'viewAllExifData',
      desc: '',
      args: [],
    );
  }

  /// `No EXIF data`
  String get noExifData {
    return Intl.message(
      'No EXIF data',
      name: 'noExifData',
      desc: '',
      args: [],
    );
  }

  /// `This image has no exif data`
  String get thisImageHasNoExifData {
    return Intl.message(
      'This image has no exif data',
      name: 'thisImageHasNoExifData',
      desc: '',
      args: [],
    );
  }

  /// `EXIF`
  String get exif {
    return Intl.message(
      'EXIF',
      name: 'exif',
      desc: '',
      args: [],
    );
  }

  /// `No results`
  String get noResults {
    return Intl.message(
      'No results',
      name: 'noResults',
      desc: '',
      args: [],
    );
  }

  /// `We don't support editing photos and albums that you don't own yet`
  String get weDontSupportEditingPhotosAndAlbumsThatYouDont {
    return Intl.message(
      'We don\'t support editing photos and albums that you don\'t own yet',
      name: 'weDontSupportEditingPhotosAndAlbumsThatYouDont',
      desc: '',
      args: [],
    );
  }

  /// `Failed to fetch original for edit`
  String get failedToFetchOriginalForEdit {
    return Intl.message(
      'Failed to fetch original for edit',
      name: 'failedToFetchOriginalForEdit',
      desc: '',
      args: [],
    );
  }

  /// `Close`
  String get close {
    return Intl.message(
      'Close',
      name: 'close',
      desc: '',
      args: [],
    );
  }

  /// `Set as`
  String get setAs {
    return Intl.message(
      'Set as',
      name: 'setAs',
      desc: '',
      args: [],
    );
  }

  /// `File saved to gallery`
  String get fileSavedToGallery {
    return Intl.message(
      'File saved to gallery',
      name: 'fileSavedToGallery',
      desc: '',
      args: [],
    );
  }

  /// `Failed to save file to gallery`
  String get fileFailedToSaveToGallery {
    return Intl.message(
      'Failed to save file to gallery',
      name: 'fileFailedToSaveToGallery',
      desc: '',
      args: [],
    );
  }

  /// `Download`
  String get download {
    return Intl.message(
      'Download',
      name: 'download',
      desc: '',
      args: [],
    );
  }

  /// `Press and hold to play video`
  String get pressAndHoldToPlayVideo {
    return Intl.message(
      'Press and hold to play video',
      name: 'pressAndHoldToPlayVideo',
      desc: '',
      args: [],
    );
  }

  /// `Download failed`
  String get downloadFailed {
    return Intl.message(
      'Download failed',
      name: 'downloadFailed',
      desc: '',
      args: [],
    );
  }

  /// `Deduplicate Files`
  String get deduplicateFiles {
    return Intl.message(
      'Deduplicate Files',
      name: 'deduplicateFiles',
      desc: '',
      args: [],
    );
  }

  /// `Deselect all`
  String get deselectAll {
    return Intl.message(
      'Deselect all',
      name: 'deselectAll',
      desc: '',
      args: [],
    );
  }

  /// `Please review and delete the items you believe are duplicates.`
  String get reviewDeduplicateItems {
    return Intl.message(
      'Please review and delete the items you believe are duplicates.',
      name: 'reviewDeduplicateItems',
      desc: '',
      args: [],
    );
  }

  /// `Club by capture time`
  String get clubByCaptureTime {
    return Intl.message(
      'Club by capture time',
      name: 'clubByCaptureTime',
      desc: '',
      args: [],
    );
  }

  /// `Club by file name`
  String get clubByFileName {
    return Intl.message(
      'Club by file name',
      name: 'clubByFileName',
      desc: '',
      args: [],
    );
  }

  /// `Count`
  String get count {
    return Intl.message(
      'Count',
      name: 'count',
      desc: '',
      args: [],
    );
  }

  /// `Total size`
  String get totalSize {
    return Intl.message(
      'Total size',
      name: 'totalSize',
      desc: '',
      args: [],
    );
  }

  /// `Time`
  String get time {
    return Intl.message(
      'Time',
      name: 'time',
      desc: '',
      args: [],
    );
  }

  /// `Long-press on an item to view in full-screen`
  String get longpressOnAnItemToViewInFullscreen {
    return Intl.message(
      'Long-press on an item to view in full-screen',
      name: 'longpressOnAnItemToViewInFullscreen',
      desc: '',
      args: [],
    );
  }

  /// `Decrypting video...`
  String get decryptingVideo {
    return Intl.message(
      'Decrypting video...',
      name: 'decryptingVideo',
      desc: '',
      args: [],
    );
  }

  /// `Please authenticate to view your memories`
  String get authToViewYourMemories {
    return Intl.message(
      'Please authenticate to view your memories',
      name: 'authToViewYourMemories',
      desc: '',
      args: [],
    );
  }

  /// `Unlock`
  String get unlock {
    return Intl.message(
      'Unlock',
      name: 'unlock',
      desc: '',
      args: [],
    );
  }

  /// `Free up space`
  String get freeUpSpace {
    return Intl.message(
      'Free up space',
      name: 'freeUpSpace',
      desc: '',
      args: [],
    );
  }

  /// `{count, plural, one {It can be deleted from the device to free up {formattedSize}} other {They can be deleted from the device to free up {formattedSize}}}`
  String freeUpSpaceSaving(num count, Object formattedSize) {
    return Intl.plural(
      count,
      one: 'It can be deleted from the device to free up $formattedSize',
      other: 'They can be deleted from the device to free up $formattedSize',
      name: 'freeUpSpaceSaving',
      desc:
          'Text to tell user how much space they can free up by deleting items from the device',
      args: [count, formattedSize],
    );
  }

  /// `{count, plural, one {1 file} other {{formattedNumber} files}} in this album has been backed up safely`
  String filesBackedUpInAlbum(int count, String formattedNumber) {
    return Intl.message(
      '${Intl.plural(count, one: '1 file', other: '$formattedNumber files')} in this album has been backed up safely',
      name: 'filesBackedUpInAlbum',
      desc: 'Text to tell user how many files have been backed up in the album',
      args: [count, formattedNumber],
    );
  }

  /// `{count, plural, one {1 file} other {{formattedNumber} files}} on this device have been backed up safely`
  String filesBackedUpFromDevice(int count, String formattedNumber) {
    return Intl.message(
      '${Intl.plural(count, one: '1 file', other: '$formattedNumber files')} on this device have been backed up safely',
      name: 'filesBackedUpFromDevice',
      desc:
          'Text to tell user how many files have been backed up from this device',
      args: [count, formattedNumber],
    );
  }

  /// `You can still access {count, plural, one {it} other {them}} on ente as long as you have an active subscription`
  String freeUpAccessPostDelete(int count) {
    return Intl.message(
      'You can still access ${Intl.plural(count, one: 'it', other: 'them')} on ente as long as you have an active subscription',
      name: 'freeUpAccessPostDelete',
      desc: '',
      args: [count],
    );
  }

  /// `Free up {sizeInMBorGB}`
  String freeUpAmount(Object sizeInMBorGB) {
    return Intl.message(
      'Free up $sizeInMBorGB',
      name: 'freeUpAmount',
      desc: '',
      args: [sizeInMBorGB],
    );
  }

  /// `This email is already in use`
  String get thisEmailIsAlreadyInUse {
    return Intl.message(
      'This email is already in use',
      name: 'thisEmailIsAlreadyInUse',
      desc: '',
      args: [],
    );
  }

  /// `Incorrect code`
  String get incorrectCode {
    return Intl.message(
      'Incorrect code',
      name: 'incorrectCode',
      desc: '',
      args: [],
    );
  }

  /// `Authentication failed, please try again`
  String get authenticationFailedPleaseTryAgain {
    return Intl.message(
      'Authentication failed, please try again',
      name: 'authenticationFailedPleaseTryAgain',
      desc: '',
      args: [],
    );
  }

  /// `Verification failed, please try again`
  String get verificationFailedPleaseTryAgain {
    return Intl.message(
      'Verification failed, please try again',
      name: 'verificationFailedPleaseTryAgain',
      desc: '',
      args: [],
    );
  }

  /// `Authenticating...`
  String get authenticating {
    return Intl.message(
      'Authenticating...',
      name: 'authenticating',
      desc: '',
      args: [],
    );
  }

  /// `Authentication successful!`
  String get authenticationSuccessful {
    return Intl.message(
      'Authentication successful!',
      name: 'authenticationSuccessful',
      desc: '',
      args: [],
    );
  }

  /// `Incorrect recovery key`
  String get incorrectRecoveryKey {
    return Intl.message(
      'Incorrect recovery key',
      name: 'incorrectRecoveryKey',
      desc: '',
      args: [],
    );
  }

  /// `The recovery key you entered is incorrect`
  String get theRecoveryKeyYouEnteredIsIncorrect {
    return Intl.message(
      'The recovery key you entered is incorrect',
      name: 'theRecoveryKeyYouEnteredIsIncorrect',
      desc: '',
      args: [],
    );
  }

  /// `Two-factor authentication successfully reset`
  String get twofactorAuthenticationSuccessfullyReset {
    return Intl.message(
      'Two-factor authentication successfully reset',
      name: 'twofactorAuthenticationSuccessfullyReset',
      desc: '',
      args: [],
    );
  }

  /// `Please verify the code you have entered`
  String get pleaseVerifyTheCodeYouHaveEntered {
    return Intl.message(
      'Please verify the code you have entered',
      name: 'pleaseVerifyTheCodeYouHaveEntered',
      desc: '',
      args: [],
    );
  }

  /// `Please contact support if the problem persists`
  String get pleaseContactSupportIfTheProblemPersists {
    return Intl.message(
      'Please contact support if the problem persists',
      name: 'pleaseContactSupportIfTheProblemPersists',
      desc: '',
      args: [],
    );
  }

  /// `Two-factor authentication has been disabled`
  String get twofactorAuthenticationHasBeenDisabled {
    return Intl.message(
      'Two-factor authentication has been disabled',
      name: 'twofactorAuthenticationHasBeenDisabled',
      desc: '',
      args: [],
    );
  }

  /// `Sorry, the code you've entered is incorrect`
  String get sorryTheCodeYouveEnteredIsIncorrect {
    return Intl.message(
      'Sorry, the code you\'ve entered is incorrect',
      name: 'sorryTheCodeYouveEnteredIsIncorrect',
      desc: '',
      args: [],
    );
  }

  /// `Your verification code has expired`
  String get yourVerificationCodeHasExpired {
    return Intl.message(
      'Your verification code has expired',
      name: 'yourVerificationCodeHasExpired',
      desc: '',
      args: [],
    );
  }

  /// `Email changed to {newEmail}`
  String emailChangedTo(Object newEmail) {
    return Intl.message(
      'Email changed to $newEmail',
      name: 'emailChangedTo',
      desc: '',
      args: [newEmail],
    );
  }

  /// `Verifying...`
  String get verifying {
    return Intl.message(
      'Verifying...',
      name: 'verifying',
      desc: '',
      args: [],
    );
  }

  /// `Disabling two-factor authentication...`
  String get disablingTwofactorAuthentication {
    return Intl.message(
      'Disabling two-factor authentication...',
      name: 'disablingTwofactorAuthentication',
      desc: '',
      args: [],
    );
  }

  /// `All memories preserved`
  String get allMemoriesPreserved {
    return Intl.message(
      'All memories preserved',
      name: 'allMemoriesPreserved',
      desc: '',
      args: [],
    );
  }

  /// `Loading gallery...`
  String get loadingGallery {
    return Intl.message(
      'Loading gallery...',
      name: 'loadingGallery',
      desc: '',
      args: [],
    );
  }

  /// `Syncing...`
  String get syncing {
    return Intl.message(
      'Syncing...',
      name: 'syncing',
      desc: '',
      args: [],
    );
  }

  /// `Encrypting backup...`
  String get encryptingBackup {
    return Intl.message(
      'Encrypting backup...',
      name: 'encryptingBackup',
      desc: '',
      args: [],
    );
  }

  /// `Sync stopped`
  String get syncStopped {
    return Intl.message(
      'Sync stopped',
      name: 'syncStopped',
      desc: '',
      args: [],
    );
  }

  /// `{completed}/{total} memories preserved`
  String syncProgress(int completed, int total) {
    return Intl.message(
      '$completed/$total memories preserved',
      name: 'syncProgress',
      desc: 'Text to tell user how many memories have been preserved',
      args: [completed, total],
    );
  }

  /// `Archiving...`
  String get archiving {
    return Intl.message(
      'Archiving...',
      name: 'archiving',
      desc: '',
      args: [],
    );
  }

  /// `Unarchiving...`
  String get unarchiving {
    return Intl.message(
      'Unarchiving...',
      name: 'unarchiving',
      desc: '',
      args: [],
    );
  }

  /// `Successfully archived`
  String get successfullyArchived {
    return Intl.message(
      'Successfully archived',
      name: 'successfullyArchived',
      desc: '',
      args: [],
    );
  }

  /// `Successfully unarchived`
  String get successfullyUnarchived {
    return Intl.message(
      'Successfully unarchived',
      name: 'successfullyUnarchived',
      desc: '',
      args: [],
    );
  }

  /// `Rename file`
  String get renameFile {
    return Intl.message(
      'Rename file',
      name: 'renameFile',
      desc: '',
      args: [],
    );
  }

  /// `Enter file name`
  String get enterFileName {
    return Intl.message(
      'Enter file name',
      name: 'enterFileName',
      desc: '',
      args: [],
    );
  }

  /// `Files deleted`
  String get filesDeleted {
    return Intl.message(
      'Files deleted',
      name: 'filesDeleted',
      desc: '',
      args: [],
    );
  }

  /// `Selected files are not on ente`
  String get selectedFilesAreNotOnEnte {
    return Intl.message(
      'Selected files are not on ente',
      name: 'selectedFilesAreNotOnEnte',
      desc: '',
      args: [],
    );
  }

  /// `This action cannot be undone`
  String get thisActionCannotBeUndone {
    return Intl.message(
      'This action cannot be undone',
      name: 'thisActionCannotBeUndone',
      desc: '',
      args: [],
    );
  }

  /// `Empty trash?`
  String get emptyTrash {
    return Intl.message(
      'Empty trash?',
      name: 'emptyTrash',
      desc: '',
      args: [],
    );
  }

  /// `All items in trash will be permanently deleted\n\nThis action cannot be undone`
  String get permDeleteWarning {
    return Intl.message(
      'All items in trash will be permanently deleted\n\nThis action cannot be undone',
      name: 'permDeleteWarning',
      desc: '',
      args: [],
    );
  }

  /// `Empty`
  String get empty {
    return Intl.message(
      'Empty',
      name: 'empty',
      desc: '',
      args: [],
    );
  }

  /// `Could not free up space`
  String get couldNotFreeUpSpace {
    return Intl.message(
      'Could not free up space',
      name: 'couldNotFreeUpSpace',
      desc: '',
      args: [],
    );
  }

  /// `Permanently delete from device?`
  String get permanentlyDeleteFromDevice {
    return Intl.message(
      'Permanently delete from device?',
      name: 'permanentlyDeleteFromDevice',
      desc: '',
      args: [],
    );
  }

  /// `Some of the files you are trying to delete are only available on your device and cannot be recovered if deleted`
  String get someOfTheFilesYouAreTryingToDeleteAre {
    return Intl.message(
      'Some of the files you are trying to delete are only available on your device and cannot be recovered if deleted',
      name: 'someOfTheFilesYouAreTryingToDeleteAre',
      desc: '',
      args: [],
    );
  }

  /// `They will be deleted from all albums.`
  String get theyWillBeDeletedFromAllAlbums {
    return Intl.message(
      'They will be deleted from all albums.',
      name: 'theyWillBeDeletedFromAllAlbums',
      desc: '',
      args: [],
    );
  }

  /// `Some items are in both ente and your device.`
  String get someItemsAreInBothEnteAndYourDevice {
    return Intl.message(
      'Some items are in both ente and your device.',
      name: 'someItemsAreInBothEnteAndYourDevice',
      desc: '',
      args: [],
    );
  }

  /// `Selected items will be deleted from all albums and moved to trash.`
  String get selectedItemsWillBeDeletedFromAllAlbumsAndMoved {
    return Intl.message(
      'Selected items will be deleted from all albums and moved to trash.',
      name: 'selectedItemsWillBeDeletedFromAllAlbumsAndMoved',
      desc: '',
      args: [],
    );
  }

  /// `These items will be deleted from your device.`
  String get theseItemsWillBeDeletedFromYourDevice {
    return Intl.message(
      'These items will be deleted from your device.',
      name: 'theseItemsWillBeDeletedFromYourDevice',
      desc: '',
      args: [],
    );
  }

  /// `It looks like something went wrong. Please retry after some time. If the error persists, please contact our support team.`
  String get itLooksLikeSomethingWentWrongPleaseRetryAfterSome {
    return Intl.message(
      'It looks like something went wrong. Please retry after some time. If the error persists, please contact our support team.',
      name: 'itLooksLikeSomethingWentWrongPleaseRetryAfterSome',
      desc: '',
      args: [],
    );
  }

  /// `Error`
  String get error {
    return Intl.message(
      'Error',
      name: 'error',
      desc: '',
      args: [],
    );
  }

  /// `It looks like something went wrong. Please retry after some time. If the error persists, please contact our support team.`
  String get tempErrorContactSupportIfPersists {
    return Intl.message(
      'It looks like something went wrong. Please retry after some time. If the error persists, please contact our support team.',
      name: 'tempErrorContactSupportIfPersists',
      desc: '',
      args: [],
    );
  }

  /// `Cached data`
  String get cachedData {
    return Intl.message(
      'Cached data',
      name: 'cachedData',
      desc: '',
      args: [],
    );
  }

  /// `Clear caches`
  String get clearCaches {
    return Intl.message(
      'Clear caches',
      name: 'clearCaches',
      desc: '',
      args: [],
    );
  }

  /// `Remote images`
  String get remoteImages {
    return Intl.message(
      'Remote images',
      name: 'remoteImages',
      desc: '',
      args: [],
    );
  }

  /// `Remote videos`
  String get remoteVideos {
    return Intl.message(
      'Remote videos',
      name: 'remoteVideos',
      desc: '',
      args: [],
    );
  }

  /// `Remote thumbnails`
  String get remoteThumbnails {
    return Intl.message(
      'Remote thumbnails',
      name: 'remoteThumbnails',
      desc: '',
      args: [],
    );
  }

  /// `Pending sync`
  String get pendingSync {
    return Intl.message(
      'Pending sync',
      name: 'pendingSync',
      desc: '',
      args: [],
    );
  }

  /// `Local gallery`
  String get localGallery {
    return Intl.message(
      'Local gallery',
      name: 'localGallery',
      desc: '',
      args: [],
    );
  }

  /// `Today's logs`
  String get todaysLogs {
    return Intl.message(
      'Today\'s logs',
      name: 'todaysLogs',
      desc: '',
      args: [],
    );
  }

  /// `View logs`
  String get viewLogs {
    return Intl.message(
      'View logs',
      name: 'viewLogs',
      desc: '',
      args: [],
    );
  }

  /// `This will send across logs to help us debug your issue. Please note that file names will be included to help track issues with specific files.`
  String get logsDialogBody {
    return Intl.message(
      'This will send across logs to help us debug your issue. Please note that file names will be included to help track issues with specific files.',
      name: 'logsDialogBody',
      desc: '',
      args: [],
    );
  }

  /// `Preparing logs...`
  String get preparingLogs {
    return Intl.message(
      'Preparing logs...',
      name: 'preparingLogs',
      desc: '',
      args: [],
    );
  }

  /// `Email your logs`
  String get emailYourLogs {
    return Intl.message(
      'Email your logs',
      name: 'emailYourLogs',
      desc: '',
      args: [],
    );
  }

  /// `Please send the logs to \n{toEmail}`
  String pleaseSendTheLogsTo(Object toEmail) {
    return Intl.message(
      'Please send the logs to \n$toEmail',
      name: 'pleaseSendTheLogsTo',
      desc: '',
      args: [toEmail],
    );
  }

  /// `Copy email address`
  String get copyEmailAddress {
    return Intl.message(
      'Copy email address',
      name: 'copyEmailAddress',
      desc: '',
      args: [],
    );
  }

  /// `Export logs`
  String get exportLogs {
    return Intl.message(
      'Export logs',
      name: 'exportLogs',
      desc: '',
      args: [],
    );
  }

  /// `Please email us at {toEmail}`
  String pleaseEmailUsAt(Object toEmail) {
    return Intl.message(
      'Please email us at $toEmail',
      name: 'pleaseEmailUsAt',
      desc: '',
      args: [toEmail],
    );
  }

  /// `Dismiss`
  String get dismiss {
    return Intl.message(
      'Dismiss',
      name: 'dismiss',
      desc: '',
      args: [],
    );
  }

  /// `Did you know?`
  String get didYouKnow {
    return Intl.message(
      'Did you know?',
      name: 'didYouKnow',
      desc: '',
      args: [],
    );
  }

  /// `Loading your photos...`
  String get loadingMessage {
    return Intl.message(
      'Loading your photos...',
      name: 'loadingMessage',
      desc: '',
      args: [],
    );
  }

  /// `You can share your subscription with your family`
  String get loadMessage1 {
    return Intl.message(
      'You can share your subscription with your family',
      name: 'loadMessage1',
      desc: '',
      args: [],
    );
  }

  /// `We have preserved over 10 million memories so far`
  String get loadMessage2 {
    return Intl.message(
      'We have preserved over 10 million memories so far',
      name: 'loadMessage2',
      desc: '',
      args: [],
    );
  }

  /// `We keep 3 copies of your data, one in an underground fallout shelter`
  String get loadMessage3 {
    return Intl.message(
      'We keep 3 copies of your data, one in an underground fallout shelter',
      name: 'loadMessage3',
      desc: '',
      args: [],
    );
  }

  /// `All our apps are open source`
  String get loadMessage4 {
    return Intl.message(
      'All our apps are open source',
      name: 'loadMessage4',
      desc: '',
      args: [],
    );
  }

  /// `Our source code and cryptography have been externally audited`
  String get loadMessage5 {
    return Intl.message(
      'Our source code and cryptography have been externally audited',
      name: 'loadMessage5',
      desc: '',
      args: [],
    );
  }

  /// `You can share links to your albums with your loved ones`
  String get loadMessage6 {
    return Intl.message(
      'You can share links to your albums with your loved ones',
      name: 'loadMessage6',
      desc: '',
      args: [],
    );
  }

  /// `Our mobile apps run in the background to encrypt and backup any new photos you click`
  String get loadMessage7 {
    return Intl.message(
      'Our mobile apps run in the background to encrypt and backup any new photos you click',
      name: 'loadMessage7',
      desc: '',
      args: [],
    );
  }

  /// `web.ente.io has a slick uploader`
  String get loadMessage8 {
    return Intl.message(
      'web.ente.io has a slick uploader',
      name: 'loadMessage8',
      desc: '',
      args: [],
    );
  }

  /// `We use Xchacha20Poly1305 to safely encrypt your data`
  String get loadMessage9 {
    return Intl.message(
      'We use Xchacha20Poly1305 to safely encrypt your data',
      name: 'loadMessage9',
      desc: '',
      args: [],
    );
  }

  /// `Language`
  String get language {
    return Intl.message(
      'Language',
      name: 'language',
      desc: '',
      args: [],
    );
  }

  /// `Select Language`
  String get selectLanguage {
    return Intl.message(
      'Select Language',
      name: 'selectLanguage',
      desc: '',
      args: [],
    );
  }

  /// `Location name`
  String get locationName {
    return Intl.message(
      'Location name',
      name: 'locationName',
      desc: '',
      args: [],
    );
  }

  /// `Add location`
  String get addLocation {
    return Intl.message(
      'Add location',
      name: 'addLocation',
      desc: '',
      args: [],
    );
  }

  /// `Group nearby photos`
  String get groupNearbyPhotos {
    return Intl.message(
      'Group nearby photos',
      name: 'groupNearbyPhotos',
      desc: '',
      args: [],
    );
  }

  /// `Location`
  String get location {
    return Intl.message(
      'Location',
      name: 'location',
      desc: '',
      args: [],
    );
  }

  /// `km`
  String get kiloMeterUnit {
    return Intl.message(
      'km',
      name: 'kiloMeterUnit',
      desc: '',
      args: [],
    );
  }

  /// `Add`
  String get addLocationButton {
    return Intl.message(
      'Add',
      name: 'addLocationButton',
      desc: '',
      args: [],
    );
  }

  /// `Radius`
  String get radius {
    return Intl.message(
      'Radius',
      name: 'radius',
      desc: '',
      args: [],
    );
  }

  /// `A location tag groups all photos that were taken within some radius of a photo`
  String get locationTagFeatureDescription {
    return Intl.message(
      'A location tag groups all photos that were taken within some radius of a photo',
      name: 'locationTagFeatureDescription',
      desc: '',
      args: [],
    );
  }

  /// `Up to 1000 memories shown in gallery`
  String get galleryMemoryLimitInfo {
    return Intl.message(
      'Up to 1000 memories shown in gallery',
      name: 'galleryMemoryLimitInfo',
      desc: '',
      args: [],
    );
  }

  /// `Save`
  String get save {
    return Intl.message(
      'Save',
      name: 'save',
      desc: '',
      args: [],
    );
  }

  /// `Center point`
  String get centerPoint {
    return Intl.message(
      'Center point',
      name: 'centerPoint',
      desc: '',
      args: [],
    );
  }

  /// `Pick center point`
  String get pickCenterPoint {
    return Intl.message(
      'Pick center point',
      name: 'pickCenterPoint',
      desc: '',
      args: [],
    );
  }

  /// `Use selected photo`
  String get useSelectedPhoto {
    return Intl.message(
      'Use selected photo',
      name: 'useSelectedPhoto',
      desc: '',
      args: [],
    );
  }

  /// `Reset to default`
  String get resetToDefault {
    return Intl.message(
      'Reset to default',
      name: 'resetToDefault',
      desc: 'Button text to reset cover photo to default',
      args: [],
    );
  }

  /// `Edit`
  String get edit {
    return Intl.message(
      'Edit',
      name: 'edit',
      desc: '',
      args: [],
    );
  }

  /// `Delete location`
  String get deleteLocation {
    return Intl.message(
      'Delete location',
      name: 'deleteLocation',
      desc: '',
      args: [],
    );
  }

  /// `Rotate left`
  String get rotateLeft {
    return Intl.message(
      'Rotate left',
      name: 'rotateLeft',
      desc: '',
      args: [],
    );
  }

  /// `Flip`
  String get flip {
    return Intl.message(
      'Flip',
      name: 'flip',
      desc: '',
      args: [],
    );
  }

  /// `Rotate right`
  String get rotateRight {
    return Intl.message(
      'Rotate right',
      name: 'rotateRight',
      desc: '',
      args: [],
    );
  }

  /// `Save copy`
  String get saveCopy {
    return Intl.message(
      'Save copy',
      name: 'saveCopy',
      desc: '',
      args: [],
    );
  }

  /// `Light`
  String get light {
    return Intl.message(
      'Light',
      name: 'light',
      desc: '',
      args: [],
    );
  }

  /// `Color`
  String get color {
    return Intl.message(
      'Color',
      name: 'color',
      desc: '',
      args: [],
    );
  }

  /// `Yes, discard changes`
  String get yesDiscardChanges {
    return Intl.message(
      'Yes, discard changes',
      name: 'yesDiscardChanges',
      desc: '',
      args: [],
    );
  }

  /// `Do you want to discard the edits you have made?`
  String get doYouWantToDiscardTheEditsYouHaveMade {
    return Intl.message(
      'Do you want to discard the edits you have made?',
      name: 'doYouWantToDiscardTheEditsYouHaveMade',
      desc: '',
      args: [],
    );
  }

  /// `Saving...`
  String get saving {
    return Intl.message(
      'Saving...',
      name: 'saving',
      desc: '',
      args: [],
    );
  }

  /// `Edits saved`
  String get editsSaved {
    return Intl.message(
      'Edits saved',
      name: 'editsSaved',
      desc: '',
      args: [],
    );
  }

  /// `Oops, could not save edits`
  String get oopsCouldNotSaveEdits {
    return Intl.message(
      'Oops, could not save edits',
      name: 'oopsCouldNotSaveEdits',
      desc: '',
      args: [],
    );
  }

  /// `km`
  String get distanceInKMUnit {
    return Intl.message(
      'km',
      name: 'distanceInKMUnit',
      desc: 'Unit for distance in km',
      args: [],
    );
  }

  /// `Today`
  String get dayToday {
    return Intl.message(
      'Today',
      name: 'dayToday',
      desc: '',
      args: [],
    );
  }

  /// `Yesterday`
  String get dayYesterday {
    return Intl.message(
      'Yesterday',
      name: 'dayYesterday',
      desc: '',
      args: [],
    );
  }

  /// `Storage`
  String get storage {
    return Intl.message(
      'Storage',
      name: 'storage',
      desc: '',
      args: [],
    );
  }

  /// `Used space`
  String get usedSpace {
    return Intl.message(
      'Used space',
      name: 'usedSpace',
      desc: '',
      args: [],
    );
  }

  /// `Family`
  String get storageBreakupFamily {
    return Intl.message(
      'Family',
      name: 'storageBreakupFamily',
      desc: '',
      args: [],
    );
  }

  /// `You`
  String get storageBreakupYou {
    return Intl.message(
      'You',
      name: 'storageBreakupYou',
      desc:
          'Label to indicate how much storage you are using when you are part of a family plan',
      args: [],
    );
  }

  /// `{usedAmount} {usedStorageUnit} of {totalAmount} {totalStorageUnit} used`
  String storageUsageInfo(Object usedAmount, Object usedStorageUnit,
      Object totalAmount, Object totalStorageUnit) {
    return Intl.message(
      '$usedAmount $usedStorageUnit of $totalAmount $totalStorageUnit used',
      name: 'storageUsageInfo',
      desc: 'Example: 1.2 GB of 2 GB used or 100 GB or 2TB used',
      args: [usedAmount, usedStorageUnit, totalAmount, totalStorageUnit],
    );
  }

  /// `{freeAmount} {storageUnit} free`
  String freeStorageSpace(Object freeAmount, Object storageUnit) {
    return Intl.message(
      '$freeAmount $storageUnit free',
      name: 'freeStorageSpace',
      desc: '',
      args: [freeAmount, storageUnit],
    );
  }

  /// `Version: {versionValue}`
  String appVersion(Object versionValue) {
    return Intl.message(
      'Version: $versionValue',
      name: 'appVersion',
      desc: '',
      args: [versionValue],
    );
  }

  /// `Verify`
  String get verifyIDLabel {
    return Intl.message(
      'Verify',
      name: 'verifyIDLabel',
      desc: '',
      args: [],
    );
  }

  /// `Add a description...`
  String get fileInfoAddDescHint {
    return Intl.message(
      'Add a description...',
      name: 'fileInfoAddDescHint',
      desc: '',
      args: [],
    );
  }

  /// `Edit location`
  String get editLocationTagTitle {
    return Intl.message(
      'Edit location',
      name: 'editLocationTagTitle',
      desc: '',
      args: [],
    );
  }

  /// `Set`
  String get setLabel {
    return Intl.message(
      'Set',
      name: 'setLabel',
      desc:
          'Label of confirm button to add a new custom radius to the radius selector of a location tag',
      args: [],
    );
  }

  /// `Set radius`
  String get setRadius {
    return Intl.message(
      'Set radius',
      name: 'setRadius',
      desc: '',
      args: [],
    );
  }

  /// `Family`
  String get familyPlanPortalTitle {
    return Intl.message(
      'Family',
      name: 'familyPlanPortalTitle',
      desc: '',
      args: [],
    );
  }

  /// `Add 5 family members to your existing plan without paying extra.\n\nEach member gets their own private space, and cannot see each other's files unless they're shared.\n\nFamily plans are available to customers who have a paid ente subscription.\n\nSubscribe now to get started!`
  String get familyPlanOverview {
    return Intl.message(
      'Add 5 family members to your existing plan without paying extra.\n\nEach member gets their own private space, and cannot see each other\'s files unless they\'re shared.\n\nFamily plans are available to customers who have a paid ente subscription.\n\nSubscribe now to get started!',
      name: 'familyPlanOverview',
      desc: '',
      args: [],
    );
  }

  /// `Verify identity`
  String get androidBiometricHint {
    return Intl.message(
      'Verify identity',
      name: 'androidBiometricHint',
      desc:
          'Hint message advising the user how to authenticate with biometrics. It is used on Android side. Maximum 60 characters.',
      args: [],
    );
  }

  /// `Not recognized. Try again.`
  String get androidBiometricNotRecognized {
    return Intl.message(
      'Not recognized. Try again.',
      name: 'androidBiometricNotRecognized',
      desc:
          'Message to let the user know that authentication was failed. It is used on Android side. Maximum 60 characters.',
      args: [],
    );
  }

  /// `Success`
  String get androidBiometricSuccess {
    return Intl.message(
      'Success',
      name: 'androidBiometricSuccess',
      desc:
          'Message to let the user know that authentication was successful. It is used on Android side. Maximum 60 characters.',
      args: [],
    );
  }

  /// `Cancel`
  String get androidCancelButton {
    return Intl.message(
      'Cancel',
      name: 'androidCancelButton',
      desc:
          'Message showed on a button that the user can click to leave the current dialog. It is used on Android side. Maximum 30 characters.',
      args: [],
    );
  }

  /// `Authentication required`
  String get androidSignInTitle {
    return Intl.message(
      'Authentication required',
      name: 'androidSignInTitle',
      desc:
          'Message showed as a title in a dialog which indicates the user that they need to scan biometric to continue. It is used on Android side. Maximum 60 characters.',
      args: [],
    );
  }

  /// `Biometric required`
  String get androidBiometricRequiredTitle {
    return Intl.message(
      'Biometric required',
      name: 'androidBiometricRequiredTitle',
      desc:
          'Message showed as a title in a dialog which indicates the user has not set up biometric authentication on their device. It is used on Android side. Maximum 60 characters.',
      args: [],
    );
  }

  /// `Device credentials required`
  String get androidDeviceCredentialsRequiredTitle {
    return Intl.message(
      'Device credentials required',
      name: 'androidDeviceCredentialsRequiredTitle',
      desc:
          'Message showed as a title in a dialog which indicates the user has not set up credentials authentication on their device. It is used on Android side. Maximum 60 characters.',
      args: [],
    );
  }

  /// `Device credentials required`
  String get androidDeviceCredentialsSetupDescription {
    return Intl.message(
      'Device credentials required',
      name: 'androidDeviceCredentialsSetupDescription',
      desc:
          'Message advising the user to go to the settings and configure device credentials on their device. It shows in a dialog on Android side.',
      args: [],
    );
  }

  /// `Go to settings`
  String get goToSettings {
    return Intl.message(
      'Go to settings',
      name: 'goToSettings',
      desc:
          'Message showed on a button that the user can click to go to settings pages from the current dialog. It is used on both Android and iOS side. Maximum 30 characters.',
      args: [],
    );
  }

  /// `Biometric authentication is not set up on your device. Go to 'Settings > Security' to add biometric authentication.`
  String get androidGoToSettingsDescription {
    return Intl.message(
      'Biometric authentication is not set up on your device. Go to \'Settings > Security\' to add biometric authentication.',
      name: 'androidGoToSettingsDescription',
      desc:
          'Message advising the user to go to the settings and configure biometric on their device. It shows in a dialog on Android side.',
      args: [],
    );
  }

  /// `Biometric authentication is disabled. Please lock and unlock your screen to enable it.`
  String get iOSLockOut {
    return Intl.message(
      'Biometric authentication is disabled. Please lock and unlock your screen to enable it.',
      name: 'iOSLockOut',
      desc:
          'Message advising the user to re-enable biometrics on their device. It shows in a dialog on iOS side.',
      args: [],
    );
  }

  /// `Biometric authentication is not set up on your device. Please either enable Touch ID or Face ID on your phone.`
  String get iOSGoToSettingsDescription {
    return Intl.message(
      'Biometric authentication is not set up on your device. Please either enable Touch ID or Face ID on your phone.',
      name: 'iOSGoToSettingsDescription',
      desc:
          'Message advising the user to go to the settings and configure Biometrics for their device. It shows in a dialog on iOS side.',
      args: [],
    );
  }

  /// `OK`
  String get iOSOkButton {
    return Intl.message(
      'OK',
      name: 'iOSOkButton',
      desc:
          'Message showed on a button that the user can click to leave the current dialog. It is used on iOS side. Maximum 30 characters.',
      args: [],
    );
  }

  /// `OpenStreetMap contributors`
  String get openstreetmapContributors {
    return Intl.message(
      'OpenStreetMap contributors',
      name: 'openstreetmapContributors',
      desc: '',
      args: [],
    );
  }

  /// `Hosted at OSM France`
  String get hostedAtOsmFrance {
    return Intl.message(
      'Hosted at OSM France',
      name: 'hostedAtOsmFrance',
      desc: '',
      args: [],
    );
  }

  /// `Map`
  String get map {
    return Intl.message(
      'Map',
      name: 'map',
      desc: 'Label for the map view',
      args: [],
    );
  }

  /// `Maps`
  String get maps {
    return Intl.message(
      'Maps',
      name: 'maps',
      desc: '',
      args: [],
    );
  }

  /// `Enable Maps`
  String get enableMaps {
    return Intl.message(
      'Enable Maps',
      name: 'enableMaps',
      desc: '',
      args: [],
    );
  }

  /// `This will show your photos on a world map.\n\nThis map is hosted by Open Street Map, and the exact locations of your photos are never shared.\n\nYou can disable this feature anytime from Settings.`
  String get enableMapsDesc {
    return Intl.message(
      'This will show your photos on a world map.\n\nThis map is hosted by Open Street Map, and the exact locations of your photos are never shared.\n\nYou can disable this feature anytime from Settings.',
      name: 'enableMapsDesc',
      desc: '',
      args: [],
    );
  }

  /// `Quick links`
  String get quickLinks {
    return Intl.message(
      'Quick links',
      name: 'quickLinks',
      desc: '',
      args: [],
    );
  }

  /// `Select items to add`
  String get selectItemsToAdd {
    return Intl.message(
      'Select items to add',
      name: 'selectItemsToAdd',
      desc: '',
      args: [],
    );
  }

  /// `Add selected`
  String get addSelected {
    return Intl.message(
      'Add selected',
      name: 'addSelected',
      desc: '',
      args: [],
    );
  }

  /// `Add from device`
  String get addFromDevice {
    return Intl.message(
      'Add from device',
      name: 'addFromDevice',
      desc: '',
      args: [],
    );
  }

  /// `Add photos`
  String get addPhotos {
    return Intl.message(
      'Add photos',
      name: 'addPhotos',
      desc: '',
      args: [],
    );
  }

  /// `No photos found here`
  String get noPhotosFoundHere {
    return Intl.message(
      'No photos found here',
      name: 'noPhotosFoundHere',
      desc: '',
      args: [],
    );
  }

  /// `Zoom out to see photos`
  String get zoomOutToSeePhotos {
    return Intl.message(
      'Zoom out to see photos',
      name: 'zoomOutToSeePhotos',
      desc: '',
      args: [],
    );
  }

  /// `No images with location`
  String get noImagesWithLocation {
    return Intl.message(
      'No images with location',
      name: 'noImagesWithLocation',
      desc: '',
      args: [],
    );
  }

  /// `Unpin album`
  String get unpinAlbum {
    return Intl.message(
      'Unpin album',
      name: 'unpinAlbum',
      desc: '',
      args: [],
    );
  }

  /// `Pin album`
  String get pinAlbum {
    return Intl.message(
      'Pin album',
      name: 'pinAlbum',
      desc: '',
      args: [],
    );
  }

  /// `Create`
  String get create {
    return Intl.message(
      'Create',
      name: 'create',
      desc: '',
      args: [],
    );
  }

  /// `View all`
  String get viewAll {
    return Intl.message(
      'View all',
      name: 'viewAll',
      desc: '',
      args: [],
    );
  }

  /// `Nothing shared with you yet`
  String get nothingSharedWithYouYet {
    return Intl.message(
      'Nothing shared with you yet',
      name: 'nothingSharedWithYouYet',
      desc: '',
      args: [],
    );
  }

  /// `No albums shared by you yet`
  String get noAlbumsSharedByYouYet {
    return Intl.message(
      'No albums shared by you yet',
      name: 'noAlbumsSharedByYouYet',
      desc: '',
      args: [],
    );
  }

  /// `Shared with you`
  String get sharedWithYou {
    return Intl.message(
      'Shared with you',
      name: 'sharedWithYou',
      desc: '',
      args: [],
    );
  }

  /// `Shared by you`
  String get sharedByYou {
    return Intl.message(
      'Shared by you',
      name: 'sharedByYou',
      desc: '',
      args: [],
    );
  }

  /// `Invite your friends to ente`
  String get inviteYourFriendsToEnte {
    return Intl.message(
      'Invite your friends to ente',
      name: 'inviteYourFriendsToEnte',
      desc: '',
      args: [],
    );
  }

  /// `Failed to download video`
  String get failedToDownloadVideo {
    return Intl.message(
      'Failed to download video',
      name: 'failedToDownloadVideo',
      desc: '',
      args: [],
    );
  }

<<<<<<< HEAD
  /// `Hiding...`
  String get hiding {
    return Intl.message(
      'Hiding...',
      name: 'hiding',
      desc: '',
      args: [],
    );
  }

  /// `Unhiding...`
  String get unhiding {
    return Intl.message(
      'Unhiding...',
      name: 'unhiding',
      desc: '',
      args: [],
    );
  }

  /// `Successfully hid`
  String get successfullyHid {
    return Intl.message(
      'Successfully hid',
      name: 'successfullyHid',
      desc: '',
      args: [],
    );
  }

  /// `Successfully unhid`
  String get successfullyUnhid {
    return Intl.message(
      'Successfully unhid',
      name: 'successfullyUnhid',
=======
  /// `Crash reporting`
  String get crashReporting {
    return Intl.message(
      'Crash reporting',
      name: 'crashReporting',
>>>>>>> d13f574f
      desc: '',
      args: [],
    );
  }
}

class AppLocalizationDelegate extends LocalizationsDelegate<S> {
  const AppLocalizationDelegate();

  List<Locale> get supportedLocales {
    return const <Locale>[
      Locale.fromSubtags(languageCode: 'en'),
      Locale.fromSubtags(languageCode: 'cs'),
      Locale.fromSubtags(languageCode: 'de'),
      Locale.fromSubtags(languageCode: 'es'),
      Locale.fromSubtags(languageCode: 'fr'),
      Locale.fromSubtags(languageCode: 'it'),
      Locale.fromSubtags(languageCode: 'ko'),
      Locale.fromSubtags(languageCode: 'nl'),
      Locale.fromSubtags(languageCode: 'no'),
      Locale.fromSubtags(languageCode: 'pl'),
      Locale.fromSubtags(languageCode: 'pt'),
      Locale.fromSubtags(languageCode: 'zh'),
    ];
  }

  @override
  bool isSupported(Locale locale) => _isSupported(locale);
  @override
  Future<S> load(Locale locale) => S.load(locale);
  @override
  bool shouldReload(AppLocalizationDelegate old) => false;

  bool _isSupported(Locale locale) {
    for (var supportedLocale in supportedLocales) {
      if (supportedLocale.languageCode == locale.languageCode) {
        return true;
      }
    }
    return false;
  }
}<|MERGE_RESOLUTION|>--- conflicted
+++ resolved
@@ -7585,7 +7585,6 @@
     );
   }
 
-<<<<<<< HEAD
   /// `Hiding...`
   String get hiding {
     return Intl.message(
@@ -7621,13 +7620,16 @@
     return Intl.message(
       'Successfully unhid',
       name: 'successfullyUnhid',
-=======
+      desc: '',
+      args: [],
+    );
+  }
+
   /// `Crash reporting`
   String get crashReporting {
     return Intl.message(
       'Crash reporting',
       name: 'crashReporting',
->>>>>>> d13f574f
       desc: '',
       args: [],
     );
