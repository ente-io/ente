--- conflicted
+++ resolved
@@ -22,7 +22,8 @@
 
   final messages = _notInlinedMessages(_notInlinedMessages);
   static Map<String, Function> _notInlinedMessages(_) => <String, Function>{
-<<<<<<< HEAD
+        "deleteReason2": MessageLookupByLibrary.simpleMessage(
+            "The app or a certain feature does not behave as I think it should"),
         "inviteYourFriendsToEnte":
             MessageLookupByLibrary.simpleMessage("Invite your friends to ente"),
         "noAlbumsSharedByYouYet":
@@ -33,9 +34,5 @@
             MessageLookupByLibrary.simpleMessage("Share your first album"),
         "sharedByYou": MessageLookupByLibrary.simpleMessage("Shared by you"),
         "sharedWithYou": MessageLookupByLibrary.simpleMessage("Shared with you")
-=======
-        "deleteReason2": MessageLookupByLibrary.simpleMessage(
-            "The app or a certain feature does not behave as I think it should")
->>>>>>> b354a712
       };
 }