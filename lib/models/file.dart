--- conflicted
+++ resolved
@@ -1,8 +1,4 @@
-<<<<<<< HEAD
-=======
 import 'dart:io' as io;
-
->>>>>>> 6a55fe44
 import 'package:flutter/foundation.dart';
 import 'package:flutter_sodium/flutter_sodium.dart';
 import 'package:path/path.dart';
@@ -44,7 +40,7 @@
   MagicMetadata _mmd;
   MagicMetadata get magicMetadata =>
       _mmd ?? MagicMetadata.fromEncodedJson(mMdEncodedJson ?? '{}');
-  set magicMetadata (val) => _mmd = val;
+  set magicMetadata(val) => _mmd = val;
 
   static const kCurrentMetadataVersion = 1;
 
