--- conflicted
+++ resolved
@@ -12,29 +12,17 @@
   );
 }
 
-<<<<<<< HEAD
-class DevicePathCollection {
-=======
 class DeviceCollection {
->>>>>>> a5a135a6
   final String id;
   final String name;
   final String path;
   final String coverId;
   final int count;
-<<<<<<< HEAD
-  final bool sync;
-  int collectionID;
-  File thumbnail;
-
-  DevicePathCollection(
-=======
   final bool shouldBackup;
   int collectionID;
   File thumbnail;
 
   DeviceCollection(
->>>>>>> a5a135a6
     this.id,
     this.name, {
     this.path,
@@ -42,10 +30,6 @@
     this.count,
     this.collectionID,
     this.thumbnail,
-<<<<<<< HEAD
-    this.sync = false,
-=======
     this.shouldBackup = false,
->>>>>>> a5a135a6
   });
 }