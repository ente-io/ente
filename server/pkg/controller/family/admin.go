--- conflicted
+++ resolved
@@ -232,16 +232,9 @@
 		}
 	}
 
-<<<<<<< HEAD
-		modifyStorageErr := c.FamilyRepo.ModifyMemberStorage(ctx, member.ID, storageLimit)
-		if modifyStorageErr != nil {
-			return stacktrace.Propagate(modifyStorageErr, "Failed to modify members storage")
-		}
-=======
-	modifyStorageErr := c.FamilyRepo.ModifyMemberStorage(ctx, actorUserID, member.ID, storageLimit)
+	modifyStorageErr := c.FamilyRepo.ModifyMemberStorage(ctx, member.ID, storageLimit)
 	if modifyStorageErr != nil {
 		return stacktrace.Propagate(modifyStorageErr, "Failed to modify members storage")
->>>>>>> 490a7221
 	}
 
 	return nil
