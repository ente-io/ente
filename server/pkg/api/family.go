--- conflicted
+++ resolved
@@ -130,15 +130,8 @@
 	err := h.Controller.ModifyMemberStorage(c, auth.GetUserID(c.Request.Header), request.ID, request.StorageLimit)
 	if err != nil {
 		handler.Error(c, stacktrace.Propagate(err, ""))
-<<<<<<< HEAD
-		return // Add missing return statement
-	}
-	c.JSON(http.StatusOK, gin.H{"success": true})
-=======
-		return
 	}
 	c.Status(http.StatusOK)
->>>>>>> 490a7221
 }
 
 // GetInviteInfo returns basic information about invitor/admin as long as the invite is valid
