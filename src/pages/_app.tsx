import React, { createContext, useEffect, useRef, useState } from 'react';
import AppNavbar from 'components/Navbar/app';
import constants from 'utils/strings/constants';
import { useRouter } from 'next/router';
import VerticallyCentered from 'components/Container';
import 'bootstrap/dist/css/bootstrap.min.css';
import 'photoswipe/dist/photoswipe.css';
import 'styles/global.css';
import EnteSpinner from 'components/EnteSpinner';
import { logError } from '../utils/sentry';
// import { Workbox } from 'workbox-window';
import { getData, LS_KEYS } from 'utils/storage/localStorage';
import HTTPService from 'services/HTTPService';
import FlashMessageBar from 'components/FlashMessageBar';
import Head from 'next/head';
import { logUploadInfo } from 'utils/upload';
import LoadingBar from 'react-top-loading-bar';
import DialogBox from 'components/DialogBox';
import { styled, ThemeProvider } from '@mui/material/styles';
import darkThemeOptions from 'themes/darkThemeOptions';
<<<<<<< HEAD
import { CssBaseline } from '@mui/material';
import { DialogBoxAttributes, SetDialogBoxAttributes } from 'types/dialogBox';
=======
import { CssBaseline, useMediaQuery } from '@mui/material';
// eslint-disable-next-line @typescript-eslint/no-unused-vars
import * as types from 'styled-components/cssprop'; // need to css prop on styled component
import { SetDialogBoxAttributes, DialogBoxAttributes } from 'types/dialogBox';
>>>>>>> e778e6aa
import {
    getFamilyPortalRedirectURL,
    getRoadmapRedirectURL,
} from 'services/userService';
import { CustomError } from 'utils/error';

export const MessageContainer = styled('div')`
    background-color: #111;
    padding: 0;
    font-size: 14px;
    text-align: center;
    line-height: 32px;
`;

export interface BannerMessage {
    message: string;
    variant: string;
}

type AppContextType = {
    showNavBar: (show: boolean) => void;
    sharedFiles: File[];
    resetSharedFiles: () => void;
    setDisappearingFlashMessage: (message: FlashMessage) => void;
    redirectURL: string;
    setRedirectURL: (url: string) => void;
    startLoading: () => void;
    finishLoading: () => void;
    closeMessageDialog: () => void;
    setDialogMessage: SetDialogBoxAttributes;
<<<<<<< HEAD
    isFolderSyncRunning: boolean;
    setIsFolderSyncRunning: (isRunning: boolean) => void;
    watchFolderView: boolean;
    setWatchFolderView: (isOpen: boolean) => void;
    watchFolderFiles: FileList;
    setWatchFolderFiles: (files: FileList) => void;
=======
    isMobile: boolean;
>>>>>>> e778e6aa
};

export enum FLASH_MESSAGE_TYPE {
    DANGER = 'danger',
    INFO = 'info',
    SUCCESS = 'success',
    WARNING = 'warning',
}
export interface FlashMessage {
    message: string;
    type: FLASH_MESSAGE_TYPE;
}
export const AppContext = createContext<AppContextType>(null);

const redirectMap = new Map([
    ['roadmap', getRoadmapRedirectURL],
    ['families', getFamilyPortalRedirectURL],
]);

export default function App({ Component, err }) {
    const router = useRouter();
    const [loading, setLoading] = useState(false);
    const [offline, setOffline] = useState(
        typeof window !== 'undefined' && !window.navigator.onLine
    );
    const [showNavbar, setShowNavBar] = useState(false);
    const [sharedFiles, setSharedFiles] = useState<File[]>(null);
    const [redirectName, setRedirectName] = useState<string>(null);
    const [flashMessage, setFlashMessage] = useState<FlashMessage>(null);
    const [redirectURL, setRedirectURL] = useState(null);
    const isLoadingBarRunning = useRef(false);
    const loadingBar = useRef(null);
    const [dialogMessage, setDialogMessage] = useState<DialogBoxAttributes>();
    const [messageDialogView, setMessageDialogView] = useState(false);
<<<<<<< HEAD
    const [isFolderSyncRunning, setIsFolderSyncRunning] = useState(false);
    const [watchFolderView, setWatchFolderView] = useState(false);
    const [watchFolderFiles, setWatchFolderFiles] = useState<FileList>(null);
=======
    const isMobile = useMediaQuery('(max-width:428px)');
>>>>>>> e778e6aa

    useEffect(() => {
        if (
            !('serviceWorker' in navigator) ||
            process.env.NODE_ENV !== 'production'
        ) {
            console.warn('Progressive Web App support is disabled');
            return;
        }
        // const wb = new Workbox('sw.js', { scope: '/' });
        // wb.register();

        if ('serviceWorker' in navigator) {
            navigator.serviceWorker.onmessage = (event) => {
                if (event.data.action === 'upload-files') {
                    const files = event.data.files;
                    setSharedFiles(files);
                }
            };
            navigator.serviceWorker
                .getRegistrations()
                .then(function (registrations) {
                    for (const registration of registrations) {
                        registration.unregister();
                    }
                });
        }

        HTTPService.getInterceptors().response.use(
            (resp) => resp,
            (error) => {
                logError(error, 'HTTP Service Error');
                return Promise.reject(error);
            }
        );
    }, []);

    const setUserOnline = () => setOffline(false);
    const setUserOffline = () => setOffline(true);
    const resetSharedFiles = () => setSharedFiles(null);

    useEffect(() => {
        if (process.env.NODE_ENV === 'production') {
            console.log(
                `%c${constants.CONSOLE_WARNING_STOP}`,
                'color: red; font-size: 52px;'
            );
            console.log(
                `%c${constants.CONSOLE_WARNING_DESC}`,
                'font-size: 20px;'
            );
        }

        const redirectTo = async (redirect) => {
            if (
                redirectMap.has(redirect) &&
                typeof redirectMap.get(redirect) === 'function'
            ) {
                const redirectAction = redirectMap.get(redirect);
                window.location.href = await redirectAction();
            } else {
                logError(CustomError.BAD_REQUEST, 'invalid redirection', {
                    redirect,
                });
            }
        };

        const query = new URLSearchParams(window.location.search);
        const redirectName = query.get('redirect');
        if (redirectName) {
            const user = getData(LS_KEYS.USER);
            if (user?.token) {
                redirectTo(redirectName);
            } else {
                setRedirectName(redirectName);
            }
        }

        router.events.on('routeChangeStart', (url: string) => {
            if (window.location.pathname !== url.split('?')[0]) {
                setLoading(true);
            }

            if (redirectName) {
                const user = getData(LS_KEYS.USER);
                if (user?.token) {
                    redirectTo(redirectName);

                    // https://github.com/vercel/next.js/issues/2476#issuecomment-573460710
                    // eslint-disable-next-line no-throw-literal
                    throw 'Aborting route change, redirection in process....';
                }
            }
        });

        router.events.on('routeChangeComplete', () => {
            setLoading(false);
        });

        window.addEventListener('online', setUserOnline);
        window.addEventListener('offline', setUserOffline);

        return () => {
            window.removeEventListener('online', setUserOnline);
            window.removeEventListener('offline', setUserOffline);
        };
    }, [redirectName]);

    useEffect(() => {
        logUploadInfo(`app started`);
        logUploadInfo(
            `latest commit id :${process.env.NEXT_PUBLIC_LATEST_COMMIT_HASH}`
        );
    }, []);

    useEffect(() => setMessageDialogView(true), [dialogMessage]);

    const showNavBar = (show: boolean) => setShowNavBar(show);
    const setDisappearingFlashMessage = (flashMessages: FlashMessage) => {
        setFlashMessage(flashMessages);
        setTimeout(() => setFlashMessage(null), 5000);
    };

    const startLoading = () => {
        !isLoadingBarRunning.current && loadingBar.current?.continuousStart();
        isLoadingBarRunning.current = true;
    };
    const finishLoading = () => {
        isLoadingBarRunning.current && loadingBar.current?.complete();
        isLoadingBarRunning.current = false;
    };

    const closeMessageDialog = () => setMessageDialogView(false);

    return (
        <>
            <Head>
                <title>{constants.TITLE}</title>
                <meta
                    name="viewport"
                    content="initial-scale=1, width=device-width"
                />
            </Head>

            <ThemeProvider theme={darkThemeOptions}>
                <CssBaseline />
                {showNavbar && <AppNavbar />}
                <MessageContainer>
                    {offline && constants.OFFLINE_MSG}
                </MessageContainer>
                {sharedFiles &&
                    (router.pathname === '/gallery' ? (
                        <MessageContainer>
                            {constants.FILES_TO_BE_UPLOADED(sharedFiles.length)}
                        </MessageContainer>
                    ) : (
                        <MessageContainer>
                            {constants.LOGIN_TO_UPLOAD_FILES(
                                sharedFiles.length
                            )}
                        </MessageContainer>
                    ))}
                {flashMessage && (
                    <FlashMessageBar
                        flashMessage={flashMessage}
                        onClose={() => setFlashMessage(null)}
                    />
                )}
                <LoadingBar color="#51cd7c" ref={loadingBar} />

                <DialogBox
                    size="xs"
                    open={messageDialogView}
                    onClose={closeMessageDialog}
                    attributes={dialogMessage}
                />

                <AppContext.Provider
                    value={{
                        showNavBar,
                        sharedFiles,
                        resetSharedFiles,
                        setDisappearingFlashMessage,
                        redirectURL,
                        setRedirectURL,
                        startLoading,
                        finishLoading,
                        closeMessageDialog,
                        setDialogMessage,
<<<<<<< HEAD
                        isFolderSyncRunning,
                        setIsFolderSyncRunning,
                        watchFolderView,
                        setWatchFolderView,
                        watchFolderFiles,
                        setWatchFolderFiles,
=======
                        isMobile,
>>>>>>> e778e6aa
                    }}>
                    {loading ? (
                        <VerticallyCentered>
                            <EnteSpinner>
                                <span className="sr-only">Loading...</span>
                            </EnteSpinner>
                        </VerticallyCentered>
                    ) : (
                        <Component err={err} setLoading={setLoading} />
                    )}
                </AppContext.Provider>
            </ThemeProvider>
        </>
    );
}<|MERGE_RESOLUTION|>--- conflicted
+++ resolved
@@ -18,15 +18,10 @@
 import DialogBox from 'components/DialogBox';
 import { styled, ThemeProvider } from '@mui/material/styles';
 import darkThemeOptions from 'themes/darkThemeOptions';
-<<<<<<< HEAD
-import { CssBaseline } from '@mui/material';
-import { DialogBoxAttributes, SetDialogBoxAttributes } from 'types/dialogBox';
-=======
 import { CssBaseline, useMediaQuery } from '@mui/material';
 // eslint-disable-next-line @typescript-eslint/no-unused-vars
 import * as types from 'styled-components/cssprop'; // need to css prop on styled component
 import { SetDialogBoxAttributes, DialogBoxAttributes } from 'types/dialogBox';
->>>>>>> e778e6aa
 import {
     getFamilyPortalRedirectURL,
     getRoadmapRedirectURL,
@@ -57,16 +52,13 @@
     finishLoading: () => void;
     closeMessageDialog: () => void;
     setDialogMessage: SetDialogBoxAttributes;
-<<<<<<< HEAD
     isFolderSyncRunning: boolean;
     setIsFolderSyncRunning: (isRunning: boolean) => void;
     watchFolderView: boolean;
     setWatchFolderView: (isOpen: boolean) => void;
     watchFolderFiles: FileList;
     setWatchFolderFiles: (files: FileList) => void;
-=======
     isMobile: boolean;
->>>>>>> e778e6aa
 };
 
 export enum FLASH_MESSAGE_TYPE {
@@ -101,13 +93,10 @@
     const loadingBar = useRef(null);
     const [dialogMessage, setDialogMessage] = useState<DialogBoxAttributes>();
     const [messageDialogView, setMessageDialogView] = useState(false);
-<<<<<<< HEAD
     const [isFolderSyncRunning, setIsFolderSyncRunning] = useState(false);
     const [watchFolderView, setWatchFolderView] = useState(false);
     const [watchFolderFiles, setWatchFolderFiles] = useState<FileList>(null);
-=======
     const isMobile = useMediaQuery('(max-width:428px)');
->>>>>>> e778e6aa
 
     useEffect(() => {
         if (
@@ -297,16 +286,13 @@
                         finishLoading,
                         closeMessageDialog,
                         setDialogMessage,
-<<<<<<< HEAD
                         isFolderSyncRunning,
                         setIsFolderSyncRunning,
                         watchFolderView,
                         setWatchFolderView,
                         watchFolderFiles,
                         setWatchFolderFiles,
-=======
                         isMobile,
->>>>>>> e778e6aa
                     }}>
                     {loading ? (
                         <VerticallyCentered>
