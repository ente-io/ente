import React, { useContext, useEffect, useState } from 'react';

import constants from 'utils/strings/constants';
import { clearData, getData, LS_KEYS } from 'utils/storage/localStorage';
import { useRouter } from 'next/router';
import { PAGES } from 'constants/pages';
import { SESSION_KEYS, getKey } from 'utils/storage/sessionStorage';
import CryptoWorker, {
    decryptAndStoreToken,
    generateAndSaveIntermediateKeyAttributes,
    saveKeyInSessionStore,
} from 'utils/crypto';
import { logoutUser } from 'services/userService';
import { isFirstLogin } from 'utils/storage';
import SingleInputForm, {
    SingleInputFormProps,
} from 'components/SingleInputForm';
import { AppContext } from 'pages/_app';
import { logError } from 'utils/sentry';
<<<<<<< HEAD
import { eventBus, Events } from 'services/events';
import { KeyAttributes } from 'types/user';
=======
import { KeyAttributes, User } from 'types/user';
import FormContainer from 'components/Form/FormContainer';
import FormPaper from 'components/Form/FormPaper';
import FormPaperTitle from 'components/Form/FormPaper/Title';
import FormPaperFooter from 'components/Form/FormPaper/Footer';
import LinkButton from 'components/pages/gallery/LinkButton';
import { CustomError } from 'utils/error';
import isElectron from 'is-electron';
import desktopService from 'services/desktopService';
import VerticallyCentered from 'components/Container';
import EnteSpinner from 'components/EnteSpinner';
import { Input } from '@mui/material';
>>>>>>> ca98fbbd

export default function Credentials() {
    const router = useRouter();
    const [keyAttributes, setKeyAttributes] = useState<KeyAttributes>();
    const appContext = useContext(AppContext);
    const [user, setUser] = useState<User>();
    useEffect(() => {
        router.prefetch(PAGES.GALLERY);
        const main = async () => {
            const user = getData(LS_KEYS.USER);
            setUser(user);
            const keyAttributes = getData(LS_KEYS.KEY_ATTRIBUTES);
            let key = getKey(SESSION_KEYS.ENCRYPTION_KEY);
            if (!key && isElectron()) {
                key = await desktopService.getEncryptionKey();
                if (key) {
                    await saveKeyInSessionStore(
                        SESSION_KEYS.ENCRYPTION_KEY,
                        key,
                        true
                    );
                }
            }
            if (
                (!user?.token && !user?.encryptedToken) ||
                (keyAttributes && !keyAttributes.memLimit)
            ) {
                clearData();
                router.push(PAGES.ROOT);
            } else if (!keyAttributes) {
                router.push(PAGES.GENERATE);
            } else if (key) {
                router.push(PAGES.GALLERY);
            } else {
                setKeyAttributes(keyAttributes);
            }
        };
        main();
        appContext.showNavBar(true);
    }, []);

    const verifyPassphrase: SingleInputFormProps['callback'] = async (
        passphrase,
        setFieldError
    ) => {
        try {
            const cryptoWorker = await new CryptoWorker();
            let kek: string = null;
            try {
                kek = await cryptoWorker.deriveKey(
                    passphrase,
                    keyAttributes.kekSalt,
                    keyAttributes.opsLimit,
                    keyAttributes.memLimit
                );
            } catch (e) {
                logError(e, 'failed to derive key');
                throw Error(CustomError.WEAK_DEVICE);
            }
            try {
                const key: string = await cryptoWorker.decryptB64(
                    keyAttributes.encryptedKey,
                    keyAttributes.keyDecryptionNonce,
                    kek
                );

                if (isFirstLogin()) {
                    await generateAndSaveIntermediateKeyAttributes(
                        passphrase,
                        keyAttributes,
                        key
                    );
                    // TODO: not required after reseting appContext on first login
                    appContext.updateMlSearchEnabled(false);
                }
                await saveKeyInSessionStore(SESSION_KEYS.ENCRYPTION_KEY, key);
                await decryptAndStoreToken(key);
                const redirectURL = appContext.redirectURL;
                appContext.setRedirectURL(null);
                router.push(redirectURL ?? PAGES.GALLERY);

                try {
                    eventBus.emit(Events.LOGIN);
                } catch (e) {
                    logError(e, 'Error in login handlers');
                }
            } catch (e) {
                logError(e, 'user entered a wrong password');
                throw Error(CustomError.INCORRECT_PASSWORD);
            }
        } catch (e) {
            switch (e.message) {
                case CustomError.WEAK_DEVICE:
                    setFieldError(constants.WEAK_DEVICE);
                    break;
                case CustomError.INCORRECT_PASSWORD:
                    setFieldError(constants.INCORRECT_PASSPHRASE);
                    break;
                default:
                    setFieldError(`${constants.UNKNOWN_ERROR} ${e.message}`);
            }
        }
    };

    const redirectToRecoverPage = () => router.push(PAGES.RECOVER);

    if (!keyAttributes) {
        return (
            <VerticallyCentered>
                <EnteSpinner />
            </VerticallyCentered>
        );
    }

    return (
        <FormContainer>
            <FormPaper style={{ minWidth: '320px' }}>
                <FormPaperTitle>{constants.PASSWORD}</FormPaperTitle>
                <SingleInputForm
                    callback={verifyPassphrase}
                    placeholder={constants.RETURN_PASSPHRASE_HINT}
                    buttonText={constants.VERIFY_PASSPHRASE}
                    hiddenPreInput={
                        <Input
                            id="email"
                            name="email"
                            autoComplete="username"
                            type="email"
                            hidden
                            value={user?.email}
                        />
                    }
                    autoComplete={'current-password'}
                    fieldType="password"
                />

                <FormPaperFooter style={{ justifyContent: 'space-between' }}>
                    <LinkButton onClick={redirectToRecoverPage}>
                        {constants.FORGOT_PASSWORD}
                    </LinkButton>
                    <LinkButton onClick={logoutUser}>
                        {constants.CHANGE_EMAIL}
                    </LinkButton>
                </FormPaperFooter>
            </FormPaper>
        </FormContainer>
    );
}<|MERGE_RESOLUTION|>--- conflicted
+++ resolved
@@ -17,10 +17,7 @@
 } from 'components/SingleInputForm';
 import { AppContext } from 'pages/_app';
 import { logError } from 'utils/sentry';
-<<<<<<< HEAD
 import { eventBus, Events } from 'services/events';
-import { KeyAttributes } from 'types/user';
-=======
 import { KeyAttributes, User } from 'types/user';
 import FormContainer from 'components/Form/FormContainer';
 import FormPaper from 'components/Form/FormPaper';
@@ -33,7 +30,6 @@
 import VerticallyCentered from 'components/Container';
 import EnteSpinner from 'components/EnteSpinner';
 import { Input } from '@mui/material';
->>>>>>> ca98fbbd
 
 export default function Credentials() {
     const router = useRouter();
