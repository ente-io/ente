import { reloadWindow, sendNotification, showOnTray } from './api/system';
import {
    showUploadDirsDialog,
    showUploadFilesDialog,
    showUploadZipDialog,
    getPendingUploads,
    setToUploadFiles,
    getElectronFilesFromGoogleZip,
    setToUploadCollection,
} from './api/upload';
import {
    registerWatcherFunctions,
    addWatchMapping,
    removeWatchMapping,
    updateWatchMappingSyncedFiles,
    updateWatchMappingIgnoredFiles,
    getWatchMappings,
} from './api/watch';
import { getEncryptionKey, setEncryptionKey } from './api/safeStorage';
import { clearElectronStore } from './api/electronStore';
import { openDiskCache, deleteDiskCache } from './api/cache';
import {
    checkExistsAndCreateCollectionDir,
    checkExistsAndRename,
    saveStreamToDisk,
    saveFileToDisk,
    registerResumeExportListener,
    registerStopExportListener,
    registerPauseExportListener,
    registerRetryFailedExportListener,
    getExportRecord,
    setExportRecord,
    exists,
} from './api/export';
import { selectRootDirectory, logToDisk, openLogDirectory } from './api/common';
import { fixHotReloadNext12 } from './utils/preload';
import { isFolder, getDirFiles } from './api/fs';
import { convertHEIC } from './api/heicConvert';

fixHotReloadNext12();

const windowObject: any = window;

windowObject['ElectronAPIs'] = {
    exists,
    checkExistsAndCreateCollectionDir,
    checkExistsAndRename,
    saveStreamToDisk,
    saveFileToDisk,
    selectRootDirectory,
    clearElectronStore,
    sendNotification,
    showOnTray,
    reloadWindow,
    registerResumeExportListener,
    registerStopExportListener,
    registerPauseExportListener,
    registerRetryFailedExportListener,
    getExportRecord,
    setExportRecord,
    showUploadFilesDialog,
    showUploadDirsDialog,
    getPendingUploads,
    setToUploadFiles,
    showUploadZipDialog,
    getElectronFilesFromGoogleZip,
    setToUploadCollection,
    getEncryptionKey,
    setEncryptionKey,
    openDiskCache,
    deleteDiskCache,
    getDirFiles,
    getWatchMappings,
    addWatchMapping,
    removeWatchMapping,
    registerWatcherFunctions,
    isFolder,
    updateWatchMappingSyncedFiles,
    updateWatchMappingIgnoredFiles,
    logToDisk,
<<<<<<< HEAD
    convertHEIC,
=======
    openLogDirectory,
>>>>>>> d80160e8
};<|MERGE_RESOLUTION|>--- conflicted
+++ resolved
@@ -78,9 +78,6 @@
     updateWatchMappingSyncedFiles,
     updateWatchMappingIgnoredFiles,
     logToDisk,
-<<<<<<< HEAD
     convertHEIC,
-=======
     openLogDirectory,
->>>>>>> d80160e8
 };