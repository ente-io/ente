<<<<<<< HEAD
import { FileWithCollection } from 'services/upload/uploadManager';
import { MetadataObject } from 'services/upload/uploadService';
import { File, FILE_TYPE } from 'services/fileService';
import { splitFilenameAndExtension } from 'utils/file';
import { getFileTypeFromFileObject } from 'services/upload/readFileService';
=======
import { FileWithCollection, Metadata } from 'types/upload';
import { EnteFile } from 'types/file';

>>>>>>> 652680a1
const TYPE_JSON = 'json';

export function fileAlreadyInCollection(
    existingFilesInCollection: EnteFile[],
    newFileMetadata: Metadata
): boolean {
    for (const existingFile of existingFilesInCollection) {
        if (areFilesSame(existingFile.metadata, newFileMetadata)) {
            return true;
        }
    }
    return false;
}
export function areFilesSame(
    existingFile: Metadata,
    newFile: Metadata
): boolean {
    if (
        existingFile.fileType === newFile.fileType &&
        existingFile.creationTime === newFile.creationTime &&
        existingFile.modificationTime === newFile.modificationTime &&
        existingFile.title === newFile.title
    ) {
        return true;
    } else {
        return false;
    }
}

export function segregateFiles(
    filesWithCollectionToUpload: FileWithCollection[]
) {
    filesWithCollectionToUpload = filesWithCollectionToUpload.sort(
        (fileWithCollection1, fileWithCollection2) =>
            fileWithCollection1.file.name.localeCompare(
                fileWithCollection2.file.name
            )
    );
    const metadataFiles: FileWithCollection[] = [];
    const mediaFiles: FileWithCollection[] = [];
    filesWithCollectionToUpload.forEach((fileWithCollection) => {
        const file = fileWithCollection.file;
        if (file.name.startsWith('.')) {
            // ignore files with name starting with . (hidden files)
            return;
        }
        if (file.name.toLowerCase().endsWith(TYPE_JSON)) {
            metadataFiles.push(fileWithCollection);
        } else {
            mediaFiles.push(fileWithCollection);
        }
    });
    const normalFiles: FileWithCollection[] = [];
    const livePhotoFiles: FileWithCollection[] = [];
    for (let i = 0; i < mediaFiles.length - 1; i++) {
        const mediaFile1 = mediaFiles[i];
        const mediaFile2 = mediaFiles[i + 1];
        if (mediaFile1.collectionID === mediaFile2.collectionID) {
            const collectionID = mediaFiles[i].collectionID;
            const file1 = mediaFile1.file;
            const file2 = mediaFile2.file;
            const file1Type = getFileTypeFromFileObject(file1);
            const file2Type = getFileTypeFromFileObject(file2);
            if (
                file1Type !== FILE_TYPE.OTHERS &&
                file2Type !== FILE_TYPE.OTHERS
            ) {
                let imageFile;
                let videoFile;
                if (
                    file1Type !== file2Type &&
                    splitFilenameAndExtension(file1.name)[0] ===
                        splitFilenameAndExtension(file2.name)[0]
                ) {
                    if (
                        file1Type === FILE_TYPE.IMAGE &&
                        file2Type === FILE_TYPE.VIDEO
                    ) {
                        imageFile = file1;
                        videoFile = file2;
                    } else {
                        imageFile = file2;
                        videoFile = file1;
                    }
                    livePhotoFiles.push({
                        collectionID: collectionID,
                        isLivePhoto: true,
                        livePhotoAsset: { image: imageFile, video: videoFile },
                    });
                }
            }
        } else {
            normalFiles.push(mediaFile1);
            normalFiles.push(mediaFile2);
        }
    }
    return { mediaFiles: { normalFiles, livePhotoFiles }, metadataFiles };
}

export function addKeysToFilesToBeUploaded(files: FileWithCollection[]) {
    console.log(files);
    return files.map((file) => ({
        ...file,
        key: getFileToBeUploadedKey(file),
    }));
}

function getFileToBeUploadedKey(fileWithCollection: FileWithCollection) {
    const fileName = splitFilenameAndExtension(
        fileWithCollection.isLivePhoto
            ? fileWithCollection.livePhotoAsset[0].name + '-livePhoto'
            : fileWithCollection.file.name
    )[0];
    return fileName;
}<|MERGE_RESOLUTION|>--- conflicted
+++ resolved
@@ -1,14 +1,9 @@
-<<<<<<< HEAD
-import { FileWithCollection } from 'services/upload/uploadManager';
-import { MetadataObject } from 'services/upload/uploadService';
-import { File, FILE_TYPE } from 'services/fileService';
-import { splitFilenameAndExtension } from 'utils/file';
-import { getFileTypeFromFileObject } from 'services/upload/readFileService';
-=======
 import { FileWithCollection, Metadata } from 'types/upload';
 import { EnteFile } from 'types/file';
+import { FILE_TYPE } from 'constants/file';
+import { getFileTypeFromFileObject } from 'services/upload/readFileService';
+import { splitFilenameAndExtension } from 'utils/file';
 
->>>>>>> 652680a1
 const TYPE_JSON = 'json';
 
 export function fileAlreadyInCollection(
