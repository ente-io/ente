--- conflicted
+++ resolved
@@ -319,14 +319,10 @@
             };
         }
         default: {
-<<<<<<< HEAD
-            const previewURL = URL.createObjectURL(fileBlob);
-=======
             const previewURL = await createTypedObjectURL(
                 fileBlob,
                 file.metadata.title
             );
->>>>>>> 53258857
             return {
                 converted: [previewURL],
                 original: [previewURL],
