--- conflicted
+++ resolved
@@ -1,13 +1,9 @@
 import { IndividualSubscriptionCardContent } from './individual';
 import { FamilySubscriptionCardContent } from './family';
 import React from 'react';
-<<<<<<< HEAD
-=======
 import { hasNonAdminFamilyMembers } from 'utils/user/family';
->>>>>>> e48465c2
 import { Overlay, SpaceBetweenFlex } from 'components/Container';
 import { UserDetails } from 'types/user';
-import { hasNonAdminFamilyMembers } from 'utils/user/family';
 
 interface Iprops {
     userDetails: UserDetails;
