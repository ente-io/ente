<<<<<<< HEAD
import { ChevronRight } from '@mui/icons-material';
import { DialogContent } from '@mui/material';
import DialogTitleWithCloseButton from 'components/DialogBox/TitleWithCloseButton';
import { EnteDrawer } from 'components/EnteDrawer';
import { EnteMenuItem } from 'components/Menu/menuItem';
import React, { useEffect, useState } from 'react';
import { Collection, PublicURL, UpdatePublicURL } from 'types/collection';
import { getDeviceLimitOptions } from 'utils/collection';
import constants from 'utils/strings/constants';
=======
import { Box, Typography } from '@mui/material';
import React from 'react';
import { t } from 'i18next';
import Select from 'react-select';
import { DropdownStyle } from 'styles/dropdown';
import { Collection, PublicURL, UpdatePublicURL } from 'types/collection';
import { getDeviceLimitOptions } from 'utils/collection';
import { OptionWithDivider } from './selectComponents/OptionWithDivider';
>>>>>>> efb9af9b

interface Iprops {
    publicShareProp: PublicURL;
    collection: Collection;
    updatePublicShareURLHelper: (req: UpdatePublicURL) => Promise<void>;
}

export function ManageDeviceLimit({
    collection,
    updatePublicShareURLHelper,
}: Iprops) {
    const updateDeviceLimit = async (newLimit: number) => {
        return updatePublicShareURLHelper({
            collectionID: collection.id,
            deviceLimit: newLimit,
        });
    };
    const [shareDeviceLimitModalView, setDeviceLimitModalView] =
        useState(false);
    const [shareDeviceLimitValue, setDeviceLimitValue] = useState(0);
    useEffect(() => {
        if (shareDeviceLimitModalView) {
            setDeviceLimitModalView(true);
        } else setDeviceLimitModalView(false);
    }, [shareDeviceLimitModalView]);
    const closeShareExpiryOptionsModalView = () =>
        setDeviceLimitModalView(false);
    const openShareExpiryOptionsModalView = () => setDeviceLimitModalView(true);
    const changeshareExpiryValue = (value: number) => () => {
        updateDeviceLimit(value);
        setDeviceLimitValue(value);
        setDeviceLimitModalView(false);
    };
    return (
<<<<<<< HEAD
        <>
            <EnteMenuItem
                onClick={openShareExpiryOptionsModalView}
                endIcon={<ChevronRight />}
                subText={String(shareDeviceLimitValue)}
                isTopOfList={true}>
                {constants.LINK_DEVICE_LIMIT}
            </EnteMenuItem>
            <EnteDrawer
                anchor="right"
                open={shareDeviceLimitModalView}
                onClose={closeShareExpiryOptionsModalView}>
                <DialogTitleWithCloseButton
                    onClose={closeShareExpiryOptionsModalView}>
                    {constants.LINK_EXPIRY}
                </DialogTitleWithCloseButton>
                <DialogContent>
                    {/* <OptionWithDivider data={shareExpiryOptions} /> */}
                    <tbody>
                        {getDeviceLimitOptions().map((item) => (
                            <tr key={item.label}>
                                <td>
                                    <EnteMenuItem
                                        onClick={changeshareExpiryValue(
                                            item.value
                                        )}>
                                        {item.label}
                                    </EnteMenuItem>
                                </td>
                            </tr>
                        ))}
                    </tbody>
                </DialogContent>
            </EnteDrawer>
        </>
=======
        <Box>
            <Typography mb={0.5}>{t('LINK_DEVICE_LIMIT')}</Typography>
            <Select
                menuPosition="fixed"
                options={getDeviceLimitOptions()}
                components={{
                    Option: OptionWithDivider,
                }}
                isSearchable={false}
                value={{
                    label: publicShareProp?.deviceLimit.toString(),
                    value: publicShareProp?.deviceLimit,
                }}
                onChange={(e) => updateDeviceLimit(e.value)}
                styles={DropdownStyle}
            />
        </Box>
>>>>>>> efb9af9b
    );
}<|MERGE_RESOLUTION|>--- conflicted
+++ resolved
@@ -1,23 +1,12 @@
-<<<<<<< HEAD
 import { ChevronRight } from '@mui/icons-material';
 import { DialogContent } from '@mui/material';
 import DialogTitleWithCloseButton from 'components/DialogBox/TitleWithCloseButton';
 import { EnteDrawer } from 'components/EnteDrawer';
 import { EnteMenuItem } from 'components/Menu/menuItem';
+import { t } from 'i18next';
 import React, { useEffect, useState } from 'react';
 import { Collection, PublicURL, UpdatePublicURL } from 'types/collection';
 import { getDeviceLimitOptions } from 'utils/collection';
-import constants from 'utils/strings/constants';
-=======
-import { Box, Typography } from '@mui/material';
-import React from 'react';
-import { t } from 'i18next';
-import Select from 'react-select';
-import { DropdownStyle } from 'styles/dropdown';
-import { Collection, PublicURL, UpdatePublicURL } from 'types/collection';
-import { getDeviceLimitOptions } from 'utils/collection';
-import { OptionWithDivider } from './selectComponents/OptionWithDivider';
->>>>>>> efb9af9b
 
 interface Iprops {
     publicShareProp: PublicURL;
@@ -52,14 +41,13 @@
         setDeviceLimitModalView(false);
     };
     return (
-<<<<<<< HEAD
         <>
             <EnteMenuItem
                 onClick={openShareExpiryOptionsModalView}
                 endIcon={<ChevronRight />}
                 subText={String(shareDeviceLimitValue)}
                 isTopOfList={true}>
-                {constants.LINK_DEVICE_LIMIT}
+                {t('LINK_DEVICE_LIMIT')}
             </EnteMenuItem>
             <EnteDrawer
                 anchor="right"
@@ -67,7 +55,7 @@
                 onClose={closeShareExpiryOptionsModalView}>
                 <DialogTitleWithCloseButton
                     onClose={closeShareExpiryOptionsModalView}>
-                    {constants.LINK_EXPIRY}
+                    {t('LINK_EXPIRY')}
                 </DialogTitleWithCloseButton>
                 <DialogContent>
                     {/* <OptionWithDivider data={shareExpiryOptions} /> */}
@@ -88,24 +76,5 @@
                 </DialogContent>
             </EnteDrawer>
         </>
-=======
-        <Box>
-            <Typography mb={0.5}>{t('LINK_DEVICE_LIMIT')}</Typography>
-            <Select
-                menuPosition="fixed"
-                options={getDeviceLimitOptions()}
-                components={{
-                    Option: OptionWithDivider,
-                }}
-                isSearchable={false}
-                value={{
-                    label: publicShareProp?.deviceLimit.toString(),
-                    value: publicShareProp?.deviceLimit,
-                }}
-                onChange={(e) => updateDeviceLimit(e.value)}
-                styles={DropdownStyle}
-            />
-        </Box>
->>>>>>> efb9af9b
     );
 }