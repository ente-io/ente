--- conflicted
+++ resolved
@@ -563,13 +563,6 @@
         switch (listItem.itemType) {
             case ITEM_TYPE.TIME:
                 return listItem.dates ? (
-<<<<<<< HEAD
-                    listItem.dates.map((item) => (
-                        <DateContainer key={item.date} span={item.span}>
-                            {item.date}
-                        </DateContainer>
-                    ))
-=======
                     listItem.dates
                         .map((item) => [
                             <DateContainer key={item.date} span={item.span}>
@@ -578,7 +571,6 @@
                             <div key={`${item.date}-gap`} />,
                         ])
                         .flat()
->>>>>>> 53258857
                 ) : (
                     <DateContainer span={columns}>
                         {listItem.date}
