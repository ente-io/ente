--- conflicted
+++ resolved
@@ -3,13 +3,9 @@
 import { AppContext } from 'pages/_app';
 import React, { useContext, useEffect } from 'react';
 import billingService from 'services/billingService';
-<<<<<<< HEAD
-=======
 import { getFamilyPlanAdmin } from 'utils/user/family';
->>>>>>> e48465c2
 import { preloadImage } from 'utils/common';
 import constants from 'utils/strings/constants';
-import { getFamilyPlanAdmin } from 'utils/user/family';
 import DialogTitleWithCloseButton from './DialogBox/TitleWithCloseButton';
 
 export function MemberSubscriptionManage({ open, userDetails, onClose }) {
