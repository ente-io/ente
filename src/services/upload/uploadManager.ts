import { getLocalFiles, setLocalFiles } from '../fileService';
import { SetFiles } from 'types/gallery';
import { getDedicatedCryptoWorker } from 'utils/crypto';
import {
    sortFilesIntoCollections,
    sortFiles,
    preservePhotoswipeProps,
} from 'utils/file';
import { logError } from 'utils/sentry';
import { getMetadataJSONMapKey, parseMetadataJSON } from './metadataService';
import {
    areFileWithCollectionsSame,
    getFileNameSize,
    segregateMetadataAndMediaFiles,
} from 'utils/upload';
import uploader from './uploader';
import UIService from './uiService';
import UploadService from './uploadService';
import { CustomError } from 'utils/error';
import { Collection } from 'types/collection';
import { EnteFile } from 'types/file';
import {
    FileWithCollection,
    MetadataAndFileTypeInfo,
    MetadataAndFileTypeInfoMap,
    ParsedMetadataJSON,
    ParsedMetadataJSONMap,
    ProgressUpdater,
} from 'types/upload';
import {
    UPLOAD_STAGES,
    FileUploadResults,
    MAX_FILE_SIZE_SUPPORTED,
} from 'constants/upload';
import { ComlinkWorker } from 'utils/comlink';
import { FILE_TYPE } from 'constants/file';
import uiService from './uiService';
import { logUploadInfo } from 'utils/upload';
import isElectron from 'is-electron';
import ImportService from 'services/importService';

const MAX_CONCURRENT_UPLOADS = 4;
const FILE_UPLOAD_COMPLETED = 100;

class UploadManager {
    private cryptoWorkers = new Array<ComlinkWorker>(MAX_CONCURRENT_UPLOADS);
    private parsedMetadataJSONMap: ParsedMetadataJSONMap;
    private metadataAndFileTypeInfoMap: MetadataAndFileTypeInfoMap;
    private filesToBeUploaded: FileWithCollection[];
    private remainingFiles: FileWithCollection[] = [];
    private failedFiles: FileWithCollection[];
    private existingFilesCollectionWise: Map<number, EnteFile[]>;
    private existingFiles: EnteFile[];
    private setFiles: SetFiles;
    private collections: Map<number, Collection>;
    public initUploader(progressUpdater: ProgressUpdater, setFiles: SetFiles) {
        UIService.init(progressUpdater);
        this.setFiles = setFiles;
    }

    private resetState() {
        this.filesToBeUploaded = [];
        this.remainingFiles = [];
        this.failedFiles = [];
        this.parsedMetadataJSONMap = new Map<string, ParsedMetadataJSON>();
        this.metadataAndFileTypeInfoMap = new Map<
            number,
            MetadataAndFileTypeInfo
        >();
    }

    private async init(collections: Collection[]) {
        this.resetState();
        this.existingFiles = await getLocalFiles();
        this.existingFilesCollectionWise = sortFilesIntoCollections(
            this.existingFiles
        );
        this.collections = new Map(
            collections.map((collection) => [collection.id, collection])
        );
    }

    public async queueFilesForUpload(
        fileWithCollectionToBeUploaded: FileWithCollection[],
        collections: Collection[]
    ) {
        try {
            await this.init(collections);
            logUploadInfo(
                `received ${fileWithCollectionToBeUploaded.length} files to upload`
            );
            const { metadataJSONFiles, mediaFiles } =
                segregateMetadataAndMediaFiles(fileWithCollectionToBeUploaded);
            logUploadInfo(
                `has ${metadataJSONFiles.length} metadata json files`
            );
            logUploadInfo(`has ${mediaFiles.length} media files`);
            if (metadataJSONFiles.length) {
                UIService.setUploadStage(
                    UPLOAD_STAGES.READING_GOOGLE_METADATA_FILES
                );
                await this.parseMetadataJSONFiles(metadataJSONFiles);
                UploadService.setParsedMetadataJSONMap(
                    this.parsedMetadataJSONMap
                );
            }
            if (mediaFiles.length) {
                UIService.setUploadStage(UPLOAD_STAGES.EXTRACTING_METADATA);
                await this.extractMetadataFromFiles(mediaFiles);
                UploadService.setMetadataAndFileTypeInfoMap(
                    this.metadataAndFileTypeInfoMap
                );

                UIService.setUploadStage(UPLOAD_STAGES.START);
                logUploadInfo(`clusterLivePhotoFiles called`);
                const analysedMediaFiles =
                    UploadService.clusterLivePhotoFiles(mediaFiles);
                uiService.setFilenames(
                    new Map<number, string>(
                        analysedMediaFiles.map((mediaFile) => [
                            mediaFile.localID,
                            UploadService.getAssetName(mediaFile),
                        ])
                    )
                );

                UIService.setHasLivePhoto(
                    mediaFiles.length !== analysedMediaFiles.length
                );
                logUploadInfo(
                    `got live photos: ${
                        mediaFiles.length !== analysedMediaFiles.length
                    }`
                );

                await this.uploadMediaFiles(analysedMediaFiles);
            }
            UIService.setUploadStage(UPLOAD_STAGES.FINISH);
            UIService.setPercentComplete(FILE_UPLOAD_COMPLETED);
        } catch (e) {
            logError(e, 'uploading failed with error');
            logUploadInfo(
                `uploading failed with error -> ${e.message}
                ${(e as Error).stack}`
            );
            throw e;
        } finally {
            for (let i = 0; i < MAX_CONCURRENT_UPLOADS; i++) {
                this.cryptoWorkers[i]?.worker.terminate();
            }
        }
    }

    private async parseMetadataJSONFiles(metadataFiles: FileWithCollection[]) {
        try {
            logUploadInfo(`parseMetadataJSONFiles function executed `);

            UIService.reset(metadataFiles.length);
            const reader = new FileReader();
            for (const { file, collectionID } of metadataFiles) {
                try {
                    logUploadInfo(
                        `parsing metadata json file ${getFileNameSize(file)}`
                    );

                    const parsedMetadataJSONWithTitle = await parseMetadataJSON(
                        reader,
                        file
                    );
                    if (parsedMetadataJSONWithTitle) {
                        const { title, parsedMetadataJSON } =
                            parsedMetadataJSONWithTitle;
                        this.parsedMetadataJSONMap.set(
                            getMetadataJSONMapKey(collectionID, title),
                            parsedMetadataJSON && { ...parsedMetadataJSON }
                        );
                        UIService.increaseFileUploaded();
                    }
                    logUploadInfo(
                        `successfully parsed metadata json file ${getFileNameSize(
                            file
                        )}`
                    );
                } catch (e) {
                    logError(e, 'parsing failed for a file');
                    logUploadInfo(
                        `failed to parse metadata json file ${getFileNameSize(
                            file
                        )} error: ${e.message}`
                    );
                }
            }
        } catch (e) {
            logError(e, 'error seeding MetadataMap');
            // silently ignore the error
        }
    }

    private async extractMetadataFromFiles(mediaFiles: FileWithCollection[]) {
        try {
            logUploadInfo(`extractMetadataFromFiles executed`);
            UIService.reset(mediaFiles.length);
            const reader = new FileReader();
            for (const { file, localID, collectionID } of mediaFiles) {
                try {
                    const { fileTypeInfo, metadata } = await (async () => {
                        if (file.size >= MAX_FILE_SIZE_SUPPORTED) {
                            logUploadInfo(
                                `${getFileNameSize(
                                    file
                                )} rejected  because of large size`
                            );

                            return { fileTypeInfo: null, metadata: null };
                        }
                        const fileTypeInfo = await UploadService.getFileType(
                            reader,
                            file
                        );
                        if (fileTypeInfo.fileType === FILE_TYPE.OTHERS) {
                            logUploadInfo(
                                `${getFileNameSize(
                                    file
                                )} rejected  because of unknown file format`
                            );
                            return { fileTypeInfo, metadata: null };
                        }
                        logUploadInfo(
                            ` extracting ${getFileNameSize(file)} metadata`
                        );
                        const metadata =
                            (await UploadService.extractFileMetadata(
                                file,
                                collectionID,
                                fileTypeInfo
                            )) || null;
                        return { fileTypeInfo, metadata };
                    })();

                    logUploadInfo(
                        `metadata extraction successful${getFileNameSize(
                            file
                        )} `
                    );
                    this.metadataAndFileTypeInfoMap.set(localID, {
                        fileTypeInfo: fileTypeInfo && { ...fileTypeInfo },
                        metadata: metadata && { ...metadata },
                    });
                    UIService.increaseFileUploaded();
                } catch (e) {
                    logError(e, 'metadata extraction failed for a file');
                    logUploadInfo(
                        `metadata extraction failed ${getFileNameSize(
                            file
                        )} error: ${e.message}`
                    );
                }
            }
        } catch (e) {
            logError(e, 'error extracting metadata');
            // silently ignore the error
        }
    }

    private async uploadMediaFiles(mediaFiles: FileWithCollection[]) {
        logUploadInfo(`uploadMediaFiles called`);
        this.filesToBeUploaded.push(...mediaFiles);

        if (isElectron()) {
            this.remainingFiles.push(...mediaFiles);
        }

        UIService.reset(mediaFiles.length);

        await UploadService.setFileCount(mediaFiles.length);

        UIService.setUploadStage(UPLOAD_STAGES.UPLOADING);

        const uploadProcesses = [];
        for (
            let i = 0;
            i < MAX_CONCURRENT_UPLOADS && this.filesToBeUploaded.length > 0;
            i++
        ) {
            const cryptoWorker = getDedicatedCryptoWorker();
            if (!cryptoWorker) {
                throw Error(CustomError.FAILED_TO_LOAD_WEB_WORKER);
            }
            this.cryptoWorkers[i] = cryptoWorker;
            uploadProcesses.push(
                this.uploadNextFileInQueue(
                    await new this.cryptoWorkers[i].comlink(),
                    new FileReader()
                )
            );
        }
        await Promise.all(uploadProcesses);
    }

    private async uploadNextFileInQueue(worker: any, reader: FileReader) {
        while (this.filesToBeUploaded.length > 0) {
            const fileWithCollection = this.filesToBeUploaded.pop();
            const { collectionID } = fileWithCollection;
            const existingFilesInCollection =
                this.existingFilesCollectionWise.get(collectionID) ?? [];
            const collection = this.collections.get(collectionID);

            const { fileUploadResult, file } = await uploader(
                worker,
                reader,
                existingFilesInCollection,
                this.existingFiles,
                { ...fileWithCollection, collection }
            );
            UIService.moveFileToResultList(
                fileWithCollection.localID,
                fileUploadResult
            );
            UploadService.reducePendingUploadCount();
            await this.postUploadTask(
                fileUploadResult,
                file,
                fileWithCollection
            );
        }
    }

    async postUploadTask(
        fileUploadResult: FileUploadResults,
        file: EnteFile,
        fileWithCollection: FileWithCollection
    ) {
        try {
            if (fileUploadResult === FileUploadResults.UPLOADED) {
                this.existingFiles.push(file);
                this.existingFiles = sortFiles(this.existingFiles);
                await setLocalFiles(this.existingFiles);
                this.setFiles(preservePhotoswipeProps(this.existingFiles));
                if (!this.existingFilesCollectionWise.has(file.collectionID)) {
                    this.existingFilesCollectionWise.set(file.collectionID, []);
                }
                this.existingFilesCollectionWise
                    .get(file.collectionID)
                    .push(file);
            }
            if (
                fileUploadResult === FileUploadResults.FAILED ||
                fileUploadResult === FileUploadResults.BLOCKED
            ) {
                this.failedFiles.push(fileWithCollection);
            }

            if (isElectron()) {
                this.remainingFiles = this.remainingFiles.filter(
                    (file) =>
                        !areFileWithCollectionsSame(file, fileWithCollection)
                );
                ImportService.updatePendingUploads(this.remainingFiles);
            }
        } catch (e) {
            logError(e, 'failed to do post file upload action');
<<<<<<< HEAD
            logUploadInfo(
                `failed to do post file upload action -> ${e.message}
                ${(e as Error).stack}`
            );
            // shallow errors as we don't want to break complete upload
=======
            throw e;
>>>>>>> 70a1d309
        }
    }

    async retryFailedFiles() {
        await this.queueFilesForUpload(this.failedFiles, [
            ...this.collections.values(),
        ]);
    }
}

export default new UploadManager();<|MERGE_RESOLUTION|>--- conflicted
+++ resolved
@@ -359,15 +359,11 @@
             }
         } catch (e) {
             logError(e, 'failed to do post file upload action');
-<<<<<<< HEAD
             logUploadInfo(
                 `failed to do post file upload action -> ${e.message}
                 ${(e as Error).stack}`
             );
-            // shallow errors as we don't want to break complete upload
-=======
             throw e;
->>>>>>> 70a1d309
         }
     }
 
