--- conflicted
+++ resolved
@@ -5,9 +5,7 @@
 import electronReload from 'electron-reload';
 import { PROD_HOST_URL, RENDERER_OUTPUT_DIR } from './config';
 import { isDev } from './utils/common';
-<<<<<<< HEAD
 import { initWatcher } from './services/chokidar';
-=======
 import serveNextAt from 'next-electron-server';
 import { addAllowOriginHeader } from './utils/cors';
 import {
@@ -17,7 +15,6 @@
     setupMacWindowOnDockIconClick,
     setupMainMenu,
 } from './utils/main';
->>>>>>> ff37e842
 
 if (isDev) {
     electronReload(__dirname, {});
@@ -69,37 +66,14 @@
     // Some APIs can only be used after this event occurs.
     app.on('ready', () => {
         mainWindow = createWindow();
-<<<<<<< HEAD
-        Menu.setApplicationMenu(buildMenuBar());
-
-        app.on('activate', function () {
-            // On macOS it's common to re-create a window in the app when the
-            // dock icon is clicked and there are no other windows open.
-            if (BrowserWindow.getAllWindows().length === 0) createWindow();
-        });
-
-        const trayImgPath = isDev
-            ? 'build/taskbar-icon.png'
-            : path.join(process.resourcesPath, 'taskbar-icon.png');
-        const trayIcon = nativeImage.createFromPath(trayImgPath);
-        tray = new Tray(trayIcon);
-        tray.setToolTip('ente');
-        tray.setContextMenu(buildContextMenu(mainWindow));
-
+        const tray = setupTrayItem(mainWindow);
         const watcher = initWatcher(mainWindow);
-        setupIpcComs(tray, mainWindow, watcher);
-        if (!isDev) {
-            AppUpdater.checkForUpdate(tray, mainWindow);
-        }
-=======
-        const tray = setupTrayItem(mainWindow);
         setupMacWindowOnDockIconClick();
         initSentry();
         setupMainMenu();
-        setupIpcComs(tray, mainWindow);
+        setupIpcComs(tray, mainWindow, watcher);
         handleUpdates(mainWindow, tray);
         handleDownloads(mainWindow);
         addAllowOriginHeader(mainWindow);
->>>>>>> ff37e842
     });
 }