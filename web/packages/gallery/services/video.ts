import { ensureLocalUser } from "ente-accounts/services/user";
import { isDesktop } from "ente-base/app";
import { assertionFailed } from "ente-base/assert";
import { decryptBlobBytes, encryptBlob } from "ente-base/crypto";
import type { EncryptedBlob } from "ente-base/crypto/types";
import { ensureElectron } from "ente-base/electron";
import { isHTTP4xxError, type PublicAlbumsCredentials } from "ente-base/http";
import { getKV, getKVB, getKVN, setKV } from "ente-base/kv";
import log from "ente-base/log";
import { apiURL } from "ente-base/origins";
import { ensureAuthToken } from "ente-base/token";
import { uniqueFilesByID } from "ente-gallery/utils/file";
import { fileLogID, type EnteFile } from "ente-media/file";
import { FileType } from "ente-media/file-type";
import { updateFilePublicMagicMetadata } from "ente-new/photos/services/file";
<<<<<<< HEAD
import {
    getAllLocalFiles,
    getLocalTrashFileIDs,
    uniqueFilesByID,
} from "ente-new/photos/services/files";
=======
import { savedCollectionFiles } from "ente-new/photos/services/photos-fdb";
import { savedTrashItemFileIDs } from "ente-new/photos/services/trash";
>>>>>>> fb03c88a
import { gunzip, gzip } from "ente-new/photos/utils/gzip";
import { randomSample } from "ente-utils/array";
import { ensurePrecondition } from "ente-utils/ensure";
import { wait } from "ente-utils/promise";
import { z } from "zod/v4";
import {
    initiateGenerateHLS,
    readVideoStream,
    videoStreamDone,
    type GenerateHLSResult,
} from "../utils/native-stream";
import { downloadManager, isNetworkDownloadError } from "./download";
import {
    fetchFileData,
    fetchFilePreviewData,
    putVideoData,
    syncUpdatedFileDataFileIDs,
} from "./file-data";
import {
    fileSystemUploadItemIfUnchanged,
    type FileSystemUploadItem,
    type ProcessableUploadItem,
    type TimestampedFileSystemUploadItem,
} from "./upload";

export type HLSGenerationEnabledStatus = "processing" | "idle";

export type HLSGenerationStatus =
    | { enabled: false }
    | { enabled: true; status?: HLSGenerationEnabledStatus };

interface VideoProcessingQueueItem {
    /**
     * The {@link EnteFile} (guaranteed to be of {@link FileType.video}) whose
     * video data needs processing.
     */
    file: EnteFile;
    /**
     * The {@link TimestampedFileSystemUploadItem} when available for the newly
     * uploaded {@link file}.
     *
     * It will be present when this queue item was enqueued during a upload from
     * the current client. If present, this serves as an optimization allowing
     * us to directly read the file off the user's file system.
     */
    timestampedUploadItem?: TimestampedFileSystemUploadItem;
}

const idleWaitInitial = 10 * 1000; /* 10 sec */
const idleWaitMax = idleWaitInitial * 2 ** 6; /* 640 sec */

/**
 * Internal in-memory state shared by the functions in this module.
 *
 * This entire object will be reset on logout.
 */
class VideoState {
    /**
     * `true` if the generation of HLS streams has been enabled on this client.
     */
    isHLSGenerationEnabled = false;
    /**
     * Subscriptions to {@link HLSGenerationStatus} updates attached using
     * {@link hlsGenerationStatusSubscribe}.
     */
    hlsGenerationStatusListeners: (() => void)[] = [];
    /**
     * Snapshot of the {@link HLSGenerationStatus} returned by the
     * {@link hlsGenerationStatusSnapshot} function.
     */
    hlsGenerationStatusSnapshot: HLSGenerationStatus | undefined;
    /**
     * Value of the {@link status} field in the last
     * {@link hlsGenerationStatusSnapshot}.
     */
    lastEnabledStatus: HLSGenerationEnabledStatus | undefined;
    /**
     * Queue of recently uploaded items waiting to be processed.
     */
    liveQueue: VideoProcessingQueueItem[] = [];
    /**
     * Active queue processor, if any.
     */
    queueProcessor: Promise<void> | undefined;
    /**
     * A promise that the main processing loop waits for in addition to the idle
     * timeout. Can be resolved using {@link resolveTick}.
     */
    tick: Promise<void> | undefined;
    /**
     * A function that can be called to resolve {@link tick}.
     *
     * See: [Note: Exiting idle wait of processing loop].
     */
    resolveTick: (() => void) | undefined;
    /**
     * The time to sleep if nothing is pending.
     *
     * Goes from {@link idleWaitInitial} to {@link idleWaitMax} in doublings.
     * Reset back to {@link idleWaitInitial} in case of any activity.
     */
    idleWait = idleWaitInitial;
    /**
     * `true` if we have synced at least once with remote.
     *
     * We use this to gate the processing of the backfill queue to avoid
     * unnecessarily picking up files that have already been indexed elsewhere
     * (we'll still check before processing them, but still that's unnecessary
     * work this flag can save us).
     */
    haveSyncedOnce = false;
}

/**
 * State shared by the functions in this module. See {@link VideoState}.
 */
let _state = new VideoState();

/**
 * Reset any internal state maintained by the module.
 *
 * This is primarily meant as a way for stateful apps (e.g. photos) to clear any
 * user specific state on logout.
 */
export const resetVideoState = () => {
    // Note: We rely on [Note: Full reload on logout] to abort any in-flight
    // requests.
    _state = new VideoState();
};

/**
 * A function that can be used to subscribe to updates in the HLS generation
 * settings and status.
 *
 * See: [Note: Snapshots and useSyncExternalStore].
 */
export const hlsGenerationStatusSubscribe = (
    onChange: () => void,
): (() => void) => {
    _state.hlsGenerationStatusListeners.push(onChange);
    return () => {
        _state.hlsGenerationStatusListeners =
            _state.hlsGenerationStatusListeners.filter((l) => l != onChange);
    };
};

/**
 * Return the last know, cached {@link HLSGenerationStatus}.
 *
 * See also {@link hlsGenerationStatusSubscribe}.
 *
 * This function can be safely called even if {@link isHLSGenerationSupported}
 * is `false` (in such cases, it will always return `undefined`). This is so
 * that it can be unconditionally called as part of a React hook.
 *
 * A return value of `undefined` indicates that the HLS generation subsystem has
 * not been initialized yet.
 */
export const hlsGenerationStatusSnapshot = () =>
    _state.hlsGenerationStatusSnapshot;

const setHLSGenerationStatusSnapshot = (snapshot: HLSGenerationStatus) => {
    _state.hlsGenerationStatusSnapshot = snapshot;
    _state.hlsGenerationStatusListeners.forEach((l) => l());
};

/**
 * A variant of {@link setHLSGenerationStatusSnapshot} that only triggers an
 * update of the snapshot if the enabled state is different from the last known
 * enabled state.
 */
const updateSnapshotIfNeeded = (
    status: HLSGenerationEnabledStatus | undefined,
) => {
    const enabled = _state.isHLSGenerationEnabled;
    if (enabled && status != _state.lastEnabledStatus) {
        _state.lastEnabledStatus = status;
        setHLSGenerationStatusSnapshot({ enabled, status });
    }
};

/**
 * Return `true` if this client is capable of generating HLS streams for
 * uploaded videos.
 */
export const isHLSGenerationSupported = isDesktop;

/**
 * Initialize the video processing subsystem unless the user has disabled HLS
 * generation in settings.
 */
export const initVideoProcessing = async () => {
    let enabled = false;
    if (await savedGenerateHLS()) enabled = true;

    _state.isHLSGenerationEnabled = enabled;

    // Update snapshot to reflect the enabled setting. The status will get
    // filled in when we tick.
    setHLSGenerationStatusSnapshot({ enabled });
};

/**
 * Return the persisted user preference for HLS generation.
 */
const savedGenerateHLS = async () => await getKVB("generateHLS");

/**
 * Update the persisted user preference for HLS generation.
 *
 * Use {@link savedGenerateHLS} to get the persisted value back.
 */
const saveGenerateHLS = (enabled: boolean) => setKV("generateHLS", enabled);

/**
 * Enable or disable (toggle) the HLS generation on this client.
 *
 * When HLS generation is enabled, this client will process videos to generate a
 * streamable variant of them.
 *
 * Precondition: {@link isHLSGenerationSupported} must be `true`.
 */
export const toggleHLSGeneration = async () => {
    if (!isHLSGenerationSupported) {
        assertionFailed();
        return;
    }

    const enabled = !_state.isHLSGenerationEnabled;

    // Clear transient fields.
    _state.lastEnabledStatus = undefined;

    // Update disk.
    await saveGenerateHLS(enabled);
    // Update in memory.
    _state.isHLSGenerationEnabled = enabled;

    // Update snapshot. Right now we only set the enabled setting. The status
    // will get filled in when we tick.
    setHLSGenerationStatusSnapshot({ enabled });

    // Wake up the processor if needed.
    if (enabled) tickNow();
};

export interface HLSPlaylistData {
    /** A data URL to a HLS playlist that streams the video. */
    playlistURL: string;
    /** The width of the video (px). */
    width: number;
    /** The height of the video (px). */
    height: number;
}

/**
 * See: [Note: Caching HLS playlist data] for the semantics of "skip".
 */
export type HLSPlaylistDataForFile = HLSPlaylistData | "skip" | undefined;

/**
 * Return a HLS playlist that can be used to stream playback of then given video
 * {@link file}.
 *
 * @param file An {@link EnteFile} of type video.
 *
 * @param publicAlbumsCredentials Credentials to use for fetching the HLS
 * playlist when we are running in the context of the public albums app. If
 * these are not specified, then the credentials of the logged in user are used.
 *
 * @returns The HLS playlist as a string (along with the dimensions of the video
 * it will play), or `undefined` if there is no video preview associated with
 * the given file.
 *
 * See: [Note: Video playlist and preview]
 *
 * ---
 *
 * [Note: Caching HLS playlist data]
 *
 * The playlist data can be cached in an asymmetric manner.
 *
 * - If a file has a corresponding HLS playlist, then currently there is no
 *   scenario (apart from file deletion, where the playlist also gets deleted)
 *   where the playlist is deleted after being created. There is a limit to the
 *   validity of the pre-signed chunk URLs within the playlist we create (which
 *   we do handle, see `createHLSPlaylistItemDataValidity`), but the original
 *   playlist itself does not change. Updates are technically possible, but
 *   apart from a misbehaving client, are not expected (and should be no-ops in
 *   the rare cases they happen, since effectively same playlist should get
 *   regenerated again). All in all, this means that a positive result ("this
 *   file has a playlist") can be cached indefinitely.
 *
 * - If a file does not have a HLS playlist, it might be because it is not
 *   eligible for being streamed (e.g. it is already small and in a compatible
 *   codec). See [Note: Marking files which do not need video processing] for
 *   more details of this case. In particular, we can cache this state in memory
 *   indefinitely too, since there isn't a current case where either this
 *   eligibility can change, or the client gain the ability to handle them
 *   without restarting.
 *
 * - Finally, if a file does not have an HLS playlist but and it is eligible for
 *   being streamed, then a client (this one, or a different one) can process it
 *   at any arbitrary time. So the negative result ("this file does not have a
 *   playlist") cannot be cached.
 *
 * So while we can easily cache the first case ("this file has a playlist") and
 * second case ("this file doesn't need a streaming variant"), we need to deal
 * with the third case ("this file does not have a playlist") by marking the
 * cached values as "transient" and always recheck for a playlist when opening
 * the slide.
 */
export const hlsPlaylistDataForFile = async (
    file: EnteFile,
    publicAlbumsCredentials?: PublicAlbumsCredentials,
): Promise<HLSPlaylistDataForFile> => {
    ensurePrecondition(file.metadata.fileType == FileType.video);

    if (file.pubMagicMetadata?.data.sv == 1) {
        return "skip";
    }

    const playlistFileData = await fetchFileData(
        "vid_preview",
        file.id,
        publicAlbumsCredentials,
    );
    if (!playlistFileData) return undefined;

    const {
        type,
        playlist: playlistTemplate,
        width,
        height,
    } = await decryptPlaylistJSON(
        // See: [Note: strict mode migration]
        //
        // eslint-disable-next-line @typescript-eslint/ban-ts-comment
        // @ts-ignore
        playlistFileData,
        file,
    );

    // A playlist format the current client does not understand.
    if (type != "hls_video") return undefined;

    const videoURL = await fetchFilePreviewData(
        "vid_preview",
        file.id,
        publicAlbumsCredentials,
    );
    if (!videoURL) return undefined;

    // [Note: HLS playlist format]
    //
    // The decrypted playlist is a regular HLS playlist for an encrypted media
    // stream, except that it uses a placeholder "output.ts" which needs to be
    // replaced with the URL of the actual encrypted video data. A single URL
    // pointing to the entire encrypted video data suffices; the individual
    // chunks are fetched by HTTP range requests.
    //
    // Here is an example of what the contents of the `playlist` variable might
    // look like at this point:
    //
    //     #EXTM3U
    //     #EXT-X-VERSION:4
    //     #EXT-X-TARGETDURATION:8
    //     #EXT-X-MEDIA-SEQUENCE:0
    //     #EXT-X-KEY:METHOD=AES-128,URI="data:text/plain;base64,XjvG7qeRrsOpPUbJPh2Ikg==",IV=0x00000000000000000000000000000000
    //     #EXTINF:8.333333,
    //     #EXT-X-BYTERANGE:3046928@0
    //     output.ts
    //     #EXTINF:8.333333,
    //     #EXT-X-BYTERANGE:3012704@3046928
    //     output.ts
    //     #EXTINF:2.200000,
    //     #EXT-X-BYTERANGE:834736@6059632
    //     output.ts
    //     #EXT-X-ENDLIST
    //
    // The HLS playlist format is specified in RFC 8216:
    // https://datatracker.ietf.org/doc/html/rfc8216
    //
    // Some notes pertinent to us:
    //
    // - A URI line identifies a media segment.
    //
    // - The EXTINF tag specifies the duration of the media segment (applies
    //   only to the next URI line that follows it in the playlist).
    //
    // - The EXT-X-BYTERANGE tag indicates that a media segment is a sub-range
    //   of the resource identified by its URI (applies only to the next URI
    //   line that follows it in the playlist). The value should be of the
    //   format `<n>[@<o>]` where n is an integer indicating the length of the
    //   sub-range in bytes, and if present, o is the integer indicating the
    //   start of the sub-range as a byte offset from the beginning of the
    //   resource. If o is not present, the sub-range begins at the next byte
    //   following the sub-range of the previous media segment.
    //
    // - Media segments may be encrypted, and the EXT-X-KEY tag specifies how to
    //   decrypt them. It applies to all subsequent media segment (until another
    //   EXT-X-KEY). Value is an `<attribute-list>`, consisting of the METHOD
    //   (AES-128 for us), URI and IV attributes. The URI attribute value is a
    //   quoted string containing a URI that specifies how to obtain the key.

    const playlist = playlistTemplate.replaceAll(
        "\noutput.ts",
        `\n${videoURL}`,
    );

    // From the RFC
    //
    // > Each playlist file must be identifiable either by the path component of
    // > its URI (ending with either ".m3u8" or ".m3u") or by its HTTP
    // > Content-Type ("application/vnd.apple.mpegurl" or "audio/mpegurl").
    // > Clients should refuse to parse playlists that are not so identified.
    //
    // As of now (2025), there isn't a way to set the filename for a URL created
    // via createObjectURL, so instead we create a "data:" URL where the MIME
    // type can be specified.
    //
    // The generated data URL be of the form:
    //
    //     data:application/vnd.apple.mpegurl;base64,<base64-string>

    const playlistURL = await blobToDataURL(
        new Blob([playlist], { type: "application/vnd.apple.mpegurl" }),
    );

    return { playlistURL, width, height };
};

const PlaylistJSON = z.object({
    /**
     * The type of the playlist.
     *
     * The only value we currently understand on this client is "hls_video", but
     * for future extensibility this might be other values too.
     */
    type: z.string(),
    /**
     * The HLS playlist, as a string.
     */
    playlist: z.string(),
    /**
     * The width of the video (px).
     */
    width: z.number(),
    /**
     * The height of the video (px).
     */
    height: z.number(),
    /**
     * The size (in bytes) of the corresponding file containing the video
     * segments that the playlist refers to.
     */
    size: z.number(),
});

type PlaylistJSON = z.infer<typeof PlaylistJSON>;

const decryptPlaylistJSON = async (
    encryptedPlaylist: EncryptedBlob,
    file: EnteFile,
) => {
    const decryptedBytes = await decryptBlobBytes(encryptedPlaylist, file.key);
    const jsonString = await gunzip(decryptedBytes);
    return PlaylistJSON.parse(JSON.parse(jsonString));
};

/**
 * Convert a blob to a `data:` URL.
 */
const blobToDataURL = (blob: Blob) =>
    new Promise<string>((resolve) => {
        const reader = new FileReader();
        // We need to cast to a string here. This should be safe since MDN says:
        //
        // > the result attribute contains the data as a data: URL representing
        // > the file's data as a base64 encoded string.
        // >
        // > https://developer.mozilla.org/en-US/docs/Web/API/FileReader/readAsDataURL
        reader.onload = () => resolve(reader.result as string);
        reader.readAsDataURL(blob);
    });

/**
 * Return the (persistent) {@link Set} containing the ids of the files which
 * have already been processed for generating their streaming variant.
 *
 * {@link savedProcessedVideoFileIDs} and its sibling
 * {@link savedFailedVideoFileIDs} are mutually exclusive - that is, a file ID
 * will be present in only one of them at max. We maintain that invariant in the
 * higher level `mark*` functions when updating either of these persisted sets.
 *
 * The data is retrieved from persistent storage (KV DB), where it is stored as
 * an array.
 */
const savedProcessedVideoFileIDs = () =>
<<<<<<< HEAD
    // [Note: Avoiding Zod parsing overhead for DB arrays]
    //
    // Validating that the value we read from the DB is indeed the same as the
    // type we expect can be done using Zod, but for potentially very large
    // arrays, this has an overhead that is perhaps not justified when dealing
    // with DB entries we ourselves wrote.
    //
    // As an optimization, we skip the runtime check here and cast. This might
    // not be the most optimal choice in the future, so (a) use it sparingly,
    // and (b) mark all such cases with the title of this note.
=======
    // See: [Note: Avoiding Zod parsing for large DB arrays]
>>>>>>> fb03c88a
    getKV("videoPreviewProcessedFileIDs").then((v) => new Set(v as number[]));

/**
 * Return the (persistent) {@link Set} containing the ids of the files for which
 * an attempt to generate a streaming variant failed locally.
 *
 * @see also {@link savedProcessedVideoFileIDs}.
 */
const savedFailedVideoFileIDs = () =>
<<<<<<< HEAD
    // See: [Note: Avoiding Zod parsing overhead for DB arrays]
=======
    // See: [Note: Avoiding Zod parsing for large DB arrays]
>>>>>>> fb03c88a
    getKV("videoPreviewFailedFileIDs").then((v) => new Set(v as number[]));

/**
 * Update the persisted set of IDs of files which have already been processed
 * and have a video preview generated (either on this client, or elsewhere).
 *
 * @see also {@link savedProcessedVideoFileIDs}.
 */
const saveProcessedVideoFileIDs = (videoFileIDs: Set<number>) =>
    setKV("videoPreviewProcessedFileIDs", Array.from(videoFileIDs));

/**
 * Update the persisted set of IDs of files for which attempt to generate a
 * video preview failed on this client.
 *
 * @see also {@link savedProcessedVideoFileIDs}.
 */
const saveFailedVideoFileIDs = (videoFileIDs: Set<number>) =>
    setKV("videoPreviewFailedFileIDs", Array.from(videoFileIDs));

/**
 * Mark the provided file ID as having been processed to generate a video
 * preview.
 *
 * The mark is persisted locally in IndexedDB (KV DB), so will persist across
 * app restarts (but not across logouts).
 *
 * @see also {@link savedProcessedVideoFileIDs}.
 */
const markProcessedVideoFileID = async (fileID: number) => {
    const savedIDs = await savedProcessedVideoFileIDs();
    const failedIDs = await savedFailedVideoFileIDs();
    savedIDs.add(fileID);
    if (failedIDs.delete(fileID)) await saveFailedVideoFileIDs(failedIDs);
    await saveProcessedVideoFileIDs(savedIDs);
};

/**
 * Mark multiple file IDs as processed. Plural variant of
 * {@link markProcessedVideoFileID}.
 */
const markProcessedVideoFileIDs = async (fileIDs: Set<number>) => {
    const savedIDs = await savedProcessedVideoFileIDs();
    const failedIDs = await savedFailedVideoFileIDs();
    await Promise.all([
        saveProcessedVideoFileIDs(savedIDs.union(fileIDs)),
        saveFailedVideoFileIDs(failedIDs.difference(fileIDs)),
    ]);
};

/**
 * Mark the provided file as having failed in a non-transient manner when we
 * tried processing it to generate a video preview on this client.
 *
 * Similar to [Note: Transient and permanent indexing failures], we attempt to
 * separate failures into two categories - transients, which leave no mark no
 * the DB so that the file eventually gets retried; and permanent, where we keep
 * a persistent record of failure so that this client does not go into a loop
 * reattempting preview generation for the specific unprocessable (to the best
 * of the current client's ability) item.
 *
 * The mark is local only, and will be reset on logout, or if another client
 * with a different able is able to process it.
 */
const markFailedVideoFile = async (file: EnteFile) => {
    log.info(`Generate HLS for ${fileLogID(file)} | failed`);
    const failedIDs = await savedFailedVideoFileIDs();
    failedIDs.add(file.id);
    await saveFailedVideoFileIDs(failedIDs);
};

/**
 * Return the persisted time when we last synced processed file IDs with remote.
 *
 * The returned value is an epoch millisecond value suitable to be passed to
 * {@link syncUpdatedFileDataFileIDs}.
 */
const savedSyncLastUpdatedAt = () => getKVN("videoPreviewSyncLastUpdatedAt");

/**
 * Update the persisted timestamp used for syncing processed file IDs with
 * remote.
 *
 * Use {@link savedSyncLastUpdatedAt} to get the persisted value back.
 */
const saveSyncLastUpdatedAt = (lastUpdatedAt: number) =>
    setKV("videoPreviewSyncLastUpdatedAt", lastUpdatedAt);

/**
 * Fetch IDs of files from remote that have been processed by other clients
 * since the last time we checked.
 */
const pullProcessedFileIDs = async () =>
    syncUpdatedFileDataFileIDs(
        "vid_preview",
        (await savedSyncLastUpdatedAt()) ?? 0,
        async ({ fileIDs, lastUpdatedAt }) => {
            await Promise.all([
                markProcessedVideoFileIDs(fileIDs),
                saveSyncLastUpdatedAt(lastUpdatedAt),
            ]);
        },
    );

/**
 * Remove any saved entries for file IDs which were previously in trash but now
 * have been permanently deleted.
 *
 * This is called when processing the trash diff. It gives us a hook to clear
 * these IDs from our video processing related local state.
 *
 * See: [Note: Pruning stale status-diff entries]
 *
 * It is a no-op when we're running in the context of the web app (since it
 * doesn't currently process videos, so doesn't need to keep any local state for
 * that purpose).
 */
export const videoPrunePermanentlyDeletedFileIDsIfNeeded = async (
    deletedFileIDs: Set<number>,
) => {
    if (!isHLSGenerationSupported) return;

    const existing = await savedProcessedVideoFileIDs();
    if (existing.size > 0) {
        const updated = existing.difference(deletedFileIDs);
        if (updated.size != existing.size) {
            await saveProcessedVideoFileIDs(updated);
        }
    }
};

/**
 * If video processing is enabled, trigger a pull from remote and then proceed
 * with any subsequent backfill queue processing of pending videos.
 *
 * This function is intended to be called during a full remote pull (See: [Note:
 * Remote pull]). It is a no-op if video processing is not enabled or eligible
 * on this device. Otherwise it pulls the list of already processed file IDs
 * with remote.
 *
 * At this point it also triggers processing of the backfill (if needed), but
 * doesn't wait for it to complete (which might take a time for big libraries).
 *
 * Calling it when a backfill has already been triggered by a previous sync is
 * also a no-op. However, a backfill does not start until at least one pull of
 * file IDs has been completed with remote, to avoid picking up work on file IDs
 * that have already been processed elsewhere.
 */
export const videoProcessingSyncIfNeeded = async () => {
    if (!isHLSGenerationSupported) return;

    // The `haveSyncedOnce` flag tracks whether or not a sync has happened for
    // the app, and is not specific to video processing. We always set it even
    // if HLS generation is currently disabled so that we can immediately start
    // processing the backfill if it gets video processing gets enabled during
    // the app's session, without waiting for the next sync to happen.
    _state.haveSyncedOnce = true;

    if (!isHLSGenerationEnabled()) return;

    await pullProcessedFileIDs();

    tickNow(); /* if not already ticking */
};

/**
 * Create a streamable HLS playlist for a video uploaded from this client.
 *
 * This function is called by the uploader when it uploads a new file from this
 * client, allowing us to create its streamable variant without needing to
 * redownload the video.
 *
 * It only does the processing if we're running in the context of the desktop
 * app as the video processing is resource intensive. In particular, processing
 * large videos with the Wasm ffmpeg implementation can cause the app to crash,
 * on mobile devices (see https://github.com/ffmpegwasm/ffmpeg.wasm/issues/851).
 * In contrast, the desktop app can us the efficient native FFmpeg integration.
 *
 * Note that this function is an optimization. Even if we don't process the
 * video at this time (e.g. if the video processor can't keep up with the
 * uploads), we will eventually process it later as part of a backfill.
 *
 * @param file The {@link EnteFile} that got uploaded (video or otherwise).
 *
 * @param processableUploadItem The item that was uploaded. This can be used to
 * read the contents of the file that got uploaded directly from disk instead of
 * needing to download it again.
 */
export const processVideoNewUpload = (
    file: EnteFile,
    processableUploadItem: ProcessableUploadItem,
) => {
    if (!isHLSGenerationSupported) return;
    if (!isHLSGenerationEnabled()) return;
    if (file.metadata.fileType != FileType.video) return;
    if (processableUploadItem instanceof File) {
        // While the types don't guarantee it, we really shouldn't be getting
        // here. The only time a processableUploadItem can be File when we're
        // running in the desktop app is when an edited image copy is being
        // saved. But we've already checked above that the file which was
        // uploaded was a video.
        assertionFailed();
        return;
    }

    // Enqueue the item.
    _state.liveQueue.push({
        file,
        timestampedUploadItem: processableUploadItem,
    });

    // Interrupt any idle timeouts if any, go go.
    tickNow();
};

/**
 * If {@link processQueue} is not already running, start it.
 *
 * If there is an existing {@link resolveTick} so that if perchance
 * {@link processQueue} was waiting on an idle timeout, it wakes up now.
 *
 * Also create a new {@link tick} and {@link resolveTick} pair for use by
 * subsequent calls to {@link tickNow}
 */
const tickNow = () => {
    // See: [Note: Exiting idle wait of processing loop] for what this function
    // is trying to do.

    // Resolve the existing tick (if any).
    if (_state.resolveTick) _state.resolveTick();

    // Create a new resolvable pair.
    _state.tick = new Promise((r) => (_state.resolveTick = r));

    // Start the processor if it isn't already running.
    _state.queueProcessor ??= processQueue();
};

export const isHLSGenerationEnabled = () => _state.isHLSGenerationEnabled;

/**
 * The video processing loop goes through videos one by one, preferring items in
 * the liveQueue, otherwise working for a backlog item. If there are no items to
 * process, it goes on an idle timeout. The {@link resolveTick} state property
 * can be used to tickle it out of sleep.
 *
 * [Note: Exiting idle wait of processing loop]
 *
 * The following toy example illustrates the overall mechanism:
 *
 *     let resolveTick
 *     let tick = new Promise((r) => (resolveTick = r));
 *
 *     const tickNow = () => {
 *         resolveTick();
 *         tick = new Promise((r) => (resolveTick = r));
 *     }
 *
 *     const f = async () => {
 *         for (let i of [1, 2, 3, 4, 5]) {
 *             const wait = new Promise((r) => setTimeout(r, i * 1e3));
 *             await Promise.race([wait, tick]);
 *         }
 *     }
 *
 *     f()
 *
 *     setTimeout(tickNow, 2500);
 *     setTimeout(tickNow, 5000);
 *     setTimeout(tickNow, 5500);
 *
 * The `Promise.race([wait, tick])` means that the loop will proceed to the next
 * item either if the timeout expires, or if tick resolves. Thus the same
 * function can handle both the internally determined processing of backfill
 * batches, and the externally triggered processing of live uploads.
 */
const processQueue = async () => {
    if (!isHLSGenerationSupported || !isHLSGenerationEnabled()) {
        assertionFailed(); /* we shouldn't have come here */
        return;
    }

    const userID = ensureLocalUser().id;

    // We mark failures in the local DB for in expected failure mode. As an
    // additional protection against loops in unforeseen scenarios, keep a
    // transient in-memory list of IDs which shouldn't be looped.
    const transientFailedFileIDs = new Set<number>();

    let bq: typeof _state.liveQueue | undefined;
    while (isHLSGenerationEnabled()) {
        let item = _state.liveQueue.shift();
        if (!item) {
            // Initialize or refill queue.
            if (!bq?.length) {
                if (_state.haveSyncedOnce) {
                    bq = await backfillQueue(userID);
                } else {
                    log.info("Not attempting backfill until first sync");
                }
            }
            // Take item if queue is not empty.
            if (bq?.length) item = bq.pop();
        }
        if (item && !transientFailedFileIDs.has(item.file.id)) {
            updateSnapshotIfNeeded("processing");

            try {
                await processQueueItem(item);
                await markProcessedVideoFileID(item.file.id);
                // Reset the idle wait on success.
                _state.idleWait = idleWaitInitial;
            } catch (e) {
                // This will get retried again at some point later.
                log.error(`Failed to process video ${fileLogID(item.file)}`, e);
                transientFailedFileIDs.add(item.file.id);
            }
        } else {
            // There are no more items in either the live queue or backlog.
            // Go to sleep (for increasingly longer durations, capped at a
            // maximum).
            updateSnapshotIfNeeded("idle");

            const idleWait = _state.idleWait;
            _state.idleWait = Math.min(idleWait * 2, idleWaitMax);

            // `tick` allows the sleep to be interrupted when there is
            // potential activity.
            if (!_state.tick) assertionFailed();
            const tick = _state.tick!;

            log.debug(() => ["gen-hls", { idleWait }]);
            await Promise.race([tick, wait(idleWait)]);
        }
    }

    updateSnapshotIfNeeded(undefined);

    _state.queueProcessor = undefined;
};

/**
 * Return the next batch of videos that need to be processed.
 *
 * If there is nothing pending, return an empty array.
 *
 * @param userID The ID of the currently logged in user. This is used to filter
 * the files to only include those that are owned by the user.
 */
const backfillQueue = async (
    userID: number,
): Promise<VideoProcessingQueueItem[]> => {
    const allCollectionFiles = await savedCollectionFiles();
    const localTrashFileIDs = await savedTrashItemFileIDs();
    const videoFiles = uniqueFilesByID(
        allCollectionFiles.filter(
            (f) =>
                // Only files the user owns.
                f.ownerID == userID &&
                // Only videos.
                f.metadata.fileType == FileType.video &&
                // Not in trash.
                !localTrashFileIDs.has(f.id) &&
                // See: [Note: Marking files which do not need video processing]
                f.pubMagicMetadata?.data.sv != 1,
        ),
    );

    const doneIDs = (await savedProcessedVideoFileIDs()).union(
        await savedFailedVideoFileIDs(),
    );
    const pendingVideoFiles = videoFiles.filter((f) => !doneIDs.has(f.id));

    const batch = randomSample(pendingVideoFiles, 50);
    return batch.map((file) => ({ file }));
};

/**
 * Generate and upload a streamable variant of the given {@link EnteFile}.
 *
 * [Note: Preview variant of videos]
 *
 * A preview variant of a video is created by transcoding it into a smaller,
 * streamable, and (more) widely supported format.
 *
 * 1. The video is transcoded into a format that is both smaller but is also
 *    using a much more widely supported codec so that it can be played back
 *    readily across browsers and OSes independent of the codec used by the
 *    source video.
 *
 * 2. We use a format that can be streamed back by the client instead of needing
 *    to download it all at once, and also generate an HLS playlist that refers
 *    to the offsets in the generated video file.
 *
 * 3. Both the generated video and the HLS playlist are then uploaded, E2EE.
 */
const processQueueItem = async ({
    file,
    timestampedUploadItem,
}: VideoProcessingQueueItem) => {
    const electron = ensureElectron();

    log.debug(() => ["gen-hls", { file, timestampedUploadItem }]);

    const playlistFileData = await fetchFileData("vid_preview", file.id);
    if (playlistFileData) {
        // Since video processing for even an individual item can take
        // substantial time, it is possible that an item might've gotten
        // processed on a different client in the interval between us enqueuing
        // it and us getting here.
        //
        // Bail out early to avoid unnecessary duplicate work.
        log.info(`Generate HLS for ${fileLogID(file)} | already-processed`);
        return;
    }

    const uploadItem = timestampedUploadItem
        ? await fileSystemUploadItemIfUnchanged(
              timestampedUploadItem,
              electron.fs.statMtime,
          )
        : undefined;

    let sourceVideo: FileSystemUploadItem | ReadableStream | undefined =
        uploadItem;
    if (!sourceVideo) {
        try {
            sourceVideo = (await downloadManager.fileStream(file, {
                background: true,
            }))!;
        } catch (e) {
            if (!isNetworkDownloadError(e)) await markFailedVideoFile(file);
            throw e;
        }
    }

    // [Note: Upload HLS video segment from node side]
    //
    // The generated video can be huge (multi-GB), too large to read it into
    // memory as an arrayBuffer.
    //
    // One option was to chain the video stream response (from the node side)
    // directly into a fetch request to `objectUploadURL`, however that requires
    // HTTP/2 (our servers support it, but self hosters' might not). Also that
    // approach won't work with retries on transient failures unless we
    // duplicate the stream beforehand, which invalidates the point of
    // streaming.
    //
    // Another mid-way option was to do it partially here - obtain the pre-signed
    // upload URLs here (since we already have the rest of the scaffolding to
    // make API requests), and then provide this pre-signed URL to the node side
    // so that it can directly upload the generated video segments.
    //
    // However, that then gets into a issue for multipart uploads since we don't
    // know the size of the generated HLS video segment file beforehand. We can
    // try to estimate it, and that is indeed what we started off with, and that
    // approach worked fine too.
    //
    // However, estimates being estimates, it felt better to make things more
    // deterministic by moving the request for the pre-signed URLs also to the
    // desktop app side. This also sidesteps the issue of passing along too much
    // data (the multipart upload URLs) as request params to the desktop app.
    // There was no specific issue again, it just felt that doing everything in
    // the desktop app is more simple and straightforward (at the cost of
    // needing set up of some API request scaffolding on the desktop side).
    //
    // Below we prepare the things that we need to pass to the desktop app to
    // allow it to make the API request for obtaining pre-signed upload URLs.
    const fetchURL = await apiURL("/files/data/preview-upload-url");
    const authToken = await ensureAuthToken();

    log.info(`Generate HLS for ${fileLogID(file)} | start`);

    let res: GenerateHLSResult | undefined;
    try {
        res = await initiateGenerateHLS(
            electron,
            sourceVideo,
            file.id,
            fetchURL,
            authToken,
        );
    } catch (e) {
        // Failures during stream generation on the native side are expected to
        // happen in two cases:
        //
        // 1. There is something specific to this video that doesn't work with
        //    the current HLS generation pipeline (the ffmpeg invocation).
        //
        // 2. The upload of the generated video fails.
        //
        // The native side code already retries failures for case 2 (except HTTP
        // 4xx errors). Thus, usually we should come here only for case 1, and
        // retrying the same video again will not work either.
        await markFailedVideoFile(file);
        throw e;
    }

    if (!res) {
        log.info(`Generate HLS for ${fileLogID(file)} | not-required`);
        // See: [Note: Marking files which do not need video processing]
        await updateFilePublicMagicMetadata(file, { sv: 1 });
        return;
    }

    const { playlistToken, dimensions, videoSize, videoObjectID } = res;
    try {
        const playlist = await readVideoStream(electron, playlistToken).then(
            (res) => res.text(),
        );

        const playlistData = await encodePlaylistJSON({
            type: "hls_video",
            playlist,
            ...dimensions,
            size: videoSize,
        });

        const encryptedPlaylist = await encryptBlob(playlistData, file.key);

        try {
            await putVideoData(
                file,
                encryptedPlaylist,
                videoObjectID,
                videoSize,
            );
        } catch (e) {
            if (isHTTP4xxError(e)) await markFailedVideoFile(file);
            throw e;
        }

        log.info(`Generate HLS for ${fileLogID(file)} | done`);
    } finally {
        await videoStreamDone(electron, playlistToken);
    }
};

/**
 * A semi-sibling of {@link decryptPlaylistJSON}, which does the gzip but leaves
 * the encryption up to the next layer.
 *
 * It is a trivial function, the main utility it provides is that it forces us
 * to conform to the {@link PlaylistJSON} type.
 */
const encodePlaylistJSON = (playlistJSON: PlaylistJSON) =>
    gzip(JSON.stringify(playlistJSON));<|MERGE_RESOLUTION|>--- conflicted
+++ resolved
@@ -13,16 +13,8 @@
 import { fileLogID, type EnteFile } from "ente-media/file";
 import { FileType } from "ente-media/file-type";
 import { updateFilePublicMagicMetadata } from "ente-new/photos/services/file";
-<<<<<<< HEAD
-import {
-    getAllLocalFiles,
-    getLocalTrashFileIDs,
-    uniqueFilesByID,
-} from "ente-new/photos/services/files";
-=======
 import { savedCollectionFiles } from "ente-new/photos/services/photos-fdb";
 import { savedTrashItemFileIDs } from "ente-new/photos/services/trash";
->>>>>>> fb03c88a
 import { gunzip, gzip } from "ente-new/photos/utils/gzip";
 import { randomSample } from "ente-utils/array";
 import { ensurePrecondition } from "ente-utils/ensure";
@@ -522,20 +514,7 @@
  * an array.
  */
 const savedProcessedVideoFileIDs = () =>
-<<<<<<< HEAD
-    // [Note: Avoiding Zod parsing overhead for DB arrays]
-    //
-    // Validating that the value we read from the DB is indeed the same as the
-    // type we expect can be done using Zod, but for potentially very large
-    // arrays, this has an overhead that is perhaps not justified when dealing
-    // with DB entries we ourselves wrote.
-    //
-    // As an optimization, we skip the runtime check here and cast. This might
-    // not be the most optimal choice in the future, so (a) use it sparingly,
-    // and (b) mark all such cases with the title of this note.
-=======
     // See: [Note: Avoiding Zod parsing for large DB arrays]
->>>>>>> fb03c88a
     getKV("videoPreviewProcessedFileIDs").then((v) => new Set(v as number[]));
 
 /**
@@ -545,11 +524,7 @@
  * @see also {@link savedProcessedVideoFileIDs}.
  */
 const savedFailedVideoFileIDs = () =>
-<<<<<<< HEAD
-    // See: [Note: Avoiding Zod parsing overhead for DB arrays]
-=======
     // See: [Note: Avoiding Zod parsing for large DB arrays]
->>>>>>> fb03c88a
     getKV("videoPreviewFailedFileIDs").then((v) => new Set(v as number[]));
 
 /**
