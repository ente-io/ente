--- conflicted
+++ resolved
@@ -226,17 +226,6 @@
      */
     onRemoteFilesPull?: () => Promise<void>;
     /**
-     * Called when an action in the file viewer requires us to sync the local
-     * files and collections with remote.
-     *
-     * Unlike {@link onTriggerSyncWithRemote}, which is a trigger, this function
-     * returns a promise that will settle once the sync has completed, and thus
-     * can be used in interactive operations that indicate activity to the user.
-     *
-     * See: [Note: Full sync vs file and collection sync]
-     */
-    onFileAndCollectionSyncWithRemote?: () => Promise<void>;
-    /**
      * Called when the user performs an action which does not otherwise have any
      * immediate visual impact, to acknowledge it.
      *
@@ -309,13 +298,8 @@
     pendingVisibilityUpdates,
     fileNormalCollectionIDs,
     collectionNameByID,
-<<<<<<< HEAD
-    onTriggerSyncWithRemote,
-    onFileAndCollectionSyncWithRemote,
-=======
     onTriggerRemotePull,
     onRemoteFilesPull,
->>>>>>> fb03c88a
     onVisualFeedback,
     onToggleFavorite,
     onFileVisibilityUpdate,
@@ -868,17 +852,6 @@
     ]);
 
     const handleFileMetadataUpdate = useMemo(() => {
-<<<<<<< HEAD
-        return onFileAndCollectionSyncWithRemote
-            ? async () => {
-                  // Wait for the file and collection sync to complete.
-                  await onFileAndCollectionSyncWithRemote();
-                  // Set the flag to trigger the full sync to later.
-                  handleNeedsRemoteSync();
-              }
-            : undefined;
-    }, [onFileAndCollectionSyncWithRemote, handleNeedsRemoteSync]);
-=======
         return onRemoteFilesPull
             ? async () => {
                   // Wait for the files pull to complete.
@@ -888,7 +861,6 @@
               }
             : undefined;
     }, [onRemoteFilesPull, handleNeedsRemotePull]);
->>>>>>> fb03c88a
 
     const handleUpdateCaption = useCallback(
         (fileID: number, newCaption: string) => {
@@ -919,11 +891,7 @@
                 onUpdateCaption={handleUpdateCaption}
                 onSelectCollection={handleSelectCollection}
                 onSelectPerson={handleSelectPerson}
-<<<<<<< HEAD
-                {...{ collectionNameByID, onFileAndCollectionSyncWithRemote }}
-=======
                 {...{ collectionNameByID }}
->>>>>>> fb03c88a
             />
             <MoreMenu
                 open={!!moreMenuAnchorEl}
