// TODO: Audit this file
/* eslint-disable @typescript-eslint/require-await */
/* eslint-disable @typescript-eslint/ban-ts-comment */
/* eslint-disable @typescript-eslint/no-unsafe-assignment */
/* eslint-disable @typescript-eslint/no-unnecessary-condition */
import type { User } from "ente-accounts/services/user";
import { ensureElectron } from "ente-base/electron";
import { joinPath, nameAndExtension } from "ente-base/file-name";
import log from "ente-base/log";
import { exportMetadataDirectoryName } from "ente-gallery/export-dirs";
import { downloadManager } from "ente-gallery/services/download";
import type { Collection } from "ente-media/collection";
<<<<<<< HEAD
import { mergeMetadata, type EnteFile } from "ente-media/file";
=======
import { type EnteFile } from "ente-media/file";
>>>>>>> fb03c88a
import { fileFileName } from "ente-media/file-metadata";
import { FileType } from "ente-media/file-type";
import { decodeLivePhoto } from "ente-media/live-photo";
import {
    safeDirectoryName,
    safeFileName,
    sanitizeFilename,
} from "ente-new/photos/utils/native-fs";
import { getData } from "ente-shared/storage/localStorage";
import { wait } from "ente-utils/promise";
import exportService, {
    getCollectionIDFromFileUID,
    getExportRecordFileUID,
    getLivePhotoExportName,
    getMetadataFolderExportPath,
    type CollectionExportNames,
    type ExportProgress,
    type ExportStage,
    type FileExportNames,
} from "./export";
import { savedCollectionFiles, savedCollections } from "./photos-fdb";

type ExportedCollectionPaths = Record<number, string>;

interface ExportRecordV0 {
    stage: ExportStage;
    lastAttemptTimestamp: number;
    progress: ExportProgress;
    queuedFiles: string[];
    exportedFiles: string[];
    failedFiles: string[];
}

interface ExportRecordV1 {
    version: number;
    stage: ExportStage;
    lastAttemptTimestamp: number;
    progress: ExportProgress;
    queuedFiles: string[];
    exportedFiles: string[];
    failedFiles: string[];
    exportedCollectionPaths: ExportedCollectionPaths;
}

interface ExportRecordV2 {
    version: number;
    stage: ExportStage;
    lastAttemptTimestamp: number;
    exportedFiles: string[];
    exportedCollectionPaths: ExportedCollectionPaths;
}

export interface ExportRecord {
    version: number;
    stage: ExportStage;
    lastAttemptTimestamp: number;
    collectionExportNames: CollectionExportNames;
    fileExportNames: FileExportNames;
}

export async function migrateExport(
    exportDir: string,
    exportRecord: ExportRecordV1 | ExportRecordV2 | ExportRecord,
    updateProgress: (progress: ExportProgress) => void,
) {
    try {
        log.info(`current export version: ${exportRecord.version}`);
        if (exportRecord.version === 0) {
            log.info("migrating export to version 1");
            await migrationV0ToV1(exportDir, exportRecord as ExportRecordV0);
            exportRecord = await exportService.updateExportRecord(exportDir, {
                version: 1,
            });
            log.info("migration to version 1 complete");
        }
        if (exportRecord.version === 1) {
            log.info("migrating export to version 2");
            await migrationV1ToV2(exportRecord as ExportRecordV1, exportDir);
            exportRecord = await exportService.updateExportRecord(exportDir, {
                version: 2,
            });
            log.info("migration to version 2 complete");
        }
        if (exportRecord.version === 2) {
            log.info("migrating export to version 3");
            await migrationV2ToV3(
                exportDir,
                exportRecord as ExportRecordV2,
                updateProgress,
            );
            exportRecord = await exportService.updateExportRecord(exportDir, {
                version: 3,
            });
            log.info("migration to version 3 complete");
        }

        if (exportRecord.version === 3) {
            log.info("migrating export to version 4");
            await migrationV3ToV4(exportDir, exportRecord as ExportRecord);
            exportRecord = await exportService.updateExportRecord(exportDir, {
                version: 4,
            });
            log.info("migration to version 4 complete");
        }
        if (exportRecord.version === 4) {
            log.info("migrating export to version 5");
            await migrationV4ToV5(exportDir, exportRecord as ExportRecord);
            exportRecord = await exportService.updateExportRecord(exportDir, {
                version: 5,
            });
            log.info("migration to version 5 complete");
        }
        log.info(`Record at latest version`);
    } catch (e) {
        log.error("export record migration failed", e);
        throw e;
    }
}

async function migrationV0ToV1(
    exportDir: string,
    exportRecord: ExportRecordV0,
) {
    if (!exportRecord?.exportedFiles) {
        return;
    }
    const collectionIDPathMap = new Map<number, string>();
    const user: User = getData("user");
    const localFiles = await savedCollectionFiles();
    const localCollections = await savedCollections();
    const personalFiles = getIDBasedSortedFiles(
        localFiles.filter((file) => file.ownerID == user.id),
    );
    const personalCollections = localCollections.filter(
        (collection) => collection.owner.id === user?.id,
    );
    await migrateCollectionFolders(
        personalCollections,
        exportDir,
        collectionIDPathMap,
    );
    await migrateFiles(
        getExportedFiles(personalFiles, exportRecord),
        collectionIDPathMap,
    );
}

const getIDBasedSortedFiles = (files: EnteFile[]) => {
    return files.sort((a, b) => a.id - b.id);
};

async function migrationV1ToV2(
    exportRecord: ExportRecordV1,
    exportDir: string,
) {
    await removeDeprecatedExportRecordProperties(exportRecord, exportDir);
}

async function migrationV2ToV3(
    exportDir: string,
    exportRecord: ExportRecordV2,
    updateProgress: (progress: ExportProgress) => void,
) {
    if (!exportRecord?.exportedFiles) {
        return;
    }
    const user: User = getData("user");
    const localFiles = await savedCollectionFiles();
    const personalFiles = getIDBasedSortedFiles(
        localFiles.filter((file) => file.ownerID == user.id),
    );

    const collectionExportNames =
        await getCollectionExportNamesFromExportedCollectionPaths(exportRecord);

    const fileExportNames = await getFileExportNamesFromExportedFiles(
        exportRecord,
        getExportedFiles(personalFiles, exportRecord),
        updateProgress,
    );

    // @ts-ignore
    exportRecord.exportedCollectionPaths = undefined;
    // @ts-ignore
    exportRecord.exportedFiles = undefined;
    const updatedExportRecord: ExportRecord = {
        ...exportRecord,
        fileExportNames,
        collectionExportNames,
    };
    await exportService.updateExportRecord(exportDir, updatedExportRecord);
}

async function migrationV3ToV4(exportDir: string, exportRecord: ExportRecord) {
    if (!exportRecord?.collectionExportNames) {
        return;
    }

    const collectionExportNames = reMigrateCollectionExportNames(exportRecord);

    const updatedExportRecord: ExportRecord = {
        ...exportRecord,
        collectionExportNames,
    };

    await exportService.updateExportRecord(exportDir, updatedExportRecord);
}

async function migrationV4ToV5(exportDir: string, exportRecord: ExportRecord) {
    await removeCollectionExportMissingMetadataFolder(exportDir, exportRecord);
}

/**
 * Update the folder name of already exported folders from the earlier format of
 * `collectionID_collectionName` to newer `collectionName(numbered)` format.
 */
const migrateCollectionFolders = async (
    collections: Collection[],
    exportDir: string,
    collectionIDPathMap: Map<number, string>,
) => {
    const fs = ensureElectron().fs;
    for (const collection of collections) {
        const oldPath = joinPath(
            exportDir,
            `${collection.id}_${oldSanitizeName(collection.name)}`,
        );
        const newPath = await safeDirectoryName(
            exportDir,
            collection.name,
            fs.exists,
        );
        collectionIDPathMap.set(collection.id, newPath);
        if (!(await fs.exists(oldPath))) continue;
        await fs.rename(oldPath, newPath);
        await addCollectionExportedRecordV1(exportDir, collection.id, newPath);
    }
};

/*
    This updates the file name of already exported files from the earlier format of
    `fileID_fileName` to newer `fileName(numbered)` format
*/
async function migrateFiles(
    files: EnteFile[],
    collectionIDPathMap: Map<number, string>,
) {
    const fs = ensureElectron().fs;
    for (const file of files) {
        const collectionPath = collectionIDPathMap.get(file.collectionID);
        const metadataPath = joinPath(
            // @ts-ignore
            collectionPath,
            exportMetadataDirectoryName,
        );

        const oldFileName = `${file.id}_${oldSanitizeName(fileFileName(file))}`;
        // @ts-ignore
        const oldFilePath = joinPath(collectionPath, oldFileName);
        const oldFileMetadataPath = joinPath(
            metadataPath,
            `${oldFileName}.json`,
        );

        const newFileName = await safeFileName(
            // @ts-ignore
            collectionPath,
            fileFileName(file),
            fs.exists,
        );
        // @ts-ignore
        const newFilePath = joinPath(collectionPath, newFileName);
        const newFileMetadataPath = joinPath(
            metadataPath,
            `${newFileName}.json`,
        );

        if (!(await fs.exists(oldFilePath))) continue;

        await fs.rename(oldFilePath, newFilePath);
        await fs.rename(oldFileMetadataPath, newFileMetadataPath);
    }
}

async function removeDeprecatedExportRecordProperties(
    exportRecord: ExportRecordV1,
    exportDir: string,
) {
    if (exportRecord?.queuedFiles) {
        // @ts-ignore
        exportRecord.queuedFiles = undefined;
    }
    if (exportRecord?.progress) {
        // @ts-ignore
        exportRecord.progress = undefined;
    }
    if (exportRecord?.failedFiles) {
        // @ts-ignore
        exportRecord.failedFiles = undefined;
    }
    await exportService.updateExportRecord(exportDir, exportRecord);
}

async function getCollectionExportNamesFromExportedCollectionPaths(
    exportRecord: ExportRecordV2,
): Promise<CollectionExportNames> {
    if (!exportRecord.exportedCollectionPaths) {
        // @ts-ignore
        return;
    }
    const exportedCollectionNames = Object.fromEntries(
        Object.entries(exportRecord.exportedCollectionPaths).map(
            ([key, exportedCollectionPath]) => {
                const exportedCollectionName = exportedCollectionPath
                    .split("/")
                    .pop();
                return [key, exportedCollectionName];
            },
        ),
    );
    // @ts-ignore
    return exportedCollectionNames;
}

/*
    Earlier the file were sorted by id,
    which we can use to determine which file got which number suffix
    this can be used to determine the filepaths of the those already exported files
    and update the exportedFilePaths property of the exportRecord
    This is based on the assumption new files have higher ids than the older ones
*/
async function getFileExportNamesFromExportedFiles(
    exportRecord: ExportRecordV2,
    exportedFiles: EnteFile[],
    updateProgress: (progress: ExportProgress) => void,
): Promise<FileExportNames> {
    if (!exportedFiles.length) {
        // @ts-ignore
        return;
    }
    log.info(
        `updating exported files to exported file paths property, got ${exportedFiles.length} files`,
    );
    let exportedFileNames: FileExportNames;
    const usedFilePaths = new Map<string, Set<string>>();
    const exportedCollectionPaths = convertCollectionIDFolderPathObjectToMap(
        exportRecord.exportedCollectionPaths,
    );
    let success = 0;
    for (const file of exportedFiles) {
        await wait(0);
        const collectionPath = exportedCollectionPaths.get(file.collectionID);
        log.debug(
            () =>
                `collection path for ${file.collectionID} is ${collectionPath}`,
        );
        const fileName = fileFileName(file);
        let fileExportName: string;
        /*
            For Live Photos we need to download the file to get the image and video name
        */
        if (file.metadata.fileType == FileType.livePhoto) {
            const fileBlob = await downloadManager.fileBlob(file);
            const { imageFileName, videoFileName } = await decodeLivePhoto(
                fileName,
                fileBlob,
            );
            const imageExportName = getUniqueFileExportNameForMigration(
                // @ts-ignore
                collectionPath,
                imageFileName,
                usedFilePaths,
            );
            const videoExportName = getUniqueFileExportNameForMigration(
                // @ts-ignore
                collectionPath,
                videoFileName,
                usedFilePaths,
            );
            fileExportName = getLivePhotoExportName(
                imageExportName,
                videoExportName,
            );
        } else {
            fileExportName = getUniqueFileExportNameForMigration(
                // @ts-ignore
                collectionPath,
                fileName,
                usedFilePaths,
            );
        }
        log.debug(
            () => `file export name for ${fileName} is ${fileExportName}`,
        );
        exportedFileNames = {
            // @ts-ignore
            ...exportedFileNames,
            [getExportRecordFileUID(file)]: fileExportName,
        };
        updateProgress({
            total: exportedFiles.length,
            success: success++,
            failed: 0,
        });
    }
    // @ts-ignore
    return exportedFileNames;
}

function reMigrateCollectionExportNames(
    exportRecord: ExportRecord,
): CollectionExportNames {
    const exportedCollectionNames = Object.fromEntries(
        Object.entries(exportRecord.collectionExportNames).map(
            ([key, exportedCollectionPath]) => {
                const exportedCollectionName = exportedCollectionPath
                    .split("/")
                    .pop();
                return [key, exportedCollectionName];
            },
        ),
    );
    // @ts-ignore
    return exportedCollectionNames;
}

async function addCollectionExportedRecordV1(
    folder: string,
    collectionID: number,
    collectionExportPath: string,
) {
    try {
        const exportRecord = (await exportService.getExportRecord(
            folder,
        )) as unknown as ExportRecordV1;
        if (!exportRecord?.exportedCollectionPaths) {
            exportRecord.exportedCollectionPaths = {};
        }
        exportRecord.exportedCollectionPaths = {
            ...exportRecord.exportedCollectionPaths,
            [collectionID]: collectionExportPath,
        };

        await exportService.updateExportRecord(folder, exportRecord);
    } catch (e) {
        log.error("addCollectionExportedRecord failed", e);
        throw e;
    }
}

async function removeCollectionExportMissingMetadataFolder(
    exportDir: string,
    exportRecord: ExportRecord,
) {
    const fs = ensureElectron().fs;
    if (!exportRecord?.collectionExportNames) {
        return;
    }

    const properlyExportedCollectionsAll = Object.entries(
        exportRecord.collectionExportNames,
    );
    const properlyExportedCollections = [];
    for (const [
        collectionID,
        collectionExportName,
    ] of properlyExportedCollectionsAll) {
        if (
            await fs.exists(
                getMetadataFolderExportPath(
                    joinPath(exportDir, collectionExportName),
                ),
            )
        ) {
            properlyExportedCollections.push([
                collectionID,
                collectionExportName,
            ]);
        }
    }

    const properlyExportedCollectionIDs = properlyExportedCollections.map(
        ([collectionID]) => collectionID,
    );

    const properlyExportedFiles = Object.entries(
        exportRecord.fileExportNames,
    ).filter(([fileUID]) =>
        properlyExportedCollectionIDs.includes(
            getCollectionIDFromFileUID(fileUID).toString(),
        ),
    );

    const updatedExportRecord: ExportRecord = {
        ...exportRecord,
        collectionExportNames: Object.fromEntries(
            properlyExportedCollections,
        ) as CollectionExportNames,
        fileExportNames: Object.fromEntries(
            properlyExportedFiles,
        ) as FileExportNames,
    };
    await exportService.updateExportRecord(exportDir, updatedExportRecord);
}

const convertCollectionIDFolderPathObjectToMap = (
    exportedCollectionPaths: ExportedCollectionPaths,
): Map<number, string> => {
    return new Map<number, string>(
        Object.entries(exportedCollectionPaths ?? {}).map((e) => {
            return [Number(e[0]), String(e[1])];
        }),
    );
};

const getExportedFiles = (
    allFiles: EnteFile[],
    exportRecord: ExportRecordV0 | ExportRecordV1 | ExportRecordV2,
) => {
    if (!exportRecord?.exportedFiles) {
        return [];
    }
    const exportedFileIds = new Set(exportRecord?.exportedFiles);
    const exportedFiles = allFiles.filter((file) => {
        if (exportedFileIds.has(getExportRecordFileUID(file))) {
            return true;
        } else {
            return false;
        }
    });
    return exportedFiles;
};

const oldSanitizeName = (name: string) =>
    name.replaceAll("/", "_").replaceAll(" ", "_");

const getFileSavePath = (collectionFolderPath: string, fileSaveName: string) =>
    joinPath(collectionFolderPath, fileSaveName);

const getUniqueFileExportNameForMigration = (
    collectionPath: string,
    filename: string,
    usedFilePaths: Map<string, Set<string>>,
) => {
    let fileExportName = sanitizeFilename(filename);
    let count = 1;
    while (
        usedFilePaths
            .get(collectionPath)
            ?.has(getFileSavePath(collectionPath, fileExportName))
    ) {
        const filenameParts = nameAndExtension(sanitizeFilename(filename));
        if (filenameParts[1]) {
            fileExportName = `${filenameParts[0]}(${count}).${filenameParts[1]}`;
        } else {
            fileExportName = `${filenameParts[0]}(${count})`;
        }
        count++;
    }
    if (!usedFilePaths.has(collectionPath)) {
        usedFilePaths.set(collectionPath, new Set());
    }
    // @ts-ignore
    usedFilePaths
        .get(collectionPath)
        .add(getFileSavePath(collectionPath, fileExportName));
    return fileExportName;
};<|MERGE_RESOLUTION|>--- conflicted
+++ resolved
@@ -10,11 +10,7 @@
 import { exportMetadataDirectoryName } from "ente-gallery/export-dirs";
 import { downloadManager } from "ente-gallery/services/download";
 import type { Collection } from "ente-media/collection";
-<<<<<<< HEAD
-import { mergeMetadata, type EnteFile } from "ente-media/file";
-=======
 import { type EnteFile } from "ente-media/file";
->>>>>>> fb03c88a
 import { fileFileName } from "ente-media/file-metadata";
 import { FileType } from "ente-media/file-type";
 import { decodeLivePhoto } from "ente-media/live-photo";
