// TODO: Audit this file
/* eslint-disable @typescript-eslint/no-empty-function */
/* eslint-disable @typescript-eslint/no-unsafe-return */
/* eslint-disable @typescript-eslint/no-unsafe-assignment */
/* eslint-disable @typescript-eslint/ban-ts-comment */
/* eslint-disable @typescript-eslint/no-unnecessary-condition */
/* eslint-disable @typescript-eslint/no-floating-promises */
import { ensureElectron } from "ente-base/electron";
import { joinPath } from "ente-base/file-name";
import log from "ente-base/log";
import {
    exportMetadataDirectoryName,
    exportTrashDirectoryName,
} from "ente-gallery/export-dirs";
import { downloadManager } from "ente-gallery/services/download";
import { writeStream } from "ente-gallery/utils/native-stream";
import type { Collection } from "ente-media/collection";
<<<<<<< HEAD
import { fileLogID, mergeMetadata, type EnteFile } from "ente-media/file";
import { fileFileName, fileLocation } from "ente-media/file-metadata";
=======
import { fileLogID, type EnteFile } from "ente-media/file";
import {
    fileCreationTime,
    fileFileName,
    fileLocation,
} from "ente-media/file-metadata";
>>>>>>> fb03c88a
import { FileType } from "ente-media/file-type";
import { decodeLivePhoto } from "ente-media/live-photo";
import {
    collectionUserFacingName,
    createCollectionNameByID,
} from "ente-new/photos/services/collection";
import {
    safeDirectoryName,
    safeFileName,
} from "ente-new/photos/utils/native-fs";
import { CustomError } from "ente-shared/error";
import { getData, setData } from "ente-shared/storage/localStorage";
import { PromiseQueue } from "ente-utils/promise";
import i18n from "i18next";
import { migrateExport, type ExportRecord } from "./export-migration";
import { savedCollectionFiles, savedCollections } from "./photos-fdb";

/** Name of the JSON file in which we keep the state of the export. */
const exportRecordFileName = "export_status.json";

/**
 * Name of the top level directory which we create underneath the selected
 * directory when the user starts an export to the file system.
 */
const exportDirectoryName = "Ente Photos";

export const ExportStage = {
    init: 0,
    migration: 1,
    starting: 2,
    exportingFiles: 3,
    trashingDeletedFiles: 4,
    renamingCollectionFolders: 5,
    trashingDeletedCollections: 6,
    finished: 7,
} as const;

export type ExportStage = (typeof ExportStage)[keyof typeof ExportStage];

export interface ExportProgress {
    success: number;
    failed: number;
    total: number;
}

export interface ExportSettings {
    folder: string;
    continuousExport: boolean;
}

export type CollectionExportNames = Record<number, string>;

export type FileExportNames = Record<string, string>;

export const NULL_EXPORT_RECORD: ExportRecord = {
    version: 3,
    // @ts-ignore
    lastAttemptTimestamp: null,
    stage: ExportStage.init,
    fileExportNames: {},
    collectionExportNames: {},
};

export interface ExportOpts {
    /**
     * If true, perform an additional on-disk check to determine which files
     * need to be exported.
     *
     * This has performance implications for huge libraries, so we only do this:
     * - For the first export after an app start
     * - If the user explicitly presses the "Resync" button.
     */
    resync?: boolean;
}

interface ExportUIUpdaters {
    setExportStage: (stage: ExportStage) => void;
    setExportProgress: (progress: ExportProgress) => void;
    setLastExportTime: (exportTime: number) => void;
    setPendingFiles: (pendingFiles: EnteFile[]) => void;
}

interface RequestCanceller {
    exec: () => void;
}

interface CancellationStatus {
    status: boolean;
}

class ExportService {
    // @ts-ignore
    private exportSettings: ExportSettings;
    // @ts-ignore
    private exportInProgress: RequestCanceller = null;
    private resync = true;
    private reRunNeeded = false;
    private exportRecordUpdater = new PromiseQueue<ExportRecord>();
    // @ts-ignore
    private continuousExportEventHandler: () => void;
    private uiUpdater: ExportUIUpdaters = {
        setExportProgress: () => {},
        setExportStage: () => {},
        setLastExportTime: () => {},
        setPendingFiles: () => {},
    };
    private currentExportProgress: ExportProgress = {
        total: 0,
        success: 0,
        failed: 0,
    };
    // @ts-ignore
    private cachedMetadataDateTimeFormatter: Intl.DateTimeFormat;

    getExportSettings(): ExportSettings {
        try {
            if (this.exportSettings) {
                return this.exportSettings;
            }
            const exportSettings = getData("export");
            this.exportSettings = exportSettings;
            return exportSettings;
        } catch (e) {
            log.error("getExportSettings failed", e);
            throw e;
        }
    }

    updateExportSettings(newData: Partial<ExportSettings>) {
        try {
            const exportSettings = this.getExportSettings();
            const newSettings = { ...exportSettings, ...newData };
            this.exportSettings = newSettings;
            setData("export", newSettings);
        } catch (e) {
            log.error("updateExportSettings failed", e);
            throw e;
        }
    }

    async runMigration(
        exportDir: string,
        exportRecord: ExportRecord,
        updateProgress: (progress: ExportProgress) => void,
    ) {
        try {
            log.info("running migration");
            await migrateExport(exportDir, exportRecord, updateProgress);
            log.info("migration completed");
        } catch (e) {
            log.error("migration failed", e);
            throw e;
        }
    }

    setUIUpdaters(uiUpdater: ExportUIUpdaters) {
        this.uiUpdater = uiUpdater;
        this.uiUpdater.setExportProgress(this.currentExportProgress);
    }

    private updateExportProgress(exportProgress: ExportProgress) {
        this.currentExportProgress = exportProgress;
        this.uiUpdater.setExportProgress(exportProgress);
    }

    private async updateExportStage(stage: ExportStage) {
        const exportFolder = this.getExportSettings()?.folder;
        await this.updateExportRecord(exportFolder, { stage });
        this.uiUpdater.setExportStage(stage);
    }

    private async updateLastExportTime(exportTime: number) {
        const exportFolder = this.getExportSettings()?.folder;
        await this.updateExportRecord(exportFolder, {
            lastAttemptTimestamp: exportTime,
        });
        this.uiUpdater.setLastExportTime(exportTime);
    }

    private resyncOnce() {
        const resync = this.resync;
        this.resync = false;
        return resync;
    }

    resumeExport() {
        this.scheduleExport({ resync: this.resyncOnce() });
    }

    enableContinuousExport() {
        // @ts-ignore
        if (this.continuousExportEventHandler) {
            log.warn("Continuous export already enabled");
            return;
        }
        this.continuousExportEventHandler = () => {
            this.scheduleExport({ resync: this.resyncOnce() });
        };
        this.continuousExportEventHandler();
    }

    disableContinuousExport() {
        if (!this.continuousExportEventHandler) {
            log.warn("Continuous export already disabled");
            return;
        }
        // @ts-ignore
        this.continuousExportEventHandler = null;
    }

    /**
     * Called when the local database of files changes.
     */
    onLocalFilesUpdated() {
        if (this.continuousExportEventHandler) {
            this.continuousExportEventHandler();
        }
    }

    /**
     * Return the list of files that have not yet been exported.
     *
     * @param exportRecord The export record containing information about the
     * export, including files which've been exported. If an export record is
     * not specified (e.g. if the user has not exported anything yet and we just
     * wish to show a preview of what will be exported), then the function will
     * return the list of all files that will be exported if an export were to
     * happen.
     */
    pendingFiles = async (exportRecord?: ExportRecord): Promise<EnteFile[]> => {
        return getUnExportedFiles(
            await savedCollectionFiles(),
            exportRecord,
            undefined,
        );
    };

    async preExport(exportFolder: string) {
        await this.verifyExportFolderExists(exportFolder);
        const exportRecord = await this.getExportRecord(exportFolder);
        await this.updateExportStage(ExportStage.migration);
        await this.runMigration(
            exportFolder,
            exportRecord,
            this.updateExportProgress.bind(this),
        );
        await this.updateExportStage(ExportStage.starting);
    }

    async postExport() {
        try {
            const exportFolder = this.getExportSettings()?.folder;
            if (!(await this.exportFolderExists(exportFolder))) {
                this.uiUpdater.setExportStage(ExportStage.init);
                return;
            }
            await this.updateExportStage(ExportStage.finished);
            await this.updateLastExportTime(Date.now());
            this.uiUpdater.setPendingFiles(
                await this.pendingFiles(
                    await this.getExportRecord(exportFolder),
                ),
            );
        } catch (e) {
            log.error("postExport failed", e);
        }
    }

    async stopRunningExport() {
        try {
            log.info("user requested export cancellation");
            this.exportInProgress.exec();
            // @ts-ignore
            this.exportInProgress = null;
            this.reRunNeeded = false;
            await this.postExport();
        } catch (e) {
            log.error("stopRunningExport failed", e);
        }
    }

    scheduleExport = async (exportOpts: ExportOpts) => {
        try {
            if (this.exportInProgress) {
                log.info("export in progress, scheduling re-run");
                this.reRunNeeded = true;
                return;
            } else {
                log.info("export not in progress, starting export");
            }

            const isCanceled: CancellationStatus = { status: false };
            const canceller: RequestCanceller = {
                exec: () => {
                    isCanceled.status = true;
                },
            };
            this.exportInProgress = canceller;
            try {
                const exportFolder = this.getExportSettings()?.folder;
                await this.preExport(exportFolder);
                log.info("export started");
                await this.runExport(exportFolder, isCanceled, exportOpts);
                log.info("export completed");
            } finally {
                if (isCanceled.status) {
                    log.info("export cancellation done");
                    if (!this.exportInProgress) {
                        await this.postExport();
                    }
                } else {
                    await this.postExport();
                    log.info("resetting export in progress after completion");
                    // @ts-ignore
                    this.exportInProgress = null;
                    if (this.reRunNeeded) {
                        this.reRunNeeded = false;
                        log.info("re-running export");
                        setTimeout(() => this.scheduleExport(exportOpts), 0);
                    }
                }
            }
        } catch (e) {
            if (
                // @ts-ignore
                e.message !== CustomError.EXPORT_FOLDER_DOES_NOT_EXIST &&
                // @ts-ignore
                e.message !== CustomError.EXPORT_STOPPED
            ) {
                log.error("scheduleExport failed", e);
            }
        }
    };

    private async runExport(
        exportFolder: string,
        isCanceled: CancellationStatus,
        { resync }: ExportOpts,
    ) {
        try {
            const files = await savedCollectionFiles();
            const collections = await savedCollections();

            const exportRecord = await this.getExportRecord(exportFolder);
            const collectionIDExportNameMap =
                convertCollectionIDExportNameObjectToMap(
                    exportRecord.collectionExportNames,
                );
            const collectionIDNameMap = createCollectionNameByID(collections);

            const renamedCollections = getRenamedExportedCollections(
                collections,
                exportRecord,
            );

            const removedFileUIDs = getDeletedExportedFiles(
                files,
                exportRecord,
            );

            const diskFileRecordIDs = resync
                ? await readOnDiskFileExportRecordIDs(
                      files,
                      collectionIDExportNameMap,
                      exportFolder,
                      exportRecord,
                      isCanceled,
                  )
                : undefined;

            const filesToExport = getUnExportedFiles(
                files,
                exportRecord,
                diskFileRecordIDs,
            );

            const deletedExportedCollections = getDeletedExportedCollections(
                collections,
                exportRecord,
            );

            log.info(
                `[export] files: ${files.length}, disk files: ${diskFileRecordIDs?.size ?? "<na>"}, unexported files: ${filesToExport.length}, deleted exported files: ${removedFileUIDs.length}, renamed collections: ${renamedCollections.length}, deleted collections: ${deletedExportedCollections.length}`,
            );
            let success = 0;
            let failed = 0;
            this.uiUpdater.setExportProgress({
                success: success,
                failed: failed,
                total: filesToExport.length,
            });
            const incrementSuccess = () => {
                this.updateExportProgress({
                    success: ++success,
                    failed: failed,
                    total: filesToExport.length,
                });
            };
            const incrementFailed = () => {
                this.updateExportProgress({
                    success: success,
                    failed: ++failed,
                    total: filesToExport.length,
                });
            };
            if (renamedCollections?.length > 0) {
                this.updateExportStage(ExportStage.renamingCollectionFolders);
                log.info(`renaming ${renamedCollections.length} collections`);
                await this.collectionRenamer(
                    exportFolder,
                    collectionIDExportNameMap,
                    renamedCollections,
                    isCanceled,
                );
            }

            if (removedFileUIDs?.length > 0) {
                this.updateExportStage(ExportStage.trashingDeletedFiles);
                log.info(`trashing ${removedFileUIDs.length} files`);
                await this.fileTrasher(
                    exportFolder,
                    collectionIDExportNameMap,
                    removedFileUIDs,
                    isCanceled,
                );
            }
            if (filesToExport?.length > 0) {
                this.updateExportStage(ExportStage.exportingFiles);
                log.info(`exporting ${filesToExport.length} files`);
                await this.fileExporter(
                    filesToExport,
                    collectionIDNameMap,
                    collectionIDExportNameMap,
                    exportFolder,
                    incrementSuccess,
                    incrementFailed,
                    isCanceled,
                );
            }
            if (deletedExportedCollections?.length > 0) {
                this.updateExportStage(ExportStage.trashingDeletedCollections);
                log.info(
                    `removing ${deletedExportedCollections.length} collections`,
                );
                await this.collectionRemover(
                    deletedExportedCollections,
                    exportFolder,
                    isCanceled,
                );
            }
        } catch (e) {
            if (
                // @ts-ignore
                e.message !== CustomError.EXPORT_FOLDER_DOES_NOT_EXIST &&
                // @ts-ignore
                e.message !== CustomError.EXPORT_STOPPED
            ) {
                log.error("runExport failed", e);
            }
            throw e;
        }
    }

    async collectionRenamer(
        exportFolder: string,
        collectionIDExportNameMap: Map<number, string>,
        renamedCollections: Collection[],
        isCanceled: CancellationStatus,
    ) {
        const fs = ensureElectron().fs;
        try {
            for (const collection of renamedCollections) {
                try {
                    if (isCanceled.status) {
                        throw Error(CustomError.EXPORT_STOPPED);
                    }
                    await this.verifyExportFolderExists(exportFolder);
                    const oldCollectionExportName =
                        collectionIDExportNameMap.get(collection.id);
                    const oldCollectionExportPath = joinPath(
                        exportFolder,
                        // @ts-ignore
                        oldCollectionExportName,
                    );
                    const newCollectionExportName = await safeDirectoryName(
                        exportFolder,
                        collectionUserFacingName(collection),
                        fs.exists,
                    );
                    log.info(
                        `renaming collection with id ${collection.id} from ${oldCollectionExportName} to ${newCollectionExportName}`,
                    );
                    const newCollectionExportPath = joinPath(
                        exportFolder,
                        newCollectionExportName,
                    );
                    await this.addCollectionExportedRecord(
                        exportFolder,
                        collection.id,
                        newCollectionExportName,
                    );
                    collectionIDExportNameMap.set(
                        collection.id,
                        newCollectionExportName,
                    );
                    try {
                        await fs.rename(
                            oldCollectionExportPath,
                            newCollectionExportPath,
                        );
                    } catch (e) {
                        await this.addCollectionExportedRecord(
                            exportFolder,
                            collection.id,
                            // @ts-ignore
                            oldCollectionExportName,
                        );
                        collectionIDExportNameMap.set(
                            collection.id,
                            // @ts-ignore
                            oldCollectionExportName,
                        );
                        throw e;
                    }
                    log.info(
                        `renaming collection with id ${collection.id} from ${oldCollectionExportName} to ${newCollectionExportName} successful`,
                    );
                } catch (e) {
                    log.error("collectionRenamer failed a collection", e);
                    if (
                        // @ts-ignore
                        e.message ===
                            CustomError.UPDATE_EXPORTED_RECORD_FAILED ||
                        // @ts-ignore
                        e.message ===
                            CustomError.EXPORT_FOLDER_DOES_NOT_EXIST ||
                        // @ts-ignore
                        e.message === CustomError.EXPORT_STOPPED
                    ) {
                        throw e;
                    }
                }
            }
        } catch (e) {
            if (
                // @ts-ignore
                e.message !== CustomError.EXPORT_FOLDER_DOES_NOT_EXIST &&
                // @ts-ignore
                e.message !== CustomError.EXPORT_STOPPED
            ) {
                log.error("collectionRenamer failed", e);
            }
            throw e;
        }
    }

    async collectionRemover(
        deletedExportedCollectionIDs: number[],
        exportFolder: string,
        isCanceled: CancellationStatus,
    ) {
        const fs = ensureElectron().fs;
        const rmdirIfExists = async (dirPath: string) => {
            if (await fs.exists(dirPath)) await fs.rmdir(dirPath);
        };
        try {
            const exportRecord = await this.getExportRecord(exportFolder);
            const collectionIDPathMap =
                convertCollectionIDExportNameObjectToMap(
                    exportRecord.collectionExportNames,
                );
            for (const collectionID of deletedExportedCollectionIDs) {
                try {
                    if (isCanceled.status) {
                        throw Error(CustomError.EXPORT_STOPPED);
                    }
                    await this.verifyExportFolderExists(exportFolder);
                    log.info(
                        `removing collection with id ${collectionID} from export folder`,
                    );
                    const collectionExportName =
                        collectionIDPathMap.get(collectionID);
                    // verify that the all exported files from the collection has been removed
                    const collectionExportedFiles = getCollectionExportedFiles(
                        exportRecord,
                        collectionID,
                    );
                    if (collectionExportedFiles.length > 0) {
                        throw new Error(
                            "collection is not empty, can't remove",
                        );
                    }
                    const collectionExportPath = joinPath(
                        exportFolder,
                        // @ts-ignore
                        collectionExportName,
                    );
                    await this.removeCollectionExportedRecord(
                        exportFolder,
                        collectionID,
                    );
                    try {
                        // delete the collection metadata folder
                        await rmdirIfExists(
                            getMetadataFolderExportPath(collectionExportPath),
                        );
                        // delete the collection folder
                        await rmdirIfExists(collectionExportPath);
                    } catch (e) {
                        await this.addCollectionExportedRecord(
                            exportFolder,
                            collectionID,
                            // @ts-ignore
                            collectionExportName,
                        );
                        throw e;
                    }
                    log.info(
                        `removing collection with id ${collectionID} from export folder successful`,
                    );
                } catch (e) {
                    log.error("collectionRemover failed a collection", e);
                    if (
                        // @ts-ignore
                        e.message ===
                            CustomError.UPDATE_EXPORTED_RECORD_FAILED ||
                        // @ts-ignore
                        e.message ===
                            CustomError.EXPORT_FOLDER_DOES_NOT_EXIST ||
                        // @ts-ignore
                        e.message === CustomError.EXPORT_STOPPED
                    ) {
                        throw e;
                    }
                }
            }
        } catch (e) {
            if (
                // @ts-ignore
                e.message !== CustomError.EXPORT_FOLDER_DOES_NOT_EXIST &&
                // @ts-ignore
                e.message !== CustomError.EXPORT_STOPPED
            ) {
                log.error("collectionRemover failed", e);
            }
            throw e;
        }
    }

    async fileExporter(
        files: EnteFile[],
        collectionIDNameMap: Map<number, string>,
        collectionIDFolderNameMap: Map<number, string>,
        exportDir: string,
        incrementSuccess: () => void,
        incrementFailed: () => void,
        isCanceled: CancellationStatus,
    ): Promise<void> {
        const fs = ensureElectron().fs;
        try {
            for (const file of files) {
                log.info(
                    `exporting ${fileLogID(file)} from collection ${collectionIDNameMap.get(
                        file.collectionID,
                    )}`,
                );
                if (isCanceled.status) {
                    throw Error(CustomError.EXPORT_STOPPED);
                }
                try {
                    await this.verifyExportFolderExists(exportDir);
                    let collectionExportName = collectionIDFolderNameMap.get(
                        file.collectionID,
                    );
                    if (!collectionExportName) {
                        collectionExportName =
                            await this.createNewCollectionExport(
                                exportDir,
                                file.collectionID,
                                collectionIDNameMap,
                            );
                        await this.addCollectionExportedRecord(
                            exportDir,
                            file.collectionID,
                            collectionExportName,
                        );
                        collectionIDFolderNameMap.set(
                            file.collectionID,
                            collectionExportName,
                        );
                    }
                    const collectionExportPath = joinPath(
                        exportDir,
                        collectionExportName,
                    );
                    await fs.mkdirIfNeeded(collectionExportPath);
                    await fs.mkdirIfNeeded(
                        getMetadataFolderExportPath(collectionExportPath),
                    );
                    await this.downloadAndSave(
                        exportDir,
                        collectionExportPath,
                        file,
                    );
                    incrementSuccess();
                    log.info(
                        `exporting ${fileLogID(file)} from collection ${collectionIDNameMap.get(
                            file.collectionID,
                        )} successful`,
                    );
                } catch (e) {
                    incrementFailed();
                    log.error(`export failed for a ${fileLogID(file)}`, e);
                    if (
                        // @ts-ignore
                        e.message ===
                            CustomError.UPDATE_EXPORTED_RECORD_FAILED ||
                        // @ts-ignore
                        e.message ===
                            CustomError.EXPORT_FOLDER_DOES_NOT_EXIST ||
                        // @ts-ignore
                        e.message === CustomError.EXPORT_STOPPED
                    ) {
                        throw e;
                    }
                }
            }
        } catch (e) {
            if (
                // @ts-ignore
                e.message !== CustomError.EXPORT_FOLDER_DOES_NOT_EXIST &&
                // @ts-ignore
                e.message !== CustomError.EXPORT_STOPPED
            ) {
                log.error("fileExporter failed", e);
            }
            throw e;
        }
    }

    async fileTrasher(
        exportDir: string,
        collectionIDExportNameMap: Map<number, string>,
        removedFileUIDs: string[],
        isCanceled: CancellationStatus,
    ): Promise<void> {
        try {
            const exportRecord = await this.getExportRecord(exportDir);
            const fileIDExportNameMap = convertFileIDExportNameObjectToMap(
                exportRecord.fileExportNames,
            );
            for (const fileUID of removedFileUIDs) {
                await this.verifyExportFolderExists(exportDir);
                log.info(`trashing file with id ${fileUID}`);
                if (isCanceled.status) {
                    throw Error(CustomError.EXPORT_STOPPED);
                }
                try {
                    const fileExportName = fileIDExportNameMap.get(fileUID);
                    const collectionID = getCollectionIDFromFileUID(fileUID);
                    const collectionExportName =
                        collectionIDExportNameMap.get(collectionID);

                    // @ts-ignore
                    if (isLivePhotoExportName(fileExportName)) {
                        const { image, video } =
                            // @ts-ignore
                            parseLivePhotoExportName(fileExportName);

                        await moveToFSTrash(
                            exportDir,
                            // @ts-ignore
                            collectionExportName,
                            image,
                        );

                        await moveToFSTrash(
                            exportDir,
                            // @ts-ignore
                            collectionExportName,
                            video,
                        );
                    } else {
                        await moveToFSTrash(
                            exportDir,
                            // @ts-ignore
                            collectionExportName,
                            fileExportName,
                        );
                    }

                    await this.removeFileExportedRecord(exportDir, fileUID);

                    log.info(`Moved file id ${fileUID} to Trash`);
                } catch (e) {
                    log.error("trashing failed for a file", e);
                    if (
                        // @ts-ignore
                        e.message ===
                            CustomError.UPDATE_EXPORTED_RECORD_FAILED ||
                        // @ts-ignore
                        e.message ===
                            CustomError.EXPORT_FOLDER_DOES_NOT_EXIST ||
                        // @ts-ignore
                        e.message === CustomError.EXPORT_STOPPED
                    ) {
                        throw e;
                    }
                }
            }
        } catch (e) {
            if (
                // @ts-ignore
                e.message !== CustomError.EXPORT_FOLDER_DOES_NOT_EXIST &&
                // @ts-ignore
                e.message !== CustomError.EXPORT_STOPPED
            ) {
                log.error("fileTrasher failed", e);
            }
            throw e;
        }
    }

    async addFileExportedRecord(
        folder: string,
        fileUID: string,
        fileExportName: string,
    ) {
        try {
            const exportRecord = await this.getExportRecord(folder);
            if (!exportRecord.fileExportNames) {
                exportRecord.fileExportNames = {};
            }
            exportRecord.fileExportNames = {
                ...exportRecord.fileExportNames,
                [fileUID]: fileExportName,
            };
            await this.updateExportRecord(folder, exportRecord);
        } catch (e) {
            // @ts-ignore
            if (e.message !== CustomError.EXPORT_FOLDER_DOES_NOT_EXIST) {
                log.error("addFileExportedRecord failed", e);
            }
            throw e;
        }
    }

    async addCollectionExportedRecord(
        folder: string,
        collectionID: number,
        collectionExportName: string,
    ) {
        try {
            const exportRecord = await this.getExportRecord(folder);
            if (!exportRecord?.collectionExportNames) {
                exportRecord.collectionExportNames = {};
            }
            exportRecord.collectionExportNames = {
                ...exportRecord.collectionExportNames,
                [collectionID]: collectionExportName,
            };

            await this.updateExportRecord(folder, exportRecord);
        } catch (e) {
            // @ts-ignore
            if (e.message !== CustomError.EXPORT_FOLDER_DOES_NOT_EXIST) {
                log.error("addCollectionExportedRecord failed", e);
            }
            throw e;
        }
    }

    async removeCollectionExportedRecord(folder: string, collectionID: number) {
        try {
            const exportRecord = await this.getExportRecord(folder);

            exportRecord.collectionExportNames = Object.fromEntries(
                Object.entries(exportRecord.collectionExportNames).filter(
                    ([key]) => key !== collectionID.toString(),
                ),
            );

            await this.updateExportRecord(folder, exportRecord);
        } catch (e) {
            // @ts-ignore
            if (e.message !== CustomError.EXPORT_FOLDER_DOES_NOT_EXIST) {
                log.error("removeCollectionExportedRecord failed", e);
            }
            throw e;
        }
    }

    async removeFileExportedRecord(folder: string, fileUID: string) {
        try {
            const exportRecord = await this.getExportRecord(folder);
            exportRecord.fileExportNames = Object.fromEntries(
                Object.entries(exportRecord.fileExportNames).filter(
                    ([key]) => key !== fileUID,
                ),
            );
            await this.updateExportRecord(folder, exportRecord);
        } catch (e) {
            // @ts-ignore
            if (e.message !== CustomError.EXPORT_FOLDER_DOES_NOT_EXIST) {
                log.error("removeFileExportedRecord failed", e);
            }
            throw e;
        }
    }

    async updateExportRecord(folder: string, newData: Partial<ExportRecord>) {
        return this.exportRecordUpdater.add(() =>
            this.updateExportRecordHelper(folder, newData),
        );
    }

    async updateExportRecordHelper(
        folder: string,
        newData: Partial<ExportRecord>,
    ) {
        try {
            const exportRecord = await this.getExportRecord(folder);
            const newRecord: ExportRecord = { ...exportRecord, ...newData };
            await ensureElectron().fs.writeFileViaBackup(
                joinPath(folder, exportRecordFileName),
                JSON.stringify(newRecord, null, 2),
            );
            return newRecord;
        } catch (e) {
            // @ts-ignore
            if (e.message === CustomError.EXPORT_FOLDER_DOES_NOT_EXIST) {
                throw e;
            }
            log.error("error updating Export Record", e);
            throw Error(CustomError.UPDATE_EXPORTED_RECORD_FAILED);
        }
    }

    async getExportRecord(folder: string): Promise<ExportRecord> {
        const electron = ensureElectron();
        const fs = electron.fs;
        try {
            await this.verifyExportFolderExists(folder);
            const exportRecordJSONPath = joinPath(folder, exportRecordFileName);
            if (!(await fs.exists(exportRecordJSONPath))) {
                return await this.createEmptyExportRecord(exportRecordJSONPath);
            }
            const recordFile = await fs.readTextFile(exportRecordJSONPath);
            return JSON.parse(recordFile);
        } catch (e) {
            // @ts-ignore
            if (e.message !== CustomError.EXPORT_FOLDER_DOES_NOT_EXIST) {
                log.error("export Record JSON parsing failed", e);
            }
            throw e;
        }
    }

    async createNewCollectionExport(
        exportFolder: string,
        collectionID: number,
        collectionIDNameMap: Map<number, string>,
    ) {
        const fs = ensureElectron().fs;
        await this.verifyExportFolderExists(exportFolder);
        const collectionName = collectionIDNameMap.get(collectionID);
        const collectionExportName = await safeDirectoryName(
            exportFolder,
            // @ts-ignore
            collectionName,
            fs.exists,
        );
        const collectionExportPath = joinPath(
            exportFolder,
            collectionExportName,
        );
        await fs.mkdirIfNeeded(collectionExportPath);
        await fs.mkdirIfNeeded(
            getMetadataFolderExportPath(collectionExportPath),
        );

        return collectionExportName;
    }

    async downloadAndSave(
        exportDir: string,
        collectionExportPath: string,
        file: EnteFile,
    ): Promise<void> {
        const electron = ensureElectron();
        try {
            const fileUID = getExportRecordFileUID(file);
            const originalFileStream = await downloadManager.fileStream(file, {
                background: true,
            });
            if (file.metadata.fileType == FileType.livePhoto) {
                await this.exportLivePhoto(
                    exportDir,
                    fileUID,
                    collectionExportPath,
                    // @ts-ignore
                    originalFileStream,
                    file,
                );
            } else {
                const fileExportName = await safeFileName(
                    collectionExportPath,
                    fileFileName(file),
                    electron.fs.exists,
                );
                await this.saveMetadataFile(
                    collectionExportPath,
                    fileExportName,
                    file,
                );
                await writeStream(
                    electron,
                    joinPath(collectionExportPath, fileExportName),
                    // @ts-ignore
                    originalFileStream,
                );
                await this.addFileExportedRecord(
                    exportDir,
                    fileUID,
                    fileExportName,
                );
            }
        } catch (e) {
            log.error("download and save failed", e);
            throw e;
        }
    }

    private async exportLivePhoto(
        exportDir: string,
        fileUID: string,
        collectionExportPath: string,
        fileStream: ReadableStream,
        file: EnteFile,
    ) {
        const fs = ensureElectron().fs;
        const fileBlob = await new Response(fileStream).blob();
        const livePhoto = await decodeLivePhoto(fileFileName(file), fileBlob);
        const imageExportName = await safeFileName(
            collectionExportPath,
            livePhoto.imageFileName,
            fs.exists,
        );
        const videoExportName = await safeFileName(
            collectionExportPath,
            livePhoto.videoFileName,
            fs.exists,
        );

        const livePhotoExportName = getLivePhotoExportName(
            imageExportName,
            videoExportName,
        );

        await this.saveMetadataFile(
            collectionExportPath,
            imageExportName,
            file,
        );
        await writeStream(
            // @ts-ignore
            electron,
            joinPath(collectionExportPath, imageExportName),
            new Response(livePhoto.imageData).body,
        );

        await this.saveMetadataFile(
            collectionExportPath,
            videoExportName,
            file,
        );
        try {
            await writeStream(
                // @ts-ignore
                electron,
                joinPath(collectionExportPath, videoExportName),
                new Response(livePhoto.videoData).body,
            );
        } catch (e) {
            await fs.rm(joinPath(collectionExportPath, imageExportName));
            throw e;
        }

        await this.addFileExportedRecord(
            exportDir,
            fileUID,
            livePhotoExportName,
        );
    }

    private async saveMetadataFile(
        collectionExportPath: string,
        fileExportName: string,
        file: EnteFile,
    ) {
        const formatter = this.metadataDateTimeFormatter();
        await ensureElectron().fs.writeFile(
            getFileMetadataExportPath(collectionExportPath, fileExportName),
            getGoogleLikeMetadataFile(fileExportName, file, formatter),
        );
    }

    /**
     * Lazily created, cached instance of the date time formatter that should be
     * used for formatting the dates added to the metadata file.
     */
    private metadataDateTimeFormatter() {
        if (this.cachedMetadataDateTimeFormatter)
            return this.cachedMetadataDateTimeFormatter;

        // AFAIK, Google's format is not documented. It also seems to vary with
        // locale. This is a best attempt at constructing a formatter that
        // mirrors the format used by the timestamps in the takeout JSON.
        const formatter = new Intl.DateTimeFormat(i18n.language, {
            month: "short",
            day: "numeric",
            year: "numeric",
            hour: "numeric",
            minute: "numeric",
            second: "numeric",
            timeZoneName: "short",
            timeZone: "UTC",
        });
        this.cachedMetadataDateTimeFormatter = formatter;
        return formatter;
    }

    isExportInProgress = () => {
        return this.exportInProgress;
    };

    exportFolderExists = async (exportFolder: string) => {
        return exportFolder && (await ensureElectron().fs.exists(exportFolder));
    };

    private verifyExportFolderExists = async (exportFolder: string) => {
        try {
            if (!(await this.exportFolderExists(exportFolder))) {
                throw Error(CustomError.EXPORT_FOLDER_DOES_NOT_EXIST);
            }
        } catch (e) {
            // @ts-ignore
            if (e.message !== CustomError.EXPORT_FOLDER_DOES_NOT_EXIST) {
                log.error("verifyExportFolderExists failed", e);
            }
            throw e;
        }
    };

    private createEmptyExportRecord = async (exportRecordJSONPath: string) => {
        const exportRecord: ExportRecord = NULL_EXPORT_RECORD;
        await ensureElectron().fs.writeFile(
            exportRecordJSONPath,
            JSON.stringify(exportRecord, null, 2),
        );
        return exportRecord;
    };
}

const exportService = new ExportService();

export default exportService;

/**
 * If there are any in-progress exports, or if continuous exports are enabled,
 * resume them.
 */
export const resumeExportsIfNeeded = async () => {
    const exportSettings = exportService.getExportSettings();
    if (!(await exportService.exportFolderExists(exportSettings?.folder))) {
        return;
    }
    const exportRecord = await exportService.getExportRecord(
        exportSettings.folder,
    );
    if (exportSettings.continuousExport) {
        exportService.enableContinuousExport();
    }
    if (isExportInProgress(exportRecord.stage)) {
        log.debug(() => "Resuming in-progress export");
        exportService.resumeExport();
    }
};

/**
 * Prompt the user to select a directory and create an export directory in it.
 *
 * If the user cancels the selection, return undefined.
 */
export const selectAndPrepareExportDirectory = async (): Promise<
    string | undefined
> => {
    const electron = ensureElectron();

    const rootDir = await electron.selectDirectory();
    if (!rootDir) return undefined;

    const exportDir = joinPath(rootDir, exportDirectoryName);
    await electron.fs.mkdirIfNeeded(exportDir);
    return exportDir;
};

export const getExportRecordFileUID = (file: EnteFile) =>
    `${file.id}_${file.collectionID}_${file.updationTime}`;

export const getCollectionIDFromFileUID = (fileUID: string) =>
    Number(fileUID.split("_")[1]);

const convertCollectionIDExportNameObjectToMap = (
    collectionExportNames: CollectionExportNames,
): Map<number, string> => {
    return new Map<number, string>(
        Object.entries(collectionExportNames ?? {}).map((e) => {
            return [Number(e[0]), String(e[1])];
        }),
    );
};

const convertFileIDExportNameObjectToMap = (
    fileExportNames: FileExportNames,
): Map<string, string> => {
    return new Map<string, string>(
        Object.entries(fileExportNames ?? {}).map((e) => {
            return [String(e[0]), String(e[1])];
        }),
    );
};

const getRenamedExportedCollections = (
    collections: Collection[],
    exportRecord: ExportRecord,
) => {
    if (!exportRecord?.collectionExportNames) {
        return [];
    }
    const collectionIDExportNameMap = convertCollectionIDExportNameObjectToMap(
        exportRecord.collectionExportNames,
    );
    const renamedCollections = collections.filter((collection) => {
        if (collectionIDExportNameMap.has(collection.id)) {
            const currentExportName = collectionIDExportNameMap.get(
                collection.id,
            );

            const collectionExportName = collectionUserFacingName(collection);

            if (currentExportName === collectionExportName) {
                return false;
            }
            // @ts-ignore
            const hasNumberedSuffix = /\(\d+\)$/.exec(currentExportName);
            const currentExportNameWithoutNumberedSuffix = hasNumberedSuffix
                ? // @ts-ignore
                  currentExportName.replace(/\(\d+\)$/, "")
                : currentExportName;

            return (
                collectionExportName !== currentExportNameWithoutNumberedSuffix
            );
        }
        return false;
    });
    return renamedCollections;
};

const getDeletedExportedCollections = (
    collections: Collection[],
    exportRecord: ExportRecord,
) => {
    if (!exportRecord?.collectionExportNames) {
        return [];
    }
    const presentCollections = new Set(
        collections.map((collection) => collection.id),
    );
    const deletedExportedCollections = Object.keys(
        exportRecord?.collectionExportNames,
    )
        .map(Number)
        .filter((collectionID) => {
            if (!presentCollections.has(collectionID)) {
                return true;
            }
            return false;
        });
    return deletedExportedCollections;
};

/**
 * Return export record IDs of {@link files} for which there is also exists a
 * file on disk.
 */
const readOnDiskFileExportRecordIDs = async (
    files: EnteFile[],
    collectionIDFolderNameMap: Map<number, string>,
    exportDir: string,
    exportRecord: ExportRecord,
    isCanceled: CancellationStatus,
): Promise<Set<string>> => {
    const fs = ensureElectron().fs;

    const result = new Set<string>();
    if (!(await fs.exists(exportDir))) return result;

    // Both the paths involved are guaranteed to use POSIX separators and thus
    // can directly be compared.
    //
    // - `exportDir` traces its origin to `electron.selectDirectory()`, which
    //   returns POSIX paths. Down below we use it as the base directory when
    //   constructing paths for the items to export.
    //
    // - `findFiles` is also guaranteed to return POSIX paths.
    //
    const ls = new Set(await ensureElectron().fs.findFiles(exportDir));

    const fileExportNames = exportRecord.fileExportNames ?? {};

    for (const file of files) {
        if (isCanceled.status) throw Error(CustomError.EXPORT_STOPPED);

        const collectionExportName = collectionIDFolderNameMap.get(
            file.collectionID,
        );
        if (!collectionExportName) continue;

        const collectionExportPath = joinPath(exportDir, collectionExportName);
        const recordID = getExportRecordFileUID(file);
        const exportName = fileExportNames[recordID];
        if (!exportName) continue;

        if (ls.has(joinPath(collectionExportPath, exportName))) {
            result.add(recordID);
        } else {
            // It might be a live photo - these store a JSON string instead of
            // the file's name as the exportName.
            try {
                const { image, video } = parseLivePhotoExportName(exportName);
                if (
                    ls.has(joinPath(collectionExportPath, image)) &&
                    ls.has(joinPath(collectionExportPath, video))
                ) {
                    result.add(recordID);
                }
            } catch {
                /* Not an error, the file just might not exist on disk yet */
            }
        }
    }

    return result;
};

/**
 * Return the list of files from amongst {@link allFiles} that still need to be
 * exported.
 *
 * @param allFiles The list of files to export.
 *
 * @param exportRecord The export record containing bookkeeping for the export.
 *
 * @paramd diskFileRecordIDs (Optional) The export record IDs of files from
 * amongst {@link allFiles} that already exist on disk. If provided (e.g. when
 * doing a resync), we perform an extra check for on-disk existence instead of
 * relying solely on the export record.
 */
const getUnExportedFiles = (
    allFiles: EnteFile[],
    exportRecord: ExportRecord | undefined,
    diskFileRecordIDs: Set<string> | undefined,
) => {
    if (!exportRecord?.fileExportNames) {
        return allFiles;
    }
    const exportedFiles = new Set(Object.keys(exportRecord?.fileExportNames));
    return allFiles.filter((file) => {
        const recordID = getExportRecordFileUID(file);
        if (!exportedFiles.has(recordID)) return true;
        if (diskFileRecordIDs && !diskFileRecordIDs.has(recordID)) return true;
        return false;
    });
};

const getDeletedExportedFiles = (
    allFiles: EnteFile[],
    exportRecord: ExportRecord,
): string[] => {
    if (!exportRecord?.fileExportNames) {
        return [];
    }
    const presentFileUIDs = new Set(
        allFiles?.map((file) => getExportRecordFileUID(file)),
    );
    const deletedExportedFiles = Object.keys(
        exportRecord?.fileExportNames,
    ).filter((fileUID) => {
        if (!presentFileUIDs.has(fileUID)) {
            return true;
        }
        return false;
    });
    return deletedExportedFiles;
};

const getCollectionExportedFiles = (
    exportRecord: ExportRecord,
    collectionID: number,
): string[] => {
    if (!exportRecord?.fileExportNames) {
        return [];
    }
    const collectionExportedFiles = Object.keys(
        exportRecord?.fileExportNames,
    ).filter((fileUID) => {
        const fileCollectionID = Number(fileUID.split("_")[1]);
        if (fileCollectionID === collectionID) {
            return true;
        } else {
            return false;
        }
    });
    return collectionExportedFiles;
};

const getGoogleLikeMetadataFile = (
    fileExportName: string,
    file: EnteFile,
    dateTimeFormatter: Intl.DateTimeFormat,
) => {
    const metadata = file.metadata;
<<<<<<< HEAD
    const publicMagicMetadata = file.pubMagicMetadata?.data;
    const creationTime = Math.floor(
        (publicMagicMetadata?.editedTime ?? metadata.creationTime) / 1e6,
    );
    const modificationTime = Math.floor(
        (metadata.modificationTime ?? metadata.creationTime) / 1e6,
    );
=======
    const creationTime = Math.floor(fileCreationTime(file) / 1e6);
    const modificationTime = Math.floor(metadata.modificationTime / 1e6);
>>>>>>> fb03c88a
    const result: Record<string, unknown> = {
        title: fileExportName,
        creationTime: {
            timestamp: `${creationTime}`,
            formatted: dateTimeFormatter.format(creationTime * 1000),
        },
        modificationTime: {
            timestamp: `${modificationTime}`,
            formatted: dateTimeFormatter.format(modificationTime * 1000),
        },
    };
    const caption = file?.pubMagicMetadata?.data?.caption;
    if (caption) result.caption = caption;
    const geoData = fileLocation(file);
    if (geoData) result.geoData = geoData;
    return JSON.stringify(result, null, 2);
};

export const getMetadataFolderExportPath = (collectionExportPath: string) =>
    joinPath(collectionExportPath, exportMetadataDirectoryName);

// if filepath is /home/user/Ente/Export/Collection1/1.jpg
// then metadata path is /home/user/Ente/Export/Collection1/ENTE_METADATA_FOLDER/1.jpg.json
const getFileMetadataExportPath = (
    collectionExportPath: string,
    fileExportName: string,
) =>
    joinPath(
        collectionExportPath,
        joinPath(exportMetadataDirectoryName, `${fileExportName}.json`),
    );

export const getLivePhotoExportName = (
    imageExportName: string,
    videoExportName: string,
) => JSON.stringify({ image: imageExportName, video: videoExportName });

export const isLivePhotoExportName = (exportName: string) => {
    try {
        JSON.parse(exportName);
        return true;
    } catch {
        return false;
    }
};

const parseLivePhotoExportName = (
    livePhotoExportName: string,
): { image: string; video: string } => {
    const { image, video } = JSON.parse(livePhotoExportName);
    return { image, video };
};

const isExportInProgress = (exportStage: ExportStage) =>
    exportStage > ExportStage.init && exportStage < ExportStage.finished;

/**
 * Move {@link fileName} in {@link collectionName} to the special per-collection
 * file system "Trash" folder we created under the export directory.
 *
 * Also move its associated metadata JSON to Trash.
 *
 * @param exportDir The root directory on the user's file system where we are
 * exporting to.
 * */
const moveToFSTrash = async (
    exportDir: string,
    collectionName: string,
    fileName: string,
) => {
    const fs = ensureElectron().fs;

    const filePath = joinPath(exportDir, joinPath(collectionName, fileName));
    const trashDir = joinPath(
        exportDir,
        joinPath(exportTrashDirectoryName, collectionName),
    );
    const metadataFileName = `${fileName}.json`;
    const metadataFilePath = joinPath(
        exportDir,
        joinPath(
            collectionName,
            joinPath(exportMetadataDirectoryName, metadataFileName),
        ),
    );
    const metadataTrashDir = joinPath(
        exportDir,
        joinPath(
            exportTrashDirectoryName,
            joinPath(collectionName, exportMetadataDirectoryName),
        ),
    );

    log.info(`Moving file ${filePath} and its metadata to trash folder`);

    if (await fs.exists(filePath)) {
        await fs.mkdirIfNeeded(trashDir);
        const trashFileName = await safeFileName(trashDir, fileName, fs.exists);
        const trashFilePath = joinPath(trashDir, trashFileName);
        await fs.rename(filePath, trashFilePath);
    }

    if (await fs.exists(metadataFilePath)) {
        await fs.mkdirIfNeeded(metadataTrashDir);
        const metadataTrashFileName = await safeFileName(
            metadataTrashDir,
            metadataFileName,
            fs.exists,
        );
        const metadataTrashFilePath = joinPath(
            metadataTrashDir,
            metadataTrashFileName,
        );
        await fs.rename(metadataFilePath, metadataTrashFilePath);
    }
};<|MERGE_RESOLUTION|>--- conflicted
+++ resolved
@@ -15,17 +15,12 @@
 import { downloadManager } from "ente-gallery/services/download";
 import { writeStream } from "ente-gallery/utils/native-stream";
 import type { Collection } from "ente-media/collection";
-<<<<<<< HEAD
-import { fileLogID, mergeMetadata, type EnteFile } from "ente-media/file";
-import { fileFileName, fileLocation } from "ente-media/file-metadata";
-=======
 import { fileLogID, type EnteFile } from "ente-media/file";
 import {
     fileCreationTime,
     fileFileName,
     fileLocation,
 } from "ente-media/file-metadata";
->>>>>>> fb03c88a
 import { FileType } from "ente-media/file-type";
 import { decodeLivePhoto } from "ente-media/live-photo";
 import {
@@ -1460,18 +1455,8 @@
     dateTimeFormatter: Intl.DateTimeFormat,
 ) => {
     const metadata = file.metadata;
-<<<<<<< HEAD
-    const publicMagicMetadata = file.pubMagicMetadata?.data;
-    const creationTime = Math.floor(
-        (publicMagicMetadata?.editedTime ?? metadata.creationTime) / 1e6,
-    );
-    const modificationTime = Math.floor(
-        (metadata.modificationTime ?? metadata.creationTime) / 1e6,
-    );
-=======
     const creationTime = Math.floor(fileCreationTime(file) / 1e6);
     const modificationTime = Math.floor(metadata.modificationTime / 1e6);
->>>>>>> fb03c88a
     const result: Record<string, unknown> = {
         title: fileExportName,
         creationTime: {
