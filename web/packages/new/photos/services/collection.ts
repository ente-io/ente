--- conflicted
+++ resolved
@@ -1,9 +1,5 @@
-<<<<<<< HEAD
-import { ensureLocalUser, type User } from "ente-accounts/services/user";
-=======
 import { ensureLocalUser } from "ente-accounts/services/user";
 import { blobCache } from "ente-base/blob-cache";
->>>>>>> fb03c88a
 import {
     boxSeal,
     boxSealOpen,
@@ -14,10 +10,7 @@
 import { authenticatedRequestHeaders, ensureOk } from "ente-base/http";
 import { apiURL } from "ente-base/origins";
 import { ensureMasterKeyFromSession } from "ente-base/session";
-<<<<<<< HEAD
-=======
 import { groupFilesByCollectionID } from "ente-gallery/utils/file";
->>>>>>> fb03c88a
 import {
     CollectionSubType,
     decryptRemoteCollection,
@@ -32,26 +25,16 @@
     type CollectionType,
     type PublicURL,
 } from "ente-media/collection";
-<<<<<<< HEAD
-import { type EnteFile } from "ente-media/file";
-import { ItemVisibility } from "ente-media/file-metadata";
-=======
 import {
     decryptRemoteFile,
     FileDiffResponse,
     type EnteFile,
 } from "ente-media/file";
 import { ItemVisibility, metadataHash } from "ente-media/file-metadata";
->>>>>>> fb03c88a
 import {
     createMagicMetadata,
     encryptMagicMetadata,
 } from "ente-media/magic-metadata";
-<<<<<<< HEAD
-import { batch } from "ente-utils/array";
-import { z } from "zod/v4";
-import { requestBatchSize, type UpdateMagicMetadataRequest } from "./file";
-=======
 import { splitByPredicate } from "ente-utils/array";
 import { z } from "zod/v4";
 import { batched, type UpdateMagicMetadataRequest } from "./file";
@@ -66,7 +49,6 @@
     savedCollections,
     savedCollectionsUpdationTime,
 } from "./photos-fdb";
->>>>>>> fb03c88a
 import { ensureUserKeyPair, getPublicKey } from "./user";
 
 const uncategorizedCollectionName = "Uncategorized";
@@ -84,7 +66,6 @@
  */
 export const createAlbum = (albumName: string) =>
     createCollection(albumName, "album");
-<<<<<<< HEAD
 
 /**
  * Create a new collection on remote, and return its local representation.
@@ -239,190 +220,6 @@
 }
 
 /**
- * Fetch all collections that have been added or updated on remote since
- * {@link sinceTime}, with markers for those that have been deleted.
- *
- * @param sinceTime The {@link updationTime} of the latest collection that was
- * fetched in a previous set of changes. This allows us to resume fetching from
- * that point. Pass 0 to fetch from the beginning.
- *
- * @returns An array of {@link CollectionChange}s. It is guaranteed that there
- * will be at most one entry for a given collection in the result array. See:
- * [Note: Diff response will have at most one entry for an id]
- */
-export const getCollectionChanges = async (
-    sinceTime: number,
-): Promise<CollectionChange[]> => {
-    const res = await fetch(
-        await apiURL("/collections/v2", { sinceTime: sinceTime.toString() }),
-        { headers: await authenticatedRequestHeaders() },
-    );
-    ensureOk(res);
-    const { collections } = CollectionsResponse.parse(await res.json());
-    return Promise.all(
-        collections.map(async (c) => ({
-            id: c.id,
-            updationTime: c.updationTime,
-            collection: c.isDeleted
-                ? undefined
-                : await decryptRemoteKeyAndCollection(c),
-        })),
-    );
-=======
-
-/**
- * Create a new collection on remote, and return its local representation.
- *
- * Remote only, does not modify local state.
- *
- * @param name The name of the new collection.
- *
- * @param type The type of the new collection.
- *
- * @param magicMetadataData Optional metadata to use as the collection's private
- * mutable metadata when creating the new collection.
- */
-const createCollection = async (
-    name: string,
-    type: CollectionType,
-    magicMetadataData?: CollectionPrivateMagicMetadataData,
-): Promise<Collection> => {
-    const collectionKey = await generateKey();
-    const { encryptedData: encryptedKey, nonce: keyDecryptionNonce } =
-        await encryptBox(collectionKey, await ensureMasterKeyFromSession());
-    const { encryptedData: encryptedName, nonce: nameDecryptionNonce } =
-        await encryptBox(new TextEncoder().encode(name), collectionKey);
-    const magicMetadata = magicMetadataData
-        ? await encryptMagicMetadata(
-              createMagicMetadata(magicMetadataData),
-              collectionKey,
-          )
-        : undefined;
-
-    const remoteCollection = await postCollections({
-        encryptedKey,
-        keyDecryptionNonce,
-        encryptedName,
-        nameDecryptionNonce,
-        type,
-        ...(magicMetadata && { magicMetadata }),
-    });
-
-    return decryptRemoteKeyAndCollection(remoteCollection);
-};
-
-/**
- * Given a {@link RemoteCollection}, first obtain its decryption key, and then
- * use that to decrypt and return the collection itself.
- */
-const decryptRemoteKeyAndCollection = async (collection: RemoteCollection) =>
-    decryptRemoteCollection(collection, await decryptCollectionKey(collection));
-
-/**
- * Return the decrypted collection key (as a base64 string) for the given
- * {@link RemoteCollection}.
- */
-export const decryptCollectionKey = async (
-    collection: RemoteCollection,
-): Promise<string> => {
-    const { owner, encryptedKey, keyDecryptionNonce } = collection;
-    if (owner.id == ensureLocalUser().id) {
-        // The collection key of collections owned by the user is encrypted with
-        // the user's master key. The nonce will be present in such cases.
-        return decryptBox(
-            { encryptedData: encryptedKey, nonce: keyDecryptionNonce! },
-            await ensureMasterKeyFromSession(),
-        );
-    } else {
-        // The collection key of collections shared with the user is encrypted
-        // with the user's public key.
-        return boxSealOpen(encryptedKey, await ensureUserKeyPair());
-    }
-};
-
-/**
- * Zod schema for a remote response containing a single collection.
- */
-const CollectionResponse = z.object({ collection: RemoteCollection });
-
-/**
- * Create a collection on remote with the provided data, and return the new
- * remote collection object returned by remote on success.
- */
-const postCollections = async (
-    collectionData: Partial<RemoteCollection>,
-): Promise<RemoteCollection> => {
-    const res = await fetch(await apiURL("/collections"), {
-        method: "POST",
-        headers: await authenticatedRequestHeaders(),
-        body: JSON.stringify(collectionData),
-    });
-    ensureOk(res);
-    return CollectionResponse.parse(await res.json()).collection;
-};
-
-/**
- * Fetch a collection from remote by its ID.
- *
- * Remote only, does not use or modify local state.
- *
- * This is not expected to be needed in the normal flow of things, since we
- * fetch collections en masse, and efficiently, using the collection diff
- * requests.
- *
- * @param collectionID The ID of the collection to fetch.
- *
- * @returns The collection obtained from remote after decrypting its contents.
- */
-export const getCollectionByID = async (
-    collectionID: number,
-): Promise<Collection> => {
-    const res = await fetch(await apiURL(`/collections/${collectionID}`), {
-        headers: await authenticatedRequestHeaders(),
-    });
-    ensureOk(res);
-    const { collection } = CollectionResponse.parse(await res.json());
-    return decryptRemoteKeyAndCollection(collection);
-};
-
-/**
- * Zod schema for a remote response containing a an array of collections.
- */
-const CollectionsResponse = z.object({
-    collections: z.array(RemoteCollection),
-});
-
-/**
- * An collection upsert or deletion obtained as a result of
- * {@link getCollections} invocation.
- *
- * Each change either contains the latest data associated with the collection
- * that has been created or updated, or has a flag set to indicate that the
- * corresponding collection has been deleted.
- */
-export interface CollectionChange {
-    /**
-     * The ID of the collection.
-     */
-    id: number;
-    /**
-     * The added or updated collection, or `undefined` for deletions.
-     *
-     * - This will be set to the (decrypted) collection if it was added or
-     *   updated on remote.
-     *
-     * - This will not be set if the corresponding collection was deleted on
-     *   remote.
-     */
-    collection?: Collection;
-    /**
-     * Epoch microseconds denoting when this collection was last changed
-     * (created or updated or deleted).
-     */
-    updationTime: number;
-}
-
-/**
  * Pull the latest collections from remote.
  *
  * This function uses a delta diff, pulling only changes since the timestamp
@@ -658,7 +455,6 @@
         const thumbnailCache = await blobCache("thumbs");
         await thumbnailCache.delete(updatedFile.id.toString());
     }
->>>>>>> fb03c88a
 };
 
 /**
@@ -1064,8 +860,6 @@
 };
 
 /**
-<<<<<<< HEAD
-=======
  * Remove the provided files from the provided collection on remote.
  *
  * Only files which do not belong to the collection owner can be removed from
@@ -1147,7 +941,6 @@
 };
 
 /**
->>>>>>> fb03c88a
  * Rename a collection on remote.
  *
  * Remote only, does not modify local state.
@@ -1374,11 +1167,7 @@
  * because remote will enforce the constraint and fail the request when we
  * attempt to create a second collection of type "favorites".
  */
-<<<<<<< HEAD
-export const createFavoritesCollection = () =>
-=======
 const createFavoritesCollection = () =>
->>>>>>> fb03c88a
     createCollection(favoritesCollectionName, "favorites");
 
 /**
@@ -1396,8 +1185,6 @@
     createCollection(uncategorizedCollectionName, "uncategorized");
 
 /**
-<<<<<<< HEAD
-=======
  * Return the user's own favorites collection if one is found in the local
  * database. Otherwise create a new one and return that.
  *
@@ -1455,7 +1242,6 @@
     );
 
 /**
->>>>>>> fb03c88a
  * Create a new collection with hidden visibility on remote, marking it as the
  * default hidden collection, and return its local representation.
  *
@@ -1463,11 +1249,7 @@
  *
  * See also: [Note: Multiple "default" hidden collections].
  */
-<<<<<<< HEAD
-export const createDefaultHiddenCollection = () =>
-=======
 const createDefaultHiddenCollection = () =>
->>>>>>> fb03c88a
     createCollection(defaultHiddenCollectionName, "album", {
         subType: CollectionSubType.defaultHidden,
         visibility: ItemVisibility.hidden,
@@ -1497,16 +1279,6 @@
             .map((collection) => collection.id),
     );
 
-<<<<<<< HEAD
-export const isHiddenCollection = (collection: Collection) =>
-    collection.magicMetadata?.data.visibility === ItemVisibility.hidden;
-
-/**
- * Return true if this is a collection that the user doesn't own.
- */
-export const isIncomingShare = (collection: Collection, user: User) =>
-    collection.owner.id !== user.id;
-=======
 /**
  * Return `true` if the given collection is hidden.
  *
@@ -1536,7 +1308,6 @@
  */
 export const hideFiles = async (files: EnteFile[]) =>
     moveToCollection(await savedOrCreateDefaultHiddenCollection(), files);
->>>>>>> fb03c88a
 
 /**
  * Share the provided collection with another Ente user.
