--- conflicted
+++ resolved
@@ -539,15 +539,10 @@
     // will be true simultaneously even in the rarest of cases (a pinned and
     // shared album that is also archived), and there is enough space for 3.
     <CollectionBarCardIcon_>
-<<<<<<< HEAD
         {attributes.has("userFavorites") && <StarIcon fontSize="small" />}
-        {attributes.has("pinned") && (
-=======
-        {attributes.has("userFavorites") && <FavoriteRoundedIcon />}
         {(attributes.has("pinned") ||
             (attributes.has("shareePinned") &&
                 settingsSnapshot().isShareePinEnabled)) && (
->>>>>>> ac64abdd
             // Need && to override the 20px set in the container.
             <PushPinIcon sx={{ "&&": { fontSize: "18px" } }} />
         )}
