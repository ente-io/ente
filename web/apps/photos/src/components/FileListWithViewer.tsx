--- conflicted
+++ resolved
@@ -7,11 +7,7 @@
 } from "ente-gallery/components/viewer/FileViewer";
 import type { Collection } from "ente-media/collection";
 import { EnteFile } from "ente-media/file";
-<<<<<<< HEAD
-import { fileFileName } from "ente-media/file-metadata";
-=======
 import { fileCreationTime, fileFileName } from "ente-media/file-metadata";
->>>>>>> fb03c88a
 import { moveToTrash } from "ente-new/photos/services/collection";
 import { PseudoCollectionID } from "ente-new/photos/services/collection-summary";
 import { t } from "i18next";
@@ -76,11 +72,7 @@
         | "collectionNameByID"
         | "pendingFavoriteUpdates"
         | "pendingVisibilityUpdates"
-<<<<<<< HEAD
-        | "onFileAndCollectionSyncWithRemote"
-=======
         | "onRemoteFilesPull"
->>>>>>> fb03c88a
         | "onVisualFeedback"
         | "onToggleFavorite"
         | "onFileVisibilityUpdate"
@@ -117,13 +109,8 @@
     pendingVisibilityUpdates,
     setFilesDownloadProgressAttributesCreator,
     onSetOpenFileViewer,
-<<<<<<< HEAD
-    onSyncWithRemote,
-    onFileAndCollectionSyncWithRemote,
-=======
     onRemotePull,
     onRemoteFilesPull,
->>>>>>> fb03c88a
     onVisualFeedback,
     onToggleFavorite,
     onFileVisibilityUpdate,
@@ -227,11 +214,7 @@
                     collectionNameByID,
                     pendingFavoriteUpdates,
                     pendingVisibilityUpdates,
-<<<<<<< HEAD
-                    onFileAndCollectionSyncWithRemote,
-=======
                     onRemoteFilesPull,
->>>>>>> fb03c88a
                     onVisualFeedback,
                     onToggleFavorite,
                     onFileVisibilityUpdate,
