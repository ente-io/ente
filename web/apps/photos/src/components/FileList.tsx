import AlbumOutlinedIcon from "@mui/icons-material/AlbumOutlined";
import FavoriteRoundedIcon from "@mui/icons-material/FavoriteRounded";
import PlayCircleOutlineOutlinedIcon from "@mui/icons-material/PlayCircleOutlineOutlined";
import { Box, Checkbox, Link, Typography, styled } from "@mui/material";
import Avatar from "components/pages/gallery/Avatar";
import type { LocalUser } from "ente-accounts/services/user";
import { assertionFailed } from "ente-base/assert";
import { Overlay } from "ente-base/components/containers";
import { isSameDay } from "ente-base/date";
import { formattedDateRelative } from "ente-base/i18n-date";
import log from "ente-base/log";
import { downloadManager } from "ente-gallery/services/download";
import { EnteFile } from "ente-media/file";
<<<<<<< HEAD
import { fileDurationString } from "ente-media/file-metadata";
=======
import { fileCreationTime, fileDurationString } from "ente-media/file-metadata";
>>>>>>> fb03c88a
import { FileType } from "ente-media/file-type";
import {
    GAP_BTW_TILES,
    IMAGE_CONTAINER_MAX_HEIGHT,
    IMAGE_CONTAINER_MAX_WIDTH,
    MIN_COLUMNS,
} from "ente-new/photos/components/FileList";
import type { GalleryBarMode } from "ente-new/photos/components/gallery/reducer";
import {
    LoadingThumbnail,
    StaticThumbnail,
} from "ente-new/photos/components/PlaceholderThumbnails";
import { TileBottomTextOverlay } from "ente-new/photos/components/Tiles";
import { PseudoCollectionID } from "ente-new/photos/services/collection-summary";
<<<<<<< HEAD
import { enteFileDeletionDate } from "ente-new/photos/services/files";
=======
>>>>>>> fb03c88a
import { t } from "i18next";
import memoize from "memoize-one";
import React, { useContext, useEffect, useMemo, useRef, useState } from "react";
import { Trans } from "react-i18next";
import {
    VariableSizeList as List,
    ListChildComponentProps,
    areEqual,
} from "react-window";
import { SelectedState } from "types/gallery";
import { shouldShowAvatar } from "utils/file";
import {
    handleSelectCreator,
    handleSelectCreatorMulti,
} from "utils/photoFrame";
import { PublicCollectionGalleryContext } from "utils/publicCollectionGallery";

export const DATE_CONTAINER_HEIGHT = 48;
export const SPACE_BTW_DATES = 44;

const SPACE_BTW_DATES_TO_IMAGE_CONTAINER_WIDTH_RATIO = 0.244;

const FOOTER_HEIGHT = 90;
const ALBUM_FOOTER_HEIGHT = 75;
const ALBUM_FOOTER_HEIGHT_WITH_REFERRAL = 113;

export type FileListItemTag = "header" | "publicAlbumsFooter" | "date" | "file";

export interface TimeStampListItem {
    /**
     * An optional {@link FileListItemTag} that can be used to identify item
     * types for conditional behaviour.
     */
    tag?: FileListItemTag;
    items?: FileListAnnotatedFile[];
    itemStartIndex?: number;
    date?: string;
    dates?: { date: string; span: number }[];
    groups?: number[];
    item?: any;
    id?: string;
    height?: number;
    fileSize?: number;
    fileCount?: number;
}

export interface FileListAnnotatedFile {
    file: EnteFile;
    /**
     * The date string using with the associated {@link file} should be shown in
     * the timeline.
     *
     * [Note: Timeline date string]
     *
     * The timeline date string is a formatted date string under which a
     * particular file should be grouped in the gallery listing. e.g. "Today",
     * "Yesterday", "Fri, 21 Feb" etc.
     *
     * All files which have the same timelineDateString will be grouped under a
     * single section in the gallery listing, prefixed by the timelineDateString
     * itself, and a checkbox to select all files on that date.
     */
    timelineDateString: string;
}

/**
 * A file augmented with the date when it will be permanently deleted.
 *
 * See: [Note: Files in trash pseudo collection have deleteBy]
 */
export type EnteTrashFile = EnteFile & {
    /**
     * Timestamp (epoch microseconds) when the trash item (and its corresponding
     * {@link EnteFile}) will be permanently deleted.
     */
    deleteBy?: number;
};

export interface FileListProps {
    /** The height we should occupy (needed since the list is virtualized). */
    height: number;
    /** The width we should occupy.*/
    width: number;
    /**
     * The files to show, annotated with cached precomputed properties that are
     * frequently needed by the {@link FileList}.
     */
    annotatedFiles: FileListAnnotatedFile[];
    mode?: GalleryBarMode;
    /**
     * This is an experimental prop, to see if we can merge the separate
     * "isInSearchMode" state kept by the gallery to be instead provided as a
     * another mode in which the gallery operates.
     */
    modePlus?: GalleryBarMode | "search";
    /**
     * The logged in user, if any.
     *
     * This is only expected to be present when the listing is shown within the
     * photos app, where we have a logged in user. The public albums app can
     * omit this prop.
     */
    user?: LocalUser;
    showAppDownloadBanner?: boolean;
    /**
     * If `true`, then the current listing is showing magic search results.
     */
    isMagicSearchResult?: boolean;
    selectable?: boolean;
    setSelected: (
        selected: SelectedState | ((selected: SelectedState) => SelectedState),
    ) => void;
    selected: SelectedState;
    /** This will be set if mode is not "people". */
    activeCollectionID: number;
    /** This will be set if mode is "people". */
    activePersonID?: string | undefined;
    /**
     * File IDs of all the files that the user has marked as a favorite.
     *
     * Not set in the context of the shared albums app.
     */
    favoriteFileIDs?: Set<number>;
    /**
     * A map from known Ente user IDs to their emails.
     *
     * This is only expected in the context of the photos app, and will be
     * omitted when running in the public albums app.
     */
    emailByUserID?: Map<number, string>;
    /**
     * An optional {@link TimeStampListItem} shown before all the items in the
     * list. It is not sticky, and scrolls along with the content of the list.
     */
    header?: TimeStampListItem;
    /**
     * An optional {@link TimeStampListItem} shown after all the items in the
     * list. It is not sticky, and scrolls along with the content of the list.
     */
    footer?: TimeStampListItem;
    /**
     * Called when the user activates the thumbnail at the given {@link index}.
     *
     * This corresponding file would be at the corresponding index of
     * {@link annotatedFiles}.
     */
    onItemClick: (index: number) => void;
}

/**
 * A virtualized list of files, each represented by their thumbnail.
 */
export const FileList: React.FC<FileListProps> = ({
    height,
    width,
    mode,
    modePlus,
    header,
    user,
    annotatedFiles,
    showAppDownloadBanner,
    isMagicSearchResult,
    selectable,
    selected,
    setSelected,
    activeCollectionID,
    activePersonID,
    favoriteFileIDs,
    emailByUserID,
    footer,
    onItemClick,
}) => {
    const publicCollectionGalleryContext = useContext(
        PublicCollectionGalleryContext,
    );

    const [timeStampList, setTimeStampList] = useState<TimeStampListItem[]>([]);
    const refreshInProgress = useRef(false);
    const shouldRefresh = useRef(false);
    const listRef = useRef(null);

    // Timeline date strings for which all photos have been selected.
    //
    // See: [Note: Timeline date string]
    const [checkedTimelineDateStrings, setCheckedTimelineDateStrings] =
        useState(new Set());

    const [rangeStart, setRangeStart] = useState(null);
    const [currentHover, setCurrentHover] = useState(null);
    const [isShiftKeyPressed, setIsShiftKeyPressed] = useState(false);

    const fittableColumns = getFractionFittableColumns(width);
    let columns = Math.floor(fittableColumns);

    let skipMerge = false;
    if (columns < MIN_COLUMNS) {
        columns = MIN_COLUMNS;
        skipMerge = true;
    }
    const shrinkRatio = getShrinkRatio(width, columns);
    const listItemHeight =
        IMAGE_CONTAINER_MAX_HEIGHT * shrinkRatio + GAP_BTW_TILES;

    const refreshList = () => {
        listRef.current?.resetAfterIndex(0);
    };

    useEffect(() => {
        const main = () => {
            if (refreshInProgress.current) {
                shouldRefresh.current = true;
                return;
            }
            refreshInProgress.current = true;
            let timeStampList: TimeStampListItem[] = [];

            if (header) {
                timeStampList.push(asFullSpanListItem(header));
            } else if (publicCollectionGalleryContext.photoListHeader) {
                timeStampList.push(
                    getPhotoListHeader(
                        publicCollectionGalleryContext.photoListHeader,
                    ),
                );
            }
            if (isMagicSearchResult) {
                noGrouping(timeStampList);
            } else {
                groupByTime(timeStampList);
            }

            if (!skipMerge) {
                timeStampList = mergeTimeStampList(timeStampList, columns);
            }
            if (timeStampList.length === 1) {
                timeStampList.push(getEmptyListItem());
            }
            timeStampList.push(getVacuumItem(timeStampList));
            if (footer) {
                timeStampList.push(asFullSpanListItem(footer));
            } else if (publicCollectionGalleryContext.credentials) {
                if (publicCollectionGalleryContext.photoListFooter) {
                    timeStampList.push(
                        getPhotoListFooter(
                            publicCollectionGalleryContext.photoListFooter,
                        ),
                    );
                }
                timeStampList.push(getAlbumsFooter());
            } else if (showAppDownloadBanner) {
                timeStampList.push(getAppDownloadFooter());
            }

            setTimeStampList(timeStampList);
            refreshInProgress.current = false;
            if (shouldRefresh.current) {
                shouldRefresh.current = false;
                setTimeout(main, 0);
            }
        };
        main();
    }, [
        width,
        height,
        annotatedFiles,
        header,
        publicCollectionGalleryContext.photoListHeader,
        isMagicSearchResult,
    ]);

    useEffect(() => {
        refreshList();
    }, [timeStampList]);

    const groupByTime = (timeStampList: TimeStampListItem[]) => {
        let listItemIndex = 0;
        let lastCreationTime: number | undefined;
        annotatedFiles.forEach((item, index) => {
            const creationTime = fileCreationTime(item.file) / 1000;
            if (
                !lastCreationTime ||
                !isSameDay(new Date(creationTime), new Date(lastCreationTime))
            ) {
                lastCreationTime = creationTime;

                timeStampList.push({
                    tag: "date",
                    date: item.timelineDateString,
                    id: lastCreationTime.toString(),
                });
                timeStampList.push({
                    tag: "file",
                    items: [item],
                    itemStartIndex: index,
                });
                listItemIndex = 1;
            } else if (listItemIndex < columns) {
                timeStampList[timeStampList.length - 1].items.push(item);
                listItemIndex++;
            } else {
                listItemIndex = 1;
                timeStampList.push({
                    tag: "file",
                    items: [item],
                    itemStartIndex: index,
                });
            }
        });
    };

    const noGrouping = (timeStampList: TimeStampListItem[]) => {
        let listItemIndex = columns;
        annotatedFiles.forEach((item, index) => {
            if (listItemIndex < columns) {
                timeStampList[timeStampList.length - 1].items.push(item);
                listItemIndex++;
            } else {
                listItemIndex = 1;
                timeStampList.push({
                    tag: "file",
                    items: [item],
                    itemStartIndex: index,
                });
            }
        });
    };

    const getPhotoListHeader = (photoListHeader) => {
        return {
            ...photoListHeader,
            item: (
                <ListItemContainer span={columns}>
                    {photoListHeader.item}
                </ListItemContainer>
            ),
        };
    };

    const getPhotoListFooter = (photoListFooter) => {
        return {
            ...photoListFooter,
            item: (
                <ListItemContainer span={columns}>
                    {photoListFooter.item}
                </ListItemContainer>
            ),
        };
    };

    const getEmptyListItem = () => {
        return {
            item: (
                <NothingContainer span={columns}>
                    <Typography sx={{ color: "text.faint" }}>
                        {t("nothing_here")}
                    </Typography>
                </NothingContainer>
            ),
            id: "empty-list-banner",
            height: height - 48,
        };
    };

    const getVacuumItem = (timeStampList) => {
        let footerHeight;
        if (publicCollectionGalleryContext.credentials) {
            footerHeight = publicCollectionGalleryContext.referralCode
                ? ALBUM_FOOTER_HEIGHT_WITH_REFERRAL
                : ALBUM_FOOTER_HEIGHT;
        } else {
            footerHeight = FOOTER_HEIGHT;
        }
        const fileListHeight = (() => {
            let sum = 0;
            const getCurrentItemSize = getItemSize(timeStampList);
            for (let i = 0; i < timeStampList.length; i++) {
                sum += getCurrentItemSize(i);
                if (height - sum <= footerHeight) {
                    break;
                }
            }
            return sum;
        })();
        return {
            item: <></>,
            height: Math.max(height - fileListHeight - footerHeight, 0),
        };
    };

    const getAppDownloadFooter = (): TimeStampListItem => ({
        tag: "publicAlbumsFooter",
        height: FOOTER_HEIGHT,
        item: (
            <FooterContainer span={columns}>
                <Typography variant="small" sx={{ color: "text.faint" }}>
                    <Trans
                        i18nKey={"install_mobile_app"}
                        components={{
                            a: (
                                <Link
                                    href="https://play.google.com/store/apps/details?id=io.ente.photos"
                                    target="_blank"
                                    rel="noopener"
                                />
                            ),
                            b: (
                                <Link
                                    href="https://apps.apple.com/in/app/ente-photos/id1542026904"
                                    target="_blank"
                                    rel="noopener"
                                />
                            ),
                        }}
                    />
                </Typography>
            </FooterContainer>
        ),
    });

    const getAlbumsFooter = (): TimeStampListItem => ({
        tag: "publicAlbumsFooter",
        height: publicCollectionGalleryContext.referralCode
            ? ALBUM_FOOTER_HEIGHT_WITH_REFERRAL
            : ALBUM_FOOTER_HEIGHT,
        item: (
            <AlbumFooterContainer
                span={columns}
                hasReferral={!!publicCollectionGalleryContext.referralCode}
            >
                {/* Make the entire area tappable, otherwise it is hard to
                    get at on mobile devices. */}
                <Box sx={{ width: "100%" }}>
                    <Link
                        color="text.base"
                        sx={{ "&:hover": { color: "inherit" } }}
                        target="_blank"
                        href={"https://ente.io"}
                    >
                        <Typography variant="small">
                            <Trans
                                i18nKey="shared_using"
                                components={{
                                    a: (
                                        <Typography
                                            variant="small"
                                            component="span"
                                            sx={{ color: "accent.main" }}
                                        />
                                    ),
                                }}
                                values={{ url: "ente.io" }}
                            />
                        </Typography>
                    </Link>
                    {publicCollectionGalleryContext.referralCode ? (
                        <FullStretchContainer>
                            <Typography
                                sx={{
                                    marginTop: "12px",
                                    padding: "8px",
                                    color: "accent.contrastText",
                                }}
                            >
                                <Trans
                                    i18nKey={"sharing_referral_code"}
                                    values={{
                                        referralCode:
                                            publicCollectionGalleryContext.referralCode,
                                    }}
                                />
                            </Typography>
                        </FullStretchContainer>
                    ) : null}
                </Box>
            </AlbumFooterContainer>
        ),
    });

    /**
     * Checks and merge multiple dates into a single row.
     */
    const mergeTimeStampList = (
        items: TimeStampListItem[],
        columns: number,
    ): TimeStampListItem[] => {
        const newList: TimeStampListItem[] = [];
        let index = 0;
        let newIndex = 0;
        while (index < items.length) {
            const currItem = items[index];
            // If the current item is of type time, then it is not part of an ongoing date.
            // So, there is a possibility of merge.
            if (currItem.tag == "date") {
                // If new list pointer is not at the end of list then
                // we can add more items to the same list.
                if (newList[newIndex]) {
                    // Check if items can be added to same list
                    if (
                        newList[newIndex + 1].items.length +
                            items[index + 1].items.length +
                            Math.ceil(
                                newList[newIndex].dates.length *
                                    SPACE_BTW_DATES_TO_IMAGE_CONTAINER_WIDTH_RATIO,
                            ) <=
                        columns
                    ) {
                        newList[newIndex].dates.push({
                            date: currItem.date,
                            span: items[index + 1].items.length,
                        });
                        newList[newIndex + 1].items = [
                            ...newList[newIndex + 1].items,
                            ...items[index + 1].items,
                        ];
                        index += 2;
                    } else {
                        // Adding items would exceed the number of columns.
                        // So, move new list pointer to the end. Hence, in next iteration,
                        // items will be added to a new list.
                        newIndex += 2;
                    }
                } else {
                    // New list pointer was at the end of list so simply add new items to the list.
                    newList.push({
                        ...currItem,
                        date: null,
                        dates: [
                            {
                                date: currItem.date,
                                span: items[index + 1].items.length,
                            },
                        ],
                    });
                    newList.push(items[index + 1]);
                    index += 2;
                }
            } else {
                // Merge cannot happen. Simply add all items to new list
                // and set new list point to the end of list.
                newList.push(currItem);
                index++;
                newIndex = newList.length;
            }
        }
        for (let i = 0; i < newList.length; i++) {
            const currItem = newList[i];
            const nextItem = newList[i + 1];
            if (currItem.tag == "date") {
                if (currItem.dates.length > 1) {
                    currItem.groups = currItem.dates.map((item) => item.span);
                    nextItem.groups = currItem.groups;
                }
            }
        }
        return newList;
    };

    const getItemSize = (timeStampList) => (index) => {
        switch (timeStampList[index].tag) {
            case "date":
                return DATE_CONTAINER_HEIGHT;
            case "file":
                return listItemHeight;
            default:
                return timeStampList[index].height;
        }
    };

    const generateKey = (index) => {
        switch (timeStampList[index].tag) {
            case "file":
                return `${timeStampList[index].items[0].file.id}-${
                    timeStampList[index].items.slice(-1)[0].file.id
                }`;
            default:
                return `${timeStampList[index].id}-${index}`;
        }
    };

    useEffect(() => {
        // Nothing to do here if nothing is selected.
        if (!selected) return;

        const notSelectedFiles = (annotatedFiles ?? []).filter(
            (item) => !selected[item.file.id],
        );

        const unselectedDates = new Set(
            notSelectedFiles.map((item) => item.timelineDateString),
        ); // to get file's date which were manually unselected

        const localSelectedFiles = (annotatedFiles ?? []).filter(
            // to get files which were manually selected
            (item) => !unselectedDates.has(item.timelineDateString),
        );

        const localSelectedDates = new Set(
            localSelectedFiles.map((item) => item.timelineDateString),
        ); // to get file's date which were manually selected

        setCheckedTimelineDateStrings((prev) => {
            const checked = new Set(prev);
            // Uncheck the "Select all" checkbox if any of the files on the date
            // is unselected.
            unselectedDates.forEach((date) => checked.delete(date));
            // Check the "Select all" checkbox if all of the files on a date are
            // selected.
            localSelectedDates.forEach((date) => checked.add(date));
            return checked;
        });
    }, [selected]);

    const handleSelectMulti = handleSelectCreatorMulti(
        setSelected,
        mode,
        user?.id,
        activeCollectionID,
        activePersonID,
    );

    const onChangeSelectAllCheckBox = (date: string) => {
        const next = new Set(checkedTimelineDateStrings);
        let isDateSelected: boolean;
        if (!next.has(date)) {
            next.add(date);
            isDateSelected = true;
        } else {
            next.delete(date);
            isDateSelected = false;
        }
        setCheckedTimelineDateStrings(next);

        const filesOnADay = annotatedFiles?.filter(
            (item) => item.timelineDateString === date,
        ); // all files on a checked/unchecked day

        handleSelectMulti(filesOnADay.map((af) => af.file))(isDateSelected);
    };

    const handleSelect = useMemo(
        () =>
            handleSelectCreator(
                setSelected,
                mode,
                user?.id,
                activeCollectionID,
                activePersonID,
                setRangeStart,
            ),
        [setSelected, mode, user?.id, activeCollectionID, activePersonID],
    );

    const onHoverOver = (index: number) => () => {
        setCurrentHover(index);
    };

    const handleRangeSelect = (index: number) => () => {
        if (typeof rangeStart != "undefined" && rangeStart !== index) {
            const direction =
                (index - rangeStart) / Math.abs(index - rangeStart);
            let checked = true;
            for (
                let i = rangeStart;
                (index - i) * direction >= 0;
                i += direction
            ) {
                checked = checked && !!selected[annotatedFiles[i].file.id];
            }
            for (
                let i = rangeStart;
                (index - i) * direction > 0;
                i += direction
            ) {
                handleSelect(annotatedFiles[i].file)(!checked);
            }
            handleSelect(annotatedFiles[index].file, index)(!checked);
        }
    };

    useEffect(() => {
        const handleKeyDown = (e: KeyboardEvent) => {
            if (e.key == "Shift") {
                setIsShiftKeyPressed(true);
            }
        };

        const handleKeyUp = (e: KeyboardEvent) => {
            if (e.key == "Shift") {
                setIsShiftKeyPressed(false);
            }
        };

        document.addEventListener("keydown", handleKeyDown);
        document.addEventListener("keyup", handleKeyUp);

        return () => {
            document.removeEventListener("keydown", handleKeyDown);
            document.removeEventListener("keyup", handleKeyUp);
        };
    }, []);

    useEffect(() => {
        if (selected.count === 0) {
            setRangeStart(null);
        }
    }, [selected]);

    const getThumbnail = (
        { file }: FileListAnnotatedFile,
        index: number,
        isScrolling: boolean,
    ) => (
        <FileThumbnail
            key={`tile-${file.id}-selected-${selected[file.id] ?? false}`}
            {...{ user, emailByUserID }}
            file={file}
            onClick={() => onItemClick(index)}
            selectable={selectable}
            onSelect={handleSelect(file, index)}
            selected={
                (!mode
                    ? selected.collectionID === activeCollectionID
                    : mode == selected.context?.mode &&
                      (selected.context.mode == "people"
                          ? selected.context.personID == activePersonID
                          : selected.context.collectionID ==
                            activeCollectionID)) && !!selected[file.id]
            }
            selectOnClick={selected.count > 0}
            onHover={onHoverOver(index)}
            onRangeSelect={handleRangeSelect(index)}
            isRangeSelectActive={isShiftKeyPressed && selected.count > 0}
            isInsSelectRange={
                (index >= rangeStart && index <= currentHover) ||
                (index >= currentHover && index <= rangeStart)
            }
            activeCollectionID={activeCollectionID}
            showPlaceholder={isScrolling}
            isFav={favoriteFileIDs?.has(file.id)}
        />
    );

    const renderListItem = (
        listItem: TimeStampListItem,
        isScrolling: boolean,
    ) => {
        const haveSelection = (selected.count ?? 0) > 0;
        switch (listItem.tag) {
            case "date":
                return listItem.dates ? (
                    listItem.dates
                        .map((item) => [
                            <DateContainer key={item.date} span={item.span}>
                                {haveSelection && (
                                    <Checkbox
                                        key={item.date}
                                        name={item.date}
                                        checked={checkedTimelineDateStrings.has(
                                            item.date,
                                        )}
                                        onChange={() =>
                                            onChangeSelectAllCheckBox(item.date)
                                        }
                                        size="small"
                                        sx={{ pl: 0 }}
                                    />
                                )}
                                {item.date}
                            </DateContainer>,
                            <div key={`${item.date}-gap`} />,
                        ])
                        .flat()
                ) : (
                    <DateContainer span={columns}>
                        {haveSelection && (
                            <Checkbox
                                key={listItem.date}
                                name={listItem.date}
                                checked={checkedTimelineDateStrings.has(
                                    listItem.date,
                                )}
                                onChange={() =>
                                    onChangeSelectAllCheckBox(listItem.date)
                                }
                                size="small"
                                sx={{ pl: 0 }}
                            />
                        )}
                        {listItem.date}
                    </DateContainer>
                );
            case "file": {
                const ret = listItem.items.map((item, idx) =>
                    getThumbnail(
                        item,
                        listItem.itemStartIndex + idx,
                        isScrolling,
                    ),
                );
                if (listItem.groups) {
                    let sum = 0;
                    for (let i = 0; i < listItem.groups.length - 1; i++) {
                        sum = sum + listItem.groups[i];
                        ret.splice(
                            sum,
                            0,
                            <div
                                key={`${listItem.items[0].file.id}-gap-${i}`}
                            />,
                        );
                        sum += 1;
                    }
                }
                return ret;
            }
            default:
                return listItem.item;
        }
    };

    if (!timeStampList?.length) {
        return <></>;
    }

    const itemData = createItemData(
        timeStampList,
        columns,
        shrinkRatio,
        renderListItem,
    );

    // The old, mode unaware, behaviour.
    let key = `${activeCollectionID}`;
    if (modePlus) {
        // If the new experimental modePlus prop is provided, use it to derive a
        // mode specific key.
        if (modePlus == "search") {
            key = "search";
        } else if (modePlus == "people") {
            if (!activePersonID) {
                assertionFailed();
            } else {
                key = activePersonID;
            }
        }
    }

    return (
        <List
            key={key}
            itemData={itemData}
            ref={listRef}
            itemSize={getItemSize(timeStampList)}
            height={height}
            width={width}
            itemCount={timeStampList.length}
            itemKey={generateKey}
            overscanCount={3}
            useIsScrolling
        >
            {PhotoListRow}
        </List>
    );
};

const ListItem = styled("div")`
    display: flex;
    justify-content: center;
`;

const getTemplateColumns = (
    columns: number,
    shrinkRatio: number,
    groups?: number[],
): string => {
    if (groups) {
        // need to confirm why this was there
        // const sum = groups.reduce((acc, item) => acc + item, 0);
        // if (sum < columns) {
        //     groups[groups.length - 1] += columns - sum;
        // }
        return groups
            .map(
                (x) =>
                    `repeat(${x}, ${IMAGE_CONTAINER_MAX_WIDTH * shrinkRatio}px)`,
            )
            .join(` ${SPACE_BTW_DATES}px `);
    } else {
        return `repeat(${columns},${
            IMAGE_CONTAINER_MAX_WIDTH * shrinkRatio
        }px)`;
    }
};

function getFractionFittableColumns(width: number): number {
    return (
        (width - 2 * getGapFromScreenEdge(width) + GAP_BTW_TILES) /
        (IMAGE_CONTAINER_MAX_WIDTH + GAP_BTW_TILES)
    );
}

function getGapFromScreenEdge(width: number) {
    if (width > MIN_COLUMNS * IMAGE_CONTAINER_MAX_WIDTH) {
        return 24;
    } else {
        return 4;
    }
}

function getShrinkRatio(width: number, columns: number) {
    return (
        (width -
            2 * getGapFromScreenEdge(width) -
            (columns - 1) * GAP_BTW_TILES) /
        (columns * IMAGE_CONTAINER_MAX_WIDTH)
    );
}

const ListContainer = styled(Box, {
    shouldForwardProp: (propName) => propName != "gridTemplateColumns",
})<{ gridTemplateColumns: string }>`
    display: grid;
    grid-template-columns: ${(props) => props.gridTemplateColumns};
    grid-column-gap: ${GAP_BTW_TILES}px;
    width: 100%;
    padding: 0 24px;
    @media (max-width: ${IMAGE_CONTAINER_MAX_WIDTH * MIN_COLUMNS}px) {
        padding: 0 4px;
    }
`;

const ListItemContainer = styled("div")<{ span: number }>`
    grid-column: span ${(props) => props.span};
    display: flex;
    align-items: center;
`;

const FullSpanListItemContainer = styled("div")`
    grid-column: 1 / -1;
    display: flex;
    align-items: center;
`;

const asFullSpanListItem = ({ item, ...rest }: TimeStampListItem) => ({
    ...rest,
    item: <FullSpanListItemContainer>{item}</FullSpanListItemContainer>,
});

const DateContainer = styled(ListItemContainer)(
    ({ theme }) => `
    white-space: nowrap;
    overflow: hidden;
    text-overflow: ellipsis;
    height: ${DATE_CONTAINER_HEIGHT}px;
    color: ${theme.vars.palette.text.muted};
`,
);

const FooterContainer = styled(ListItemContainer)`
    margin-bottom: 0.75rem;
    @media (max-width: 540px) {
        font-size: 12px;
        margin-bottom: 0.5rem;
    }
    text-align: center;
    justify-content: center;
    align-items: flex-end;
    margin-top: calc(2rem + 20px);
`;

const AlbumFooterContainer = styled(ListItemContainer, {
    shouldForwardProp: (propName) => propName != "hasReferral",
})<{ hasReferral: boolean }>`
    margin-top: 48px;
    margin-bottom: ${({ hasReferral }) => (!hasReferral ? `10px` : "0px")};
    text-align: center;
    justify-content: center;
`;

const FullStretchContainer = styled("div")(
    ({ theme }) => `
    margin: 0 -24px;
    width: calc(100% + 46px);
    left: -24px;
    @media (max-width: ${IMAGE_CONTAINER_MAX_WIDTH * MIN_COLUMNS}px) {
        margin: 0 -4px;
        width: calc(100% + 6px);
        left: -4px;
    }
    background-color: ${theme.vars.palette.accent.main};
`,
);

const NothingContainer = styled(ListItemContainer)`
    text-align: center;
    justify-content: center;
`;

interface ItemData {
    timeStampList: TimeStampListItem[];
    columns: number;
    shrinkRatio: number;
    renderListItem: (
        timeStampListItem: TimeStampListItem,
        isScrolling?: boolean,
    ) => React.JSX.Element;
}

const createItemData = memoize(
    (
        timeStampList: TimeStampListItem[],
        columns: number,
        shrinkRatio: number,
        renderListItem: (
            timeStampListItem: TimeStampListItem,
            isScrolling?: boolean,
        ) => React.JSX.Element,
    ): ItemData => ({ timeStampList, columns, shrinkRatio, renderListItem }),
);

const PhotoListRow = React.memo(
    ({
        index,
        style,
        isScrolling,
        data,
    }: ListChildComponentProps<ItemData>) => {
        const { timeStampList, columns, shrinkRatio, renderListItem } = data;
        return (
            <ListItem style={style}>
                <ListContainer
                    gridTemplateColumns={getTemplateColumns(
                        columns,
                        shrinkRatio,
                        timeStampList[index].groups,
                    )}
                >
                    {renderListItem(timeStampList[index], isScrolling)}
                </ListContainer>
            </ListItem>
        );
    },
    areEqual,
);

type FileThumbnailProps = {
    file: EnteFile;
    onClick: () => void;
    selectable: boolean;
    selected: boolean;
    onSelect: (checked: boolean) => void;
    onHover: () => void;
    onRangeSelect: () => void;
    isRangeSelectActive: boolean;
    selectOnClick: boolean;
    isInsSelectRange: boolean;
    activeCollectionID: number;
    showPlaceholder: boolean;
    isFav: boolean;
} & Pick<FileListProps, "user" | "emailByUserID">;

const FileThumbnail: React.FC<FileThumbnailProps> = ({
    file,
    user,
    onClick,
    selectable,
    selected,
    onSelect,
    selectOnClick,
    onHover,
    onRangeSelect,
    isRangeSelectActive,
    isInsSelectRange,
    isFav,
    emailByUserID,
    activeCollectionID,
    showPlaceholder,
}) => {
    const [imageURL, setImageURL] = useState<string | undefined>(undefined);
    const [isLongPressing, setIsLongPressing] = useState(false);

    const longPressHandlers = useMemo(
        () => ({
            onMouseDown: () => setIsLongPressing(true),
            onMouseUp: () => setIsLongPressing(false),
            onMouseLeave: () => setIsLongPressing(false),
            onTouchStart: () => setIsLongPressing(true),
            onTouchEnd: () => setIsLongPressing(false),
        }),
        [],
    );

    useEffect(() => {
        const timerID = isLongPressing
            ? setTimeout(() => onSelect(!selected), 500)
            : undefined;
        return () => {
            if (timerID) clearTimeout(timerID);
        };
    }, [selected, onSelect, isLongPressing]);

    useEffect(() => {
        let didCancel = false;

        void downloadManager
            .renderableThumbnailURL(file, showPlaceholder)
            .then((url) => !didCancel && setImageURL(url))
            .catch((e: unknown) => {
                log.warn("Failed to fetch thumbnail", e);
            });

        return () => {
            didCancel = true;
        };
    }, [file, showPlaceholder]);

    const handleClick = () => {
        if (selectOnClick) {
            if (isRangeSelectActive) {
                onRangeSelect();
            } else {
                onSelect(!selected);
            }
        } else if (imageURL) {
            onClick?.();
        }
    };

    const handleSelect: React.ChangeEventHandler<HTMLInputElement> = (e) => {
        if (isRangeSelectActive) {
            onRangeSelect?.();
        } else {
            onSelect(e.target.checked);
        }
    };

    const handleHover = () => {
        if (isRangeSelectActive) {
            onHover();
        }
    };

    // See: [Note: Files in trash pseudo collection have deleteBy]
    const deleteBy =
        activeCollectionID == PseudoCollectionID.trash &&
        (file as EnteTrashFile).deleteBy;

    return (
        <FileThumbnail_
            key={`thumb-${file.id}}`}
            onClick={handleClick}
            onMouseEnter={handleHover}
            disabled={!imageURL}
            {...(selectable && longPressHandlers)}
        >
            {selectable && (
                <Check
                    type="checkbox"
                    checked={selected}
                    onChange={handleSelect}
                    $active={isRangeSelectActive && isInsSelectRange}
                    onClick={(e) => e.stopPropagation()}
                />
            )}
            {file.metadata.hasStaticThumbnail ? (
                <StaticThumbnail fileType={file.metadata.fileType} />
            ) : imageURL ? (
                <img src={imageURL} />
            ) : (
                <LoadingThumbnail />
            )}
            {file.metadata.fileType == FileType.livePhoto ? (
                <FileTypeIndicatorOverlay>
                    <AlbumOutlinedIcon fontSize="small" />
                </FileTypeIndicatorOverlay>
            ) : (
                file.metadata.fileType == FileType.video && (
                    <VideoDurationOverlay duration={fileDurationString(file)} />
                )
            )}
            {selected && <SelectedOverlay />}
            {shouldShowAvatar(file, user) && (
                <AvatarOverlay>
                    <Avatar {...{ user, file, emailByUserID }} />
                </AvatarOverlay>
            )}
            {isFav && (
                <FavoriteOverlay>
                    <FavoriteRoundedIcon />
                </FavoriteOverlay>
            )}

            <HoverOverlay
                className="preview-card-hover-overlay"
                checked={selected}
            />
            {isRangeSelectActive && isInsSelectRange && (
                <InSelectRangeOverlay />
            )}

<<<<<<< HEAD
            {activeCollectionID == PseudoCollectionID.trash &&
                // TODO(RE):
                // eslint-disable-next-line @typescript-eslint/ban-ts-comment
                // @ts-ignore
                file.isTrashed && (
                    <TileBottomTextOverlay>
                        <Typography variant="small">
                            {formattedDateRelative(enteFileDeletionDate(file))}
                        </Typography>
                    </TileBottomTextOverlay>
                )}
=======
            {deleteBy && (
                <TileBottomTextOverlay>
                    <Typography variant="small">
                        {formattedDateRelative(deleteBy)}
                    </Typography>
                </TileBottomTextOverlay>
            )}
>>>>>>> fb03c88a
        </FileThumbnail_>
    );
};

const FileThumbnail_ = styled("div")<{ disabled: boolean }>`
    display: flex;
    width: fit-content;
    margin-bottom: ${GAP_BTW_TILES}px;
    min-width: 100%;
    overflow: hidden;
    position: relative;
    flex: 1;
    cursor: ${(props) => (props.disabled ? "not-allowed" : "pointer")};
    user-select: none;
    & > img {
        object-fit: cover;
        max-width: 100%;
        min-height: 100%;
        flex: 1;
        pointer-events: none;
    }

    &:hover {
        input[type="checkbox"] {
            visibility: visible;
            opacity: 0.5;
        }

        .preview-card-hover-overlay {
            opacity: 1;
        }
    }

    border-radius: 4px;
`;

const Check = styled("input")<{ $active: boolean }>(
    ({ theme, $active }) => `
    appearance: none;
    position: absolute;
    /* Increase z-index in stacking order to capture clicks */
    z-index: 1;
    left: 0;
    outline: none;
    cursor: pointer;
    @media (pointer: coarse) {
        pointer-events: none;
    }

    &::before {
        content: "";
        width: 19px;
        height: 19px;
        background-color: #ddd;
        display: inline-block;
        border-radius: 50%;
        vertical-align: bottom;
        margin: 6px 6px;
        transition: background-color 0.3s ease;
        pointer-events: inherit;

    }
    &::after {
        content: "";
        position: absolute;
        width: 5px;
        height: 11px;
        border-right: 2px solid #333;
        border-bottom: 2px solid #333;
        transition: transform 0.3s ease;
        pointer-events: inherit;
        transform: translate(-18px, 9px) rotate(45deg);
    }

    /* checkmark background (filled circle) */
    &:checked::before {
        content: "";
        background-color: ${theme.vars.palette.accent.main};
        border-color: ${theme.vars.palette.accent.main};
        color: white;
    }
    /* checkmark foreground (tick) */
    &:checked::after {
        content: "";
        border-right: 2px solid #ddd;
        border-bottom: 2px solid #ddd;
    }
    visibility: hidden;
    ${$active && "visibility: visible; opacity: 0.5;"};
    &:checked {
        visibility: visible;
        opacity: 1 !important;
    }
`,
);

const HoverOverlay = styled("div")<{ checked: boolean }>`
    opacity: 0;
    left: 0;
    top: 0;
    outline: none;
    height: 40%;
    width: 100%;
    position: absolute;
    ${(props) =>
        !props.checked &&
        "background:linear-gradient(rgba(0, 0, 0, 0.2), rgba(0, 0, 0, 0))"};
`;

/**
 * An overlay showing the avatars of the person who shared the item, at the top
 * right.
 */
const AvatarOverlay = styled(Overlay)`
    display: flex;
    justify-content: flex-end;
    align-items: flex-start;
    padding: 5px;
`;

/**
 * An overlay showing the favorite icon at bottom left.
 */
const FavoriteOverlay = styled(Overlay)`
    display: flex;
    justify-content: flex-start;
    align-items: flex-end;
    padding: 5px;
    color: white;
    opacity: 0.6;
`;

/**
 * An overlay with a gradient, showing the file type indicator (e.g. live photo,
 * video) at the bottom right.
 */
const FileTypeIndicatorOverlay = styled(Overlay)`
    display: flex;
    justify-content: flex-end;
    align-items: flex-end;
    padding: 5px;
    color: white;
    background: linear-gradient(
        315deg,
        rgba(0 0 0 / 0.14) 0%,
        rgba(0 0 0 / 0.05) 30%,
        transparent 50%
    );
`;

const InSelectRangeOverlay = styled(Overlay)(
    ({ theme }) => `
    outline: none;
    background: ${theme.vars.palette.accent.main};
    opacity: 0.14;
`,
);

const SelectedOverlay = styled(Overlay)(
    ({ theme }) => `
    border: 2px solid ${theme.vars.palette.accent.main};
    border-radius: 4px;
`,
);

interface VideoDurationOverlayProps {
    duration: string | undefined;
}

const VideoDurationOverlay: React.FC<VideoDurationOverlayProps> = ({
    duration,
}) => (
    <FileTypeIndicatorOverlay>
        {duration ? (
            <Typography variant="mini">{duration}</Typography>
        ) : (
            <PlayCircleOutlineOutlinedIcon fontSize="small" />
        )}
    </FileTypeIndicatorOverlay>
);<|MERGE_RESOLUTION|>--- conflicted
+++ resolved
@@ -11,11 +11,7 @@
 import log from "ente-base/log";
 import { downloadManager } from "ente-gallery/services/download";
 import { EnteFile } from "ente-media/file";
-<<<<<<< HEAD
-import { fileDurationString } from "ente-media/file-metadata";
-=======
 import { fileCreationTime, fileDurationString } from "ente-media/file-metadata";
->>>>>>> fb03c88a
 import { FileType } from "ente-media/file-type";
 import {
     GAP_BTW_TILES,
@@ -30,10 +26,6 @@
 } from "ente-new/photos/components/PlaceholderThumbnails";
 import { TileBottomTextOverlay } from "ente-new/photos/components/Tiles";
 import { PseudoCollectionID } from "ente-new/photos/services/collection-summary";
-<<<<<<< HEAD
-import { enteFileDeletionDate } from "ente-new/photos/services/files";
-=======
->>>>>>> fb03c88a
 import { t } from "i18next";
 import memoize from "memoize-one";
 import React, { useContext, useEffect, useMemo, useRef, useState } from "react";
@@ -1234,19 +1226,6 @@
                 <InSelectRangeOverlay />
             )}
 
-<<<<<<< HEAD
-            {activeCollectionID == PseudoCollectionID.trash &&
-                // TODO(RE):
-                // eslint-disable-next-line @typescript-eslint/ban-ts-comment
-                // @ts-ignore
-                file.isTrashed && (
-                    <TileBottomTextOverlay>
-                        <Typography variant="small">
-                            {formattedDateRelative(enteFileDeletionDate(file))}
-                        </Typography>
-                    </TileBottomTextOverlay>
-                )}
-=======
             {deleteBy && (
                 <TileBottomTextOverlay>
                     <Typography variant="small">
@@ -1254,7 +1233,6 @@
                     </Typography>
                 </TileBottomTextOverlay>
             )}
->>>>>>> fb03c88a
         </FileThumbnail_>
     );
 };
