// TODO: Audit this file
import { AllAlbums } from "components/Collections/AllAlbums";
import {
    CollectionShare,
    type CollectionShareProps,
} from "components/Collections/CollectionShare";
import type { FileListHeaderOrFooter } from "components/FileList";
import { useModalVisibility } from "ente-base/components/utils/modal";
import {
    isSaveCancelled,
    isSaveComplete,
    type SaveGroup,
} from "ente-gallery/components/utils/save-groups";
import { FeedSidebar } from "ente-gallery/components/viewer/FeedSidebar";
import { sortFiles } from "ente-gallery/utils/file";
import type { Collection } from "ente-media/collection";
import type { EnteFile } from "ente-media/file";
import {
    GalleryBarImpl,
    type GalleryBarImplProps,
} from "ente-new/photos/components/gallery/BarImpl";
import {
    GalleryItemsHeaderAdapter,
    GalleryItemsSummary,
} from "ente-new/photos/components/gallery/ListHeader";
import { PeopleHeader } from "ente-new/photos/components/gallery/PeopleHeader";
import type { CollectionSummary } from "ente-new/photos/services/collection-summary";
import {
    collectionsSortBy,
    haveOnlySystemCollections,
    PseudoCollectionID,
    type CollectionsSortBy,
    type CollectionSummaries,
} from "ente-new/photos/services/collection-summary";
import { includes } from "ente-utils/type-guards";
import React, { useCallback, useEffect, useMemo, useState } from "react";
import { AlbumCastDialog } from "./AlbumCastDialog";
import {
    CollectionHeader,
    type CollectionHeaderProps,
} from "./CollectionHeader";

type GalleryBarAndListHeaderProps = Omit<
    GalleryBarImplProps,
    | "collectionSummaries"
    | "onSelectCollectionID"
    | "collectionsSortBy"
    | "onChangeCollectionsSortBy"
    | "onShowAllAlbums"
> & {
    /**
     * When `true`, the bar is be hidden altogether.
     */
    shouldHide: boolean;
    barCollectionSummaries: CollectionSummaries;
    activeCollection: Collection | undefined;
    setActiveCollectionID: (collectionID: number) => void;
    setFileListHeader: (header: FileListHeaderOrFooter) => void;
    saveGroups: SaveGroup[];
<<<<<<< HEAD
    /**
     * The files currently being displayed in the gallery (for the feed sidebar).
     */
    files: EnteFile[];
} & Pick<CollectionHeaderProps, "onRemotePull" | "onAddSaveGroup"> &
=======
} & Pick<
        CollectionHeaderProps,
        | "onRemotePull"
        | "onAddSaveGroup"
        | "onMarkTempDeleted"
        | "onAddFileToCollection"
        | "onRemoteFilesPull"
        | "onVisualFeedback"
        | "fileNormalCollectionIDs"
        | "collectionNameByID"
        | "onSelectCollection"
        | "onSelectPerson"
    > &
>>>>>>> ac64abdd
    Pick<
        CollectionShareProps,
        "user" | "emailByUserID" | "shareSuggestionEmails" | "setBlockingLoad"
    >;

/**
 * The gallery bar, the header for the list items, and state for any associated
 * dialogs that might be triggered by actions on either the bar or the header..
 *
 * This component manages the sticky horizontally scrollable bar shown at the
 * top of the gallery, AND the (non-sticky) header shown below the bar, at the
 * top of the actual list of items.
 *
 * These are disparate views - indeed, the list header is not even a child of
 * this component but is instead proxied via {@link setFileListHeader}. Still,
 * having this intermediate wrapper component allows us to move some of the
 * common concerns shared by both the gallery bar and list header (e.g. some
 * dialogs that can be invoked from both places) into this file instead of
 * cluttering the already big gallery component.
 *
 * TODO: Once the gallery code is better responsibilitied out, consider moving
 * this code back inline into the gallery.
 */
export const GalleryBarAndListHeader: React.FC<
    GalleryBarAndListHeaderProps
> = ({
    shouldHide,
    mode,
    onChangeMode,
    user,
    barCollectionSummaries: toShowCollectionSummaries,
    activeCollection,
    activeCollectionID,
    setActiveCollectionID,
    setBlockingLoad,
    people,
    saveGroups,
    activePerson,
    emailByUserID,
    shareSuggestionEmails,
    onRemotePull,
    onAddSaveGroup,
    onMarkTempDeleted,
    onAddFileToCollection,
    onRemoteFilesPull,
    onVisualFeedback,
    fileNormalCollectionIDs,
    collectionNameByID,
    onSelectCollection,
    onSelectPerson,
    setFileListHeader,
    files,
}) => {
    const { show: showAllAlbums, props: allAlbumsVisibilityProps } =
        useModalVisibility();
    const { show: showCollectionShare, props: collectionShareVisibilityProps } =
        useModalVisibility();
    const { show: showCollectionCast, props: collectionCastVisibilityProps } =
        useModalVisibility();
    const { show: showCollectionFeed, props: collectionFeedVisibilityProps } =
        useModalVisibility();

    const [collectionsSortBy, setCollectionsSortBy] =
        useCollectionsSortByLocalState("updation-time-desc");

    const shouldBeHidden = useMemo(
        () =>
            shouldHide ||
            (haveOnlySystemCollections(toShowCollectionSummaries) &&
                activeCollectionID === PseudoCollectionID.all),
        [shouldHide, toShowCollectionSummaries, activeCollectionID],
    );

    const sortedCollectionSummaries = useMemo(
        () =>
            sortCollectionSummaries(
                [...toShowCollectionSummaries.values()],
                collectionsSortBy,
            ),
        [collectionsSortBy, toShowCollectionSummaries],
    );

    const isActiveCollectionDownloadInProgress = useCallback(() => {
        const group = saveGroups.find(
            (g) => g.collectionSummaryID === activeCollectionID,
        );
        return !!group && !isSaveComplete(group) && !isSaveCancelled(group);
    }, [saveGroups, activeCollectionID]);

    useEffect(() => {
        if (shouldHide) return;

        const collectionSummary = toShowCollectionSummaries.get(
            activeCollectionID!,
        );
        setFileListHeader({
            component:
                mode != "people" && activeCollection ? (
                    <CollectionHeader
                        {...{
                            activeCollection,
                            setActiveCollectionID,
                            isActiveCollectionDownloadInProgress,
                            onRemotePull,
                            onAddSaveGroup,
                            onMarkTempDeleted,
                            onAddFileToCollection,
                            onRemoteFilesPull,
                            onVisualFeedback,
                            fileNormalCollectionIDs,
                            collectionNameByID,
                            onSelectCollection,
                            onSelectPerson,
                        }}
                        collectionSummary={collectionSummary!}
                        onCollectionShare={showCollectionShare}
                        onCollectionCast={showCollectionCast}
                        onCollectionFeed={showCollectionFeed}
                    />
                ) : mode != "people" && collectionSummary ? (
                    <GalleryItemsHeaderAdapter>
                        <GalleryItemsSummary
                            name={collectionSummary.name}
                            fileCount={collectionSummary.fileCount}
                        />
                    </GalleryItemsHeaderAdapter>
                ) : activePerson ? (
                    <PeopleHeader
                        person={activePerson}
                        {...{ onSelectPerson, people }}
                    />
                ) : (
                    <></>
                ),
            height: 68,
        });
        // eslint-disable-next-line react-hooks/exhaustive-deps
    }, [
        shouldHide,
        mode,
        toShowCollectionSummaries,
        activeCollection,
        activeCollectionID,
        isActiveCollectionDownloadInProgress,
        activePerson,
        showCollectionShare,
        showCollectionCast,
<<<<<<< HEAD
        showCollectionFeed,
=======
        onRemotePull,
        onAddSaveGroup,
        onMarkTempDeleted,
        onAddFileToCollection,
        onRemoteFilesPull,
        onVisualFeedback,
        fileNormalCollectionIDs,
        collectionNameByID,
        onSelectCollection,
        onSelectPerson,
>>>>>>> ac64abdd
        // TODO: Cluster
        // This causes a loop since it is an array dep
        // people,
    ]);

    if (shouldBeHidden) {
        return <></>;
    }

    return (
        <>
            <GalleryBarImpl
                {...{
                    mode,
                    onChangeMode,
                    activeCollectionID,
                    people,
                    activePerson,
                    onSelectPerson,
                    collectionsSortBy,
                }}
                onSelectCollectionID={setActiveCollectionID}
                onChangeCollectionsSortBy={setCollectionsSortBy}
                onShowAllAlbums={showAllAlbums}
                collectionSummaries={sortedCollectionSummaries.filter(
                    (cs) => !cs.attributes.has("hideFromCollectionBar"),
                )}
            />

            <AllAlbums
                {...allAlbumsVisibilityProps}
                collectionSummaries={sortedCollectionSummaries.filter(
                    (cs) => !cs.attributes.has("system"),
                )}
                onSelectCollectionID={setActiveCollectionID}
                onChangeCollectionsSortBy={setCollectionsSortBy}
                collectionsSortBy={collectionsSortBy}
                isInHiddenSection={mode == "hidden-albums"}
                onRemotePull={onRemotePull}
            />
            {activeCollection && (
                <>
                    <CollectionShare
                        {...collectionShareVisibilityProps}
                        collectionSummary={
                            toShowCollectionSummaries.get(activeCollectionID!)!
                        }
                        collection={activeCollection}
                        {...{
                            user,
                            emailByUserID,
                            shareSuggestionEmails,
                            setBlockingLoad,
                            onRemotePull,
                        }}
                    />
                    <AlbumCastDialog
                        {...collectionCastVisibilityProps}
                        collection={activeCollection}
                    />
                    <FeedSidebar
                        {...collectionFeedVisibilityProps}
                        albumName={activeCollection.name}
                        files={files}
                    />
                </>
            )}
        </>
    );
};

/**
 * A hook that maintains the collections sort order both as in-memory and local
 * storage state.
 */
const useCollectionsSortByLocalState = (initialValue: CollectionsSortBy) => {
    const key = "collectionsSortBy";

    const [value, setValue] = useState(initialValue);

    useEffect(() => {
        const value = localStorage.getItem(key);
        if (value && includes(collectionsSortBy, value)) setValue(value);
    }, []);

    const setter = (value: CollectionsSortBy) => {
        localStorage.setItem(key, value);
        setValue(value);
    };

    return [value, setter] as const;
};

const sortCollectionSummaries = (
    collectionSummaries: CollectionSummary[],
    by: CollectionsSortBy,
) =>
    collectionSummaries
        .sort((a, b) => {
            switch (by) {
                case "name":
                    return a.name.localeCompare(b.name);
                case "creation-time-asc":
                    return (
                        -1 *
                        compareCollectionsLatestFile(b.latestFile, a.latestFile)
                    );
                case "updation-time-desc":
                    return (b.updationTime ?? 0) - (a.updationTime ?? 0);
            }
        })
        .sort((a, b) => b.sortPriority - a.sortPriority);

const compareCollectionsLatestFile = (
    first: EnteFile | undefined,
    second: EnteFile | undefined,
) => {
    if (!first) {
        return 1;
    } else if (!second) {
        return -1;
    } else {
        const sortedFiles = sortFiles([first, second]);
        if (sortedFiles[0]?.id !== first.id) {
            return 1;
        } else {
            return -1;
        }
    }
};<|MERGE_RESOLUTION|>--- conflicted
+++ resolved
@@ -57,13 +57,7 @@
     setActiveCollectionID: (collectionID: number) => void;
     setFileListHeader: (header: FileListHeaderOrFooter) => void;
     saveGroups: SaveGroup[];
-<<<<<<< HEAD
-    /**
-     * The files currently being displayed in the gallery (for the feed sidebar).
-     */
     files: EnteFile[];
-} & Pick<CollectionHeaderProps, "onRemotePull" | "onAddSaveGroup"> &
-=======
 } & Pick<
         CollectionHeaderProps,
         | "onRemotePull"
@@ -77,7 +71,6 @@
         | "onSelectCollection"
         | "onSelectPerson"
     > &
->>>>>>> ac64abdd
     Pick<
         CollectionShareProps,
         "user" | "emailByUserID" | "shareSuggestionEmails" | "setBlockingLoad"
@@ -225,9 +218,6 @@
         activePerson,
         showCollectionShare,
         showCollectionCast,
-<<<<<<< HEAD
-        showCollectionFeed,
-=======
         onRemotePull,
         onAddSaveGroup,
         onMarkTempDeleted,
@@ -238,7 +228,7 @@
         collectionNameByID,
         onSelectCollection,
         onSelectPerson,
->>>>>>> ac64abdd
+        showCollectionFeed,
         // TODO: Cluster
         // This causes a loop since it is an array dep
         // people,
