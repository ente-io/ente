import ArchiveOutlinedIcon from "@mui/icons-material/ArchiveOutlined";
import DeleteOutlinedIcon from "@mui/icons-material/DeleteOutlined";
import EditIcon from "@mui/icons-material/Edit";
import FavoriteRoundedIcon from "@mui/icons-material/FavoriteRounded";
import FileDownloadOutlinedIcon from "@mui/icons-material/FileDownloadOutlined";
import LinkIcon from "@mui/icons-material/Link";
import LogoutIcon from "@mui/icons-material/Logout";
import MoreHorizIcon from "@mui/icons-material/MoreHoriz";
import PeopleIcon from "@mui/icons-material/People";
import PushPinIcon from "@mui/icons-material/PushPin";
import PushPinOutlinedIcon from "@mui/icons-material/PushPinOutlined";
import SortIcon from "@mui/icons-material/Sort";
import TvIcon from "@mui/icons-material/Tv";
import UnarchiveIcon from "@mui/icons-material/Unarchive";
import VisibilityOffOutlinedIcon from "@mui/icons-material/VisibilityOffOutlined";
import VisibilityOutlinedIcon from "@mui/icons-material/VisibilityOutlined";
import { Box, IconButton, Menu, Stack, Tooltip } from "@mui/material";
import { assertionFailed } from "ente-base/assert";
import { SpacedRow } from "ente-base/components/containers";
import { ActivityIndicator } from "ente-base/components/mui/ActivityIndicator";
import {
    OverflowMenu,
    OverflowMenuOption,
} from "ente-base/components/OverflowMenu";
import { SingleInputDialog } from "ente-base/components/SingleInputDialog";
import { useModalVisibility } from "ente-base/components/utils/modal";
import { useBaseContext } from "ente-base/context";
<<<<<<< HEAD
import {
    isArchivedCollection,
    isPinnedCollection,
} from "ente-gallery/services/magic-metadata";
=======
>>>>>>> fb03c88a
import { CollectionOrder, type Collection } from "ente-media/collection";
import { ItemVisibility } from "ente-media/file-metadata";
import type { RemotePullOpts } from "ente-new/photos/components/gallery";
import {
    GalleryItemsHeaderAdapter,
    GalleryItemsSummary,
} from "ente-new/photos/components/gallery/ListHeader";
import {
<<<<<<< HEAD
=======
    deleteCollection,
>>>>>>> fb03c88a
    isHiddenCollection,
    leaveSharedCollection,
    renameCollection,
    updateCollectionOrder,
    updateCollectionSortOrder,
    updateCollectionVisibility,
} from "ente-new/photos/services/collection";
<<<<<<< HEAD
import {
    PseudoCollectionID,
    type CollectionSummary,
    type CollectionSummaryType,
} from "ente-new/photos/services/collection-summary";
=======
>>>>>>> fb03c88a
import {
    PseudoCollectionID,
    type CollectionSummary,
    type CollectionSummaryType,
} from "ente-new/photos/services/collection-summary";
import { emptyTrash } from "ente-new/photos/services/trash";
import { usePhotosAppContext } from "ente-new/photos/types/context";
import { t } from "i18next";
import React, { useCallback, useRef } from "react";
import { Trans } from "react-i18next";
import { SetFilesDownloadProgressAttributesCreator } from "types/gallery";
import {
    downloadCollectionHelper,
    downloadDefaultHiddenCollectionHelper,
} from "utils/collection";

export interface CollectionHeaderProps {
    collectionSummary: CollectionSummary;
    activeCollection: Collection;
    setActiveCollectionID: (collectionID: number) => void;
    isActiveCollectionDownloadInProgress: () => boolean;
    /**
     * Called when an operation (e.g. renaming a collection) completes and wants
     * to perform a full remote pull.
     */
    onRemotePull: (opts?: RemotePullOpts) => Promise<void>;
    onCollectionShare: () => void;
    onCollectionCast: () => void;
    setFilesDownloadProgressAttributesCreator: SetFilesDownloadProgressAttributesCreator;
}

/**
 * A header shown at the top of the list of photos in the gallery, when the
 * gallery is showing a collection.
 */
export const CollectionHeader: React.FC<CollectionHeaderProps> = (props) => {
    const { collectionSummary } = props;
    if (!collectionSummary) {
        assertionFailed("Gallery/CollectionHeader without a collection");
        return <></>;
    }

    const { name, type, attributes, fileCount } = collectionSummary;

    const EndIcon = () => {
        if (attributes.has("archived")) return <ArchiveOutlinedIcon />;
        if (attributes.has("sharedOnlyViaLink")) return <LinkIcon />;
        if (attributes.has("shared")) return <PeopleIcon />;
        if (attributes.has("userFavorites")) return <FavoriteRoundedIcon />;
        return <></>;
    };

    return (
        <GalleryItemsHeaderAdapter>
            <SpacedRow>
                <GalleryItemsSummary
                    name={name}
                    fileCount={fileCount}
                    endIcon={<EndIcon />}
                />
                {shouldShowOptions(type) && (
                    <CollectionHeaderOptions {...props} />
                )}
            </SpacedRow>
        </GalleryItemsHeaderAdapter>
    );
};

const shouldShowOptions = (type: CollectionSummaryType) =>
    type != "all" && type != "archiveItems";

const CollectionHeaderOptions: React.FC<CollectionHeaderProps> = ({
    activeCollection,
    collectionSummary,
    setActiveCollectionID,
    onRemotePull,
    onCollectionShare,
    onCollectionCast,
    setFilesDownloadProgressAttributesCreator,
    isActiveCollectionDownloadInProgress,
}) => {
    const { showMiniDialog, onGenericError } = useBaseContext();
    const { showLoadingBar, hideLoadingBar } = usePhotosAppContext();
<<<<<<< HEAD
    const { syncWithRemote } = useContext(GalleryContext);
=======
>>>>>>> fb03c88a
    const overflowMenuIconRef = useRef<SVGSVGElement>(null);

    const { show: showSortOrderMenu, props: sortOrderMenuVisibilityProps } =
        useModalVisibility();
    const { show: showAlbumNameInput, props: albumNameInputVisibilityProps } =
        useModalVisibility();

    const { type: collectionSummaryType } = collectionSummary;

    /**
     * Return a new function by wrapping an async function in an error handler,
     * showing the global loading bar when the function runs, and syncing with
     * remote on completion.
     */
    const wrap = useCallback(
        (f: () => Promise<void>) => {
            const wrapped = async () => {
                showLoadingBar();
                try {
                    await f();
                } catch (e) {
                    onGenericError(e);
                } finally {
                    void onRemotePull({ silent: true });
                    hideLoadingBar();
                }
            };
            return (): void => void wrapped();
        },
        [showLoadingBar, hideLoadingBar, onGenericError, onRemotePull],
    );

    const handleRenameCollection = useCallback(
        async (newName: string) => {
            if (activeCollection.name !== newName) {
                await renameCollection(activeCollection, newName);
<<<<<<< HEAD
                void syncWithRemote(false, true);
=======
                void onRemotePull({ silent: true });
>>>>>>> fb03c88a
            }
        },
        [activeCollection, onRemotePull],
    );

    const confirmDeleteCollection = () => {
        showMiniDialog({
            title: t("delete_album_title"),
            message: (
                <Trans
                    i18nKey={"delete_album_message"}
                    components={{
                        a: (
                            <Box
                                component={"span"}
                                sx={{ color: "text.base" }}
                            />
                        ),
                    }}
                />
            ),
            continue: {
                text: t("keep_photos"),
                color: "primary",
                action: deleteCollectionButKeepFiles,
            },
            secondary: {
                text: t("delete_photos"),
                color: "critical",
                action: deleteCollectionAlongWithFiles,
            },
        });
    };

    const deleteCollectionAlongWithFiles = wrap(async () => {
<<<<<<< HEAD
        await CollectionAPI.deleteCollection(activeCollection.id, false);
=======
        await deleteCollection(activeCollection.id);
>>>>>>> fb03c88a
        setActiveCollectionID(PseudoCollectionID.all);
    });

    const deleteCollectionButKeepFiles = wrap(async () => {
<<<<<<< HEAD
        await CollectionAPI.deleteCollection(activeCollection.id, true);
=======
        await deleteCollection(activeCollection.id, { keepFiles: true });
>>>>>>> fb03c88a
        setActiveCollectionID(PseudoCollectionID.all);
    });

    const confirmEmptyTrash = () =>
        showMiniDialog({
            title: t("empty_trash_title"),
            message: t("empty_trash_message"),
            continue: {
                text: t("empty_trash"),
                color: "critical",
                action: doEmptyTrash,
            },
        });

    const doEmptyTrash = wrap(async () => {
        await emptyTrash();
<<<<<<< HEAD
        await clearLocalTrash();
=======
>>>>>>> fb03c88a
        setActiveCollectionID(PseudoCollectionID.all);
    });

    const _downloadCollection = () => {
        if (isActiveCollectionDownloadInProgress()) return;

        if (collectionSummaryType == "hiddenItems") {
            return downloadDefaultHiddenCollectionHelper(
                setFilesDownloadProgressAttributesCreator,
            );
        } else {
            return downloadCollectionHelper(
                activeCollection.id,
                setFilesDownloadProgressAttributesCreator(
                    activeCollection.name,
                    activeCollection.id,
                    isHiddenCollection(activeCollection),
                ),
            );
        }
    };

    const downloadCollection = () =>
        void _downloadCollection().catch(onGenericError);

    const archiveAlbum = wrap(() =>
        updateCollectionVisibility(activeCollection, ItemVisibility.archived),
    );

    const unarchiveAlbum = wrap(() =>
        updateCollectionVisibility(activeCollection, ItemVisibility.visible),
    );

    const confirmLeaveSharedAlbum = () =>
        showMiniDialog({
            title: t("leave_shared_album_title"),
            message: t("leave_shared_album_message"),
            continue: {
                text: t("leave_shared_album"),
                color: "critical",
                action: leaveSharedAlbum,
            },
        });

    const leaveSharedAlbum = wrap(async () => {
        await leaveSharedCollection(activeCollection.id);
        setActiveCollectionID(PseudoCollectionID.all);
    });

    const pinAlbum = wrap(() =>
        updateCollectionOrder(activeCollection, CollectionOrder.pinned),
    );

    const unpinAlbum = wrap(() =>
        updateCollectionOrder(activeCollection, CollectionOrder.default),
    );

    const hideAlbum = wrap(async () => {
        await updateCollectionVisibility(
            activeCollection,
            ItemVisibility.hidden,
        );
        setActiveCollectionID(PseudoCollectionID.all);
    });

    const unhideAlbum = wrap(async () => {
        await updateCollectionVisibility(
            activeCollection,
            ItemVisibility.visible,
        );
        setActiveCollectionID(PseudoCollectionID.hiddenItems);
    });

    const changeSortOrderAsc = wrap(() =>
        updateCollectionSortOrder(activeCollection, true),
    );

    const changeSortOrderDesc = wrap(() =>
        updateCollectionSortOrder(activeCollection, false),
    );

    let menuOptions: React.ReactNode[] = [];
    // MUI doesn't let us use fragments to pass multiple menu items, so we need
    // to instead put them in an array. This also necessitates giving each a
    // unique key.
    switch (collectionSummaryType) {
        case "trash":
            menuOptions = [
                <EmptyTrashOption key="trash" onClick={confirmEmptyTrash} />,
            ];
            break;

        case "userFavorites":
            menuOptions = [
                <DownloadOption
                    key="download"
                    isDownloadInProgress={isActiveCollectionDownloadInProgress}
                    onClick={downloadCollection}
                >
                    {t("download_favorites")}
                </DownloadOption>,
                <OverflowMenuOption
                    key="share"
                    onClick={onCollectionShare}
                    startIcon={<PeopleIcon />}
                >
                    {t("share_favorites")}
                </OverflowMenuOption>,
                <OverflowMenuOption
                    key="cast"
                    startIcon={<TvIcon />}
                    onClick={onCollectionCast}
                >
                    {t("cast_to_tv")}
                </OverflowMenuOption>,
            ];
            break;

        case "uncategorized":
            menuOptions = [
                <DownloadOption key="download" onClick={downloadCollection}>
                    {t("download_uncategorized")}
                </DownloadOption>,
            ];
            break;

        case "hiddenItems":
            menuOptions = [
                <DownloadOption
                    key="download-hidden"
                    onClick={downloadCollection}
                >
                    {t("download_hidden_items")}
                </DownloadOption>,
            ];
            break;

        case "sharedIncoming":
            menuOptions = [
                collectionSummary.attributes.has("archived") ? (
                    <OverflowMenuOption
                        key="unarchive"
                        onClick={unarchiveAlbum}
                        startIcon={<UnarchiveIcon />}
                    >
                        {t("unarchive_album")}
                    </OverflowMenuOption>
                ) : (
                    <OverflowMenuOption
                        key="archive"
                        onClick={archiveAlbum}
                        startIcon={<ArchiveOutlinedIcon />}
                    >
                        {t("archive_album")}
                    </OverflowMenuOption>
                ),
                <OverflowMenuOption
                    key="leave"
                    startIcon={<LogoutIcon />}
                    onClick={confirmLeaveSharedAlbum}
                >
                    {t("leave_album")}
                </OverflowMenuOption>,
                <OverflowMenuOption
                    key="cast"
                    startIcon={<TvIcon />}
                    onClick={onCollectionCast}
                >
                    {t("cast_album_to_tv")}
                </OverflowMenuOption>,
            ];
            break;

        default:
            menuOptions = [
                <OverflowMenuOption
                    key="rename"
                    onClick={showAlbumNameInput}
                    startIcon={<EditIcon />}
                >
                    {t("rename_album")}
                </OverflowMenuOption>,
                <OverflowMenuOption
                    key="sort"
                    onClick={showSortOrderMenu}
                    startIcon={<SortIcon />}
                >
                    {t("sort_by")}
                </OverflowMenuOption>,
                collectionSummary.attributes.has("pinned") ? (
                    <OverflowMenuOption
                        key="unpin"
                        onClick={unpinAlbum}
                        startIcon={<PushPinOutlinedIcon />}
                    >
                        {t("unpin_album")}
                    </OverflowMenuOption>
                ) : (
                    <OverflowMenuOption
                        key="pin"
                        onClick={pinAlbum}
                        startIcon={<PushPinIcon />}
                    >
                        {t("pin_album")}
                    </OverflowMenuOption>
                ),
                ...(!isHiddenCollection(activeCollection)
                    ? [
                          collectionSummary.attributes.has("archived") ? (
                              <OverflowMenuOption
                                  key="unarchive"
                                  onClick={unarchiveAlbum}
                                  startIcon={<UnarchiveIcon />}
                              >
                                  {t("unarchive_album")}
                              </OverflowMenuOption>
                          ) : (
                              <OverflowMenuOption
                                  key="archive"
                                  onClick={archiveAlbum}
                                  startIcon={<ArchiveOutlinedIcon />}
                              >
                                  {t("archive_album")}
                              </OverflowMenuOption>
                          ),
                      ]
                    : []),
                isHiddenCollection(activeCollection) ? (
                    <OverflowMenuOption
                        key="unhide"
                        onClick={unhideAlbum}
                        startIcon={<VisibilityOutlinedIcon />}
                    >
                        {t("unhide_collection")}
                    </OverflowMenuOption>
                ) : (
                    <OverflowMenuOption
                        key="hide"
                        onClick={hideAlbum}
                        startIcon={<VisibilityOffOutlinedIcon />}
                    >
                        {t("hide_collection")}
                    </OverflowMenuOption>
                ),
                <OverflowMenuOption
                    key="delete"
                    startIcon={<DeleteOutlinedIcon />}
                    onClick={confirmDeleteCollection}
                >
                    {t("delete_album")}
                </OverflowMenuOption>,
                <OverflowMenuOption
                    key="share"
                    onClick={onCollectionShare}
                    startIcon={<PeopleIcon />}
                >
                    {t("share_album")}
                </OverflowMenuOption>,
                <OverflowMenuOption
                    key="cast"
                    startIcon={<TvIcon />}
                    onClick={onCollectionCast}
                >
                    {t("cast_album_to_tv")}
                </OverflowMenuOption>,
            ];
            break;
    }

    return (
        <Box sx={{ display: "inline-flex", gap: "16px" }}>
            <QuickOptions
                collectionSummary={collectionSummary}
                isDownloadInProgress={isActiveCollectionDownloadInProgress}
                onEmptyTrashClick={confirmEmptyTrash}
                onDownloadClick={downloadCollection}
                onShareClick={onCollectionShare}
            />

            <OverflowMenu
                ariaID="collection-options"
                triggerButtonIcon={<MoreHorizIcon ref={overflowMenuIconRef} />}
            >
                {...menuOptions}
            </OverflowMenu>
            <CollectionSortOrderMenu
                {...sortOrderMenuVisibilityProps}
                overflowMenuIconRef={overflowMenuIconRef}
                onAscClick={changeSortOrderAsc}
                onDescClick={changeSortOrderDesc}
            />
            <SingleInputDialog
                {...albumNameInputVisibilityProps}
                title={t("rename_album")}
                label={t("album_name")}
                initialValue={activeCollection?.name}
                submitButtonColor="primary"
                submitButtonTitle={t("rename")}
                onSubmit={handleRenameCollection}
            />
        </Box>
    );
};

/** Props for a generic option. */
interface OptionProps {
    onClick: () => void;
}

interface QuickOptionsProps {
    collectionSummary: CollectionSummary;
    isDownloadInProgress: () => boolean;
    onEmptyTrashClick: () => void;
    onDownloadClick: () => void;
    onShareClick: () => void;
}

const QuickOptions: React.FC<QuickOptionsProps> = ({
    onEmptyTrashClick,
    onDownloadClick,
    onShareClick,
    collectionSummary,
    isDownloadInProgress,
}) => (
    <Stack direction="row" sx={{ alignItems: "center", gap: "16px" }}>
        {showEmptyTrashQuickOption(collectionSummary) && (
            <EmptyTrashQuickOption onClick={onEmptyTrashClick} />
        )}
        {showDownloadQuickOption(collectionSummary) &&
            (isDownloadInProgress() ? (
                <ActivityIndicator size="20px" sx={{ m: "12px" }} />
            ) : (
                <DownloadQuickOption
                    collectionSummary={collectionSummary}
                    onClick={onDownloadClick}
                />
            ))}
        {showShareQuickOption(collectionSummary) && (
            <ShareQuickOption
                collectionSummary={collectionSummary}
                onClick={onShareClick}
            />
        )}
    </Stack>
);

const showEmptyTrashQuickOption = ({ type }: CollectionSummary) =>
    type == "trash";

const EmptyTrashQuickOption: React.FC<OptionProps> = ({ onClick }) => (
    <Tooltip title={t("empty_trash")}>
        <IconButton onClick={onClick}>
            <DeleteOutlinedIcon />
        </IconButton>
    </Tooltip>
);

const showDownloadQuickOption = ({ type, attributes }: CollectionSummary) =>
    type == "album" ||
    type == "folder" ||
    type == "uncategorized" ||
    type == "hiddenItems" ||
    attributes.has("favorites") ||
    attributes.has("shared");

type DownloadQuickOptionProps = OptionProps & {
    collectionSummary: CollectionSummary;
};

const DownloadQuickOption: React.FC<DownloadQuickOptionProps> = ({
    collectionSummary: { type },
    onClick,
}) => (
    <Tooltip
        title={
            type == "userFavorites"
                ? t("download_favorites")
                : type == "uncategorized"
                  ? t("download_uncategorized")
                  : type == "hiddenItems"
                    ? t("download_hidden_items")
                    : t("download_album")
        }
    >
        <IconButton onClick={onClick}>
            <FileDownloadOutlinedIcon />
        </IconButton>
    </Tooltip>
);

const showShareQuickOption = ({ type, attributes }: CollectionSummary) =>
    type == "album" ||
    type == "folder" ||
    attributes.has("favorites") ||
    attributes.has("shared");

interface ShareQuickOptionProps {
    collectionSummary: CollectionSummary;
    onClick: () => void;
}

const ShareQuickOption: React.FC<ShareQuickOptionProps> = ({
    collectionSummary: { attributes },
    onClick,
}) => (
    <Tooltip
        title={
            attributes.has("userFavorites")
                ? t("share_favorites")
                : attributes.has("sharedIncoming")
                  ? t("sharing_details")
                  : attributes.has("shared")
                    ? t("modify_sharing")
                    : t("share_album")
        }
    >
        <IconButton onClick={onClick}>
            <PeopleIcon />
        </IconButton>
    </Tooltip>
);

const EmptyTrashOption: React.FC<OptionProps> = ({ onClick }) => (
    <OverflowMenuOption
        color="critical"
        startIcon={<DeleteOutlinedIcon />}
        onClick={onClick}
    >
        {t("empty_trash")}
    </OverflowMenuOption>
);

type DownloadOptionProps = OptionProps & {
    isDownloadInProgress?: () => boolean;
};

const DownloadOption: React.FC<
    React.PropsWithChildren<DownloadOptionProps>
> = ({ isDownloadInProgress, onClick, children }) => (
    <OverflowMenuOption
        startIcon={
            isDownloadInProgress?.() ? (
                <ActivityIndicator size="20px" sx={{ cursor: "not-allowed" }} />
            ) : (
                <FileDownloadOutlinedIcon />
            )
        }
        onClick={onClick}
    >
        {children}
    </OverflowMenuOption>
);

interface CollectionSortOrderMenuProps {
    open: boolean;
    onClose: () => void;
    overflowMenuIconRef: React.RefObject<SVGSVGElement>;
    onAscClick: () => void;
    onDescClick: () => void;
}

const CollectionSortOrderMenu: React.FC<CollectionSortOrderMenuProps> = ({
    open,
    onClose,
    overflowMenuIconRef,
    onAscClick,
    onDescClick,
}) => {
    const handleAscClick = () => {
        onAscClick();
        onClose();
    };

    const handleDescClick = () => {
        onDescClick();
        onClose();
    };

    return (
        <Menu
            id="collection-files-sort"
            anchorEl={overflowMenuIconRef.current}
            open={open}
            onClose={onClose}
            slotProps={{
                list: {
                    disablePadding: true,
                    "aria-labelledby": "collection-files-sort",
                },
            }}
            anchorOrigin={{ vertical: "bottom", horizontal: "right" }}
            transformOrigin={{ vertical: "top", horizontal: "right" }}
        >
            <OverflowMenuOption onClick={handleDescClick}>
                {t("newest_first")}
            </OverflowMenuOption>
            <OverflowMenuOption onClick={handleAscClick}>
                {t("oldest_first")}
            </OverflowMenuOption>
        </Menu>
    );
};<|MERGE_RESOLUTION|>--- conflicted
+++ resolved
@@ -25,13 +25,6 @@
 import { SingleInputDialog } from "ente-base/components/SingleInputDialog";
 import { useModalVisibility } from "ente-base/components/utils/modal";
 import { useBaseContext } from "ente-base/context";
-<<<<<<< HEAD
-import {
-    isArchivedCollection,
-    isPinnedCollection,
-} from "ente-gallery/services/magic-metadata";
-=======
->>>>>>> fb03c88a
 import { CollectionOrder, type Collection } from "ente-media/collection";
 import { ItemVisibility } from "ente-media/file-metadata";
 import type { RemotePullOpts } from "ente-new/photos/components/gallery";
@@ -40,10 +33,7 @@
     GalleryItemsSummary,
 } from "ente-new/photos/components/gallery/ListHeader";
 import {
-<<<<<<< HEAD
-=======
     deleteCollection,
->>>>>>> fb03c88a
     isHiddenCollection,
     leaveSharedCollection,
     renameCollection,
@@ -51,14 +41,6 @@
     updateCollectionSortOrder,
     updateCollectionVisibility,
 } from "ente-new/photos/services/collection";
-<<<<<<< HEAD
-import {
-    PseudoCollectionID,
-    type CollectionSummary,
-    type CollectionSummaryType,
-} from "ente-new/photos/services/collection-summary";
-=======
->>>>>>> fb03c88a
 import {
     PseudoCollectionID,
     type CollectionSummary,
@@ -142,10 +124,6 @@
 }) => {
     const { showMiniDialog, onGenericError } = useBaseContext();
     const { showLoadingBar, hideLoadingBar } = usePhotosAppContext();
-<<<<<<< HEAD
-    const { syncWithRemote } = useContext(GalleryContext);
-=======
->>>>>>> fb03c88a
     const overflowMenuIconRef = useRef<SVGSVGElement>(null);
 
     const { show: showSortOrderMenu, props: sortOrderMenuVisibilityProps } =
@@ -182,11 +160,7 @@
         async (newName: string) => {
             if (activeCollection.name !== newName) {
                 await renameCollection(activeCollection, newName);
-<<<<<<< HEAD
-                void syncWithRemote(false, true);
-=======
                 void onRemotePull({ silent: true });
->>>>>>> fb03c88a
             }
         },
         [activeCollection, onRemotePull],
@@ -222,20 +196,12 @@
     };
 
     const deleteCollectionAlongWithFiles = wrap(async () => {
-<<<<<<< HEAD
-        await CollectionAPI.deleteCollection(activeCollection.id, false);
-=======
         await deleteCollection(activeCollection.id);
->>>>>>> fb03c88a
         setActiveCollectionID(PseudoCollectionID.all);
     });
 
     const deleteCollectionButKeepFiles = wrap(async () => {
-<<<<<<< HEAD
-        await CollectionAPI.deleteCollection(activeCollection.id, true);
-=======
         await deleteCollection(activeCollection.id, { keepFiles: true });
->>>>>>> fb03c88a
         setActiveCollectionID(PseudoCollectionID.all);
     });
 
@@ -252,10 +218,6 @@
 
     const doEmptyTrash = wrap(async () => {
         await emptyTrash();
-<<<<<<< HEAD
-        await clearLocalTrash();
-=======
->>>>>>> fb03c88a
         setActiveCollectionID(PseudoCollectionID.all);
     });
 
