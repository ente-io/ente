import ArchiveOutlinedIcon from "@mui/icons-material/ArchiveOutlined";
import DeleteOutlinedIcon from "@mui/icons-material/DeleteOutlined";
import EditIcon from "@mui/icons-material/Edit";
import LinkIcon from "@mui/icons-material/Link";
import LogoutIcon from "@mui/icons-material/Logout";
import MapOutlinedIcon from "@mui/icons-material/MapOutlined";
import MoreHorizIcon from "@mui/icons-material/MoreHoriz";
import PushPinIcon from "@mui/icons-material/PushPin";
import PushPinOutlinedIcon from "@mui/icons-material/PushPinOutlined";
import SortIcon from "@mui/icons-material/Sort";
import TvIcon from "@mui/icons-material/Tv";
import UnarchiveIcon from "@mui/icons-material/Unarchive";
import VisibilityOffOutlinedIcon from "@mui/icons-material/VisibilityOffOutlined";
import VisibilityOutlinedIcon from "@mui/icons-material/VisibilityOutlined";
import { Box, IconButton, Menu, Stack, Tooltip } from "@mui/material";
import { SpacedRow } from "ente-base/components/containers";
import { ActivityIndicator } from "ente-base/components/mui/ActivityIndicator";
import {
    OverflowMenu,
    OverflowMenuOption,
} from "ente-base/components/OverflowMenu";
import { SingleInputDialog } from "ente-base/components/SingleInputDialog";
import { useModalVisibility } from "ente-base/components/utils/modal";
import { useBaseContext } from "ente-base/context";
import type { AddSaveGroup } from "ente-gallery/components/utils/save-groups";
import { downloadAndSaveCollectionFiles } from "ente-gallery/services/save";
import { uniqueFilesByID } from "ente-gallery/utils/file";
import { CollectionOrder, type Collection } from "ente-media/collection";
import { ItemVisibility } from "ente-media/file-metadata";
import type { RemotePullOpts } from "ente-new/photos/components/gallery";
import {
    GalleryItemsHeaderAdapter,
    GalleryItemsSummary,
} from "ente-new/photos/components/gallery/ListHeader";
<<<<<<< HEAD
import { StarIcon } from "ente-new/photos/components/icons/StarIcon";
=======
import { useSettingsSnapshot } from "ente-new/photos/components/utils/use-snapshot";
>>>>>>> ac64abdd
import {
    defaultHiddenCollectionUserFacingName,
    deleteCollection,
    findDefaultHiddenCollectionIDs,
    isHiddenCollection,
    leaveSharedCollection,
    renameCollection,
    updateCollectionOrder,
    updateCollectionSortOrder,
    updateCollectionVisibility,
    updateShareeCollectionOrder,
} from "ente-new/photos/services/collection";
import {
    PseudoCollectionID,
    type CollectionSummary,
    type CollectionSummaryType,
} from "ente-new/photos/services/collection-summary";
import {
    savedCollectionFiles,
    savedCollections,
} from "ente-new/photos/services/photos-fdb";
import { updateMapEnabled } from "ente-new/photos/services/settings";
import { emptyTrash } from "ente-new/photos/services/trash";
import { usePhotosAppContext } from "ente-new/photos/types/context";
import { t } from "i18next";
import React, { useCallback, useRef } from "react";
import { Trans } from "react-i18next";
import type { FileListWithViewerProps } from "../FileListWithViewer";
import { CollectionMapDialog } from "./CollectionMapDialog";

export interface CollectionHeaderProps
    extends Pick<
        FileListWithViewerProps,
        | "onMarkTempDeleted"
        | "onAddFileToCollection"
        | "onRemoteFilesPull"
        | "onVisualFeedback"
        | "fileNormalCollectionIDs"
        | "collectionNameByID"
        | "onSelectCollection"
        | "onSelectPerson"
    > {
    collectionSummary: CollectionSummary;
    // TODO: This can be undefined
    activeCollection: Collection;
    setActiveCollectionID: (collectionID: number) => void;
    isActiveCollectionDownloadInProgress: () => boolean;
    /**
     * Called when an operation (e.g. renaming a collection) completes and wants
     * to perform a full remote pull.
     */
    onRemotePull: (opts?: RemotePullOpts) => Promise<void>;
    onCollectionShare: () => void;
    onCollectionCast: () => void;
    onCollectionFeed: () => void;
    /**
     * A function that can be used to create a UI notification to track the
     * progress of user-initiated download, and to cancel it if needed.
     */
    onAddSaveGroup: AddSaveGroup;
}

/**
 * A header shown at the top of the list of photos in the gallery, when the
 * gallery is showing a collection.
 */
export const CollectionHeader: React.FC<CollectionHeaderProps> = (props) => {
    const { collectionSummary } = props;

    const { name, type, attributes, fileCount } = collectionSummary;

    const EndIcon = () => {
        if (attributes.has("archived")) return <ArchiveOutlinedIcon />;
        if (attributes.has("sharedOnlyViaLink")) return <LinkIcon />;
        if (attributes.has("shared")) return <ShareIcon />;
        if (attributes.has("userFavorites"))
            return <StarIcon fontSize="small" />;
        return <></>;
    };

    return (
        <GalleryItemsHeaderAdapter>
            <SpacedRow>
                <GalleryItemsSummary
                    name={name}
                    fileCount={fileCount}
                    endIcon={<EndIcon />}
                />
                {shouldShowOptions(type) && (
                    <CollectionHeaderOptions {...props} />
                )}
            </SpacedRow>
        </GalleryItemsHeaderAdapter>
    );
};

const shouldShowOptions = (type: CollectionSummaryType) =>
    type != "all" && type != "archiveItems";

const CollectionHeaderOptions: React.FC<CollectionHeaderProps> = ({
    activeCollection,
    collectionSummary,
    setActiveCollectionID,
    onRemotePull,
    onCollectionShare,
    onCollectionCast,
    onCollectionFeed,
    onAddSaveGroup,
    isActiveCollectionDownloadInProgress,
    onMarkTempDeleted,
    onAddFileToCollection,
    onRemoteFilesPull,
    onVisualFeedback,
    fileNormalCollectionIDs,
    collectionNameByID,
    onSelectCollection,
    onSelectPerson,
}) => {
    const { showMiniDialog, onGenericError } = useBaseContext();
    const { showLoadingBar, hideLoadingBar } = usePhotosAppContext();
    const { mapEnabled, isShareePinEnabled } = useSettingsSnapshot();
    const overflowMenuIconRef = useRef<SVGSVGElement | null>(null);

    const { show: showSortOrderMenu, props: sortOrderMenuVisibilityProps } =
        useModalVisibility();
    const { show: showAlbumNameInput, props: albumNameInputVisibilityProps } =
        useModalVisibility();
    const { show: showMapDialog, props: mapDialogVisibilityProps } =
        useModalVisibility();

    const { type: collectionSummaryType, fileCount } = collectionSummary;

    /**
     * Return a new function by wrapping an async function in an error handler,
     * showing the global loading bar when the function runs, and syncing with
     * remote on completion.
     */
    const wrap = useCallback(
        (f: () => Promise<void>) => {
            const wrapped = async () => {
                showLoadingBar();
                try {
                    await f();
                } catch (e) {
                    onGenericError(e);
                } finally {
                    void onRemotePull({ silent: true });
                    hideLoadingBar();
                }
            };
            return (): void => void wrapped();
        },
        [showLoadingBar, hideLoadingBar, onGenericError, onRemotePull],
    );

    const handleRenameCollection = useCallback(
        async (newName: string) => {
            if (activeCollection.name !== newName) {
                await renameCollection(activeCollection, newName);
                void onRemotePull({ silent: true });
            }
        },
        [activeCollection, onRemotePull],
    );

    const hasAlbumFiles = fileCount > 0;

    const confirmDeleteCollection = () => {
        if (hasAlbumFiles) {
            showMiniDialog({
                title: t("delete_album_title"),
                message: (
                    <Trans
                        i18nKey={"delete_album_message"}
                        components={{
                            a: (
                                <Box
                                    component={"span"}
                                    sx={{ color: "text.base" }}
                                />
                            ),
                        }}
                    />
                ),
                continue: {
                    text: t("keep_photos"),
                    color: "primary",
                    action: deleteCollectionButKeepFiles,
                },
                secondary: {
                    text: t("delete_photos"),
                    color: "critical",
                    action: deleteCollectionAlongWithFiles,
                },
            });
            return;
        }

        showMiniDialog({
            title: t("delete_album_title"),
            message: (
                <Trans
                    i18nKey={"delete_album_message_no_photos"}
                    components={{
                        a: (
                            <Box
                                component={"span"}
                                sx={{ color: "text.base" }}
                            />
                        ),
                    }}
                />
            ),
            continue: {
                text: t("delete_album"),
                color: "critical",
                action: deleteCollectionAlongWithFiles,
            },
        });
    };

    const deleteCollectionAlongWithFiles = wrap(async () => {
        await deleteCollection(activeCollection.id);
        setActiveCollectionID(PseudoCollectionID.all);
    });

    const deleteCollectionButKeepFiles = wrap(async () => {
        await deleteCollection(activeCollection.id, { keepFiles: true });
        setActiveCollectionID(PseudoCollectionID.all);
    });

    const confirmEmptyTrash = () =>
        showMiniDialog({
            title: t("empty_trash_title"),
            message: t("empty_trash_message"),
            continue: {
                text: t("empty_trash"),
                color: "critical",
                action: doEmptyTrash,
            },
        });

    const doEmptyTrash = wrap(async () => {
        await emptyTrash();
        setActiveCollectionID(PseudoCollectionID.all);
    });

    const _downloadCollection = async () => {
        if (isActiveCollectionDownloadInProgress()) return;

        if (collectionSummaryType == "hiddenItems") {
            const defaultHiddenCollectionsIDs = findDefaultHiddenCollectionIDs(
                await savedCollections(),
            );
            const collectionFiles = await savedCollectionFiles();
            const defaultHiddenCollectionFiles = uniqueFilesByID(
                collectionFiles.filter((file) =>
                    defaultHiddenCollectionsIDs.has(file.collectionID),
                ),
            );
            await downloadAndSaveCollectionFiles(
                defaultHiddenCollectionUserFacingName,
                PseudoCollectionID.hiddenItems,
                defaultHiddenCollectionFiles,
                true,
                onAddSaveGroup,
            );
        } else {
            await downloadAndSaveCollectionFiles(
                activeCollection.name,
                activeCollection.id,
                (await savedCollectionFiles()).filter(
                    (file) => file.collectionID == activeCollection.id,
                ),
                isHiddenCollection(activeCollection),
                onAddSaveGroup,
            );
        }
    };

    const downloadCollection = () =>
        void _downloadCollection().catch(onGenericError);

    const archiveAlbum = wrap(() =>
        updateCollectionVisibility(activeCollection, ItemVisibility.archived),
    );

    const unarchiveAlbum = wrap(() =>
        updateCollectionVisibility(activeCollection, ItemVisibility.visible),
    );

    const confirmLeaveSharedAlbum = () =>
        showMiniDialog({
            title: t("leave_shared_album_title"),
            message: t("leave_shared_album_message"),
            continue: {
                text: t("leave_shared_album"),
                color: "critical",
                action: leaveSharedAlbum,
            },
        });

    const leaveSharedAlbum = wrap(async () => {
        await leaveSharedCollection(activeCollection.id);
        setActiveCollectionID(PseudoCollectionID.all);
    });

    const pinAlbum = wrap(() =>
        updateCollectionOrder(activeCollection, CollectionOrder.pinned),
    );

    const unpinAlbum = wrap(() =>
        updateCollectionOrder(activeCollection, CollectionOrder.default),
    );

    const pinSharedAlbum = wrap(() =>
        updateShareeCollectionOrder(activeCollection, CollectionOrder.pinned),
    );

    const unpinSharedAlbum = wrap(() =>
        updateShareeCollectionOrder(activeCollection, CollectionOrder.default),
    );

    const hideAlbum = wrap(async () => {
        await updateCollectionVisibility(
            activeCollection,
            ItemVisibility.hidden,
        );
        setActiveCollectionID(PseudoCollectionID.all);
    });

    const unhideAlbum = wrap(async () => {
        await updateCollectionVisibility(
            activeCollection,
            ItemVisibility.visible,
        );
        setActiveCollectionID(PseudoCollectionID.hiddenItems);
    });

    const changeSortOrderAsc = wrap(() =>
        updateCollectionSortOrder(activeCollection, true),
    );

    const changeSortOrderDesc = wrap(() =>
        updateCollectionSortOrder(activeCollection, false),
    );

    const handleShowMap = useCallback(async () => {
        if (!mapEnabled) {
            try {
                await updateMapEnabled(true);
            } catch (e) {
                onGenericError(e);
                return;
            }
        }
        showMapDialog();
    }, [mapEnabled, onGenericError, showMapDialog]);

    let menuOptions: React.ReactNode[] = [];
    // MUI doesn't let us use fragments to pass multiple menu items, so we need
    // to instead put them in an array. This also necessitates giving each a
    // unique key.
    switch (collectionSummaryType) {
        case "trash":
            menuOptions = [
                <EmptyTrashOption key="trash" onClick={confirmEmptyTrash} />,
            ];
            break;

        case "userFavorites":
            menuOptions = [
                fileCount && (
                    <DownloadOption
                        key="download"
                        isDownloadInProgress={
                            isActiveCollectionDownloadInProgress
                        }
                        onClick={downloadCollection}
                    >
                        {t("download_favorites")}
                    </DownloadOption>
                ),
                <OverflowMenuOption
                    key="share"
                    onClick={onCollectionShare}
                    startIcon={<ShareIcon />}
                >
                    {t("share_favorites")}
                </OverflowMenuOption>,
                <OverflowMenuOption
                    key="cast"
                    startIcon={<TvIcon />}
                    onClick={onCollectionCast}
                >
                    {t("cast_to_tv")}
                </OverflowMenuOption>,
            ];
            break;

        case "uncategorized":
            menuOptions = [
                fileCount && (
                    <DownloadOption key="download" onClick={downloadCollection}>
                        {t("download_uncategorized")}
                    </DownloadOption>
                ),
            ];
            break;

        case "hiddenItems":
            menuOptions = [
                fileCount && (
                    <DownloadOption
                        key="download-hidden"
                        onClick={downloadCollection}
                    >
                        {t("download_hidden_items")}
                    </DownloadOption>
                ),
            ];
            break;

        case "sharedIncoming":
            menuOptions = [
                // Pin/Unpin for shared incoming collections (behind feature flag)
                ...(isShareePinEnabled
                    ? [
                          collectionSummary.attributes.has("shareePinned") ? (
                              <OverflowMenuOption
                                  key="unpin"
                                  onClick={unpinSharedAlbum}
                                  startIcon={<PushPinOutlinedIcon />}
                              >
                                  {t("unpin_album")}
                              </OverflowMenuOption>
                          ) : (
                              <OverflowMenuOption
                                  key="pin"
                                  onClick={pinSharedAlbum}
                                  startIcon={<PushPinIcon />}
                              >
                                  {t("pin_album")}
                              </OverflowMenuOption>
                          ),
                      ]
                    : []),
                collectionSummary.attributes.has("archived") ? (
                    <OverflowMenuOption
                        key="unarchive"
                        onClick={unarchiveAlbum}
                        startIcon={<UnarchiveIcon />}
                    >
                        {t("unarchive_album")}
                    </OverflowMenuOption>
                ) : (
                    <OverflowMenuOption
                        key="archive"
                        onClick={archiveAlbum}
                        startIcon={<ArchiveOutlinedIcon />}
                    >
                        {t("archive_album")}
                    </OverflowMenuOption>
                ),
                <OverflowMenuOption
                    key="leave"
                    startIcon={<LogoutIcon />}
                    onClick={confirmLeaveSharedAlbum}
                >
                    {t("leave_album")}
                </OverflowMenuOption>,
                <OverflowMenuOption
                    key="cast"
                    startIcon={<TvIcon />}
                    onClick={onCollectionCast}
                >
                    {t("cast_album_to_tv")}
                </OverflowMenuOption>,
            ];
            break;

        default:
            menuOptions = [
                <OverflowMenuOption
                    key="rename"
                    onClick={showAlbumNameInput}
                    startIcon={<EditIcon />}
                >
                    {t("rename_album")}
                </OverflowMenuOption>,
                <OverflowMenuOption
                    key="sort"
                    onClick={showSortOrderMenu}
                    startIcon={<SortIcon />}
                >
                    {t("sort_by")}
                </OverflowMenuOption>,
                shouldShowMapOption(collectionSummary) && (
                    <OverflowMenuOption
                        key="map"
                        onClick={handleShowMap}
                        startIcon={<MapOutlinedIcon />}
                    >
                        {t("map")}
                    </OverflowMenuOption>
                ),
                collectionSummary.attributes.has("pinned") ? (
                    <OverflowMenuOption
                        key="unpin"
                        onClick={unpinAlbum}
                        startIcon={<PushPinOutlinedIcon />}
                    >
                        {t("unpin_album")}
                    </OverflowMenuOption>
                ) : (
                    <OverflowMenuOption
                        key="pin"
                        onClick={pinAlbum}
                        startIcon={<PushPinIcon />}
                    >
                        {t("pin_album")}
                    </OverflowMenuOption>
                ),
                ...(!isHiddenCollection(activeCollection)
                    ? [
                          collectionSummary.attributes.has("archived") ? (
                              <OverflowMenuOption
                                  key="unarchive"
                                  onClick={unarchiveAlbum}
                                  startIcon={<UnarchiveIcon />}
                              >
                                  {t("unarchive_album")}
                              </OverflowMenuOption>
                          ) : (
                              <OverflowMenuOption
                                  key="archive"
                                  onClick={archiveAlbum}
                                  startIcon={<ArchiveOutlinedIcon />}
                              >
                                  {t("archive_album")}
                              </OverflowMenuOption>
                          ),
                      ]
                    : []),
                isHiddenCollection(activeCollection) ? (
                    <OverflowMenuOption
                        key="unhide"
                        onClick={unhideAlbum}
                        startIcon={<VisibilityOutlinedIcon />}
                    >
                        {t("unhide_collection")}
                    </OverflowMenuOption>
                ) : (
                    <OverflowMenuOption
                        key="hide"
                        onClick={hideAlbum}
                        startIcon={<VisibilityOffOutlinedIcon />}
                    >
                        {t("hide_collection")}
                    </OverflowMenuOption>
                ),
                <OverflowMenuOption
                    key="delete"
                    startIcon={<DeleteOutlinedIcon />}
                    onClick={confirmDeleteCollection}
                >
                    {t("delete_album")}
                </OverflowMenuOption>,
                <OverflowMenuOption
                    key="share"
                    onClick={onCollectionShare}
                    startIcon={<ShareIcon />}
                >
                    {t("share_album")}
                </OverflowMenuOption>,
                <OverflowMenuOption
                    key="cast"
                    startIcon={<TvIcon />}
                    onClick={onCollectionCast}
                >
                    {t("cast_album_to_tv")}
                </OverflowMenuOption>,
            ];
            break;
    }

    const validMenuOptions = menuOptions.filter((o) => !!o);

    return (
        <Box sx={{ display: "inline-flex", gap: "16px" }}>
            <QuickOptions
                collectionSummary={collectionSummary}
                isDownloadInProgress={isActiveCollectionDownloadInProgress}
                onEmptyTrashClick={confirmEmptyTrash}
                onDownloadClick={downloadCollection}
                onFeedClick={onCollectionFeed}
                onShareClick={onCollectionShare}
            />
            {validMenuOptions.length > 0 && (
                <OverflowMenu
                    ariaID="collection-options"
                    triggerButtonIcon={
                        <MoreHorizIcon ref={overflowMenuIconRef} />
                    }
                >
                    {validMenuOptions}
                </OverflowMenu>
            )}
            <CollectionSortOrderMenu
                {...sortOrderMenuVisibilityProps}
                overflowMenuIconRef={overflowMenuIconRef}
                onAscClick={changeSortOrderAsc}
                onDescClick={changeSortOrderDesc}
            />
            <CollectionMapDialog
                {...mapDialogVisibilityProps}
                collectionSummary={collectionSummary}
                activeCollection={activeCollection}
                onRemotePull={onRemotePull}
                onAddSaveGroup={onAddSaveGroup}
                onMarkTempDeleted={onMarkTempDeleted}
                onAddFileToCollection={onAddFileToCollection}
                onRemoteFilesPull={onRemoteFilesPull}
                onVisualFeedback={onVisualFeedback}
                fileNormalCollectionIDs={fileNormalCollectionIDs}
                collectionNameByID={collectionNameByID}
                onSelectCollection={onSelectCollection}
                onSelectPerson={onSelectPerson}
            />
            <SingleInputDialog
                {...albumNameInputVisibilityProps}
                title={t("rename_album")}
                label={t("album_name")}
                // TODO: Need to ensure this cannot be undefined when we reach here
                // eslint-disable-next-line @typescript-eslint/no-unnecessary-condition
                initialValue={activeCollection?.name}
                submitButtonColor="primary"
                submitButtonTitle={t("rename")}
                onSubmit={handleRenameCollection}
            />
        </Box>
    );
};

/** Props for a generic option. */
interface OptionProps {
    onClick: () => void;
}

interface QuickOptionsProps {
    collectionSummary: CollectionSummary;
    isDownloadInProgress: () => boolean;
    onEmptyTrashClick: () => void;
    onDownloadClick: () => void;
    onFeedClick: () => void;
    onShareClick: () => void;
}

const QuickOptions: React.FC<QuickOptionsProps> = ({
    onEmptyTrashClick,
    onDownloadClick,
    onFeedClick,
    onShareClick,
    collectionSummary,
    isDownloadInProgress,
}) => (
    <Stack direction="row" sx={{ alignItems: "center", gap: "16px" }}>
        {showEmptyTrashQuickOption(collectionSummary) && (
            <EmptyTrashQuickOption onClick={onEmptyTrashClick} />
        )}
        {showDownloadQuickOption(collectionSummary) &&
            collectionSummary.fileCount > 0 &&
            (isDownloadInProgress() ? (
                <ActivityIndicator size="20px" sx={{ m: "12px" }} />
            ) : (
                <DownloadQuickOption
                    collectionSummary={collectionSummary}
                    onClick={onDownloadClick}
                />
            ))}
        {showShareQuickOption(collectionSummary) && (
            <ShareQuickOption
                collectionSummary={collectionSummary}
                onClick={onShareClick}
            />
        )}
        {showFeedQuickOption(collectionSummary) && (
            <FeedQuickOption onClick={onFeedClick} />
        )}
    </Stack>
);

const showEmptyTrashQuickOption = ({ type }: CollectionSummary) =>
    type == "trash";

const EmptyTrashQuickOption: React.FC<OptionProps> = ({ onClick }) => (
    <Tooltip title={t("empty_trash")}>
        <IconButton onClick={onClick}>
            <DeleteOutlinedIcon />
        </IconButton>
    </Tooltip>
);

const showDownloadQuickOption = ({ type, attributes }: CollectionSummary) =>
    type == "album" ||
    type == "folder" ||
    type == "uncategorized" ||
    type == "hiddenItems" ||
    attributes.has("favorites") ||
    attributes.has("shared");

const shouldShowMapOption = ({ type, fileCount }: CollectionSummary) =>
    fileCount > 0 &&
    type !== "all" &&
    type !== "archiveItems" &&
    type !== "trash" &&
    type !== "hiddenItems";

type DownloadQuickOptionProps = OptionProps & {
    collectionSummary: CollectionSummary;
};

const DownloadIcon: React.FC = () => (
    <svg
        width="22"
        height="22"
        viewBox="0 0 24 24"
        fill="none"
        xmlns="http://www.w3.org/2000/svg"
        stroke="currentColor"
        strokeWidth="1.5"
        strokeLinecap="round"
        strokeLinejoin="round"
    >
        <path d="M2.99969 17.0002C2.99969 17.9302 2.99969 18.3952 3.10192 18.7767C3.37932 19.8119 4.18796 20.6206 5.22324 20.898C5.60474 21.0002 6.06972 21.0002 6.99969 21.0002L16.9997 21.0002C17.9297 21.0002 18.3947 21.0002 18.7762 20.898C19.8114 20.6206 20.6201 19.8119 20.8975 18.7767C20.9997 18.3952 20.9997 17.9302 20.9997 17.0002" />
        <path d="M16.4998 11.5002C16.4998 11.5002 13.1856 16.0002 11.9997 16.0002C10.8139 16.0002 7.49976 11.5002 7.49976 11.5002M11.9997 15.0002V3.00016" />
    </svg>
);

const DownloadQuickOption: React.FC<DownloadQuickOptionProps> = ({
    collectionSummary: { type },
    onClick,
}) => (
    <Tooltip
        title={
            type == "userFavorites"
                ? t("download_favorites")
                : type == "uncategorized"
                  ? t("download_uncategorized")
                  : type == "hiddenItems"
                    ? t("download_hidden_items")
                    : t("download_album")
        }
    >
        <IconButton onClick={onClick}>
            <Box
                sx={{
                    width: 24,
                    height: 24,
                    display: "flex",
                    alignItems: "center",
                    justifyContent: "center",
                }}
            >
                <DownloadIcon />
            </Box>
        </IconButton>
    </Tooltip>
);

const showFeedQuickOption = ({ type, attributes }: CollectionSummary) =>
    type == "sharedIncoming" ||
    ((type == "album" || type == "folder") && attributes.has("shared"));

const FeedIcon: React.FC = () => (
    <svg
        width="23"
        height="20"
        viewBox="0 0 23 20"
        fill="none"
        xmlns="http://www.w3.org/2000/svg"
    >
        <path
            d="M9.7998 0.5C10.2416 0.5 10.5996 0.857977 10.5996 1.2998C10.5996 1.74163 10.2416 2.09961 9.7998 2.09961H4.7998C3.03249 2.09961 1.59961 3.53249 1.59961 5.2998V14.2998C1.59961 16.0671 3.0325 17.5 4.7998 17.5H13.7998C15.5671 17.5 17 16.0671 17 14.2998V11.7998C17 11.358 17.358 11 17.7998 11C18.2416 11 18.5996 11.358 18.5996 11.7998V14.2998C18.5996 16.9507 16.4507 19.0996 13.7998 19.0996H4.7998C2.14883 19.0996 0 16.9507 0 14.2998V5.2998C0 2.64884 2.14884 0.5 4.7998 0.5H9.7998Z"
            fill="currentColor"
        />
        <path
            d="M13.2998 13.5C13.7416 13.5 14.0996 13.858 14.0996 14.2998C14.0996 14.7416 13.7416 15.0996 13.2998 15.0996H4.2998C3.85798 15.0996 3.5 14.7416 3.5 14.2998C3.5 13.858 3.85798 13.5 4.2998 13.5H13.2998Z"
            fill="currentColor"
        />
        <path
            d="M10.2998 10.5C10.7416 10.5 11.0996 10.858 11.0996 11.2998C11.0996 11.7416 10.7416 12.0996 10.2998 12.0996H4.2998C3.85798 12.0996 3.5 11.7416 3.5 11.2998C3.5 10.858 3.85798 10.5 4.2998 10.5H10.2998Z"
            fill="currentColor"
        />
        <path
            d="M20.6523 6.12012C21.3761 5.2635 22.0996 4.13144 22.0996 2.93848C22.0995 1.38141 20.9626 0 19.2998 0C18.621 0 17.9847 0.205224 17.2998 0.749023C16.6149 0.205224 15.9787 0 15.2998 0C13.637 0 12.5001 1.38141 12.5 2.93848C12.5 4.13144 13.2236 5.2635 13.9473 6.12012C14.698 7.00866 15.5878 7.76218 16.1758 8.21484C16.8431 8.72865 17.7565 8.72865 18.4238 8.21484C19.0119 7.76218 19.9016 7.00866 20.6523 6.12012Z"
            fill="currentColor"
        />
    </svg>
);

const FeedQuickOption: React.FC<OptionProps> = ({ onClick }) => (
    <Tooltip title={t("feed")}>
        <IconButton onClick={onClick}>
            <Box
                sx={{
                    width: 24,
                    height: 24,
                    display: "flex",
                    alignItems: "center",
                    justifyContent: "center",
                }}
            >
                <FeedIcon />
            </Box>
        </IconButton>
    </Tooltip>
);

const showShareQuickOption = ({ type, attributes }: CollectionSummary) =>
    type == "album" ||
    type == "folder" ||
    attributes.has("favorites") ||
    attributes.has("shared");

interface ShareQuickOptionProps {
    collectionSummary: CollectionSummary;
    onClick: () => void;
}

const ShareIcon: React.FC = () => (
    <svg
        width="21"
        height="19"
        viewBox="0 0 22 20"
        fill="none"
        xmlns="http://www.w3.org/2000/svg"
    >
        <path
            d="M13.875 8C13.3918 8 13 8.39175 13 8.875C13 9.35825 13.3918 9.75 13.875 9.75V8.875V8ZM13.875 0C13.3918 0 13 0.391751 13 0.875C13 1.35825 13.3918 1.75 13.875 1.75V0.875V0ZM15.875 11C15.3918 11 15 11.3918 15 11.875C15 12.3582 15.3918 12.75 15.875 12.75V11.875V11ZM17.375 18C16.8918 18 16.5 18.3918 16.5 18.875C16.5 19.3582 16.8918 19.75 17.375 19.75V18.875V18ZM11.875 4.875H11C11 6.60089 9.60086 8 7.875 8V8.875V9.75C10.5673 9.75 12.75 7.56739 12.75 4.875H11.875ZM7.875 8.875V8C6.14911 8 4.75 6.60089 4.75 4.875H3.875H3C3 7.56739 5.18261 9.75 7.875 9.75V8.875ZM3.875 4.875H4.75C4.75 3.14911 6.14911 1.75 7.875 1.75V0.875V0C5.18261 0 3 2.18261 3 4.875H3.875ZM7.875 0.875V1.75C9.60086 1.75 11 3.14911 11 4.875H11.875H12.75C12.75 2.18261 10.5673 0 7.875 0V0.875ZM13.875 8.875V9.75C16.5673 9.75 18.75 7.56739 18.75 4.875H17.875H17C17 6.60089 15.6009 8 13.875 8V8.875ZM17.875 4.875H18.75C18.75 2.18261 16.5673 0 13.875 0V0.875V1.75C15.6009 1.75 17 3.14911 17 4.875H17.875ZM9.875 11.875V11H5.875V11.875V12.75H9.875V11.875ZM5.875 11.875V11C2.63033 11 0 13.6304 0 16.875H0.875H1.75C1.75 14.5968 3.59683 12.75 5.875 12.75V11.875ZM0.875 16.875H0C0 18.4629 1.28719 19.75 2.875 19.75V18.875V18C2.25367 18 1.75 17.4963 1.75 16.875H0.875ZM2.875 18.875V19.75H12.875V18.875V18H2.875V18.875ZM12.875 18.875V19.75C14.4628 19.75 15.75 18.4628 15.75 16.875H14.875H14C14 17.4964 13.4964 18 12.875 18V18.875ZM14.875 16.875H15.75C15.75 13.6304 13.1196 11 9.875 11V11.875V12.75C12.1532 12.75 14 14.5968 14 16.875H14.875ZM15.875 11.875V12.75C18.1532 12.75 20 14.5968 20 16.875H20.875H21.75C21.75 13.6304 19.1196 11 15.875 11V11.875ZM20.875 16.875H20C20 17.4964 19.4964 18 18.875 18V18.875V19.75C20.4628 19.75 21.75 18.4628 21.75 16.875H20.875ZM18.875 18.875V18H17.375V18.875V19.75H18.875V18.875Z"
            fill="currentColor"
        />
    </svg>
);

const ShareQuickOption: React.FC<ShareQuickOptionProps> = ({
    collectionSummary: { attributes },
    onClick,
}) => (
    <Tooltip
        title={
            attributes.has("userFavorites")
                ? t("share_favorites")
                : attributes.has("sharedIncoming")
                  ? t("sharing_details")
                  : attributes.has("shared")
                    ? t("modify_sharing")
                    : t("share_album")
        }
    >
        <IconButton onClick={onClick}>
            <Box
                sx={{
                    width: 24,
                    height: 24,
                    display: "flex",
                    alignItems: "center",
                    justifyContent: "center",
                }}
            >
                <ShareIcon />
            </Box>
        </IconButton>
    </Tooltip>
);

const EmptyTrashOption: React.FC<OptionProps> = ({ onClick }) => (
    <OverflowMenuOption
        color="critical"
        startIcon={<DeleteOutlinedIcon />}
        onClick={onClick}
    >
        {t("empty_trash")}
    </OverflowMenuOption>
);

type DownloadOptionProps = OptionProps & {
    isDownloadInProgress?: () => boolean;
};

const DownloadOption: React.FC<
    React.PropsWithChildren<DownloadOptionProps>
> = ({ isDownloadInProgress, onClick, children }) => (
    <OverflowMenuOption
        startIcon={
            isDownloadInProgress?.() ? (
                <ActivityIndicator size="20px" sx={{ cursor: "not-allowed" }} />
            ) : (
                <DownloadIcon />
            )
        }
        onClick={onClick}
    >
        {children}
    </OverflowMenuOption>
);

interface CollectionSortOrderMenuProps {
    open: boolean;
    onClose: () => void;
    overflowMenuIconRef: React.RefObject<SVGSVGElement | null>;
    onAscClick: () => void;
    onDescClick: () => void;
}

const CollectionSortOrderMenu: React.FC<CollectionSortOrderMenuProps> = ({
    open,
    onClose,
    overflowMenuIconRef,
    onAscClick,
    onDescClick,
}) => {
    const handleAscClick = () => {
        onAscClick();
        onClose();
    };

    const handleDescClick = () => {
        onDescClick();
        onClose();
    };

    return (
        <Menu
            id="collection-files-sort"
            anchorEl={overflowMenuIconRef.current}
            open={open}
            onClose={onClose}
            slotProps={{
                list: {
                    disablePadding: true,
                    "aria-labelledby": "collection-files-sort",
                },
            }}
            anchorOrigin={{ vertical: "bottom", horizontal: "right" }}
            transformOrigin={{ vertical: "top", horizontal: "right" }}
        >
            <OverflowMenuOption onClick={handleDescClick}>
                {t("newest_first")}
            </OverflowMenuOption>
            <OverflowMenuOption onClick={handleAscClick}>
                {t("oldest_first")}
            </OverflowMenuOption>
        </Menu>
    );
};<|MERGE_RESOLUTION|>--- conflicted
+++ resolved
@@ -32,11 +32,8 @@
     GalleryItemsHeaderAdapter,
     GalleryItemsSummary,
 } from "ente-new/photos/components/gallery/ListHeader";
-<<<<<<< HEAD
 import { StarIcon } from "ente-new/photos/components/icons/StarIcon";
-=======
 import { useSettingsSnapshot } from "ente-new/photos/components/utils/use-snapshot";
->>>>>>> ac64abdd
 import {
     defaultHiddenCollectionUserFacingName,
     deleteCollection,
