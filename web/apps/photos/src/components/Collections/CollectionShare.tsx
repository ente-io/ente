import AddIcon from "@mui/icons-material/Add";
import AdminPanelSettingsIcon from "@mui/icons-material/AdminPanelSettings";
import BlockIcon from "@mui/icons-material/Block";
import ChevronRightIcon from "@mui/icons-material/ChevronRight";
import ContentCopyIcon from "@mui/icons-material/ContentCopyOutlined";
import DoneIcon from "@mui/icons-material/Done";
import DownloadSharpIcon from "@mui/icons-material/DownloadSharp";
import ErrorOutlineIcon from "@mui/icons-material/ErrorOutline";
import LinkIcon from "@mui/icons-material/Link";
import ModeEditIcon from "@mui/icons-material/ModeEdit";
import Photo, { default as PhotoIcon } from "@mui/icons-material/Photo";
import PublicIcon from "@mui/icons-material/Public";
import RemoveCircleOutlineIcon from "@mui/icons-material/RemoveCircleOutline";
import WorkspacesIcon from "@mui/icons-material/Workspaces";
import { Dialog, Stack, styled, Typography } from "@mui/material";
import NumberAvatar from "@mui/material/Avatar";
import TextField from "@mui/material/TextField";
import Avatar from "components/pages/gallery/Avatar";
import { type LocalUser } from "ente-accounts/services/user";
import { LoadingButton } from "ente-base/components/mui/LoadingButton";
import {
    SidebarDrawer,
    SidebarDrawerTitlebar,
    TitledNestedSidebarDrawer,
} from "ente-base/components/mui/SidebarDrawer";
import {
    RowButton,
    RowButtonDivider,
    RowButtonEndActivityIndicator,
    RowButtonGroup,
    RowButtonGroupHint,
    RowButtonGroupTitle,
    RowLabel,
    RowSwitch,
} from "ente-base/components/RowButton";
import {
    SingleInputForm,
    type SingleInputFormProps,
} from "ente-base/components/SingleInputForm";
import { useClipboardCopy } from "ente-base/components/utils/hooks";
import {
    useModalVisibility,
    type ModalVisibilityProps,
} from "ente-base/components/utils/modal";
import { useBaseContext } from "ente-base/context";
import { deriveInteractiveKey } from "ente-base/crypto";
import { isHTTPErrorWithStatus } from "ente-base/http";
import { formattedDateTime } from "ente-base/i18n-date";
import log from "ente-base/log";
import { appendCollectionKeyToShareURL } from "ente-gallery/services/share";
import type {
    Collection,
    CollectionNewParticipantRole,
    PublicURL,
} from "ente-media/collection";
import { type CollectionUser } from "ente-media/collection";
import type { RemotePullOpts } from "ente-new/photos/components/gallery";
import { PublicLinkCreated } from "ente-new/photos/components/share/PublicLinkCreated";
import { avatarTextColor } from "ente-new/photos/services/avatar";
import {
    createPublicURL,
    deleteShareURL,
    shareCollection,
    unshareCollection,
    updatePublicURL,
    type CreatePublicURLAttributes,
    type UpdatePublicURLAttributes,
} from "ente-new/photos/services/collection";
import type { CollectionSummary } from "ente-new/photos/services/collection-summary";
import { usePhotosAppContext } from "ente-new/photos/types/context";
import { CustomError, parseSharingErrorCodes } from "ente-shared/error";
import { wait } from "ente-utils/promise";
import { useFormik } from "formik";
import { t } from "i18next";
<<<<<<< HEAD
import { GalleryContext } from "pages/gallery";
import React, {
    useCallback,
    useContext,
=======
import React, {
    useCallback,
>>>>>>> fb03c88a
    useEffect,
    useMemo,
    useRef,
    useState,
} from "react";
import { Trans } from "react-i18next";
import { z } from "zod/v4";

export type CollectionShareProps = ModalVisibilityProps & {
    /**
     * The currently logged in user.
     */
    user: LocalUser;
    collection: Collection;
    collectionSummary: CollectionSummary;
    /**
     * A map from known Ente user IDs to their emails
     */
    emailByUserID: Map<number, string>;
    /**
     * A list of emails that can be served up as suggestions when the user is
     * trying to share an album with another Ente user.
     */
    shareSuggestionEmails: string[];
    setBlockingLoad: (value: boolean) => void;
    /**
     * Called when an operation in the share menu requires a full remote pull.
     */
    onRemotePull: (opts?: RemotePullOpts) => Promise<void>;
};

export const CollectionShare: React.FC<CollectionShareProps> = ({
    open,
    onClose,
    user,
    collection,
    collectionSummary,
    emailByUserID,
    shareSuggestionEmails,
    setBlockingLoad,
    onRemotePull,
}) => {
    const { onGenericError } = useBaseContext();
    const { showLoadingBar, hideLoadingBar } = usePhotosAppContext();
<<<<<<< HEAD
    const { syncWithRemote } = useContext(GalleryContext);
=======
>>>>>>> fb03c88a

    // TODO: Duplicated from CollectionHeader.tsx
    /**
     * Return a new function by wrapping an async function in an error handler,
     * showing the global loading bar when the function runs, and syncing with
     * remote on completion.
     */
    const wrap = useCallback(
        (f: () => Promise<void>) => {
            const wrapped = async () => {
                showLoadingBar();
                try {
                    await f();
                } catch (e) {
                    onGenericError(e);
                } finally {
<<<<<<< HEAD
                    void syncWithRemote(false, true);
=======
                    void onRemotePull({ silent: true });
>>>>>>> fb03c88a
                    hideLoadingBar();
                }
            };
            return (): void => void wrapped();
        },
<<<<<<< HEAD
        [showLoadingBar, hideLoadingBar, onGenericError, syncWithRemote],
=======
        [showLoadingBar, hideLoadingBar, onGenericError, onRemotePull],
>>>>>>> fb03c88a
    );

    if (!collection || !collectionSummary) {
        return <></>;
    }

    const isSharedIncoming = collectionSummary.type == "sharedIncoming";

    return (
        <SidebarDrawer anchor="right" {...{ open, onClose }}>
            <Stack sx={{ gap: "4px", py: "12px" }}>
                <SidebarDrawerTitlebar
                    onClose={onClose}
                    onRootClose={onClose}
                    title={
                        isSharedIncoming
                            ? t("sharing_details")
                            : t("share_album")
                    }
                    caption={collection.name}
                />
                <Stack sx={{ py: "20px", px: "8px", gap: "24px" }}>
                    {isSharedIncoming ? (
                        <SharingDetails
                            {...{
                                user,
                                collection,
                                collectionSummary,
                                emailByUserID,
                            }}
                        />
                    ) : (
                        <>
                            <EmailShare
                                onRootClose={onClose}
<<<<<<< HEAD
                                {...{ wrap, collection }}
=======
                                {...{
                                    user,
                                    collection,
                                    emailByUserID,
                                    shareSuggestionEmails,
                                    wrap,
                                    onRemotePull,
                                }}
>>>>>>> fb03c88a
                            />
                            <PublicShare
                                onRootClose={onClose}
                                {...{
                                    collection,
                                    setBlockingLoad,
                                    onRemotePull,
                                }}
                            />
                        </>
                    )}
                </Stack>
            </Stack>
        </SidebarDrawer>
    );
};

type SharingDetailsProps = Pick<
    CollectionShareProps,
    "user" | "collection" | "emailByUserID" | "collectionSummary"
>;

const SharingDetails: React.FC<SharingDetailsProps> = ({
    user,
    collection,
    collectionSummary,
    emailByUserID,
}) => {
    const isOwner = user.id == collection.owner?.id;

    const ownerEmail = isOwner ? user?.email : collection.owner?.email;

    const collaborators = collection.sharees
        .filter((sharee) => sharee.role == "COLLABORATOR")
        .map((sharee) => sharee.email);

    const viewers = collection.sharees
        .filter((sharee) => sharee.role == "VIEWER")
        .map((sharee) => sharee.email);

    const userOrEmail = (email: string) =>
        email == user.email ? t("you") : email;

    return (
        <>
            <Stack>
                <RowButtonGroupTitle icon={<AdminPanelSettingsIcon />}>
                    {t("owner")}
                </RowButtonGroupTitle>
                <RowButtonGroup>
                    <RowLabel
                        startIcon={
                            <Avatar
                                email={ownerEmail}
                                {...{ user, emailByUserID }}
                            />
                        }
                        label={isOwner ? t("you") : ownerEmail}
                    />
                </RowButtonGroup>
            </Stack>
            {collectionSummary.attributes.has("sharedIncomingCollaborator") &&
                collaborators.length > 0 && (
                    <Stack>
                        <RowButtonGroupTitle icon={<ModeEditIcon />}>
                            {t("collaborators")}
                        </RowButtonGroupTitle>
                        <RowButtonGroup>
                            {collaborators.map((email, index) => (
                                <React.Fragment key={email}>
                                    <RowLabel
                                        startIcon={
                                            <Avatar
                                                email={email}
                                                {...{ user, emailByUserID }}
                                            />
                                        }
                                        label={userOrEmail(email)}
                                    />
                                    {index != collaborators.length - 1 && (
                                        <RowButtonDivider />
                                    )}
                                </React.Fragment>
                            ))}
                        </RowButtonGroup>
                    </Stack>
                )}
            {viewers.length > 0 && (
                <Stack>
                    <RowButtonGroupTitle icon={<Photo />}>
                        {t("viewers")}
                    </RowButtonGroupTitle>
                    <RowButtonGroup>
                        {viewers.map((email, index) => (
                            <React.Fragment key={email}>
                                <RowLabel
                                    startIcon={
                                        <Avatar
                                            email={email}
                                            {...{ user, emailByUserID }}
                                        />
                                    }
                                    label={userOrEmail(email)}
                                />
                                {index != viewers.length - 1 && (
                                    <RowButtonDivider />
                                )}
                            </React.Fragment>
                        ))}
                    </RowButtonGroup>
                </Stack>
            )}
        </>
    );
<<<<<<< HEAD
}
=======
};
>>>>>>> fb03c88a

const handleSharingErrors = (error) => {
    const parsedError = parseSharingErrorCodes(error);
    let errorMessage = "";
    switch (parsedError.message) {
        case CustomError.BAD_REQUEST:
            errorMessage = t("sharing_album_not_allowed");
            break;
        case CustomError.SUBSCRIPTION_NEEDED:
            errorMessage = t("sharing_disabled_for_free_accounts");
            break;
        case CustomError.NOT_FOUND:
            errorMessage = t("sharing_user_does_not_exist");
            break;
        default:
            errorMessage = `${t("generic_error_retry")} ${parsedError.message}`;
    }
    return errorMessage;
};

<<<<<<< HEAD
interface EmailShareProps {
    onRootClose: () => void;
    wrap: (f: () => Promise<void>) => () => void;
    collection: Collection;
}

const EmailShare: React.FC<EmailShareProps> = ({
    onRootClose,
    wrap,
    collection,
}) => {
    const [addParticipantView, setAddParticipantView] = useState(false);
    const [manageEmailShareView, setManageEmailShareView] = useState(false);
    const [participantRole, setParticipantRole] = useState<
        CollectionNewParticipantRole | undefined
    >(undefined);

    const closeAddParticipant = () => setAddParticipantView(false);
=======
type EmailShareProps = {
    onRootClose: () => void;
    wrap: (f: () => Promise<void>) => () => void;
} & Pick<
    CollectionShareProps,
    | "user"
    | "collection"
    | "emailByUserID"
    | "shareSuggestionEmails"
    | "onRemotePull"
>;

const EmailShare: React.FC<EmailShareProps> = ({
    onRootClose,
    user,
    collection,
    emailByUserID,
    shareSuggestionEmails,
    wrap,
    onRemotePull,
}) => {
    const { show: showAddParticipant, props: addParticipantVisibilityProps } =
        useModalVisibility();
    const { show: showManageEmail, props: manageEmailVisibilityProps } =
        useModalVisibility();
>>>>>>> fb03c88a

    const [participantRole, setParticipantRole] = useState<
        CollectionNewParticipantRole | undefined
    >(undefined);

<<<<<<< HEAD
    const openAddViewer = () => {
        setParticipantRole("VIEWER");
        setAddParticipantView(true);
    };

    const openAddCollaborator = () => {
        setParticipantRole("COLLABORATOR");
        setAddParticipantView(true);
    };
=======
    const showAddViewer = useCallback(() => {
        setParticipantRole("VIEWER");
        showAddParticipant();
    }, [showAddParticipant]);

    const showAddCollaborator = () => {
        setParticipantRole("COLLABORATOR");
        showAddParticipant();
    };

    const participantCount = collection.sharees.length;
>>>>>>> fb03c88a

    return (
        <>
            <Stack>
                <RowButtonGroupTitle icon={<WorkspacesIcon />}>
                    {t("shared_with_people_count", { count: participantCount })}
                </RowButtonGroupTitle>
                <RowButtonGroup>
                    {participantCount > 0 ? (
                        <>
                            <RowButton
                                fontWeight="regular"
                                startIcon={
                                    <AvatarGroup
                                        {...{ user, emailByUserID }}
                                        sharees={collection.sharees}
                                    />
                                }
                                label={
                                    collection.sharees.length === 1
                                        ? collection.sharees[0]?.email
                                        : null
                                }
                                endIcon={<ChevronRightIcon />}
                                onClick={showManageEmail}
                            />
                            <RowButtonDivider />
                        </>
                    ) : null}
                    <RowButton
                        startIcon={<AddIcon />}
                        onClick={showAddViewer}
                        label={t("add_viewers")}
                    />
                    <RowButtonDivider />
                    <RowButton
                        startIcon={<AddIcon />}
<<<<<<< HEAD
                        onClick={openAddCollaborator}
=======
                        onClick={showAddCollaborator}
>>>>>>> fb03c88a
                        label={t("add_collaborators")}
                    />
                </RowButtonGroup>
            </Stack>
            <AddParticipant
<<<<<<< HEAD
                open={addParticipantView}
                onClose={closeAddParticipant}
                onRootClose={onRootClose}
                collection={collection}
                role={participantRole}
            />
            <ManageEmailShare
                open={manageEmailShareView}
                onClose={closeManageEmailShare}
                onRootClose={onRootClose}
                {...{ onRootClose, wrap, collection }}
                peopleCount={collection.sharees.length}
=======
                {...addParticipantVisibilityProps}
                {...{
                    onRootClose,
                    user,
                    collection,
                    emailByUserID,
                    shareSuggestionEmails,
                    onRemotePull,
                }}
                role={participantRole}
            />
            <ManageEmailShare
                {...manageEmailVisibilityProps}
                {...{
                    onRootClose,
                    user,
                    collection,
                    emailByUserID,
                    shareSuggestionEmails,
                    participantCount,
                    wrap,
                    onRemotePull,
                }}
>>>>>>> fb03c88a
            />
        </>
    );
};

const AvatarContainer = styled("div")({
    position: "relative",
    display: "flex",
    alignItems: "center",
    marginLeft: -5,
});

const AvatarContainerOuter = styled("div")({
    position: "relative",
    display: "flex",
    alignItems: "center",
    marginLeft: 8,
});

const AvatarCounter = styled(NumberAvatar)({
    height: 20,
    width: 20,
    fontSize: 10,
    color: avatarTextColor,
});

const SHAREE_AVATAR_LIMIT = 6;

interface AvatarGroupProps {
    user?: LocalUser;
    emailByUserID?: Map<number, string>;
    sharees: Collection["sharees"];
}

const AvatarGroup: React.FC<AvatarGroupProps> = ({
    sharees,
    user,
    emailByUserID,
}) => {
    const hasShareesOverLimit = sharees?.length > SHAREE_AVATAR_LIMIT;
    const countOfShareesOverLimit = sharees?.length - SHAREE_AVATAR_LIMIT;

    return (
        <AvatarContainerOuter>
            {sharees?.slice(0, 6).map((sharee) => (
                <AvatarContainer key={sharee.email}>
                    <Avatar
                        {...{ user, emailByUserID }}
                        key={sharee.email}
                        email={sharee.email}
                        opacity={100}
                    />
                </AvatarContainer>
            ))}
            {hasShareesOverLimit && (
                <AvatarContainer key="extra-count">
                    <AvatarCounter>+{countOfShareesOverLimit}</AvatarCounter>
                </AvatarContainer>
            )}
        </AvatarContainerOuter>
    );
};

type AddParticipantProps = ModalVisibilityProps & {
    onRootClose: () => void;
    role: CollectionNewParticipantRole;
<<<<<<< HEAD
}
=======
} & Pick<
        CollectionShareProps,
        | "user"
        | "collection"
        | "emailByUserID"
        | "shareSuggestionEmails"
        | "onRemotePull"
    >;
>>>>>>> fb03c88a

const AddParticipant: React.FC<AddParticipantProps> = ({
    open,
    onClose,
    onRootClose,
<<<<<<< HEAD
    role,
}) => {
    const { user, syncWithRemote, emailList } = useContext(GalleryContext);

    const eligibleEmails = useMemo(
        () =>
            emailList.filter(
                (email) =>
                    email != user.email &&
                    !collection?.sharees?.find((value) => value.email == email),
            ),
        [emailList, collection.sharees],
    );
=======
    user,
    collection,
    emailByUserID,
    shareSuggestionEmails,
    role,
    onRemotePull,
}) => {
    const eligibleEmails = useMemo(() => {
        return shareSuggestionEmails.filter(
            (email) =>
                email != user.email &&
                !collection?.sharees?.find((value) => value.email == email),
        );
    }, [shareSuggestionEmails, collection.sharees]);
>>>>>>> fb03c88a

    const handleRootClose = () => {
        onClose();
        onRootClose();
    };

    const title = role == "VIEWER" ? t("add_viewers") : t("add_collaborators");

    const collectionShare: AddParticipantFormProps["onSubmit"] = async (
        emailOrEmails,
        setEmailFieldError,
    ) => {
        let emails: string[];
        if (typeof emailOrEmails == "string") {
            // If email is a string, it means the user entered a custom email
            // string, so validate it to skip self sharing and duplicate share.
            const email = emailOrEmails;
            if (email == user.email) {
                setEmailFieldError(t("sharing_with_self"));
                return;
            } else if (
                collection?.sharees?.find((value) => value.email === email)
            ) {
                setEmailFieldError(
                    t("sharing_already_shared", { email: email }),
                );
                return;
            }
            emails = [email];
        } else {
            emails = emailOrEmails;
        }

        for (const email of emails) {
            try {
                await shareCollection(collection, email, role);
            } catch (e) {
                if (isHTTPErrorWithStatus(e, 402)) {
                    setEmailFieldError(t("sharing_disabled_for_free_accounts"));
                    return;
                }

                if (isHTTPErrorWithStatus(e, 404)) {
                    setEmailFieldError(t("sharing_user_does_not_exist"));
                    return;
                }

                throw e;
            }
        }

        if (emails.length) {
<<<<<<< HEAD
            await syncWithRemote(false, true);
=======
            await onRemotePull({ silent: true });
>>>>>>> fb03c88a
        }

        onClose();
    };

    return (
        <TitledNestedSidebarDrawer
            anchor="right"
            {...{ open, onClose }}
            onRootClose={handleRootClose}
            title={title}
            caption={collection.name}
        >
            <AddParticipantForm
<<<<<<< HEAD
=======
                {...{ user, emailByUserID }}
>>>>>>> fb03c88a
                existingEmails={eligibleEmails}
                submitButtonTitle={title}
                onSubmit={collectionShare}
            />
        </TitledNestedSidebarDrawer>
    );
};

<<<<<<< HEAD
interface AddParticipantFormProps {
=======
type AddParticipantFormProps = {
>>>>>>> fb03c88a
    /**
     * Title for the submit button.
     */
    submitButtonTitle: string;
    /**
     * A list of emails the user can user to pick from.
     */
    existingEmails: string[];
    /**
     * Submission handler. A callback invoked when the submit button is pressed.
     *
     * @param emailOrEmail Either the new email that the user entered, or the
     * subset of {@link existingEmails} selected by the user.
     *
     * @param setEmailFieldError A function that can be called to set the error
     * message shown below the email input field.
     */
    onSubmit: (
        emailOrEmails: string | string[],
        setEmailFieldError: (message: string) => void,
    ) => Promise<void>;
<<<<<<< HEAD
}

const AddParticipantForm: React.FC<AddParticipantFormProps> = ({
=======
} & Pick<CollectionShareProps, "user" | "emailByUserID">;

const AddParticipantForm: React.FC<AddParticipantFormProps> = ({
    user,
    emailByUserID,
>>>>>>> fb03c88a
    existingEmails,
    submitButtonTitle,
    onSubmit,
}) => {
    const formik = useFormik({
        initialValues: { email: "", selectedEmails: [] },
        onSubmit: async ({ email, selectedEmails }, { setFieldError }) => {
            const setEmailFieldError = (message: string) =>
                setFieldError("email", message);
            try {
                if (email) {
                    if (!z.email().safeParse(email).success) {
                        setEmailFieldError(t("invalid_email_error"));
                        return;
                    }

                    await onSubmit(email, setEmailFieldError);
                } else {
                    await onSubmit(selectedEmails, setEmailFieldError);
                }
            } catch (e) {
                log.error("Could not add participant", e);
                setEmailFieldError(t("generic_error"));
            }
        },
    });

    const resetExistingSelection = () =>
        formik.setFieldValue("selectedEmails", []);

    return (
        <form onSubmit={formik.handleSubmit}>
            <Stack sx={{ gap: 1, py: "20px", px: 2 }}>
                <div>
                    <RowButtonGroupTitle>
                        {t("add_new_email")}
                    </RowButtonGroupTitle>
                    <TextField
                        name="email"
                        type="email"
                        label={t("enter_email")}
                        margin="none"
                        value={formik.values.email}
                        onChange={formik.handleChange}
                        error={!!formik.errors.email}
                        helperText={formik.errors.email ?? " "}
                        disabled={formik.isSubmitting}
                        onClick={resetExistingSelection}
                        fullWidth
                    />
                </div>

                {existingEmails.length > 0 && (
                    <div>
                        <RowButtonGroupTitle>
                            {t("or_add_existing")}
                        </RowButtonGroupTitle>
                        <RowButtonGroup>
                            {existingEmails.map((email, index) => (
                                <React.Fragment key={email}>
                                    <RowButton
                                        fontWeight="regular"
                                        onClick={() => {
                                            const emails =
                                                formik.values.selectedEmails;
                                            formik.setFieldValue(
                                                "selectedEmails",
                                                emails.includes(email)
                                                    ? emails.filter(
                                                          (e) => e != email,
                                                      )
                                                    : emails.concat(email),
                                            );
                                        }}
                                        label={email}
<<<<<<< HEAD
                                        startIcon={<Avatar email={email} />}
=======
                                        startIcon={
                                            <Avatar
                                                email={email}
                                                {...{ user, emailByUserID }}
                                            />
                                        }
>>>>>>> fb03c88a
                                        endIcon={
                                            formik.values.selectedEmails.includes(
                                                email,
                                            ) ? (
                                                <DoneIcon />
                                            ) : null
                                        }
                                    />
                                    {index != existingEmails.length - 1 && (
                                        <RowButtonDivider />
                                    )}
                                </React.Fragment>
                            ))}
                        </RowButtonGroup>
                    </div>
                )}
                <LoadingButton
                    type="submit"
                    color="accent"
                    loading={formik.isSubmitting}
                    fullWidth
                    sx={{ my: 6 }}
                >
                    {submitButtonTitle}
                </LoadingButton>
            </Stack>
        </form>
    );
};

<<<<<<< HEAD
interface ManageEmailShareProps {
    open: boolean;
    onClose: () => void;
    onRootClose: () => void;
    wrap: (f: () => Promise<void>) => () => void;
    collection: Collection;
    peopleCount: number;
}
=======
type ManageEmailShareProps = ModalVisibilityProps & {
    onRootClose: () => void;
    participantCount: number;
    wrap: (f: () => Promise<void>) => () => void;
} & Pick<
        CollectionShareProps,
        | "user"
        | "collection"
        | "emailByUserID"
        | "shareSuggestionEmails"
        | "onRemotePull"
    >;
>>>>>>> fb03c88a

const ManageEmailShare: React.FC<ManageEmailShareProps> = ({
    open,
    onClose,
    onRootClose,
<<<<<<< HEAD
    wrap,
    collection,
    peopleCount,
}) => {
    const galleryContext = useContext(GalleryContext);

=======
    user,
    collection,
    emailByUserID,
    shareSuggestionEmails,
    participantCount,
    wrap,
    onRemotePull,
}) => {
>>>>>>> fb03c88a
    const { show: showAddParticipant, props: addParticipantVisibilityProps } =
        useModalVisibility();
    const {
        show: showManageParticipant,
        props: manageParticipantVisibilityProps,
    } = useModalVisibility();

    const participantType = useRef<"COLLABORATOR" | "VIEWER">(null);

    const selectedParticipant = useRef<CollectionUser>(null);

    const openAddCollab = () => {
        participantType.current = "COLLABORATOR";
        showAddParticipant();
    };

    const openAddViewer = () => {
        participantType.current = "VIEWER";
        showAddParticipant();
    };

    const handleRootClose = () => {
        onClose();
        onRootClose();
    };

    const ownerEmail =
        user.id == collection.owner?.id ? user.email : collection.owner?.email;

    const isOwner = user.id == collection.owner?.id;

    const collaborators = collection.sharees
        ?.filter((sharee) => sharee.role == "COLLABORATOR")
        .map((sharee) => sharee.email);

    const viewers =
        collection.sharees
            ?.filter((sharee) => sharee.role == "VIEWER")
            .map((sharee) => sharee.email) || [];

    const openManageParticipant = (email) => {
        selectedParticipant.current = collection.sharees.find(
            (sharee) => sharee.email === email,
        );
        showManageParticipant();
    };

    return (
        <>
            <TitledNestedSidebarDrawer
                anchor="right"
                {...{ open, onClose }}
                onRootClose={handleRootClose}
                title={collection.name}
                caption={t("participants_count", { count: participantCount })}
            >
                <Stack sx={{ gap: 3, py: "20px", px: "12px" }}>
                    <Stack>
                        <RowButtonGroupTitle icon={<AdminPanelSettingsIcon />}>
                            {t("owner")}
                        </RowButtonGroupTitle>
                        <RowButtonGroup>
                            <RowLabel
                                startIcon={
                                    <Avatar
                                        email={ownerEmail}
                                        {...{ user, emailByUserID }}
                                    />
                                }
                                label={isOwner ? t("you") : ownerEmail}
                            />
                        </RowButtonGroup>
                    </Stack>
                    <Stack>
                        <RowButtonGroupTitle icon={<ModeEditIcon />}>
                            {t("collaborators")}
                        </RowButtonGroupTitle>
                        <RowButtonGroup>
                            {collaborators.map((item) => (
                                <React.Fragment key={item}>
                                    <RowButton
                                        fontWeight="regular"
                                        onClick={() =>
                                            openManageParticipant(item)
                                        }
                                        label={item}
                                        startIcon={
                                            <Avatar
                                                email={item}
                                                {...{ user, emailByUserID }}
                                            />
                                        }
                                        endIcon={<ChevronRightIcon />}
                                    />
                                    <RowButtonDivider />
                                </React.Fragment>
                            ))}

                            <RowButton
                                startIcon={<AddIcon />}
                                onClick={openAddCollab}
                                label={
                                    collaborators?.length
                                        ? t("add_more")
                                        : t("add_collaborators")
                                }
                            />
                        </RowButtonGroup>
                    </Stack>
                    <Stack>
                        <RowButtonGroupTitle icon={<Photo />}>
                            {t("viewers")}
                        </RowButtonGroupTitle>
                        <RowButtonGroup>
                            {viewers.map((item) => (
                                <React.Fragment key={item}>
                                    <RowButton
                                        fontWeight="regular"
                                        onClick={() =>
                                            openManageParticipant(item)
                                        }
                                        label={item}
                                        startIcon={
                                            <Avatar
                                                email={item}
                                                {...{ user, emailByUserID }}
                                            />
                                        }
                                        endIcon={<ChevronRightIcon />}
                                    />
                                    <RowButtonDivider />
                                </React.Fragment>
                            ))}
                            <RowButton
                                startIcon={<AddIcon />}
                                onClick={openAddViewer}
                                label={
                                    viewers?.length
                                        ? t("add_more")
                                        : t("add_viewers")
                                }
                            />
                        </RowButtonGroup>
                    </Stack>
                </Stack>
            </TitledNestedSidebarDrawer>
            <AddParticipant
                {...addParticipantVisibilityProps}
<<<<<<< HEAD
                onRootClose={onRootClose}
                collection={collection}
=======
                {...{
                    user,
                    collection,
                    emailByUserID,
                    shareSuggestionEmails,
                    onRootClose,
                    onRemotePull,
                }}
>>>>>>> fb03c88a
                role={participantType.current}
            />
            <ManageParticipant
                {...manageParticipantVisibilityProps}
<<<<<<< HEAD
                {...{ onRootClose, wrap, collection }}
=======
                {...{ onRootClose, wrap, collection, onRemotePull }}
>>>>>>> fb03c88a
                selectedParticipant={selectedParticipant.current}
            />
        </>
    );
};

<<<<<<< HEAD
interface ManageParticipantProps {
    open: boolean;
    onClose: () => void;
    onRootClose: () => void;
    wrap: (f: () => Promise<void>) => () => void;
    collection: Collection;
    selectedParticipant: CollectionUser;
}
=======
type ManageParticipantProps = ModalVisibilityProps & {
    onRootClose: () => void;
    wrap: (f: () => Promise<void>) => () => void;
    selectedParticipant: CollectionUser;
} & Pick<CollectionShareProps, "collection" | "onRemotePull">;
>>>>>>> fb03c88a

const ManageParticipant: React.FC<ManageParticipantProps> = ({
    open,
    onClose,
    onRootClose,
<<<<<<< HEAD
    wrap,
    collection,
    selectedParticipant,
=======
    collection,
    selectedParticipant,
    wrap,
    onRemotePull,
>>>>>>> fb03c88a
}) => {
    const { showMiniDialog } = useBaseContext();

    const handleRootClose = () => {
        onClose();
        onRootClose();
    };

    const unshare = wrap(() =>
        unshareCollection(collection.id, selectedParticipant.email),
    );

    const handleRemove = () => {
        unshare();
        onClose();
    };

    const handleRoleChange = (role: string) => () => {
        if (role !== selectedParticipant.role) {
            changeRolePermission(selectedParticipant.email, role);
        }
    };

    const updateCollectionRole = async (selectedEmail, newRole) => {
        try {
            await shareCollection(collection, selectedEmail, newRole);
            selectedParticipant.role = newRole;
            await onRemotePull({ silent: true });
        } catch (e) {
            log.error(handleSharingErrors(e), e);
        }
    };

    const changeRolePermission = (selectedEmail, newRole) => {
        let contentText;
        let buttonText;

        if (newRole == "VIEWER") {
            contentText = (
                <Trans
                    i18nKey="change_permission_to_viewer"
                    values={{ selectedEmail }}
                />
            );

            buttonText = t("confirm_convert_to_viewer");
        } else if (newRole == "COLLABORATOR") {
            contentText = t("change_permission_to_collaborator", {
                selectedEmail,
            });
            buttonText = t("confirm_convert_to_collaborator");
        }

        showMiniDialog({
            title: t("change_permission_title"),
            message: contentText,
            continue: {
                text: buttonText,
                color: "critical",
                action: () => updateCollectionRole(selectedEmail, newRole),
            },
        });
    };

    const removeParticipant = () => {
        showMiniDialog({
            title: t("remove_participant_title"),
            message: (
                <Trans
                    i18nKey="remove_participant_message"
                    values={{ selectedEmail: selectedParticipant.email }}
                />
            ),
            continue: {
                text: t("confirm_remove"),
                color: "critical",
                action: handleRemove,
            },
        });
    };

    if (!selectedParticipant) {
        return <></>;
    }

    return (
        <TitledNestedSidebarDrawer
            anchor="right"
            {...{ open, onClose }}
            onRootClose={handleRootClose}
            title={t("manage")}
            caption={selectedParticipant.email}
        >
            <Stack sx={{ gap: "32px", py: "20px", px: "8px" }}>
                <Stack>
                    <Typography
                        variant="small"
                        sx={{ color: "text.muted", padding: 1 }}
                    >
                        {t("added_as")}
                    </Typography>

                    <RowButtonGroup>
                        <RowButton
                            fontWeight="regular"
                            onClick={handleRoleChange("COLLABORATOR")}
                            label={"Collaborator"}
                            startIcon={<ModeEditIcon />}
                            endIcon={
                                selectedParticipant.role === "COLLABORATOR" && (
                                    <DoneIcon />
                                )
                            }
                        />
                        <RowButtonDivider />

                        <RowButton
                            fontWeight="regular"
                            onClick={handleRoleChange("VIEWER")}
                            label={"Viewer"}
                            startIcon={<PhotoIcon />}
                            endIcon={
                                selectedParticipant.role == "VIEWER" && (
                                    <DoneIcon />
                                )
                            }
                        />
                    </RowButtonGroup>

                    <Typography
                        variant="small"
                        sx={{ color: "text.muted", padding: 1 }}
                    >
                        {t("collaborator_hint")}
                    </Typography>

                    <Stack sx={{ py: "30px" }}>
                        <Typography
                            variant="small"
                            sx={{ color: "text.muted", padding: 1 }}
                        >
                            {t("remove_participant")}
                        </Typography>

                        <RowButtonGroup>
                            <RowButton
                                color="critical"
                                fontWeight="regular"
                                onClick={removeParticipant}
                                label={"Remove"}
                                startIcon={<BlockIcon />}
                            />
                        </RowButtonGroup>
                    </Stack>
                </Stack>
            </Stack>
        </TitledNestedSidebarDrawer>
    );
};

type PublicShareProps = { onRootClose: () => void } & Pick<
    CollectionShareProps,
    "collection" | "setBlockingLoad" | "onRemotePull"
>;

const PublicShare: React.FC<PublicShareProps> = ({
    collection,
    onRootClose,
    setBlockingLoad,
    onRemotePull,
}) => {
    const [publicShareUrl, setPublicShareUrl] = useState<string>(null);
    const [publicURL, setPublicURL] = useState<PublicURL | undefined>(
        undefined,
    );
    const {
        show: showPublicLinkCreated,
        props: publicLinkCreatedVisibilityProps,
    } = useModalVisibility();

    useEffect(() => {
        setPublicURL(collection.publicURLs[0]);
    }, [collection]);

    useEffect(() => {
        if (publicURL?.url) {
            appendCollectionKeyToShareURL(publicURL.url, collection.key).then(
                (url) => setPublicShareUrl(url),
            );
        } else {
            setPublicShareUrl(null);
        }
    }, [publicURL]);

    const handleCopyLink = () => {
        navigator.clipboard.writeText(publicShareUrl);
    };

    return (
        <>
            {publicURL ? (
                <ManagePublicShare
<<<<<<< HEAD
                    {...{ onRootClose, collection, publicURL, setPublicURL }}
                    publicShareUrl={publicShareUrl}
                />
            ) : (
                <EnablePublicShareOptions
                    {...{ setPublicURL }}
                    collection={collection}
=======
                    {...{
                        onRootClose,
                        collection,
                        publicURL,
                        setPublicURL,
                        publicShareUrl,
                        setBlockingLoad,
                        onRemotePull,
                    }}
                />
            ) : (
                <EnablePublicShareOptions
                    {...{ collection, onRemotePull, setPublicURL }}
>>>>>>> fb03c88a
                    onLinkCreated={showPublicLinkCreated}
                />
            )}
            <PublicLinkCreated
                {...publicLinkCreatedVisibilityProps}
                onCopyLink={handleCopyLink}
            />
        </>
    );
};

<<<<<<< HEAD
interface EnablePublicShareOptionsProps {
    collection: Collection;
    setPublicURL: (value: PublicURL) => void;
    onLinkCreated: () => void;
}

const EnablePublicShareOptions: React.FC<EnablePublicShareOptionsProps> = ({
    collection,
    setPublicURL,
    onLinkCreated,
}) => {
    const { syncWithRemote } = useContext(GalleryContext);

=======
type EnablePublicShareOptionsProps = {
    setPublicURL: (value: PublicURL) => void;
    onLinkCreated: () => void;
} & Pick<CollectionShareProps, "collection" | "onRemotePull">;

const EnablePublicShareOptions: React.FC<EnablePublicShareOptionsProps> = ({
    collection,
    onRemotePull,
    setPublicURL,
    onLinkCreated,
}) => {
>>>>>>> fb03c88a
    const [pending, setPending] = useState("");
    const [errorMessage, setErrorMessage] = useState("");

    const create = (attributes?: CreatePublicURLAttributes) => {
        setErrorMessage("");
        setPending(attributes ? "collect" : "link");

        void createPublicURL(collection.id, attributes)
            .then((publicURL) => {
                setPending("");
                setPublicURL(publicURL);
                onLinkCreated();
<<<<<<< HEAD
                void syncWithRemote(false, true);
=======
                void onRemotePull({ silent: true });
>>>>>>> fb03c88a
            })
            .catch((e: unknown) => {
                log.error("Could not create public link", e);
                setErrorMessage(
                    isHTTPErrorWithStatus(e, 402)
                        ? t("sharing_disabled_for_free_accounts")
                        : t("generic_error"),
                );
                setPending("");
            });
    };

    return (
        <Stack>
            <RowButtonGroupTitle icon={<PublicIcon />}>
                {t("share_link_section_title")}
            </RowButtonGroupTitle>
            <RowButtonGroup>
                <RowButton
                    label={t("create_public_link")}
                    startIcon={<LinkIcon />}
                    disabled={!!pending}
                    endIcon={
                        pending == "link" && <RowButtonEndActivityIndicator />
                    }
                    onClick={() => create()}
                />
                <RowButtonDivider />
                <RowButton
                    label={t("collect_photos")}
                    startIcon={<DownloadSharpIcon />}
                    disabled={!!pending}
                    endIcon={
                        pending == "collect" && (
                            <RowButtonEndActivityIndicator />
                        )
                    }
                    onClick={() => create({ enableCollect: true })}
                />
            </RowButtonGroup>
            {errorMessage && (
                <Typography
                    variant="small"
                    sx={{
                        color: "critical.main",
                        mt: 0.5,
                        textAlign: "center",
                    }}
                >
                    {errorMessage}
                </Typography>
            )}
        </Stack>
    );
};

<<<<<<< HEAD
interface ManagePublicShareProps {
=======
type ManagePublicShareProps = {
>>>>>>> fb03c88a
    onRootClose: () => void;
    collection: Collection;
    publicURL: PublicURL;
    setPublicURL: (publicURL: PublicURL | undefined) => void;
    publicShareUrl: string;
} & Pick<
    CollectionShareProps,
    "collection" | "setBlockingLoad" | "onRemotePull"
>;

const ManagePublicShare: React.FC<ManagePublicShareProps> = ({
    onRootClose,
    collection,
    publicURL,
    setPublicURL,
    publicShareUrl,
    setBlockingLoad,
    onRemotePull,
}) => {
    const {
        show: showManagePublicShare,
        props: managePublicShareVisibilityProps,
    } = useModalVisibility();

    const [copied, handleCopyLink] = useClipboardCopy(publicShareUrl);

    return (
        <>
            <Stack>
                <RowButtonGroupTitle icon={<PublicIcon />}>
                    {t("public_link_enabled")}
                </RowButtonGroupTitle>
                <RowButtonGroup>
                    {isLinkExpired(publicURL.validTill) ? (
                        <RowButton
                            disabled
                            startIcon={<ErrorOutlineIcon />}
                            color="critical"
                            onClick={showManagePublicShare}
                            label={t("link_expired")}
                        />
                    ) : (
                        <RowButton
                            startIcon={
                                copied ? (
                                    <DoneIcon sx={{ color: "accent.main" }} />
                                ) : (
                                    <ContentCopyIcon />
                                )
                            }
                            onClick={handleCopyLink}
                            disabled={isLinkExpired(publicURL.validTill)}
                            label={t("copy_link")}
                        />
                    )}
                    <RowButtonDivider />
                    <RowButton
                        startIcon={<LinkIcon />}
                        endIcon={<ChevronRightIcon />}
                        onClick={showManagePublicShare}
                        label={t("manage_link")}
                    />
                </RowButtonGroup>
            </Stack>
            <ManagePublicShareOptions
                {...managePublicShareVisibilityProps}
<<<<<<< HEAD
                onRootClose={onRootClose}
                {...{ onRootClose, collection, publicURL, setPublicURL }}
                publicShareUrl={publicShareUrl}
=======
                {...{
                    onRootClose,
                    collection,
                    publicURL,
                    publicShareUrl,
                    setPublicURL,
                    setBlockingLoad,
                    onRemotePull,
                }}
>>>>>>> fb03c88a
            />
        </>
    );
};

const isLinkExpired = (validTill: number) => {
    return validTill && validTill < Date.now() * 1000;
};

type ManagePublicShareOptionsProps = ModalVisibilityProps & {
    onRootClose: () => void;
<<<<<<< HEAD
    collection: Collection;
    publicURL: PublicURL;
    setPublicURL: (publicURL: PublicURL | undefined) => void;
    publicShareUrl: string;
};
=======
    publicURL: PublicURL;
    setPublicURL: (publicURL: PublicURL | undefined) => void;
    publicShareUrl: string;
} & Pick<
        CollectionShareProps,
        "collection" | "setBlockingLoad" | "onRemotePull"
    >;
>>>>>>> fb03c88a

const ManagePublicShareOptions: React.FC<ManagePublicShareOptionsProps> = ({
    open,
    onClose,
    onRootClose,
    collection,
    publicURL,
    setPublicURL,
    publicShareUrl,
    setBlockingLoad,
    onRemotePull,
}) => {
    const [sharableLinkError, setSharableLinkError] = useState(null);

    const [copied, handleCopyLink] = useClipboardCopy(publicShareUrl);

    const handleRootClose = () => {
        onClose();
        onRootClose();
    };

    const handlePublicURLUpdate = async (
        updates: UpdatePublicURLAttributes,
    ) => {
        try {
<<<<<<< HEAD
            galleryContext.setBlockingLoad(true);
            setPublicURL(await updatePublicURL(collection.id, updates));
            galleryContext.syncWithRemote(false, true);
=======
            setBlockingLoad(true);
            setPublicURL(await updatePublicURL(collection.id, updates));
            void onRemotePull({ silent: true });
>>>>>>> fb03c88a
        } catch (e) {
            log.error("Could not update public link", e);
            setSharableLinkError(t("generic_error"));
        } finally {
            setBlockingLoad(false);
        }
    };
    const handleRemovePublicLink = async () => {
        try {
            setBlockingLoad(true);
            await deleteShareURL(collection.id);
            setPublicURL(undefined);
<<<<<<< HEAD
            galleryContext.syncWithRemote(false, true);
=======
            void onRemotePull({ silent: true });
>>>>>>> fb03c88a
            onClose();
        } catch (e) {
            log.error("Failed to remove public link", e);
            setSharableLinkError(t("generic_error"));
        } finally {
            setBlockingLoad(false);
        }
    };

    return (
        <TitledNestedSidebarDrawer
            anchor="right"
            {...{ open, onClose }}
            onRootClose={handleRootClose}
            title={t("share_album")}
        >
            <Stack sx={{ gap: 3, py: "20px", px: "8px" }}>
                <ManagePublicCollect
                    {...{ publicURL }}
                    onUpdate={handlePublicURLUpdate}
                />
                <ManageLinkExpiry
                    {...{ onRootClose, publicURL }}
                    onUpdate={handlePublicURLUpdate}
                />
                <RowButtonGroup>
                    <ManageDeviceLimit
                        {...{ onRootClose, publicURL }}
                        onUpdate={handlePublicURLUpdate}
                    />
                    <RowButtonDivider />
                    <ManageDownloadAccess
                        {...{ publicURL }}
                        onUpdate={handlePublicURLUpdate}
                    />
                    <RowButtonDivider />
                    <ManageLinkPassword
                        {...{ publicURL }}
                        onUpdate={handlePublicURLUpdate}
                    />
                </RowButtonGroup>
                <RowButtonGroup>
                    <RowButton
                        startIcon={
                            copied ? (
                                <DoneIcon sx={{ color: "accent.main" }} />
                            ) : (
                                <ContentCopyIcon />
                            )
                        }
                        onClick={handleCopyLink}
                        label={t("copy_link")}
                    />
                </RowButtonGroup>
                <RowButtonGroup>
                    <RowButton
                        color="critical"
                        startIcon={<RemoveCircleOutlineIcon />}
                        onClick={handleRemovePublicLink}
                        label={t("remove_link")}
                    />
                </RowButtonGroup>
                {sharableLinkError && (
                    <Typography
                        variant="small"
                        sx={{ color: "critical.main", textAlign: "center" }}
                    >
                        {sharableLinkError}
                    </Typography>
                )}
            </Stack>
        </TitledNestedSidebarDrawer>
    );
};

/**
 * The Prop type used by components that allow the use to modify some setting
 * related to a public link.
 */
interface ManagePublicLinkSettingProps {
    publicURL: PublicURL;
    onUpdate: (req: UpdatePublicURLAttributes) => Promise<void>;
}

/**
 * An extension of {@link ManagePublicLinkSettingProps} for use when the
 * component shows update options in a (nested) drawer.
 */
type ManagePublicLinkSettingDrawerProps = ManagePublicLinkSettingProps & {
    onRootClose: () => void;
};

const ManagePublicCollect: React.FC<ManagePublicLinkSettingProps> = ({
    publicURL,
    onUpdate,
}) => {
    const handleFileDownloadSetting = () => {
        onUpdate({ enableCollect: !publicURL.enableCollect });
    };

    return (
        <Stack>
            <RowButtonGroup>
                <RowSwitch
                    label={t("allow_adding_photos")}
                    checked={publicURL.enableCollect}
                    onClick={handleFileDownloadSetting}
                />
            </RowButtonGroup>
            <RowButtonGroupHint>
                {t("allow_adding_photos_hint")}
            </RowButtonGroupHint>
        </Stack>
    );
};

const ManageLinkExpiry: React.FC<ManagePublicLinkSettingDrawerProps> = ({
    onRootClose,
    publicURL,
    onUpdate,
}) => {
    const { show: showExpiryOptions, props: expiryOptionsVisibilityProps } =
        useModalVisibility();

    const options = useMemo(() => shareExpiryOptions(), []);

    const changeShareExpiryValue = (value: number) => async () => {
        await onUpdate({ validTill: value });
        expiryOptionsVisibilityProps.onClose();
    };

    return (
        <>
            <RowButtonGroup>
                <RowButton
                    onClick={showExpiryOptions}
                    endIcon={<ChevronRightIcon />}
                    label={t("link_expiry")}
                    color={
                        isLinkExpired(publicURL.validTill)
                            ? "critical"
                            : "primary"
                    }
                    caption={
                        isLinkExpired(publicURL.validTill)
                            ? t("link_expired")
                            : publicURL.validTill
                              ? formattedDateTime(publicURL.validTill)
                              : t("never")
                    }
                />
            </RowButtonGroup>
            <TitledNestedSidebarDrawer
                anchor="right"
                {...expiryOptionsVisibilityProps}
                onRootClose={onRootClose}
                title={t("link_expiry")}
            >
                <Stack sx={{ gap: "32px", py: "20px", px: "8px" }}>
                    <RowButtonGroup>
                        {options.map(({ label, value }, index) => (
                            <React.Fragment key={value()}>
                                <RowButton
                                    fontWeight="regular"
                                    onClick={changeShareExpiryValue(value())}
                                    label={label}
                                />
                                {index != options.length - 1 && (
                                    <RowButtonDivider />
                                )}
                            </React.Fragment>
                        ))}
                    </RowButtonGroup>
                </Stack>
            </TitledNestedSidebarDrawer>
        </>
    );
};

const shareExpiryOptions = () => [
    { label: t("never"), value: () => 0 },
    { label: t("after_time.hour"), value: () => microsecsAfter("hour") },
    { label: t("after_time.day"), value: () => microsecsAfter("day") },
    { label: t("after_time.week"), value: () => microsecsAfter("week") },
    { label: t("after_time.month"), value: () => microsecsAfter("month") },
    { label: t("after_time.year"), value: () => microsecsAfter("year") },
];

const microsecsAfter = (after: "hour" | "day" | "week" | "month" | "year") => {
    let date = new Date();
    switch (after) {
        case "hour":
            date = new Date(date.getTime() + 60 * 60 * 1000);
            break;
        case "day":
            date.setDate(date.getDate() + 1);
            break;
        case "week":
            date.setDate(date.getDate() + 7);
            break;
        case "month":
            date.setMonth(date.getMonth() + 1);
            break;
        case "year":
            date.setFullYear(date.getFullYear() + 1);
            break;
    }
    return date.getTime() * 1000;
};

const ManageDeviceLimit: React.FC<ManagePublicLinkSettingDrawerProps> = ({
    onRootClose,
    publicURL,
    onUpdate,
}) => {
    const { show: showDeviceOptions, props: deviceOptionsVisibilityProps } =
        useModalVisibility();

    const options = useMemo(() => deviceLimitOptions(), []);

    const changeDeviceLimitValue = (value: number) => async () => {
        await onUpdate({ deviceLimit: value });
        deviceOptionsVisibilityProps.onClose();
    };

    return (
        <>
            <RowButton
                label={t("device_limit")}
                caption={
                    publicURL.deviceLimit == 0
                        ? t("none")
                        : publicURL.deviceLimit.toString()
                }
                onClick={showDeviceOptions}
                endIcon={<ChevronRightIcon />}
            />
            <TitledNestedSidebarDrawer
                anchor="right"
                {...deviceOptionsVisibilityProps}
                onRootClose={onRootClose}
                title={t("device_limit")}
            >
                <Stack sx={{ gap: "32px", py: "20px", px: "8px" }}>
                    <RowButtonGroup>
                        {options.map(({ label, value }, index) => (
                            <React.Fragment key={label}>
                                <RowButton
                                    fontWeight="regular"
                                    onClick={changeDeviceLimitValue(value)}
                                    label={label}
                                />
                                {index != options.length - 1 && (
                                    <RowButtonDivider />
                                )}
                            </React.Fragment>
                        ))}
                    </RowButtonGroup>
                </Stack>
            </TitledNestedSidebarDrawer>
        </>
    );
};

const deviceLimitOptions = () =>
    [0, 2, 5, 10, 25, 50].map((i) => ({
        label: i == 0 ? t("none") : i.toString(),
        value: i,
    }));

const ManageDownloadAccess: React.FC<ManagePublicLinkSettingProps> = ({
    publicURL,
    onUpdate,
}) => {
    const { showMiniDialog } = useBaseContext();

    const handleFileDownloadSetting = () => {
        if (publicURL.enableDownload) {
            showMiniDialog({
                title: t("disable_file_download"),
                message: <Trans i18nKey={"disable_file_download_message"} />,
                continue: {
                    text: t("disable"),
                    color: "critical",
                    action: () => onUpdate({ enableDownload: false }),
                },
            });
        } else {
            onUpdate({ enableDownload: true });
        }
    };

    return (
        <RowSwitch
            label={t("allow_downloads")}
            checked={publicURL.enableDownload}
            onClick={handleFileDownloadSetting}
        />
    );
};

const ManageLinkPassword: React.FC<ManagePublicLinkSettingProps> = ({
    publicURL,
    onUpdate,
}) => {
    const { showMiniDialog } = useBaseContext();
    const { show: showSetPassword, props: setPasswordVisibilityProps } =
        useModalVisibility();

    const handlePasswordChangeSetting = async () => {
        if (publicURL.passwordEnabled) {
            showMiniDialog({
                title: t("disable_password"),
                message: t("disable_password_message"),
                continue: {
                    text: t("disable"),
                    color: "critical",
                    action: () => onUpdate({ disablePassword: true }),
                },
            });
        } else {
            showSetPassword();
        }
    };

    return (
        <>
            <RowSwitch
                label={t("password_lock")}
                checked={publicURL.passwordEnabled}
                onClick={handlePasswordChangeSetting}
            />
            <SetPublicLinkPassword
                {...setPasswordVisibilityProps}
                {...{ publicURL, onUpdate }}
            />
        </>
    );
};

type SetPublicLinkPasswordProps = ModalVisibilityProps &
    ManagePublicLinkSettingProps;

const SetPublicLinkPassword: React.FC<SetPublicLinkPasswordProps> = ({
    open,
    onClose,
    publicURL,
    onUpdate,
}) => {
    const savePassword: SingleInputFormProps["onSubmit"] = async (password) => {
        await enablePublicUrlPassword(password);
        publicURL.passwordEnabled = true;
        onClose();
        // The onClose above will close the dialog, but if we return immediately
        // from this function, then the dialog will be temporarily rendered
        // without the activity indicator on the button (before the entire
        // dialog disappears). This gives a ungainly visual flash, so add a wait
        // long enough so that the form's activity indicator persists longer
        // than it'll take for the dialog to get closed.
        return wait(1000 /* 1 second */);
    };

    const enablePublicUrlPassword = async (password: string) => {
        const kek = await deriveInteractiveKey(password);
        return onUpdate({
            passHash: kek.key,
            nonce: kek.salt,
            opsLimit: kek.opsLimit,
            memLimit: kek.memLimit,
        });
    };

    return (
        <Dialog
            {...{ open, onClose }}
            disablePortal
            slotProps={{
                // We're being shown within the sidebar drawer, so limit the
                // backdrop to only cover the drawer.
                backdrop: { sx: { position: "absolute" } },
                // We're being shown within the sidebar drawer, and also the
                // content of this dialog is lesser than what a normal dialog
                // contains. Use a bespoke padding.
                paper: { sx: { "&&": { padding: "4px" } } },
            }}
            sx={{ position: "absolute" }}
            maxWidth={"sm"}
            fullWidth
        >
            <Stack sx={{ gap: 3, p: 1.5 }}>
                <Typography variant="h3" sx={{ px: 1, py: 0.5 }}>
                    {t("password_lock")}
                </Typography>
                <SingleInputForm
                    inputType="password"
                    label={t("password")}
                    submitButtonColor="primary"
                    submitButtonTitle={t("lock")}
                    onCancel={onClose}
                    onSubmit={savePassword}
                />
            </Stack>
        </Dialog>
    );
};<|MERGE_RESOLUTION|>--- conflicted
+++ resolved
@@ -72,15 +72,8 @@
 import { wait } from "ente-utils/promise";
 import { useFormik } from "formik";
 import { t } from "i18next";
-<<<<<<< HEAD
-import { GalleryContext } from "pages/gallery";
 import React, {
     useCallback,
-    useContext,
-=======
-import React, {
-    useCallback,
->>>>>>> fb03c88a
     useEffect,
     useMemo,
     useRef,
@@ -125,10 +118,6 @@
 }) => {
     const { onGenericError } = useBaseContext();
     const { showLoadingBar, hideLoadingBar } = usePhotosAppContext();
-<<<<<<< HEAD
-    const { syncWithRemote } = useContext(GalleryContext);
-=======
->>>>>>> fb03c88a
 
     // TODO: Duplicated from CollectionHeader.tsx
     /**
@@ -145,21 +134,13 @@
                 } catch (e) {
                     onGenericError(e);
                 } finally {
-<<<<<<< HEAD
-                    void syncWithRemote(false, true);
-=======
                     void onRemotePull({ silent: true });
->>>>>>> fb03c88a
                     hideLoadingBar();
                 }
             };
             return (): void => void wrapped();
         },
-<<<<<<< HEAD
-        [showLoadingBar, hideLoadingBar, onGenericError, syncWithRemote],
-=======
         [showLoadingBar, hideLoadingBar, onGenericError, onRemotePull],
->>>>>>> fb03c88a
     );
 
     if (!collection || !collectionSummary) {
@@ -195,9 +176,6 @@
                         <>
                             <EmailShare
                                 onRootClose={onClose}
-<<<<<<< HEAD
-                                {...{ wrap, collection }}
-=======
                                 {...{
                                     user,
                                     collection,
@@ -206,7 +184,6 @@
                                     wrap,
                                     onRemotePull,
                                 }}
->>>>>>> fb03c88a
                             />
                             <PublicShare
                                 onRootClose={onClose}
@@ -321,11 +298,7 @@
             )}
         </>
     );
-<<<<<<< HEAD
-}
-=======
-};
->>>>>>> fb03c88a
+};
 
 const handleSharingErrors = (error) => {
     const parsedError = parseSharingErrorCodes(error);
@@ -346,26 +319,6 @@
     return errorMessage;
 };
 
-<<<<<<< HEAD
-interface EmailShareProps {
-    onRootClose: () => void;
-    wrap: (f: () => Promise<void>) => () => void;
-    collection: Collection;
-}
-
-const EmailShare: React.FC<EmailShareProps> = ({
-    onRootClose,
-    wrap,
-    collection,
-}) => {
-    const [addParticipantView, setAddParticipantView] = useState(false);
-    const [manageEmailShareView, setManageEmailShareView] = useState(false);
-    const [participantRole, setParticipantRole] = useState<
-        CollectionNewParticipantRole | undefined
-    >(undefined);
-
-    const closeAddParticipant = () => setAddParticipantView(false);
-=======
 type EmailShareProps = {
     onRootClose: () => void;
     wrap: (f: () => Promise<void>) => () => void;
@@ -391,23 +344,11 @@
         useModalVisibility();
     const { show: showManageEmail, props: manageEmailVisibilityProps } =
         useModalVisibility();
->>>>>>> fb03c88a
 
     const [participantRole, setParticipantRole] = useState<
         CollectionNewParticipantRole | undefined
     >(undefined);
 
-<<<<<<< HEAD
-    const openAddViewer = () => {
-        setParticipantRole("VIEWER");
-        setAddParticipantView(true);
-    };
-
-    const openAddCollaborator = () => {
-        setParticipantRole("COLLABORATOR");
-        setAddParticipantView(true);
-    };
-=======
     const showAddViewer = useCallback(() => {
         setParticipantRole("VIEWER");
         showAddParticipant();
@@ -419,7 +360,6 @@
     };
 
     const participantCount = collection.sharees.length;
->>>>>>> fb03c88a
 
     return (
         <>
@@ -457,30 +397,12 @@
                     <RowButtonDivider />
                     <RowButton
                         startIcon={<AddIcon />}
-<<<<<<< HEAD
-                        onClick={openAddCollaborator}
-=======
                         onClick={showAddCollaborator}
->>>>>>> fb03c88a
                         label={t("add_collaborators")}
                     />
                 </RowButtonGroup>
             </Stack>
             <AddParticipant
-<<<<<<< HEAD
-                open={addParticipantView}
-                onClose={closeAddParticipant}
-                onRootClose={onRootClose}
-                collection={collection}
-                role={participantRole}
-            />
-            <ManageEmailShare
-                open={manageEmailShareView}
-                onClose={closeManageEmailShare}
-                onRootClose={onRootClose}
-                {...{ onRootClose, wrap, collection }}
-                peopleCount={collection.sharees.length}
-=======
                 {...addParticipantVisibilityProps}
                 {...{
                     onRootClose,
@@ -504,7 +426,6 @@
                     wrap,
                     onRemotePull,
                 }}
->>>>>>> fb03c88a
             />
         </>
     );
@@ -571,9 +492,6 @@
 type AddParticipantProps = ModalVisibilityProps & {
     onRootClose: () => void;
     role: CollectionNewParticipantRole;
-<<<<<<< HEAD
-}
-=======
 } & Pick<
         CollectionShareProps,
         | "user"
@@ -582,27 +500,11 @@
         | "shareSuggestionEmails"
         | "onRemotePull"
     >;
->>>>>>> fb03c88a
 
 const AddParticipant: React.FC<AddParticipantProps> = ({
     open,
     onClose,
     onRootClose,
-<<<<<<< HEAD
-    role,
-}) => {
-    const { user, syncWithRemote, emailList } = useContext(GalleryContext);
-
-    const eligibleEmails = useMemo(
-        () =>
-            emailList.filter(
-                (email) =>
-                    email != user.email &&
-                    !collection?.sharees?.find((value) => value.email == email),
-            ),
-        [emailList, collection.sharees],
-    );
-=======
     user,
     collection,
     emailByUserID,
@@ -617,7 +519,6 @@
                 !collection?.sharees?.find((value) => value.email == email),
         );
     }, [shareSuggestionEmails, collection.sharees]);
->>>>>>> fb03c88a
 
     const handleRootClose = () => {
         onClose();
@@ -670,11 +571,7 @@
         }
 
         if (emails.length) {
-<<<<<<< HEAD
-            await syncWithRemote(false, true);
-=======
             await onRemotePull({ silent: true });
->>>>>>> fb03c88a
         }
 
         onClose();
@@ -689,10 +586,7 @@
             caption={collection.name}
         >
             <AddParticipantForm
-<<<<<<< HEAD
-=======
                 {...{ user, emailByUserID }}
->>>>>>> fb03c88a
                 existingEmails={eligibleEmails}
                 submitButtonTitle={title}
                 onSubmit={collectionShare}
@@ -701,11 +595,7 @@
     );
 };
 
-<<<<<<< HEAD
-interface AddParticipantFormProps {
-=======
 type AddParticipantFormProps = {
->>>>>>> fb03c88a
     /**
      * Title for the submit button.
      */
@@ -727,17 +617,11 @@
         emailOrEmails: string | string[],
         setEmailFieldError: (message: string) => void,
     ) => Promise<void>;
-<<<<<<< HEAD
-}
-
-const AddParticipantForm: React.FC<AddParticipantFormProps> = ({
-=======
 } & Pick<CollectionShareProps, "user" | "emailByUserID">;
 
 const AddParticipantForm: React.FC<AddParticipantFormProps> = ({
     user,
     emailByUserID,
->>>>>>> fb03c88a
     existingEmails,
     submitButtonTitle,
     onSubmit,
@@ -813,16 +697,12 @@
                                             );
                                         }}
                                         label={email}
-<<<<<<< HEAD
-                                        startIcon={<Avatar email={email} />}
-=======
                                         startIcon={
                                             <Avatar
                                                 email={email}
                                                 {...{ user, emailByUserID }}
                                             />
                                         }
->>>>>>> fb03c88a
                                         endIcon={
                                             formik.values.selectedEmails.includes(
                                                 email,
@@ -853,16 +733,6 @@
     );
 };
 
-<<<<<<< HEAD
-interface ManageEmailShareProps {
-    open: boolean;
-    onClose: () => void;
-    onRootClose: () => void;
-    wrap: (f: () => Promise<void>) => () => void;
-    collection: Collection;
-    peopleCount: number;
-}
-=======
 type ManageEmailShareProps = ModalVisibilityProps & {
     onRootClose: () => void;
     participantCount: number;
@@ -875,20 +745,11 @@
         | "shareSuggestionEmails"
         | "onRemotePull"
     >;
->>>>>>> fb03c88a
 
 const ManageEmailShare: React.FC<ManageEmailShareProps> = ({
     open,
     onClose,
     onRootClose,
-<<<<<<< HEAD
-    wrap,
-    collection,
-    peopleCount,
-}) => {
-    const galleryContext = useContext(GalleryContext);
-
-=======
     user,
     collection,
     emailByUserID,
@@ -897,7 +758,6 @@
     wrap,
     onRemotePull,
 }) => {
->>>>>>> fb03c88a
     const { show: showAddParticipant, props: addParticipantVisibilityProps } =
         useModalVisibility();
     const {
@@ -1046,10 +906,6 @@
             </TitledNestedSidebarDrawer>
             <AddParticipant
                 {...addParticipantVisibilityProps}
-<<<<<<< HEAD
-                onRootClose={onRootClose}
-                collection={collection}
-=======
                 {...{
                     user,
                     collection,
@@ -1058,53 +914,31 @@
                     onRootClose,
                     onRemotePull,
                 }}
->>>>>>> fb03c88a
                 role={participantType.current}
             />
             <ManageParticipant
                 {...manageParticipantVisibilityProps}
-<<<<<<< HEAD
-                {...{ onRootClose, wrap, collection }}
-=======
                 {...{ onRootClose, wrap, collection, onRemotePull }}
->>>>>>> fb03c88a
                 selectedParticipant={selectedParticipant.current}
             />
         </>
     );
 };
 
-<<<<<<< HEAD
-interface ManageParticipantProps {
-    open: boolean;
-    onClose: () => void;
-    onRootClose: () => void;
-    wrap: (f: () => Promise<void>) => () => void;
-    collection: Collection;
-    selectedParticipant: CollectionUser;
-}
-=======
 type ManageParticipantProps = ModalVisibilityProps & {
     onRootClose: () => void;
     wrap: (f: () => Promise<void>) => () => void;
     selectedParticipant: CollectionUser;
 } & Pick<CollectionShareProps, "collection" | "onRemotePull">;
->>>>>>> fb03c88a
 
 const ManageParticipant: React.FC<ManageParticipantProps> = ({
     open,
     onClose,
     onRootClose,
-<<<<<<< HEAD
-    wrap,
-    collection,
-    selectedParticipant,
-=======
     collection,
     selectedParticipant,
     wrap,
     onRemotePull,
->>>>>>> fb03c88a
 }) => {
     const { showMiniDialog } = useBaseContext();
 
@@ -1307,15 +1141,6 @@
         <>
             {publicURL ? (
                 <ManagePublicShare
-<<<<<<< HEAD
-                    {...{ onRootClose, collection, publicURL, setPublicURL }}
-                    publicShareUrl={publicShareUrl}
-                />
-            ) : (
-                <EnablePublicShareOptions
-                    {...{ setPublicURL }}
-                    collection={collection}
-=======
                     {...{
                         onRootClose,
                         collection,
@@ -1329,7 +1154,6 @@
             ) : (
                 <EnablePublicShareOptions
                     {...{ collection, onRemotePull, setPublicURL }}
->>>>>>> fb03c88a
                     onLinkCreated={showPublicLinkCreated}
                 />
             )}
@@ -1341,21 +1165,6 @@
     );
 };
 
-<<<<<<< HEAD
-interface EnablePublicShareOptionsProps {
-    collection: Collection;
-    setPublicURL: (value: PublicURL) => void;
-    onLinkCreated: () => void;
-}
-
-const EnablePublicShareOptions: React.FC<EnablePublicShareOptionsProps> = ({
-    collection,
-    setPublicURL,
-    onLinkCreated,
-}) => {
-    const { syncWithRemote } = useContext(GalleryContext);
-
-=======
 type EnablePublicShareOptionsProps = {
     setPublicURL: (value: PublicURL) => void;
     onLinkCreated: () => void;
@@ -1367,7 +1176,6 @@
     setPublicURL,
     onLinkCreated,
 }) => {
->>>>>>> fb03c88a
     const [pending, setPending] = useState("");
     const [errorMessage, setErrorMessage] = useState("");
 
@@ -1380,11 +1188,7 @@
                 setPending("");
                 setPublicURL(publicURL);
                 onLinkCreated();
-<<<<<<< HEAD
-                void syncWithRemote(false, true);
-=======
                 void onRemotePull({ silent: true });
->>>>>>> fb03c88a
             })
             .catch((e: unknown) => {
                 log.error("Could not create public link", e);
@@ -1441,11 +1245,7 @@
     );
 };
 
-<<<<<<< HEAD
-interface ManagePublicShareProps {
-=======
 type ManagePublicShareProps = {
->>>>>>> fb03c88a
     onRootClose: () => void;
     collection: Collection;
     publicURL: PublicURL;
@@ -1512,11 +1312,6 @@
             </Stack>
             <ManagePublicShareOptions
                 {...managePublicShareVisibilityProps}
-<<<<<<< HEAD
-                onRootClose={onRootClose}
-                {...{ onRootClose, collection, publicURL, setPublicURL }}
-                publicShareUrl={publicShareUrl}
-=======
                 {...{
                     onRootClose,
                     collection,
@@ -1526,7 +1321,6 @@
                     setBlockingLoad,
                     onRemotePull,
                 }}
->>>>>>> fb03c88a
             />
         </>
     );
@@ -1538,13 +1332,6 @@
 
 type ManagePublicShareOptionsProps = ModalVisibilityProps & {
     onRootClose: () => void;
-<<<<<<< HEAD
-    collection: Collection;
-    publicURL: PublicURL;
-    setPublicURL: (publicURL: PublicURL | undefined) => void;
-    publicShareUrl: string;
-};
-=======
     publicURL: PublicURL;
     setPublicURL: (publicURL: PublicURL | undefined) => void;
     publicShareUrl: string;
@@ -1552,7 +1339,6 @@
         CollectionShareProps,
         "collection" | "setBlockingLoad" | "onRemotePull"
     >;
->>>>>>> fb03c88a
 
 const ManagePublicShareOptions: React.FC<ManagePublicShareOptionsProps> = ({
     open,
@@ -1578,15 +1364,9 @@
         updates: UpdatePublicURLAttributes,
     ) => {
         try {
-<<<<<<< HEAD
-            galleryContext.setBlockingLoad(true);
-            setPublicURL(await updatePublicURL(collection.id, updates));
-            galleryContext.syncWithRemote(false, true);
-=======
             setBlockingLoad(true);
             setPublicURL(await updatePublicURL(collection.id, updates));
             void onRemotePull({ silent: true });
->>>>>>> fb03c88a
         } catch (e) {
             log.error("Could not update public link", e);
             setSharableLinkError(t("generic_error"));
@@ -1599,11 +1379,7 @@
             setBlockingLoad(true);
             await deleteShareURL(collection.id);
             setPublicURL(undefined);
-<<<<<<< HEAD
-            galleryContext.syncWithRemote(false, true);
-=======
             void onRemotePull({ silent: true });
->>>>>>> fb03c88a
             onClose();
         } catch (e) {
             log.error("Failed to remove public link", e);
