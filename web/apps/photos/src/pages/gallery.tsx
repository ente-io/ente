--- conflicted
+++ resolved
@@ -7,7 +7,6 @@
 import CloseIcon from "@mui/icons-material/Close";
 import FileUploadOutlinedIcon from "@mui/icons-material/FileUploadOutlined";
 import MenuIcon from "@mui/icons-material/Menu";
-<<<<<<< HEAD
 import {
     Box,
     DialogTitle,
@@ -18,11 +17,8 @@
     Stack,
     Typography,
 } from "@mui/material";
-=======
-import { IconButton, Link, Stack, Typography } from "@mui/material";
 import type { AddToAlbumPhase } from "components/AlbumAddedNotification";
 import { AlbumAddedNotification } from "components/AlbumAddedNotification";
->>>>>>> dd3e6e24
 import { AuthenticateUser } from "components/AuthenticateUser";
 import { GalleryBarAndListHeader } from "components/Collections/GalleryBarAndListHeader";
 import { DownloadStatusNotifications } from "components/DownloadStatusNotifications";
@@ -1379,7 +1375,6 @@
                 }}
                 onSubmit={handleAlbumNameSubmit}
             />
-<<<<<<< HEAD
             <Snackbar
                 open={albumJoinedToast.open}
                 anchorOrigin={{ horizontal: "right", vertical: "bottom" }}
@@ -1425,7 +1420,6 @@
                     </DialogTitle>
                 </Paper>
             </Snackbar>
-=======
             <AlbumAddedNotification
                 open={addToAlbumProgress.open}
                 onClose={() =>
@@ -1434,7 +1428,6 @@
                 phase={addToAlbumProgress.phase}
                 albumName={addToAlbumProgress.albumName}
             />
->>>>>>> dd3e6e24
         </FullScreenDropZone>
     );
 };
