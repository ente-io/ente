/**
 * @file Interface with the Node.js layer of our desktop app to provide the
 * watch folders functionality.
 */

import debounce from "debounce";
import { ensureElectron } from "ente-base/electron";
import { basename, dirname } from "ente-base/file-name";
import log from "ente-base/log";
import type {
    CollectionMapping,
    FolderWatch,
    FolderWatchSyncedFile,
} from "ente-base/types/ipc";
import { type UploadResult } from "ente-gallery/services/upload";
import type { UploadAsset } from "ente-gallery/services/upload/upload-service";
<<<<<<< HEAD
import {
    getLocalFiles,
    groupFilesByCollectionID,
} from "ente-new/photos/services/files";
=======
import { groupFilesByCollectionID } from "ente-gallery/utils/file";
import type { EnteFile } from "ente-media/file";
import { removeFromOwnCollection } from "ente-new/photos/services/collection";
import { computeNormalCollectionFilesFromSaved } from "ente-new/photos/services/file";
>>>>>>> fb03c88a
import { ensureString } from "ente-utils/ensure";
import { type UploadItemWithCollection, uploadManager } from "./upload-manager";

interface FolderWatchUploadedFile {
    id: number;
    collectionID: number;
}

/**
 * Watch for file system folders and automatically update the corresponding Ente
 * collections.
 *
 * This class relies on APIs exposed over the Electron IPC layer, and thus only
 * works when we're running inside our desktop app.
 */
class FolderWatcher {
    /** Pending file system events that we need to process. */
    private eventQueue: WatchEvent[] = [];
    /** The folder watch whose event we're currently processing */
    private activeWatch: FolderWatch | undefined;
    /**
     * If the file system directory corresponding to the (root) folder path of a
     * folder watch is deleted on disk, we note down that in this queue so that
     * we can ignore any file system events that come for it next.
     */
    private deletedFolderPaths: string[] = [];
    /** `true` if we are using the uploader. */
    private uploadRunning = false;
    /** `true` if we are temporarily paused to let a user upload go through. */
    private isPaused = false;
    /**
     * A map from file paths to the (fileID, collectionID) of the file that was
     * uploaded (or symlinked) as part of the most recent upload attempt.
     */
<<<<<<< HEAD
    private uploadedFileForPath = new Map<string, FolderWatchUploadedFile>();
=======
    private uploadedFileForPath = new Map<string, EnteFile>();
>>>>>>> fb03c88a
    /**
     * A set of file paths that could not be uploaded in the most recent upload
     * attempt. These are the uploads that failed due to a permanent error that
     * a retry will not fix.
     */
    private unUploadableFilePaths = new Set<string>();

    /**
     * A function to call when we want to enqueue a new upload of the given list
     * of file paths to the given Ente collection.
     *
     * This is passed as a param to {@link init}.
     */
    private upload: (collectionName: string, filePaths: string[]) => void;
    /**
     * A function to call when we want to trigger a full remote pull. It will
     * initiate the pull but will not await its completion.
     *
     * This is passed as a param to {@link init}.
     */
    private onTriggerRemotePull: () => void;

    /** A helper function that debounces invocations of {@link runNextEvent}. */
    private debouncedRunNextEvent: () => void;

    constructor() {
        this.debouncedRunNextEvent = debounce(() => this.runNextEvent(), 1000);
    }

    /**
     * Initialize the watcher and start processing file system events.
     *
     * This is only called when we're running in the context of our desktop app.
     *
     * The caller provides us with the hooks we can use to actually upload the
     * files, and to pull the latest changes from remote (say after deletion).
     */
    init(
        upload: (collectionName: string, filePaths: string[]) => void,
        onTriggerRemotePull: () => void,
    ) {
        this.upload = upload;
        this.onTriggerRemotePull = onTriggerRemotePull;
        this.registerListeners();
        this.syncWithDisk();
    }

    /** Return `true` if we are currently using the uploader. */
    isUploadRunning() {
        return this.uploadRunning;
    }

    /** Return `true` if syncing has been temporarily paused. */
    isSyncPaused() {
        return this.isPaused;
    }

    /**
     * Temporarily pause syncing and cancel any running uploads.
     *
     * This frees up the uploader for handling user initiated uploads.
     */
    pauseRunningSync() {
        this.isPaused = true;
        uploadManager.cancelRunningUpload();
    }

    /**
     * Resume from a temporary pause, resyncing from disk.
     *
     * Sibling of {@link pauseRunningSync}.
     */
    resumePausedSync() {
        this.isPaused = false;
        this.syncWithDisk();
    }

    /** Return the list of folders we are watching for changes. */
    async getWatches(): Promise<FolderWatch[]> {
        return await ensureElectron().watch.get();
    }

    /**
     * Return true if we are currently syncing files that belong to the given
     * {@link folderPath}.
     */
    isSyncingFolder(folderPath: string) {
        return this.activeWatch?.folderPath == folderPath;
    }

    /**
     * Add a new folder watch for the given root {@link folderPath}
     *
     * @param mapping The {@link CollectionMapping} to use to decide which
     * collection do files belonging to nested directories go to.
     *
     * @returns The updated list of watches.
     */
    async addWatch(folderPath: string, mapping: CollectionMapping) {
        const watches = await ensureElectron().watch.add(folderPath, mapping);
        this.syncWithDisk();
        return watches;
    }

    /**
     * Remove the folder watch for the given root {@link folderPath}.
     *
     * @returns The updated list of watches.
     */
    async removeWatch(folderPath: string) {
        return await ensureElectron().watch.remove(folderPath);
    }

    private async syncWithDisk() {
        try {
            const watches = await this.getWatches();
            if (!watches) return;

            this.eventQueue = [];
            const events = await deduceEvents(watches);
            log.info(`Folder watch deduced ${events.length} events`);
            this.eventQueue = this.eventQueue.concat(events);

            this.debouncedRunNextEvent();
        } catch (e) {
            log.error("Ignoring error while syncing watched folders", e);
        }
    }

    pushEvent(event: WatchEvent) {
        this.eventQueue.push(event);
        log.info("Folder watch event", event);
        this.debouncedRunNextEvent();
    }

    private registerListeners() {
        const watch = ensureElectron().watch;

        // [Note: File renames during folder watch]
        //
        // Renames come as two file system events - an `onAddFile` + an
        // `onRemoveFile` - in an arbitrary order.

        watch.onAddFile((path: string, watch: FolderWatch) => {
            this.pushEvent({
                action: "upload",
                collectionName: collectionNameForPath(path, watch),
                folderPath: watch.folderPath,
                filePath: path,
            });
        });

        watch.onRemoveFile((path: string, watch: FolderWatch) => {
            this.pushEvent({
                action: "trash",
                collectionName: collectionNameForPath(path, watch),
                folderPath: watch.folderPath,
                filePath: path,
            });
        });

        watch.onRemoveDir((path: string, watch: FolderWatch) => {
            if (path == watch.folderPath) {
                log.info(
                    `Received file system delete event for a watched folder at ${path}`,
                );
                this.deletedFolderPaths.push(path);
            }
        });
    }

    private async runNextEvent() {
        if (this.eventQueue.length == 0 || this.activeWatch || this.isPaused)
            return;

        const skip = (reason: string) => {
            log.info(`Ignoring event since ${reason}`);
            this.debouncedRunNextEvent();
        };

        const event = this.dequeueClubbedEvent();
        log.info(
            `Processing ${event.action} event for folder watch ${event.folderPath} (collectionName ${event.collectionName}, ${event.filePaths.length} files)`,
        );

        const watch = (await this.getWatches()).find(
            (watch) => watch.folderPath == event.folderPath,
        );
        if (!watch) {
            // Possibly stale
            skip(`no folder watch for found for ${event.folderPath}`);
            return;
        }

        if (event.action == "upload") {
            const paths = pathsToUpload(event.filePaths, watch);
            if (paths.length == 0) {
                skip("none of the files need uploading");
                return;
            }

            // Here we pass control to the uploader. When the upload is done,
            // the uploader will notify us by calling allFileUploadsDone.

            this.activeWatch = watch;
            this.uploadRunning = true;

            const collectionName = event.collectionName;
            log.info(
                `Folder watch requested upload of ${paths.length} files to collection ${collectionName}`,
            );

            this.upload(collectionName, paths);
        } else {
            if (this.pruneFileEventsFromDeletedFolderPaths()) {
                skip("event was from a deleted folder path");
                return;
            }

            const [removed, rest] = watch.syncedFiles.reduce(
                ([removed, rest], syncedFile) => {
                    (event.filePaths.includes(syncedFile.path)
                        ? removed
                        : rest
                    ).push(syncedFile);
                    return [removed, rest];
                },
                [[], []],
            );

            this.activeWatch = watch;

            await this.moveToTrash(removed);

            await ensureElectron().watch.updateSyncedFiles(
                rest,
                watch.folderPath,
            );

            this.activeWatch = undefined;

            this.debouncedRunNextEvent();
        }
    }

    /**
     * Batch the next run of events with the same action, collection and folder
     * path into a single clubbed event that contains the list of all effected
     * file paths from the individual events.
     */
    private dequeueClubbedEvent(): ClubbedWatchEvent | undefined {
        const event = this.eventQueue.shift();
        if (!event) return undefined;

        const filePaths = [event.filePath];
        while (
            this.eventQueue.length > 0 &&
            event.action === this.eventQueue[0].action &&
            event.folderPath === this.eventQueue[0].folderPath &&
            event.collectionName === this.eventQueue[0].collectionName
        ) {
            filePaths.push(this.eventQueue[0].filePath);
            this.eventQueue.shift();
        }
        return { ...event, filePaths };
    }

    /**
     * Callback invoked by the uploader whenever a item we requested to
     * {@link upload} gets uploaded.
     */
    async onFileUpload(
        item: UploadItemWithCollection,
<<<<<<< HEAD
        file: FolderWatchUploadedFile,
=======
        uploadResult: UploadResult,
>>>>>>> fb03c88a
    ) {
        // Re the usage of ensureString: For desktop watch, the only possibility
        // for a UploadItem is for it to be a string (the absolute path to a
        // file on disk).
        switch (uploadResult.type) {
            case "alreadyUploaded":
            case "addedSymlink":
            case "uploaded":
            case "uploadedWithStaticThumbnail":
                {
                    // Done.
                    if (item.isLivePhoto) {
                        this.uploadedFileForPath.set(
                            ensureString(item.livePhotoAssets.image),
                            uploadResult.file,
                        );
                        this.uploadedFileForPath.set(
                            ensureString(item.livePhotoAssets.video),
                            uploadResult.file,
                        );
                    } else {
                        this.uploadedFileForPath.set(
                            ensureString(item.uploadItem),
                            uploadResult.file,
                        );
                    }
                }
                break;
            case "unsupported":
            case "tooLarge":
                {
                    // Non-retriable error.
                    if (item.isLivePhoto) {
                        this.unUploadableFilePaths.add(
                            ensureString(item.livePhotoAssets.image),
                        );
                        this.unUploadableFilePaths.add(
                            ensureString(item.livePhotoAssets.video),
                        );
                    } else {
                        this.unUploadableFilePaths.add(
                            ensureString(item.uploadItem),
                        );
                    }
                }
                break;
        }
    }

    /**
     * Callback invoked by the uploader whenever all the files we requested to
     * {@link upload} get uploaded.
     */
    async allFileUploadsDone(uploadedItems: UploadAsset[]) {
        const electron = ensureElectron();
        const watch = this.activeWatch;

        log.debug(() => [
            "watch/allFileUploadsDone",
            JSON.stringify({ uploadedItems, watch }),
        ]);

        const { syncedFiles, ignoredFiles } =
            this.deduceSyncedAndIgnored(uploadedItems);

        if (syncedFiles.length > 0)
            await electron.watch.updateSyncedFiles(
                watch.syncedFiles.concat(syncedFiles),
                watch.folderPath,
            );

        if (ignoredFiles.length > 0)
            await electron.watch.updateIgnoredFiles(
                watch.ignoredFiles.concat(ignoredFiles),
                watch.folderPath,
            );

        this.activeWatch = undefined;
        this.uploadRunning = false;

        this.debouncedRunNextEvent();
    }

    private deduceSyncedAndIgnored(uploadedItems: UploadAsset[]) {
        const syncedFiles: FolderWatch["syncedFiles"] = [];
        const ignoredFiles: FolderWatch["ignoredFiles"] = [];

<<<<<<< HEAD
        const markSynced = (file: FolderWatchUploadedFile, path: string) => {
=======
        const markSynced = (file: EnteFile, path: string) => {
>>>>>>> fb03c88a
            syncedFiles.push({
                path,
                uploadedFileID: file.id,
                collectionID: file.collectionID,
            });
            this.uploadedFileForPath.delete(path);
        };

        const markIgnored = (path: string) => {
            log.debug(() => `Permanently ignoring file at ${path}`);
            ignoredFiles.push(path);
            this.unUploadableFilePaths.delete(path);
        };

        for (const item of uploadedItems) {
            // Re the usage of ensureString: For desktop watch, the only
            // possibility for a UploadItem is for it to be a string (the
            // absolute path to a file on disk).
            if (item.isLivePhoto) {
                const imagePath = ensureString(item.livePhotoAssets.image);
                const videoPath = ensureString(item.livePhotoAssets.video);

                const imageFile = this.uploadedFileForPath.get(imagePath);
                const videoFile = this.uploadedFileForPath.get(videoPath);

                if (imageFile && videoFile) {
                    markSynced(imageFile, imagePath);
                    markSynced(videoFile, videoPath);
                } else if (
                    this.unUploadableFilePaths.has(imagePath) &&
                    this.unUploadableFilePaths.has(videoPath)
                ) {
                    markIgnored(imagePath);
                    markIgnored(videoPath);
                }
            } else {
                const path = ensureString(item.uploadItem);
                const file = this.uploadedFileForPath.get(path);
                if (file) {
                    markSynced(file, path);
                } else if (this.unUploadableFilePaths.has(path)) {
                    markIgnored(path);
                }
            }
        }

        return { syncedFiles, ignoredFiles };
    }

    private pruneFileEventsFromDeletedFolderPaths() {
        const deletedFolderPath = this.deletedFolderPaths.shift();
        if (!deletedFolderPath) return false;

        this.eventQueue = this.eventQueue.filter(
            (event) => !event.filePath.startsWith(deletedFolderPath),
        );

        return true;
    }

    private async moveToTrash(syncedFiles: FolderWatch["syncedFiles"]) {
        const syncedFileForID = new Map<number, FolderWatchSyncedFile>();
        for (const file of syncedFiles)
            syncedFileForID.set(file.uploadedFileID, file);

        const files = await computeNormalCollectionFilesFromSaved();
        const filesToTrash = files.filter((file) => {
            const correspondingSyncedFile = syncedFileForID.get(file.id);
            if (
                correspondingSyncedFile &&
                correspondingSyncedFile.collectionID == file.collectionID
            ) {
                return true;
            }
            return false;
        });

        const filesByCollectionID = groupFilesByCollectionID(filesToTrash);
        for (const [id, files] of filesByCollectionID.entries()) {
            await removeFromOwnCollection(id, files);
        }

        this.onTriggerRemotePull();
    }
}

/** The singleton instance of {@link FolderWatcher}. */
const watcher = new FolderWatcher();

export default watcher;

/**
 * A file system watch event encapsulates a change that has occurred on disk
 * that needs us to take some action within Ente to synchronize with the user's
 * Ente collections.
 *
 * Events get added in two ways:
 *
 * - When the app starts, it reads the current state of files on disk and
 *   compares that with its last known state to determine what all events it
 *   missed. This is easier than it sounds as we have only two events: add and
 *   remove.
 *
 * - When the app is running, it gets live notifications from our file system
 *   watcher (from the Node.js layer) about changes that have happened on disk,
 *   which the app then enqueues onto the event queue if they pertain to the
 *   files we're interested in.
 */
interface WatchEvent {
    /** The action to take */
    action: "upload" | "trash";
    /** The path of the root folder corresponding to the {@link FolderWatch}. */
    folderPath: string;
    /** The name of the Ente collection the file belongs to. */
    collectionName: string;
    /** The absolute path to the file under consideration. */
    filePath: string;
}

/**
 * A composite of multiple {@link WatchEvent}s that only differ in their
 * {@link filePath}.
 *
 * When processing events, we combine a run of events with the same
 * {@link action}, {@link folderPath} and {@link collectionName}. This allows us
 * to process all the affected {@link filePaths} in one shot.
 */
type ClubbedWatchEvent = Omit<WatchEvent, "filePath"> & { filePaths: string[] };

/**
 * Determine which events we need to process to synchronize the watched on-disk
 * folders to their corresponding collections.
 */
const deduceEvents = async (watches: FolderWatch[]): Promise<WatchEvent[]> => {
    const electron = ensureElectron();
    const events: WatchEvent[] = [];

    for (const watch of watches) {
        const folderPath = watch.folderPath;

        const filePaths = await electron.fs.findFiles(folderPath);

        // Files that are on disk but not yet synced.
        for (const filePath of pathsToUpload(filePaths, watch))
            events.push({
                action: "upload",
                folderPath,
                collectionName: collectionNameForPath(filePath, watch),
                filePath,
            });

        // Previously synced files that are no longer on disk.
        for (const filePath of pathsToRemove(filePaths, watch))
            events.push({
                action: "trash",
                folderPath,
                collectionName: collectionNameForPath(filePath, watch),
                filePath,
            });
    }

    return events;
};

/**
 * Filter out hidden files and previously synced or ignored paths from
 * {@link paths} to get the list of paths that need to be uploaded to the Ente
 * collection.
 */
const pathsToUpload = (paths: string[], watch: FolderWatch) =>
    paths
        // Filter out files whose names begins with a dot.
        .filter((path) => !basename(path).startsWith("."))
        // Files that are on disk but not yet synced or ignored.
        .filter((path) => !isSyncedOrIgnoredPath(path, watch));

/**
 * Return the paths to previously synced files that are no longer on disk and so
 * must be removed from the Ente collection.
 */
const pathsToRemove = (paths: string[], watch: FolderWatch) =>
    watch.syncedFiles
        .map((f) => f.path)
        .filter((path) => !paths.includes(path));

const isSyncedOrIgnoredPath = (path: string, watch: FolderWatch) =>
    watch.ignoredFiles.includes(path) ||
    watch.syncedFiles.find((f) => f.path === path);

const collectionNameForPath = (path: string, watch: FolderWatch) =>
    watch.collectionMapping == "root"
        ? basename(watch.folderPath)
        : parentDirectoryName(path);

const parentDirectoryName = (path: string) => basename(dirname(path));<|MERGE_RESOLUTION|>--- conflicted
+++ resolved
@@ -14,24 +14,12 @@
 } from "ente-base/types/ipc";
 import { type UploadResult } from "ente-gallery/services/upload";
 import type { UploadAsset } from "ente-gallery/services/upload/upload-service";
-<<<<<<< HEAD
-import {
-    getLocalFiles,
-    groupFilesByCollectionID,
-} from "ente-new/photos/services/files";
-=======
 import { groupFilesByCollectionID } from "ente-gallery/utils/file";
 import type { EnteFile } from "ente-media/file";
 import { removeFromOwnCollection } from "ente-new/photos/services/collection";
 import { computeNormalCollectionFilesFromSaved } from "ente-new/photos/services/file";
->>>>>>> fb03c88a
 import { ensureString } from "ente-utils/ensure";
 import { type UploadItemWithCollection, uploadManager } from "./upload-manager";
-
-interface FolderWatchUploadedFile {
-    id: number;
-    collectionID: number;
-}
 
 /**
  * Watch for file system folders and automatically update the corresponding Ente
@@ -59,11 +47,7 @@
      * A map from file paths to the (fileID, collectionID) of the file that was
      * uploaded (or symlinked) as part of the most recent upload attempt.
      */
-<<<<<<< HEAD
-    private uploadedFileForPath = new Map<string, FolderWatchUploadedFile>();
-=======
     private uploadedFileForPath = new Map<string, EnteFile>();
->>>>>>> fb03c88a
     /**
      * A set of file paths that could not be uploaded in the most recent upload
      * attempt. These are the uploads that failed due to a permanent error that
@@ -337,11 +321,7 @@
      */
     async onFileUpload(
         item: UploadItemWithCollection,
-<<<<<<< HEAD
-        file: FolderWatchUploadedFile,
-=======
         uploadResult: UploadResult,
->>>>>>> fb03c88a
     ) {
         // Re the usage of ensureString: For desktop watch, the only possibility
         // for a UploadItem is for it to be a string (the absolute path to a
@@ -429,11 +409,7 @@
         const syncedFiles: FolderWatch["syncedFiles"] = [];
         const ignoredFiles: FolderWatch["ignoredFiles"] = [];
 
-<<<<<<< HEAD
-        const markSynced = (file: FolderWatchUploadedFile, path: string) => {
-=======
         const markSynced = (file: EnteFile, path: string) => {
->>>>>>> fb03c88a
             syncedFiles.push({
                 path,
                 uploadedFileID: file.id,
