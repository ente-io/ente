<<<<<<< HEAD
import type { User } from "ente-accounts/services/user";
import { ensureLocalUser } from "ente-accounts/services/user";
import log from "ente-base/log";
import { apiURL } from "ente-base/origins";
import { Collection } from "ente-media/collection";
import { EnteFile } from "ente-media/file";
import {
    addToCollection,
    createDefaultHiddenCollection,
    createFavoritesCollection,
    createUncategorizedCollection,
    isDefaultHiddenCollection,
    moveToCollection,
} from "ente-new/photos/services/collection";
import type { CollectionSummary } from "ente-new/photos/services/collection-summary";
import {
    CollectionSummaryOrder,
    CollectionsSortBy,
} from "ente-new/photos/services/collection-summary";
import { getLocalCollections } from "ente-new/photos/services/collections";
import {
    getLocalFiles,
    groupFilesByCollectionID,
    sortFiles,
} from "ente-new/photos/services/files";
import HTTPService from "ente-shared/network/HTTPService";
import { getData } from "ente-shared/storage/localStorage";
import { getToken } from "ente-shared/storage/localStorage/helpers";
import { batch } from "ente-utils/array";
import { isValidMoveTarget } from "utils/collection";

const REQUEST_BATCH_SIZE = 1000;

export const addToFavorites = async (
    file: EnteFile,
    disableOldWorkaround?: boolean,
) => {
    await addMultipleToFavorites([file], disableOldWorkaround);
};

export const addMultipleToFavorites = async (
    files: EnteFile[],
    disableOldWorkaround?: boolean,
) => {
    try {
        let favCollection = await getFavCollection();
        if (!favCollection) {
            favCollection = await createFavoritesCollection();
        }
        await addToCollection(favCollection, files);
    } catch (e) {
        log.error("failed to add to favorite", e);
        // Old code swallowed the error here. This isn't good, but to
        // avoid changing existing behaviour only new code will set the
        // disableOldWorkaround flag to instead rethrow it.
        //
        // TODO: Migrate old code, remove this flag, always throw.
        if (disableOldWorkaround) throw e;
    }
};

export const removeFromFavorites = async (
    file: EnteFile,
    disableOldWorkaround?: boolean,
) => {
    try {
        const favCollection = await getFavCollection();
        if (!favCollection) {
            throw Error("favorite collection missing");
        }
        await removeFromCollection(favCollection.id, [file]);
    } catch (e) {
        log.error("remove from favorite failed", e);
        // TODO: See disableOldWorkaround in addMultipleToFavorites.
        if (disableOldWorkaround) throw e;
    }
};

export const removeFromCollection = async (
    collectionID: number,
    toRemoveFiles: EnteFile[],
    allFiles?: EnteFile[],
) => {
    try {
        const user: User = getData("user");
        const nonUserFiles = [];
        const userFiles = [];
        for (const file of toRemoveFiles) {
            if (file.ownerID === user.id) {
                userFiles.push(file);
            } else {
                nonUserFiles.push(file);
            }
        }

        if (nonUserFiles.length > 0) {
            await removeNonUserFiles(collectionID, nonUserFiles);
        }
        if (userFiles.length > 0) {
            await removeUserFiles(collectionID, userFiles, allFiles);
        }
    } catch (e) {
        log.error("remove from collection failed ", e);
        throw e;
    }
};

export const removeUserFiles = async (
    sourceCollectionID: number,
    toRemoveFiles: EnteFile[],
    allFiles?: EnteFile[],
) => {
    try {
        if (!allFiles) {
            allFiles = await getLocalFiles();
        }
        const toRemoveFilesIds = new Set(toRemoveFiles.map((f) => f.id));
        const toRemoveFilesCopiesInOtherCollections = allFiles.filter((f) => {
            return toRemoveFilesIds.has(f.id);
        });
        const groupedFiles = groupFilesByCollectionID(
            toRemoveFilesCopiesInOtherCollections,
        );

        const collections = await getLocalCollections();
        const collectionsMap = new Map(collections.map((c) => [c.id, c]));
        const user: User = getData("user");

        for (const [targetCollectionID, files] of groupedFiles.entries()) {
            const targetCollection = collectionsMap.get(targetCollectionID);
            if (
                !isValidMoveTarget(sourceCollectionID, targetCollection, user)
            ) {
                continue;
            }
            const toMoveFiles = files.filter((f) => {
                if (toRemoveFilesIds.has(f.id)) {
                    toRemoveFilesIds.delete(f.id);
                    return true;
                }
                return false;
            });
            if (toMoveFiles.length === 0) {
                continue;
            }
            await moveToCollection(
                sourceCollectionID,
                targetCollection,
                toMoveFiles,
            );
        }
        const leftFiles = toRemoveFiles.filter((f) =>
            toRemoveFilesIds.has(f.id),
        );

        if (leftFiles.length === 0) {
            return;
        }

        const uncategorizedCollection =
            collections.find((c) => c.type == "uncategorized") ??
            (await createUncategorizedCollection());

        await moveToCollection(
            sourceCollectionID,
            uncategorizedCollection,
            leftFiles,
        );
    } catch (e) {
        log.error("remove user files failed ", e);
        throw e;
    }
};

export interface RemoveFromCollectionRequest {
    collectionID: number;
    fileIDs: number[];
}

export const removeNonUserFiles = async (
    collectionID: number,
    nonUserFiles: EnteFile[],
) => {
    try {
        const fileIDs = nonUserFiles.map((f) => f.id);
        const token = getToken();
        const batchedFileIDs = batch(fileIDs, REQUEST_BATCH_SIZE);
        for (const batch of batchedFileIDs) {
            const request: RemoveFromCollectionRequest = {
                collectionID,
                fileIDs: batch,
            };

            await HTTPService.post(
                await apiURL("/collections/v3/remove-files"),
                request,
                null,
                { "X-Auth-Token": token },
            );
        }
    } catch (e) {
        log.error("remove non user files failed ", e);
        throw e;
    }
};

export const deleteCollection = async (
    collectionID: number,
    keepFiles: boolean,
) => {
    try {
        if (keepFiles) {
            const allFiles = await getLocalFiles();
            const collectionFiles = allFiles.filter((file) => {
                return file.collectionID === collectionID;
            });
            await removeFromCollection(collectionID, collectionFiles, allFiles);
        }
        const token = getToken();

        await HTTPService.delete(
            await apiURL(`/collections/v3/${collectionID}`),
            null,
            { collectionID, keepFiles },
            { "X-Auth-Token": token },
        );
    } catch (e) {
        log.error("delete collection failed ", e);
        throw e;
    }
};

/**
 * Return the user's own favorites collection, if any.
 */
export const getFavCollection = async () => {
    const collections = await getLocalCollections();
    const userID = ensureLocalUser().id;
    for (const collection of collections) {
        // See: [Note: User and shared favorites]
        if (collection.type == "favorites" && collection.owner.id == userID) {
            return collection;
        }
    }
};
=======
import { sortFiles } from "ente-gallery/utils/file";
import { EnteFile } from "ente-media/file";
import type { CollectionSummary } from "ente-new/photos/services/collection-summary";
import { CollectionsSortBy } from "ente-new/photos/services/collection-summary";
>>>>>>> fb03c88a

export const sortCollectionSummaries = (
    collectionSummaries: CollectionSummary[],
    by: CollectionsSortBy,
) =>
    collectionSummaries
        .sort((a, b) => {
            switch (by) {
                case "name":
                    return a.name.localeCompare(b.name);
                case "creation-time-asc":
                    return (
                        -1 *
                        compareCollectionsLatestFile(b.latestFile, a.latestFile)
                    );
                case "updation-time-desc":
                    return (b.updationTime ?? 0) - (a.updationTime ?? 0);
            }
        })
        .sort((a, b) => b.sortPriority - a.sortPriority);

function compareCollectionsLatestFile(
    first: EnteFile | undefined,
    second: EnteFile | undefined,
) {
    if (!first) {
        return 1;
    } else if (!second) {
        return -1;
    } else {
        const sortedFiles = sortFiles([first, second]);
        if (sortedFiles[0].id !== first.id) {
            return 1;
        } else {
            return -1;
        }
    }
<<<<<<< HEAD
}

export async function getDefaultHiddenCollection(): Promise<Collection> {
    const collections = await getLocalCollections("hidden");
    const hiddenCollection = collections.find((collection) =>
        isDefaultHiddenCollection(collection),
    );

    return hiddenCollection;
}

export async function moveToHiddenCollection(files: EnteFile[]) {
    try {
        let hiddenCollection = await getDefaultHiddenCollection();
        if (!hiddenCollection) {
            hiddenCollection = await createDefaultHiddenCollection();
        }
        const groupedFiles = groupFilesByCollectionID(files);
        for (const [collectionID, files] of groupedFiles.entries()) {
            if (collectionID === hiddenCollection.id) {
                continue;
            }
            await moveToCollection(collectionID, hiddenCollection, files);
        }
    } catch (e) {
        log.error("move to hidden collection failed ", e);
        throw e;
    }
}

export async function unhideToCollection(
    collection: Collection,
    files: EnteFile[],
) {
    try {
        const groupedFiles = groupFilesByCollectionID(files);
        for (const [collectionID, files] of groupedFiles.entries()) {
            if (collectionID === collection.id) {
                continue;
            }
            await moveToCollection(collectionID, collection, files);
        }
    } catch (e) {
        log.error("unhide to collection failed ", e);
        throw e;
    }
=======
>>>>>>> fb03c88a
}<|MERGE_RESOLUTION|>--- conflicted
+++ resolved
@@ -1,255 +1,7 @@
-<<<<<<< HEAD
-import type { User } from "ente-accounts/services/user";
-import { ensureLocalUser } from "ente-accounts/services/user";
-import log from "ente-base/log";
-import { apiURL } from "ente-base/origins";
-import { Collection } from "ente-media/collection";
-import { EnteFile } from "ente-media/file";
-import {
-    addToCollection,
-    createDefaultHiddenCollection,
-    createFavoritesCollection,
-    createUncategorizedCollection,
-    isDefaultHiddenCollection,
-    moveToCollection,
-} from "ente-new/photos/services/collection";
-import type { CollectionSummary } from "ente-new/photos/services/collection-summary";
-import {
-    CollectionSummaryOrder,
-    CollectionsSortBy,
-} from "ente-new/photos/services/collection-summary";
-import { getLocalCollections } from "ente-new/photos/services/collections";
-import {
-    getLocalFiles,
-    groupFilesByCollectionID,
-    sortFiles,
-} from "ente-new/photos/services/files";
-import HTTPService from "ente-shared/network/HTTPService";
-import { getData } from "ente-shared/storage/localStorage";
-import { getToken } from "ente-shared/storage/localStorage/helpers";
-import { batch } from "ente-utils/array";
-import { isValidMoveTarget } from "utils/collection";
-
-const REQUEST_BATCH_SIZE = 1000;
-
-export const addToFavorites = async (
-    file: EnteFile,
-    disableOldWorkaround?: boolean,
-) => {
-    await addMultipleToFavorites([file], disableOldWorkaround);
-};
-
-export const addMultipleToFavorites = async (
-    files: EnteFile[],
-    disableOldWorkaround?: boolean,
-) => {
-    try {
-        let favCollection = await getFavCollection();
-        if (!favCollection) {
-            favCollection = await createFavoritesCollection();
-        }
-        await addToCollection(favCollection, files);
-    } catch (e) {
-        log.error("failed to add to favorite", e);
-        // Old code swallowed the error here. This isn't good, but to
-        // avoid changing existing behaviour only new code will set the
-        // disableOldWorkaround flag to instead rethrow it.
-        //
-        // TODO: Migrate old code, remove this flag, always throw.
-        if (disableOldWorkaround) throw e;
-    }
-};
-
-export const removeFromFavorites = async (
-    file: EnteFile,
-    disableOldWorkaround?: boolean,
-) => {
-    try {
-        const favCollection = await getFavCollection();
-        if (!favCollection) {
-            throw Error("favorite collection missing");
-        }
-        await removeFromCollection(favCollection.id, [file]);
-    } catch (e) {
-        log.error("remove from favorite failed", e);
-        // TODO: See disableOldWorkaround in addMultipleToFavorites.
-        if (disableOldWorkaround) throw e;
-    }
-};
-
-export const removeFromCollection = async (
-    collectionID: number,
-    toRemoveFiles: EnteFile[],
-    allFiles?: EnteFile[],
-) => {
-    try {
-        const user: User = getData("user");
-        const nonUserFiles = [];
-        const userFiles = [];
-        for (const file of toRemoveFiles) {
-            if (file.ownerID === user.id) {
-                userFiles.push(file);
-            } else {
-                nonUserFiles.push(file);
-            }
-        }
-
-        if (nonUserFiles.length > 0) {
-            await removeNonUserFiles(collectionID, nonUserFiles);
-        }
-        if (userFiles.length > 0) {
-            await removeUserFiles(collectionID, userFiles, allFiles);
-        }
-    } catch (e) {
-        log.error("remove from collection failed ", e);
-        throw e;
-    }
-};
-
-export const removeUserFiles = async (
-    sourceCollectionID: number,
-    toRemoveFiles: EnteFile[],
-    allFiles?: EnteFile[],
-) => {
-    try {
-        if (!allFiles) {
-            allFiles = await getLocalFiles();
-        }
-        const toRemoveFilesIds = new Set(toRemoveFiles.map((f) => f.id));
-        const toRemoveFilesCopiesInOtherCollections = allFiles.filter((f) => {
-            return toRemoveFilesIds.has(f.id);
-        });
-        const groupedFiles = groupFilesByCollectionID(
-            toRemoveFilesCopiesInOtherCollections,
-        );
-
-        const collections = await getLocalCollections();
-        const collectionsMap = new Map(collections.map((c) => [c.id, c]));
-        const user: User = getData("user");
-
-        for (const [targetCollectionID, files] of groupedFiles.entries()) {
-            const targetCollection = collectionsMap.get(targetCollectionID);
-            if (
-                !isValidMoveTarget(sourceCollectionID, targetCollection, user)
-            ) {
-                continue;
-            }
-            const toMoveFiles = files.filter((f) => {
-                if (toRemoveFilesIds.has(f.id)) {
-                    toRemoveFilesIds.delete(f.id);
-                    return true;
-                }
-                return false;
-            });
-            if (toMoveFiles.length === 0) {
-                continue;
-            }
-            await moveToCollection(
-                sourceCollectionID,
-                targetCollection,
-                toMoveFiles,
-            );
-        }
-        const leftFiles = toRemoveFiles.filter((f) =>
-            toRemoveFilesIds.has(f.id),
-        );
-
-        if (leftFiles.length === 0) {
-            return;
-        }
-
-        const uncategorizedCollection =
-            collections.find((c) => c.type == "uncategorized") ??
-            (await createUncategorizedCollection());
-
-        await moveToCollection(
-            sourceCollectionID,
-            uncategorizedCollection,
-            leftFiles,
-        );
-    } catch (e) {
-        log.error("remove user files failed ", e);
-        throw e;
-    }
-};
-
-export interface RemoveFromCollectionRequest {
-    collectionID: number;
-    fileIDs: number[];
-}
-
-export const removeNonUserFiles = async (
-    collectionID: number,
-    nonUserFiles: EnteFile[],
-) => {
-    try {
-        const fileIDs = nonUserFiles.map((f) => f.id);
-        const token = getToken();
-        const batchedFileIDs = batch(fileIDs, REQUEST_BATCH_SIZE);
-        for (const batch of batchedFileIDs) {
-            const request: RemoveFromCollectionRequest = {
-                collectionID,
-                fileIDs: batch,
-            };
-
-            await HTTPService.post(
-                await apiURL("/collections/v3/remove-files"),
-                request,
-                null,
-                { "X-Auth-Token": token },
-            );
-        }
-    } catch (e) {
-        log.error("remove non user files failed ", e);
-        throw e;
-    }
-};
-
-export const deleteCollection = async (
-    collectionID: number,
-    keepFiles: boolean,
-) => {
-    try {
-        if (keepFiles) {
-            const allFiles = await getLocalFiles();
-            const collectionFiles = allFiles.filter((file) => {
-                return file.collectionID === collectionID;
-            });
-            await removeFromCollection(collectionID, collectionFiles, allFiles);
-        }
-        const token = getToken();
-
-        await HTTPService.delete(
-            await apiURL(`/collections/v3/${collectionID}`),
-            null,
-            { collectionID, keepFiles },
-            { "X-Auth-Token": token },
-        );
-    } catch (e) {
-        log.error("delete collection failed ", e);
-        throw e;
-    }
-};
-
-/**
- * Return the user's own favorites collection, if any.
- */
-export const getFavCollection = async () => {
-    const collections = await getLocalCollections();
-    const userID = ensureLocalUser().id;
-    for (const collection of collections) {
-        // See: [Note: User and shared favorites]
-        if (collection.type == "favorites" && collection.owner.id == userID) {
-            return collection;
-        }
-    }
-};
-=======
 import { sortFiles } from "ente-gallery/utils/file";
 import { EnteFile } from "ente-media/file";
 import type { CollectionSummary } from "ente-new/photos/services/collection-summary";
 import { CollectionsSortBy } from "ente-new/photos/services/collection-summary";
->>>>>>> fb03c88a
 
 export const sortCollectionSummaries = (
     collectionSummaries: CollectionSummary[],
@@ -287,53 +39,4 @@
             return -1;
         }
     }
-<<<<<<< HEAD
-}
-
-export async function getDefaultHiddenCollection(): Promise<Collection> {
-    const collections = await getLocalCollections("hidden");
-    const hiddenCollection = collections.find((collection) =>
-        isDefaultHiddenCollection(collection),
-    );
-
-    return hiddenCollection;
-}
-
-export async function moveToHiddenCollection(files: EnteFile[]) {
-    try {
-        let hiddenCollection = await getDefaultHiddenCollection();
-        if (!hiddenCollection) {
-            hiddenCollection = await createDefaultHiddenCollection();
-        }
-        const groupedFiles = groupFilesByCollectionID(files);
-        for (const [collectionID, files] of groupedFiles.entries()) {
-            if (collectionID === hiddenCollection.id) {
-                continue;
-            }
-            await moveToCollection(collectionID, hiddenCollection, files);
-        }
-    } catch (e) {
-        log.error("move to hidden collection failed ", e);
-        throw e;
-    }
-}
-
-export async function unhideToCollection(
-    collection: Collection,
-    files: EnteFile[],
-) {
-    try {
-        const groupedFiles = groupFilesByCollectionID(files);
-        for (const [collectionID, files] of groupedFiles.entries()) {
-            if (collectionID === collection.id) {
-                continue;
-            }
-            await moveToCollection(collectionID, collection, files);
-        }
-    } catch (e) {
-        log.error("unhide to collection failed ", e);
-        throw e;
-    }
-=======
->>>>>>> fb03c88a
 }