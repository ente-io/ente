--- conflicted
+++ resolved
@@ -2,17 +2,10 @@
 import { ensureElectron } from "ente-base/electron";
 import { joinPath } from "ente-base/file-name";
 import log from "ente-base/log";
-<<<<<<< HEAD
-import { type Collection, CollectionSubType } from "ente-media/collection";
-import { EnteFile } from "ente-media/file";
-import {
-    addToCollection,
-=======
 import { uniqueFilesByID } from "ente-gallery/utils/file";
 import { type Collection, CollectionSubType } from "ente-media/collection";
 import { EnteFile } from "ente-media/file";
 import {
->>>>>>> fb03c88a
     createAlbum,
     defaultHiddenCollectionUserFacingName,
     findDefaultHiddenCollectionIDs,
@@ -26,13 +19,6 @@
 import { safeDirectoryName } from "ente-new/photos/utils/native-fs";
 import { getData } from "ente-shared/storage/localStorage";
 import {
-<<<<<<< HEAD
-    removeFromCollection,
-    unhideToCollection,
-} from "services/collectionService";
-import {
-=======
->>>>>>> fb03c88a
     SetFilesDownloadProgressAttributes,
     type SetFilesDownloadProgressAttributesCreator,
 } from "types/gallery";
@@ -139,17 +125,6 @@
     return collectionDownloadPath;
 }
 
-<<<<<<< HEAD
-export const getUserOwnedCollections = (collections: Collection[]) => {
-    const user: User = getData("user");
-    if (!user?.id) {
-        throw Error("user missing");
-    }
-    return collections.filter((collection) => collection.owner.id === user.id);
-};
-
-=======
->>>>>>> fb03c88a
 const isQuickLinkCollection = (collection: Collection) =>
     collection.magicMetadata?.data.subType == CollectionSubType.quicklink;
 
