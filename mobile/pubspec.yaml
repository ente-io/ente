--- conflicted
+++ resolved
@@ -168,10 +168,6 @@
     git:
       url: https://github.com/eddyuan/privacy_screen.git
       ref: 855418e
-<<<<<<< HEAD
-  protobuf: ^4.0.0
-=======
->>>>>>> 87fae3e6
   receive_sharing_intent: # pub.dev is behind
     git:
       url: https://github.com/KasemJaffer/receive_sharing_intent.git
