--- conflicted
+++ resolved
@@ -65,12 +65,7 @@
   file_saver:
     # Use forked version till this PR is merged: https://github.com/incrediblezayed/file_saver/pull/87
     git: https://github.com/jesims/file_saver.git
-<<<<<<< HEAD
   fk_user_agent: ^2.0.1
-=======
-  firebase_core: ^3.6.0
-  firebase_messaging: ^15.1.3
->>>>>>> 92478ecb
   flutter:
     sdk: flutter
   flutter_animate: ^4.1.0
