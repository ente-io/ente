--- conflicted
+++ resolved
@@ -12,11 +12,7 @@
 # Read more about iOS versioning at
 # https://developer.apple.com/library/archive/documentation/General/Reference/InfoPlistKeyReference/Articles/CoreFoundationKeys.html
 
-<<<<<<< HEAD
-version: 0.8.95+615
-=======
 version: 0.8.108+632
->>>>>>> 6ee38cb2
 publish_to: none
 
 environment:
@@ -100,12 +96,7 @@
   http: ^1.1.0
   image: ^4.0.17
   image_editor: ^1.3.0
-<<<<<<< HEAD
-  intl: ^0.18.0
-=======
-  in_app_purchase: ^3.0.7
   intl: ^0.19.0
->>>>>>> 6ee38cb2
   json_annotation: ^4.8.0
   latlong2: ^0.9.0
   like_button: ^2.0.5
