--- conflicted
+++ resolved
@@ -186,7 +186,6 @@
                     ),
                     const SizedBox(height: 48),
                     Padding(
-<<<<<<< HEAD
                       padding: const EdgeInsets.all(16.0),
                       child: Column(
                         children: [
@@ -221,7 +220,6 @@
                                     ),
                                   ],
                                 ),
-=======
                       padding: const EdgeInsets.symmetric(horizontal: 24),
                       child: GradientButton(
                         text: l10n.loginToEnteAccount,
@@ -269,7 +267,6 @@
                                 color: Colors.white,
                                 decoration: TextDecoration.underline,
                                 decorationColor: Colors.white,
->>>>>>> ea42e39f
                               ),
                             ),
                           ),
