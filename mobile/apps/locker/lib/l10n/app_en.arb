{
  "onBoardingBody": "Securely backup your documents",
  "newUser": "New to Ente",
  "existingUser": "Existing User",
  "developerSettings": "Developer settings",
  "yes": "Yes",
  "developerSettingsWarning": "Are you sure that you want to modify Developer settings?",
  "serverEndpoint": "Server endpoint",
  "endpointUpdatedMessage": "Endpoint updated successfully",
  "invalidEndpoint": "Invalid endpoint",
  "invalidEndpointMessage": "Sorry, the endpoint you entered is invalid. Please enter a valid endpoint and try again.",
  "saveAction": "Save",
  "untitled": "Untitled",
  "edit": "Edit",
  "delete": "Delete",
  "noFilesFound": "No files here",
  "addFiles": "Add Files",
  "name": "Name",
  "date": "Date",
  "pleaseWait": "Please wait...",
  "downloading": "Downloading...",
  "downloadingProgress": "Downloading... {percentage}%",
  "@downloadingProgress": {
    "description": "Download progress message",
    "placeholders": {
      "percentage": {
        "type": "int",
        "example": "75"
      }
    }
  },
  "downloadFailed": "Download Failed",
  "failedToDownloadOrDecrypt": "Failed to download or decrypt file",
  "errorOpeningFile": "Error opening file",
  "errorOpeningFileMessage": "Error opening file: {error}",
  "@errorOpeningFileMessage": {
    "description": "Error message when opening a file fails",
    "placeholders": {
      "error": {
        "type": "String",
        "example": "File not found"
      }
    }
  },
  "couldNotOpenFile": "Could not open file: {error}",
  "@couldNotOpenFile": {
    "description": "Error message when file cannot be opened",
    "placeholders": {
      "error": {
        "type": "String",
        "example": "Permission denied"
      }
    }
  },
  "minutesAgo": "{minutes}m ago",
  "@minutesAgo": {
    "description": "Time format for minutes ago",
    "placeholders": {
      "minutes": {
        "type": "int",
        "example": "2"
      }
    }
  },
  "hoursAgo": "{hours}h ago",
  "@hoursAgo": {
    "description": "Time format for hours ago",
    "placeholders": {
      "hours": {
        "type": "int",
        "example": "2"
      }
    }
  },
  "yesterday": "Yesterday",
  "daysAgo": "{days}d ago",
  "@daysAgo": {
    "description": "Time format for days ago",
    "placeholders": {
      "days": {
        "type": "int",
        "example": "5"
      }
    }
  },
  "collectionRenamedSuccessfully": "Collection renamed successfully",
  "failedToRenameCollection": "Failed to rename collection: {error}",
  "@failedToRenameCollection": {
    "description": "Error message when collection rename fails",
    "placeholders": {
      "error": {
        "type": "String",
        "example": "Network error"
      }
    }
  },
  "collectionCannotBeDeleted": "This collection cannot be deleted",
  "deleteCollection": "Delete collection",
  "deleteCollectionConfirmation": "Are you sure you want to delete \"{collectionName}\"?",
  "@deleteCollectionConfirmation": {
    "description": "Confirmation message for deleting a collection",
    "placeholders": {
      "collectionName": {
        "type": "String",
        "example": "My Collection"
      }
    }
  },
  "cancel": "Cancel",
  "collectionDeletedSuccessfully": "Collection deleted successfully",
  "failedToDeleteCollection": "Failed to delete collection: {error}",
  "@failedToDeleteCollection": {
    "description": "Error message when collection deletion fails",
    "placeholders": {
      "error": {
        "type": "String",
        "example": "Network error"
      }
    }
  },
  "collections": "Collections",
  "retry": "Retry",
  "failedToSyncTrash": "Failed to sync trash: {error}",
  "@failedToSyncTrash": {
    "description": "Error message when trash sync fails",
    "placeholders": {
      "error": {
        "type": "String",
        "example": "Network error"
      }
    }
  },
  "pleaseSelectAtLeastOneCollection": "Please select at least one collection",
  "unknownItemType": "Unknown item type",
  "fileDeletedSuccessfully": "File deleted successfully",
  "failedToDeleteFile": "Failed to delete file: {error}",
  "@failedToDeleteFile": {
    "description": "Error message when file deletion fails",
    "placeholders": {
      "error": {
        "type": "String",
        "example": "Network error"
      }
    }
  },
  "fileUpdatedSuccessfully": "File updated successfully!",
  "failedToUpdateFile": "Failed to update file: {error}",
  "@failedToUpdateFile": {
    "description": "Error message when file update fails",
    "placeholders": {
      "error": {
        "type": "String",
        "example": "Network error"
      }
    }
  },
  "noChangesWereMade": "No changes were made",
  "noCollectionsAvailableForRestore": "No collections available for restore",
  "trashClearedSuccessfully": "Trash cleared successfully",
  "failedToClearTrash": "Failed to clear trash: {error}",
  "@failedToClearTrash": {
    "description": "Error message when clearing trash fails",
    "placeholders": {
      "error": {
        "type": "String",
        "example": "Network error"
      }
    }
  },
  "trash": "Trash",
  "deletedPermanently": "Deleted \"{fileName}\" permanently",
  "@deletedPermanently": {
    "description": "Message when file is permanently deleted from trash",
    "placeholders": {
      "fileName": {
        "type": "String",
        "example": "photo.jpg"
      }
    }
  },
  "failedToRestoreFile": "Failed to restore \"{fileName}\": {error}",
  "@failedToRestoreFile": {
    "description": "Error message when file restoration fails",
    "placeholders": {
      "fileName": {
        "type": "String",
        "example": "photo.jpg"
      },
      "error": {
        "type": "String",
        "example": "Network error"
      }
    }
  },
  "createNewCollection": "Create new collection",
  "create": "Create",
  "renameCollection": "Rename collection",
  "save": "Save",
  "deleteFile": "Delete File",
  "deleteFileConfirmation": "Are you sure you want to delete \"{fileName}\"?",
  "@deleteFileConfirmation": {
    "description": "Confirmation message for file deletion",
    "placeholders": {
      "fileName": {
        "type": "String",
        "example": "photo.jpg"
      }
    }
  },
  "noCollectionsFound": "No collections found",
  "createYourFirstCollection": "Create your first collection to get started",
  "createCollection": "Create Collection",
  "nothingYet": "Nothing yet",
  "uploadYourFirstDocument": "Upload your first document to get started",
  "uploadDocument": "Upload Document",
  "items": "{count} items",
  "@items": {
    "description": "Number of items in a collection",
    "placeholders": {
      "count": {
        "type": "int",
        "example": "5"
      }
    }
  },
  "files": "{count, plural, =0{no files} =1{1 file} other{{count} files}}",
  "@files": {
    "description": "Number of files in a collection",
    "placeholders": {
      "count": {
        "type": "int",
        "example": "5"
      }
    }
  },
  "createCollectionTooltip": "Create collection",
  "uploadDocumentTooltip": "Upload document",
  "restore": "Restore",
  "restoreFile": "Restore {fileName}",
  "@restoreFile": {
    "description": "Dialog title for restoring a file from trash",
    "placeholders": {
      "fileName": {
        "type": "String",
        "example": "photo.jpg"
      }
    }
  },
  "noCollectionsAvailable": "No collections available",
  "emptyTrash": "Empty trash",
  "emptyTrashTooltip": "Empty trash",
  "emptyTrashConfirmation": "Are you sure you want to permanently delete all items in trash? This action cannot be undone.",
  "fileTitle": "File title",
  "note": "Note",
  "optionalNote": "Optional note",
  "upload": "Upload",
  "documentsHint": "Documents",
  "searchHint": "Search...",
  "noCollectionsFoundForQuery": "No collections found for \"{query}\"",
  "@noCollectionsFoundForQuery": {
    "description": "Message when no collections match the search query",
    "placeholders": {
      "query": {
        "type": "String",
        "example": "vacation"
      }
    }
  },
  "uncategorized": "Uncategorized",
  "syncingTrash": "Syncing trash...",
  "restoring": "Restoring...",
  "restoredFileToCollection": "Restored \"{fileName}\" to \"{collectionName}\"",
  "@restoredFileToCollection": {
    "description": "Success message when file is restored to a collection",
    "placeholders": {
      "fileName": {
        "type": "String",
        "example": "photo.jpg"
      },
      "collectionName": {
        "type": "String",
        "example": "Vacation Photos"
      }
    }
  },
  "clearingTrash": "Clearing trash...",
  "trashIsEmpty": "Trash is empty",
  "share": "Share",
  "shareLink": "Share link",
  "creatingShareLink": "Creating link...",
  "shareThisLink": "Anyone with this link can access your file.",
  "copyLink": "Copy link",
  "deleteLink": "Delete link",
  "close": "Close",
  "linkCopiedToClipboard": "Link copied to clipboard",
  "deleteShareLink": "Delete link",
  "deleteShareLinkDialogTitle": "Delete link?",
  "deleteShareLinkConfirmation": "People with this link will no longer be able to access the file.",
  "deletingShareLink": "Deleting link...",
  "shareLinkDeletedSuccessfully": "Link deleted successfully",
  "failedToCreateShareLink": "Failed to create link",
  "failedToDeleteShareLink": "Failed to delete link",
  "deletingFile": "Deleting file...",
  "changeEmail": "Change email",
  "authToChangeYourEmail": "Please authenticate to change your email",
  "changePasswordTitle": "Change password",
  "authToChangeYourPassword": "Please authenticate to change your password",
  "recoveryKey": "Recovery key",
  "ok": "Ok",
  "logout": "Logout",
  "deleteAccount": "Delete account",
  "areYouSureYouWantToLogout": "Are you sure you want to logout?",
  "yesLogout": "Yes, logout",
  "changePassword": "Change password",
  "authToViewYourRecoveryKey": "Please authenticate to view your recovery key",
  "account": "Account",
  "security": "Security",
  "emailVerificationToggle": "Email verification",
  "authToChangeEmailVerificationSetting": "Please authenticate to change email verification",
  "passkey": "Passkey",
  "authenticateGeneric": "Please authenticate",
  "somethingWentWrong": "Something went wrong",
  "appLock": "App lock",
  "warning": "Warning",
  "appLockOfflineModeWarning": "You have chosen to proceed without backups. If you forget your applock, you will be locked out from accessing your data.",
  "authToChangeLockscreenSetting": "Please authenticate to change lockscreen setting",
  "authToViewPasskey": "Please authenticate to view passkey",
  "theme": "Theme",
  "lightTheme": "Light",
  "darkTheme": "Dark",
  "systemTheme": "System",
  "settings": "Settings",
  "about": "About",
  "weAreOpenSource": "We are open source!",
  "privacy": "Privacy",
  "terms": "Terms",
  "termsOfServicesTitle": "Terms",
  "support": "Support",
  "contactSupport": "Contact support",
  "help": "Help",
  "suggestFeatures": "Suggest features",
  "reportABug": "Report a bug",
  "reportBug": "Report bug",
  "social": "Social",
  "rateUsOnStore": "Rate us on {storeName}",
  "blog": "Blog",
  "merchandise": "Merchandise",
  "twitter": "Twitter",
  "mastodon": "Mastodon",
  "matrix": "Matrix",
  "discord": "Discord",
  "reddit": "Reddit",
<<<<<<< HEAD
  "information": "Information",
  "saveInformation": "Save information",
  "informationDescription": "Save important information that can be shared and passed down to loved ones.",
  "personalNote": "Personal note",
  "personalNoteDescription": "Save important notes or thoughts",
  "physicalRecords": "Physical records",
  "physicalRecordsDescription": "Save the real-world locations of important items",
  "accountCredentials": "Account credentials",
  "accountCredentialsDescription": "Securely store login details for important accounts",
  "emergencyContact": "Emergency contact",
  "emergencyContactDescription": "Save details of people to contact in emergencies",
  "noteName": "Title",
  "noteNameHint": "Give your note a meaningful title",
  "noteContent": "Content",
  "noteContentHint": "Write down important thoughts, instructions, or memories you want to preserve",
  "recordName": "Record name",
  "recordNameHint": "Name of the real-world item",
  "recordLocation": "Location",
  "recordLocationHint": "Where can this item be found? (e.g., 'Safety deposit box at First Bank, Box #123')",
  "recordNotes": "Notes",
  "recordNotesHint": "Any additional details about accessing or understanding this record",
  "credentialName": "Account name",
  "credentialNameHint": "Name of the service or account",
  "username": "Username",
  "usernameHint": "Login username or email address",
  "password": "Password",
  "passwordHint": "Account password",
  "credentialNotes": "Additional notes",
  "credentialNotesHint": "Recovery methods, security questions, or other important details",
  "contactName": "Contact name",
  "contactNameHint": "Full name of the emergency contact",
  "contactDetails": "Contact details",
  "contactDetailsHint": "Phone number, email, or other contact information",
  "contactNotes": "Message for contact",
  "contactNotesHint": "Important information to share with this person when they are contacted",
  "saveRecord": "Save",
  "recordSavedSuccessfully": "Record saved successfully",
  "failedToSaveRecord": "Failed to save record",
  "pleaseEnterNoteName": "Please enter a title",
  "pleaseEnterNoteContent": "Please enter content",
  "pleaseEnterRecordName": "Please enter a record name",
  "pleaseEnterLocation": "Please enter a location",
  "pleaseEnterAccountName": "Please enter an account name",
  "pleaseEnterUsername": "Please enter a username",
  "pleaseEnterPassword": "Please enter a password",
  "pleaseEnterContactName": "Please enter a contact name",
  "pleaseEnterContactDetails": "Please enter contact details"
=======
  "allowDownloads": "Allow downloads",
  "sharedByYou": "Shared by you",
  "sharedWithYou": "Shared with you",
  "manageLink": "Manage link",
  "linkExpiry": "Link expiry",
  "linkNeverExpires": "Never",
  "linkExpired": "Expired",
  "linkEnabled": "Enabled",
  "setAPassword": "Set a password",
  "lockButtonLabel": "Lock",
  "enterPassword": "Enter password",
  "removeLink": "Remove link",
  "sendLink": "Send link",
  "setPasswordTitle": "Set password",
  "resetPasswordTitle": "Reset password",
  "allowAddingFiles": "Allow adding files",
  "disableDownloadWarningTitle": "Please note",
  "disableDownloadWarningBody": "Viewers can still take screenshots or save a copy of your files using external tools.",
  "allowAddFilesDescription": "Allow people with the link to also add files to the shared collection.",
  "after1Hour": "After 1 hour",
  "after1Day": "After 1 day",
  "after1Week": "After 1 week",
  "after1Month": "After 1 month",
  "after1Year": "After 1 year",
  "never": "Never",
  "custom": "Custom",
  "selectTime": "Select time",
  "selectDate": "Select date",
  "previous": "Previous",
  "done": "Done",
  "next": "Next",
  "noDeviceLimit": "None",
  "linkDeviceLimit": "Device limit",
  "expiredLinkInfo": "This link has expired. Please select a new expiry time or disable link expiry.",
  "linkExpiresOn": "Link will expire on {expiryTime}",
  "shareWithPeopleSectionTitle": "{numberOfPeople, plural, =0 {Share with specific people} =1 {Shared with 1 person} other {Shared with {numberOfPeople} people}}",
  "@shareWithPeopleSectionTitle": {
    "placeholders": {
      "numberOfPeople": {
        "type": "int",
        "example": "2"
      }
    }
  },
  "linkHasExpired": "Link has expired",
  "publicLinkEnabled": "Public link enabled",
  "shareALink": "Share a link",
  "addViewer": "Add viewer",
  "addCollaborator": "Add collaborator",
  "addANewEmail": "Add a new email",
  "orPickAnExistingOne": "Or pick an existing one",
  "sharedCollectionSectionDescription": "Create shared and collaborative collections with other Ente users, including users on free plans.",
  "createPublicLink": "Create public link",
  "addParticipants": "Add participants",
  "add": "Add",
  "collaboratorsCanAddFilesToTheSharedCollection": "Collaborators can add files to the shared collection.",
  "enterEmail": "Enter email",
  "viewersSuccessfullyAdded": "{count, plural, =0 {Added 0 viewers} =1 {Added 1 viewer} other {Added {count} viewers}}",
  "@viewersSuccessfullyAdded": {
    "placeholders": {
      "count": {
        "type": "int",
        "example": "2"
      }
    },
    "description": "Number of viewers that were successfully added to a collection."
  },
  "collaboratorsSuccessfullyAdded": "{count, plural, =0 {Added 0 collaborator} =1 {Added 1 collaborator} other {Added {count} collaborators}}",
  "@collaboratorsSuccessfullyAdded": {
    "placeholders": {
      "count": {
        "type": "int",
        "example": "2"
      }
    },
    "description": "Number of collaborators that were successfully added to a collection."
  },
  "addViewers": "{count, plural, =0 {Add viewer} =1 {Add viewer} other {Add viewers}}",
  "addCollaborators": "{count, plural, =0 {Add collaborator} =1 {Add collaborator} other {Add collaborators}}",
  "longPressAnEmailToVerifyEndToEndEncryption": "Long press an email to verify end to end encryption.",
  "sharing": "Sharing...",
  "invalidEmailAddress": "Invalid email address",
  "enterValidEmail": "Please enter a valid email address.",
  "oops": "Oops",
  "youCannotShareWithYourself": "You cannot share with yourself",
  "inviteToEnte": "Invite to Ente",
  "sendInvite": "Send invite",
  "shareTextRecommendUsingEnte": "Download Ente so we can easily share original quality files\n\nhttps://ente.io",
  "thisIsYourVerificationId": "This is your Verification ID",
  "someoneSharingAlbumsWithYouShouldSeeTheSameId": "Someone sharing albums with you should see the same ID on their device.",
  "howToViewShareeVerificationID": "Please ask them to long-press their email address on the settings screen, and verify that the IDs on both devices match.",
  "thisIsPersonVerificationId": "This is {email}'s Verification ID",
  "@thisIsPersonVerificationId": {
    "placeholders": {
      "email": {
        "type": "String",
        "example": "someone@ente.io"
      }
    }
  },
  "verificationId": "Verification ID",
  "verifyEmailID": "Verify {email}",
  "emailNoEnteAccount": "{email} does not have an Ente account.\n\nSend them an invite to share files.",
  "shareMyVerificationID": "Here's my verification ID: {verificationID} for ente.io.",
  "shareTextConfirmOthersVerificationID": "Hey, can you confirm that this is your ente.io verification ID: {verificationID}",
  "passwordLock": "Password lock",
  "manage": "Manage",
  "addedAs": "Added as",
  "removeParticipant": "Remove participant",
  "yesConvertToViewer": "Yes, convert to viewer",
  "changePermissions": "Change permissions",
  "cannotAddMoreFilesAfterBecomingViewer": "{name} will no longer be able to add files to the collection after becoming a viewer.",
  "@cannotAddMoreFilesAfterBecomingViewer": {
    "description": "Warning message when changing a collaborator to viewer",
    "placeholders": {
      "name": {
        "type": "String",
        "example": "John"
      }
    }
  },
  "removeWithQuestionMark": "Remove?",
  "removeParticipantBody": "{userEmail} will be removed from this shared collection\n\nAny files added by them will also be removed from the collection",
  "yesRemove": "Yes, remove",
  "remove": "Remove",
  "viewer": "Viewer",
  "collaborator": "Collaborator",
  "collaboratorsCanAddFilesToTheSharedAlbum": "Collaborators can add files to the shared collection.",
  "albumParticipantsCount": "{count, plural, =0 {No Participants} =1 {1 Participant} other {{count} Participants}}",
  "@albumParticipantsCount": {
    "description": "The count of participants in an album",
    "placeholders": {
      "count": {
        "type": "int",
        "example": "5"
      }
    }
  },
  "addMore": "Add more",
  "you": "You",
  "albumOwner": "Owner",
  "typeOfCollectionTypeIsNotSupportedForRename": "Type of collection {collectionType} is not supported for rename",
  "@typeOfCollectionTypeIsNotSupportedForRename": {
    "placeholders": {
      "collectionType": {
        "type": "String",
        "example": "no network"
      }
    }
  },
  "leaveCollection": "Leave collection",
  "filesAddedByYouWillBeRemovedFromTheCollection": "Files added by you will be removed from the collection",
  "leaveSharedCollection": "Leave shared collection?",
  "noSystemLockFound": "No system lock found",
  "toEnableAppLockPleaseSetupDevicePasscodeOrScreen": "To enable app lock, please setup device passcode or screen lock in your system settings.",
  "legacy": "Legacy",
  "authToManageLegacy": "Please authenticate to manage your trusted contacts"
>>>>>>> f6ee1903
}<|MERGE_RESOLUTION|>--- conflicted
+++ resolved
@@ -350,7 +350,6 @@
   "matrix": "Matrix",
   "discord": "Discord",
   "reddit": "Reddit",
-<<<<<<< HEAD
   "information": "Information",
   "saveInformation": "Save information",
   "informationDescription": "Save important information that can be shared and passed down to loved ones.",
@@ -397,8 +396,7 @@
   "pleaseEnterUsername": "Please enter a username",
   "pleaseEnterPassword": "Please enter a password",
   "pleaseEnterContactName": "Please enter a contact name",
-  "pleaseEnterContactDetails": "Please enter contact details"
-=======
+  "pleaseEnterContactDetails": "Please enter contact details",
   "allowDownloads": "Allow downloads",
   "sharedByYou": "Shared by you",
   "sharedWithYou": "Shared with you",
@@ -556,5 +554,4 @@
   "toEnableAppLockPleaseSetupDevicePasscodeOrScreen": "To enable app lock, please setup device passcode or screen lock in your system settings.",
   "legacy": "Legacy",
   "authToManageLegacy": "Please authenticate to manage your trusted contacts"
->>>>>>> f6ee1903
 }