--- conflicted
+++ resolved
@@ -2530,13 +2530,66 @@
   /// **'Subscribe'**
   String get subscribe;
 
+  /// No description provided for @sharedWith.
+  ///
+  /// In en, this message translates to:
+  /// **'Shared with'**
+  String get sharedWith;
+
+  /// No description provided for @shareLater.
+  ///
+  /// In en, this message translates to:
+  /// **'Share later'**
+  String get shareLater;
+
+  /// No description provided for @enterNameOrEmailToShareWith.
+  ///
+  /// In en, this message translates to:
+  /// **'Enter name or email to share with'**
+  String get enterNameOrEmailToShareWith;
+
+  /// No description provided for @chooseFromAnExistingContact.
+  ///
+  /// In en, this message translates to:
+  /// **'Choose from an existing contact'**
+  String get chooseFromAnExistingContact;
+
+  /// No description provided for @scheduleShare.
+  ///
+  /// In en, this message translates to:
+  /// **'Schedule share'**
+  String get scheduleShare;
+
+  /// No description provided for @addEmail.
+  ///
+  /// In en, this message translates to:
+  /// **'Add email'**
+  String get addEmail;
+
+  /// No description provided for @addNewEmail.
+  ///
+  /// In en, this message translates to:
+  /// **'Add new email'**
+  String get addNewEmail;
+
+  /// No description provided for @noSharedUsers.
+  ///
+  /// In en, this message translates to:
+  /// **'Not shared with anyone yet. Share this collection by adding someone\'s email below.'**
+  String get noSharedUsers;
+
+  /// No description provided for @removeAccess.
+  ///
+  /// In en, this message translates to:
+  /// **'Remove access'**
+  String get removeAccess;
+
   /// No description provided for @subscriptionRequiredForSharing.
   ///
   /// In en, this message translates to:
   /// **'You need a paid subscription to share links'**
   String get subscriptionRequiredForSharing;
 
-<<<<<<< HEAD
   /// No description provided for @sessionExpired.
   ///
   /// In en, this message translates to:
@@ -2548,61 +2601,6 @@
   /// In en, this message translates to:
   /// **'Please login again'**
   String get pleaseLoginAgain;
-=======
-  /// No description provided for @sharedWith.
-  ///
-  /// In en, this message translates to:
-  /// **'Shared with'**
-  String get sharedWith;
-
-  /// No description provided for @shareLater.
-  ///
-  /// In en, this message translates to:
-  /// **'Share later'**
-  String get shareLater;
-
-  /// No description provided for @enterNameOrEmailToShareWith.
-  ///
-  /// In en, this message translates to:
-  /// **'Enter name or email to share with'**
-  String get enterNameOrEmailToShareWith;
-
-  /// No description provided for @chooseFromAnExistingContact.
-  ///
-  /// In en, this message translates to:
-  /// **'Choose from an existing contact'**
-  String get chooseFromAnExistingContact;
-
-  /// No description provided for @scheduleShare.
-  ///
-  /// In en, this message translates to:
-  /// **'Schedule share'**
-  String get scheduleShare;
-
-  /// No description provided for @addEmail.
-  ///
-  /// In en, this message translates to:
-  /// **'Add email'**
-  String get addEmail;
-
-  /// No description provided for @addNewEmail.
-  ///
-  /// In en, this message translates to:
-  /// **'Add new email'**
-  String get addNewEmail;
-
-  /// No description provided for @noSharedUsers.
-  ///
-  /// In en, this message translates to:
-  /// **'Not shared with anyone yet. Share this collection by adding someone\'s email below.'**
-  String get noSharedUsers;
-
-  /// No description provided for @removeAccess.
-  ///
-  /// In en, this message translates to:
-  /// **'Remove access'**
-  String get removeAccess;
->>>>>>> 83bbe8e3
 }
 
 class _AppLocalizationsDelegate
