<<<<<<< HEAD
- Neeraj: Fix video aspect ratio when shared from external apps
=======
- Prateek: Add logging for background task execution
- Prateek: (i) Add detailed debug logging for upload preparation, pre-upload checks, file queueing, and upload progress tracking
>>>>>>> 793058e2
- Laurens: (i) OCR UX improvements based on feedback
- Ashil: (i) Swipe to select
- Laurens: Improve clip memories
- Laurens: Add OCR capability for Android devices (behind feature flag)
- Neeraj: Add auth.ente.io to iOS associated domains for password AutoFill
- Neeraj: Fix storage viewer not refreshing after clearing cache<|MERGE_RESOLUTION|>--- conflicted
+++ resolved
@@ -1,9 +1,6 @@
-<<<<<<< HEAD
 - Neeraj: Fix video aspect ratio when shared from external apps
-=======
 - Prateek: Add logging for background task execution
 - Prateek: (i) Add detailed debug logging for upload preparation, pre-upload checks, file queueing, and upload progress tracking
->>>>>>> 793058e2
 - Laurens: (i) OCR UX improvements based on feedback
 - Ashil: (i) Swipe to select
 - Laurens: Improve clip memories
