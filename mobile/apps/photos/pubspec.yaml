--- conflicted
+++ resolved
@@ -113,12 +113,7 @@
   html_unescape: ^2.0.0
   http: ^1.1.0
   image: ^4.0.17
-<<<<<<< HEAD
-  image_editor: ^1.6.0
-  image_picker: ^1.1.1
-=======
   in_app_purchase: 3.2.1
->>>>>>> 6c2f9504
   intl: ^0.19.0
   latlong2: ^0.9.0
   launcher_icon_switcher: ^0.0.2
