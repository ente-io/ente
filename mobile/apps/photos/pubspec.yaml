--- conflicted
+++ resolved
@@ -173,10 +173,7 @@
     git:
       url: https://github.com/ente-io/privacy_screen.git
       ref: v2-only
-<<<<<<< HEAD
-=======
   pro_image_editor: ^6.0.0
->>>>>>> fe86363b
   receive_sharing_intent: # pub.dev is behind
     git:
       url: https://github.com/KasemJaffer/receive_sharing_intent.git
@@ -227,11 +224,7 @@
     git:
       url: https://github.com/ente-io/flutter_sodium
       ref: v2-embeddings-only
-<<<<<<< HEAD
-  intl: 0.18.1
-=======
   intl: ^0.20.2
->>>>>>> fe86363b
   js: ^0.6.7
   media_kit: # update media_kit* if there is any update
     git:
