--- conflicted
+++ resolved
@@ -192,12 +192,8 @@
   sentry_flutter: ^8.14.1
   share_plus: ^11.0.0
   shared_preferences: ^2.0.5
-<<<<<<< HEAD
   smooth_page_indicator: ^1.2.1
-  sqflite: ^2.3.0
-=======
   sqflite: ^2.4.2
->>>>>>> d45c20a4
   sqflite_migration: ^0.3.0
   sqlite3_flutter_libs: ^0.5.20
   sqlite_async: ^0.11.7
