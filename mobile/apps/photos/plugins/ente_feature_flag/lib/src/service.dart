// ignore_for_file: always_use_package_imports

import "dart:async";
import "dart:convert";
import "dart:developer";
import "dart:io";

import "package:dio/dio.dart";
import "package:flutter/foundation.dart";
import "package:shared_preferences/shared_preferences.dart";

import "model.dart";

class FlagService {
  final SharedPreferences _prefs;
  final Dio _enteDio;

  FlagService(this._prefs, this._enteDio) {
    Future.delayed(const Duration(seconds: 5), () {
      _fetch();
    });
  }

  RemoteFlags? _flags;

  RemoteFlags get flags {
    try {
      if (!_prefs.containsKey("remote_flags")) {
        _fetch().ignore();
      }
      _flags ??= RemoteFlags.fromMap(
        jsonDecode(_prefs.getString("remote_flags") ?? "{}"),
      );
      return _flags!;
    } catch (e) {
      debugPrint("Failed to get feature flags $e");
      return RemoteFlags.defaultValue;
    }
  }

  bool get disableCFWorker => flags.disableCFWorker;

  bool get internalUser => flags.internalUser || kDebugMode;

  bool get betaUser => flags.betaUser;

  bool get internalOrBetaUser => internalUser || betaUser;

  bool get enableStripe => Platform.isIOS ? false : flags.enableStripe;

  bool get mapEnabled => flags.mapEnabled;

  bool get isBetaUser => internalUser || flags.betaUser;

  bool get recoveryKeyVerified => flags.recoveryKeyVerified;

  bool get hasGrantedMLConsent => flags.faceSearchEnabled;

  bool get enableMobMultiPart => flags.enableMobMultiPart || internalUser;

  bool get enableVectorDb => hasGrantedMLConsent;

  String get castUrl => flags.castUrl;

  String get customDomain => flags.customDomain;

  bool get albumGuestView => internalUser;

<<<<<<< HEAD
  bool get textDetection => internalUser && Platform.isIOS;
=======
  bool get addToAlbumFeature => internalUser;

  bool get widgetSharedAlbums => internalUser;
>>>>>>> 9eb74c47

  bool hasSyncedAccountFlags() {
    return _prefs.containsKey("remote_flags");
  }

  Future<void> setMapEnabled(bool isEnabled) async {
    await _updateKeyValue("mapEnabled", isEnabled.toString());
    _updateFlags(flags.copyWith(mapEnabled: isEnabled));
  }

  Future<void> setMLConsent(bool isEnabled) async {
    await _updateKeyValue("faceSearchEnabled", isEnabled.toString());
    _updateFlags(flags.copyWith(faceSearchEnabled: isEnabled));
  }

  Future<void> setRecoveryKeyVerified(bool isVerified) async {
    await _updateKeyValue("recoveryKeyVerified", isVerified.toString());
    _updateFlags(flags.copyWith(recoveryKeyVerified: isVerified));
  }

  Completer<void>? _fetchCompleter;
  Future<void> _fetch() async {
    if (!_prefs.containsKey("token")) {
      log("token not found, skip", name: "FlagService");
      return;
    }
    if (_fetchCompleter != null) {
      await _fetchCompleter!.future;
      return;
    }
    _fetchCompleter = Completer<void>();
    try {
      log("fetching feature flags", name: "FlagService");
      final response = await _enteDio.get("/remote-store/feature-flags");
      final remoteFlags = RemoteFlags.fromMap(response.data);
      await _prefs.setString("remote_flags", remoteFlags.toJson());
      _flags = remoteFlags;
    } catch (e) {
      debugPrint("Failed to sync feature flags $e");
    } finally {
      _fetchCompleter?.complete();
      _fetchCompleter = null;
    }
  }

  Future<void> _updateKeyValue(String key, String value) async {
    try {
      final response = await _enteDio.post(
        "/remote-store/update",
        data: {"key": key, "value": value},
      );
      if (response.statusCode != HttpStatus.ok) {
        throw Exception("Unexpected state");
      }
    } catch (e) {
      debugPrint("Failed to set flag for $key $e");
      rethrow;
    }
  }

  void _updateFlags(RemoteFlags flags) {
    _flags = flags;
    _prefs.setString("remote_flags", flags.toJson());
    _fetch().ignore();
  }
}<|MERGE_RESOLUTION|>--- conflicted
+++ resolved
@@ -66,13 +66,11 @@
 
   bool get albumGuestView => internalUser;
 
-<<<<<<< HEAD
   bool get textDetection => internalUser && Platform.isIOS;
-=======
+  
   bool get addToAlbumFeature => internalUser;
 
   bool get widgetSharedAlbums => internalUser;
->>>>>>> 9eb74c47
 
   bool hasSyncedAccountFlags() {
     return _prefs.containsKey("remote_flags");
