import "dart:async";
import "dart:math";

import "package:flutter/cupertino.dart";
import "package:flutter/material.dart";
import 'package:logging/logging.dart';
import "package:path_provider/path_provider.dart";
import "package:photos/core/configuration.dart";
import "package:photos/core/constants.dart";
import 'package:photos/core/event_bus.dart';
import 'package:photos/data/holidays.dart';
import 'package:photos/data/months.dart';
import 'package:photos/data/years.dart';
import 'package:photos/db/files_db.dart';
import "package:photos/db/ml/db.dart";
import 'package:photos/events/local_photos_updated_event.dart';
import "package:photos/extensions/user_extension.dart";
import "package:photos/models/api/collection/user.dart";
import 'package:photos/models/collection/collection.dart';
import 'package:photos/models/collection/collection_items.dart';
import "package:photos/models/file/extensions/file_props.dart";
import 'package:photos/models/file/file.dart';
import 'package:photos/models/file/file_type.dart';
import "package:photos/models/local_entity_data.dart";
import "package:photos/models/location/location.dart";
import "package:photos/models/location_tag/location_tag.dart";
import "package:photos/models/memories/memories_cache.dart";
import "package:photos/models/memories/memory.dart";
import "package:photos/models/memories/smart_memory.dart";
import "package:photos/models/ml/face/person.dart";
import 'package:photos/models/search/album_search_result.dart';
import 'package:photos/models/search/generic_search_result.dart';
import "package:photos/models/search/hierarchical/contacts_filter.dart";
import "package:photos/models/search/hierarchical/face_filter.dart";
import "package:photos/models/search/hierarchical/file_type_filter.dart";
import "package:photos/models/search/hierarchical/hierarchical_search_filter.dart";
import "package:photos/models/search/hierarchical/location_filter.dart";
import "package:photos/models/search/hierarchical/magic_filter.dart";
import "package:photos/models/search/hierarchical/top_level_generic_filter.dart";
import "package:photos/models/search/hierarchical/uploader_filter.dart";
import "package:photos/models/search/search_constants.dart";
import "package:photos/models/search/search_types.dart";
import "package:photos/service_locator.dart";
import "package:photos/services/account/user_service.dart";
import 'package:photos/services/collections_service.dart';
import "package:photos/services/filter/db_filters.dart";
import "package:photos/services/location_service.dart";
import "package:photos/services/machine_learning/face_ml/face_filtering/face_filtering_constants.dart";
import "package:photos/services/machine_learning/face_ml/person/person_service.dart";
import 'package:photos/services/machine_learning/semantic_search/semantic_search_service.dart';
import "package:photos/services/memories_cache_service.dart";
import "package:photos/states/location_screen_state.dart";
import "package:photos/ui/viewer/location/add_location_sheet.dart";
import "package:photos/ui/viewer/location/location_screen.dart";
import "package:photos/ui/viewer/people/cluster_page.dart";
import "package:photos/ui/viewer/people/people_page.dart";
import "package:photos/ui/viewer/search/result/magic_result_screen.dart";
import "package:photos/utils/cache_util.dart";
import "package:photos/utils/file_util.dart";
import "package:photos/utils/navigation_util.dart";
import 'package:photos/utils/standalone/date_time.dart';
import 'package:tuple/tuple.dart';

class SearchService {
  Future<List<EnteFile>>? _cachedFilesFuture;
  Future<List<EnteFile>>? _cachedFilesForSearch;
  Future<List<EnteFile>>? _cachedFilesForHierarchicalSearch;
  Future<List<EnteFile>>? _cachedHiddenFilesFuture;
  final _logger = Logger((SearchService).toString());
  final _collectionService = CollectionsService.instance;
  static const _maximumResultsLimit = 20;
  late final mlDataDB = MLDataDB.instance;

  SearchService._privateConstructor();

  static final SearchService instance = SearchService._privateConstructor();

  void init() {
    Bus.instance.on<LocalPhotosUpdatedEvent>().listen((event) {
      // only invalidate, let the load happen on demand
      _cachedFilesFuture = null;
      _cachedFilesForSearch = null;
      _cachedFilesForHierarchicalSearch = null;
      _cachedHiddenFilesFuture = null;
    });
  }

  Future<List<EnteFile>> getAllFilesForSearch() async {
    if (_cachedFilesFuture != null && _cachedFilesForSearch != null) {
      return _cachedFilesForSearch!;
    }

    _cachedFilesForSearch = _getCacheFileFuture().then((files) {
      return applyDBFilters(
        files,
        DBFilterOptions(
          dedupeUploadID: true,
        ),
      );
    });

    return _cachedFilesForSearch!;
  }

  Future<List<EnteFile>> getAllFilesForHierarchicalSearch() async {
    if (_cachedFilesFuture != null &&
        _cachedFilesForHierarchicalSearch != null) {
      return _cachedFilesForHierarchicalSearch!;
    }
    _cachedFilesForHierarchicalSearch = _getCacheFileFuture().then((files) {
      return applyDBFilters(
        files,
        DBFilterOptions(
          dedupeUploadID: false,
          onlyUploadedFiles: true,
        ),
      );
    });

    return _cachedFilesForHierarchicalSearch!;
  }

  Future<List<EnteFile>> getHiddenFiles() async {
    if (_cachedHiddenFilesFuture != null) {
      return _cachedHiddenFilesFuture!;
    }
    _logger.info("Reading hidden files from db");
    final hiddenCollections =
        CollectionsService.instance.getHiddenCollectionIds();
    _cachedHiddenFilesFuture =
        FilesDB.instance.getAllFilesFromCollections(hiddenCollections);
    return _cachedHiddenFilesFuture!;
  }

  void clearCache() {
    _cachedFilesFuture = null;
    _cachedFilesForSearch = null;
    _cachedFilesForHierarchicalSearch = null;
    _cachedHiddenFilesFuture = null;
    unawaited(memoriesCacheService.clearMemoriesCache());
  }

  Future<List<EnteFile>> _getCacheFileFuture() {
    if (_cachedFilesFuture == null) {
      _logger.fine("Reading all files from db");
      _cachedFilesFuture = localDB.getAssets();
    }
    return _cachedFilesFuture!;
  }

  // getFilteredCollectionsWithThumbnail removes deleted or archived or
  // collections which don't have a file from search result
  Future<List<AlbumSearchResult>> getCollectionSearchResults(
    String query,
  ) async {
    final List<Collection> collections = _collectionService.getCollectionsForUI(
      includedShared: true,
    );

    final List<AlbumSearchResult> collectionSearchResults = [];

    for (var c in collections) {
      if (collectionSearchResults.length >= _maximumResultsLimit) {
        break;
      }

      if (!c.isHidden() &&
          c.type != CollectionType.uncategorized &&
          c.displayName.toLowerCase().contains(
                query.toLowerCase(),
              )) {
        final EnteFile? thumbnail = await _collectionService.getCover(c);
        collectionSearchResults
            .add(AlbumSearchResult(CollectionWithThumbnail(c, thumbnail)));
      }
    }

    return collectionSearchResults;
  }

  Future<List<AlbumSearchResult>> getAllCollectionSearchResults(
    int? limit,
  ) async {
    try {
      final List<Collection> collections =
          _collectionService.getCollectionsForUI(
        includedShared: true,
      );

      final List<AlbumSearchResult> collectionSearchResults = [];

      for (var c in collections) {
        if (limit != null && collectionSearchResults.length >= limit) {
          break;
        }

        if (!c.isHidden() && c.type != CollectionType.uncategorized) {
          final EnteFile? thumbnail = await _collectionService.getCover(c);
          collectionSearchResults
              .add(AlbumSearchResult(CollectionWithThumbnail(c, thumbnail)));
        }
      }

      return collectionSearchResults;
    } catch (e) {
      _logger.severe("error gettin allCollectionSearchResults", e);
      return [];
    }
  }

  Future<List<GenericSearchResult>> getYearSearchResults(
    String yearFromQuery,
  ) async {
    final List<GenericSearchResult> searchResults = [];
    for (var yearData in YearsData.instance.yearsData) {
      if (yearData.year.startsWith(yearFromQuery)) {
        final List<EnteFile> filesInYear =
            await _getFilesWithDuration([yearData.duration]);
        if (filesInYear.isNotEmpty) {
          searchResults.add(
            GenericSearchResult(
              ResultType.year,
              yearData.year,
              filesInYear,
              hierarchicalSearchFilter: TopLevelGenericFilter(
                filterName: yearData.year,
                occurrence: kMostRelevantFilter,
                filterResultType: ResultType.year,
                matchedUploadedIDs: filesToUploadedFileIDs(filesInYear),
                filterIcon: Icons.calendar_month_outlined,
              ),
            ),
          );
        }
      }
    }
    return searchResults;
  }

  Future<List<GenericSearchResult>> getMagicSectionResults(
    BuildContext context,
  ) async {
    if (flagService.hasGrantedMLConsent) {
      return magicCacheService.getMagicGenericSearchResult(context);
    } else {
      return <GenericSearchResult>[];
    }
  }

<<<<<<< HEAD
  Future<List<GenericSearchResult>> getRandomMomentsSearchResults(
    BuildContext context,
  ) async {
    try {
      final nonNullSearchResults = <GenericSearchResult>[];
      final randomYear = getRadomYearSearchResult();
      final randomMonth = getRandomMonthSearchResult(context);
      final randomDate = getRandomDateResults(context);
      final randomHoliday = getRandomHolidaySearchResult(context);

      final searchResults = await Future.wait(
        [randomYear, randomMonth, randomDate, randomHoliday],
      );

      for (GenericSearchResult? searchResult in searchResults) {
        if (searchResult != null) {
          nonNullSearchResults.add(searchResult);
        }
      }

      return nonNullSearchResults;
    } catch (e) {
      _logger.severe("Error getting RandomMomentsSearchResult", e);
      return [];
    }
  }

  Future<GenericSearchResult?> getRadomYearSearchResult() async {
    for (var yearData in YearsData.instance.yearsData..shuffle()) {
      final List<EnteFile> filesInYear =
          await _getFilesWithDuration([yearData.duration]);
      if (filesInYear.isNotEmpty) {
        return GenericSearchResult(
          ResultType.year,
          yearData.year,
          filesInYear,
          hierarchicalSearchFilter: TopLevelGenericFilter(
            filterName: yearData.year,
            occurrence: kMostRelevantFilter,
            filterResultType: ResultType.year,
            matchedUploadedIDs: filesToUploadedFileIDs(filesInYear),
            filterIcon: Icons.calendar_month_outlined,
          ),
        );
      }
    }
    //todo this throws error
    return null;
  }

=======
>>>>>>> dee38e3e
  Future<List<GenericSearchResult>> getMonthSearchResults(
    BuildContext context,
    String query,
  ) async {
    final List<GenericSearchResult> searchResults = [];
    for (var month in _getMatchingMonths(context, query)) {
      final matchedFiles = await _getFilesWithDuration(
        _getDurationsOfMonthInEveryYear(month.monthNumber),
      );
      if (matchedFiles.isNotEmpty) {
        searchResults.add(
          GenericSearchResult(
            ResultType.month,
            month.name,
            matchedFiles,
            hierarchicalSearchFilter: TopLevelGenericFilter(
              filterName: month.name,
              occurrence: kMostRelevantFilter,
              filterResultType: ResultType.month,
              matchedUploadedIDs: filesToUploadedFileIDs(matchedFiles),
              filterIcon: Icons.calendar_month_outlined,
            ),
          ),
        );
      }
    }
    return searchResults;
  }

<<<<<<< HEAD
  Future<GenericSearchResult?> getRandomMonthSearchResult(
    BuildContext context,
  ) async {
    final months = getMonthData(context)..shuffle();
    for (MonthData month in months) {
      final matchedFiles = await _getFilesWithDuration(
        _getDurationsOfMonthInEveryYear(month.monthNumber),
      );
      if (matchedFiles.isNotEmpty) {
        return GenericSearchResult(
          ResultType.month,
          month.name,
          matchedFiles,
          hierarchicalSearchFilter: TopLevelGenericFilter(
            filterName: month.name,
            occurrence: kMostRelevantFilter,
            filterResultType: ResultType.month,
            matchedUploadedIDs: filesToUploadedFileIDs(matchedFiles),
            filterIcon: Icons.calendar_month_outlined,
          ),
        );
      }
    }
    return null;
  }

=======
>>>>>>> dee38e3e
  Future<List<GenericSearchResult>> getHolidaySearchResults(
    BuildContext context,
    String query,
  ) async {
    final List<GenericSearchResult> searchResults = [];
    if (query.isEmpty) {
      return searchResults;
    }
    final holidays = getHolidays(context);

    for (var holiday in holidays) {
      if (holiday.name.toLowerCase().contains(query.toLowerCase())) {
        final matchedFiles = await _getFilesWithDuration(
          _getDurationsForCalendarDateInEveryYear(holiday.day, holiday.month),
        );
        if (matchedFiles.isNotEmpty) {
          searchResults.add(
            GenericSearchResult(
              ResultType.event,
              holiday.name,
              matchedFiles,
              hierarchicalSearchFilter: TopLevelGenericFilter(
                filterName: holiday.name,
                occurrence: kMostRelevantFilter,
                filterResultType: ResultType.event,
                matchedUploadedIDs: filesToUploadedFileIDs(matchedFiles),
                filterIcon: Icons.event_outlined,
              ),
            ),
          );
        }
      }
    }
    return searchResults;
  }

<<<<<<< HEAD
  Future<GenericSearchResult?> getRandomHolidaySearchResult(
    BuildContext context,
  ) async {
    final holidays = getHolidays(context)..shuffle();
    for (var holiday in holidays) {
      final matchedFiles = await _getFilesWithDuration(
        _getDurationsForCalendarDateInEveryYear(holiday.day, holiday.month),
      );
      if (matchedFiles.isNotEmpty) {
        return GenericSearchResult(
          ResultType.event,
          holiday.name,
          matchedFiles,
          hierarchicalSearchFilter: TopLevelGenericFilter(
            filterName: holiday.name,
            occurrence: kMostRelevantFilter,
            filterResultType: ResultType.event,
            matchedUploadedIDs: filesToUploadedFileIDs(matchedFiles),
            filterIcon: Icons.event_outlined,
          ),
        );
      }
    }
    return null;
  }

=======
>>>>>>> dee38e3e
  Future<List<GenericSearchResult>> getFileTypeResults(
    BuildContext context,
    String query,
  ) async {
    final List<GenericSearchResult> searchResults = [];
    final List<EnteFile> allFiles = await getAllFilesForSearch();
    for (var fileType in FileType.values) {
      final String fileTypeString = getHumanReadableString(context, fileType);
      if (fileTypeString.toLowerCase().startsWith(query.toLowerCase())) {
        final matchedFiles =
            allFiles.where((e) => e.fileType == fileType).toList();
        if (matchedFiles.isNotEmpty) {
          searchResults.add(
            GenericSearchResult(
              ResultType.fileType,
              fileTypeString,
              matchedFiles,
              hierarchicalSearchFilter: FileTypeFilter(
                fileType: fileType,
                typeName: fileTypeString,
                occurrence: kMostRelevantFilter,
                matchedUploadedIDs: filesToUploadedFileIDs(matchedFiles),
              ),
            ),
          );
        }
      }
    }
    return searchResults;
  }

  Future<List<GenericSearchResult>> getAllFileTypesAndExtensionsResults(
    BuildContext context,
    int? limit,
  ) async {
    final List<GenericSearchResult> searchResults = [];
    final List<EnteFile> allFiles = await getAllFilesForSearch();
    final fileTypesAndMatchingFiles = <FileType, List<EnteFile>>{};
    final extensionsAndMatchingFiles = <String, List<EnteFile>>{};
    try {
      for (EnteFile file in allFiles) {
        if (!fileTypesAndMatchingFiles.containsKey(file.fileType)) {
          fileTypesAndMatchingFiles[file.fileType] = <EnteFile>[];
        }
        fileTypesAndMatchingFiles[file.fileType]!.add(file);

        final String fileName = file.displayName;
        late final String ext;
        //Noticed that some old edited files do not have extensions and a '.'
        ext = fileName.contains(".")
            ? fileName.split(".").last.toUpperCase()
            : "";

        if (ext != "") {
          if (!extensionsAndMatchingFiles.containsKey(ext)) {
            extensionsAndMatchingFiles[ext] = <EnteFile>[];
          }
          extensionsAndMatchingFiles[ext]!.add(file);
        }
      }

      fileTypesAndMatchingFiles.forEach((key, value) {
        final name = getHumanReadableString(context, key);
        searchResults.add(
          GenericSearchResult(
            ResultType.fileType,
            name,
            value,
            hierarchicalSearchFilter: FileTypeFilter(
              fileType: key,
              typeName: name,
              occurrence: kMostRelevantFilter,
              matchedUploadedIDs: filesToUploadedFileIDs(value),
            ),
          ),
        );
      });

      extensionsAndMatchingFiles.forEach((key, value) {
        searchResults.add(
          GenericSearchResult(
            ResultType.fileExtension,
            key + "s",
            value,
            hierarchicalSearchFilter: TopLevelGenericFilter(
              filterName: key + "s",
              occurrence: kMostRelevantFilter,
              filterResultType: ResultType.fileExtension,
              matchedUploadedIDs: filesToUploadedFileIDs(value),
              filterIcon: CupertinoIcons.doc_text,
            ),
          ),
        );
      });

      if (limit != null) {
        return searchResults.sublist(0, min(limit, searchResults.length));
      } else {
        return searchResults;
      }
    } catch (e) {
      _logger.severe("Error getting allFileTypesAndExtensionsResults", e);
      return [];
    }
  }

  Future<List<GenericSearchResult>> getCaptionAndNameResults(
    String query,
  ) async {
    final List<GenericSearchResult> searchResults = [];
    if (query.isEmpty) {
      return searchResults;
    }
    final RegExp pattern = RegExp(query, caseSensitive: false);
    final List<EnteFile> allFiles = await getAllFilesForSearch();
    final List<EnteFile> captionMatch = <EnteFile>[];
    final List<EnteFile> displayNameMatch = <EnteFile>[];
    final Map<String, List<EnteFile>> uploaderToFile = {};
    for (EnteFile eachFile in allFiles) {
      if (eachFile.caption != null && pattern.hasMatch(eachFile.caption!)) {
        captionMatch.add(eachFile);
      }
      if (pattern.hasMatch(eachFile.displayName)) {
        displayNameMatch.add(eachFile);
      }
      if (eachFile.uploaderName != null &&
          pattern.hasMatch(eachFile.uploaderName!)) {
        if (!uploaderToFile.containsKey(eachFile.uploaderName!)) {
          uploaderToFile[eachFile.uploaderName!] = [];
        }
        uploaderToFile[eachFile.uploaderName!]!.add(eachFile);
      }
    }
    if (captionMatch.isNotEmpty) {
      searchResults.add(
        GenericSearchResult(
          ResultType.fileCaption,
          query,
          captionMatch,
          hierarchicalSearchFilter: TopLevelGenericFilter(
            filterName: query,
            occurrence: kMostRelevantFilter,
            filterResultType: ResultType.fileCaption,
            matchedUploadedIDs: filesToUploadedFileIDs(captionMatch),
            filterIcon: Icons.description_outlined,
          ),
        ),
      );
    }
    if (displayNameMatch.isNotEmpty) {
      searchResults.add(
        GenericSearchResult(
          ResultType.file,
          query,
          displayNameMatch,
          hierarchicalSearchFilter: TopLevelGenericFilter(
            filterName: query,
            occurrence: kMostRelevantFilter,
            filterResultType: ResultType.file,
            matchedUploadedIDs: filesToUploadedFileIDs(displayNameMatch),
          ),
        ),
      );
    }
    if (uploaderToFile.isNotEmpty) {
      for (MapEntry<String, List<EnteFile>> entry in uploaderToFile.entries) {
        searchResults.add(
          GenericSearchResult(
            ResultType.uploader,
            entry.key,
            entry.value,
            hierarchicalSearchFilter: UploaderFilter(
              uploaderName: entry.key,
              occurrence: kMostRelevantFilter,
              matchedUploadedIDs: filesToUploadedFileIDs(entry.value),
            ),
          ),
        );
      }
    }
    return searchResults;
  }

  Future<List<GenericSearchResult>> getFileExtensionResults(
    String query,
  ) async {
    final List<GenericSearchResult> searchResults = [];
    if (!query.startsWith(".")) {
      return searchResults;
    }

    final List<EnteFile> allFiles = await getAllFilesForSearch();
    final Map<String, List<EnteFile>> resultMap = <String, List<EnteFile>>{};

    for (EnteFile eachFile in allFiles) {
      final String fileName = eachFile.displayName;
      if (fileName.contains(query)) {
        final String exnType = fileName.split(".").last.toUpperCase();
        if (!resultMap.containsKey(exnType)) {
          resultMap[exnType] = <EnteFile>[];
        }
        resultMap[exnType]!.add(eachFile);
      }
    }
    for (MapEntry<String, List<EnteFile>> entry in resultMap.entries) {
      searchResults.add(
        GenericSearchResult(
          ResultType.fileExtension,
          entry.key.toUpperCase(),
          entry.value,
          hierarchicalSearchFilter: TopLevelGenericFilter(
            filterName: entry.key.toUpperCase(),
            occurrence: kMostRelevantFilter,
            filterResultType: ResultType.fileExtension,
            matchedUploadedIDs: filesToUploadedFileIDs(entry.value),
            filterIcon: CupertinoIcons.doc_text,
          ),
        ),
      );
    }
    return searchResults;
  }

  Future<List<String>> getTopTwoFaces() async {
    final searchFilter = await SectionType.face.getData(null).then(
          (value) => (value as List<GenericSearchResult>).where(
            (element) => (element.params[kPersonParamID] as String?) != null,
          ),
        );

    return searchFilter
        .take(2)
        .map((e) => e.params[kPersonParamID] as String)
        .toList();
  }

  Future<List<GenericSearchResult>> getLocationResults(String query) async {
    final locationTagEntities = (await locationService.getLocationTags());
    final Map<LocalEntity<LocationTag>, List<EnteFile>> result = {};
    final bool showNoLocationTag = query.length > 2 &&
        "No Location Tag".toLowerCase().startsWith(query.toLowerCase());

    final List<GenericSearchResult> searchResults = [];

    for (LocalEntity<LocationTag> tag in locationTagEntities) {
      if (tag.item.name.toLowerCase().contains(query.toLowerCase())) {
        result[tag] = [];
      }
    }
    final allFiles = await getAllFilesForSearch();
    for (EnteFile file in allFiles) {
      if (file.hasLocation) {
        for (LocalEntity<LocationTag> tag in result.keys) {
          if (isFileInsideLocationTag(
            tag.item.centerPoint,
            file.location!,
            tag.item.radius,
          )) {
            result[tag]!.add(file);
          }
        }
      }
    }
    if (showNoLocationTag) {
      _logger.info("finding photos with no location");
      // find files that have location but the file's location is not inside
      // any location tag
      final noLocationTagFiles = allFiles.where((file) {
        if (!file.hasLocation) {
          return false;
        }
        for (LocalEntity<LocationTag> tag in locationTagEntities) {
          if (isFileInsideLocationTag(
            tag.item.centerPoint,
            file.location!,
            tag.item.radius,
          )) {
            return false;
          }
        }
        return true;
      }).toList();
      if (noLocationTagFiles.isNotEmpty) {
        searchResults.add(
          GenericSearchResult(
            ResultType.fileType,
            "No Location Tag",
            noLocationTagFiles,
            hierarchicalSearchFilter: TopLevelGenericFilter(
              filterName: "No Location Tag",
              occurrence: kMostRelevantFilter,
              filterResultType: ResultType.fileType,
              matchedUploadedIDs: filesToUploadedFileIDs(noLocationTagFiles),
              filterIcon: Icons.not_listed_location_outlined,
            ),
          ),
        );
      }
    }
    final locationTagNames = <String>{};
    for (MapEntry<LocalEntity<LocationTag>, List<EnteFile>> entry
        in result.entries) {
      if (entry.value.isNotEmpty) {
        final name = entry.key.item.name;
        locationTagNames.add(name);
        searchResults.add(
          GenericSearchResult(
            ResultType.location,
            name,
            entry.value,
            onResultTap: (ctx) {
              routeToPage(
                ctx,
                LocationScreenStateProvider(
                  entry.key,
                  const LocationScreen(),
                ),
              );
            },
            hierarchicalSearchFilter: LocationFilter(
              locationTag: entry.key.item,
              occurrence: kMostRelevantFilter,
              matchedUploadedIDs: filesToUploadedFileIDs(entry.value),
            ),
          ),
        );
      }
    }
    //todo: remove this later, this hack is for interval+external evaluation
    // for suggestions
    final allCitiesSearch = query == '__city';
    if (allCitiesSearch) {
      query = '';
    }
    final results = await locationService.getFilesInCity(allFiles, query);
    final List<City> sortedByResultCount = results.keys.toList()
      ..sort((a, b) => results[b]!.length.compareTo(results[a]!.length));
    for (final city in sortedByResultCount) {
      // If the location tag already exists for a city, don't add it again
      if (!locationTagNames.contains(city.city)) {
        final a =
            (defaultCityRadius * scaleFactor(city.lat)) / kilometersPerDegree;
        const b = defaultCityRadius / kilometersPerDegree;
        searchResults.add(
          GenericSearchResult(
            ResultType.location,
            city.city,
            results[city]!,
            hierarchicalSearchFilter: LocationFilter(
              locationTag: LocationTag(
                name: city.city,
                radius: defaultCityRadius,
                centerPoint: Location(latitude: city.lat, longitude: city.lng),
                aSquare: a * a,
                bSquare: b * b,
              ),
              occurrence: kMostRelevantFilter,
              matchedUploadedIDs: filesToUploadedFileIDs(results[city]!),
            ),
          ),
        );
      }
    }
    return searchResults;
  }

  Future<Map<String, List<EnteFile>>> getClusterFilesForPersonID(
    String personID,
  ) async {
    _logger.info('getClusterFilesForPersonID $personID');
    final Map<int, Set<String>> fileIdToClusterID =
        await mlDataDB.getFileIdToClusterIDSet(personID);
    _logger.info('faceDbDone getClusterFilesForPersonID $personID');
    final Map<String, List<EnteFile>> clusterIDToFiles = {};
    final allFiles = await getAllFilesForSearch();
    for (final f in allFiles) {
      if (!fileIdToClusterID.containsKey(f.uploadedFileID ?? -1)) {
        continue;
      }
      final cluserIds = fileIdToClusterID[f.uploadedFileID ?? -1]!;
      for (final cluster in cluserIds) {
        if (clusterIDToFiles.containsKey(cluster)) {
          clusterIDToFiles[cluster]!.add(f);
        } else {
          clusterIDToFiles[cluster] = [f];
        }
      }
    }
    _logger.info('done getClusterFilesForPersonID $personID');
    return clusterIDToFiles;
  }

  Future<List<GenericSearchResult>> getAllFace(
    int? limit, {
    int minClusterSize = kMinimumClusterSizeSearchResult,
  }) async {
    try {
      debugPrint("getting faces");
      final Map<int, Set<String>> fileIdToClusterID =
          await mlDataDB.getFileIdToClusterIds();
      final Map<String, PersonEntity> personIdToPerson =
          await PersonService.instance.getPersonsMap();
      final clusterIDToPersonID = await mlDataDB.getClusterIDToPersonID();

      final List<GenericSearchResult> facesResult = [];
      final Map<String, List<EnteFile>> clusterIdToFiles = {};
      final Map<String, List<EnteFile>> personIdToFiles = {};
      final allFiles = await getAllFilesForSearch();
      for (final f in allFiles) {
        if (!fileIdToClusterID.containsKey(f.uploadedFileID ?? -1)) {
          continue;
        }
        final clusterIds = fileIdToClusterID[f.uploadedFileID ?? -1]!;
        for (final cluster in clusterIds) {
          final PersonEntity? p =
              personIdToPerson[clusterIDToPersonID[cluster] ?? ""];
          if (p != null) {
            if (personIdToFiles.containsKey(p.remoteID)) {
              personIdToFiles[p.remoteID]!.add(f);
            } else {
              personIdToFiles[p.remoteID] = [f];
            }
          } else {
            if (clusterIdToFiles.containsKey(cluster)) {
              clusterIdToFiles[cluster]!.add(f);
            } else {
              clusterIdToFiles[cluster] = [f];
            }
          }
        }
      }
      // get sorted personId by files count
      final sortedPersonIds = personIdToFiles.keys.toList()
        ..sort(
          (a, b) => personIdToFiles[b]!.length.compareTo(
                personIdToFiles[a]!.length,
              ),
        );
      for (final personID in sortedPersonIds) {
        final files = personIdToFiles[personID]!;
        if (files.isEmpty) {
          continue;
        }
        final PersonEntity p = personIdToPerson[personID]!;
        if (p.data.isIgnored) continue;
        facesResult.add(
          GenericSearchResult(
            ResultType.faces,
            p.data.name,
            files,
            params: {
              kPersonWidgetKey: p.data.avatarFaceID ?? p.hashCode.toString(),
              kPersonParamID: personID,
              kFileID: files.first.uploadedFileID,
            },
            onResultTap: (ctx) {
              routeToPage(
                ctx,
                PeoplePage(
                  tagPrefix: "${ResultType.faces.toString()}_${p.data.name}",
                  person: p,
                  searchResult: GenericSearchResult(
                    ResultType.faces,
                    p.data.name,
                    files,
                    params: {
                      kPersonWidgetKey:
                          p.data.avatarFaceID ?? p.hashCode.toString(),
                      kPersonParamID: personID,
                      kFileID: files.first.uploadedFileID,
                    },
                    hierarchicalSearchFilter: FaceFilter(
                      personId: p.remoteID,
                      clusterId: null,
                      faceName: p.data.name,
                      faceFile: files.first,
                      occurrence: kMostRelevantFilter,
                      matchedUploadedIDs: filesToUploadedFileIDs(files),
                    ),
                  ),
                ),
              );
            },
            hierarchicalSearchFilter: FaceFilter(
              personId: p.remoteID,
              clusterId: null,
              faceName: p.data.name,
              faceFile: files.first,
              occurrence: kMostRelevantFilter,
              matchedUploadedIDs: filesToUploadedFileIDs(files),
            ),
          ),
        );
      }
      final sortedClusterIds = clusterIdToFiles.keys.toList()
        ..sort(
          (a, b) => clusterIdToFiles[b]!
              .length
              .compareTo(clusterIdToFiles[a]!.length),
        );

      for (final clusterId in sortedClusterIds) {
        if (limit != null && facesResult.length >= limit) {
          break;
        }
        final files = clusterIdToFiles[clusterId]!;
        final String clusterName = clusterId;

        if (clusterIDToPersonID[clusterId] != null) {
          final String personID = clusterIDToPersonID[clusterId]!;
          final PersonEntity? p = personIdToPerson[personID];
          if (p != null) {
            // This should not be possible since it should be handled in the above loop, logging just in case
            _logger.severe(
              "`getAllFace`: Something unexpected happened, Cluster $clusterId should not have person id $personID",
              Exception(
                'Some unexpected error occurred in getAllFace wrt cluster to person mapping',
              ),
            );
          } else {
            // This should not happen, means a clusterID is still assigned to a personID of a person that no longer exists
            // Logging the error and deleting the clusterID to personID mapping
            _logger.severe(
              "`getAllFace`: Cluster $clusterId should not have person id ${clusterIDToPersonID[clusterId]}, deleting the mapping",
              Exception('ClusterID assigned to a person that no longer exists'),
            );
            await mlDataDB.removeClusterToPerson(
              personID: personID,
              clusterID: clusterId,
            );
          }
        }
        if (files.length < minClusterSize) continue;
        facesResult.add(
          GenericSearchResult(
            ResultType.faces,
            "",
            files,
            params: {
              kClusterParamId: clusterId,
              kFileID: files.first.uploadedFileID,
            },
            onResultTap: (ctx) {
              routeToPage(
                ctx,
                ClusterPage(
                  files,
                  tagPrefix: "${ResultType.faces.toString()}_$clusterName",
                  clusterID: clusterId,
                ),
              );
            },
            hierarchicalSearchFilter: FaceFilter(
              personId: null,
              clusterId: clusterId,
              faceName: null,
              faceFile: files.first,
              occurrence: kMostRelevantFilter,
              matchedUploadedIDs: filesToUploadedFileIDs(files),
            ),
          ),
        );
      }
      if (facesResult.isEmpty) {
        if (kMinimumClusterSizeAllFaces < minClusterSize) {
          return getAllFace(limit, minClusterSize: kMinimumClusterSizeAllFaces);
        } else {
          return [];
        }
      }
      if (limit != null) {
        return facesResult.sublist(0, min(limit, facesResult.length));
      } else {
        return facesResult;
      }
    } catch (e, s) {
      _logger.severe("Error in getAllFace", e, s);
      rethrow;
    }
  }

  Future<List<GenericSearchResult>> getAllLocationTags(int? limit) async {
    try {
      final Map<LocalEntity<LocationTag>, List<EnteFile>> tagToItemsMap = {};
      final List<GenericSearchResult> tagSearchResults = [];
      final locationTagEntities = (await locationService.getLocationTags());
      final allFiles = await getAllFilesForSearch();
      final List<EnteFile> filesWithNoLocTag = [];

      for (int i = 0; i < locationTagEntities.length; i++) {
        if (limit != null && i >= limit) break;
        tagToItemsMap[locationTagEntities.elementAt(i)] = [];
      }

      for (EnteFile file in allFiles) {
        if (file.hasLocation) {
          bool hasLocationTag = false;
          for (LocalEntity<LocationTag> tag in tagToItemsMap.keys) {
            if (isFileInsideLocationTag(
              tag.item.centerPoint,
              file.location!,
              tag.item.radius,
            )) {
              hasLocationTag = true;
              tagToItemsMap[tag]!.add(file);
            }
          }
          // If the location tag already exists for a city, do not consider
          // it for the city suggestions
          if (!hasLocationTag) {
            filesWithNoLocTag.add(file);
          }
        }
      }

      for (MapEntry<LocalEntity<LocationTag>, List<EnteFile>> entry
          in tagToItemsMap.entries) {
        if (entry.value.isNotEmpty) {
          tagSearchResults.add(
            GenericSearchResult(
              ResultType.location,
              entry.key.item.name,
              entry.value,
              onResultTap: (ctx) {
                routeToPage(
                  ctx,
                  LocationScreenStateProvider(
                    entry.key,
                    LocationScreen(
                      //this is SearchResult.heroTag()
                      tagPrefix:
                          "${ResultType.location.toString()}_${entry.key.item.name}",
                    ),
                  ),
                );
              },
              hierarchicalSearchFilter: LocationFilter(
                locationTag: entry.key.item,
                occurrence: kMostRelevantFilter,
                matchedUploadedIDs: filesToUploadedFileIDs(entry.value),
              ),
            ),
          );
        }
      }
      // Add the found base locations from the location/memories service
      // TODO: lau: Add base location names
      // if (limit == null || tagSearchResults.length < limit) {
      //   for (final BaseLocation base in locationService.baseLocations) {
      //     final a = (baseRadius * scaleFactor(base.location.latitude!)) /
      //         kilometersPerDegree;
      //     const b = baseRadius / kilometersPerDegree;
      //     tagSearchResults.add(
      //       GenericSearchResult(
      //         ResultType.location,
      //         "Base",
      //         base.files,
      //         onResultTap: (ctx) {
      //           showAddLocationSheet(
      //             ctx,
      //             base.location,
      //             name: "Base",
      //             radius: baseRadius,
      //           );
      //         },
      //         hierarchicalSearchFilter: LocationFilter(
      //           locationTag: LocationTag(
      //             name: "Base",
      //             radius: baseRadius,
      //             centerPoint: base.location,
      //             aSquare: a * a,
      //             bSquare: b * b,
      //           ),
      //           occurrence: kMostRelevantFilter,
      //           matchedUploadedIDs: filesToUploadedFileIDs(base.files),
      //         ),
      //       ),
      //     );
      //   }
      // }

      if (limit == null || tagSearchResults.length < limit) {
        final results =
            await locationService.getFilesInCity(filesWithNoLocTag, '');
        final List<City> sortedByResultCount = results.keys.toList()
          ..sort((a, b) => results[b]!.length.compareTo(results[a]!.length));
        for (final city in sortedByResultCount) {
          if (results[city]!.length <= 1) continue;
          final a =
              (defaultCityRadius * scaleFactor(city.lat)) / kilometersPerDegree;
          const b = defaultCityRadius / kilometersPerDegree;
          tagSearchResults.add(
            GenericSearchResult(
              ResultType.locationSuggestion,
              city.city,
              results[city]!,
              onResultTap: (ctx) {
                showAddLocationSheet(
                  ctx,
                  Location(latitude: city.lat, longitude: city.lng),
                  name: city.city,
                  radius: defaultCityRadius,
                );
              },
              hierarchicalSearchFilter: LocationFilter(
                locationTag: LocationTag(
                  name: city.city,
                  radius: defaultCityRadius,
                  centerPoint:
                      Location(latitude: city.lat, longitude: city.lng),
                  aSquare: a * a,
                  bSquare: b * b,
                ),
                occurrence: kMostRelevantFilter,
                matchedUploadedIDs: filesToUploadedFileIDs(results[city]!),
              ),
            ),
          );
        }
      }
      return tagSearchResults;
    } catch (e) {
      _logger.severe("Error in getAllLocationTags", e);
      return [];
    }
  }

  Future<List<GenericSearchResult>> getDateResults(
    BuildContext context,
    String query,
  ) async {
    final List<GenericSearchResult> searchResults = [];
    final potentialDates = _getPossibleEventDate(context, query);

    for (var potentialDate in potentialDates) {
      final int day = potentialDate.item1;
      final int month = potentialDate.item2.monthNumber;
      final int? year = potentialDate.item3; // nullable
      final matchedFiles = await _getFilesWithDuration(
        _getDurationsForCalendarDateInEveryYear(day, month, year: year),
      );
      if (matchedFiles.isNotEmpty) {
        final name = '$day ${potentialDate.item2.name} ${year ?? ''}';
        searchResults.add(
          GenericSearchResult(
            ResultType.event,
            name,
            matchedFiles,
            hierarchicalSearchFilter: TopLevelGenericFilter(
              filterName: name,
              occurrence: kMostRelevantFilter,
              filterResultType: ResultType.event,
              matchedUploadedIDs: filesToUploadedFileIDs(matchedFiles),
              filterIcon: Icons.event_outlined,
            ),
          ),
        );
      }
    }
    return searchResults;
  }

  Future<List<GenericSearchResult>> getMagicSearchResults(
    BuildContext context,
    String query,
  ) async {
    final List<GenericSearchResult> searchResults = [];
    late List<EnteFile> files;
    late String resultForQuery;
    try {
      (resultForQuery, files) =
          await SemanticSearchService.instance.searchScreenQuery(query);
    } catch (e, s) {
      _logger.severe("Error occurred during magic search", e, s);
      return searchResults;
    }
    if (files.isNotEmpty && resultForQuery == query) {
      searchResults.add(
        GenericSearchResult(
          ResultType.magic,
          query,
          files,
          onResultTap: (context) {
            routeToPage(
              context,
              MagicResultScreen(
                files,
                name: query,
                enableGrouping: false,
                heroTag: GenericSearchResult(
                  ResultType.magic,
                  query,
                  files,
                  hierarchicalSearchFilter: MagicFilter(
                    filterName: query,
                    occurrence: kMostRelevantFilter,
                    matchedUploadedIDs: filesToUploadedFileIDs(files),
                  ),
                ).heroTag(),
                magicFilter: MagicFilter(
                  filterName: query,
                  occurrence: kMostRelevantFilter,
                  matchedUploadedIDs: filesToUploadedFileIDs(files),
                ),
              ),
            );
          },
          hierarchicalSearchFilter: MagicFilter(
            filterName: query,
            occurrence: kMostRelevantFilter,
            matchedUploadedIDs: filesToUploadedFileIDs(files),
          ),
        ),
      );
    }
    return searchResults;
  }

  /// For debug purposes only, don't use this in production!
  Future<List<GenericSearchResult>> smartMemories(
    BuildContext context,
    int? limit,
  ) async {
    DateTime calcTime = DateTime.now();
    late List<SmartMemory> memories;
    if (limit != null) {
      memories = await memoriesCacheService.getMemories();
    } else {
      // await two seconds to let new page load first
      await Future.delayed(const Duration(seconds: 1));
      final DateTime? pickedTime = await showDatePicker(
        context: context,
        initialDate: DateTime.now(),
        firstDate: DateTime(1900),
        lastDate: DateTime(2100),
      );
      if (pickedTime != null) calcTime = pickedTime;

      final cache = await memoriesCacheService.debugCacheForTesting();
      final memoriesResult = await smartMemoriesService
          .calcSmartMemories(calcTime, cache, debugSurfaceAll: true);
      locationService.baseLocations = memoriesResult.baseLocations;
      for (final nowMemory in memoriesResult.memories) {
        cache.toShowMemories
            .add(ToShowMemory.fromSmartMemory(nowMemory, calcTime));
      }
      cache.baseLocations.addAll(memoriesResult.baseLocations);
      // memories = memoriesResult.memories;
      final tempCachePath = (await getTemporaryDirectory()).path +
          "/cache/test/memories_cache_test";
      await writeToJsonFile(
        tempCachePath,
        cache,
        MemoriesCache.encodeToJsonString,
      );
      _logger.info(
        "Smart memories cache written to $tempCachePath",
      );
      final decodedCache = await decodeJsonFile(
        tempCachePath,
        MemoriesCache.decodeFromJsonString,
      );
      _logger.info(
        "Smart memories cache decoded from $tempCachePath",
      );
      memories = await MemoriesCacheService.fromCacheToMemories(decodedCache!);
      _logger.info(
        "Smart memories cache converted to memories",
      );
    }
    final searchResults = <GenericSearchResult>[];
    for (final memory in memories) {
      final files = Memory.filesFromMemories(memory.memories);
      searchResults.add(
        GenericSearchResult(
          ResultType.event,
          memory.title + "(I)",
          files,
          hierarchicalSearchFilter: TopLevelGenericFilter(
            filterName: memory.title,
            occurrence: kMostRelevantFilter,
            filterResultType: ResultType.event,
            matchedUploadedIDs: filesToUploadedFileIDs(files),
            filterIcon: Icons.event_outlined,
          ),
        ),
      );
    }
    return searchResults;
  }

<<<<<<< HEAD
  Future<GenericSearchResult?> getRandomDateResults(
    BuildContext context,
  ) async {
    final allFiles = await getAllFilesForSearch();
    if (allFiles.isEmpty) return null;

    final length = allFiles.length;
    final randomFile = allFiles[Random().nextInt(length)];
    final creationTime = randomFile.creationTime!;

    final originalDateTime = DateTime.fromMicrosecondsSinceEpoch(creationTime);
    final startOfDay = DateTime(
      originalDateTime.year,
      originalDateTime.month,
      originalDateTime.day,
    );

    final endOfDay = DateTime(
      originalDateTime.year,
      originalDateTime.month,
      originalDateTime.day + 1,
    );

    final durationOfDay = [
      startOfDay.microsecondsSinceEpoch,
      endOfDay.microsecondsSinceEpoch,
    ];

    final matchedFiles = await _getFilesWithDuration(
      [durationOfDay],
    );

    final name = DateFormat.yMMMd(Localizations.localeOf(context).languageCode)
        .format(originalDateTime.toLocal());
    return GenericSearchResult(
      ResultType.event,
      name,
      matchedFiles,
      hierarchicalSearchFilter: TopLevelGenericFilter(
        filterName: name,
        occurrence: kMostRelevantFilter,
        filterResultType: ResultType.event,
        matchedUploadedIDs: filesToUploadedFileIDs(matchedFiles),
        filterIcon: Icons.event_outlined,
      ),
    );
  }

=======
>>>>>>> dee38e3e
  Future<List<GenericSearchResult>> getContactSearchResults(
    String query,
  ) async {
    final int ownerID = Configuration.instance.getUserID()!;
    final lowerCaseQuery = query.toLowerCase();
    final searchResults = <GenericSearchResult>[];
    final allFiles = await getAllFilesForSearch();
    final peopleToSharedFiles = <User, List<EnteFile>>{};
    final peopleToSharedAlbums = <String, List<Collection>>{};
    final existingEmails = <String>{};
    final List<Collection> collections = _collectionService.getCollectionsForUI(
      includedShared: true,
      includeCollab: true,
    );

    for (EnteFile file in allFiles) {
      if (file.isOwner) continue;

      final fileOwner = CollectionsService.instance
          .getFileOwner(file.ownerID!, file.collectionID);

      if (fileOwner.email.toLowerCase().contains(lowerCaseQuery) ||
          ((fileOwner.displayName?.toLowerCase().contains(lowerCaseQuery)) ??
              false)) {
        if (peopleToSharedFiles.containsKey(fileOwner)) {
          peopleToSharedFiles[fileOwner]!.add(file);
        } else {
          peopleToSharedFiles[fileOwner] = [file];
          existingEmails.add(fileOwner.email);
        }
      }
    }

    final relevantContactEmails =
        UserService.instance.getEmailIDsOfRelevantContacts();

    for (final email in relevantContactEmails.difference(existingEmails)) {
      final user = User(email: email);
      if (user.email.toLowerCase().contains(lowerCaseQuery) ||
          ((user.displayName?.toLowerCase().contains(lowerCaseQuery)) ??
              false)) {
        peopleToSharedFiles[user] = [];
      }
    }

    for (Collection collection in collections) {
      if (collection.isHidden() || collection.isOwner(ownerID)) {
        continue;
      }

      if (peopleToSharedAlbums.containsKey(collection.owner.email)) {
        peopleToSharedAlbums[collection.owner.email]!.add(collection);
      } else {
        peopleToSharedAlbums[collection.owner.email] = [collection];
      }
    }

    peopleToSharedFiles.forEach((key, value) {
      final user = key;
      final collections = peopleToSharedAlbums[user.email] ?? [];

      searchResults.add(
        GenericSearchResult(
          ResultType.shared,
          key.displayName != null && key.displayName!.isNotEmpty
              ? key.displayName!
              : key.email,
          value,
          hierarchicalSearchFilter: ContactsFilter(
            user: key,
            occurrence: kMostRelevantFilter,
            matchedUploadedIDs: filesToUploadedFileIDs(value),
          ),
          params: {
            kPersonParamID: key.linkedPersonID,
            kContactEmail: key.email,
            kContactCollections: collections,
          },
        ),
      );
    });

    return searchResults;
  }

  Future<List<GenericSearchResult>> getAllContactsSearchResults(
    int? limit,
  ) async {
    try {
      final int ownerID = Configuration.instance.getUserID()!;
      final searchResults = <GenericSearchResult>[];
      final allFiles = await getAllFilesForSearch();
      final peopleToSharedFiles = <User, List<EnteFile>>{};
      final peopleToSharedAlbums = <String, List<Collection>>{};
      final existingEmails = <String>{};
      final familyEmails = UserService.instance.getEmailIDsOfFamilyMember();
      final List<Collection> collections = _collectionService
          .getCollectionsForUI(includedShared: true, includeCollab: true);

      for (Collection collection in collections) {
        if (collection.isHidden() ||
            collection.isArchived() ||
            collection.isOwner(ownerID)) {
          continue;
        }

        if (peopleToSharedAlbums.containsKey(collection.owner.email)) {
          peopleToSharedAlbums[collection.owner.email]!.add(collection);
        } else {
          peopleToSharedAlbums[collection.owner.email] = [collection];
        }
      }

      int peopleCount = 0;
      for (EnteFile file in allFiles) {
        if (file.isOwner) continue;

        final fileOwner = CollectionsService.instance
            .getFileOwner(file.ownerID!, file.collectionID);
        if (peopleToSharedFiles.containsKey(fileOwner)) {
          peopleToSharedFiles[fileOwner]!.add(file);
        } else {
          if (limit != null && limit <= peopleCount) continue;
          peopleToSharedFiles[fileOwner] = [file];
          existingEmails.add(fileOwner.email);
          peopleCount++;
        }
      }

      final allRelevantEmails =
          UserService.instance.getEmailIDsOfRelevantContacts();

      int? remainingLimit = limit != null ? limit - peopleCount : null;
      if (remainingLimit != null) {
        // limit - peopleCount will never be negative as of writing this.
        // Just in case if something changes in future, we are handling it here.
        remainingLimit = max(remainingLimit, 0);
      }
      final emailsWithNoSharedFiles =
          allRelevantEmails.difference(existingEmails);

      if (remainingLimit == null) {
        for (final email in emailsWithNoSharedFiles) {
          final user = User(email: email);
          peopleToSharedFiles[user] = [];
        }
      } else {
        for (final email in emailsWithNoSharedFiles) {
          if (remainingLimit == 0) break;
          final user = User(email: email);
          peopleToSharedFiles[user] = [];
          remainingLimit = remainingLimit! - 1;
        }
      }

      final sortedEntries = peopleToSharedFiles.entries.toList();
      sortedEntries.sort((a, b) {
        final isAFamily = familyEmails.contains(a.key.email);
        final isBFamily = familyEmails.contains(b.key.email);
        if (isAFamily != isBFamily) {
          return isAFamily ? -1 : 1;
        }

        final countComparison = b.value.length.compareTo(a.value.length);
        if (countComparison != 0) {
          return countComparison;
        }

        final aName =
            a.key.displayName?.toLowerCase() ?? a.key.email.toLowerCase();
        final bName =
            b.key.displayName?.toLowerCase() ?? b.key.email.toLowerCase();
        return aName.compareTo(bName);
      });

      for (var entry in sortedEntries) {
        final user = entry.key;
        final files = entry.value;
        final name = user.displayName != null && user.displayName!.isNotEmpty
            ? user.displayName!
            : user.email;
        final collections = peopleToSharedAlbums[user.email] ?? [];
        searchResults.add(
          GenericSearchResult(
            ResultType.shared,
            name,
            files,
            hierarchicalSearchFilter: ContactsFilter(
              user: user,
              occurrence: kMostRelevantFilter,
              matchedUploadedIDs: filesToUploadedFileIDs(files),
            ),
            params: {
              kPersonParamID: user.linkedPersonID,
              kContactEmail: user.email,
              kContactCollections: collections,
            },
          ),
        );
      }

      return searchResults;
    } catch (e) {
      _logger.severe("Error in getAllContactSearchResults", e);
      return [];
    }
  }

  List<MonthData> _getMatchingMonths(BuildContext context, String query) {
    return getMonthData(context)
        .where(
          (monthData) =>
              monthData.name.toLowerCase().startsWith(query.toLowerCase()),
        )
        .toList();
  }

  Future<List<EnteFile>> _getFilesWithDuration(
    List<List<int>> durations,
  ) async {
    return await remoteCache.getFilesCreatedWithinDurations(
      durations,
      CollectionsService.instance.getHiddenCollectionIds(),
      order: "DESC",
    );
  }

  List<List<int>> _getDurationsForCalendarDateInEveryYear(
    int day,
    int month, {
    int? year,
  }) {
    final List<List<int>> durationsOfHolidayInEveryYear = [];
    final int startYear = year ?? searchStartYear;
    final int endYear = year ?? currentYear;
    for (var yr = startYear; yr <= endYear; yr++) {
      if (isValidGregorianDate(day: day, month: month, year: yr)) {
        durationsOfHolidayInEveryYear.add([
          DateTime(yr, month, day).microsecondsSinceEpoch,
          DateTime(yr, month, day + 1).microsecondsSinceEpoch,
        ]);
      }
    }
    return durationsOfHolidayInEveryYear;
  }

  List<List<int>> _getDurationsOfMonthInEveryYear(int month) {
    final List<List<int>> durationsOfMonthInEveryYear = [];
    for (var year = searchStartYear; year <= currentYear; year++) {
      durationsOfMonthInEveryYear.add([
        DateTime.utc(year, month, 1).microsecondsSinceEpoch,
        month == 12
            ? DateTime(year + 1, 1, 1).microsecondsSinceEpoch
            : DateTime(year, month + 1, 1).microsecondsSinceEpoch,
      ]);
    }
    return durationsOfMonthInEveryYear;
  }

  List<Tuple3<int, MonthData, int?>> _getPossibleEventDate(
    BuildContext context,
    String query,
  ) {
    final List<Tuple3<int, MonthData, int?>> possibleEvents = [];
    if (query.trim().isEmpty) {
      return possibleEvents;
    }
    final result = query
        .trim()
        .split(RegExp('[ ,-/]+'))
        .map((e) => e.trim())
        .where((e) => e.isNotEmpty)
        .toList();
    final resultCount = result.length;
    if (resultCount < 1 || resultCount > 4) {
      return possibleEvents;
    }

    final int? day = int.tryParse(result[0]);
    if (day == null || day < 1 || day > 31) {
      return possibleEvents;
    }
    final List<MonthData> potentialMonth = resultCount > 1
        ? _getMatchingMonths(context, result[1])
        : getMonthData(context);
    final int? parsedYear = resultCount >= 3 ? int.tryParse(result[2]) : null;
    final List<int> matchingYears = [];
    if (parsedYear != null) {
      bool foundMatch = false;
      for (int i = searchStartYear; i <= currentYear; i++) {
        if (i.toString().startsWith(parsedYear.toString())) {
          matchingYears.add(i);
          foundMatch = foundMatch || (i == parsedYear);
        }
      }
      if (!foundMatch && parsedYear > 1000 && parsedYear <= currentYear) {
        matchingYears.add(parsedYear);
      }
    }
    for (var element in potentialMonth) {
      if (matchingYears.isEmpty) {
        possibleEvents.add(Tuple3(day, element, null));
      } else {
        for (int yr in matchingYears) {
          possibleEvents.add(Tuple3(day, element, yr));
        }
      }
    }
    return possibleEvents;
  }
}<|MERGE_RESOLUTION|>--- conflicted
+++ resolved
@@ -247,59 +247,6 @@
     }
   }
 
-<<<<<<< HEAD
-  Future<List<GenericSearchResult>> getRandomMomentsSearchResults(
-    BuildContext context,
-  ) async {
-    try {
-      final nonNullSearchResults = <GenericSearchResult>[];
-      final randomYear = getRadomYearSearchResult();
-      final randomMonth = getRandomMonthSearchResult(context);
-      final randomDate = getRandomDateResults(context);
-      final randomHoliday = getRandomHolidaySearchResult(context);
-
-      final searchResults = await Future.wait(
-        [randomYear, randomMonth, randomDate, randomHoliday],
-      );
-
-      for (GenericSearchResult? searchResult in searchResults) {
-        if (searchResult != null) {
-          nonNullSearchResults.add(searchResult);
-        }
-      }
-
-      return nonNullSearchResults;
-    } catch (e) {
-      _logger.severe("Error getting RandomMomentsSearchResult", e);
-      return [];
-    }
-  }
-
-  Future<GenericSearchResult?> getRadomYearSearchResult() async {
-    for (var yearData in YearsData.instance.yearsData..shuffle()) {
-      final List<EnteFile> filesInYear =
-          await _getFilesWithDuration([yearData.duration]);
-      if (filesInYear.isNotEmpty) {
-        return GenericSearchResult(
-          ResultType.year,
-          yearData.year,
-          filesInYear,
-          hierarchicalSearchFilter: TopLevelGenericFilter(
-            filterName: yearData.year,
-            occurrence: kMostRelevantFilter,
-            filterResultType: ResultType.year,
-            matchedUploadedIDs: filesToUploadedFileIDs(filesInYear),
-            filterIcon: Icons.calendar_month_outlined,
-          ),
-        );
-      }
-    }
-    //todo this throws error
-    return null;
-  }
-
-=======
->>>>>>> dee38e3e
   Future<List<GenericSearchResult>> getMonthSearchResults(
     BuildContext context,
     String query,
@@ -329,35 +276,6 @@
     return searchResults;
   }
 
-<<<<<<< HEAD
-  Future<GenericSearchResult?> getRandomMonthSearchResult(
-    BuildContext context,
-  ) async {
-    final months = getMonthData(context)..shuffle();
-    for (MonthData month in months) {
-      final matchedFiles = await _getFilesWithDuration(
-        _getDurationsOfMonthInEveryYear(month.monthNumber),
-      );
-      if (matchedFiles.isNotEmpty) {
-        return GenericSearchResult(
-          ResultType.month,
-          month.name,
-          matchedFiles,
-          hierarchicalSearchFilter: TopLevelGenericFilter(
-            filterName: month.name,
-            occurrence: kMostRelevantFilter,
-            filterResultType: ResultType.month,
-            matchedUploadedIDs: filesToUploadedFileIDs(matchedFiles),
-            filterIcon: Icons.calendar_month_outlined,
-          ),
-        );
-      }
-    }
-    return null;
-  }
-
-=======
->>>>>>> dee38e3e
   Future<List<GenericSearchResult>> getHolidaySearchResults(
     BuildContext context,
     String query,
@@ -394,35 +312,6 @@
     return searchResults;
   }
 
-<<<<<<< HEAD
-  Future<GenericSearchResult?> getRandomHolidaySearchResult(
-    BuildContext context,
-  ) async {
-    final holidays = getHolidays(context)..shuffle();
-    for (var holiday in holidays) {
-      final matchedFiles = await _getFilesWithDuration(
-        _getDurationsForCalendarDateInEveryYear(holiday.day, holiday.month),
-      );
-      if (matchedFiles.isNotEmpty) {
-        return GenericSearchResult(
-          ResultType.event,
-          holiday.name,
-          matchedFiles,
-          hierarchicalSearchFilter: TopLevelGenericFilter(
-            filterName: holiday.name,
-            occurrence: kMostRelevantFilter,
-            filterResultType: ResultType.event,
-            matchedUploadedIDs: filesToUploadedFileIDs(matchedFiles),
-            filterIcon: Icons.event_outlined,
-          ),
-        );
-      }
-    }
-    return null;
-  }
-
-=======
->>>>>>> dee38e3e
   Future<List<GenericSearchResult>> getFileTypeResults(
     BuildContext context,
     String query,
@@ -1314,57 +1203,6 @@
     return searchResults;
   }
 
-<<<<<<< HEAD
-  Future<GenericSearchResult?> getRandomDateResults(
-    BuildContext context,
-  ) async {
-    final allFiles = await getAllFilesForSearch();
-    if (allFiles.isEmpty) return null;
-
-    final length = allFiles.length;
-    final randomFile = allFiles[Random().nextInt(length)];
-    final creationTime = randomFile.creationTime!;
-
-    final originalDateTime = DateTime.fromMicrosecondsSinceEpoch(creationTime);
-    final startOfDay = DateTime(
-      originalDateTime.year,
-      originalDateTime.month,
-      originalDateTime.day,
-    );
-
-    final endOfDay = DateTime(
-      originalDateTime.year,
-      originalDateTime.month,
-      originalDateTime.day + 1,
-    );
-
-    final durationOfDay = [
-      startOfDay.microsecondsSinceEpoch,
-      endOfDay.microsecondsSinceEpoch,
-    ];
-
-    final matchedFiles = await _getFilesWithDuration(
-      [durationOfDay],
-    );
-
-    final name = DateFormat.yMMMd(Localizations.localeOf(context).languageCode)
-        .format(originalDateTime.toLocal());
-    return GenericSearchResult(
-      ResultType.event,
-      name,
-      matchedFiles,
-      hierarchicalSearchFilter: TopLevelGenericFilter(
-        filterName: name,
-        occurrence: kMostRelevantFilter,
-        filterResultType: ResultType.event,
-        matchedUploadedIDs: filesToUploadedFileIDs(matchedFiles),
-        filterIcon: Icons.event_outlined,
-      ),
-    );
-  }
-
-=======
->>>>>>> dee38e3e
   Future<List<GenericSearchResult>> getContactSearchResults(
     String query,
   ) async {
