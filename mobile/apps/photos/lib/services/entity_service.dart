--- conflicted
+++ resolved
@@ -79,20 +79,11 @@
     debugPrint(
       " ${id == null ? 'Adding' : 'Updating'} entity of type: " + type.name,
     );
-<<<<<<< HEAD
-    late LocalEntityData localData;
-
-    final EntityData data = id == null || addWithCustomID
-        ? await _gateway.createEntity(type, encryptedData, header)
-        : await _gateway.updateEntity(type, id, encryptedData, header);
-    localData = LocalEntityData(
-=======
 
     final EntityData data = id == null || addWithCustomID
         ? await _gateway.createEntity(type, id, encryptedData, header)
         : await _gateway.updateEntity(type, id, encryptedData, header);
     final localData = LocalEntityData(
->>>>>>> b66348f2
       id: data.id,
       type: type,
       data: plainText,
