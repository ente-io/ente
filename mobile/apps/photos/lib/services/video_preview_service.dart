import "dart:async";
import "dart:collection";
import "dart:convert";
import "dart:io";

import "package:collection/collection.dart";
import "package:dio/dio.dart";
import "package:encrypt/encrypt.dart" as enc;
import "package:ffmpeg_kit_flutter/return_code.dart";
import "package:flutter/foundation.dart";
import "package:flutter/widgets.dart";
import "package:flutter_cache_manager/flutter_cache_manager.dart";
import "package:logging/logging.dart";
import "package:path_provider/path_provider.dart";
import "package:photos/core/cache/video_cache_manager.dart";
import "package:photos/core/configuration.dart";
import "package:photos/core/event_bus.dart";
<<<<<<< HEAD
import "package:photos/core/network/network.dart";
import "package:photos/db/remote/table/files_table.dart";
=======
import 'package:photos/db/files_db.dart';
>>>>>>> 91785d8c
import "package:photos/db/upload_locks_db.dart";
import "package:photos/events/video_preview_state_changed_event.dart";
import "package:photos/events/video_streaming_changed.dart";
import 'package:photos/generated/intl/app_localizations.dart';
import "package:photos/models/base/id.dart";
import "package:photos/models/ffmpeg/ffprobe_props.dart";
import "package:photos/models/file/file.dart";
import "package:photos/models/file/file_type.dart";
<<<<<<< HEAD
import "package:photos/models/file/remote/asset.dart";
=======
import "package:photos/models/metadata/file_magic.dart";
>>>>>>> 91785d8c
import "package:photos/models/preview/playlist_data.dart";
import "package:photos/models/preview/preview_item.dart";
import "package:photos/models/preview/preview_item_status.dart";
import "package:photos/service_locator.dart";
import "package:photos/services/file_magic_service.dart";
import "package:photos/services/filedata/model/file_data.dart";
import "package:photos/services/isolated_ffmpeg_service.dart";
import "package:photos/services/machine_learning/compute_controller.dart";
import "package:photos/ui/notification/toast.dart";
import "package:photos/utils/exif_util.dart";
import "package:photos/utils/file_key.dart";
import "package:photos/utils/file_util.dart";
import "package:photos/utils/gzip.dart";
import "package:photos/utils/network_util.dart";

const _maxRetryCount = 3;

class VideoPreviewService {
  final _logger = Logger("VideoPreviewService");
  final LinkedHashMap<int, PreviewItem> _items = LinkedHashMap();
  LinkedHashMap<int, EnteFile> fileQueue = LinkedHashMap();
  final int _maxPreviewSizeLimitForCache = 50 * 1024 * 1024; // 50 MB
  Set<int>? _failureFiles;

  bool get _hasQueuedFile => fileQueue.isNotEmpty;

  VideoPreviewService._privateConstructor()
      : serviceLocator = ServiceLocator.instance,
        filesDB = FilesDB.instance,
        uploadLocksDB = UploadLocksDB.instance,
        ffmpegService = IsolatedFfmpegService.instance,
        fileMagicService = FileMagicService.instance,
        cacheManager = DefaultCacheManager(),
        videoCacheManager = VideoCacheManager.instance,
        config = Configuration.instance;

  VideoPreviewService(
    this.config,
    this.serviceLocator,
    this.filesDB,
    this.uploadLocksDB,
    this.fileMagicService,
    this.ffmpegService,
    this.cacheManager,
    this.videoCacheManager,
  );

  static final VideoPreviewService instance =
      VideoPreviewService._privateConstructor();

  int uploadingFileId = -1;

  final Configuration config;
  final ServiceLocator serviceLocator;
  final FilesDB filesDB;
  final UploadLocksDB uploadLocksDB;
  final FileMagicService fileMagicService;
  final IsolatedFfmpegService ffmpegService;
  final DefaultCacheManager cacheManager;
  final CacheManager videoCacheManager;

  static const String _videoStreamingEnabled = "videoStreamingEnabled";

  bool get isVideoStreamingEnabled {
    return serviceLocator.prefs.getBool(_videoStreamingEnabled) ?? false;
  }

  Future<void> setIsVideoStreamingEnabled(bool value) async {
    serviceLocator.prefs.setBool(_videoStreamingEnabled, value).ignore();
    Bus.instance.fire(VideoStreamingChanged());

    if (isVideoStreamingEnabled) {
      queueFiles(duration: Duration.zero);
    } else {
      clearQueue();
    }
  }

  void clearQueue() {
    // Fire events for all items being cleared
    for (final entry in _items.entries) {
      _fireVideoPreviewStateChange(entry.key, PreviewItemStatus.uploaded);
    }
    fileQueue.clear();
    _items.clear();
  }

  void _fireVideoPreviewStateChange(int fileId, PreviewItemStatus status) {
    Bus.instance.fire(VideoPreviewStateChangedEvent(fileId, status));
  }

  // Return value indicates file was successfully added to queue or not
  Future<bool> addToManualQueue(EnteFile file, String queueType) async {
    if (file.uploadedFileID == null) return false;

    // Check if already in queue
    final bool alreadyInQueue = await uploadLocksDB.isInStreamQueue(
      file.uploadedFileID!,
    );
    if (alreadyInQueue) {
      // File is already queued, but trigger processing in case it was stalled
      if (uploadingFileId < 0) {
        queueFiles(duration: Duration.zero, isManual: true, forceProcess: true);
      }
      return false; // Indicates file was already in queue
    }

    // Add to persistent database queue
    await uploadLocksDB.addToStreamQueue(file.uploadedFileID!, queueType);

    // Start processing if not already processing
    if (uploadingFileId < 0) {
      queueFiles(duration: Duration.zero, isManual: true);
    } else {
      _items[file.uploadedFileID!] = PreviewItem(
        status: PreviewItemStatus.inQueue,
        file: file,
        retryCount: 0,
        collectionID: file.collectionID ?? 0,
      );
      _fireVideoPreviewStateChange(
        file.uploadedFileID!,
        PreviewItemStatus.inQueue,
      );
      fileQueue[file.uploadedFileID!] = file;
    }

    return true;
  }

  bool isCurrentlyProcessing(int? uploadedFileID) {
    if (uploadedFileID == null) return false;
    return uploadingFileId == uploadedFileID;
  }

  Future<bool> _isRecreateOperation(EnteFile file) async {
    if (file.uploadedFileID == null) return false;

    try {
      // Check database directly instead of relying on in-memory _manualQueueFiles
      // which might not be populated yet
      final manualQueueFiles = await uploadLocksDB.getStreamQueue();
      final queueType = manualQueueFiles[file.uploadedFileID!];
      return queueType == 'recreate';
    } catch (_) {
      return false;
    }
  }

  Future<void> _ensurePreviewIdsInitialized() async {
    // Ensure fileDataService previewIds is initialized before using it
    if (fileDataService.previewIds.isEmpty) {
      await fileDataService.syncFDStatus();
    }
  }

  Future<bool> isSharedFileStreamble(EnteFile file) async {
    try {
      await _ensurePreviewIdsInitialized();
      if (fileDataService.previewIds.containsKey(file.uploadedFileID)) {
        return true;
      }
      await _getPreviewUrl(file);
      return true;
    } catch (_) {
      return false;
    }
  }

  Future<List<EnteFile>> _getFiles({
    DateTime? beginDate,
    bool onlyFilesWithLocalId = true,
  }) async {
    return await filesDB.getStreamingEligibleVideoFiles(
      beginDate: beginDate,
      userID: config.getUserID()!,
      onlyFilesWithLocalId: onlyFilesWithLocalId,
    );
  }

  Future<double> calcStatus(
    List<EnteFile> files,
    Map<int, PreviewInfo> previewIds,
  ) async {
    // This is the total video files that have streams
    final Set<int> processed = previewIds.keys.toSet();
    // Total: Total Remote video files owned - skipped video files
    //         + processed videos (any platform)
    final Set<int> total = {...processed};

    for (final file in files) {
      // skipped -> don't add
      if (file.pubMagicMetadata?.sv == 1) {
        continue;
      }
      // Include the file to total set
      total.add(file.uploadedFileID!);
    }

    // If total is empty then mark all as processed else compute the ratio
    // of processed files and total remote video files
    // netProcessedItems = processed / total
    final double netProcessedItems =
        total.isEmpty ? 1 : (processed.length / total.length).clamp(0, 1);

    // Store the data and return it
    final status = netProcessedItems;
    return status;
  }

  Future<double> getStatus() async {
    try {
      await _ensurePreviewIdsInitialized();

      // This will get us all the video files that are present on remote
      // and also that could be / have been skipped due to device
      // limitations
      final files = await _getFiles(
        beginDate: null,
        onlyFilesWithLocalId: false,
      );

      return calcStatus(files, fileDataService.previewIds);
    } catch (e, s) {
      _logger.severe('Error getting Streaming status', e, s);
      rethrow;
    }
  }

  Future<void> chunkAndUploadVideo(
    BuildContext? ctx,
    EnteFile enteFile, [
    bool forceUpload = false,
    bool isManual = false,
  ]) async {
    final canStream = _isPermissionGranted();
    if (!canStream) {
      _logger.info(
        "Pause preview due to disabledSteaming($isVideoStreamingEnabled) or computeController permission) - isManual: $isManual",
      );
      if (isVideoStreamingEnabled) _logger.info("No permission to run compute");
      clearQueue();
      return;
    }

    Object? error;
    bool removeFile = false;
    try {
      if (!enteFile.isUploaded) {
        removeFile = true;
        return;
      }
      try {
        // check if playlist already exist, but skip this check for 'recreate' operations
        final isRecreateOperation = await _isRecreateOperation(enteFile);
        if (!isRecreateOperation && await getPlaylist(enteFile) != null) {
          if (ctx != null && ctx.mounted) {
            showShortToast(
              ctx,
              AppLocalizations.of(ctx).videoPreviewAlreadyExists,
            );
          }
          removeFile = true;
          return;
        }
      } catch (e, s) {
        if (e is DioException && e.response?.statusCode == 404) {
          _logger.info("No preview found for $enteFile");
        } else {
          _logger.warning("Failed to get playlist for $enteFile", e, s);
          error = e;
          return;
        }
      }
      _logger.info(
        "Starting video preview generation for ${enteFile.displayName}",
      );
      // elimination case for <=10 MB with H.264
      var (props, result, file) =
          await _checkFileForPreviewCreation(enteFile, isManual);
      if (result) {
        removeFile = true;
        return;
      }

      // check if there is already a preview in processing
      if (uploadingFileId >= 0) {
        if (uploadingFileId == enteFile.uploadedFileID) return;

        _items[enteFile.uploadedFileID!] = PreviewItem(
          status: PreviewItemStatus.inQueue,
          file: enteFile,
          retryCount: forceUpload
              ? 0
              : _items[enteFile.uploadedFileID!]?.retryCount ?? 0,
          collectionID: enteFile.collectionID ?? 0,
        );
        _fireVideoPreviewStateChange(
          enteFile.uploadedFileID!,
          PreviewItemStatus.inQueue,
        );
        fileQueue[enteFile.uploadedFileID!] = enteFile;
        return;
      }

      // everything is fine, let's process
      uploadingFileId = enteFile.uploadedFileID!;
      _items[enteFile.uploadedFileID!] = PreviewItem(
        status: PreviewItemStatus.compressing,
        file: enteFile,
        retryCount:
            forceUpload ? 0 : _items[enteFile.uploadedFileID!]?.retryCount ?? 0,
        collectionID: enteFile.collectionID ?? 0,
      );
      _fireVideoPreviewStateChange(
        enteFile.uploadedFileID!,
        PreviewItemStatus.compressing,
      );

      // get file
      file ??= await getFile(enteFile, isOrigin: true);
      if (file == null) {
        error = "Unable to fetch file";
        return;
      }

      // check metadata for bitrate, codec, color space
      props ??= await getVideoPropsAsync(file);
      final fileSize = enteFile.fileSize ?? file.lengthSync();

      final videoData = List.from(
        props?.propData?["streams"] ?? [],
      ).firstWhereOrNull((e) => e["type"] == "video");

      final codec = videoData["codec_name"]?.toString().toLowerCase();
      final isH264 = codec?.contains("h264") ?? false;

      final bitrate = props?.duration?.inSeconds != null
          ? (fileSize * 8) / props!.duration!.inSeconds
          : null;

      final colorTransfer =
          videoData["color_transfer"]?.toString().toLowerCase();
      final isHDR = colorTransfer != null &&
          (colorTransfer == "smpte2084" || colorTransfer == "arib-std-b67");

      // create temp file & directory for preview generation
      final String tempDir = config.getTempDirectory();
      final String prefix =
          "${tempDir}_${enteFile.uploadedFileID}_${newID("pv")}";
      Directory(prefix).createSync();
      _logger.info('Compressing video ${enteFile.displayName}');
      final key = enc.Key.fromLength(16);

      final keyfile = File('$prefix/keyfile.key');
      keyfile.writeAsBytesSync(key.bytes);

      final keyinfo = File('$prefix/mykey.keyinfo');
      keyinfo.writeAsStringSync(
        "data:text/plain;base64,${key.base64}\n"
        "${keyfile.path}\n",
      );

      _logger.info(
        'Generating HLS Playlist ${enteFile.displayName} at $prefix/output.m3u8',
      );

      final reencodeVideo =
          !(isH264 && bitrate != null && bitrate <= 4000 * 1000);
      final rescaleVideo = !(bitrate != null && bitrate <= 2000 * 1000);
      final needsTonemap = isHDR;
      final applyFPS = (double.tryParse(props?.fps ?? "") ?? 100) > 30;

      String filters = "";

      if (reencodeVideo) {
        final videoFilters = <String>[];

        if (rescaleVideo || needsTonemap) {
          // scale video to 720p or keep original height if less than 720p
          videoFilters.add("scale=-2:'min(720,ih)'");

          // reduce fps to 30 if it is more than 30
          if (applyFPS) videoFilters.add("fps=30");
        }

        if (needsTonemap) {
          // apply tonemapping for HDR videos
          videoFilters.addAll([
            'zscale=transfer=linear',
            'tonemap=tonemap=hable:desat=0',
            'zscale=primaries=709:transfer=709:matrix=709',
          ]);
        }

        videoFilters.add("format=yuv420p");

        filters = '-vf "${videoFilters.join(",")}" ';
      }

      final command =
          // scaling, fps, tonemapping
          '$filters'
          // video encoding
          '${reencodeVideo ? '-c:v libx264 -crf 23 -preset medium ' : '-c:v copy '}'
          // audio encoding
          '-c:a aac -b:a 128k '
          // hls options
          '-f hls -hls_flags single_file '
          '-hls_list_size 0 -hls_key_info_file ${keyinfo.path} ';

      _logger.info(command);

      final playlistGenResult = await ffmpegService
          .runFfmpeg(
        // input file path
        '-i "${file.path}" ' +
            // main params for streaming
            command +
            // output file path
            '$prefix/output.m3u8',
      )
          .onError((error, stackTrace) {
        _logger.warning("FFmpeg command failed", error, stackTrace);
        return {};
      });

      final playlistGenReturnCode = playlistGenResult["returnCode"] as int?;

      String? objectId;
      int? objectSize;

      if (ReturnCode.success == playlistGenReturnCode) {
        try {
          _items[enteFile.uploadedFileID!] = PreviewItem(
            status: PreviewItemStatus.uploading,
            file: enteFile,
            collectionID: enteFile.collectionID ?? 0,
            retryCount: _items[enteFile.uploadedFileID!]?.retryCount ?? 0,
          );
          _fireVideoPreviewStateChange(
            enteFile.uploadedFileID!,
            PreviewItemStatus.uploading,
          );

          _logger.info('Playlist Generated ${enteFile.displayName}');

          final playlistFile = File("$prefix/output.m3u8");
          final previewFile = File("$prefix/output.ts");
          final result = await _uploadPreviewVideo(enteFile, previewFile);

          objectId = result.$1;
          objectSize = result.$2;

          // Fetch resolution of generated stream by decrypting a single frame
          final playlistFrameResult = await ffmpegService
              .runFfmpeg(
            '-allowed_extensions ALL -i "$prefix/output.m3u8" -frames:v 1 -c copy "$prefix/frame.ts"',
          )
              .onError((error, stackTrace) {
            _logger.warning(
              "FFmpeg command failed for frame",
              error,
              stackTrace,
            );
            return {};
          });
          final playlistFrameReturnCode =
              playlistFrameResult["returnCode"] as int?;
          int? width, height;
          try {
            if (ReturnCode.success == playlistFrameReturnCode) {
              FFProbeProps? playlistFrameProps;
              final file2 = File("$prefix/frame.ts");

              playlistFrameProps = await getVideoPropsAsync(file2);
              width = playlistFrameProps?.width;
              height = playlistFrameProps?.height;
            }
          } catch (err, sT) {
            _logger.warning("Failed to fetch resolution of stream", err, sT);
          }

          await _reportVideoPreview(
            enteFile,
            playlistFile,
            objectId: objectId,
            objectSize: objectSize,
            width: width,
            height: height,
          );

          _logger.info("Video preview uploaded for $enteFile");
        } catch (err, sT) {
          error = "Failed to upload video preview\nError: $err";
          _logger.shout("Something went wrong with preview upload", err, sT);
        }
      } else if (ReturnCode.cancel == playlistGenReturnCode) {
        _logger.warning("FFmpeg command cancelled");
        error = "FFmpeg command cancelled";
      } else {
        final output = playlistGenResult["output"] as String?;
        _logger.shout(
          "FFmpeg command failed with return code $playlistGenReturnCode",
          output ?? "Error not found",
        );
        error = "Failed to generate video preview\nError: $output";
      }

      if (error == null) {
        // update previewIds
        fileDataService.appendPreview(
          enteFile.uploadedFileID!,
          objectId!,
          objectSize!,
        );

        _items[enteFile.uploadedFileID!] = PreviewItem(
          status: PreviewItemStatus.uploaded,
          file: enteFile,
          retryCount: _items[enteFile.uploadedFileID!]!.retryCount,
          collectionID: enteFile.collectionID ?? 0,
        );
        _fireVideoPreviewStateChange(
          enteFile.uploadedFileID!,
          PreviewItemStatus.uploaded,
        );
        _removeFromLocks(enteFile).ignore();
        Directory(prefix).delete(recursive: true).ignore();
      }
    } finally {
      if (error != null) {
        _retryFile(enteFile, error);
      } else if (removeFile) {
        _removeFile(enteFile);
        _removeFromLocks(enteFile).ignore();
      }
      // reset uploading status if this was getting processed
      if (uploadingFileId == enteFile.uploadedFileID!) {
        uploadingFileId = -1;
      }
      _logger.info(
        "[chunk] Processing ${_items.length} items for streaming, $error",
      );
      // process next file
      if (fileQueue.isNotEmpty) {
        final entry = fileQueue.entries.first;
        final file = entry.value;
        fileQueue.remove(entry.key);
        await chunkAndUploadVideo(ctx, file);
      } else {
        computeController.releaseCompute(stream: true);
      }
    }
  }

  Future<void> _removeFromLocks(EnteFile enteFile) async {
    final bool isFailurePresent =
        _failureFiles?.contains(enteFile.uploadedFileID!) ?? false;
    final bool isInManualQueue = await uploadLocksDB.isInStreamQueue(
      enteFile.uploadedFileID!,
    );

    if (isFailurePresent) {
      await uploadLocksDB.deleteStreamUploadErrorEntry(
        enteFile.uploadedFileID!,
      );
      _failureFiles?.remove(enteFile.uploadedFileID!);
    }

    if (isInManualQueue) {
      await uploadLocksDB.removeFromStreamQueue(enteFile.uploadedFileID!);
    }
  }

  void _removeFile(EnteFile enteFile) {
    final fileId = enteFile.uploadedFileID!;
    _items.remove(fileId);
    // Note: Using 'uploaded' status as there's no 'removed' status in PreviewItemStatus
    // This indicates the item has been successfully processed and removed from queue
    _fireVideoPreviewStateChange(fileId, PreviewItemStatus.uploaded);
  }

  void _retryFile(EnteFile enteFile, Object error) {
    if (_items[enteFile.uploadedFileID!]!.retryCount < _maxRetryCount) {
      _items[enteFile.uploadedFileID!] = PreviewItem(
        status: PreviewItemStatus.retry,
        file: enteFile,
        retryCount: _items[enteFile.uploadedFileID!]!.retryCount + 1,
        collectionID: enteFile.collectionID ?? 0,
      );
      _fireVideoPreviewStateChange(
        enteFile.uploadedFileID!,
        PreviewItemStatus.retry,
      );
      fileQueue[enteFile.uploadedFileID!] = enteFile;
    } else {
      _items[enteFile.uploadedFileID!] = PreviewItem(
        status: PreviewItemStatus.failed,
        file: enteFile,
        retryCount: _items[enteFile.uploadedFileID!]!.retryCount,
        collectionID: enteFile.collectionID ?? 0,
        error: error,
      );
      _fireVideoPreviewStateChange(
        enteFile.uploadedFileID!,
        PreviewItemStatus.failed,
      );

      final bool isFailurePresent =
          _failureFiles?.contains(enteFile.uploadedFileID!) ?? false;

      if (isFailurePresent) {
        uploadLocksDB.appendStreamEntry(
          enteFile.uploadedFileID!,
          error.toString(),
        );
      } else {
        uploadLocksDB.appendStreamEntry(
          enteFile.uploadedFileID!,
          error.toString(),
        );
        _failureFiles?.add(enteFile.uploadedFileID!);
      }
    }
  }

  Future<void> _reportVideoPreview(
    EnteFile file,
    File playlist, {
    required String objectId,
    required int objectSize,
    required int? width,
    required int? height,
  }) async {
    _logger.info("Pushing playlist for ${file.uploadedFileID}");
    try {
      final encryptionKey = getFileKey(file);
      final playlistContent = playlist.readAsStringSync();
      final result = await gzipAndEncryptJson(
        {
          "playlist": playlistContent,
          'type': 'hls_video',
          'width': width,
          'height': height,
          'size': objectSize,
        },
        encryptionKey,
      );
      final _ = await serviceLocator.enteDio.put(
        "/files/video-data",
        data: {
          "fileID": file.uploadedFileID!,
          "objectID": objectId,
          "objectSize": objectSize,
          "playlist": result.encData,
          "playlistHeader": result.header,
        },
      );
    } catch (e, s) {
      _logger.severe("Failed to report video preview", e, s);
      rethrow;
    }
  }

  Future<(String, int)> _uploadPreviewVideo(EnteFile file, File preview) async {
    _logger.info("Pushing preview for $file");
    try {
      final response = await serviceLocator.enteDio.get(
        "/files/data/preview-upload-url",
        queryParameters: {
          "fileID": file.uploadedFileID!,
          "type": "vid_preview",
        },
      );
      final uploadURL = response.data["url"];
      final String objectID = response.data["objectID"];
      final objectSize = preview.lengthSync();
      final _ = await serviceLocator.enteDio.put(
        uploadURL,
        data: preview.openRead(),
        options: Options(headers: {Headers.contentLengthHeader: objectSize}),
      );
      return (objectID, objectSize);
    } catch (e) {
      _logger.warning("failed to upload previewVideo", e);
      rethrow;
    }
  }

  String _getCacheKey(String objectKey) {
    return "video_playlist_$objectKey";
  }

  String _getDetailsCacheKey(String objectKey) {
    return "video_playlist_details_$objectKey";
  }

  String _getVideoPreviewKey(String objectKey) {
    return "video_preview_$objectKey";
  }

  Future<PlaylistData?> getPlaylist(EnteFile file) async {
    return await _getPlaylist(file);
  }

  Future<PlaylistData?> _getPlaylist(EnteFile file) async {
    _logger.info("Getting playlist for $file");
    int? width, height, size;

    try {
      late final String objectID;
      final PreviewInfo? previewInfo =
          fileDataService.previewIds[file.uploadedFileID!];
      bool shouldAppendPreview = false;
      (String, String)? previewURLResult;
      if (previewInfo == null) {
        shouldAppendPreview = true;
        previewURLResult = await _getPreviewUrl(file);
        _logger.info("parrsed objectID: ${previewURLResult.$2}");
        objectID = previewURLResult.$2;
      } else {
        objectID = previewInfo.objectId;
      }

      final FileInfo? playlistCache = await cacheManager.getFileFromCache(
        _getCacheKey(objectID),
      );
      final detailsCache = await cacheManager.getFileFromCache(
        _getDetailsCacheKey(objectID),
      );
      String finalPlaylist;
      if (playlistCache != null) {
        finalPlaylist = playlistCache.file.readAsStringSync();
        if (detailsCache != null) {
          final details = json.decode(detailsCache.file.readAsStringSync());
          width = details["width"];
          height = details["height"];
          size = details["size"];
        }
      } else {
        final Map<String, dynamic> playlistData = await _getPlaylistData(file);
        finalPlaylist = playlistData["playlist"];
        width = playlistData["width"];
        height = playlistData["height"];
        size = playlistData["size"];
        unawaited(
          cacheManager.putFile(
            _getCacheKey(objectID),
            Uint8List.fromList((playlistData["playlist"] as String).codeUnits),
          ),
        );
        unawaited(
          cacheManager.putFile(
            _getDetailsCacheKey(objectID),
            Uint8List.fromList(
              json.encode({
                "width": width,
                "height": height,
                "size": size,
              }).codeUnits,
            ),
          ),
        );
      }
      final videoFile = (await videoCacheManager.getFileFromCache(
        _getVideoPreviewKey(objectID),
      ))
          ?.file;
      if (videoFile == null) {
        previewURLResult = previewURLResult ?? await _getPreviewUrl(file);
        if (size != null && size < _maxPreviewSizeLimitForCache) {
          unawaited(
            videoCacheManager.downloadFile(
              previewURLResult.$1,
              key: _getVideoPreviewKey(objectID),
            ),
          );
        }
        finalPlaylist = finalPlaylist.replaceAll(
          '\noutput.ts',
          '\n${previewURLResult.$1}',
        );
      } else {
        finalPlaylist = finalPlaylist.replaceAll(
          '\noutput.ts',
          '\n${videoFile.path}',
        );
      }
      final tempDir = await getTemporaryDirectory();
      final playlistFile = File("${tempDir.path}/${file.uploadedFileID}.m3u8");
      await playlistFile.writeAsString(finalPlaylist);
      final String log = (
        StringBuffer()
          ..write("[CACHE-STATUS] ")
          ..write("Video: ${videoFile != null ? '✓' : '✗'} | ")
          ..write("Details: ${detailsCache != null ? '✓' : '✗'} | ")
          ..write("Playlist: ${playlistCache != null ? '✓' : '✗'}"),
      ).toString();
      _logger.info("Mapped playlist to ${playlistFile.path}, $log");
      final data = PlaylistData(
        preview: playlistFile,
        width: width,
        height: height,
        size: size,
        durationInSeconds: parseDurationFromHLS(finalPlaylist),
      );
      if (shouldAppendPreview) {
        fileDataService.appendPreview(file.uploadedFileID!, objectID, size!);
      }
      return data;
    } catch (_) {
      rethrow;
    }
  }

  Future<Map<String, dynamic>> _getPlaylistData(EnteFile file) async {
    late Response<dynamic> response;
    if (collectionsService.isSharedPublicLink(file.collectionID!)) {
      response = await serviceLocator.nonEnteDio.get(
        "${config.getHttpEndpoint()}/public-collection/files/data/fetch/",
        queryParameters: {"fileID": file.uploadedFileID, "type": "vid_preview"},
        options: Options(
          headers: collectionsService.publicCollectionHeaders(
            file.collectionID!,
          ),
        ),
      );
    } else {
      response = await serviceLocator.enteDio.get(
        "/files/data/fetch/",
        queryParameters: {"fileID": file.uploadedFileID, "type": "vid_preview"},
      );
    }
    final encryptedData = response.data["data"]["encryptedData"];
    final header = response.data["data"]["decryptionHeader"];
    final encryptionKey = getFileKey(file);
    final playlistData = await decryptAndUnzipJson(
      encryptionKey,
      encryptedData: encryptedData,
      header: header,
    );
    return playlistData;
  }

  int? parseDurationFromHLS(String playlist) {
    final lines = playlist.split("\n");
    double totalDuration = 0.0;
    for (final line in lines) {
      if (line.startsWith("#EXTINF:")) {
        // Extract duration value (e.g., "#EXTINF:2.400000," → "2.400000")
        final durationStr = line.substring(8, line.length - 1);
        final duration = double.tryParse(durationStr);
        if (duration != null) {
          totalDuration += duration;
        }
      }
    }
    return totalDuration > 0 ? totalDuration.round() : null;
  }

  Future<(String, String)> _getPreviewUrl(EnteFile file) async {
    try {
      late String url;
      if (collectionsService.isSharedPublicLink(file.collectionID!)) {
        final response = await serviceLocator.nonEnteDio.get(
          "${config.getHttpEndpoint()}/public-collection/files/data/preview",
          queryParameters: {
            "fileID": file.uploadedFileID,
            "type":
                file.fileType == FileType.video ? "vid_preview" : "img_preview",
          },
          options: Options(
            headers: collectionsService.publicCollectionHeaders(
              file.collectionID!,
            ),
          ),
        );
        url = (response.data["url"] as String);
      } else {
        final response = await serviceLocator.enteDio.get(
          "/files/data/preview",
          queryParameters: {
            "fileID": file.uploadedFileID,
            "type":
                file.fileType == FileType.video ? "vid_preview" : "img_preview",
          },
        );
        url = (response.data["url"] as String);
      }
      final uri = Uri.parse(url);
      final segments = uri.pathSegments;
      if (segments.isEmpty) throw Exception("Invalid URL");
      final String objectID = segments.last;
      return (url, objectID);
    } catch (e) {
      _logger.warning("Failed to get preview url", e);
      rethrow;
    }
  }

  Future<(FFProbeProps?, bool, File?)> _checkFileForPreviewCreation(
<<<<<<< HEAD
    EnteFile enteFile,
  ) async {
    final RemoteAsset? rAsset = enteFile.rAsset;
    if ((rAsset?.sv ?? 0) == 1) {
      _logger.info(
        "Skip Preview due to sv=1 for  ${enteFile.displayName}",
      );
      return (null, true, null);
    }
    if (enteFile.fileSize == null || enteFile.durationInSec == null) {
      _logger.warning(
        "Skip Preview due to misisng size/duration for ${enteFile.displayName}",
      );
      return (null, true, null);
    }
    final int size = enteFile.fileSize!;
    final int duration = enteFile.durationInSec!;
    if (size >= 500 * 1024 * 1024 || duration > 60) {
      _logger.info(
        "Skip Preview due to size: $size or duration: $duration",
      );
      return (null, true, null);
=======
    EnteFile enteFile, [
    bool isManual = false,
  ]) async {
    if ((enteFile.pubMagicMetadata?.sv ?? 0) == 1) {
      _logger.info("Skip Preview due to sv=1 for  ${enteFile.displayName}");
      return (null, true, null);
    }
    if (!isManual) {
      if (enteFile.fileSize == null || enteFile.duration == null) {
        _logger.warning(
          "Skip Preview due to misisng size/duration for ${enteFile.displayName}",
        );
        return (null, true, null);
      }
      final int size = enteFile.fileSize!;
      final int duration = enteFile.duration!;
      if (size >= 500 * 1024 * 1024 || duration > 60) {
        _logger.info("Skip Preview due to size: $size or duration: $duration");
        return (null, true, null);
      }
>>>>>>> 91785d8c
    }
    FFProbeProps? props;
    File? file;
    bool skipFile = false;
    if (enteFile.fileSize == null && isManual) {
      return (props, skipFile, file);
    }

    final size = enteFile.fileSize ?? 0;
    try {
      final isFileUnder10MB = size <= 10 * 1024 * 1024;
      if (isFileUnder10MB) {
        file = await getFile(enteFile, isOrigin: true);
        if (file != null) {
          props = await getVideoPropsAsync(file);
          final videoData = List.from(
            props?.propData?["streams"] ?? [],
          ).firstWhereOrNull((e) => e["type"] == "video");
          final codec = videoData["codec_name"]?.toString().toLowerCase();
          skipFile = codec?.contains("h264") ?? false;

          if (skipFile) {
            _logger.info(
              "[init] Ignoring file ${enteFile.displayName} for preview due to codec",
            );
            await fileMagicService.updatePublicMagicMetadata(
              [enteFile],
              {streamVersionKey: 1},
            );
            return (props, skipFile, file);
          }
        }
      }
    } catch (e, sT) {
      _logger.warning("Failed to check props", e, sT);
    }
    return (props, skipFile, file);
  }

  // generate stream for all files after cutoff date
  Future<void> _putFilesForPreviewCreation() async {
    if (!isVideoStreamingEnabled || !await canUseHighBandwidth()) return;

    Map<int, String> failureFiles = {};
    Map<int, String> manualQueueFiles = {};
    try {
      failureFiles = await uploadLocksDB.getStreamUploadError();
      _failureFiles = {...failureFiles.keys};

      manualQueueFiles = await uploadLocksDB.getStreamQueue();

      // handle case when failures are already previewed
      for (final failure in _failureFiles!) {
        if (_items.containsKey(failure)) {
          uploadLocksDB.deleteStreamUploadErrorEntry(failure).ignore();
        }
      }

      // handle case when manual queue items are already previewed (for 'create' type only)
      for (final queueItem in manualQueueFiles.keys) {
        final queueType = manualQueueFiles[queueItem];
        final hasPreview = fileDataService.previewIds[queueItem] != null;
        if (hasPreview && queueType == 'create') {
          // Remove from queue only if it's a 'create' type and preview exists
          await uploadLocksDB.removeFromStreamQueue(queueItem);
        }
      }

      // Refresh manual queue after cleanup
      manualQueueFiles = await uploadLocksDB.getStreamQueue();
    } catch (_) {}
<<<<<<< HEAD
    final List<int> candidateFileIDs = await remoteDB.getAllFilesAfterDate(
      fileType: FileType.video,
      beginDate: DateTime.now().subtract(
        const Duration(days: 30),
      ),
      userID: Configuration.instance.getUserID()!,
    );

    final files = await remoteCache
        .getUniqueFiles(candidateFileIDs)
        .then((mapping) => mapping.$1.values.toList());

    final previewIds = fileDataService.previewIds;
    final allFiles = files
        .where(
          (file) =>
              !previewIds.containsKey(file.uploadedFileID) ||
              file.rAsset?.sv != 1,
=======

    final files = await _getFiles(
      beginDate: DateTime.now().subtract(const Duration(days: 60)),
      onlyFilesWithLocalId: true,
    );
    final previewIds = fileDataService.previewIds;

    _logger.info(
      "[init] Found ${files.length} files in last 60 days, ${manualQueueFiles.length} manual queue files: ${manualQueueFiles.keys.toList()}",
    );

    // Add manual queue files first (they have priority)
    for (final queueFileId in manualQueueFiles.keys) {
      final queueType = manualQueueFiles[queueFileId] ?? 'create';
      final hasPreview = previewIds[queueFileId] != null;

      // For create, only add if no preview exists
      if (queueType == 'create' && hasPreview) {
        _logger.info(
          "[manual-queue] Skipping file $queueFileId (type=$queueType, hasPreview=$hasPreview)",
        );
        continue;
      }

      // First try to find the file in the 60-day list
      var queueFile = files.firstWhereOrNull(
        (f) => f.uploadedFileID == queueFileId,
      );

      // If not found in 60-day list, fetch it individually
      queueFile ??=
          await filesDB.getAnyUploadedFile(queueFileId).catchError((e) => null);

      if (queueFile == null) {
        await uploadLocksDB
            .removeFromStreamQueue(queueFileId)
            .catchError((e) {});
        continue;
      }

      _items[queueFile.uploadedFileID!] = PreviewItem(
        status: PreviewItemStatus.inQueue,
        file: queueFile,
        collectionID: queueFile.collectionID ?? 0,
      );
      _fireVideoPreviewStateChange(
        queueFile.uploadedFileID!,
        PreviewItemStatus.inQueue,
      );
      fileQueue[queueFile.uploadedFileID!] = queueFile;
    }

    // Then add regular files that need processing
    final allFiles = files
        .where(
          (file) =>
              previewIds[file.uploadedFileID] == null &&
              !manualQueueFiles.containsKey(file.uploadedFileID),
>>>>>>> 91785d8c
        )
        .toList();

    // set all video status to in queue
    var n = allFiles.length, i = 0;
    while (i < n) {
      final enteFile = allFiles[i];
      final isFailure =
          _failureFiles?.contains(enteFile.uploadedFileID!) ?? false;
      if (isFailure) {
        _items[enteFile.uploadedFileID!] = PreviewItem(
          status: PreviewItemStatus.failed,
          file: enteFile,
          collectionID: enteFile.collectionID ?? 0,
          retryCount: _maxRetryCount,
          error: failureFiles[enteFile.uploadedFileID!],
        );
        _fireVideoPreviewStateChange(
          enteFile.uploadedFileID!,
          PreviewItemStatus.failed,
        );
      }
      if (isFailure) {
        _logger.info(
          "[init] Ignoring file ${enteFile.displayName} for preview",
        );
        allFiles.removeAt(i);
        n--;
        continue;
      }

      _items[enteFile.uploadedFileID!] = PreviewItem(
        status: PreviewItemStatus.inQueue,
        file: enteFile,
        collectionID: enteFile.collectionID ?? 0,
      );
      _fireVideoPreviewStateChange(
        enteFile.uploadedFileID!,
        PreviewItemStatus.inQueue,
      );
      fileQueue[enteFile.uploadedFileID!] = enteFile;

      i++;
    }

    final totalFiles = fileQueue.length;
    if (totalFiles == 0) {
      _logger.info("[init] No preview to cache");
      return;
    }

    _logger.info(
      "[init] Processing $totalFiles items for streaming (${manualQueueFiles.length} manual requested, ${fileQueue.length} queued, ${allFiles.length} regular)",
    );

    // take first file and put it for stream generation
    final entry = fileQueue.entries.first;
    final file = entry.value;
    fileQueue.remove(entry.key);
    chunkAndUploadVideo(null, file).ignore();
  }

  bool _allowStream() {
    return isVideoStreamingEnabled &&
        computeController.requestCompute(stream: true);
  }

  bool _allowManualStream() {
    return isVideoStreamingEnabled &&
        computeController.requestCompute(
          stream: true,
          bypassInteractionCheck: true,
          bypassMLWaiting: true,
        );
  }

  bool _isPermissionGranted() {
    return isVideoStreamingEnabled &&
        computeController.computeState == ComputeRunState.generatingStream;
  }

  void queueFiles({
    Duration duration = const Duration(seconds: 5),
    bool isManual = false,
    bool forceProcess = false,
  }) {
    Future.delayed(duration, () async {
      if (_hasQueuedFile && !forceProcess) return;

      final isStreamAllowed = isManual ? _allowManualStream() : _allowStream();
      if (!isStreamAllowed) return;

      await _ensurePreviewIdsInitialized();
      await _putFilesForPreviewCreation();
    });
  }
}<|MERGE_RESOLUTION|>--- conflicted
+++ resolved
@@ -15,12 +15,7 @@
 import "package:photos/core/cache/video_cache_manager.dart";
 import "package:photos/core/configuration.dart";
 import "package:photos/core/event_bus.dart";
-<<<<<<< HEAD
-import "package:photos/core/network/network.dart";
-import "package:photos/db/remote/table/files_table.dart";
-=======
 import 'package:photos/db/files_db.dart';
->>>>>>> 91785d8c
 import "package:photos/db/upload_locks_db.dart";
 import "package:photos/events/video_preview_state_changed_event.dart";
 import "package:photos/events/video_streaming_changed.dart";
@@ -29,11 +24,7 @@
 import "package:photos/models/ffmpeg/ffprobe_props.dart";
 import "package:photos/models/file/file.dart";
 import "package:photos/models/file/file_type.dart";
-<<<<<<< HEAD
-import "package:photos/models/file/remote/asset.dart";
-=======
 import "package:photos/models/metadata/file_magic.dart";
->>>>>>> 91785d8c
 import "package:photos/models/preview/playlist_data.dart";
 import "package:photos/models/preview/preview_item.dart";
 import "package:photos/models/preview/preview_item_status.dart";
@@ -207,11 +198,13 @@
     DateTime? beginDate,
     bool onlyFilesWithLocalId = true,
   }) async {
-    return await filesDB.getStreamingEligibleVideoFiles(
-      beginDate: beginDate,
-      userID: config.getUserID()!,
-      onlyFilesWithLocalId: onlyFilesWithLocalId,
-    );
+    //todo: rewrite implement this
+    return [];
+    // return await remoteCache.getStreamingEligibleVideoFiles(
+    //   beginDate: beginDate,
+    //   userID: config.getUserID()!,
+    //   onlyFilesWithLocalId: onlyFilesWithLocalId,
+    // );
   }
 
   Future<double> calcStatus(
@@ -226,7 +219,7 @@
 
     for (final file in files) {
       // skipped -> don't add
-      if (file.pubMagicMetadata?.sv == 1) {
+      if (file.rAsset?.sv == 1) {
         continue;
       }
       // Include the file to total set
@@ -936,51 +929,26 @@
   }
 
   Future<(FFProbeProps?, bool, File?)> _checkFileForPreviewCreation(
-<<<<<<< HEAD
-    EnteFile enteFile,
-  ) async {
-    final RemoteAsset? rAsset = enteFile.rAsset;
-    if ((rAsset?.sv ?? 0) == 1) {
-      _logger.info(
-        "Skip Preview due to sv=1 for  ${enteFile.displayName}",
-      );
-      return (null, true, null);
-    }
-    if (enteFile.fileSize == null || enteFile.durationInSec == null) {
-      _logger.warning(
-        "Skip Preview due to misisng size/duration for ${enteFile.displayName}",
-      );
-      return (null, true, null);
-    }
-    final int size = enteFile.fileSize!;
-    final int duration = enteFile.durationInSec!;
-    if (size >= 500 * 1024 * 1024 || duration > 60) {
-      _logger.info(
-        "Skip Preview due to size: $size or duration: $duration",
-      );
-      return (null, true, null);
-=======
     EnteFile enteFile, [
     bool isManual = false,
   ]) async {
-    if ((enteFile.pubMagicMetadata?.sv ?? 0) == 1) {
+    if ((enteFile.rAsset?.sv ?? 0) == 1) {
       _logger.info("Skip Preview due to sv=1 for  ${enteFile.displayName}");
       return (null, true, null);
     }
     if (!isManual) {
-      if (enteFile.fileSize == null || enteFile.duration == null) {
+      if (enteFile.fileSize == null || enteFile.rAsset?.durationInSec == null) {
         _logger.warning(
           "Skip Preview due to misisng size/duration for ${enteFile.displayName}",
         );
         return (null, true, null);
       }
       final int size = enteFile.fileSize!;
-      final int duration = enteFile.duration!;
+      final int duration = enteFile.rAsset!.durationInSec!;
       if (size >= 500 * 1024 * 1024 || duration > 60) {
         _logger.info("Skip Preview due to size: $size or duration: $duration");
         return (null, true, null);
       }
->>>>>>> 91785d8c
     }
     FFProbeProps? props;
     File? file;
@@ -1052,26 +1020,6 @@
       // Refresh manual queue after cleanup
       manualQueueFiles = await uploadLocksDB.getStreamQueue();
     } catch (_) {}
-<<<<<<< HEAD
-    final List<int> candidateFileIDs = await remoteDB.getAllFilesAfterDate(
-      fileType: FileType.video,
-      beginDate: DateTime.now().subtract(
-        const Duration(days: 30),
-      ),
-      userID: Configuration.instance.getUserID()!,
-    );
-
-    final files = await remoteCache
-        .getUniqueFiles(candidateFileIDs)
-        .then((mapping) => mapping.$1.values.toList());
-
-    final previewIds = fileDataService.previewIds;
-    final allFiles = files
-        .where(
-          (file) =>
-              !previewIds.containsKey(file.uploadedFileID) ||
-              file.rAsset?.sv != 1,
-=======
 
     final files = await _getFiles(
       beginDate: DateTime.now().subtract(const Duration(days: 60)),
@@ -1102,8 +1050,9 @@
       );
 
       // If not found in 60-day list, fetch it individually
-      queueFile ??=
-          await filesDB.getAnyUploadedFile(queueFileId).catchError((e) => null);
+      queueFile ??= await remoteCache
+          .getAnyCollectionFile(queueFileId)
+          .catchError((e) => null);
 
       if (queueFile == null) {
         await uploadLocksDB
@@ -1130,7 +1079,6 @@
           (file) =>
               previewIds[file.uploadedFileID] == null &&
               !manualQueueFiles.containsKey(file.uploadedFileID),
->>>>>>> 91785d8c
         )
         .toList();
 
