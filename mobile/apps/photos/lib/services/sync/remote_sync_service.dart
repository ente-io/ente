--- conflicted
+++ resolved
@@ -12,12 +12,7 @@
 import 'package:photos/events/files_updated_event.dart';
 import 'package:photos/events/local_photos_updated_event.dart';
 import 'package:photos/events/sync_status_update_event.dart';
-<<<<<<< HEAD
-=======
 import "package:photos/main.dart" show isProcessBg;
-import 'package:photos/models/device_collection.dart';
-import "package:photos/models/file/extensions/file_props.dart";
->>>>>>> 91785d8c
 import 'package:photos/models/file/file.dart';
 import "package:photos/models/local/asset_upload_queue.dart";
 import "package:photos/models/metadata/file_magic.dart";
@@ -29,17 +24,9 @@
 import "package:photos/services/language_service.dart";
 import 'package:photos/services/local_file_update_service.dart';
 import "package:photos/services/notification_service.dart";
-<<<<<<< HEAD
 import "package:photos/services/remote/fetch/files_diff.dart";
 import "package:photos/services/remote/fetch/remote_diff.dart";
 import "package:photos/services/sync/upload_candidate.dart";
-import "package:photos/services/video_preview_service.dart";
-=======
-import 'package:photos/services/sync/diff_fetcher.dart';
-import 'package:photos/services/sync/sync_service.dart';
-import 'package:photos/utils/file_uploader.dart';
-import 'package:photos/utils/file_util.dart';
->>>>>>> 91785d8c
 import 'package:shared_preferences/shared_preferences.dart';
 
 class RemoteSyncService {
@@ -233,123 +220,9 @@
     final int ownerID = _config.getUserID()!;
     final bool includeVideos = _config.shouldBackupVideos();
 
-<<<<<<< HEAD
     final candidate = await _uploadCandidateService.getLocalAssetsForUploads(
       ownerID,
       includeVideos,
-=======
-    final deviceCollections = await _db.getDeviceCollections();
-    deviceCollections.removeWhere((element) => !element.shouldBackup);
-    // Sort by count to ensure that photos in iOS are first inserted in
-    // smallest album marked for backup. This is to ensure that photo is
-    // first attempted to upload in a non-recent album.
-    deviceCollections.sort((a, b) => a.count.compareTo(b.count));
-    final Map<String, Set<String>> pathIdToLocalIDs =
-        await _db.getDevicePathIDToLocalIDMap();
-    bool moreFilesMarkedForBackup = false;
-    for (final deviceCollection in deviceCollections) {
-      final Set<String> localIDsToSync =
-          pathIdToLocalIDs[deviceCollection.id] ?? {};
-      if (deviceCollection.uploadStrategy == UploadStrategy.ifMissing) {
-        final Set<String> alreadyClaimedLocalIDs =
-            await _db.getLocalIDsMarkedForOrAlreadyUploaded(ownerID);
-        localIDsToSync.removeAll(alreadyClaimedLocalIDs);
-        if (alreadyClaimedLocalIDs.isNotEmpty && !_hasCleanupStaleEntry) {
-          try {
-            await _db.removeQueuedLocalFiles(alreadyClaimedLocalIDs, ownerID);
-          } catch (e, s) {
-            _logger.severe("removeQueuedLocalFiles failed", e, s);
-          }
-        }
-      }
-
-      if (localIDsToSync.isEmpty) {
-        continue;
-      }
-      final collectionID = await _getCollectionID(deviceCollection);
-      if (collectionID == null) {
-        _logger.warning('DeviceCollection was either deleted or missing');
-        continue;
-      }
-
-      moreFilesMarkedForBackup = true;
-      await _db.setCollectionIDForUnMappedLocalFiles(
-        collectionID,
-        localIDsToSync,
-      );
-
-      // mark IDs as already synced if corresponding entry is present in
-      // the collection. This can happen when a user has marked a folder
-      // for sync, then un-synced it and again tries to mark if for sync.
-      final Set<String> existingMapping =
-          await _db.getLocalFileIDsForCollection(collectionID);
-      final Set<String> commonElements =
-          localIDsToSync.intersection(existingMapping);
-      if (commonElements.isNotEmpty) {
-        debugPrint(
-          "${commonElements.length} files already existing in "
-          "collection $collectionID for ${deviceCollection.name}",
-        );
-        localIDsToSync.removeAll(commonElements);
-      }
-
-      // At this point, the remaining localIDsToSync will need to create
-      // new file entries, where we can store mapping for localID and
-      // corresponding collection ID
-      if (localIDsToSync.isNotEmpty) {
-        debugPrint(
-          'Adding new entries for ${localIDsToSync.length} files'
-          ' for ${deviceCollection.name}',
-        );
-        final filesWithCollectionID =
-            await _db.getLocalFiles(localIDsToSync.toList());
-        final List<EnteFile> newFilesToInsert = [];
-        final Set<String> fileFoundForLocalIDs = {};
-        for (var existingFile in filesWithCollectionID) {
-          final String localID = existingFile.localID!;
-          if (!fileFoundForLocalIDs.contains(localID)) {
-            existingFile.generatedID = null;
-            existingFile.collectionID = collectionID;
-            existingFile.uploadedFileID = null;
-            existingFile.ownerID = null;
-            newFilesToInsert.add(existingFile);
-            fileFoundForLocalIDs.add(localID);
-          }
-        }
-        await _db.insertMultiple(newFilesToInsert);
-        if (fileFoundForLocalIDs.length != localIDsToSync.length) {
-          _logger.warning(
-            "mismatch in num of filesToSync ${localIDsToSync.length} to "
-            "fileSynced ${fileFoundForLocalIDs.length}",
-          );
-        }
-      }
-    }
-    if (moreFilesMarkedForBackup && !_config.hasSelectedAllFoldersForBackup()) {
-      // "force reload due to display new files"
-      Bus.instance.fire(ForceReloadHomeGalleryEvent("newFilesDisplay"));
-    }
-    _hasCleanupStaleEntry = true;
-  }
-
-  Future<void> updateDeviceFolderSyncStatus(
-    Map<String, bool> syncStatusUpdate,
-  ) async {
-    final Set<int> oldCollectionIDsForAutoSync =
-        await _db.getDeviceSyncCollectionIDs();
-    await _db.updateDevicePathSyncStatus(syncStatusUpdate);
-    final Set<int> newCollectionIDsForAutoSync =
-        await _db.getDeviceSyncCollectionIDs();
-    SyncService.instance.onDeviceCollectionSet(newCollectionIDsForAutoSync);
-    // remove all collectionIDs which are still marked for backup
-    oldCollectionIDsForAutoSync.removeAll(newCollectionIDsForAutoSync);
-    await removeFilesQueuedForUpload(oldCollectionIDsForAutoSync.toList());
-    if (syncStatusUpdate.values.any((syncStatus) => syncStatus == false)) {
-      Configuration.instance.setSelectAllFoldersForBackup(false).ignore();
-    }
-    Bus.instance.fire(
-      LocalPhotosUpdatedEvent(<EnteFile>[], source: "deviceFolderSync"),
->>>>>>> 91785d8c
     );
     _logger.info("Upload candaites $candidate");
     final int toBeUploaded = candidate.own.length + candidate.shared.length;
@@ -532,7 +405,7 @@
             'creating notification for ${collection?.displayName} '
             'shared: $sharedFileCount, collected: $collectedFileCount files',
           );
-          final s = await LanguageService.s;
+          final s = await LanguageService.locals;
           // ignore: unawaited_futures
           NotificationService.instance.showNotification(
             collection!.displayName,
@@ -544,29 +417,9 @@
           );
         }
       }
-<<<<<<< HEAD
     } catch (e, s) {
       _logger.warning("Error notifying new files", e, s);
       // Do nothing
-=======
-      final totalCount = sharedFilesIDs.length + collectedFilesIDs.length;
-      if (totalCount > 0) {
-        final collection = _collectionsService.getCollectionByID(collectionID);
-        _logger.info(
-          'creating notification for ${collection?.displayName} '
-          'shared: $sharedFilesIDs, collected: $collectedFilesIDs files',
-        );
-        final s = await LanguageService.locals;
-        // ignore: unawaited_futures
-        NotificationService.instance.showNotification(
-          collection!.displayName,
-          totalCount.toString() + s.newPhotosEmoji,
-          channelID: "collection:" + collectionID.toString(),
-          channelName: collection.displayName,
-          payload: "ente://collection/?collectionID=" + collectionID.toString(),
-        );
-      }
->>>>>>> 91785d8c
     }
   }
 }