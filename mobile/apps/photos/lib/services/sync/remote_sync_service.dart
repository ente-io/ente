import 'dart:async';
import 'dart:io';

import 'package:flutter/widgets.dart';
import 'package:logging/logging.dart';
import 'package:photos/core/configuration.dart';
import 'package:photos/core/errors.dart';
import 'package:photos/core/event_bus.dart';
import "package:photos/core/network/network.dart";
import 'package:photos/db/files_db.dart';
import "package:photos/db/local/table/upload_queue_table.dart";
import "package:photos/db/remote/table/files_table.dart";
import 'package:photos/events/collection_updated_event.dart';
import 'package:photos/events/files_updated_event.dart';
import 'package:photos/events/local_photos_updated_event.dart';
import 'package:photos/events/sync_status_update_event.dart';
import 'package:photos/models/file/file.dart';
import 'package:photos/models/file/file_type.dart';
import "package:photos/models/local/asset_upload_queue.dart";
import "package:photos/models/metadata/file_magic.dart";
import 'package:photos/module/upload/service/file_uploader.dart';
import "package:photos/service_locator.dart";
import 'package:photos/services/app_lifecycle_service.dart';
import 'package:photos/services/collections_service.dart';
import "package:photos/services/hidden_service.dart";
import 'package:photos/services/ignored_files_service.dart';
import "package:photos/services/language_service.dart";
import 'package:photos/services/local_file_update_service.dart';
import "package:photos/services/notification_service.dart";
import "package:photos/services/remote/fetch/files_diff.dart";
import "package:photos/services/remote/fetch/remote_diff.dart";
import "package:photos/services/sync/upload_candidate.dart";
import "package:photos/services/video_preview_service.dart";
import 'package:shared_preferences/shared_preferences.dart';

class RemoteSyncService {
  final _logger = Logger("RemoteSyncService");
  final _db = FilesDB.instance;
  final FileUploader _uploader = FileUploader.instance;
  final Configuration _config = Configuration.instance;
  final CollectionsService _collectionsService = CollectionsService.instance;
  final LocalFileUpdateService _localFileUpdateService =
      LocalFileUpdateService.instance;
  final UploadCandidateService _uploadCandidateService =
      UploadCandidateService.instance;
  int _completedUploads = 0;
  int _ignoredUploads = 0;
  late SharedPreferences _prefs;
  Completer<void>? _existingSync;
  bool _isExistingSyncSilent = false;

<<<<<<< HEAD
  late RemoteDiffService remoteDiff;
=======
  // _hasCleanupStaleEntry is used to track if we have already cleaned up
  // statle db entries in this sync session.
  bool _hasCleanupStaleEntry = false;
>>>>>>> 3e5ba6f9

  static const kHasSyncedArchiveKey = "has_synced_archive";
  /* This setting is used to maintain a list of local IDs for videos that the user has manually
 marked for upload, even if the global video upload setting is currently disabled.
 When the global video upload setting is disabled, we typically ignore all video uploads. However, for videos that have been added to this list, we
 want to still allow them to be uploaded, despite the global setting being disabled.

 This allows users to queue up videos for upload, and have them successfully upload
 even if they later toggle the global video upload setting to disabled.
   */
  static const _ignoreBackUpSettingsForIDs_ = "ignoreBackUpSettingsForIDs";
  final String _isFirstRemoteSyncDone = "isFirstRemoteSyncDone";

  // 29 October, 2021 3:56:40 AM IST
  static const kEditTimeFeatureReleaseTime = 1635460000000000;

  static const kMaximumPermissibleUploadsInThrottledMode = 4;

  static final RemoteSyncService instance =
      RemoteSyncService._privateConstructor();

  RemoteSyncService._privateConstructor();

  void init(SharedPreferences preferences) {
    _prefs = preferences;
    remoteDiff = RemoteDiffService(
      _collectionsService,
      RemoteFileDiffService(NetworkClient.instance.enteDio),
      _config,
      onCollectionSynced: _notifyOnCollectionChange,
    );

    Bus.instance.on<LocalPhotosUpdatedEvent>().listen((event) async {
      if (event.type == EventType.addedOrUpdated) {
        if (_existingSync == null) {
          // ignore: unawaited_futures
          sync();
        }
      }
    });
  }

  Future<void> sync({bool silently = false}) async {
    if (!_config.hasConfiguredAccount()) {
      _logger.info("Skipping remote sync since account is not configured");
      return;
    }
    if (_existingSync != null) {
      _logger.info("Remote sync already in progress, skipping");
      // if current sync is silent but request sync is non-silent (demands UI
      // updates), update the syncSilently flag
      if (_isExistingSyncSilent && !silently) {
        _isExistingSyncSilent = false;
      }
      return _existingSync?.future;
    }
    _existingSync = Completer<void>();
    _isExistingSyncSilent = silently;
    _logger.info(
      "Starting remote sync " +
          (silently ? "silently" : " with status updates"),
    );

    try {
      // use flag to decide if we should start marking files for upload before
      // remote-sync is done. This is done to avoid adding existing files to
      // the same or different collection when user had already uploaded them
      // Handle first-time sync vs subsequent syncs
      final bool isFirstSync = !_prefs.containsKey(_isFirstRemoteSyncDone);
      if (isFirstSync) {
        // For first sync, pull remote diff first, then queue uploads

        await remoteDiff.syncFromRemote();
        await trashSyncService.syncTrash();
        await _prefs.setBool(_isFirstRemoteSyncDone, true);
        await _uploadCandidateService.markLocalAssetForAutoUpload();
      } else {
        // For subsequent syncs, queue uploads before remote sync
        await _uploadCandidateService.markLocalAssetForAutoUpload();
        await remoteDiff.syncFromRemote();
        await trashSyncService.syncTrash();
      }

      if (
          // Only Uploading Previews in fg to prevent heating issues
          AppLifecycleService.instance.isForeground &&
              // if ML is enabled the MLService will queue when ML is done
              !flagService.hasGrantedMLConsent) {
        fileDataService.syncFDStatus().then((_) {
          VideoPreviewService.instance.queueFiles();
        }).ignore();
      }

      final hasUploadedFiles = await _uploadFiles();
      if (hasUploadedFiles) {
        await remoteDiff.syncFromRemote();
        _existingSync?.complete();
        _existingSync = null;
        await _uploadCandidateService.markLocalAssetForAutoUpload();
        final hasMoreFilesToBackup =
            await localDB.hasAssetQueueOrSharedAsset(_config.getUserID()!);
        _logger.info("hasMoreFilesToBackup?" + hasMoreFilesToBackup.toString());
        if (hasMoreFilesToBackup && !_shouldThrottleSync()) {
          // Skipping a resync to ensure that files that were ignored in this
          // session are not processed now
          await sync();
        } else {
          _logger.info("Fire backup completed event");
          Bus.instance.fire(SyncStatusUpdate(SyncStatus.completedBackup));
        }
      } else {
        // If nothing is pending for upload, we can safely remove stale files
        if (!await localDB.hasAssetQueueOrSharedAsset(
          _config.getUserID()!,
        )) {
          await _uploader.removeStaleFiles();
        }
        if (_ignoredUploads > 0) {
          _logger.info("Ignored $_ignoredUploads files for upload, fire "
              "backup done");
          Bus.instance.fire(SyncStatusUpdate(SyncStatus.completedBackup));
        }
        _existingSync?.complete();
        _existingSync = null;
      }
    } catch (e, s) {
      _existingSync?.complete();
      _existingSync = null;
      _logger.warning("Error executing remote sync", e, s);

      if (flagService.internalUser ||
          // rethrow whitelisted error so that UI status can be updated correctly.
          {
            UnauthorizedError,
            NoActiveSubscriptionError,
            WiFiUnavailableError,
            StorageLimitExceededError,
            SyncStopRequestedError,
            NoMediaLocationAccessError,
          }.contains(e.runtimeType)) {
        rethrow;
      }
    } finally {
      _existingSync?.complete();
      _existingSync = null;
      _isExistingSyncSilent = false;
    }
  }

  bool isFirstRemoteSyncDone() {
    return _prefs.containsKey(_isFirstRemoteSyncDone);
  }

  Future<void> _syncCollectionFiles(int collectionID, int sinceTime) async {
    _logger.info(
      "[Collection-$collectionID] fetch diff silently: $_isExistingSyncSilent "
      "since: $sinceTime",
    );
    if (!_isExistingSyncSilent) {
      Bus.instance.fire(SyncStatusUpdate(SyncStatus.applyingRemoteDiff));
    }
    _logger.info("[Collection-$collectionID] synced");
  }

  Future<void> joinAndSyncCollection(
    BuildContext context,
    int collectionID,
  ) async {
    await _collectionsService.joinPublicCollection(context, collectionID);
    await _collectionsService.sync();
    await _syncCollectionFiles(collectionID, 0);
  }

  Future<bool> _uploadFiles() async {
    _completedUploads = 0;
    _ignoredUploads = 0;
    final int ownerID = _config.getUserID()!;
    final bool includeVideos = _config.shouldBackupVideos();

<<<<<<< HEAD
    final candidate = await _uploadCandidateService.getLocalAssetsForUploads(
      ownerID,
      includeVideos,
=======
    final deviceCollections = await _db.getDeviceCollections();
    deviceCollections.removeWhere((element) => !element.shouldBackup);
    // Sort by count to ensure that photos in iOS are first inserted in
    // smallest album marked for backup. This is to ensure that photo is
    // first attempted to upload in a non-recent album.
    deviceCollections.sort((a, b) => a.count.compareTo(b.count));
    final Map<String, Set<String>> pathIdToLocalIDs =
        await _db.getDevicePathIDToLocalIDMap();
    bool moreFilesMarkedForBackup = false;
    for (final deviceCollection in deviceCollections) {
      final Set<String> localIDsToSync =
          pathIdToLocalIDs[deviceCollection.id] ?? {};
      if (deviceCollection.uploadStrategy == UploadStrategy.ifMissing) {
        final Set<String> alreadyClaimedLocalIDs =
            await _db.getLocalIDsMarkedForOrAlreadyUploaded(ownerID);
        localIDsToSync.removeAll(alreadyClaimedLocalIDs);
        if (alreadyClaimedLocalIDs.isNotEmpty && !_hasCleanupStaleEntry) {
          try {
          await _db.removeQueuedLocalFiles(alreadyClaimedLocalIDs);
          } catch(e, s) {
            _logger.severe("removeQueuedLocalFiles failed",e,s);
            
          }
        }
      }

      if (localIDsToSync.isEmpty) {
        continue;
      }
      final collectionID = await _getCollectionID(deviceCollection);
      if (collectionID == null) {
        _logger.warning('DeviceCollection was either deleted or missing');
        continue;
      }

      moreFilesMarkedForBackup = true;
      await _db.setCollectionIDForUnMappedLocalFiles(
        collectionID,
        localIDsToSync,
      );

      // mark IDs as already synced if corresponding entry is present in
      // the collection. This can happen when a user has marked a folder
      // for sync, then un-synced it and again tries to mark if for sync.
      final Set<String> existingMapping =
          await _db.getLocalFileIDsForCollection(collectionID);
      final Set<String> commonElements =
          localIDsToSync.intersection(existingMapping);
      if (commonElements.isNotEmpty) {
        debugPrint(
          "${commonElements.length} files already existing in "
          "collection $collectionID for ${deviceCollection.name}",
        );
        localIDsToSync.removeAll(commonElements);
      }

      // At this point, the remaining localIDsToSync will need to create
      // new file entries, where we can store mapping for localID and
      // corresponding collection ID
      if (localIDsToSync.isNotEmpty) {
        debugPrint(
          'Adding new entries for ${localIDsToSync.length} files'
          ' for ${deviceCollection.name}',
        );
        final filesWithCollectionID =
            await _db.getLocalFiles(localIDsToSync.toList());
        final List<EnteFile> newFilesToInsert = [];
        final Set<String> fileFoundForLocalIDs = {};
        for (var existingFile in filesWithCollectionID) {
          final String localID = existingFile.localID!;
          if (!fileFoundForLocalIDs.contains(localID)) {
            existingFile.generatedID = null;
            existingFile.collectionID = collectionID;
            existingFile.uploadedFileID = null;
            existingFile.ownerID = null;
            newFilesToInsert.add(existingFile);
            fileFoundForLocalIDs.add(localID);
          }
        }
        await _db.insertMultiple(newFilesToInsert);
        if (fileFoundForLocalIDs.length != localIDsToSync.length) {
          _logger.warning(
            "mismatch in num of filesToSync ${localIDsToSync.length} to "
            "fileSynced ${fileFoundForLocalIDs.length}",
          );
        }
      }
    }
    if (moreFilesMarkedForBackup && !_config.hasSelectedAllFoldersForBackup()) {
      // "force reload due to display new files"
      Bus.instance.fire(ForceReloadHomeGalleryEvent("newFilesDisplay"));
    }
    _hasCleanupStaleEntry = true;
  }

  Future<void> updateDeviceFolderSyncStatus(
    Map<String, bool> syncStatusUpdate,
  ) async {
    final Set<int> oldCollectionIDsForAutoSync =
        await _db.getDeviceSyncCollectionIDs();
    await _db.updateDevicePathSyncStatus(syncStatusUpdate);
    final Set<int> newCollectionIDsForAutoSync =
        await _db.getDeviceSyncCollectionIDs();
    SyncService.instance.onDeviceCollectionSet(newCollectionIDsForAutoSync);
    // remove all collectionIDs which are still marked for backup
    oldCollectionIDsForAutoSync.removeAll(newCollectionIDsForAutoSync);
    await removeFilesQueuedForUpload(oldCollectionIDsForAutoSync.toList());
    if (syncStatusUpdate.values.any((syncStatus) => syncStatus == false)) {
      Configuration.instance.setSelectAllFoldersForBackup(false).ignore();
    }
    Bus.instance.fire(
      LocalPhotosUpdatedEvent(<EnteFile>[], source: "deviceFolderSync"),
>>>>>>> 3e5ba6f9
    );
    _logger.info("Upload candaites $candidate");
    final int toBeUploaded = candidate.own.length + candidate.shared.length;
    if (toBeUploaded > 0) {
      Bus.instance.fire(
        SyncStatusUpdate(SyncStatus.preparingForUpload, total: toBeUploaded),
      );
      await _uploader.verifyMediaLocationAccess();
      await _uploader.checkNetworkForUpload();
      // verify if files upload is allowed based on their subscription plan and
      // storage limit. To avoid creating new endpoint, we are using
      // fetchUploadUrls as alternative method.
      await _uploader.fetchUploadURLs(toBeUploaded);
    }

    final List<Future> futures = [];
    for (final entry in candidate.own) {
      futures.add(_uploadDirectlyToCollection(entry.$1, entry.$2));
    }
    for (final entry in candidate.shared) {
      futures.add(_uploadToUncategorizedThenMove(entry.$1, entry.$2));
    }

    try {
      await Future.wait(futures);
    } on InvalidFileError {
      // Do nothing
    } on FileSystemException {
      // Do nothing since it's caused mostly due to concurrency issues
      // when the foreground app deletes temporary files, interrupting a background
      // upload
    } on LockAlreadyAcquiredError {
      // Do nothing
    } on SilentlyCancelUploadsError {
      // Do nothing
    } on UserCancelledUploadError {
      // Do nothing
    } catch (e) {
      rethrow;
    }
    if (futures.isNotEmpty) {
      _logger.info("Files ${futures.length} queued for upload, completed: "
          "$_completedUploads, ignored $_ignoredUploads");
    } else {
      _logger.info("No files to upload for this session");
    }
    return _completedUploads > 0;
  }

  Future<void> _uploadToUncategorizedThenMove(
    AssetUploadQueue queueEntry,
    EnteFile file,
  ) async {
    try {
      final uncategorizedCollection =
          await _collectionsService.getUncategorizedCollection();
      final uploadedFile = await _uploader.upload(
        file,
        uncategorizedCollection.id,
        queue: queueEntry,
      );
      await _collectionsService.addOrCopyToCollection(
        queueEntry.destCollectionId,
        [uploadedFile],
      );
      _onFileUploaded(uploadedFile, queueEntry: queueEntry);
    } catch (error, stackTrace) {
      _onFileUploadError(error, stackTrace, file);
    }
  }

  Future<void> _uploadDirectlyToCollection(
    AssetUploadQueue queueEntry,
    EnteFile file,
  ) async {
    try {
      final uploadedFile =
          await _uploader.upload(file, queueEntry.destCollectionId, queue: queueEntry);
      await _collectionsService.addOrCopyToCollection(
        queueEntry.destCollectionId,
        [uploadedFile],
      );
      _onFileUploaded(uploadedFile, queueEntry: queueEntry);
    } catch (error, stackTrace) {
      _onFileUploadError(error, stackTrace, file);
    }
  }

  void _onFileUploaded(
    EnteFile file, {
    AssetUploadQueue? queueEntry,
  }) {
    Bus.instance.fire(
      CollectionUpdatedEvent(file.collectionID, [file], "fileUpload"),
    );
    _completedUploads++;
    final toBeUploadedInThisSession = _uploader.getCurrentSessionUploadCount();
    if (toBeUploadedInThisSession == 0) {
      return;
    }
    if (_completedUploads > toBeUploadedInThisSession ||
        _completedUploads < 0 ||
        toBeUploadedInThisSession < 0) {
      _logger.info(
        "Incorrect sync status",
        InvalidSyncStatusError(
          "Tried to report $_completedUploads as "
          "uploaded out of $toBeUploadedInThisSession",
        ),
      );
      return;
    }
    Bus.instance.fire(
      SyncStatusUpdate(
        SyncStatus.inProgress,
        completed: _completedUploads,
        total: toBeUploadedInThisSession,
      ),
    );
  }

  void _onFileUploadError(
    Object? error,
    StackTrace stackTrace,
    EnteFile file,
  ) {
    if (error == null) {
      return;
    }
    if (error is InvalidFileError) {
      // On invalid file errors, we are not throwing the errors to
      // ensure that the upload queue is not interrupted.
      _ignoredUploads++;
      _logger.warning("Invalid file error", error, stackTrace);
    } else {
      throw error;
    }
  }

  bool _shouldThrottleSync() {
    return !flagService.enableMobMultiPart ||
        !localSettings.userEnabledMultiplePart;
  }

  bool _shouldNotifyNewFiles() {
    final isForeground = AppLifecycleService.instance.isForeground;
    final bool showNotification =
        NotificationService.instance.shouldShowNotificationsForSharedPhotos() &&
            isFirstRemoteSyncDone() &&
            !isForeground;
    _logger.info("notification: $showNotification isAppInFg: $isForeground");
    return showNotification;
  }

  Future<void> _notifyOnCollectionChange(List<int> collectionIDs) async {
    try {
      if (!_shouldNotifyNewFiles()) {
        return;
      }
      final userID = Configuration.instance.getUserID();
      final appOpenTime = AppLifecycleService.instance.getLastAppOpenTime();
      final data = await remoteDB.getNotificationCandidate(
        collectionIDs,
        appOpenTime,
      );
      for (final collectionID in collectionIDs) {
        // TODO: Add option to opt out of notifications for a specific collection
        // Screen: https://www.figma.com/file/SYtMyLBs5SAOkTbfMMzhqt/ente-Visual-Design?type=design&node-id=7689-52943&t=IyWOfh0Gsb0p7yVC-4
        final ownerAndMetadataList = data[collectionID] ?? [];
        int sharedFileCount = 0;
        int collectedFileCount = 0;
        for (final (ownerID, metadata) in ownerAndMetadataList) {
          if (ownerID != userID) {
            sharedFileCount = sharedFileCount + 1;
          } else if (metadata?.data.containsKey(uploaderNameKey) ?? false) {
            collectedFileCount = collectedFileCount + 1;
          }
        }
        final totalCount = sharedFileCount + collectedFileCount;
        if (totalCount > 0) {
          final collection =
              _collectionsService.getCollectionByID(collectionID);
          _logger.info(
            'creating notification for ${collection?.displayName} '
            'shared: $sharedFileCount, collected: $collectedFileCount files',
          );
          final s = await LanguageService.s;
          // ignore: unawaited_futures
          NotificationService.instance.showNotification(
            collection!.displayName,
            totalCount.toString() + s.newPhotosEmoji,
            channelID: "collection:" + collectionID.toString(),
            channelName: collection.displayName,
            payload:
                "ente://collection/?collectionID=" + collectionID.toString(),
          );
        }
      }
    } catch (e, s) {
      _logger.warning("Error notifying new files", e, s);
      // Do nothing
    }
  }
}<|MERGE_RESOLUTION|>--- conflicted
+++ resolved
@@ -49,13 +49,7 @@
   Completer<void>? _existingSync;
   bool _isExistingSyncSilent = false;
 
-<<<<<<< HEAD
   late RemoteDiffService remoteDiff;
-=======
-  // _hasCleanupStaleEntry is used to track if we have already cleaned up
-  // statle db entries in this sync session.
-  bool _hasCleanupStaleEntry = false;
->>>>>>> 3e5ba6f9
 
   static const kHasSyncedArchiveKey = "has_synced_archive";
   /* This setting is used to maintain a list of local IDs for videos that the user has manually
@@ -235,124 +229,9 @@
     final int ownerID = _config.getUserID()!;
     final bool includeVideos = _config.shouldBackupVideos();
 
-<<<<<<< HEAD
     final candidate = await _uploadCandidateService.getLocalAssetsForUploads(
       ownerID,
       includeVideos,
-=======
-    final deviceCollections = await _db.getDeviceCollections();
-    deviceCollections.removeWhere((element) => !element.shouldBackup);
-    // Sort by count to ensure that photos in iOS are first inserted in
-    // smallest album marked for backup. This is to ensure that photo is
-    // first attempted to upload in a non-recent album.
-    deviceCollections.sort((a, b) => a.count.compareTo(b.count));
-    final Map<String, Set<String>> pathIdToLocalIDs =
-        await _db.getDevicePathIDToLocalIDMap();
-    bool moreFilesMarkedForBackup = false;
-    for (final deviceCollection in deviceCollections) {
-      final Set<String> localIDsToSync =
-          pathIdToLocalIDs[deviceCollection.id] ?? {};
-      if (deviceCollection.uploadStrategy == UploadStrategy.ifMissing) {
-        final Set<String> alreadyClaimedLocalIDs =
-            await _db.getLocalIDsMarkedForOrAlreadyUploaded(ownerID);
-        localIDsToSync.removeAll(alreadyClaimedLocalIDs);
-        if (alreadyClaimedLocalIDs.isNotEmpty && !_hasCleanupStaleEntry) {
-          try {
-          await _db.removeQueuedLocalFiles(alreadyClaimedLocalIDs);
-          } catch(e, s) {
-            _logger.severe("removeQueuedLocalFiles failed",e,s);
-            
-          }
-        }
-      }
-
-      if (localIDsToSync.isEmpty) {
-        continue;
-      }
-      final collectionID = await _getCollectionID(deviceCollection);
-      if (collectionID == null) {
-        _logger.warning('DeviceCollection was either deleted or missing');
-        continue;
-      }
-
-      moreFilesMarkedForBackup = true;
-      await _db.setCollectionIDForUnMappedLocalFiles(
-        collectionID,
-        localIDsToSync,
-      );
-
-      // mark IDs as already synced if corresponding entry is present in
-      // the collection. This can happen when a user has marked a folder
-      // for sync, then un-synced it and again tries to mark if for sync.
-      final Set<String> existingMapping =
-          await _db.getLocalFileIDsForCollection(collectionID);
-      final Set<String> commonElements =
-          localIDsToSync.intersection(existingMapping);
-      if (commonElements.isNotEmpty) {
-        debugPrint(
-          "${commonElements.length} files already existing in "
-          "collection $collectionID for ${deviceCollection.name}",
-        );
-        localIDsToSync.removeAll(commonElements);
-      }
-
-      // At this point, the remaining localIDsToSync will need to create
-      // new file entries, where we can store mapping for localID and
-      // corresponding collection ID
-      if (localIDsToSync.isNotEmpty) {
-        debugPrint(
-          'Adding new entries for ${localIDsToSync.length} files'
-          ' for ${deviceCollection.name}',
-        );
-        final filesWithCollectionID =
-            await _db.getLocalFiles(localIDsToSync.toList());
-        final List<EnteFile> newFilesToInsert = [];
-        final Set<String> fileFoundForLocalIDs = {};
-        for (var existingFile in filesWithCollectionID) {
-          final String localID = existingFile.localID!;
-          if (!fileFoundForLocalIDs.contains(localID)) {
-            existingFile.generatedID = null;
-            existingFile.collectionID = collectionID;
-            existingFile.uploadedFileID = null;
-            existingFile.ownerID = null;
-            newFilesToInsert.add(existingFile);
-            fileFoundForLocalIDs.add(localID);
-          }
-        }
-        await _db.insertMultiple(newFilesToInsert);
-        if (fileFoundForLocalIDs.length != localIDsToSync.length) {
-          _logger.warning(
-            "mismatch in num of filesToSync ${localIDsToSync.length} to "
-            "fileSynced ${fileFoundForLocalIDs.length}",
-          );
-        }
-      }
-    }
-    if (moreFilesMarkedForBackup && !_config.hasSelectedAllFoldersForBackup()) {
-      // "force reload due to display new files"
-      Bus.instance.fire(ForceReloadHomeGalleryEvent("newFilesDisplay"));
-    }
-    _hasCleanupStaleEntry = true;
-  }
-
-  Future<void> updateDeviceFolderSyncStatus(
-    Map<String, bool> syncStatusUpdate,
-  ) async {
-    final Set<int> oldCollectionIDsForAutoSync =
-        await _db.getDeviceSyncCollectionIDs();
-    await _db.updateDevicePathSyncStatus(syncStatusUpdate);
-    final Set<int> newCollectionIDsForAutoSync =
-        await _db.getDeviceSyncCollectionIDs();
-    SyncService.instance.onDeviceCollectionSet(newCollectionIDsForAutoSync);
-    // remove all collectionIDs which are still marked for backup
-    oldCollectionIDsForAutoSync.removeAll(newCollectionIDsForAutoSync);
-    await removeFilesQueuedForUpload(oldCollectionIDsForAutoSync.toList());
-    if (syncStatusUpdate.values.any((syncStatus) => syncStatus == false)) {
-      Configuration.instance.setSelectAllFoldersForBackup(false).ignore();
-    }
-    Bus.instance.fire(
-      LocalPhotosUpdatedEvent(<EnteFile>[], source: "deviceFolderSync"),
->>>>>>> 3e5ba6f9
     );
     _logger.info("Upload candaites $candidate");
     final int toBeUploaded = candidate.own.length + candidate.shared.length;
@@ -429,8 +308,8 @@
     EnteFile file,
   ) async {
     try {
-      final uploadedFile =
-          await _uploader.upload(file, queueEntry.destCollectionId, queue: queueEntry);
+      final uploadedFile = await _uploader
+          .upload(file, queueEntry.destCollectionId, queue: queueEntry);
       await _collectionsService.addOrCopyToCollection(
         queueEntry.destCollectionId,
         [uploadedFile],
