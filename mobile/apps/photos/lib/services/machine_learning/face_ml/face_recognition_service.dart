import "dart:async" show unawaited;
import "dart:typed_data" show Uint8List, Float32List;

import "package:logging/logging.dart";
import "package:photos/core/event_bus.dart";
import "package:photos/events/diff_sync_complete_event.dart";
import "package:photos/events/people_changed_event.dart";
import "package:photos/models/ml/face/dimension.dart";
import "package:photos/services/machine_learning/face_ml/face_detection/detection.dart";
import "package:photos/services/machine_learning/face_ml/face_detection/face_detection_service.dart";
import "package:photos/services/machine_learning/face_ml/face_embedding/face_embedding_service.dart";
import "package:photos/services/machine_learning/face_ml/person/person_service.dart";
import "package:photos/services/machine_learning/ml_exceptions.dart";
import "package:photos/services/machine_learning/ml_result.dart";
import "package:photos/utils/image_ml_util.dart";

class FaceRecognitionService {
  static final _logger = Logger("FaceRecognitionService");

  FaceRecognitionService() {
    _logger.info("FaceRecognitionService constructor");
    init();
  }

  bool _isInitialized = false;

  bool _shouldReconcilePeople = false;
  bool _isSyncing = false;

  Future<void> init() async {
    if (_isInitialized) {
      return;
    }
    _logger.info("init called");

    // Listen on DiffSync
    Bus.instance.on<DiffSyncCompleteEvent>().listen((event) async {
      unawaited(syncPersonFeedback());
    });

    // Listen on PeopleChanged
    Bus.instance.on<PeopleChangedEvent>().listen((event) {
      if (event.type == PeopleEventType.syncDone) return;
      _shouldReconcilePeople = true;
    });

    _isInitialized = true;
    _logger.info('init done');
  }

  Future<void> syncPersonFeedback() async {
    if (_isSyncing) {
      return;
    }
    _isSyncing = true;
    try {
      if (_shouldReconcilePeople) {
        await PersonService.instance.reconcileClusters();
        Bus.instance.fire(PeopleChangedEvent(type: PeopleEventType.syncDone));
        _shouldReconcilePeople = false;
      } else {
        final bool didChange =
            await PersonService.instance.fetchRemoteClusterFeedback();
        if (didChange) {
          _logger.info("people: got remote data update ");
          Bus.instance.fire(PeopleChangedEvent(type: PeopleEventType.syncDone));
        }
      }
    } finally {
      _isSyncing = false;
    }
  }

<<<<<<< HEAD
  static Future<List<FaceResult>> runFacesPipeline<T>(
    T enteFileID,
    Image image,
=======
  static Future<List<FaceResult>> runFacesPipeline(
    int enteFileID,
    Dimensions dim,
>>>>>>> f519ff8a
    Uint8List rawRgbaBytes,
    int faceDetectionAddress,
    int faceEmbeddingAddress,
  ) async {
    final faceResults = <FaceResult>[];
    final startTime = DateTime.now();

    // Get the faces
    final List<FaceDetectionRelative> faceDetectionResult =
        await _detectFacesSync(
      enteFileID,
      dim,
      rawRgbaBytes,
      faceDetectionAddress,
      faceResults,
    );
    final detectFacesTime = DateTime.now();
    final detectFacesMs = detectFacesTime.difference(startTime).inMilliseconds;

    // If no faces were detected, return a result with no faces. Otherwise, continue.
    if (faceDetectionResult.isEmpty) {
      _logger.info(
        "Finished runFacesPipeline with fileID $enteFileID in $detectFacesMs ms (${faceDetectionResult.length} faces, detectFaces: $detectFacesMs ms)",
      );
      return [];
    }

    // Align the faces
    final Float32List faceAlignmentResult = await _alignFacesSync(
      dim,
      rawRgbaBytes,
      faceDetectionResult,
      faceResults,
    );
    final alignFacesTime = DateTime.now();
    final alignFacesMs =
        alignFacesTime.difference(detectFacesTime).inMilliseconds;

    // Get the embeddings of the faces
    await _embedFacesSync(
      faceAlignmentResult,
      faceEmbeddingAddress,
      faceResults,
    );
    final embedFacesTime = DateTime.now();
    final embedFacesMs =
        embedFacesTime.difference(alignFacesTime).inMilliseconds;
    final totalMs = DateTime.now().difference(startTime).inMilliseconds;

    _logger.info(
      "Finished runFacesPipeline with fileID $enteFileID in $totalMs ms (${faceDetectionResult.length} faces, detectFaces: $detectFacesMs ms, alignFaces: $alignFacesMs ms, embedFaces: $embedFacesMs ms)",
    );

    return faceResults;
  }

  /// Runs face recognition on the given image data.
<<<<<<< HEAD
  static Future<List<FaceDetectionRelative>> _detectFacesSync<T>(
    T fileID,
    Image image,
=======
  static Future<List<FaceDetectionRelative>> _detectFacesSync(
    int fileID,
    Dimensions dimensions,
>>>>>>> f519ff8a
    Uint8List rawRgbaBytes,
    int interpreterAddress,
    List<FaceResult> faceResults,
  ) async {
    try {
      // Get the bounding boxes of the faces
      final List<FaceDetectionRelative> faces =
          await FaceDetectionService.predict(
        dimensions,
        rawRgbaBytes,
        interpreterAddress,
      );

      // Add detected faces to the faceResults
      for (var i = 0; i < faces.length; i++) {
        faceResults.add(
          FaceResult.fromFaceDetection(
            faces[i],
            fileID,
          ),
        );
      }

      return faces;
    } on YOLOFaceInterpreterRunException {
      throw CouldNotRunFaceDetector();
    } catch (e, s) {
      _logger.severe('Face detection failed', e, s);
      throw GeneralFaceMlException('Face detection failed: $e');
    }
  }

  /// Aligns multiple faces from the given image data.
  /// Returns a list of the aligned faces as image data.
  static Future<Float32List> _alignFacesSync(
    Dimensions dim,
    Uint8List rawRgbaBytes,
    List<FaceDetectionRelative> faces,
    List<FaceResult> faceResults,
  ) async {
    try {
      final (alignedFaces, alignmentResults, _, blurValues, _) =
          await preprocessToMobileFaceNetFloat32List(
        dim,
        rawRgbaBytes,
        faces,
      );

      // Store the results
      if (alignmentResults.length != faces.length) {
        _logger.severe(
          "The amount of alignment results (${alignmentResults.length}) does not match the number of faces (${faces.length})",
        );
        throw Exception(
          "The amount of alignment results (${alignmentResults.length}) does not match the number of faces (${faces.length})",
        );
      }
      for (var i = 0; i < alignmentResults.length; i++) {
        faceResults[i].alignment = alignmentResults[i];
        faceResults[i].blurValue = blurValues[i];
      }

      return alignedFaces;
    } catch (e, s) {
      _logger.severe('Face alignment failed: $e $s');
      throw CouldNotWarpAffine();
    }
  }

  static Future<List<List<double>>> _embedFacesSync(
    Float32List facesList,
    int interpreterAddress,
    List<FaceResult> faceResults,
  ) async {
    try {
      // Get the embedding of the faces
      final List<List<double>> embeddings = await FaceEmbeddingService.predict(
        facesList,
        interpreterAddress,
      );

      // Store the results
      if (embeddings.length != faceResults.length) {
        _logger.severe(
          "The amount of embeddings (${embeddings.length}) does not match the number of faces (${faceResults.length})",
        );
        throw Exception(
          "The amount of embeddings (${embeddings.length}) does not match the number of faces (${faceResults.length})",
        );
      }
      for (var faceIndex = 0; faceIndex < faceResults.length; faceIndex++) {
        faceResults[faceIndex].embedding = embeddings[faceIndex];
      }

      return embeddings;
    } on MobileFaceNetInterpreterRunException {
      throw CouldNotRunFaceEmbeddor();
    } catch (e, s) {
      _logger.severe('Face embedding (batch) failed', e, s);
      throw GeneralFaceMlException('Face embedding (batch) failed: $e');
    }
  }
}<|MERGE_RESOLUTION|>--- conflicted
+++ resolved
@@ -71,15 +71,9 @@
     }
   }
 
-<<<<<<< HEAD
   static Future<List<FaceResult>> runFacesPipeline<T>(
     T enteFileID,
-    Image image,
-=======
-  static Future<List<FaceResult>> runFacesPipeline(
-    int enteFileID,
     Dimensions dim,
->>>>>>> f519ff8a
     Uint8List rawRgbaBytes,
     int faceDetectionAddress,
     int faceEmbeddingAddress,
@@ -137,15 +131,9 @@
   }
 
   /// Runs face recognition on the given image data.
-<<<<<<< HEAD
   static Future<List<FaceDetectionRelative>> _detectFacesSync<T>(
     T fileID,
-    Image image,
-=======
-  static Future<List<FaceDetectionRelative>> _detectFacesSync(
-    int fileID,
     Dimensions dimensions,
->>>>>>> f519ff8a
     Uint8List rawRgbaBytes,
     int interpreterAddress,
     List<FaceResult> faceResults,
