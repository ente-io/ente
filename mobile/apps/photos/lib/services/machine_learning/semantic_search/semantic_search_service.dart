import "dart:async" show Timer, unawaited;

import "package:flutter/foundation.dart";
import "package:logging/logging.dart";
import "package:photos/core/cache/lru_map.dart";
import "package:photos/core/event_bus.dart";
import "package:photos/db/files_db.dart";
import "package:photos/db/ml/db.dart";
import 'package:photos/events/embedding_updated_event.dart';
import "package:photos/models/file/file.dart";
<<<<<<< HEAD
=======
import "package:photos/models/ml/clip.dart";
import "package:photos/models/ml/face/dimension.dart";
import "package:photos/models/ml/ml_versions.dart";
>>>>>>> f519ff8a
import "package:photos/service_locator.dart";
import "package:photos/services/collections_service.dart";
import "package:photos/services/machine_learning/ml_computer.dart";
import "package:photos/services/machine_learning/ml_result.dart";
import "package:photos/services/machine_learning/semantic_search/clip/clip_image_encoder.dart";
import "package:photos/services/machine_learning/semantic_search/query_result.dart";
import "package:shared_preferences/shared_preferences.dart";
import "package:synchronized/synchronized.dart";

class SemanticSearchService {
  static final _logger = Logger("SemanticSearchService");
  SemanticSearchService._privateConstructor();

  static final SemanticSearchService instance =
      SemanticSearchService._privateConstructor();

  final LRUMap<String, List<double>> _queryEmbeddingCache = LRUMap(20);
  static const kMinimumSimilarityThreshold = 0.175;
  late final mlDataDB = MLDataDB.instance;

  bool _hasInitialized = false;
  bool _textModelIsLoaded = false;

  final _cacheLock = Lock();
  bool _imageEmbeddingsAreCached = false;
  Timer? _embeddingsCacheTimer;
  final Duration _embeddingsCacheDuration = const Duration(seconds: 60);

  Future<(String, List<EnteFile>)>? _searchScreenRequest;
  String? _latestPendingQuery;

  Future<void> init() async {
    if (_hasInitialized) {
      _logger.info("Initialized already");
      return;
    }
    final hasGivenConsent = flagService.hasGrantedMLConsent;
    if (!hasGivenConsent) return;

    _logger.info("init called");
    _hasInitialized = true;

    Bus.instance.on<EmbeddingUpdatedEvent>().listen((event) {
      if (_imageEmbeddingsAreCached) {
        MLComputer.instance.clearImageEmbeddingsCache();
        _imageEmbeddingsAreCached = false;
      }
    });

    unawaited(_loadTextModel(delay: true));
  }

  bool isMagicSearchEnabledAndReady() {
    return flagService.hasGrantedMLConsent && _textModelIsLoaded;
  }

  // searchScreenQuery should only be used for the user initiate query on the search screen.
  // If there are multiple call tho this method, then for all the calls, the result will be the same as the last query.
  Future<(String, List<EnteFile>)> searchScreenQuery(String query) async {
    if (!isMagicSearchEnabledAndReady()) {
      if (flagService.internalUser) {
        _logger.info(
          "ML global consent: ${flagService.hasGrantedMLConsent}, loaded: $_textModelIsLoaded ",
        );
      }
      return (query, <EnteFile>[]);
    }
    // If there's an ongoing request, just update the last query and return its future.
    if (_searchScreenRequest != null) {
      _latestPendingQuery = query;
      return _searchScreenRequest!;
    } else {
      // No ongoing request, start a new search.
      _searchScreenRequest = getMatchingFiles(query).then((result) {
        // Search completed, reset the ongoing request.
        _searchScreenRequest = null;
        // If there was a new query during the last search, start a new search with the last query.
        if (_latestPendingQuery != null) {
          final String newQuery = _latestPendingQuery!;
          _latestPendingQuery = null; // Reset last query.
          // Recursively call search with the latest query.
          return searchScreenQuery(newQuery);
        }
        return (query, result);
      });
      return _searchScreenRequest!;
    }
  }

  Future<void> clearIndexes() async {
    await mlDataDB.deleteClipIndexes();
    final preferences = await SharedPreferences.getInstance();
    await preferences.remove("sync_time_embeddings_v3");
    _logger.info("Indexes cleared");
  }

  Future<void> _cacheClipVectors() async {
    return _cacheLock.synchronized(() async {
      _resetInactivityTimer();
      if (_imageEmbeddingsAreCached) {
        return;
      }
      final now = DateTime.now();
      final imageEmbeddings = await mlDataDB.getAllClipVectors();
      _logger.info(
        "read all ${imageEmbeddings.length} embeddings from DB in ${DateTime.now().difference(now).inMilliseconds} ms",
      );
      await MLComputer.instance.cacheImageEmbeddings(imageEmbeddings);
      _imageEmbeddingsAreCached = true;
      return;
    });
  }

  Future<List<EnteFile>> getMatchingFiles(
    String query, {
    double? similarityThreshold,
  }) async {
    final textEmbedding = await _getTextEmbedding(query);
    final similarityResults = await _getSimilarities(
      {query: textEmbedding},
      minimumSimilarityMap: {
        query: similarityThreshold ?? kMinimumSimilarityThreshold,
      },
    );
    final queryResults = similarityResults[query]!;
    // Uncomment if needed for debugging: print query for top ten scores
    // if (kDebugMode) {
    //   for (int i = 0; i < min(10, queryResults.length); i++) {
    //     final result = queryResults[i];
    //     dev.log("Query: $query, Score: ${result.score}, index $i");
    //   }
    // }

    final Map<int, double> fileIDToScoreMap = {};
    for (final result in queryResults) {
      fileIDToScoreMap[result.id] = result.score;
    }
    late final Map<int, EnteFile> filesMap;
    late final Set<int> missingFileIDs;
    (filesMap, missingFileIDs) = await remoteCache.getUniqueFiles(
      queryResults.map((e) => e.id).toList(),
      ignoredCollectionIDs:
          CollectionsService.instance.getHiddenCollectionIds(),
    );

    final results = <EnteFile>[];
    for (final result in queryResults) {
      final file = filesMap[result.id];
      if (file != null) {
        results.add(file);
      }
    }
    _logger.info(results.length.toString() + " results");
    if (missingFileIDs.isNotEmpty) {
      unawaited(mlDataDB.deleteClipEmbeddings(missingFileIDs.toList()));
    }
    return results;
  }

  Future<Map<String, List<int>>> getMatchingFileIDs(
    Map<String, double> queryToScore,
  ) async {
    final textEmbeddings = <String, List<double>>{};
    final minimumSimilarityMap = <String, double>{};
    for (final entry in queryToScore.entries) {
      final query = entry.key;
      final score = entry.value;
      final textEmbedding = await _getTextEmbedding(query);
      textEmbeddings[query] = textEmbedding;
      minimumSimilarityMap[query] = score;
    }

    final queryResults = await _getSimilarities(
      textEmbeddings,
      minimumSimilarityMap: minimumSimilarityMap,
    );
    final result = <String, List<int>>{};
    for (final entry in queryResults.entries) {
      final query = entry.key;
      final queryResult = entry.value;
      final fileIDs = <int>[];
      for (final result in queryResult) {
        fileIDs.add(result.id);
      }
      result[query] = fileIDs;
    }
    return result;
  }

  Future<void> _loadTextModel({bool delay = false}) async {
    _logger.info("Initializing ClipText");
    try {
      if (delay) await Future.delayed(const Duration(seconds: 5));
      await MLComputer.instance.runClipText("warm up text encoder");
      _textModelIsLoaded = true;
    } catch (e, s) {
      _logger.severe("Clip text loading failed", e, s);
    }
    _logger.info("Clip text model loaded");
  }

  Future<List<double>> _getTextEmbedding(String query) async {
    _logger.info("Searching for ${kDebugMode ? query : ''}");
    final cachedResult = _queryEmbeddingCache.get(query);
    if (cachedResult != null) {
      return cachedResult;
    }
    final textEmbedding = await MLComputer.instance.runClipText(query);
    _queryEmbeddingCache.put(query, textEmbedding);
    return textEmbedding;
  }

  Future<Map<String, List<QueryResult>>> _getSimilarities(
    Map<String, List<double>> textQueryToEmbeddingMap, {
    required Map<String, double> minimumSimilarityMap,
  }) async {
    final startTime = DateTime.now();
    // Uncomment if needed for debugging: print query embeddings
    // if (kDebugMode) {
    //   for (final queryText in textQueryToEmbeddingMap.keys) {
    //     final embedding = textQueryToEmbeddingMap[queryText]!;
    //     dev.log("CLIPTEXT Query: $queryText, embedding: $embedding");
    //   }
    // }
    await _cacheClipVectors();
    final Map<String, List<QueryResult>> queryResults =
        await MLComputer.instance.computeBulkSimilarities(
      textQueryToEmbeddingMap,
      minimumSimilarityMap,
    );
    final endTime = DateTime.now();
    _logger.info(
      "computingSimilarities took for ${textQueryToEmbeddingMap.length} queries " +
          (endTime.millisecondsSinceEpoch - startTime.millisecondsSinceEpoch)
              .toString() +
          "ms",
    );
    return queryResults;
  }

  void _resetInactivityTimer() {
    _embeddingsCacheTimer?.cancel();
    _embeddingsCacheTimer = Timer(_embeddingsCacheDuration, () {
      _logger.info(
        'Embeddings cache is unused for ${_embeddingsCacheDuration.inSeconds} seconds. Removing cache.',
      );
      if (_imageEmbeddingsAreCached) {
        MLComputer.instance.clearImageEmbeddingsCache();
        _imageEmbeddingsAreCached = false;
      }
    });
  }

<<<<<<< HEAD
  static Future<ClipResult<T>> runClipImage<T>(
    T enteFileID,
    Image image,
=======
  static Future<ClipResult> runClipImage(
    int enteFileID,
    Dimensions dimensions,
>>>>>>> f519ff8a
    Uint8List rawRgbaBytes,
    int clipImageAddress,
  ) async {
    final embedding = await ClipImageEncoder.predict(
      dimensions,
      rawRgbaBytes,
      clipImageAddress,
      enteFileID,
    );

    final clipResult = ClipResult(fileID: enteFileID, embedding: embedding);

    return clipResult;
  }
}<|MERGE_RESOLUTION|>--- conflicted
+++ resolved
@@ -8,12 +8,9 @@
 import "package:photos/db/ml/db.dart";
 import 'package:photos/events/embedding_updated_event.dart';
 import "package:photos/models/file/file.dart";
-<<<<<<< HEAD
-=======
 import "package:photos/models/ml/clip.dart";
 import "package:photos/models/ml/face/dimension.dart";
 import "package:photos/models/ml/ml_versions.dart";
->>>>>>> f519ff8a
 import "package:photos/service_locator.dart";
 import "package:photos/services/collections_service.dart";
 import "package:photos/services/machine_learning/ml_computer.dart";
@@ -267,15 +264,10 @@
     });
   }
 
-<<<<<<< HEAD
+
   static Future<ClipResult<T>> runClipImage<T>(
     T enteFileID,
-    Image image,
-=======
-  static Future<ClipResult> runClipImage(
-    int enteFileID,
     Dimensions dimensions,
->>>>>>> f519ff8a
     Uint8List rawRgbaBytes,
     int clipImageAddress,
   ) async {
