--- conflicted
+++ resolved
@@ -1,4 +1,5 @@
 import 'package:logging/logging.dart';
+import "package:photos/core/configuration.dart";
 import 'package:photos/core/network/network.dart';
 import 'package:photos/models/duplicate_files.dart';
 import "package:photos/models/file/extensions/file_props.dart";
@@ -7,7 +8,6 @@
 import "package:photos/service_locator.dart";
 import "package:photos/services/collections_service.dart";
 import "package:photos/services/files_service.dart";
-import "package:photos/services/search_service.dart";
 
 class DeduplicationService {
   final _logger = Logger("DeduplicationService");
@@ -40,17 +40,13 @@
     final Set<int> allowedCollectionIDs =
         CollectionsService.instance.nonHiddenOwnedCollections();
 
-<<<<<<< HEAD
+    final int ownerID = Configuration.instance.getUserID()!;
     final List<EnteFile> allFiles = await remoteCache.getAllFiles(
       CollectionsService.instance.getHiddenCollectionIds(),
-      Configuration.instance.getUserID()!,
+      ownerID,
       dedupeByUploadId: false,
     );
-    final int ownerID = Configuration.instance.getUserID()!;
-=======
-    final List<EnteFile> allFiles =
-        await SearchService.instance.getAllFilesForSearch();
->>>>>>> 91785d8c
+
     final List<EnteFile> filteredFiles = [];
     for (final file in allFiles) {
       if (!file.isUploaded ||
