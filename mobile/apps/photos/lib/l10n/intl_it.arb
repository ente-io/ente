--- conflicted
+++ resolved
@@ -1745,11 +1745,5 @@
   "birthdayNotifications": "Notifiche dei compleanni",
   "receiveRemindersOnBirthdays": "Ricevi promemoria quando è il compleanno di qualcuno. Toccare la notifica ti porterà alle foto della persona che compie gli anni.",
   "happyBirthday": "Buon compleanno! 🥳",
-<<<<<<< HEAD
-  "happyBirthdayToPerson": "Buon compleanno a {name}! 🎉",
-  "birthdays": "Compleanni",
-  "wishThemAHappyBirthday": "Wish ${name} a happy birthday! 🎉"
-=======
   "birthdays": "Compleanni"
->>>>>>> 83423414
 }