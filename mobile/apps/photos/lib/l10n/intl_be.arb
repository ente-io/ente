{
  "@@locale ": "en",
  "enterYourEmailAddress": "Увядзіце свой адрас электроннай пошты",
  "enterYourNewEmailAddress": "Увядзіце ваш новы адрас электроннай пошты",
  "accountWelcomeBack": "З вяртаннем!",
  "emailAlreadyRegistered": "Электронная пошта ўжо зарэгістравана.",
  "emailNotRegistered": "Электронная пошта не зарэгістравана.",
  "email": "Электронная пошта",
  "cancel": "Скасаваць",
  "verify": "Спраўдзіць",
  "invalidEmailAddress": "Памылковы адрас электроннай пошты",
  "enterValidEmail": "Увядзіце сапраўдны адрас электронная пошты.",
  "deleteAccount": "Выдаліць уліковы запіс",
  "askDeleteReason": "Якая асноўная прычына выдалення ўліковага запісу?",
  "deleteAccountFeedbackPrompt": "Нам шкада, што вы выдаляеце свой уліковы запіс. Абагуліце з намі водгук, каб дапамагчы нам палепшыць сэрвіс.",
  "feedback": "Водгук",
  "kindlyHelpUsWithThisInformation": "Дапамажыце нам з гэтай інфармацыяй",
  "confirmDeletePrompt": "Так. Я хачу незваротна выдаліць гэты ўліковы запіс і яго даныя ва ўсіх праграмах.",
  "confirmAccountDeletion": "Пацвердзіць выдаленне ўліковага запісу",
  "deleteAccountPermanentlyButton": "Незваротна выдаліць уліковы запіс",
  "yourAccountHasBeenDeleted": "Ваш уліковы запіс быў выдалены",
  "selectReason": "Выберыце прычыну",
  "deleteReason1": "У вас адсутнічае важная функцыя, якая мне неабходна",
  "deleteReason2": "Праграма або пэўная функцыя не паводзіць сябе так, як павінна",
  "deleteReason3": "Я знайшоў больш прывабны сэрвіс",
  "deleteReason4": "Прычына адсутнічае ў спісе",
  "sendEmail": "Адправіць ліст",
  "deleteRequestSLAText": "Ваш запыт будзе апрацаваны цягам 72 гадзін.",
  "deleteEmailRequest": "Адпраўце ліст на <warning>account-deletion@ente.io</warning> з вашага зарэгістраванага адраса электроннай пошты.",
  "entePhotosPerm": "Праграме <i>неабходны доступ</i> для захавання вашых фатаграфій",
  "ok": "OK",
  "createAccount": "Стварыць уліковы запіс",
  "createNewAccount": "Стварыць новы ўліковы запіс",
  "password": "Пароль",
  "confirmPassword": "Пацвердзіць пароль",
  "activeSessions": "Актыўныя сеансы",
  "ocrProcessingOverlayMessage": "Выяўленне тэксту...",
  "ocrLoadingIndicatorLabel": "Выяўленне тэксту",
  "ocrSelectionHint": "Правядзіце пальцам або двойчы націсніце, каб выбраць менавіта тое, што вам трэба",
  "ocrNoTextDetected": "Тэкст не выяўлены",
  "ocrRetryButtonLabel": "Паўтарыць",
  "ocrModelsNetworkRequiredError": "Для спампоўвання мадэляў аптычнага распазнавання пры першым выкарыстанні патрабуецца падключэнне да сеткі",
  "ocrModelsPrepareFailed": "Не ўдалося падрыхтаваць мадэлі аптычнага распазнавання",
  "ocrImageNotFoundError": "Файл відарыса не знойдзены",
  "ocrImageDecodeFailedError": "Не ўдалося прачытаць файл відарыса",
  "ocrGenericDetectError": "Не ўдалося выявіць тэкст у відарысе",
  "oops": "Вой",
  "somethingWentWrongPleaseTryAgain": "Нешта пайшло не так. Паспрабуйце яшчэ раз",
  "thisWillLogYouOutOfThisDevice": "Гэта дзеянне завершыць сеанс на вашай прыладзе!",
  "thisWillLogYouOutOfTheFollowingDevice": "Гэта дзеянне завершыць сеанс на наступнай прыладзе:",
  "terminateSession": "Перарваць сеанс?",
  "terminate": "Перарваць",
  "thisDevice": "Гэта прылада",
  "recoverButton": "Аднавіць",
  "recoverySuccessful": "Паспяхова адноўлена!",
  "decrypting": "Расшыфроўка...",
  "incorrectRecoveryKeyTitle": "Няправільны ключ аднаўлення",
  "incorrectRecoveryKeyBody": "Вы ўвялі памылковы ключ аднаўлення",
  "forgotPassword": "Нагадаць пароль",
  "enterYourRecoveryKey": "Увядзіце свой ключ аднаўлення",
  "noRecoveryKey": "Няма ключа аднаўлення?",
  "sorry": "Прабачце",
  "noRecoveryKeyNoDecryption": "Немагчыма расшыфраваць вашы даныя без пароля або ключа аднаўлення з прычыны архітэктуры нашага пратакола скразнога шыфравання",
  "verifyEmail": "Спраўдзіць электронную пошту",
  "toResetVerifyEmail": "Спраўдзіце электронную пошту, каб скінуць свой пароль.",
  "checkInboxAndSpamFolder": "Праверце свае ўваходныя лісты (і спам) для завяршэння праверкі",
  "tapToEnterCode": "Націсніце, каб увесці код",
  "resendEmail": "Адправіць ліст яшчэ раз",
  "weHaveSendEmailTo": "Ліст адпраўлены на электронную пошту <green>{email}</green>",
  "@weHaveSendEmailTo": {
    "description": "Text to indicate that we have sent a mail to the user",
    "placeholders": {
      "email": {
        "description": "The email address of the user",
        "type": "String",
        "example": "example@ente.io"
      }
    }
  },
  "setPasswordTitle": "Задаць пароль",
  "changePasswordTitle": "Змяніць пароль",
  "resetPasswordTitle": "Скінуць пароль",
  "encryptionKeys": "Ключы шыфравання",
  "passwordWarning": "Мы не захоўваем гэты пароль і таму, <underline>мы не зможам расшыфраваць вашы даныя</underline>, калі вы забудзеце яго",
  "enterPasswordToEncrypt": "Увядзіце пароль, каб мы маглі выкарыстаць яго для расшыфроўкі вашых даных",
  "enterNewPasswordToEncrypt": "Увядзіце новы пароль, каб мы маглі выкарыстаць яго для расшыфроўкі вашых даных",
  "weakStrength": "Ненадзейны",
  "strongStrength": "Надзейны",
  "moderateStrength": "Умераны",
  "passwordStrength": "Надзейнасць пароля: {passwordStrengthValue}",
  "@passwordStrength": {
    "description": "Text to indicate the password strength",
    "placeholders": {
      "passwordStrengthValue": {
        "description": "The strength of the password as a string",
        "type": "String",
        "example": "Weak or Moderate or Strong"
      }
    },
    "message": "Password Strength: {passwordStrengthText}"
  },
  "passwordChangedSuccessfully": "Пароль паспяхова зменены",
  "generatingEncryptionKeys": "Генерацыя ключоў шыфравання...",
  "pleaseWait": "Пачакайце...",
  "continueLabel": "Працягнуць",
  "insecureDevice": "Небяспечная прылада",
  "sorryWeCouldNotGenerateSecureKeysOnThisDevicennplease": "Немагчыма згенерыраваць ключы бяспекі на гэтай прыладзе.\n\nЗарэгіструйцеся з іншай прылады.",
  "howItWorks": "Як гэта працуе",
  "encryption": "Шыфраванне",
  "ackPasswordLostWarning": "Я ўсведамляю, што калі я страчу свой пароль, то я магу згубіць свае даныя, бо мае даныя абаронены <underline>скразным шыфраваннем</underline>.",
  "privacyPolicyTitle": "Палітыка прыватнасці",
  "termsOfServicesTitle": "Умовы",
  "signUpTerms": "Я пагаджаюся з <u-terms>умовамі абслугоўвання</u-terms> і <u-policy>палітыкай прыватнасці</u-policy>",
  "logInLabel": "Увайсці",
  "loginTerms": "Націскаючы ўвайсці, я пагаджаюся з <u-terms>умовамі абслугоўвання</u-terms> і <u-policy>палітыкай прыватнасці</u-policy>",
  "changeEmail": "Змяніць адрас электроннай пошты",
  "enterYourPassword": "Увядзіце свой пароль",
  "welcomeBack": "З вяртаннем!",
  "contactSupport": "Звярніцеся ў службу падтрымкі",
  "incorrectPasswordTitle": "Няправільны пароль",
  "pleaseTryAgain": "Паспрабуйце яшчэ раз",
  "recreatePasswordTitle": "Стварыць пароль паўторна",
  "useRecoveryKey": "Выкарыстоўваць ключ аднаўлення",
  "recreatePasswordBody": "У бягучай прылады недастаткова вылічальнай здольнасці для праверкі вашага паролю, але мы можам регенерыраваць яго, бо гэта працуе з усімі прыладамі.\n\nУвайдзіце, выкарыстоўваючы свой ключа аднаўлення і регенерыруйце свой пароль (калі хочаце, то можаце выбраць папярэдні пароль).",
  "verifyPassword": "Праверыць пароль",
  "recoveryKey": "Ключ аднаўлення",
  "recoveryKeyOnForgotPassword": "Адзіным спосабам аднавіць вашы даныя з'яўляецца гэты ключ, калі вы забылі свой пароль.",
  "recoveryKeySaveDescription": "Захавайце гэты ключ, які складаецца з 24 слоў, у наедзеным месцы. Ён не захоўваецца на нашым серверы.",
  "doThisLater": "Зрабіць гэта пазней",
  "saveKey": "Захаваць ключ",
  "recoveryKeyCopiedToClipboard": "Ключ аднаўлення скапіяваны ў буфер абмену",
  "recoverAccount": "Аднавіць уліковы запіс",
  "recover": "Аднавіць",
  "dropSupportEmail": "Адпраўце ліст на {supportEmail} з вашага зарэгістраванага адраса электроннай пошты",
  "@dropSupportEmail": {
    "placeholders": {
      "supportEmail": {
        "description": "The support email address",
        "type": "String",
        "example": "support@ente.io"
      }
    }
  },
  "twofactorSetup": "Наладжванне двухфактарнай аўтэнтыфікацыі",
  "enterCode": "Увядзіце код",
  "scanCode": "Сканіраваць код",
  "codeCopiedToClipboard": "Код скапіяваны ў буфер абмену",
  "copypasteThisCodentoYourAuthenticatorApp": "Скапіюйце і ўстаўце гэты код\nу сваю праграму аўтэнтыфікацыі",
  "tapToCopy": "націсніце, каб скапіяваць",
  "scanThisBarcodeWithnyourAuthenticatorApp": "Сканіруйце гэты штрых-код з\nдапамогай праграмы аўтэнтыфікацыі",
  "enterThe6digitCodeFromnyourAuthenticatorApp": "Увядзіце шасцізначны код з\nпраграмы аўтэнтыфікацыі",
  "confirm": "Пацвердзіць",
  "setupComplete": "Наладжванне завершана",
  "saveYourRecoveryKeyIfYouHaventAlready": "Захавайце свой ключ аднаўлення, калі не рабілі гэта раней",
  "thisCanBeUsedToRecoverYourAccountIfYou": "Ён можа быць выкарыстаны для аднаўлення вашага ўліковага запісу, калі страчаны другі фактар аўтэнтыфікацыі",
  "twofactorAuthenticationPageTitle": "Двухфактарная аўтэнтыфікацыя",
  "lostDevice": "Згубілі прыладу?",
  "verifyingRecoveryKey": "Спраўджанне ключа аднаўлення...",
  "recoveryKeyVerified": "Ключ аднаўлення спраўджаны",
  "recoveryKeySuccessBody": "Усё ў парадку! Ваш ключ аднаўлення з'яўляецца сапраўдным.\n\nНе забывайце захоўваць свой ключ аднаўлення ў надзейным месцы.",
  "invalidRecoveryKey": "Уведзены ключ аднаўлення з'яўляецца несапраўдным. Пераканайцеся, што ён змяшчае 24 словы і ўсе словы напісаны слушна.\nКалі ўведзены стары код аднаўлення, то варта пераканацца, што яго даўжыня складае 64 сімвалы і ўсе сімвалы напісаны слушна.",
  "invalidKey": "Няправільны ключ",
  "tryAgain": "Паспрабуйце яшчэ раз",
  "viewRecoveryKey": "Прагледзець ключ аднаўлення",
  "confirmRecoveryKey": "Пацвердзіце ключ аднаўлення",
  "recoveryKeyVerifyReason": "Ключ аднаўлення - гэта адзіны спосаб аднавіць вашы фатаграфіі, калі вы забылі пароль. Вы можаце знайсці ключ аднаўлення ў раздзеле «Налады -> Уліковы запіс».\n\nУвядзіце свой ключ аднаўлення тут, каб пераканацца, што ён захаваны слушна.",
  "confirmYourRecoveryKey": "Пацвердзіце свой ключ аднаўлення",
  "addViewer": "Дадаць гледача",
  "addCollaborator": "Дадаць суаўтара",
  "addANewEmail": "Дадаць новую электронную пошту",
  "orPickAnExistingOne": "Або выберыце адзін з існуючых",
  "collaboratorsCanAddPhotosAndVideosToTheSharedAlbum": "Суаўтары могуць дадаваць фатаграфіі і відэа ў абагулены альбом.",
  "enterEmail": "Увядзіце электронную пошту",
  "albumOwner": "Уладальнік",
  "@albumOwner": {
    "description": "Role of the album owner"
  },
  "you": "Вы",
  "collaborator": "Суаўтар",
  "addMore": "Дадаць яшчэ",
  "@addMore": {
    "description": "Button text to add more collaborators/viewers"
  },
  "viewer": "Праглядальнік",
  "remove": "Выдаліць",
  "removeParticipant": "Выдаліць удзельніка",
  "@removeParticipant": {
    "description": "menuSectionTitle for removing a participant"
  },
  "manage": "Кіраванне",
  "addedAs": "Дададзена як",
  "changePermissions": "Змяніць дазволы?",
  "yesConvertToViewer": "Так, перавесці ў гледача",
  "cannotAddMorePhotosAfterBecomingViewer": "У карыстальніка {user} не будзе магчымасці дадаваць іншыя фатаграфіі ў гэты альбом\n\nДадзены карыстальнік усё яшчэ можа выдаляць існуючыя фатаграфіі, якія ён дадаваў раней",
  "allowAddingPhotos": "Дазволіць дадаваць фатаграфіі",
  "@allowAddingPhotos": {
    "description": "Switch button to enable uploading photos to a public link"
  },
  "allowJoiningAlbum": "Дазволіць далучэнне да альбома",
  "allowAddPhotosDescription": "Дазволіць людзям з гэтай спасылкай дадаваць фатаграфіі ў агульны альбом.",
  "passwordLock": "Блакіраванне паролем",
  "canNotOpenTitle": "Немагчыма адкрыць гэты альбом",
  "canNotOpenBody": "Прабачце, але гэты альбом немагчыма адкрыць у праграме.",
  "disableDownloadWarningTitle": "Звярніце ўвагу",
  "disableDownloadWarningBody": "Улічвайце, што гледачы ўсё яшчэ могуць рабіць здымкі экрана або захоўваць копію вашых фатаграфій пры дапамозе знешніх інструментаў",
  "allowDownloads": "Дазволіць спампоўванні",
  "linkDeviceLimit": "Абмежаванне па прыладах",
  "noDeviceLimit": "Адсутнічае",
  "@noDeviceLimit": {
    "description": "Text to indicate that there is limit on number of devices"
  },
  "albumLayout": "Макет альбома",
  "layoutGrouped": "Згрупавана",
  "layoutContinuous": "Бесперапынны",
  "layoutTrip": "Падарожжа",
  "preview": "Перадпрагляд",
  "linkExpiry": "Спасылка пратэрмінавана",
  "linkExpired": "Пратэрмінавана",
  "linkEnabled": "Уключана",
  "linkNeverExpires": "Ніколі",
  "expiredLinkInfo": "Гэта спасылка пратэрмінавана. Выберыце новы час тэрміну дзеяння або адключыце тэрмін дзеяння для спасылкі.",
  "setAPassword": "Задаць пароль",
  "lockButtonLabel": "Замкнуць",
  "enterPassword": "Увядзіце пароль",
  "removeLink": "Выдаліць спасылку",
  "manageLink": "Кіраваць спасылкай",
  "linkExpiresOn": "Спасылка міне {expiryTime}",
  "albumUpdated": "Альбом абноўлены",
  "never": "Ніколі",
  "custom": "Карыстальніцкія",
  "@custom": {
    "description": "Label for setting custom value for link expiry"
  },
  "after1Hour": "Праз 1 гадзіну",
  "after1Day": "Праз 1 дзень",
  "after1Week": "Праз 1 тыдзень",
  "after1Month": "Праз 1 месяц",
  "after1Year": "Праз 1 год",
  "manageParticipants": "Кіраванне",
  "albumParticipantsCount": "{count, plural, =0 {Няма ўдзельнікаў} =1 {1 удзельнік} few {{count} удзельнікі} many {{count} удзельнікаў} other {{count} удзельнікаў}}",
  "@albumParticipantsCount": {
    "placeholders": {
      "count": {
        "type": "int",
        "example": "5"
      }
    },
    "description": "Number of participants in an album, including the album owner."
  },
  "collabLinkSectionDescription": "Стварыце спасылку, каб людзі маглі дадаваць і праглядаць фатаграфіі ў вашым абагуленым альбоме без неабходнасці ўсталёўваць праграму або ствараць уліковы запіс Ente. Гэта выдатна пасуе для збору фатаграфій з падзей.",
  "collectPhotos": "Збіраць фатаграфіі",
  "collaborativeLink": "Сумесная спасылка",
  "shareWithNonenteUsers": "Абагуліць з карыстальнікамі, якія не карыстаюцца Ente",
  "createPublicLink": "Стварыць публічную спасылку",
  "sendLink": "Адправіць спасылку",
  "sendQrCode": "Адправіць QR-код",
  "copyLink": "Скапіяваць спасылку",
  "copyEmbedHtml": "Капіяваць убудаваны HTML",
  "linkHasExpired": "Спасылка пратэрмінавана",
  "publicLinkEnabled": "Публічная спасылка ўключана",
  "shareALink": "Абагуліць спасылку",
  "sharedAlbumSectionDescription": "Стварайце абагуленыя і сумесныя альбомы з іншымі карыстальнікамі Ente, уключаючы карыстальнікаў з бясплатным тарыфным планам.",
<<<<<<< HEAD
  "shareWithPeopleSectionTitle": "{numberOfPeople, plural, =0 {Абагуліць з іншымі} =1 {Абагулена з 1 чалавекам} other {Абагулена з {numberOfPeople} людзьмі}}",
=======
  "shareWithPeopleSectionTitle": "{numberOfPeople, plural, =0 {Абагуліць з пэўнымі людзьмі} =1 {Абагулена з 1 чалавекам} other {Абагулена з {numberOfPeople} людзьмі}}",
>>>>>>> b00e1968
  "@shareWithPeopleSectionTitle": {
    "placeholders": {
      "numberOfPeople": {
        "type": "int",
        "example": "2"
      }
    }
  },
  "thisIsYourVerificationId": "Гэта ваш ідэнтыфікатар спраўджання",
  "someoneSharingAlbumsWithYouShouldSeeTheSameId": "Вы і той, хто абагуліў альбом з вамі, павінны бачыць аднолькавы ідэнтыфікатар на сваіх прыладах.",
  "howToViewShareeVerificationID": "Папрасіце іх доўга ўтрымліваць палец на сваім паштовым адрасе на экране наладаў і пераканайцеся, што ідэнтыфікатары на абодвух прыладах супадаюць.",
  "thisIsPersonVerificationId": "Гэта ідэнтыфікатар спраўджання {email}",
  "@thisIsPersonVerificationId": {
    "placeholders": {
      "email": {
        "type": "String",
        "example": "someone@ente.io"
      }
    }
  },
  "verificationId": "Ідэнтыфікатар спраўджання",
  "verifyEmailID": "Спраўджанне {email}",
  "emailNoEnteAccount": "У {email} адсутнічае ўліковы запіс Ente.\n\nАдпраўце запрашэнне карыстальніку, каб абагуліць фатаграфіі.",
  "shareMyVerificationID": "Вось мой ідэнтыфікатар спраўджання: {verificationID} для ente.io.",
  "shareTextConfirmOthersVerificationID": "Здароў! Можаш пацвердзіць, што гэта твой ідэнтыфікатар спраўджання ente.io: {verificationID}",
  "somethingWentWrong": "Нешта пайшло не так",
  "sendInvite": "Адправіць запрашэнне",
  "shareTextRecommendUsingEnte": "Спампуйце Ente для таго, каб мы маглі лёгка змаглі абагуляць фатаграфіі ў зыходнай якасці і відэа\n\nhttps://ente.io",
  "done": "Гатова",
  "applyCodeTitle": "Ужыць код",
  "enterCodeDescription": "Увядзіце код, атрыманы ад вашага сябра, каб вы абодва змаглі атрымаць бясплатнае сховішча",
  "apply": "Ужыць",
  "failedToApplyCode": "Не ўдалося ўжыць код",
  "enterReferralCode": "Увядзіце рэферальны код",
  "codeAppliedPageTitle": "Код ужыты",
  "changeYourReferralCode": "Змяніць ваш рэферальны код",
  "change": "Змяніць",
  "unavailableReferralCode": "На жаль, гэты код ужо недаступны.",
  "codeChangeLimitReached": "На жаль, вы дасягнулі абмежавання па колькасці змяненняў кода.",
  "onlyFamilyAdminCanChangeCode": "Напішыце {familyAdminEmail}, каб змяніць код.",
<<<<<<< HEAD
  "storageInGB": "{storageAmountInGB} Гб",
=======
  "storageInGB": "{storageAmountInGB} ГБ",
>>>>>>> b00e1968
  "claimed": "Атрымана",
  "@claimed": {
    "description": "Used to indicate storage claimed, like 10GB Claimed"
  },
  "details": "Падрабязнасці",
  "claimMore": "Атрымайце больш!",
  "theyAlsoGetXGb": "Яны таксама атрымаць {storageAmountInGB} ГБ",
  "freeStorageOnReferralSuccess": "{storageAmountInGB} ГБ кожны раз, калі нехта стварае падпіску на платны тарыфны план і ўжывае ваш код",
  "shareTextReferralCode": "Рэферальны код Ente: {referralCode}\n\nУжыць яго можна ў раздзеле Налады → Агульныя → Рэфералы, каб атрымаць {referralStorageInGB} ГБ бясплатнай прасторы пасля пераходу на платны тарыфны план",
  "claimFreeStorage": "Атрымаць бясплатнае сховішча",
  "inviteYourFriends": "Запрасіце сваіх сяброў",
  "failedToFetchReferralDetails": "Немагчыма атрымаць падрабязнасці аб рэфералах. Паспрабуйце яшчэ раз пазней.",
  "referralStep1": "1. Перадайце гэты код сваім сябрам",
  "referralStep2": "2. Яны падпісваюцца на платны тарыфны план",
  "referralStep3": "3. Вы абодва атрымаеце {storageInGB} ГБ* бясплатнага сховішча",
  "referralsAreCurrentlyPaused": "Рэфералы ў цяперашні момант прыпынены",
  "youCanAtMaxDoubleYourStorage": "* Вы можаце павялічыць сховішча максімум у два разы",
<<<<<<< HEAD
  "claimedStorageSoFar": "{isFamilyMember, select, true {Ваша сям'я атрымала {storageAmountInGb} ГБ} false {Вы атрымалі {storageAmountInGb} ГБ} other {Вы атрымалі {storageAmountInGb} ГБ!}}",
=======
  "claimedStorageSoFar": "{isFamilyMember, select, true {Ваша сям'я атрымала {storageAmountInGb} ГБ} false {Вы атрымалі {storageAmountInGb} ГБ} other {У дадзены момант вы атрымалі {storageAmountInGb} ГБ!}}",
>>>>>>> b00e1968
  "@claimedStorageSoFar": {
    "placeholders": {
      "isFamilyMember": {
        "type": "String",
        "example": "true"
      },
      "storageAmountInGb": {
        "type": "int",
        "example": "10"
      }
    }
  },
  "faq": "Частыя пытанні",
  "help": "Даведка",
  "oopsSomethingWentWrong": "Штосьці пайшло не так",
  "peopleUsingYourCode": "Людзі, якія скарысталіся вашым кодам",
  "eligible": "прыдатны",
  "total": "агулам",
  "codeUsedByYou": "Код, якім вы скарысталіся",
  "freeStorageClaimed": "Атрымана бясплатнае сховішча",
  "freeStorageUsable": "Можна выкарыстаць бясплатнае сховішча",
  "usableReferralStorageInfo": "Прыдатнае для захоўвання сховішча абмежавана вашым бягучым тарыфным планам. Лішняя заяўленае сховішча стане аўтаматычна даступна пасля паляпшэння тарыфнага плана.",
  "removeFromAlbumTitle": "Выдаліць з альбома?",
  "removeFromAlbum": "Выдаліць з альбома",
  "itemsWillBeRemovedFromAlbum": "Выбраныя элементы будуць выдалены з гэтага альбома",
  "removeShareItemsWarning": "Некаторыя элементы, якія вы выдаляеце, былі дададзены іншымі людзьмі, і вы згубіце да іх доступ",
  "addingToFavorites": "Дадаванне ў абранае...",
  "removingFromFavorites": "Выдаленне з абраных...",
  "sorryCouldNotAddToFavorites": "Немагчыма дадаць у абраныя!",
  "sorryCouldNotRemoveFromFavorites": "Немагчыма выдаліць з абраных!",
  "subscribeToEnableSharing": "У вас павінна быць актыўная платная падпіска, каб уключыць абагульванне.",
  "subscribe": "Падпісацца",
  "canOnlyRemoveFilesOwnedByYou": "Можна выдаляць толькі файлы, якія належаць вам",
  "deleteSharedAlbum": "Выдаліць абагулены альбом?",
  "deleteAlbum": "Выдаліць альбом",
  "deleteAlbumDialog": "Таксама выдаліць фатаграфіі (і відэа), якое знаходзіцца ў гэтым альбоме з <bold>усіх</bold> іншых альбомаў, часткай якіх яны з'яўляюцца?",
  "deleteSharedAlbumDialogBody": "Альбом будзе выдалены для ўсіх\n\nВы згубіце доступ да агульных фатаграфій у гэтым альбоме, якія належаць іншым удзельнікам",
  "yesRemove": "Так, выдаліць",
  "creatingLink": "Стварэнне спасылкі...",
  "removeWithQuestionMark": "Выдаліць?",
  "removeParticipantBody": "{userEmail} будзе выдалены з гэтага абагуленага альбома\n\nЛюбыя фатаграфіі, якія дададзены гэтым карыстальнікам, таксама будуць выдалены з альбома",
  "keepPhotos": "Пакінуць фатаграфіі",
  "deletePhotos": "Выдаліць фота",
  "inviteToEnte": "Запрасіць у Ente",
  "removePublicLink": "Выдаліць публічную спасылку",
  "disableLinkMessage": "Гэта дзеянне прывядзе да выдалення публічнай спасылкі для доступу да «{albumName}».",
  "sharing": "Абагульванне...",
  "youCannotShareWithYourself": "Нельга абагуліць файлы з самім сабою",
  "archive": "Архіў",
  "createAlbumActionHint": "Доўга ўтрымлівайце, каб выбраць фатаграфію, і націсніце «+», каб стварыць альбом",
  "importing": "Імпартаванне....",
  "failedToLoadAlbums": "Не ўдалося загрузіць альбомы",
  "hidden": "Схаваныя",
  "authToViewYourHiddenFiles": "Прайдзіце аўтэнтыфікацыю, каб паглядзець схаваныя файлы",
  "authToViewTrashedFiles": "Прайдзіце аўтэнтыфікацыю, каб паглядзець выдаленыя файлы",
  "trash": "Сметніца",
  "uncategorized": "Без катэгорыі",
  "videoSmallCase": "відэа",
  "photoSmallCase": "фота",
  "singleFileDeleteHighlight": "Гэта дзеянне прывядзе да выдалення з усіх альбомаў.",
  "singleFileInBothLocalAndRemote": "Гэта {fileType} ёсць і ў Ente, і на вашай прыладзе.",
  "singleFileInRemoteOnly": "Гэта {fileType} будзе выдалена з Ente.",
  "singleFileDeleteFromDevice": "Гэта {fileType} будзе выдалена з вашай прылады.",
  "deleteFromEnte": "Выдаліць з Ente",
  "yesDelete": "Так, выдаліць",
  "movedToTrash": "Перамешчана ў сметніцу",
  "deleteFromDevice": "Выдаліць з прылады",
  "deleteFromBoth": "Выдаліць і ў Ente, і на вашай прыладзе",
  "newAlbum": "Новы альбом",
  "albums": "Альбомы",
<<<<<<< HEAD
  "memoryCount": "{count, plural, =0{няма ўспамінаў} one{{formattedCount} успамін} other{{formattedCount} успамінаў}}",
=======
  "memoryCount": "{count, plural, =0{няма ўспамінаў} one{{formattedCount} успамін} few {{formattedCount} успаміны} many {{formattedCount} успамінаў} other{{formattedCount} успамінаў}}",
>>>>>>> b00e1968
  "@memoryCount": {
    "description": "The text to display the number of memories",
    "type": "text",
    "placeholders": {
      "count": {
        "example": "1",
        "type": "int"
      },
      "formattedCount": {
        "type": "String",
        "example": "11.513, 11,511"
      }
    }
  },
<<<<<<< HEAD
  "selectedPhotos": "Выбрана {count}",
=======
  "selectedPhotos": "Выбрана: {count}",
>>>>>>> b00e1968
  "@selectedPhotos": {
    "description": "Display the number of selected photos",
    "type": "text",
    "placeholders": {
      "count": {
        "example": "5",
        "type": "int"
      }
    }
  },
<<<<<<< HEAD
  "selectedPhotosWithYours": "{count} выбрана ({yourCount} вашы)",
=======
  "selectedPhotosWithYours": "Выбрана: {count} ({yourCount} вашы)",
>>>>>>> b00e1968
  "@selectedPhotosWithYours": {
    "description": "Display the number of selected photos, including the number of selected photos owned by the user",
    "type": "text",
    "placeholders": {
      "count": {
        "example": "12",
        "type": "int"
      },
      "yourCount": {
        "example": "2",
        "type": "int"
      }
    }
  },
  "advancedSettings": "Дадаткова",
  "@advancedSettings": {
    "description": "The text to display in the advanced settings section"
  },
  "photoGridSize": "Памер сеткі фатаграфій",
  "manageDeviceStorage": "Кіраваць кэшам прылады",
  "manageDeviceStorageDesc": "Паглядзець і ачысціць лакальны кэш сховішча.",
  "machineLearning": "Машыннае навучанне",
  "mlConsent": "Уключана машыннае навучанне",
  "mlConsentTitle": "Уключана машыннае навучанне?",
  "mlConsentDescription": "Калі вы ўключыце машыннае навучанне, Ente будзе здабываць такую ​​інфармацыю, як геаметрыя твару, з файлаў, у тым ліку з тых, якімі з вамі падзяліліся.\n\nГэта будзе адбывацца на вашай прыладзе, і любая згенераваная біяметрычная інфармацыя будзе зашыфравана ад пачатку да канца.",
  "mlConsentPrivacy": "Калі ласка, націсніце тут, каб атрымаць больш падрабязную інфармацыю пра гэтую функцыю ў нашай палітыцы прыватнасці",
  "mlConsentConfirmation": "Я разумею і хачу ўключыць машыннае навучанне",
  "magicSearch": "Магічны пошук",
  "discover": "Даведацца",
  "@discover": {
    "description": "The text to display for the discover section under which we show receipts, screenshots, sunsets, greenery, etc."
  },
  "discover_identity": "Асабістыя даныя",
  "discover_screenshots": "Скрыншоты",
  "discover_receipts": "Чэкі",
  "discover_notes": "Нататкі",
  "discover_memes": "Мемы",
  "discover_visiting_cards": "Візітныя карткі",
  "discover_babies": "Немаўляткі",
  "discover_pets": "Хатнія жывёлы",
  "discover_selfies": "Сэлфi",
  "discover_wallpapers": "Шпалеры",
  "discover_food": "Ежа",
  "discover_celebrations": "Святы",
  "discover_sunset": "Захад сонца",
  "discover_hills": "Узгоркі",
  "discover_greenery": "Зеляніна",
  "mlIndexingDescription": "Звярніце ўвагу, што гэта камп'ютарнае навучанне павялічыць спажыванне трафіку і акумулятара, пакуль усе элементы не будуць праіндэксаваны. Разгледзьце магчымасць зрабіць гэту задачу на камп'ютары. Усе вынікі будуць сінхранізаваны аўтаматычна.",
  "loadingModel": "Спампоўванне мадэляў...",
  "waitingForWifi": "Чаканне Wi-Fi...",
  "status": "Стан",
  "indexedItems": "Праіндэксаваныя элементы",
  "pendingItems": "Элементы ў чарзе",
  "clearIndexes": "Ачысціць індэксы",
  "selectFoldersForBackup": "Выберыце папкі для рэзервовага капіявання",
  "selectedFoldersWillBeEncryptedAndBackedUp": "Выбраныя папкі будуць зашыфраваны і захаваны ў рэзервовую копію",
  "unselectAll": "Скасаваць выбар усіх",
  "selectAll": "Абраць усё",
  "skip": "Прапусціць",
  "updatingFolderSelection": "Абнаўленне выбару папкі...",
<<<<<<< HEAD
  "itemCount": "{count, plural, one{{count} элемент} few{{count} элемента} other{{count} элементаў}}",
  "deleteItemCount": "{count, plural, =1 {Выдаліць {count} элемент} few{Выдаліць {count} элемента} other {Выдаліць {count} элементаў}}",
  "duplicateItemsGroup": "{count} файлаў, кожны {formattedSize}",
=======
  "itemCount": "{count, plural, one{{count} элемент} few{{count} элементы} other{{count} элементаў}}",
  "deleteItemCount": "{count, plural, =1 {Выдаліць {count} элемент} few{Выдаліць {count} элементы} other {Выдаліць {count} элементаў}}",
  "duplicateItemsGroup": "Файлаў: {count}; кожны з іх па {formattedSize}",
>>>>>>> b00e1968
  "@duplicateItemsGroup": {
    "description": "Display the number of duplicate files and their size",
    "type": "text",
    "placeholders": {
      "count": {
        "example": "12",
        "type": "int"
      },
      "formattedSize": {
        "example": "2.3 MB",
        "type": "String"
      }
    }
  },
  "showMemories": "Паказаць успаміны",
  "yearsAgo": "{count, plural, one{{count} год таму} few{{count} гады таму} other{{count} гадоў таму}}",
  "backupSettings": "Налады рэзервовага капіявання",
  "backupStatus": "Статус рэзервовага капіявання",
  "backupStatusDescription": "Элементы, якія былі захаваны ў рэзервовай копіі, з'явяцца тут",
  "backupOverMobileData": "Рэзервовая копія праз мабільныя даныя",
  "backupVideos": "Рэзервовае капіяванне відэа",
  "disableAutoLock": "Адключыць аўтаблакіроўку",
  "deviceLockExplanation": "Адключыць блакіроўку экрана, калі Ente знаходзіцца на пярэднім плане і выконваецца рэзервовае капіяванне. У большасці выпадкаў гэта не патрабуецца, але можа дапамагчы з вялікімі запампоўваннямі і пры першапачатковым імпартаванні вялікіх бібліятэк.",
<<<<<<< HEAD
  "about": "Пра праграму",
=======
  "about": "Аб праграме",
>>>>>>> b00e1968
  "weAreOpenSource": "Праграма мае адкрыты зыходны код!",
  "privacy": "Прыватнасць",
  "terms": "Умовы",
  "checkForUpdates": "Праверыць наяўнасць абнаўленняў",
  "checkStatus": "Праверыць статус",
  "checking": "Праверка...",
  "youAreOnTheLatestVersion": "У вас апошняя версія праграмы",
  "account": "Уліковы запіс",
  "manageSubscription": "Кіраваць падпіскай",
  "authToChangeYourEmail": "Прайдзіце аўтарызацыю, каб змяніць электронную пошту",
  "changePassword": "Змяніць пароль",
  "authToChangeYourPassword": "Прайдзіце аўтэнтыфікацыю, каб змяніць пароль",
  "emailVerificationToggle": "Спраўджанне электроннай пошты",
  "authToChangeEmailVerificationSetting": "Прайдзіце аўтарызацыю, каб змяніць спраўджанне праз электронную пошту",
  "exportYourData": "Экспартаваць даныя",
  "logout": "Выйсці",
  "authToInitiateAccountDeletion": "Прайдзіце аўтэнтыфікацыю, каб пачаць выдаленне ўліковага запісу",
  "areYouSureYouWantToLogout": "Вы сапраўды хочаце выйсці?",
  "yesLogout": "Так, выйсці",
  "aNewVersionOfEnteIsAvailable": "Даступна новая версія Ente.",
  "update": "Абнавіць",
  "installManually": "Усталяваць уручную",
  "criticalUpdateAvailable": "Даступны крытычныя абнаўленні",
  "updateAvailable": "Даступна абнаўленне",
  "ignoreUpdate": "Iгнараваць",
  "downloading": "Спампоўванне...",
  "cannotDeleteSharedFiles": "Немагчыма выдаліць агульныя файлы",
  "theDownloadCouldNotBeCompleted": "Спампоўка не можа быць завершана",
  "retry": "Паўтарыць",
  "backedUpFolders": "Папкі з рэзервовым капіяваннем",
  "backup": "Рэзервовая копія",
  "freeUpDeviceSpace": "Вызваленне месца на прыладзе",
  "freeUpDeviceSpaceDesc": "Вызваліце месца на вашай прыладзе, ачысціўшы файлы, якія ўжо адрэзерваваны.",
<<<<<<< HEAD
  "allClear": "✨ Усё ачышчана",
=======
  "allClear": "✨ Усё лаканічна",
>>>>>>> b00e1968
  "noDeviceThatCanBeDeleted": "На гэтай прыладзе няма файлаў для выдалення",
  "removeDuplicates": "Выдаліць дублікаты",
  "removeDuplicatesDesc": "Пераглядзіце і выдаліце файлы-дублікаты.",
  "viewLargeFiles": "Вялікія файлы",
  "viewLargeFilesDesc": "Праглядзіце файлы, якія займаюць найбольш месца на прыладзе.",
<<<<<<< HEAD
  "noDuplicates": "✨ Няма дублікатаў",
=======
  "noDuplicates": "✨ Без дублікатаў",
>>>>>>> b00e1968
  "youveNoDuplicateFilesThatCanBeCleared": "У вас няма дубліраваных файлаў, якія можна ачысціць",
  "success": "Паспяхова",
  "rateUs": "Ацаніце нас",
  "remindToEmptyDeviceTrash": "Таксама ачысціце «Нядаўна выдаленыя» з меню «Налады» -> «Сховішча», каб вызваліць месца",
  "youHaveSuccessfullyFreedUp": "Вы вызвалілі {storageSaved}!",
  "@youHaveSuccessfullyFreedUp": {
    "description": "The text to display when the user has successfully freed up storage",
    "type": "text",
    "placeholders": {
      "storageSaved": {
        "example": "1.2 GB",
        "type": "String"
      }
    }
  },
  "remindToEmptyEnteTrash": "Таксама ачысціце сметніцу, каб вызваліць месца",
<<<<<<< HEAD
  "sparkleSuccess": "✨ Паспяхова",
=======
  "sparkleSuccess": "✨ Поспех",
>>>>>>> b00e1968
  "duplicateFileCountWithStorageSaved": "Вы выдалілі {count, plural, one{{count} дублікат} few{{count} дубліката} other{{count} дублікатаў}}, вызваліўшы ({storageSaved}!)",
  "@duplicateFileCountWithStorageSaved": {
    "description": "The text to display when the user has successfully cleaned up duplicate files",
    "type": "text",
    "placeholders": {
      "count": {
        "example": "1",
        "type": "int"
      },
      "storageSaved": {
        "example": "1.2 GB",
        "type": "String"
      }
    }
  },
  "familyPlans": "Сямейныя тарыфныя планы",
  "referrals": "Рэфералы",
  "notifications": "Апавяшчэнні",
  "sharedPhotoNotifications": "Новыя абагульненыя фота",
  "sharedPhotoNotificationsExplanation": "Атрымліваць апавяшчэнні, калі хтосьці дадае фота ў абагульнены альбом, да якога вы належыце",
<<<<<<< HEAD
  "advanced": "Пашыраныя",
=======
  "advanced": "Дадаткова",
>>>>>>> b00e1968
  "general": "Асноўныя",
  "security": "Бяспека",
  "authToViewYourRecoveryKey": "Прайдзіце аўтэнтыфікацыю, каб паглядзець свае ключы аднаўлення",
  "twofactor": "2-фактарная праверка",
  "authToConfigureTwofactorAuthentication": "Прайдзіце аўтэнтыфікацыю, каб наладзіць двухфактарную праверку сапраўднасці",
  "lockscreen": "Экран блакіроўкі",
  "authToChangeLockscreenSetting": "Прайдзіце аўтэнтыфікацыю, каб змяніць налады блакіроўкі экрана",
  "viewActiveSessions": "Паглядзець актыўныя сеансы",
  "authToViewYourActiveSessions": "Прайдзіце аўтэнтыфікацыю, каб паглядзець свае актыўныя сеансы",
  "disableTwofactor": "Адключыць праверку",
  "confirm2FADisable": "Вы ўпэўненыя, што хочаце адключыць двухфактарную праверку сапраўднасці?",
  "no": "Не",
  "yes": "Так",
  "social": "Сацыяльныя сеткі",
  "rateUsOnStore": "Ацаніць нас у {storeName}",
  "blog": "Блог",
  "merchandise": "Тавары",
  "twitter": "Twitter",
  "mastodon": "Mastodon",
  "matrix": "Matrix",
  "discord": "Discord",
  "reddit": "Reddit",
  "yourStorageDetailsCouldNotBeFetched": "Не ўдалося атрымаць даныя аб вашым сховішчы",
  "reportABug": "Паведаміць аб памылцы",
  "reportBug": "Паведаміць аб памылцы",
  "suggestFeatures": "Прапанаваць функцыю",
  "support": "Падтрымка",
  "theme": "Тема",
  "lightTheme": "Светлая",
  "darkTheme": "Цёмная",
  "systemTheme": "Сістэма",
  "freeTrial": "Бясплатная пробная версія",
  "selectYourPlan": "Выберыце тарыфны план",
  "enteSubscriptionPitch": "Ente захоўвае вашы ўспаміны, таму яны заўсёды даступны вам, нават калі вы згубіце прыладу.",
  "enteSubscriptionShareWithFamily": "Ваша сям'я можа быць уключана ў ваш тарыфны план.",
  "currentUsageIs": "Выкарыстана сховішча: ",
  "@currentUsageIs": {
    "description": "This text is followed by storage usage",
    "examples": {
      "0": "Current usage is 1.2 GB"
    },
    "type": "text"
  },
  "faqs": "Частыя пытанні",
  "renewsOn": "Наступнае падаўжэнне падпіскі адбудзецца {endDate}",
  "freeTrialValidTill": "Бясплатны пробны перыяд дзейнічае да {endDate}",
  "validTill": "Дзейнічае да {endDate}",
  "addOnValidTill": "Ваш дадатак у {storageAmount} дзейнічае да {endDate}",
  "playStoreFreeTrialValidTill": "Бясплатны пробны перыяд дзейнічае да {endDate}.\nПасля яго завяршэння вы можаце выбраць платны тарыфны план.",
  "subWillBeCancelledOn": "Ваша падпіска будзе скасавана {endDate}",
  "subscription": "Падпіска",
  "paymentDetails": "Падрабязнасці плацяжу",
  "manageFamily": "Кіраванне сям'ёй",
  "contactToManageSubscription": "Адпраўце ліст на паштовы адрас support@ente.io, каб кіраваць падпіскай {provider}.",
  "renewSubscription": "Падоўжыць падпіску",
  "cancelSubscription": "Скасаваць падпіску",
  "areYouSureYouWantToRenew": "Вы сапраўды хочаце падоўжыць?",
  "yesRenew": "Так, падоўжыць",
  "areYouSureYouWantToCancel": "Вы сапраўды хочаце скасаваць?",
  "yesCancel": "Так, скасаваць",
  "failedToRenew": "Не ўдалося падоўжыць",
  "failedToCancel": "Не ўдалося скасаваць",
  "twoMonthsFreeOnYearlyPlans": "2 месяцы ў падарунак пры падпісцы на 1 год",
  "monthly": "Штомесячна",
  "@monthly": {
    "description": "The text to display for monthly plans",
    "type": "text"
  },
  "yearly": "Штогод",
  "@yearly": {
    "description": "The text to display for yearly plans",
    "type": "text"
  },
  "confirmPlanChange": "Пацвердзіць змяненне тарыфнага плана",
  "areYouSureYouWantToChangeYourPlan": "Вы сапраўды хочаце змяніць свой тарыфны план?",
  "youCannotDowngradeToThisPlan": "Вы не можаце панізіць да гэтага тарыфнага плана",
  "cancelOtherSubscription": "Першапачаткова скасуйце сваю існуючую падпіску ад {paymentProvider}",
  "@cancelOtherSubscription": {
    "description": "The text to display when the user has an existing subscription from a different payment provider",
    "type": "text",
    "placeholders": {
      "paymentProvider": {
        "example": "Apple",
        "type": "String"
      }
    }
  },
  "optionalAsShortAsYouLike": "Неабавязкова і так коратка, як вы захочаце...",
  "send": "Адправіць",
  "askCancelReason": "Ваша падпіска была скасавана. Можа быць вы хочаце распавесці нам прычыну?",
  "thankYouForSubscribing": "Дзякуем за падпіску!",
  "yourPurchaseWasSuccessful": "Вы паспяхова здзейснілі куплю",
  "yourPlanWasSuccessfullyUpgraded": "Ваш тарыфны план паспяхова палепшаны",
  "yourPlanWasSuccessfullyDowngraded": "Ваш тарыфны план паспяхова паніжаны",
  "yourSubscriptionWasUpdatedSuccessfully": "Ваша падпіска была паспяхова абноўлена",
  "googlePlayId": "Ідэнтыфікатар Google Play",
  "appleId": "Ідэнтыфікатар Apple",
  "playstoreSubscription": "Падпіска PlayStore",
  "appstoreSubscription": "Падпіска AppStore",
  "subAlreadyLinkedErrMessage": "Ваш {id} ужо звязаны з іншым уліковым запісам Ente.\nКалі вы хочаце выкарыстоўваць ваш {id} з гэтым уліковым запісам, звярніцеся ў нашу службу падтрымкі",
  "visitWebToManage": "Наведайце web.ente.io, каб кіраваць сваёй падпіскай",
  "couldNotUpdateSubscription": "Не ўдалося абнавіць падпіску",
  "pleaseContactSupportAndWeWillBeHappyToHelp": "Звяжыцеся з support@ente.io і мы будзем рады дапамагчы!",
  "paymentFailed": "Няўдалы плацеж",
  "paymentFailedTalkToProvider": "Звяжыцеся з {providerName}, калі з вас знялі грошы",
  "@paymentFailedTalkToProvider": {
    "description": "The text to display when the payment failed",
    "type": "text",
    "placeholders": {
      "providerName": {
        "example": "AppStore|PlayStore",
        "type": "String"
      }
    }
  },
  "continueOnFreeTrial": "Працягнуць бясплатны пробны перыяд",
  "areYouSureYouWantToExit": "Вы сапраўды хочаце выйсці?",
  "thankYou": "Дзякуй",
  "failedToVerifyPaymentStatus": "Не ўдалося спраўдзіць плацежны статус",
  "pleaseWaitForSometimeBeforeRetrying": "Пачакайце крыху перад паўторнай спробай",
  "paymentFailedMessage": "На жаль, адбыўся збой вашага плацяжу. Звярніцеся ў службу падтрымкі, каб мы маглі дапамагчы вам!",
  "youAreOnAFamilyPlan": "Вы ўдзельнік сямейнага плана!",
  "contactFamilyAdmin": "Звяжыцеся з <green>{familyAdminEmail}</green>, каб кіраваць сваёй падпіскай",
  "leaveFamily": "Выйсці з сям'і",
  "areYouSureThatYouWantToLeaveTheFamily": "Вы сапраўды хочаце выйсці з сямейнага тарыфнага плана?",
  "leave": "Выйсці",
  "rateTheApp": "Ацаніць праграму",
  "startBackup": "Пачаць рэзервовае капіяванне",
  "noPhotosAreBeingBackedUpRightNow": "У дадзены момант не адбываецца рэзервовая копія фатаграфій",
  "preserveMore": "Захаваць больш",
  "grantFullAccessPrompt": "Дазвольце доступ да ўсіх фатаграфій у наладах праграмы",
  "allowPermTitle": "Дазволіць доступ да фатаграфій",
  "allowPermBody": "Дазвольце доступ да сваіх фатаграфій з налад, каб Ente адлюстраваць і зарэзерваваць вашу бібліятэку.",
  "openSettings": "Акдкрыць налады",
  "selectMorePhotos": "Выберыце больш фатаграфій",
  "existingUser": "Бягучы карыстальнік",
  "privateBackups": "Прыватныя рэзервовыя копіі",
  "forYourMemories": "для вашых успамінаў",
  "endtoendEncryptedByDefault": "Прадвызначанае скразное шыфраванне",
  "safelyStored": "Бяспечна захоўваюцца",
  "atAFalloutShelter": "ў бамбасховішчы",
  "designedToOutlive": "Распрацавана на стагоддзі",
  "available": "Даступна",
  "everywhere": "усюды",
  "androidIosWebDesktop": "Android, iOS, вэб-праграма, настольная праграма",
  "mobileWebDesktop": "Праграма для смартфона, вэб-праграма, праграма для камп'ютара",
  "newToEnte": "Навічок у Ente",
  "pleaseLoginAgain": "Аўтарызуйцеся яшчэ раз",
  "autoLogoutMessage": "З прычыны тэхнічнага збою ваш сеанс у сістэме быў завершаны. Прыносім прабачэнні за нязручнасці.",
  "yourSubscriptionHasExpired": "Тэрмін дзеяння вашай падпіскі завяршыўся",
  "storageLimitExceeded": "Перавышана абмежаванне аб'ёму сховішча",
  "upgrade": "Палепшыць",
  "raiseTicket": "Падаць запыт",
  "@raiseTicket": {
    "description": "Button text for raising a support tickets in case of unhandled errors during backup",
    "type": "text"
  },
  "backupFailed": "Збой рэзервовага капіявання",
  "sorryBackupFailedDesc": "Немагчыма зрабіць рэзервовую копію гэтага файла ў цяперашні час. Паўторная спроба будзе зроблена пазней.",
  "couldNotBackUpTryLater": "Не ўдалося зарэзерваваць вашы даныя.\nПаўторная спроба будзе зроблена пазней.",
  "enteCanEncryptAndPreserveFilesOnlyIfYouGrant": "Ente можа зашыфраваць і захаваць файлы толькі ў тым выпадку, калі будзе прадстаўлены доступ да іх",
  "pleaseGrantPermissions": "Дайце дазволы",
  "grantPermission": "Дайце дазволы",
  "privateSharing": "Прыватнае абагульванне",
  "shareOnlyWithThePeopleYouWant": "Вы самі выбіраеце людзей з якімі хочаце абагуліць свае даныя",
  "usePublicLinksForPeopleNotOnEnte": "Выкарыстоўваць публічныя спасылкі для людзей, якія не карыстаюцца Ente",
  "allowPeopleToAddPhotos": "Дазволіць людзям дадаваць фатаграфіі",
  "shareAnAlbumNow": "Абагуліць альбом",
  "collectEventPhotos": "Сабраць фатаграфіі з падзеі",
  "sessionExpired": "Сеанс завяршыўся",
  "loggingOut": "Выхад...",
  "@onDevice": {
    "description": "The text displayed above folders/albums stored on device",
    "type": "text"
  },
  "onDevice": "На прыладзе",
  "@onEnte": {
    "description": "The text displayed above albums backed up to Ente",
    "type": "text"
  },
  "onEnte": "У <branding>Ente</branding>",
  "name": "Назва",
  "newest": "Спачатку новыя",
  "lastUpdated": "Апошнія абноўленыя",
  "deleteEmptyAlbums": "Выдаліць пустыя альбомы",
  "deleteEmptyAlbumsWithQuestionMark": "Выдаліць пустыя альбомы?",
  "deleteAlbumsDialogBody": "Гэта дзеянне прывядзе да выдалення ўсіх пустых альбомаў. Гэта карысна ў выпадку, калі вы хочаце навесці парадак у сваім спісе альбомаў.",
  "deleteProgress": "Выдаленне {currentlyDeleting} / {totalCount}",
  "genericProgress": "Апрацоўка {currentlyProcessing} / {totalCount}",
  "@genericProgress": {
    "description": "Generic progress text to display when processing multiple items",
    "type": "text",
    "placeholders": {
      "currentlyProcessing": {
        "example": "1",
        "type": "int"
      },
      "totalCount": {
        "example": "10",
        "type": "int"
      }
    }
  },
  "permanentlyDelete": "Выдаліць незваротна",
  "canOnlyCreateLinkForFilesOwnedByYou": "Можна стварыць спасылку толькі для вашых уласных файлаў",
  "publicLinkCreated": "Публічная спасылка створана",
  "youCanManageYourLinksInTheShareTab": "Вы можаце кіраваць сваімі спасылкамі ва ўкладцы з абагуленымі элементамі.",
  "linkCopiedToClipboard": "Спасылка скапіявана ў буфер абмену",
  "restore": "Аднавіць",
  "@restore": {
    "description": "Display text for an action which triggers a restore of item from trash",
    "type": "text"
  },
  "moveToAlbum": "Перамясціць у альбом",
  "unhide": "Паказаць",
  "unarchive": "Вывесці з архіва",
  "favorite": "Абраныя",
  "removeFromFavorite": "Выдаліць з абранага",
  "shareLink": "Абагуліць спасылку",
  "createCollage": "Стварыць калаж",
  "saveCollage": "Захаваць калаж",
  "collageSaved": "Калаж захаваны ў галерэі",
  "collageLayout": "Макет",
  "addToEnte": "Дадаць у Ente",
  "addToAlbum": "Дадаць у альбом",
  "delete": "Выдаліць",
  "hide": "Схаваць",
  "share": "Абагуліць",
  "unhideToAlbum": "Паказаць альбом",
  "restoreToAlbum": "Аднавіць у альбом",
<<<<<<< HEAD
=======
  "moveItem": "{count, plural, =1 {Перамясціць элемент} other {Перамясціць элементы}}",
  "@moveItem": {
    "description": "Page title while moving one or more items to an album"
  },
  "addItem": "{count, plural, =1 {Дадаць элемент} other {Дадаць элементы}}",
  "@addItem": {
    "description": "Page title while adding one or more items to album"
  },
>>>>>>> b00e1968
  "createOrSelectAlbum": "Стварыць або выбраць альбом",
  "selectAlbum": "Выбраць альбом",
  "searchByAlbumNameHint": "Назва альбома",
  "albumTitle": "Назва альбома",
  "enterAlbumName": "Увядзіце назву альбома",
  "restoringFiles": "Аднаўленне файлаў...",
  "movingFilesToAlbum": "Перамяшчэнне файлаў у альбом...",
  "unhidingFilesToAlbum": "Паказ файлаў у альбоме",
  "canNotUploadToAlbumsOwnedByOthers": "Нельга запампоўваць у альбомы, якія належаць іншым",
  "uploadingFilesToAlbum": "Запампоўванне файлаў у альбом...",
<<<<<<< HEAD
  "addedSuccessfullyTo": "Паспяхова дадзена ў {albumName}",
  "movedSuccessfullyTo": "Паспяхова перамешчана ў {albumName}",
  "thisAlbumAlreadyHDACollaborativeLink": "У гэтага альбома ўжо ёсць сумесную спасылку",
  "collaborativeLinkCreatedFor": "Сумесная спасылка створана для {albumName}",
=======
  "addedSuccessfullyTo": "Паспяхова дададзена ў {albumName}",
  "movedSuccessfullyTo": "Паспяхова перамешчана ў {albumName}",
  "thisAlbumAlreadyHDACollaborativeLink": "У гэтага альбома ўжо ёсць сумесную спасылку",
  "collaborativeLinkCreatedFor": "Сумесная спасылка створана для {albumName}",
  "askYourLovedOnesToShare": "Папрасіце сваіх блізкіх падзяліцца",
>>>>>>> b00e1968
  "invite": "Запрасіць",
  "shareYourFirstAlbum": "Абагуліце свой першы альбом",
  "sharedWith": "Абагулена з {emailIDs}",
  "sharedWithMe": "Абагулена са мной",
  "sharedByMe": "Абагулена мной",
  "doubleYourStorage": "Падвоіць сваё сховішча",
  "referFriendsAnd2xYourPlan": "Запрасіце сяброў і падвойце свой тарыфны план",
  "shareAlbumHint": "Адкрыйце альбом і націсніце кнопку абагульвання ў верхнім правым куце.",
  "itemsShowTheNumberOfDaysRemainingBeforePermanentDeletion": "На элементах паказваецца колькасць дзён, якія засталіся да іх незваротнага выдалення",
<<<<<<< HEAD
  "trashDaysLeft": "{count, plural, =0 {Хутка} =1 {1 дзень}  other {{count} дні/дзён}}",
=======
  "trashDaysLeft": "{count, plural, =0 {Неўзабаве} =1{1 дзень} few {{count} дні} other{{count} дзён}}",
>>>>>>> b00e1968
  "@trashDaysLeft": {
    "description": "Text to indicate number of days remaining before permanent deletion",
    "placeholders": {
      "count": {
        "example": "1|2|3",
        "type": "int"
      }
    }
  },
  "deleteAll": "Выдаліць усё",
  "renameAlbum": "Перайменаваць альбом",
  "convertToAlbum": "Ператварыць у альбом",
  "setCover": "Задаць вокладку",
  "@setCover": {
    "description": "Text to set cover photo for an album"
  },
  "sortAlbumsBy": "Сартаваць па",
  "sortNewestFirst": "Спачатку новыя",
  "sortOldestFirst": "Спачатку старыя",
  "rename": "Перайменаваць",
  "leaveSharedAlbum": "Выйсці з абагуленага альбома?",
  "leaveAlbum": "Выйсці з альбома",
  "photosAddedByYouWillBeRemovedFromTheAlbum": "Дададзеныя вамі фатаграфіі будуць выдалены з альбома",
  "youveNoFilesInThisAlbumThatCanBeDeleted": "У гэтым альбоме адсутнічаюць файлы, якія можна выдаліць",
  "youDontHaveAnyArchivedItems": "У вас адсутнічаюць архіўныя элементы.",
  "ignoredFolderUploadReason": "Некаторыя файлы ў гэтым альбоме ігнаруюцца, бо яны раней былі выдалены з Ente.",
  "resetIgnoredFiles": "Скінуць ігнараваныя файлы",
  "deviceFilesAutoUploading": "Файлы дададзеныя ў гэты альбом на прыладзе, будуць аўтаматычна запампаваны ў Ente.",
  "turnOnBackupForAutoUpload": "Уключыце рэзервовае капіяванне, каб аўтаматычна запампоўваць дададзеныя файлы да папкі прылады ў Ente.",
  "noHiddenPhotosOrVideos": "Адсутнічаюць схаваныя фатаграфіі або відэа",
  "toHideAPhotoOrVideo": "Схаваць фатаграфіі або відэа",
  "openTheItem": "• Адкрыць элемент",
  "clickOnTheOverflowMenu": "• Націсніце на дадатковае меню",
  "click": "• Націсніце",
  "nothingToSeeHere": "Тут нічога няма! 👀",
  "unarchiveAlbum": "Вывесці альбом з архіва",
  "archiveAlbum": "Архіваваць альбом",
  "calculating": "Падлік...",
  "pleaseWaitDeletingAlbum": "Выдаленне альбома. Пачакайце...",
  "searchByExamples": "• Назвы альбомаў (напрыклад, «Камера»)\n• Тыпы файлаў (напрыклад, «Відэа», «.gif»)\n• Гады і месяцы (напрыклад, «2022», «Студзень»)\n• Святы (напрыклад, «Каляды»)\n• Апісанне фатаграфій (напрыклад, «#забава»)",
  "youCanTrySearchingForADifferentQuery": "Паспрабуйце пашукаць з іншым запытам.",
  "noResultsFound": "Нічога не знойдзена",
  "addedBy": "Дададзена {emailOrName}",
  "loadingExifData": "Загрузка даных EXIF...",
  "viewAllExifData": "Паглядзець усе даныя EXIF",
  "noExifData": "Даныя EXIF адсутнічаюць",
  "thisImageHasNoExifData": "Гэты відарыс не змяшчае даных EXIF",
  "exif": "EXIF",
  "noResults": "Вынікі адсутнічаюць",
  "weDontSupportEditingPhotosAndAlbumsThatYouDont": "Мы не падтрымліваем рэдагаванне фатаграфій і альбомаў, якімі вы пакуль не валодаеце",
  "failedToFetchOriginalForEdit": "Не ўдалося атрымаць арыгінал для рэдагавання",
  "close": "Закрыць",
  "setAs": "Задаць як",
  "fileSavedToGallery": "Файл захаваны ў галерэю",
  "filesSavedToGallery": "Файлы захаваны ў галерэю",
  "fileFailedToSaveToGallery": "Не ўдалося захаваць файла ў галерэю",
  "download": "Спампаваць",
  "pressAndHoldToPlayVideo": "Націсніце і ўтрымлівайце, каб узнавіць відэа",
  "pressAndHoldToPlayVideoDetailed": "Націсніце і ўтрымлівайце на відарысе, каб узнавіць відэа",
  "downloadFailed": "Збой спампоўвання",
  "deduplicateFiles": "Дубліраваныя файлы",
  "deselectAll": "Зняць выбар з усіх",
  "reviewDeduplicateItems": "Паглядзіце і выдаліце элементы, якія лічыце дубліраванымі.",
  "clubByCaptureTime": "Групаваць па часе захопу",
  "clubByFileName": "Групаваць па назве файла",
  "count": "Колькасць",
  "totalSize": "Агульны памер",
  "longpressOnAnItemToViewInFullscreen": "Доўгі націск на элемент для прагляду ў поўнаэкранны рэжыме",
  "decryptingVideo": "Дэшыфроўка відаэ...",
  "authToViewYourMemories": "Прайдзіце аўтэнтыфікацыю, каб паглядзець свае ўспаміны",
  "unlock": "Разблакіраваць",
  "freeUpSpace": "Вызваліць прастору",
<<<<<<< HEAD
=======
  "freeUpSpaceSaving": "{count, plural, =1 {Яго можна выдаліць з прылады, каб вызваліць {formattedSize}} other {Іх можна выдаліць з прылады, каб вызваліць {formattedSize}}}",
  "filesBackedUpInAlbum": "{count, plural, one {Для 1 файла ў} other {Для {formattedNumber} файлаў у}} гэтым альбоме была створана рэзервовая копія",
  "@filesBackedUpInAlbum": {
    "description": "Text to tell user how many files have been backed up in the album",
    "placeholders": {
      "count": {
        "example": "1",
        "type": "int"
      },
      "formattedNumber": {
        "content": "{formattedNumber}",
        "example": "1,000",
        "type": "String"
      }
    }
  },
  "filesBackedUpFromDevice": "{count, plural, one {Для 1 файла} other {Для {formattedNumber} файлаў}} на гэтай прыладзе была створана рэзервовая копія",
  "@filesBackedUpFromDevice": {
    "description": "Text to tell user how many files have been backed up from this device",
    "placeholders": {
      "count": {
        "example": "1",
        "type": "int"
      },
      "formattedNumber": {
        "content": "{formattedNumber}",
        "example": "1,000",
        "type": "String"
      }
    }
  },
  "@freeUpSpaceSaving": {
    "description": "Text to tell user how much space they can free up by deleting items from the device"
  },
  "freeUpAccessPostDelete": "Вы ўсё яшчэ можаце атрымаць доступ да {count, plural, =1 {яго ў} other {іх у}} Ente, пакуль у вас актыўная падпіска",
  "@freeUpAccessPostDelete": {
    "placeholders": {
      "count": {
        "example": "1",
        "type": "int"
      }
    }
  },
>>>>>>> b00e1968
  "freeUpAmount": "Вызваліць {sizeInMBorGB}",
  "thisEmailIsAlreadyInUse": "Гэта электронная пошта ўжо выкарыстоўваецца",
  "incorrectCode": "Няправільны код",
  "authenticationFailedPleaseTryAgain": "Збой аўтэнтыфікацыі. Паспрабуйце яшчэ раз",
  "verificationFailedPleaseTryAgain": "Збой спраўджання. Паспрабуйце яшчэ раз",
  "authenticating": "Аўтэнтыфікацыя...",
  "authenticationSuccessful": "Аўтэнтыфікацыя паспяхова пройдзена!",
  "incorrectRecoveryKey": "Няправільны ключ аднаўлення",
  "theRecoveryKeyYouEnteredIsIncorrect": "Вы ўвялі памылковы ключ аднаўлення",
  "twofactorAuthenticationSuccessfullyReset": "Двухфактарная аўтэнтыфікацыя паспяхова скінута",
  "pleaseVerifyTheCodeYouHaveEntered": "Спраўдзіце ўведзены вамі код",
  "pleaseContactSupportIfTheProblemPersists": "Звяжыцеся са службай падтрымкі, калі праблема застанецца",
  "twofactorAuthenticationHasBeenDisabled": "Двухфактарная аўтэнтыфікацыя была адключана",
  "sorryTheCodeYouveEnteredIsIncorrect": "Уведзены вамі код з'яўляецца няправільным",
  "yourVerificationCodeHasExpired": "Ваш код спраўджання пратэрмінаваны",
  "emailChangedTo": "Электронная пошта зменена на {newEmail}",
  "verifying": "Спраўджанне...",
  "disablingTwofactorAuthentication": "Адключэнне двухфактарнай аўтэнтыфікацыі...",
  "allMemoriesPreserved": "Усе ўспаміны захаваны",
  "loadingGallery": "Загрузка галерэі...",
  "syncing": "Сінхранізацыя...",
  "encryptingBackup": "Шыфраванне рэзервовай копіі...",
  "syncStopped": "Сінхранізацыя спынена",
  "syncProgress": "{completed}/{total} успамінаў захавана",
  "uploadingMultipleMemories": "Захавана ўспамінаў: {count}...",
  "@uploadingMultipleMemories": {
    "description": "Text to tell user how many memories are being preserved",
    "placeholders": {
      "count": {
        "type": "String"
      }
    }
  },
  "uploadingSingleMemory": "Захаваны 1 успамін...",
  "@syncProgress": {
    "description": "Text to tell user how many memories have been preserved",
    "placeholders": {
      "completed": {
        "type": "String"
      },
      "total": {
        "type": "String"
      }
    }
  },
  "archiving": "Дадаванне ў архіў...",
  "unarchiving": "Выманне з архіва...",
  "successfullyArchived": "Паспяхова дададзена ў архіў",
  "successfullyUnarchived": "Паспяхова вынята з архіва",
  "renameFile": "Перайменаваць файл",
  "enterFileName": "Увядзіце назву файла",
  "filesDeleted": "Файлы выдалены",
  "selectedFilesAreNotOnEnte": "Выбраныя файлы адсутнічаюць у Ente",
  "thisActionCannotBeUndone": "Гэта дзеянне немагчыма адрабіць",
  "emptyTrash": "Ачысціць сметніцу?",
  "permDeleteWarning": "Усе элементы будуць незваротна выдалены\n\nГэта дзеянне немагчыма будзе адрабіць",
  "empty": "Ачысціць",
  "couldNotFreeUpSpace": "Не ўдалося вызваліць месца",
  "permanentlyDeleteFromDevice": "Незваротна выдаліць з прылады?",
  "someOfTheFilesYouAreTryingToDeleteAre": "Некаторыя файлы, якія вы спрабуеце выдаліць, даступны толькі на вашай прыладзе і іх немагчыма будзе аднавіць пасля выдалення",
  "theyWillBeDeletedFromAllAlbums": "Яны будуць выдалены з усіх альбомаў.",
  "someItemsAreInBothEnteAndYourDevice": "Некаторыя элементы знаходзяцца як у сховішчы Ente, так і на вашай прыладзе.",
  "selectedItemsWillBeDeletedFromAllAlbumsAndMoved": "Выбраныя элементы будуць выдалены з усіх альбомаў і перамешчаны ў сметніцу.",
  "theseItemsWillBeDeletedFromYourDevice": "Гэтыя элементы будуць выдалены з усіх вашых прылад.",
  "itLooksLikeSomethingWentWrongPleaseRetryAfterSome": "Здаецца, што нешта пайшло не так. Паспрабуйце яшчэ раз крыху пазней. Звяжыцеся з нашай службай падтрымкі, калі праблема захаваецца.",
  "error": "Памылка",
  "tempErrorContactSupportIfPersists": "Здаецца, што нешта пайшло не так. Паспрабуйце яшчэ раз крыху пазней. Звяжыцеся са службай падтрымкі, калі праблема застанецца.",
  "networkHostLookUpErr": "Немагчыма падключыцца да сервера Ente. Праверце свае сеткавыя налады. Звярніцеся ў службу падтрымкі кліентаў, калі праблема застанецца.",
  "networkConnectionRefusedErr": "Немагчыма падключыцца да Ente. Паспрабуйце яшчэ раз праз некаторы час. Звярніцеся ў службу падтрымкі кліентаў, калі праблема застанецца.",
  "cachedData": "Даныя ў кэшы",
  "clearCaches": "Ачысціць кэш",
  "remoteImages": "Аддаленыя відарысы",
  "remoteVideos": "Аддаленыя відэа",
  "remoteThumbnails": "Аддаленыя мініяцюры",
  "pendingSync": "Чаканне сінхранізацыі",
  "localGallery": "Лакальная галерэя",
  "todaysLogs": "Сённяшнія журналы",
  "viewLogs": "Паглядзець журналы",
  "logsDialogBody": "Гэта дзеянне прывядзе да адпраўкі журналаў, якія дапамогуць нам адладзіць вашу праблему. Звярніце ўвагу, што назвы файлаў будуць уключаны для адсочвання праблем з канкрэтнымі файламі.",
  "preparingLogs": "Падрыхтоўка журналаў...",
  "emailYourLogs": "Адправіць журналы",
  "pleaseSendTheLogsTo": "Адпраўце журналы на \n{toEmail}",
  "copyEmailAddress": "Скапіяваць адрас электроннай пошты",
  "exportLogs": "Экспартаваць журналы",
  "pleaseEmailUsAt": "Адпраўце нам ліст на {toEmail}",
  "dismiss": "Адхіліць",
  "didYouKnow": "Ці ведалі вы што?",
  "loadingMessage": "Загрузка вашых фатаграфій...",
  "loadMessage1": "У вас ёсць магчымасць абагуліць падпіску з вашай сям'ёй",
  "loadMessage2": "У цяперашні час на нашых серверах захоўваецца больш за 200 мільёнаў успамінаў",
  "loadMessage3": "У нас захоўваецца 3 копіі вашых даных і адна з іх захоўваецца ў бамбасховішчы",
  "loadMessage4": "Усе нашы праграмы маюць адкрыты зыходны код",
  "loadMessage5": "Наш зыходны код і крыптаграфія правераны незалежнымі экспертамі",
  "loadMessage6": "Вы можаце абагуляць спасылкі на свае альбомы з блізкімі людзьмі",
  "loadMessage7": "Нашы мабільныя праграмы працуюць у фонавым рэжыме, каб шыфраваць і рэзерваваць усе новыя фатаграфіі, якія вы здымаеце",
  "loadMessage8": "web.ente.io мае зручны інструмент для запампоўвання файлаў",
  "loadMessage9": "Мы выкарыстоўваем Xchacha20Poly1305 для бяспечнага шыфравання вашых даных",
  "photoDescriptions": "Апісанне фатаграфій",
  "fileTypesAndNames": "Тыпы файлаў і назвы",
  "location": "Месцазнаходжанне",
  "moments": "Моманты",
  "searchFaceEmptySection": "Людзі будуць паказаны тут пасля завяршэння індэксацыі",
  "searchDatesEmptySection": "Пошук па даце, месяцу або году",
  "searchLocationEmptySection": "Групуйце фатаграфіі, якія зроблены ў пэўным радыусе ад фатаграфіі",
  "searchPeopleEmptySection": "Запрашайце людзей, і вы ўбачыце ўсе фатаграфіі, якія яны абагулілі",
  "searchAlbumsEmptySection": "Альбомы",
  "searchFileTypesAndNamesEmptySection": "Тыпы файлаў і назвы",
  "searchCaptionEmptySection": "Дадайце апісанне накшталт «#падарожжа» ў звесткі аб фатаграфіі, каб хутка знайсці яе тут",
  "language": "Мова",
  "selectLanguage": "Выберыце мову",
  "locationName": "Назва месцазнаходжання",
  "addLocation": "Дадаць месцазнаходжанне",
  "groupNearbyPhotos": "Групаваць найбліжэйшыя фатаграфіі",
  "kiloMeterUnit": "км",
  "addLocationButton": "Дадаць",
  "radius": "Радыус",
  "locationTagFeatureDescription": "Тэг месцазнаходжання групуе ўсе фатаграфіі, якія зроблены ў пэўным радыусе ад фатаграфіі",
  "galleryMemoryLimitInfo": "У галерэі паказваецца да 1000 успамінаў",
  "save": "Захаваць",
  "centerPoint": "Цэнтральны пункт",
  "pickCenterPoint": "Выберыце цэнтральны пункт",
  "useSelectedPhoto": "Выкарыстоўвайце выбраную фатаграфію",
  "resetToDefault": "Скінуць да прадвызначаных",
  "@resetToDefault": {
    "description": "Button text to reset cover photo to default"
  },
  "edit": "Рэдагаваць",
  "deleteLocation": "Выдаліць месцазнаходжанне",
  "rotateLeft": "Павярнуць улева",
  "flip": "Перавярнуць",
  "rotateRight": "Павярнуць управа",
  "saveCopy": "Захаваць копію",
  "light": "Светлая",
  "color": "Колер",
  "yesDiscardChanges": "Так, адхіліць змены",
  "doYouWantToDiscardTheEditsYouHaveMade": "Вы сапраўды хочаце адхіліць зробленыя рэдагаванні?",
  "saving": "Захаванне...",
  "editsSaved": "Рэдагаванні захаваны",
  "oopsCouldNotSaveEdits": "Вой! Не ўдалося захаваць рэдагаванні",
  "distanceInKMUnit": "км",
  "@distanceInKMUnit": {
    "description": "Unit for distance in km"
  },
  "dayToday": "Сёння",
  "dayYesterday": "Учора",
  "storage": "Сховішча",
  "usedSpace": "Выкарыстаная прастора",
  "storageBreakupFamily": "Сям'я",
  "storageBreakupYou": "Вы",
  "@storageBreakupYou": {
    "description": "Label to indicate how much storage you are using when you are part of a family plan"
  },
  "storageUsageInfo": "Выкарыстана {usedAmount} {usedStorageUnit} з {totalAmount} {totalStorageUnit}",
  "@storageUsageInfo": {
    "description": "Example: 1.2 GB of 2 GB used or 100 GB or 2TB used"
  },
  "availableStorageSpace": "Вольна {freeAmount} {storageUnit}",
  "appVersion": "Версія: {versionValue}",
  "verifyIDLabel": "Спраўдзіць",
  "fileInfoAddDescHint": "Дадаць апісанне...",
  "editLocationTagTitle": "Змяніць месцазнаходжанне",
  "setLabel": "Задаць",
  "@setLabel": {
    "description": "Label of confirm button to add a new custom radius to the radius selector of a location tag"
  },
  "setRadius": "Задаць радыус",
  "familyPlanPortalTitle": "Сям'я",
  "familyPlanOverview": "Дадайце 5 членаў сям'і да бягучага тарыфнага плана без дадатковай платы.\n\nКожны член атрымае сваю ўласную прыватную прастору і не зможа бачыць файлы іншых, пакуль яны не будуць абагулены.\n\nСямейныя тарыфныя планы даступны для кліентаў з платнай падпіскай Ente.\n\nПадпішыцеся, каб скарыстацца прапановай!",
  "androidBiometricHint": "Спраўдзіць ідэнтычнасць",
  "@androidBiometricHint": {
    "description": "Hint message advising the user how to authenticate with biometrics. It is used on Android side. Maximum 60 characters."
  },
  "androidBiometricNotRecognized": "Не распазнана. Паспрабуйце яшчэ раз.",
  "@androidBiometricNotRecognized": {
    "description": "Message to let the user know that authentication was failed. It is used on Android side. Maximum 60 characters."
  },
  "androidBiometricSuccess": "Паспяхова",
  "@androidBiometricSuccess": {
    "description": "Message to let the user know that authentication was successful. It is used on Android side. Maximum 60 characters."
  },
  "androidCancelButton": "Скасаваць",
  "@androidCancelButton": {
    "description": "Message showed on a button that the user can click to leave the current dialog. It is used on Android side. Maximum 30 characters."
  },
  "androidSignInTitle": "Патрабуецца аўтэнтыфікацыя",
  "@androidSignInTitle": {
    "description": "Message showed as a title in a dialog which indicates the user that they need to scan biometric to continue. It is used on Android side. Maximum 60 characters."
  },
  "androidBiometricRequiredTitle": "Патрабуецца біяметрыя",
  "@androidBiometricRequiredTitle": {
    "description": "Message showed as a title in a dialog which indicates the user has not set up biometric authentication on their device. It is used on Android side. Maximum 60 characters."
  },
  "androidDeviceCredentialsRequiredTitle": "Патрабуюцца ўліковыя даныя прылады",
  "@androidDeviceCredentialsRequiredTitle": {
    "description": "Message showed as a title in a dialog which indicates the user has not set up credentials authentication on their device. It is used on Android side. Maximum 60 characters."
  },
  "androidDeviceCredentialsSetupDescription": "Патрабуюцца ўліковыя даныя прылады",
  "@androidDeviceCredentialsSetupDescription": {
    "description": "Message advising the user to go to the settings and configure device credentials on their device. It shows in a dialog on Android side."
  },
  "goToSettings": "Перайсці ў налады",
  "@goToSettings": {
    "description": "Message showed on a button that the user can click to go to settings pages from the current dialog. It is used on both Android and iOS side. Maximum 30 characters."
  },
  "androidGoToSettingsDescription": "Біяметрычная аўтэнтыфікацыя не наладжана на вашай прыладзе. Перайдзіце ў раздзел «Налады > Бяспека», каб дадаць біяметрычную аўтэнтыфікацыю.",
  "@androidGoToSettingsDescription": {
    "description": "Message advising the user to go to the settings and configure biometric on their device. It shows in a dialog on Android side."
  },
  "iOSLockOut": "Біяметрычная аўтэнтыфікацыя адключана. Заблакіруйце, а потым разблакіруйце экран для яе ўключэння.",
  "@iOSLockOut": {
    "description": "Message advising the user to re-enable biometrics on their device. It shows in a dialog on iOS side."
  },
  "iOSGoToSettingsDescription": "Біяметрычная аўтэнтыфікацыя не наладжана на вашай прыладзе. Уключыце Touch ID або Face ID на вашай прыладзе.",
  "@iOSGoToSettingsDescription": {
    "description": "Message advising the user to go to the settings and configure Biometrics for their device. It shows in a dialog on iOS side."
  },
  "iOSOkButton": "OK",
  "@iOSOkButton": {
    "description": "Message showed on a button that the user can click to leave the current dialog. It is used on iOS side. Maximum 30 characters."
  },
  "openstreetmapContributors": "Удзельнікі OpenStreetMap",
  "hostedAtOsmFrance": "Размешчана на OSM у Францыі",
  "map": "Карта",
  "@map": {
    "description": "Label for the map view"
  },
  "maps": "Карты",
  "mapsPrivacyNotice": "Прыблізныя каардынаты будуць адпраўлены з улікам прыватнасці трэціх асоб, такіх як OpenStreetMap, каб паказаць карту і месцазнаходжанне.",
  "enableMaps": "Уключыць Карты",
  "quickLinks": "Хуткія спасылкі",
  "selectItemsToAdd": "Выберыце элементы, каб дадаць іх",
  "addSelected": "Дадаць выбраныя",
  "addFromDevice": "Дадаць з прылады",
  "addPhotos": "Дадаць фатаграфіі",
<<<<<<< HEAD
=======
  "noPhotosFoundHere": "Тут фатаграфій не знойдзена",
  "zoomOutToSeePhotos": "Паменшыць маштаб, каб убачыць фатаграфіі",
  "noImagesWithLocation": "Відарысы з месцазнаходжаннем адсутнічаюць",
  "unpinAlbum": "Адмацаваць альбом",
  "pinAlbum": "Замацаваць альбом",
  "create": "Стварыць",
>>>>>>> b00e1968
  "viewAll": "Паглядзець усе",
  "nothingSharedWithYouYet": "Пакуль з вамі нічога не абагулена",
  "noAlbumsSharedByYouYet": "Ніякія альбомы пакуль не абагулены вамі",
  "sharedWithYou": "Абагулена з вамі",
  "sharedByYou": "Абагулена вамі",
  "inviteYourFriendsToEnte": "Запрасіце сваіх сяброў у Ente",
  "failedToDownloadVideo": "Не ўдалося спампаваць відэа",
  "hiding": "Хаванне...",
  "unhiding": "Паказ...",
  "successfullyHid": "Паспяхова схавана",
  "successfullyUnhid": "Паспяхова паказана",
  "crashReporting": "Справаздачы аб збоях",
  "resumableUploads": "Запампоўванні з магчымасцю ўзнаўлення",
  "addToHiddenAlbum": "Дадаць у схаваны альбом",
<<<<<<< HEAD
=======
  "moveToHiddenAlbum": "Перамясціць у схаваны альбом",
  "fileTypes": "Тыпы файлаў",
  "deleteConfirmDialogBody": "Гэты ўліковы запіс звязаны з іншымі праграмамі Ente, калі вы імі карыстаецеся. Запампаваныя вамі даныя будуць запланаваны да выдалення ва ўсіх праграмах Ente, а ваш уліковы запіс будзе незваротна выдалены.",
  "hearUsWhereTitle": "Адкуль вы пачулі пра Ente? (неабавязкова)",
  "hearUsExplanation": "Наша каманда не збірае статыстыку ўсталяванняў. Нам вельмі дапаможа, калі вы абагуліце інфармацыю, дзе вы знайшлі нашу праграму!",
  "viewAddOnButton": "Паглядзець дадаткі",
  "addOns": "Дадаткі",
  "addOnPageSubtitle": "Падрабязнасці дадаткаў",
  "yourMap": "Ваша карта",
  "modifyYourQueryOrTrySearchingFor": "Змяніце свой запыт або паспрабуйце шукаць",
  "blackFridaySale": "Распродаж з нагоды «Чорнай пятніцы»",
  "upto50OffUntil4thDec": "Скідка ў памеры 50% да 4-га снежня.",
  "photos": "Фатаграфіі",
  "videos": "Відэа",
  "livePhotos": "Live Photos",
  "searchHint1": "Хуткі пошук на прыладзе",
  "searchHint2": "Даты фатаграфій і іх апісанне",
  "searchHint3": "Альбомы, назвы і тыпы файлаў",
  "searchHint4": "Месцазнаходжанне",
  "searchHint5": "Неўзабаве чакаецца: твары і магічны пошук ✨",
  "addYourPhotosNow": "Дадайце свае фатаграфіі",
  "searchResultCount": "{count, plural, one{Знойдзены {count} вынік} few {Знойдзены {count} вынікі} many {Знойдзены {count} вынікаў} other{Знойдзены {count} вынікаў}}",
  "@searchResultCount": {
    "description": "Text to tell user how many results were found for their search query",
    "placeholders": {
      "count": {
        "example": "1|2|3",
        "type": "int"
      }
    }
  },
  "faces": "Твары",
  "people": "Людзі",
  "contents": "Змесціва",
>>>>>>> b00e1968
  "addNew": "Дадаць новы",
  "@addNew": {
    "description": "Text to add a new item (location tag, album, caption etc)"
  },
<<<<<<< HEAD
=======
  "contacts": "Кантакты",
>>>>>>> b00e1968
  "noInternetConnection": "Адсутнічае падключэнне да інтэрнэту",
  "pleaseCheckYourInternetConnectionAndTryAgain": "Праверце злучэнне з інтэрнэтам і паспрабуйце яшчэ раз.",
  "signOutFromOtherDevices": "Выйсці з іншых прылад",
  "signOutOtherBody": "Вы можаце прымусова закрыць сеанс на ўсіх прыладах, калі думаеце, што ваш пароль скампраметаваны.",
  "signOutOtherDevices": "Выйсці на іншых прыладах",
  "doNotSignOut": "Не выходзіць",
  "editLocation": "Змяніць месцазнаходжанне",
  "selectALocation": "Выбраць месцазнаходжанне",
<<<<<<< HEAD
=======
  "selectALocationFirst": "Спачатку выберыце месцазнаходжанне",
  "changeLocationOfSelectedItems": "Змяніць месцазнаходжанне выбраных элементаў?",
  "editsToLocationWillOnlyBeSeenWithinEnte": "Рэдагаванне месцазнаходжання будзе бачна толькі ў Ente",
  "cleanUncategorized": "Ачысціць«Без катэгорыі»",
  "cleanUncategorizedDescription": "Выдаліць у раздзеле «Без катэгорыі» ўсе файлы, якія прысутнічаюць у іншых альбомах",
>>>>>>> b00e1968
  "waitingForVerification": "Чаканне спраўджання...",
  "passkey": "Ключ доступу",
  "passkeyAuthTitle": "Спраўджанне ключа доступу",
  "loginWithTOTP": "Увайсці з TOTP",
  "passKeyPendingVerification": "Спраўджанне пакуль яшчэ не завершана",
  "loginSessionExpired": "Сеанс завяршыўся",
  "loginSessionExpiredDetails": "Ваш сеанс завяршыўся. Увайдзіце яшчэ раз.",
  "verifyPasskey": "Спраўдзіць ключ доступу",
<<<<<<< HEAD
=======
  "playOnTv": "Прайграць альбом на тэлевізары",
  "pair": "Спалучыць",
  "deviceNotFound": "Прылада не знойдзена",
  "castInstruction": "Наведайце cast.ente.io на прыладзе, якую хочаце спалучыць.\n\nУвядзіце кода ніжэй, каб прайграць альбом на тэлевізары.",
  "deviceCodeHint": "Увядзіце код",
>>>>>>> b00e1968
  "joinDiscord": "Далучыцца да Discord",
  "locations": "Месцазнаходжанні",
  "addAName": "Дадаць назву",
  "findThemQuickly": "Знаходзьце іх хутка",
  "@findThemQuickly": {
    "description": "Subtitle to indicate that the user can find people quickly by name"
  },
  "findPeopleByName": "Знаходзьце людзей хутка па імі",
  "addViewers": "{count, plural, =0 {Дадаць праглядальніка} =1 {Дадаць праглядальніка} other {Дадаць праглядальнікаў}}",
  "addCollaborators": "{count, plural, =0 {Дадаць суаўтара} =1 {Дадаць суаўтара} other {Дадаць суаўтараў}}",
  "longPressAnEmailToVerifyEndToEndEncryption": "Доўга ўтрымлівайце паштовы адрас, каб спраўдзіць скразное шыфраванне.",
  "developerSettingsWarning": "Вы ўпэўнены, што хочаце змяніць налады распроцоўшчыка?",
  "developerSettings": "Налады распрацоўшчыка",
  "serverEndpoint": "Канцавы пункт сервера",
  "invalidEndpoint": "Памылковы канцавы пункт",
  "invalidEndpointMessage": "Прабачце, але ўведзены вамі канцавы пункт з'яўляецца памылковым. Увядзіце сапраўдны канцавы пункт і паспрабуйце яшчэ раз.",
  "endpointUpdatedMessage": "Канцавы пункт паспяхова абноўлены",
  "customEndpoint": "Падключана да {endpoint}",
  "createCollaborativeLink": "Стварыць супольную спасылку",
  "search": "Пошук",
  "enterPersonName": "Увядзіце імя асобы",
  "editEmailAlreadyLinked": "Гэта электронная пошта ўжо звязана з {name}.",
  "viewPersonToUnlink": "Паглядзець {name}, каб скасаваць прывязку",
  "enterName": "Увядзіце імя",
  "savePerson": "Захаваць асобу",
  "editPerson": "Рэдагаваць асобу",
  "mergedPhotos": "Аб'яднаныя фатаграфіі",
  "orMergeWithExistingPerson": "Або аб'яднаць з існуючымі",
  "enterDateOfBirth": "Дзень нараджэння (неабавязкова)",
  "birthday": "Дзень нараджэння",
  "removePersonLabel": "Выдаліць метку асобы",
  "autoPairDesc": "Аўтаматычнае спалучэнне працуе толькі з прыладамі, якія падтрымліваюць Chromecast.",
  "manualPairDesc": "Спалучэнне з PIN працуе з любым экранам, на якім вы хочаце паглядзець альбом.",
  "connectToDevice": "Падключыцца да прылады",
  "autoCastDialogBody": "Паглядзець даступныя прылады Cast можна тут.",
  "autoCastiOSPermission": "Пераканайцеся, што для праграмы Ente Photos уключаны дазволы лакальнай сеткі ў наладах.",
  "noDeviceFound": "Ніводнай прылады не знойдзена",
  "stopCastingTitle": "Спыніць трансляцыю",
  "stopCastingBody": "Вы сапраўды хочаце спыніць трансляцыю?",
  "castIPMismatchTitle": "Не ўдалося трансліраваць альбом",
  "castIPMismatchBody": "Пераканайцеся, што вы знаходзіцеся ў адной сетцы з тэлевізарам.",
  "pairingComplete": "Спалучэнне завершана",
  "savingEdits": "Захаванне рэдагаванняў...",
  "autoPair": "Аўтаматычнае спалучэнне",
  "pairWithPin": "Спалучэнне з PIN",
  "faceRecognition": "Распазнаванне твару",
  "foundFaces": "Знойдзеныя твары",
  "clusteringProgress": "Выкананне кластэрызацыі",
  "trim": "Скараціць",
  "crop": "Абрэзаць",
  "rotate": "Павярнуць",
  "left": "Улева",
  "right": "Управа",
  "whatsNew": "Што новага",
  "reviewSuggestions": "Паглядзець прапановы",
<<<<<<< HEAD
  "enable": "Уключыць",
  "enabled": "Уключана",
=======
  "review": "Ацаніць",
  "useAsCover": "Выкарыстоўваць як вокладку",
  "notPersonLabel": "Вы не {name}?",
  "@notPersonLabel": {
    "description": "Label to indicate that the person in the photo is not the person whose name is mentioned",
    "placeholders": {
      "name": {
        "content": "{name}",
        "type": "String"
      }
    }
  },
  "enable": "Уключыць",
  "enabled": "Уключана",
  "moreDetails": "Падрабязней",
  "enableMLIndexingDesc": "Ente падтрымлівае машыннае навучанне для распазнавання твару, магічны пошук і іншыя пошукавыя функцыі",
  "magicSearchHint": "Магічны пошук дазваляе шукаць фатаграфіі па іх змесціву. Напрыклад, «кветка», «чырвоная машына» «дакументы»",
>>>>>>> b00e1968
  "panorama": "Панарама",
  "reenterPassword": "Увядзіце пароль яшчэ раз",
  "reenterPin": "Увядзіце PIN-код яшчэ раз",
  "deviceLock": "Блакіроўка прылады",
  "pinLock": "Блакіроўка PIN'ам",
  "next": "Далей",
  "setNewPassword": "Задаць новы пароль",
  "enterPin": "Увядзіце PIN-код",
  "setNewPin": "Задаць новы PIN",
  "appLock": "Блакіроўка праграмы",
  "noSystemLockFound": "Сістэмная блакіроўка не знойдзена",
  "tapToUnlock": "Націсніце, каб разблакіраваць",
  "tooManyIncorrectAttempts": "Занадта шмат няўдалых спроб",
<<<<<<< HEAD
=======
  "videoInfo": "Інфармацыя аб відэа",
>>>>>>> b00e1968
  "autoLock": "Аўтаблакіроўка",
  "immediately": "Неадкладна",
  "autoLockFeatureDescription": "Час, праз які праграма будзе заблакіравана пасля пераходу ў фонавы рэжым",
  "hideContent": "Схаваць змесціва",
  "hideContentDescriptionAndroid": "Схаваць змесціва праграмы ў пераключальніку праграм і адключыць здымкі экрана",
  "hideContentDescriptionIos": "Схаваць змесціва праграмы ў пераключальніку праграм",
<<<<<<< HEAD
  "removePublicLinks": "Выдаліць публічныя спасылкі",
  "appLockDescriptions": "Выберыце паміж прадвызначаным экранам блакіравання сваёй прылады і карыстальніцкім экранам блакіравання з PIN-кодам або паролем.",
  "toEnableAppLockPleaseSetupDevicePasscodeOrScreen": "Наладзьце код доступу да прылады або блакіроўку экрана ў наладах вашай сістэме, каб уключыць блакіроўку праграмы.",
  "loadingYourPhotos": "Загрузка вашых фатаграфій...",
  "processingImport": "Апрацоўка {folderName}...",
  "addName": "Дадаць імя",
  "add": "Дадаць",
  "configuration": "Канфігурацыя",
  "resetPerson": "Выдаліць",
  "searchDiscoverEmptySection": "Відарысы будуць паказаны тут пасля завяршэння апрацоўкі і сінхранізацыі",
  "searchPersonsEmptySection": "Людзі будуць паказаны тут пасля завяршэння апрацоўкі і сінхранізацыі",
=======
  "passwordStrengthInfo": "Надзейнасць пароля вылічана з улікам яго даўжыні, выкарыстаных сімвалаў, а таксама прысутнасці сярод 10000 самых папулярных пароляў",
  "noQuickLinksSelected": "Хуткія спасылкі не выбраны",
  "pleaseSelectQuickLinksToRemove": "Выберыце хуткія спасылкі для выдалення",
  "removePublicLinks": "Выдаліць публічныя спасылкі",
  "thisWillRemovePublicLinksOfAllSelectedQuickLinks": "Гэта дзеянне прывядзе да выдалення публічных спасылак усіх выбраных хуткіх спасылак.",
  "guestView": "Гасцявы прагляд",
  "guestViewEnablePreSteps": "Наладзьце код доступу або блакіроўку экрана ў сістэмных наладах вашай прылады, каб уключыць гасцявы ўваход.",
  "nameTheAlbum": "Назва альбома",
  "collectPhotosDescription": "Стварыце спасылку, па якой вашы сябры змогуць запампоўваць фатаграфіі ў арыгінальнай якасці.",
  "collect": "Сабраць",
  "appLockDescriptions": "Выберыце паміж прадвызначаным экранам блакіравання сваёй прылады і карыстальніцкім экранам блакіравання з PIN-кодам або паролем.",
  "toEnableAppLockPleaseSetupDevicePasscodeOrScreen": "Наладзьце код доступу да прылады або блакіроўку экрана ў наладах вашай сістэме, каб уключыць блакіроўку праграмы.",
  "authToViewPasskey": "Прайдзіце аўтэнтыфікацыю, каб паглядзець свой код доступу",
  "loopVideoOn": "Уключыць зацыкліванне відэа",
  "loopVideoOff": "Адключыць зацыкліванне відэа",
  "localSyncErrorMessage": "Здаецца, што нешта пайшло не так. Паколькі лакальная сінхранізацыя фатаграфій займае больш часу, чым чакалася. Звяжыцеся з нашай службай падтрымкі",
  "showPerson": "Паказаць асобу",
  "sort": "Сартаваць",
  "mostRecent": "Самыя апошнія",
  "mostRelevant": "Самыя актуальныя",
  "loadingYourPhotos": "Загрузка вашых фатаграфій...",
  "processingImport": "Апрацоўка {folderName}...",
  "personName": "Імя асобы",
  "addNewPerson": "Дадаць новую асобу",
  "addNameOrMerge": "Дадаць імя або аб'яднаць",
  "mergeWithExisting": "Аб'яднаць з існуючым",
  "newPerson": "Новая асоба",
  "addName": "Дадаць імя",
  "add": "Дадаць",
  "extraPhotosFoundFor": "Дадатковыя фатаграфіі знойдзены для {text}",
  "@extraPhotosFoundFor": {
    "placeholders": {
      "text": {
        "type": "String"
      }
    }
  },
  "extraPhotosFound": "Знойдзены дадатковыя фатаграфіі",
  "configuration": "Канфігурацыя",
  "localIndexing": "Лакальная індэксацыя",
  "processed": "Апрацавана",
  "resetPerson": "Выдаліць",
  "areYouSureYouWantToResetThisPerson": "Вы сапраўды хочаце скінуць даныя гэтай асобы?",
  "allPersonGroupingWillReset": "Усе групы для гэтай асобы будуць скінуты, а вы згубіце ўсе прапановы, якія зроблены для яе",
  "yesResetPerson": "Так, скінуць асобу",
  "onlyThem": "Толькі яны",
  "checkingModels": "Праверка мадэляў...",
  "enableMachineLearningBanner": "Уключыць машыннае навучанне для магічнага пошуку і распазнавання твару",
  "searchDiscoverEmptySection": "Відарысы будуць паказаны тут пасля завяршэння апрацоўкі і сінхранізацыі",
  "searchPersonsEmptySection": "Людзі будуць паказаны тут пасля завяршэння апрацоўкі і сінхранізацыі",
  "viewersSuccessfullyAdded": "{count, plural, =0 {Дададзены 0 праглядальнікаў} =1 {Дададзены 1 праглядальнік} few {Дададзены {count} праглядальнікі} many {Дададзены {count} праглядальнікаў} other {Дададзены {count} праглядальнікаў}}",
  "@viewersSuccessfullyAdded": {
    "placeholders": {
      "count": {
        "type": "int",
        "example": "2"
      }
    },
    "description": "Number of viewers that were successfully added to an album."
  },
  "collaboratorsSuccessfullyAdded": "{count, plural, =0 {Дададзены 0 суаўтараў} =1 {Дададзены 1 суаўтар} few {Дададзены {count} суаўтары} many {Дададзены {count} суаўтараў} other {Дададзены {count} суаўтараў}}",
  "@collaboratorsSuccessfullyAdded": {
    "placeholders": {
      "count": {
        "type": "int",
        "example": "2"
      }
    },
    "description": "Number of collaborators that were successfully added to an album."
  },
>>>>>>> b00e1968
  "accountIsAlreadyConfigured": "Уліковы запіс ужо сканфігурыраваны.",
  "sessionIdMismatch": "Неадпаведнасць ідэнтыфікатара сеанса",
  "@sessionIdMismatch": {
    "description": "In passkey page, deeplink is ignored because of session ID mismatch."
  },
  "failedToFetchActiveSessions": "Не ўдалося атрымаць актыўны сеанс",
  "@failedToFetchActiveSessions": {
    "description": "In session page, warn user (in toast) that active sessions could not be fetched."
  },
  "failedToRefreshStripeSubscription": "Не ўдалося абнавіць падпіску",
  "failedToPlayVideo": "Не ўдалося ўзнавіць відэа",
  "uploadIsIgnoredDueToIgnorereason": "Запампоўванне праігнаравана з прычыны {ignoreReason}",
  "@uploadIsIgnoredDueToIgnorereason": {
    "placeholders": {
      "ignoreReason": {
        "type": "String",
        "example": "no network"
      }
    }
  },
  "typeOfGallerGallerytypeIsNotSupportedForRename": "Тып галерэі {galleryType} не падтрымлівае перайменаванне",
  "@typeOfGallerGallerytypeIsNotSupportedForRename": {
    "placeholders": {
      "galleryType": {
        "type": "String",
        "example": "no network"
      }
    }
  },
  "tapToUploadIsIgnoredDue": "Націсніце запампаваць. Запампоўванне ігнаруецца з прычыны {ignoreReason}",
  "@tapToUploadIsIgnoredDue": {
    "description": "Shown in upload icon widet, inside a tooltip.",
    "placeholders": {
      "ignoreReason": {
        "type": "String",
        "example": "no network"
      }
    }
  },
  "tapToUpload": "Націсніце запампаваць",
  "@tapToUpload": {
    "description": "Shown in upload icon widet, inside a tooltip."
  },
  "info": "Інфармацыя",
  "addFiles": "Дадаць файлы",
<<<<<<< HEAD
=======
  "castAlbum": "Вяшчаць альбом",
  "imageNotAnalyzed": "Відарыс не прааналізаваны",
  "noFacesFound": "Твар не знойдзены",
  "fileNotUploadedYet": "Файл пакуль не запампаваны",
  "noSuggestionsForPerson": "Адсутнічаюць прапановы для {personName}",
  "@noSuggestionsForPerson": {
    "placeholders": {
      "personName": {
        "type": "String",
        "example": "Alice"
      }
    }
  },
  "month": "месяц",
  "yearShort": "год",
  "@yearShort": {
    "description": "Appears in pricing page (/yr)"
  },
  "currentlyRunning": "цяпер выконваецца",
  "ignored": "ігнаруецца",
  "photosCount": "{count, plural, =0 {0 фатаграфій} =1 {1 фатаграфія} few {{count} фатаграфіі} many {{count} фатаграфій} other {{count} фатаграфій}}",
  "@photosCount": {
    "placeholders": {
      "count": {
        "type": "int",
        "example": "2"
      }
    }
  },
  "file": "Файл",
  "searchSectionsLengthMismatch": "Неадпаведнасць даўжыні раздзелаў: {snapshotLength} != {searchLength}",
  "@searchSectionsLengthMismatch": {
    "description": "Appears in search tab page",
    "placeholders": {
      "snapshotLength": {
        "type": "int",
        "example": "1"
      },
      "searchLength": {
        "type": "int",
        "example": "2"
      }
    }
  },
  "selectMailApp": "Выберыце паштовую праграму",
>>>>>>> b00e1968
  "selectAllShort": "Усе",
  "@selectAllShort": {
    "description": "Text that appears in bottom right when you start to select multiple photos. When clicked, it selects all photos."
  },
<<<<<<< HEAD
  "newLocation": "Новае месцазнаходжанне",
  "openFile": "Адкрыць файл",
  "gallery": "Галерэя",
  "join": "Далучыцца",
  "dontSave": "Не захоўваць",
  "processing": "Апрацоўка",
  "questionmark": "?",
  "ignore": "Iгнараваць",
  "merge": "Аб'яднаць",
  "reset": "Скінуць",
  "thisWeek": "На гэтым тыдні",
  "day": "Дзень",
  "font": "Шрыфт"
=======
  "selectCoverPhoto": "Выберыце фатаграфію вокладкі",
  "newLocation": "Новае месцазнаходжанне",
  "faceNotClusteredYet": "Твар пакуль не кластэрызаваны. Паспрабуйце яшчэ раз пазней",
  "theLinkYouAreTryingToAccessHasExpired": "Тэрмін дзеяння спасылкі, да якой вы спрабавалі атрымаць доступ, пратэрмінаваны.",
  "openFile": "Адкрыць файл",
  "backupFile": "Файл рэзервовай копіі",
  "openAlbumInBrowser": "Адкрыць альбом у браўзеры",
  "openAlbumInBrowserTitle": "Скарыстайцеся вэб-праграмай, каб дадаць фатаграфіі ў гэты альбом",
  "allow": "Дазволіць",
  "allowAppToOpenSharedAlbumLinks": "Дазволіць праграме адкрываць спасылкі на агульныя альбомы",
  "seePublicAlbumLinksInApp": "Праглядаць публічныя спасылкі на альбомы ў праграме",
  "emergencyContacts": "Экстранныя кантакты",
  "acceptTrustInvite": "Прыняць запрашэнне",
  "declineTrustInvite": "Адхіліць запрашэнне",
  "removeYourselfAsTrustedContact": "Выдаліць сябе з давераных кантактаў",
  "legacy": "Спадчына",
  "legacyPageDesc": "Функцыя «Спадчына» дазваляе давераным кантактам атрымаць доступ да вашага ўліковага запісу пры вашай адсутнасці.",
  "legacyPageDesc2": "Давераныя кантакты могуць ініцыяваць аднаўленне ўліковага запісу, і калі яно не будзе заблакіравана цягам 30 дзён, то яны змогуць скінуць пароль і атрымаць доступ да яго.",
  "legacyAccounts": "Уліковыя запісы «Спадчына»",
  "trustedContacts": "Давераныя кантакты",
  "addTrustedContact": "Дадаць давераны кантакт",
  "removeInvite": "Выдаліць запрашэнне",
  "recoveryWarning": "Давераны кантакт спрабуе атрымаць доступ да вашага ўліковага запісу",
  "rejectRecovery": "Адхіліць аднаўленне",
  "recoveryInitiated": "Ініцыявана аднаўленне",
  "recoveryInitiatedDesc": "Вы зможаце атрымаць доступ да ўліковага запісу праз {days} дні/дзён. Апавяшчэнне будзе адпраўлена на {email}.",
  "@recoveryInitiatedDesc": {
    "placeholders": {
      "days": {
        "type": "int",
        "example": "30"
      },
      "email": {
        "type": "String",
        "example": "me@example.com"
      }
    }
  },
  "cancelAccountRecovery": "Скасаваць аднаўленне",
  "recoveryAccount": "Аднавіць уліковы запіс",
  "cancelAccountRecoveryBody": "Вы сапраўды хочаце скасаваць аднаўленне?",
  "startAccountRecoveryTitle": "Пачаць аднаўленне",
  "whyAddTrustContact": "Давераныя кантакты могуць дапамагчы з аднаўленнем вашых даных.",
  "recoveryReady": "Цяпер вы можаце аднавіць уліковы запіс {email}, задаўшы новы пароль.",
  "@recoveryReady": {
    "placeholders": {
      "email": {
        "type": "String",
        "example": "me@example.com"
      }
    }
  },
  "recoveryWarningBody": "{email} спрабуе аднавіць ваш уліковы запіс.",
  "trustedInviteBody": "Вы атрымалі запрашэнне стаць давераным кантактам {email}.",
  "warning": "Папярэджанне",
  "proceed": "Працягнуць",
  "confirmAddingTrustedContact": "Вы збіраеце дадаць {email} у якасці даверанага кантакту. У гэтага карыстальніка будзе магчымасць аднавіць ваш уліковы запіс, калі вы будзеце адсутнічаць {numOfDays} дні/дзён.",
  "@confirmAddingTrustedContact": {
    "placeholders": {
      "email": {
        "type": "String",
        "example": "me@example.com"
      },
      "numOfDays": {
        "type": "int",
        "example": "30"
      }
    }
  },
  "legacyInvite": "{email} запрасіў вас стаць давераным кантактам",
  "authToManageLegacy": "Прайдзіце аўтэнтыфікацыю, каб кіраваць сваімі даверанымі кантактамі",
  "hideSharedItemsFromHomeGallery": "Схаваць абагулены элементы з асноўнай галерэі",
  "gallery": "Галерэя",
  "joinAlbum": "Далучыцца да альбома",
  "joinAlbumSubtext": "каб праглядаць і дадаваць свае фатаграфіі",
  "joinAlbumSubtextViewer": "каб дадаць яе ў абагуленыя альбомы",
  "join": "Далучыцца",
  "linkEmail": "Прывязаць электронную пошту",
  "link": "Прывязаць",
  "noEnteAccountExclamation": "Адсутнічае ўліковы запіс Ente!",
  "orPickFromYourContacts": "або выберыце са сваіх кантактаў",
  "emailDoesNotHaveEnteAccount": "У {email} адсутнічае ўліковы запіс Ente.",
  "@emailDoesNotHaveEnteAccount": {
    "description": "Shown when email doesn't have an Ente account",
    "placeholders": {
      "email": {
        "type": "String"
      }
    }
  },
  "accountOwnerPersonAppbarTitle": "{title} (Я)",
  "@accountOwnerPersonAppbarTitle": {
    "description": "Title of appbar for account owner person",
    "placeholders": {
      "title": {
        "type": "String"
      }
    }
  },
  "reassignMe": "Пераназначыць «Мяне»",
  "me": "Я",
  "linkEmailToContactBannerCaption": "для больш хуткага абагульвання",
  "@linkEmailToContactBannerCaption": {
    "description": "Caption for the 'Link email' title. It should be a continuation of the 'Link email' title. Just like how 'Link email' + 'for faster sharing' forms a proper sentence in English, the combination of these two strings should also be a proper sentence in other languages."
  },
  "selectPersonToLink": "Выберыце асобу для прывязкі",
  "linkPersonToEmail": "Прывязаць асобу да {email}",
  "@linkPersonToEmail": {
    "placeholders": {
      "email": {
        "type": "String"
      }
    }
  },
  "linkPersonToEmailConfirmation": "Гэта дзеянне прывяжа {personName} да {email}",
  "@linkPersonToEmailConfirmation": {
    "description": "Confirmation message when linking a person to an email",
    "placeholders": {
      "personName": {
        "type": "String"
      },
      "email": {
        "type": "String"
      }
    }
  },
  "selectYourFace": "Выберыце свой твар",
  "reassigningLoading": "Пераназначэнне...",
  "reassignedToName": "Вы пераназначаны на {name}",
  "@reassignedToName": {
    "placeholders": {
      "name": {
        "type": "String"
      }
    }
  },
  "saveChangesBeforeLeavingQuestion": "Захаваць змяненні перад выхадам?",
  "dontSave": "Не захоўваць",
  "thisIsMeExclamation": "Гэта я!",
  "linkPerson": "Прывязаць асобу",
  "linkPersonCaption": "для больш зручнага абагульвання",
  "@linkPersonCaption": {
    "description": "Caption for the 'Link person' title. It should be a continuation of the 'Link person' title. Just like how 'Link person' + 'for better sharing experience' forms a proper sentence in English, the combination of these two strings should also be a proper sentence in other languages."
  },
  "videoStreaming": "Перадача відэа плынню",
  "processingVideos": "Апрацоўка відэа",
  "streamDetails": "Падрабязнасці плыні",
  "processing": "Апрацоўка",
  "queued": "У чарзе",
  "ineligible": "Непрыдатны",
  "failed": "Збой",
  "playStream": "Узнавіць плынь",
  "playOriginal": "Узнавіць арыгінал",
  "joinAlbumConfirmationDialogBody": "Іншыя ўдзельнікі змогуць убачыць вашу электронную пошту, калі вы далучыцеся да альбома.",
  "pleaseWaitThisWillTakeAWhile": "Гэта зойме пэўны час. Пачакайце...",
  "editTime": "Рэдагаваць час",
  "selectTime": "Выбраць час",
  "selectDate": "Выбраць дату",
  "previous": "Папярэдні",
  "selectOneDateAndTimeForAll": "Выберыце адну дату і час для ўсіх",
  "selectStartOfRange": "Выберыце пачатак дыяпазону",
  "thisWillMakeTheDateAndTimeOfAllSelected": "Гэта зробіць дату і час усіх выбраных фатаграфій аднолькавымі.",
  "allWillShiftRangeBasedOnFirst": "Гэта першае ў групе. Іншыя выбраныя фатаграфіі будуць аўтаматычна зрушаныя ў залежнасці ад гэтай новай даты",
  "newRange": "Новы дыяпазон",
  "selectOneDateAndTime": "Выберыце адну дату і час",
  "moveSelectedPhotosToOneDate": "Перанесці выбраныя фатаграфіі ў адну дату",
  "shiftDatesAndTime": "Перанос даты і часу",
  "photosKeepRelativeTimeDifference": "Фатаграфіі захоўваюць адносную розніцу ў часе",
  "photocountPhotos": "{count, plural, =0 {Няма фатаграфій} =1 {1 фатаграфія} few {{count} фатаграфіі} many {{count} фатаграфій} other {{count} фатаграфій}}",
  "@photocountPhotos": {
    "placeholders": {
      "count": {
        "type": "int",
        "example": "2"
      }
    }
  },
  "appIcon": "Значок праграмы",
  "notThisPerson": "Не гэта асоба?",
  "selectedItemsWillBeRemovedFromThisPerson": "Выбраныя элементы будуць выдалены ў гэтай асобы, але не выдалены з вашай бібліятэкі.",
  "throughTheYears": "{dateFormat} праз гады",
  "thisWeekThroughTheYears": "Гэты тыдзень праз гады",
  "thisWeekXYearsAgo": "{count, plural, =1 {На гэтым тыдні {count} год таму} few {На гэтым тыдні {count} гады таму} many {На гэтым тыдні {count} гадоў таму} other {На гэтым тыдні {count} гадоў таму}}",
  "youAndThem": "Вы і {name}",
  "admiringThem": "Любуючыся {name}",
  "embracingThem": "Абдымаючы {name}",
  "partyWithThem": "Вечарына з {name}",
  "hikingWithThem": "Паход з {name}",
  "feastingWithThem": "Застолле з {name}",
  "selfiesWithThem": "Сэлфі з {name}",
  "posingWithThem": "Пазіруючы з {name}",
  "backgroundWithThem": "Прыгожыя краявіды з {name}",
  "sportsWithThem": "Спорт з {name}",
  "roadtripWithThem": "Падарожжа з {name}",
  "spotlightOnYourself": "Вы ў цэнтры ўвагі",
  "spotlightOnThem": "У цэнтры ўвагі {name}",
  "personIsAge": "{name} споўнілася {age}!",
  "personTurningAge": "{name} неўзабаве споўніцца {age}",
  "lastTimeWithThem": "У апошні раз з {name}",
  "tripToLocation": "Падарожжа ў {location}",
  "tripInYear": "Падарожжа ў {year}",
  "lastYearsTrip": "Леташняе падарожжа",
  "sunrise": "На гарызонце",
  "mountains": "Праз узвышшы",
  "greenery": "Зялёнае жыццё",
  "beach": "Пясок і мора",
  "city": "У горадзе",
  "moon": "Пад святлом месяца",
  "onTheRoad": "Зноў у дарозе",
  "food": "Кулінарнае задавальненне",
  "pets": "Пухнатыя спадарожнікі",
  "curatedMemories": "Абраныя ўспаміны",
  "widgets": "Віджэты",
  "memories": "Успаміны",
  "peopleWidgetDesc": "Выберыце людзей, якіх вы хочаце бачыць на галоўным экране.",
  "albumsWidgetDesc": "Выберыце альбомы, якія вы хочаце бачыць на галоўным экране.",
  "memoriesWidgetDesc": "Выберыце, якія ўспаміны вы хочаце бачыць на галоўным экране.",
  "smartMemories": "Інтэлектуальныя ўспаміны",
  "pastYearsMemories": "Успаміны мінулых гадоў",
  "deleteMultipleAlbumDialog": "Таксама выдаліць фатаграфіі (разам з відэа), якія знаходзяцца ў гэтых {count} альбомах, з <bold>усіх</bold> іншых альбомаў, часткай якіх яны з'яўляюцца?",
  "addParticipants": "Дадаць удзельнікаў",
  "selectedAlbums": "Выбрана: {count}",
  "actionNotSupportedOnFavouritesAlbum": "Дзеянне не падтрымліваецца ў альбоме «Абранае»",
  "onThisDayMemories": "Успаміны ў гэты дзень",
  "onThisDay": "У гэты дзень",
  "lookBackOnYourMemories": "Азіраючыся на вашы ўспаміны",
  "newPhotosEmoji": " новая 📸",
  "sorryWeHadToPauseYourBackups": "Прабачце, але давялося прыпыніць ваша рэзервовае капіяванне",
  "clickToInstallOurBestVersionYet": "Націсніце, каб усталяваць нашу лепшую версію",
  "onThisDayNotificationExplanation": "Атрымліваць напаміны аб успамінах з гэтага дня ў мінулыя гады.",
  "addMemoriesWidgetPrompt": "Дадайце віджэт успамін на галоўны экран і вярніцеся сюды, каб наладзіць яго.",
  "addAlbumWidgetPrompt": "Дадайце віджэт альбома на галоўны экран і вярніцеся сюды, каб наладзіць яго.",
  "addPeopleWidgetPrompt": "Дадайце віджэт людзей на галоўны экран і вярніцеся сюды, каб наладзіць яго.",
  "birthdayNotifications": "Апавяшчэнні аб днях нараджэння",
  "receiveRemindersOnBirthdays": "Атрымлівайце напаміны, калі ў некага дзень нараджэння. Націск на апавяшчэнне перанясе вас да фатаграфій імянінніка.",
  "happyBirthday": "З днём нараджэння! 🥳",
  "birthdays": "Дні нараджэння",
  "wishThemAHappyBirthday": "Віншуем з днём нараджэння, {name}! 🎉",
  "areYouSureRemoveThisFaceFromPerson": "Вы сапраўды хочаце выдаліць твар з гэтай асобы?",
  "otherDetectedFaces": "Іншыя выяўленыя твары",
  "areThey": "Яны ",
  "questionmark": "?",
  "saveAsAnotherPerson": "Захаваць як іншую асобу",
  "showLessFaces": "Паказаць менш твараў",
  "showMoreFaces": "Паказаць больш твараў",
  "ignore": "Iгнараваць",
  "merge": "Аб'яднаць",
  "reset": "Скінуць",
  "areYouSureYouWantToIgnoreThisPerson": "Вы сапраўды хочаце ігнараваць гэту асобу?",
  "areYouSureYouWantToIgnoreThesePersons": "Вы сапраўды хочаце ігнараваць гэтых асоб?",
  "thePersonGroupsWillNotBeDisplayed": "Групы асоб больш не будуць паказвацца ў раздзеле людзей. Фатаграфіі застануцца некранутымі.",
  "thePersonWillNotBeDisplayed": "Асобы больш не будуць паказвацца ў раздзеле людзей. Фатаграфіі застануцца некранутымі.",
  "areYouSureYouWantToMergeThem": "Вы сапраўды хочаце іх аб'яднаць?",
  "allUnnamedGroupsWillBeMergedIntoTheSelectedPerson": "Усе групы, у якіх адсутнічае назва, будуць аб'яднаны з выбранай асобай. Гэта можна адрабіць у аглядзе гісторыі прапаноў для гэтай асобы.",
  "yesIgnore": "Так, ігнараваць",
  "same": "Пакінуць папярэдні",
  "different": "Змяніць",
  "sameperson": "Тая ж асоба?",
  "indexingPausedStatusDescription": "Індэксаванне прыпынена. Яно аўтаматычна будзе ўзноўлена, калі прылада будзе гатова. Прылада лічыцца гатовай, калі ўзровень зараду акумулятара, стан акумулятара і цеплавы статус знаходзяцца ў межах нармальнага дыяпазону.",
  "thisWeek": "На гэтым тыдні",
  "lastWeek": "На мінулым тыдні",
  "thisMonth": "У гэтым месяцы",
  "thisYear": "У гэтым тыдні",
  "groupBy": "Групаваць па",
  "faceThumbnailGenerationFailed": "Немагчыма згенерыраваць мініяцюру твару",
  "fileAnalysisFailed": "Немагчыма прааналізаваць файл",
  "editAutoAddPeople": "Рэдагаваць аўтаматычнае дадаванне людзей",
  "autoAddPeople": "Аўтаматычнае дадаванне людзей",
  "autoAddToAlbum": "Аўтаматычнае дадаванне альбома",
  "shouldRemoveFilesSmartAlbumsDesc": "Ці варта выдаляць файлы, звязаны з чалавекам, які раней быў выбраны ў інтэлектуальных альбомах?",
  "addingPhotos": "Дадаванне фатаграфій",
  "gettingReady": "Ідзе падрыхтоўка",
  "addSomePhotosDesc1": "Дадайце некалькі фатаграфій або выберыце ",
  "addSomePhotosDesc2": "знаёмыя твары",
  "addSomePhotosDesc3": "\nпачаць з",
  "ignorePerson": "Ігнараваць асобу",
  "mixedGrouping": "Змешаная група?",
  "analysis": "Аналіз",
  "doesGroupContainMultiplePeople": "Ці змяшчае гэта група некалькі людзей?",
  "automaticallyAnalyzeAndSplitGrouping": "Сістэма аўтаматычна прааналізуе групу для вызначэння, ці ёсць у ёй некалькі людзей, і зноў раздзеліць іх. Гэта можа заняць некалькі секунд.",
  "layout": "Макет",
  "day": "Дзень",
  "undo": "Адрабіць",
  "redo": "Узнавіць",
  "filter": "Фільтр",
  "adjust": "Рэгуляваць",
  "draw": "Намаляваць",
  "sticker": "Стыкер",
  "brushColor": "Колер пэндзля",
  "font": "Шрыфт",
  "background": "Фон",
  "align": "Выраўноўванне",
  "addedToAlbums": "{count, plural, =1{Паспяхова дададзена ў 1 альбом} few{Паспяхова дададзена ў {count} альбомы} other{Паспяхова дададзена ў {count} альбомаў}}",
  "@addedToAlbums": {
    "description": "Message shown when items are added to albums",
    "placeholders": {
      "count": {
        "type": "int"
      }
    }
  },
  "videosProcessed": "Відэа было апрацавана",
  "totalVideos": "Усяго відэа",
  "skippedVideos": "Прапушчаныя відэа",
  "videoStreamingDescriptionLine1": "Імгненнае ўзнаўленне відэа на любой прыладзе.",
  "videoStreamingDescriptionLine2": "Уключыць апрацоўку відэаплыняў на гэтай прыладзе.",
  "videoStreamingNote": "Гэта прылада можа апрацаваць відэа, якія зняты не пазней за 60 дзён таму і працягласцю не больш за 1 хвіліну. Для больш старых або больш доўгіх відэа ўключыце перадачу плынню ў праграме для камп'ютара.",
  "createStream": "Уключыць перадачу плынню",
  "recreateStream": "Стварыць трансляцыю паўторна",
  "addedToStreamCreationQueue": "Дададзена ў чаргу стварэння плыні",
  "addedToStreamRecreationQueue": "Дададзена ў чаргу паўторнай рэгенерацыі плыні",
  "videoPreviewAlreadyExists": "Прадпрагляд відэа ўжо існуе",
  "videoAlreadyInQueue": "Файл відэа ўжо знаходзіцца ў чарзе",
  "addedToQueue": "Дададзена ў чаргу",
  "creatingStream": "Стварэнне плыні",
  "similarImages": "Падобныя відарысы",
  "findSimilarImages": "Знайсці падобныя відарысы",
  "noSimilarImagesFound": "Падобныя відарысы не знойдзены",
  "yourPhotosLookUnique": "Вашы фатаграфіі выглядаюць унікальнымі",
  "similarGroupsFound": "{count, plural, =1{Знойдзена {count} група} few{Знойдзена {count} групы} other{Знойдзена {count} груп}}",
  "@similarGroupsFound": {
    "placeholders": {
      "count": {
        "type": "int"
      }
    }
  },
  "reviewAndRemoveSimilarImages": "Прагляд і выдаленне падобных відарысаў",
  "deletePhotosWithSize": "Выдаліць {count} фатаграфій ({size})",
  "@deletePhotosWithSize": {
    "placeholders": {
      "count": {
        "type": "String"
      },
      "size": {
        "type": "String"
      }
    }
  },
  "selectionOptions": "Параметры выбару",
  "selectExactWithCount": "Такія ж самыя ({count})",
  "@selectExactWithCount": {
    "placeholders": {
      "count": {
        "type": "int"
      }
    }
  },
  "selectExact": "Выбраць дакладныя",
  "selectSimilarWithCount": "Часткова падобныя ({count})",
  "@selectSimilarWithCount": {
    "placeholders": {
      "count": {
        "type": "int"
      }
    }
  },
  "selectSimilar": "Выбраць падобныя",
  "selectAllWithCount": "Усе падабенствы ({count})",
  "@selectAllWithCount": {
    "placeholders": {
      "count": {
        "type": "int"
      }
    }
  },
  "selectSimilarImagesTitle": "Выбраць падобныя відарысы",
  "chooseSimilarImagesToSelect": "Выбраць відарысы на аснове іх візуальнага падабенства",
  "clearSelection": "Ачысціць выбраныя",
  "similarImagesCount": "Падобных відарысаў ({count})",
  "@similarImagesCount": {
    "placeholders": {
      "count": {
        "type": "int"
      }
    }
  },
  "deleteWithCount": "Выдаліць ({count})",
  "@deleteWithCount": {
    "placeholders": {
      "count": {
        "type": "int"
      }
    }
  },
  "deleteFiles": "Выдаліць файлы",
  "areYouSureDeleteFiles": "Вы сапраўды хочаце выдаліць гэтыя файлы?",
  "greatJob": "Выдатная праца!",
  "cleanedUpSimilarImages": "Вы вызвалілі {size} прасторы",
  "@cleanedUpSimilarImages": {
    "placeholders": {
      "size": {
        "type": "String"
      }
    }
  },
  "size": "Памер",
  "similarity": "Падабенства",
  "analyzingPhotosLocally": "Аналіз вашых фатаграфій лакальна...",
  "lookingForVisualSimilarities": "Пошук па візуальным падабенстве...",
  "comparingImageDetails": "Параўнанне падрабязнасцяў відарыса...",
  "findingSimilarImages": "Пошук падобных відарысаў...",
  "almostDone": "Амаль гатова...",
  "processingLocally": "Апрацоўка лакальна",
  "useMLToFindSimilarImages": "Паглядзець і выдаліць відарысы, якія выглядаюць падобна.",
  "all": "Усе",
  "similar": "Падобныя",
  "identical": "Ідэнтычныя",
  "nothingHereTryAnotherFilter": "Тут нічога няма. Паспрабуйце іншы фільтр!👀",
  "related": "Звязаныя",
  "hoorayyyy": "Ураааа!",
  "nothingToTidyUpHere": "У гэтым месцы адсутнічаюць элементы для ўпарадкоўвання",
  "deletingDash": "Выдаленне - ",
  "cLTitle1": "OCR! Вылучыце тэкст на фатаграфіях",
  "cLDesc1": "Ente вызначыць, ці ёсць тэкст на фатаграфіі ці скрыншоце, і пакажа вам кнопку для пераходу ў рэжым вылучэння тэксту. Кожны радок тэксту можна будзе вылучыць асобна.",
  "cLTitle2": "Правядзіце пальцам, каб выбраць",
  "cLDesc2": "Выкарыстоўвайце правядзення пальцам, каб хутка выбіраць фатаграфіі ў галерэі. Выдатна працуе адной рукой, не трэба падымаць палец!",
  "cLTitle3": "Новыя ўспаміны",
  "cLDesc3": "«Гуллівыя дзеці», «Зімовыя прыгоды», «Неонавыя ночы» і многае іншае.",
  "cLTitle4": "Галерэя пейзажаў і іншае",
  "cLDesc4": "Падтрымка альбомнай арыентацыі ў галоўнай галерэі праграмы. Паказваць людзей без звязаных з імі фатаграфій замест іх фільтрацыі. Палепшана выяўленне аспекту відэа пры абмене са знешнімі праграмамі.",
  "closeBy": "Закрыць",
  "@closeBy": {
    "description": "Appears in the similar images page, to indicate that the images are close in terms of appearance"
  },
  "peopleAutoAddDesc": "Аўтаматычна дадаваць фатаграфіі выбраных людзей у гэты альбом",
  "@peopleAutoAddDesc": {
    "description": "The message the copy should convey is that photos or videos containing the selected people's faces will be automatically added to this album"
  },
  "festivities": "Святочны настрой",
  "snowAdventures": "Зімовыя прыгоды",
  "waterfalls": "Пагоня за вадаспадамі",
  "wildlife": "У дзікай прыродзе",
  "flowers": "Квітнеючая прыгажосць",
  "nightLights": "Неонавая ноч",
  "architecture": "Дызайн значкоў",
  "autumnColors": "Восеньскае хараство",
  "desertDreams": "Мара пустыні",
  "stargazing": "Пад зоркамі",
  "lakeside": "Цішыня ў возера",
  "rainyDays": "Адчуванне дажджлівага дня",
  "sportsAction": "Гульня",
  "streetArt": "Гісторыі вулічнага мастацтва",
  "familyMoments": "Час сям'і",
  "fireworks": "Фінал з феерверкам",
  "historicSites": "Адгалоскі гісторыі",
  "tropicalParadise": "Трапічныя ўцёкі",
  "forestTrails": "Прагулкі па лесе",
  "citySunsets": "Закатнае ззянне горада",
  "colorfulMarkets": "Яркі рынак",
  "cozyCafes": "Утульны куток у кавярні",
  "vintageVibes": "Вінтажны сталь",
  "aerialViews": "Паветраная перспектыва",
  "artisticPortraits": "Майстэрскі партрэт",
  "streetFood": "Вулічна ежа",
  "riverCruises": "Від на раку",
  "playfulKids": "Гарэзлівыя дзеці",
  "coastalCliffs": "Скалы ля мора"
>>>>>>> b00e1968
}<|MERGE_RESOLUTION|>--- conflicted
+++ resolved
@@ -260,11 +260,7 @@
   "publicLinkEnabled": "Публічная спасылка ўключана",
   "shareALink": "Абагуліць спасылку",
   "sharedAlbumSectionDescription": "Стварайце абагуленыя і сумесныя альбомы з іншымі карыстальнікамі Ente, уключаючы карыстальнікаў з бясплатным тарыфным планам.",
-<<<<<<< HEAD
-  "shareWithPeopleSectionTitle": "{numberOfPeople, plural, =0 {Абагуліць з іншымі} =1 {Абагулена з 1 чалавекам} other {Абагулена з {numberOfPeople} людзьмі}}",
-=======
   "shareWithPeopleSectionTitle": "{numberOfPeople, plural, =0 {Абагуліць з пэўнымі людзьмі} =1 {Абагулена з 1 чалавекам} other {Абагулена з {numberOfPeople} людзьмі}}",
->>>>>>> b00e1968
   "@shareWithPeopleSectionTitle": {
     "placeholders": {
       "numberOfPeople": {
@@ -305,11 +301,7 @@
   "unavailableReferralCode": "На жаль, гэты код ужо недаступны.",
   "codeChangeLimitReached": "На жаль, вы дасягнулі абмежавання па колькасці змяненняў кода.",
   "onlyFamilyAdminCanChangeCode": "Напішыце {familyAdminEmail}, каб змяніць код.",
-<<<<<<< HEAD
-  "storageInGB": "{storageAmountInGB} Гб",
-=======
   "storageInGB": "{storageAmountInGB} ГБ",
->>>>>>> b00e1968
   "claimed": "Атрымана",
   "@claimed": {
     "description": "Used to indicate storage claimed, like 10GB Claimed"
@@ -327,11 +319,7 @@
   "referralStep3": "3. Вы абодва атрымаеце {storageInGB} ГБ* бясплатнага сховішча",
   "referralsAreCurrentlyPaused": "Рэфералы ў цяперашні момант прыпынены",
   "youCanAtMaxDoubleYourStorage": "* Вы можаце павялічыць сховішча максімум у два разы",
-<<<<<<< HEAD
-  "claimedStorageSoFar": "{isFamilyMember, select, true {Ваша сям'я атрымала {storageAmountInGb} ГБ} false {Вы атрымалі {storageAmountInGb} ГБ} other {Вы атрымалі {storageAmountInGb} ГБ!}}",
-=======
   "claimedStorageSoFar": "{isFamilyMember, select, true {Ваша сям'я атрымала {storageAmountInGb} ГБ} false {Вы атрымалі {storageAmountInGb} ГБ} other {У дадзены момант вы атрымалі {storageAmountInGb} ГБ!}}",
->>>>>>> b00e1968
   "@claimedStorageSoFar": {
     "placeholders": {
       "isFamilyMember": {
@@ -402,11 +390,7 @@
   "deleteFromBoth": "Выдаліць і ў Ente, і на вашай прыладзе",
   "newAlbum": "Новы альбом",
   "albums": "Альбомы",
-<<<<<<< HEAD
-  "memoryCount": "{count, plural, =0{няма ўспамінаў} one{{formattedCount} успамін} other{{formattedCount} успамінаў}}",
-=======
   "memoryCount": "{count, plural, =0{няма ўспамінаў} one{{formattedCount} успамін} few {{formattedCount} успаміны} many {{formattedCount} успамінаў} other{{formattedCount} успамінаў}}",
->>>>>>> b00e1968
   "@memoryCount": {
     "description": "The text to display the number of memories",
     "type": "text",
@@ -421,11 +405,7 @@
       }
     }
   },
-<<<<<<< HEAD
-  "selectedPhotos": "Выбрана {count}",
-=======
   "selectedPhotos": "Выбрана: {count}",
->>>>>>> b00e1968
   "@selectedPhotos": {
     "description": "Display the number of selected photos",
     "type": "text",
@@ -436,11 +416,7 @@
       }
     }
   },
-<<<<<<< HEAD
-  "selectedPhotosWithYours": "{count} выбрана ({yourCount} вашы)",
-=======
   "selectedPhotosWithYours": "Выбрана: {count} ({yourCount} вашы)",
->>>>>>> b00e1968
   "@selectedPhotosWithYours": {
     "description": "Display the number of selected photos, including the number of selected photos owned by the user",
     "type": "text",
@@ -501,15 +477,9 @@
   "selectAll": "Абраць усё",
   "skip": "Прапусціць",
   "updatingFolderSelection": "Абнаўленне выбару папкі...",
-<<<<<<< HEAD
-  "itemCount": "{count, plural, one{{count} элемент} few{{count} элемента} other{{count} элементаў}}",
-  "deleteItemCount": "{count, plural, =1 {Выдаліць {count} элемент} few{Выдаліць {count} элемента} other {Выдаліць {count} элементаў}}",
-  "duplicateItemsGroup": "{count} файлаў, кожны {formattedSize}",
-=======
   "itemCount": "{count, plural, one{{count} элемент} few{{count} элементы} other{{count} элементаў}}",
   "deleteItemCount": "{count, plural, =1 {Выдаліць {count} элемент} few{Выдаліць {count} элементы} other {Выдаліць {count} элементаў}}",
   "duplicateItemsGroup": "Файлаў: {count}; кожны з іх па {formattedSize}",
->>>>>>> b00e1968
   "@duplicateItemsGroup": {
     "description": "Display the number of duplicate files and their size",
     "type": "text",
@@ -533,11 +503,7 @@
   "backupVideos": "Рэзервовае капіяванне відэа",
   "disableAutoLock": "Адключыць аўтаблакіроўку",
   "deviceLockExplanation": "Адключыць блакіроўку экрана, калі Ente знаходзіцца на пярэднім плане і выконваецца рэзервовае капіяванне. У большасці выпадкаў гэта не патрабуецца, але можа дапамагчы з вялікімі запампоўваннямі і пры першапачатковым імпартаванні вялікіх бібліятэк.",
-<<<<<<< HEAD
-  "about": "Пра праграму",
-=======
   "about": "Аб праграме",
->>>>>>> b00e1968
   "weAreOpenSource": "Праграма мае адкрыты зыходны код!",
   "privacy": "Прыватнасць",
   "terms": "Умовы",
@@ -571,21 +537,13 @@
   "backup": "Рэзервовая копія",
   "freeUpDeviceSpace": "Вызваленне месца на прыладзе",
   "freeUpDeviceSpaceDesc": "Вызваліце месца на вашай прыладзе, ачысціўшы файлы, якія ўжо адрэзерваваны.",
-<<<<<<< HEAD
-  "allClear": "✨ Усё ачышчана",
-=======
   "allClear": "✨ Усё лаканічна",
->>>>>>> b00e1968
   "noDeviceThatCanBeDeleted": "На гэтай прыладзе няма файлаў для выдалення",
   "removeDuplicates": "Выдаліць дублікаты",
   "removeDuplicatesDesc": "Пераглядзіце і выдаліце файлы-дублікаты.",
   "viewLargeFiles": "Вялікія файлы",
   "viewLargeFilesDesc": "Праглядзіце файлы, якія займаюць найбольш месца на прыладзе.",
-<<<<<<< HEAD
-  "noDuplicates": "✨ Няма дублікатаў",
-=======
   "noDuplicates": "✨ Без дублікатаў",
->>>>>>> b00e1968
   "youveNoDuplicateFilesThatCanBeCleared": "У вас няма дубліраваных файлаў, якія можна ачысціць",
   "success": "Паспяхова",
   "rateUs": "Ацаніце нас",
@@ -602,11 +560,7 @@
     }
   },
   "remindToEmptyEnteTrash": "Таксама ачысціце сметніцу, каб вызваліць месца",
-<<<<<<< HEAD
-  "sparkleSuccess": "✨ Паспяхова",
-=======
   "sparkleSuccess": "✨ Поспех",
->>>>>>> b00e1968
   "duplicateFileCountWithStorageSaved": "Вы выдалілі {count, plural, one{{count} дублікат} few{{count} дубліката} other{{count} дублікатаў}}, вызваліўшы ({storageSaved}!)",
   "@duplicateFileCountWithStorageSaved": {
     "description": "The text to display when the user has successfully cleaned up duplicate files",
@@ -627,11 +581,7 @@
   "notifications": "Апавяшчэнні",
   "sharedPhotoNotifications": "Новыя абагульненыя фота",
   "sharedPhotoNotificationsExplanation": "Атрымліваць апавяшчэнні, калі хтосьці дадае фота ў абагульнены альбом, да якога вы належыце",
-<<<<<<< HEAD
-  "advanced": "Пашыраныя",
-=======
   "advanced": "Дадаткова",
->>>>>>> b00e1968
   "general": "Асноўныя",
   "security": "Бяспека",
   "authToViewYourRecoveryKey": "Прайдзіце аўтэнтыфікацыю, каб паглядзець свае ключы аднаўлення",
@@ -862,8 +812,6 @@
   "share": "Абагуліць",
   "unhideToAlbum": "Паказаць альбом",
   "restoreToAlbum": "Аднавіць у альбом",
-<<<<<<< HEAD
-=======
   "moveItem": "{count, plural, =1 {Перамясціць элемент} other {Перамясціць элементы}}",
   "@moveItem": {
     "description": "Page title while moving one or more items to an album"
@@ -872,7 +820,6 @@
   "@addItem": {
     "description": "Page title while adding one or more items to album"
   },
->>>>>>> b00e1968
   "createOrSelectAlbum": "Стварыць або выбраць альбом",
   "selectAlbum": "Выбраць альбом",
   "searchByAlbumNameHint": "Назва альбома",
@@ -883,18 +830,11 @@
   "unhidingFilesToAlbum": "Паказ файлаў у альбоме",
   "canNotUploadToAlbumsOwnedByOthers": "Нельга запампоўваць у альбомы, якія належаць іншым",
   "uploadingFilesToAlbum": "Запампоўванне файлаў у альбом...",
-<<<<<<< HEAD
-  "addedSuccessfullyTo": "Паспяхова дадзена ў {albumName}",
-  "movedSuccessfullyTo": "Паспяхова перамешчана ў {albumName}",
-  "thisAlbumAlreadyHDACollaborativeLink": "У гэтага альбома ўжо ёсць сумесную спасылку",
-  "collaborativeLinkCreatedFor": "Сумесная спасылка створана для {albumName}",
-=======
   "addedSuccessfullyTo": "Паспяхова дададзена ў {albumName}",
   "movedSuccessfullyTo": "Паспяхова перамешчана ў {albumName}",
   "thisAlbumAlreadyHDACollaborativeLink": "У гэтага альбома ўжо ёсць сумесную спасылку",
   "collaborativeLinkCreatedFor": "Сумесная спасылка створана для {albumName}",
   "askYourLovedOnesToShare": "Папрасіце сваіх блізкіх падзяліцца",
->>>>>>> b00e1968
   "invite": "Запрасіць",
   "shareYourFirstAlbum": "Абагуліце свой першы альбом",
   "sharedWith": "Абагулена з {emailIDs}",
@@ -904,11 +844,7 @@
   "referFriendsAnd2xYourPlan": "Запрасіце сяброў і падвойце свой тарыфны план",
   "shareAlbumHint": "Адкрыйце альбом і націсніце кнопку абагульвання ў верхнім правым куце.",
   "itemsShowTheNumberOfDaysRemainingBeforePermanentDeletion": "На элементах паказваецца колькасць дзён, якія засталіся да іх незваротнага выдалення",
-<<<<<<< HEAD
-  "trashDaysLeft": "{count, plural, =0 {Хутка} =1 {1 дзень}  other {{count} дні/дзён}}",
-=======
   "trashDaysLeft": "{count, plural, =0 {Неўзабаве} =1{1 дзень} few {{count} дні} other{{count} дзён}}",
->>>>>>> b00e1968
   "@trashDaysLeft": {
     "description": "Text to indicate number of days remaining before permanent deletion",
     "placeholders": {
@@ -981,8 +917,6 @@
   "authToViewYourMemories": "Прайдзіце аўтэнтыфікацыю, каб паглядзець свае ўспаміны",
   "unlock": "Разблакіраваць",
   "freeUpSpace": "Вызваліць прастору",
-<<<<<<< HEAD
-=======
   "freeUpSpaceSaving": "{count, plural, =1 {Яго можна выдаліць з прылады, каб вызваліць {formattedSize}} other {Іх можна выдаліць з прылады, каб вызваліць {formattedSize}}}",
   "filesBackedUpInAlbum": "{count, plural, one {Для 1 файла ў} other {Для {formattedNumber} файлаў у}} гэтым альбоме была створана рэзервовая копія",
   "@filesBackedUpInAlbum": {
@@ -1026,7 +960,6 @@
       }
     }
   },
->>>>>>> b00e1968
   "freeUpAmount": "Вызваліць {sizeInMBorGB}",
   "thisEmailIsAlreadyInUse": "Гэта электронная пошта ўжо выкарыстоўваецца",
   "incorrectCode": "Няправільны код",
@@ -1261,15 +1194,12 @@
   "addSelected": "Дадаць выбраныя",
   "addFromDevice": "Дадаць з прылады",
   "addPhotos": "Дадаць фатаграфіі",
-<<<<<<< HEAD
-=======
   "noPhotosFoundHere": "Тут фатаграфій не знойдзена",
   "zoomOutToSeePhotos": "Паменшыць маштаб, каб убачыць фатаграфіі",
   "noImagesWithLocation": "Відарысы з месцазнаходжаннем адсутнічаюць",
   "unpinAlbum": "Адмацаваць альбом",
   "pinAlbum": "Замацаваць альбом",
   "create": "Стварыць",
->>>>>>> b00e1968
   "viewAll": "Паглядзець усе",
   "nothingSharedWithYouYet": "Пакуль з вамі нічога не абагулена",
   "noAlbumsSharedByYouYet": "Ніякія альбомы пакуль не абагулены вамі",
@@ -1284,8 +1214,6 @@
   "crashReporting": "Справаздачы аб збоях",
   "resumableUploads": "Запампоўванні з магчымасцю ўзнаўлення",
   "addToHiddenAlbum": "Дадаць у схаваны альбом",
-<<<<<<< HEAD
-=======
   "moveToHiddenAlbum": "Перамясціць у схаваны альбом",
   "fileTypes": "Тыпы файлаў",
   "deleteConfirmDialogBody": "Гэты ўліковы запіс звязаны з іншымі праграмамі Ente, калі вы імі карыстаецеся. Запампаваныя вамі даныя будуць запланаваны да выдалення ва ўсіх праграмах Ente, а ваш уліковы запіс будзе незваротна выдалены.",
@@ -1320,15 +1248,11 @@
   "faces": "Твары",
   "people": "Людзі",
   "contents": "Змесціва",
->>>>>>> b00e1968
   "addNew": "Дадаць новы",
   "@addNew": {
     "description": "Text to add a new item (location tag, album, caption etc)"
   },
-<<<<<<< HEAD
-=======
   "contacts": "Кантакты",
->>>>>>> b00e1968
   "noInternetConnection": "Адсутнічае падключэнне да інтэрнэту",
   "pleaseCheckYourInternetConnectionAndTryAgain": "Праверце злучэнне з інтэрнэтам і паспрабуйце яшчэ раз.",
   "signOutFromOtherDevices": "Выйсці з іншых прылад",
@@ -1337,14 +1261,11 @@
   "doNotSignOut": "Не выходзіць",
   "editLocation": "Змяніць месцазнаходжанне",
   "selectALocation": "Выбраць месцазнаходжанне",
-<<<<<<< HEAD
-=======
   "selectALocationFirst": "Спачатку выберыце месцазнаходжанне",
   "changeLocationOfSelectedItems": "Змяніць месцазнаходжанне выбраных элементаў?",
   "editsToLocationWillOnlyBeSeenWithinEnte": "Рэдагаванне месцазнаходжання будзе бачна толькі ў Ente",
   "cleanUncategorized": "Ачысціць«Без катэгорыі»",
   "cleanUncategorizedDescription": "Выдаліць у раздзеле «Без катэгорыі» ўсе файлы, якія прысутнічаюць у іншых альбомах",
->>>>>>> b00e1968
   "waitingForVerification": "Чаканне спраўджання...",
   "passkey": "Ключ доступу",
   "passkeyAuthTitle": "Спраўджанне ключа доступу",
@@ -1353,14 +1274,11 @@
   "loginSessionExpired": "Сеанс завяршыўся",
   "loginSessionExpiredDetails": "Ваш сеанс завяршыўся. Увайдзіце яшчэ раз.",
   "verifyPasskey": "Спраўдзіць ключ доступу",
-<<<<<<< HEAD
-=======
   "playOnTv": "Прайграць альбом на тэлевізары",
   "pair": "Спалучыць",
   "deviceNotFound": "Прылада не знойдзена",
   "castInstruction": "Наведайце cast.ente.io на прыладзе, якую хочаце спалучыць.\n\nУвядзіце кода ніжэй, каб прайграць альбом на тэлевізары.",
   "deviceCodeHint": "Увядзіце код",
->>>>>>> b00e1968
   "joinDiscord": "Далучыцца да Discord",
   "locations": "Месцазнаходжанні",
   "addAName": "Дадаць назву",
@@ -1416,10 +1334,6 @@
   "right": "Управа",
   "whatsNew": "Што новага",
   "reviewSuggestions": "Паглядзець прапановы",
-<<<<<<< HEAD
-  "enable": "Уключыць",
-  "enabled": "Уключана",
-=======
   "review": "Ацаніць",
   "useAsCover": "Выкарыстоўваць як вокладку",
   "notPersonLabel": "Вы не {name}?",
@@ -1437,7 +1351,6 @@
   "moreDetails": "Падрабязней",
   "enableMLIndexingDesc": "Ente падтрымлівае машыннае навучанне для распазнавання твару, магічны пошук і іншыя пошукавыя функцыі",
   "magicSearchHint": "Магічны пошук дазваляе шукаць фатаграфіі па іх змесціву. Напрыклад, «кветка», «чырвоная машына» «дакументы»",
->>>>>>> b00e1968
   "panorama": "Панарама",
   "reenterPassword": "Увядзіце пароль яшчэ раз",
   "reenterPin": "Увядзіце PIN-код яшчэ раз",
@@ -1451,29 +1364,13 @@
   "noSystemLockFound": "Сістэмная блакіроўка не знойдзена",
   "tapToUnlock": "Націсніце, каб разблакіраваць",
   "tooManyIncorrectAttempts": "Занадта шмат няўдалых спроб",
-<<<<<<< HEAD
-=======
   "videoInfo": "Інфармацыя аб відэа",
->>>>>>> b00e1968
   "autoLock": "Аўтаблакіроўка",
   "immediately": "Неадкладна",
   "autoLockFeatureDescription": "Час, праз які праграма будзе заблакіравана пасля пераходу ў фонавы рэжым",
   "hideContent": "Схаваць змесціва",
   "hideContentDescriptionAndroid": "Схаваць змесціва праграмы ў пераключальніку праграм і адключыць здымкі экрана",
   "hideContentDescriptionIos": "Схаваць змесціва праграмы ў пераключальніку праграм",
-<<<<<<< HEAD
-  "removePublicLinks": "Выдаліць публічныя спасылкі",
-  "appLockDescriptions": "Выберыце паміж прадвызначаным экранам блакіравання сваёй прылады і карыстальніцкім экранам блакіравання з PIN-кодам або паролем.",
-  "toEnableAppLockPleaseSetupDevicePasscodeOrScreen": "Наладзьце код доступу да прылады або блакіроўку экрана ў наладах вашай сістэме, каб уключыць блакіроўку праграмы.",
-  "loadingYourPhotos": "Загрузка вашых фатаграфій...",
-  "processingImport": "Апрацоўка {folderName}...",
-  "addName": "Дадаць імя",
-  "add": "Дадаць",
-  "configuration": "Канфігурацыя",
-  "resetPerson": "Выдаліць",
-  "searchDiscoverEmptySection": "Відарысы будуць паказаны тут пасля завяршэння апрацоўкі і сінхранізацыі",
-  "searchPersonsEmptySection": "Людзі будуць паказаны тут пасля завяршэння апрацоўкі і сінхранізацыі",
-=======
   "passwordStrengthInfo": "Надзейнасць пароля вылічана з улікам яго даўжыні, выкарыстаных сімвалаў, а таксама прысутнасці сярод 10000 самых папулярных пароляў",
   "noQuickLinksSelected": "Хуткія спасылкі не выбраны",
   "pleaseSelectQuickLinksToRemove": "Выберыце хуткія спасылкі для выдалення",
@@ -1544,7 +1441,6 @@
     },
     "description": "Number of collaborators that were successfully added to an album."
   },
->>>>>>> b00e1968
   "accountIsAlreadyConfigured": "Уліковы запіс ужо сканфігурыраваны.",
   "sessionIdMismatch": "Неадпаведнасць ідэнтыфікатара сеанса",
   "@sessionIdMismatch": {
@@ -1590,8 +1486,6 @@
   },
   "info": "Інфармацыя",
   "addFiles": "Дадаць файлы",
-<<<<<<< HEAD
-=======
   "castAlbum": "Вяшчаць альбом",
   "imageNotAnalyzed": "Відарыс не прааналізаваны",
   "noFacesFound": "Твар не знойдзены",
@@ -1637,26 +1531,10 @@
     }
   },
   "selectMailApp": "Выберыце паштовую праграму",
->>>>>>> b00e1968
   "selectAllShort": "Усе",
   "@selectAllShort": {
     "description": "Text that appears in bottom right when you start to select multiple photos. When clicked, it selects all photos."
   },
-<<<<<<< HEAD
-  "newLocation": "Новае месцазнаходжанне",
-  "openFile": "Адкрыць файл",
-  "gallery": "Галерэя",
-  "join": "Далучыцца",
-  "dontSave": "Не захоўваць",
-  "processing": "Апрацоўка",
-  "questionmark": "?",
-  "ignore": "Iгнараваць",
-  "merge": "Аб'яднаць",
-  "reset": "Скінуць",
-  "thisWeek": "На гэтым тыдні",
-  "day": "Дзень",
-  "font": "Шрыфт"
-=======
   "selectCoverPhoto": "Выберыце фатаграфію вокладкі",
   "newLocation": "Новае месцазнаходжанне",
   "faceNotClusteredYet": "Твар пакуль не кластэрызаваны. Паспрабуйце яшчэ раз пазней",
@@ -2115,5 +1993,4 @@
   "riverCruises": "Від на раку",
   "playfulKids": "Гарэзлівыя дзеці",
   "coastalCliffs": "Скалы ля мора"
->>>>>>> b00e1968
 }