{
  "@@locale ": "en",
  "enterYourEmailAddress": "Введите адрес вашей электронной почты",
  "enterYourNewEmailAddress": "Введите ваш новый адрес электронной почты",
  "accountWelcomeBack": "С возвращением!",
  "emailAlreadyRegistered": "Электронная почта уже зарегистрирована.",
  "emailNotRegistered": "Электронная почта не зарегистрирована.",
  "email": "Электронная почта",
  "cancel": "Отменить",
  "verify": "Подтвердить",
  "invalidEmailAddress": "Недействительный адрес электронной почты",
  "enterValidEmail": "Пожалуйста, введите действительный адрес электронной почты.",
  "deleteAccount": "Удалить аккаунт",
  "askDeleteReason": "Какова основная причина удаления вашего аккаунта?",
  "deleteAccountFeedbackPrompt": "Нам жаль, что вы уходите. Пожалуйста, поделитесь мнением о том, как мы могли бы стать лучше.",
  "feedback": "Обратная связь",
  "kindlyHelpUsWithThisInformation": "Пожалуйста, помогите нам с этой информацией",
  "confirmDeletePrompt": "Да, я хочу навсегда удалить этот аккаунт и все его данные во всех приложениях.",
  "confirmAccountDeletion": "Подтвердить удаление аккаунта",
  "deleteAccountPermanentlyButton": "Удалить аккаунт навсегда",
  "yourAccountHasBeenDeleted": "Ваш аккаунт был удалён",
  "selectReason": "Выберите причину",
  "deleteReason1": "Отсутствует необходимая функция",
  "deleteReason2": "Приложение или определённая функция работают не так, как я ожидал",
  "deleteReason3": "Я нашёл другой сервис, который мне больше нравится",
  "deleteReason4": "Моя причина не указана",
  "sendEmail": "Отправить электронное письмо",
  "deleteRequestSLAText": "Ваш запрос будет обработан в течение 72 часов.",
  "deleteEmailRequest": "Пожалуйста, отправьте письмо на <warning>account-deletion@ente.io</warning> с вашего зарегистрированного адреса электронной почты.",
  "entePhotosPerm": "Ente <i>требуется разрешение для</i> сохранения ваших фото",
  "ok": "Хорошо",
  "createAccount": "Создать аккаунт",
  "createNewAccount": "Создать новый аккаунт",
  "password": "Пароль",
  "confirmPassword": "Подтвердите пароль",
  "activeSessions": "Активные сеансы",
  "oops": "Ой",
  "somethingWentWrongPleaseTryAgain": "Что-то пошло не так. Пожалуйста, попробуйте снова",
  "thisWillLogYouOutOfThisDevice": "Это завершит ваш сеанс на этом устройстве!",
  "thisWillLogYouOutOfTheFollowingDevice": "Это завершит ваш сеанс на следующем устройстве:",
  "terminateSession": "Завершить сеанс?",
  "terminate": "Завершить",
  "thisDevice": "Это устройство",
  "recoverButton": "Восстановить",
  "recoverySuccessful": "Успешное восстановление!",
  "decrypting": "Расшифровка...",
  "incorrectRecoveryKeyTitle": "Неверный ключ восстановления",
  "incorrectRecoveryKeyBody": "Введённый вами ключ восстановления неверен",
  "forgotPassword": "Забыл пароль",
  "enterYourRecoveryKey": "Введите ваш ключ восстановления",
  "noRecoveryKey": "Нет ключа восстановления?",
  "sorry": "Извините",
  "noRecoveryKeyNoDecryption": "Из-за особенностей нашего протокола сквозного шифрования ваши данные не могут быть расшифрованы без пароля или ключа восстановления",
  "verifyEmail": "Подтвердить электронную почту",
  "toResetVerifyEmail": "Чтобы сбросить пароль, сначала подтвердите вашу электронную почту.",
  "checkInboxAndSpamFolder": "Пожалуйста, проверьте ваш почтовый ящик (и спам) для завершения верификации",
  "tapToEnterCode": "Нажмите, чтобы ввести код",
  "resendEmail": "Отправить письмо повторно",
  "weHaveSendEmailTo": "Мы отправили письмо на <green>{email}</green>",
  "@weHaveSendEmailTo": {
    "description": "Text to indicate that we have sent a mail to the user",
    "placeholders": {
      "email": {
        "description": "The email address of the user",
        "type": "String",
        "example": "example@ente.io"
      }
    }
  },
  "setPasswordTitle": "Установить пароль",
  "changePasswordTitle": "Изменить пароль",
  "resetPasswordTitle": "Сбросить пароль",
  "encryptionKeys": "Ключи шифрования",
  "passwordWarning": "Мы не храним этот пароль, поэтому, если вы его забудете, <underline>мы не сможем расшифровать ваши данные</underline>",
  "enterPasswordToEncrypt": "Введите пароль для шифрования ваших данных",
  "enterNewPasswordToEncrypt": "Введите новый пароль для шифрования ваших данных",
  "weakStrength": "Низкая",
  "strongStrength": "Высокая",
  "moderateStrength": "Средняя",
  "passwordStrength": "Надёжность пароля: {passwordStrengthValue}",
  "@passwordStrength": {
    "description": "Text to indicate the password strength",
    "placeholders": {
      "passwordStrengthValue": {
        "description": "The strength of the password as a string",
        "type": "String",
        "example": "Weak or Moderate or Strong"
      }
    },
    "message": "Password Strength: {passwordStrengthText}"
  },
  "passwordChangedSuccessfully": "Пароль успешно изменён",
  "generatingEncryptionKeys": "Генерация ключей шифрования...",
  "pleaseWait": "Пожалуйста, подождите...",
  "continueLabel": "Продолжить",
  "insecureDevice": "Небезопасное устройство",
  "sorryWeCouldNotGenerateSecureKeysOnThisDevicennplease": "К сожалению, мы не смогли сгенерировать безопасные ключи на этом устройстве.\n\nПожалуйста, зарегистрируйтесь с другого устройства.",
  "howItWorks": "Как это работает",
  "encryption": "Шифрование",
  "ackPasswordLostWarning": "Я понимаю, что если я потеряю пароль, я могу потерять свои данные, так как они <underline>защищены сквозным шифрованием</underline>.",
  "privacyPolicyTitle": "Политика конфиденциальности",
  "termsOfServicesTitle": "Условия использования",
  "signUpTerms": "Я согласен с <u-terms>условиями предоставления услуг</u-terms> и <u-policy>политикой конфиденциальности</u-policy>",
  "logInLabel": "Войти",
  "loginTerms": "Нажимая \"Войти\", я соглашаюсь с <u-terms>условиями предоставления услуг</u-terms> и <u-policy>политикой конфиденциальности</u-policy>",
  "changeEmail": "Изменить адрес электронной почты",
  "enterYourPassword": "Введите ваш пароль",
  "welcomeBack": "С возвращением!",
  "contactSupport": "Связаться с поддержкой",
  "incorrectPasswordTitle": "Неверный пароль",
  "pleaseTryAgain": "Пожалуйста, попробуйте снова",
  "recreatePasswordTitle": "Пересоздать пароль",
  "useRecoveryKey": "Использовать ключ восстановления",
  "recreatePasswordBody": "Текущее устройство недостаточно мощное для проверки вашего пароля, но мы можем сгенерировать его снова так, чтобы он работал на всех устройствах.\n\nПожалуйста, войдите, используя ваш ключ восстановления, и сгенерируйте пароль (при желании вы можете использовать тот же самый).",
  "verifyPassword": "Подтвердить пароль",
  "recoveryKey": "Ключ восстановления",
  "recoveryKeyOnForgotPassword": "Если вы забудете пароль, единственный способ восстановить ваши данные — это использовать этот ключ.",
  "recoveryKeySaveDescription": "Мы не храним этот ключ. Пожалуйста, сохраните этот ключ из 24 слов в безопасном месте.",
  "doThisLater": "Сделать это позже",
  "saveKey": "Сохранить ключ",
  "recoveryKeyCopiedToClipboard": "Ключ восстановления скопирован в буфер обмена",
  "recoverAccount": "Восстановить аккаунт",
  "recover": "Восстановить",
  "dropSupportEmail": "Пожалуйста, отправьте письмо на {supportEmail} с вашего зарегистрированного адреса электронной почты",
  "@dropSupportEmail": {
    "placeholders": {
      "supportEmail": {
        "description": "The support email address",
        "type": "String",
        "example": "support@ente.io"
      }
    }
  },
  "twofactorSetup": "Настройка двухфакторной аутентификации",
  "enterCode": "Введите код",
  "scanCode": "Сканировать код",
  "codeCopiedToClipboard": "Код скопирован в буфер обмена",
  "copypasteThisCodentoYourAuthenticatorApp": "Скопируйте этот код\nв ваше приложение для аутентификации",
  "tapToCopy": "нажмите, чтобы скопировать",
  "scanThisBarcodeWithnyourAuthenticatorApp": "Отсканируйте этот штрих-код\nс помощью вашего приложения для аутентификации",
  "enterThe6digitCodeFromnyourAuthenticatorApp": "Введите 6-значный код из\nвашего приложения для аутентификации",
  "confirm": "Подтвердить",
  "setupComplete": "Настройка завершена",
  "saveYourRecoveryKeyIfYouHaventAlready": "Сохраните ваш ключ восстановления, если вы ещё этого не сделали",
  "thisCanBeUsedToRecoverYourAccountIfYou": "Это можно использовать для восстановления вашего аккаунта, если вы потеряете свой аутентификатор",
  "twofactorAuthenticationPageTitle": "Двухфакторная аутентификация",
  "lostDevice": "Потеряли устройство?",
  "verifyingRecoveryKey": "Проверка ключа восстановления...",
  "recoveryKeyVerified": "Ключ восстановления подтверждён",
  "recoveryKeySuccessBody": "Отлично! Ваш ключ восстановления действителен. Спасибо за проверку.\n\nПожалуйста, не забудьте сохранить ключ восстановления в безопасном месте.",
  "invalidRecoveryKey": "Введённый вами ключ восстановления недействителен. Убедитесь, что он содержит 24 слова, и проверьте правописание каждого из них.\n\nЕсли вы ввели старый код восстановления, убедитесь, что он состоит из 64 символов, и проверьте каждый из них.",
  "invalidKey": "Недействительный ключ",
  "tryAgain": "Попробовать снова",
  "viewRecoveryKey": "Увидеть ключ восстановления",
  "confirmRecoveryKey": "Подтвердить ключ восстановления",
  "recoveryKeyVerifyReason": "Ваш ключ восстановления — единственный способ восстановить ваши фото, если вы забудете пароль. Вы можете найти ключ восстановления в разделе «Настройки» → «Аккаунт».\n\nПожалуйста, введите ваш ключ восстановления здесь, чтобы убедиться, что вы сохранили его правильно.",
  "confirmYourRecoveryKey": "Подтвердите ваш ключ восстановления",
  "addViewer": "Добавить зрителя",
  "addCollaborator": "Добавить соавтора",
  "addANewEmail": "Добавьте новую электронную почту",
  "orPickAnExistingOne": "Или выберите существующую",
  "collaboratorsCanAddPhotosAndVideosToTheSharedAlbum": "Соавторы могут добавлять фото и видео в общий альбом.",
  "enterEmail": "Введите электронную почту",
  "albumOwner": "Владелец",
  "@albumOwner": {
    "description": "Role of the album owner"
  },
  "you": "Вы",
  "collaborator": "Соавтор",
  "addMore": "Добавить ещё",
  "@addMore": {
    "description": "Button text to add more collaborators/viewers"
  },
  "viewer": "Зритель",
  "remove": "Удалить",
  "removeParticipant": "Удалить участника",
  "@removeParticipant": {
    "description": "menuSectionTitle for removing a participant"
  },
  "manage": "Управлять",
  "addedAs": "Добавлен как",
  "changePermissions": "Изменить разрешения?",
  "yesConvertToViewer": "Да, перевести в зрители",
  "cannotAddMorePhotosAfterBecomingViewer": "{user} не сможет добавлять новые фото в этот альбом\n\nЭтот пользователь всё ещё сможет удалять существующие фото, добавленные им",
  "allowAddingPhotos": "Разрешить добавление фото",
  "@allowAddingPhotos": {
    "description": "Switch button to enable uploading photos to a public link"
  },
  "allowAddPhotosDescription": "Разрешить людям с этой ссылкой добавлять фото в общий альбом.",
  "passwordLock": "Защита паролем",
  "canNotOpenTitle": "Не удаётся открыть этот альбом",
  "canNotOpenBody": "Извините, этот альбом не может быть открыт в приложении.",
  "disableDownloadWarningTitle": "Обратите внимание",
  "disableDownloadWarningBody": "Зрители всё ещё могут делать скриншоты или сохранять копии ваших фото с помощью внешних инструментов",
  "allowDownloads": "Разрешить скачивание",
  "linkDeviceLimit": "Ограничение по количеству устройств",
  "noDeviceLimit": "Нет",
  "@noDeviceLimit": {
    "description": "Text to indicate that there is limit on number of devices"
  },
  "linkExpiry": "Срок действия ссылки",
  "linkExpired": "Истекла",
  "linkEnabled": "Включена",
  "linkNeverExpires": "Никогда",
  "expiredLinkInfo": "Срок действия этой ссылки истёк. Пожалуйста, выберите новый срок или отключите его.",
  "setAPassword": "Установить пароль",
  "lockButtonLabel": "Заблокировать",
  "enterPassword": "Введите пароль",
  "removeLink": "Удалить ссылку",
  "manageLink": "Управлять ссылкой",
  "linkExpiresOn": "Ссылка истечёт {expiryTime}",
  "albumUpdated": "Альбом обновлён",
  "never": "Никогда",
  "custom": "Пользовательский",
  "@custom": {
    "description": "Label for setting custom value for link expiry"
  },
  "after1Hour": "Через 1 час",
  "after1Day": "Через 1 день",
  "after1Week": "Через 1 неделю",
  "after1Month": "Через 1 месяц",
  "after1Year": "Через 1 год",
  "manageParticipants": "Управлять",
  "albumParticipantsCount": "{count, plural, =0 {Нет участников} =1 {{count} участник} other {{count} участников}}",
  "@albumParticipantsCount": {
    "placeholders": {
      "count": {
        "type": "int",
        "example": "5"
      }
    },
    "description": "Number of participants in an album, including the album owner."
  },
  "collabLinkSectionDescription": "Создайте ссылку, чтобы люди могли добавлять и просматривать фото в вашем общем альбоме без использования приложения или аккаунта Ente. Это отлично подходит для сбора фото с мероприятий.",
  "collectPhotos": "Сбор фото",
  "collaborativeLink": "Совместная ссылка",
  "shareWithNonenteUsers": "Поделиться с пользователями, не использующими Ente",
  "createPublicLink": "Создать публичную ссылку",
  "sendLink": "Отправить ссылку",
  "copyLink": "Скопировать ссылку",
  "linkHasExpired": "Срок действия ссылки истёк",
  "publicLinkEnabled": "Публичная ссылка включена",
  "shareALink": "Поделиться ссылкой",
  "sharedAlbumSectionDescription": "Создавайте общие и совместные альбомы с другими пользователями Ente, включая пользователей на бесплатных тарифах.",
  "shareWithPeopleSectionTitle": "{numberOfPeople, plural, =0 {Поделиться с конкретными людьми} =1 {Доступно 1 человеку} other {Доступно {numberOfPeople} людям}}",
  "@shareWithPeopleSectionTitle": {
    "placeholders": {
      "numberOfPeople": {
        "type": "int",
        "example": "2"
      }
    }
  },
  "thisIsYourVerificationId": "Это ваш идентификатор подтверждения",
  "someoneSharingAlbumsWithYouShouldSeeTheSameId": "Тот, кто делится с вами альбомами, должен видеть такой же идентификатор на своём устройстве.",
  "howToViewShareeVerificationID": "Попросите их нажать с удержанием на адрес электронной почты на экране настроек и убедиться, что идентификаторы на обоих устройствах совпадают.",
  "thisIsPersonVerificationId": "Это идентификатор подтверждения {email}",
  "@thisIsPersonVerificationId": {
    "placeholders": {
      "email": {
        "type": "String",
        "example": "someone@ente.io"
      }
    }
  },
  "verificationId": "Идентификатор подтверждения",
  "verifyEmailID": "Подтвердить {email}",
  "emailNoEnteAccount": "У {email} нет аккаунта Ente.\n\nОтправьте ему приглашение для обмена фото.",
  "shareMyVerificationID": "Вот мой идентификатор подтверждения: {verificationID} для ente.io.",
  "shareTextConfirmOthersVerificationID": "Привет, можешь подтвердить, что это твой идентификатор подтверждения ente.io: {verificationID}",
  "somethingWentWrong": "Что-то пошло не так",
  "sendInvite": "Отправить приглашение",
  "shareTextRecommendUsingEnte": "Скачай Ente, чтобы мы могли легко делиться фото и видео в оригинальном качестве\n\nhttps://ente.io",
  "done": "Готово",
  "applyCodeTitle": "Применить код",
  "enterCodeDescription": "Введите код, предоставленный вашим другом, чтобы вы оба могли получить бесплатное хранилище",
  "apply": "Применить",
  "failedToApplyCode": "Не удалось применить код",
  "enterReferralCode": "Введите реферальный код",
  "codeAppliedPageTitle": "Код применён",
  "changeYourReferralCode": "Изменить ваш реферальный код",
  "change": "Изменить",
  "unavailableReferralCode": "Извините, этот код недоступен.",
  "codeChangeLimitReached": "Извините, вы достигли лимита изменений кода.",
  "onlyFamilyAdminCanChangeCode": "Пожалуйста, свяжитесь с {familyAdminEmail} для изменения кода.",
  "storageInGB": "{storageAmountInGB} ГБ",
  "claimed": "Получено",
  "@claimed": {
    "description": "Used to indicate storage claimed, like 10GB Claimed"
  },
  "details": "Подробности",
  "claimMore": "Получите больше!",
  "theyAlsoGetXGb": "Они тоже получат {storageAmountInGB} ГБ",
  "freeStorageOnReferralSuccess": "{storageAmountInGB} ГБ каждый раз, когда кто-то подписывается на платный тариф и применяет ваш код",
  "shareTextReferralCode": "Реферальный код Ente: {referralCode} \n\nПримените его в разделе «Настройки» → «Общие» → «Рефералы», чтобы получить {referralStorageInGB} ГБ бесплатно после подписки на платный тариф\n\nhttps://ente.io",
  "claimFreeStorage": "Получить бесплатное хранилище",
  "inviteYourFriends": "Пригласите своих друзей",
  "failedToFetchReferralDetails": "Не удалось получить данные о рефералах. Пожалуйста, попробуйте позже.",
  "referralStep1": "1. Даёте этот код своим друзьям",
  "referralStep2": "2. Они подписываются на платный тариф",
  "referralStep3": "3. Вы оба получаете {storageInGB} ГБ* бесплатно",
  "referralsAreCurrentlyPaused": "Реферальная программа временно приостановлена",
  "youCanAtMaxDoubleYourStorage": "* Вы можете увеличить хранилище максимум в два раза",
  "claimedStorageSoFar": "{isFamilyMember, select, true {Ваша семья получила {storageAmountInGb} ГБ на данный момент} false {Вы получили {storageAmountInGb} ГБ на данный момент} other {Вы получили {storageAmountInGb} ГБ на данный момент!}}",
  "@claimedStorageSoFar": {
    "placeholders": {
      "isFamilyMember": {
        "type": "String",
        "example": "true"
      },
      "storageAmountInGb": {
        "type": "int",
        "example": "10"
      }
    }
  },
  "faq": "Часто задаваемые вопросы",
  "help": "Помощь",
  "oopsSomethingWentWrong": "Ой, что-то пошло не так",
  "peopleUsingYourCode": "Люди, использующие ваш код",
  "eligible": "доступно",
  "total": "всего",
  "codeUsedByYou": "Код, использованный вами",
  "freeStorageClaimed": "Полученное бесплатное хранилище",
  "freeStorageUsable": "Доступное бесплатное хранилище",
  "usableReferralStorageInfo": "Доступное хранилище ограничено вашим текущим тарифом. Избыточное полученное хранилище автоматически станет доступным при улучшении тарифа.",
  "removeFromAlbumTitle": "Удалить из альбома?",
  "removeFromAlbum": "Удалить из альбома",
  "itemsWillBeRemovedFromAlbum": "Выбранные элементы будут удалены из этого альбома",
  "removeShareItemsWarning": "Некоторые из удаляемых вами элементов были добавлены другими людьми, и вы потеряете к ним доступ",
  "addingToFavorites": "Добавление в избранное...",
  "removingFromFavorites": "Удаление из избранного...",
  "sorryCouldNotAddToFavorites": "Извините, не удалось добавить в избранное!",
  "sorryCouldNotRemoveFromFavorites": "Извините, не удалось удалить из избранного!",
  "subscribeToEnableSharing": "Вам нужна активная платная подписка, чтобы включить общий доступ.",
  "subscribe": "Подписаться",
  "canOnlyRemoveFilesOwnedByYou": "Можно удалять только файлы, принадлежащие вам",
  "deleteSharedAlbum": "Удалить общий альбом?",
  "deleteAlbum": "Удалить альбом",
  "deleteAlbumDialog": "Также удалить фото (и видео), находящиеся в этом альбоме, из <bold>всех</bold> других альбомов, частью которых они являются?",
  "deleteSharedAlbumDialogBody": "Альбом будет удалён для всех\n\nВы потеряете доступ к общим фото в этом альбоме, принадлежащим другим",
  "yesRemove": "Да, удалить",
  "creatingLink": "Создание ссылки...",
  "removeWithQuestionMark": "Удалить?",
  "removeParticipantBody": "{userEmail} будет удалён из этого общего альбома\n\nВсе фото, добавленные этим пользователем, также будут удалены из альбома",
  "keepPhotos": "Оставить фото",
  "deletePhotos": "Удалить фото",
  "inviteToEnte": "Пригласить в Ente",
  "removePublicLink": "Удалить публичную ссылку",
  "disableLinkMessage": "Это удалит публичную ссылку для доступа к \"{albumName}\".",
  "sharing": "Отправка...",
  "youCannotShareWithYourself": "Вы не можете поделиться с самим собой",
  "archive": "Архив",
  "createAlbumActionHint": "Нажмите и удерживайте, чтобы выбрать фото, и нажмите «+», чтобы создать альбом",
  "importing": "Импортирование...",
  "failedToLoadAlbums": "Не удалось загрузить альбомы",
  "hidden": "Скрытые",
  "authToViewYourHiddenFiles": "Пожалуйста, авторизуйтесь для просмотра скрытых файлов",
  "authToViewTrashedFiles": "Пожалуйста, авторизуйтесь для просмотра удалённых файлов",
  "trash": "Корзина",
  "uncategorized": "Без категории",
  "videoSmallCase": "видео",
  "photoSmallCase": "фото",
  "singleFileDeleteHighlight": "Оно будет удалено из всех альбомов.",
  "singleFileInBothLocalAndRemote": "Это {fileType} есть и в Ente, и на вашем устройстве.",
  "singleFileInRemoteOnly": "Это {fileType} будет удалено из Ente.",
  "singleFileDeleteFromDevice": "Это {fileType} будет удалено с вашего устройства.",
  "deleteFromEnte": "Удалить из Ente",
  "yesDelete": "Да, удалить",
  "movedToTrash": "Перемещено в корзину",
  "deleteFromDevice": "Удалить с устройства",
  "deleteFromBoth": "Удалить из обоих мест",
  "newAlbum": "Новый альбом",
  "albums": "Альбомы",
  "memoryCount": "{count, plural, =0{нет воспоминаний} one{{formattedCount} воспоминание}  other{{formattedCount} воспоминаний}}",
  "@memoryCount": {
    "description": "The text to display the number of memories",
    "type": "text",
    "placeholders": {
      "count": {
        "example": "1",
        "type": "int"
      },
      "formattedCount": {
        "type": "String",
        "example": "11.513, 11,511"
      }
    }
  },
  "selectedPhotos": "{count} выбрано",
  "@selectedPhotos": {
    "description": "Display the number of selected photos",
    "type": "text",
    "placeholders": {
      "count": {
        "example": "5",
        "type": "int"
      }
    }
  },
  "selectedPhotosWithYours": "{count} выбрано ({yourCount} ваших)",
  "@selectedPhotosWithYours": {
    "description": "Display the number of selected photos, including the number of selected photos owned by the user",
    "type": "text",
    "placeholders": {
      "count": {
        "example": "12",
        "type": "int"
      },
      "yourCount": {
        "example": "2",
        "type": "int"
      }
    }
  },
  "advancedSettings": "Расширенные",
  "@advancedSettings": {
    "description": "The text to display in the advanced settings section"
  },
  "photoGridSize": "Размер сетки фото",
  "manageDeviceStorage": "Управление кэшем устройства",
  "manageDeviceStorageDesc": "Ознакомиться и очистить локальный кэш.",
  "machineLearning": "Машинное обучение",
  "mlConsent": "Включить машинное обучение",
  "mlConsentTitle": "Включить машинное обучение?",
  "mlConsentDescription": "Если вы включите машинное обучение, Ente будет извлекать информацию такую, как геометрия лица, из файлов, включая те, которыми с вами поделились.\n\nЭтот процесс будет происходить на вашем устройстве, и любая сгенерированная биометрическая информация будет защищена сквозным шифрованием.",
  "mlConsentPrivacy": "Пожалуйста, нажмите здесь для получения подробностей об этой функции в нашей политике конфиденциальности",
  "mlConsentConfirmation": "Я понимаю и хочу включить машинное обучение",
  "magicSearch": "Магический поиск",
  "discover": "Откройте для себя",
  "@discover": {
    "description": "The text to display for the discover section under which we show receipts, screenshots, sunsets, greenery, etc."
  },
  "discover_identity": "Документы",
  "discover_screenshots": "Скриншоты",
  "discover_receipts": "Чеки",
  "discover_notes": "Заметки",
  "discover_memes": "Мемы",
  "discover_visiting_cards": "Визитки",
  "discover_babies": "Малыши",
  "discover_pets": "Питомцы",
  "discover_selfies": "Селфи",
  "discover_wallpapers": "Обои",
  "discover_food": "Еда",
  "discover_celebrations": "Праздники",
  "discover_sunset": "Закат",
  "discover_hills": "Холмы",
  "discover_greenery": "Зелень",
  "mlIndexingDescription": "Обратите внимание, что машинное обучение увеличит использование трафика и батареи, пока все элементы не будут проиндексированы. Рассмотрите использование приложения для компьютера для более быстрой индексации. Результаты будут автоматически синхронизированы.",
  "loadingModel": "Загрузка моделей...",
  "waitingForWifi": "Ожидание Wi-Fi...",
  "status": "Статус",
  "indexedItems": "Проиндексированные элементы",
  "pendingItems": "Элементы в очереди",
  "clearIndexes": "Удалить индексы",
  "selectFoldersForBackup": "Выберите папки для резервного копирования",
  "selectedFoldersWillBeEncryptedAndBackedUp": "Выбранные папки будут зашифрованы и сохранены в резервной копии",
  "unselectAll": "Отменить выбор",
  "selectAll": "Выбрать все",
  "skip": "Пропустить",
  "updatingFolderSelection": "Обновление выбора папок...",
  "itemCount": "{count, plural, one{{count} элемент} other{{count} элементов}}",
  "deleteItemCount": "{count, plural, =1 {Удалить {count} элемент} other {Удалить {count} элементов}}",
  "duplicateItemsGroup": "{count} файлов, по {formattedSize} каждый",
  "@duplicateItemsGroup": {
    "description": "Display the number of duplicate files and their size",
    "type": "text",
    "placeholders": {
      "count": {
        "example": "12",
        "type": "int"
      },
      "formattedSize": {
        "example": "2.3 MB",
        "type": "String"
      }
    }
  },
  "showMemories": "Показывать воспоминания",
  "yearsAgo": "{count, plural, one{{count} год назад} other{{count} лет назад}}",
  "backupSettings": "Настройки резервного копирования",
  "backupStatus": "Статус резервного копирования",
  "backupStatusDescription": "Элементы, сохранённые в резервной копии, появятся здесь",
  "backupOverMobileData": "Резервное копирование через мобильный интернет",
  "backupVideos": "Резервное копирование видео",
  "disableAutoLock": "Отключить автоблокировку",
  "deviceLockExplanation": "Отключить блокировку экрана устройства, когда Ente на экране, и выполняется резервное копирование. Обычно это не требуется, но это может ускорить завершение больших загрузок и первоначального импортирования крупных библиотек.",
  "about": "О программе",
  "weAreOpenSource": "У нас открытый исходный код!",
  "privacy": "Конфиденциальность",
  "terms": "Условия",
  "checkForUpdates": "Проверить обновления",
  "checkStatus": "Проверить статус",
  "checking": "Проверка...",
  "youAreOnTheLatestVersion": "Вы используете последнюю версию",
  "account": "Аккаунт",
  "manageSubscription": "Управление подпиской",
  "authToChangeYourEmail": "Пожалуйста, авторизуйтесь для смены электронной почты",
  "changePassword": "Сменить пароль",
  "authToChangeYourPassword": "Пожалуйста, авторизуйтесь для смены пароля",
  "emailVerificationToggle": "Подтверждение входа по почте",
  "authToChangeEmailVerificationSetting": "Пожалуйста, авторизуйтесь для изменения настроек подтверждения электронной почты",
  "exportYourData": "Экспортировать ваши данные",
  "logout": "Выйти",
  "authToInitiateAccountDeletion": "Пожалуйста, авторизуйтесь для начала процедуры удаления аккаунта",
  "areYouSureYouWantToLogout": "Вы уверены, что хотите выйти?",
  "yesLogout": "Да, выйти",
  "aNewVersionOfEnteIsAvailable": "Доступна новая версия Ente.",
  "update": "Обновить",
  "installManually": "Установить вручную",
  "criticalUpdateAvailable": "Доступно критическое обновление",
  "updateAvailable": "Доступно обновление",
  "ignoreUpdate": "Игнорировать",
  "downloading": "Скачивание...",
  "cannotDeleteSharedFiles": "Нельзя удалить общие файлы",
  "theDownloadCouldNotBeCompleted": "Скачивание не может быть завершено",
  "retry": "Повторить",
  "backedUpFolders": "Папки для резервного копирования",
  "backup": "Резервное копирование",
  "freeUpDeviceSpace": "Освободить место на устройстве",
  "freeUpDeviceSpaceDesc": "Освободите место на устройстве, удалив файлы, которые уже сохранены в резервной копии.",
  "allClear": "✨ Всё чисто",
  "noDeviceThatCanBeDeleted": "На этом устройстве нет файлов, которые можно удалить",
  "removeDuplicates": "Удалить дубликаты",
  "removeDuplicatesDesc": "Проверьте и удалите файлы, которые являются точными дубликатами.",
  "viewLargeFiles": "Большие файлы",
  "viewLargeFilesDesc": "Узнайте, какие файлы занимают больше всего места.",
  "noDuplicates": "✨ Дубликатов нет",
  "youveNoDuplicateFilesThatCanBeCleared": "У вас нет дубликатов файлов, которые можно удалить",
  "success": "Успех",
  "rateUs": "Оцените нас",
  "remindToEmptyDeviceTrash": "Также очистите «Недавно удалённые» в «Настройки» → «Хранилище», чтобы освободить место",
  "youHaveSuccessfullyFreedUp": "Вы успешно освободили {storageSaved}!",
  "@youHaveSuccessfullyFreedUp": {
    "description": "The text to display when the user has successfully freed up storage",
    "type": "text",
    "placeholders": {
      "storageSaved": {
        "example": "1.2 GB",
        "type": "String"
      }
    }
  },
  "remindToEmptyEnteTrash": "Также очистите «Корзину», чтобы освободить место",
  "sparkleSuccess": "✨ Успех",
  "duplicateFileCountWithStorageSaved": "Вы удалили {count, plural, one{{count} дубликат} other{{count} дубликатов}}, освободив ({storageSaved}!)",
  "@duplicateFileCountWithStorageSaved": {
    "description": "The text to display when the user has successfully cleaned up duplicate files",
    "type": "text",
    "placeholders": {
      "count": {
        "example": "1",
        "type": "int"
      },
      "storageSaved": {
        "example": "1.2 GB",
        "type": "String"
      }
    }
  },
  "familyPlans": "Семейные тарифы",
  "referrals": "Рефералы",
  "notifications": "Уведомления",
  "sharedPhotoNotifications": "Новые общие фото",
  "sharedPhotoNotificationsExplanation": "Получать уведомления, когда кто-то добавляет фото в общий альбом, в котором вы состоите",
  "advanced": "Расширенные",
  "general": "Общие",
  "security": "Безопасность",
  "authToViewYourRecoveryKey": "Пожалуйста, авторизуйтесь для просмотра ключа восстановления",
  "twofactor": "Двухфакторная аутентификация",
  "authToConfigureTwofactorAuthentication": "Пожалуйста, авторизуйтесь для настройки двухфакторной аутентификации",
  "lockscreen": "Экран блокировки",
  "authToChangeLockscreenSetting": "Пожалуйста, авторизуйтесь для изменения настроек экрана блокировки",
  "viewActiveSessions": "Просмотр активных сессий",
  "authToViewYourActiveSessions": "Пожалуйста, авторизуйтесь для просмотра активных сессий",
  "disableTwofactor": "Отключить двухфакторную аутентификацию",
  "confirm2FADisable": "Вы уверены, что хотите отключить двухфакторную аутентификацию?",
  "no": "Нет",
  "yes": "Да",
  "social": "Социальные сети",
  "rateUsOnStore": "Оцените нас в {storeName}",
  "blog": "Блог",
  "merchandise": "Мерч",
  "twitter": "Twitter",
  "mastodon": "Mastodon",
  "matrix": "Matrix",
  "discord": "Discord",
  "reddit": "Reddit",
  "yourStorageDetailsCouldNotBeFetched": "Не удалось получить данные о вашем хранилище",
  "reportABug": "Сообщить об ошибке",
  "reportBug": "Сообщить об ошибке",
  "suggestFeatures": "Предложить идею",
  "support": "Поддержка",
  "theme": "Тема",
  "lightTheme": "Светлая",
  "darkTheme": "Тёмная",
  "systemTheme": "Системная",
  "freeTrial": "Бесплатный пробный период",
  "selectYourPlan": "Выберите тариф",
  "enteSubscriptionPitch": "Ente сохраняет ваши воспоминания, чтобы они всегда были доступны вам, даже если вы потеряете устройство.",
  "enteSubscriptionShareWithFamily": "Ваша семья также может быть включена в ваш тариф.",
  "currentUsageIs": "Текущее использование составляет ",
  "@currentUsageIs": {
    "description": "This text is followed by storage usage",
    "examples": {
      "0": "Current usage is 1.2 GB"
    },
    "type": "text"
  },
  "faqs": "Часто задаваемые вопросы",
  "renewsOn": "Подписка будет продлена {endDate}",
  "freeTrialValidTill": "Бесплатный пробный период действителен до {endDate}",
  "validTill": "Действительно до {endDate}",
  "addOnValidTill": "Ваше дополнение на {storageAmount} действительно до {endDate}",
  "playStoreFreeTrialValidTill": "Бесплатный пробный период действителен до {endDate}.\nПосле этого вы можете выбрать платный тариф.",
  "subWillBeCancelledOn": "Ваша подписка будет отменена {endDate}",
  "subscription": "Подписка",
  "paymentDetails": "Платёжные данные",
  "manageFamily": "Управление семьёй",
  "contactToManageSubscription": "Пожалуйста, свяжитесь с нами по адресу support@ente.io для управления вашей подпиской {provider}.",
  "renewSubscription": "Продлить подписку",
  "cancelSubscription": "Отменить подписку",
  "areYouSureYouWantToRenew": "Вы уверены, что хотите продлить?",
  "yesRenew": "Да, продлить",
  "areYouSureYouWantToCancel": "Вы уверены, что хотите отменить?",
  "yesCancel": "Да, отменить",
  "failedToRenew": "Не удалось продлить",
  "failedToCancel": "Не удалось отменить",
  "twoMonthsFreeOnYearlyPlans": "2 месяца в подарок на годовом тарифе",
  "monthly": "Ежемесячно",
  "@monthly": {
    "description": "The text to display for monthly plans",
    "type": "text"
  },
  "yearly": "Ежегодно",
  "@yearly": {
    "description": "The text to display for yearly plans",
    "type": "text"
  },
  "confirmPlanChange": "Подтвердить смену тарифа",
  "areYouSureYouWantToChangeYourPlan": "Вы уверены, что хотите сменить тариф?",
  "youCannotDowngradeToThisPlan": "Вы не можете понизить до этого тарифа",
  "cancelOtherSubscription": "Пожалуйста, сначала отмените существующую подписку через {paymentProvider}",
  "@cancelOtherSubscription": {
    "description": "The text to display when the user has an existing subscription from a different payment provider",
    "type": "text",
    "placeholders": {
      "paymentProvider": {
        "example": "Apple",
        "type": "String"
      }
    }
  },
  "optionalAsShortAsYouLike": "Необязательно, насколько коротко пожелаете...",
  "send": "Отправить",
  "askCancelReason": "Ваша подписка была отменена. Не хотели бы вы поделиться причиной?",
  "thankYouForSubscribing": "Спасибо за подписку!",
  "yourPurchaseWasSuccessful": "Ваша покупка прошла успешно",
  "yourPlanWasSuccessfullyUpgraded": "Ваш тариф успешно повышен",
  "yourPlanWasSuccessfullyDowngraded": "Ваш тариф успешно понижен",
  "yourSubscriptionWasUpdatedSuccessfully": "Ваша подписка успешно обновлена",
  "googlePlayId": "Идентификатор Google Play",
  "appleId": "Идентификатор Apple",
  "playstoreSubscription": "Подписка PlayStore",
  "appstoreSubscription": "Подписка AppStore",
  "subAlreadyLinkedErrMessage": "Ваш {id} уже связан с другим аккаунтом Ente.\nЕсли вы хотите использовать {id} с этим аккаунтом, пожалуйста, свяжитесь с нашей службой поддержки",
  "visitWebToManage": "Пожалуйста, посетите web.ente.io для управления вашей подпиской",
  "couldNotUpdateSubscription": "Не удалось обновить подписку",
  "pleaseContactSupportAndWeWillBeHappyToHelp": "Пожалуйста, свяжитесь с support@ente.io, и мы будем рады помочь!",
  "paymentFailed": "Платёж не удался",
  "paymentFailedTalkToProvider": "Пожалуйста, обратитесь в поддержку {providerName}, если с вас сняли деньги",
  "@paymentFailedTalkToProvider": {
    "description": "The text to display when the payment failed",
    "type": "text",
    "placeholders": {
      "providerName": {
        "example": "AppStore|PlayStore",
        "type": "String"
      }
    }
  },
  "continueOnFreeTrial": "Продолжить с бесплатным пробным периодом",
  "areYouSureYouWantToExit": "Вы уверены, что хотите выйти?",
  "thankYou": "Спасибо",
  "failedToVerifyPaymentStatus": "Не удалось проверить статус платежа",
  "pleaseWaitForSometimeBeforeRetrying": "Пожалуйста, подождите некоторое время перед повторной попыткой",
  "paymentFailedMessage": "К сожалению, ваш платёж не удался. Пожалуйста, свяжитесь с поддержкой, и мы вам поможем!",
  "youAreOnAFamilyPlan": "Вы на семейном тарифе!",
  "contactFamilyAdmin": "Пожалуйста, свяжитесь с <green>{familyAdminEmail}</green> для управления подпиской",
  "leaveFamily": "Покинуть семью",
  "areYouSureThatYouWantToLeaveTheFamily": "Вы уверены, что хотите покинуть семейный тариф?",
  "leave": "Покинуть",
  "rateTheApp": "Оценить приложение",
  "startBackup": "Начать резервное копирование",
  "noPhotosAreBeingBackedUpRightNow": "В данный момент фото не копируются",
  "preserveMore": "Сохранить больше",
  "grantFullAccessPrompt": "Пожалуйста, разрешите доступ ко всем фото в настройках устройства",
  "allowPermTitle": "Разрешить доступ к фото",
  "allowPermBody": "Пожалуйста, разрешите доступ к вашим фото через настройки устройства, чтобы Ente мог отображать и сохранять вашу библиотеку.",
  "openSettings": "Открыть настройки",
  "selectMorePhotos": "Выбрать больше фото",
  "existingUser": "Существующий пользователь",
  "privateBackups": "Защищённые резервные копии",
  "forYourMemories": "для ваших воспоминаний",
  "endtoendEncryptedByDefault": "Сквозное шифрование по умолчанию",
  "safelyStored": "Надёжно сохранены",
  "atAFalloutShelter": "в бункере",
  "designedToOutlive": "Создано на века",
  "available": "Доступно",
  "everywhere": "везде",
  "androidIosWebDesktop": "Android, iOS, браузер, компьютер",
  "mobileWebDesktop": "Смартфон, браузер, компьютер",
  "newToEnte": "Впервые в Ente",
  "pleaseLoginAgain": "Пожалуйста, войдите снова",
  "autoLogoutMessage": "Из-за технического сбоя вы были выведены из системы. Приносим извинения за неудобства.",
  "yourSubscriptionHasExpired": "Срок действия вашей подписки истёк",
  "storageLimitExceeded": "Превышен лимит хранилища",
  "upgrade": "Улучшить",
  "raiseTicket": "Создать запрос",
  "@raiseTicket": {
    "description": "Button text for raising a support tickets in case of unhandled errors during backup",
    "type": "text"
  },
  "backupFailed": "Резервное копирование не удалось",
  "sorryBackupFailedDesc": "К сожалению, мы не смогли сделать резервную копию этого файла сейчас, мы повторим попытку позже.",
  "couldNotBackUpTryLater": "Нам не удалось создать резервную копию ваших данных.\nМы повторим попытку позже.",
  "enteCanEncryptAndPreserveFilesOnlyIfYouGrant": "Ente может шифровать и сохранять файлы, только если вы предоставите к ним доступ",
  "pleaseGrantPermissions": "Пожалуйста, предоставьте разрешения",
  "grantPermission": "Предоставить разрешение",
  "privateSharing": "Защищённый обмен",
  "shareOnlyWithThePeopleYouWant": "Делитесь только с теми, с кем хотите",
  "usePublicLinksForPeopleNotOnEnte": "Используйте публичные ссылки для людей, не использующих Ente",
  "allowPeopleToAddPhotos": "Разрешить людям добавлять фото",
  "shareAnAlbumNow": "Поделиться альбомом",
  "collectEventPhotos": "Собрать фото с мероприятия",
  "sessionExpired": "Сессия истекла",
  "loggingOut": "Выход...",
  "@onDevice": {
    "description": "The text displayed above folders/albums stored on device",
    "type": "text"
  },
  "onDevice": "На устройстве",
  "@onEnte": {
    "description": "The text displayed above albums backed up to Ente",
    "type": "text"
  },
  "onEnte": "В <branding>ente</branding>",
  "name": "Имя",
  "newest": "Недавние",
  "lastUpdated": "Последнее обновление",
  "deleteEmptyAlbums": "Удалить пустые альбомы",
  "deleteEmptyAlbumsWithQuestionMark": "Удалить пустые альбомы?",
  "deleteAlbumsDialogBody": "Это удалит все пустые альбомы. Это может быть полезно, если вы хотите навести порядок в списке альбомов.",
  "deleteProgress": "Удаление {currentlyDeleting} / {totalCount}",
  "genericProgress": "Обработка {currentlyProcessing} / {totalCount}",
  "@genericProgress": {
    "description": "Generic progress text to display when processing multiple items",
    "type": "text",
    "placeholders": {
      "currentlyProcessing": {
        "example": "1",
        "type": "int"
      },
      "totalCount": {
        "example": "10",
        "type": "int"
      }
    }
  },
  "permanentlyDelete": "Удалить безвозвратно",
  "canOnlyCreateLinkForFilesOwnedByYou": "Можно создать ссылку только для ваших файлов",
  "publicLinkCreated": "Публичная ссылка создана",
  "youCanManageYourLinksInTheShareTab": "Вы можете управлять своими ссылками на вкладке «Поделиться».",
  "linkCopiedToClipboard": "Ссылка скопирована в буфер обмена",
  "restore": "Восстановить",
  "@restore": {
    "description": "Display text for an action which triggers a restore of item from trash",
    "type": "text"
  },
  "moveToAlbum": "Переместить в альбом",
  "unhide": "Не скрывать",
  "unarchive": "Извлечь из архива",
  "favorite": "В избранное",
  "removeFromFavorite": "Убрать из избранного",
  "shareLink": "Поделиться ссылкой",
  "createCollage": "Создать коллаж",
  "saveCollage": "Сохранить коллаж",
  "collageSaved": "Коллаж сохранён в галерее",
  "collageLayout": "Макет",
  "addToEnte": "Добавить в Ente",
  "addToAlbum": "Добавить в альбом",
  "delete": "Удалить",
  "hide": "Скрыть",
  "share": "Поделиться",
  "unhideToAlbum": "Перенести в альбом",
  "restoreToAlbum": "Восстановить в альбом",
  "moveItem": "{count, plural, =1 {Переместить элемент} other {Переместить элементы}}",
  "@moveItem": {
    "description": "Page title while moving one or more items to an album"
  },
  "addItem": "{count, plural, =1 {Добавить элемент} other {Добавить элементы}}",
  "@addItem": {
    "description": "Page title while adding one or more items to album"
  },
  "createOrSelectAlbum": "Создать или выбрать альбом",
  "selectAlbum": "Выбрать альбом",
  "searchByAlbumNameHint": "Название альбома",
  "albumTitle": "Название альбома",
  "enterAlbumName": "Введите название альбома",
  "restoringFiles": "Восстановление файлов...",
  "movingFilesToAlbum": "Перемещение файлов в альбом...",
  "unhidingFilesToAlbum": "Перенос файлов в альбом",
  "canNotUploadToAlbumsOwnedByOthers": "Нельзя загружать в альбомы, принадлежащие другим",
  "uploadingFilesToAlbum": "Загрузка файлов в альбом...",
  "addedSuccessfullyTo": "Успешно добавлено в {albumName}",
  "movedSuccessfullyTo": "Успешно перемещено в {albumName}",
  "thisAlbumAlreadyHDACollaborativeLink": "У этого альбома уже есть совместная ссылка",
  "collaborativeLinkCreatedFor": "Совместная ссылка создана для {albumName}",
  "askYourLovedOnesToShare": "Попросите близких поделиться",
  "invite": "Пригласить",
  "shareYourFirstAlbum": "Поделитесь своим первым альбомом",
  "sharedWith": "Доступен для {emailIDs}",
  "sharedWithMe": "Со мной поделились",
  "sharedByMe": "Я поделился",
  "doubleYourStorage": "Удвойте своё хранилище",
  "referFriendsAnd2xYourPlan": "Пригласите друзей и удвойте свой тариф",
  "shareAlbumHint": "Откройте альбом и нажмите кнопку «Поделиться» в правом верхнем углу, чтобы поделиться.",
  "itemsShowTheNumberOfDaysRemainingBeforePermanentDeletion": "На элементах отображается количество дней, оставшихся до их безвозвратного удаления",
  "trashDaysLeft": "{count, plural, =0 {Скоро} =1 {1 день}  other {{count} дней}}",
  "@trashDaysLeft": {
    "description": "Text to indicate number of days remaining before permanent deletion",
    "placeholders": {
      "count": {
        "example": "1|2|3",
        "type": "int"
      }
    }
  },
  "deleteAll": "Удалить всё",
  "renameAlbum": "Переименовать альбом",
  "convertToAlbum": "Преобразовать в альбом",
  "setCover": "Установить обложку",
  "@setCover": {
    "description": "Text to set cover photo for an album"
  },
  "sortAlbumsBy": "Сортировать по",
  "sortNewestFirst": "Сначала новые",
  "sortOldestFirst": "Сначала старые",
  "rename": "Переименовать",
  "leaveSharedAlbum": "Покинуть общий альбом?",
  "leaveAlbum": "Покинуть альбом",
  "photosAddedByYouWillBeRemovedFromTheAlbum": "Добавленные вами фото будут удалены из альбома",
  "youveNoFilesInThisAlbumThatCanBeDeleted": "В этом альбоме нет файлов, которые можно удалить",
  "youDontHaveAnyArchivedItems": "У вас нет архивных элементов.",
  "ignoredFolderUploadReason": "Некоторые файлы в этом альбоме игнорируются, так как ранее они были удалены из Ente.",
  "resetIgnoredFiles": "Сбросить игнорируемые файлы",
  "deviceFilesAutoUploading": "Файлы, добавленные в этот альбом на устройстве, будут автоматически загружены в Ente.",
  "turnOnBackupForAutoUpload": "Включите резервное копирование, чтобы автоматически загружать файлы из этой папки на устройстве в Ente.",
  "noHiddenPhotosOrVideos": "Нет скрытых фото или видео",
  "toHideAPhotoOrVideo": "Скрыть фото или видео",
  "openTheItem": "• Откройте элемент",
  "clickOnTheOverflowMenu": "• Нажмите на меню дополнительных действий",
  "click": "• Нажмите",
  "nothingToSeeHere": "Здесь ничего нет! 👀",
  "unarchiveAlbum": "Извлечь альбом из архива",
  "archiveAlbum": "Архивировать альбом",
  "calculating": "Подсчёт...",
  "pleaseWaitDeletingAlbum": "Пожалуйста, подождите, альбом удаляется",
  "searchByExamples": "• Названия альбомов (например, «Камера»)\n• Типы файлов (например, «Видео», «.gif»)\n• Годы и месяцы (например, «2022», «Январь»)\n• Праздники (например, «Рождество»)\n• Описания фото (например, «#веселье»)",
  "youCanTrySearchingForADifferentQuery": "Вы можете попробовать выполнить поиск по другому запросу.",
  "noResultsFound": "Нет результатов",
  "addedBy": "Добавлено {emailOrName}",
  "loadingExifData": "Загрузка данных EXIF...",
  "viewAllExifData": "Посмотреть все данные EXIF",
  "noExifData": "Нет данных EXIF",
  "thisImageHasNoExifData": "Это фото не имеет данных EXIF",
  "exif": "EXIF",
  "noResults": "Нет результатов",
  "weDontSupportEditingPhotosAndAlbumsThatYouDont": "Мы не поддерживаем редактирование фото и альбомов, которые вам пока не принадлежат",
  "failedToFetchOriginalForEdit": "Не удалось скачать оригинал для редактирования",
  "close": "Закрыть",
  "setAs": "Установить как",
  "fileSavedToGallery": "Файл сохранён в галерею",
  "filesSavedToGallery": "Файлы сохранены в галерею",
  "fileFailedToSaveToGallery": "Не удалось сохранить файл в галерею",
  "download": "Скачать",
  "pressAndHoldToPlayVideo": "Нажмите и удерживайте для воспроизведения видео",
  "pressAndHoldToPlayVideoDetailed": "Нажмите с удержанием на изображение для воспроизведения видео",
  "downloadFailed": "Скачивание не удалось",
  "deduplicateFiles": "Удалить дубликаты файлов",
  "deselectAll": "Отменить выделение",
  "reviewDeduplicateItems": "Пожалуйста, проверьте и удалите элементы, которые считаете дубликатами.",
  "clubByCaptureTime": "Группировать по времени съёмки",
  "clubByFileName": "Группировать по имени файла",
  "count": "Количество",
  "totalSize": "Общий размер",
  "longpressOnAnItemToViewInFullscreen": "Нажмите с удержанием на элемент для просмотра в полноэкранном режиме",
  "decryptingVideo": "Расшифровка видео...",
  "authToViewYourMemories": "Пожалуйста, авторизуйтесь для просмотра воспоминаний",
  "unlock": "Разблокировать",
  "freeUpSpace": "Освободить место",
  "freeUpSpaceSaving": "{count, plural, =1 {Его можно удалить с устройства, чтобы освободить {formattedSize}} other {Их можно удалить с устройства, чтобы освободить {formattedSize}}}",
  "filesBackedUpInAlbum": "{count, plural, one {{formattedNumber} файл в этом альбоме был успешно сохранён} other {{formattedNumber} файлов в этом альбоме были успешно сохранены}}",
  "@filesBackedUpInAlbum": {
    "description": "Text to tell user how many files have been backed up in the album",
    "placeholders": {
      "count": {
        "example": "1",
        "type": "int"
      },
      "formattedNumber": {
        "content": "{formattedNumber}",
        "example": "1,000",
        "type": "String"
      }
    }
  },
  "filesBackedUpFromDevice": "{count, plural, one {{formattedNumber} файл на этом устройстве был успешно сохранён}  other {{formattedNumber} файлов на этом устройстве были успешно сохранены}}",
  "@filesBackedUpFromDevice": {
    "description": "Text to tell user how many files have been backed up from this device",
    "placeholders": {
      "count": {
        "example": "1",
        "type": "int"
      },
      "formattedNumber": {
        "content": "{formattedNumber}",
        "example": "1,000",
        "type": "String"
      }
    }
  },
  "@freeUpSpaceSaving": {
    "description": "Text to tell user how much space they can free up by deleting items from the device"
  },
  "freeUpAccessPostDelete": "Вы всё ещё сможете получить доступ к {count, plural, =1 {нему} other {ним}} в Ente, пока у вас активна подписка",
  "@freeUpAccessPostDelete": {
    "placeholders": {
      "count": {
        "example": "1",
        "type": "int"
      }
    }
  },
  "freeUpAmount": "Освободить {sizeInMBorGB}",
  "thisEmailIsAlreadyInUse": "Эта электронная почта уже используется",
  "incorrectCode": "Неверный код",
  "authenticationFailedPleaseTryAgain": "Аутентификация не удалась, пожалуйста, попробуйте снова",
  "verificationFailedPleaseTryAgain": "Проверка не удалась, пожалуйста, попробуйте снова",
  "authenticating": "Аутентификация...",
  "authenticationSuccessful": "Аутентификация прошла успешно!",
  "incorrectRecoveryKey": "Неверный ключ восстановления",
  "theRecoveryKeyYouEnteredIsIncorrect": "Введённый вами ключ восстановления неверен",
  "twofactorAuthenticationSuccessfullyReset": "Двухфакторная аутентификация успешно сброшена",
  "pleaseVerifyTheCodeYouHaveEntered": "Пожалуйста, проверьте введённый вами код",
  "pleaseContactSupportIfTheProblemPersists": "Пожалуйста, обратитесь в поддержку, если проблема сохраняется",
  "twofactorAuthenticationHasBeenDisabled": "Двухфакторная аутентификация отключена",
  "sorryTheCodeYouveEnteredIsIncorrect": "Извините, введённый вами код неверен",
  "yourVerificationCodeHasExpired": "Срок действия вашего кода подтверждения истёк",
  "emailChangedTo": "Электронная почта изменена на {newEmail}",
  "verifying": "Проверка...",
  "disablingTwofactorAuthentication": "Отключение двухфакторной аутентификации...",
  "allMemoriesPreserved": "Все воспоминания сохранены",
  "loadingGallery": "Загрузка галереи...",
  "syncing": "Синхронизация...",
  "encryptingBackup": "Шифрование резервной копии...",
  "syncStopped": "Синхронизация остановлена",
  "syncProgress": "{completed}/{total} воспоминаний сохранено",
  "uploadingMultipleMemories": "Сохранение {count} воспоминаний...",
  "@uploadingMultipleMemories": {
    "description": "Text to tell user how many memories are being preserved",
    "placeholders": {
      "count": {
        "type": "String"
      }
    }
  },
  "uploadingSingleMemory": "Сохранение 1 воспоминания...",
  "@syncProgress": {
    "description": "Text to tell user how many memories have been preserved",
    "placeholders": {
      "completed": {
        "type": "String"
      },
      "total": {
        "type": "String"
      }
    }
  },
  "archiving": "Архивация...",
  "unarchiving": "Извлечение...",
  "successfullyArchived": "Успешно архивировано",
  "successfullyUnarchived": "Успешно извлечено",
  "renameFile": "Переименовать файл",
  "enterFileName": "Введите название файла",
  "filesDeleted": "Файлы удалены",
  "selectedFilesAreNotOnEnte": "Выбранные файлы отсутствуют в Ente",
  "thisActionCannotBeUndone": "Это действие нельзя отменить",
  "emptyTrash": "Очистить корзину?",
  "permDeleteWarning": "Все элементы в корзине будут удалены навсегда\n\nЭто действие нельзя отменить",
  "empty": "Очистить",
  "couldNotFreeUpSpace": "Не удалось освободить место",
  "permanentlyDeleteFromDevice": "Удалить с устройства безвозвратно?",
  "someOfTheFilesYouAreTryingToDeleteAre": "Некоторые файлы, которые вы пытаетесь удалить, доступны только на вашем устройстве и не могут быть восстановлены после удаления",
  "theyWillBeDeletedFromAllAlbums": "Они будут удалены из всех альбомов.",
  "someItemsAreInBothEnteAndYourDevice": "Некоторые элементы находятся как в Ente, так и на вашем устройстве.",
  "selectedItemsWillBeDeletedFromAllAlbumsAndMoved": "Выбранные элементы будут удалены из всех альбомов и перемещены в корзину.",
  "theseItemsWillBeDeletedFromYourDevice": "Эти элементы будут удалены с вашего устройства.",
  "itLooksLikeSomethingWentWrongPleaseRetryAfterSome": "Похоже, что-то пошло не так. Пожалуйста, повторите попытку через некоторое время. Если ошибка сохраняется, обратитесь в нашу службу поддержки.",
  "error": "Ошибка",
  "tempErrorContactSupportIfPersists": "Похоже, что-то пошло не так. Пожалуйста, повторите попытку через некоторое время. Если ошибка сохраняется, обратитесь в нашу службу поддержки.",
  "networkHostLookUpErr": "Не удалось подключиться к Ente. Проверьте настройки сети и обратитесь в поддержку, если ошибка сохраняется.",
  "networkConnectionRefusedErr": "Не удалось подключиться к Ente. Повторите попытку через некоторое время. Если ошибка сохраняется, обратитесь в поддержку.",
  "cachedData": "Кэшированные данные",
  "clearCaches": "Очистить кэш",
  "remoteImages": "Изображения вне устройства",
  "remoteVideos": "Видео вне устройства",
  "remoteThumbnails": "Миниатюры вне устройства",
  "pendingSync": "Ожидание синхронизации",
  "localGallery": "Локальная галерея",
  "todaysLogs": "Сегодняшние логи",
  "viewLogs": "Просмотреть логи",
  "logsDialogBody": "Это отправит нам логи, чтобы помочь разобраться с вашей проблемой. Обратите внимание, что имена файлов будут включены для отслеживания проблем с конкретными файлами.",
  "preparingLogs": "Подготовка логов...",
  "emailYourLogs": "Отправить логи по электронной почте",
  "pleaseSendTheLogsTo": "Пожалуйста, отправьте логи на \n{toEmail}",
  "copyEmailAddress": "Скопировать адрес электронной почты",
  "exportLogs": "Экспортировать логи",
  "pleaseEmailUsAt": "Пожалуйста, напишите нам на {toEmail}",
  "dismiss": "Отклонить",
  "didYouKnow": "Знаете ли вы?",
  "loadingMessage": "Загрузка ваших фото...",
  "loadMessage1": "Вы можете поделиться подпиской с вашей семьёй",
  "loadMessage2": "На сегодняшний день мы сохранили более 200 миллионов воспоминаний",
  "loadMessage3": "Мы храним 3 копии ваших данных, одну из них — в бункере",
  "loadMessage4": "Все наши приложения имеют открытый исходный код",
  "loadMessage5": "Наш исходный код и криптография прошли внешний аудит",
  "loadMessage6": "Вы можете делиться ссылками на свои альбомы с близкими",
  "loadMessage7": "Наши мобильные приложения работают в фоновом режиме, чтобы шифровать и сохранять все новые фото, которые вы снимаете",
  "loadMessage8": "На web.ente.io есть удобный загрузчик",
  "loadMessage9": "Мы используем Xchacha20Poly1305 для безопасного шифрования ваших данных",
  "photoDescriptions": "Описания фото",
  "fileTypesAndNames": "Типы и названия файлов",
  "location": "Местоположение",
  "moments": "Моменты",
  "searchFaceEmptySection": "Люди появятся здесь после завершения индексации",
  "searchDatesEmptySection": "Ищите по дате, месяцу или году",
  "searchLocationEmptySection": "Группируйте фото, снятые в определённом радиусе от фото",
  "searchPeopleEmptySection": "Приглашайте людей, и здесь появятся все фото, которыми они поделились",
  "searchAlbumsEmptySection": "Альбомы",
  "searchFileTypesAndNamesEmptySection": "Типы и названия файлов",
  "searchCaptionEmptySection": "Добавляйте описания вроде «#поездка» в информацию о фото, чтобы быстро находить их здесь",
  "language": "Язык",
  "selectLanguage": "Выберите язык",
  "locationName": "Название местоположения",
  "addLocation": "Добавить местоположение",
  "groupNearbyPhotos": "Группировать ближайшие фото",
  "kiloMeterUnit": "км",
  "addLocationButton": "Добавить",
  "radius": "Радиус",
  "locationTagFeatureDescription": "Тег местоположения группирует все фото, снятые в определённом радиусе от фото",
  "galleryMemoryLimitInfo": "В галерее отображается до 1000 воспоминаний",
  "save": "Сохранить",
  "centerPoint": "Центральная точка",
  "pickCenterPoint": "Выбрать центральную точку",
  "useSelectedPhoto": "Использовать выбранное фото",
  "resetToDefault": "Вернуть стандартную",
  "@resetToDefault": {
    "description": "Button text to reset cover photo to default"
  },
  "edit": "Редактировать",
  "deleteLocation": "Удалить местоположение",
  "rotateLeft": "Повернуть влево",
  "flip": "Отразить",
  "rotateRight": "Повернуть вправо",
  "saveCopy": "Сохранить копию",
  "light": "Яркость",
  "color": "Цвет",
  "yesDiscardChanges": "Да, отменить изменения",
  "doYouWantToDiscardTheEditsYouHaveMade": "Хотите отменить сделанные изменения?",
  "saving": "Сохранение...",
  "editsSaved": "Изменения сохранены",
  "oopsCouldNotSaveEdits": "Ой, не удалось сохранить изменения",
  "distanceInKMUnit": "км",
  "@distanceInKMUnit": {
    "description": "Unit for distance in km"
  },
  "dayToday": "Сегодня",
  "dayYesterday": "Вчера",
  "storage": "Хранилище",
  "usedSpace": "Использовано места",
  "storageBreakupFamily": "Семья",
  "storageBreakupYou": "Вы",
  "@storageBreakupYou": {
    "description": "Label to indicate how much storage you are using when you are part of a family plan"
  },
  "storageUsageInfo": "Использовано {usedAmount} {usedStorageUnit} из {totalAmount} {totalStorageUnit}",
  "@storageUsageInfo": {
    "description": "Example: 1.2 GB of 2 GB used or 100 GB or 2TB used"
  },
  "availableStorageSpace": "Свободно {freeAmount} {storageUnit}",
  "appVersion": "Версия: {versionValue}",
  "verifyIDLabel": "Подтвердить",
  "fileInfoAddDescHint": "Добавить описание...",
  "editLocationTagTitle": "Изменить местоположение",
  "setLabel": "Установить",
  "@setLabel": {
    "description": "Label of confirm button to add a new custom radius to the radius selector of a location tag"
  },
  "setRadius": "Установить радиус",
  "familyPlanPortalTitle": "Семья",
  "familyPlanOverview": "Добавьте 5 членов семьи к существующему тарифу без дополнительной оплаты.\n\nКаждый участник получает своё личное пространство и не может видеть файлы других, если они не общедоступны.\n\nСемейные тарифы доступны клиентам с платной подпиской на Ente.\n\nПодпишитесь сейчас, чтобы начать!",
  "androidBiometricHint": "Подтвердите личность",
  "@androidBiometricHint": {
    "description": "Hint message advising the user how to authenticate with biometrics. It is used on Android side. Maximum 60 characters."
  },
  "androidBiometricNotRecognized": "Не распознано. Попробуйте снова.",
  "@androidBiometricNotRecognized": {
    "description": "Message to let the user know that authentication was failed. It is used on Android side. Maximum 60 characters."
  },
  "androidBiometricSuccess": "Успешно",
  "@androidBiometricSuccess": {
    "description": "Message to let the user know that authentication was successful. It is used on Android side. Maximum 60 characters."
  },
  "androidCancelButton": "Отмена",
  "@androidCancelButton": {
    "description": "Message showed on a button that the user can click to leave the current dialog. It is used on Android side. Maximum 30 characters."
  },
  "androidSignInTitle": "Требуется аутентификация",
  "@androidSignInTitle": {
    "description": "Message showed as a title in a dialog which indicates the user that they need to scan biometric to continue. It is used on Android side. Maximum 60 characters."
  },
  "androidBiometricRequiredTitle": "Требуется биометрия",
  "@androidBiometricRequiredTitle": {
    "description": "Message showed as a title in a dialog which indicates the user has not set up biometric authentication on their device. It is used on Android side. Maximum 60 characters."
  },
  "androidDeviceCredentialsRequiredTitle": "Требуются учётные данные устройства",
  "@androidDeviceCredentialsRequiredTitle": {
    "description": "Message showed as a title in a dialog which indicates the user has not set up credentials authentication on their device. It is used on Android side. Maximum 60 characters."
  },
  "androidDeviceCredentialsSetupDescription": "Требуются учётные данные устройства",
  "@androidDeviceCredentialsSetupDescription": {
    "description": "Message advising the user to go to the settings and configure device credentials on their device. It shows in a dialog on Android side."
  },
  "goToSettings": "Перейти в настройки",
  "@goToSettings": {
    "description": "Message showed on a button that the user can click to go to settings pages from the current dialog. It is used on both Android and iOS side. Maximum 30 characters."
  },
  "androidGoToSettingsDescription": "Биометрическая аутентификация не настроена. Перейдите в «Настройки» → «Безопасность», чтобы добавить её.",
  "@androidGoToSettingsDescription": {
    "description": "Message advising the user to go to the settings and configure biometric on their device. It shows in a dialog on Android side."
  },
  "iOSLockOut": "Биометрическая аутентификация отключена. Пожалуйста, заблокируйте и разблокируйте экран, чтобы включить её.",
  "@iOSLockOut": {
    "description": "Message advising the user to re-enable biometrics on their device. It shows in a dialog on iOS side."
  },
  "iOSGoToSettingsDescription": "Биометрическая аутентификация не настроена. Пожалуйста, включите Touch ID или Face ID на вашем устройстве.",
  "@iOSGoToSettingsDescription": {
    "description": "Message advising the user to go to the settings and configure Biometrics for their device. It shows in a dialog on iOS side."
  },
  "iOSOkButton": "Хорошо",
  "@iOSOkButton": {
    "description": "Message showed on a button that the user can click to leave the current dialog. It is used on iOS side. Maximum 30 characters."
  },
  "openstreetmapContributors": "Участники OpenStreetMap",
  "hostedAtOsmFrance": "Размещено на OSM France",
  "map": "Карта",
  "@map": {
    "description": "Label for the map view"
  },
  "maps": "Карты",
  "enableMaps": "Включить Карты",
  "enableMapsDesc": "Ваши фото будут отображены на карте мира.\n\nЭта карта размещена на OpenStreetMap, и точное местоположение ваших фото никогда не разглашается.\n\nВы можете отключить эту функцию в любое время в настройках.",
  "quickLinks": "Быстрые ссылки",
  "selectItemsToAdd": "Выберите элементы для добавления",
  "addSelected": "Добавить выбранные",
  "addFromDevice": "Добавить с устройства",
  "addPhotos": "Добавить фото",
  "noPhotosFoundHere": "Здесь фото не найдены",
  "zoomOutToSeePhotos": "Уменьшите масштаб, чтобы увидеть фото",
  "noImagesWithLocation": "Нет фото с местоположением",
  "unpinAlbum": "Открепить альбом",
  "pinAlbum": "Закрепить альбом",
  "create": "Создать",
  "viewAll": "Посмотреть все",
  "nothingSharedWithYouYet": "С вами пока ничем не поделились",
  "noAlbumsSharedByYouYet": "Вы пока не делились альбомами",
  "sharedWithYou": "Поделились с вами",
  "sharedByYou": "Вы поделились",
  "inviteYourFriendsToEnte": "Пригласите друзей в Ente",
  "failedToDownloadVideo": "Не удалось скачать видео",
  "hiding": "Скрытие...",
  "unhiding": "Раскрытие...",
  "successfullyHid": "Успешно скрыто",
  "successfullyUnhid": "Успешно раскрыто",
  "crashReporting": "Отчёты об ошибках",
  "resumableUploads": "Возобновляемые загрузки",
  "addToHiddenAlbum": "Добавить в скрытый альбом",
  "moveToHiddenAlbum": "Переместить в скрытый альбом",
  "fileTypes": "Типы файлов",
  "deleteConfirmDialogBody": "Этот аккаунт связан с другими приложениями Ente, если вы их используете. Все загруженные данные во всех приложениях Ente будут поставлены в очередь на удаление, а ваш аккаунт будет удален навсегда.",
  "hearUsWhereTitle": "Как вы узнали об Ente? (необязательно)",
  "hearUsExplanation": "Мы не отслеживаем установки приложений. Нам поможет, если скажете, как вы нас нашли!",
  "viewAddOnButton": "Посмотреть дополнения",
  "addOns": "Дополнения",
  "addOnPageSubtitle": "Подробности дополнений",
  "yourMap": "Ваша карта",
  "modifyYourQueryOrTrySearchingFor": "Измените запрос или попробуйте поискать",
  "blackFridaySale": "Распродажа в \"Черную пятницу\"",
  "upto50OffUntil4thDec": "Скидки до 50% до 4 декабря",
  "photos": "Фото",
  "videos": "Видео",
  "livePhotos": "Живые фото",
  "searchHint1": "Быстрый поиск прямо на устройстве",
  "searchHint2": "Даты, описания фото",
  "searchHint3": "Альбомы, названия и типы файлов",
  "searchHint4": "Местоположение",
  "searchHint5": "Скоро: Лица и магический поиск ✨",
  "addYourPhotosNow": "Добавьте ваши фото",
  "searchResultCount": "{count, plural, one{{count} результат найден} other {{count} результатов найдено}}",
  "@searchResultCount": {
    "description": "Text to tell user how many results were found for their search query",
    "placeholders": {
      "count": {
        "example": "1|2|3",
        "type": "int"
      }
    }
  },
  "faces": "Лица",
  "people": "Люди",
  "contents": "Содержимое",
  "addNew": "Добавить новое",
  "@addNew": {
    "description": "Text to add a new item (location tag, album, caption etc)"
  },
  "contacts": "Контакты",
  "noInternetConnection": "Нет подключения к Интернету",
  "pleaseCheckYourInternetConnectionAndTryAgain": "Пожалуйста, проверьте подключение к Интернету и попробуйте снова.",
  "signOutFromOtherDevices": "Выйти с других устройств",
  "signOutOtherBody": "Если вы считаете, что кто-то может знать ваш пароль, вы можете принудительно выйти с других устройств, использующих ваш аккаунт.",
  "signOutOtherDevices": "Выйти с других устройств",
  "doNotSignOut": "Не выходить",
  "editLocation": "Изменить местоположение",
  "selectALocation": "Выбрать местоположение",
  "selectALocationFirst": "Сначала выберите местоположение",
  "changeLocationOfSelectedItems": "Изменить местоположение выбранных элементов?",
  "editsToLocationWillOnlyBeSeenWithinEnte": "Изменения в местоположении будут видны только в Ente",
  "cleanUncategorized": "Очистить «Без категории»",
  "cleanUncategorizedDescription": "Удалить из «Без категории» все файлы, присутствующие в других альбомах",
  "waitingForVerification": "Ожидание подтверждения...",
  "passkey": "Ключ доступа",
  "passkeyAuthTitle": "Проверка ключа доступа",
  "loginWithTOTP": "Войти с одноразовым кодом",
  "passKeyPendingVerification": "Проверка всё ещё ожидается",
  "loginSessionExpired": "Сессия истекла",
  "loginSessionExpiredDetails": "Ваша сессия истекла. Пожалуйста, войдите снова.",
  "verifyPasskey": "Подтвердить ключ доступа",
  "playOnTv": "Воспроизвести альбом на ТВ",
  "pair": "Подключить",
  "deviceNotFound": "Устройство не найдено",
  "castInstruction": "Посетите cast.ente.io на устройстве, которое хотите подключить.\n\nВведите код ниже, чтобы воспроизвести альбом на телевизоре.",
  "deviceCodeHint": "Введите код",
  "joinDiscord": "Присоединиться в Discord",
  "locations": "Местоположения",
  "addAName": "Добавить имя",
  "findThemQuickly": "С лёгкостью находите его",
  "@findThemQuickly": {
    "description": "Subtitle to indicate that the user can find people quickly by name"
  },
  "findPeopleByName": "С лёгкостью находите людей по имени",
  "addViewers": "{count, plural, =0 {Добавить зрителя} =1 {Добавить зрителя} other {Добавить зрителей}}",
  "addCollaborators": "{count, plural, =0 {Добавить соавтора} =1 {Добавить соавтора} other {Добавить соавторов}}",
  "longPressAnEmailToVerifyEndToEndEncryption": "Нажмите с удержанием на электронную почту для подтверждения сквозного шифрования.",
  "developerSettingsWarning": "Вы уверены, что хотите изменить настройки для разработчиков?",
  "developerSettings": "Настройки для разработчиков",
  "serverEndpoint": "Конечная точка сервера",
  "invalidEndpoint": "Недействительная конечная точка",
  "invalidEndpointMessage": "Извините, введённая вами конечная точка недействительна. Пожалуйста, введите корректную точку и попробуйте снова.",
  "endpointUpdatedMessage": "Конечная точка успешно обновлена",
  "customEndpoint": "Подключено к {endpoint}",
  "createCollaborativeLink": "Создать совместную ссылку",
  "search": "Поиск",
  "enterPersonName": "Введите имя человека",
  "editEmailAlreadyLinked": "Этот адрес электронной почты уже связан с {name}.",
  "viewPersonToUnlink": "Посмотреть {name} для отмены привязки",
  "enterName": "Введите имя",
  "savePerson": "Сохранить человека",
  "editPerson": "Редактировать человека",
  "mergedPhotos": "Объединённые фото",
  "orMergeWithExistingPerson": "Или объединить с существующим",
  "enterDateOfBirth": "Дата рождения (необязательно)",
  "birthday": "День рождения",
  "removePersonLabel": "Удалить метку человека",
  "autoPairDesc": "Автоподключение работает только с устройствами, поддерживающими Chromecast.",
  "manualPairDesc": "Подключение с PIN-кодом работает с любым устройством, на котором вы хотите просматривать альбом.",
  "connectToDevice": "Подключиться к устройству",
  "autoCastDialogBody": "Здесь вы увидите доступные устройства.",
  "autoCastiOSPermission": "Убедитесь, что для приложения Ente Photos включены разрешения локальной сети в настройках.",
  "noDeviceFound": "Устройства не обнаружены",
  "stopCastingTitle": "Остановить трансляцию",
  "stopCastingBody": "Хотите остановить трансляцию?",
  "castIPMismatchTitle": "Не удалось транслировать альбом",
  "castIPMismatchBody": "Пожалуйста, убедитесь, что вы находитесь в одной сети с телевизором.",
  "pairingComplete": "Подключение завершено",
  "savingEdits": "Сохранение изменений...",
  "autoPair": "Автоподключение",
  "pairWithPin": "Подключить с PIN",
  "faceRecognition": "Распознавание лиц",
  "foundFaces": "Найденные лица",
  "clusteringProgress": "Прогресс кластеризации",
  "trim": "Сократить",
  "crop": "Обрезать",
  "rotate": "Повернуть",
  "left": "Влево",
  "right": "Вправо",
  "whatsNew": "Что нового",
  "reviewSuggestions": "Посмотреть предложения",
  "review": "Предложения",
  "useAsCover": "Использовать для обложки",
  "notPersonLabel": "Не {name}?",
  "@notPersonLabel": {
    "description": "Label to indicate that the person in the photo is not the person whose name is mentioned",
    "placeholders": {
      "name": {
        "content": "{name}",
        "type": "String"
      }
    }
  },
  "enable": "Включить",
  "enabled": "Включено",
  "moreDetails": "Подробнее",
  "enableMLIndexingDesc": "Ente поддерживает машинное обучение прямо на устройстве для распознавания лиц, магического поиска и других поисковых функций",
  "magicSearchHint": "Магический поиск позволяет искать фото по содержимому, например, «цветок», «красная машина», «документы»",
  "panorama": "Панорама",
  "reenterPassword": "Подтвердите пароль",
  "reenterPin": "Введите PIN-код ещё раз",
  "deviceLock": "Блокировка устройства",
  "pinLock": "Блокировка PIN-кодом",
  "next": "Далее",
  "setNewPassword": "Установите новый пароль",
  "enterPin": "Введите PIN-код",
  "setNewPin": "Установите новый PIN-код",
  "appLock": "Блокировка приложения",
  "noSystemLockFound": "Системная блокировка не найдена",
  "tapToUnlock": "Нажмите для разблокировки",
  "tooManyIncorrectAttempts": "Слишком много неудачных попыток",
  "videoInfo": "Информация о видео",
  "autoLock": "Автоблокировка",
  "immediately": "Немедленно",
  "autoLockFeatureDescription": "Спустя какое время приложение блокируется после перехода в фоновый режим",
  "hideContent": "Скрыть содержимое",
  "hideContentDescriptionAndroid": "Скрывает содержимое приложения при переключении между приложениями и отключает скриншоты",
  "hideContentDescriptionIos": "Скрывает содержимое приложения при переключении между приложениями",
  "passwordStrengthInfo": "Надёжность пароля определяется его длиной, используемыми символами и присутствием среди 10000 самых популярных паролей",
  "noQuickLinksSelected": "Быстрые ссылки не выбраны",
  "pleaseSelectQuickLinksToRemove": "Пожалуйста, выберите быстрые ссылки для удаления",
  "removePublicLinks": "Удалить публичные ссылки",
  "thisWillRemovePublicLinksOfAllSelectedQuickLinks": "Это удалит публичные ссылки всех выбранных быстрых ссылок.",
  "guestView": "Гостевой просмотр",
  "guestViewEnablePreSteps": "Для включения гостевого просмотра, пожалуйста, настройте код или блокировку экрана в настройках устройства.",
  "nameTheAlbum": "Дайте название альбому",
  "collectPhotosDescription": "Создайте ссылку, по которой ваши друзья смогут загружать фото в оригинальном качестве.",
  "collect": "Собрать",
  "appLockDescriptions": "Выберите между экраном блокировки устройства и пользовательским с PIN-кодом или паролем.",
  "toEnableAppLockPleaseSetupDevicePasscodeOrScreen": "Для блокировки приложения, пожалуйста, настройте код или экран блокировки в настройках устройства.",
  "authToViewPasskey": "Пожалуйста, авторизуйтесь для просмотра ключа доступа",
  "loopVideoOn": "Видео зациклено",
  "loopVideoOff": "Видео не зациклено",
  "localSyncErrorMessage": "Похоже, что-то пошло не так: синхронизация фото занимает больше времени, чем ожидалось. Пожалуйста, обратитесь в поддержку",
  "showPerson": "Показать человека",
  "sort": "Сортировать",
  "mostRecent": "Самые последние",
  "mostRelevant": "Самые актуальные",
  "loadingYourPhotos": "Загрузка ваших фото...",
  "processingImport": "Обработка {folderName}...",
  "personName": "Имя человека",
  "addNewPerson": "Добавить нового человека",
  "addNameOrMerge": "Добавить имя или объединить",
  "mergeWithExisting": "Объединить с существующим",
  "newPerson": "Новый человек",
  "addName": "Добавить имя",
  "add": "Добавить",
  "extraPhotosFoundFor": "Дополнительные фото найдены для {text}",
  "@extraPhotosFoundFor": {
    "placeholders": {
      "text": {
        "type": "String"
      }
    }
  },
  "extraPhotosFound": "Найдены дополнительные фото",
  "configuration": "Настройки",
  "localIndexing": "Локальная индексация",
  "processed": "Обработано",
  "resetPerson": "Удалить",
  "areYouSureYouWantToResetThisPerson": "Вы уверены, что хотите сбросить данные этого человека?",
  "allPersonGroupingWillReset": "Все группы этого человека будут сброшены, и вы потеряете все предложения для него",
  "yesResetPerson": "Да, сбросить данные человека",
  "onlyThem": "Только он(а)",
  "checkingModels": "Проверка моделей...",
  "enableMachineLearningBanner": "Включите машинное обучение для магического поиска и распознавания лиц",
  "searchDiscoverEmptySection": "Изображения появятся здесь после завершения обработки и синхронизации",
  "searchPersonsEmptySection": "Люди появятся здесь после завершения обработки и синхронизации",
  "viewersSuccessfullyAdded": "{count, plural, =0 {Добавлено 0 зрителей} =1 {Добавлен 1 зритель} other {Добавлено {count} зрителей}}",
  "@viewersSuccessfullyAdded": {
    "placeholders": {
      "count": {
        "type": "int",
        "example": "2"
      }
    },
    "description": "Number of viewers that were successfully added to an album."
  },
  "collaboratorsSuccessfullyAdded": "{count, plural, =0 {Добавлено 0 соавторов} =1 {Добавлен 1 соавтор} other {Добавлено {count} соавторов}}",
  "@collaboratorsSuccessfullyAdded": {
    "placeholders": {
      "count": {
        "type": "int",
        "example": "2"
      }
    },
    "description": "Number of collaborators that were successfully added to an album."
  },
  "accountIsAlreadyConfigured": "Аккаунт уже настроен.",
  "sessionIdMismatch": "Несоответствие ID сессии",
  "@sessionIdMismatch": {
    "description": "In passkey page, deeplink is ignored because of session ID mismatch."
  },
  "failedToFetchActiveSessions": "Не удалось получить активные сессии",
  "@failedToFetchActiveSessions": {
    "description": "In session page, warn user (in toast) that active sessions could not be fetched."
  },
  "failedToRefreshStripeSubscription": "Не удалось обновить подписку",
  "failedToPlayVideo": "Не удалось воспроизвести видео",
  "uploadIsIgnoredDueToIgnorereason": "Загрузка игнорируется из-за {ignoreReason}",
  "@uploadIsIgnoredDueToIgnorereason": {
    "placeholders": {
      "ignoreReason": {
        "type": "String",
        "example": "no network"
      }
    }
  },
  "typeOfGallerGallerytypeIsNotSupportedForRename": "Тип галереи {galleryType} не поддерживает переименование",
  "@typeOfGallerGallerytypeIsNotSupportedForRename": {
    "placeholders": {
      "galleryType": {
        "type": "String",
        "example": "no network"
      }
    }
  },
  "tapToUploadIsIgnoredDue": "Нажмите для загрузки. Загрузка игнорируется из-за {ignoreReason}",
  "@tapToUploadIsIgnoredDue": {
    "description": "Shown in upload icon widet, inside a tooltip.",
    "placeholders": {
      "ignoreReason": {
        "type": "String",
        "example": "no network"
      }
    }
  },
  "tapToUpload": "Нажмите для загрузки",
  "@tapToUpload": {
    "description": "Shown in upload icon widet, inside a tooltip."
  },
  "info": "Информация",
  "addFiles": "Добавить файлы",
  "castAlbum": "Транслировать альбом",
  "imageNotAnalyzed": "Изображение не проанализировано",
  "noFacesFound": "Лица не найдены",
  "fileNotUploadedYet": "Файл ещё не загружен",
  "noSuggestionsForPerson": "Нет предложений для {personName}",
  "@noSuggestionsForPerson": {
    "placeholders": {
      "personName": {
        "type": "String",
        "example": "Alice"
      }
    }
  },
  "month": "месяц",
  "yearShort": "год",
  "@yearShort": {
    "description": "Appears in pricing page (/yr)"
  },
  "currentlyRunning": "выполняется",
  "ignored": "игнорируется",
  "photosCount": "{count, plural, =0 {0 фотографий} =1 {1 фотография}  other {{count} фотографий}}",
  "@photosCount": {
    "placeholders": {
      "count": {
        "type": "int",
        "example": "2"
      }
    }
  },
  "file": "Файл",
  "searchSectionsLengthMismatch": "Несоответствие длины разделов: {snapshotLength} != {searchLength}",
  "@searchSectionsLengthMismatch": {
    "description": "Appears in search tab page",
    "placeholders": {
      "snapshotLength": {
        "type": "int",
        "example": "1"
      },
      "searchLength": {
        "type": "int",
        "example": "2"
      }
    }
  },
  "selectMailApp": "Выберите почтовое приложение",
  "selectAllShort": "Все",
  "@selectAllShort": {
    "description": "Text that appears in bottom right when you start to select multiple photos. When clicked, it selects all photos."
  },
  "selectCoverPhoto": "Выберите обложку",
  "newLocation": "Новое местоположение",
  "faceNotClusteredYet": "Лицо ещё не кластеризовано. Пожалуйста, попробуйте позже",
  "theLinkYouAreTryingToAccessHasExpired": "Срок действия ссылки, к которой вы обращаетесь, истёк.",
  "openFile": "Открыть файл",
  "backupFile": "Резервное копирование файла",
  "openAlbumInBrowser": "Открыть альбом в браузере",
  "openAlbumInBrowserTitle": "Пожалуйста, используйте веб-версию, чтобы добавить фото в этот альбом",
  "allow": "Разрешить",
  "allowAppToOpenSharedAlbumLinks": "Разрешить приложению открывать ссылки на общие альбомы",
  "seePublicAlbumLinksInApp": "Просматривать публичные ссылки на альбомы в приложении",
  "emergencyContacts": "Экстренные контакты",
  "acceptTrustInvite": "Принять приглашение",
  "declineTrustInvite": "Отклонить приглашение",
  "removeYourselfAsTrustedContact": "Удалить себя из доверенных контактов",
  "legacy": "Наследие",
  "legacyPageDesc": "Наследие позволяет доверенным контактам получить доступ к вашему аккаунту в ваше отсутствие.",
  "legacyPageDesc2": "Доверенные контакты могут начать восстановление аккаунта. Если не отменить это в течение 30 дней, то они смогут сбросить пароль и получить доступ.",
  "legacyAccounts": "Наследуемые аккаунты",
  "trustedContacts": "Доверенные контакты",
  "addTrustedContact": "Добавить доверенный контакт",
  "removeInvite": "Удалить приглашение",
  "recoveryWarning": "Доверенный контакт пытается получить доступ к вашему аккаунту",
  "rejectRecovery": "Отклонить восстановление",
  "recoveryInitiated": "Восстановление начато",
  "recoveryInitiatedDesc": "Вы сможете получить доступ к аккаунту через {days} дней. Уведомление будет отправлено на {email}.",
  "@recoveryInitiatedDesc": {
    "placeholders": {
      "days": {
        "type": "int",
        "example": "30"
      },
      "email": {
        "type": "String",
        "example": "me@example.com"
      }
    }
  },
  "cancelAccountRecovery": "Отменить восстановление",
  "recoveryAccount": "Восстановить аккаунт",
  "cancelAccountRecoveryBody": "Вы уверены, что хотите отменить восстановление?",
  "startAccountRecoveryTitle": "Начать восстановление",
  "whyAddTrustContact": "Доверенный контакт может помочь в восстановлении ваших данных.",
  "recoveryReady": "Теперь вы можете восстановить аккаунт {email}, установив новый пароль.",
  "@recoveryReady": {
    "placeholders": {
      "email": {
        "type": "String",
        "example": "me@example.com"
      }
    }
  },
  "recoveryWarningBody": "{email} пытается восстановить ваш аккаунт.",
  "trustedInviteBody": "Вы приглашены стать доверенным контактом {email}.",
  "warning": "Предупреждение",
  "proceed": "Продолжить",
  "confirmAddingTrustedContact": "Вы собираетесь добавить {email} в качестве доверенного контакта. Доверенный контакт сможет восстановить ваш аккаунт, если вы будете отсутствовать {numOfDays} дней.",
  "@confirmAddingTrustedContact": {
    "placeholders": {
      "email": {
        "type": "String",
        "example": "me@example.com"
      },
      "numOfDays": {
        "type": "int",
        "example": "30"
      }
    }
  },
  "legacyInvite": "{email} пригласил вас стать доверенным контактом",
  "authToManageLegacy": "Пожалуйста, авторизуйтесь для управления доверенными контактами",
  "useDifferentPlayerInfo": "Проблемы с воспроизведением видео? Нажмите и удерживайте здесь, чтобы попробовать другой плеер.",
  "hideSharedItemsFromHomeGallery": "Скрыть общие элементы из основной галереи",
  "gallery": "Галерея",
  "joinAlbum": "Присоединиться к альбому",
  "joinAlbumSubtext": "чтобы просматривать и добавлять свои фото",
  "joinAlbumSubtextViewer": "чтобы добавить это в общие альбомы",
  "join": "Присоединиться",
  "linkEmail": "Привязать электронную почту",
  "link": "Привязать",
  "noEnteAccountExclamation": "Нет аккаунта Ente!",
  "orPickFromYourContacts": "или выберите из ваших контактов",
  "emailDoesNotHaveEnteAccount": "{email} не имеет аккаунта Ente.",
  "@emailDoesNotHaveEnteAccount": {
    "description": "Shown when email doesn't have an Ente account",
    "placeholders": {
      "email": {
        "type": "String"
      }
    }
  },
  "accountOwnerPersonAppbarTitle": "{title} (Я)",
  "@accountOwnerPersonAppbarTitle": {
    "description": "Title of appbar for account owner person",
    "placeholders": {
      "title": {
        "type": "String"
      }
    }
  },
  "reassignMe": "Переназначить \"Меня\"",
  "me": "Я",
  "linkEmailToContactBannerCaption": "чтобы быстрее делиться",
  "@linkEmailToContactBannerCaption": {
    "description": "Caption for the 'Link email' title. It should be a continuation of the 'Link email' title. Just like how 'Link email' + 'for faster sharing' forms a proper sentence in English, the combination of these two strings should also be a proper sentence in other languages."
  },
  "selectPersonToLink": "Выберите человека для привязки",
  "linkPersonToEmail": "Связать человека с {email}",
  "@linkPersonToEmail": {
    "placeholders": {
      "email": {
        "type": "String"
      }
    }
  },
  "linkPersonToEmailConfirmation": "Это свяжет {personName} с {email}",
  "@linkPersonToEmailConfirmation": {
    "description": "Confirmation message when linking a person to an email",
    "placeholders": {
      "personName": {
        "type": "String"
      },
      "email": {
        "type": "String"
      }
    }
  },
  "selectYourFace": "Выберите своё лицо",
  "reassigningLoading": "Переназначение...",
  "reassignedToName": "Вы переназначены на {name}",
  "@reassignedToName": {
    "placeholders": {
      "name": {
        "type": "String"
      }
    }
  },
  "saveChangesBeforeLeavingQuestion": "Сохранить изменения перед выходом?",
  "dontSave": "Не сохранять",
  "thisIsMeExclamation": "Это я!",
  "linkPerson": "Связать человека",
  "linkPersonCaption": "чтобы было удобнее делиться",
  "@linkPersonCaption": {
    "description": "Caption for the 'Link person' title. It should be a continuation of the 'Link person' title. Just like how 'Link person' + 'for better sharing experience' forms a proper sentence in English, the combination of these two strings should also be a proper sentence in other languages."
  },
  "videoStreaming": "Потоковое видео",
  "processingVideos": "Обработка видео",
  "streamDetails": "Информация о потоке",
  "processing": "Обработка",
  "queued": "В очереди",
  "ineligible": "Неподходящий",
  "failed": "Не удалось",
  "playStream": "Воспроизвести поток",
  "playOriginal": "Воспроизвести оригинал",
  "joinAlbumConfirmationDialogBody": "Если вы присоединитесь к альбому, ваша электронная почта станет видимой для его участников.",
  "pleaseWaitThisWillTakeAWhile": "Пожалуйста, подождите, это займёт некоторое время.",
  "editTime": "Изменить время",
  "selectTime": "Выбрать время",
  "selectDate": "Выбрать дату",
  "previous": "Предыдущий",
  "selectOneDateAndTimeForAll": "Выберите одну дату и время для всех",
  "selectStartOfRange": "Выберите начало диапазона",
  "thisWillMakeTheDateAndTimeOfAllSelected": "Это сделает дату и время всех выбранных фото одинаковыми.",
  "allWillShiftRangeBasedOnFirst": "Это первое фото в группе. Остальные выбранные фото автоматически сместятся на основе новой даты",
  "newRange": "Новый диапазон",
  "selectOneDateAndTime": "Выбрать одну дату и время",
  "moveSelectedPhotosToOneDate": "Переместите выбранные фото на одну дату",
  "shiftDatesAndTime": "Сместить даты и время",
  "photosKeepRelativeTimeDifference": "Фото сохранят относительную разницу во времени",
  "photocountPhotos": "{count, plural, =0 {Нет фото} =1 {1 фото} other {{count} фото}}",
  "@photocountPhotos": {
    "placeholders": {
      "count": {
        "type": "int",
        "example": "2"
      }
    }
  },
  "appIcon": "Иконка приложения",
  "notThisPerson": "Не этот человек?",
  "selectedItemsWillBeRemovedFromThisPerson": "Выбранные элементы будут отвязаны от этого человека, но не удалены из вашей библиотеки.",
  "throughTheYears": "{dateFormat} сквозь годы",
  "thisWeekThroughTheYears": "Эта неделя сквозь годы",
  "thisWeekXYearsAgo": "{count, plural, =1 {Эта неделя, {count} год назад} other {Эта неделя, {count} лет назад}}",
  "youAndThem": "Вы и {name}",
  "admiringThem": "Любуясь {name}",
  "embracingThem": "Обнимая {name}",
  "partyWithThem": "Вечеринка с {name}",
  "hikingWithThem": "Поход с {name}",
  "feastingWithThem": "Пир с {name}",
  "selfiesWithThem": "Селфи с {name}",
  "posingWithThem": "Позируя с {name}",
  "backgroundWithThem": "Красивые виды с {name}",
  "sportsWithThem": "Спорт с {name}",
  "roadtripWithThem": "Путешествие с {name}",
  "spotlightOnYourself": "Вы в центре внимания",
  "spotlightOnThem": "В центре внимания {name}",
  "personIsAge": "{name} исполнилось {age}!",
  "personTurningAge": "{name} скоро исполнится {age}",
  "lastTimeWithThem": "В последний раз с {name}",
  "tripToLocation": "Поездка в {location}",
  "tripInYear": "Поездка в {year}",
  "lastYearsTrip": "Прошлогодняя поездка",
  "sunrise": "На горизонте",
  "mountains": "За холмами",
  "greenery": "Зелёная жизнь",
  "beach": "Песок и море",
  "city": "В городе",
  "moon": "В лунном свете",
  "onTheRoad": "Снова в пути",
  "food": "Кулинарное наслаждение",
  "pets": "Пушистые спутники",
  "curatedMemories": "Отобранные воспоминания",
<<<<<<< HEAD
  "wishThemAHappyBirthday": "Wish ${name} a happy birthday! 🎉"
=======
  "widgets": "Виджеты",
  "memories": "Воспоминания",
  "peopleWidgetDesc": "Выберите людей, которых вы хотите видеть на главном экране.",
  "albumsWidgetDesc": "Выберите альбомы, которые вы хотите видеть на главном экране.",
  "memoriesWidgetDesc": "Выберите, какие воспоминания вы хотите видеть на главном экране.",
  "smartMemories": "Умные воспоминания",
  "pastYearsMemories": "Воспоминания прошлых лет",
  "deleteMultipleAlbumDialog": "Также удалить фото (и видео), находящиеся в этих {count} альбомах, из <bold>всех</bold> других альбомов, частью которых они являются?",
  "addParticipants": "Добавить участников",
  "selectedAlbums": "{count} выбрано",
  "actionNotSupportedOnFavouritesAlbum": "Действие не поддерживается в альбоме «Избранное»",
  "onThisDayMemories": "В этот день воспоминания",
  "onThisDay": "В этот день",
  "lookBackOnYourMemories": "Оглянитесь на ваши воспоминания 🌄",
  "newPhotosEmoji": " новая 📸",
  "sorryWeHadToPauseYourBackups": "Извините, нам пришлось приостановить резервное копирование",
  "clickToInstallOurBestVersionYet": "Нажмите, чтобы установить нашу лучшую версию",
  "onThisDayNotificationExplanation": "Получайте напоминания о воспоминаниях, связанных с этим днем в прошлые годы.",
  "addMemoriesWidgetPrompt": "Добавьте виджет воспоминаний на главный экран и вернитесь сюда, чтобы настроить его.",
  "addAlbumWidgetPrompt": "Добавьте виджет альбома на главный экран и вернитесь сюда, чтобы настроить его.",
  "addPeopleWidgetPrompt": "Добавьте виджет людей на главный экран и вернитесь сюда, чтобы настроить его.",
  "birthdayNotifications": "Уведомления о днях рождения",
  "receiveRemindersOnBirthdays": "Получайте напоминания, когда у кого-то день рождения. Нажатие на уведомление перенесет вас к фотографиям именинника.",
  "happyBirthday": "С днём рождения! 🥳",
  "birthdays": "Дни рождения",
  "wishThemAHappyBirthday": "Поздравляем {name} с днем ​​рождения! 🎉",
  "areYouSureRemoveThisFaceFromPerson": "Вы уверены, что хотите удалить лицо этого человека?",
  "otherDetectedFaces": "Другие найденные лица",
  "areThey": "Они ",
  "questionmark": "?",
  "saveAsAnotherPerson": "Сохранить как другого человека",
  "showLessFaces": "Показывать меньше лиц",
  "showMoreFaces": "Показывать больше лиц",
  "ignore": "Игнорировать",
  "merge": "Объединить",
  "reset": "Сбросить",
  "areYouSureYouWantToIgnoreThisPerson": "Вы уверены, что хотите игнорировать этого человека?",
  "areYouSureYouWantToIgnoreThesePersons": "Вы уверены, что хотите игнорировать этих людей?",
  "thePersonGroupsWillNotBeDisplayed": "Группы людей больше не будут отображаться в разделе людей. Фотографии останутся нетронутыми.",
  "thePersonWillNotBeDisplayed": "Человек больше не будет отображаться в разделе людей. Фотографии останутся нетронутыми.",
  "areYouSureYouWantToMergeThem": "Вы уверены, что хотите их объединить?",
  "allUnnamedGroupsWillBeMergedIntoTheSelectedPerson": "Все неназванные группы будут объединены в выбранного человека. Это можно отменить в обзоре истории предложений для данного человека.",
  "yesIgnore": "Да, игнорировать",
  "same": "Такой же",
  "different": "Разные",
  "sameperson": "Тот же человек?",
  "cLTitle1": "Загрузка больших видеофайлов",
  "cLDesc1": "В результате бета-тестирования потоковой передачи видео и работы над возобновляемыми загрузками и скачиваниями мы увеличили лимит загружаемых файлов до 10 ГБ. Теперь это доступно как в настольных, так и в мобильных приложениях.",
  "cLTitle2": "Фоновая загрузка",
  "cLDesc2": "Фоновая загрузка теперь поддерживается не только на устройствах Android, но и на iOS. Не нужно открывать приложение для резервного копирования последних фотографий и видео.",
  "cLTitle3": "Автовоспроизведение воспоминаний",
  "cLDesc3": "Мы внесли значительные улучшения в работу с воспоминаниями, включая автовоспроизведение, переход к следующему воспоминанию и многое другое.",
  "cLTitle4": "Улучшенное распознавание лиц",
  "cLDesc4": "Наряду с рядом внутренних улучшений теперь стало гораздо проще просматривать все обнаруженные лица, оставлять отзывы о похожих лицах, а также добавлять/удалять лица с одной фотографии.",
  "cLTitle5": "Уведомления о днях рождения",
  "cLDesc5": "Теперь вы будете получать уведомления о всех днях рождениях, которые вы сохранили на Ente, а также коллекцию их лучших фотографий.",
  "cLTitle6": "Возобновляемые загрузки и скачивания",
  "cLDesc6": "Больше не нужно ждать завершения загрузки/скачивания, прежде чем закрыть приложение. Все загрузки и скачивания теперь можно приостановить и возобновить с того места, где вы остановились.",
  "indexingPausedStatusDescription": "Индексирование приостановлено. Оно автоматически возобновится, когда устройство будет готово. Устройство считается готовым, когда уровень заряда батареи, её состояние и температура находятся в пределах нормы."
>>>>>>> 83423414
}<|MERGE_RESOLUTION|>--- conflicted
+++ resolved
@@ -1730,9 +1730,6 @@
   "food": "Кулинарное наслаждение",
   "pets": "Пушистые спутники",
   "curatedMemories": "Отобранные воспоминания",
-<<<<<<< HEAD
-  "wishThemAHappyBirthday": "Wish ${name} a happy birthday! 🎉"
-=======
   "widgets": "Виджеты",
   "memories": "Воспоминания",
   "peopleWidgetDesc": "Выберите людей, которых вы хотите видеть на главном экране.",
@@ -1792,5 +1789,4 @@
   "cLTitle6": "Возобновляемые загрузки и скачивания",
   "cLDesc6": "Больше не нужно ждать завершения загрузки/скачивания, прежде чем закрыть приложение. Все загрузки и скачивания теперь можно приостановить и возобновить с того места, где вы остановились.",
   "indexingPausedStatusDescription": "Индексирование приостановлено. Оно автоматически возобновится, когда устройство будет готово. Устройство считается готовым, когда уровень заряда батареи, её состояние и температура находятся в пределах нормы."
->>>>>>> 83423414
 }