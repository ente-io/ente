{
  "@@locale ": "en",
  "enterYourEmailAddress": "Entrez votre adresse e-mail",
  "enterYourNewEmailAddress": "Entrez votre nouvelle adresse e-mail",
  "accountWelcomeBack": "Bon retour parmi nous !",
  "emailAlreadyRegistered": "Email déjà enregistré.",
  "emailNotRegistered": "E-mail non enregistré.",
  "email": "E-mail",
  "cancel": "Annuler",
  "verify": "Vérifier",
  "invalidEmailAddress": "Adresse e-mail invalide",
  "enterValidEmail": "Veuillez entrer une adresse email valide.",
  "deleteAccount": "Supprimer mon compte",
  "askDeleteReason": "Quelle est la principale raison pour laquelle vous supprimez votre compte ?",
  "deleteAccountFeedbackPrompt": "Nous sommes désolés de vous voir partir. N'hésitez pas à partager vos commentaires pour nous aider à nous améliorer.",
  "feedback": "Commentaires",
  "kindlyHelpUsWithThisInformation": "Merci de nous aider avec cette information",
  "confirmDeletePrompt": "Oui, je veux supprimer définitivement ce compte et ses données dans toutes les applications.",
  "confirmAccountDeletion": "Confirmer la suppression du compte",
  "deleteAccountPermanentlyButton": "Supprimer définitivement le compte",
  "yourAccountHasBeenDeleted": "Votre compte a été supprimé",
  "selectReason": "Sélectionnez une raison",
  "deleteReason1": "Il manque une fonction clé dont j'ai besoin",
  "deleteReason2": "L'application ou une certaine fonctionnalité ne se comporte pas comme je pense qu'elle devrait",
  "deleteReason3": "J'ai trouvé un autre service que je préfère",
  "deleteReason4": "Ma raison n'est pas listée",
  "sendEmail": "Envoyer un e-mail",
  "deleteRequestSLAText": "Votre demande sera traitée sous 72 heures.",
  "deleteEmailRequest": "Veuillez envoyer un e-mail à <warning>account-deletion@ente.io</warning> à partir de votre adresse e-mail enregistrée.",
  "entePhotosPerm": "Ente <i>a besoin d'une autorisation pour</i> préserver vos photos",
  "ok": "Ok",
  "createAccount": "Créer un compte",
  "createNewAccount": "Créer un nouveau compte",
  "password": "Mot de passe",
  "confirmPassword": "Confirmer le mot de passe",
  "activeSessions": "Sessions actives",
  "oops": "Oups",
  "somethingWentWrongPleaseTryAgain": "Quelque chose s'est mal passé, veuillez recommencer",
  "thisWillLogYouOutOfThisDevice": "Cela vous déconnectera de cet appareil !",
  "thisWillLogYouOutOfTheFollowingDevice": "Cela vous déconnectera de l'appareil suivant :",
  "terminateSession": "Se déconnecter ?",
  "terminate": "Se déconnecter",
  "thisDevice": "Cet appareil",
  "recoverButton": "Restaurer",
  "recoverySuccessful": "Restauration réussie !",
  "decrypting": "Déchiffrement en cours...",
  "incorrectRecoveryKeyTitle": "Clé de secours non valide",
  "incorrectRecoveryKeyBody": "La clé de secours que vous avez entrée est incorrecte",
  "forgotPassword": "Mot de passe oublié",
  "enterYourRecoveryKey": "Entrez votre clé de récupération",
  "noRecoveryKey": "Aucune clé de récupération ?",
  "sorry": "Désolé",
  "noRecoveryKeyNoDecryption": "En raison de notre protocole de chiffrement de bout en bout, vos données ne peuvent pas être déchiffré sans votre mot de passe ou clé de récupération",
  "verifyEmail": "Vérifier l'email",
  "toResetVerifyEmail": "Pour réinitialiser votre mot de passe, vérifiez d'abord votre email.",
  "checkInboxAndSpamFolder": "Consultez votre boîte de réception (et les indésirables) pour finaliser la vérification",
  "tapToEnterCode": "Appuyez pour entrer le code",
  "resendEmail": "Renvoyer l'email",
  "weHaveSendEmailTo": "Nous avons envoyé un email à <green>{email}</green>",
  "@weHaveSendEmailTo": {
    "description": "Text to indicate that we have sent a mail to the user",
    "placeholders": {
      "email": {
        "description": "The email address of the user",
        "type": "String",
        "example": "example@ente.io"
      }
    }
  },
  "setPasswordTitle": "Définir le mot de passe",
  "changePasswordTitle": "Modifier le mot de passe",
  "resetPasswordTitle": "Réinitialiser le mot de passe",
  "encryptionKeys": "Clés de chiffrement",
  "passwordWarning": "Nous ne stockons pas ce mot de passe, donc si vous l'oubliez, <underline>nous ne pouvons pas déchiffrer vos données</underline>",
  "enterPasswordToEncrypt": "Entrez un mot de passe que nous pouvons utiliser pour chiffrer vos données",
  "enterNewPasswordToEncrypt": "Saisissez votre nouveau mot de passe qui sera utilisé pour chiffrer vos données",
  "weakStrength": "Securité Faible",
  "strongStrength": "Forte",
  "moderateStrength": "Moyen",
  "passwordStrength": "Sécurité du mot de passe : {passwordStrengthValue}",
  "@passwordStrength": {
    "description": "Text to indicate the password strength",
    "placeholders": {
      "passwordStrengthValue": {
        "description": "The strength of the password as a string",
        "type": "String",
        "example": "Weak or Moderate or Strong"
      }
    },
    "message": "Password Strength: {passwordStrengthText}"
  },
  "passwordChangedSuccessfully": "Le mot de passe a été modifié",
  "generatingEncryptionKeys": "Génération des clés de chiffrement...",
  "pleaseWait": "Veuillez patienter...",
  "continueLabel": "Continuer",
  "insecureDevice": "Appareil non sécurisé",
  "sorryWeCouldNotGenerateSecureKeysOnThisDevicennplease": "Désolé, nous n'avons pas pu générer de clés sécurisées sur cet appareil.\n\nVeuillez vous inscrire depuis un autre appareil.",
  "howItWorks": "Comment cela fonctionne",
  "encryption": "Chiffrement",
  "ackPasswordLostWarning": "Je comprends que si je perds mon mot de passe, je perdrai mes données puisque mes données sont <underline>chiffrées de bout en bout</underline>.",
  "privacyPolicyTitle": "Politique de Confidentialité",
  "termsOfServicesTitle": "Conditions d'utilisation",
  "signUpTerms": "J'accepte les <u-terms>conditions d'utilisation</u-terms> et la <u-policy>politique de confidentialité</u-policy>",
  "logInLabel": "Se connecter",
  "loginTerms": "En cliquant sur connecter, j'accepte les <u-terms>conditions d'utilisation</u-terms> et la <u-policy>politique de confidentialité</u-policy>",
  "changeEmail": "Modifier l'e-mail",
  "enterYourPassword": "Entrez votre mot de passe",
  "welcomeBack": "Bienvenue !",
  "contactSupport": "Contacter l'assistance",
  "incorrectPasswordTitle": "Mot de passe incorrect",
  "pleaseTryAgain": "Veuillez réessayer",
  "recreatePasswordTitle": "Recréer le mot de passe",
  "useRecoveryKey": "Utiliser la clé de secours",
  "recreatePasswordBody": "L'appareil actuel n'est pas assez puissant pour vérifier votre mot de passe, mais nous pouvons le régénérer d'une manière qui fonctionne avec tous les appareils.\n\nVeuillez vous connecter à l'aide de votre clé de secours et régénérer votre mot de passe (vous pouvez réutiliser le même si vous le souhaitez).",
  "verifyPassword": "Vérifier le mot de passe",
  "recoveryKey": "Clé de secours",
  "recoveryKeyOnForgotPassword": "Si vous oubliez votre mot de passe, la seule façon de récupérer vos données sera grâce à cette clé.",
  "recoveryKeySaveDescription": "Nous ne la stockons pas, veuillez la conserver en lieu endroit sûr.",
  "doThisLater": "Plus tard",
  "saveKey": "Enregistrer la clé",
  "recoveryKeyCopiedToClipboard": "Clé de secours copiée dans le presse-papiers",
  "recoverAccount": "Récupérer un compte",
  "recover": "Récupérer",
  "dropSupportEmail": "Veuillez envoyer un e-mail à {supportEmail} depuis votre adresse enregistrée",
  "@dropSupportEmail": {
    "placeholders": {
      "supportEmail": {
        "description": "The support email address",
        "type": "String",
        "example": "support@ente.io"
      }
    }
  },
  "twofactorSetup": "Configuration de l'authentification à deux facteurs",
  "enterCode": "Entrer le code",
  "scanCode": "Scanner le code",
  "codeCopiedToClipboard": "Code copié dans le presse-papiers",
  "copypasteThisCodentoYourAuthenticatorApp": "Copiez-collez ce code\ndans votre application d'authentification",
  "tapToCopy": "taper pour copier",
  "scanThisBarcodeWithnyourAuthenticatorApp": "Scannez ce code-barres avec\nvotre application d'authentification",
  "enterThe6digitCodeFromnyourAuthenticatorApp": "Entrez le code à 6 chiffres de\nvotre application d'authentification",
  "confirm": "Confirmer",
  "setupComplete": "Configuration terminée",
  "saveYourRecoveryKeyIfYouHaventAlready": "Enregistrez votre clé de récupération si vous ne l'avez pas déjà fait",
  "thisCanBeUsedToRecoverYourAccountIfYou": "Cela peut être utilisé pour récupérer votre compte si vous perdez votre deuxième facteur",
  "twofactorAuthenticationPageTitle": "Authentification à deux facteurs (A2F)",
  "lostDevice": "Appareil perdu ?",
  "verifyingRecoveryKey": "Vérification de la clé de récupération...",
  "recoveryKeyVerified": "Clé de récupération vérifiée",
  "recoveryKeySuccessBody": "Génial ! Votre clé de récupération est valide. Merci de votre vérification.\n\nN'oubliez pas de garder votre clé de récupération sauvegardée.",
  "invalidRecoveryKey": "La clé de récupération que vous avez saisie n'est pas valide. Veuillez vérifier qu'elle contient 24 caractères et qu'ils sont correctement orthographiés.\n\nSi vous avez saisi un ancien code de récupération, veuillez vérifier qu'il contient 64 caractères et qu'ils sont correctement orthographiés.",
  "invalidKey": "Clé invalide",
  "tryAgain": "Réessayer",
  "viewRecoveryKey": "Voir la clé de récupération",
  "confirmRecoveryKey": "Confirmer la clé de récupération",
  "recoveryKeyVerifyReason": "Votre clé de récupération est la seule façon de récupérer vos photos si vous oubliez votre mot de passe. Vous pouvez trouver votre clé de récupération dans Paramètres > Compte.\n\nVeuillez saisir votre clé de récupération ici pour vous assurer de l'avoir enregistré correctement.",
  "confirmYourRecoveryKey": "Confirmer la clé de récupération",
  "addViewer": "Ajouter un observateur",
  "addCollaborator": "Ajouter un collaborateur",
  "addANewEmail": "Ajouter un nouvel email",
  "orPickAnExistingOne": "Ou sélectionner un email existant",
  "collaboratorsCanAddPhotosAndVideosToTheSharedAlbum": "Les collaborateurs peuvent ajouter des photos et des vidéos à l'album partagé.",
  "enterEmail": "Entrer un email",
  "albumOwner": "Propriétaire",
  "@albumOwner": {
    "description": "Role of the album owner"
  },
  "you": "Vous",
  "collaborator": "Collaborateur",
  "addMore": "Ajouter",
  "@addMore": {
    "description": "Button text to add more collaborators/viewers"
  },
  "viewer": "Observateur",
  "remove": "Supprimer",
  "removeParticipant": "Supprimer le participant",
  "@removeParticipant": {
    "description": "menuSectionTitle for removing a participant"
  },
  "manage": "Gérer",
  "addedAs": "Ajouté comme",
  "changePermissions": "Modifier les permissions ?",
  "yesConvertToViewer": "Oui, convertir en observateur",
  "cannotAddMorePhotosAfterBecomingViewer": "{user} ne pourra pas ajouter plus de photos à cet album\n\nIl pourra toujours supprimer les photos existantes ajoutées par eux",
  "allowAddingPhotos": "Autoriser l'ajout de photos",
  "@allowAddingPhotos": {
    "description": "Switch button to enable uploading photos to a public link"
  },
  "allowAddPhotosDescription": "Autorisez les personnes ayant le lien à ajouter des photos dans l'album partagé.",
  "passwordLock": "Verrouillage par mot de passe",
  "canNotOpenTitle": "Impossible d'ouvrir cet album",
  "canNotOpenBody": "Désolé, cet album ne peut pas être ouvert dans l'application.",
  "disableDownloadWarningTitle": "Veuillez remarquer",
  "disableDownloadWarningBody": "Les observateurs peuvent toujours prendre des captures d'écran ou enregistrer une copie de vos photos en utilisant des outils externes",
  "allowDownloads": "Autoriser les téléchargements",
  "linkDeviceLimit": "Limite d'appareil",
  "noDeviceLimit": "Aucune",
  "@noDeviceLimit": {
    "description": "Text to indicate that there is limit on number of devices"
  },
  "linkExpiry": "Expiration du lien",
  "linkExpired": "Expiré",
  "linkEnabled": "Activé",
  "linkNeverExpires": "Jamais",
  "expiredLinkInfo": "Ce lien a expiré. Veuillez sélectionner un nouveau délai d'expiration ou désactiver l'expiration du lien.",
  "setAPassword": "Définir un mot de passe",
  "lockButtonLabel": "Verrouiller",
  "enterPassword": "Saisissez le mot de passe",
  "removeLink": "Supprimer le lien",
  "manageLink": "Gérer le lien",
  "linkExpiresOn": "Le lien expirera le {expiryTime}",
  "albumUpdated": "Album mis à jour",
  "never": "Jamais",
  "custom": "Personnaliser",
  "@custom": {
    "description": "Label for setting custom value for link expiry"
  },
  "after1Hour": "Après 1 heure",
  "after1Day": "Après 1 jour",
  "after1Week": "Après 1 semaine",
  "after1Month": "Après 1 mois",
  "after1Year": "Après 1 an",
  "manageParticipants": "Gérer",
  "albumParticipantsCount": "{count, plural, =0 {Aucun Participant} =1 {1 Participant} other {{count} Participants}}",
  "@albumParticipantsCount": {
    "placeholders": {
      "count": {
        "type": "int",
        "example": "5"
      }
    },
    "description": "Number of participants in an album, including the album owner."
  },
  "collabLinkSectionDescription": "Créez un lien pour permettre aux personnes d'ajouter et de voir des photos dans votre album partagé sans avoir besoin d'une application Ente ou d'un compte. Idéal pour récupérer des photos d'événement.",
  "collectPhotos": "Récupérer les photos",
  "collaborativeLink": "Lien collaboratif",
  "shareWithNonenteUsers": "Partager avec des utilisateurs non-Ente",
  "createPublicLink": "Créer un lien public",
  "sendLink": "Envoyer le lien",
  "copyLink": "Copier le lien",
  "linkHasExpired": "Le lien a expiré",
  "publicLinkEnabled": "Lien public activé",
  "shareALink": "Partager le lien",
  "sharedAlbumSectionDescription": "Créez des albums partagés et collaboratifs avec d'autres utilisateurs de Ente, y compris des utilisateurs ayant des plans gratuits.",
  "shareWithPeopleSectionTitle": "{numberOfPeople, plural, =0 {Partagez avec des personnes spécifiques} =1 {Partagé avec 1 personne} other {Partagé avec {numberOfPeople} personnes}}",
  "@shareWithPeopleSectionTitle": {
    "placeholders": {
      "numberOfPeople": {
        "type": "int",
        "example": "2"
      }
    }
  },
  "thisIsYourVerificationId": "Ceci est votre ID de vérification",
  "someoneSharingAlbumsWithYouShouldSeeTheSameId": "Quelqu'un qui partage des albums avec vous devrait voir le même ID sur son appareil.",
  "howToViewShareeVerificationID": "Demandez-leur d'appuyer longuement sur leur adresse email dans l'écran des paramètres pour vérifier que les identifiants des deux appareils correspondent.",
  "thisIsPersonVerificationId": "Ceci est l'ID de vérification de {email}",
  "@thisIsPersonVerificationId": {
    "placeholders": {
      "email": {
        "type": "String",
        "example": "someone@ente.io"
      }
    }
  },
  "verificationId": "ID de vérification",
  "verifyEmailID": "Vérifier {email}",
  "emailNoEnteAccount": "{email} n'a pas de compte Ente.\n\nEnvoyez une invitation pour partager des photos.",
  "shareMyVerificationID": "Voici mon ID de vérification : {verificationID} pour ente.io.",
  "shareTextConfirmOthersVerificationID": "Hé, pouvez-vous confirmer qu'il s'agit de votre ID de vérification ente.io : {verificationID}",
  "somethingWentWrong": "Un problème est survenu",
  "sendInvite": "Envoyer Invitations",
  "shareTextRecommendUsingEnte": "Téléchargez Ente pour pouvoir facilement partager des photos et vidéos en qualité originale\n\nhttps://ente.io",
  "done": "Terminé",
  "applyCodeTitle": "Utiliser le code",
  "enterCodeDescription": "Entrez le code fourni par votre ami·e pour débloquer l'espace de stockage gratuit",
  "apply": "Appliquer",
  "failedToApplyCode": "Impossible d'appliquer le code",
  "enterReferralCode": "Code de parrainage",
  "codeAppliedPageTitle": "Code appliqué",
  "changeYourReferralCode": "Modifier votre code de parrainage",
  "change": "Modifier",
  "unavailableReferralCode": "Désolé, ce code n'est pas disponible.",
  "codeChangeLimitReached": "Désolé, vous avez atteint la limite de changements de code.",
  "onlyFamilyAdminCanChangeCode": "Veuillez contacter {familyAdminEmail} pour modifier votre code.",
  "storageInGB": "{storageAmountInGB} Go",
  "claimed": "Obtenu",
  "@claimed": {
    "description": "Used to indicate storage claimed, like 10GB Claimed"
  },
  "details": "Détails",
  "claimMore": "Réclamez plus !",
  "theyAlsoGetXGb": "Ils obtiennent aussi {storageAmountInGB} Go",
  "freeStorageOnReferralSuccess": "{storageAmountInGB} Go chaque fois que quelqu'un s'inscrit à une offre payante et applique votre code",
  "shareTextReferralCode": "Code de parrainage Ente : {referralCode} \n\nValidez le dans Paramètres → Général → Références pour obtenir {referralStorageInGB} Go gratuitement après votre inscription à un plan payant\n\nhttps://ente.io",
  "claimFreeStorage": "Obtenez du stockage gratuit",
  "inviteYourFriends": "Parrainez vos ami·e·s",
  "failedToFetchReferralDetails": "Impossible de récupérer les détails du parrainage. Veuillez réessayer plus tard.",
  "referralStep1": "1. Donnez ce code à vos ami·e·s",
  "referralStep2": "2. Ils souscrivent à une offre payante",
  "referralStep3": "3. Vous recevez tous les deux {storageInGB} Go* gratuits",
  "referralsAreCurrentlyPaused": "Les recommandations sont actuellement en pause",
  "youCanAtMaxDoubleYourStorage": "* Vous pouvez au maximum doubler votre espace de stockage",
  "claimedStorageSoFar": "{isFamilyMember, select, true {Votre famille a obtenu {storageAmountInGb} Go jusqu'à présent} false {Vous avez obtenu {storageAmountInGb} Go jusqu'à présent} other {Vous avez obtenu {storageAmountInGb} Go jusqu'à présent !}}",
  "@claimedStorageSoFar": {
    "placeholders": {
      "isFamilyMember": {
        "type": "String",
        "example": "true"
      },
      "storageAmountInGb": {
        "type": "int",
        "example": "10"
      }
    }
  },
  "faq": "FAQ",
  "help": "Documentation",
  "oopsSomethingWentWrong": "Oups, une erreur est arrivée",
  "peopleUsingYourCode": "Filleul·e·s utilisant votre code",
  "eligible": "éligible",
  "total": "total",
  "codeUsedByYou": "Code utilisé par vous",
  "freeStorageClaimed": "Stockage gratuit obtenu",
  "freeStorageUsable": "Stockage gratuit disponible",
  "usableReferralStorageInfo": "Le stockage gratuit possible est limité par votre offre actuelle. Vous pouvez au maximum doubler votre espace de stockage gratuitement, le stockage supplémentaire deviendra donc automatiquement utilisable lorsque vous mettrez à niveau votre offre.",
  "removeFromAlbumTitle": "Retirer de l'album ?",
  "removeFromAlbum": "Retirer de l'album",
  "itemsWillBeRemovedFromAlbum": "Les éléments sélectionnés seront supprimés de cet album",
  "removeShareItemsWarning": "Certains des éléments que vous êtes en train de retirer ont été ajoutés par d'autres personnes, vous perdrez l'accès vers ces éléments",
  "addingToFavorites": "Ajout aux favoris...",
  "removingFromFavorites": "Suppression des favoris…",
  "sorryCouldNotAddToFavorites": "Désolé, impossible d'ajouter aux favoris !",
  "sorryCouldNotRemoveFromFavorites": "Désolé, impossible de supprimer des favoris !",
  "subscribeToEnableSharing": "Vous avez besoin d'un abonnement payant actif pour activer le partage.",
  "subscribe": "S'abonner",
  "canOnlyRemoveFilesOwnedByYou": "Vous ne pouvez supprimer que les fichiers que vous possédez",
  "deleteSharedAlbum": "Supprimer l'album partagé ?",
  "deleteAlbum": "Supprimer l'album",
  "deleteAlbumDialog": "Supprimer aussi les photos (et vidéos) présentes dans cet album de <bold>tous</bold> les autres albums dont elles font partie ?",
  "deleteSharedAlbumDialogBody": "L'album sera supprimé pour tout le monde\n\nVous perdrez l'accès aux photos partagées dans cet album qui sont détenues par d'autres personnes",
  "yesRemove": "Oui, supprimer",
  "creatingLink": "Création du lien...",
  "removeWithQuestionMark": "Enlever?",
  "removeParticipantBody": "{userEmail} sera retiré de cet album partagé\n\nToutes les photos ajoutées par eux seront également retirées de l'album",
  "keepPhotos": "Conserver les photos",
  "deletePhotos": "Supprimer des photos",
  "inviteToEnte": "Inviter à rejoindre Ente",
  "removePublicLink": "Supprimer le lien public",
  "disableLinkMessage": "Cela supprimera le lien public pour accéder à \"{albumName}\".",
  "sharing": "Partage...",
  "youCannotShareWithYourself": "Vous ne pouvez pas partager avec vous-même",
  "archive": "Archivée",
  "createAlbumActionHint": "Appuyez longuement pour sélectionner des photos et cliquez sur + pour créer un album",
  "importing": "Importation en cours...",
  "failedToLoadAlbums": "Impossible de charger les albums",
  "hidden": "Masqué",
  "authToViewYourHiddenFiles": "Veuillez vous authentifier pour voir vos fichiers cachés",
  "authToViewTrashedFiles": "Veuillez vous authentifier pour voir vos fichiers mis à la corbeille",
  "trash": "Corbeille",
  "uncategorized": "Aucune catégorie",
  "videoSmallCase": "vidéo",
  "photoSmallCase": "photo",
  "singleFileDeleteHighlight": "Elle sera supprimée de tous les albums.",
  "singleFileInBothLocalAndRemote": "Cette {fileType} est à la fois sur ente et sur votre appareil.",
  "singleFileInRemoteOnly": "Cette {fileType} sera supprimée de l'Ente.",
  "singleFileDeleteFromDevice": "Elle {fileType} sera supprimée de votre appareil.",
  "deleteFromEnte": "Supprimer de Ente",
  "yesDelete": "Oui, supprimer",
  "movedToTrash": "Déplacé dans la corbeille",
  "deleteFromDevice": "Supprimer de l'appareil",
  "deleteFromBoth": "Supprimer des deux",
  "newAlbum": "Nouvel album",
  "albums": "Albums",
  "memoryCount": "{count, plural, =0{aucun souvenir} one{{formattedCount} souvenir} other{{formattedCount} souvenirs}}",
  "@memoryCount": {
    "description": "The text to display the number of memories",
    "type": "text",
    "placeholders": {
      "count": {
        "example": "1",
        "type": "int"
      },
      "formattedCount": {
        "type": "String",
        "example": "11.513, 11,511"
      }
    }
  },
  "selectedPhotos": "{count} sélectionné(s)",
  "@selectedPhotos": {
    "description": "Display the number of selected photos",
    "type": "text",
    "placeholders": {
      "count": {
        "example": "5",
        "type": "int"
      }
    }
  },
  "selectedPhotosWithYours": "{count} sélectionné(s) ({yourCount} à vous)",
  "@selectedPhotosWithYours": {
    "description": "Display the number of selected photos, including the number of selected photos owned by the user",
    "type": "text",
    "placeholders": {
      "count": {
        "example": "12",
        "type": "int"
      },
      "yourCount": {
        "example": "2",
        "type": "int"
      }
    }
  },
  "advancedSettings": "Avancé",
  "@advancedSettings": {
    "description": "The text to display in the advanced settings section"
  },
  "photoGridSize": "Taille de la grille photo",
  "manageDeviceStorage": "Gérer le cache de l'appareil",
  "manageDeviceStorageDesc": "Examiner et vider le cache.",
  "machineLearning": "Apprentissage automatique (IA locale)",
  "mlConsent": "Activer l'apprentissage automatique",
  "mlConsentTitle": "Activer l'apprentissage automatique ?",
  "mlConsentDescription": "Si vous activez l'apprentissage automatique Ente extraira des informations comme la géométrie des visages, y compris dans les photos partagées avec vous. \nCela se fera localement sur votre appareil et avec un chiffrement bout-en-bout de toutes les données biométriques générées.",
  "mlConsentPrivacy": "Veuillez cliquer ici pour plus de détails sur cette fonctionnalité dans notre politique de confidentialité",
  "mlConsentConfirmation": "Je comprends et je souhaite activer l'apprentissage automatique",
  "magicSearch": "Recherche magique",
  "discover": "Découverte",
  "@discover": {
    "description": "The text to display for the discover section under which we show receipts, screenshots, sunsets, greenery, etc."
  },
  "discover_identity": "Identité",
  "discover_screenshots": "Captures d'écran ",
  "discover_receipts": "Recettes",
  "discover_notes": "Notes",
  "discover_memes": "Mèmes",
  "discover_visiting_cards": "Carte de Visite",
  "discover_babies": "Bébés",
  "discover_pets": "Animaux de compagnie",
  "discover_selfies": "Selfies",
  "discover_wallpapers": "Fonds d'écran",
  "discover_food": "Alimentation",
  "discover_celebrations": "Fêtes",
  "discover_sunset": "Coucher du soleil",
  "discover_hills": "Montagnes",
  "discover_greenery": "Plantes",
  "mlIndexingDescription": "Veuillez noter que l'apprentissage automatique entraînera une augmentation de l'utilisation de la connexion Internet et de la batterie jusqu'à ce que tous les souvenirs soient indexés. \nVous pouvez utiliser l'application de bureau Ente pour accélérer cette étape, tous les résultats seront synchronisés.",
  "loadingModel": "Téléchargement des modèles...",
  "waitingForWifi": "En attente de connexion Wi-Fi...",
  "status": "État",
  "indexedItems": "Éléments indexés",
  "pendingItems": "Éléments en attente",
  "clearIndexes": "Effacer les index",
  "selectFoldersForBackup": "Dossiers à sauvegarder",
  "selectedFoldersWillBeEncryptedAndBackedUp": "Les dossiers sélectionnés seront chiffrés et sauvegardés",
  "unselectAll": "Désélectionner tout",
  "selectAll": "Tout sélectionner",
  "skip": "Ignorer",
  "updatingFolderSelection": "Mise à jour de la sélection du dossier...",
  "itemCount": "{count, plural, one{{count} objet} other{{count} objets}}",
  "deleteItemCount": "{count, plural, =1 {Supprimer le fichier} other {Supprimer {count} fichiers}}",
  "duplicateItemsGroup": "{count} fichiers, {formattedSize} chacun",
  "@duplicateItemsGroup": {
    "description": "Display the number of duplicate files and their size",
    "type": "text",
    "placeholders": {
      "count": {
        "example": "12",
        "type": "int"
      },
      "formattedSize": {
        "example": "2.3 MB",
        "type": "String"
      }
    }
  },
  "showMemories": "Afficher les souvenirs",
  "yearsAgo": "{count, plural, one{il y a {count} an} other{il y a {count} ans}}",
  "backupSettings": "Paramètres de la sauvegarde",
  "backupStatus": "État de la sauvegarde",
  "backupStatusDescription": "Les éléments qui ont été sauvegardés apparaîtront ici",
  "backupOverMobileData": "Sauvegarder avec les données mobiles",
  "backupVideos": "Sauvegarde des vidéos",
  "disableAutoLock": "Désactiver le verrouillage automatique",
  "deviceLockExplanation": "Désactiver le verrouillage de l'écran lorsque Ente est au premier plan et qu'une sauvegarde est en cours. Ce n'est normalement pas nécessaire mais cela peut faciliter les gros téléchargements et les premières importations de grandes bibliothèques.",
  "about": "À propos d'Ente",
  "weAreOpenSource": "Nous sommes open source !",
  "privacy": "Politique de confidentialité",
  "terms": "Conditions",
  "checkForUpdates": "Vérifier les mises à jour",
  "checkStatus": "Vérifier le statut",
  "checking": "Vérification...",
  "youAreOnTheLatestVersion": "Vous êtes sur la dernière version",
  "account": "Compte",
  "manageSubscription": "Gérer l'abonnement",
  "authToChangeYourEmail": "Authentifiez-vous pour modifier votre adresse email",
  "changePassword": "Modifier le mot de passe",
  "authToChangeYourPassword": "Veuillez vous authentifier pour modifier votre mot de passe",
  "emailVerificationToggle": "Authentification à deux facteurs par email",
  "authToChangeEmailVerificationSetting": "Authentifiez-vous pour modifier l'authentification à deux facteurs par email",
  "exportYourData": "Exportez vos données",
  "logout": "Déconnexion",
  "authToInitiateAccountDeletion": "Veuillez vous authentifier pour débuter la suppression du compte",
  "areYouSureYouWantToLogout": "Voulez-vous vraiment vous déconnecter ?",
  "yesLogout": "Oui, se déconnecter",
  "aNewVersionOfEnteIsAvailable": "Une nouvelle version de Ente est disponible.",
  "update": "Mise à jour",
  "installManually": "Installation manuelle",
  "criticalUpdateAvailable": "Mise à jour critique disponible",
  "updateAvailable": "Une mise à jour est disponible",
  "ignoreUpdate": "Ignorer",
  "downloading": "Téléchargement en cours...",
  "cannotDeleteSharedFiles": "Les fichiers partagés ne peuvent pas être supprimés",
  "theDownloadCouldNotBeCompleted": "Le téléchargement n'a pas pu être terminé",
  "retry": "Réessayer",
  "backedUpFolders": "Dossiers sauvegardés",
  "backup": "Sauvegarde",
  "freeUpDeviceSpace": "Libérer de l'espace sur l'appareil",
  "freeUpDeviceSpaceDesc": "Économisez de l'espace sur votre appareil en effaçant les fichiers qui ont déjà été sauvegardés.",
  "allClear": "✨ Tout est effacé",
  "noDeviceThatCanBeDeleted": "Vous n'avez pas de fichiers sur cet appareil qui peuvent être supprimés",
  "removeDuplicates": "Supprimer les doublons",
  "removeDuplicatesDesc": "Examinez et supprimez les fichiers étant des doublons exacts.",
  "viewLargeFiles": "Fichiers volumineux",
  "viewLargeFilesDesc": "Affichez les fichiers qui consomment le plus de stockage.",
  "noDuplicates": "✨ Aucun doublon",
  "youveNoDuplicateFilesThatCanBeCleared": "Vous n'avez aucun fichier dupliqué pouvant être nettoyé",
  "success": "Succès",
  "rateUs": "Évaluez-nous",
  "remindToEmptyDeviceTrash": "Également vide \"récemment supprimé\" de \"Paramètres\" -> \"Stockage\" pour réclamer l'espace libéré",
  "youHaveSuccessfullyFreedUp": "Vous avez libéré {storageSaved} avec succès !",
  "@youHaveSuccessfullyFreedUp": {
    "description": "The text to display when the user has successfully freed up storage",
    "type": "text",
    "placeholders": {
      "storageSaved": {
        "example": "1.2 GB",
        "type": "String"
      }
    }
  },
  "remindToEmptyEnteTrash": "Vide aussi votre \"Corbeille\" pour réclamer l'espace libéré",
  "sparkleSuccess": "✨ Succès",
  "duplicateFileCountWithStorageSaved": "Vous avez nettoyé {count, plural, one{{count} fichier dupliqué} other{{count} fichiers dupliqués}}, en libérant ({storageSaved}!)",
  "@duplicateFileCountWithStorageSaved": {
    "description": "The text to display when the user has successfully cleaned up duplicate files",
    "type": "text",
    "placeholders": {
      "count": {
        "example": "1",
        "type": "int"
      },
      "storageSaved": {
        "example": "1.2 GB",
        "type": "String"
      }
    }
  },
  "familyPlans": "Abonnements famille",
  "referrals": "Parrainages",
  "notifications": "Notifications",
  "sharedPhotoNotifications": "Nouvelles photos partagées",
  "sharedPhotoNotificationsExplanation": "Recevoir des notifications quand quelqu'un·e ajoute une photo à un album partagé dont vous faites partie",
  "advanced": "Avancé",
  "general": "Général",
  "security": "Sécurité",
  "authToViewYourRecoveryKey": "Veuillez vous authentifier pour afficher votre clé de récupération",
  "twofactor": "Authentification à deux facteurs (A2F)",
  "authToConfigureTwofactorAuthentication": "Veuillez vous authentifier pour configurer l'authentification à deux facteurs",
  "lockscreen": "Écran de verrouillage",
  "authToChangeLockscreenSetting": "Veuillez vous authentifier pour modifier les paramètres de l'écran de verrouillage",
  "viewActiveSessions": "Afficher les connexions actives",
  "authToViewYourActiveSessions": "Authentifiez-vous pour voir les connexions actives",
  "disableTwofactor": "Désactiver l'authentification à deux facteurs",
  "confirm2FADisable": "Voulez-vous vraiment désactiver l'authentification à deux facteurs ?",
  "no": "Non",
  "yes": "Oui",
  "social": "Retrouvez nous",
  "rateUsOnStore": "Laissez une note sur {storeName}",
  "blog": "Blog",
  "merchandise": "Boutique",
  "twitter": "Twitter",
  "mastodon": "Mastodon",
  "matrix": "Matrix",
  "discord": "Discord",
  "reddit": "Reddit",
  "yourStorageDetailsCouldNotBeFetched": "Vos informations de stockage n'ont pas pu être récupérées",
  "reportABug": "Signaler un bogue",
  "reportBug": "Signaler un bogue",
  "suggestFeatures": "Suggérer une fonctionnalité",
  "support": "Support",
  "theme": "Thème",
  "lightTheme": "Clair",
  "darkTheme": "Sombre",
  "systemTheme": "Système",
  "freeTrial": "Essai gratuit",
  "selectYourPlan": "Sélectionner votre offre",
  "enteSubscriptionPitch": "Ente conserve vos souvenirs pour qu'ils soient toujours disponible, même si vous perdez cet appareil.",
  "enteSubscriptionShareWithFamily": "Vous pouvez également ajouter votre famille à votre forfait.",
  "currentUsageIs": "L'utilisation actuelle est de ",
  "@currentUsageIs": {
    "description": "This text is followed by storage usage",
    "examples": {
      "0": "Current usage is 1.2 GB"
    },
    "type": "text"
  },
  "faqs": "FAQ",
  "renewsOn": "Renouvellement le {endDate}",
  "freeTrialValidTill": "Essai gratuit valide jusqu’au {endDate}",
  "validTill": "Valable jusqu'au {endDate}",
  "addOnValidTill": "Votre extension de {storageAmount} est valable jusqu'au {endDate}",
  "playStoreFreeTrialValidTill": "Essai gratuit valable jusqu'à {endDate}.\nVous pouvez choisir un plan payant par la suite.",
  "subWillBeCancelledOn": "Votre abonnement sera annulé le {endDate}",
  "subscription": "Abonnement",
  "paymentDetails": "Détails de paiement",
  "manageFamily": "Gérer la famille",
  "contactToManageSubscription": "Veuillez nous contacter à support@ente.io pour gérer votre abonnement {provider}.",
  "renewSubscription": "Renouveler l’abonnement",
  "cancelSubscription": "Annuler l'abonnement",
  "areYouSureYouWantToRenew": "Êtes-vous sûr de vouloir renouveler ?",
  "yesRenew": "Oui, renouveler",
  "areYouSureYouWantToCancel": "Es-tu sûre de vouloir annuler?",
  "yesCancel": "Oui, annuler",
  "failedToRenew": "Échec du renouvellement",
  "failedToCancel": "Échec de l'annulation",
  "twoMonthsFreeOnYearlyPlans": "2 mois gratuits sur les forfaits annuels",
  "monthly": "Mensuel",
  "@monthly": {
    "description": "The text to display for monthly plans",
    "type": "text"
  },
  "yearly": "Annuel",
  "@yearly": {
    "description": "The text to display for yearly plans",
    "type": "text"
  },
  "confirmPlanChange": "Confirmer le changement de l'offre",
  "areYouSureYouWantToChangeYourPlan": "Êtes-vous certains de vouloir changer d'offre ?",
  "youCannotDowngradeToThisPlan": "Vous ne pouvez pas rétrograder vers cette offre",
  "cancelOtherSubscription": "Veuillez d'abord annuler votre abonnement existant de {paymentProvider}",
  "@cancelOtherSubscription": {
    "description": "The text to display when the user has an existing subscription from a different payment provider",
    "type": "text",
    "placeholders": {
      "paymentProvider": {
        "example": "Apple",
        "type": "String"
      }
    }
  },
  "optionalAsShortAsYouLike": "Optionnel, aussi court que vous le souhaitez...",
  "send": "Envoyer",
  "askCancelReason": "Votre abonnement a été annulé. Souhaitez-vous partager la raison ?",
  "thankYouForSubscribing": "Merci de vous être abonné !",
  "yourPurchaseWasSuccessful": "Votre achat a été effectué avec succès",
  "yourPlanWasSuccessfullyUpgraded": "Votre offre a été mise à jour avec succès",
  "yourPlanWasSuccessfullyDowngraded": "Votre plan a été rétrogradé avec succès",
  "yourSubscriptionWasUpdatedSuccessfully": "Votre abonnement a été mis à jour avec succès",
  "googlePlayId": "Identifiant Google Play",
  "appleId": "Apple ID",
  "playstoreSubscription": "Abonnement au PlayStore",
  "appstoreSubscription": "Abonnement à l'AppStore",
  "subAlreadyLinkedErrMessage": "Votre {id} est déjà lié à un autre compte Ente.\nSi vous souhaitez utiliser votre {id} avec ce compte, veuillez contacter notre support",
  "visitWebToManage": "Vous pouvez gérer votre abonnement sur web.ente.io",
  "couldNotUpdateSubscription": "Impossible de mettre à jour l’abonnement",
  "pleaseContactSupportAndWeWillBeHappyToHelp": "Veuillez contacter support@ente.io et nous serons heureux de vous aider!",
  "paymentFailed": "Échec du paiement",
  "paymentFailedTalkToProvider": "Veuillez contacter le support {providerName} si vous avez été facturé",
  "@paymentFailedTalkToProvider": {
    "description": "The text to display when the payment failed",
    "type": "text",
    "placeholders": {
      "providerName": {
        "example": "AppStore|PlayStore",
        "type": "String"
      }
    }
  },
  "continueOnFreeTrial": "Poursuivre avec la version d'essai gratuite",
  "areYouSureYouWantToExit": "Êtes-vous sûr de vouloir quitter ?",
  "thankYou": "Merci",
  "failedToVerifyPaymentStatus": "Échec de la vérification du statut du paiement",
  "pleaseWaitForSometimeBeforeRetrying": "Veuillez attendre quelque temps avant de réessayer",
  "paymentFailedMessage": "Malheureusement votre paiement a échoué. Veuillez contacter le support et nous vous aiderons !",
  "youAreOnAFamilyPlan": "Vous êtes sur un plan familial !",
  "contactFamilyAdmin": "Veuillez contacter <green>{familyAdminEmail}</green> pour gérer votre abonnement",
  "leaveFamily": "Quitter le plan familial",
  "areYouSureThatYouWantToLeaveTheFamily": "Êtes-vous certains de vouloir quitter le plan familial?",
  "leave": "Quitter",
  "rateTheApp": "Évaluer l'application",
  "startBackup": "Démarrer la sauvegarde",
  "noPhotosAreBeingBackedUpRightNow": "Aucune photo en cours de sauvegarde",
  "preserveMore": "Conserver plus",
  "grantFullAccessPrompt": "Veuillez autoriser l’accès à toutes les photos dans les paramètres",
  "allowPermTitle": "Autoriser l'accès aux photos",
  "allowPermBody": "Veuillez autoriser dans les paramètres l'accès à vos photos pour qu'Ente puisse afficher et sauvegarder votre bibliothèque.",
  "openSettings": "Ouvrir les paramètres",
  "selectMorePhotos": "Sélectionner plus de photos",
  "existingUser": "Utilisateur existant",
  "privateBackups": "Sauvegardes privées",
  "forYourMemories": "pour vos souvenirs",
  "endtoendEncryptedByDefault": "Chiffrement de bout en bout par défaut",
  "safelyStored": "Stockage sécurisé",
  "atAFalloutShelter": "dans un abri antiatomique",
  "designedToOutlive": "Conçu pour survivre",
  "available": "Disponible",
  "everywhere": "partout",
  "androidIosWebDesktop": "Android, iOS, Web, Ordinateur",
  "mobileWebDesktop": "Mobile, Web, Ordinateur",
  "newToEnte": "Nouveau sur Ente",
  "pleaseLoginAgain": "Veuillez vous reconnecter",
  "autoLogoutMessage": "En raison d'un problème technique, vous avez été déconnecté. Veuillez nous excuser pour le désagrément.",
  "yourSubscriptionHasExpired": "Votre abonnement a expiré",
  "storageLimitExceeded": "Limite de stockage atteinte",
  "upgrade": "Améliorer",
  "raiseTicket": "Créer un ticket",
  "@raiseTicket": {
    "description": "Button text for raising a support tickets in case of unhandled errors during backup",
    "type": "text"
  },
  "backupFailed": "Échec de la sauvegarde",
  "sorryBackupFailedDesc": "Désolé, nous n'avons pas pu sauvegarder ce fichier maintenant, nous allons réessayer plus tard.",
  "couldNotBackUpTryLater": "Nous n'avons pas pu sauvegarder vos données.\nNous allons réessayer plus tard.",
  "enteCanEncryptAndPreserveFilesOnlyIfYouGrant": "Ente peut chiffrer et conserver des fichiers que si vous leur accordez l'accès",
  "pleaseGrantPermissions": "Veuillez accorder la permission",
  "grantPermission": "Accorder la permission",
  "privateSharing": "Partage privé",
  "shareOnlyWithThePeopleYouWant": "Partagez uniquement avec les personnes que vous souhaitez",
  "usePublicLinksForPeopleNotOnEnte": "Utilisez des liens publics pour les personnes qui ne sont pas sur Ente",
  "allowPeopleToAddPhotos": "Autoriser les personnes à ajouter des photos",
  "shareAnAlbumNow": "Partagez un album maintenant",
  "collectEventPhotos": "Collecter les photos d'un événement",
  "sessionExpired": "Session expirée",
  "loggingOut": "Deconnexion...",
  "@onDevice": {
    "description": "The text displayed above folders/albums stored on device",
    "type": "text"
  },
  "onDevice": "Sur votre appareil",
  "@onEnte": {
    "description": "The text displayed above albums backed up to Ente",
    "type": "text"
  },
  "onEnte": "Sur <branding>Ente</branding>",
  "name": "Nom",
  "newest": "Le plus récent",
  "lastUpdated": "Dernière mise à jour",
  "deleteEmptyAlbums": "Supprimer les albums vides",
  "deleteEmptyAlbumsWithQuestionMark": "Supprimer les albums vides ?",
  "deleteAlbumsDialogBody": "Ceci supprimera tous les albums vides. Ceci est utile lorsque vous voulez réduire l'encombrement dans votre liste d'albums.",
  "deleteProgress": "Suppression de {currentlyDeleting} / {totalCount}",
  "genericProgress": "Traitement en cours {currentlyProcessing} / {totalCount}",
  "@genericProgress": {
    "description": "Generic progress text to display when processing multiple items",
    "type": "text",
    "placeholders": {
      "currentlyProcessing": {
        "example": "1",
        "type": "int"
      },
      "totalCount": {
        "example": "10",
        "type": "int"
      }
    }
  },
  "permanentlyDelete": "Supprimer définitivement",
  "canOnlyCreateLinkForFilesOwnedByYou": "Ne peut créer de lien que pour les fichiers que vous possédez",
  "publicLinkCreated": "Lien public créé",
  "youCanManageYourLinksInTheShareTab": "Vous pouvez gérer vos liens dans l'onglet Partage.",
  "linkCopiedToClipboard": "Lien copié dans le presse-papiers",
  "restore": "Restaurer",
  "@restore": {
    "description": "Display text for an action which triggers a restore of item from trash",
    "type": "text"
  },
  "moveToAlbum": "Déplacer vers l'album",
  "unhide": "Dévoiler",
  "unarchive": "Désarchiver",
  "favorite": "Favori",
  "removeFromFavorite": "Retirer des favoris",
  "shareLink": "Partager le lien",
  "createCollage": "Créez un collage",
  "saveCollage": "Enregistrer le collage",
  "collageSaved": "Collage sauvegardé dans la galerie",
  "collageLayout": "Disposition",
  "addToEnte": "Ajouter à Ente",
  "addToAlbum": "Ajouter à l'album",
  "delete": "Supprimer",
  "hide": "Masquer",
  "share": "Partager",
  "unhideToAlbum": "Afficher dans l'album",
  "restoreToAlbum": "Restaurer vers l'album",
  "moveItem": "{count, plural,=1 {Déplacer un élément} other {Déplacer des éléments}}",
  "@moveItem": {
    "description": "Page title while moving one or more items to an album"
  },
  "addItem": "{count, plural, =1 {Ajouter un élément} other {Ajouter des éléments}}",
  "@addItem": {
    "description": "Page title while adding one or more items to album"
  },
  "createOrSelectAlbum": "Créez ou sélectionnez un album",
  "selectAlbum": "Sélectionner album",
  "searchByAlbumNameHint": "Nom de l'album",
  "albumTitle": "Titre de l'album",
  "enterAlbumName": "Saisir un nom d'album",
  "restoringFiles": "Restauration des fichiers...",
  "movingFilesToAlbum": "Déplacement des fichiers vers l'album...",
  "unhidingFilesToAlbum": "Démasquage des fichiers vers l'album",
  "canNotUploadToAlbumsOwnedByOthers": "Impossible de télécharger dans les albums appartenant à d'autres personnes",
  "uploadingFilesToAlbum": "Envoi des fichiers vers l'album...",
  "addedSuccessfullyTo": "Ajouté avec succès à  {albumName}",
  "movedSuccessfullyTo": "Déplacé avec succès vers {albumName}",
  "thisAlbumAlreadyHDACollaborativeLink": "Cet album a déjà un lien collaboratif",
  "collaborativeLinkCreatedFor": "Lien collaboratif créé pour {albumName}",
  "askYourLovedOnesToShare": "Demandez à vos proches de partager",
  "invite": "Inviter",
  "shareYourFirstAlbum": "Partagez votre premier album",
  "sharedWith": "Partagé avec {emailIDs}",
  "sharedWithMe": "Partagés avec moi",
  "sharedByMe": "Partagé par moi",
  "doubleYourStorage": "Doublez votre espace de stockage",
  "referFriendsAnd2xYourPlan": "Parrainez vos ami·e·s et doublez votre stockage",
  "shareAlbumHint": "Ouvrez un album et appuyez sur le bouton de partage en haut à droite pour le partager.",
  "itemsShowTheNumberOfDaysRemainingBeforePermanentDeletion": "Les éléments montrent le nombre de jours restants avant la suppression définitive",
  "trashDaysLeft": "{count, plural, =0 {Bientôt} =1 {1 jour} other {{count} jours}}",
  "@trashDaysLeft": {
    "description": "Text to indicate number of days remaining before permanent deletion",
    "placeholders": {
      "count": {
        "example": "1|2|3",
        "type": "int"
      }
    }
  },
  "deleteAll": "Tout Supprimer",
  "renameAlbum": "Renommer l'album",
  "convertToAlbum": "Convertir en album",
  "setCover": "Définir la couverture",
  "@setCover": {
    "description": "Text to set cover photo for an album"
  },
  "sortAlbumsBy": "Trier par",
  "sortNewestFirst": "Plus récent en premier",
  "sortOldestFirst": "Plus ancien en premier",
  "rename": "Renommer",
  "leaveSharedAlbum": "Quitter l'album partagé?",
  "leaveAlbum": "Quitter l'album",
  "photosAddedByYouWillBeRemovedFromTheAlbum": "Les photos ajoutées par vous seront retirées de l'album",
  "youveNoFilesInThisAlbumThatCanBeDeleted": "Vous n'avez pas de fichiers dans cet album qui peuvent être supprimés",
  "youDontHaveAnyArchivedItems": "Vous n'avez aucun élément archivé.",
  "ignoredFolderUploadReason": "Certains fichiers de cet album sont ignorés parce qu'ils avaient été précédemment supprimés de Ente.",
  "resetIgnoredFiles": "Réinitialiser les fichiers ignorés",
  "deviceFilesAutoUploading": "Les fichiers ajoutés à cet album seront automatiquement téléchargés sur Ente.",
  "turnOnBackupForAutoUpload": "Activez la sauvegarde pour charger automatiquement sur Ente les fichiers ajoutés à ce dossier de l'appareil.",
  "noHiddenPhotosOrVideos": "Aucune photo ou vidéo masquée",
  "toHideAPhotoOrVideo": "Pour masquer une photo ou une vidéo:",
  "openTheItem": "• Ouvrir l'élément",
  "clickOnTheOverflowMenu": "• Cliquez sur le menu de débordement",
  "click": "• Cliquez sur",
  "nothingToSeeHere": "Il n'y a encore rien à voir ici 👀",
  "unarchiveAlbum": "Désarchiver l'album",
  "archiveAlbum": "Archiver l'album",
  "calculating": "Calcul en cours...",
  "pleaseWaitDeletingAlbum": "Veuillez patienter, suppression de l'album",
  "searchByExamples": "• Noms d'albums (par exemple \"Caméra\")\n• Types de fichiers (par exemple \"Vidéos\", \".gif\")\n• Années et mois (par exemple \"2022\", \"Janvier\")\n• Vacances (par exemple \"Noël\")\n• Descriptions de photos (par exemple \"#fun\")",
  "youCanTrySearchingForADifferentQuery": "Vous pouvez essayer de rechercher une autre requête.",
  "noResultsFound": "Aucun résultat trouvé",
  "addedBy": "Ajouté par {emailOrName}",
  "loadingExifData": "Chargement des données EXIF...",
  "viewAllExifData": "Visualiser toutes les données EXIF",
  "noExifData": "Aucune donnée EXIF",
  "thisImageHasNoExifData": "Cette image n'a pas de données exif",
  "exif": "EXIF",
  "noResults": "Aucun résultat",
  "weDontSupportEditingPhotosAndAlbumsThatYouDont": "Nous ne prenons pas en charge l'édition des photos et des albums que vous ne possédez pas encore",
  "failedToFetchOriginalForEdit": "Impossible de récupérer l'original pour l'édition",
  "close": "Fermer",
  "setAs": "Définir comme",
  "fileSavedToGallery": "Fichier enregistré dans la galerie",
  "filesSavedToGallery": "Fichiers enregistrés dans la galerie",
  "fileFailedToSaveToGallery": "Échec de l'enregistrement dans la galerie",
  "download": "Télécharger",
  "pressAndHoldToPlayVideo": "Appuyez et maintenez enfoncé pour lire la vidéo",
  "pressAndHoldToPlayVideoDetailed": "Maintenez appuyé sur l'image pour lire la vidéo",
  "downloadFailed": "Échec du téléchargement",
  "deduplicateFiles": "Déduplication de fichiers",
  "deselectAll": "Tout déselectionner",
  "reviewDeduplicateItems": "Veuillez vérifier et supprimer les éléments que vous croyez dupliqués.",
  "clubByCaptureTime": "Grouper par durée",
  "clubByFileName": "Grouper par nom de fichier",
  "count": "Total",
  "totalSize": "Taille totale",
  "longpressOnAnItemToViewInFullscreen": "Appuyez longuement sur un élément pour le voir en plein écran",
  "decryptingVideo": "Déchiffrement de la vidéo...",
  "authToViewYourMemories": "Authentifiez-vous pour voir vos souvenirs",
  "unlock": "Déverrouiller",
  "freeUpSpace": "Libérer de l'espace",
  "freeUpSpaceSaving": "{count, plural, =1 {Il peut être supprimé de l'appareil pour libérer {formattedSize}} other {Ils peuvent être supprimés de l'appareil pour libérer {formattedSize}}}",
  "filesBackedUpInAlbum": "{count, plural, one {1 fichier dans cet album a été sauvegardé en toute sécurité} other {{formattedNumber} fichiers dans cet album ont été sauvegardés en toute sécurité}}",
  "@filesBackedUpInAlbum": {
    "description": "Text to tell user how many files have been backed up in the album",
    "placeholders": {
      "count": {
        "example": "1",
        "type": "int"
      },
      "formattedNumber": {
        "content": "{formattedNumber}",
        "example": "1,000",
        "type": "String"
      }
    }
  },
  "filesBackedUpFromDevice": "{count, plural, one {1 fichier sur cet appareil a été sauvegardé en toute sécurité} other {{formattedNumber} fichiers sur cet appareil ont été sauvegardés en toute sécurité}}",
  "@filesBackedUpFromDevice": {
    "description": "Text to tell user how many files have been backed up from this device",
    "placeholders": {
      "count": {
        "example": "1",
        "type": "int"
      },
      "formattedNumber": {
        "content": "{formattedNumber}",
        "example": "1,000",
        "type": "String"
      }
    }
  },
  "@freeUpSpaceSaving": {
    "description": "Text to tell user how much space they can free up by deleting items from the device"
  },
  "freeUpAccessPostDelete": "Vous pouvez toujours {count, plural, =1 {l'} other {les}} accéder sur Ente tant que vous avez un abonnement actif",
  "@freeUpAccessPostDelete": {
    "placeholders": {
      "count": {
        "example": "1",
        "type": "int"
      }
    }
  },
  "freeUpAmount": "Libérer {sizeInMBorGB}",
  "thisEmailIsAlreadyInUse": "Cette adresse mail est déjà utilisé",
  "incorrectCode": "Code non valide",
  "authenticationFailedPleaseTryAgain": "L'authentification a échouée, veuillez réessayer",
  "verificationFailedPleaseTryAgain": "La vérification a échouée, veuillez réessayer",
  "authenticating": "Authentification...",
  "authenticationSuccessful": "Authentification réussie!",
  "incorrectRecoveryKey": "Clé de récupération non valide",
  "theRecoveryKeyYouEnteredIsIncorrect": "La clé de récupération que vous avez entrée est incorrecte",
  "twofactorAuthenticationSuccessfullyReset": "L'authentification à deux facteurs a été réinitialisée avec succès ",
  "pleaseVerifyTheCodeYouHaveEntered": "Veuillez vérifier le code que vous avez entré",
  "pleaseContactSupportIfTheProblemPersists": "Merci de contacter l'assistance si cette erreur persiste",
  "twofactorAuthenticationHasBeenDisabled": "L'authentification à deux facteurs a été désactivée",
  "sorryTheCodeYouveEnteredIsIncorrect": "Le code que vous avez saisi est incorrect",
  "yourVerificationCodeHasExpired": "Votre code de vérification a expiré",
  "emailChangedTo": "L'email a été changé par {newEmail}",
  "verifying": "Validation en cours...",
  "disablingTwofactorAuthentication": "Désactivation de l'authentification à deux facteurs...",
  "allMemoriesPreserved": "Tous les souvenirs sont sauvegardés",
  "loadingGallery": "Chargement de la galerie...",
  "syncing": "En cours de synchronisation...",
  "encryptingBackup": "Chiffrement de la sauvegarde...",
  "syncStopped": "Synchronisation arrêtée ?",
  "syncProgress": "{completed}/{total} souvenirs sauvegardés",
  "uploadingMultipleMemories": "Sauvegarde de {count} souvenirs...",
  "@uploadingMultipleMemories": {
    "description": "Text to tell user how many memories are being preserved",
    "placeholders": {
      "count": {
        "type": "String"
      }
    }
  },
  "uploadingSingleMemory": "Sauvegarde d'un souvenir...",
  "@syncProgress": {
    "description": "Text to tell user how many memories have been preserved",
    "placeholders": {
      "completed": {
        "type": "String"
      },
      "total": {
        "type": "String"
      }
    }
  },
  "archiving": "Archivage en cours...",
  "unarchiving": "Désarchivage en cours...",
  "successfullyArchived": "Archivé avec succès",
  "successfullyUnarchived": "Désarchivé avec succès",
  "renameFile": "Renommer le fichier",
  "enterFileName": "Entrez le nom du fichier",
  "filesDeleted": "Fichiers supprimés",
  "selectedFilesAreNotOnEnte": "Les fichiers sélectionnés ne sont pas sur Ente",
  "thisActionCannotBeUndone": "Cette action ne peut pas être annulée",
  "emptyTrash": "Vider la corbeille ?",
  "permDeleteWarning": "Tous les éléments de la corbeille seront définitivement supprimés\n\nCette action ne peut pas être annulée",
  "empty": "Vider",
  "couldNotFreeUpSpace": "Impossible de libérer de l'espace",
  "permanentlyDeleteFromDevice": "Supprimer définitivement de l'appareil ?",
  "someOfTheFilesYouAreTryingToDeleteAre": "Certains des fichiers que vous essayez de supprimer ne sont disponibles que sur votre appareil et ne peuvent pas être récupérés s'ils sont supprimés",
  "theyWillBeDeletedFromAllAlbums": "Ils seront supprimés de tous les albums.",
  "someItemsAreInBothEnteAndYourDevice": "Certains éléments sont à la fois sur Ente et votre appareil.",
  "selectedItemsWillBeDeletedFromAllAlbumsAndMoved": "Les éléments sélectionnés seront supprimés de tous les albums et déplacés dans la corbeille.",
  "theseItemsWillBeDeletedFromYourDevice": "Ces éléments seront supprimés de votre appareil.",
  "itLooksLikeSomethingWentWrongPleaseRetryAfterSome": "Il semble qu'une erreur s'est produite. Veuillez réessayer après un certain temps. Si l'erreur persiste, veuillez contacter notre équipe d'assistance.",
  "error": "Erreur",
  "tempErrorContactSupportIfPersists": "Il semble qu'une erreur s'est produite. Veuillez réessayer après un certain temps. Si l'erreur persiste, veuillez contacter notre équipe d'assistance.",
  "networkHostLookUpErr": "Impossible de se connecter à Ente, veuillez vérifier vos paramètres réseau et contacter le support si l'erreur persiste.",
  "networkConnectionRefusedErr": "Impossible de se connecter à Ente, veuillez réessayer après un certain temps. Si l'erreur persiste, veuillez contacter le support.",
  "cachedData": "Données mises en cache",
  "clearCaches": "Nettoyer le cache",
  "remoteImages": "Images distantes",
  "remoteVideos": "Vidéos distantes",
  "remoteThumbnails": "Miniatures distantes",
  "pendingSync": "Synchronisation en attente",
  "localGallery": "Galerie locale",
  "todaysLogs": "Journaux du jour",
  "viewLogs": "Afficher les journaux",
  "logsDialogBody": "Les journaux seront envoyés pour nous aider à déboguer votre problème. Les noms de fichiers seront inclus pour aider à identifier les problèmes.",
  "preparingLogs": "Préparation des journaux...",
  "emailYourLogs": "Envoyez vos journaux par email",
  "pleaseSendTheLogsTo": "Envoyez les logs à {toEmail}",
  "copyEmailAddress": "Copier l’adresse email",
  "exportLogs": "Exporter les logs",
  "pleaseEmailUsAt": "Merci de nous envoyer un email à {toEmail}",
  "dismiss": "Rejeter",
  "didYouKnow": "Le savais-tu ?",
  "loadingMessage": "Chargement de vos photos...",
  "loadMessage1": "Vous pouvez partager votre abonnement avec votre famille",
  "loadMessage2": "Nous avons préservé plus de 200 millions de souvenirs jusqu'à présent",
  "loadMessage3": "Nous conservons 3 copies de vos données, l'une dans un abri anti-atomique",
  "loadMessage4": "Toutes nos applications sont open source",
  "loadMessage5": "Notre code source et notre cryptographie ont été audités en externe",
  "loadMessage6": "Vous pouvez partager des liens vers vos albums avec vos proches",
  "loadMessage7": "Nos applications mobiles s'exécutent en arrière-plan pour chiffrer et sauvegarder automatiquement les nouvelles photos que vous prenez",
  "loadMessage8": "web.ente.io dispose d'un outil de téléchargement facile à utiliser",
  "loadMessage9": "Nous utilisons Xchacha20Poly1305 pour chiffrer vos données en toute sécurité",
  "photoDescriptions": "Descriptions de la photo",
  "fileTypesAndNames": "Types et noms de fichiers",
  "location": "Emplacement",
  "moments": "Souvenirs",
  "searchFaceEmptySection": "Les personnes seront affichées ici une fois l'indexation terminée",
  "searchDatesEmptySection": "Recherche par date, mois ou année",
  "searchLocationEmptySection": "Grouper les photos qui sont prises dans un certain angle d'une photo",
  "searchPeopleEmptySection": "Invitez quelqu'un·e et vous verrez ici toutes les photos partagées",
  "searchAlbumsEmptySection": "Albums",
  "searchFileTypesAndNamesEmptySection": "Types et noms de fichiers",
  "searchCaptionEmptySection": "Ajoutez des descriptions comme \"#trip\" dans les infos photo pour les retrouver ici plus rapidement",
  "language": "Langue",
  "selectLanguage": "Sélectionnez une langue",
  "locationName": "Nom du lieu",
  "addLocation": "Ajouter la localisation",
  "groupNearbyPhotos": "Grouper les photos à proximité",
  "kiloMeterUnit": "km",
  "addLocationButton": "Ajouter",
  "radius": "Rayon",
  "locationTagFeatureDescription": "Un tag d'emplacement regroupe toutes les photos qui ont été prises dans un certain rayon d'une photo",
  "galleryMemoryLimitInfo": "Jusqu'à 1000 souvenirs affichés dans la galerie",
  "save": "Sauvegarder",
  "centerPoint": "Point central",
  "pickCenterPoint": "Sélectionner le point central",
  "useSelectedPhoto": "Utiliser la photo sélectionnée",
  "resetToDefault": "Réinitialiser aux valeurs par défaut",
  "@resetToDefault": {
    "description": "Button text to reset cover photo to default"
  },
  "edit": "Éditer",
  "deleteLocation": "Supprimer la localisation",
  "rotateLeft": "Pivoter à gauche",
  "flip": "Retourner",
  "rotateRight": "Faire pivoter à droite",
  "saveCopy": "Enregistrer une copie",
  "light": "Clair",
  "color": "Couleur ",
  "yesDiscardChanges": "Oui, ignorer les modifications",
  "doYouWantToDiscardTheEditsYouHaveMade": "Voulez-vous annuler les modifications que vous avez faites ?",
  "saving": "Enregistrement...",
  "editsSaved": "Modification sauvegardée",
  "oopsCouldNotSaveEdits": "Oups, impossible d'enregistrer les modifications",
  "distanceInKMUnit": "km",
  "@distanceInKMUnit": {
    "description": "Unit for distance in km"
  },
  "dayToday": "Aujourd'hui",
  "dayYesterday": "Hier",
  "storage": "Stockage",
  "usedSpace": "Stockage utilisé",
  "storageBreakupFamily": "Famille",
  "storageBreakupYou": "Vous",
  "@storageBreakupYou": {
    "description": "Label to indicate how much storage you are using when you are part of a family plan"
  },
  "storageUsageInfo": "{usedAmount} {usedStorageUnit} sur {totalAmount} {totalStorageUnit} utilisés",
  "@storageUsageInfo": {
    "description": "Example: 1.2 GB of 2 GB used or 100 GB or 2TB used"
  },
  "availableStorageSpace": "{freeAmount} {storageUnit} libre",
  "appVersion": "Version : {versionValue}",
  "verifyIDLabel": "Vérifier",
  "fileInfoAddDescHint": "Ajouter une description...",
  "editLocationTagTitle": "Modifier l’emplacement",
  "setLabel": "Définir",
  "@setLabel": {
    "description": "Label of confirm button to add a new custom radius to the radius selector of a location tag"
  },
  "setRadius": "Définir le rayon",
  "familyPlanPortalTitle": "Famille",
  "familyPlanOverview": "Ajoutez 5 membres de votre famille à votre abonnement existant sans payer de supplément.\n\nChaque membre dispose de son propre espace privé et ne peut pas voir les fichiers des autres membres, sauf s'ils sont partagés.\n\nLes abonnement familiaux sont disponibles pour les clients qui ont un abonnement Ente payant.\n\nAbonnez-vous maintenant pour commencer !",
  "androidBiometricHint": "Vérifier l’identité",
  "@androidBiometricHint": {
    "description": "Hint message advising the user how to authenticate with biometrics. It is used on Android side. Maximum 60 characters."
  },
  "androidBiometricNotRecognized": "Reconnaissance impossible. Réessayez.",
  "@androidBiometricNotRecognized": {
    "description": "Message to let the user know that authentication was failed. It is used on Android side. Maximum 60 characters."
  },
  "androidBiometricSuccess": "Succès",
  "@androidBiometricSuccess": {
    "description": "Message to let the user know that authentication was successful. It is used on Android side. Maximum 60 characters."
  },
  "androidCancelButton": "Annuler",
  "@androidCancelButton": {
    "description": "Message showed on a button that the user can click to leave the current dialog. It is used on Android side. Maximum 30 characters."
  },
  "androidSignInTitle": "Authentification requise",
  "@androidSignInTitle": {
    "description": "Message showed as a title in a dialog which indicates the user that they need to scan biometric to continue. It is used on Android side. Maximum 60 characters."
  },
  "androidBiometricRequiredTitle": "Empreinte digitale requise",
  "@androidBiometricRequiredTitle": {
    "description": "Message showed as a title in a dialog which indicates the user has not set up biometric authentication on their device. It is used on Android side. Maximum 60 characters."
  },
  "androidDeviceCredentialsRequiredTitle": "Identifiants requis",
  "@androidDeviceCredentialsRequiredTitle": {
    "description": "Message showed as a title in a dialog which indicates the user has not set up credentials authentication on their device. It is used on Android side. Maximum 60 characters."
  },
  "androidDeviceCredentialsSetupDescription": "Identifiants requis",
  "@androidDeviceCredentialsSetupDescription": {
    "description": "Message advising the user to go to the settings and configure device credentials on their device. It shows in a dialog on Android side."
  },
  "goToSettings": "Allez aux réglages",
  "@goToSettings": {
    "description": "Message showed on a button that the user can click to go to settings pages from the current dialog. It is used on both Android and iOS side. Maximum 30 characters."
  },
  "androidGoToSettingsDescription": "L'authentification biométrique n'est pas configurée sur votre appareil. Allez dans 'Paramètres > Sécurité' pour ajouter l'authentification biométrique.",
  "@androidGoToSettingsDescription": {
    "description": "Message advising the user to go to the settings and configure biometric on their device. It shows in a dialog on Android side."
  },
  "iOSLockOut": "L'authentification biométrique est désactivée. Veuillez verrouiller et déverrouiller votre écran pour l'activer.",
  "@iOSLockOut": {
    "description": "Message advising the user to re-enable biometrics on their device. It shows in a dialog on iOS side."
  },
  "iOSGoToSettingsDescription": "L'authentification biométrique n'est pas configurée sur votre appareil. Veuillez activer Touch ID ou Face ID sur votre téléphone.",
  "@iOSGoToSettingsDescription": {
    "description": "Message advising the user to go to the settings and configure Biometrics for their device. It shows in a dialog on iOS side."
  },
  "iOSOkButton": "Ok",
  "@iOSOkButton": {
    "description": "Message showed on a button that the user can click to leave the current dialog. It is used on iOS side. Maximum 30 characters."
  },
  "openstreetmapContributors": "Contributeurs d'OpenStreetMap",
  "hostedAtOsmFrance": "Hébergé chez OSM France",
  "map": "Carte",
  "@map": {
    "description": "Label for the map view"
  },
  "maps": "Carte",
  "enableMaps": "Activer la carte",
  "enableMapsDesc": "Vos photos seront affichées sur une carte du monde.\n\nCette carte est hébergée par Open Street Map, et les emplacements exacts de vos photos ne sont jamais partagés.\n\nVous pouvez désactiver cette fonction à tout moment dans les Paramètres.",
  "quickLinks": "Liens rapides",
  "selectItemsToAdd": "Sélectionner les éléments à ajouter",
  "addSelected": "Ajouter la sélection",
  "addFromDevice": "Ajouter depuis l'appareil",
  "addPhotos": "Ajouter des photos",
  "noPhotosFoundHere": "Aucune photo trouvée",
  "zoomOutToSeePhotos": "Zoom en arrière pour voir les photos",
  "noImagesWithLocation": "Aucune image avec localisation",
  "unpinAlbum": "Désépingler l'album",
  "pinAlbum": "Épingler l'album",
  "create": "Créer",
  "viewAll": "Tout afficher",
  "nothingSharedWithYouYet": "Rien n'a encore été partagé avec vous",
  "noAlbumsSharedByYouYet": "Aucun album que vous avez partagé",
  "sharedWithYou": "Partagé avec vous",
  "sharedByYou": "Partagé par vous",
  "inviteYourFriendsToEnte": "Invitez vos ami·e·s sur Ente",
  "failedToDownloadVideo": "Échec du téléchargement de la vidéo",
  "hiding": "Masquage en cours...",
  "unhiding": "Démasquage en cours...",
  "successfullyHid": "Masquage réussi",
  "successfullyUnhid": "Masquage réussi",
  "crashReporting": "Rapport d'erreur",
  "resumableUploads": "Reprise automatique des transferts",
  "addToHiddenAlbum": "Ajouter à un album masqué",
  "moveToHiddenAlbum": "Déplacer vers un album masqué",
  "fileTypes": "Types de fichiers",
  "deleteConfirmDialogBody": "Ce compte est lié à d'autres applications Ente, si vous en utilisez une. Vos données téléchargées, dans toutes les applications ente, seront planifiées pour suppression, et votre compte sera définitivement supprimé.",
  "hearUsWhereTitle": "Comment avez-vous entendu parler de Ente? (facultatif)",
  "hearUsExplanation": "Nous ne suivons pas les installations d'applications. Il serait utile que vous nous disiez comment vous nous avez trouvés !",
  "viewAddOnButton": "Afficher les modules complémentaires",
  "addOns": "Modules complémentaires",
  "addOnPageSubtitle": "Détails des modules complémentaires",
  "yourMap": "Votre carte",
  "modifyYourQueryOrTrySearchingFor": "Modifiez votre requête, ou essayez de rechercher",
  "blackFridaySale": "Offre Black Friday",
  "upto50OffUntil4thDec": "Jusqu'à 50% de réduction, jusqu'au 4ème déc.",
  "photos": "Photos",
  "videos": "Vidéos",
  "livePhotos": "Photos en direct",
  "searchHint1": "Recherche rapide, sur l'appareil",
  "searchHint2": "Dates des photos, descriptions",
  "searchHint3": "Albums, noms de fichiers et types",
  "searchHint4": "Emplacement",
  "searchHint5": "Bientôt: Visages & recherche magique ✨",
  "addYourPhotosNow": "Ajoutez vos photos maintenant",
  "searchResultCount": "{count, plural, one{{count} résultat trouvé} other{{count} résultats trouvés}}",
  "@searchResultCount": {
    "description": "Text to tell user how many results were found for their search query",
    "placeholders": {
      "count": {
        "example": "1|2|3",
        "type": "int"
      }
    }
  },
  "faces": "Visages",
  "people": "Personnes",
  "contents": "Contenus",
  "addNew": "Ajouter un nouveau",
  "@addNew": {
    "description": "Text to add a new item (location tag, album, caption etc)"
  },
  "contacts": "Contacts",
  "noInternetConnection": "Aucune connexion internet",
  "pleaseCheckYourInternetConnectionAndTryAgain": "S'il vous plaît, vérifiez votre connexion à internet et réessayez.",
  "signOutFromOtherDevices": "Se déconnecter d'autres appareils",
  "signOutOtherBody": "Si vous pensez que quelqu'un peut connaître votre mot de passe, vous pouvez forcer tous les autres appareils utilisant votre compte à se déconnecter.",
  "signOutOtherDevices": "Déconnecter les autres appareils",
  "doNotSignOut": "Ne pas se déconnecter",
  "editLocation": "Modifier l’emplacement",
  "selectALocation": "Sélectionnez un emplacement",
  "selectALocationFirst": "Sélectionnez d'abord un emplacement",
  "changeLocationOfSelectedItems": "Changer l'emplacement des éléments sélectionnés ?",
  "editsToLocationWillOnlyBeSeenWithinEnte": "Les modifications de l'emplacement ne seront visibles que dans Ente",
  "cleanUncategorized": "Effacer les éléments non classés",
  "cleanUncategorizedDescription": "Supprimer tous les fichiers non-catégorisés étant présents dans d'autres albums",
  "waitingForVerification": "En attente de vérification...",
  "passkey": "Authentification à deux facteurs avec une clé de sécurité",
  "passkeyAuthTitle": "Vérification de la clé de sécurité",
  "loginWithTOTP": "Se connecter avec TOTP",
  "passKeyPendingVerification": "La vérification est toujours en attente",
  "loginSessionExpired": "Session expirée",
  "loginSessionExpiredDetails": "Votre session a expiré. Veuillez vous reconnecter.",
  "verifyPasskey": "Vérifier la clé de sécurité",
  "playOnTv": "Lire l'album sur la TV",
  "pair": "Associer",
  "deviceNotFound": "Appareil non trouvé",
  "castInstruction": "Visitez cast.ente.io sur l'appareil que vous voulez associer.\n\nEntrez le code ci-dessous pour lire l'album sur votre TV.",
  "deviceCodeHint": "Saisissez le code",
  "joinDiscord": "Rejoindre Discord",
  "locations": "Emplacements",
  "addAName": "Ajouter un nom",
  "findThemQuickly": "Trouvez-les rapidement",
  "@findThemQuickly": {
    "description": "Subtitle to indicate that the user can find people quickly by name"
  },
  "findPeopleByName": "Trouver des personnes rapidement par leur nom",
  "addViewers": "{count, plural, =0 {Ajouter un spectateur} =1 {Ajouter une spectateur} other {Ajouter des spectateurs}}",
  "addCollaborators": "{count, plural, =0 {Ajouter un collaborateur} =1 {Ajouter un collaborateur} other {Ajouter des collaborateurs}}",
  "longPressAnEmailToVerifyEndToEndEncryption": "Appuyez longuement sur un email pour vérifier le chiffrement de bout en bout.",
  "developerSettingsWarning": "Êtes-vous sûr de vouloir modifier les paramètres du développeur ?",
  "developerSettings": "Paramètres du développeur",
  "serverEndpoint": "Point de terminaison serveur",
  "invalidEndpoint": "Point de terminaison non valide",
  "invalidEndpointMessage": "Désolé, le point de terminaison que vous avez entré n'est pas valide. Veuillez en entrer un valide puis réessayez.",
  "endpointUpdatedMessage": "Point de terminaison mis à jour avec succès",
  "customEndpoint": "Connecté à {endpoint}",
  "createCollaborativeLink": "Créer un lien collaboratif",
  "search": "Rechercher",
  "enterPersonName": "Entrez le nom d'une personne",
  "editEmailAlreadyLinked": "Cet e-mail est déjà lié à {name}.",
  "viewPersonToUnlink": "Voir {name} pour délier",
  "enterName": "Saisir un nom",
  "savePerson": "Enregistrer la personne",
  "editPerson": "Modifier la personne",
  "mergedPhotos": "Photos fusionnées",
  "orMergeWithExistingPerson": "Ou fusionner avec une personne existante",
  "enterDateOfBirth": "Anniversaire (facultatif)",
  "birthday": "Anniversaire",
  "removePersonLabel": "Supprimer le libellé d'une personne",
  "autoPairDesc": "L'appairage automatique ne fonctionne qu'avec les appareils qui prennent en charge Chromecast.",
  "manualPairDesc": "L'appairage avec le code PIN fonctionne avec n'importe quel écran sur lequel vous souhaitez voir votre album.",
  "connectToDevice": "Connexion à l'appareil",
  "autoCastDialogBody": "Vous verrez ici les appareils Cast disponibles.",
  "autoCastiOSPermission": "Assurez-vous que les autorisations de réseau local sont activées pour l'application Ente Photos, dans les paramètres.",
  "noDeviceFound": "Aucun appareil trouvé",
  "stopCastingTitle": "Arrêter la diffusion",
  "stopCastingBody": "Voulez-vous arrêter la diffusion ?",
  "castIPMismatchTitle": "Échec de la diffusion de l'album",
  "castIPMismatchBody": "Veuillez vous assurer que vous êtes sur le même réseau que la TV.",
  "pairingComplete": "Appairage terminé",
  "savingEdits": "Enregistrement des modifications...",
  "autoPair": "Appairage automatique",
  "pairWithPin": "Appairer avec le code PIN",
  "faceRecognition": "Reconnaissance faciale",
  "foundFaces": "Visages trouvés",
  "clusteringProgress": "Progression du regroupement",
  "trim": "Recadrer",
  "crop": "Rogner",
  "rotate": "Pivoter",
  "left": "Gauche",
  "right": "Droite",
  "whatsNew": "Nouveautés",
  "reviewSuggestions": "Examiner les suggestions",
  "review": "Suggestions",
  "useAsCover": "Utiliser comme couverture",
  "notPersonLabel": "Pas {name}?",
  "@notPersonLabel": {
    "description": "Label to indicate that the person in the photo is not the person whose name is mentioned",
    "placeholders": {
      "name": {
        "content": "{name}",
        "type": "String"
      }
    }
  },
  "enable": "Activer",
  "enabled": "Activé",
  "moreDetails": "Plus de détails",
  "enableMLIndexingDesc": "Ente prend en charge l'apprentissage automatique sur l'appareil pour la reconnaissance des visages, la recherche magique et d'autres fonctionnalités de recherche avancée",
  "magicSearchHint": "La recherche magique permet de rechercher des photos par leur contenu, par exemple 'fleur', 'voiture rouge', 'documents d'identité'",
  "panorama": "Panorama",
  "reenterPassword": "Ressaisir le mot de passe",
  "reenterPin": "Ressaisir le code PIN",
  "deviceLock": "Verrouillage par défaut de l'appareil",
  "pinLock": "Verrouillage par code PIN",
  "next": "Suivant",
  "setNewPassword": "Définir un nouveau mot de passe",
  "enterPin": "Saisir le code PIN",
  "setNewPin": "Définir un nouveau code PIN",
  "appLock": "Verrouillage de l'application",
  "noSystemLockFound": "Aucun verrou système trouvé",
  "tapToUnlock": "Appuyer pour déverrouiller",
  "tooManyIncorrectAttempts": "Trop de tentatives incorrectes",
  "videoInfo": "Informations vidéo",
  "autoLock": "Verrouillage automatique",
  "immediately": "Immédiatement",
  "autoLockFeatureDescription": "Délai après lequel l'application se verrouille une fois qu'elle est en arrière-plan",
  "hideContent": "Masquer le contenu",
  "hideContentDescriptionAndroid": "Masque le contenu de l'application dans le sélecteur d'applications et désactive les captures d'écran",
  "hideContentDescriptionIos": "Masque le contenu de l'application dans le sélecteur d'application",
  "passwordStrengthInfo": "La force du mot de passe est calculée en tenant compte de la longueur du mot de passe, des caractères utilisés et du fait que le mot de passe figure ou non parmi les 10 000 mots de passe les plus utilisés",
  "noQuickLinksSelected": "Aucun lien rapide sélectionné",
  "pleaseSelectQuickLinksToRemove": "Veuillez sélectionner les liens rapides à supprimer",
  "removePublicLinks": "Supprimer les liens publics",
  "thisWillRemovePublicLinksOfAllSelectedQuickLinks": "Ceci supprimera les liens publics de tous les liens rapides sélectionnés.",
  "guestView": "Vue invité",
  "guestViewEnablePreSteps": "Pour activer la vue invité, veuillez configurer le code d'accès de l'appareil ou le verrouillage de l'écran dans les paramètres de votre système.",
  "nameTheAlbum": "Nommez l'album",
  "collectPhotosDescription": "Créez un lien où vos amis peuvent ajouter des photos en qualité originale.",
  "collect": "Récupérer",
  "appLockDescriptions": "Choisissez entre l'écran de verrouillage par défaut de votre appareil et un écran de verrouillage personnalisé avec un code PIN ou un mot de passe.",
  "toEnableAppLockPleaseSetupDevicePasscodeOrScreen": "Pour activer le verrouillage de l'application vous devez configurer le code d'accès de l'appareil ou le verrouillage de l'écran dans les paramètres de votre système.",
  "authToViewPasskey": "Veuillez vous authentifier pour afficher votre clé de récupération",
  "loopVideoOn": "Vidéo en boucle activée",
  "loopVideoOff": "Vidéo en boucle désactivée",
  "localSyncErrorMessage": "Il semble que quelque chose s'est mal passé car la synchronisation des photos locales prend plus de temps que prévu. Veuillez contacter notre équipe d'assistance",
  "showPerson": "Montrer la personne",
  "sort": "Trier",
  "mostRecent": "Les plus récents",
  "mostRelevant": "Les plus pertinents",
  "loadingYourPhotos": "Chargement de vos photos...",
  "processingImport": "Traitement de {folderName}...",
  "personName": "Nom de la personne",
  "addNewPerson": "Ajouter une nouvelle personne",
  "addNameOrMerge": "Ajouter un nom ou fusionner",
  "mergeWithExisting": "Fusionner avec existant",
  "newPerson": "Nouvelle personne",
  "addName": "Ajouter un nom",
  "add": "Ajouter",
  "extraPhotosFoundFor": "Photos supplémentaires trouvées pour {text}",
  "@extraPhotosFoundFor": {
    "placeholders": {
      "text": {
        "type": "String"
      }
    }
  },
  "extraPhotosFound": "Photos supplémentaires trouvées",
  "configuration": "Paramètres",
  "localIndexing": "Indexation locale",
  "processed": "Appris",
  "resetPerson": "Réinitialiser",
  "areYouSureYouWantToResetThisPerson": "Êtes-vous certain de vouloir réinitialiser cette personne ?",
  "allPersonGroupingWillReset": "Tous les groupements pour cette personne seront réinitialisés, et vous perdrez toutes les suggestions faites pour cette personne",
  "yesResetPerson": "Oui, réinitialiser la personne",
  "onlyThem": "Seulement eux",
  "checkingModels": "Vérification des modèles...",
  "enableMachineLearningBanner": "Activer l'apprentissage automatique pour la reconnaissance des visages et la recherche magique",
  "searchDiscoverEmptySection": "Les images seront affichées ici une fois le traitement terminé",
  "searchPersonsEmptySection": "Les personnes seront affichées ici une fois le traitement terminé",
  "viewersSuccessfullyAdded": "{count, plural, =0 {0 spectateur ajouté} =1 {Un spectateur ajouté} other {{count} spectateurs ajoutés}}",
  "@viewersSuccessfullyAdded": {
    "placeholders": {
      "count": {
        "type": "int",
        "example": "2"
      }
    },
    "description": "Number of viewers that were successfully added to an album."
  },
  "collaboratorsSuccessfullyAdded": "{count, plural, =0 {0 collaborateur ajouté} =1 {1 collaborateur ajouté} other {{count} collaborateurs ajoutés}}",
  "@collaboratorsSuccessfullyAdded": {
    "placeholders": {
      "count": {
        "type": "int",
        "example": "2"
      }
    },
    "description": "Number of collaborators that were successfully added to an album."
  },
  "accountIsAlreadyConfigured": "Le compte est déjà configuré.",
  "sessionIdMismatch": "Incompatibilité de l'ID de session",
  "@sessionIdMismatch": {
    "description": "In passkey page, deeplink is ignored because of session ID mismatch."
  },
  "failedToFetchActiveSessions": "Impossible de récupérer les connexions actives",
  "@failedToFetchActiveSessions": {
    "description": "In session page, warn user (in toast) that active sessions could not be fetched."
  },
  "failedToRefreshStripeSubscription": "Impossible de rafraîchir l'abonnement",
  "failedToPlayVideo": "Impossible de lire la vidéo",
  "uploadIsIgnoredDueToIgnorereason": "L'envoi est ignoré en raison de {ignoreReason}",
  "@uploadIsIgnoredDueToIgnorereason": {
    "placeholders": {
      "ignoreReason": {
        "type": "String",
        "example": "no network"
      }
    }
  },
  "typeOfGallerGallerytypeIsNotSupportedForRename": "Les galeries de type '{galleryType}' ne peuvent être renommées",
  "@typeOfGallerGallerytypeIsNotSupportedForRename": {
    "placeholders": {
      "galleryType": {
        "type": "String",
        "example": "no network"
      }
    }
  },
  "tapToUploadIsIgnoredDue": "Appuyer pour envoyer, l'envoi est actuellement ignoré en raison de {ignoreReason}",
  "@tapToUploadIsIgnoredDue": {
    "description": "Shown in upload icon widet, inside a tooltip.",
    "placeholders": {
      "ignoreReason": {
        "type": "String",
        "example": "no network"
      }
    }
  },
  "tapToUpload": "Appuyer pour envoyer",
  "@tapToUpload": {
    "description": "Shown in upload icon widet, inside a tooltip."
  },
  "info": "Info",
  "addFiles": "Ajouter des fichiers",
  "castAlbum": "Caster l'album",
  "imageNotAnalyzed": "Image non analysée",
  "noFacesFound": "Aucun visage détecté",
  "fileNotUploadedYet": "Le fichier n'a pas encore été envoyé",
  "noSuggestionsForPerson": "Aucune suggestion pour {personName}",
  "@noSuggestionsForPerson": {
    "placeholders": {
      "personName": {
        "type": "String",
        "example": "Alice"
      }
    }
  },
  "month": "mois",
  "yearShort": "an",
  "@yearShort": {
    "description": "Appears in pricing page (/yr)"
  },
  "currentlyRunning": "en cours d'exécution",
  "ignored": "ignoré",
  "photosCount": "{count, plural, =0 {0 photo} =1 {1 photo} other {{count} photos}}",
  "@photosCount": {
    "placeholders": {
      "count": {
        "type": "int",
        "example": "2"
      }
    }
  },
  "file": "Fichier",
  "searchSectionsLengthMismatch": "Incompatibilité de longueur des sections : {snapshotLength} != {searchLength}",
  "@searchSectionsLengthMismatch": {
    "description": "Appears in search tab page",
    "placeholders": {
      "snapshotLength": {
        "type": "int",
        "example": "1"
      },
      "searchLength": {
        "type": "int",
        "example": "2"
      }
    }
  },
  "selectMailApp": "Sélectionnez l'application mail",
  "selectAllShort": "Tout",
  "@selectAllShort": {
    "description": "Text that appears in bottom right when you start to select multiple photos. When clicked, it selects all photos."
  },
  "selectCoverPhoto": "Sélectionnez la photo de couverture",
  "newLocation": "Nouveau lieu",
  "faceNotClusteredYet": "Ce visage n'a pas encore été regroupé, veuillez revenir plus tard",
  "theLinkYouAreTryingToAccessHasExpired": "Le lien que vous essayez d'accéder a expiré.",
  "openFile": "Ouvrir le fichier",
  "backupFile": "Sauvegarder le fichier",
  "openAlbumInBrowser": "Ouvrir l'album dans le navigateur",
  "openAlbumInBrowserTitle": "Veuillez utiliser l'application web pour ajouter des photos à cet album",
  "allow": "Autoriser",
  "allowAppToOpenSharedAlbumLinks": "Autoriser l'application à ouvrir les liens d'albums partagés",
  "seePublicAlbumLinksInApp": "Ouvrir les liens des albums publics dans l'application",
  "emergencyContacts": "Contacts d'urgence",
  "acceptTrustInvite": "Accepter l'invitation",
  "declineTrustInvite": "Refuser l’invitation",
  "removeYourselfAsTrustedContact": "Retirez-vous comme contact de confiance",
  "legacy": "Héritage",
  "legacyPageDesc": "L'héritage permet aux contacts de confiance d'accéder à votre compte en votre absence.",
  "legacyPageDesc2": "Ces contacts peuvent initier la récupération du compte et, s'ils ne sont pas bloqués dans les 30 jours qui suivent, peuvent réinitialiser votre mot de passe et accéder à votre compte.",
  "legacyAccounts": "Comptes hérités",
  "trustedContacts": "Contacts de confiance",
  "addTrustedContact": "Ajouter un contact de confiance",
  "removeInvite": "Supprimer l’Invitation",
  "recoveryWarning": "Un contact de confiance tente d'accéder à votre compte",
  "rejectRecovery": "Rejeter la récupération",
  "recoveryInitiated": "Récupération initiée",
  "recoveryInitiatedDesc": "Vous pourrez accéder au compte d'ici {days} jours. Une notification sera envoyée à {email}.",
  "@recoveryInitiatedDesc": {
    "placeholders": {
      "days": {
        "type": "int",
        "example": "30"
      },
      "email": {
        "type": "String",
        "example": "me@example.com"
      }
    }
  },
  "cancelAccountRecovery": "Annuler la récupération",
  "recoveryAccount": "Récupérer un compte",
  "cancelAccountRecoveryBody": "Êtes-vous sûr de vouloir annuler la récupération ?",
  "startAccountRecoveryTitle": "Démarrer la récupération",
  "whyAddTrustContact": "Un contact de confiance peut vous aider à récupérer vos données.",
  "recoveryReady": "Vous pouvez maintenant récupérer le compte de {email} en définissant un nouveau mot de passe.",
  "@recoveryReady": {
    "placeholders": {
      "email": {
        "type": "String",
        "example": "me@example.com"
      }
    }
  },
  "recoveryWarningBody": "{email} tente de récupérer votre compte.",
  "trustedInviteBody": "Vous avez été invité(e) à être un(e) héritier(e) par {email}.",
  "warning": "Attention",
  "proceed": "Procéder",
  "confirmAddingTrustedContact": "Vous êtes sur le point d'ajouter {email} en tant que contact sûr. Il pourra récupérer votre compte si vous êtes absent pendant {numOfDays} jours.",
  "@confirmAddingTrustedContact": {
    "placeholders": {
      "email": {
        "type": "String",
        "example": "me@example.com"
      },
      "numOfDays": {
        "type": "int",
        "example": "30"
      }
    }
  },
  "legacyInvite": "{email} vous a invité à être un contact de confiance",
  "authToManageLegacy": "Veuillez vous authentifier pour gérer vos contacts de confiance",
  "useDifferentPlayerInfo": "Vous avez des difficultés pour lire cette vidéo ? Appuyez longuement ici pour essayer un autre lecteur.",
  "hideSharedItemsFromHomeGallery": "Masquer les éléments partagés avec vous dans la galerie",
  "gallery": "Galerie",
  "joinAlbum": "Rejoindre l'album",
  "joinAlbumSubtext": "pour afficher et ajouter vos photos",
  "joinAlbumSubtextViewer": "pour ajouter ceci aux albums partagés",
  "join": "Rejoindre",
  "linkEmail": "Lier l'email",
  "link": "Lier",
  "noEnteAccountExclamation": "Aucun compte Ente !",
  "orPickFromYourContacts": "ou choisissez parmi vos contacts",
  "emailDoesNotHaveEnteAccount": "{email} n'a pas de compte Ente.",
  "@emailDoesNotHaveEnteAccount": {
    "description": "Shown when email doesn't have an Ente account",
    "placeholders": {
      "email": {
        "type": "String"
      }
    }
  },
  "accountOwnerPersonAppbarTitle": "{title} (Moi)",
  "@accountOwnerPersonAppbarTitle": {
    "description": "Title of appbar for account owner person",
    "placeholders": {
      "title": {
        "type": "String"
      }
    }
  },
  "reassignMe": "Réassigner \"Moi\"",
  "me": "Moi",
  "linkEmailToContactBannerCaption": "pour un partage plus rapide",
  "@linkEmailToContactBannerCaption": {
    "description": "Caption for the 'Link email' title. It should be a continuation of the 'Link email' title. Just like how 'Link email' + 'for faster sharing' forms a proper sentence in English, the combination of these two strings should also be a proper sentence in other languages."
  },
  "selectPersonToLink": "Sélectionnez la personne à associer",
  "linkPersonToEmail": "Associer la personne à {email}",
  "@linkPersonToEmail": {
    "placeholders": {
      "email": {
        "type": "String"
      }
    }
  },
  "linkPersonToEmailConfirmation": "Cela va associer {personName} à {email}",
  "@linkPersonToEmailConfirmation": {
    "description": "Confirmation message when linking a person to an email",
    "placeholders": {
      "personName": {
        "type": "String"
      },
      "email": {
        "type": "String"
      }
    }
  },
  "selectYourFace": "Sélectionnez votre visage",
  "reassigningLoading": "Réassignation...",
  "reassignedToName": "Vous a réassigné à {name}",
  "@reassignedToName": {
    "placeholders": {
      "name": {
        "type": "String"
      }
    }
  },
  "saveChangesBeforeLeavingQuestion": "Enregistrer les modifications avant de quitter ?",
  "dontSave": "Ne pas enregistrer",
  "thisIsMeExclamation": "C'est moi !",
  "linkPerson": "Lier la personne",
  "linkPersonCaption": "pour une meilleure expérience de partage",
  "@linkPersonCaption": {
    "description": "Caption for the 'Link person' title. It should be a continuation of the 'Link person' title. Just like how 'Link person' + 'for better sharing experience' forms a proper sentence in English, the combination of these two strings should also be a proper sentence in other languages."
  },
  "videoStreaming": "Vidéos diffusables",
  "processingVideos": "Traitement des vidéos",
  "streamDetails": "Détails du stream",
  "processing": "Traitement en cours",
  "queued": "En file d'attente",
  "ineligible": "Non compatible",
  "failed": "Échec",
  "playStream": "Lire le stream",
  "playOriginal": "Lire l'original",
  "joinAlbumConfirmationDialogBody": "Rejoindre un album rendra votre e-mail visible à ses participants.",
  "pleaseWaitThisWillTakeAWhile": "Veuillez patienter, cela prendra un peu de temps.",
  "editTime": "Modifier l'heure",
  "selectTime": "Sélectionner l'heure",
  "selectDate": "Sélectionner la date",
  "previous": "Précédent",
  "selectOneDateAndTimeForAll": "Sélectionnez une date et une heure pour tous",
  "selectStartOfRange": "Sélectionner le début de la plage",
  "thisWillMakeTheDateAndTimeOfAllSelected": "Cela rendra la date et l'heure identique à toutes les photos sélectionnées.",
  "allWillShiftRangeBasedOnFirst": "C'est la première dans le groupe. Les autres photos sélectionnées se déplaceront automatiquement en fonction de cette nouvelle date",
  "newRange": "Nouvelle plage",
  "selectOneDateAndTime": "Sélectionner une date et une heure",
  "moveSelectedPhotosToOneDate": "Déplacer les photos sélectionnées vers une date",
  "shiftDatesAndTime": "Dates et heure de décalage",
  "photosKeepRelativeTimeDifference": "Les photos gardent une différence de temps relative",
  "photocountPhotos": "{count, plural, =0 {No photos} =1 {1 photo} other {{count} photos}}",
  "@photocountPhotos": {
    "placeholders": {
      "count": {
        "type": "int",
        "example": "2"
      }
    }
  },
  "appIcon": "Icône de l'appli",
  "notThisPerson": "Ce n'est pas cette personne ?",
  "selectedItemsWillBeRemovedFromThisPerson": "Les éléments sélectionnés seront retirés de cette personne, mais pas supprimés de votre bibliothèque.",
  "throughTheYears": "{dateFormat} au fil des années",
  "thisWeekThroughTheYears": "Cette semaine au fil des années",
  "thisWeekXYearsAgo": "{count, plural, =1 {Cette semaine, {count} il y a l'année} other {Cette semaine, {count} il y a des années}}",
  "youAndThem": "Vous et {name}",
  "admiringThem": "Admirant {name}",
  "embracingThem": "Embrasse {name}",
  "partyWithThem": "En soirée avec {name}",
  "hikingWithThem": "Randonnée avec {name}",
  "feastingWithThem": "Fête avec {name}",
  "selfiesWithThem": "Selfies avec {name}",
  "posingWithThem": "Pose avec {name}",
  "backgroundWithThem": "Magnifiques vues avec {name}",
  "sportsWithThem": "Sports avec {name}",
  "roadtripWithThem": "En route avec {name}",
  "spotlightOnYourself": "Éclairage sur vous-même",
  "spotlightOnThem": "Spotlight sur {name}",
  "personIsAge": "{name} a {age}!",
  "personTurningAge": "{name} aura bientôt {age}",
  "lastTimeWithThem": "Dernière fois avec {name}",
  "tripToLocation": "Voyage vers {location}",
  "tripInYear": "Voyage en {year}",
  "lastYearsTrip": "Voyage de l'an dernier",
  "sunrise": "À l'horizon",
  "mountains": "Au-dessus des collines",
  "greenery": "La vie au vert",
  "beach": "Sable et mer",
  "city": "Dans la ville",
  "moon": "Au clair de lune",
  "onTheRoad": "De nouveau sur la route",
  "food": "Plaisir culinaire",
  "pets": "Compagnons à quatre pattes",
  "curatedMemories": "Souvenirs conservés",
  "widgets": "Gadgets",
  "memories": "Souvenirs",
  "peopleWidgetDesc": "Sélectionnez les personnes que vous souhaitez voir sur votre écran d'accueil.",
  "albumsWidgetDesc": "Sélectionnez les personnes que vous souhaitez voir sur votre écran d'accueil.",
  "memoriesWidgetDesc": "Sélectionnez le type de souvenirs que vous souhaitez voir sur votre écran d'accueil.",
  "smartMemories": "Souvenirs intelligents",
  "pastYearsMemories": "Souvenirs de ces dernières années",
  "deleteMultipleAlbumDialog": "Supprimer également les photos (et les vidéos) présentes dans ces {count} albums de <bold>tous les</bold> autres albums dont ils font partie ?",
  "addParticipants": "Ajouter des participants",
  "selectedAlbums": "{count} sélectionné(s)",
  "actionNotSupportedOnFavouritesAlbum": "Action non prise en charge sur l'album des Favoris",
  "onThisDayMemories": "Souvenirs du jour",
  "onThisDay": "Ce jour-ci",
  "lookBackOnYourMemories": "Regarde tes souvenirs passés 🌄",
  "newPhotosEmoji": " nouveau 📸",
  "sorryWeHadToPauseYourBackups": "Désolé, nous avons dû mettre en pause vos sauvegardes",
  "clickToInstallOurBestVersionYet": "Cliquez pour installer notre meilleure version",
  "onThisDayNotificationExplanation": "Recevoir des rappels sur les souvenirs de cette journée des années précédentes.",
  "addMemoriesWidgetPrompt": "Ajoutez un gadget des souvenirs à votre écran d'accueil et revenez ici pour le personnaliser.",
  "addAlbumWidgetPrompt": "Ajoutez un gadget d'album à votre écran d'accueil et revenez ici pour le personnaliser.",
  "addPeopleWidgetPrompt": "Ajoutez un gadget des personnes à votre écran d'accueil et revenez ici pour le personnaliser.",
  "birthdayNotifications": "Notifications d’anniversaire",
  "receiveRemindersOnBirthdays": "Recevoir des rappels quand c'est l'anniversaire de quelqu'un. Appuyer sur la notification vous amènera à des photos de son anniversaire.",
  "happyBirthday": "Joyeux anniversaire ! 🥳",
  "birthdays": "Anniversaires",
<<<<<<< HEAD
  "wishThemAHappyBirthday": "Wish ${name} a happy birthday! 🎉"
=======
  "wishThemAHappyBirthday": "Souhaitez à {name} un joyeux anniversaire ! 🎉",
  "areYouSureRemoveThisFaceFromPerson": "Êtes-vous sûr de vouloir retirer ce visage de cette personne ?",
  "otherDetectedFaces": "Autres visages détectés",
  "areThey": "Vraiment",
  "questionmark": "?",
  "saveAsAnotherPerson": "Enregistrer comme une autre personne",
  "showLessFaces": "Afficher moins de visages",
  "showMoreFaces": "Afficher plus de visages",
  "ignore": "Ignorer",
  "merge": "Fusionner",
  "reset": "Réinitialiser",
  "areYouSureYouWantToIgnoreThisPerson": "Êtes-vous sûr de vouloir ignorer cette personne ?",
  "areYouSureYouWantToIgnoreThesePersons": "Êtes-vous sûr de vouloir ignorer ces personnes ?",
  "thePersonGroupsWillNotBeDisplayed": "Les groupes de personnes ne seront plus affichés dans la section personnes. Les photos resteront intactes.",
  "thePersonWillNotBeDisplayed": "Les groupes de personnes ne seront plus affichés dans la section personnes. Les photos resteront intactes.",
  "areYouSureYouWantToMergeThem": "Êtes-vous sûr de vouloir les fusionner?",
  "allUnnamedGroupsWillBeMergedIntoTheSelectedPerson": "Tous les groupes sans nom seront fusionnés dans la personne sélectionnée. Cela peut toujours être annulé à partir de l'historique des suggestions de la personne.",
  "yesIgnore": "Oui, ignorer",
  "same": "Identique",
  "different": "Différent(e)",
  "sameperson": "Même personne ?",
  "cLTitle1": "Envoi de gros fichiers vidéo",
  "cLDesc1": "Derrière la version beta du streaming vidéo, tout en travaillant sur la reprise des chargements et téléchargements, nous avons maintenant augmenté la limite de téléchargement de fichiers à 10 Go. Ceci est maintenant disponible dans les applications bureau et mobiles.",
  "cLTitle2": "Charger en arrière-plan",
  "cLDesc2": "Les chargements en arrière-plan sont maintenant pris en charge sur iOS, en plus des appareils Android. Inutile d'ouvrir l'application pour sauvegarder vos dernières photos et vidéos.",
  "cLTitle3": "Lecture automatique des souvenirs",
  "cLDesc3": "Nous avons apporté des améliorations significatives à l'expérience des souvenirs, comme la lecture automatique, la glisse vers le souvenir suivant et bien plus encore.",
  "cLTitle4": "Amélioration de la reconnaissance faciale",
  "cLDesc4": "Avec un tas d'améliorations sous le capot, il est maintenant beaucoup plus facile de voir tous les visages détectés, mettre des commentaires sur des visages similaires, et ajouter/supprimer des visages depuis une seule photo.",
  "cLTitle5": "Notifications d’anniversaire",
  "cLDesc5": "Vous recevrez maintenant une notification de désinscription pour tous les anniversaires que vous avez enregistrés sur Ente, ainsi qu'une collection de leurs meilleures photos.",
  "cLTitle6": "Reprise des chargements et téléchargements",
  "cLDesc6": "Plus besoin d'attendre la fin des chargements/téléchargements avant de pouvoir fermer l'application. Tous peuvent maintenant être mis en pause en cours de route et reprendre à partir de là où ça s'est arrêté.",
  "indexingPausedStatusDescription": "L'indexation est en pause. Elle reprendra automatiquement lorsque l'appareil sera prêt. Celui-ci est considéré comme prêt lorsque le niveau de batterie, sa santé et son état thermique sont dans une plage saine."
>>>>>>> 83423414
}<|MERGE_RESOLUTION|>--- conflicted
+++ resolved
@@ -1755,9 +1755,6 @@
   "receiveRemindersOnBirthdays": "Recevoir des rappels quand c'est l'anniversaire de quelqu'un. Appuyer sur la notification vous amènera à des photos de son anniversaire.",
   "happyBirthday": "Joyeux anniversaire ! 🥳",
   "birthdays": "Anniversaires",
-<<<<<<< HEAD
-  "wishThemAHappyBirthday": "Wish ${name} a happy birthday! 🎉"
-=======
   "wishThemAHappyBirthday": "Souhaitez à {name} un joyeux anniversaire ! 🎉",
   "areYouSureRemoveThisFaceFromPerson": "Êtes-vous sûr de vouloir retirer ce visage de cette personne ?",
   "otherDetectedFaces": "Autres visages détectés",
@@ -1792,5 +1789,4 @@
   "cLTitle6": "Reprise des chargements et téléchargements",
   "cLDesc6": "Plus besoin d'attendre la fin des chargements/téléchargements avant de pouvoir fermer l'application. Tous peuvent maintenant être mis en pause en cours de route et reprendre à partir de là où ça s'est arrêté.",
   "indexingPausedStatusDescription": "L'indexation est en pause. Elle reprendra automatiquement lorsque l'appareil sera prêt. Celui-ci est considéré comme prêt lorsque le niveau de batterie, sa santé et son état thermique sont dans une plage saine."
->>>>>>> 83423414
 }