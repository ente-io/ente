{
  "@@locale ": "en",
  "enterYourEmailAddress": "Insira seu e-mail",
  "enterYourNewEmailAddress": "Insira seu novo e-mail",
  "accountWelcomeBack": "Bem-vindo(a) de volta!",
  "emailAlreadyRegistered": "E-mail já registrado.",
  "emailNotRegistered": "E-mail não registrado.",
  "email": "E-mail",
  "cancel": "Cancelar",
  "verify": "Verificar",
  "invalidEmailAddress": "E-mail inválido",
  "enterValidEmail": "Insira um e-mail válido.",
  "deleteAccount": "Excluir conta",
  "askDeleteReason": "Por que você quer excluir sua conta?",
  "deleteAccountFeedbackPrompt": "Lamentamos você ir. Compartilhe seu feedback para ajudar-nos a melhorar.",
  "feedback": "Feedback",
  "kindlyHelpUsWithThisInformation": "Ajude-nos com esta informação",
  "confirmDeletePrompt": "Sim, eu quero permanentemente excluir esta conta e os dados em todos os aplicativos.",
  "confirmAccountDeletion": "Confirmar exclusão da conta",
  "deleteAccountPermanentlyButton": "Excluir conta permanentemente",
  "yourAccountHasBeenDeleted": "Sua conta foi excluída",
  "selectReason": "Diga o motivo",
  "deleteReason1": "Está faltando um recurso-chave que eu preciso",
  "deleteReason2": "O aplicativo ou um certo recurso não funciona da maneira que eu acredito que deveria funcionar",
  "deleteReason3": "Encontrei outro serviço que considero melhor",
  "deleteReason4": "Meu motivo não está listado",
  "sendEmail": "Enviar e-mail",
  "deleteRequestSLAText": "Sua solicitação será revisada em até 72 horas.",
  "deleteEmailRequest": "Por favor, envie um e-mail a <warning>account-deletion@ente.io</warning> do seu e-mail registrado.",
  "entePhotosPerm": "Ente <i>precisa de permissão para</i> preservar suas fotos",
  "ok": "OK",
  "createAccount": "Criar conta",
  "createNewAccount": "Criar nova conta",
  "password": "Senha",
  "confirmPassword": "Confirmar senha",
  "activeSessions": "Sessões ativas",
  "oops": "Ops",
  "somethingWentWrongPleaseTryAgain": "Algo deu errado. Tente outra vez",
  "thisWillLogYouOutOfThisDevice": "Isso fará você sair deste dispositivo!",
  "thisWillLogYouOutOfTheFollowingDevice": "Isso fará você sair do dispositivo a seguir:",
  "terminateSession": "Sair?",
  "terminate": "Encerrar",
  "thisDevice": "Este dispositivo",
  "recoverButton": "Recuperar",
  "recoverySuccessful": "Recuperação com sucesso!",
  "decrypting": "Descriptografando...",
  "incorrectRecoveryKeyTitle": "Chave de recuperação incorreta",
  "incorrectRecoveryKeyBody": "A chave de recuperação inserida está incorreta",
  "forgotPassword": "Esqueci a senha",
  "enterYourRecoveryKey": "Insira sua chave de recuperação",
  "noRecoveryKey": "Sem chave de recuperação?",
  "sorry": "Desculpe",
  "noRecoveryKeyNoDecryption": "Devido à natureza do nosso protocolo de criptografia de ponta a ponta, seus dados não podem ser descriptografados sem sua senha ou chave de recuperação",
  "verifyEmail": "Verificar e-mail",
  "toResetVerifyEmail": "Para redefinir sua senha, verifique seu e-mail primeiramente.",
  "checkInboxAndSpamFolder": "Verifique sua caixa de entrada (e spam) para concluir a verificação",
  "tapToEnterCode": "Toque para inserir código",
  "resendEmail": "Reenviar e-mail",
  "weHaveSendEmailTo": "Enviamos um e-mail à <green>{email}</green>",
  "@weHaveSendEmailTo": {
    "description": "Text to indicate that we have sent a mail to the user",
    "placeholders": {
      "email": {
        "description": "The email address of the user",
        "type": "String",
        "example": "example@ente.io"
      }
    }
  },
  "setPasswordTitle": "Definir senha",
  "changePasswordTitle": "Alterar senha",
  "resetPasswordTitle": "Redefinir senha",
  "encryptionKeys": "Chaves de criptografia",
  "passwordWarning": "Nós não armazenamos esta senha, se você esquecer, <underline>nós não poderemos descriptografar seus dados</underline>",
  "enterPasswordToEncrypt": "Insira uma senha que podemos usar para criptografar seus dados",
  "enterNewPasswordToEncrypt": "Insira uma senha nova para criptografar seus dados",
  "weakStrength": "Fraca",
  "strongStrength": "Forte",
  "moderateStrength": "Moderado",
  "passwordStrength": "Força da senha: {passwordStrengthValue}",
  "@passwordStrength": {
    "description": "Text to indicate the password strength",
    "placeholders": {
      "passwordStrengthValue": {
        "description": "The strength of the password as a string",
        "type": "String",
        "example": "Weak or Moderate or Strong"
      }
    },
    "message": "Password Strength: {passwordStrengthText}"
  },
  "passwordChangedSuccessfully": "Senha alterada com sucesso",
  "generatingEncryptionKeys": "Gerando chaves de criptografia...",
  "pleaseWait": "Aguarde...",
  "continueLabel": "Continuar",
  "insecureDevice": "Dispositivo inseguro",
  "sorryWeCouldNotGenerateSecureKeysOnThisDevicennplease": "Desculpe, não foi possível gerar chaves seguras neste dispositivo.\n\ninicie sessão com um dispositivo diferente.",
  "howItWorks": "Como funciona",
  "encryption": "Criptografia",
  "ackPasswordLostWarning": "Eu entendo que se eu perder minha senha, posso perder meus dados, já que meus dados são <underline>criptografados de ponta a ponta</underline>.",
  "privacyPolicyTitle": "Política de Privacidade",
  "termsOfServicesTitle": "Termos",
  "signUpTerms": "Eu concordo com os <u-terms>termos de serviço</u-terms> e a <u-policy>política de privacidade</u-policy>",
  "logInLabel": "Entrar",
  "loginTerms": "Ao clicar em entrar, eu concordo com os <u-terms>termos de serviço</u-terms> e a <u-policy>política de privacidade</u-policy>",
  "changeEmail": "Alterar e-mail",
  "enterYourPassword": "Insira sua senha",
  "welcomeBack": "Bem-vindo(a) de volta!",
  "contactSupport": "Contatar suporte",
  "incorrectPasswordTitle": "Senha incorreta",
  "pleaseTryAgain": "Tente novamente",
  "recreatePasswordTitle": "Redefinir senha",
  "useRecoveryKey": "Usar chave de recuperação",
  "recreatePasswordBody": "O dispositivo atual não é poderoso o suficiente para verificar sua senha, no entanto, nós podemos regenerar numa maneira que funciona em todos os dispositivos.\n\nEntre usando a chave de recuperação e regenere sua senha (você pode usar a mesma novamente se desejar).",
  "verifyPassword": "Verificar senha",
  "recoveryKey": "Chave de recuperação",
  "recoveryKeyOnForgotPassword": "Caso você esqueça sua senha, a única maneira de recuperar seus dados é com esta chave.",
  "recoveryKeySaveDescription": "Não armazenamos esta chave, salve esta chave de 24 palavras em um lugar seguro.",
  "doThisLater": "Fazer isso depois",
  "saveKey": "Salvar chave",
  "recoveryKeyCopiedToClipboard": "Chave de recuperação copiada para a área de transferência",
  "recoverAccount": "Recuperar conta",
  "recover": "Recuperar",
  "dropSupportEmail": "Envie um e-mail para {supportEmail} a partir do e-mail registrado",
  "@dropSupportEmail": {
    "placeholders": {
      "supportEmail": {
        "description": "The support email address",
        "type": "String",
        "example": "support@ente.io"
      }
    }
  },
  "twofactorSetup": "Configuração de dois fatores",
  "enterCode": "Inserir código",
  "scanCode": "Escanear código",
  "codeCopiedToClipboard": "Código copiado para a área de transferência",
  "copypasteThisCodentoYourAuthenticatorApp": "Copie e cole o código no aplicativo autenticador",
  "tapToCopy": "toque para copiar",
  "scanThisBarcodeWithnyourAuthenticatorApp": "Escaneie este código de barras com\no aplicativo autenticador",
  "enterThe6digitCodeFromnyourAuthenticatorApp": "Digite o código de 6 dígitos do\naplicativo autenticador",
  "confirm": "Confirmar",
  "setupComplete": "Configuração concluída",
  "saveYourRecoveryKeyIfYouHaventAlready": "Salve sua chave de recuperação, se você ainda não fez",
  "thisCanBeUsedToRecoverYourAccountIfYou": "Isso pode ser usado para recuperar sua conta se você perder seu segundo fator",
  "twofactorAuthenticationPageTitle": "Autenticação de dois fatores",
  "lostDevice": "Perdeu o dispositivo?",
  "verifyingRecoveryKey": "Verificando chave de recuperação...",
  "recoveryKeyVerified": "Chave de recuperação verificada",
  "recoveryKeySuccessBody": "Ótimo! Sua chave de recuperação é válida. Obrigada por verificar.\n\nLembre-se de manter sua chave de recuperação salva em segurança.",
  "invalidRecoveryKey": "A chave de recuperação que você inseriu não é válida. Certifique-se de conter 24 caracteres, e verifique a ortografia de cada um deles.\n\nSe você inseriu um código de recuperação mais antigo, verifique se ele tem 64 caracteres e verifique cada um deles.",
  "invalidKey": "Chave inválida",
  "tryAgain": "Tente novamente",
  "viewRecoveryKey": "Ver chave de recuperação",
  "confirmRecoveryKey": "Confirmar chave de recuperação",
  "recoveryKeyVerifyReason": "Sua chave de recuperação é a única maneira de recuperar suas fotos se você esqueceu sua senha. Você pode encontrar sua chave de recuperação em Opções > Conta.\n\nInsira sua chave de recuperação aqui para verificar se você a salvou corretamente.",
  "confirmYourRecoveryKey": "Confirme sua chave de recuperação",
  "addViewer": "Adicionar visualizador",
  "addCollaborator": "Adicionar colaborador",
  "addANewEmail": "Adicionar um novo e-mail",
  "orPickAnExistingOne": "Ou escolha um existente",
  "collaboratorsCanAddPhotosAndVideosToTheSharedAlbum": "Colaboradores podem adicionar fotos e vídeos ao álbum compartilhado.",
  "enterEmail": "Inserir e-mail",
  "albumOwner": "Proprietário",
  "@albumOwner": {
    "description": "Role of the album owner"
  },
  "you": "Você",
  "collaborator": "Colaborador",
  "addMore": "Adicionar mais",
  "@addMore": {
    "description": "Button text to add more collaborators/viewers"
  },
  "viewer": "Visualizador",
  "remove": "Remover",
  "removeParticipant": "Remover participante",
  "@removeParticipant": {
    "description": "menuSectionTitle for removing a participant"
  },
  "manage": "Gerenciar",
  "addedAs": "Adicionado como",
  "changePermissions": "Alterar permissões?",
  "yesConvertToViewer": "Sim, converter para visualizador",
  "cannotAddMorePhotosAfterBecomingViewer": "{user} Não poderá adicionar mais fotos a este álbum\n\nEles ainda conseguirão remover fotos existentes adicionadas por eles",
  "allowAddingPhotos": "Permitir adicionar fotos",
  "@allowAddingPhotos": {
    "description": "Switch button to enable uploading photos to a public link"
  },
  "allowAddPhotosDescription": "Permitir que as pessoas com link também adicionem fotos ao álbum compartilhado.",
  "passwordLock": "Bloqueio por senha",
  "canNotOpenTitle": "Não pôde abrir este álbum",
  "canNotOpenBody": "Desculpe, este álbum não pode ser aberto no aplicativo.",
  "disableDownloadWarningTitle": "Por favor, saiba que",
  "disableDownloadWarningBody": "Os visualizadores podem fazer capturas de tela ou salvar uma cópia de suas fotos usando ferramentas externas",
  "allowDownloads": "Permitir downloads",
  "linkDeviceLimit": "Limite do dispositivo",
  "noDeviceLimit": "Nenhum",
  "@noDeviceLimit": {
    "description": "Text to indicate that there is limit on number of devices"
  },
  "linkExpiry": "Expiração do link",
  "linkExpired": "Expirado",
  "linkEnabled": "Ativado",
  "linkNeverExpires": "Nunca",
  "expiredLinkInfo": "O link expirou. Selecione um novo tempo de expiração ou desative a expiração do link.",
  "setAPassword": "Definir senha",
  "lockButtonLabel": "Bloquear",
  "enterPassword": "Inserir senha",
  "removeLink": "Remover link",
  "manageLink": "Gerenciar link",
  "linkExpiresOn": "O link expirará em {expiryTime}",
  "albumUpdated": "Álbum atualizado",
  "never": "Nunca",
  "custom": "Personalizado",
  "@custom": {
    "description": "Label for setting custom value for link expiry"
  },
  "after1Hour": "Após 1 hora",
  "after1Day": "Após 1 dia",
  "after1Week": "Após 1 semana",
  "after1Month": "Após 1 mês",
  "after1Year": "Após 1 ano",
  "manageParticipants": "Gerenciar",
  "albumParticipantsCount": "{count, plural, =0 {Nenhum participante} =1 {1 participante} other {{count} participantes}}",
  "@albumParticipantsCount": {
    "placeholders": {
      "count": {
        "type": "int",
        "example": "5"
      }
    },
    "description": "Number of participants in an album, including the album owner."
  },
  "collabLinkSectionDescription": "Crie um link para permitir que as pessoas adicionem e vejam fotos no seu álbum compartilhado sem a necessidade do aplicativo ou uma conta Ente. Ótimo para colecionar fotos de eventos.",
  "collectPhotos": "Coletar fotos",
  "collaborativeLink": "Link colaborativo",
  "shareWithNonenteUsers": "Compartilhar com usuários não ente",
  "createPublicLink": "Criar link público",
  "sendLink": "Enviar link",
  "copyLink": "Copiar link",
  "linkHasExpired": "O link expirou",
  "publicLinkEnabled": "Link público ativo",
  "shareALink": "Compartilhar link",
  "sharedAlbumSectionDescription": "Criar álbuns compartilhados e colaborativos com outros usuários Ente, incluindo usuários em planos gratuitos.",
  "shareWithPeopleSectionTitle": "{numberOfPeople, plural, =0 {Compartilhe com pessoas específicas} =1 {Compartilhado com 1 pessoa} other {Compartilhado com {numberOfPeople} pessoas}}",
  "@shareWithPeopleSectionTitle": {
    "placeholders": {
      "numberOfPeople": {
        "type": "int",
        "example": "2"
      }
    }
  },
  "thisIsYourVerificationId": "Este é o seu ID de verificação",
  "someoneSharingAlbumsWithYouShouldSeeTheSameId": "Alguém compartilhando álbuns com você deve ver o mesmo ID no dispositivo.",
  "howToViewShareeVerificationID": "Peça-os para pressionarem no e-mail a partir das Opções, e verifique-se os IDs de ambos os dispositivos correspondem.",
  "thisIsPersonVerificationId": "Este é o ID de verificação de {email}",
  "@thisIsPersonVerificationId": {
    "placeholders": {
      "email": {
        "type": "String",
        "example": "someone@ente.io"
      }
    }
  },
  "verificationId": "ID de verificação",
  "verifyEmailID": "Verificar {email}",
  "emailNoEnteAccount": "{email} não tem uma conta Ente.\n\nEnvie-os um convite para compartilhar fotos.",
  "shareMyVerificationID": "Aqui está meu ID de verificação para o ente.io: {verificationID}",
  "shareTextConfirmOthersVerificationID": "Ei, você pode confirmar se este ID de verificação do ente.io é seu?: {verificationID}",
  "somethingWentWrong": "Algo deu errado",
  "sendInvite": "Enviar convite",
  "shareTextRecommendUsingEnte": "Baixe o Ente para que nós possamos compartilhar com facilidade fotos e vídeos de qualidade original\n\nhttps://ente.io",
  "done": "Concluído",
  "applyCodeTitle": "Aplicar código",
  "enterCodeDescription": "Insira o código fornecido por um amigo para reivindicar armazenamento grátis para ambos",
  "apply": "Aplicar",
  "failedToApplyCode": "Falhou ao aplicar código",
  "enterReferralCode": "Inserir código de referência",
  "codeAppliedPageTitle": "Código aplicado",
  "changeYourReferralCode": "Alterar código de referência",
  "change": "Alterar",
  "unavailableReferralCode": "Desculpe, este código está indisponível.",
  "codeChangeLimitReached": "Desculpe, você atingiu o limite de mudanças de código.",
  "onlyFamilyAdminCanChangeCode": "Entre em contato com {familyAdminEmail} para alterar o seu código.",
  "storageInGB": "{storageAmountInGB} GB",
  "claimed": "Reivindicado",
  "@claimed": {
    "description": "Used to indicate storage claimed, like 10GB Claimed"
  },
  "details": "Detalhes",
  "claimMore": "Reivindique mais!",
  "theyAlsoGetXGb": "Eles também recebem {storageAmountInGB} GB",
  "freeStorageOnReferralSuccess": "{storageAmountInGB} GB toda vez que alguém utilizar seu código num plano pago",
  "shareTextReferralCode": "Código de referência Ente: {referralCode} \n\nAplique-o em Opções → Geral → Referências para obter {referralStorageInGB} GB grátis após a inscrição num plano pago\n\nhttps://ente.io",
  "claimFreeStorage": "Reivindique armaz. grátis",
  "inviteYourFriends": "Convide seus amigos",
  "failedToFetchReferralDetails": "Não foi possível buscar os detalhes de referência. Tente novamente mais tarde.",
  "referralStep1": "1. Envie este código aos seus amigos",
  "referralStep2": "2. Eles então se inscrevem num plano pago",
  "referralStep3": "3. Ambos ganham {storageInGB} GB* grátis",
  "referralsAreCurrentlyPaused": "As referências estão atualmente pausadas",
  "youCanAtMaxDoubleYourStorage": "* Você pode duplicar seu armazenamento ao máximo",
  "claimedStorageSoFar": "{isFamilyMember, select,true {Sua família reinvidicou {storageAmountInGb} GB até então}false {Você reinvindicou {storageAmountInGb} GB até então}other {Você reinvindicou {storageAmountInGb} GB até então!}}",
  "@claimedStorageSoFar": {
    "placeholders": {
      "isFamilyMember": {
        "type": "String",
        "example": "true"
      },
      "storageAmountInGb": {
        "type": "int",
        "example": "10"
      }
    }
  },
  "faq": "Perguntas frequentes",
  "help": "Ajuda",
  "oopsSomethingWentWrong": "Ops, algo deu errado",
  "peopleUsingYourCode": "Pessoas que usou o código",
  "eligible": "elegível",
  "total": "total",
  "codeUsedByYou": "Código usado por você",
  "freeStorageClaimed": "Armaz. grátis reivindicado",
  "freeStorageUsable": "Armazenamento disponível",
  "usableReferralStorageInfo": "O armazenamento disponível é limitado devido ao seu plano atual. O armazenamento adicional será aplicado quando você atualizar seu plano.",
  "removeFromAlbumTitle": "Remover do álbum?",
  "removeFromAlbum": "Remover do álbum",
  "itemsWillBeRemovedFromAlbum": "Os itens selecionados serão removidos deste álbum",
  "removeShareItemsWarning": "Alguns dos itens que você está removendo foram adicionados por outras pessoas, e você perderá o acesso a eles",
  "addingToFavorites": "Adicionando aos favoritos...",
  "removingFromFavorites": "Removendo dos favoritos...",
  "sorryCouldNotAddToFavorites": "Desculpe, não foi possível adicionar aos favoritos!",
  "sorryCouldNotRemoveFromFavorites": "Desculpe, não foi possível remover dos favoritos!",
  "subscribeToEnableSharing": "Você precisa de uma inscrição paga ativa para ativar o compartilhamento.",
  "subscribe": "Inscrever-se",
  "canOnlyRemoveFilesOwnedByYou": "Só pode remover arquivos de sua propriedade",
  "deleteSharedAlbum": "Excluir álbum compartilhado?",
  "deleteAlbum": "Excluir álbum",
  "deleteAlbumDialog": "Também excluir as fotos (e vídeos) presentes neste álbum de <bold>todos</bold> os outros álbuns que eles fazem parte?",
  "deleteSharedAlbumDialogBody": "O álbum será apagado para todos\n\nVocê perderá o acesso a fotos compartilhadas neste álbum que pertencem aos outros",
  "yesRemove": "Sim, excluir",
  "creatingLink": "Criando link...",
  "removeWithQuestionMark": "Remover?",
  "removeParticipantBody": "{userEmail} será removido do álbum compartilhado\n\nQualquer foto adicionada por ele será removida.",
  "keepPhotos": "Manter fotos",
  "deletePhotos": "Excluir fotos",
  "inviteToEnte": "Convidar ao Ente",
  "removePublicLink": "Remover link público",
  "disableLinkMessage": "Isso removerá o link público para acessar \"{albumName}\".",
  "sharing": "Compartilhando...",
  "youCannotShareWithYourself": "Não é possível compartilhar consigo mesmo",
  "archive": "Arquivo",
  "createAlbumActionHint": "Pressione para selecionar fotos e clique em + para criar um álbum",
  "importing": "Importando....",
  "failedToLoadAlbums": "Falhou ao carregar álbuns",
  "hidden": "Oculto",
  "authToViewYourHiddenFiles": "Autentique-se para visualizar seus arquivos ocultos",
  "authToViewTrashedFiles": "Autentique-se para ver seus arquivos excluídos",
  "trash": "Lixeira",
  "uncategorized": "Sem categoria",
  "videoSmallCase": "vídeo",
  "photoSmallCase": "foto",
  "singleFileDeleteHighlight": "Ele será excluído de todos os álbuns.",
  "singleFileInBothLocalAndRemote": "Este {fileType} está no Ente e em seu dispositivo.",
  "singleFileInRemoteOnly": "Este {fileType} será excluído do Ente.",
  "singleFileDeleteFromDevice": "Este {fileType} será excluído do dispositivo.",
  "deleteFromEnte": "Excluir do Ente",
  "yesDelete": "Sim, excluir",
  "movedToTrash": "Movido para a lixeira",
  "deleteFromDevice": "Excluir do dispositivo",
  "deleteFromBoth": "Excluir de ambos",
  "newAlbum": "Novo álbum",
  "albums": "Álbuns",
  "memoryCount": "{count, plural, =0{sem memórias} one{{formattedCount} memória} other{{formattedCount} memórias}}",
  "@memoryCount": {
    "description": "The text to display the number of memories",
    "type": "text",
    "placeholders": {
      "count": {
        "example": "1",
        "type": "int"
      },
      "formattedCount": {
        "type": "String",
        "example": "11.513, 11,511"
      }
    }
  },
  "selectedPhotos": "{count} selecionado(s)",
  "@selectedPhotos": {
    "description": "Display the number of selected photos",
    "type": "text",
    "placeholders": {
      "count": {
        "example": "5",
        "type": "int"
      }
    }
  },
  "selectedPhotosWithYours": "{count} selecionado(s) ({yourCount} seus)",
  "@selectedPhotosWithYours": {
    "description": "Display the number of selected photos, including the number of selected photos owned by the user",
    "type": "text",
    "placeholders": {
      "count": {
        "example": "12",
        "type": "int"
      },
      "yourCount": {
        "example": "2",
        "type": "int"
      }
    }
  },
  "advancedSettings": "Avançado",
  "@advancedSettings": {
    "description": "The text to display in the advanced settings section"
  },
  "photoGridSize": "Tamanho da grade de fotos",
  "manageDeviceStorage": "Gerenciar cache do dispositivo",
  "manageDeviceStorageDesc": "Reveja e limpe o armazenamento de cache local.",
  "machineLearning": "Aprendizado automático",
  "mlConsent": "Ativar o aprendizado automático",
  "mlConsentTitle": "Ativar aprendizado auto.?",
  "mlConsentDescription": "Se ativar o aprendizado automático, Ente extrairá informações de geometria facial dos arquivos, incluindo aqueles compartilhados consigo.\n\nIsso acontecerá em seu dispositivo, e qualquer informação biométrica gerada será criptografada de ponta a ponta.",
  "mlConsentPrivacy": "Clique aqui para mais detalhes sobre este recurso na política de privacidade",
  "mlConsentConfirmation": "Concordo e desejo ativá-lo",
  "magicSearch": "Busca mágica",
  "discover": "Explorar",
  "@discover": {
    "description": "The text to display for the discover section under which we show receipts, screenshots, sunsets, greenery, etc."
  },
  "discover_identity": "Identidade",
  "discover_screenshots": "Capturas de tela",
  "discover_receipts": "Recibos",
  "discover_notes": "Notas",
  "discover_memes": "Memes",
  "discover_visiting_cards": "Cartões de visita",
  "discover_babies": "Bebês",
  "discover_pets": "Animais de estimação",
  "discover_selfies": "Selfies",
  "discover_wallpapers": "Papéis de parede",
  "discover_food": "Comida",
  "discover_celebrations": "Comemorações",
  "discover_sunset": "Pôr do sol",
  "discover_hills": "Colinas",
  "discover_greenery": "Vegetação",
  "mlIndexingDescription": "Saiba que o aprendizado automático afetará a bateria do dispositivo negativamente até todos os itens serem indexados. Utilize a versão para computadores para melhor indexação, todos os resultados se auto-sincronizaram.",
  "loadingModel": "Baixando modelos...",
  "waitingForWifi": "Aguardando Wi-Fi...",
  "status": "Estado",
  "indexedItems": "Itens indexados",
  "pendingItems": "Itens pendentes",
  "clearIndexes": "Limpar índices",
  "selectFoldersForBackup": "Selecione as pastas para salvá-las",
  "selectedFoldersWillBeEncryptedAndBackedUp": "As pastas selecionadas serão criptografadas e salvas em segurança",
  "unselectAll": "Desmarcar tudo",
  "selectAll": "Selecionar tudo",
  "skip": "Pular",
  "updatingFolderSelection": "Atualizando seleção de pasta...",
  "itemCount": "{count, plural, one{{count} item} other{{count} itens}}",
  "deleteItemCount": "{count, plural, =1 {Excluir {count} item} other {Excluir {count} itens}}",
  "duplicateItemsGroup": "{count} arquivos, {formattedSize} cada",
  "@duplicateItemsGroup": {
    "description": "Display the number of duplicate files and their size",
    "type": "text",
    "placeholders": {
      "count": {
        "example": "12",
        "type": "int"
      },
      "formattedSize": {
        "example": "2.3 MB",
        "type": "String"
      }
    }
  },
  "showMemories": "Mostrar memórias",
  "yearsAgo": "{count, plural, one{{count} ano atrás} other{{count} anos atrás}}",
  "backupSettings": "Ajustes de salvar em segurança",
  "backupStatus": "Estado das mídias salvas",
  "backupStatusDescription": "Os itens salvos em segurança aparecerão aqui",
  "backupOverMobileData": "Salvar fotos com dados móveis",
  "backupVideos": "Salvar vídeos em segurança",
  "disableAutoLock": "Desativar bloqueio automático",
  "deviceLockExplanation": "Desativa o bloqueio de tela se o Ente estiver de fundo e uma cópia de segurança ainda estiver em andamento. Às vezes, isso não é necessário, mas ajuda a agilizar envios grandes e importações iniciais de bibliotecas maiores.",
  "about": "Sobre",
  "weAreOpenSource": "Nós somos de código aberto!",
  "privacy": "Privacidade",
  "terms": "Termos",
  "checkForUpdates": "Buscar atualizações",
  "checkStatus": "Verificar estado",
  "checking": "Verificando...",
  "youAreOnTheLatestVersion": "Você está na versão mais recente",
  "account": "Conta",
  "manageSubscription": "Gerenciar assinatura",
  "authToChangeYourEmail": "Por favor, autentique-se para alterar o seu e-mail",
  "changePassword": "Alterar senha",
  "authToChangeYourPassword": "Autentique para alterar sua senha",
  "emailVerificationToggle": "Verificação por e-mail",
  "authToChangeEmailVerificationSetting": "Autentique-se para alterar o e-mail de verificação",
  "exportYourData": "Exportar dados",
  "logout": "Encerrar sessão",
  "authToInitiateAccountDeletion": "Autentique para iniciar a exclusão de conta",
  "areYouSureYouWantToLogout": "Você tem certeza que quer encerrar sessão?",
  "yesLogout": "Sim, encerrar sessão",
  "aNewVersionOfEnteIsAvailable": "Uma nova versão do Ente está disponível.",
  "update": "Atualizar",
  "installManually": "Instalar manualmente",
  "criticalUpdateAvailable": "Atualização crítica disponível",
  "updateAvailable": "Atualização disponível",
  "ignoreUpdate": "Ignorar",
  "downloading": "Baixando...",
  "cannotDeleteSharedFiles": "Não é possível excluir arquivos compartilhados",
  "theDownloadCouldNotBeCompleted": "A instalação não pôde ser concluída",
  "retry": "Tentar novamente",
  "backedUpFolders": "Pastas salvas em segurança",
  "backup": "Salvar em segurança",
  "freeUpDeviceSpace": "Liberar espaço no dispositivo",
  "freeUpDeviceSpaceDesc": "Economize espaço em seu dispositivo por limpar arquivos já salvos com segurança.",
  "allClear": "✨ Tudo limpo",
  "noDeviceThatCanBeDeleted": "Você não tem arquivos neste dispositivo que possam ser excluídos",
  "removeDuplicates": "Excluir duplicatas",
  "removeDuplicatesDesc": "Revise e remova arquivos que são duplicatas exatas.",
  "viewLargeFiles": "Arquivos grandes",
  "viewLargeFilesDesc": "Ver arquivos que consumem a maior parte do armazenamento.",
  "noDuplicates": "✨ Sem duplicatas",
  "youveNoDuplicateFilesThatCanBeCleared": "Você não possui nenhum arquivo duplicado que possa ser excluído",
  "success": "Sucesso",
  "rateUs": "Avaliar",
  "remindToEmptyDeviceTrash": "Também esvazie o \"Excluído Recentemente\" das \"Opções\" -> \"Armazenamento\" para liberar espaço",
  "youHaveSuccessfullyFreedUp": "Você liberou {storageSaved} com sucesso!",
  "@youHaveSuccessfullyFreedUp": {
    "description": "The text to display when the user has successfully freed up storage",
    "type": "text",
    "placeholders": {
      "storageSaved": {
        "example": "1.2 GB",
        "type": "String"
      }
    }
  },
  "remindToEmptyEnteTrash": "Também esvazie sua \"Lixeira\" para reivindicar o espaço liberado",
  "sparkleSuccess": "✨ Sucesso",
  "duplicateFileCountWithStorageSaved": "Você limpou {count, plural, one{{count} arquivo duplicado} other{{count} arquivos duplicados}}, salvando ({storageSaved}!)",
  "@duplicateFileCountWithStorageSaved": {
    "description": "The text to display when the user has successfully cleaned up duplicate files",
    "type": "text",
    "placeholders": {
      "count": {
        "example": "1",
        "type": "int"
      },
      "storageSaved": {
        "example": "1.2 GB",
        "type": "String"
      }
    }
  },
  "familyPlans": "Planos familiares",
  "referrals": "Referências",
  "notifications": "Notificações",
  "sharedPhotoNotifications": "Novas fotos compartilhadas",
  "sharedPhotoNotificationsExplanation": "Receba notificações caso alguém adicione uma foto a um álbum compartilhado que você faz parte",
  "advanced": "Avançado",
  "general": "Geral",
  "security": "Segurança",
  "authToViewYourRecoveryKey": "Autentique para ver sua chave de recuperação",
  "twofactor": "Dois fatores",
  "authToConfigureTwofactorAuthentication": "Autentique para configurar a autenticação de dois fatores",
  "lockscreen": "Tela de bloqueio",
  "authToChangeLockscreenSetting": "Autentique para alterar a configuração da tela de bloqueio",
  "viewActiveSessions": "Ver sessões ativas",
  "authToViewYourActiveSessions": "Autentique para ver as sessões ativas",
  "disableTwofactor": "Desativar autenticação de dois fatores",
  "confirm2FADisable": "Você tem certeza que queira desativar a autenticação de dois fatores?",
  "no": "Não",
  "yes": "Sim",
  "social": "Redes sociais",
  "rateUsOnStore": "Avalie-nos no {storeName}",
  "blog": "Blog",
  "merchandise": "Produtos",
  "twitter": "Twitter/X",
  "mastodon": "Mastodon",
  "matrix": "Matrix",
  "discord": "Discord",
  "reddit": "Reddit",
  "yourStorageDetailsCouldNotBeFetched": "Seus detalhes de armazenamento não puderam ser obtidos",
  "reportABug": "Informar um erro",
  "reportBug": "Informar erro",
  "suggestFeatures": "Sugerir recurso",
  "support": "Suporte",
  "theme": "Tema",
  "lightTheme": "Claro",
  "darkTheme": "Escuro",
  "systemTheme": "Sistema",
  "freeTrial": "Avaliação grátis",
  "selectYourPlan": "Selecione seu plano",
  "enteSubscriptionPitch": "O Ente preserva suas memórias, então eles sempre estão disponíveis para você, mesmo se você perder o dispositivo.",
  "enteSubscriptionShareWithFamily": "Sua família também poderá ser adicionada ao seu plano.",
  "currentUsageIs": "O uso atual é ",
  "@currentUsageIs": {
    "description": "This text is followed by storage usage",
    "examples": {
      "0": "Current usage is 1.2 GB"
    },
    "type": "text"
  },
  "faqs": "Perguntas frequentes",
  "renewsOn": "Renovação de assinatura em {endDate}",
  "freeTrialValidTill": "A avaliação grátis acaba em {endDate}",
  "validTill": "Válido até {endDate}",
  "addOnValidTill": "Seu complemento {storageAmount} é válido até {endDate}",
  "playStoreFreeTrialValidTill": "Avaliação grátis válida até {endDate}.\nVocê pode alterar para um plano pago depois.",
  "subWillBeCancelledOn": "Sua assinatura será cancelada em {endDate}",
  "subscription": "Assinatura",
  "paymentDetails": "Detalhes de pagamento",
  "manageFamily": "Gerenciar família",
  "contactToManageSubscription": "Entre em contato conosco em support@ente.io para gerenciar sua assinatura {provider}.",
  "renewSubscription": "Renovar assinatura",
  "cancelSubscription": "Cancelar assinatura",
  "areYouSureYouWantToRenew": "Deseja renovar?",
  "yesRenew": "Sim",
  "areYouSureYouWantToCancel": "Deseja cancelar?",
  "yesCancel": "Sim",
  "failedToRenew": "Falhou ao renovar",
  "failedToCancel": "Falhou ao cancelar",
  "twoMonthsFreeOnYearlyPlans": "2 meses grátis em planos anuais",
  "monthly": "Mensal",
  "@monthly": {
    "description": "The text to display for monthly plans",
    "type": "text"
  },
  "yearly": "Anual",
  "@yearly": {
    "description": "The text to display for yearly plans",
    "type": "text"
  },
  "confirmPlanChange": "Confirmar mudança de plano",
  "areYouSureYouWantToChangeYourPlan": "Deseja trocar de plano?",
  "youCannotDowngradeToThisPlan": "Você não pode rebaixar para este plano",
  "cancelOtherSubscription": "Primeiramente cancele sua assinatura existente do {paymentProvider}",
  "@cancelOtherSubscription": {
    "description": "The text to display when the user has an existing subscription from a different payment provider",
    "type": "text",
    "placeholders": {
      "paymentProvider": {
        "example": "Apple",
        "type": "String"
      }
    }
  },
  "optionalAsShortAsYouLike": "Opcional, tão curto como quiser...",
  "send": "Enviar",
  "askCancelReason": "Sua assinatura foi cancelada. Deseja compartilhar o motivo?",
  "thankYouForSubscribing": "Obrigado por assinar!",
  "yourPurchaseWasSuccessful": "Sua compra foi efetuada com sucesso",
  "yourPlanWasSuccessfullyUpgraded": "Seu plano foi atualizado com sucesso",
  "yourPlanWasSuccessfullyDowngraded": "Seu plano foi rebaixado com sucesso",
  "yourSubscriptionWasUpdatedSuccessfully": "Sua assinatura foi atualizada com sucesso",
  "googlePlayId": "ID do Google Play",
  "appleId": "ID da Apple",
  "playstoreSubscription": "Assinatura da PlayStore",
  "appstoreSubscription": "Assinatura da AppStore",
  "subAlreadyLinkedErrMessage": "Seu {id} já está vinculado a outra conta Ente. Se você gostaria de usar seu {id} com esta conta, entre em contato conosco\"",
  "visitWebToManage": "Visite o web.ente.io para gerenciar sua assinatura",
  "couldNotUpdateSubscription": "Não foi possível atualizar a assinatura",
  "pleaseContactSupportAndWeWillBeHappyToHelp": "Entre em contato com support@ente.io e nós ficaremos felizes em ajudar!",
  "paymentFailed": "O pagamento falhou",
  "paymentFailedTalkToProvider": "Fale com o suporte {providerName} se você foi cobrado",
  "@paymentFailedTalkToProvider": {
    "description": "The text to display when the payment failed",
    "type": "text",
    "placeholders": {
      "providerName": {
        "example": "AppStore|PlayStore",
        "type": "String"
      }
    }
  },
  "continueOnFreeTrial": "Continuar com a avaliação grátis",
  "areYouSureYouWantToExit": "Tem certeza de que queira sair?",
  "thankYou": "Obrigado",
  "failedToVerifyPaymentStatus": "Falhou ao verificar estado do pagamento",
  "pleaseWaitForSometimeBeforeRetrying": "Por favor, aguarde mais algum tempo antes de tentar novamente",
  "paymentFailedMessage": "Infelizmente o pagamento falhou. Entre em contato com o suporte e nós ajudaremos você!",
  "youAreOnAFamilyPlan": "Você está em um plano familiar!",
  "contactFamilyAdmin": "Entre em contato com <green>{familyAdminEmail}</green> para gerenciar sua assinatura",
  "leaveFamily": "Sair do plano familiar",
  "areYouSureThatYouWantToLeaveTheFamily": "Você tem certeza que queira sair do plano familiar?",
  "leave": "Sair",
  "rateTheApp": "Avalie o aplicativo",
  "startBackup": "Iniciar a salvar em segurança",
  "noPhotosAreBeingBackedUpRightNow": "No momento não há fotos sendo salvas em segurança",
  "preserveMore": "Preservar mais",
  "grantFullAccessPrompt": "Permita o acesso a todas as fotos nas opções do aplicativo",
  "allowPermTitle": "Permita acesso às Fotos",
  "allowPermBody": "Permita o acesso a suas fotos nas Opções para que Ente exiba e salva em segurança sua fototeca.",
  "openSettings": "Abrir opções",
  "selectMorePhotos": "Selecionar mais fotos",
  "existingUser": "Usuário existente",
  "privateBackups": "Cópias privadas",
  "forYourMemories": "para suas memórias",
  "endtoendEncryptedByDefault": "Criptografado de ponta a ponta por padrão",
  "safelyStored": "Armazenado com segurança",
  "atAFalloutShelter": "em um abrigo avançado",
  "designedToOutlive": "Feito para reviver memórias",
  "available": "Disponível",
  "everywhere": "em todas as partes",
  "androidIosWebDesktop": "Android, iOS, Web, Computador",
  "mobileWebDesktop": "Celular, Web, Computador",
  "newToEnte": "Novo no Ente",
  "pleaseLoginAgain": "Registre-se novamente",
  "autoLogoutMessage": "Devido ao ocorrido de erros técnicos, você foi desconectado. Pedimos desculpas pela inconveniência.",
  "yourSubscriptionHasExpired": "A sua assinatura expirou",
  "storageLimitExceeded": "Limite de armazenamento excedido",
  "upgrade": "Atualizar",
  "raiseTicket": "Abrir ticket",
  "@raiseTicket": {
    "description": "Button text for raising a support tickets in case of unhandled errors during backup",
    "type": "text"
  },
  "backupFailed": "Falhou ao salvar em segurança",
  "sorryBackupFailedDesc": "Desculpe, não podemos salvar em segurança este arquivo no momento, nós tentaremos mais tarde.",
  "couldNotBackUpTryLater": "Nós não podemos salvar seus dados.\nNós tentaremos novamente mais tarde.",
  "enteCanEncryptAndPreserveFilesOnlyIfYouGrant": "Ente pode criptografar e preservar arquivos apenas se você conceder acesso a eles",
  "pleaseGrantPermissions": "Por favor, conceda as permissões",
  "grantPermission": "Conceder permissões",
  "privateSharing": "Compartilha privada",
  "shareOnlyWithThePeopleYouWant": "Compartilhar apenas com as pessoas que você quiser",
  "usePublicLinksForPeopleNotOnEnte": "Usar links públicos para pessoas que não estão no Ente",
  "allowPeopleToAddPhotos": "Permitir que pessoas adicionem fotos",
  "shareAnAlbumNow": "Compartilhar um álbum agora",
  "collectEventPhotos": "Coletar fotos de evento",
  "sessionExpired": "Sessão expirada",
  "loggingOut": "Desconectando...",
  "@onDevice": {
    "description": "The text displayed above folders/albums stored on device",
    "type": "text"
  },
  "onDevice": "No dispositivo",
  "@onEnte": {
    "description": "The text displayed above albums backed up to Ente",
    "type": "text"
  },
  "onEnte": "No <branding>ente</branding>",
  "name": "Nome",
  "newest": "Mais recente",
  "lastUpdated": "Última atualização",
  "deleteEmptyAlbums": "Excluir álbuns vazios",
  "deleteEmptyAlbumsWithQuestionMark": "Excluir álbuns vazios?",
  "deleteAlbumsDialogBody": "Isso excluirá todos os álbuns vazios. Isso é útil quando você quiser reduzir a desordem no seu álbum.",
  "deleteProgress": "Excluindo {currentlyDeleting} / {totalCount}",
  "genericProgress": "Processando {currentlyProcessing} / {totalCount}",
  "@genericProgress": {
    "description": "Generic progress text to display when processing multiple items",
    "type": "text",
    "placeholders": {
      "currentlyProcessing": {
        "example": "1",
        "type": "int"
      },
      "totalCount": {
        "example": "10",
        "type": "int"
      }
    }
  },
  "permanentlyDelete": "Excluir permanentemente",
  "canOnlyCreateLinkForFilesOwnedByYou": "Só é possível criar um link para arquivos pertencentes a você",
  "publicLinkCreated": "Link público criado",
  "youCanManageYourLinksInTheShareTab": "Você pode gerenciar seus links na aba de compartilhamento.",
  "linkCopiedToClipboard": "Link copiado para a área de transferência",
  "restore": "Restaurar",
  "@restore": {
    "description": "Display text for an action which triggers a restore of item from trash",
    "type": "text"
  },
  "moveToAlbum": "Mover para o álbum",
  "unhide": "Desocultar",
  "unarchive": "Desarquivar",
  "favorite": "Favorito",
  "removeFromFavorite": "Desfavoritar",
  "shareLink": "Compartilhar link",
  "createCollage": "Criar colagem",
  "saveCollage": "Salvar colagem",
  "collageSaved": "Colagem salva na galeria",
  "collageLayout": "Layout",
  "addToEnte": "Adicionar ao Ente",
  "addToAlbum": "Adicionar ao álbum",
  "delete": "Excluir",
  "hide": "Ocultar",
  "share": "Compartilhar",
  "unhideToAlbum": "Desocultar para o álbum",
  "restoreToAlbum": "Restaurar para álbum",
  "moveItem": "{count, plural, =1 {Mover item} other {Mover itens}}",
  "@moveItem": {
    "description": "Page title while moving one or more items to an album"
  },
  "addItem": "{count, plural,=1 {Adicionar item} other {Adicionar itens}}",
  "@addItem": {
    "description": "Page title while adding one or more items to album"
  },
  "createOrSelectAlbum": "Criar ou selecionar álbum",
  "selectAlbum": "Selecionar álbum",
  "searchByAlbumNameHint": "Nome do álbum",
  "albumTitle": "Título do álbum",
  "enterAlbumName": "Inserir nome do álbum",
  "restoringFiles": "Restaurando arquivos...",
  "movingFilesToAlbum": "Movendo arquivos para o álbum...",
  "unhidingFilesToAlbum": "Desocultando arquivos para o álbum",
  "canNotUploadToAlbumsOwnedByOthers": "Não é possível enviar para álbuns pertencentes a outros",
  "uploadingFilesToAlbum": "Enviando arquivos para o álbum...",
  "addedSuccessfullyTo": "Adicionado com sucesso a  {albumName}",
  "movedSuccessfullyTo": "Movido com sucesso para {albumName}",
  "thisAlbumAlreadyHDACollaborativeLink": "Este álbum já tem um link colaborativo",
  "collaborativeLinkCreatedFor": "Link colaborativo criado para {albumName}",
  "askYourLovedOnesToShare": "Peça que seus entes queridos compartilhem",
  "invite": "Convidar",
  "shareYourFirstAlbum": "Compartilhar seu primeiro álbum",
  "sharedWith": "Compartilhado com {emailIDs}",
  "sharedWithMe": "Compartilhado comigo",
  "sharedByMe": "Compartilhada por mim",
  "doubleYourStorage": "Duplique seu armazenamento",
  "referFriendsAnd2xYourPlan": "Recomende seus amigos e duplique seu plano",
  "shareAlbumHint": "Abra um álbum e toque no botão compartilhar no canto superior direito para compartilhar.",
  "itemsShowTheNumberOfDaysRemainingBeforePermanentDeletion": "Os itens exibem o número de dias restantes antes da exclusão permanente",
  "trashDaysLeft": "{count, plural, =0 {Em breve} =1 {1 dia} other {{count} dias}}",
  "@trashDaysLeft": {
    "description": "Text to indicate number of days remaining before permanent deletion",
    "placeholders": {
      "count": {
        "example": "1|2|3",
        "type": "int"
      }
    }
  },
  "deleteAll": "Excluir tudo",
  "renameAlbum": "Renomear álbum",
  "convertToAlbum": "Converter para álbum",
  "setCover": "Definir capa",
  "@setCover": {
    "description": "Text to set cover photo for an album"
  },
  "sortAlbumsBy": "Ordenar por",
  "sortNewestFirst": "Recentes primeiro",
  "sortOldestFirst": "Antigos primeiro",
  "rename": "Renomear",
  "leaveSharedAlbum": "Sair do álbum compartilhado?",
  "leaveAlbum": "Sair do álbum",
  "photosAddedByYouWillBeRemovedFromTheAlbum": "Suas fotos adicionadas serão removidas do álbum",
  "youveNoFilesInThisAlbumThatCanBeDeleted": "Você não tem arquivos neste álbum que possam ser excluídos",
  "youDontHaveAnyArchivedItems": "Você não tem nenhum item arquivado.",
  "ignoredFolderUploadReason": "Alguns arquivos neste álbum são ignorados do envio porque eles foram anteriormente excluídos do Ente.",
  "resetIgnoredFiles": "Redefinir arquivos ignorados",
  "deviceFilesAutoUploading": "Arquivos adicionados ao álbum do dispositivo serão automaticamente enviados para o Ente.",
  "turnOnBackupForAutoUpload": "Ative o salvamento em segurança para automaticamente enviar arquivos adicionados à pasta do dispositivo para o Ente.",
  "noHiddenPhotosOrVideos": "Sem fotos ou vídeos ocultos",
  "toHideAPhotoOrVideo": "Para ocultar uma foto ou vídeo",
  "openTheItem": "• Abra a foto ou vídeo",
  "clickOnTheOverflowMenu": "• Clique no menu adicional",
  "click": "• Clique",
  "nothingToSeeHere": "Nada para ver aqui! 👀",
  "unarchiveAlbum": "Desarquivar álbum",
  "archiveAlbum": "Arquivar álbum",
  "calculating": "Calculando...",
  "pleaseWaitDeletingAlbum": "Aguarde, excluindo álbum",
  "searchByExamples": "• Nomes de álbuns (ex: \"Câmera\")\n• Tipos de arquivos (ex.: \"Vídeos\", \".gif\")\n• Anos e meses (ex.: \"2022\", \"Janeiro\")\n• Temporadas (ex.: \"Natal\")\n• Tags (ex.: \"#divertido\")",
  "youCanTrySearchingForADifferentQuery": "Você pode tentar buscar por outra consulta.",
  "noResultsFound": "Nenhum resultado encontrado",
  "addedBy": "Adicionado por {emailOrName}",
  "loadingExifData": "Carregando dados EXIF...",
  "viewAllExifData": "Ver todos os dados EXIF",
  "noExifData": "Sem dados EXIF",
  "thisImageHasNoExifData": "Esta imagem não possui dados EXIF",
  "exif": "EXIF",
  "noResults": "Nenhum resultado",
  "weDontSupportEditingPhotosAndAlbumsThatYouDont": "Não suportamos a edição de fotos e álbuns que você ainda não possui",
  "failedToFetchOriginalForEdit": "Falhou ao obter original para edição",
  "close": "Fechar",
  "setAs": "Definir como",
  "fileSavedToGallery": "Arquivo salvo na galeria",
  "filesSavedToGallery": "Arquivos salvos na galeria",
  "fileFailedToSaveToGallery": "Falhou ao salvar arquivo na galeria",
  "download": "Baixar",
  "pressAndHoldToPlayVideo": "Pressione e segure para reproduzir o vídeo",
  "pressAndHoldToPlayVideoDetailed": "Pressione e segure na imagem para reproduzir o vídeo",
  "downloadFailed": "Falhou ao baixar",
  "deduplicateFiles": "Arquivos duplicados",
  "deselectAll": "Deselecionar tudo",
  "reviewDeduplicateItems": "Reveja e exclua os itens que você acredita serem duplicados.",
  "clubByCaptureTime": "Agrupar por tempo de captura",
  "clubByFileName": "Agrupar por nome do arquivo",
  "count": "Contagem",
  "totalSize": "Tamanho total",
  "longpressOnAnItemToViewInFullscreen": "Mantenha pressionado em um item para visualizá-lo em tela cheia",
  "decryptingVideo": "Descriptografando vídeo...",
  "authToViewYourMemories": "Autentique-se para ver suas memórias",
  "unlock": "Desbloquear",
  "freeUpSpace": "Liberar espaço",
  "freeUpSpaceSaving": "{count, plural, =1 {Ele pode excluído do dispositivo para liberar {formattedSize}} other {Eles podem ser excluídos do dispositivo para liberar {formattedSize}}}",
  "filesBackedUpInAlbum": "{count, plural, one {1 arquivo} other {{formattedNumber} arquivos}} deste álbum foi(ram) salvo(s) em segurança",
  "@filesBackedUpInAlbum": {
    "description": "Text to tell user how many files have been backed up in the album",
    "placeholders": {
      "count": {
        "example": "1",
        "type": "int"
      },
      "formattedNumber": {
        "content": "{formattedNumber}",
        "example": "1,000",
        "type": "String"
      }
    }
  },
  "filesBackedUpFromDevice": "{count, plural, one {1 arquivo} other {{formattedNumber} arquivos}} deste dispositivo foi(ram) salvos em segurança",
  "@filesBackedUpFromDevice": {
    "description": "Text to tell user how many files have been backed up from this device",
    "placeholders": {
      "count": {
        "example": "1",
        "type": "int"
      },
      "formattedNumber": {
        "content": "{formattedNumber}",
        "example": "1,000",
        "type": "String"
      }
    }
  },
  "@freeUpSpaceSaving": {
    "description": "Text to tell user how much space they can free up by deleting items from the device"
  },
  "freeUpAccessPostDelete": "Você ainda pode acessá{count, plural, =1 {-lo} other {-los}} no Ente se você tiver uma assinatura ativa",
  "@freeUpAccessPostDelete": {
    "placeholders": {
      "count": {
        "example": "1",
        "type": "int"
      }
    }
  },
  "freeUpAmount": "Liberar {sizeInMBorGB}",
  "thisEmailIsAlreadyInUse": "Este e-mail já está sendo usado",
  "incorrectCode": "Código incorreto",
  "authenticationFailedPleaseTryAgain": "Falha na autenticação. Tente novamente",
  "verificationFailedPleaseTryAgain": "Falha na verificação. Tente novamente",
  "authenticating": "Autenticando...",
  "authenticationSuccessful": "Autenticado com sucesso!",
  "incorrectRecoveryKey": "Chave de recuperação incorreta",
  "theRecoveryKeyYouEnteredIsIncorrect": "A chave de recuperação inserida está incorreta",
  "twofactorAuthenticationSuccessfullyReset": "Autenticação de dois fatores redefinida com sucesso",
  "pleaseVerifyTheCodeYouHaveEntered": "Verifique o código inserido",
  "pleaseContactSupportIfTheProblemPersists": "Por favor, contate o suporte se o problema persistir",
  "twofactorAuthenticationHasBeenDisabled": "A autenticação de dois fatores foi desativada",
  "sorryTheCodeYouveEnteredIsIncorrect": "O código inserido está incorreto",
  "yourVerificationCodeHasExpired": "O código de verificação expirou",
  "emailChangedTo": "E-mail alterado para {newEmail}",
  "verifying": "Verificando...",
  "disablingTwofactorAuthentication": "Desativando a autenticação de dois fatores...",
  "allMemoriesPreserved": "Todas as memórias preservadas",
  "loadingGallery": "Carregando galeria...",
  "syncing": "Sincronizando...",
  "encryptingBackup": "Criptografando salvar em segurança...",
  "syncStopped": "Sincronização interrompida",
  "syncProgress": "{completed}/{total} memórias preservadas",
  "uploadingMultipleMemories": "Preservando {count} memórias...",
  "@uploadingMultipleMemories": {
    "description": "Text to tell user how many memories are being preserved",
    "placeholders": {
      "count": {
        "type": "String"
      }
    }
  },
  "uploadingSingleMemory": "Preservando 1 memória...",
  "@syncProgress": {
    "description": "Text to tell user how many memories have been preserved",
    "placeholders": {
      "completed": {
        "type": "String"
      },
      "total": {
        "type": "String"
      }
    }
  },
  "archiving": "Arquivando...",
  "unarchiving": "Desarquivando...",
  "successfullyArchived": "Arquivado com sucesso",
  "successfullyUnarchived": "Desarquivado com sucesso",
  "renameFile": "Renomear arquivo",
  "enterFileName": "Inserir nome do arquivo",
  "filesDeleted": "Arquivos excluídos",
  "selectedFilesAreNotOnEnte": "Os arquivos selecionados não estão no Ente",
  "thisActionCannotBeUndone": "Esta ação não pode ser desfeita",
  "emptyTrash": "Esvaziar a lixeira?",
  "permDeleteWarning": "Todos os itens na lixeira serão excluídos permanentemente\n\nEsta ação não pode ser desfeita",
  "empty": "Esvaziar",
  "couldNotFreeUpSpace": "Não foi possível liberar espaço",
  "permanentlyDeleteFromDevice": "Excluir permanentemente do dispositivo?",
  "someOfTheFilesYouAreTryingToDeleteAre": "Alguns dos arquivos que você está tentando excluir só estão disponíveis no seu dispositivo e não podem ser recuperados se forem excluídos",
  "theyWillBeDeletedFromAllAlbums": "Eles serão excluídos de todos os álbuns.",
  "someItemsAreInBothEnteAndYourDevice": "Alguns itens estão em ambos o Ente quanto no seu dispositivo.",
  "selectedItemsWillBeDeletedFromAllAlbumsAndMoved": "Os itens selecionados serão excluídos de todos os álbuns e movidos para a lixeira.",
  "theseItemsWillBeDeletedFromYourDevice": "Estes itens serão excluídos do seu dispositivo.",
  "itLooksLikeSomethingWentWrongPleaseRetryAfterSome": "Parece que algo deu errado. Tente novamente mais tarde. Caso o erro persistir, por favor, entre em contato com nossa equipe.",
  "error": "Erro",
  "tempErrorContactSupportIfPersists": "Parece que algo deu errado. Tente novamente mais tarde. Caso o erro persistir, por favor, entre em contato com nossa equipe.",
  "networkHostLookUpErr": "Não foi possível conectar-se ao Ente, verifique suas configurações de rede e entre em contato com o suporte se o erro persistir.",
  "networkConnectionRefusedErr": "Não foi possível conectar ao Ente, tente novamente mais tarde. Se o erro persistir, entre em contato com o suporte.",
  "cachedData": "Dados armazenados em cache",
  "clearCaches": "Limpar cache",
  "remoteImages": "Imagens remotas",
  "remoteVideos": "Vídeos remotos",
  "remoteThumbnails": "Miniaturas remotas",
  "pendingSync": "Sincronização pendente",
  "localGallery": "Galeria local",
  "todaysLogs": "Registros de hoje",
  "viewLogs": "Ver registros",
  "logsDialogBody": "Isso enviará através dos registros para ajudar-nos a resolver seu problema. Saiba que, nome de arquivos serão incluídos para ajudar a buscar problemas com arquivos específicos.",
  "preparingLogs": "Preparando registros...",
  "emailYourLogs": "Enviar registros por e-mail",
  "pleaseSendTheLogsTo": "Envie os registros para \n{toEmail}",
  "copyEmailAddress": "Copiar e-mail",
  "exportLogs": "Exportar registros",
  "pleaseEmailUsAt": "Envie-nos um e-mail para {toEmail}",
  "dismiss": "Descartar",
  "didYouKnow": "Você sabia?",
  "loadingMessage": "Carregando suas fotos...",
  "loadMessage1": "Você pode compartilhar sua assinatura com seus familiares",
  "loadMessage2": "Preservamos mais de 200 milhões de memórias até então",
  "loadMessage3": "Mantemos 3 cópias dos seus dados, uma em um abrigo subterrâneo",
  "loadMessage4": "Todos os nossos aplicativos são de código aberto",
  "loadMessage5": "Nosso código-fonte e criptografia foram auditadas externamente",
  "loadMessage6": "Você pode compartilhar links para seus álbuns com seus entes queridos",
  "loadMessage7": "Nossos aplicativos móveis são executados em segundo plano para criptografar e salvar em segurança quaisquer fotos novas que você acessar",
  "loadMessage8": "web.ente.io tem um enviador mais rápido",
  "loadMessage9": "Nós usamos Xchacha20Poly1305 para criptografar seus dados com segurança",
  "photoDescriptions": "Descrições das fotos",
  "fileTypesAndNames": "Tipos de arquivo e nomes",
  "location": "Localização",
  "moments": "Momentos",
  "searchFaceEmptySection": "As pessoas apareceram aqui quando a indexação for concluída",
  "searchDatesEmptySection": "Buscar por data, mês ou ano",
  "searchLocationEmptySection": "Fotos de grupo que estão sendo tiradas em algum raio da foto",
  "searchPeopleEmptySection": "Convide pessoas e você verá todas as fotos compartilhadas por elas aqui",
  "searchAlbumsEmptySection": "Álbuns",
  "searchFileTypesAndNamesEmptySection": "Tipos de arquivo e nomes",
  "searchCaptionEmptySection": "Adicione marcações como \"#viagem\" nas informações das fotos para encontrá-las aqui com facilidade",
  "language": "Idioma",
  "selectLanguage": "Selecionar idioma",
  "locationName": "Nome da localização",
  "addLocation": "Adicionar localização",
  "groupNearbyPhotos": "Agrupar fotos próximas",
  "kiloMeterUnit": "km",
  "addLocationButton": "Adicionar",
  "radius": "Raio",
  "locationTagFeatureDescription": "Uma etiqueta de localização agrupa todas as fotos fotografadas em algum raio de uma foto",
  "galleryMemoryLimitInfo": "Até 1.000 memórias exibidas na galeria",
  "save": "Salvar",
  "centerPoint": "Ponto central",
  "pickCenterPoint": "Escolha o ponto central",
  "useSelectedPhoto": "Usar foto selecionada",
  "resetToDefault": "Redefinir para o padrão",
  "@resetToDefault": {
    "description": "Button text to reset cover photo to default"
  },
  "edit": "Editar",
  "deleteLocation": "Excluir localização",
  "rotateLeft": "Girar para a esquerda",
  "flip": "Inverter",
  "rotateRight": "Girar para a direita",
  "saveCopy": "Salvar cópia",
  "light": "Brilho",
  "color": "Cor",
  "yesDiscardChanges": "Sim, descartar alterações",
  "doYouWantToDiscardTheEditsYouHaveMade": "Você quer descartar as edições que você fez?",
  "saving": "Salvando...",
  "editsSaved": "Edições salvas",
  "oopsCouldNotSaveEdits": "Opa! Não foi possível salvar as edições",
  "distanceInKMUnit": "km",
  "@distanceInKMUnit": {
    "description": "Unit for distance in km"
  },
  "dayToday": "Hoje",
  "dayYesterday": "Ontem",
  "storage": "Armazenamento",
  "usedSpace": "Espaço usado",
  "storageBreakupFamily": "Família",
  "storageBreakupYou": "Você",
  "@storageBreakupYou": {
    "description": "Label to indicate how much storage you are using when you are part of a family plan"
  },
  "storageUsageInfo": "{usedAmount} {usedStorageUnit} de {totalAmount} {totalStorageUnit} usado",
  "@storageUsageInfo": {
    "description": "Example: 1.2 GB of 2 GB used or 100 GB or 2TB used"
  },
  "availableStorageSpace": "{freeAmount} {storageUnit} livre",
  "appVersion": "Versão: {versionValue}",
  "verifyIDLabel": "Verificar",
  "fileInfoAddDescHint": "Adicionar descrição...",
  "editLocationTagTitle": "Editar localização",
  "setLabel": "Definir",
  "@setLabel": {
    "description": "Label of confirm button to add a new custom radius to the radius selector of a location tag"
  },
  "setRadius": "Definir raio",
  "familyPlanPortalTitle": "Família",
  "familyPlanOverview": "Adicione 5 familiares para seu plano existente sem pagar nenhum custo adicional.\n\nCada membro ganha seu espaço privado, significando que eles não podem ver os arquivos dos outros a menos que eles sejam compartilhados.\n\nOs planos familiares estão disponíveis para clientes que já tem uma assinatura paga do Ente.\n\nAssine agora para iniciar!",
  "androidBiometricHint": "Verificar identidade",
  "@androidBiometricHint": {
    "description": "Hint message advising the user how to authenticate with biometrics. It is used on Android side. Maximum 60 characters."
  },
  "androidBiometricNotRecognized": "Não reconhecido. Tente novamente.",
  "@androidBiometricNotRecognized": {
    "description": "Message to let the user know that authentication was failed. It is used on Android side. Maximum 60 characters."
  },
  "androidBiometricSuccess": "Sucesso",
  "@androidBiometricSuccess": {
    "description": "Message to let the user know that authentication was successful. It is used on Android side. Maximum 60 characters."
  },
  "androidCancelButton": "Cancelar",
  "@androidCancelButton": {
    "description": "Message showed on a button that the user can click to leave the current dialog. It is used on Android side. Maximum 30 characters."
  },
  "androidSignInTitle": "Autenticação necessária",
  "@androidSignInTitle": {
    "description": "Message showed as a title in a dialog which indicates the user that they need to scan biometric to continue. It is used on Android side. Maximum 60 characters."
  },
  "androidBiometricRequiredTitle": "Biométrica necessária",
  "@androidBiometricRequiredTitle": {
    "description": "Message showed as a title in a dialog which indicates the user has not set up biometric authentication on their device. It is used on Android side. Maximum 60 characters."
  },
  "androidDeviceCredentialsRequiredTitle": "Credenciais necessários",
  "@androidDeviceCredentialsRequiredTitle": {
    "description": "Message showed as a title in a dialog which indicates the user has not set up credentials authentication on their device. It is used on Android side. Maximum 60 characters."
  },
  "androidDeviceCredentialsSetupDescription": "Credenciais necessários",
  "@androidDeviceCredentialsSetupDescription": {
    "description": "Message advising the user to go to the settings and configure device credentials on their device. It shows in a dialog on Android side."
  },
  "goToSettings": "Ir às opções",
  "@goToSettings": {
    "description": "Message showed on a button that the user can click to go to settings pages from the current dialog. It is used on both Android and iOS side. Maximum 30 characters."
  },
  "androidGoToSettingsDescription": "A autenticação biométrica não está definida no dispositivo. Vá em 'Opções > Segurança' para adicionar a autenticação biométrica.",
  "@androidGoToSettingsDescription": {
    "description": "Message advising the user to go to the settings and configure biometric on their device. It shows in a dialog on Android side."
  },
  "iOSLockOut": "A autenticação biométrica está desativada. Bloqueie e desbloqueie sua tela para ativá-la.",
  "@iOSLockOut": {
    "description": "Message advising the user to re-enable biometrics on their device. It shows in a dialog on iOS side."
  },
  "iOSGoToSettingsDescription": "A autenticação biométrica não está definida no dispositivo. Ative o Touch ID ou Face ID no dispositivo.",
  "@iOSGoToSettingsDescription": {
    "description": "Message advising the user to go to the settings and configure Biometrics for their device. It shows in a dialog on iOS side."
  },
  "iOSOkButton": "OK",
  "@iOSOkButton": {
    "description": "Message showed on a button that the user can click to leave the current dialog. It is used on iOS side. Maximum 30 characters."
  },
  "openstreetmapContributors": "Contribuidores do OpenStreetMap",
  "hostedAtOsmFrance": "Hospedado em OSM France",
  "map": "Mapa",
  "@map": {
    "description": "Label for the map view"
  },
  "maps": "Mapas",
  "enableMaps": "Ativar mapas",
  "enableMapsDesc": "Isso exibirá suas fotos em um mapa mundial.\n\nEste mapa é hospedado por Open Street Map, e as exatas localizações das fotos nunca serão compartilhadas.\n\nVocê pode desativar esta função a qualquer momento em Opções.",
  "quickLinks": "Links rápidos",
  "selectItemsToAdd": "Selecionar itens para adicionar",
  "addSelected": "Adicionar selecionado",
  "addFromDevice": "Adicionar do dispositivo",
  "addPhotos": "Adicionar fotos",
  "noPhotosFoundHere": "Nenhuma foto encontrada aqui",
  "zoomOutToSeePhotos": "Reduzir ampliação para ver as fotos",
  "noImagesWithLocation": "Nenhuma imagem com localização",
  "unpinAlbum": "Desafixar álbum",
  "pinAlbum": "Fixar álbum",
  "create": "Criar",
  "viewAll": "Ver tudo",
  "nothingSharedWithYouYet": "Nada compartilhado com você ainda",
  "noAlbumsSharedByYouYet": "Nenhum álbum compartilhado por você ainda",
  "sharedWithYou": "Compartilhado com você",
  "sharedByYou": "Compartilhado por você",
  "inviteYourFriendsToEnte": "Convide seus amigos ao Ente",
  "failedToDownloadVideo": "Falhou ao baixar vídeo",
  "hiding": "Ocultando...",
  "unhiding": "Reexibindo...",
  "successfullyHid": "Ocultado com sucesso",
  "successfullyUnhid": "Desocultado com sucesso",
  "crashReporting": "Relatório de erros",
  "resumableUploads": "Envios retomáveis",
  "addToHiddenAlbum": "Adicionar ao álbum oculto",
  "moveToHiddenAlbum": "Mover ao álbum oculto",
  "fileTypes": "Tipos de arquivo",
  "deleteConfirmDialogBody": "Esta conta está vinculada aos outros aplicativos do Ente, se você usar algum. Seus dados baixados, entre todos os aplicativos do Ente, serão programados para exclusão, e sua conta será permanentemente excluída.",
  "hearUsWhereTitle": "Como você soube do Ente? (opcional)",
  "hearUsExplanation": "Não rastreamos instalações de aplicativo. Seria útil se você contasse onde nos encontrou!",
  "viewAddOnButton": "Ver complementos",
  "addOns": "Complementos",
  "addOnPageSubtitle": "Detalhes dos complementos",
  "yourMap": "Seu mapa",
  "modifyYourQueryOrTrySearchingFor": "Altere o termo de busca ou tente consultar",
  "blackFridaySale": "Promoção Black Friday",
  "upto50OffUntil4thDec": "Com 50% de desconto, até 4 de dezembro",
  "photos": "Fotos",
  "videos": "Vídeos",
  "livePhotos": "Fotos animadas",
  "searchHint1": "busca rápida no dispositivo",
  "searchHint2": "Descrições e data das fotos",
  "searchHint3": "Álbuns, nomes de arquivos e tipos",
  "searchHint4": "Localização",
  "searchHint5": "Em breve: Busca mágica e rostos ✨",
  "addYourPhotosNow": "Adicione suas fotos agora",
  "searchResultCount": "{count, plural, one{{count} resultado encontrado} other{{count} resultados encontrados}}",
  "@searchResultCount": {
    "description": "Text to tell user how many results were found for their search query",
    "placeholders": {
      "count": {
        "example": "1|2|3",
        "type": "int"
      }
    }
  },
  "faces": "Rostos",
  "people": "Pessoas",
  "contents": "Conteúdos",
  "addNew": "Adicionar novo",
  "@addNew": {
    "description": "Text to add a new item (location tag, album, caption etc)"
  },
  "contacts": "Contatos",
  "noInternetConnection": "Sem conexão à internet",
  "pleaseCheckYourInternetConnectionAndTryAgain": "Verifique sua conexão com a internet e tente novamente.",
  "signOutFromOtherDevices": "Sair da conta em outros dispositivos",
  "signOutOtherBody": "Se você acha que alguém possa saber da sua senha, você pode forçar desconectar sua conta de outros dispositivos.",
  "signOutOtherDevices": "Sair em outros dispositivos",
  "doNotSignOut": "Não sair",
  "editLocation": "Editar localização",
  "selectALocation": "Selecionar localização",
  "selectALocationFirst": "Primeiramente selecione uma localização",
  "changeLocationOfSelectedItems": "Alterar a localização dos itens selecionados?",
  "editsToLocationWillOnlyBeSeenWithinEnte": "Edições à localização serão apenas vistos no Ente",
  "cleanUncategorized": "Limpar não categorizado",
  "cleanUncategorizedDescription": "Remover todos os arquivos não categorizados que estão presentes em outros álbuns",
  "waitingForVerification": "Esperando verificação...",
  "passkey": "Chave de acesso",
  "passkeyAuthTitle": "Verificação de chave de acesso",
  "loginWithTOTP": "Registrar com TOTP",
  "passKeyPendingVerification": "Verificação pendente",
  "loginSessionExpired": "Sessão expirada",
  "loginSessionExpiredDetails": "Sua sessão expirou. Registre-se novamente.",
  "verifyPasskey": "Verificar chave de acesso",
  "playOnTv": "Reproduzir álbum na TV",
  "pair": "Parear",
  "deviceNotFound": "Dispositivo não encontrado",
  "castInstruction": "Acesse cast.ente.io no dispositivo desejado para parear.\n\nInsira o código abaixo para reproduzir o álbum na sua TV.",
  "deviceCodeHint": "Insira o código",
  "joinDiscord": "Junte-se ao Discord",
  "locations": "Localizações",
  "addAName": "Adicione um nome",
  "findThemQuickly": "Busque-os rapidamente",
  "@findThemQuickly": {
    "description": "Subtitle to indicate that the user can find people quickly by name"
  },
  "findPeopleByName": "Busque pessoas facilmente pelo nome",
  "addViewers": "{count, plural, =0 {Adicionar visualizador} =1 {Adicionar visualizador} other {Adicionar vizualizadores}}",
  "addCollaborators": "{count, plural, =0 {Adicionar colaborador} =1 {Adicionar colaborador} other {Adicionar colaboradores}}",
  "longPressAnEmailToVerifyEndToEndEncryption": "Pressione um e-mail para verificar a criptografia ponta a ponta.",
  "developerSettingsWarning": "Deseja modificar as Opções de Desenvolvedor?",
  "developerSettings": "Opções de desenvolvedor",
  "serverEndpoint": "Ponto final do servidor",
  "invalidEndpoint": "Ponto final inválido",
  "invalidEndpointMessage": "Desculpe, o ponto final inserido é inválido. Insira um ponto final válido e tente novamente.",
  "endpointUpdatedMessage": "Ponto final atualizado com sucesso",
  "customEndpoint": "Conectado à {endpoint}",
  "createCollaborativeLink": "Criar link colaborativo",
  "search": "Buscar",
  "enterPersonName": "Inserir nome da pessoa",
  "editEmailAlreadyLinked": "Este e-mail já está vinculado a {name}.",
  "viewPersonToUnlink": "Visualizar {name} para desvincular",
  "enterName": "Inserir nome",
  "savePerson": "Salvar pessoa",
  "editPerson": "Editar pessoa",
  "mergedPhotos": "Fotos mescladas",
  "orMergeWithExistingPerson": "Ou mesclar com existente",
  "enterDateOfBirth": "Aniversário (opcional)",
  "birthday": "Aniversário",
  "removePersonLabel": "Remover etiqueta da pessoa",
  "autoPairDesc": "O pareamento automático só funciona com dispositivos que suportam o Chromecast.",
  "manualPairDesc": "Parear com PIN funciona com qualquer tela que queira visualizar seu álbum.",
  "connectToDevice": "Conectar ao dispositivo",
  "autoCastDialogBody": "Você verá dispositivos de transmissão disponível aqui.",
  "autoCastiOSPermission": "Certifique-se que as permissões da internet local estejam ligadas para o Ente Photos App, em opções.",
  "noDeviceFound": "Nenhum dispositivo encontrado",
  "stopCastingTitle": "Parar transmissão",
  "stopCastingBody": "Deseja parar a transmissão?",
  "castIPMismatchTitle": "Falhou ao transmitir álbum",
  "castIPMismatchBody": "Certifique-se de estar na mesma internet que a TV.",
  "pairingComplete": "Pareamento concluído",
  "savingEdits": "Salvando edições...",
  "autoPair": "Pareamento automático",
  "pairWithPin": "Parear com PIN",
  "faceRecognition": "Reconhecimento facial",
  "foundFaces": "Rostos encontrados",
  "clusteringProgress": "Progresso de agrupamento",
  "trim": "Recortar",
  "crop": "Cortar",
  "rotate": "Girar",
  "left": "Esquerda",
  "right": "Direita",
  "whatsNew": "O que há de novo",
  "reviewSuggestions": "Revisar sugestões",
  "review": "Revisar",
  "useAsCover": "Usar como capa",
  "notPersonLabel": "Não é {name}?",
  "@notPersonLabel": {
    "description": "Label to indicate that the person in the photo is not the person whose name is mentioned",
    "placeholders": {
      "name": {
        "content": "{name}",
        "type": "String"
      }
    }
  },
  "enable": "Ativar",
  "enabled": "Ativado",
  "moreDetails": "Mais detalhes",
  "enableMLIndexingDesc": "Ente fornece aprendizado automático no dispositivo para reconhecimento facial, busca mágica e outros recursos de busca avançados.",
  "magicSearchHint": "A busca mágica permite buscar fotos pelo conteúdo, p. e.x. 'flor', 'carro vermelho', 'identidade'",
  "panorama": "Panorama",
  "reenterPassword": "Reinserir senha",
  "reenterPin": "Reinserir PIN",
  "deviceLock": "Bloqueio do dispositivo",
  "pinLock": "Bloqueio por PIN",
  "next": "Próximo",
  "setNewPassword": "Definir nova senha",
  "enterPin": "Inserir PIN",
  "setNewPin": "Definir PIN novo",
  "appLock": "Bloqueio do aplicativo",
  "noSystemLockFound": "Nenhum bloqueio do sistema encontrado",
  "tapToUnlock": "Toque para desbloquear",
  "tooManyIncorrectAttempts": "Muitas tentativas incorretas",
  "videoInfo": "Informações do vídeo",
  "autoLock": "Bloqueio automático",
  "immediately": "Imediatamente",
  "autoLockFeatureDescription": "Tempo após o qual o aplicativo bloqueia após ser colocado em segundo plano",
  "hideContent": "Ocultar conteúdo",
  "hideContentDescriptionAndroid": "Oculta os conteúdos do aplicativo no seletor de aplicativos e desativa capturas de tela",
  "hideContentDescriptionIos": "Oculta o conteúdo no seletor de aplicativos",
  "passwordStrengthInfo": "A força da senha é calculada considerando o comprimento dos dígitos, carácteres usados, e se ou não a senha aparece nas 10.000 senhas usadas.",
  "noQuickLinksSelected": "Nenhum link rápido selecionado",
  "pleaseSelectQuickLinksToRemove": "Selecione links rápidos para remover",
  "removePublicLinks": "Remover link público",
  "thisWillRemovePublicLinksOfAllSelectedQuickLinks": "Isto removerá links públicos de todos os links rápidos selecionados.",
  "guestView": "Vista do convidado",
  "guestViewEnablePreSteps": "Para ativar a vista do convidado, defina uma senha de acesso no dispositivo ou bloqueie sua tela nas opções do sistema.",
  "nameTheAlbum": "Nomear álbum",
  "collectPhotosDescription": "Crie um link onde seus amigos podem enviar fotos na qualidade original.",
  "collect": "Coletar",
  "appLockDescriptions": "Escolha entre a tela de bloqueio padrão do seu dispositivo e uma tela de bloqueio personalizada com PIN ou senha.",
  "toEnableAppLockPleaseSetupDevicePasscodeOrScreen": "Para ativar o bloqueio do aplicativo, defina uma senha de acesso no dispositivo ou bloqueie sua tela nas opções do sistema.",
  "authToViewPasskey": "Autentique-se para ver sua chave de acesso",
  "loopVideoOn": "Repetir vídeo ativado",
  "loopVideoOff": "Repetir vídeo desativado",
  "localSyncErrorMessage": "Ocorreu um erro devido à sincronização de localização das fotos estar levando mais tempo que o esperado. Entre em contato conosco.",
  "showPerson": "Mostrar pessoa",
  "sort": "Ordenar",
  "mostRecent": "Mais recente",
  "mostRelevant": "Mais relevante",
  "loadingYourPhotos": "Carregando suas fotos...",
  "processingImport": "Processando {folderName}...",
  "personName": "Nome da pessoa",
  "addNewPerson": "Adicionar nova pessoa",
  "addNameOrMerge": "Adicionar nome ou juntar",
  "mergeWithExisting": "Juntar com o existente",
  "newPerson": "Nova pessoa",
  "addName": "Adicionar pessoa",
  "add": "Adicionar",
  "extraPhotosFoundFor": "Fotos adicionais encontradas para {text}",
  "@extraPhotosFoundFor": {
    "placeholders": {
      "text": {
        "type": "String"
      }
    }
  },
  "extraPhotosFound": "Fotos adicionais encontradas",
  "configuration": "Configuração",
  "localIndexing": "Indexação local",
  "processed": "Processado",
  "resetPerson": "Remover",
  "areYouSureYouWantToResetThisPerson": "Deseja redefinir esta pessoa?",
  "allPersonGroupingWillReset": "Todos os agrupamentos dessa pessoa serão redefinidos, e você perderá todas as sugestões feitas por essa pessoa.",
  "yesResetPerson": "Sim, redefinir pessoa",
  "onlyThem": "Apenas eles",
  "checkingModels": "Verificando modelos...",
  "enableMachineLearningBanner": "Ativar o aprendizado automático para busca mágica e reconhecimento facial",
  "searchDiscoverEmptySection": "As imagens serão exibidas aqui quando o processamento e sincronização for concluído",
  "searchPersonsEmptySection": "As pessoas serão exibidas aqui quando o processamento e sincronização for concluído",
  "viewersSuccessfullyAdded": "{count, plural, =0 {Adicionado 0 vizualizadores} =1 {Adicionado 1 visualizador} other {Adicionado {count} visualizadores}}",
  "@viewersSuccessfullyAdded": {
    "placeholders": {
      "count": {
        "type": "int",
        "example": "2"
      }
    },
    "description": "Number of viewers that were successfully added to an album."
  },
  "collaboratorsSuccessfullyAdded": "{count, plural, =0 {Adicionado 0 colaboradores} =1 {Adicionado 1 colaborador} other {Adicionado {count} colaboradores}}",
  "@collaboratorsSuccessfullyAdded": {
    "placeholders": {
      "count": {
        "type": "int",
        "example": "2"
      }
    },
    "description": "Number of collaborators that were successfully added to an album."
  },
  "accountIsAlreadyConfigured": "A conta já está configurada.",
  "sessionIdMismatch": "Incompatibilidade de ID de sessão",
  "@sessionIdMismatch": {
    "description": "In passkey page, deeplink is ignored because of session ID mismatch."
  },
  "failedToFetchActiveSessions": "Falhou ao obter sessões ativas",
  "@failedToFetchActiveSessions": {
    "description": "In session page, warn user (in toast) that active sessions could not be fetched."
  },
  "failedToRefreshStripeSubscription": "Falhou ao atualizar assinatura",
  "failedToPlayVideo": "Falhou ao reproduzir vídeo",
  "uploadIsIgnoredDueToIgnorereason": "O envio é ignorado devido a {ignoreReason}",
  "@uploadIsIgnoredDueToIgnorereason": {
    "placeholders": {
      "ignoreReason": {
        "type": "String",
        "example": "no network"
      }
    }
  },
  "typeOfGallerGallerytypeIsNotSupportedForRename": "O tipo de galeria {galleryType} não é suportado para renomear",
  "@typeOfGallerGallerytypeIsNotSupportedForRename": {
    "placeholders": {
      "galleryType": {
        "type": "String",
        "example": "no network"
      }
    }
  },
  "tapToUploadIsIgnoredDue": "Toque para enviar, atualmente o envio é ignorado devido a {ignoreReason}",
  "@tapToUploadIsIgnoredDue": {
    "description": "Shown in upload icon widet, inside a tooltip.",
    "placeholders": {
      "ignoreReason": {
        "type": "String",
        "example": "no network"
      }
    }
  },
  "tapToUpload": "Toque para enviar",
  "@tapToUpload": {
    "description": "Shown in upload icon widet, inside a tooltip."
  },
  "info": "Info",
  "addFiles": "Adicionar arquivos",
  "castAlbum": "Transferir álbum",
  "imageNotAnalyzed": "Imagem não analisada",
  "noFacesFound": "Nenhum rosto encontrado",
  "fileNotUploadedYet": "Arquivo ainda não enviado",
  "noSuggestionsForPerson": "Sem sugestões para {personName}",
  "@noSuggestionsForPerson": {
    "placeholders": {
      "personName": {
        "type": "String",
        "example": "Alice"
      }
    }
  },
  "month": "mês",
  "yearShort": "ano",
  "@yearShort": {
    "description": "Appears in pricing page (/yr)"
  },
  "currentlyRunning": "Atualmente executando",
  "ignored": "ignorado",
  "photosCount": "{count, plural, =0 {0 fotos} =1 {1 foto} other {{count} fotos}}",
  "@photosCount": {
    "placeholders": {
      "count": {
        "type": "int",
        "example": "2"
      }
    }
  },
  "file": "Arquivo",
  "searchSectionsLengthMismatch": "Incompatibilidade de comprimento de seções: {snapshotLength} != {searchLength}",
  "@searchSectionsLengthMismatch": {
    "description": "Appears in search tab page",
    "placeholders": {
      "snapshotLength": {
        "type": "int",
        "example": "1"
      },
      "searchLength": {
        "type": "int",
        "example": "2"
      }
    }
  },
  "selectMailApp": "Selecionar aplicativo de e-mail",
  "selectAllShort": "Tudo",
  "@selectAllShort": {
    "description": "Text that appears in bottom right when you start to select multiple photos. When clicked, it selects all photos."
  },
  "selectCoverPhoto": "Selecionar foto da capa",
  "newLocation": "Nova localização",
  "faceNotClusteredYet": "Rosto não agrupado ainda, volte aqui mais tarde",
  "theLinkYouAreTryingToAccessHasExpired": "O link que você está tentando acessar já expirou.",
  "openFile": "Abrir arquivo",
  "backupFile": "Salvar arquivo em segurança",
  "openAlbumInBrowser": "Abrir álbum no navegador",
  "openAlbumInBrowserTitle": "Use o aplicativo da web para adicionar fotos a este álbum",
  "allow": "Permitir",
  "allowAppToOpenSharedAlbumLinks": "Permitir aplicativo abrir links de álbum compartilhado",
  "seePublicAlbumLinksInApp": "Ver links de álbum compartilhado no aplicativo",
  "emergencyContacts": "Contatos de emergência",
  "acceptTrustInvite": "Aceitar convite",
  "declineTrustInvite": "Recusar convite",
  "removeYourselfAsTrustedContact": "Remover si mesmo dos contatos confiáveis",
  "legacy": "Legado",
  "legacyPageDesc": "O legado permite que contatos confiáveis acessem sua conta em sua ausência.",
  "legacyPageDesc2": "Contatos confiáveis podem iniciar recuperação de conta. Se não cancelado dentro de 30 dias, redefina sua senha e acesse sua conta.",
  "legacyAccounts": "Contas legadas",
  "trustedContacts": "Contatos confiáveis",
  "addTrustedContact": "Adicionar contato confiável",
  "removeInvite": "Remover convite",
  "recoveryWarning": "Um contato confiável está tentando acessar sua conta",
  "rejectRecovery": "Rejeitar recuperação",
  "recoveryInitiated": "A recuperação iniciou",
  "recoveryInitiatedDesc": "Você poderá acessar a conta após {days} dias.  Uma notificação será enviada para {email}.",
  "@recoveryInitiatedDesc": {
    "placeholders": {
      "days": {
        "type": "int",
        "example": "30"
      },
      "email": {
        "type": "String",
        "example": "me@example.com"
      }
    }
  },
  "cancelAccountRecovery": "Cancelar recuperação",
  "recoveryAccount": "Recuperar conta",
  "cancelAccountRecoveryBody": "Deseja mesmo cancelar a recuperação de conta?",
  "startAccountRecoveryTitle": "Iniciar recuperação",
  "whyAddTrustContact": "Um contato confiável pode ajudá-lo em recuperar seus dados.",
  "recoveryReady": "Você pode recuperar a conta com e-mail {email} por definir uma nova senha.",
  "@recoveryReady": {
    "placeholders": {
      "email": {
        "type": "String",
        "example": "me@example.com"
      }
    }
  },
  "recoveryWarningBody": "{email} está tentando recuperar sua conta.",
  "trustedInviteBody": "Você foi convidado para ser um contato legado por {email}.",
  "warning": "Aviso",
  "proceed": "Continuar",
  "confirmAddingTrustedContact": "Você está prestes a adicionar {email} como contato confiável. Eles poderão recuperar sua conta se você estiver ausente por {numOfDays} dias.",
  "@confirmAddingTrustedContact": {
    "placeholders": {
      "email": {
        "type": "String",
        "example": "me@example.com"
      },
      "numOfDays": {
        "type": "int",
        "example": "30"
      }
    }
  },
  "legacyInvite": "{email} convidou você para ser um contato confiável",
  "authToManageLegacy": "Autentique-se para gerenciar seus contatos confiáveis",
  "useDifferentPlayerInfo": "Enfrentando problemas ao reproduzir este vídeo? Mantenha pressionado aqui para tentar outro reprodutor de vídeo",
  "hideSharedItemsFromHomeGallery": "Ocultar itens compartilhados da galeria inicial",
  "gallery": "Galeria",
  "joinAlbum": "Unir-se ao álbum",
  "joinAlbumSubtext": "para visualizar e adicionar suas fotos",
  "joinAlbumSubtextViewer": "para adicionar isso aos álbuns compartilhados",
  "join": "Unir-se",
  "linkEmail": "Vincular e-mail",
  "link": "Vincular",
  "noEnteAccountExclamation": "Nenhuma conta Ente!",
  "orPickFromYourContacts": "ou escolher dos seus contatos",
  "emailDoesNotHaveEnteAccount": "{email} não possui uma conta Ente.",
  "@emailDoesNotHaveEnteAccount": {
    "description": "Shown when email doesn't have an Ente account",
    "placeholders": {
      "email": {
        "type": "String"
      }
    }
  },
  "accountOwnerPersonAppbarTitle": "{title} (Eu)",
  "@accountOwnerPersonAppbarTitle": {
    "description": "Title of appbar for account owner person",
    "placeholders": {
      "title": {
        "type": "String"
      }
    }
  },
  "reassignMe": "Reatribuir \"Eu\"",
  "me": "Eu",
  "linkEmailToContactBannerCaption": "para compartilhar rápido",
  "@linkEmailToContactBannerCaption": {
    "description": "Caption for the 'Link email' title. It should be a continuation of the 'Link email' title. Just like how 'Link email' + 'for faster sharing' forms a proper sentence in English, the combination of these two strings should also be a proper sentence in other languages."
  },
  "selectPersonToLink": "Selecione a pessoa para vincular",
  "linkPersonToEmail": "Vincular pessoa a {email}",
  "@linkPersonToEmail": {
    "placeholders": {
      "email": {
        "type": "String"
      }
    }
  },
  "linkPersonToEmailConfirmation": "Isso vinculará {personName} a {email}",
  "@linkPersonToEmailConfirmation": {
    "description": "Confirmation message when linking a person to an email",
    "placeholders": {
      "personName": {
        "type": "String"
      },
      "email": {
        "type": "String"
      }
    }
  },
  "selectYourFace": "Selecione seu rosto",
  "reassigningLoading": "Reatribuindo...",
  "reassignedToName": "Atribuído a {name}",
  "@reassignedToName": {
    "placeholders": {
      "name": {
        "type": "String"
      }
    }
  },
  "saveChangesBeforeLeavingQuestion": "Salvar mudanças antes de sair?",
  "dontSave": "Não salvar",
  "thisIsMeExclamation": "Este é você!",
  "linkPerson": "Vincular pessoa",
  "linkPersonCaption": "para melhorar o compartilhamento",
  "@linkPersonCaption": {
    "description": "Caption for the 'Link person' title. It should be a continuation of the 'Link person' title. Just like how 'Link person' + 'for better sharing experience' forms a proper sentence in English, the combination of these two strings should also be a proper sentence in other languages."
  },
  "videoStreaming": "Vídeos transmissíveis",
  "processingVideos": "Processando vídeos",
  "streamDetails": "Detalhes da transmissão",
  "processing": "Processando",
  "queued": "Na fila",
  "ineligible": "Inelegível",
  "failed": "Falhou",
  "playStream": "Reproduzir transmissão",
  "playOriginal": "Reproduzir original",
  "joinAlbumConfirmationDialogBody": "Unir-se ao álbum fará que seu e-mail seja visível a todos do álbum.",
  "pleaseWaitThisWillTakeAWhile": "Aguarde um pouco, isso talvez leve um tempo.",
  "editTime": "Editar tempo",
  "selectTime": "Selecionar tempo",
  "selectDate": "Selecionar data",
  "previous": "Anterior",
  "selectOneDateAndTimeForAll": "Selecione uma data e hora para todos",
  "selectStartOfRange": "Selecionar início de intervalo",
  "thisWillMakeTheDateAndTimeOfAllSelected": "Isso fará que a data e hora de todas as fotos selecionadas fiquem iguais.",
  "allWillShiftRangeBasedOnFirst": "Este é o primeiro do grupo. As outras fotos selecionadas serão automaticamente alteradas para esta nova data",
  "newRange": "Novo intervalo",
  "selectOneDateAndTime": "Selecionar data e hora",
  "moveSelectedPhotosToOneDate": "Mover fotos selecionadas para uma data",
  "shiftDatesAndTime": "Alterar as datas e horas",
  "photosKeepRelativeTimeDifference": "As fotos mantêm a diferença de tempo relativo",
  "photocountPhotos": "{count, plural, =0 {Sem fotos} =1 {1 foto} other {{count} fotos}}",
  "@photocountPhotos": {
    "placeholders": {
      "count": {
        "type": "int",
        "example": "2"
      }
    }
  },
  "appIcon": "Ícone do aplicativo",
  "notThisPerson": "Não é esta pessoa?",
  "selectedItemsWillBeRemovedFromThisPerson": "Os itens selecionados serão removidos desta pessoa, entretanto não serão excluídos da sua biblioteca.",
  "throughTheYears": "{dateFormat} com o passar dos anos",
  "thisWeekThroughTheYears": "Esta semana com o passar dos anos",
  "thisWeekXYearsAgo": "{count, plural, =1 {Esta semana, {count} ano atrás} other {Esta semana, {count} anos atrás}}",
  "youAndThem": "Você e {name}",
  "admiringThem": "Admirando {name}",
  "embracingThem": "Abraçando {name}",
  "partyWithThem": "Festejando com {name}",
  "hikingWithThem": "Caminhando com {name}",
  "feastingWithThem": "Tendo banquete com {name}",
  "selfiesWithThem": "Tirando selfies com {name}",
  "posingWithThem": "Fazendo pose com {name}",
  "backgroundWithThem": "Vistas bonitas com {name}",
  "sportsWithThem": "Jogando esportes com {name}",
  "roadtripWithThem": "Viajando de carro com {name}",
  "spotlightOnYourself": "Destacar si mesmo",
  "spotlightOnThem": "Destacar {name}",
  "personIsAge": "{name} tem {age} anos!",
  "personTurningAge": "{name} terá {age} em breve",
  "lastTimeWithThem": "Últimos momentos com {name}",
  "tripToLocation": "Viajem à {location}",
  "tripInYear": "Viajem em {year}",
  "lastYearsTrip": "Viajem do ano passado",
  "sunrise": "No horizonte",
  "mountains": "Sob as montanhas",
  "greenery": "A vegetação verde",
  "beach": "Areia e o mar",
  "city": "Na cidade",
  "moon": "Na luz do luar",
  "onTheRoad": "Na estrada novamente",
  "food": "Delícias de cozinha",
  "pets": "Companhias peludas",
  "curatedMemories": "Memórias restauradas",
  "widgets": "Widgets",
  "memories": "Memórias",
  "peopleWidgetDesc": "Selecione as pessoas que deseje vê-las na sua tela inicial.",
  "albumsWidgetDesc": "Selecione os álbuns que deseje vê-los na sua tela inicial.",
  "memoriesWidgetDesc": "Selecione os tipos de memórias que deseje vê-las na sua tela inicial.",
  "smartMemories": "Memórias inteligentes",
  "pastYearsMemories": "Memórias dos anos passados",
  "deleteMultipleAlbumDialog": "E também excluir todas as fotos (e vídeos) presente dentro desses {count} álbuns e de <bold>todos</bold> os álbuns que eles fazem parte?",
  "addParticipants": "Adicionar participante",
  "selectedAlbums": "{count} selecionado(s)",
  "actionNotSupportedOnFavouritesAlbum": "Ação não suportada em álbum favorito",
  "onThisDayMemories": "Memórias deste dia",
  "onThisDay": "Neste dia",
  "lookBackOnYourMemories": "Revise suas memórias 🌄",
  "newPhotosEmoji": " novo 📸",
  "sorryWeHadToPauseYourBackups": "Desculpe, tivemos que pausar os salvamentos em segurança",
  "clickToInstallOurBestVersionYet": "Clique para instalar a nossa melhor versão até então",
  "onThisDayNotificationExplanation": "Receba lembretes de memórias deste dia em anos passados.",
  "addMemoriesWidgetPrompt": "Adicione um widget de memória a sua tela inicial e volte aqui para personalizar.",
  "addAlbumWidgetPrompt": "Adicione um widget de álbum a sua tela inicial e volte aqui para personalizar.",
  "addPeopleWidgetPrompt": "Adicione um widget de pessoas a sua tela inicial e volte aqui para personalizar.",
  "birthdayNotifications": "Notificações de aniversário",
  "receiveRemindersOnBirthdays": "Receba notificações quando alguém fizer um aniversário. Tocar na notificação o levará às fotos do aniversariante.",
  "happyBirthday": "Feliz aniversário! 🥳",
  "birthdays": "Aniversários",
<<<<<<< HEAD
  "wishThemAHappyBirthday": "Wish ${name} a happy birthday! 🎉"
=======
  "wishThemAHappyBirthday": "Deseje um feliz aniversário a {name}! 🎉",
  "areYouSureRemoveThisFaceFromPerson": "Deseja mesmo remover o rosto desta pessoa?",
  "otherDetectedFaces": "Outros rostos detectados",
  "areThey": "Eles são ",
  "questionmark": "?",
  "saveAsAnotherPerson": "Salvar como outra pessoa",
  "showLessFaces": "Exibir menos rostos",
  "showMoreFaces": "Exibir mais rostos",
  "ignore": "Ignorar",
  "merge": "Mesclar",
  "reset": "Redefinir",
  "areYouSureYouWantToIgnoreThisPerson": "Você deseja mesmo ignorar esta pessoa?",
  "areYouSureYouWantToIgnoreThesePersons": "Você deseja mesmo ignorar estas pessoas?",
  "thePersonGroupsWillNotBeDisplayed": "Os grupos de pessoa não serão exibidos na seção de pessoa. As fotos permanecerão intactas.",
  "thePersonWillNotBeDisplayed": "A pessoa não será exibida na seção de pessoas. As fotos permanecerão intactas.",
  "areYouSureYouWantToMergeThem": "Você desejar mesmo mesclá-los?",
  "allUnnamedGroupsWillBeMergedIntoTheSelectedPerson": "Todos os grupos sem nome serão mesclados numa pessoa selecionada. Isso ainda pode ser desfeito no histórico de sugestões da pessoa.",
  "yesIgnore": "Sim, ignorar",
  "same": "Igual",
  "different": "Diferente",
  "sameperson": "Mesma pessoa?",
  "cLTitle1": "Enviando arquivos de vídeo grandes",
  "cLDesc1": "De volta na transmissão de vídeo beta, e trabalhando em envios e downloads retomáveis, nós aumentamos o limite de envio de arquivos para 10 GB. Isso está disponível em ambos a versão móvel e a versão para desktop.",
  "cLTitle2": "Envio de fundo",
  "cLDesc2": "Envios de fundo agora são suportados no iOS também, para assemelhar-se aos dispositivos Android. Não precisa abrir o aplicativo para salvar em segurança as fotos e vídeos mais recentes.",
  "cLTitle3": "Reproduzir memórias auto.",
  "cLDesc3": "Fizemos melhorias significantes para a experiência de memórias, incluindo reprodução automática, deslizar para a próxima memória e mais.",
  "cLTitle4": "Reconhecimento Facial Melhorado",
  "cLDesc4": "Ao lado de outras melhorias, agora ficou mais fácil para detectar rostos, fornecer comentários em rostos similares, e adicionar/remover rostos de uma foto.",
  "cLTitle5": "Notificações de aniversário",
  "cLDesc5": "Você receberá uma notificação opcional para todos os aniversários salvos no Ente, além de uma coleção de melhores fotos.",
  "cLTitle6": "Envios e downloads retomáveis",
  "cLDesc6": "Nada de esperar os envios/downloads terminarem para fechar o aplicativo. Todos os envios e downloads agora possuem a habilidade de ser pausado na metade do processo, e retomar de onde você parou.",
  "indexingPausedStatusDescription": "A indexação foi pausada. Ela retomará automaticamente quando o dispositivo estiver pronto. O dispositivo é considerado pronto quando o nível de bateria, saúde da bateria, e estado térmico estejam num alcance saudável."
>>>>>>> 83423414
}<|MERGE_RESOLUTION|>--- conflicted
+++ resolved
@@ -1755,9 +1755,6 @@
   "receiveRemindersOnBirthdays": "Receba notificações quando alguém fizer um aniversário. Tocar na notificação o levará às fotos do aniversariante.",
   "happyBirthday": "Feliz aniversário! 🥳",
   "birthdays": "Aniversários",
-<<<<<<< HEAD
-  "wishThemAHappyBirthday": "Wish ${name} a happy birthday! 🎉"
-=======
   "wishThemAHappyBirthday": "Deseje um feliz aniversário a {name}! 🎉",
   "areYouSureRemoveThisFaceFromPerson": "Deseja mesmo remover o rosto desta pessoa?",
   "otherDetectedFaces": "Outros rostos detectados",
@@ -1792,5 +1789,4 @@
   "cLTitle6": "Envios e downloads retomáveis",
   "cLDesc6": "Nada de esperar os envios/downloads terminarem para fechar o aplicativo. Todos os envios e downloads agora possuem a habilidade de ser pausado na metade do processo, e retomar de onde você parou.",
   "indexingPausedStatusDescription": "A indexação foi pausada. Ela retomará automaticamente quando o dispositivo estiver pronto. O dispositivo é considerado pronto quando o nível de bateria, saúde da bateria, e estado térmico estejam num alcance saudável."
->>>>>>> 83423414
 }