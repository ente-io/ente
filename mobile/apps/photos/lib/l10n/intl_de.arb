{
  "@@locale ": "en",
  "enterYourEmailAddress": "Gib deine E-Mail-Adresse ein",
  "enterYourNewEmailAddress": "Gib Deine neue E-Mail-Adresse ein",
  "accountWelcomeBack": "Willkommen zurück!",
  "emailAlreadyRegistered": "E-Mail ist bereits registriert.",
  "emailNotRegistered": "E-Mail nicht registriert.",
  "email": "E-Mail",
  "cancel": "Abbrechen",
  "verify": "Überprüfen",
  "invalidEmailAddress": "Ungültige E-Mail-Adresse",
  "enterValidEmail": "Bitte gib eine gültige E-Mail-Adresse ein.",
  "deleteAccount": "Konto löschen",
  "askDeleteReason": "Was ist der Hauptgrund für die Löschung deines Kontos?",
  "deleteAccountFeedbackPrompt": "Wir bedauern sehr, dass du dein Konto löschen möchtest. Du würdest uns sehr helfen, wenn du uns kurz einige Gründe hierfür nennen könntest.",
  "feedback": "Rückmeldung",
  "kindlyHelpUsWithThisInformation": "Bitte gib diese Daten ein",
  "confirmDeletePrompt": "Ja, ich möchte dieses Konto und alle enthaltenen Daten über alle Apps hinweg endgültig löschen.",
  "confirmAccountDeletion": "Kontolöschung bestätigen",
  "deleteAccountPermanentlyButton": "Konto unwiderruflich löschen",
  "yourAccountHasBeenDeleted": "Dein Benutzerkonto wurde gelöscht",
  "selectReason": "Grund auswählen",
  "deleteReason1": "Es fehlt eine zentrale Funktion, die ich benötige",
  "deleteReason2": "Die App oder eine bestimmte Funktion verhält sich nicht so wie gedacht",
  "deleteReason3": "Ich habe einen anderen Dienst gefunden, der mir mehr zusagt",
  "deleteReason4": "Mein Grund ist nicht aufgeführt",
  "sendEmail": "E-Mail senden",
  "deleteRequestSLAText": "Deine Anfrage wird innerhalb von 72 Stunden bearbeitet.",
  "deleteEmailRequest": "Bitte sende eine E-Mail an <warning>account-deletion@ente.io</warning> von Ihrer bei uns hinterlegten E-Mail-Adresse.",
  "entePhotosPerm": "Ente <i> benötigt Berechtigung, um </i> Ihre Fotos zu sichern",
  "ok": "Ok",
  "createAccount": "Konto erstellen",
  "createNewAccount": "Neues Konto erstellen",
  "password": "Passwort",
  "confirmPassword": "Passwort wiederholen",
  "activeSessions": "Aktive Sitzungen",
  "oops": "Hoppla",
  "somethingWentWrongPleaseTryAgain": "Ein Fehler ist aufgetreten, bitte versuche es erneut",
  "thisWillLogYouOutOfThisDevice": "Dadurch wirst du von diesem Gerät abgemeldet!",
  "thisWillLogYouOutOfTheFollowingDevice": "Dadurch wirst du von folgendem Gerät abgemeldet:",
  "terminateSession": "Sitzungen beenden?",
  "terminate": "Beenden",
  "thisDevice": "Dieses Gerät",
  "recoverButton": "Wiederherstellen",
  "recoverySuccessful": "Wiederherstellung erfolgreich!",
  "decrypting": "Wird entschlüsselt...",
  "incorrectRecoveryKeyTitle": "Falscher Wiederherstellungs-Schlüssel",
  "incorrectRecoveryKeyBody": "Der eingegebene Schlüssel ist ungültig",
  "forgotPassword": "Passwort vergessen",
  "enterYourRecoveryKey": "Gib deinen Wiederherstellungs-Schlüssel ein",
  "noRecoveryKey": "Kein Wiederherstellungs-Schlüssel?",
  "sorry": "Entschuldigung",
  "noRecoveryKeyNoDecryption": "Aufgrund unseres Ende-zu-Ende-Verschlüsselungsprotokolls können deine Daten nicht ohne dein Passwort oder deinen Wiederherstellungs-Schlüssel entschlüsselt werden",
  "verifyEmail": "E-Mail-Adresse verifizieren",
  "toResetVerifyEmail": "Um dein Passwort zurückzusetzen, verifiziere bitte zuerst deine E-Mail-Adresse.",
  "checkInboxAndSpamFolder": "Bitte überprüfe deinen E-Mail-Posteingang (und Spam), um die Verifizierung abzuschließen",
  "tapToEnterCode": "Antippen, um den Code einzugeben",
  "resendEmail": "E-Mail erneut senden",
  "weHaveSendEmailTo": "Wir haben eine E-Mail an <green>{email}</green> gesendet",
  "@weHaveSendEmailTo": {
    "description": "Text to indicate that we have sent a mail to the user",
    "placeholders": {
      "email": {
        "description": "The email address of the user",
        "type": "String",
        "example": "example@ente.io"
      }
    }
  },
  "setPasswordTitle": "Passwort festlegen",
  "changePasswordTitle": "Passwort ändern",
  "resetPasswordTitle": "Passwort zurücksetzen",
  "encryptionKeys": "Verschlüsselungscode",
  "passwordWarning": "Wir speichern dieses Passwort nicht. Wenn du es vergisst, <underline>können wir deine Daten nicht entschlüsseln</underline>",
  "enterPasswordToEncrypt": "Gib ein Passwort ein, mit dem wir deine Daten verschlüsseln können",
  "enterNewPasswordToEncrypt": "Gib ein neues Passwort ein, mit dem wir deine Daten verschlüsseln können",
  "weakStrength": "Schwach",
  "strongStrength": "Stark",
  "moderateStrength": "Mittel",
  "passwordStrength": "Passwortstärke: {passwordStrengthValue}",
  "@passwordStrength": {
    "description": "Text to indicate the password strength",
    "placeholders": {
      "passwordStrengthValue": {
        "description": "The strength of the password as a string",
        "type": "String",
        "example": "Weak or Moderate or Strong"
      }
    },
    "message": "Password Strength: {passwordStrengthText}"
  },
  "passwordChangedSuccessfully": "Passwort erfolgreich geändert",
  "generatingEncryptionKeys": "Generierung von Verschlüsselungscodes...",
  "pleaseWait": "Bitte warten...",
  "continueLabel": "Weiter",
  "insecureDevice": "Unsicheres Gerät",
  "sorryWeCouldNotGenerateSecureKeysOnThisDevicennplease": "Es tut uns leid, wir konnten keine sicheren Schlüssel auf diesem Gerät generieren.\n\nBitte starte die Registrierung auf einem anderen Gerät.",
  "howItWorks": "So funktioniert's",
  "encryption": "Verschlüsselung",
  "ackPasswordLostWarning": "Ich verstehe, dass ich meine Daten verlieren kann, wenn ich mein Passwort vergesse, da meine Daten <underline>Ende-zu-Ende-verschlüsselt</underline> sind.",
  "privacyPolicyTitle": "Datenschutzerklärung",
  "termsOfServicesTitle": "Nutzungsbedingungen",
  "signUpTerms": "Ich stimme den <u-terms>Nutzungsbedingungen</u-terms> und der <u-policy>Datenschutzerklärung</u-policy> zu",
  "logInLabel": "Anmelden",
  "loginTerms": "Mit dem Klick auf \"Anmelden\" stimme ich den <u-terms>Nutzungsbedingungen</u-terms> und der <u-policy>Datenschutzerklärung</u-policy> zu",
  "changeEmail": "E-Mail-Adresse ändern",
  "enterYourPassword": "Passwort eingeben",
  "welcomeBack": "Willkommen zurück!",
  "contactSupport": "Support kontaktieren",
  "incorrectPasswordTitle": "Falsches Passwort",
  "pleaseTryAgain": "Bitte versuche es erneut",
  "recreatePasswordTitle": "Passwort wiederherstellen",
  "useRecoveryKey": "Wiederherstellungs-Schlüssel verwenden",
  "recreatePasswordBody": "Das aktuelle Gerät ist nicht leistungsfähig genug, um dein Passwort zu verifizieren, aber wir können es neu erstellen, damit es auf allen Geräten funktioniert.\n\nBitte melde dich mit deinem Wiederherstellungs-Schlüssel an und erstelle dein Passwort neu (Wenn du willst, kannst du dasselbe erneut verwenden).",
  "verifyPassword": "Passwort überprüfen",
  "recoveryKey": "Wiederherstellungs-Schlüssel",
  "recoveryKeyOnForgotPassword": "Falls du dein Passwort vergisst, kannst du deine Daten allein mit diesem Schlüssel wiederherstellen.",
  "recoveryKeySaveDescription": "Wir speichern diesen Schlüssel nicht. Bitte speichere diese Schlüssel aus 24 Wörtern an einem sicheren Ort.",
  "doThisLater": "Später erledigen",
  "saveKey": "Schlüssel speichern",
  "recoveryKeyCopiedToClipboard": "Wiederherstellungs-Schlüssel in die Zwischenablage kopiert",
  "recoverAccount": "Konto wiederherstellen",
  "recover": "Wiederherstellen",
  "dropSupportEmail": "Bitte sende eine E-Mail an {supportEmail} von deiner registrierten E-Mail-Adresse",
  "@dropSupportEmail": {
    "placeholders": {
      "supportEmail": {
        "description": "The support email address",
        "type": "String",
        "example": "support@ente.io"
      }
    }
  },
  "twofactorSetup": "Zweiten Faktor (2FA) einrichten",
  "enterCode": "Code eingeben",
  "scanCode": "Code scannen",
  "codeCopiedToClipboard": "Code in Zwischenablage kopiert",
  "copypasteThisCodentoYourAuthenticatorApp": "Kopiere diesen Code\nin deine Authentifizierungs-App",
  "tapToCopy": "zum Kopieren antippen",
  "scanThisBarcodeWithnyourAuthenticatorApp": "Scanne diesen Code mit \ndeiner Authentifizierungs-App",
  "enterThe6digitCodeFromnyourAuthenticatorApp": "Gib den 6-stelligen Code aus\ndeiner Authentifizierungs-App ein",
  "confirm": "Bestätigen",
  "setupComplete": "Einrichtung abgeschlossen",
  "saveYourRecoveryKeyIfYouHaventAlready": "Sichere deinen Wiederherstellungs-Schlüssel, falls noch nicht geschehen",
  "thisCanBeUsedToRecoverYourAccountIfYou": "Dies kann verwendet werden, um dein Konto wiederherzustellen, wenn du deinen zweiten Faktor (2FA) verlierst",
  "twofactorAuthenticationPageTitle": "Zwei-Faktor-Authentifizierung",
  "lostDevice": "Gerät verloren?",
  "verifyingRecoveryKey": "Wiederherstellungs-Schlüssel wird überprüft...",
  "recoveryKeyVerified": "Wiederherstellungs-Schlüssel überprüft",
  "recoveryKeySuccessBody": "Sehr gut! Dein Wiederherstellungsschlüssel ist gültig. Vielen Dank für die Verifizierung.\n\nBitte vergiss nicht eine Kopie des Wiederherstellungsschlüssels sicher aufzubewahren.",
  "invalidRecoveryKey": "Der eingegebene Wiederherstellungsschlüssel ist nicht gültig. Bitte stelle sicher, dass er aus 24 Wörtern zusammengesetzt ist und jedes dieser Worte richtig geschrieben wurde.\n\nSolltest du den Wiederherstellungscode eingegeben haben, stelle bitte sicher, dass dieser 64 Zeichen lang ist und ebenfalls richtig geschrieben wurde.",
  "invalidKey": "Ungültiger Schlüssel",
  "tryAgain": "Erneut versuchen",
  "viewRecoveryKey": "Wiederherstellungsschlüssel anzeigen",
  "confirmRecoveryKey": "Wiederherstellungsschlüssel bestätigen",
  "recoveryKeyVerifyReason": "Dein Wiederherstellungsschlüssel ist die einzige Möglichkeit, auf deine Fotos zuzugreifen, solltest du dein Passwort vergessen. Du findest ihn unter Einstellungen > Konto.\n\nBitte gib deinen Wiederherstellungsschlüssel hier ein, um sicherzugehen, dass du ihn korrekt gesichert hast.",
  "confirmYourRecoveryKey": "Bestätige deinen Wiederherstellungsschlüssel",
  "addViewer": "Album teilen",
  "addCollaborator": "Bearbeiter hinzufügen",
  "addANewEmail": "Neue E-Mail-Adresse hinzufügen",
  "orPickAnExistingOne": "Oder eine vorherige auswählen",
  "collaboratorsCanAddPhotosAndVideosToTheSharedAlbum": "Bearbeiter können Fotos & Videos zu dem geteilten Album hinzufügen.",
  "enterEmail": "E-Mail eingeben",
  "albumOwner": "Besitzer",
  "@albumOwner": {
    "description": "Role of the album owner"
  },
  "you": "Du",
  "collaborator": "Bearbeiter",
  "addMore": "Mehr hinzufügen",
  "@addMore": {
    "description": "Button text to add more collaborators/viewers"
  },
  "viewer": "Zuschauer",
  "remove": "Entfernen",
  "removeParticipant": "Teilnehmer entfernen",
  "@removeParticipant": {
    "description": "menuSectionTitle for removing a participant"
  },
  "manage": "Verwalten",
  "addedAs": "Hinzugefügt als",
  "changePermissions": "Berechtigungen ändern?",
  "yesConvertToViewer": "Ja, zu \"Beobachter\" ändern",
  "cannotAddMorePhotosAfterBecomingViewer": "Der Nutzer \"{user}\" wird keine weiteren Fotos zum Album hinzufügen können.\n\nJedoch kann er weiterhin vorhandene Bilder, welche durch ihn hinzugefügt worden sind, wieder entfernen",
  "allowAddingPhotos": "Hinzufügen von Fotos erlauben",
  "@allowAddingPhotos": {
    "description": "Switch button to enable uploading photos to a public link"
  },
  "allowAddPhotosDescription": "Erlaube Nutzern, mit diesem Link ebenfalls Fotos zu diesem geteilten Album hinzuzufügen.",
  "passwordLock": "Passwort Sperre",
  "canNotOpenTitle": "Album kann nicht geöffnet werden",
  "canNotOpenBody": "Leider kann dieses Album nicht in der App geöffnet werden.",
  "disableDownloadWarningTitle": "Bitte beachten Sie:",
  "disableDownloadWarningBody": "Zuschauer können weiterhin Screenshots oder mit anderen externen Programmen Kopien der Bilder machen.",
  "allowDownloads": "Downloads erlauben",
  "linkDeviceLimit": "Geräte-Limit",
  "noDeviceLimit": "Keins",
  "@noDeviceLimit": {
    "description": "Text to indicate that there is limit on number of devices"
  },
  "linkExpiry": "Ablaufdatum des Links",
  "linkExpired": "Abgelaufen",
  "linkEnabled": "Aktiviert",
  "linkNeverExpires": "Niemals",
  "expiredLinkInfo": "Dieser Link ist abgelaufen. Bitte wähle ein neues Ablaufdatum oder deaktiviere das Ablaufdatum des Links.",
  "setAPassword": "Passwort setzen",
  "lockButtonLabel": "Sperren",
  "enterPassword": "Passwort eingeben",
  "removeLink": "Link entfernen",
  "manageLink": "Link verwalten",
  "linkExpiresOn": "Link läuft am {expiryTime} ab",
  "albumUpdated": "Album aktualisiert",
  "never": "Niemals",
  "custom": "Benutzerdefiniert",
  "@custom": {
    "description": "Label for setting custom value for link expiry"
  },
  "after1Hour": "Nach 1 Stunde",
  "after1Day": "Nach einem Tag",
  "after1Week": "Nach 1 Woche",
  "after1Month": "Nach 1 Monat",
  "after1Year": "Nach 1 Jahr",
  "manageParticipants": "Verwalten",
  "albumParticipantsCount": "{count, plural, =0 {Keine Teilnehmer} =1 {1 Teilnehmer} other {{count} Teilnehmer}}",
  "@albumParticipantsCount": {
    "placeholders": {
      "count": {
        "type": "int",
        "example": "5"
      }
    },
    "description": "Number of participants in an album, including the album owner."
  },
  "collabLinkSectionDescription": "Erstelle einen Link, mit dem andere Fotos in dem geteilten Album sehen und selbst welche hinzufügen können - ohne dass sie die ein Ente-Konto oder die App benötigen. Ideal um gemeinsam Fotos von Events zu sammeln.",
  "collectPhotos": "Fotos sammeln",
  "collaborativeLink": "Gemeinschaftlicher Link",
  "shareWithNonenteUsers": "Mit Nicht-Ente-Benutzern teilen",
  "createPublicLink": "Öffentlichen Link erstellen",
  "sendLink": "Link senden",
  "copyLink": "Link kopieren",
  "linkHasExpired": "Link ist abgelaufen",
  "publicLinkEnabled": "Öffentlicher Link aktiviert",
  "shareALink": "Einen Link teilen",
  "sharedAlbumSectionDescription": "Erstelle gemeinsam mit anderen Ente-Nutzern geteilte Alben, inkl. Nutzern ohne Bezahltarif.",
  "shareWithPeopleSectionTitle": "{numberOfPeople, plural, =0 {Teile mit bestimmten Personen} =1 {Teilen mit 1 Person} other {Teilen mit {numberOfPeople} Personen}}",
  "@shareWithPeopleSectionTitle": {
    "placeholders": {
      "numberOfPeople": {
        "type": "int",
        "example": "2"
      }
    }
  },
  "thisIsYourVerificationId": "Dies ist deine Verifizierungs-ID",
  "someoneSharingAlbumsWithYouShouldSeeTheSameId": "Jemand, der Alben mit dir teilt, sollte die gleiche ID auf seinem Gerät sehen.",
  "howToViewShareeVerificationID": "Bitte sie, auf den Einstellungs Bildschirm ihre E-Mail-Adresse lange anzuklicken und zu überprüfen, dass die IDs auf beiden Geräten übereinstimmen.",
  "thisIsPersonVerificationId": "Dies ist {email}s Verifizierungs-ID",
  "@thisIsPersonVerificationId": {
    "placeholders": {
      "email": {
        "type": "String",
        "example": "someone@ente.io"
      }
    }
  },
  "verificationId": "Verifizierungs-ID",
  "verifyEmailID": "Verifiziere {email}",
  "emailNoEnteAccount": "{email} hat kein Ente-Konto.\n\nSende eine Einladung, um Fotos zu teilen.",
  "shareMyVerificationID": "Hier ist meine Verifizierungs-ID: {verificationID} für ente.io.",
  "shareTextConfirmOthersVerificationID": "Hey, kannst du bestätigen, dass dies deine ente.io Verifizierungs-ID ist: {verificationID}",
  "somethingWentWrong": "Irgendetwas ging schief",
  "sendInvite": "Einladung senden",
  "shareTextRecommendUsingEnte": "Hol dir Ente, damit wir ganz einfach Fotos und Videos in Originalqualität teilen können\n\nhttps://ente.io",
  "done": "Fertig",
  "applyCodeTitle": "Code nutzen",
  "enterCodeDescription": "Gib den Code deines Freundes ein, damit sie beide kostenlosen Speicherplatz erhalten",
  "apply": "Anwenden",
  "failedToApplyCode": "Der Code konnte nicht aktiviert werden",
  "enterReferralCode": "Gib den Weiterempfehlungs-Code ein",
  "codeAppliedPageTitle": "Code eingelöst",
  "changeYourReferralCode": "Empfehlungscode ändern",
  "change": "Ändern",
  "unavailableReferralCode": "Entschuldigung, dieser Code ist nicht verfügbar.",
  "codeChangeLimitReached": "Entschuldigung, du hast das Limit der Code-Änderungen erreicht.",
  "onlyFamilyAdminCanChangeCode": "Bitte wende Dich an {familyAdminEmail}, um den Code zu ändern.",
  "storageInGB": "{storageAmountInGB} GB",
  "claimed": "Eingelöst",
  "@claimed": {
    "description": "Used to indicate storage claimed, like 10GB Claimed"
  },
  "details": "Details",
  "claimMore": "Mehr einlösen!",
  "theyAlsoGetXGb": "Diese erhalten auch {storageAmountInGB} GB",
  "freeStorageOnReferralSuccess": "{storageAmountInGB} GB jedes Mal, wenn sich jemand mit deinem Code für einen bezahlten Tarif anmeldet",
  "shareTextReferralCode": "Ente Weiterempfehlungs-Code: {referralCode} \n\nEinlösen unter Einstellungen → Allgemein → Weiterempfehlungen, um {referralStorageInGB} GB kostenlos zu erhalten, sobald Sie einen kostenpflichtigen Tarif abgeschlossen haben\n\nhttps://ente.io",
  "claimFreeStorage": "Freien Speicher einlösen",
  "inviteYourFriends": "Lade deine Freunde ein",
  "failedToFetchReferralDetails": "Die Weiterempfehlungs-Details können nicht abgerufen werden. Bitte versuche es später erneut.",
  "referralStep1": "1. Gib diesen Code an deine Freunde",
  "referralStep2": "2. Sie schließen ein bezahltes Abo ab",
  "referralStep3": "3. Ihr beide erhaltet {storageInGB} GB* kostenlos",
  "referralsAreCurrentlyPaused": "Einlösungen sind derzeit pausiert",
  "youCanAtMaxDoubleYourStorage": "* Du kannst deinen Speicher maximal verdoppeln",
  "claimedStorageSoFar": "{isFamilyMember, select, true {Deine Familiengruppe hat bereits {storageAmountInGb} GB erhalten} false {Du hast bereits {storageAmountInGb} GB erhalten} other {Du hast bereits {storageAmountInGb} GB erhalten!}}",
  "@claimedStorageSoFar": {
    "placeholders": {
      "isFamilyMember": {
        "type": "String",
        "example": "true"
      },
      "storageAmountInGb": {
        "type": "int",
        "example": "10"
      }
    }
  },
  "faq": "Häufig gestellte Fragen",
  "help": "Hilfe",
  "oopsSomethingWentWrong": "Ups. Leider ist ein Fehler aufgetreten",
  "peopleUsingYourCode": "Leute, die deinen Code verwenden",
  "eligible": "zulässig",
  "total": "Gesamt",
  "codeUsedByYou": "Von dir benutzter Code",
  "freeStorageClaimed": "Kostenlos hinzugefügter Speicherplatz",
  "freeStorageUsable": "Freier Speicherplatz nutzbar",
  "usableReferralStorageInfo": "Der verwendbare Speicherplatz ist von deinem aktuellen Abonnement eingeschränkt. Überschüssiger, beanspruchter Speicherplatz wird automatisch verwendbar werden, wenn du ein höheres Abonnement buchst.",
  "removeFromAlbumTitle": "Aus Album entfernen?",
  "removeFromAlbum": "Aus Album entfernen",
  "itemsWillBeRemovedFromAlbum": "Ausgewählte Elemente werden aus diesem Album entfernt",
  "removeShareItemsWarning": "Einige der Elemente, die du entfernst, wurden von anderen Nutzern hinzugefügt und du wirst den Zugriff auf sie verlieren",
  "addingToFavorites": "Wird zu Favoriten hinzugefügt...",
  "removingFromFavorites": "Wird aus Favoriten entfernt...",
  "sorryCouldNotAddToFavorites": "Konnte leider nicht zu den Favoriten hinzugefügt werden!",
  "sorryCouldNotRemoveFromFavorites": "Konnte leider nicht aus den Favoriten entfernt werden!",
  "subscribeToEnableSharing": "Du benötigst ein aktives, bezahltes Abonnement, um das Teilen zu aktivieren.",
  "subscribe": "Abonnieren",
  "canOnlyRemoveFilesOwnedByYou": "Du kannst nur Dateien entfernen, die dir gehören",
  "deleteSharedAlbum": "Geteiltes Album löschen?",
  "deleteAlbum": "Album löschen",
  "deleteAlbumDialog": "Auch die Fotos (und Videos) in diesem Album aus <bold>allen</bold> anderen Alben löschen, die sie enthalten?",
  "deleteSharedAlbumDialogBody": "Dieses Album wird für alle gelöscht\n\nDu wirst den Zugriff auf geteilte Fotos in diesem Album, die anderen gehören, verlieren",
  "yesRemove": "Ja, entfernen",
  "creatingLink": "Erstelle Link...",
  "removeWithQuestionMark": "Entfernen?",
  "removeParticipantBody": "{userEmail} wird aus diesem geteilten Album entfernt\n\nAlle von ihnen hinzugefügte Fotos werden ebenfalls aus dem Album entfernt",
  "keepPhotos": "Fotos behalten",
  "deletePhotos": "Fotos löschen",
  "inviteToEnte": "Zu Ente einladen",
  "removePublicLink": "Öffentlichen Link entfernen",
  "disableLinkMessage": "Der öffentliche Link zum Zugriff auf \"{albumName}\" wird entfernt.",
  "sharing": "Teilt...",
  "youCannotShareWithYourself": "Du kannst nicht mit dir selbst teilen",
  "archive": "Archiv",
  "createAlbumActionHint": "Drücke lange um Fotos auszuwählen und klicke + um ein Album zu erstellen",
  "importing": "Importiert....",
  "failedToLoadAlbums": "Laden der Alben fehlgeschlagen",
  "hidden": "Versteckt",
  "authToViewYourHiddenFiles": "Bitte authentifizieren, um die versteckten Dateien anzusehen",
  "authToViewTrashedFiles": "Bitte authentifizieren, um die gelöschten Dateien anzuzeigen",
  "trash": "Papierkorb",
  "uncategorized": "Unkategorisiert",
  "videoSmallCase": "Video",
  "photoSmallCase": "Foto",
  "singleFileDeleteHighlight": "Es wird aus allen Alben gelöscht.",
  "singleFileInBothLocalAndRemote": "Diese Datei ist sowohl in Ente als auch auf deinem Gerät.",
  "singleFileInRemoteOnly": "Diese Datei wird von Ente gelöscht.",
  "singleFileDeleteFromDevice": "Dieses {fileType} wird von deinem Gerät gelöscht.",
  "deleteFromEnte": "Von Ente löschen",
  "yesDelete": "Ja, löschen",
  "movedToTrash": "In den Papierkorb verschoben",
  "deleteFromDevice": "Vom Gerät löschen",
  "deleteFromBoth": "Aus beidem löschen",
  "newAlbum": "Neues Album",
  "albums": "Alben",
  "memoryCount": "{count, plural, =0{keine Erinnerungen} one{{formattedCount} Erinnerung} other{{formattedCount} Erinnerungen}}",
  "@memoryCount": {
    "description": "The text to display the number of memories",
    "type": "text",
    "placeholders": {
      "count": {
        "example": "1",
        "type": "int"
      },
      "formattedCount": {
        "type": "String",
        "example": "11.513, 11,511"
      }
    }
  },
  "selectedPhotos": "{count} ausgewählt",
  "@selectedPhotos": {
    "description": "Display the number of selected photos",
    "type": "text",
    "placeholders": {
      "count": {
        "example": "5",
        "type": "int"
      }
    }
  },
  "selectedPhotosWithYours": "{count} ausgewählt ({yourCount} von Ihnen)",
  "@selectedPhotosWithYours": {
    "description": "Display the number of selected photos, including the number of selected photos owned by the user",
    "type": "text",
    "placeholders": {
      "count": {
        "example": "12",
        "type": "int"
      },
      "yourCount": {
        "example": "2",
        "type": "int"
      }
    }
  },
  "advancedSettings": "Erweitert",
  "@advancedSettings": {
    "description": "The text to display in the advanced settings section"
  },
  "photoGridSize": "Fotorastergröße",
  "manageDeviceStorage": "Geräte-Cache verwalten",
  "manageDeviceStorageDesc": "Lokalen Cache-Speicher überprüfen und löschen.",
  "machineLearning": "Maschinelles Lernen",
  "mlConsent": "Maschinelles Lernen aktivieren",
  "mlConsentTitle": "Maschinelles Lernen aktivieren?",
  "mlConsentDescription": "Wenn du das maschinelle Lernen aktivierst, wird Ente Informationen wie etwa Gesichtsgeometrie aus Dateien extrahieren, einschließlich derjenigen, die mit dir geteilt werden.\n\nDies geschieht auf deinem Gerät und alle erzeugten biometrischen Informationen werden Ende-zu-Ende-verschlüsselt.",
  "mlConsentPrivacy": "Bitte klicke hier für weitere Details zu dieser Funktion in unserer Datenschutzerklärung",
  "mlConsentConfirmation": "Ich verstehe und möchte das maschinelle Lernen aktivieren",
  "magicSearch": "Magische Suche",
  "discover": "Entdecken",
  "@discover": {
    "description": "The text to display for the discover section under which we show receipts, screenshots, sunsets, greenery, etc."
  },
  "discover_identity": "Identität",
  "discover_screenshots": "Bildschirmfotos",
  "discover_receipts": "Belege",
  "discover_notes": "Notizen",
  "discover_memes": "Memes",
  "discover_visiting_cards": "Visitenkarten",
  "discover_babies": "Babys",
  "discover_pets": "Haustiere",
  "discover_selfies": "Selfies",
  "discover_wallpapers": "Hintergründe",
  "discover_food": "Essen",
  "discover_celebrations": "Feiern",
  "discover_sunset": "Sonnenuntergang",
  "discover_hills": "Berge",
  "discover_greenery": "Grün",
  "mlIndexingDescription": "Bitte beachte, dass das maschinelle Lernen zu einem höheren Daten- und Akkuverbrauch führen wird, bis alle Elemente indiziert sind. Du kannst die Desktop-App für eine schnellere Indizierung verwenden, alle Ergebnisse werden automatisch synchronisiert.",
  "loadingModel": "Lade Modelle herunter...",
  "waitingForWifi": "Warte auf WLAN...",
  "status": "Status",
  "indexedItems": "Indizierte Elemente",
  "pendingItems": "Ausstehende Elemente",
  "clearIndexes": "Indexe löschen",
  "selectFoldersForBackup": "Ordner für Sicherung auswählen",
  "selectedFoldersWillBeEncryptedAndBackedUp": "Ausgewählte Ordner werden verschlüsselt und gesichert",
  "unselectAll": "Alle demarkieren",
  "selectAll": "Alle markieren",
  "skip": "Überspringen",
  "updatingFolderSelection": "Ordnerauswahl wird aktualisiert...",
  "itemCount": "{count, plural, one{{count} Objekt} other{{count} Objekte}}",
  "deleteItemCount": "{count, plural, one {Lösche {count} Element} other {Lösche {count} Elemente}}",
  "duplicateItemsGroup": "{count} Dateien, {formattedSize} jede",
  "@duplicateItemsGroup": {
    "description": "Display the number of duplicate files and their size",
    "type": "text",
    "placeholders": {
      "count": {
        "example": "12",
        "type": "int"
      },
      "formattedSize": {
        "example": "2.3 MB",
        "type": "String"
      }
    }
  },
  "showMemories": "Erinnerungen anschauen",
  "yearsAgo": "{count, plural, one{vor einem Jahr} other{vor {count} Jahren}}",
  "backupSettings": "Backup-Einstellungen",
  "backupStatus": "Sicherungsstatus",
  "backupStatusDescription": "Gesicherte Elemente werden hier angezeigt",
  "backupOverMobileData": "Über mobile Daten sichern",
  "backupVideos": "Videos sichern",
  "disableAutoLock": "Automatische Sperre deaktivieren",
  "deviceLockExplanation": "Verhindern, dass der Bildschirm gesperrt wird, während die App im Vordergrund ist und eine Sicherung läuft. Das ist normalerweise nicht notwendig, kann aber dabei helfen, große Uploads wie einen Erstimport schneller abzuschließen.",
  "about": "Allgemeine Informationen",
  "weAreOpenSource": "Unser Quellcode ist offen einsehbar!",
  "privacy": "Datenschutz",
  "terms": "Nutzungsbedingungen",
  "checkForUpdates": "Nach Aktualisierungen suchen",
  "checkStatus": "Status überprüfen",
  "checking": "Wird geprüft...",
  "youAreOnTheLatestVersion": "Du bist auf der neuesten Version",
  "account": "Konto",
  "manageSubscription": "Abonnement verwalten",
  "authToChangeYourEmail": "Bitte authentifizieren, um deine E-Mail-Adresse zu ändern",
  "changePassword": "Passwort ändern",
  "authToChangeYourPassword": "Bitte authentifizieren, um das Passwort zu ändern",
  "emailVerificationToggle": "E-Mail-Verifizierung",
  "authToChangeEmailVerificationSetting": "Bitte authentifizieren, um die E-Mail-Bestätigung zu ändern",
  "exportYourData": "Daten exportieren",
  "logout": "Ausloggen",
  "authToInitiateAccountDeletion": "Bitte authentifizieren, um die Löschung des Kontos einzuleiten",
  "areYouSureYouWantToLogout": "Bist Du sicher, dass du dich abmelden möchtest?",
  "yesLogout": "Ja, ausloggen",
  "aNewVersionOfEnteIsAvailable": "Eine neue Version von Ente ist verfügbar.",
  "update": "Updaten",
  "installManually": "Manuell installieren",
  "criticalUpdateAvailable": "Kritisches Update ist verfügbar!",
  "updateAvailable": "Update verfügbar",
  "ignoreUpdate": "Ignorieren",
  "downloading": "Wird heruntergeladen...",
  "cannotDeleteSharedFiles": "Konnte geteilte Dateien nicht löschen",
  "theDownloadCouldNotBeCompleted": "Der Download konnte nicht abgeschlossen werden",
  "retry": "Erneut versuchen",
  "backedUpFolders": "Gesicherte Ordner",
  "backup": "Backup",
  "freeUpDeviceSpace": "Gerätespeicher freiräumen",
  "freeUpDeviceSpaceDesc": "Spare Speicherplatz auf deinem Gerät, indem du Dateien löschst, die bereits gesichert wurden.",
  "allClear": "✨ Alles klar",
  "noDeviceThatCanBeDeleted": "Du hast keine Dateien auf diesem Gerät, die gelöscht werden können",
  "removeDuplicates": "Duplikate entfernen",
  "removeDuplicatesDesc": "Überprüfe und lösche Dateien, die exakte Duplikate sind.",
  "viewLargeFiles": "Große Dateien",
  "viewLargeFilesDesc": "Dateien anzeigen, die den meisten Speicherplatz belegen.",
  "noDuplicates": "✨ Keine Duplikate",
  "youveNoDuplicateFilesThatCanBeCleared": "Du hast keine Duplikate, die gelöscht werden können",
  "success": "Abgeschlossen",
  "rateUs": "Bewerte uns",
  "remindToEmptyDeviceTrash": "Lösche auch Dateien aus \"Kürzlich gelöscht\" unter \"Einstellungen\" -> \"Speicher\" um freien Speicher zu erhalten",
  "youHaveSuccessfullyFreedUp": "Du hast {storageSaved} erfolgreich freigegeben!",
  "@youHaveSuccessfullyFreedUp": {
    "description": "The text to display when the user has successfully freed up storage",
    "type": "text",
    "placeholders": {
      "storageSaved": {
        "example": "1.2 GB",
        "type": "String"
      }
    }
  },
  "remindToEmptyEnteTrash": "Leere auch deinen \"Papierkorb\", um freien Platz zu erhalten",
  "sparkleSuccess": "✨ Abgeschlossen",
  "duplicateFileCountWithStorageSaved": "Du hast {count, plural, one{{count} duplizierte Datei} other{{count} dupliziere Dateien}} gelöscht und ({storageSaved}!) freigegeben",
  "@duplicateFileCountWithStorageSaved": {
    "description": "The text to display when the user has successfully cleaned up duplicate files",
    "type": "text",
    "placeholders": {
      "count": {
        "example": "1",
        "type": "int"
      },
      "storageSaved": {
        "example": "1.2 GB",
        "type": "String"
      }
    }
  },
  "familyPlans": "Familientarif",
  "referrals": "Weiterempfehlungen",
  "notifications": "Benachrichtigungen",
  "sharedPhotoNotifications": "Neue geteilte Fotos",
  "sharedPhotoNotificationsExplanation": "Erhalte Benachrichtigungen, wenn jemand ein Foto zu einem gemeinsam genutzten Album hinzufügt, dem du angehörst",
  "advanced": "Erweitert",
  "general": "Allgemein",
  "security": "Sicherheit",
  "authToViewYourRecoveryKey": "Bitte authentifizieren, um deinen Wiederherstellungs-Schlüssel anzusehen",
  "twofactor": "Zwei-Faktor",
  "authToConfigureTwofactorAuthentication": "Bitte authentifizieren, um Zwei-Faktor-Authentifizierung zu konfigurieren",
  "lockscreen": "Sperrbildschirm",
  "authToChangeLockscreenSetting": "Bitte authentifizieren, um die Sperrbildschirm-Einstellung zu ändern",
  "viewActiveSessions": "Aktive Sitzungen anzeigen",
  "authToViewYourActiveSessions": "Bitte authentifizieren, um die aktiven Sitzungen anzusehen",
  "disableTwofactor": "Zweiten Faktor (2FA) deaktivieren",
  "confirm2FADisable": "Bist du sicher, dass du die Zwei-Faktor-Authentifizierung (2FA) deaktivieren willst?",
  "no": "Nein",
  "yes": "Ja",
  "social": "Social Media",
  "rateUsOnStore": "Bewerte uns auf {storeName}",
  "blog": "Blog",
  "merchandise": "Merchandise",
  "twitter": "Twitter",
  "mastodon": "Mastodon",
  "matrix": "Matrix",
  "discord": "Discord",
  "reddit": "Reddit",
  "yourStorageDetailsCouldNotBeFetched": "Details zum Speicherplatz konnten nicht abgerufen werden",
  "reportABug": "Fehler melden",
  "reportBug": "Fehler melden",
  "suggestFeatures": "Verbesserung vorschlagen",
  "support": "Support",
  "theme": "Theme",
  "lightTheme": "Hell",
  "darkTheme": "Dunkel",
  "systemTheme": "System",
  "freeTrial": "Kostenlose Testphase",
  "selectYourPlan": "Wähle dein Abo aus",
  "enteSubscriptionPitch": "Ente sichert deine Erinnerungen, sodass sie dir nie verloren gehen, selbst wenn du dein Gerät verlierst.",
  "enteSubscriptionShareWithFamily": "Deine Familie kann zu deinem Abo hinzugefügt werden.",
  "currentUsageIs": "Aktuell genutzt werden ",
  "@currentUsageIs": {
    "description": "This text is followed by storage usage",
    "examples": {
      "0": "Current usage is 1.2 GB"
    },
    "type": "text"
  },
  "faqs": "FAQs",
  "renewsOn": "Erneuert am {endDate}",
  "freeTrialValidTill": "Kostenlose Demo verfügbar bis zum {endDate}",
  "validTill": "Gültig bis {endDate}",
  "addOnValidTill": "Dein {storageAmount} Add-on ist gültig bis {endDate}",
  "playStoreFreeTrialValidTill": "Kostenlose Testversion gültig bis {endDate}.\nDu kannst anschließend ein bezahltes Paket auswählen.",
  "subWillBeCancelledOn": "Dein Abo endet am {endDate}",
  "subscription": "Abonnement",
  "paymentDetails": "Zahlungsdetails",
  "manageFamily": "Familiengruppe verwalten",
  "contactToManageSubscription": "Bitte kontaktiere uns über support@ente.io, um dein {provider} Abo zu verwalten.",
  "renewSubscription": "Abonnement erneuern",
  "cancelSubscription": "Abonnement kündigen",
  "areYouSureYouWantToRenew": "Bist du sicher, dass du verlängern möchtest?",
  "yesRenew": "Ja, erneuern",
  "areYouSureYouWantToCancel": "Bist du sicher, dass du kündigen willst?",
  "yesCancel": "Ja, kündigen",
  "failedToRenew": "Erneuern fehlgeschlagen",
  "failedToCancel": "Kündigung fehlgeschlagen",
  "twoMonthsFreeOnYearlyPlans": "2 Monate kostenlos beim jährlichen Bezahlen",
  "monthly": "Monatlich",
  "@monthly": {
    "description": "The text to display for monthly plans",
    "type": "text"
  },
  "yearly": "Jährlich",
  "@yearly": {
    "description": "The text to display for yearly plans",
    "type": "text"
  },
  "confirmPlanChange": "Aboänderungen bestätigen",
  "areYouSureYouWantToChangeYourPlan": "Bist du sicher, dass du deinen Tarif ändern möchtest?",
  "youCannotDowngradeToThisPlan": "Du kannst nicht auf diesen Tarif wechseln",
  "cancelOtherSubscription": "Bitte kündige dein aktuelles Abo über {paymentProvider} zuerst",
  "@cancelOtherSubscription": {
    "description": "The text to display when the user has an existing subscription from a different payment provider",
    "type": "text",
    "placeholders": {
      "paymentProvider": {
        "example": "Apple",
        "type": "String"
      }
    }
  },
  "optionalAsShortAsYouLike": "Bei Bedarf auch so kurz wie du willst...",
  "send": "Absenden",
  "askCancelReason": "Dein Abonnement wurde gekündigt. Möchtest du uns den Grund mitteilen?",
  "thankYouForSubscribing": "Danke fürs Abonnieren!",
  "yourPurchaseWasSuccessful": "Dein Einkauf war erfolgreich",
  "yourPlanWasSuccessfullyUpgraded": "Dein Abo wurde erfolgreich hochgestuft",
  "yourPlanWasSuccessfullyDowngraded": "Dein Tarif wurde erfolgreich heruntergestuft",
  "yourSubscriptionWasUpdatedSuccessfully": "Dein Abonnement wurde erfolgreich aktualisiert.",
  "googlePlayId": "Google Play ID",
  "appleId": "Apple ID",
  "playstoreSubscription": "PlayStore Abo",
  "appstoreSubscription": "AppStore Abo",
  "subAlreadyLinkedErrMessage": "Dein {id} ist bereits mit einem anderen Ente-Konto verknüpft.\nWenn du deine {id} mit diesem Konto verwenden möchtest, kontaktiere bitte unseren Support",
  "visitWebToManage": "Bitte rufe \"web.ente.io\" auf, um dein Abo zu verwalten",
  "couldNotUpdateSubscription": "Abo konnte nicht aktualisiert werden",
  "pleaseContactSupportAndWeWillBeHappyToHelp": "Bitte kontaktieren Sie uns über support@ente.io wo wir Ihnen gerne weiterhelfen.",
  "paymentFailed": "Zahlung fehlgeschlagen",
  "paymentFailedTalkToProvider": "Bitte kontaktiere den Support von {providerName}, falls etwas abgebucht wurde",
  "@paymentFailedTalkToProvider": {
    "description": "The text to display when the payment failed",
    "type": "text",
    "placeholders": {
      "providerName": {
        "example": "AppStore|PlayStore",
        "type": "String"
      }
    }
  },
  "continueOnFreeTrial": "Mit kostenloser Testversion fortfahren",
  "areYouSureYouWantToExit": "Möchtest du Vorgang wirklich abbrechen?",
  "thankYou": "Vielen Dank",
  "failedToVerifyPaymentStatus": "Überprüfung des Zahlungsstatus fehlgeschlagen",
  "pleaseWaitForSometimeBeforeRetrying": "Bitte warte kurz, bevor du es erneut versuchst",
  "paymentFailedMessage": "Leider ist deine Zahlung fehlgeschlagen. Wende dich an unseren Support und wir helfen dir weiter!",
  "youAreOnAFamilyPlan": "Du bist im Familien-Tarif!",
  "contactFamilyAdmin": "Bitte kontaktiere <green>{familyAdminEmail}</green> um dein Abo zu verwalten",
  "leaveFamily": "Familienabo verlassen",
  "areYouSureThatYouWantToLeaveTheFamily": "Bist du sicher, dass du den Familien-Tarif verlassen möchtest?",
  "leave": "Verlassen",
  "rateTheApp": "App bewerten",
  "startBackup": "Sicherung starten",
  "noPhotosAreBeingBackedUpRightNow": "Momentan werden keine Fotos gesichert",
  "preserveMore": "Mehr Daten sichern",
  "grantFullAccessPrompt": "Bitte gewähre Zugang zu allen Fotos in der Einstellungen App",
  "allowPermTitle": "Zugriff auf Fotos erlauben",
  "allowPermBody": "Bitte erlaube den Zugriff auf Deine Fotos in den Einstellungen, damit Ente sie anzeigen und sichern kann.",
  "openSettings": "Öffne Einstellungen",
  "selectMorePhotos": "Mehr Fotos auswählen",
  "existingUser": "Existierender Benutzer",
  "privateBackups": "Private Sicherungen",
  "forYourMemories": "Als Erinnerung",
  "endtoendEncryptedByDefault": "Automatisch Ende-zu-Ende-verschlüsselt",
  "safelyStored": "Gesichert",
  "atAFalloutShelter": "in einem ehemaligen Luftschutzbunker",
  "designedToOutlive": "Entwickelt um zu bewahren",
  "available": "Verfügbar",
  "everywhere": "überall",
  "androidIosWebDesktop": "Android, iOS, Web, Desktop",
  "mobileWebDesktop": "Mobil, Web, Desktop",
  "newToEnte": "Neu bei Ente",
  "pleaseLoginAgain": "Bitte logge dich erneut ein",
  "autoLogoutMessage": "Du wurdest aufgrund technischer Störungen abgemeldet. Wir entschuldigen uns für die Unannehmlichkeiten.",
  "yourSubscriptionHasExpired": "Dein Abonnement ist abgelaufen",
  "storageLimitExceeded": "Speichergrenze überschritten",
  "upgrade": "Upgrade",
  "raiseTicket": "Ticket erstellen",
  "@raiseTicket": {
    "description": "Button text for raising a support tickets in case of unhandled errors during backup",
    "type": "text"
  },
  "backupFailed": "Sicherung fehlgeschlagen",
  "sorryBackupFailedDesc": "Leider konnten wir diese Datei momentan nicht sichern, wir werden es später erneut versuchen.",
  "couldNotBackUpTryLater": "Deine Daten konnten nicht gesichert werden.\nWir versuchen es später erneut.",
  "enteCanEncryptAndPreserveFilesOnlyIfYouGrant": "Ente kann Dateien nur verschlüsseln und sichern, wenn du den Zugriff darauf gewährst",
  "pleaseGrantPermissions": "Bitte erteile die nötigen Berechtigungen",
  "grantPermission": "Zugriff gewähren",
  "privateSharing": "Privates Teilen",
  "shareOnlyWithThePeopleYouWant": "Teile mit ausgewählten Personen",
  "usePublicLinksForPeopleNotOnEnte": "Verwende öffentliche Links für Personen, die kein Ente-Konto haben",
  "allowPeopleToAddPhotos": "Erlaube anderen das Hinzufügen von Fotos",
  "shareAnAlbumNow": "Teile jetzt ein Album",
  "collectEventPhotos": "Gemeinsam Event-Fotos sammeln",
  "sessionExpired": "Sitzung abgelaufen",
  "loggingOut": "Abmeldung...",
  "@onDevice": {
    "description": "The text displayed above folders/albums stored on device",
    "type": "text"
  },
  "onDevice": "Auf dem Gerät",
  "@onEnte": {
    "description": "The text displayed above albums backed up to Ente",
    "type": "text"
  },
  "onEnte": "Auf <branding>ente</branding>",
  "name": "Name",
  "newest": "Zuletzt",
  "lastUpdated": "Zuletzt aktualisiert",
  "deleteEmptyAlbums": "Leere Alben löschen",
  "deleteEmptyAlbumsWithQuestionMark": "Leere Alben löschen?",
  "deleteAlbumsDialogBody": "Damit werden alle leeren Alben gelöscht. Dies ist nützlich, wenn du das Durcheinander in deiner Albenliste verringern möchtest.",
  "deleteProgress": "Lösche {currentlyDeleting} / {totalCount}",
  "genericProgress": "Verarbeite {currentlyProcessing} / {totalCount}",
  "@genericProgress": {
    "description": "Generic progress text to display when processing multiple items",
    "type": "text",
    "placeholders": {
      "currentlyProcessing": {
        "example": "1",
        "type": "int"
      },
      "totalCount": {
        "example": "10",
        "type": "int"
      }
    }
  },
  "permanentlyDelete": "Dauerhaft löschen",
  "canOnlyCreateLinkForFilesOwnedByYou": "Sie können nur Links für Dateien erstellen, die Ihnen gehören",
  "publicLinkCreated": "Öffentlicher Link erstellt",
  "youCanManageYourLinksInTheShareTab": "Du kannst deine Links im \"Teilen\"-Tab verwalten.",
  "linkCopiedToClipboard": "Link in Zwischenablage kopiert",
  "restore": "Wiederherstellen",
  "@restore": {
    "description": "Display text for an action which triggers a restore of item from trash",
    "type": "text"
  },
  "moveToAlbum": "Zum Album verschieben",
  "unhide": "Einblenden",
  "unarchive": "Dearchivieren",
  "favorite": "Favorit",
  "removeFromFavorite": "Aus Favoriten entfernen",
  "shareLink": "Link teilen",
  "createCollage": "Collage erstellen",
  "saveCollage": "Collage speichern",
  "collageSaved": "Collage in Galerie gespeichert",
  "collageLayout": "Layout",
  "addToEnte": "Zu Ente hinzufügen",
  "addToAlbum": "Zum Album hinzufügen",
  "delete": "Löschen",
  "hide": "Ausblenden",
  "share": "Teilen",
  "unhideToAlbum": "Im Album anzeigen",
  "restoreToAlbum": "Album wiederherstellen",
  "moveItem": "{count, plural, =1 {Element verschieben} other{Elemente verschieben}}",
  "@moveItem": {
    "description": "Page title while moving one or more items to an album"
  },
  "addItem": "{count, plural, =1 {Element hinzufügen} other {Elemente hinzufügen}}",
  "@addItem": {
    "description": "Page title while adding one or more items to album"
  },
  "createOrSelectAlbum": "Album erstellen oder auswählen",
  "selectAlbum": "Album auswählen",
  "searchByAlbumNameHint": "Name des Albums",
  "albumTitle": "Albumtitel",
  "enterAlbumName": "Albumname eingeben",
  "restoringFiles": "Dateien werden wiederhergestellt...",
  "movingFilesToAlbum": "Verschiebe Dateien in Album...",
  "unhidingFilesToAlbum": "Dateien im Album anzeigen",
  "canNotUploadToAlbumsOwnedByOthers": "Kann nicht auf Alben anderer Personen hochladen",
  "uploadingFilesToAlbum": "Dateien werden ins Album hochgeladen...",
  "addedSuccessfullyTo": "Erfolgreich zu  {albumName} hinzugefügt",
  "movedSuccessfullyTo": "Erfolgreich zu {albumName} hinzugefügt",
  "thisAlbumAlreadyHDACollaborativeLink": "Dieses Album hat bereits einen kollaborativen Link",
  "collaborativeLinkCreatedFor": "Kollaborativer Link für {albumName} erstellt",
  "askYourLovedOnesToShare": "Bitte deine Liebsten ums Teilen",
  "invite": "Einladen",
  "shareYourFirstAlbum": "Teile dein erstes Album",
  "sharedWith": "Geteilt mit {emailIDs}",
  "sharedWithMe": "Mit mir geteilt",
  "sharedByMe": "Von mir geteilt",
  "doubleYourStorage": "Speicherplatz verdoppeln",
  "referFriendsAnd2xYourPlan": "Begeistere Freunde für uns und verdopple deinen Speicher",
  "shareAlbumHint": "Öffne ein Album und tippe auf den Teilen-Button oben rechts, um zu teilen.",
  "itemsShowTheNumberOfDaysRemainingBeforePermanentDeletion": "Elemente zeigen die Anzahl der Tage bis zum dauerhaften Löschen an",
  "trashDaysLeft": "{count, plural, =0 {Demnächst} =1 {1 Tag} other {{count} Tage}}",
  "@trashDaysLeft": {
    "description": "Text to indicate number of days remaining before permanent deletion",
    "placeholders": {
      "count": {
        "example": "1|2|3",
        "type": "int"
      }
    }
  },
  "deleteAll": "Alle löschen",
  "renameAlbum": "Album umbenennen",
  "convertToAlbum": "Konvertiere zum Album",
  "setCover": "Titelbild festlegen",
  "@setCover": {
    "description": "Text to set cover photo for an album"
  },
  "sortAlbumsBy": "Sortieren nach",
  "sortNewestFirst": "Neueste zuerst",
  "sortOldestFirst": "Älteste zuerst",
  "rename": "Umbenennen",
  "leaveSharedAlbum": "Geteiltes Album verlassen?",
  "leaveAlbum": "Album verlassen",
  "photosAddedByYouWillBeRemovedFromTheAlbum": "Von dir hinzugefügte Fotos werden vom Album entfernt",
  "youveNoFilesInThisAlbumThatCanBeDeleted": "Du hast keine Dateien in diesem Album, die gelöscht werden können",
  "youDontHaveAnyArchivedItems": "Du hast keine archivierten Elemente.",
  "ignoredFolderUploadReason": "Ein paar Dateien in diesem Album werden nicht hochgeladen, weil sie in der Vergangenheit schonmal aus Ente gelöscht wurden.",
  "resetIgnoredFiles": "Ignorierte Dateien zurücksetzen",
  "deviceFilesAutoUploading": "Dateien, die zu diesem Album hinzugefügt werden, werden automatisch zu Ente hochgeladen.",
  "turnOnBackupForAutoUpload": "Aktiviere die Sicherung, um neue Dateien in diesem Ordner automatisch zu Ente hochzuladen.",
  "noHiddenPhotosOrVideos": "Keine versteckten Fotos oder Videos",
  "toHideAPhotoOrVideo": "Foto oder Video verstecken",
  "openTheItem": "• Element öffnen",
  "clickOnTheOverflowMenu": "• Klicken Sie auf das Überlaufmenü",
  "click": "• Klick",
  "nothingToSeeHere": "Hier gibt es nichts zu sehen! 👀",
  "unarchiveAlbum": "Album dearchivieren",
  "archiveAlbum": "Album archivieren",
  "calculating": "Wird berechnet...",
  "pleaseWaitDeletingAlbum": "Bitte warten, Album wird gelöscht",
  "searchByExamples": "• Albumnamen (z.B. \"Kamera\")\n• Dateitypen (z.B. \"Videos\", \".gif\")\n• Jahre und Monate (z.B. \"2022\", \"Januar\")\n• Feiertage (z.B. \"Weihnachten\")\n• Fotobeschreibungen (z.B. \"#fun\")",
  "youCanTrySearchingForADifferentQuery": "Sie können versuchen, nach einer anderen Abfrage suchen.",
  "noResultsFound": "Keine Ergebnisse gefunden",
  "addedBy": "Von {emailOrName} hinzugefügt",
  "loadingExifData": "Lade Exif-Daten...",
  "viewAllExifData": "Alle Exif-Daten anzeigen",
  "noExifData": "Keine Exif-Daten",
  "thisImageHasNoExifData": "Dieses Bild hat keine Exif-Daten",
  "exif": "EXIF",
  "noResults": "Keine Ergebnisse",
  "weDontSupportEditingPhotosAndAlbumsThatYouDont": "Wir unterstützen keine Bearbeitung von Fotos und Alben, die du noch nicht besitzt",
  "failedToFetchOriginalForEdit": "Fehler beim Abrufen des Originals zur Bearbeitung",
  "close": "Schließen",
  "setAs": "Festlegen als",
  "fileSavedToGallery": "Datei in Galerie gespeichert",
  "filesSavedToGallery": "Dateien in Galerie gespeichert",
  "fileFailedToSaveToGallery": "Fehler beim Speichern der Datei in der Galerie",
  "download": "Herunterladen",
  "pressAndHoldToPlayVideo": "Gedrückt halten, um Video abzuspielen",
  "pressAndHoldToPlayVideoDetailed": "Drücke und halte aufs Foto gedrückt um Video abzuspielen",
  "downloadFailed": "Herunterladen fehlgeschlagen",
  "deduplicateFiles": "Dateien duplizieren",
  "deselectAll": "Alle abwählen",
  "reviewDeduplicateItems": "Bitte überprüfe und lösche die Elemente, die du für Duplikate hältst.",
  "clubByCaptureTime": "Nach Aufnahmezeit gruppieren",
  "clubByFileName": "Nach Dateiname gruppieren",
  "count": "Anzahl",
  "totalSize": "Gesamtgröße",
  "longpressOnAnItemToViewInFullscreen": "Drücken Sie lange auf ein Element, um es im Vollbildmodus anzuzeigen",
  "decryptingVideo": "Entschlüssele Video …",
  "authToViewYourMemories": "Bitte authentifizieren, um deine Erinnerungsstücke anzusehen",
  "unlock": "Jetzt freischalten",
  "freeUpSpace": "Speicherplatz freigeben",
  "freeUpSpaceSaving": "{count, plural, =1 {Es kann vom Gerät gelöscht werden, um {formattedSize} freizugeben} other {Sie können vom Gerät gelöscht werden, um {formattedSize} freizugeben}}",
  "filesBackedUpInAlbum": "{count, plural, one {1 Datei} other {{formattedNumber} Dateien}} in diesem Album wurde(n) sicher gespeichert",
  "@filesBackedUpInAlbum": {
    "description": "Text to tell user how many files have been backed up in the album",
    "placeholders": {
      "count": {
        "example": "1",
        "type": "int"
      },
      "formattedNumber": {
        "content": "{formattedNumber}",
        "example": "1,000",
        "type": "String"
      }
    }
  },
  "filesBackedUpFromDevice": "{count, plural, one {1 Datei} other {{formattedNumber} Dateien}} auf diesem Gerät wurde(n) sicher gespeichert",
  "@filesBackedUpFromDevice": {
    "description": "Text to tell user how many files have been backed up from this device",
    "placeholders": {
      "count": {
        "example": "1",
        "type": "int"
      },
      "formattedNumber": {
        "content": "{formattedNumber}",
        "example": "1,000",
        "type": "String"
      }
    }
  },
  "@freeUpSpaceSaving": {
    "description": "Text to tell user how much space they can free up by deleting items from the device"
  },
  "freeUpAccessPostDelete": "Du hast {count, plural, =1 {darauf} other {auf sie}} weiterhin Zugriff, solange du ein aktives Abo hast",
  "@freeUpAccessPostDelete": {
    "placeholders": {
      "count": {
        "example": "1",
        "type": "int"
      }
    }
  },
  "freeUpAmount": "{sizeInMBorGB} freigeben",
  "thisEmailIsAlreadyInUse": "Diese E-Mail-Adresse wird bereits verwendet",
  "incorrectCode": "Falscher Code",
  "authenticationFailedPleaseTryAgain": "Authentifizierung fehlgeschlagen, versuchen Sie es bitte erneut",
  "verificationFailedPleaseTryAgain": "Verifizierung fehlgeschlagen, bitte versuchen Sie es erneut",
  "authenticating": "Authentifiziere …",
  "authenticationSuccessful": "Authentifizierung erfogreich!",
  "incorrectRecoveryKey": "Falscher Wiederherstellungs-Schlüssel",
  "theRecoveryKeyYouEnteredIsIncorrect": "Der eingegebene Schlüssel ist ungültig",
  "twofactorAuthenticationSuccessfullyReset": "Zwei-Faktor-Authentifizierung (2FA) erfolgreich zurückgesetzt",
  "pleaseVerifyTheCodeYouHaveEntered": "Bitte bestätigen Sie den eingegebenen Code",
  "pleaseContactSupportIfTheProblemPersists": "Bitte wenden Sie sich an den Support, falls das Problem weiterhin besteht",
  "twofactorAuthenticationHasBeenDisabled": "Zwei-Faktor-Authentifizierung (2FA) wurde deaktiviert",
  "sorryTheCodeYouveEnteredIsIncorrect": "Leider ist der eingegebene Code falsch",
  "yourVerificationCodeHasExpired": "Ihr Bestätigungscode ist abgelaufen",
  "emailChangedTo": "E-Mail-Adresse geändert zu {newEmail}",
  "verifying": "Verifiziere …",
  "disablingTwofactorAuthentication": "Zwei-Faktor-Authentifizierung (2FA) wird deaktiviert...",
  "allMemoriesPreserved": "Alle Erinnerungsstücke gesichert",
  "loadingGallery": "Lade Galerie …",
  "syncing": "Synchronisiere …",
  "encryptingBackup": "Verschlüssele Sicherung …",
  "syncStopped": "Synchronisierung angehalten",
  "syncProgress": "{completed}/{total} Erinnerungsstücke gesichert",
  "uploadingMultipleMemories": "Sichere {count} Erinnerungsstücke...",
  "@uploadingMultipleMemories": {
    "description": "Text to tell user how many memories are being preserved",
    "placeholders": {
      "count": {
        "type": "String"
      }
    }
  },
  "uploadingSingleMemory": "Sichere ein Erinnerungsstück...",
  "@syncProgress": {
    "description": "Text to tell user how many memories have been preserved",
    "placeholders": {
      "completed": {
        "type": "String"
      },
      "total": {
        "type": "String"
      }
    }
  },
  "archiving": "Archiviere …",
  "unarchiving": "Dearchiviere …",
  "successfullyArchived": "Erfolgreich archiviert",
  "successfullyUnarchived": "Erfolgreich dearchiviert",
  "renameFile": "Datei umbenennen",
  "enterFileName": "Dateinamen eingeben",
  "filesDeleted": "Dateien gelöscht",
  "selectedFilesAreNotOnEnte": "Ausgewählte Dateien sind nicht auf Ente",
  "thisActionCannotBeUndone": "Diese Aktion kann nicht rückgängig gemacht werden",
  "emptyTrash": "Papierkorb leeren?",
  "permDeleteWarning": "Alle Elemente im Papierkorb werden dauerhaft gelöscht\n\nDiese Aktion kann nicht rückgängig gemacht werden",
  "empty": "Leeren",
  "couldNotFreeUpSpace": "Konnte Speicherplatz nicht freigeben",
  "permanentlyDeleteFromDevice": "Endgültig vom Gerät löschen?",
  "someOfTheFilesYouAreTryingToDeleteAre": "Einige der Dateien, die Sie löschen möchten, sind nur auf Ihrem Gerät verfügbar und können nicht wiederhergestellt werden, wenn sie gelöscht wurden",
  "theyWillBeDeletedFromAllAlbums": "Sie werden aus allen Alben gelöscht.",
  "someItemsAreInBothEnteAndYourDevice": "Einige Elemente sind sowohl auf Ente als auch auf deinem Gerät.",
  "selectedItemsWillBeDeletedFromAllAlbumsAndMoved": "Ausgewählte Elemente werden aus allen Alben gelöscht und in den Papierkorb verschoben.",
  "theseItemsWillBeDeletedFromYourDevice": "Diese Elemente werden von deinem Gerät gelöscht.",
  "itLooksLikeSomethingWentWrongPleaseRetryAfterSome": "Etwas ist schiefgelaufen. Bitte versuche es später noch einmal. Sollte der Fehler weiter bestehen, kontaktiere unser Supportteam.",
  "error": "Fehler",
  "tempErrorContactSupportIfPersists": "Etwas ist schiefgelaufen. Bitte versuche es später noch einmal. Sollte der Fehler weiter bestehen, kontaktiere unser Supportteam.",
  "networkHostLookUpErr": "Ente ist im Moment nicht erreichbar. Bitte überprüfen Sie Ihre Netzwerkeinstellungen. Sollte das Problem bestehen bleiben, wenden Sie sich bitte an den Support.",
  "networkConnectionRefusedErr": "Ente ist im Moment nicht erreichbar. Bitte versuchen Sie es später erneut. Sollte das Problem bestehen bleiben, wenden Sie sich bitte an den Support.",
  "cachedData": "Daten im Cache",
  "clearCaches": "Cache löschen",
  "remoteImages": "Grafiken aus externen Quellen",
  "remoteVideos": "Videos aus externen Quellen",
  "remoteThumbnails": "Vorschaubilder aus externen Quellen",
  "pendingSync": "Synchronisation anstehend",
  "localGallery": "Lokale Galerie",
  "todaysLogs": "Heutiges Protokoll",
  "viewLogs": "Protokolle anzeigen",
  "logsDialogBody": "Dies wird über Logs gesendet, um uns zu helfen, Ihr Problem zu beheben. Bitte beachten Sie, dass Dateinamen aufgenommen werden, um Probleme mit bestimmten Dateien zu beheben.",
  "preparingLogs": "Protokolle werden vorbereitet...",
  "emailYourLogs": "Protokolle per E-Mail senden",
  "pleaseSendTheLogsTo": "Bitte sende die Protokolle an {toEmail}",
  "copyEmailAddress": "E-Mail-Adresse kopieren",
  "exportLogs": "Protokolle exportieren",
  "pleaseEmailUsAt": "Bitte sende uns eine E-Mail an {toEmail}",
  "dismiss": "Verwerfen",
  "didYouKnow": "Schon gewusst?",
  "loadingMessage": "Fotos werden geladen...",
  "loadMessage1": "Du kannst dein Abonnement mit deiner Familie teilen",
  "loadMessage2": "Wir haben bereits über 200 Millionen Erinnerungen bewahrt",
  "loadMessage3": "Wir behalten 3 Kopien Ihrer Daten, eine in einem unterirdischen Schutzbunker",
  "loadMessage4": "Alle unsere Apps sind Open-Source",
  "loadMessage5": "Unser Quellcode und unsere Kryptografie wurden extern geprüft",
  "loadMessage6": "Du kannst Links zu deinen Alben mit deinen Geliebten teilen",
  "loadMessage7": "Unsere mobilen Apps laufen im Hintergrund, um neue Fotos zu verschlüsseln und zu sichern",
  "loadMessage8": "web.ente.io hat einen Spitzen-Uploader",
  "loadMessage9": "Wir verwenden Xchacha20Poly1305, um Ihre Daten sicher zu verschlüsseln",
  "photoDescriptions": "Foto Beschreibungen",
  "fileTypesAndNames": "Dateitypen und -namen",
  "location": "Standort",
  "moments": "Momente",
  "searchFaceEmptySection": "Personen werden hier angezeigt, sobald die Indizierung abgeschlossen ist",
  "searchDatesEmptySection": "Suche nach Datum, Monat oder Jahr",
  "searchLocationEmptySection": "Gruppiere Fotos, die innerhalb des Radius eines bestimmten Fotos aufgenommen wurden",
  "searchPeopleEmptySection": "Laden Sie Personen ein, damit Sie geteilte Fotos hier einsehen können",
  "searchAlbumsEmptySection": "Alben",
  "searchFileTypesAndNamesEmptySection": "Dateitypen und -namen",
  "searchCaptionEmptySection": "Füge Beschreibungen wie \"#trip\" in der Fotoinfo hinzu um diese schnell hier wiederzufinden",
  "language": "Sprache",
  "selectLanguage": "Sprache auswählen",
  "locationName": "Standortname",
  "addLocation": "Ort hinzufügen",
  "groupNearbyPhotos": "Fotos in der Nähe gruppieren",
  "kiloMeterUnit": "km",
  "addLocationButton": "Hinzufügen",
  "radius": "Umkreis",
  "locationTagFeatureDescription": "Ein Standort-Tag gruppiert alle Fotos, die in einem Radius eines Fotos aufgenommen wurden",
  "galleryMemoryLimitInfo": "Bis zu 1000 Erinnerungsstücke angezeigt in der Galerie",
  "save": "Speichern",
  "centerPoint": "Mittelpunkt",
  "pickCenterPoint": "Mittelpunkt auswählen",
  "useSelectedPhoto": "Ausgewähltes Foto verwenden",
  "resetToDefault": "Standardwerte zurücksetzen",
  "@resetToDefault": {
    "description": "Button text to reset cover photo to default"
  },
  "edit": "Bearbeiten",
  "deleteLocation": "Standort löschen",
  "rotateLeft": "Nach links drehen",
  "flip": "Spiegeln",
  "rotateRight": "Nach rechts drehen",
  "saveCopy": "Kopie speichern",
  "light": "Hell",
  "color": "Farbe",
  "yesDiscardChanges": "Ja, Änderungen verwerfen",
  "doYouWantToDiscardTheEditsYouHaveMade": "Möchtest du deine Änderungen verwerfen?",
  "saving": "Speichern...",
  "editsSaved": "Änderungen gespeichert",
  "oopsCouldNotSaveEdits": "Hoppla, die Änderungen konnten nicht gespeichert werden",
  "distanceInKMUnit": "km",
  "@distanceInKMUnit": {
    "description": "Unit for distance in km"
  },
  "dayToday": "Heute",
  "dayYesterday": "Gestern",
  "storage": "Speicherplatz",
  "usedSpace": "Belegter Speicherplatz",
  "storageBreakupFamily": "Familie",
  "storageBreakupYou": "Sie",
  "@storageBreakupYou": {
    "description": "Label to indicate how much storage you are using when you are part of a family plan"
  },
  "storageUsageInfo": "{usedAmount} {usedStorageUnit} von {totalAmount} {totalStorageUnit} verwendet",
  "@storageUsageInfo": {
    "description": "Example: 1.2 GB of 2 GB used or 100 GB or 2TB used"
  },
  "availableStorageSpace": "{freeAmount} {storageUnit} frei",
  "appVersion": "Version: {versionValue}",
  "verifyIDLabel": "Überprüfen",
  "fileInfoAddDescHint": "Beschreibung hinzufügen …",
  "editLocationTagTitle": "Standort bearbeiten",
  "setLabel": "Festlegen",
  "@setLabel": {
    "description": "Label of confirm button to add a new custom radius to the radius selector of a location tag"
  },
  "setRadius": "Radius festlegen",
  "familyPlanPortalTitle": "Familie",
  "familyPlanOverview": "Füge kostenlos 5 Familienmitglieder zu deinem bestehenden Abo hinzu.\n\nJedes Mitglied bekommt seinen eigenen privaten Bereich und kann die Dateien der anderen nur sehen, wenn sie geteilt werden.\n\nFamilien-Abos stehen Nutzern mit einem Bezahltarif zur Verfügung.\n\nMelde dich jetzt an, um loszulegen!",
  "androidBiometricHint": "Identität verifizieren",
  "@androidBiometricHint": {
    "description": "Hint message advising the user how to authenticate with biometrics. It is used on Android side. Maximum 60 characters."
  },
  "androidBiometricNotRecognized": "Nicht erkannt. Versuchen Sie es erneut.",
  "@androidBiometricNotRecognized": {
    "description": "Message to let the user know that authentication was failed. It is used on Android side. Maximum 60 characters."
  },
  "androidBiometricSuccess": "Erfolgreich",
  "@androidBiometricSuccess": {
    "description": "Message to let the user know that authentication was successful. It is used on Android side. Maximum 60 characters."
  },
  "androidCancelButton": "Abbrechen",
  "@androidCancelButton": {
    "description": "Message showed on a button that the user can click to leave the current dialog. It is used on Android side. Maximum 30 characters."
  },
  "androidSignInTitle": "Authentifizierung erforderlich",
  "@androidSignInTitle": {
    "description": "Message showed as a title in a dialog which indicates the user that they need to scan biometric to continue. It is used on Android side. Maximum 60 characters."
  },
  "androidBiometricRequiredTitle": "Biometrie erforderlich",
  "@androidBiometricRequiredTitle": {
    "description": "Message showed as a title in a dialog which indicates the user has not set up biometric authentication on their device. It is used on Android side. Maximum 60 characters."
  },
  "androidDeviceCredentialsRequiredTitle": "Geräteanmeldeinformationen erforderlich",
  "@androidDeviceCredentialsRequiredTitle": {
    "description": "Message showed as a title in a dialog which indicates the user has not set up credentials authentication on their device. It is used on Android side. Maximum 60 characters."
  },
  "androidDeviceCredentialsSetupDescription": "Geräteanmeldeinformationen erforderlich",
  "@androidDeviceCredentialsSetupDescription": {
    "description": "Message advising the user to go to the settings and configure device credentials on their device. It shows in a dialog on Android side."
  },
  "goToSettings": "Zu den Einstellungen",
  "@goToSettings": {
    "description": "Message showed on a button that the user can click to go to settings pages from the current dialog. It is used on both Android and iOS side. Maximum 30 characters."
  },
  "androidGoToSettingsDescription": "Auf Ihrem Gerät ist keine biometrische Authentifizierung eingerichtet. Gehen Sie „Einstellungen“ > „Sicherheit“, um die biometrische Authentifizierung hinzuzufügen.",
  "@androidGoToSettingsDescription": {
    "description": "Message advising the user to go to the settings and configure biometric on their device. It shows in a dialog on Android side."
  },
  "iOSLockOut": "Die biometrische Authentifizierung ist deaktiviert. Bitte sperren und entsperren Sie Ihren Bildschirm, um sie zu aktivieren.",
  "@iOSLockOut": {
    "description": "Message advising the user to re-enable biometrics on their device. It shows in a dialog on iOS side."
  },
  "iOSGoToSettingsDescription": "Auf Ihrem Gerät ist keine biometrische Authentifizierung eingerichtet. Bitte aktivieren Sie entweder Touch ID oder Face ID auf Ihrem Telefon.",
  "@iOSGoToSettingsDescription": {
    "description": "Message advising the user to go to the settings and configure Biometrics for their device. It shows in a dialog on iOS side."
  },
  "iOSOkButton": "OK",
  "@iOSOkButton": {
    "description": "Message showed on a button that the user can click to leave the current dialog. It is used on iOS side. Maximum 30 characters."
  },
  "openstreetmapContributors": "OpenStreetMap-Beitragende",
  "hostedAtOsmFrance": "Gehostet bei OSM France",
  "map": "Karte",
  "@map": {
    "description": "Label for the map view"
  },
  "maps": "Karten",
  "enableMaps": "Karten aktivieren",
  "enableMapsDesc": "Dies zeigt Ihre Fotos auf einer Weltkarte.\n\nDiese Karte wird von OpenStreetMap gehostet und die genauen Standorte Ihrer Fotos werden niemals geteilt.\n\nSie können diese Funktion jederzeit in den Einstellungen deaktivieren.",
  "quickLinks": "Quick Links",
  "selectItemsToAdd": "Elemente zum Hinzufügen auswählen",
  "addSelected": "Auswahl hinzufügen",
  "addFromDevice": "Vom Gerät hinzufügen",
  "addPhotos": "Fotos hinzufügen",
  "noPhotosFoundHere": "Keine Fotos gefunden",
  "zoomOutToSeePhotos": "Verkleinern, um Fotos zu sehen",
  "noImagesWithLocation": "Keine Bilder mit Standort",
  "unpinAlbum": "Album lösen",
  "pinAlbum": "Album anheften",
  "create": "Erstellen",
  "viewAll": "Alle anzeigen",
  "nothingSharedWithYouYet": "Noch nichts mit Dir geteilt",
  "noAlbumsSharedByYouYet": "Noch keine Alben von dir geteilt",
  "sharedWithYou": "Mit dir geteilt",
  "sharedByYou": "Von dir geteilt",
  "inviteYourFriendsToEnte": "Lade deine Freunde zu Ente ein",
  "failedToDownloadVideo": "Herunterladen des Videos fehlgeschlagen",
  "hiding": "Verstecken...",
  "unhiding": "Einblenden...",
  "successfullyHid": "Erfolgreich versteckt",
  "successfullyUnhid": "Erfolgreich eingeblendet",
  "crashReporting": "Absturzbericht",
  "resumableUploads": "Fortsetzbares Hochladen",
  "addToHiddenAlbum": "Zum versteckten Album hinzufügen",
  "moveToHiddenAlbum": "Zu verstecktem Album verschieben",
  "fileTypes": "Dateitypen",
  "deleteConfirmDialogBody": "Dieses Konto ist mit anderen Ente-Apps verknüpft, falls du welche verwendest. Deine hochgeladenen Daten werden in allen Ente-Apps zur Löschung vorgemerkt und dein Konto wird endgültig gelöscht.",
  "hearUsWhereTitle": "Wie hast du von Ente erfahren? (optional)",
  "hearUsExplanation": "Wir tracken keine App-Installationen. Es würde uns jedoch helfen, wenn du uns mitteilst, wie du von uns erfahren hast!",
  "viewAddOnButton": "Zeige Add-ons",
  "addOns": "Add-ons",
  "addOnPageSubtitle": "Details der Add-ons",
  "yourMap": "Deine Karte",
  "modifyYourQueryOrTrySearchingFor": "Ändere deine Suchanfrage oder suche nach",
  "blackFridaySale": "Black-Friday-Aktion",
  "upto50OffUntil4thDec": "Bis zu 50% Rabatt bis zum 4. Dezember.",
  "photos": "Fotos",
  "videos": "Videos",
  "livePhotos": "Live-Fotos",
  "searchHint1": "Schnell auf dem Gerät suchen",
  "searchHint2": "Fotodaten, Beschreibungen",
  "searchHint3": "Alben, Dateinamen und -typen",
  "searchHint4": "Ort",
  "searchHint5": "Demnächst: Gesichter & magische Suche ✨",
  "addYourPhotosNow": "Füge deine Foto jetzt hinzu",
  "searchResultCount": "{count, plural, one{{count} Ergebnis gefunden} other{{count} Ergebnisse gefunden}}",
  "@searchResultCount": {
    "description": "Text to tell user how many results were found for their search query",
    "placeholders": {
      "count": {
        "example": "1|2|3",
        "type": "int"
      }
    }
  },
  "faces": "Gesichter",
  "people": "Personen",
  "contents": "Inhalte",
  "addNew": "Hinzufügen",
  "@addNew": {
    "description": "Text to add a new item (location tag, album, caption etc)"
  },
  "contacts": "Kontakte",
  "noInternetConnection": "Keine Internetverbindung",
  "pleaseCheckYourInternetConnectionAndTryAgain": "Bitte überprüfe deine Internetverbindung und versuche es erneut.",
  "signOutFromOtherDevices": "Von anderen Geräten abmelden",
  "signOutOtherBody": "Falls du denkst, dass jemand dein Passwort kennen könnte, kannst du alle anderen Geräte von deinem Account abmelden.",
  "signOutOtherDevices": "Andere Geräte abmelden",
  "doNotSignOut": "Melde dich nicht ab",
  "editLocation": "Standort bearbeiten",
  "selectALocation": "Standort auswählen",
  "selectALocationFirst": "Wähle zuerst einen Standort",
  "changeLocationOfSelectedItems": "Standort der gewählten Elemente ändern?",
  "editsToLocationWillOnlyBeSeenWithinEnte": "Edits to location will only be seen within Ente",
  "cleanUncategorized": "Unkategorisiert leeren",
  "cleanUncategorizedDescription": "Entferne alle Dateien von \"Unkategorisiert\" die in anderen Alben vorhanden sind",
  "waitingForVerification": "Warte auf Bestätigung...",
  "passkey": "Passkey",
  "passkeyAuthTitle": "Passkey-Verifizierung",
  "loginWithTOTP": "Mit TOTP anmelden",
  "passKeyPendingVerification": "Verifizierung steht noch aus",
  "loginSessionExpired": "Sitzung abgelaufen",
  "loginSessionExpiredDetails": "Deine Sitzung ist abgelaufen. Bitte melde Dich erneut an.",
  "verifyPasskey": "Passkey verifizieren",
  "playOnTv": "Album auf dem Fernseher wiedergeben",
  "pair": "Koppeln",
  "deviceNotFound": "Gerät nicht gefunden",
  "castInstruction": "Besuche cast.ente.io auf dem Gerät, das du verbinden möchtest.\n\nGib den unten angegebenen Code ein, um das Album auf deinem Fernseher abzuspielen.",
  "deviceCodeHint": "Code eingeben",
  "joinDiscord": "Discord beitreten",
  "locations": "Orte",
  "addAName": "Füge einen Namen hinzu",
  "findThemQuickly": "Finde sie schnell",
  "@findThemQuickly": {
    "description": "Subtitle to indicate that the user can find people quickly by name"
  },
  "findPeopleByName": "Finde Personen schnell nach Namen",
  "addViewers": "{count, plural, =0 {Betrachter hinzufügen} =1 {Betrachter hinzufügen} other {Betrachter hinzufügen}}",
  "addCollaborators": "{count, plural, =0 {Bearbeiter hinzufügen} =1 {Bearbeiter hinzufügen} other {Bearbeiter hinzufügen}}",
  "longPressAnEmailToVerifyEndToEndEncryption": "Lange auf eine E-Mail drücken, um die Ende-zu-Ende-Verschlüsselung zu überprüfen.",
  "developerSettingsWarning": "Bist du sicher, dass du Entwicklereinstellungen bearbeiten willst?",
  "developerSettings": "Entwicklereinstellungen",
  "serverEndpoint": "Server Endpunkt",
  "invalidEndpoint": "Ungültiger Endpunkt",
  "invalidEndpointMessage": "Der eingegebene Endpunkt ist ungültig. Gib einen gültigen Endpunkt ein und versuch es nochmal.",
  "endpointUpdatedMessage": "Endpunkt erfolgreich geändert",
  "customEndpoint": "Verbunden mit {endpoint}",
  "createCollaborativeLink": "Gemeinschaftlichen Link erstellen",
  "search": "Suche",
  "enterPersonName": "Namen der Person eingeben",
  "editEmailAlreadyLinked": "Diese E-Mail ist bereits verknüpft mit {name}.",
  "viewPersonToUnlink": "{name} zum Entfernen des Links anzeigen",
  "enterName": "Name eingeben",
  "savePerson": "Person speichern",
  "editPerson": "Person bearbeiten",
  "mergedPhotos": "Zusammengeführte Fotos",
  "orMergeWithExistingPerson": "Oder mit existierenden zusammenführen",
  "enterDateOfBirth": "Geburtstag (optional)",
  "birthday": "Geburtstag",
  "removePersonLabel": "Personenetikett entfernen",
  "autoPairDesc": "Automatisches Verbinden funktioniert nur mit Geräten, die Chromecast unterstützen.",
  "manualPairDesc": "\"Mit PIN verbinden\" funktioniert mit jedem Bildschirm, auf dem du dein Album sehen möchtest.",
  "connectToDevice": "Mit Gerät verbinden",
  "autoCastDialogBody": "Verfügbare Cast-Geräte werden hier angezeigt.",
  "autoCastiOSPermission": "Stelle sicher, dass die Ente-App auf das lokale Netzwerk zugreifen darf. Das kannst du in den Einstellungen unter \"Datenschutz\".",
  "noDeviceFound": "Kein Gerät gefunden",
  "stopCastingTitle": "Übertragung beenden",
  "stopCastingBody": "Möchtest du die Übertragung beenden?",
  "castIPMismatchTitle": "Album konnte nicht auf den Bildschirm übertragen werden",
  "castIPMismatchBody": "Stelle sicher, dass du im selben Netzwerk bist wie der Fernseher.",
  "pairingComplete": "Verbunden",
  "savingEdits": "Speichere Änderungen...",
  "autoPair": "Automatisch verbinden",
  "pairWithPin": "Mit PIN verbinden",
  "faceRecognition": "Gesichtserkennung",
  "foundFaces": "Gesichter gefunden",
  "clusteringProgress": "Fortschritt beim Clustering",
  "trim": "Schneiden",
  "crop": "Zuschneiden",
  "rotate": "Drehen",
  "left": "Links",
  "right": "Rechts",
  "whatsNew": "Neue Funktionen",
  "reviewSuggestions": "Vorschläge überprüfen",
  "review": "Überprüfen",
  "useAsCover": "Als Titelbild festlegen",
  "notPersonLabel": "Nicht {name}?",
  "@notPersonLabel": {
    "description": "Label to indicate that the person in the photo is not the person whose name is mentioned",
    "placeholders": {
      "name": {
        "content": "{name}",
        "type": "String"
      }
    }
  },
  "enable": "Aktivieren",
  "enabled": "Aktiviert",
  "moreDetails": "Weitere Details",
  "enableMLIndexingDesc": "Ente unterstützt maschinelles Lernen für Gesichtserkennung, magische Suche und andere erweiterte Suchfunktionen auf dem Gerät",
  "magicSearchHint": "Die magische Suche erlaubt das Durchsuchen von Fotos nach ihrem Inhalt, z.B. 'Blumen', 'rotes Auto', 'Ausweisdokumente'",
  "panorama": "Panorama",
  "reenterPassword": "Passwort erneut eingeben",
  "reenterPin": "PIN erneut eingeben",
  "deviceLock": "Gerätsperre",
  "pinLock": "PIN-Sperre",
  "next": "Weiter",
  "setNewPassword": "Neues Passwort festlegen",
  "enterPin": "PIN eingeben",
  "setNewPin": "Neue PIN festlegen",
  "appLock": "App-Sperre",
  "noSystemLockFound": "Keine Systemsperre gefunden",
  "tapToUnlock": "Zum Entsperren antippen",
  "tooManyIncorrectAttempts": "Zu viele fehlerhafte Versuche",
  "videoInfo": "Video-Informationen",
  "autoLock": "Automatisches Sperren",
  "immediately": "Sofort",
  "autoLockFeatureDescription": "Zeit, nach der die App gesperrt wird, nachdem sie in den Hintergrund verschoben wurde",
  "hideContent": "Inhalte verstecken",
  "hideContentDescriptionAndroid": "Versteckt Inhalte der App beim Wechseln zwischen Apps und deaktiviert Screenshots",
  "hideContentDescriptionIos": "Versteckt Inhalte der App beim Wechseln zwischen Apps",
  "passwordStrengthInfo": "Die Berechnung der Stärke des Passworts basiert auf dessen Länge, den verwendeten Zeichen, und ob es in den 10.000 am häufigsten verwendeten Passwörtern vorkommt",
  "noQuickLinksSelected": "Keine schnellen Links ausgewählt",
  "pleaseSelectQuickLinksToRemove": "Bitte wähle die zu entfernenden schnellen Links",
  "removePublicLinks": "Öffentliche Links entfernen",
  "thisWillRemovePublicLinksOfAllSelectedQuickLinks": "Hiermit werden die öffentlichen Links aller ausgewählten schnellen Links entfernt.",
  "guestView": "Gastansicht",
  "guestViewEnablePreSteps": "Bitte richte einen Gerätepasscode oder eine Bildschirmsperre ein, um die Gastansicht zu nutzen.",
  "nameTheAlbum": "Album benennen",
  "collectPhotosDescription": "Erstelle einen Link, mit dem deine Freunde Fotos in Originalqualität hochladen können.",
  "collect": "Sammeln",
  "appLockDescriptions": "Wähle zwischen dem Standard-Sperrbildschirm deines Gerätes und einem eigenen Sperrbildschirm mit PIN oder Passwort.",
  "toEnableAppLockPleaseSetupDevicePasscodeOrScreen": "Um die App-Sperre zu aktivieren, konfiguriere bitte den Gerätepasscode oder die Bildschirmsperre in den Systemeinstellungen.",
  "authToViewPasskey": "Bitte authentifizieren, um deinen Passkey zu sehen",
  "loopVideoOn": "Videoschleife an",
  "loopVideoOff": "Videoschleife aus",
  "localSyncErrorMessage": "Es sieht so aus, als ob etwas schiefgelaufen ist, da die lokale Foto-Synchronisierung länger dauert als erwartet. Bitte kontaktiere unser Support-Team",
  "showPerson": "Person anzeigen",
  "sort": "Sortierung",
  "mostRecent": "Neuste",
  "mostRelevant": "Nach Relevanz",
  "loadingYourPhotos": "Lade deine Fotos...",
  "processingImport": "Verarbeite {folderName}...",
  "personName": "Name der Person",
  "addNewPerson": "Neue Person hinzufügen",
  "addNameOrMerge": "Name hinzufügen oder zusammenführen",
  "mergeWithExisting": "Mit vorhandenem zusammenführen",
  "newPerson": "Neue Person",
  "addName": "Name hinzufügen",
  "add": "Hinzufügen",
  "extraPhotosFoundFor": "Zusätzliche Fotos für {text} gefunden",
  "@extraPhotosFoundFor": {
    "placeholders": {
      "text": {
        "type": "String"
      }
    }
  },
  "extraPhotosFound": "Zusätzliche Fotos gefunden",
  "configuration": "Konfiguration",
  "localIndexing": "Lokale Indizierung",
  "processed": "Verarbeitet",
  "resetPerson": "Entfernen",
  "areYouSureYouWantToResetThisPerson": "Bist du sicher, dass du diese Person zurücksetzen möchtest?",
  "allPersonGroupingWillReset": "Alle Gruppierungen für diese Person werden zurückgesetzt und du wirst alle Vorschläge für diese Person verlieren",
  "yesResetPerson": "Ja, Person zurücksetzen",
  "onlyThem": "Nur diese",
  "checkingModels": "Prüfe Modelle...",
  "enableMachineLearningBanner": "Aktiviere maschinelles Lernen für die magische Suche und Gesichtserkennung",
  "searchDiscoverEmptySection": "Bilder werden hier angezeigt, sobald Verarbeitung und Synchronisation abgeschlossen sind",
  "searchPersonsEmptySection": "Personen werden hier angezeigt, sobald Verarbeitung und Synchronisierung abgeschlossen sind",
  "viewersSuccessfullyAdded": "{count, plural, =0 {0 Betrachter hinzugefügt} =1 {Einen Betrachter hinzugefügt} other {{count} Betrachter hinzugefügt}}",
  "@viewersSuccessfullyAdded": {
    "placeholders": {
      "count": {
        "type": "int",
        "example": "2"
      }
    },
    "description": "Number of viewers that were successfully added to an album."
  },
  "collaboratorsSuccessfullyAdded": "{count, plural, =0 {0 Mitarbeiter hinzugefügt} =1 {1 Mitarbeiter hinzugefügt} other {{count} Mitarbeiter hinzugefügt}}",
  "@collaboratorsSuccessfullyAdded": {
    "placeholders": {
      "count": {
        "type": "int",
        "example": "2"
      }
    },
    "description": "Number of collaborators that were successfully added to an album."
  },
  "accountIsAlreadyConfigured": "Das Konto ist bereits konfiguriert.",
  "sessionIdMismatch": "Sitzungs-ID stimmt nicht überein",
  "@sessionIdMismatch": {
    "description": "In passkey page, deeplink is ignored because of session ID mismatch."
  },
  "failedToFetchActiveSessions": "Fehler beim Abrufen der aktiven Sitzungen",
  "@failedToFetchActiveSessions": {
    "description": "In session page, warn user (in toast) that active sessions could not be fetched."
  },
  "failedToRefreshStripeSubscription": "Abonnement konnte nicht erneuert werden",
  "failedToPlayVideo": "Fehler beim Abspielen des Videos",
  "uploadIsIgnoredDueToIgnorereason": "Upload wird aufgrund von {ignoreReason} ignoriert",
  "@uploadIsIgnoredDueToIgnorereason": {
    "placeholders": {
      "ignoreReason": {
        "type": "String",
        "example": "no network"
      }
    }
  },
  "typeOfGallerGallerytypeIsNotSupportedForRename": "Der Galerie-Typ {galleryType} unterstützt kein Umbenennen",
  "@typeOfGallerGallerytypeIsNotSupportedForRename": {
    "placeholders": {
      "galleryType": {
        "type": "String",
        "example": "no network"
      }
    }
  },
  "tapToUploadIsIgnoredDue": "Zum Hochladen tippen, Hochladen wird derzeit ignoriert, da {ignoreReason}",
  "@tapToUploadIsIgnoredDue": {
    "description": "Shown in upload icon widet, inside a tooltip.",
    "placeholders": {
      "ignoreReason": {
        "type": "String",
        "example": "no network"
      }
    }
  },
  "tapToUpload": "Zum Hochladen antippen",
  "@tapToUpload": {
    "description": "Shown in upload icon widet, inside a tooltip."
  },
  "info": "Info",
  "addFiles": "Dateien hinzufügen",
  "castAlbum": "Album übertragen",
  "imageNotAnalyzed": "Bild nicht analysiert",
  "noFacesFound": "Keine Gesichter gefunden",
  "fileNotUploadedYet": "Datei wurde noch nicht hochgeladen",
  "noSuggestionsForPerson": "Keine Vorschläge für {personName}",
  "@noSuggestionsForPerson": {
    "placeholders": {
      "personName": {
        "type": "String",
        "example": "Alice"
      }
    }
  },
  "month": "Monat",
  "yearShort": "Jahr",
  "@yearShort": {
    "description": "Appears in pricing page (/yr)"
  },
  "currentlyRunning": "läuft gerade",
  "ignored": "ignoriert",
  "photosCount": "{count, plural, =0 {0 Fotos} =1 {Ein Foto} other {{count} Fotos}}",
  "@photosCount": {
    "placeholders": {
      "count": {
        "type": "int",
        "example": "2"
      }
    }
  },
  "file": "Datei",
  "searchSectionsLengthMismatch": "Abschnittslänge stimmt nicht überein: {snapshotLength} != {searchLength}",
  "@searchSectionsLengthMismatch": {
    "description": "Appears in search tab page",
    "placeholders": {
      "snapshotLength": {
        "type": "int",
        "example": "1"
      },
      "searchLength": {
        "type": "int",
        "example": "2"
      }
    }
  },
  "selectMailApp": "E-Mail-App auswählen",
  "selectAllShort": "Alle",
  "@selectAllShort": {
    "description": "Text that appears in bottom right when you start to select multiple photos. When clicked, it selects all photos."
  },
  "selectCoverPhoto": "Titelbild auswählen",
  "newLocation": "Neuer Ort",
  "faceNotClusteredYet": "Gesicht ist noch nicht gruppiert, bitte komm später zurück",
  "theLinkYouAreTryingToAccessHasExpired": "Der Link, den du aufrufen möchtest, ist abgelaufen.",
  "openFile": "Datei öffnen",
  "backupFile": "Datei sichern",
  "openAlbumInBrowser": "Album im Browser öffnen",
  "openAlbumInBrowserTitle": "Bitte nutze die Web-App, um Fotos zu diesem Album hinzuzufügen",
  "allow": "Erlauben",
  "allowAppToOpenSharedAlbumLinks": "Erlaube der App, geteilte Album-Links zu öffnen",
  "seePublicAlbumLinksInApp": "Öffentliche Album-Links in der App ansehen",
  "emergencyContacts": "Notfallkontakte",
  "acceptTrustInvite": "Einladung annehmen",
  "declineTrustInvite": "Einladung ablehnen",
  "removeYourselfAsTrustedContact": "Entferne dich als vertrauenswürdigen Kontakt",
  "legacy": "Digitales Erbe",
  "legacyPageDesc": "Das digitale Erbe erlaubt vertrauenswürdigen Kontakten den Zugriff auf dein Konto in deiner Abwesenheit.",
  "legacyPageDesc2": "Vertrauenswürdige Kontakte können eine Kontowiederherstellung einleiten und, wenn dies nicht innerhalb von 30 Tagen blockiert wird, dein Passwort und den Kontozugriff zurücksetzen.",
  "legacyAccounts": "Digital geerbte Konten",
  "trustedContacts": "Vertrauenswürdige Kontakte",
  "addTrustedContact": "Vertrauenswürdigen Kontakt hinzufügen",
  "removeInvite": "Einladung entfernen",
  "recoveryWarning": "Ein vertrauenswürdiger Kontakt versucht, auf dein Konto zuzugreifen",
  "rejectRecovery": "Wiederherstellung ablehnen",
  "recoveryInitiated": "Wiederherstellung gestartet",
  "recoveryInitiatedDesc": "Du kannst nach {days} Tagen auf das Konto zugreifen. Eine Benachrichtigung wird an {email} versendet.",
  "@recoveryInitiatedDesc": {
    "placeholders": {
      "days": {
        "type": "int",
        "example": "30"
      },
      "email": {
        "type": "String",
        "example": "me@example.com"
      }
    }
  },
  "cancelAccountRecovery": "Wiederherstellung abbrechen",
  "recoveryAccount": "Konto wiederherstellen",
  "cancelAccountRecoveryBody": "Bist du sicher, dass du die Wiederherstellung abbrechen möchtest?",
  "startAccountRecoveryTitle": "Wiederherstellung starten",
  "whyAddTrustContact": "Ein vertrauenswürdiger Kontakt kann helfen, deine Daten wiederherzustellen.",
  "recoveryReady": "Du kannst jetzt das Konto von {email} wiederherstellen, indem du ein neues Passwort setzt.",
  "@recoveryReady": {
    "placeholders": {
      "email": {
        "type": "String",
        "example": "me@example.com"
      }
    }
  },
  "recoveryWarningBody": "{email} versucht, dein Konto wiederherzustellen.",
  "trustedInviteBody": "Du wurdest von {email} eingeladen, ein Kontakt für das digitale Erbe zu werden.",
  "warning": "Warnung",
  "proceed": "Fortfahren",
  "confirmAddingTrustedContact": "Du bist dabei, {email} als vertrauenswürdigen Kontakt hinzuzufügen. Die Person wird in der Lage sein, dein Konto wiederherzustellen, wenn du für {numOfDays} Tage abwesend bist.",
  "@confirmAddingTrustedContact": {
    "placeholders": {
      "email": {
        "type": "String",
        "example": "me@example.com"
      },
      "numOfDays": {
        "type": "int",
        "example": "30"
      }
    }
  },
  "legacyInvite": "{email} hat dich eingeladen, ein vertrauenswürdiger Kontakt zu werden",
  "authToManageLegacy": "Bitte authentifiziere dich, um deine vertrauenswürdigen Kontakte zu verwalten",
  "useDifferentPlayerInfo": "Hast du Probleme beim Abspielen dieses Videos? Halte hier gedrückt, um einen anderen Player auszuprobieren.",
  "hideSharedItemsFromHomeGallery": "Geteilte Elemente in der Home-Galerie ausblenden",
  "gallery": "Galerie",
  "joinAlbum": "Album beitreten",
  "joinAlbumSubtext": "um deine Fotos anzuzeigen und hinzuzufügen",
  "joinAlbumSubtextViewer": "um dies zu geteilten Alben hinzuzufügen",
  "join": "Beitreten",
  "linkEmail": "E-Mail-Adresse verknüpfen",
  "link": "Verknüpfen",
  "noEnteAccountExclamation": "Kein Ente-Konto!",
  "orPickFromYourContacts": "oder wähle aus deinen Kontakten",
  "emailDoesNotHaveEnteAccount": "{email} hat kein Ente-Konto.",
  "@emailDoesNotHaveEnteAccount": {
    "description": "Shown when email doesn't have an Ente account",
    "placeholders": {
      "email": {
        "type": "String"
      }
    }
  },
  "accountOwnerPersonAppbarTitle": "{title} (Ich)",
  "@accountOwnerPersonAppbarTitle": {
    "description": "Title of appbar for account owner person",
    "placeholders": {
      "title": {
        "type": "String"
      }
    }
  },
  "reassignMe": "\"Ich\" neu zuweisen",
  "me": "Ich",
  "linkEmailToContactBannerCaption": "für schnelleres Teilen",
  "@linkEmailToContactBannerCaption": {
    "description": "Caption for the 'Link email' title. It should be a continuation of the 'Link email' title. Just like how 'Link email' + 'for faster sharing' forms a proper sentence in English, the combination of these two strings should also be a proper sentence in other languages."
  },
  "selectPersonToLink": "Person zum Verknüpfen auswählen",
  "linkPersonToEmail": "Person mit {email} verknüpfen",
  "@linkPersonToEmail": {
    "placeholders": {
      "email": {
        "type": "String"
      }
    }
  },
  "linkPersonToEmailConfirmation": "Dies wird {personName} mit {email} verknüpfen",
  "@linkPersonToEmailConfirmation": {
    "description": "Confirmation message when linking a person to an email",
    "placeholders": {
      "personName": {
        "type": "String"
      },
      "email": {
        "type": "String"
      }
    }
  },
  "selectYourFace": "Wähle dein Gesicht",
  "reassigningLoading": "Ordne neu zu...",
  "reassignedToName": "Du wurdest an {name} neu zugewiesen",
  "@reassignedToName": {
    "placeholders": {
      "name": {
        "type": "String"
      }
    }
  },
  "saveChangesBeforeLeavingQuestion": "Änderungen vor dem Verlassen speichern?",
  "dontSave": "Nicht speichern",
  "thisIsMeExclamation": "Das bin ich!",
  "linkPerson": "Person verknüpfen",
  "linkPersonCaption": "um besseres Teilen zu ermöglichen",
  "@linkPersonCaption": {
    "description": "Caption for the 'Link person' title. It should be a continuation of the 'Link person' title. Just like how 'Link person' + 'for better sharing experience' forms a proper sentence in English, the combination of these two strings should also be a proper sentence in other languages."
  },
  "videoStreaming": "Streambare Videos",
  "processingVideos": "Verarbeite Videos",
  "streamDetails": "Stream-Details",
  "processing": "In Bearbeitung",
  "queued": "In der Warteschlange",
  "ineligible": "Unzulässig",
  "failed": "Fehlgeschlagen",
  "playStream": "Stream abspielen",
  "playOriginal": "Original abspielen",
  "joinAlbumConfirmationDialogBody": "Wenn du einem Album beitrittst, wird deine E-Mail-Adresse für seine Teilnehmer sichtbar.",
  "pleaseWaitThisWillTakeAWhile": "Bitte warten, dies wird eine Weile dauern.",
  "editTime": "Uhrzeit ändern",
  "selectTime": "Uhrzeit wählen",
  "selectDate": "Datum wählen",
  "previous": "Zurück",
  "selectOneDateAndTimeForAll": "Wähle ein Datum und eine Uhrzeit für alle",
  "selectStartOfRange": "Anfang des Bereichs auswählen",
  "thisWillMakeTheDateAndTimeOfAllSelected": "Dadurch werden Datum und Uhrzeit aller ausgewählten Fotos gleich.",
  "allWillShiftRangeBasedOnFirst": "Dies ist die erste in der Gruppe. Andere ausgewählte Fotos werden automatisch nach diesem neuen Datum verschoben",
  "newRange": "Neue Auswahl",
  "selectOneDateAndTime": "Wähle ein Datum und eine Uhrzeit",
  "moveSelectedPhotosToOneDate": "Ausgewählte Fotos auf ein Datum verschieben",
  "shiftDatesAndTime": "Datum und Uhrzeit verschieben",
  "photosKeepRelativeTimeDifference": "Fotos behalten relativen Zeitunterschied",
  "photocountPhotos": "{count, plural, =0 {Keine Fotos} =1 {Ein Foto} other {{count} Fotos}}",
  "@photocountPhotos": {
    "placeholders": {
      "count": {
        "type": "int",
        "example": "2"
      }
    }
  },
  "appIcon": "App-Symbol",
  "notThisPerson": "Nicht diese Person?",
  "selectedItemsWillBeRemovedFromThisPerson": "Ausgewählte Elemente werden von dieser Person entfernt, aber nicht aus deiner Bibliothek gelöscht.",
  "throughTheYears": "{dateFormat} über die Jahre",
  "thisWeekThroughTheYears": "Diese Woche über die Jahre",
  "thisWeekXYearsAgo": "{count, plural, =1 {Diese Woche, vor einem Jahr} other {Diese Woche, vor {count} Jahren}}",
  "youAndThem": "Du und {name}",
  "admiringThem": "{name} wertschätzen",
  "embracingThem": "{name} umarmen",
  "partyWithThem": "Party mit {name}",
  "hikingWithThem": "Wandern mit {name}",
  "feastingWithThem": "Feiern mit {name}",
  "selfiesWithThem": "Selfies mit {name}",
  "posingWithThem": "Posieren mit {name}",
  "backgroundWithThem": "Schöne Ausblicke mit {name}",
  "sportsWithThem": "Sport mit {name}",
  "roadtripWithThem": "Roadtrip mit {name}",
  "spotlightOnYourself": "Spot auf dich selbst",
  "spotlightOnThem": "Spot auf {name}",
  "personIsAge": "{name} ist {age}!",
  "personTurningAge": "{name} wird bald {age}",
  "lastTimeWithThem": "Zuletzt mit {name}",
  "tripToLocation": "Ausflug nach {location}",
  "tripInYear": "Reise in {year}",
  "lastYearsTrip": "Reise im letzten Jahr",
  "sunrise": "Am Horizont",
  "mountains": "Über den Bergen",
  "greenery": "Im Grünen",
  "beach": "Am Strand",
  "city": "In der Stadt",
  "moon": "Bei Mondschein",
  "onTheRoad": "Wieder unterwegs",
  "food": "Kulinarische Genüsse",
  "pets": "Pelzige Begleiter",
  "curatedMemories": "Ausgewählte Erinnerungen",
  "widgets": "Widgets",
  "memories": "Erinnerungen",
  "peopleWidgetDesc": "Wähle die Personen, die du auf der Startseite sehen möchtest.",
  "albumsWidgetDesc": "Wähle die Alben, die du auf der Startseite sehen möchtest.",
  "memoriesWidgetDesc": "Wähle die Arten von Erinnerungen, die du auf der Startseite sehen möchtest.",
  "smartMemories": "Smarte Erinnerungen",
  "pastYearsMemories": "Erinnerungen der letzten Jahre",
  "deleteMultipleAlbumDialog": "Sollen die Fotos (und Videos) aus diesen {count} Alben auch aus <bold>allen</bold> anderen Alben gelöscht werden, in denen sie enthalten sind?",
  "addParticipants": "Teilnehmer hinzufügen",
  "selectedAlbums": "{count} ausgewählt",
  "actionNotSupportedOnFavouritesAlbum": "Aktion für das Favoritenalbum nicht unterstützt",
  "onThisDayMemories": "Erinnerungen an diesem Tag",
  "onThisDay": "An diesem Tag",
  "lookBackOnYourMemories": "Schau zurück auf deine Erinnerungen 🌄",
  "newPhotosEmoji": " neue 📸",
  "sorryWeHadToPauseYourBackups": "Entschuldigung, wir mussten deine Sicherungen pausieren",
  "clickToInstallOurBestVersionYet": "Klicke, um unsere bisher beste Version zu installieren",
  "onThisDayNotificationExplanation": "Erhalte Erinnerungen von diesem Tag in den vergangenen Jahren.",
  "addMemoriesWidgetPrompt": "Füge ein Erinnerungs-Widget zu deiner Startseite hinzu und komm hierher zurück, um es anzupassen.",
  "addAlbumWidgetPrompt": "Füge ein Alben-Widget zu deiner Startseite hinzu und komm hierher zurück, um es anzupassen.",
  "addPeopleWidgetPrompt": "Füge ein Personen-Widget zu deiner Startseite hinzu und komm hierher zurück, um es anzupassen.",
  "birthdayNotifications": "Geburtstagsbenachrichtigungen",
  "receiveRemindersOnBirthdays": "Erhalte Erinnerungen, wenn jemand Geburtstag hat. Ein Klick auf die Benachrichtigung bringt dich zu den Fotos der Person, die Geburtstag hat.",
  "happyBirthday": "Herzlichen Glückwunsch zum Geburtstag! 🥳",
  "birthdays": "Geburtstage",
<<<<<<< HEAD
  "wishThemAHappyBirthday": "Wish ${name} a happy birthday! 🎉"
=======
  "wishThemAHappyBirthday": "Wünsche {name} alles Gute zum Geburtstag! 🎉",
  "areYouSureRemoveThisFaceFromPerson": "Bist du sicher, dass du dieses Gesicht von dieser Person entfernen möchtest?",
  "otherDetectedFaces": "Andere erkannte Gesichter",
  "areThey": "Ist das ",
  "questionmark": "?",
  "saveAsAnotherPerson": "Als andere Person speichern",
  "showLessFaces": "Weniger Gesichter zeigen",
  "showMoreFaces": "Mehr Gesichter zeigen",
  "ignore": "Ignorieren",
  "merge": "Zusammenführen",
  "reset": "Zurücksetzen",
  "areYouSureYouWantToIgnoreThisPerson": "Bist du sicher, dass du diese Person ignorieren willst?",
  "areYouSureYouWantToIgnoreThesePersons": "Bist du sicher, dass du diese Personen ignorieren willst?",
  "thePersonGroupsWillNotBeDisplayed": "Diese Personengruppen werden im Personen-Abschnitt nicht mehr angezeigt. Die Fotos bleiben unverändert.",
  "thePersonWillNotBeDisplayed": "Diese Person wird im Personen-Abschnitt nicht mehr angezeigt. Die Fotos bleiben unverändert.",
  "areYouSureYouWantToMergeThem": "Bist du sicher, dass du sie zusammenführen willst?",
  "allUnnamedGroupsWillBeMergedIntoTheSelectedPerson": "Alle unbenannten Gruppen werden zur ausgewählten Person zusammengeführt. Dies kann im Verlauf der Vorschläge für diese Person rückgängig gemacht werden.",
  "yesIgnore": "Ja, ignorieren",
  "same": "Gleich",
  "different": "Verschieden",
  "sameperson": "Dieselbe Person?",
  "cLTitle1": "Lade große Videodateien hoch",
  "cLDesc1": "Zusammen mit der Beta-Version des Video-Streamings und der Arbeit an wiederaufnehmbarem Hoch- und Herunterladen haben wir jetzt das Limit für das Hochladen von Dateien auf 10 GB erhöht. Dies ist ab sofort sowohl in den Desktop- als auch Mobil-Apps verfügbar.",
  "cLTitle2": "Hochladen im Hintergrund",
  "cLDesc2": "Das Hochladen im Hintergrund wird jetzt auch unter iOS unterstützt, zusätzlich zu Android-Geräten. Es ist nicht mehr notwendig, die App zu öffnen, um die letzten Fotos und Videos zu sichern.",
  "cLTitle3": "Automatische Wiedergabe von Erinnerungen",
  "cLDesc3": "Wir haben deutliche Verbesserungen an der Darstellung von Erinnerungen vorgenommen, u.a. automatische Wiedergabe, Wischen zur nächsten Erinnerung und vieles mehr.",
  "cLTitle4": "Verbesserte Gesichtserkennung",
  "cLDesc4": "Zusammen mit einer Reihe von Verbesserungen unter der Haube ist es jetzt viel einfacher, alle erkannten Gesichter zu sehen, Feedback zu ähnlichen Gesichtern geben und Gesichter für ein einzelnes Foto hinzuzufügen oder zu entfernen.",
  "cLTitle5": "Geburtstags-Benachrichtigungen",
  "cLDesc5": "Du erhältst jetzt eine Opt-Out-Benachrichtigung für alle Geburtstage, die du bei Ente gespeichert hast, zusammen mit einer Sammlung der besten Fotos.",
  "cLTitle6": "Wiederaufnehmbares Hoch- und Herunterladen",
  "cLDesc6": "Kein Warten mehr auf das Hoch- oder Herunterladen, bevor du die App schließen kannst. Alle Übertragungen können jetzt mittendrin pausiert und fortgesetzt werden, wo du aufgehört hast.",
  "indexingPausedStatusDescription": "Die Indizierung ist pausiert. Sie wird automatisch fortgesetzt, wenn das Gerät bereit ist. Das Gerät wird als bereit angesehen, wenn sich der Akkustand, die Akkugesundheit und der thermische Zustand in einem gesunden Bereich befinden."
>>>>>>> 83423414
}<|MERGE_RESOLUTION|>--- conflicted
+++ resolved
@@ -1755,9 +1755,6 @@
   "receiveRemindersOnBirthdays": "Erhalte Erinnerungen, wenn jemand Geburtstag hat. Ein Klick auf die Benachrichtigung bringt dich zu den Fotos der Person, die Geburtstag hat.",
   "happyBirthday": "Herzlichen Glückwunsch zum Geburtstag! 🥳",
   "birthdays": "Geburtstage",
-<<<<<<< HEAD
-  "wishThemAHappyBirthday": "Wish ${name} a happy birthday! 🎉"
-=======
   "wishThemAHappyBirthday": "Wünsche {name} alles Gute zum Geburtstag! 🎉",
   "areYouSureRemoveThisFaceFromPerson": "Bist du sicher, dass du dieses Gesicht von dieser Person entfernen möchtest?",
   "otherDetectedFaces": "Andere erkannte Gesichter",
@@ -1792,5 +1789,4 @@
   "cLTitle6": "Wiederaufnehmbares Hoch- und Herunterladen",
   "cLDesc6": "Kein Warten mehr auf das Hoch- oder Herunterladen, bevor du die App schließen kannst. Alle Übertragungen können jetzt mittendrin pausiert und fortgesetzt werden, wo du aufgehört hast.",
   "indexingPausedStatusDescription": "Die Indizierung ist pausiert. Sie wird automatisch fortgesetzt, wenn das Gerät bereit ist. Das Gerät wird als bereit angesehen, wenn sich der Akkustand, die Akkugesundheit und der thermische Zustand in einem gesunden Bereich befinden."
->>>>>>> 83423414
 }