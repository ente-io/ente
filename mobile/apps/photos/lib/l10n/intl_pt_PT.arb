{
  "@@locale ": "en",
  "enterYourEmailAddress": "Introduza o seu e-mail",
  "enterYourNewEmailAddress": "Introduza o seu novo e-mail",
  "accountWelcomeBack": "Boas-vindas de volta!",
  "emailAlreadyRegistered": "E-mail já em utilização.",
  "emailNotRegistered": "E-mail não em utilização.",
  "email": "E-mail",
  "cancel": "Cancelar",
  "verify": "Verificar",
  "invalidEmailAddress": "E-mail inválido",
  "enterValidEmail": "Favor, introduz um e-mail válido.",
  "deleteAccount": "Eliminar conta",
  "askDeleteReason": "Por que quer eliminar a sua conta?",
  "deleteAccountFeedbackPrompt": "Lamentável a sua ida. Favor, partilhe o seu comentário para ajudar-nos a aprimorar.",
  "feedback": "Comentário",
  "kindlyHelpUsWithThisInformation": "Ajude-nos com esta informação",
  "confirmDeletePrompt": "Sim, quero permanentemente eliminar esta conta com os dados.",
  "confirmAccountDeletion": "Eliminar Conta",
  "deleteAccountPermanentlyButton": "Eliminar Conta Permanentemente",
  "yourAccountHasBeenDeleted": "A sua conta foi eliminada",
  "selectReason": "Diz a razão",
  "deleteReason1": "Necessita uma funcionalidade-chave que quero",
  "deleteReason2": "A aplicação ou certa funcionalidade não comporta conforme o meu desejo",
  "deleteReason3": "Possuo outro serviço que acho melhor",
  "deleteReason4": "A razão não está listada",
  "sendEmail": "Enviar e-mail",
  "deleteRequestSLAText": "O pedido será revisto dentre 72 horas.",
  "deleteEmailRequest": "Favor, envie um e-mail a <warning>account-deletion@ente.io</warning> do e-mail registado.",
  "entePhotosPerm": "Ente <i>precisa da permissão para</i> preservar as suas fotos",
  "ok": "OK",
  "createAccount": "Criar conta",
  "createNewAccount": "Criar conta nova",
  "password": "Palavra-passe",
  "confirmPassword": "Confirmar palavra-passe",
  "activeSessions": "Sessões ativas",
  "oops": "Ops",
  "somethingWentWrongPleaseTryAgain": "Algo correu mal. Favor, tentar de novo",
  "thisWillLogYouOutOfThisDevice": "Isto desconectará-vos deste aparelho!",
  "thisWillLogYouOutOfTheFollowingDevice": "Isto desconectará-vos dos aparelhos a seguir:",
  "terminateSession": "Desconectar?",
  "terminate": "Desconectar",
  "thisDevice": "Este aparelho",
  "recoverButton": "Recuperar",
  "recoverySuccessful": "Recuperação com êxito!",
  "decrypting": "A desencriptar…",
  "incorrectRecoveryKeyTitle": "Chave de recuperação incorreta",
  "incorrectRecoveryKeyBody": "A chave de recuperação introduzida está incorreta",
  "forgotPassword": "Não recordo a palavra-passe",
  "enterYourRecoveryKey": "Introduz a sua chave de recuperação",
  "noRecoveryKey": "Sem chave de recuperação?",
  "sorry": "Desculpe",
  "noRecoveryKeyNoDecryption": "Por conta da natureza do nosso protocolo de encriptação, os seus dados não podem ser desencriptados sem a sua palavra-passe ou chave de recuperação.",
  "verifyEmail": "Verificar e-mail",
  "toResetVerifyEmail": "Para redefinir a palavra-passe, favor, verifique o seu e-mail.",
  "checkInboxAndSpamFolder": "Revê a sua caixa de entrada (e de spam) para concluir a verificação",
  "tapToEnterCode": "Tocar para introduzir código",
  "resendEmail": "Reenviar e-mail",
  "weHaveSendEmailTo": "Enviamos um e-mail para <green>{email}</green>",
  "@weHaveSendEmailTo": {
    "description": "Text to indicate that we have sent a mail to the user",
    "placeholders": {
      "email": {
        "description": "The email address of the user",
        "type": "String",
        "example": "example@ente.io"
      }
    }
  },
  "setPasswordTitle": "Definir palavra-passe",
  "changePasswordTitle": "Alterar palavra-passe",
  "resetPasswordTitle": "Redefinir palavra-passe",
  "encryptionKeys": "Chaves de encriptação",
  "passwordWarning": "Não armazenamos esta palavra-passe, se você a esquecer, <underline>não podemos desencriptar os seus dados</underline>",
  "enterPasswordToEncrypt": "Inserir uma palavra-passe para encriptar os seus dados",
  "enterNewPasswordToEncrypt": "Inserir uma nova palavra-passe para encriptar os seus dados",
  "weakStrength": "Fraca",
  "strongStrength": "Forte",
  "moderateStrength": "Moderada",
  "passwordStrength": "Força da palavra-passe: {passwordStrengthValue}",
  "@passwordStrength": {
    "description": "Text to indicate the password strength",
    "placeholders": {
      "passwordStrengthValue": {
        "description": "The strength of the password as a string",
        "type": "String",
        "example": "Weak or Moderate or Strong"
      }
    },
    "message": "Password Strength: {passwordStrengthText}"
  },
  "passwordChangedSuccessfully": "Palavra-passe alterada com sucesso",
  "generatingEncryptionKeys": "Gerando chaves de encriptação...",
  "pleaseWait": "Por favor, aguarde ...",
  "continueLabel": "Continuar",
  "insecureDevice": "Dispositivo inseguro",
  "sorryWeCouldNotGenerateSecureKeysOnThisDevicennplease": "Desculpe, não foi possível gerar chaves seguras neste dispositivo.\n\npor favor iniciar sessão com um dispositivo diferente.",
  "howItWorks": "Como funciona",
  "encryption": "Encriptação",
  "ackPasswordLostWarning": "Eu entendo que se eu perder a minha palavra-passe, posso perder os meus dados já que esses dados são <underline> encriptados de ponta a ponta</underline>.",
  "privacyPolicyTitle": "Política de privacidade",
  "termsOfServicesTitle": "Termos",
  "signUpTerms": "Eu concordo com os <u-terms>termos de serviço</u-terms> e <u-policy>política de privacidade</u-policy>",
  "logInLabel": "Iniciar sessão",
  "loginTerms": "Ao clicar em iniciar sessão, eu concordo com os termos <u-terms>de serviço</u-terms> e <u-policy>política de privacidade</u-policy>",
  "changeEmail": "Alterar e-mail",
  "enterYourPassword": "Introduza a sua palavra-passe",
  "welcomeBack": "Bem-vindo(a) de volta!",
  "contactSupport": "Contactar o suporte",
  "incorrectPasswordTitle": "Palavra-passe incorreta",
  "pleaseTryAgain": "Por favor, tente novamente",
  "recreatePasswordTitle": "Recriar palavra-passe",
  "useRecoveryKey": "Usar chave de recuperação",
  "recreatePasswordBody": "O dispositivo atual não é suficientemente poderoso para verificar a palavra-passe, mas podemos regenerar novamente de uma maneira que funcione no seu dispositivo.\n\nPor favor, iniciar sessão utilizando código de recuperação e gerar novamente a sua palavra-passe (pode utilizar a mesma se quiser).",
  "verifyPassword": "Verificar palavra-passe",
  "recoveryKey": "Chave de recuperação",
  "recoveryKeyOnForgotPassword": "Se esquecer sua palavra-passe, a única maneira de recuperar os seus dados é com esta chave.",
  "recoveryKeySaveDescription": "Não armazenamos essa chave, por favor, guarde esta chave de 24 palavras num lugar seguro.",
  "doThisLater": "Fazer isto mais tarde",
  "saveKey": "Guardar chave",
  "recoveryKeyCopiedToClipboard": "Chave de recuperação copiada para a área de transferência",
  "recoverAccount": "Recuperar conta",
  "recover": "Recuperar",
  "dropSupportEmail": "Envie um e-mail para {supportEmail} a partir do seu endereço de e-mail registado",
  "@dropSupportEmail": {
    "placeholders": {
      "supportEmail": {
        "description": "The support email address",
        "type": "String",
        "example": "support@ente.io"
      }
    }
  },
  "twofactorSetup": "Configuração de dois fatores",
  "enterCode": "Insira o código",
  "scanCode": "Ler código Qr",
  "codeCopiedToClipboard": "Código copiado para área de transferência",
  "copypasteThisCodentoYourAuthenticatorApp": "Copie e cole este código\nno seu aplicativo de autenticação",
  "tapToCopy": "toque para copiar",
  "scanThisBarcodeWithnyourAuthenticatorApp": "Leia este código com a sua aplicação dois fatores.",
  "enterThe6digitCodeFromnyourAuthenticatorApp": "Introduzir o código de 6 dígitos da\nsua aplicação de autenticação",
  "confirm": "Confirmar",
  "setupComplete": "Configuração concluída",
  "saveYourRecoveryKeyIfYouHaventAlready": "Guarde a sua chave de recuperação, caso ainda não o tenha feito",
  "thisCanBeUsedToRecoverYourAccountIfYou": "Isto pode ser usado para recuperar sua conta se você perder seu segundo fator",
  "twofactorAuthenticationPageTitle": "Autenticação de dois fatores",
  "lostDevice": "Perdeu o seu dispositívo?",
  "verifyingRecoveryKey": "Verificando chave de recuperação...",
  "recoveryKeyVerified": "Chave de recuperação verificada",
  "recoveryKeySuccessBody": "Ótimo! A sua chave de recuperação é válida. Obrigado por verificar.\n\nLembre-se de manter cópia de segurança da sua chave de recuperação.",
  "invalidRecoveryKey": "A chave de recuperação que inseriu não é válida. Por favor, certifique-se que ela contém 24 palavras e verifique a ortografia de cada uma.\n\nSe inseriu um código de recuperação mais antigo, certifique-se de que tem 64 caracteres e verifique cada um deles.",
  "invalidKey": "Chave inválida",
  "tryAgain": "Tente novamente",
  "viewRecoveryKey": "Ver chave de recuperação",
  "confirmRecoveryKey": "Confirmar chave de recuperação",
  "recoveryKeyVerifyReason": "A sua chave de recuperação é a única forma de recuperar as suas fotografias se se esquecer da sua palavra-passe. Pode encontrar a sua chave de recuperação em Definições > Conta.\n\n\nIntroduza aqui a sua chave de recuperação para verificar se a guardou corretamente.",
  "confirmYourRecoveryKey": "Confirmar chave de recuperação",
  "addViewer": "Adicionar visualizador",
  "addCollaborator": "Adicionar colaborador",
  "addANewEmail": "Adicionar um novo e-mail",
  "orPickAnExistingOne": "Ou escolha um já existente",
  "collaboratorsCanAddPhotosAndVideosToTheSharedAlbum": "Os colaboradores podem adicionar fotos e vídeos ao álbum compartilhado.",
  "enterEmail": "Digite o e-mail",
  "albumOwner": "Dono",
  "@albumOwner": {
    "description": "Role of the album owner"
  },
  "you": "Tu",
  "collaborator": "Colaborador",
  "addMore": "Adicionar mais",
  "@addMore": {
    "description": "Button text to add more collaborators/viewers"
  },
  "viewer": "Visualizador",
  "remove": "Remover",
  "removeParticipant": "Remover participante",
  "@removeParticipant": {
    "description": "menuSectionTitle for removing a participant"
  },
  "manage": "Gerir",
  "addedAs": "Adicionado como",
  "changePermissions": "Alterar permissões",
  "yesConvertToViewer": "Sim, converter para visualizador",
  "cannotAddMorePhotosAfterBecomingViewer": "{user} não será capaz de adicionar mais fotos a este álbum\n\nEles ainda serão capazes de remover fotos existentes adicionadas por eles",
  "allowAddingPhotos": "Permitir adicionar fotos",
  "@allowAddingPhotos": {
    "description": "Switch button to enable uploading photos to a public link"
  },
  "allowAddPhotosDescription": "Permitir que pessoas com o link também adicionem fotos ao álbum compartilhado.",
  "passwordLock": "Bloqueio da palavra-passe",
  "canNotOpenTitle": "Não pôde abrir este álbum",
  "canNotOpenBody": "Perdão, portanto o álbum não pode ser aberto na aplicação.",
  "disableDownloadWarningTitle": "Por favor, observe",
  "disableDownloadWarningBody": "Visualizadores ainda podem fazer capturas de tela ou salvar uma cópia das suas fotos usando ferramentas externas",
  "allowDownloads": "Permitir downloads",
  "linkDeviceLimit": "Limite de dispositivo",
  "noDeviceLimit": "Nenhum",
  "@noDeviceLimit": {
    "description": "Text to indicate that there is limit on number of devices"
  },
  "linkExpiry": "Link expirado",
  "linkExpired": "Expirado",
  "linkEnabled": "Ativado",
  "linkNeverExpires": "Nunca",
  "expiredLinkInfo": "Este link expirou. Por favor, selecione um novo tempo de expiração ou desabilite a expiração do link.",
  "setAPassword": "Definir uma palavra-passe",
  "lockButtonLabel": "Bloquear",
  "enterPassword": "Introduzir palavra-passe",
  "removeLink": "Remover link",
  "manageLink": "Gerir link",
  "linkExpiresOn": "O link expirará em {expiryTime}",
  "albumUpdated": "Álbum atualizado",
  "never": "Nunca",
  "custom": "Personalizado",
  "@custom": {
    "description": "Label for setting custom value for link expiry"
  },
  "after1Hour": "Depois de 1 Hora",
  "after1Day": "Depois de 1 dia",
  "after1Week": "Depois de 1 semana",
  "after1Month": "Depois de 1 mês",
  "after1Year": "Depois de 1 ano",
  "manageParticipants": "Gerir",
  "albumParticipantsCount": "{count, plural, =0 {Nenhum participante} =1 {1 participante} other {{count} participantes}}",
  "@albumParticipantsCount": {
    "placeholders": {
      "count": {
        "type": "int",
        "example": "5"
      }
    },
    "description": "Number of participants in an album, including the album owner."
  },
  "collabLinkSectionDescription": "Criar um link para permitir que as pessoas adicionem e visualizem fotos em seu álbum compartilhado sem precisar de um aplicativo Ente ou conta. Ótimo para coletar fotos do evento.",
  "collectPhotos": "Coletar fotos",
  "collaborativeLink": "Link colaborativo",
  "shareWithNonenteUsers": "Compartilhar com usuários que não usam Ente",
  "createPublicLink": "Criar link público",
  "sendLink": "Enviar link",
  "copyLink": "Copiar link",
  "linkHasExpired": "O link expirou",
  "publicLinkEnabled": "Link público ativado",
  "shareALink": "Partilhar um link",
  "sharedAlbumSectionDescription": "Criar álbuns compartilhados e colaborativos com outros usuários da Ente, incluindo usuários em planos gratuitos.",
  "shareWithPeopleSectionTitle": "{numberOfPeople, plural, =0 {Compartilhe com pessoas específicas} =1 {Compartilhado com 1 pessoa} other {Compartilhado com {numberOfPeople} pessoas}}",
  "@shareWithPeopleSectionTitle": {
    "placeholders": {
      "numberOfPeople": {
        "type": "int",
        "example": "2"
      }
    }
  },
  "thisIsYourVerificationId": "Este é o seu ID de verificação",
  "someoneSharingAlbumsWithYouShouldSeeTheSameId": "Alguém compartilhando álbuns com você deve ver o mesmo ID no seu dispositivo.",
  "howToViewShareeVerificationID": "Por favor, peça-lhes para pressionar longamente o endereço de e-mail na tela de configurações e verifique se os IDs de ambos os dispositivos coincidem.",
  "thisIsPersonVerificationId": "Este é o ID de verificação de {email}",
  "@thisIsPersonVerificationId": {
    "placeholders": {
      "email": {
        "type": "String",
        "example": "someone@ente.io"
      }
    }
  },
  "verificationId": "ID de Verificação",
  "verifyEmailID": "Verificar e-mail",
  "emailNoEnteAccount": "{email} não possui uma conta Ente.\n\nEnvie um convite para compartilhar fotos.",
  "shareMyVerificationID": "Aqui está o meu ID de verificação: {verificationID} para ente.io.",
  "shareTextConfirmOthersVerificationID": "Ei, você pode confirmar que este é seu ID de verificação do ente.io: {verificationID}",
  "somethingWentWrong": "Ocorreu um erro",
  "sendInvite": "Enviar convite",
  "shareTextRecommendUsingEnte": "Descarregue o Ente para poder partilhar facilmente fotografias e vídeos de qualidade original\n\n\nhttps://ente.io",
  "done": "Concluído",
  "applyCodeTitle": "Aplicar código",
  "enterCodeDescription": "Introduza o código fornecido pelo seu amigo para obter armazenamento gratuito para ambos",
  "apply": "Aplicar",
  "failedToApplyCode": "Falha ao aplicar código",
  "enterReferralCode": "Insira o código de referência",
  "codeAppliedPageTitle": "Código aplicado",
  "changeYourReferralCode": "Alterar o código de referência",
  "change": "Alterar",
  "unavailableReferralCode": "Desculpe, este código não está disponível.",
  "codeChangeLimitReached": "Desculpe, você atingiu o limite de alterações de código.",
  "onlyFamilyAdminCanChangeCode": "Entre em contato com {familyAdminEmail} para alterar o seu código.",
  "storageInGB": "{storageAmountInGB} GB",
  "claimed": "Reclamado",
  "@claimed": {
    "description": "Used to indicate storage claimed, like 10GB Claimed"
  },
  "details": "Detalhes",
  "claimMore": "Reclamar mais!",
  "theyAlsoGetXGb": "Eles também recebem {storageAmountInGB} GB",
  "freeStorageOnReferralSuccess": "{storageAmountInGB} GB sempre que alguém se inscreve num plano pago e aplica o seu código",
  "shareTextReferralCode": "Insira o código de referência: {referralCode} \n\nAplique-o em Configurações → Geral → Indicações para obter {referralStorageInGB} GB gratuitamente após a sua inscrição para um plano pago\n\nhttps://ente.io",
  "claimFreeStorage": "Solicitar armazenamento gratuito",
  "inviteYourFriends": "Convide os seus amigos",
  "failedToFetchReferralDetails": "Não foi possível obter detalhes de indicação. Por favor, tente novamente mais tarde.",
  "referralStep1": "1. Envie este código aos seus amigos",
  "referralStep2": "2. Eles se inscrevem em um plano pago",
  "referralStep3": "3. Ambos ganham {storageInGB} GB* grátis",
  "referralsAreCurrentlyPaused": "As referências estão atualmente em pausa",
  "youCanAtMaxDoubleYourStorage": "* Você pode duplicar seu armazenamento no máximo",
  "claimedStorageSoFar": "{isFamilyMember, select,true {Sua família reinvidicou {storageAmountInGb} GB até então}false {Você reinvindicou {storageAmountInGb} GB até então}other {Você reinvindicou {storageAmountInGb} GB até então!}}",
  "@claimedStorageSoFar": {
    "placeholders": {
      "isFamilyMember": {
        "type": "String",
        "example": "true"
      },
      "storageAmountInGb": {
        "type": "int",
        "example": "10"
      }
    }
  },
  "faq": "Perguntas Frequentes",
  "help": "Ajuda",
  "oopsSomethingWentWrong": "Ops, algo deu errado",
  "peopleUsingYourCode": "Pessoas que utilizam seu código",
  "eligible": "elegível",
  "total": "total",
  "codeUsedByYou": "Código usado por você",
  "freeStorageClaimed": "Armazenamento gratuito reclamado",
  "freeStorageUsable": "Armazenamento livre utilizável",
  "usableReferralStorageInfo": "O armazenamento disponível é limitado pelo seu plano atual. O excesso de armazenamento reivindicado tornará automaticamente útil quando você atualizar seu plano.",
  "removeFromAlbumTitle": "Remover do álbum",
  "removeFromAlbum": "Remover do álbum",
  "itemsWillBeRemovedFromAlbum": "Os itens selecionados serão removidos deste álbum",
  "removeShareItemsWarning": "Alguns dos itens que você está removendo foram adicionados por outras pessoas, e você perderá o acesso a eles",
  "addingToFavorites": "Adicionando aos favoritos...",
  "removingFromFavorites": "Removendo dos favoritos...",
  "sorryCouldNotAddToFavorites": "Desculpe, não foi possível adicionar aos favoritos!",
  "sorryCouldNotRemoveFromFavorites": "Desculpe, não foi possível remover dos favoritos!",
  "subscribeToEnableSharing": "Você precisa de uma assinatura paga ativa para ativar o compartilhamento.",
  "subscribe": "Subscrever",
  "canOnlyRemoveFilesOwnedByYou": "",
  "deleteSharedAlbum": "Excluir álbum compartilhado?",
  "deleteAlbum": "Apagar álbum",
  "deleteAlbumDialog": "Eliminar também as fotos (e vídeos) presentes neste álbum de <bold>all</bold>  os outros álbuns de que fazem parte?",
  "deleteSharedAlbumDialogBody": "O álbum será apagado para todos\n\nVocê perderá o acesso a fotos compartilhadas neste álbum que são propriedade de outros",
  "yesRemove": "Sim, remover",
  "creatingLink": "Criar link...",
  "removeWithQuestionMark": "Remover?",
  "removeParticipantBody": "{userEmail} será removido deste álbum compartilhado\n\nQuaisquer fotos adicionadas por elas também serão removidas do álbum",
  "keepPhotos": "Manter fotos",
  "deletePhotos": "Apagar fotos",
  "inviteToEnte": "Convidar para Ente",
  "removePublicLink": "Remover link público",
  "disableLinkMessage": "Isto removerá o link público para acessar \"{albumName}\".",
  "sharing": "Partilhar...",
  "youCannotShareWithYourself": "Não podes partilhar contigo mesmo",
  "archive": "............",
  "createAlbumActionHint": "Pressione e segure para selecionar fotos e clique em + para criar um álbum",
  "importing": "A importar...",
  "failedToLoadAlbums": "Falha ao carregar álbuns",
  "hidden": "Oculto",
  "authToViewYourHiddenFiles": "Por favor, autentique para ver seus arquivos ocultos",
  "authToViewTrashedFiles": "Autentica-se para visualizar os ficheiros na lata de lixo",
  "trash": "Lixo",
  "uncategorized": "Sem categoria",
  "videoSmallCase": "vídeo",
  "photoSmallCase": "foto",
  "singleFileDeleteHighlight": "Será eliminado de todos os álbuns.",
  "singleFileInBothLocalAndRemote": "Este {fileType} encontra-se tanto no Ente como no seu dispositivo.",
  "singleFileInRemoteOnly": "Este {fileType} será eliminado do Ente.",
  "singleFileDeleteFromDevice": "Este {fileType} será eliminado do seu dispositivo.",
  "deleteFromEnte": "Apagar do Ente",
  "yesDelete": "Sim, apagar",
  "movedToTrash": "Mover para o lixo",
  "deleteFromDevice": "Apagar do dispositivo",
  "deleteFromBoth": "Apagar de ambos",
  "newAlbum": "Novo álbum",
  "albums": "Álbuns",
  "memoryCount": "{count, plural, =0{não há memórias} one{{formattedCount} memória} other{{formattedCount} memórias}}",
  "@memoryCount": {
    "description": "The text to display the number of memories",
    "type": "text",
    "placeholders": {
      "count": {
        "example": "1",
        "type": "int"
      },
      "formattedCount": {
        "type": "String",
        "example": "11.513, 11,511"
      }
    }
  },
  "selectedPhotos": "{count} selecionado(s)",
  "@selectedPhotos": {
    "description": "Display the number of selected photos",
    "type": "text",
    "placeholders": {
      "count": {
        "example": "5",
        "type": "int"
      }
    }
  },
  "selectedPhotosWithYours": "{count} selecionado(s) ({yourCount} seus)",
  "@selectedPhotosWithYours": {
    "description": "Display the number of selected photos, including the number of selected photos owned by the user",
    "type": "text",
    "placeholders": {
      "count": {
        "example": "12",
        "type": "int"
      },
      "yourCount": {
        "example": "2",
        "type": "int"
      }
    }
  },
  "advancedSettings": "Definições avançadas",
  "@advancedSettings": {
    "description": "The text to display in the advanced settings section"
  },
  "photoGridSize": "Tamanho da grelha de fotos",
  "manageDeviceStorage": "Gerir cache do aparelho",
  "manageDeviceStorageDesc": "Reveja e limpe o armazenamento de cache local.",
  "machineLearning": "Aprendizagem automática",
  "mlConsent": "Ativar aprendizagem automática",
  "mlConsentTitle": "Ativar aprendizagem automática?",
  "mlConsentDescription": "Se ativar a aprendizagem automática, o Ente extrairá informações como a geometria do rosto de ficheiros, incluindo os partilhados consigo.\n\n\nIsto acontecerá no seu dispositivo e todas as informações biométricas geradas serão encriptadas de ponta a ponta.",
  "mlConsentPrivacy": "Por favor, clique aqui para mais detalhes sobre este recurso na nossa política de privacidade",
  "mlConsentConfirmation": "Eu entendo, e desejo ativar a aprendizagem automática",
  "magicSearch": "Pesquisa mágica",
  "discover": "Descobrir",
  "@discover": {
    "description": "The text to display for the discover section under which we show receipts, screenshots, sunsets, greenery, etc."
  },
  "discover_identity": "Identidade",
  "discover_screenshots": "Capturas de ecrã",
  "discover_receipts": "Recibos",
  "discover_notes": "Notas",
  "discover_memes": "Memes",
  "discover_visiting_cards": "Cartões de visita",
  "discover_babies": "Bebés",
  "discover_pets": "Animais de estimação",
  "discover_selfies": "Selfies",
  "discover_wallpapers": "Papéis de parede",
  "discover_food": "Comida",
  "discover_celebrations": "Comemorações",
  "discover_sunset": "Pôr do sol",
  "discover_hills": "Colinas",
  "discover_greenery": "Vegetação",
  "mlIndexingDescription": "Tenha em atenção que a aprendizagem automática resultará numa maior utilização da largura de banda e da bateria até que todos os itens sejam indexados. Considere utilizar a aplicação de ambiente de trabalho para uma indexação mais rápida, todos os resultados serão sincronizados automaticamente.",
  "loadingModel": "Transferindo modelos...",
  "waitingForWifi": "Aguardando Wi-Fi...",
  "status": "Status",
  "indexedItems": "Itens indexados",
  "pendingItems": "Itens pendentes",
  "clearIndexes": "Limpar índices",
  "selectFoldersForBackup": "Selecionar pastas para cópia de segurança",
  "selectedFoldersWillBeEncryptedAndBackedUp": "As pastas selecionadas serão encriptadas e guardadas como cópia de segurança",
  "unselectAll": "Desmarcar tudo",
  "selectAll": "Selecionar tudo",
  "skip": "Pular",
  "updatingFolderSelection": "Atualizando seleção de pasta...",
  "itemCount": "{count, plural, one{{count} item} other{{count} itens}}",
  "deleteItemCount": "{count, plural, =1 {Apagar {count} item} other {Apagar {count} itens}}",
  "duplicateItemsGroup": "{count} arquivos, {formattedSize} cada",
  "@duplicateItemsGroup": {
    "description": "Display the number of duplicate files and their size",
    "type": "text",
    "placeholders": {
      "count": {
        "example": "12",
        "type": "int"
      },
      "formattedSize": {
        "example": "2.3 MB",
        "type": "String"
      }
    }
  },
  "showMemories": "Mostrar memórias",
  "yearsAgo": "{count, plural, one{{count} ano atrás} other{{count} anos atrás}}",
  "backupSettings": "Definições da cópia de segurança",
  "backupStatus": "Status da cópia de segurança",
  "backupStatusDescription": "Os itens que foram salvos com segurança aparecerão aqui",
  "backupOverMobileData": "Cópia de segurança através dos dados móveis",
  "backupVideos": "Cópia de segurança de vídeos",
  "disableAutoLock": "Desativar bloqueio automático",
  "deviceLockExplanation": "Desativar o bloqueio do ecrã do dispositivo quando o Ente estiver em primeiro plano e houver uma cópia de segurança em curso. Normalmente, isto não é necessário, mas pode ajudar a que os grandes carregamentos e as importações iniciais de grandes bibliotecas sejam concluídos mais rapidamente.",
  "about": "Sobre",
  "weAreOpenSource": "Nós somos de código aberto!",
  "privacy": "Privacidade",
  "terms": "Termos",
  "checkForUpdates": "Procurar atualizações",
  "checkStatus": "Verificar status",
  "checking": "A verificar...",
  "youAreOnTheLatestVersion": "Está a utilizar a versão mais recente",
  "account": "Conta",
  "manageSubscription": "Gerir subscrição",
  "authToChangeYourEmail": "Por favor, autentique-se para alterar o seu e-mail",
  "changePassword": "Alterar palavra-passe",
  "authToChangeYourPassword": "Por favor, autentique-se para alterar a palavra-passe",
  "emailVerificationToggle": "Verificação por e-mail",
  "authToChangeEmailVerificationSetting": "Por favor, autentique-se para alterar a verificação de e-mail",
  "exportYourData": "Exportar os seus dados",
  "logout": "Terminar sessão",
  "authToInitiateAccountDeletion": "Autentique-se para iniciar a eliminação da conta",
  "areYouSureYouWantToLogout": "Tem certeza que deseja terminar a sessão?",
  "yesLogout": "Sim, terminar sessão",
  "aNewVersionOfEnteIsAvailable": "Está disponível uma nova versão do Ente.",
  "update": "Atualizar",
  "installManually": "Instalar manualmente",
  "criticalUpdateAvailable": "Atualização crítica disponível",
  "updateAvailable": "Atualização disponível",
  "ignoreUpdate": "Ignorar",
  "downloading": "A transferir...",
  "cannotDeleteSharedFiles": "Não é possível eliminar ficheiros partilhados",
  "theDownloadCouldNotBeCompleted": "Não foi possível concluir o download.",
  "retry": "Tentar novamente",
  "backedUpFolders": "Pastas com cópia de segurança",
  "backup": "Cópia de segurança",
  "freeUpDeviceSpace": "Libertar espaço no dispositivo",
  "freeUpDeviceSpaceDesc": "Poupe espaço no seu dispositivo limpando ficheiros dos quais já foi feita uma cópia de segurança.",
  "allClear": "✨ Tudo limpo",
  "noDeviceThatCanBeDeleted": "Você não tem arquivos neste dispositivo que possam ser apagados",
  "removeDuplicates": "Remover duplicados",
  "removeDuplicatesDesc": "Rever e remover ficheiros que sejam duplicados exatos.",
  "viewLargeFiles": "Ficheiros grandes",
  "viewLargeFilesDesc": "Ver os ficheiros que estão a consumir a maior quantidade de armazenamento.",
  "noDuplicates": "✨ Sem duplicados",
  "youveNoDuplicateFilesThatCanBeCleared": "Não tem nenhum ficheiro duplicado que possa ser eliminado",
  "success": "Sucesso",
  "rateUs": "Avalie-nos",
  "remindToEmptyDeviceTrash": "Esvazie também a opção “Eliminados recentemente” em “Definições” -> “Armazenamento” para reclamar o espaço libertado",
  "youHaveSuccessfullyFreedUp": "Você liberou {storageSaved} com sucesso!",
  "@youHaveSuccessfullyFreedUp": {
    "description": "The text to display when the user has successfully freed up storage",
    "type": "text",
    "placeholders": {
      "storageSaved": {
        "example": "1.2 GB",
        "type": "String"
      }
    }
  },
  "remindToEmptyEnteTrash": "Esvazie também o seu “Lixo” para reivindicar o espaço libertado",
  "sparkleSuccess": "✨ Sucesso",
  "duplicateFileCountWithStorageSaved": "Você limpou {count, plural, one{{count} arquivo duplicado} other{{count} arquivos duplicados}}, guardando ({storageSaved}!)",
  "@duplicateFileCountWithStorageSaved": {
    "description": "The text to display when the user has successfully cleaned up duplicate files",
    "type": "text",
    "placeholders": {
      "count": {
        "example": "1",
        "type": "int"
      },
      "storageSaved": {
        "example": "1.2 GB",
        "type": "String"
      }
    }
  },
  "familyPlans": "Planos familiares",
  "referrals": "Referências",
  "notifications": "Notificações",
  "sharedPhotoNotifications": "Novas fotos partilhadas",
  "sharedPhotoNotificationsExplanation": "Receber notificações quando alguém adiciona uma foto a um álbum partilhado do qual faz parte",
  "advanced": "Avançado",
  "general": "Geral",
  "security": "Segurança",
  "authToViewYourRecoveryKey": "Por favor, autentique-se para ver a chave de recuperação",
  "twofactor": "Dois fatores",
  "authToConfigureTwofactorAuthentication": "Por favor, autentique para configurar a autenticação de dois fatores",
  "lockscreen": "Ecrã de bloqueio",
  "authToChangeLockscreenSetting": "Por favor, autentique-se para alterar a configuração da tela do ecrã de bloqueio",
  "viewActiveSessions": "Ver sessões ativas",
  "authToViewYourActiveSessions": "Por favor, autentique-se para ver as suas sessões ativas",
  "disableTwofactor": "Desativar autenticação de dois fatores",
  "confirm2FADisable": "Tem a certeza de que pretende desativar a autenticação de dois fatores?",
  "no": "Não",
  "yes": "Sim",
  "social": "Social",
  "rateUsOnStore": "Avalie-nos em {storeName}",
  "blog": "Blog",
  "merchandise": "Produtos",
  "twitter": "Twitter",
  "mastodon": "Mastodon",
  "matrix": "Matrix",
  "discord": "Discord",
  "reddit": "Reddit",
  "yourStorageDetailsCouldNotBeFetched": "Não foi possível obter os seus dados de armazenamento",
  "reportABug": "Reporte um bug",
  "reportBug": "Reportar bug",
  "suggestFeatures": "Sugerir recursos",
  "support": "Suporte",
  "theme": "Tema",
  "lightTheme": "Claro",
  "darkTheme": "Escuro",
  "systemTheme": "Sistema",
  "freeTrial": "Teste grátis",
  "selectYourPlan": "Selecione o seu plano",
  "enteSubscriptionPitch": "O Ente preserva as suas memórias, para que estejam sempre disponíveis, mesmo que perca o seu dispositivo.",
  "enteSubscriptionShareWithFamily": "Sua família também pode ser adicionada ao seu plano.",
  "currentUsageIs": "O uso atual é ",
  "@currentUsageIs": {
    "description": "This text is followed by storage usage",
    "examples": {
      "0": "Current usage is 1.2 GB"
    },
    "type": "text"
  },
  "faqs": "Perguntas frequentes",
  "renewsOn": "A subscrição é renovada em {endDate}",
  "freeTrialValidTill": "Teste gratuito válido até {endDate}",
  "validTill": "Válido até {endDate}",
  "addOnValidTill": "Seu addon {storageAmount} é válido até o momento {endDate}",
  "playStoreFreeTrialValidTill": "Teste gratuito válido até {endDate}.\nVocê pode escolher um plano pago depois.",
  "subWillBeCancelledOn": "A sua subscrição será cancelada em {endDate}",
  "subscription": "Subscrição",
  "paymentDetails": "Detalhes de pagamento",
  "manageFamily": "Gerir família",
  "contactToManageSubscription": "Contacte-nos em support@ente.io para gerir a sua subscrição {provider}",
  "renewSubscription": "Renovar subscrição",
  "cancelSubscription": "Cancelar subscrição",
  "areYouSureYouWantToRenew": "Tem a certeza de que pretende renovar?",
  "yesRenew": "Sim, Renovar",
  "areYouSureYouWantToCancel": "Tem a certeza de que quer cancelar?",
  "yesCancel": "Sim, cancelar",
  "failedToRenew": "Falhou ao renovar",
  "failedToCancel": "Falhou ao cancelar",
  "twoMonthsFreeOnYearlyPlans": "2 meses grátis em planos anuais",
  "monthly": "Mensal",
  "@monthly": {
    "description": "The text to display for monthly plans",
    "type": "text"
  },
  "yearly": "Anual",
  "@yearly": {
    "description": "The text to display for yearly plans",
    "type": "text"
  },
  "confirmPlanChange": "Confirmar alteração de plano",
  "areYouSureYouWantToChangeYourPlan": "Tem a certeza de que pretende alterar o seu plano?",
  "youCannotDowngradeToThisPlan": "Não é possível fazer o downgrade para este plano",
  "cancelOtherSubscription": "Por favor, cancele primeiro a sua subscrição existente de {paymentProvider}",
  "@cancelOtherSubscription": {
    "description": "The text to display when the user has an existing subscription from a different payment provider",
    "type": "text",
    "placeholders": {
      "paymentProvider": {
        "example": "Apple",
        "type": "String"
      }
    }
  },
  "optionalAsShortAsYouLike": "Opcional, o mais breve que quiser...",
  "send": "Enviar",
  "askCancelReason": "A sua subscrição foi cancelada. Gostaria de partilhar o motivo?",
  "thankYouForSubscribing": "Obrigado pela sua subscrição!",
  "yourPurchaseWasSuccessful": "Sua compra foi realizada com sucesso",
  "yourPlanWasSuccessfullyUpgraded": "O seu plano foi atualizado com sucesso",
  "yourPlanWasSuccessfullyDowngraded": "O seu plano foi rebaixado com sucesso",
  "yourSubscriptionWasUpdatedSuccessfully": "A sua subscrição foi actualizada com sucesso",
  "googlePlayId": "ID do Google Play",
  "appleId": "ID da Apple",
  "playstoreSubscription": "Subscrição da PlayStore",
  "appstoreSubscription": "Subscrição da AppStore",
  "subAlreadyLinkedErrMessage": "Seu {id} já está vinculado a outra conta Ente.\nSe você gostaria de usar seu {id} com esta conta, por favor contate nosso suporte''",
  "visitWebToManage": "Visite web.ente.io para gerir a sua subscrição",
  "couldNotUpdateSubscription": "Não foi possível atualizar a subscrição",
  "pleaseContactSupportAndWeWillBeHappyToHelp": "Por favor, entre em contato com support@ente.io e nós ficaremos felizes em ajudar!",
  "paymentFailed": "O pagamento falhou",
  "paymentFailedTalkToProvider": "Por favor, fale com o suporte {providerName} se você foi cobrado",
  "@paymentFailedTalkToProvider": {
    "description": "The text to display when the payment failed",
    "type": "text",
    "placeholders": {
      "providerName": {
        "example": "AppStore|PlayStore",
        "type": "String"
      }
    }
  },
  "continueOnFreeTrial": "Continuar em teste gratuito",
  "areYouSureYouWantToExit": "Tem certeza de que deseja sair?",
  "thankYou": "Obrigado",
  "failedToVerifyPaymentStatus": "Falha ao verificar status do pagamento",
  "pleaseWaitForSometimeBeforeRetrying": "Por favor, aguarde algum tempo antes de tentar novamente",
  "paymentFailedMessage": "Infelizmente o seu pagamento falhou. Entre em contato com o suporte e nós ajudaremos você!",
  "youAreOnAFamilyPlan": "Você está em um plano familiar!",
  "contactFamilyAdmin": "Contacte <green>{familyAdminEmail}</green> para gerir a sua subscrição",
  "leaveFamily": "Deixar plano famíliar",
  "areYouSureThatYouWantToLeaveTheFamily": "Tem certeza que deseja sair do plano familiar?",
  "leave": "Sair",
  "rateTheApp": "Avaliar aplicação",
  "startBackup": "Iniciar cópia de segurança",
  "noPhotosAreBeingBackedUpRightNow": "No momento não há backup de fotos sendo feito",
  "preserveMore": "Preservar mais",
  "grantFullAccessPrompt": "Por favor, permita o acesso a todas as fotos nas definições do aplicativo",
  "allowPermTitle": "Garanta acesso às fotos",
  "allowPermBody": "Favor, permite acesso às fotos nas Definições para que Ente possa exibi-las e fazer backup na Fototeca.",
  "openSettings": "Abrir Definições",
  "selectMorePhotos": "Selecionar mais fotos",
  "existingUser": "Utilizador existente",
  "privateBackups": "Backups privados",
  "forYourMemories": "para suas memórias",
  "endtoendEncryptedByDefault": "Criptografia de ponta a ponta por padrão",
  "safelyStored": "Armazenado com segurança",
  "atAFalloutShelter": "em um abrigo avançado",
  "designedToOutlive": "Feito para ter longevidade",
  "available": "Disponível",
  "everywhere": "em todo o lado",
  "androidIosWebDesktop": "Android, iOS, Web, Desktop",
  "mobileWebDesktop": "Mobile, Web, Desktop",
  "newToEnte": "Novo no Ente",
  "pleaseLoginAgain": "Por favor, inicie sessão novamente",
  "autoLogoutMessage": "Devido a uma falha técnica, a sua sessão foi encerrada. Pedimos desculpas pelo incómodo.",
  "yourSubscriptionHasExpired": "A sua subscrição expirou",
  "storageLimitExceeded": "Limite de armazenamento excedido",
  "upgrade": "Atualizar",
  "raiseTicket": "Abrir ticket",
  "@raiseTicket": {
    "description": "Button text for raising a support tickets in case of unhandled errors during backup",
    "type": "text"
  },
  "backupFailed": "Backup falhou",
  "sorryBackupFailedDesc": "Perdão, mas não podemos fazer backup deste ficheiro agora, tentaremos mais tarde.",
  "couldNotBackUpTryLater": "Não foi possível fazer o backup de seus dados.\nTentaremos novamente mais tarde.",
  "enteCanEncryptAndPreserveFilesOnlyIfYouGrant": "Ente pode criptografar e preservar arquivos apenas se você conceder acesso a eles",
  "pleaseGrantPermissions": "Por favor, conceda as permissões",
  "grantPermission": "Conceder permissão",
  "privateSharing": "Partilha privada",
  "shareOnlyWithThePeopleYouWant": "Partilhar apenas com as pessoas que deseja",
  "usePublicLinksForPeopleNotOnEnte": "Usar links públicos para pessoas que não estão no Ente",
  "allowPeopleToAddPhotos": "Permitir que as pessoas adicionem fotos",
  "shareAnAlbumNow": "Partilhar um álbum",
  "collectEventPhotos": "Coletar fotos do evento",
  "sessionExpired": "Sessão expirada",
  "loggingOut": "Terminar a sessão...",
  "@onDevice": {
    "description": "The text displayed above folders/albums stored on device",
    "type": "text"
  },
  "onDevice": "No dispositivo",
  "@onEnte": {
    "description": "The text displayed above albums backed up to Ente",
    "type": "text"
  },
  "onEnte": "Em <branding>ente</branding>",
  "name": "Nome",
  "newest": "Recentes",
  "lastUpdated": "Última atualização",
  "deleteEmptyAlbums": "Apagar álbuns vazios",
  "deleteEmptyAlbumsWithQuestionMark": "Apagar álbuns vazios?",
  "deleteAlbumsDialogBody": "Esta ação elimina todos os álbuns vazios. Isto é útil quando pretende reduzir a confusão na sua lista de álbuns.",
  "deleteProgress": "Apagar {currentlyDeleting} / {totalCount}",
  "genericProgress": "Processando {currentlyProcessing} / {totalCount}",
  "@genericProgress": {
    "description": "Generic progress text to display when processing multiple items",
    "type": "text",
    "placeholders": {
      "currentlyProcessing": {
        "example": "1",
        "type": "int"
      },
      "totalCount": {
        "example": "10",
        "type": "int"
      }
    }
  },
  "permanentlyDelete": "Eliminar permanentemente",
  "canOnlyCreateLinkForFilesOwnedByYou": "Só pode criar um link para arquivos pertencentes a você",
  "publicLinkCreated": "Link público criado",
  "youCanManageYourLinksInTheShareTab": "Pode gerir as suas ligações no separador partilhar.",
  "linkCopiedToClipboard": "Link copiado para a área de transferência",
  "restore": "Restaurar",
  "@restore": {
    "description": "Display text for an action which triggers a restore of item from trash",
    "type": "text"
  },
  "moveToAlbum": "Mover para álbum",
  "unhide": "Mostrar",
  "unarchive": "Desarquivar",
  "favorite": "Favorito",
  "removeFromFavorite": "Remover dos favoritos",
  "shareLink": "Partilhar link",
  "createCollage": "Criar coleção",
  "saveCollage": "Guardar colagem",
  "collageSaved": "Colagem guardada na galeria",
  "collageLayout": "Layout",
  "addToEnte": "Adicionar ao Ente",
  "addToAlbum": "Adicionar ao álbum",
  "delete": "Apagar",
  "hide": "Ocultar",
  "share": "Partilhar",
  "unhideToAlbum": "Mostrar para o álbum",
  "restoreToAlbum": "Restaurar para álbum",
  "moveItem": "{count, plural, =1 {Mover item} other {Mover itens}}",
  "@moveItem": {
    "description": "Page title while moving one or more items to an album"
  },
  "addItem": "{count, plural,=1 {Adicionar item} other {Adicionar itens}}",
  "@addItem": {
    "description": "Page title while adding one or more items to album"
  },
  "createOrSelectAlbum": "Criar ou selecionar álbum",
  "selectAlbum": "Selecionar álbum",
  "searchByAlbumNameHint": "Nome do álbum",
  "albumTitle": "Título do álbum",
  "enterAlbumName": "Introduzir nome do álbum",
  "restoringFiles": "Restaurar arquivos...",
  "movingFilesToAlbum": "Mover arquivos para o álbum...",
  "unhidingFilesToAlbum": "Desocultar ficheiros para o álbum",
  "canNotUploadToAlbumsOwnedByOthers": "Não é possível fazer upload para álbuns pertencentes a outros",
  "uploadingFilesToAlbum": "Enviar ficheiros para o álbum...",
  "addedSuccessfullyTo": "Adicionado com sucesso a {albumName}",
  "movedSuccessfullyTo": "Movido com sucesso para {albumName}",
  "thisAlbumAlreadyHDACollaborativeLink": "Este álbum já tem um link colaborativo",
  "collaborativeLinkCreatedFor": "Link colaborativo criado para {albumName}",
  "askYourLovedOnesToShare": "Peça aos seus entes queridos para partilharem",
  "invite": "Convidar",
  "shareYourFirstAlbum": "Partilhe o seu primeiro álbum",
  "sharedWith": "Partilhado com {emailIDs}",
  "sharedWithMe": "Partilhado comigo",
  "sharedByMe": "Partilhado por mim",
  "doubleYourStorage": "Duplicar o seu armazenamento",
  "referFriendsAnd2xYourPlan": "Recomende amigos e duplique o seu plano",
  "shareAlbumHint": "Abra um álbum e toque no botão de partilha no canto superior direito para partilhar",
  "itemsShowTheNumberOfDaysRemainingBeforePermanentDeletion": "Os itens mostram o número de dias restantes antes da eliminação permanente",
  "trashDaysLeft": "{count, plural, =0 {Brevemente} =1 {1 dia} other {{count} dias}}",
  "@trashDaysLeft": {
    "description": "Text to indicate number of days remaining before permanent deletion",
    "placeholders": {
      "count": {
        "example": "1|2|3",
        "type": "int"
      }
    }
  },
  "deleteAll": "Apagar tudo",
  "renameAlbum": "Renomear álbum",
  "convertToAlbum": "Converter para álbum",
  "setCover": "Definir capa",
  "@setCover": {
    "description": "Text to set cover photo for an album"
  },
  "sortAlbumsBy": "Ordenar por",
  "sortNewestFirst": "Mais recentes primeiro",
  "sortOldestFirst": "Mais antigos primeiro",
  "rename": "Renomear",
  "leaveSharedAlbum": "Sair do álbum compartilhado?",
  "leaveAlbum": "Sair do álbum",
  "photosAddedByYouWillBeRemovedFromTheAlbum": "As fotos adicionadas por si serão removidas do álbum",
  "youveNoFilesInThisAlbumThatCanBeDeleted": "Não existem ficheiros neste álbum que possam ser eliminados",
  "youDontHaveAnyArchivedItems": "Não tem nenhum item arquivado.",
  "ignoredFolderUploadReason": "Alguns ficheiros deste álbum não podem ser carregados porque foram anteriormente eliminados do Ente.",
  "resetIgnoredFiles": "Repor ficheiros ignorados",
  "deviceFilesAutoUploading": "Os ficheiros adicionados a este álbum de dispositivo serão automaticamente transferidos para o Ente.",
  "turnOnBackupForAutoUpload": "Ative o backup para enviar automaticamente arquivos adicionados a esta pasta do dispositivo para o Ente.",
  "noHiddenPhotosOrVideos": "Sem fotos ou vídeos ocultos",
  "toHideAPhotoOrVideo": "Para ocultar uma foto ou um vídeo",
  "openTheItem": "• Abra o item",
  "clickOnTheOverflowMenu": "• Clique no menu adicional",
  "click": "Clique",
  "nothingToSeeHere": "Nada para ver aqui! 👀",
  "unarchiveAlbum": "Desarquivar álbum",
  "archiveAlbum": "Arquivar álbum",
  "calculating": "Calcular...",
  "pleaseWaitDeletingAlbum": "Por favor aguarde,  apagar o álbum",
  "searchByExamples": "• Nomes de álbuns (ex: \"Câmera\")\n• Tipos de arquivos (ex.: \"Vídeos\", \".gif\")\n• Anos e meses (e.. \"2022\", \"Janeiro\")\n• Feriados (por exemplo, \"Natal\")\n• Descrições de fotos (por exemplo, \"#divertido\")",
  "youCanTrySearchingForADifferentQuery": "Pode tentar pesquisar uma consulta diferente.",
  "noResultsFound": "Não foram encontrados resultados",
  "addedBy": "Adicionado por {emailOrName}",
  "loadingExifData": "Carregando dados EXIF...",
  "viewAllExifData": "Ver todos os dados EXIF",
  "noExifData": "Sem dados EXIF",
  "thisImageHasNoExifData": "Esta imagem não tem dados exif",
  "exif": "EXIF",
  "noResults": "Nenhum resultado",
  "weDontSupportEditingPhotosAndAlbumsThatYouDont": "Não suportamos a edição de fotos e álbuns que ainda não possui",
  "failedToFetchOriginalForEdit": "Falha ao obter original para edição",
  "close": "Fechar",
  "setAs": "Definir como",
  "fileSavedToGallery": "Arquivo guardado na galeria",
  "filesSavedToGallery": "Arquivos guardados na galeria",
  "fileFailedToSaveToGallery": "Falha ao guardar o ficheiro na galeria",
  "download": "Download",
  "pressAndHoldToPlayVideo": "Pressione e segure para reproduzir o vídeo",
  "pressAndHoldToPlayVideoDetailed": "Pressione e segure na imagem para reproduzir o vídeo",
  "downloadFailed": "Falha no download",
  "deduplicateFiles": "Arquivos duplicados",
  "deselectAll": "Desmarcar tudo",
  "reviewDeduplicateItems": "Reveja e elimine os itens que considera serem duplicados.",
  "clubByCaptureTime": "Agrupar por tempo de captura",
  "clubByFileName": "Agrupar pelo nome de arquivo",
  "count": "Contagem",
  "totalSize": "Tamanho total",
  "longpressOnAnItemToViewInFullscreen": "Pressione e segure em um item para ver em tela cheia",
  "decryptingVideo": "Descriptografando vídeo...",
  "authToViewYourMemories": "Por favor, autentique-se para ver suas memórias",
  "unlock": "Desbloquear",
  "freeUpSpace": "Libertar espaço",
  "freeUpSpaceSaving": "{count, plural, =1 {Pode eliminá-lo do aparelho para esvaziar {formattedSize}} other {Pode eliminá-los do aparelho para esvaziar {formattedSize}}}",
  "filesBackedUpInAlbum": "{count, plural, one {1 arquivo} other {{formattedNumber} arquivos}} neste álbum teve um backup seguro",
  "@filesBackedUpInAlbum": {
    "description": "Text to tell user how many files have been backed up in the album",
    "placeholders": {
      "count": {
        "example": "1",
        "type": "int"
      },
      "formattedNumber": {
        "content": "{formattedNumber}",
        "example": "1,000",
        "type": "String"
      }
    }
  },
  "filesBackedUpFromDevice": "{count, plural, one {1 arquivo} other {{formattedNumber} arquivos}} neste dispositivo teve um backup seguro",
  "@filesBackedUpFromDevice": {
    "description": "Text to tell user how many files have been backed up from this device",
    "placeholders": {
      "count": {
        "example": "1",
        "type": "int"
      },
      "formattedNumber": {
        "content": "{formattedNumber}",
        "example": "1,000",
        "type": "String"
      }
    }
  },
  "@freeUpSpaceSaving": {
    "description": "Text to tell user how much space they can free up by deleting items from the device"
  },
  "freeUpAccessPostDelete": "Ainda pode acessá{count, plural, =1 {-lo} other {-los}} no Ente contanto que tenha uma subscrição ativa",
  "@freeUpAccessPostDelete": {
    "placeholders": {
      "count": {
        "example": "1",
        "type": "int"
      }
    }
  },
  "freeUpAmount": "Libertar {sizeInMBorGB}",
  "thisEmailIsAlreadyInUse": "Este email já está em uso",
  "incorrectCode": "Código incorrecto",
  "authenticationFailedPleaseTryAgain": "Falha na autenticação, por favor tente novamente",
  "verificationFailedPleaseTryAgain": "Falha na verificação, por favor tente novamente",
  "authenticating": "A Autenticar...",
  "authenticationSuccessful": "Autenticação bem sucedida!",
  "incorrectRecoveryKey": "Chave de recuperação incorreta",
  "theRecoveryKeyYouEnteredIsIncorrect": "A chave de recuperação inserida está incorreta",
  "twofactorAuthenticationSuccessfullyReset": "Autenticação de dois fatores redefinida com êxito",
  "pleaseVerifyTheCodeYouHaveEntered": "Por favor, verifique se o código que você inseriu",
  "pleaseContactSupportIfTheProblemPersists": "Por favor, contate o suporte se o problema persistir",
  "twofactorAuthenticationHasBeenDisabled": "A autenticação de dois fatores foi desativada",
  "sorryTheCodeYouveEnteredIsIncorrect": "Desculpe, o código inserido está incorreto",
  "yourVerificationCodeHasExpired": "O seu código de verificação expirou",
  "emailChangedTo": "Email alterado para {newEmail}",
  "verifying": "A verificar…",
  "disablingTwofactorAuthentication": "Desativar a autenticação de dois factores...",
  "allMemoriesPreserved": "Todas as memórias preservadas",
  "loadingGallery": "Carregando galeria...",
  "syncing": "Sincronizando...",
  "encryptingBackup": "Criptografando backup...",
  "syncStopped": "Sincronização interrompida",
  "syncProgress": "{completed}/{total} memórias preservadas",
  "uploadingMultipleMemories": "Preservar {count} memórias...",
  "@uploadingMultipleMemories": {
    "description": "Text to tell user how many memories are being preserved",
    "placeholders": {
      "count": {
        "type": "String"
      }
    }
  },
  "uploadingSingleMemory": "Preservar 1 memória...",
  "@syncProgress": {
    "description": "Text to tell user how many memories have been preserved",
    "placeholders": {
      "completed": {
        "type": "String"
      },
      "total": {
        "type": "String"
      }
    }
  },
  "archiving": "Arquivar...",
  "unarchiving": "Desarquivar...",
  "successfullyArchived": "Arquivado com sucesso",
  "successfullyUnarchived": "Desarquivado com sucesso",
  "renameFile": "Renomear arquivo",
  "enterFileName": "Inserir nome do arquivo",
  "filesDeleted": "Arquivos apagados",
  "selectedFilesAreNotOnEnte": "Os arquivos selecionados não estão no Ente",
  "thisActionCannotBeUndone": "Esta ação não pode ser desfeita",
  "emptyTrash": "Esvaziar lixo?",
  "permDeleteWarning": "Todos os itens no lixo serão permanentemente eliminados\n\n\nEsta ação não pode ser anulada",
  "empty": "Esvaziar",
  "couldNotFreeUpSpace": "Não foi possível libertar espaço",
  "permanentlyDeleteFromDevice": "Apagar permanentemente do dispositivo?",
  "someOfTheFilesYouAreTryingToDeleteAre": "Alguns dos ficheiros que está a tentar eliminar só estão disponíveis no seu dispositivo e não podem ser recuperados se forem eliminados",
  "theyWillBeDeletedFromAllAlbums": "Serão eliminados de todos os álbuns.",
  "someItemsAreInBothEnteAndYourDevice": "Alguns itens estão tanto no Ente como no seu dispositivo.",
  "selectedItemsWillBeDeletedFromAllAlbumsAndMoved": "Os itens selecionados serão eliminados de todos os álbuns e movidos para o lixo.",
  "theseItemsWillBeDeletedFromYourDevice": "Estes itens serão eliminados do seu dispositivo.",
  "itLooksLikeSomethingWentWrongPleaseRetryAfterSome": "Parece que algo correu mal. Por favor, tente novamente após algum tempo. Se o erro persistir, contacte a nossa equipa de apoio.",
  "error": "Erro",
  "tempErrorContactSupportIfPersists": "Parece que algo correu mal. Por favor, tente novamente mais tarde. Se o erro persistir, entre em contacto com a nossa equipa de suporte.",
  "networkHostLookUpErr": "Não foi possível estabelecer ligação ao Ente. Verifique as definições de rede e contacte o serviço de apoio se o erro persistir.",
  "networkConnectionRefusedErr": "Não foi possível conectar ao Ente, tente novamente após algum tempo. Se o erro persistir, entre em contato com o suporte.",
  "cachedData": "Dados em cache",
  "clearCaches": "Limpar cache",
  "remoteImages": "Imagens remotas",
  "remoteVideos": "Vídeos remotos",
  "remoteThumbnails": "Miniaturas remotas",
  "pendingSync": "Sincronização pendente",
  "localGallery": "Galeria local",
  "todaysLogs": "Logs de hoje",
  "viewLogs": "Ver logs",
  "logsDialogBody": "Isto enviará os registos para nos ajudar a resolver o problema. Tenha em atenção que os nomes dos ficheiros serão incluídos para ajudar a localizar problemas com ficheiros específicos.",
  "preparingLogs": "Preparando logs...",
  "emailYourLogs": "Enviar logs por e-mail",
  "pleaseSendTheLogsTo": "Por favor, envie os logs para \n{toEmail}",
  "copyEmailAddress": "Copiar endereço de email",
  "exportLogs": "Exportar logs",
  "pleaseEmailUsAt": "Por favor, envie-nos um e-mail para {toEmail}",
  "dismiss": "Rejeitar",
  "didYouKnow": "Você sabia?",
  "loadingMessage": "Carregar as suas fotos...",
  "loadMessage1": "Pode partilhar a sua subscrição com a sua família",
  "loadMessage2": "Já contivemos 200 milhões de memórias até o momento",
  "loadMessage3": "Mantemos 3 cópias dos seus dados, uma em um abrigo subterrâneo",
  "loadMessage4": "Todos os nossos aplicativos são de código aberto",
  "loadMessage5": "Nosso código-fonte e criptografia foram auditadas externamente",
  "loadMessage6": "Deixar o álbum partilhado?",
  "loadMessage7": "Nossos aplicativos móveis são executados em segundo plano para criptografar e fazer backup de quaisquer novas fotos que você clique",
  "loadMessage8": "web.ente.io tem um envio mais rápido",
  "loadMessage9": "Nós usamos Xchacha20Poly1305 para criptografar seus dados com segurança",
  "photoDescriptions": "Descrições das fotos",
  "fileTypesAndNames": "Tipos de arquivo e nomes",
  "location": "Localização",
  "moments": "Momentos",
  "searchFaceEmptySection": "As pessoas serão mostradas aqui quando a indexação estiver concluída",
  "searchDatesEmptySection": "Pesquisar por data, mês ou ano",
  "searchLocationEmptySection": "Fotos de grupo que estão sendo tiradas em algum raio da foto",
  "searchPeopleEmptySection": "Convide pessoas e verá todas as fotos partilhadas por elas aqui",
  "searchAlbumsEmptySection": "Álbuns",
  "searchFileTypesAndNamesEmptySection": "Tipos de arquivo e nomes",
  "searchCaptionEmptySection": "Adicione descrições como \"#trip\" nas informações das fotos para encontrá-las aqui rapidamente",
  "language": "Idioma",
  "selectLanguage": "Selecionar Idioma",
  "locationName": "Nome da localização",
  "addLocation": "Adicionar localização",
  "groupNearbyPhotos": "Agrupar fotos próximas",
  "kiloMeterUnit": "km",
  "addLocationButton": "Adicionar",
  "radius": "Raio",
  "locationTagFeatureDescription": "Uma etiqueta de localização agrupa todas as fotos que foram tiradas num determinado raio de uma fotografia",
  "galleryMemoryLimitInfo": "Até 1000 memórias mostradas na galeria",
  "save": "Guardar",
  "centerPoint": "Ponto central",
  "pickCenterPoint": "Escolha o ponto central",
  "useSelectedPhoto": "Utilizar foto selecionada",
  "resetToDefault": "Redefinir para o padrão",
  "@resetToDefault": {
    "description": "Button text to reset cover photo to default"
  },
  "edit": "Editar",
  "deleteLocation": "Apagar localização",
  "rotateLeft": "Rodar para a esquerda",
  "flip": "Inverter",
  "rotateRight": "Rodar para a direita",
  "saveCopy": "Guardar cópia",
  "light": "Claro",
  "color": "Cor",
  "yesDiscardChanges": "Sim, rejeitar alterações",
  "doYouWantToDiscardTheEditsYouHaveMade": "Pretende eliminar as edições que efectuou?",
  "saving": "A gravar...",
  "editsSaved": "Edição guardada",
  "oopsCouldNotSaveEdits": "Oops, não foi possível guardar as edições",
  "distanceInKMUnit": "km",
  "@distanceInKMUnit": {
    "description": "Unit for distance in km"
  },
  "dayToday": "Hoje",
  "dayYesterday": "Ontem",
  "storage": "Armazenamento",
  "usedSpace": "Espaço utilizado",
  "storageBreakupFamily": "Família",
  "storageBreakupYou": "Tu",
  "@storageBreakupYou": {
    "description": "Label to indicate how much storage you are using when you are part of a family plan"
  },
  "storageUsageInfo": "{usedAmount} {usedStorageUnit} de {totalAmount} {totalStorageUnit} usado",
  "@storageUsageInfo": {
    "description": "Example: 1.2 GB of 2 GB used or 100 GB or 2TB used"
  },
  "availableStorageSpace": "{freeAmount} {storageUnit} grátis",
  "appVersion": "Versão: {versionValue}",
  "verifyIDLabel": "Verificar",
  "fileInfoAddDescHint": "Acrescente uma descrição...",
  "editLocationTagTitle": "Editar localização",
  "setLabel": "Definir",
  "@setLabel": {
    "description": "Label of confirm button to add a new custom radius to the radius selector of a location tag"
  },
  "setRadius": "Definir raio",
  "familyPlanPortalTitle": "Família",
  "familyPlanOverview": "Adicione 5 membros da família ao seu plano existente sem pagar mais.\n\n\nCada membro tem o seu próprio espaço privado e não pode ver os ficheiros dos outros, a menos que sejam partilhados.\n\n\nOs planos familiares estão disponíveis para clientes que tenham uma subscrição paga do Ente.\n\n\nSubscreva agora para começar!",
  "androidBiometricHint": "Verificar identidade",
  "@androidBiometricHint": {
    "description": "Hint message advising the user how to authenticate with biometrics. It is used on Android side. Maximum 60 characters."
  },
  "androidBiometricNotRecognized": "Não reconhecido. Tente novamente.",
  "@androidBiometricNotRecognized": {
    "description": "Message to let the user know that authentication was failed. It is used on Android side. Maximum 60 characters."
  },
  "androidBiometricSuccess": "Sucesso",
  "@androidBiometricSuccess": {
    "description": "Message to let the user know that authentication was successful. It is used on Android side. Maximum 60 characters."
  },
  "androidCancelButton": "Cancelar",
  "@androidCancelButton": {
    "description": "Message showed on a button that the user can click to leave the current dialog. It is used on Android side. Maximum 30 characters."
  },
  "androidSignInTitle": "Autenticação necessária",
  "@androidSignInTitle": {
    "description": "Message showed as a title in a dialog which indicates the user that they need to scan biometric to continue. It is used on Android side. Maximum 60 characters."
  },
  "androidBiometricRequiredTitle": "Biometria necessária",
  "@androidBiometricRequiredTitle": {
    "description": "Message showed as a title in a dialog which indicates the user has not set up biometric authentication on their device. It is used on Android side. Maximum 60 characters."
  },
  "androidDeviceCredentialsRequiredTitle": "Credenciais do dispositivo são necessárias",
  "@androidDeviceCredentialsRequiredTitle": {
    "description": "Message showed as a title in a dialog which indicates the user has not set up credentials authentication on their device. It is used on Android side. Maximum 60 characters."
  },
  "androidDeviceCredentialsSetupDescription": "Credenciais do dispositivo necessárias",
  "@androidDeviceCredentialsSetupDescription": {
    "description": "Message advising the user to go to the settings and configure device credentials on their device. It shows in a dialog on Android side."
  },
  "goToSettings": "Ir para as definições",
  "@goToSettings": {
    "description": "Message showed on a button that the user can click to go to settings pages from the current dialog. It is used on both Android and iOS side. Maximum 30 characters."
  },
  "androidGoToSettingsDescription": "A autenticação biométrica não está configurada no seu dispositivo. Vá a “Definições > Segurança” para adicionar a autenticação biométrica.",
  "@androidGoToSettingsDescription": {
    "description": "Message advising the user to go to the settings and configure biometric on their device. It shows in a dialog on Android side."
  },
  "iOSLockOut": "A autenticação biométrica está desativada. Por favor, bloqueie e desbloqueie o ecrã para ativá-la.",
  "@iOSLockOut": {
    "description": "Message advising the user to re-enable biometrics on their device. It shows in a dialog on iOS side."
  },
  "iOSGoToSettingsDescription": "A autenticação biométrica não está configurada no seu dispositivo. Active o Touch ID ou o Face ID no seu telemóvel.",
  "@iOSGoToSettingsDescription": {
    "description": "Message advising the user to go to the settings and configure Biometrics for their device. It shows in a dialog on iOS side."
  },
  "iOSOkButton": "OK",
  "@iOSOkButton": {
    "description": "Message showed on a button that the user can click to leave the current dialog. It is used on iOS side. Maximum 30 characters."
  },
  "openstreetmapContributors": "Contribuidores do OpenStreetMap",
  "hostedAtOsmFrance": "Hospedado na OSM France",
  "map": "Mapa",
  "@map": {
    "description": "Label for the map view"
  },
  "maps": "Mapas",
  "enableMaps": "Ativar mapas",
  "enableMapsDesc": "Esta opção mostra as suas fotografias num mapa do mundo.\n\n\nEste mapa é alojado pelo Open Street Map e as localizações exactas das suas fotografias nunca são partilhadas.\n\n\nPode desativar esta funcionalidade em qualquer altura nas Definições.",
  "quickLinks": "Links rápidos",
  "selectItemsToAdd": "Selecionar itens para adicionar",
  "addSelected": "Adicionar selecionados",
  "addFromDevice": "Adicionar a partir do dispositivo",
  "addPhotos": "Adicionar fotos",
  "noPhotosFoundHere": "Nenhuma foto encontrada aqui",
  "zoomOutToSeePhotos": "Diminuir o zoom para ver fotos",
  "noImagesWithLocation": "Nenhuma imagem com localização",
  "unpinAlbum": "Desafixar álbum",
  "pinAlbum": "Fixar álbum",
  "create": "Criar",
  "viewAll": "Ver tudo",
  "nothingSharedWithYouYet": "Ainda nada partilhado consigo",
  "noAlbumsSharedByYouYet": "Ainda não há álbuns partilhados por si",
  "sharedWithYou": "Partilhado consigo",
  "sharedByYou": "Partilhado por si",
  "inviteYourFriendsToEnte": "Convide seus amigos para o Ente",
  "failedToDownloadVideo": "Falha ao fazer o download do vídeo",
  "hiding": "Ocultando...",
  "unhiding": "Reexibindo...",
  "successfullyHid": "Ocultado com sucesso",
  "successfullyUnhid": "Reexibido com sucesso",
  "crashReporting": "Relatório de falhas",
  "resumableUploads": "Uploads reenviados",
  "addToHiddenAlbum": "Adicionar a álbum oculto",
  "moveToHiddenAlbum": "Mover para álbum oculto",
  "fileTypes": "Tipos de arquivo",
  "deleteConfirmDialogBody": "Esta conta está ligada a outras aplicações Ente, se utilizar alguma. Os seus dados carregados, em todas as aplicações Ente, serão agendados para eliminação e a sua conta será permanentemente eliminada.",
  "hearUsWhereTitle": "Como é que soube do Ente? (opcional)",
  "hearUsExplanation": "Não monitorizamos as instalações de aplicações. Ajudaria se nos dissesse onde nos encontrou!",
  "viewAddOnButton": "Ver addons",
  "addOns": "addons",
  "addOnPageSubtitle": "Detalhes dos addons",
  "yourMap": "Seu mapa",
  "modifyYourQueryOrTrySearchingFor": "Modifique a sua consulta ou tente pesquisar por",
  "blackFridaySale": "Promoção Black Friday",
  "upto50OffUntil4thDec": "Até 50% de desconto, até 4 de dezembro.",
  "photos": "Fotos",
  "videos": "Vídeos",
  "livePhotos": "Fotos Em Tempo Real",
  "searchHint1": "Pesquisa rápida no dispositivo",
  "searchHint2": "Datas das fotos, descrições",
  "searchHint3": "Álbuns, nomes de arquivos e tipos",
  "searchHint4": "Local",
  "searchHint5": "Em breve: Rostos e pesquisa mágica ✨",
  "addYourPhotosNow": "Adicione suas fotos agora",
  "searchResultCount": "{count, plural, one{{count} ano atrás} other{{count} anos atrás}}",
  "@searchResultCount": {
    "description": "Text to tell user how many results were found for their search query",
    "placeholders": {
      "count": {
        "example": "1|2|3",
        "type": "int"
      }
    }
  },
  "faces": "Rostos",
  "people": "Pessoas",
  "contents": "Conteúdos",
  "addNew": "Adicionar novo",
  "@addNew": {
    "description": "Text to add a new item (location tag, album, caption etc)"
  },
  "contacts": "Contactos",
  "noInternetConnection": "Sem ligação à internet",
  "pleaseCheckYourInternetConnectionAndTryAgain": "Por favor, verifique a sua ligação à Internet e tente novamente.",
  "signOutFromOtherDevices": "Terminar sessão noutros dispositivos",
  "signOutOtherBody": "Se pensa que alguém pode saber a sua palavra-passe, pode forçar todos os outros dispositivos que utilizam a sua conta a terminar a sessão.",
  "signOutOtherDevices": "Terminar a sessão noutros dispositivos",
  "doNotSignOut": "Não terminar a sessão",
  "editLocation": "Editar localização",
  "selectALocation": "Selecione uma localização",
  "selectALocationFirst": "Selecione uma localização primeiro",
  "changeLocationOfSelectedItems": "Alterar a localização dos itens selecionados?",
  "editsToLocationWillOnlyBeSeenWithinEnte": "Edições para localização só serão vistas dentro do Ente",
  "cleanUncategorized": "Limpar sem categoria",
  "cleanUncategorizedDescription": "Remover todos os arquivos da Não Categorizados que estão presentes em outros álbuns",
  "waitingForVerification": "Aguardando verificação...",
  "passkey": "Chave de acesso",
  "passkeyAuthTitle": "Verificação da chave de acesso",
  "loginWithTOTP": "Iniciar sessão com TOTP",
  "passKeyPendingVerification": "A verificação ainda está pendente",
  "loginSessionExpired": "Sessão expirada",
  "loginSessionExpiredDetails": "A sua sessão expirou. Por favor, inicie sessão novamente.",
  "verifyPasskey": "Verificar chave de acesso",
  "playOnTv": "Reproduzir álbum na TV",
  "pair": "Emparelhar",
  "deviceNotFound": "Dispositivo não encontrado",
  "castInstruction": "Visite cast.ente.io no dispositivo que pretende emparelhar.\n\n\nIntroduza o código abaixo para reproduzir o álbum na sua TV.",
  "deviceCodeHint": "Introduza o código",
  "joinDiscord": "Juntar-se ao Discord",
  "locations": "Localizações",
  "addAName": "Adiciona um nome",
  "findThemQuickly": "Ache-os rapidamente",
  "@findThemQuickly": {
    "description": "Subtitle to indicate that the user can find people quickly by name"
  },
  "findPeopleByName": "Encontrar pessoas rapidamente pelo nome",
  "addViewers": "{count, plural, =0 {Adicionar visualizador} =1 {Adicionar visualizador} other {Adicionar vizualizadores}}",
  "addCollaborators": "{count, plural, =0 {Adicionar colaborador} =1 {Adicionar colaborador} other {Adicionar colaboradores}}",
  "longPressAnEmailToVerifyEndToEndEncryption": "Pressione e segure um e-mail para verificar a criptografia de ponta a ponta.",
  "developerSettingsWarning": "Tem a certeza de que pretende modificar as definições de programador?",
  "developerSettings": "Definições do programador",
  "serverEndpoint": "Endpoint do servidor",
  "invalidEndpoint": "Endpoint inválido",
  "invalidEndpointMessage": "Desculpe, o endpoint que introduziu é inválido. Introduza um ponto final válido e tente novamente.",
  "endpointUpdatedMessage": "Endpoint atualizado com sucesso",
  "customEndpoint": "Conectado a {endpoint}",
  "createCollaborativeLink": "Criar link colaborativo",
  "search": "Pesquisar",
  "enterPersonName": "Inserir nome da pessoa",
  "editEmailAlreadyLinked": "Este e-mail já está ligado a {name}.",
  "viewPersonToUnlink": "Ver {name} para desligar",
  "enterName": "Inserir nome",
  "savePerson": "Guardar pessoa",
  "editPerson": "Editar pessoa",
  "mergedPhotos": "Fotos combinadas",
  "orMergeWithExistingPerson": "Ou combinar com já existente",
  "enterDateOfBirth": "Aniversário (opcional)",
  "birthday": "Aniversário",
  "removePersonLabel": "Remover etiqueta da pessoa",
  "autoPairDesc": "O pareamento automático funciona apenas com dispositivos que suportam o Chromecast.",
  "manualPairDesc": "Emparelhar com PIN funciona com qualquer ecrã onde pretenda ver o seu álbum.",
  "connectToDevice": "Ligar ao dispositivo",
  "autoCastDialogBody": "Verá os dispositivos Cast disponíveis aqui.",
  "autoCastiOSPermission": "Certifique-se de que as permissões de Rede local estão activadas para a aplicação Ente Photos, nas Definições.",
  "noDeviceFound": "Nenhum dispositivo encontrado",
  "stopCastingTitle": "Parar transmissão",
  "stopCastingBody": "Queres parar de fazer transmissão?",
  "castIPMismatchTitle": "Falha ao transmitir álbum",
  "castIPMismatchBody": "Certifique-se de estar na mesma rede que a TV.",
  "pairingComplete": "Emparelhamento concluído",
  "savingEdits": "Gravando edições...",
  "autoPair": "Emparelhamento automático",
  "pairWithPin": "Emparelhar com PIN",
  "faceRecognition": "Reconhecimento facial",
  "foundFaces": "Rostos encontrados",
  "clusteringProgress": "Progresso de agrupamento",
  "trim": "Cortar",
  "crop": "Recortar",
  "rotate": "Rodar",
  "left": "Esquerda",
  "right": "Direita",
  "whatsNew": "O que há de novo",
  "reviewSuggestions": "Revisar sugestões",
  "review": "Rever",
  "useAsCover": "Usar como capa",
  "notPersonLabel": "Não é {name}?",
  "@notPersonLabel": {
    "description": "Label to indicate that the person in the photo is not the person whose name is mentioned",
    "placeholders": {
      "name": {
        "content": "{name}",
        "type": "String"
      }
    }
  },
  "enable": "Ativar",
  "enabled": "Ativado",
  "moreDetails": "Mais detalhes",
  "enableMLIndexingDesc": "O Ente suporta a aprendizagem automática no dispositivo para reconhecimento facial, pesquisa mágica e outras funcionalidades de pesquisa avançadas",
  "magicSearchHint": "A pesquisa mágica permite pesquisar fotos por seu conteúdo, por exemplo, 'flor', 'carro vermelho', 'documentos de identidade'",
  "panorama": "Panorama",
  "reenterPassword": "Insira novamente a palavra-passe",
  "reenterPin": "Inserir PIN novamente",
  "deviceLock": "Bloqueio do dispositivo",
  "pinLock": "Bloqueio por PIN",
  "next": "Seguinte",
  "setNewPassword": "Definir nova palavra-passe",
  "enterPin": "Introduzir PIN",
  "setNewPin": "Definir novo PIN",
  "appLock": "Bloqueio de app",
  "noSystemLockFound": "Nenhum bloqueio de sistema encontrado",
  "tapToUnlock": "Toque para desbloquear",
  "tooManyIncorrectAttempts": "Muitas tentativas incorretas",
  "videoInfo": "Informação de Vídeo",
  "autoLock": "Bloqueio automático",
  "immediately": "Imediatamente",
  "autoLockFeatureDescription": "Tempo após o qual a aplicação bloqueia depois de ser colocada em segundo plano",
  "hideContent": "Ocultar conteúdo",
  "hideContentDescriptionAndroid": "Oculta o conteúdo da aplicação no alternador de aplicações e desactiva as capturas de ecrã",
  "hideContentDescriptionIos": "Oculta o conteúdo da aplicação no alternador de aplicações",
  "passwordStrengthInfo": "A força da palavra-passe é calculada tendo em conta o comprimento da palavra-passe, os caracteres utilizados e se a palavra-passe aparece ou não nas 10.000 palavras-passe mais utilizadas",
  "noQuickLinksSelected": "Nenhum link rápido selecionado",
  "pleaseSelectQuickLinksToRemove": "Selecione links rápidos para remover",
  "removePublicLinks": "Remover link público",
  "thisWillRemovePublicLinksOfAllSelectedQuickLinks": "Isto removerá links públicos de todos os links rápidos selecionados.",
  "guestView": "Visão de convidado",
  "guestViewEnablePreSteps": "Para ativar a vista de convidado, configure o código de acesso do dispositivo ou o bloqueio do ecrã nas definições do sistema.",
  "nameTheAlbum": "Nomear o álbum",
  "collectPhotosDescription": "Crie um link onde seus amigos podem enviar fotos na qualidade original.",
  "collect": "Recolher",
  "appLockDescriptions": "Escolha entre o ecrã de bloqueio predefinido do seu dispositivo e um ecrã de bloqueio personalizado com um PIN ou uma palavra-passe.",
  "toEnableAppLockPleaseSetupDevicePasscodeOrScreen": "Para ativar o bloqueio de aplicações, configure o código de acesso do dispositivo ou o bloqueio de ecrã nas definições do sistema.",
  "authToViewPasskey": "Autentique-se para ver a sua chave de acesso",
  "loopVideoOn": "Repetir vídeo ligado",
  "loopVideoOff": "Repetir vídeo desligado",
  "localSyncErrorMessage": "Parece que algo correu mal, uma vez que a sincronização de fotografias locais está a demorar mais tempo do que o esperado. Contacte a nossa equipa de apoio",
  "showPerson": "Mostrar pessoa",
  "sort": "Ordenar",
  "mostRecent": "Mais recente",
  "mostRelevant": "Mais relevante",
  "loadingYourPhotos": "Carregar as suas fotos...",
  "processingImport": "Processando {folderName}...",
  "personName": "Nome da pessoa",
  "addNewPerson": "Adicionar nova pessoa",
  "addNameOrMerge": "Adicionar nome ou juntar",
  "mergeWithExisting": "Juntar com o existente",
  "newPerson": "Nova pessoa",
  "addName": "Adicionar pessoa",
  "add": "Adicionar",
  "extraPhotosFoundFor": "Fotos extras encontradas para {text}",
  "@extraPhotosFoundFor": {
    "placeholders": {
      "text": {
        "type": "String"
      }
    }
  },
  "extraPhotosFound": "Fotos adicionais encontradas",
  "configuration": "Configuração",
  "localIndexing": "Indexação local",
  "processed": "Processado",
  "resetPerson": "Remover",
  "areYouSureYouWantToResetThisPerson": "Tens a certeza de que queres repor esta pessoa?",
  "allPersonGroupingWillReset": "Todos os agrupamentos para esta pessoa serão reiniciados e perderá todas as sugestões feitas para esta pessoa",
  "yesResetPerson": "Sim, repor pessoa",
  "onlyThem": "Apenas eles",
  "checkingModels": "A verificar modelos...",
  "enableMachineLearningBanner": "Habilitar aprendizagem automática para pesquisa mágica e reconhecimento de rosto",
  "searchDiscoverEmptySection": "As imagens aparecerão aqui caso o processamento e sincronização for concluído",
  "searchPersonsEmptySection": "As pessoas aparecerão aqui caso o processamento e sincronização for concluído",
  "viewersSuccessfullyAdded": "{count, plural, =0 {Adicionado 0 vizualizadores} =1 {Adicionado 1 visualizador} other {Adicionado {count} visualizadores}}",
  "@viewersSuccessfullyAdded": {
    "placeholders": {
      "count": {
        "type": "int",
        "example": "2"
      }
    },
    "description": "Number of viewers that were successfully added to an album."
  },
  "collaboratorsSuccessfullyAdded": "{count, plural, =0 {Adicionado 0 colaboradores} =1 {Adicionado 1 colaborador} other {Adicionado {count} colaboradores}}",
  "@collaboratorsSuccessfullyAdded": {
    "placeholders": {
      "count": {
        "type": "int",
        "example": "2"
      }
    },
    "description": "Number of collaborators that were successfully added to an album."
  },
  "accountIsAlreadyConfigured": "A conta já está ajustada.",
  "sessionIdMismatch": "Incompatibilidade de ID de sessão",
  "@sessionIdMismatch": {
    "description": "In passkey page, deeplink is ignored because of session ID mismatch."
  },
  "failedToFetchActiveSessions": "Falha ao obter sessões em atividade",
  "@failedToFetchActiveSessions": {
    "description": "In session page, warn user (in toast) that active sessions could not be fetched."
  },
  "failedToRefreshStripeSubscription": "Falha ao atualizar subscrição",
  "failedToPlayVideo": "Falha ao reproduzir multimédia",
  "uploadIsIgnoredDueToIgnorereason": "Envio ignorado devido à {ignoreReason}",
  "@uploadIsIgnoredDueToIgnorereason": {
    "placeholders": {
      "ignoreReason": {
        "type": "String",
        "example": "no network"
      }
    }
  },
  "typeOfGallerGallerytypeIsNotSupportedForRename": "Tipo de galeria {galleryType} não é permitido para renomear",
  "@typeOfGallerGallerytypeIsNotSupportedForRename": {
    "placeholders": {
      "galleryType": {
        "type": "String",
        "example": "no network"
      }
    }
  },
  "tapToUploadIsIgnoredDue": "Clique para enviar, o envio foi ignorado devido a {ignoreReason}",
  "@tapToUploadIsIgnoredDue": {
    "description": "Shown in upload icon widet, inside a tooltip.",
    "placeholders": {
      "ignoreReason": {
        "type": "String",
        "example": "no network"
      }
    }
  },
  "tapToUpload": "Clique para enviar",
  "@tapToUpload": {
    "description": "Shown in upload icon widet, inside a tooltip."
  },
  "info": "Info",
  "addFiles": "Adicionar Ficheiros",
  "castAlbum": "Transferir Álbum",
  "imageNotAnalyzed": "Imagem sem análise",
  "noFacesFound": "Nenhum rosto foi detetado",
  "fileNotUploadedYet": "Ficheiro não enviado ainda",
  "noSuggestionsForPerson": "Sem sugestões para {personName}",
  "@noSuggestionsForPerson": {
    "placeholders": {
      "personName": {
        "type": "String",
        "example": "Alice"
      }
    }
  },
  "month": "mês",
  "yearShort": "ano",
  "@yearShort": {
    "description": "Appears in pricing page (/yr)"
  },
  "currentlyRunning": "em execução",
  "ignored": "ignorado",
  "photosCount": "{count, plural, =0 {0 fotos} =1 {1 foto} other {{count} fotos}}",
  "@photosCount": {
    "placeholders": {
      "count": {
        "type": "int",
        "example": "2"
      }
    }
  },
  "file": "Ficheiro",
  "searchSectionsLengthMismatch": "Desigualdade de Largura entre Seções: {snapshotLength} != {searchLength}",
  "@searchSectionsLengthMismatch": {
    "description": "Appears in search tab page",
    "placeholders": {
      "snapshotLength": {
        "type": "int",
        "example": "1"
      },
      "searchLength": {
        "type": "int",
        "example": "2"
      }
    }
  },
  "selectMailApp": "Selecione Aplicação de Correios",
  "selectAllShort": "Tudo",
  "@selectAllShort": {
    "description": "Text that appears in bottom right when you start to select multiple photos. When clicked, it selects all photos."
  },
  "selectCoverPhoto": "Selecionar Foto para Capa",
  "newLocation": "Novo Lugar",
  "faceNotClusteredYet": "Rosto não aglomerado ainda, retome mais tarde",
  "theLinkYouAreTryingToAccessHasExpired": "A ligação que está a tentar acessar já expirou.",
  "openFile": "Abrir o Ficheiro",
  "backupFile": "Backup de Ficheiro",
  "openAlbumInBrowser": "Abrir o Álbum em Navegador",
  "openAlbumInBrowserTitle": "Utilize a Aplicação de Web Sítio para adicionar fotos ao álbum",
  "allow": "Permitir",
  "allowAppToOpenSharedAlbumLinks": "Permitir Aplicação Abrir Ligações Partilhadas",
  "seePublicAlbumLinksInApp": "Ver Ligações Públicas na Aplicação",
  "emergencyContacts": "Contactos de Emergência",
  "acceptTrustInvite": "Aceite o Convite",
  "declineTrustInvite": "Dispense o Convite",
  "removeYourselfAsTrustedContact": "Retirar-vos dos contactos de confiança",
  "legacy": "Revivência",
  "legacyPageDesc": "A Revivência permite que contactos de confiança acessem a sua conta na sua inatividade.",
  "legacyPageDesc2": "Contactos de confiança podem restaurar a sua conta, e se não lhes impedir em 30 dias, redefine a sua palavra-passe e acesse a sua conta.",
  "legacyAccounts": "Contas revividas",
  "trustedContacts": "Contactos de Confiança",
  "addTrustedContact": "Adicionar Contacto de Confiança",
  "removeInvite": "Retirar convite",
  "recoveryWarning": "Um contacto de confiança está a tentar acessar a sua conta",
  "rejectRecovery": "Recusar recuperação",
  "recoveryInitiated": "Recuperação iniciada",
  "recoveryInitiatedDesc": "Pode acessar a conta após {days} dias. Uma notificação será enviada para {email}.",
  "@recoveryInitiatedDesc": {
    "placeholders": {
      "days": {
        "type": "int",
        "example": "30"
      },
      "email": {
        "type": "String",
        "example": "me@example.com"
      }
    }
  },
  "cancelAccountRecovery": "Cancelar recuperação",
  "recoveryAccount": "Recuperar Conta",
  "cancelAccountRecoveryBody": "Quer mesmo cancelar a recuperação?",
  "startAccountRecoveryTitle": "Começar Recuperação",
  "whyAddTrustContact": "O contacto de confiança pode ajudar na recuperação dos seus dados.",
  "recoveryReady": "Agora pode recuperar a conta de {email} definindo uma nova palavra-passe.",
  "@recoveryReady": {
    "placeholders": {
      "email": {
        "type": "String",
        "example": "me@example.com"
      }
    }
  },
  "recoveryWarningBody": "{email} está a tentar recuperar a sua conta.",
  "trustedInviteBody": "Foste convidado para ser um contacto revivido de {email}.",
  "warning": "Alerta",
  "proceed": "Continuar",
  "confirmAddingTrustedContact": "Está prestes a adicionar {email} como contacto de confiança. Eles poderão recuperar a sua conta caso esteja inativo por {numOfDays} dias.",
  "@confirmAddingTrustedContact": {
    "placeholders": {
      "email": {
        "type": "String",
        "example": "me@example.com"
      },
      "numOfDays": {
        "type": "int",
        "example": "30"
      }
    }
  },
  "legacyInvite": "{email} convidou-lhe a ser um contacto de confiança",
  "authToManageLegacy": "Autentica-se para gerir os seus contactos de confiança",
  "useDifferentPlayerInfo": "A ter problemas reproduzindo este vídeo? Prima aqui para tentar outro reprodutor.",
  "hideSharedItemsFromHomeGallery": "Esconder Itens Partilhados da Galeria Inicial",
  "gallery": "Galeria",
  "joinAlbum": "Aderir ao Álbum",
  "joinAlbumSubtext": "para ver e adicionar as suas fotos",
  "joinAlbumSubtextViewer": "para adicionar isto aos álbuns partilhados",
  "join": "Aderir",
  "linkEmail": "Ligar e-mail",
  "link": "Ligar",
  "noEnteAccountExclamation": "Nenhuma conta do Ente!",
  "orPickFromYourContacts": "ou selecione dos seus contactos",
  "emailDoesNotHaveEnteAccount": "{email} não há uma conta no Ente.",
  "@emailDoesNotHaveEnteAccount": {
    "description": "Shown when email doesn't have an Ente account",
    "placeholders": {
      "email": {
        "type": "String"
      }
    }
  },
  "accountOwnerPersonAppbarTitle": "{title} (Eu)",
  "@accountOwnerPersonAppbarTitle": {
    "description": "Title of appbar for account owner person",
    "placeholders": {
      "title": {
        "type": "String"
      }
    }
  },
  "reassignMe": "Retribua \"Mim\"",
  "me": "Eu",
  "linkEmailToContactBannerCaption": "para partilha ágil",
  "@linkEmailToContactBannerCaption": {
    "description": "Caption for the 'Link email' title. It should be a continuation of the 'Link email' title. Just like how 'Link email' + 'for faster sharing' forms a proper sentence in English, the combination of these two strings should also be a proper sentence in other languages."
  },
  "selectPersonToLink": "Selecione uma pessoa para ligar-se",
  "linkPersonToEmail": "Ligar pessoa a {email}",
  "@linkPersonToEmail": {
    "placeholders": {
      "email": {
        "type": "String"
      }
    }
  },
  "linkPersonToEmailConfirmation": "Isto ligará {personName} a {email}",
  "@linkPersonToEmailConfirmation": {
    "description": "Confirmation message when linking a person to an email",
    "placeholders": {
      "personName": {
        "type": "String"
      },
      "email": {
        "type": "String"
      }
    }
  },
  "selectYourFace": "Selecionar o seu rosto",
  "reassigningLoading": "A retribuir...",
  "reassignedToName": "Retribuiu tu a {name}",
  "@reassignedToName": {
    "placeholders": {
      "name": {
        "type": "String"
      }
    }
  },
  "saveChangesBeforeLeavingQuestion": "Guardar as alterações antes de sair?",
  "dontSave": "Não guarde",
  "thisIsMeExclamation": "Este sou eu!",
  "linkPerson": "Ligar pessoa",
  "linkPersonCaption": "para melhor experiência de partilha",
  "@linkPersonCaption": {
    "description": "Caption for the 'Link person' title. It should be a continuation of the 'Link person' title. Just like how 'Link person' + 'for better sharing experience' forms a proper sentence in English, the combination of these two strings should also be a proper sentence in other languages."
  },
  "videoStreaming": "Vídeos transmissíveis",
  "processingVideos": "A processar vídeos",
  "streamDetails": "Detalhes do em direto",
  "processing": "A processar",
  "queued": "Em fila",
  "ineligible": "Inelegível",
  "failed": "Falha",
  "playStream": "Ver em direto",
  "playOriginal": "Ver original",
  "joinAlbumConfirmationDialogBody": "Aderir a um álbum fará o seu e-mail visível aos participantes.",
  "pleaseWaitThisWillTakeAWhile": "Espera um pouco, isto deve levar um tempo.",
  "editTime": "Editar tempo",
  "selectTime": "Selecionar tempo",
  "selectDate": "Selecionar data",
  "previous": "Anterior",
  "selectOneDateAndTimeForAll": "Selecionar uma data e hora a todos",
  "selectStartOfRange": "Selecionar início de intervalo",
  "thisWillMakeTheDateAndTimeOfAllSelected": "Isto fará a data e hora de todas as fotos o mesmo.",
  "allWillShiftRangeBasedOnFirst": "Este é o primeiro neste grupo. Outras fotos selecionadas serão automaticamente alteradas para a nova data",
  "newRange": "Novo intervalo",
  "selectOneDateAndTime": "Selecione uma Data e Hora",
  "moveSelectedPhotosToOneDate": "Alterar datas de Fotos ao Selecionado",
  "shiftDatesAndTime": "Mude as Datas e Horas",
  "photosKeepRelativeTimeDifference": "As Fotos continuam com uma diferença de horário relativo",
  "photocountPhotos": "{count, plural, =0 {Sem fotos} =1 {1 foto} other {{count} fotos}}",
  "@photocountPhotos": {
    "placeholders": {
      "count": {
        "type": "int",
        "example": "2"
      }
    }
  },
  "appIcon": "Ícone da Aplicação",
  "notThisPerson": "Não é esta pessoa?",
  "selectedItemsWillBeRemovedFromThisPerson": "Os itens em seleção serão removidos desta pessoa, mas não da sua biblioteca.",
  "throughTheYears": "{dateFormat} com o avanço dos anos",
  "thisWeekThroughTheYears": "Esta semana com o avanço dos anos",
  "thisWeekXYearsAgo": "{count, plural, =1 {Esta semana, {count} ano atrás} other {Esta semana, {count} anos atrás}}",
  "youAndThem": "Tu e {name}",
  "admiringThem": "A admirar {name}",
  "embracingThem": "A abraçar {name}",
  "partyWithThem": "Tendo uma festa com {name}",
  "hikingWithThem": "Passeando com {name}",
  "feastingWithThem": "A comer com {name}",
  "selfiesWithThem": "A captar selfies com {name}",
  "posingWithThem": "A posicionar com {name}",
  "backgroundWithThem": "Vistas deslumbrantes com {name}",
  "sportsWithThem": "A praticar esportes com {name}",
  "roadtripWithThem": "A viajar na rua com {name}",
  "spotlightOnYourself": "A dar destaque em vos",
  "spotlightOnThem": "A dar destaque em {name}",
  "personIsAge": "{name} tem {age} anos!",
  "personTurningAge": "{name} fará {age} anos em breve",
  "lastTimeWithThem": "Últimos momentos com {name}",
  "tripToLocation": "Viagem para {location}",
  "tripInYear": "Viajem em {year}",
  "lastYearsTrip": "Viagem do ano passado",
  "sunrise": "No horizonte",
  "mountains": "Sobre as colinas",
  "greenery": "A vida esverdeada",
  "beach": "A areia e o mar",
  "city": "Na cidade",
  "moon": "Na luz da lua",
  "onTheRoad": "Na rua de novo",
  "food": "Culinária saborosa",
  "pets": "Acompanhantes peludos",
  "curatedMemories": "Memórias curadas",
  "widgets": "Widgets",
  "memories": "Memórias",
  "peopleWidgetDesc": "Seleciona as pessoas que adoraria ver no seu ecrã inicial.",
  "albumsWidgetDesc": "Seleciona os álbuns que adoraria ver no seu ecrã inicial.",
  "memoriesWidgetDesc": "Seleciona os tipos de memórias que adoraria ver no seu ecrã inicial.",
  "smartMemories": "Memórias inteligentes",
  "pastYearsMemories": "Memórias de anos passados",
  "deleteMultipleAlbumDialog": "Também eliminar fotos (e vídeos) presentes em {count} álbuns e de <bold>todos</bold> os outros álbuns que fazem parte?",
  "addParticipants": "Adicionar participante",
  "selectedAlbums": "{count} selecionado(s)",
  "actionNotSupportedOnFavouritesAlbum": "Ação não suportada no álbum de Preferidos",
  "onThisDayMemories": "Memórias deste dia",
  "onThisDay": "Neste dia",
  "lookBackOnYourMemories": "Revê as suas memórias 🌄",
  "newPhotosEmoji": " novo 📸",
  "sorryWeHadToPauseYourBackups": "Perdão, precisamos parar seus backups",
  "clickToInstallOurBestVersionYet": "Clica para transferir a melhor versão",
  "onThisDayNotificationExplanation": "Obtém lembretes de memórias deste dia em anos passados.",
  "addMemoriesWidgetPrompt": "Adiciona um widget de memórias no seu ecrã inicial e volte aqui para personalizar.",
  "addAlbumWidgetPrompt": "Adiciona um widget de álbum no seu ecrã inicial e volte aqui para personalizar.",
  "addPeopleWidgetPrompt": "Adiciona um widget de pessoas no seu ecrã inicial e volte aqui para personalizar.",
  "birthdayNotifications": "Notificações de felicidades",
  "receiveRemindersOnBirthdays": "Obtém lembretes de quando é aniversário de alguém. Apertar na notificação o levará às fotos do aniversariante.",
  "happyBirthday": "Felicidades! 🥳",
  "birthdays": "Aniversários",
<<<<<<< HEAD
  "wishThemAHappyBirthday": "Wish ${name} a happy birthday! 🎉"
=======
  "wishThemAHappyBirthday": "Envie um \"Felicidades\" a {name}! 🎉",
  "areYouSureRemoveThisFaceFromPerson": "Tem a certeza que queira remover o rosto desta pessoa?",
  "otherDetectedFaces": "Outros rostos detetados",
  "areThey": "Eles são ",
  "questionmark": "?",
  "saveAsAnotherPerson": "Guardar como outra pessoa",
  "showLessFaces": "Mostrar menos rostos",
  "showMoreFaces": "Mostrar mais rostos",
  "ignore": "Ignorar",
  "merge": "Fundir",
  "reset": "Redefinir",
  "areYouSureYouWantToIgnoreThisPerson": "Tem a certeza que quer ignorar esta pessoa?",
  "areYouSureYouWantToIgnoreThesePersons": "Tem a certeza que quer ignorar estas pessoas?",
  "thePersonGroupsWillNotBeDisplayed": "Os grupos de pessoa não aparecerão mais na secção de pessoas. As Fotos permanecerão intocadas.",
  "thePersonWillNotBeDisplayed": "As pessoas não aparecerão mais na secção de pessoas. As fotos permanecerão intocadas.",
  "areYouSureYouWantToMergeThem": "Tem a certeza que quer fundi-los?",
  "allUnnamedGroupsWillBeMergedIntoTheSelectedPerson": "Todos os grupos sem título serão fundidos na pessoa selecionada. Isso pode ser desfeito no histórico geral das sugestões da pessoa.",
  "yesIgnore": "Sim, ignorar",
  "same": "Igual",
  "different": "Diferente",
  "sameperson": "A mesma pessoa?",
  "cLTitle1": "A Enviar Ficheiros de Vídeo Grandes",
  "cLDesc1": "De volta aos vídeos em direto (beta), e a trabalhar em envios e transferências retomáveis, nós aumentamos o limite de envio de ficheiros para 10 GB. Isto está disponível para dispositivos Móveis e para Desktop.",
  "cLTitle2": "Envio de Fundo",
  "cLDesc2": "Envios de fundo agora fornecerem suporte ao iOS. Para combinar com os aparelhos Android. Não precisa abrir a aplicação para fazer backup das fotos e vídeos recentes.",
  "cLTitle3": "Revisão automática de memórias",
  "cLDesc3": "Nós fizemos melhorias significativas para a experiência das memórias, incluindo revisão automática, arrastar até a próxima memória e muito mais.",
  "cLTitle4": "Reconhecimento Facial Melhorado",
  "cLDesc4": "Junto a outras mudanças, agora facilitou a maneira de ver todos os rostos detetados, fornecer comentários para rostos similares, e adicionar ou remover rostos de uma foto única.",
  "cLTitle5": "Notificações de Felicidade",
  "cLDesc5": "Ganhará uma notificação para todos os aniversários que salvaste no Ente, além de uma coleção das melhores fotos.",
  "cLTitle6": "Envios e transferências retomáveis",
  "cLDesc6": "Sem mais aguardar até que os envios e transferências sejam concluídos para fechar a aplicação. Todos os envios e transferências podem ser pausados a qualquer momento, e retomar onde parou.",
  "indexingPausedStatusDescription": "A indexação foi interrompida. Ele será retomado se o dispositivo estiver pronto. O dispositivo é considerado pronto se o nível de bateria, saúde da bateria, e estado térmico esteja num estado saudável."
>>>>>>> 83423414
}<|MERGE_RESOLUTION|>--- conflicted
+++ resolved
@@ -1755,9 +1755,6 @@
   "receiveRemindersOnBirthdays": "Obtém lembretes de quando é aniversário de alguém. Apertar na notificação o levará às fotos do aniversariante.",
   "happyBirthday": "Felicidades! 🥳",
   "birthdays": "Aniversários",
-<<<<<<< HEAD
-  "wishThemAHappyBirthday": "Wish ${name} a happy birthday! 🎉"
-=======
   "wishThemAHappyBirthday": "Envie um \"Felicidades\" a {name}! 🎉",
   "areYouSureRemoveThisFaceFromPerson": "Tem a certeza que queira remover o rosto desta pessoa?",
   "otherDetectedFaces": "Outros rostos detetados",
@@ -1792,5 +1789,4 @@
   "cLTitle6": "Envios e transferências retomáveis",
   "cLDesc6": "Sem mais aguardar até que os envios e transferências sejam concluídos para fechar a aplicação. Todos os envios e transferências podem ser pausados a qualquer momento, e retomar onde parou.",
   "indexingPausedStatusDescription": "A indexação foi interrompida. Ele será retomado se o dispositivo estiver pronto. O dispositivo é considerado pronto se o nível de bateria, saúde da bateria, e estado térmico esteja num estado saudável."
->>>>>>> 83423414
 }