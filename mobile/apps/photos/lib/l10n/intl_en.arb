--- conflicted
+++ resolved
@@ -1796,7 +1796,6 @@
   "groupBy": "Group by",
   "faceThumbnailGenerationFailed": "Unable to generate face thumbnails",
   "fileAnalysisFailed": "Unable to analyze file",
-<<<<<<< HEAD
   "editAutoAddPeople": "Edit auto-add people",
   "autoAddPeople": "Auto-add people",
   "shouldRemoveFilesSmartAlbumsDesc": "Should the files related to the person that were previously selected in smart albums be removed?",
@@ -1804,9 +1803,7 @@
   "gettingReady": "Getting ready",
   "addSomePhotosDesc1": "Add some photos or pick ",
   "addSomePhotosDesc2": "familiar faces",
-  "addSomePhotosDesc3": "\nto begin with"
-=======
+  "addSomePhotosDesc3": "\nto begin with",
   "layout" : "Layout",
   "day": "Day"
->>>>>>> 88eb935d
 }