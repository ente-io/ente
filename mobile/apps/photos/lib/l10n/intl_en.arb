--- conflicted
+++ resolved
@@ -1800,14 +1800,10 @@
   "fileAnalysisFailed": "Unable to analyze file",
   "editAutoAddPeople": "Edit auto-add people",
   "autoAddPeople": "Auto-add people",
-<<<<<<< HEAD
-  "shouldRemoveFilesSmartAlbumsDesc": "Should the files related to the person that were previously selected in smart albums be removed?"
-=======
   "shouldRemoveFilesSmartAlbumsDesc": "Should the files related to the person that were previously selected in smart albums be removed?",
   "addingPhotos": "Adding photos",
   "gettingReady": "Getting ready",
   "addSomePhotosDesc1": "Add some photos or pick ",
   "addSomePhotosDesc2": "familiar faces",
   "addSomePhotosDesc3": "\nto begin with"
->>>>>>> b66348f2
 }