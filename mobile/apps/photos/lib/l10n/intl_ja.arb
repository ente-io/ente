{
  "@@locale ": "en",
  "enterYourEmailAddress": "Eメールアドレスを入力",
  "accountWelcomeBack": "おかえりなさい！",
  "emailAlreadyRegistered": "このメールアドレスはすでに登録されています。",
  "emailNotRegistered": "このメールアドレスはまだ登録されていません。",
  "email": "Eメール",
  "cancel": "キャンセル",
  "verify": "確認",
  "invalidEmailAddress": "無効なEメールアドレス",
  "enterValidEmail": "有効なEメールアドレスを入力してください",
  "deleteAccount": "アカウントを削除",
  "askDeleteReason": "アカウントを削除する理由を教えて下さい",
  "deleteAccountFeedbackPrompt": "今までご利用ありがとうございました。改善点があれば、フィードバックをお寄せください",
  "feedback": "フィードバック",
  "kindlyHelpUsWithThisInformation": "よければ、情報をお寄せください",
  "confirmDeletePrompt": "はい、アカウントとすべてのアプリのデータを削除します",
  "confirmAccountDeletion": "アカウント削除の確認",
  "deleteAccountPermanentlyButton": "アカウントの削除",
  "yourAccountHasBeenDeleted": "アカウントは削除されました",
  "selectReason": "",
  "deleteReason1": "いちばん必要な機能がない",
  "deleteReason2": "アプリや特定の機能が想定通りに動かない",
  "deleteReason3": "より良いサービスを見つけた",
  "deleteReason4": "該当する理由がない",
  "sendEmail": "メールを送信する",
  "deleteRequestSLAText": "リクエストは72時間以内に処理されます",
  "deleteEmailRequest": "<warning>account-deletion@ente.io</warning>にあなたの登録したメールアドレスからメールを送信してください",
  "entePhotosPerm": "写真を大切にバックアップするために<i>許可が必要</i>です",
  "ok": "OK",
  "createAccount": "アカウント作成",
  "createNewAccount": "新規アカウントを作成",
  "password": "パスワード",
  "confirmPassword": "パスワードを確認",
  "activeSessions": "アクティブなセッション",
  "oops": "Oops",
  "somethingWentWrongPleaseTryAgain": "問題が起きてしまいました、もう一度試してください",
  "thisWillLogYouOutOfThisDevice": "ログアウトします",
  "thisWillLogYouOutOfTheFollowingDevice": "以下のデバイスからログアウトします:",
  "terminateSession": "セッションを終了",
  "terminate": "終了させる",
  "thisDevice": "このデバイス",
  "recoverButton": "復元",
  "recoverySuccessful": "復元に成功しました！",
  "decrypting": "復号しています",
  "incorrectRecoveryKeyTitle": "リカバリーキーの誤り",
  "incorrectRecoveryKeyBody": "リカバリーキーが間違っています",
  "forgotPassword": "パスワードを忘れた",
  "enterYourRecoveryKey": "リカバリーキーを入力してください",
  "noRecoveryKey": "リカバリーキーがないですか？",
  "sorry": "すみません",
  "noRecoveryKeyNoDecryption": "あなたのデータはエンドツーエンド暗号化されており、パスワードかリカバリーキーがない場合、データを復号することはできません",
  "verifyEmail": "Eメールの確認",
  "toResetVerifyEmail": "パスワードのリセットをするには、まずEメールを確認してください",
  "checkInboxAndSpamFolder": "メールボックスを確認してEメールの所有を証明してください(見つからない場合は、スパムの中も確認してください)",
  "tapToEnterCode": "タップしてコードを入力",
  "resendEmail": "メールを再送信",
  "weHaveSendEmailTo": "<green>{email}</green>にメールを送りました",
  "@weHaveSendEmailTo": {
    "description": "Text to indicate that we have sent a mail to the user",
    "placeholders": {
      "email": {
        "description": "The email address of the user",
        "type": "String",
        "example": "example@ente.io"
      }
    }
  },
  "setPasswordTitle": "パスワードを決定",
  "changePasswordTitle": "パスワードを変更",
  "resetPasswordTitle": "パスワードをリセット",
  "encryptionKeys": "暗号化の鍵",
  "passwordWarning": "このパスワードを忘れると、<underline>あなたのデータを復号することは私達にもできません</underline>",
  "enterPasswordToEncrypt": "あなたのデータを暗号化するためのパスワードを入力してください",
  "enterNewPasswordToEncrypt": "あなたのデータを暗号化するための新しいパスワードを入力してください",
  "weakStrength": "弱いパスワード",
  "strongStrength": "強いパスワード",
  "moderateStrength": "普通のパスワード",
  "passwordStrength": "パスワードの長さ: {passwordStrengthValue}",
  "@passwordStrength": {
    "description": "Text to indicate the password strength",
    "placeholders": {
      "passwordStrengthValue": {
        "description": "The strength of the password as a string",
        "type": "String",
        "example": "Weak or Moderate or Strong"
      }
    },
    "message": "Password Strength: {passwordStrengthText}"
  },
  "passwordChangedSuccessfully": "パスワードの変更に成功しました",
  "generatingEncryptionKeys": "暗号化鍵を生成しています",
  "pleaseWait": "お待ち下さい",
  "continueLabel": "つづける",
  "insecureDevice": "安全でないデバイス",
  "sorryWeCouldNotGenerateSecureKeysOnThisDevicennplease": "このデバイスでは安全な鍵を生成することができませんでした。\n\n他のデバイスからサインアップを試みてください。",
  "howItWorks": "仕組みを知る",
  "encryption": "暗号化",
  "ackPasswordLostWarning": "もしパスワードを忘れたら、自身のデータを失うことを理解しました",
  "privacyPolicyTitle": "プライバシーポリシー",
  "termsOfServicesTitle": "規約",
  "signUpTerms": "<u-terms>利用規約</u-terms>と<u-policy>プライバシーポリシー</u-policy>に同意します",
  "logInLabel": "ログイン",
  "loginTerms": "「ログイン」をクリックすることで、<u-terms>利用規約</u-terms>と<u-policy>プライバシーポリシー</u-policy>に同意します",
  "changeEmail": "Eメールを変更",
  "enterYourPassword": "パスワードを入力",
  "welcomeBack": "おかえりなさい！",
  "contactSupport": "お問い合わせ",
  "incorrectPasswordTitle": "パスワードが間違っています",
  "pleaseTryAgain": "もう一度試してください",
  "recreatePasswordTitle": "パスワードを再生成",
  "useRecoveryKey": "リカバリーキーを使用",
  "recreatePasswordBody": "このデバイスではパスワードを確認する能力が足りません。\n\n恐れ入りますが、リカバリーキーを入力してパスワードを再生成する必要があります。",
  "verifyPassword": "パスワードの確認",
  "recoveryKey": "リカバリーキー",
  "recoveryKeyOnForgotPassword": "パスワードを忘れてしまったら、このリカバリーキーがあなたのデータを復元する唯一の方法です。",
  "recoveryKeySaveDescription": "リカバリーキーは私達も保管しません。この24個の単語を安全な場所に保管してください。",
  "doThisLater": "あとで行う",
  "saveKey": "キーを保存",
  "recoveryKeyCopiedToClipboard": "リカバリーキーはクリップボードにコピーされました",
  "recoverAccount": "アカウントを復元",
  "recover": "復元",
  "dropSupportEmail": "あなたの登録したメールアドレスから{supportEmail} にメールを送ってください",
  "@dropSupportEmail": {
    "placeholders": {
      "supportEmail": {
        "description": "The support email address",
        "type": "String",
        "example": "support@ente.io"
      }
    }
  },
  "twofactorSetup": "2段階認証のセットアップ",
  "enterCode": "コードを入力",
  "scanCode": "コードをスキャン",
  "codeCopiedToClipboard": "コードがクリップボードにコピーされました",
  "copypasteThisCodentoYourAuthenticatorApp": "認証アプリにこのコードをコピペしてください",
  "tapToCopy": "タップしてコピー",
  "scanThisBarcodeWithnyourAuthenticatorApp": "認証アプリでQRコードをスキャンして下さい。",
  "enterThe6digitCodeFromnyourAuthenticatorApp": "認証アプリに表示された 6 桁のコードを入力してください",
  "confirm": "確認",
  "setupComplete": "セットアップ完了",
  "saveYourRecoveryKeyIfYouHaventAlready": "リカバリーキーを保存してください",
  "thisCanBeUsedToRecoverYourAccountIfYou": "2段階認証を失った場合、アカウントを回復するために使用できます。",
  "twofactorAuthenticationPageTitle": "2段階認証",
  "lostDevice": "デバイスを紛失しましたか？",
  "verifyingRecoveryKey": "リカバリキーを確認中...",
  "recoveryKeyVerified": "リカバリキーが確認されました",
  "recoveryKeySuccessBody": "リカバリーキーは有効です。ご確認いただきありがとうございます。\n\nリカバリーキーは今後も安全にバックアップしておいてください。",
  "invalidRecoveryKey": "入力されたリカバリーキーが無効です。24 単語が含まれていることを確認し、それぞれのスペルを確認してください。\n\n古い形式のリカバリーコードを入力した場合は、64 文字であることを確認して、それぞれを確認してください。",
  "invalidKey": "無効なキー",
  "tryAgain": "もう一度試してください",
  "viewRecoveryKey": "リカバリキーを表示",
  "confirmRecoveryKey": "リカバリーキーを確認",
  "recoveryKeyVerifyReason": "パスワードを忘れた場合、リカバリーキーは写真を復元するための唯一の方法になります。なお、設定 > アカウント でリカバリーキーを確認することができます。\n \n\nここにリカバリーキーを入力して、正しく保存できていることを確認してください。",
  "confirmYourRecoveryKey": "リカバリーキーを確認",
  "addViewer": "ビューアーを追加",
  "addCollaborator": "コラボレーターを追加",
  "addANewEmail": "新しいEメールアドレスを追加",
  "orPickAnExistingOne": "または既存のものを選択",
  "collaboratorsCanAddPhotosAndVideosToTheSharedAlbum": "コラボレーターは共有アルバムに写真やビデオを追加できます。",
  "enterEmail": "Eメールアドレスを入力してください",
  "albumOwner": "所有者",
  "@albumOwner": {
    "description": "Role of the album owner"
  },
  "you": "あなた",
  "collaborator": "コラボレーター",
  "addMore": "さらに追加",
  "@addMore": {
    "description": "Button text to add more collaborators/viewers"
  },
  "viewer": "ビューアー",
  "remove": "削除",
  "removeParticipant": "参加者を削除",
  "@removeParticipant": {
    "description": "menuSectionTitle for removing a participant"
  },
  "manage": "管理",
  "addedAs": "追加:",
  "changePermissions": "権限を変更する",
  "yesConvertToViewer": "ビューアーに変換する",
  "cannotAddMorePhotosAfterBecomingViewer": "{user} は写真をアルバムに追加できなくなります\n\n※{user} が追加した写真は今後も{user} が削除できます",
  "allowAddingPhotos": "写真の追加を許可",
  "@allowAddingPhotos": {
    "description": "Switch button to enable uploading photos to a public link"
  },
  "allowAddPhotosDescription": "リンクを持つ人が共有アルバムに写真を追加できるようにします。",
  "passwordLock": "パスワード保護",
  "canNotOpenTitle": "このアルバムは開けません",
  "canNotOpenBody": "申し訳ありません。このアルバムをアプリで開くことができませんでした。",
  "disableDownloadWarningTitle": "ご注意ください",
  "disableDownloadWarningBody": "ビューアーはスクリーンショットを撮ったり、外部ツールを使用して写真のコピーを保存したりすることができます",
  "allowDownloads": "ダウンロードを許可",
  "linkDeviceLimit": "デバイスの制限",
  "noDeviceLimit": "なし",
  "@noDeviceLimit": {
    "description": "Text to indicate that there is limit on number of devices"
  },
  "linkExpiry": "リンクの期限切れ",
  "linkExpired": "期限切れ",
  "linkEnabled": "有効",
  "linkNeverExpires": "なし",
  "expiredLinkInfo": "このリンクは期限切れです。新たな期限を設定するか、期限設定そのものを無くすか、選択してください",
  "setAPassword": "パスワードを設定",
  "lockButtonLabel": "ロック",
  "enterPassword": "パスワードを入力",
  "removeLink": "リンクを削除",
  "manageLink": "リンクを管理",
  "linkExpiresOn": "リンクは {expiryTime} に期限切れになります",
  "albumUpdated": "アルバムが更新されました",
  "never": "なし",
  "custom": "カスタム",
  "@custom": {
    "description": "Label for setting custom value for link expiry"
  },
  "after1Hour": "1時間後",
  "after1Day": "1日後",
  "after1Week": "1週間後",
  "after1Month": "1ヶ月後",
  "after1Year": "1年後",
  "manageParticipants": "管理",
  "albumParticipantsCount": "{count, plural, =0 {参加者なし} =1 {1 参加者} other {{count} 参加者}}",
  "@albumParticipantsCount": {
    "placeholders": {
      "count": {
        "type": "int",
        "example": "5"
      }
    },
    "description": "Number of participants in an album, including the album owner."
  },
  "collabLinkSectionDescription": "Enteアプリやアカウントを持っていない人にも、共有アルバムに写真を追加したり表示したりできるリンクを作成します。",
  "collectPhotos": "写真を集めよう",
  "collaborativeLink": "共同作業リンク",
  "shareWithNonenteUsers": "Enteを使っていない人に共有",
  "createPublicLink": "公開リンクを作成",
  "sendLink": "リンクを送信",
  "copyLink": "リンクをコピー",
  "linkHasExpired": "リンクは期限切れです",
  "publicLinkEnabled": "公開リンクを有効にしました",
  "shareALink": "リンクをシェアする",
  "sharedAlbumSectionDescription": "無料プランのユーザーを含む、他のEnteユーザーと共有および共同アルバムを作成します。",
  "shareWithPeopleSectionTitle": "{numberOfPeople, plural, =0 {誰かと共有しましょう} =1 {1人と共有されています} other {{numberOfPeople} 人と共有されています}}",
  "@shareWithPeopleSectionTitle": {
    "placeholders": {
      "numberOfPeople": {
        "type": "int",
        "example": "2"
      }
    }
  },
  "thisIsYourVerificationId": "これはあなたの認証IDです",
  "someoneSharingAlbumsWithYouShouldSeeTheSameId": "アルバムを共有している人はデバイス上で同じIDを見るはずです。",
  "howToViewShareeVerificationID": "設定画面でメールアドレスを長押しし、両デバイスのIDが一致していることを確認してください。",
  "thisIsPersonVerificationId": "これは {email} の確認用ID",
  "@thisIsPersonVerificationId": {
    "placeholders": {
      "email": {
        "type": "String",
        "example": "someone@ente.io"
      }
    }
  },
  "verificationId": "確認用ID",
  "verifyEmailID": "{email} を確認",
  "emailNoEnteAccount": "{email} はEnteアカウントを持っていません。\n\n写真を共有するために「招待」を送信してください。",
  "shareMyVerificationID": "私の確認ID: ente.ioの {verificationID}",
  "shareTextConfirmOthersVerificationID": "これがあなたのente.io確認用IDであることを確認できますか？ {verificationID}",
  "somethingWentWrong": "エラーが発生しました",
  "sendInvite": "招待を送る",
  "shareTextRecommendUsingEnte": "Enteをダウンロードして、写真や動画の共有を簡単に！\n\nhttps://ente.io",
  "done": "完了",
  "applyCodeTitle": "コードを適用",
  "enterCodeDescription": "もらったコードを入力して、無料のストレージを入手してください",
  "apply": "適用",
  "failedToApplyCode": "コードを適用できませんでした",
  "enterReferralCode": "紹介コードを入力してください",
  "codeAppliedPageTitle": "コードが適用されました。",
  "changeYourReferralCode": "自分自身の紹介コードを変更する",
  "change": "変更",
  "unavailableReferralCode": "このコードは利用できません",
  "codeChangeLimitReached": "コード変更の回数上限に達しました。",
  "onlyFamilyAdminCanChangeCode": "コードを変更するには、 {familyAdminEmail} までご連絡ください。",
  "storageInGB": "{storageAmountInGB} GB",
  "claimed": "受け取り済",
  "@claimed": {
    "description": "Used to indicate storage claimed, like 10GB Claimed"
  },
  "details": "詳細",
  "claimMore": "もっと！",
  "theyAlsoGetXGb": "紹介者も {storageAmountInGB} GB を得ます",
  "freeStorageOnReferralSuccess": "誰かが有料プランにサインアップしてコードを適用する度に {storageAmountInGB} GB",
  "shareTextReferralCode": "リフェラルコード: {referralCode}\n\n設定→一般→リフェラルで使うことで{referralStorageInGB}が無料になります(あなたが有料プランに加入したあと)。\n\nhttps://ente.io",
  "claimFreeStorage": "無料のストレージを受け取る",
  "inviteYourFriends": "友達を招待",
  "failedToFetchReferralDetails": "紹介の詳細を取得できません。後でもう一度お試しください。",
  "referralStep1": "1. このコードを友達に贈りましょう",
  "referralStep2": "2. 友達が有料プランに登録",
  "referralStep3": "3. お二人とも {storageInGB} GB*を無料で手に入ります。",
  "referralsAreCurrentlyPaused": "リフェラルは現在一時停止しています",
  "youCanAtMaxDoubleYourStorage": "* 最大2倍のストレージまで",
  "claimedStorageSoFar": "{isFamilyMember, select, true {家族は {storageAmountInGb} GB 受け取っています} false {あなたは {storageAmountInGb} GB 受け取っています} other {あなたは {storageAmountInGb} GB受け取っています}}",
  "@claimedStorageSoFar": {
    "placeholders": {
      "isFamilyMember": {
        "type": "String",
        "example": "true"
      },
      "storageAmountInGb": {
        "type": "int",
        "example": "10"
      }
    }
  },
  "faq": "よくある質問",
  "help": "ヘルプ",
  "oopsSomethingWentWrong": "問題が発生しました",
  "peopleUsingYourCode": "あなたのコードを使っている人",
  "eligible": "対象となる",
  "total": "合計",
  "codeUsedByYou": "あなたが使用したコード",
  "freeStorageClaimed": "空き容量を受け取る",
  "freeStorageUsable": "無料のストレージが利用可能です",
  "usableReferralStorageInfo": "使用可能なストレージは現在のプランによって制限されています。プランをアップグレードすると、あなたが手に入れたストレージが自動的に使用可能になります。",
  "removeFromAlbumTitle": "アルバムから削除しますか？",
  "removeFromAlbum": "アルバムから削除",
  "itemsWillBeRemovedFromAlbum": "選択したアイテムはこのアルバムから削除されます",
  "removeShareItemsWarning": "削除したアイテムのいくつかは他の人によって追加されました。あなたはそれらへのアクセスを失います",
  "addingToFavorites": "お気に入りに追加しています...",
  "removingFromFavorites": "お気に入りから削除しています...",
  "sorryCouldNotAddToFavorites": "お気に入りに追加できませんでした。",
  "sorryCouldNotRemoveFromFavorites": "お気に入りから削除できませんでした",
  "subscribeToEnableSharing": "共有を有効にするには、有料サブスクリプションが必要です。",
  "subscribe": "サブスクライブ",
  "canOnlyRemoveFilesOwnedByYou": "あなたが所有しているファイルのみを削除できます",
  "deleteSharedAlbum": "共有アルバムを削除しますか？",
  "deleteAlbum": "アルバムの削除",
  "deleteAlbumDialog": "このアルバムに含まれている写真 (およびビデオ) を <bold>すべて</bold> 他のアルバムからも削除しますか?",
  "deleteSharedAlbumDialogBody": "このアルバムは他の人からも削除されます\n\n他の人が共有してくれた写真も、あなたからは見れなくなります",
  "yesRemove": "削除",
  "creatingLink": "リンクを作成中...",
  "removeWithQuestionMark": "削除しますか?",
  "removeParticipantBody": "{userEmail} はこの共有アルバムから退出します\n\n{userEmail} が追加した写真もアルバムから削除されます",
  "keepPhotos": "写真を残す",
  "deletePhotos": "写真を削除",
  "inviteToEnte": "Enteに招待する",
  "removePublicLink": "公開リンクを削除",
  "disableLinkMessage": "\"{albumName}\" にアクセスするための公開リンクが削除されます。",
  "sharing": "共有中...",
  "youCannotShareWithYourself": "自分自身と共有することはできません",
  "archive": "アーカイブ",
  "createAlbumActionHint": "長押しで写真を選択し、+をクリックしてアルバムを作成します",
  "importing": "インポート中...",
  "failedToLoadAlbums": "アルバムの読み込みに失敗しました",
  "hidden": "非表示",
  "authToViewYourHiddenFiles": "隠しファイルを表示するには認証してください",
  "authToViewTrashedFiles": "削除したファイルを閲覧するには認証が必要です",
  "trash": "ゴミ箱",
  "uncategorized": "カテゴリなし",
  "videoSmallCase": "ビデオ",
  "photoSmallCase": "写真",
  "singleFileDeleteHighlight": "全てのアルバムから削除されます。",
  "singleFileInBothLocalAndRemote": "この {fileType} はEnteとお使いのデバイスの両方にあります。",
  "singleFileInRemoteOnly": "{fileType} はEnteから削除されます。",
  "singleFileDeleteFromDevice": "{fileType} はEnteから削除されます。",
  "deleteFromEnte": "Enteから削除",
  "yesDelete": "はい、削除",
  "movedToTrash": "ごみ箱へ移動",
  "deleteFromDevice": "デバイスから削除",
  "deleteFromBoth": "両方から削除",
  "newAlbum": "新しいアルバム",
  "albums": "アルバム",
  "selectedPhotos": "{count} 個を選択",
  "@selectedPhotos": {
    "description": "Display the number of selected photos",
    "type": "text",
    "placeholders": {
      "count": {
        "example": "5",
        "type": "int"
      }
    }
  },
  "selectedPhotosWithYours": "{count} 個選択中（{yourCount} あなた）",
  "@selectedPhotosWithYours": {
    "description": "Display the number of selected photos, including the number of selected photos owned by the user",
    "type": "text",
    "placeholders": {
      "count": {
        "example": "12",
        "type": "int"
      },
      "yourCount": {
        "example": "2",
        "type": "int"
      }
    }
  },
  "advancedSettings": "高度な設定",
  "@advancedSettings": {
    "description": "The text to display in the advanced settings section"
  },
  "photoGridSize": "写真のグリッドサイズ",
  "manageDeviceStorage": "端末のキャッシュを管理",
  "manageDeviceStorageDesc": "端末上のキャッシュを確認・削除",
  "machineLearning": "機械学習",
  "mlConsent": "機械学習を有効にする",
  "mlConsentTitle": "機械学習を有効にしますか？",
  "mlConsentDescription": "機械学習を有効にすると、Enteは顔などの情報をファイルから抽出します。\n\nこれはお使いのデバイスで行われ、生成された生体情報は暗号化されます。",
  "mlConsentPrivacy": "この機能の詳細については、こちらをクリックしてください。",
  "mlConsentConfirmation": "機械学習を可能にしたい",
  "magicSearch": "マジックサーチ",
  "discover": "新たな発見",
  "@discover": {
    "description": "The text to display for the discover section under which we show receipts, screenshots, sunsets, greenery, etc."
  },
  "discover_identity": "身分証",
  "discover_screenshots": "スクリーンショット",
  "discover_receipts": "レシート",
  "discover_notes": "メモ",
  "discover_memes": "ミーム",
  "discover_visiting_cards": "訪問カード",
  "discover_babies": "赤ちゃん",
  "discover_pets": "ペット",
  "discover_selfies": "セルフィー",
  "discover_wallpapers": "壁紙",
  "discover_food": "食べ物",
  "discover_celebrations": "お祝い",
  "discover_sunset": "夕焼け",
  "discover_hills": "丘",
  "discover_greenery": "自然",
  "mlIndexingDescription": "すべての項目が処理されるまで、機械学習は帯域幅とバッテリー使用量が高くなりますのでご注意ください。 処理を高速で終わらせたい場合はデスクトップアプリを使用するのがおすすめです。結果は自動的に同期されます。",
  "loadingModel": "モデルをダウンロード中",
  "waitingForWifi": "WiFi を待っています",
  "status": "ステータス",
  "indexedItems": "処理済みの項目",
  "pendingItems": "処理待ちの項目",
  "clearIndexes": "行った処理をクリアする",
  "selectFoldersForBackup": "バックアップするフォルダを選択",
  "selectedFoldersWillBeEncryptedAndBackedUp": "選ばれたフォルダは暗号化されバックアップされます",
  "unselectAll": "すべての選択を解除",
  "selectAll": "全て選択",
  "skip": "スキップ",
  "updatingFolderSelection": "フォルダの選択を更新しています...",
  "itemCount": "{count, plural, other {{count}個のアイテム}}",
  "deleteItemCount": "{count, plural,=1 {{count} 個の項目を削除} other {{count} 個の項目を削除}}",
  "duplicateItemsGroup": "{count} 個のファイル、それぞれ{formattedSize}",
  "@duplicateItemsGroup": {
    "description": "Display the number of duplicate files and their size",
    "type": "text",
    "placeholders": {
      "count": {
        "example": "12",
        "type": "int"
      },
      "formattedSize": {
        "example": "2.3 MB",
        "type": "String"
      }
    }
  },
  "showMemories": "思い出を表示",
  "yearsAgo": "{count, plural, other{{count} 年前}}",
  "backupSettings": "バックアップ設定",
  "backupStatus": "バックアップの状態",
  "backupStatusDescription": "バックアップされたアイテムがここに表示されます",
  "backupOverMobileData": "モバイルデータを使ってバックアップ",
  "backupVideos": "動画をバックアップ",
  "disableAutoLock": "自動ロックを無効にする",
  "deviceLockExplanation": "進行中のバックアップがある場合、デバイスがスリープしないようにします。\n\n※容量の大きいアップロードがある際にご活用ください。",
  "about": "このアプリについて",
  "weAreOpenSource": "私たちはオープンソースです！",
  "privacy": "プライバシー",
  "terms": "規約",
  "checkForUpdates": "アップデートを確認",
  "checkStatus": "ステータスの確認",
  "checking": "確認中…",
  "youAreOnTheLatestVersion": "あなたは最新バージョンを使用しています",
  "account": "アカウント",
  "manageSubscription": "サブスクリプションの管理",
  "authToChangeYourEmail": "メールアドレスを変更するには認証してください",
  "changePassword": "パスワードを変更",
  "authToChangeYourPassword": "メールアドレスを変更するには認証してください",
  "emailVerificationToggle": "メール確認",
  "authToChangeEmailVerificationSetting": "メール確認を変更するには認証してください",
  "exportYourData": "データをエクスポート",
  "logout": "ログアウト",
  "authToInitiateAccountDeletion": "アカウントの削除をするためには認証が必要です",
  "areYouSureYouWantToLogout": "本当にログアウトしてよろしいですか？",
  "yesLogout": "はい、ログアウトします",
  "aNewVersionOfEnteIsAvailable": "Enteの新しいバージョンが利用可能です。",
  "update": "アップデート",
  "installManually": "手動でインストール",
  "criticalUpdateAvailable": "重要なアップデートがあります",
  "updateAvailable": "アップデートがあります",
  "ignoreUpdate": "無視する",
  "downloading": "ダウンロード中…",
  "cannotDeleteSharedFiles": "共有ファイルは削除できません",
  "theDownloadCouldNotBeCompleted": "ダウンロードを完了できませんでした",
  "retry": "リトライ",
  "backedUpFolders": "バックアップされたフォルダ",
  "backup": "バックアップ",
  "freeUpDeviceSpace": "デバイスの空き領域を解放する",
  "freeUpDeviceSpaceDesc": "すでにバックアップされているファイルを消去して、デバイスの容量を空けます。",
  "allClear": "✨ オールクリア",
  "noDeviceThatCanBeDeleted": "削除できるファイルがありません",
  "removeDuplicates": "重複した項目を削除",
  "removeDuplicatesDesc": "完全に重複しているファイルを確認し、削除します。",
  "viewLargeFiles": "大きなファイル",
  "viewLargeFilesDesc": "最も多くのストレージを消費しているファイルを表示します。",
  "noDuplicates": "✨ 重複なし",
  "youveNoDuplicateFilesThatCanBeCleared": "削除できる同一ファイルはありません",
  "success": "成功",
  "rateUs": "評価して下さい",
  "remindToEmptyDeviceTrash": "また、空き領域を取得するには、「設定」→「ストレージ」から「最近削除した項目」を空にします",
  "youHaveSuccessfullyFreedUp": "{storageSaved} を解放しました",
  "@youHaveSuccessfullyFreedUp": {
    "description": "The text to display when the user has successfully freed up storage",
    "type": "text",
    "placeholders": {
      "storageSaved": {
        "example": "1.2 GB",
        "type": "String"
      }
    }
  },
  "remindToEmptyEnteTrash": "「ゴミ箱」も空にするとアカウントのストレージが解放されます",
  "sparkleSuccess": "成功✨",
  "duplicateFileCountWithStorageSaved": "お掃除しました {count, plural, other{{count} 個の重複ファイル}}, ({storageSaved}が開放されます！)",
  "@duplicateFileCountWithStorageSaved": {
    "description": "The text to display when the user has successfully cleaned up duplicate files",
    "type": "text",
    "placeholders": {
      "count": {
        "example": "1",
        "type": "int"
      },
      "storageSaved": {
        "example": "1.2 GB",
        "type": "String"
      }
    }
  },
  "familyPlans": "ファミリープラン",
  "referrals": "リフェラル",
  "notifications": "通知",
  "sharedPhotoNotifications": "新しい共有写真",
  "sharedPhotoNotificationsExplanation": "誰かが写真を共有アルバムに追加した時に通知を受け取る",
  "advanced": "詳細",
  "general": "設定",
  "security": "セキュリティ",
  "authToViewYourRecoveryKey": "リカバリーキーを表示するためには認証が必要です",
  "twofactor": "二段階認証",
  "authToConfigureTwofactorAuthentication": "2段階認証を設定するには認証してください",
  "lockscreen": "画面のロック",
  "authToChangeLockscreenSetting": "画面のロックの設定を変更するためには認証が必要です",
  "viewActiveSessions": "アクティブなセッションを表示",
  "authToViewYourActiveSessions": "アクティブなセッションを表示するためには認証が必要です",
  "disableTwofactor": "2段階認証を無効にする",
  "confirm2FADisable": "2 要素認証を無効にしてよろしいですか。",
  "no": "いいえ",
  "yes": "はい",
  "social": "SNS",
  "rateUsOnStore": "{storeName} で評価",
  "blog": "ブログ",
  "merchandise": "グッズ",
  "twitter": "Twitter",
  "mastodon": "Mastodon",
  "matrix": "Matrix",
  "discord": "Discord",
  "reddit": "Reddit",
  "yourStorageDetailsCouldNotBeFetched": "ストレージの詳細を取得できませんでした",
  "reportABug": "バグを報告",
  "reportBug": "バグを報告",
  "suggestFeatures": "機能を提案",
  "support": "サポート",
  "theme": "テーマ",
  "lightTheme": "ライト",
  "darkTheme": "ダーク",
  "systemTheme": "システム",
  "freeTrial": "無料トライアル",
  "selectYourPlan": "プランを選びましょう",
  "enteSubscriptionPitch": "Enteはあなたの思い出を保存します。デバイスを紛失しても、オンラインでアクセス可能です",
  "enteSubscriptionShareWithFamily": "あなたの家族もあなたの有料プランに参加することができます。",
  "currentUsageIs": "現在の使用状況 ",
  "@currentUsageIs": {
    "description": "This text is followed by storage usage",
    "examples": {
      "0": "Current usage is 1.2 GB"
    },
    "type": "text"
  },
  "faqs": "よくある質問",
  "renewsOn": "サブスクリプションは {endDate} に更新します",
  "freeTrialValidTill": "無料トライアルは{endDate} までです",
  "validTill": "{endDate} まで",
  "addOnValidTill": "あなたの {storageAmount} アドオンは {endDate} まで有効です",
  "playStoreFreeTrialValidTill": "{endDate} まで無料トライアルが有効です。\nその後、有料プランを選択することができます。",
  "subWillBeCancelledOn": "サブスクリプションは {endDate} でキャンセルされます",
  "subscription": "サブスクリプション",
  "paymentDetails": "お支払い情報",
  "manageFamily": "ファミリーの管理",
  "contactToManageSubscription": "{provider} サブスクリプションを管理するには、support@ente.io までご連絡ください。",
  "renewSubscription": "サブスクリプションの更新",
  "cancelSubscription": "サブスクリプションをキャンセル",
  "areYouSureYouWantToRenew": "更新してもよろしいですか？",
  "yesRenew": "はい、更新する",
  "areYouSureYouWantToCancel": "キャンセルしてもよろしいですか？",
  "yesCancel": "キャンセル",
  "failedToRenew": "更新に失敗しました",
  "failedToCancel": "キャンセルに失敗しました",
  "twoMonthsFreeOnYearlyPlans": "年次プランでは2ヶ月無料",
  "monthly": "月額",
  "@monthly": {
    "description": "The text to display for monthly plans",
    "type": "text"
  },
  "yearly": "年額",
  "@yearly": {
    "description": "The text to display for yearly plans",
    "type": "text"
  },
  "confirmPlanChange": "プランの変更を確認",
  "areYouSureYouWantToChangeYourPlan": "プランを変更して良いですか？",
  "youCannotDowngradeToThisPlan": "このプランにダウングレードはできません",
  "cancelOtherSubscription": "まず{paymentProvider} から既存のサブスクリプションをキャンセルしてください",
  "@cancelOtherSubscription": {
    "description": "The text to display when the user has an existing subscription from a different payment provider",
    "type": "text",
    "placeholders": {
      "paymentProvider": {
        "example": "Apple",
        "type": "String"
      }
    }
  },
  "optionalAsShortAsYouLike": "省略可能、好きなだけお書きください...",
  "send": "送信",
  "askCancelReason": "サブスクリプションはキャンセルされました。理由を教えていただけますか？",
  "thankYouForSubscribing": "ありがとうございます！",
  "yourPurchaseWasSuccessful": "決済に成功しました",
  "yourPlanWasSuccessfullyUpgraded": "プランはアップグレードされました",
  "yourPlanWasSuccessfullyDowngraded": "プランはダウングレードされました",
  "yourSubscriptionWasUpdatedSuccessfully": "サブスクリプションが更新されました",
  "googlePlayId": "Google Play ID",
  "appleId": "Apple ID",
  "playstoreSubscription": "PlayStoreサブスクリプション",
  "appstoreSubscription": "AppStore サブスクリプション",
  "subAlreadyLinkedErrMessage": "あなたの {id} はすでに別のEnteアカウントにリンクされています。\nこのアカウントであなたの {id} を使用したい場合は、サポートにお問い合わせください。",
  "visitWebToManage": "サブスクリプションを管理するにはweb.ente.ioをご覧ください",
  "couldNotUpdateSubscription": "サブスクリプションを更新できませんでした",
  "pleaseContactSupportAndWeWillBeHappyToHelp": "Support@ente.ioにお問い合わせください、お手伝いいたします。",
  "paymentFailed": "支払いに失敗しました",
  "paymentFailedTalkToProvider": "請求された場合は、 {providerName} のサポートに連絡してください",
  "@paymentFailedTalkToProvider": {
    "description": "The text to display when the payment failed",
    "type": "text",
    "placeholders": {
      "providerName": {
        "example": "AppStore|PlayStore",
        "type": "String"
      }
    }
  },
  "continueOnFreeTrial": "無料トライアルで続ける",
  "areYouSureYouWantToExit": "本当に中止してよろしいですか？",
  "thankYou": "ありがとうございます",
  "failedToVerifyPaymentStatus": "支払ステータスの確認に失敗しました",
  "pleaseWaitForSometimeBeforeRetrying": "再試行する前にしばらくお待ちください",
  "paymentFailedMessage": "残念ながらお支払いに失敗しました。サポートにお問い合わせください。お手伝いします！",
  "youAreOnAFamilyPlan": "ファミリープランに入会しています！",
  "contactFamilyAdmin": "サブスクリプションを管理するには、 <green>{familyAdminEmail}</green> に連絡してください",
  "leaveFamily": "ファミリープランから退会",
  "areYouSureThatYouWantToLeaveTheFamily": "本当にファミリープランを退会しますか？",
  "leave": "離脱",
  "rateTheApp": "アプリを評価",
  "startBackup": "バックアップを開始",
  "noPhotosAreBeingBackedUpRightNow": "現在バックアップされている写真はありません",
  "preserveMore": "もっと保存する",
  "grantFullAccessPrompt": "設定アプリで、すべての写真へのアクセスを許可してください",
  "allowPermTitle": "写真へのアクセスを許可",
  "allowPermBody": "Enteがライブラリを表示およびバックアップできるように、端末の設定から写真へのアクセスを許可してください。",
  "openSettings": "設定を開く",
  "selectMorePhotos": "さらに写真を選択",
  "existingUser": "既存のユーザー",
  "privateBackups": "プライベートバックアップ",
  "forYourMemories": "思い出の為に",
  "endtoendEncryptedByDefault": "デフォルトで端末間で暗号化されています",
  "safelyStored": "保管されています",
  "atAFalloutShelter": "核シェルターで",
  "designedToOutlive": "生き延びるためのデザイン",
  "available": "ご利用可能",
  "everywhere": "どこでも",
  "androidIosWebDesktop": "Android、iOS、Web、Desktop",
  "mobileWebDesktop": "モバイル、Web、デスクトップ",
  "newToEnte": "Enteを初めて使用する",
  "pleaseLoginAgain": "もう一度試してください",
  "autoLogoutMessage": "技術的な不具合により、ログアウトしました。ご不便をおかけして申し訳ございません。",
  "yourSubscriptionHasExpired": "サブスクリプションの有効期限が終了しました",
  "storageLimitExceeded": "ストレージの上限を超えました",
  "upgrade": "アップグレード",
  "raiseTicket": "サポートを受ける",
  "@raiseTicket": {
    "description": "Button text for raising a support tickets in case of unhandled errors during backup",
    "type": "text"
  },
  "backupFailed": "バックアップ失敗",
  "couldNotBackUpTryLater": "データをバックアップできませんでした。\n後で再試行します。",
  "enteCanEncryptAndPreserveFilesOnlyIfYouGrant": "大切に保管します、Enteにファイルへのアクセスを許可してください",
  "pleaseGrantPermissions": "権限を付与してください",
  "grantPermission": "許可する",
  "privateSharing": "プライベート共有",
  "shareOnlyWithThePeopleYouWant": "選んだ人と共有します",
  "usePublicLinksForPeopleNotOnEnte": "公開リンクを使用する(Enteを利用しない人と共有できます)",
  "allowPeopleToAddPhotos": "写真の追加をメンバーに許可する",
  "shareAnAlbumNow": "アルバムを共有",
  "collectEventPhotos": "イベントの写真を集めよう",
  "sessionExpired": "セッション切れ",
  "loggingOut": "ログアウト中...",
  "@onDevice": {
    "description": "The text displayed above folders/albums stored on device",
    "type": "text"
  },
  "onDevice": "デバイス上",
  "@onEnte": {
    "description": "The text displayed above albums backed up to Ente",
    "type": "text"
  },
  "onEnte": "<branding>Ente</branding>が保管",
  "name": "名前順",
  "newest": "新しい順",
  "lastUpdated": "更新された順",
  "deleteEmptyAlbums": "空のアルバムを削除",
  "deleteEmptyAlbumsWithQuestionMark": "空のアルバムを削除しますか？",
  "deleteAlbumsDialogBody": "空のアルバムはすべて削除されます。",
  "deleteProgress": "{currentlyDeleting} / {totalCount} を削除中",
  "genericProgress": "{currentlyProcessing} / {totalCount} を処理中",
  "@genericProgress": {
    "description": "Generic progress text to display when processing multiple items",
    "type": "text",
    "placeholders": {
      "currentlyProcessing": {
        "example": "1",
        "type": "int"
      },
      "totalCount": {
        "example": "10",
        "type": "int"
      }
    }
  },
  "permanentlyDelete": "完全に削除",
  "canOnlyCreateLinkForFilesOwnedByYou": "あなたが所有するファイルのみリンクを作成できます",
  "publicLinkCreated": "公開リンクが作成されました",
  "youCanManageYourLinksInTheShareTab": "作ったリンクは共有タブで管理できます",
  "linkCopiedToClipboard": "リンクをクリップボードにコピーしました",
  "restore": "復元",
  "@restore": {
    "description": "Display text for an action which triggers a restore of item from trash",
    "type": "text"
  },
  "moveToAlbum": "アルバムに移動",
  "unhide": "再表示",
  "unarchive": "アーカイブ解除",
  "favorite": "お気に入り",
  "removeFromFavorite": "お気に入りリストから外す",
  "shareLink": "リンクの共有",
  "createCollage": "コラージュを作る",
  "saveCollage": "コラージュを保存",
  "collageSaved": "コラージュをギャラリーに保存しました",
  "collageLayout": "レイアウト",
  "addToEnte": "Enteに追加",
  "addToAlbum": "アルバムに追加",
  "delete": "削除",
  "hide": "非表示",
  "share": "共有",
  "unhideToAlbum": "アルバムを再表示する",
  "restoreToAlbum": "アルバムに戻す",
  "createOrSelectAlbum": "アルバムを作成または選択",
  "selectAlbum": "アルバムを選択",
  "searchByAlbumNameHint": "アルバム名",
  "albumTitle": "アルバムタイトル",
  "enterAlbumName": "アルバム名を入力",
  "restoringFiles": "ファイルを復元中...",
  "movingFilesToAlbum": "アルバムにファイルを移動中",
  "unhidingFilesToAlbum": "アルバムにファイルを表示しない",
  "canNotUploadToAlbumsOwnedByOthers": "他の人が作ったアルバムにはアップロードできません",
  "uploadingFilesToAlbum": "アルバムにファイルをアップロード中",
  "addedSuccessfullyTo": "{albumName} に追加しました",
  "movedSuccessfullyTo": "{albumName} に移動しました",
  "thisAlbumAlreadyHDACollaborativeLink": "このアルバムはすでにコラボレーションリンクが生成されています",
  "collaborativeLinkCreatedFor": "{albumName} のコラボレーションリンクを生成しました",
  "askYourLovedOnesToShare": "あなたの愛する人にシェアしてもらうように頼んでください",
  "invite": "招待",
  "shareYourFirstAlbum": "アルバムの共有をしてみましょう",
  "sharedWith": "{emailIDs} と共有中",
  "sharedWithMe": "あなたと共有されたアルバム",
  "sharedByMe": "あなたが共有しました",
  "doubleYourStorage": "ストレージを倍にしよう",
  "referFriendsAnd2xYourPlan": "友達に紹介して2倍",
  "shareAlbumHint": "アルバムを開いて右上のシェアボタンをタップ",
  "itemsShowTheNumberOfDaysRemainingBeforePermanentDeletion": "完全に削除されるまでの日数が項目に表示されます",
  "trashDaysLeft": "{count, plural, =0 {} =1 {1日} other {{count} 日}}",
  "@trashDaysLeft": {
    "description": "Text to indicate number of days remaining before permanent deletion",
    "placeholders": {
      "count": {
        "example": "1|2|3",
        "type": "int"
      }
    }
  },
  "deleteAll": "全て削除",
  "renameAlbum": "アルバムの名前変更",
  "convertToAlbum": "アルバムに変換",
  "setCover": "カバー画像をセット",
  "@setCover": {
    "description": "Text to set cover photo for an album"
  },
  "sortAlbumsBy": "並び替え",
  "sortNewestFirst": "新しい順",
  "sortOldestFirst": "古い順",
  "rename": "名前変更",
  "leaveSharedAlbum": "共有アルバムを抜けてよいですか？",
  "leaveAlbum": "アルバムを抜ける",
  "photosAddedByYouWillBeRemovedFromTheAlbum": "あなたの追加した写真はこのアルバムから削除されます",
  "youveNoFilesInThisAlbumThatCanBeDeleted": "このアルバムには消すファイルがありません",
  "youDontHaveAnyArchivedItems": "アーカイブした項目はありません",
  "ignoredFolderUploadReason": "このアルバムの一部のファイルは、以前にEnteから削除されたため、あえてアップロード時に無視されます",
  "resetIgnoredFiles": "アップロード時に無視されるファイルをリセット",
  "deviceFilesAutoUploading": "このデバイス上アルバムに追加されたファイルは自動的にEnteにアップロードされます。",
  "turnOnBackupForAutoUpload": "バックアップをオンにすると、このデバイスフォルダに追加されたファイルは自動的にEnteにアップロードされます。",
  "noHiddenPhotosOrVideos": "非表示の写真やビデオはありません",
  "toHideAPhotoOrVideo": "写真や動画を非表示にする",
  "openTheItem": "• アイテムを開く",
  "clickOnTheOverflowMenu": "• 三点ドットをクリックしてください",
  "click": "• クリック",
  "nothingToSeeHere": "ここに表示されるものはありません！ 👀",
  "unarchiveAlbum": "アルバムのアーカイブ解除",
  "archiveAlbum": "アルバムをアーカイブ",
  "calculating": "計算中...",
  "pleaseWaitDeletingAlbum": "お待ちください、アルバムを削除しています",
  "searchByExamples": "• アルバム名 (e.g. \"Camera\")\n• ファイルの種類 (e.g. \"Videos\", \".gif\")\n• 年月日 (e.g. \"2022\", \"January\")\n• ホリデー (e.g. \"Christmas\")\n• 写真の説明文 (e.g. “#fun”)",
  "youCanTrySearchingForADifferentQuery": "別の単語を検索してみてください。",
  "noResultsFound": "一致する結果が見つかりませんでした",
  "addedBy": "{emailOrName} が追加",
  "loadingExifData": "EXIF データを読み込み中...",
  "viewAllExifData": "全ての EXIF データを表示",
  "noExifData": "EXIFデータはありません",
  "thisImageHasNoExifData": "この画像にEXIFデータはありません",
  "exif": "EXIF",
  "noResults": "該当なし",
  "weDontSupportEditingPhotosAndAlbumsThatYouDont": "あなたが所有していない写真やアルバムの編集はサポートされていません",
  "failedToFetchOriginalForEdit": "編集前の状態の取得に失敗しました",
  "close": "閉じる",
  "setAs": "設定：",
  "fileSavedToGallery": "ファイルをギャラリーに保存しました",
  "filesSavedToGallery": "写真をダウンロードしました",
  "fileFailedToSaveToGallery": "ギャラリーへの保存に失敗しました",
  "download": "ダウンロード",
  "pressAndHoldToPlayVideo": "長押しで動画を再生",
  "pressAndHoldToPlayVideoDetailed": "画像の長押しで動画を再生",
  "downloadFailed": "ダウンロード失敗",
  "deduplicateFiles": "重複ファイル",
  "deselectAll": "選択解除",
  "reviewDeduplicateItems": "重複だと思うファイルを確認して削除してください",
  "clubByCaptureTime": "時間ごとにまとめる",
  "clubByFileName": "ファイル名ごとにまとめる",
  "count": "カウント",
  "totalSize": "合計サイズ",
  "longpressOnAnItemToViewInFullscreen": "アイテムを長押しして全画面表示する",
  "decryptingVideo": "ビデオの復号化中...",
  "authToViewYourMemories": "思い出を閲覧するためには認証が必要です",
  "unlock": "ロック解除",
  "freeUpSpace": "スペースを解放する",
  "filesBackedUpInAlbum": "{count, plural, other {{formattedNumber} ファイル}} が安全にバックアップされました",
  "@filesBackedUpInAlbum": {
    "description": "Text to tell user how many files have been backed up in the album",
    "placeholders": {
      "count": {
        "example": "1",
        "type": "int"
      },
      "formattedNumber": {
        "content": "{formattedNumber}",
        "example": "1,000",
        "type": "String"
      }
    }
  },
  "filesBackedUpFromDevice": "{count, plural, other {{formattedNumber} 個のファイル}} が安全にバックアップされました",
  "@filesBackedUpFromDevice": {
    "description": "Text to tell user how many files have been backed up from this device",
    "placeholders": {
      "count": {
        "example": "1",
        "type": "int"
      },
      "formattedNumber": {
        "content": "{formattedNumber}",
        "example": "1,000",
        "type": "String"
      }
    }
  },
  "freeUpAmount": "{sizeInMBorGB} を解放する",
  "thisEmailIsAlreadyInUse": "このメールアドレスはすでに使用されています。",
  "incorrectCode": "誤ったコード",
  "authenticationFailedPleaseTryAgain": "認証が間違っています。もう一度お試しください",
  "verificationFailedPleaseTryAgain": "確認に失敗しました、再試行してください",
  "authenticating": "認証中...",
  "authenticationSuccessful": "認証に成功しました！",
  "incorrectRecoveryKey": "リカバリーキーが正しくありません",
  "theRecoveryKeyYouEnteredIsIncorrect": "入力したリカバリーキーが間違っています",
  "twofactorAuthenticationSuccessfullyReset": "2段階認証をリセットしました",
  "pleaseVerifyTheCodeYouHaveEntered": "入力したコードを確認してください",
  "pleaseContactSupportIfTheProblemPersists": "問題が解決しない場合はサポートにお問い合わせください",
  "twofactorAuthenticationHasBeenDisabled": "二段階認証が無効になりました。",
  "sorryTheCodeYouveEnteredIsIncorrect": "入力されたコードは正しくありません",
  "yourVerificationCodeHasExpired": "確認用コードが失効しました",
  "emailChangedTo": "メールアドレスが {newEmail} に変更されました",
  "verifying": "確認中...",
  "disablingTwofactorAuthentication": "2要素認証を無効にしています...",
  "allMemoriesPreserved": "すべての思い出が保存されました",
  "loadingGallery": "ギャラリーを読み込み中...",
  "syncing": "同期中...",
  "encryptingBackup": "バックアップを暗号化中...",
  "syncStopped": "同期が停止しました",
  "syncProgress": "{completed}/{total} のメモリが保存されました",
  "uploadingMultipleMemories": "{count} メモリを保存しています...",
  "@uploadingMultipleMemories": {
    "description": "Text to tell user how many memories are being preserved",
    "placeholders": {
      "count": {
        "type": "String"
      }
    }
  },
  "uploadingSingleMemory": "1メモリを保存しています...",
  "@syncProgress": {
    "description": "Text to tell user how many memories have been preserved",
    "placeholders": {
      "completed": {
        "type": "String"
      },
      "total": {
        "type": "String"
      }
    }
  },
  "archiving": "アーカイブ中です",
  "unarchiving": "アーカイブを解除中...",
  "successfullyArchived": "アーカイブしました",
  "successfullyUnarchived": "アーカイブを解除しました",
  "renameFile": "ファイル名を変更",
  "enterFileName": "ファイル名を入力してください",
  "filesDeleted": "削除されたファイル",
  "selectedFilesAreNotOnEnte": "選択したファイルはEnte上にありません",
  "thisActionCannotBeUndone": "この操作は元に戻せません",
  "emptyTrash": "ゴミ箱を空にしますか？",
  "permDeleteWarning": "ゴミ箱を空にしました\n\nこの操作はもとに戻せません",
  "empty": "空",
  "couldNotFreeUpSpace": "スペースを解放できませんでした",
  "permanentlyDeleteFromDevice": "デバイスから完全に削除しますか？",
  "someOfTheFilesYouAreTryingToDeleteAre": "削除しようとしているファイルのいくつかは、お使いのデバイス上にのみあり、削除した場合は復元できません",
  "theyWillBeDeletedFromAllAlbums": "全てのアルバムから削除されます。",
  "someItemsAreInBothEnteAndYourDevice": "いくつかの項目は、Enteとお使いのデバイス上の両方にあります。",
  "selectedItemsWillBeDeletedFromAllAlbumsAndMoved": "選択したアイテムはすべてのアルバムから削除され、ゴミ箱に移動されます。",
  "theseItemsWillBeDeletedFromYourDevice": "これらの項目はデバイスから削除されます。",
  "itLooksLikeSomethingWentWrongPleaseRetryAfterSome": "問題が発生したようです。しばらくしてから再試行してください。エラーが解決しない場合は、サポートチームにお問い合わせください。",
  "error": "エラー",
  "tempErrorContactSupportIfPersists": "問題が発生したようです。しばらくしてから再試行してください。エラーが解決しない場合は、サポートチームにお問い合わせください。",
  "networkHostLookUpErr": "Enteに接続できませんでした。ネットワーク設定を確認し、エラーが解決しない場合はサポートにお問い合わせください。",
  "networkConnectionRefusedErr": "Enteに接続できませんでした。しばらくしてから再試行してください。エラーが解決しない場合は、サポートにお問い合わせください。",
  "cachedData": "キャッシュデータ",
  "clearCaches": "キャッシュをクリア",
  "remoteImages": "デバイス上にない画像",
  "remoteVideos": "デバイス上にない動画",
  "remoteThumbnails": "リモートのサムネイル画像",
  "pendingSync": "同期を保留中",
  "localGallery": "デバイス上のギャラリー",
  "todaysLogs": "今日のログ",
  "viewLogs": "ログを表示",
  "logsDialogBody": "これにより、問題のデバッグに役立つログが送信されます。 特定のファイルの問題を追跡するために、ファイル名が含まれることに注意してください。",
  "preparingLogs": "ログを準備中...",
  "emailYourLogs": "ログをメールで送信",
  "pleaseSendTheLogsTo": "ログを以下のアドレスに送信してください \n{toEmail}",
  "copyEmailAddress": "メールアドレスをコピー",
  "exportLogs": "ログのエクスポート",
  "pleaseEmailUsAt": "{toEmail} にメールでご連絡ください",
  "dismiss": "閉じる",
  "didYouKnow": "ご存知ですか?",
  "loadingMessage": "あなたの写真を読み込み中...",
  "loadMessage1": "サブスクリプションを家族と共有できます",
  "loadMessage3": "私たちはあなたのデータのコピーを3つ保管しています。1つは地下のシェルターにあります。",
  "loadMessage4": "すべてのアプリはオープンソースです",
  "loadMessage5": "当社のソースコードと暗号方式は外部から監査されています",
  "loadMessage6": "アルバムへのリンクを共有できます",
  "loadMessage7": "当社のモバイルアプリはバックグラウンドで実行され、新しい写真を暗号化してバックアップします",
  "loadMessage8": "web.ente.ioにはアップローダーがあります",
  "loadMessage9": "Xchacha20Poly1305を使用してデータを安全に暗号化します。",
  "photoDescriptions": "写真の説明",
  "fileTypesAndNames": "ファイルの種類と名前",
  "location": "場所",
  "moments": "日々の瞬間",
  "searchFaceEmptySection": "学習が完了すると、ここに人が表示されます",
  "searchDatesEmptySection": "日付、月または年で検索",
  "searchLocationEmptySection": "当時の直近で撮影された写真をグループ化",
  "searchPeopleEmptySection": "友達を招待すると、共有される写真はここから閲覧できます",
  "searchAlbumsEmptySection": "アルバム",
  "searchFileTypesAndNamesEmptySection": "ファイルの種類と名前",
  "searchCaptionEmptySection": "写真情報に \"#trip\" のように説明を追加すれば、ここで簡単に見つけることができます",
  "language": "言語",
  "selectLanguage": "言語を選ぶ",
  "locationName": "場所名",
  "addLocation": "位置情報を追加",
  "groupNearbyPhotos": "近くの写真をグループ化",
  "kiloMeterUnit": "km",
  "addLocationButton": "追加",
  "radius": "半径",
  "locationTagFeatureDescription": "位置タグは、写真の半径内で撮影されたすべての写真をグループ化します",
  "galleryMemoryLimitInfo": "ギャラリーに表示されるメモリは最大1000個までです",
  "save": "保存",
  "centerPoint": "中心点",
  "pickCenterPoint": "中心点を選択",
  "useSelectedPhoto": "選択した写真を使用",
  "resetToDefault": "初期設定にリセット",
  "@resetToDefault": {
    "description": "Button text to reset cover photo to default"
  },
  "edit": "編集",
  "deleteLocation": "位置情報を削除",
  "rotateLeft": "左に回転",
  "flip": "反転",
  "rotateRight": "右に回転",
  "saveCopy": "コピーを保存",
  "light": "ライト",
  "color": "色",
  "yesDiscardChanges": "はい、変更を破棄します。",
  "doYouWantToDiscardTheEditsYouHaveMade": "編集を破棄しますか？",
  "saving": "保存中…",
  "editsSaved": "編集が保存されました",
  "oopsCouldNotSaveEdits": "編集を保存できませんでした",
  "distanceInKMUnit": "km",
  "@distanceInKMUnit": {
    "description": "Unit for distance in km"
  },
  "dayToday": "今日",
  "dayYesterday": "昨日",
  "storage": "ストレージ",
  "usedSpace": "使用済み領域",
  "storageBreakupFamily": "ファミリー",
  "storageBreakupYou": "あなた",
  "@storageBreakupYou": {
    "description": "Label to indicate how much storage you are using when you are part of a family plan"
  },
  "storageUsageInfo": "{usedAmount} {usedStorageUnit} / {totalAmount} {totalStorageUnit} 使用",
  "@storageUsageInfo": {
    "description": "Example: 1.2 GB of 2 GB used or 100 GB or 2TB used"
  },
  "availableStorageSpace": "{freeAmount} {storageUnit} 無料",
  "appVersion": "バージョン: {versionValue}",
  "verifyIDLabel": "確認",
  "fileInfoAddDescHint": "説明を追加...",
  "editLocationTagTitle": "位置情報を編集",
  "setLabel": "セット",
  "@setLabel": {
    "description": "Label of confirm button to add a new custom radius to the radius selector of a location tag"
  },
  "setRadius": "半径の設定",
  "familyPlanPortalTitle": "ファミリー",
  "familyPlanOverview": "5人までの家族をファミリープランに追加しましょう(追加料金無し)\n\n一人ひとりがプライベートなストレージを持ち、共有されない限りお互いに見ることはありません。\n\nファミリープランはEnteサブスクリプションに登録した人が利用できます。\n\nさっそく登録しましょう！",
  "androidBiometricHint": "本人確認を行う",
  "@androidBiometricHint": {
    "description": "Hint message advising the user how to authenticate with biometrics. It is used on Android side. Maximum 60 characters."
  },
  "androidBiometricNotRecognized": "認識できません。再試行してください。",
  "@androidBiometricNotRecognized": {
    "description": "Message to let the user know that authentication was failed. It is used on Android side. Maximum 60 characters."
  },
  "androidBiometricSuccess": "成功",
  "@androidBiometricSuccess": {
    "description": "Message to let the user know that authentication was successful. It is used on Android side. Maximum 60 characters."
  },
  "androidCancelButton": "キャンセル",
  "@androidCancelButton": {
    "description": "Message showed on a button that the user can click to leave the current dialog. It is used on Android side. Maximum 30 characters."
  },
  "androidSignInTitle": "認証が必要です",
  "@androidSignInTitle": {
    "description": "Message showed as a title in a dialog which indicates the user that they need to scan biometric to continue. It is used on Android side. Maximum 60 characters."
  },
  "androidBiometricRequiredTitle": "生体認証が必要です",
  "@androidBiometricRequiredTitle": {
    "description": "Message showed as a title in a dialog which indicates the user has not set up biometric authentication on their device. It is used on Android side. Maximum 60 characters."
  },
  "androidDeviceCredentialsRequiredTitle": "デバイスの認証情報が必要です",
  "@androidDeviceCredentialsRequiredTitle": {
    "description": "Message showed as a title in a dialog which indicates the user has not set up credentials authentication on their device. It is used on Android side. Maximum 60 characters."
  },
  "androidDeviceCredentialsSetupDescription": "デバイスの認証情報が必要です",
  "@androidDeviceCredentialsSetupDescription": {
    "description": "Message advising the user to go to the settings and configure device credentials on their device. It shows in a dialog on Android side."
  },
  "goToSettings": "設定に移動",
  "@goToSettings": {
    "description": "Message showed on a button that the user can click to go to settings pages from the current dialog. It is used on both Android and iOS side. Maximum 30 characters."
  },
  "androidGoToSettingsDescription": "生体認証がデバイスで設定されていません。生体認証を追加するには、\"設定 > セキュリティ\"を開いてください。",
  "@androidGoToSettingsDescription": {
    "description": "Message advising the user to go to the settings and configure biometric on their device. It shows in a dialog on Android side."
  },
  "iOSLockOut": "生体認証が無効化されています。画面をロック・ロック解除して生体認証を有効化してください。",
  "@iOSLockOut": {
    "description": "Message advising the user to re-enable biometrics on their device. It shows in a dialog on iOS side."
  },
  "iOSGoToSettingsDescription": "生体認証がデバイスで設定されていません。Touch ID もしくは Face ID を有効にしてください。",
  "@iOSGoToSettingsDescription": {
    "description": "Message advising the user to go to the settings and configure Biometrics for their device. It shows in a dialog on iOS side."
  },
  "iOSOkButton": "OK",
  "@iOSOkButton": {
    "description": "Message showed on a button that the user can click to leave the current dialog. It is used on iOS side. Maximum 30 characters."
  },
  "openstreetmapContributors": "OpenStreetMap のコントリビューター",
  "hostedAtOsmFrance": "OSM Franceでホスト",
  "map": "地図",
  "@map": {
    "description": "Label for the map view"
  },
  "maps": "地図",
  "enableMaps": "マップを有効にする",
  "enableMapsDesc": "世界地図上にあなたの写真を表示します。\n\n地図はOpenStreetMapを利用しており、あなたの写真の位置情報が外部に共有されることはありません。\n\nこの機能は設定から無効にすることができます",
  "quickLinks": "クイックリンク",
  "selectItemsToAdd": "追加するアイテムを選んでください",
  "addSelected": "選んだものをアルバムに追加",
  "addFromDevice": "デバイスから追加",
  "addPhotos": "写真を追加",
  "noPhotosFoundHere": "写真が見つかりません",
  "zoomOutToSeePhotos": "ズームアウトして写真を表示",
  "noImagesWithLocation": "位置情報のある画像がありません",
  "unpinAlbum": "アルバムのピン留めを解除",
  "pinAlbum": "アルバムをピンする",
  "create": "作成",
  "viewAll": "すべて表示",
  "nothingSharedWithYouYet": "あなたに共有されたものはありません",
  "noAlbumsSharedByYouYet": "あなたが共有したアルバムはまだありません",
  "sharedWithYou": "あなたと共有されています",
  "sharedByYou": "あなたが共有しました",
  "inviteYourFriendsToEnte": "友達をEnteに招待する",
  "failedToDownloadVideo": "ビデオをダウンロードできませんでした",
  "hiding": "非表示にしています",
  "unhiding": "非表示を解除しています",
  "successfullyHid": "非表示にしました",
  "successfullyUnhid": "非表示を解除しました",
  "crashReporting": "クラッシュを報告",
  "resumableUploads": "再開可能なアップロード",
  "addToHiddenAlbum": "非表示アルバムに追加",
  "moveToHiddenAlbum": "隠しアルバムに移動",
  "fileTypes": "ファイルの種類",
  "deleteConfirmDialogBody": "このアカウントは他のEnteアプリも使用している場合はそれらにも紐づけされています。\nすべてのEnteアプリでアップロードされたデータは削除され、アカウントは完全に削除されます。",
  "hearUsWhereTitle": "Ente についてどのようにお聞きになりましたか？（任意）",
  "hearUsExplanation": "私たちはアプリのインストールを追跡していませんが、もしよければ、Enteをお知りになった場所を教えてください！",
  "viewAddOnButton": "アドオンを表示",
  "addOns": "アドオン",
  "addOnPageSubtitle": "アドオンの詳細",
  "yourMap": "あなたの地図",
  "modifyYourQueryOrTrySearchingFor": "クエリを変更するか、以下のように検索してみてください",
  "blackFridaySale": "ブラックフライデーセール",
  "upto50OffUntil4thDec": "12月4日まで、最大50%オフ。",
  "photos": "写真",
  "videos": "ビデオ",
  "livePhotos": "ライブフォト",
  "searchHint1": "デバイス上で高速検索",
  "searchHint2": "写真の日付、説明",
  "searchHint3": "アルバム、ファイル名、種類",
  "searchHint4": "場所",
  "searchHint5": "近日公開: フェイスとマジック検索 ✨",
  "addYourPhotosNow": "写真を今すぐ追加する",
  "searchResultCount": "{count, plural, other{{count} 個の結果}}",
  "@searchResultCount": {
    "description": "Text to tell user how many results were found for their search query",
    "placeholders": {
      "count": {
        "example": "1|2|3",
        "type": "int"
      }
    }
  },
  "faces": "顔",
  "people": "人物",
  "contents": "内容",
  "addNew": "新規追加",
  "@addNew": {
    "description": "Text to add a new item (location tag, album, caption etc)"
  },
  "contacts": "連絡先",
  "noInternetConnection": "インターネット接続なし",
  "pleaseCheckYourInternetConnectionAndTryAgain": "インターネット接続を確認して、再試行してください。",
  "signOutFromOtherDevices": "他のデバイスからサインアウトする",
  "signOutOtherBody": "他の誰かがあなたのパスワードを知っている可能性があると判断した場合は、あなたのアカウントを使用している他のすべてのデバイスから強制的にサインアウトできます。",
  "signOutOtherDevices": "他のデバイスからサインアウトする",
  "doNotSignOut": "サインアウトしない",
  "editLocation": "位置情報を編集",
  "selectALocation": "場所を選択",
  "selectALocationFirst": "先に場所を選択してください",
  "changeLocationOfSelectedItems": "選択したアイテムの位置を変更しますか？",
  "editsToLocationWillOnlyBeSeenWithinEnte": "位置情報の編集はEnteでのみ表示されます",
  "cleanUncategorized": "未分類のクリーンアップ",
  "cleanUncategorizedDescription": "他のアルバムに存在する「未分類」からすべてのファイルを削除",
  "waitingForVerification": "確認を待っています...",
  "passkey": "パスキー",
  "passkeyAuthTitle": "パスキーの検証",
  "loginWithTOTP": "TOTPでログイン",
  "passKeyPendingVerification": "検証はまだ保留中です",
  "loginSessionExpired": "セッション切れ",
  "loginSessionExpiredDetails": "セッションの有効期限が切れました。再度ログインしてください。",
  "verifyPasskey": "パスキーを確認",
  "playOnTv": "TVでアルバムを再生",
  "pair": "ペアリング",
  "deviceNotFound": "デバイスが見つかりません",
  "castInstruction": "ペアリングしたいデバイスでcast.ente.ioにアクセスしてください。\n\nテレビでアルバムを再生するには以下のコードを入力してください。",
  "deviceCodeHint": "コードを入力する",
  "joinDiscord": "Discordに参加",
  "locations": "場所",
  "addAName": "名前を追加",
  "findThemQuickly": "すばやく見つける",
  "@findThemQuickly": {
    "description": "Subtitle to indicate that the user can find people quickly by name"
  },
  "findPeopleByName": "名前で人を探す",
  "longPressAnEmailToVerifyEndToEndEncryption": "表示されているEメールアドレスを長押しして、暗号化を確認します。",
  "developerSettingsWarning": "開発者向け設定を変更してもよろしいですか？",
  "developerSettings": "開発者向け設定",
  "serverEndpoint": "サーバーエンドポイント",
  "invalidEndpoint": "無効なエンドポイントです",
  "invalidEndpointMessage": "入力されたエンドポイントは無効です。有効なエンドポイントを入力して再試行してください。",
  "endpointUpdatedMessage": "エンドポイントの更新に成功しました",
  "customEndpoint": "{endpoint} に接続しました",
  "createCollaborativeLink": "共同作業用リンクを作成",
  "search": "検索",
  "enterPersonName": "人名を入力してください",
  "enterName": "名前を入力",
  "savePerson": "人物を保存",
  "editPerson": "人物を編集",
  "mergedPhotos": "統合された写真",
  "orMergeWithExistingPerson": "既存のものと統合する",
  "enterDateOfBirth": "誕生日（任意）",
  "birthday": "誕生日",
  "removePersonLabel": "人名を削除",
  "autoPairDesc": "自動ペアリングは Chromecast に対応しているデバイスでのみ動作します。",
  "manualPairDesc": "PINを使ってペアリングすると、どんなスクリーンで動作します。",
  "connectToDevice": "デバイスに接続",
  "autoCastDialogBody": "利用可能なキャストデバイスが表示されます。",
  "autoCastiOSPermission": "ローカルネットワークへのアクセス許可がEnte Photosアプリに与えられているか確認してください",
  "noDeviceFound": "デバイスが見つかりません",
  "stopCastingTitle": "キャストを停止",
  "stopCastingBody": "キャストを停止しますか？",
  "castIPMismatchTitle": "アルバムのキャストに失敗しました",
  "castIPMismatchBody": "TVと同じネットワーク上にいることを確認してください。",
  "pairingComplete": "ペアリング完了",
  "savingEdits": "編集を保存中...",
  "autoPair": "オートペアリング",
  "pairWithPin": "PINを使ってペアリングする",
  "faceRecognition": "顔認識",
  "foundFaces": "見つかった顔",
  "clusteringProgress": "クラスタリングの進行状況",
  "trim": "トリミング",
  "crop": "クロップ",
  "rotate": "回転",
  "left": "左",
  "right": "右",
  "whatsNew": "最新情報",
  "reviewSuggestions": "提案を確認",
  "review": "確認",
  "useAsCover": "カバー写真として使用",
  "notPersonLabel": "{name} ではありませんか？",
  "@notPersonLabel": {
    "description": "Label to indicate that the person in the photo is not the person whose name is mentioned",
    "placeholders": {
      "name": {
        "content": "{name}",
        "type": "String"
      }
    }
  },
  "enable": "有効化",
  "enabled": "有効",
  "moreDetails": "さらに詳細を表示",
  "enableMLIndexingDesc": "Enteは顔認識、マジック検索、その他の高度な検索機能のため、あなたのデバイス上で機械学習をしています",
  "magicSearchHint": "マジック検索では、「花」、「赤い車」、「本人確認書類」などの写真に写っているもので検索できます。",
  "panorama": "パノラマ",
  "reenterPassword": "パスワードを再入力してください",
  "reenterPin": "PINを再入力してください",
  "deviceLock": "デバイスロック",
  "pinLock": "PINロック",
  "next": "次へ",
  "setNewPassword": "新しいパスワードを設定",
  "enterPin": "PINを入力してください",
  "setNewPin": "新しいPINを設定",
  "appLock": "アプリのロック",
  "noSystemLockFound": "システムロックが見つかりませんでした",
  "tapToUnlock": "タップして解除",
  "tooManyIncorrectAttempts": "間違った回数が多すぎます",
  "videoInfo": "ビデオ情報",
  "autoLock": "自動ロック",
  "immediately": "すぐに",
  "autoLockFeatureDescription": "アプリがバックグラウンドでロックするまでの時間",
  "hideContent": "内容を非表示",
  "hideContentDescriptionAndroid": "アプリ画面を非表示にし、スクリーンショットを無効にします",
  "hideContentDescriptionIos": "アプリ切り替え時に、アプリの画面を非表示にします",
  "passwordStrengthInfo": "パスワードの長さ、使用される文字の種類を考慮してパスワードの強度は計算されます。",
  "noQuickLinksSelected": "クイックリンクが選択されていません",
  "pleaseSelectQuickLinksToRemove": "削除するクイックリンクを選択してください",
  "removePublicLinks": "公開リンクを削除",
  "thisWillRemovePublicLinksOfAllSelectedQuickLinks": "選択したすべてのクイックリンクの公開リンクを削除します。",
  "guestView": "ゲストビュー",
  "guestViewEnablePreSteps": "アプリのロックを有効にするには、システム設定でデバイスのパスコードまたは画面ロックを設定してください。",
  "nameTheAlbum": "アルバムに名前を付けよう",
  "collectPhotosDescription": "友達が写真をアップロードできるリンクを作成できます",
  "collect": "集める",
  "appLockDescriptions": "デバイスのデフォルトのロック画面と、カスタムロック画面のどちらを利用しますか？",
  "toEnableAppLockPleaseSetupDevicePasscodeOrScreen": "アプリのロックを有効にするには、システム設定でデバイスのパスコードまたは画面ロックを設定してください。",
  "authToViewPasskey": "パスキーを表示するには認証してください",
  "loopVideoOn": "ビデオのループをオン",
  "loopVideoOff": "ビデオのループをオフ",
  "localSyncErrorMessage": "ローカルの写真の同期には予想以上の時間がかかっています。問題が発生したようです。サポートチームまでご連絡ください。",
  "showPerson": "人物を表示",
  "sort": "並び替え",
  "mostRecent": "新しい順",
  "mostRelevant": "関連度順",
  "loadingYourPhotos": "写真を読み込んでいます...",
  "processingImport": "{folderName} を処理中...",
  "personName": "人名名",
  "addNewPerson": "新しい人物を追加",
  "addNameOrMerge": "名前をつける、あるいは既存の人物にまとめる",
  "mergeWithExisting": "既存の人物とまとめる",
  "newPerson": "新しい人物",
  "addName": "名前を追加",
  "add": "追加",
  "extraPhotosFoundFor": "{text} の写真が見つかりました",
  "@extraPhotosFoundFor": {
    "placeholders": {
      "text": {
        "type": "String"
      }
    }
  },
  "extraPhotosFound": "追加の写真が見つかりました",
  "configuration": "設定",
  "localIndexing": "このデバイス上での実行",
  "processed": "処理完了",
  "resetPerson": "削除",
  "areYouSureYouWantToResetThisPerson": "この人を忘れてもよろしいですね？",
  "allPersonGroupingWillReset": "この人のグループ化がリセットされ、この人かもしれない写真への提案もなくなります",
  "yesResetPerson": "リセット",
  "onlyThem": "この人のみ",
  "checkingModels": "モデルを確認しています...",
  "enableMachineLearningBanner": "マジック検索と顔認識のため、機械学習を有効にする",
  "searchDiscoverEmptySection": "処理と同期が完了すると、画像がここに表示されます",
  "searchPersonsEmptySection": "処理と同期が完了すると、ここに人々が表示されます",
  "collaboratorsSuccessfullyAdded": "{count, plural, =0 {{count}人のコラボレーターを追加} =1 {{count}人のコラボレーターを追加} other {{count}人のコラボレーターを追加}}",
  "@collaboratorsSuccessfullyAdded": {
    "placeholders": {
      "count": {
        "type": "int",
        "example": "2"
      }
    },
    "description": "Number of collaborators that were successfully added to an album."
  },
  "accountIsAlreadyConfigured": "アカウントが既に設定されています",
  "sessionIdMismatch": "セッションIDが一致しません",
  "@sessionIdMismatch": {
    "description": "In passkey page, deeplink is ignored because of session ID mismatch."
  },
  "failedToFetchActiveSessions": "アクティブなセッションの取得に失敗しました",
  "@failedToFetchActiveSessions": {
    "description": "In session page, warn user (in toast) that active sessions could not be fetched."
  },
  "failedToRefreshStripeSubscription": "サブスクリプションの更新に失敗しました",
  "failedToPlayVideo": "動画の再生に失敗しました",
  "uploadIsIgnoredDueToIgnorereason": "以下の理由によりアップロードは無視されます: {ignoreReason}",
  "@uploadIsIgnoredDueToIgnorereason": {
    "placeholders": {
      "ignoreReason": {
        "type": "String",
        "example": "no network"
      }
    }
  },
  "typeOfGallerGallerytypeIsNotSupportedForRename": "このギャラリーのタイプ {galleryType} は名前の変更には対応していません",
  "@typeOfGallerGallerytypeIsNotSupportedForRename": {
    "placeholders": {
      "galleryType": {
        "type": "String",
        "example": "no network"
      }
    }
  },
  "tapToUploadIsIgnoredDue": "アップロードするにはタップしてください。 以下の理由のためアップロードは現在無視されています: {ignoreReason}",
  "@tapToUploadIsIgnoredDue": {
    "description": "Shown in upload icon widet, inside a tooltip.",
    "placeholders": {
      "ignoreReason": {
        "type": "String",
        "example": "no network"
      }
    }
  },
  "tapToUpload": "タップしてアップロード",
  "@tapToUpload": {
    "description": "Shown in upload icon widet, inside a tooltip."
  },
  "info": "情報",
  "addFiles": "ファイルを追加",
  "castAlbum": "アルバムをキャスト",
  "imageNotAnalyzed": "画像が分析されていません",
  "noFacesFound": "顔が見つかりません",
  "fileNotUploadedYet": "ファイルがまだアップロードされていません",
  "noSuggestionsForPerson": "{personName} の候補はありません",
  "@noSuggestionsForPerson": {
    "placeholders": {
      "personName": {
        "type": "String",
        "example": "Alice"
      }
    }
  },
  "month": "月",
  "yearShort": "年",
  "@yearShort": {
    "description": "Appears in pricing page (/yr)"
  },
  "currentlyRunning": "現在実行中",
  "ignored": "無視された",
  "file": "ファイル",
  "searchSectionsLengthMismatch": "セクションの長さの不一致: {snapshotLength} != {searchLength}",
  "@searchSectionsLengthMismatch": {
    "description": "Appears in search tab page",
    "placeholders": {
      "snapshotLength": {
        "type": "int",
        "example": "1"
      },
      "searchLength": {
        "type": "int",
        "example": "2"
      }
    }
  },
  "selectMailApp": "メールアプリを選択",
  "selectAllShort": "すべて",
  "@selectAllShort": {
    "description": "Text that appears in bottom right when you start to select multiple photos. When clicked, it selects all photos."
  },
  "selectCoverPhoto": "カバー写真を選択",
  "newLocation": "新しいロケーション",
  "faceNotClusteredYet": "顔がまだ集まっていません。後で戻ってきてください",
  "theLinkYouAreTryingToAccessHasExpired": "アクセスしようとしているリンクの期限が切れています。",
  "openFile": "ファイルを開く",
  "backupFile": "バックアップファイル",
  "openAlbumInBrowser": "ブラウザでアルバムを開く",
  "openAlbumInBrowserTitle": "このアルバムに写真を追加するには、Webアプリを使用してください",
  "allow": "許可",
  "allowAppToOpenSharedAlbumLinks": "共有アルバムリンクを開くことをアプリに許可する",
  "seePublicAlbumLinksInApp": "アプリ内で公開アルバムのリンクを見る",
  "emergencyContacts": "緊急連絡先",
  "acceptTrustInvite": "招待を受け入れる",
  "declineTrustInvite": "招待を拒否する",
  "removeYourselfAsTrustedContact": "あなた自身を信頼できる連絡先から削除",
  "legacy": "レガシー",
  "legacyPageDesc": "レガシーでは、信頼できる連絡先が不在時(あなたが亡くなった時など)にアカウントにアクセスできます。",
  "legacyPageDesc2": "信頼できる連絡先はアカウントの回復を開始することができます。30日以内にあなたが拒否しない場合は、その信頼する人がパスワードをリセットしてあなたのアカウントにアクセスできるようになります。",
  "legacyAccounts": "レガシーアカウント",
  "trustedContacts": "信頼する連絡先",
  "addTrustedContact": "信頼する連絡先を追加",
  "removeInvite": "招待を削除",
  "recoveryWarning": "信頼する連絡先の持ち主があなたのアカウントにアクセスしようとしています",
  "rejectRecovery": "リカバリを拒否する",
  "recoveryInitiated": "リカバリが開始されました",
  "recoveryInitiatedDesc": "{days} 日後にアカウントにアクセスできます。通知は {email}に送信されます。",
  "@recoveryInitiatedDesc": {
    "placeholders": {
      "days": {
        "type": "int",
        "example": "30"
      },
      "email": {
        "type": "String",
        "example": "me@example.com"
      }
    }
  },
  "cancelAccountRecovery": "リカバリをキャンセル",
  "recoveryAccount": "アカウントを復元",
  "cancelAccountRecoveryBody": "リカバリをキャンセルしてもよろしいですか？",
  "startAccountRecoveryTitle": "リカバリを開始",
  "whyAddTrustContact": "信頼する連絡先は、データの復旧が必要な際に役立ちます。",
  "recoveryReady": "{email}のアカウントを復元できるようになりました。新しいパスワードを設定してください。",
  "@recoveryReady": {
    "placeholders": {
      "email": {
        "type": "String",
        "example": "me@example.com"
      }
    }
  },
  "recoveryWarningBody": "{email} はあなたのアカウントを復元しようとしています。",
  "trustedInviteBody": "あなたは {email}から信頼する連絡先になってもらうよう、お願いされています。",
  "warning": "警告",
  "proceed": "続行",
  "confirmAddingTrustedContact": "{email} を信頼する連絡先として追加しようとしています。 {numOfDays} 日間あなたの利用がなくなった場合、アカウントを復旧することができるようになります。",
  "@confirmAddingTrustedContact": {
    "placeholders": {
      "email": {
        "type": "String",
        "example": "me@example.com"
      },
      "numOfDays": {
        "type": "int",
        "example": "30"
      }
    }
  },
  "legacyInvite": "{email} があなたを信頼する連絡先として招待しました",
  "authToManageLegacy": "信頼する連絡先を管理するために認証してください",
  "useDifferentPlayerInfo": "この動画の再生に問題がありますか？別のプレイヤーを試すには、ここを長押ししてください。",
  "hideSharedItemsFromHomeGallery": "ホームギャラリーから共有された写真等を非表示",
  "gallery": "ギャラリー",
  "joinAlbum": "アルバムに参加",
  "joinAlbumSubtext": "写真を表示したり、追加したりするために",
  "joinAlbumSubtextViewer": "これを共有アルバムに追加するために",
  "join": "参加する",
  "linkEmail": "メールアドレスをリンクする",
  "link": "リンク",
  "noEnteAccountExclamation": "アカウントがありません！",
  "orPickFromYourContacts": "または連絡先から選択",
  "emailDoesNotHaveEnteAccount": "{email} は Ente アカウントを持っていません。",
  "@emailDoesNotHaveEnteAccount": {
    "description": "Shown when email doesn't have an Ente account",
    "placeholders": {
      "email": {
        "type": "String"
      }
    }
  },
  "accountOwnerPersonAppbarTitle": "{title} (私)",
  "@accountOwnerPersonAppbarTitle": {
    "description": "Title of appbar for account owner person",
    "placeholders": {
      "title": {
        "type": "String"
      }
    }
  },
  "reassignMe": "\"自分\" を再割り当て",
  "me": "自分",
  "linkEmailToContactBannerCaption": "共有を高速化するために",
  "@linkEmailToContactBannerCaption": {
    "description": "Caption for the 'Link email' title. It should be a continuation of the 'Link email' title. Just like how 'Link email' + 'for faster sharing' forms a proper sentence in English, the combination of these two strings should also be a proper sentence in other languages."
  },
  "selectPersonToLink": "リンクする人を選択",
  "linkPersonToEmail": "この人物を {email}に紐づけ",
  "@linkPersonToEmail": {
    "placeholders": {
      "email": {
        "type": "String"
      }
    }
  },
  "linkPersonToEmailConfirmation": "{personName} を {email} に紐づけします",
  "@linkPersonToEmailConfirmation": {
    "description": "Confirmation message when linking a person to an email",
    "placeholders": {
      "personName": {
        "type": "String"
      },
      "email": {
        "type": "String"
      }
    }
  },
  "selectYourFace": "あなたの顔を選択",
  "reassigningLoading": "再割り当て中...",
  "reassignedToName": "あなたを {name} に紐づけました",
  "@reassignedToName": {
    "placeholders": {
      "name": {
        "type": "String"
      }
    }
  },
  "saveChangesBeforeLeavingQuestion": "その前に変更を保存しますか？",
  "dontSave": "保存しない",
  "thisIsMeExclamation": "これは私です",
  "linkPerson": "人を紐づけ",
  "linkPersonCaption": "良い経験を分かち合うために",
  "@linkPersonCaption": {
    "description": "Caption for the 'Link person' title. It should be a continuation of the 'Link person' title. Just like how 'Link person' + 'for better sharing experience' forms a proper sentence in English, the combination of these two strings should also be a proper sentence in other languages."
  },
  "processingVideos": "動画を処理中",
  "streamDetails": "動画の詳細",
  "processing": "処理中",
  "queued": "処理待ち",
  "ineligible": "対象外",
  "failed": "失敗",
  "playStream": "再生",
  "playOriginal": "元動画を再生",
  "joinAlbumConfirmationDialogBody": "アルバムに参加すると、参加者にメールアドレスが公開されます。",
  "pleaseWaitThisWillTakeAWhile": "しばらくお待ちください。時間がかかります。",
  "editTime": "時刻を編集",
  "selectTime": "時刻を選択",
  "selectDate": "日付を選択する",
  "previous": "前",
  "selectOneDateAndTimeForAll": "すべてに対して日付と時刻を1つ選択してください",
  "selectStartOfRange": "範囲の開始位置を選択",
  "thisWillMakeTheDateAndTimeOfAllSelected": "選択したすべての写真の日付と時刻が同じになります。",
  "allWillShiftRangeBasedOnFirst": "これはグループ内の最初のものです。他の選択した写真は、この新しい日付に基づいて自動的にシフトされます",
  "newRange": "範囲を追加",
  "selectOneDateAndTime": "日付と時刻を1つ選択してください",
  "moveSelectedPhotosToOneDate": "選択した写真を1つの日付に移動",
  "shiftDatesAndTime": "日付と時間のシフト",
  "photosKeepRelativeTimeDifference": "写真はお互いの相対的な時間差を維持します",
  "photocountPhotos": "{count, plural, =0 {0枚の写真} =1 {1枚の写真} other {{count} 枚の写真}}",
  "@photocountPhotos": {
    "placeholders": {
      "count": {
        "type": "int",
        "example": "2"
      }
    }
  },
  "appIcon": "アプリアイコン",
  "notThisPerson": "この人ではありませんか？",
  "selectedItemsWillBeRemovedFromThisPerson": "選択したアイテムはこの人としての登録が解除されますが、ライブラリからは削除されません。",
  "throughTheYears": "{dateFormat} から年",
  "thisWeekThroughTheYears": "毎年のこの週",
  "thisWeekXYearsAgo": "{count, plural, =1 {{count} 1年前の今週} other {{count}年前の今週}}",
  "youAndThem": "あなたと{name}",
  "admiringThem": "{name}に注目！",
  "embracingThem": "{name}抱きしめて！",
  "partyWithThem": "{name}とパーティー！",
  "hikingWithThem": "{name}とハイキング！",
  "feastingWithThem": "{name}とご飯！",
  "selfiesWithThem": "{name}とセルフィー！",
  "posingWithThem": "{name}と一緒にポーズ！",
  "backgroundWithThem": "{name}と見た美しい景色！",
  "sportsWithThem": "{name}とスポーツ！",
  "roadtripWithThem": "{name}と車で旅行！",
  "spotlightOnYourself": "あなた自身にスポットライト！",
  "spotlightOnThem": "{name}にスポットライト！",
  "personIsAge": "{name}が{age}才！",
  "personTurningAge": "{name}が{age}才になった！",
  "lastTimeWithThem": "前回の{name}との時間",
  "tripToLocation": "{location}への旅行",
  "tripInYear": "{year}年の旅行",
  "lastYearsTrip": "昨年の旅行",
  "sunrise": "水平線",
  "mountains": "丘を超えて",
  "greenery": "緑の生活",
  "beach": "砂浜と海",
  "city": "市街",
  "moon": "月明かりの中",
  "onTheRoad": "再び道で",
  "food": "料理を楽しむ",
<<<<<<< HEAD
  "pets": "毛むくじゃらな仲間たち",
  "wishThemAHappyBirthday": "Wish ${name} a happy birthday! 🎉"
=======
  "pets": "毛むくじゃらな仲間たち"
>>>>>>> 83423414
}<|MERGE_RESOLUTION|>--- conflicted
+++ resolved
@@ -1665,10 +1665,5 @@
   "moon": "月明かりの中",
   "onTheRoad": "再び道で",
   "food": "料理を楽しむ",
-<<<<<<< HEAD
-  "pets": "毛むくじゃらな仲間たち",
-  "wishThemAHappyBirthday": "Wish ${name} a happy birthday! 🎉"
-=======
   "pets": "毛むくじゃらな仲間たち"
->>>>>>> 83423414
 }