--- conflicted
+++ resolved
@@ -5,11 +5,7 @@
 import 'package:flutter/foundation.dart';
 import 'package:flutter/material.dart';
 import 'package:flutter_easyloading/flutter_easyloading.dart';
-<<<<<<< HEAD
 import "package:flutter_localizations/flutter_localizations.dart";
-=======
-import 'package:flutter_localizations/flutter_localizations.dart';
->>>>>>> ffdc21d1
 import 'package:home_widget/home_widget.dart' as hw;
 import 'package:logging/logging.dart';
 import 'package:media_extension/media_extension_action_types.dart';
@@ -149,12 +145,6 @@
             supportedLocales: appSupportedLocales,
             localeListResolutionCallback: localResolutionCallBack,
             localizationsDelegates: const [
-<<<<<<< HEAD
-=======
-              GlobalMaterialLocalizations.delegate,
-              GlobalCupertinoLocalizations.delegate,
-              GlobalWidgetsLocalizations.delegate,
->>>>>>> ffdc21d1
               S.delegate,
               GlobalMaterialLocalizations.delegate,
               GlobalCupertinoLocalizations.delegate,
@@ -180,12 +170,6 @@
           supportedLocales: appSupportedLocales,
           localeListResolutionCallback: localResolutionCallBack,
           localizationsDelegates: const [
-<<<<<<< HEAD
-=======
-            GlobalMaterialLocalizations.delegate,
-            GlobalCupertinoLocalizations.delegate,
-            GlobalWidgetsLocalizations.delegate,
->>>>>>> ffdc21d1
             S.delegate,
             GlobalMaterialLocalizations.delegate,
             GlobalCupertinoLocalizations.delegate,
