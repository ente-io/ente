import "dart:async";

import "package:flutter/foundation.dart";
import "package:flutter/material.dart";
import "package:logging/logging.dart";
import "package:photos/core/event_bus.dart";
import "package:photos/events/collection_updated_event.dart";
import "package:photos/events/event.dart";
import "package:photos/events/location_tag_updated_event.dart";
import "package:photos/events/magic_cache_updated_event.dart";
import "package:photos/events/people_changed_event.dart";
import "package:photos/generated/l10n.dart";
import "package:photos/models/collection/collection.dart";
import "package:photos/models/collection/collection_items.dart";
import "package:photos/models/search/search_result.dart";
import "package:photos/models/typedefs.dart";
import "package:photos/services/collections_service.dart";
import "package:photos/services/search_service.dart";
import "package:photos/ui/viewer/gallery/collection_page.dart";
import "package:photos/ui/viewer/location/add_location_sheet.dart";
import "package:photos/ui/viewer/location/pick_center_point_widget.dart";
import "package:photos/utils/dialog_util.dart";
import "package:photos/utils/navigation_util.dart";
import "package:photos/utils/share_util.dart";

enum ResultType {
  collection,
  file,
  uploader,
  location,
  locationSuggestion,
  month,
  year,
  fileType,
  fileExtension,
  fileCaption,
  event,
  shared,
  faces,
  magic,
}

enum SectionType {
  face,
  magic,
  location,
  album,
  // People section shows the files shared by other persons
  contacts,
  fileTypesAndExtension,
}

extension SectionTypeExtensions on SectionType {
  // passing context for internalization in the future
  String sectionTitle(BuildContext context) {
    switch (this) {
      case SectionType.face:
        return S.of(context).people;
      case SectionType.magic:
        return S.of(context).discover;
      case SectionType.location:
        return S.of(context).locations;
      case SectionType.contacts:
        return S.of(context).contacts;
      case SectionType.album:
        return S.of(context).albums;
      case SectionType.fileTypesAndExtension:
        return S.of(context).fileTypes;
    }
  }

  String getEmptyStateText(BuildContext context) {
    switch (this) {
      case SectionType.face:
        return S.of(context).searchPersonsEmptySection;
      case SectionType.magic:
        return S.of(context).searchDiscoverEmptySection;
      case SectionType.location:
        return S.of(context).searchLocationEmptySection;
      case SectionType.contacts:
        return S.of(context).searchPeopleEmptySection;
      case SectionType.album:
        return S.of(context).searchAlbumsEmptySection;
      case SectionType.fileTypesAndExtension:
        return S.of(context).searchFileTypesAndNamesEmptySection;
    }
  }

  // isCTAVisible is used to show/hide the CTA button in the empty state
  // Disable the CTA for face, content, moment, fileTypesAndExtension, fileCaption
  bool get isCTAVisible {
    switch (this) {
      case SectionType.face:
      case SectionType.magic:
      case SectionType.fileTypesAndExtension:
        return false;
      case SectionType.location:
      case SectionType.contacts:
      case SectionType.album:
        return true;
    }
  }

  bool get sortByName =>
      this != SectionType.face &&
      this != SectionType.magic &&
      this != SectionType.contacts;

  bool get isEmptyCTAVisible {
    switch (this) {
      case SectionType.face:
      case SectionType.magic:
      case SectionType.fileTypesAndExtension:
        return false;
      case SectionType.location:
      case SectionType.contacts:
      case SectionType.album:
        return true;
    }
  }

  String getCTAText(BuildContext context) {
    switch (this) {
      case SectionType.face:
        // todo: later
        return "Setup";
      case SectionType.magic:
        // todo: later
        return "temp";
      case SectionType.location:
        return S.of(context).addNew;
      case SectionType.contacts:
        return S.of(context).invite;
      case SectionType.album:
        return S.of(context).addNew;
      case SectionType.fileTypesAndExtension:
        return "";
    }
  }

  IconData? getCTAIcon() {
    switch (this) {
      case SectionType.face:
        return Icons.adaptive.arrow_forward_outlined;
      case SectionType.magic:
        return null;
      case SectionType.location:
        return Icons.add_location_alt_outlined;
      case SectionType.contacts:
        return Icons.adaptive.share;
      case SectionType.album:
        return Icons.add;
      case SectionType.fileTypesAndExtension:
        return null;
    }
  }

  FutureVoidCallback ctaOnTap(BuildContext context) {
    switch (this) {
      case SectionType.contacts:
        return () async {
          await shareText(
            S.of(context).shareTextRecommendUsingEnte,
          );
        };
      case SectionType.location:
        return () async {
          final centerPoint = await showPickCenterPointSheet(context);
          if (centerPoint != null) {
            showAddLocationSheet(context, centerPoint);
          }
        };
      case SectionType.album:
        return () async {
          final result = await showTextInputDialog(
            context,
            title: S.of(context).newAlbum,
            submitButtonLabel: S.of(context).create,
            hintText: S.of(context).enterAlbumName,
            alwaysShowSuccessState: false,
            initialValue: "",
            textCapitalization: TextCapitalization.words,
            onSubmit: (String text) async {
              // indicates user cancelled the rename request
              if (text.trim() == "") {
                return;
              }
              try {
                final Collection c =
                    await CollectionsService.instance.createAlbum(text);
                unawaited(
                  routeToPage(
                    context,
                    CollectionPage(CollectionWithThumbnail(c, null)),
                  ),
                );
              } catch (e, s) {
                Logger("CreateNewAlbumIcon")
                    .severe("Failed to create a new album", e, s);
                rethrow;
              }
            },
          );
          if (result is Exception) {
            await showGenericErrorDialog(context: context, error: result);
          }
        };
      default:
        {
          return () async {};
        }
    }
  }

  Future<List<SearchResult>> getData(
    BuildContext? context, {
    int? limit,
  }) {
    switch (this) {
      case SectionType.face:
        return SearchService.instance.getAllFace(limit);
      case SectionType.magic:
        return SearchService.instance.getMagicSectionResults(context!);
<<<<<<< HEAD

      case SectionType.moment:
        if (flagService.internalUser && !kDebugMode) {
          // TODO: lau: remove this whole smart memories and moment altogether
          return SearchService.instance.smartMemories(context!, limit);
        }
        return SearchService.instance.getRandomMomentsSearchResults(context!);

=======
>>>>>>> dee38e3e
      case SectionType.location:
        return SearchService.instance.getAllLocationTags(limit);

      case SectionType.contacts:
        return SearchService.instance.getAllContactsSearchResults(limit);

      case SectionType.album:
        return SearchService.instance.getAllCollectionSearchResults(limit);

      case SectionType.fileTypesAndExtension:
        return SearchService.instance
            .getAllFileTypesAndExtensionsResults(context!, limit);
    }
  }

  List<Stream<Event>> viewAllUpdateEvents() {
    switch (this) {
      case SectionType.location:
        return [Bus.instance.on<LocationTagUpdatedEvent>()];
      case SectionType.album:
        return [Bus.instance.on<CollectionUpdatedEvent>()];
      case SectionType.face:
        return [Bus.instance.on<PeopleChangedEvent>()];
      default:
        return [];
    }
  }

  ///Events to listen to for different search sections, different from common
  ///events listened to in AllSectionsExampleState.
  List<Stream<Event>> sectionUpdateEvents() {
    switch (this) {
      case SectionType.location:
        return [Bus.instance.on<LocationTagUpdatedEvent>()];
      case SectionType.magic:
        return [Bus.instance.on<MagicCacheUpdatedEvent>()];
      case SectionType.contacts:
        return [Bus.instance.on<PeopleChangedEvent>()];
      default:
        return [];
    }
  }
}<|MERGE_RESOLUTION|>--- conflicted
+++ resolved
@@ -221,17 +221,7 @@
         return SearchService.instance.getAllFace(limit);
       case SectionType.magic:
         return SearchService.instance.getMagicSectionResults(context!);
-<<<<<<< HEAD
-
-      case SectionType.moment:
-        if (flagService.internalUser && !kDebugMode) {
-          // TODO: lau: remove this whole smart memories and moment altogether
-          return SearchService.instance.smartMemories(context!, limit);
-        }
-        return SearchService.instance.getRandomMomentsSearchResults(context!);
-
-=======
->>>>>>> dee38e3e
+
       case SectionType.location:
         return SearchService.instance.getAllLocationTags(limit);
 
