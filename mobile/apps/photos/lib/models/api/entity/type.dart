--- conflicted
+++ resolved
@@ -3,32 +3,9 @@
   person,
   cgroup,
   unknown,
-<<<<<<< HEAD
-  smartAlbum,
-}
-
-EntityType typeFromString(String type) {
-  switch (type) {
-    case "location":
-      return EntityType.location;
-    case "person":
-      return EntityType.location;
-    case "cgroup":
-      return EntityType.cgroup;
-    case "smart_album":
-      return EntityType.smartAlbum;
-  }
-  debugPrint("unexpected entity type $type");
-  return EntityType.unknown;
-}
-
-extension EntityTypeExtn on EntityType {
-  bool isZipped() {
-=======
   smartAlbum;
 
   bool get isZipped {
->>>>>>> b66348f2
     switch (this) {
       case EntityType.location:
       case EntityType.person:
