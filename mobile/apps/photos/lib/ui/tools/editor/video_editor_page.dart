import "dart:async";
import 'dart:io';

import 'package:flutter/material.dart';
import "package:logging/logging.dart";
import 'package:path/path.dart' as path;
import "package:photo_manager/photo_manager.dart";
import "package:photos/ente_theme_data.dart";
import "package:photos/generated/l10n.dart";
import "package:photos/models/file/file.dart";
import "package:photos/ui/common/linear_progress_dialog.dart";
import 'package:photos/ui/tools/editor/editor_utils.dart';
import "package:photos/ui/tools/editor/export_video_service.dart";
import 'package:photos/ui/tools/editor/video_crop_page.dart';
import "package:photos/ui/tools/editor/video_editor/video_editor_bottom_action.dart";
import "package:photos/ui/tools/editor/video_editor/video_editor_main_actions.dart";
import "package:photos/ui/tools/editor/video_editor/video_editor_navigation_options.dart";
import "package:photos/ui/tools/editor/video_editor/video_editor_player_control.dart";
import "package:photos/ui/tools/editor/video_rotate_page.dart";
import "package:photos/ui/tools/editor/video_trim_page.dart";
import "package:photos/ui/viewer/file/detail_page.dart";
import "package:photos/utils/exif_util.dart";
import "package:photos/utils/navigation_util.dart";
import "package:video_editor/video_editor.dart";

class VideoEditorPage extends StatefulWidget {
  const VideoEditorPage({
    super.key,
    required this.file,
    required this.ioFile,
    required this.detailPageConfig,
  });

  final EnteFile file;
  final File ioFile;
  final DetailPageConfiguration detailPageConfig;

  @override
  State<VideoEditorPage> createState() => _VideoEditorPageState();
}

class _VideoEditorPageState extends State<VideoEditorPage> {
  final _isExporting = ValueNotifier<bool>(false);
  final _logger = Logger("VideoEditor");

  /// Some videos have a non-zero 'rotation' property in exif which causes the
  /// video to appear rotated in the video editor preview on Andoird.
  /// This variable is used as a workaround to rotate the video back to its
  /// expected orientation in the viewer.
  int? _quarterTurnsForRotationCorrection;

  VideoEditorController? _controller;

  @override
  void initState() {
    _logger.info("Initializing video editor page");
    super.initState();

    Future.microtask(() {
      _controller = VideoEditorController.file(
        widget.ioFile,
        minDuration: const Duration(seconds: 1),
        cropStyle: CropGridStyle(
          background: Theme.of(context).colorScheme.surface,
          selectedBoundariesColor:
              const ColorScheme.dark().videoPlayerPrimaryColor,
        ),
        trimStyle: TrimSliderStyle(
          onTrimmedColor: const ColorScheme.dark().videoPlayerPrimaryColor,
          onTrimmingColor: const ColorScheme.dark().videoPlayerPrimaryColor,
          background: Theme.of(context).colorScheme.editorBackgroundColor,
          positionLineColor:
              Theme.of(context).colorScheme.videoPlayerBorderColor,
          lineColor: Theme.of(context)
              .colorScheme
              .videoPlayerBorderColor
              .withValues(alpha: 0.6),
        ),
      );

      _controller!.initialize().then((_) => setState(() {})).catchError(
        (error) {
          // handle minumum duration bigger than video duration error
          Navigator.pop(context);
        },
        test: (e) => e is VideoMinDurationError,
      );
    });

    _doRotationCorrectionIfAndroid();
  }

  @override
  void dispose() async {
    _isExporting.dispose();
    _controller?.dispose().ignore();
    ExportService.dispose().ignore();
    super.dispose();
  }

  @override
  Widget build(BuildContext context) {
    _logger.info("Building video editor page");
    return PopScope(
      canPop: false,
      onPopInvokedWithResult: (didPop, _) {
        if (!didPop) {
          if (_isExporting.value) {
            return;
          } else {
            replacePage(context, DetailPage(widget.detailPageConfig));
          }
        }
      },
      child: Scaffold(
        appBar: AppBar(
          elevation: 0,
          toolbarHeight: 0,
        ),
        body: _controller != null &&
                _controller!.initialized &&
                _quarterTurnsForRotationCorrection != null
            ? SafeArea(
                child: Stack(
                  children: [
                    Column(
                      children: [
                        Expanded(
                          child: Column(
                            children: [
                              Expanded(
                                child: Hero(
                                  tag: "video-editor-preview",
                                  child: RotatedBox(
                                    quarterTurns:
                                        _quarterTurnsForRotationCorrection!,
                                    child: CropGridViewer.preview(
                                      controller: _controller!,
                                    ),
                                  ),
                                ),
                              ),
                              VideoEditorPlayerControl(
                                controller: _controller!,
                              ),
                              VideoEditorMainActions(
                                children: [
                                  VideoEditorBottomAction(
                                    label: AppLocalizations.of(context).trim,
                                    svgPath:
                                        "assets/video-editor/video-editor-trim-action.svg",
                                    onPressed: () => Navigator.push(
                                      context,
                                      MaterialPageRoute<void>(
                                        builder: (context) => VideoTrimPage(
                                          controller: _controller!,
                                          quarterTurnsForRotationCorrection:
                                              _quarterTurnsForRotationCorrection!,
                                        ),
                                      ),
                                    ),
                                  ),
                                  const SizedBox(width: 40),
                                  VideoEditorBottomAction(
                                    label: AppLocalizations.of(context).crop,
                                    svgPath:
                                        "assets/video-editor/video-editor-crop-action.svg",
                                    onPressed: () => Navigator.push(
                                      context,
                                      MaterialPageRoute<void>(
                                        builder: (context) => VideoCropPage(
                                          controller: _controller!,
                                          quarterTurnsForRotationCorrection:
                                              _quarterTurnsForRotationCorrection!,
                                        ),
                                      ),
                                    ),
                                  ),
                                  const SizedBox(width: 40),
                                  VideoEditorBottomAction(
                                    label: AppLocalizations.of(context).rotate,
                                    svgPath:
                                        "assets/video-editor/video-editor-rotate-action.svg",
                                    onPressed: () => Navigator.push(
                                      context,
                                      MaterialPageRoute<void>(
                                        builder: (context) => VideoRotatePage(
                                          controller: _controller!,
                                          quarterTurnsForRotationCorrection:
                                              _quarterTurnsForRotationCorrection!,
                                        ),
                                      ),
                                    ),
                                  ),
                                ],
                              ),
                              const SizedBox(height: 40),
                              VideoEditorNavigationOptions(
                                color: Theme.of(context)
                                    .colorScheme
                                    .videoPlayerPrimaryColor,
                                secondaryText:
                                    AppLocalizations.of(context).saveCopy,
                                onSecondaryPressed: () {
                                  exportVideo();
                                },
                              ),
                            ],
                          ),
                        ),
                      ],
                    ),
                  ],
                ),
              )
            : const Center(child: CircularProgressIndicator()),
      ),
    );
  }

  void exportVideo() async {
    _isExporting.value = true;

    final dialogKey = GlobalKey<LinearProgressDialogState>();
    final dialog = LinearProgressDialog(
      AppLocalizations.of(context).savingEdits,
      key: dialogKey,
    );

    unawaited(
      showDialog(
        useRootNavigator: false,
        context: context,
        builder: (context) {
          return dialog;
        },
      ),
    );

    final config = VideoFFmpegVideoEditorConfig(
      _controller!,
      format: VideoExportFormat.mp4,
      commandBuilder: (config, videoPath, outputPath) {
        final List<String> filters = config.getExportFilters();

        final String startTrimCmd = "-ss ${_controller!.startTrim}";
        final String toTrimCmd = "-t ${_controller!.trimmedDuration}";
        return '$startTrimCmd -i $videoPath  $toTrimCmd ${config.filtersCmd(filters)} -c:v libx264 -c:a aac $outputPath';
      },
    );

    await ExportService.runFFmpegCommand(
      await config.getExecuteConfig(),
      onProgress: (stats) {
        if (dialogKey.currentState != null) {
          dialogKey.currentState!
              .setProgress(config.getFFmpegProgress(stats.getTime().toInt()));
        }
      },
      onError: (e, s) => _logger.severe("Error exporting video", e, s),
      onCompleted: (result) async {
        _isExporting.value = false;
        await saveAsset(
          context: context,
          originalFile: widget.file,
          detailPageConfig: widget.detailPageConfig,
          saveAction: () async {
            final fileName = path.basenameWithoutExtension(widget.file.title!) +
                "_edited_" +
                DateTime.now().microsecondsSinceEpoch.toString() +
                ".mp4";
            final newAsset =
                await PhotoManager.editor.saveVideo(result, title: fileName);
            result.deleteSync();
<<<<<<< HEAD
            return newAsset;
          },
          fileExtension: ".mp4",
          logger: _logger,
          onSaveFinished: () {
=======
            final newFile = await EnteFile.fromAsset(
              widget.file.deviceFolder ?? '',
              newAsset,
            );

            newFile.creationTime = widget.file.creationTime;
            newFile.collectionID = widget.file.collectionID;
            newFile.location = widget.file.location;
            if (!newFile.hasLocation && widget.file.localID != null) {
              final assetEntity = await widget.file.getAsset;
              if (assetEntity != null) {
                final latLong = await assetEntity.latlngAsync();
                newFile.location = Location(
                  latitude: latLong.latitude,
                  longitude: latLong.longitude,
                );
              }
            }

            newFile.generatedID =
                await FilesDB.instance.insertAndGetId(newFile);
            Bus.instance
                .fire(LocalPhotosUpdatedEvent([newFile], source: "editSave"));
            SyncService.instance.sync().ignore();
            showShortToast(context, AppLocalizations.of(context).editsSaved);
            _logger.info("Original file " + widget.file.toString());
            _logger.info("Saved edits to file " + newFile.toString());
            final files = widget.detailPageConfig.files;

            // the index could be -1 if the files fetched doesn't contain the newly
            // edited files
            int selectionIndex = files
                .indexWhere((file) => file.generatedID == newFile.generatedID);
            if (selectionIndex == -1) {
              files.add(newFile);
              selectionIndex = files.length - 1;
            }
>>>>>>> 91785d8c
            Navigator.of(dialogKey.currentContext!).pop('dialog');
          },
        );
      },
    );
  }

  void _doRotationCorrectionIfAndroid() {
    if (Platform.isAndroid) {
      getVideoPropsAsync(widget.ioFile).then((props) async {
        if (props?.rotation != null) {
          _quarterTurnsForRotationCorrection = -(props!.rotation! / 90).round();
        } else {
          _quarterTurnsForRotationCorrection = 0;
        }
        setState(() {});
      });
    } else {
      _quarterTurnsForRotationCorrection = 0;
    }
  }
}<|MERGE_RESOLUTION|>--- conflicted
+++ resolved
@@ -272,51 +272,11 @@
             final newAsset =
                 await PhotoManager.editor.saveVideo(result, title: fileName);
             result.deleteSync();
-<<<<<<< HEAD
             return newAsset;
           },
           fileExtension: ".mp4",
           logger: _logger,
           onSaveFinished: () {
-=======
-            final newFile = await EnteFile.fromAsset(
-              widget.file.deviceFolder ?? '',
-              newAsset,
-            );
-
-            newFile.creationTime = widget.file.creationTime;
-            newFile.collectionID = widget.file.collectionID;
-            newFile.location = widget.file.location;
-            if (!newFile.hasLocation && widget.file.localID != null) {
-              final assetEntity = await widget.file.getAsset;
-              if (assetEntity != null) {
-                final latLong = await assetEntity.latlngAsync();
-                newFile.location = Location(
-                  latitude: latLong.latitude,
-                  longitude: latLong.longitude,
-                );
-              }
-            }
-
-            newFile.generatedID =
-                await FilesDB.instance.insertAndGetId(newFile);
-            Bus.instance
-                .fire(LocalPhotosUpdatedEvent([newFile], source: "editSave"));
-            SyncService.instance.sync().ignore();
-            showShortToast(context, AppLocalizations.of(context).editsSaved);
-            _logger.info("Original file " + widget.file.toString());
-            _logger.info("Saved edits to file " + newFile.toString());
-            final files = widget.detailPageConfig.files;
-
-            // the index could be -1 if the files fetched doesn't contain the newly
-            // edited files
-            int selectionIndex = files
-                .indexWhere((file) => file.generatedID == newFile.generatedID);
-            if (selectionIndex == -1) {
-              files.add(newFile);
-              selectionIndex = files.length - 1;
-            }
->>>>>>> 91785d8c
             Navigator.of(dialogKey.currentContext!).pop('dialog');
           },
         );
