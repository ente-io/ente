import 'dart:ui';

import 'package:animated_list_plus/animated_list_plus.dart';
import 'package:animated_list_plus/transitions.dart';
import 'package:flutter/foundation.dart';
import 'package:flutter/material.dart';
import 'package:logging/logging.dart';
import "package:photo_manager/photo_manager.dart";
import 'package:photos/core/configuration.dart';
import "package:photos/db/local/table/path_config_table.dart";
import 'package:photos/ente_theme_data.dart';
import 'package:photos/generated/l10n.dart';
import "package:photos/models/file/file.dart";
import "package:photos/service_locator.dart";
import "package:photos/services/local/import/local_import.dart";
import "package:photos/services/local/local_assets_cache.dart";
import "package:photos/services/sync/upload_candidate.dart";
import "package:photos/theme/ente_theme.dart";
import 'package:photos/ui/common/loading_widget.dart';
import "package:photos/ui/viewer/file/no_thumbnail_widget.dart";
import "package:photos/ui/viewer/file/thumbnail_widget.dart";
import 'package:photos/utils/dialog_util.dart';

class BackupFolderSelectionPage extends StatefulWidget {
  final bool isFirstBackup;
  final bool isOnboarding;

  const BackupFolderSelectionPage({
    required this.isFirstBackup,
    this.isOnboarding = false,
    super.key,
  });

  @override
  State<BackupFolderSelectionPage> createState() =>
      _BackupFolderSelectionPageState();
}

class _BackupFolderSelectionPageState extends State<BackupFolderSelectionPage> {
  final Logger _logger = Logger((_BackupFolderSelectionPageState).toString());
  final Set<String> _allDevicePathIDs = <String>{};
  final Set<String> _selectedDevicePathIDs = <String>{};
  final Set<String> _existingBackupPathIDs = <String>{};
  List<AssetPathEntity>? _assetPathEntities;
  Map<String, Set<String>> _assetCount = {};
  final Map<String, EnteFile> _pathToLatestAsset = {};

  @override
  void initState() {
    localDB.getBackedUpPathIDs(Configuration.instance.getUserID() ?? 0).then(
      (Set<String> paths) {
        _existingBackupPathIDs.addAll(paths);
        if (mounted) {
          setState(() {
            _selectedDevicePathIDs.addAll(_existingBackupPathIDs);
          });
        }
      },
    ).onError((e, s) {
      _logger.warning(
        "Failed to get existing backup path IDs",
        e,
        s,
      );
    });
    LocalImportService.instance
        .getLocalAssetsCache()
        .then((LocalAssetsCache c) async {
      _assetPathEntities = c.assetPaths.values.toList();
      _assetCount.clear();
      _assetCount = c.pathToAssetIDs;
      _assetPathEntities!.removeWhere(
        (path) => (_assetCount[path.id] ?? {}).isEmpty,
      );
      final List<EnteFile> latestAssets = c.assets.values.toList();
      for (final path in _assetPathEntities ?? []) {
        final assetIDs = _assetCount[path.id] ?? {};
        for (final sortedAsset in latestAssets) {
          if (assetIDs.contains(sortedAsset.localID!)) {
            if (_pathToLatestAsset.containsKey(path.id)) {
              // check time and insert one with latest time
              if (_pathToLatestAsset[path.id]!.creationTime! <
                  sortedAsset.creationTime!) {
                _pathToLatestAsset[path.id] = sortedAsset;
              }
            } else {
              _pathToLatestAsset[path.id] = sortedAsset;
            }
          }
        }
      }
      setState(() {
        _assetPathEntities!.sort((first, second) {
          return first.name.toLowerCase().compareTo(second.name.toLowerCase());
        });
        for (final path in _assetPathEntities!) {
          _allDevicePathIDs.add(path.id);
        }
        if (widget.isOnboarding) {
          _selectedDevicePathIDs.addAll(_allDevicePathIDs);
        }
        _selectedDevicePathIDs
            .removeWhere((folder) => !_allDevicePathIDs.contains(folder));
      });
    }).onError((e, s) {
      _logger.warning(
        "Failed to get asset paths for backup folder selection",
        e,
        s,
      );
    });
    super.initState();
  }

  @override
  Widget build(BuildContext context) {
    return Scaffold(
      appBar: widget.isOnboarding
          ? null
          : AppBar(
              elevation: 0,
              title: const Text(""),
            ),
      body: Column(
        mainAxisAlignment: MainAxisAlignment.start,
        children: [
          const SizedBox(
            height: 0,
          ),
          SafeArea(
            child: Container(
              padding: const EdgeInsets.fromLTRB(24, 8, 24, 8),
              child: Text(
                AppLocalizations.of(context).selectFoldersForBackup,
                textAlign: TextAlign.left,
                style: TextStyle(
                  color: Theme.of(context).colorScheme.onSurface,
                  fontFamily: 'Inter-Bold',
                  fontSize: 32,
                  fontWeight: FontWeight.bold,
                ),
              ),
            ),
          ),
          Padding(
            padding: const EdgeInsets.only(left: 24, right: 48),
            child: Text(
              AppLocalizations.of(context)
                  .selectedFoldersWillBeEncryptedAndBackedUp,
              style:
                  Theme.of(context).textTheme.bodySmall!.copyWith(height: 1.3),
            ),
          ),
          const Padding(
            padding: EdgeInsets.all(10),
          ),
          _assetPathEntities == null
              ? const SizedBox.shrink()
              : GestureDetector(
                  behavior: HitTestBehavior.translucent,
                  child: Padding(
                    padding: const EdgeInsets.fromLTRB(24, 6, 64, 12),
                    child: Align(
                      alignment: Alignment.centerLeft,
                      child: Text(
                        _selectedDevicePathIDs.length ==
                                _allDevicePathIDs.length
                            ? AppLocalizations.of(context).unselectAll
                            : AppLocalizations.of(context).selectAll,
                        textAlign: TextAlign.right,
                        style: const TextStyle(
                          decoration: TextDecoration.underline,
                          fontSize: 16,
                        ),
                      ),
                    ),
                  ),
                  onTap: () {
                    final hasSelectedAll = _selectedDevicePathIDs.length ==
                        _allDevicePathIDs.length;
                    // Flip selection
                    if (hasSelectedAll) {
                      _selectedDevicePathIDs.clear();
                    } else {
                      _selectedDevicePathIDs.addAll(_allDevicePathIDs);
                    }
                    _assetPathEntities!.sort((first, second) {
                      return first.name
                          .toLowerCase()
                          .compareTo(second.name.toLowerCase());
                    });
                    setState(() {});
                  },
                ),
          Expanded(child: _getFolders()),
          SafeArea(
            child: Padding(
              padding: const EdgeInsets.only(bottom: 12),
              child: Column(
                children: [
                  Container(
                    width: double.infinity,
                    decoration: BoxDecoration(
                      boxShadow: [
                        BoxShadow(
                          color: getEnteColorScheme(context).backgroundBase,
                          blurRadius: 24,
                          offset: const Offset(0, -8),
                          spreadRadius: 4,
                        ),
                      ],
                    ),
                    padding: const EdgeInsets.only(left: 20, right: 20),
                    child: OutlinedButton(
                      onPressed:
                          widget.isOnboarding && _selectedDevicePathIDs.isEmpty
                              ? null
                              : () async {
                                  await updateFolderSettings();
                                },
                      child: Text(
                        widget.isFirstBackup
                            ? AppLocalizations.of(context).startBackup
                            : AppLocalizations.of(context).backup,
                      ),
                    ),
                  ),
                  widget.isOnboarding
                      ? const SizedBox(height: 20)
                      : const SizedBox.shrink(),
                  widget.isOnboarding
                      ? GestureDetector(
                          key: const ValueKey("skipBackupButton"),
                          behavior: HitTestBehavior.opaque,
                          onTap: () {
                            Navigator.of(context).pop();
                          },
                          child: Padding(
                            padding: const EdgeInsets.only(bottom: 8),
                            child: Text(
                              AppLocalizations.of(context).skip,
                              style: Theme.of(context)
                                  .textTheme
                                  .bodySmall!
                                  .copyWith(
                                    decoration: TextDecoration.underline,
                                  ),
                            ),
                          ),
                        )
                      : const SizedBox.shrink(),
                ],
              ),
            ),
          ),
        ],
      ),
    );
  }

  Future<void> updateFolderSettings() async {
    final dialog = createProgressDialog(
      context,
      AppLocalizations.of(context).updatingFolderSelection,
    );
    await dialog.show();
    try {
      final Map<String, bool> syncStatus = {};
      for (String pathID in _allDevicePathIDs) {
        syncStatus[pathID] = _selectedDevicePathIDs.contains(pathID);
      }
      await Configuration.instance.setHasSelectedAnyBackupFolder(
        _selectedDevicePathIDs.isNotEmpty,
      );
      await Configuration.instance.setSelectAllFoldersForBackup(
        _allDevicePathIDs.length == _selectedDevicePathIDs.length,
      );
      await UploadCandidateService.instance.updatePathBackUpStatus(syncStatus);
      await dialog.hide();
      Navigator.of(context).pop();
    } catch (e, s) {
      _logger.severe("Failed to updated backup folder", e, s);
      await dialog.hide();
      await showGenericErrorDialog(context: context, error: e);
    }
  }

  Widget _getFolders() {
    if (_assetPathEntities == null) {
      return const EnteLoadingWidget();
    }
    _sortFiles();
    final scrollController = ScrollController();
    return Container(
      padding: const EdgeInsets.symmetric(horizontal: 20),
      child: Scrollbar(
        controller: scrollController,
        thumbVisibility: true,
        child: Padding(
          padding: const EdgeInsets.only(right: 4),
          child: ImplicitlyAnimatedReorderableList<AssetPathEntity>(
            controller: scrollController,
            items: _assetPathEntities!,
            areItemsTheSame: (oldItem, newItem) => oldItem.id == newItem.id,
            onReorderFinished: (item, from, to, newItems) {
              setState(() {
                _assetPathEntities!
                  ..clear()
                  ..addAll(newItems);
              });
            },
            itemBuilder: (context, itemAnimation, file, index) {
              return Reorderable(
                key: ValueKey(file),
                builder: (context, dragAnimation, inDrag) {
                  final t = dragAnimation.value;
                  final elevation = lerpDouble(0, 8, t)!;
                  final themeColor = Theme.of(context).colorScheme.onSurface;
                  final color = Color.lerp(
                    themeColor,
                    themeColor.withValues(alpha: 0.8),
                    t,
                  );
                  return SizeFadeTransition(
                    sizeFraction: 0.7,
                    curve: Curves.easeInOut,
                    animation: itemAnimation,
                    child: Material(
                      color: color,
                      elevation: elevation,
                      type: MaterialType.transparency,
                      child: _getFileItem(file),
                    ),
                  );
                },
              );
            },
          ),
        ),
      ),
    );
  }

  Widget _getFileItem(AssetPathEntity assetPathEntity) {
    final isSelected = _selectedDevicePathIDs.contains(assetPathEntity.id);
    return Padding(
      padding: const EdgeInsets.only(bottom: 1, right: 1),
      child: Container(
        decoration: BoxDecoration(
          border: Border.all(
            color: Theme.of(context).colorScheme.boxUnSelectColor,
          ),
          borderRadius: const BorderRadius.all(
            Radius.circular(12),
          ),
          gradient: isSelected
              ? const LinearGradient(
                  colors: [Color(0xFF00DD4D), Color(0xFF43BA6C)],
                ) //same for both themes
              : LinearGradient(
                  colors: [
                    Theme.of(context).colorScheme.boxUnSelectColor,
                    Theme.of(context).colorScheme.boxUnSelectColor,
                  ],
                ),
        ),
        padding: const EdgeInsets.fromLTRB(8, 4, 4, 4),
        child: InkWell(
          child: Row(
            mainAxisAlignment: MainAxisAlignment.spaceBetween,
            children: [
              Row(
                children: [
                  Checkbox(
                    checkColor: Colors.green,
                    activeColor: Colors.white,
                    value: isSelected,
                    onChanged: (value) {
                      if (value!) {
                        _selectedDevicePathIDs.add(assetPathEntity.id);
                      } else {
                        _selectedDevicePathIDs.remove(assetPathEntity.id);
                      }
                      setState(() {});
                    },
                  ),
                  Column(
                    crossAxisAlignment: CrossAxisAlignment.start,
                    children: [
                      Container(
                        constraints: const BoxConstraints(maxWidth: 180),
                        child: Text(
                          assetPathEntity.name,
                          textAlign: TextAlign.left,
                          style: TextStyle(
                            fontFamily: 'Inter-Medium',
                            fontSize: 18,
                            fontWeight: FontWeight.w600,
                            color: isSelected
                                ? Colors.white
                                : Theme.of(context)
                                    .colorScheme
                                    .onSurface
                                    .withValues(alpha: 0.7),
                          ),
                          overflow: TextOverflow.ellipsis,
                          maxLines: 2,
                        ),
                      ),
                      const Padding(padding: EdgeInsets.only(top: 2)),
<<<<<<< HEAD
                      FutureBuilder<int>(
                        future: kDebugMode
                            ? assetPathEntity.assetCountAsync
                            : Future.value(0),
                        builder: (context, snapshot) {
                          if (snapshot.hasData) {
                            return Text(
                              (kDebugMode
                                      ? 'inApp: ${snapshot.data} : device '
                                      : '') +
                                  S.of(context).itemCount(
                                        _assetCount[assetPathEntity.id]
                                                ?.length ??
                                            0,
                                      ),
                              textAlign: TextAlign.left,
                              style: TextStyle(
                                fontSize: 12,
                                color: isSelected
                                    ? Colors.white
                                    : Theme.of(context).colorScheme.onSurface,
                              ),
                            );
                          } else {
                            return const SizedBox.shrink();
                          }
                        },
=======
                      Text(
                        (kDebugMode ? 'inApp: $importedCount : device ' : '') +
                            AppLocalizations.of(context)
                                .itemCount(count: deviceCollection.count),
                        textAlign: TextAlign.left,
                        style: TextStyle(
                          fontSize: 12,
                          color: isSelected
                              ? Colors.white
                              : Theme.of(context).colorScheme.onSurface,
                        ),
>>>>>>> 91785d8c
                      ),
                    ],
                  ),
                ],
              ),
              _getThumbnail(assetPathEntity, isSelected),
            ],
          ),
          onTap: () {
            final value = !_selectedDevicePathIDs.contains(assetPathEntity.id);
            if (value) {
              _selectedDevicePathIDs.add(assetPathEntity.id);
            } else {
              _selectedDevicePathIDs.remove(assetPathEntity.id);
            }
            setState(() {});
          },
        ),
      ),
    );
  }

  void _sortFiles() {
    _assetPathEntities!.sort((first, second) {
      return first.name.toLowerCase().compareTo(second.name.toLowerCase());
    });
  }

  // todo: replace with asset thumbnail provider
  Widget _getThumbnail(AssetPathEntity path, bool isSelected) {
    final file = _pathToLatestAsset[path.id];
    return ClipRRect(
      borderRadius: BorderRadius.circular(8),
      child: SizedBox(
        height: 88,
        width: 88,
        child: Stack(
          alignment: AlignmentDirectional.bottomEnd,
          children: [
            file != null
                ? ThumbnailWidget(
                    file,
                    shouldShowSyncStatus: false,
                    key: Key("backup_selection_widget" + file.tag),
                  )
                : const NoThumbnailWidget(),
            Padding(
              padding: const EdgeInsets.all(9),
              child: isSelected
                  ? const Icon(
                      Icons.local_police,
                      color: Colors.white,
                    )
                  : null,
            ),
          ],
        ),
      ),
    );
  }
}<|MERGE_RESOLUTION|>--- conflicted
+++ resolved
@@ -408,7 +408,6 @@
                         ),
                       ),
                       const Padding(padding: EdgeInsets.only(top: 2)),
-<<<<<<< HEAD
                       FutureBuilder<int>(
                         future: kDebugMode
                             ? assetPathEntity.assetCountAsync
@@ -419,11 +418,11 @@
                               (kDebugMode
                                       ? 'inApp: ${snapshot.data} : device '
                                       : '') +
-                                  S.of(context).itemCount(
-                                        _assetCount[assetPathEntity.id]
-                                                ?.length ??
-                                            0,
-                                      ),
+                                  AppLocalizations.of(context).itemCount(
+                                    count: _assetCount[assetPathEntity.id]
+                                            ?.length ??
+                                        0,
+                                  ),
                               textAlign: TextAlign.left,
                               style: TextStyle(
                                 fontSize: 12,
@@ -436,19 +435,6 @@
                             return const SizedBox.shrink();
                           }
                         },
-=======
-                      Text(
-                        (kDebugMode ? 'inApp: $importedCount : device ' : '') +
-                            AppLocalizations.of(context)
-                                .itemCount(count: deviceCollection.count),
-                        textAlign: TextAlign.left,
-                        style: TextStyle(
-                          fontSize: 12,
-                          color: isSelected
-                              ? Colors.white
-                              : Theme.of(context).colorScheme.onSurface,
-                        ),
->>>>>>> 91785d8c
                       ),
                     ],
                   ),
