--- conflicted
+++ resolved
@@ -65,13 +65,8 @@
 
   @override
   Widget build(BuildContext context) {
-<<<<<<< HEAD
     final bool isPreviewAvailable = widget.file.rAsset != null &&
         (fileDataService.previewIds.containsKey(widget.file.rAsset!.id));
-    if (!isPreviewAvailable) {
-=======
-    final bool isPreviewAvailable = widget.file.uploadedFileID != null &&
-        (fileDataService.previewIds.containsKey(widget.file.uploadedFileID));
 
     // Check if this file is currently being processed for streaming
     final bool isCurrentlyProcessing = VideoPreviewService.instance
@@ -80,7 +75,6 @@
     final colorScheme = getEnteColorScheme(context);
 
     if (!isPreviewAvailable && !isCurrentlyProcessing) {
->>>>>>> 91785d8c
       return const SizedBox();
     }
 
