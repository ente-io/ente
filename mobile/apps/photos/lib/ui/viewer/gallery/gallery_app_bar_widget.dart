--- conflicted
+++ resolved
@@ -527,27 +527,19 @@
           context.l10n.playOnTv,
           icon: Icons.tv_outlined,
         ),
-<<<<<<< HEAD
-      if (widget.collection != null)
-=======
       if (widget.collection?.canAutoAdd(userId) ?? false)
->>>>>>> b66348f2
         EntePopupMenuItemAsync(
           (value) => (value?[widget.collection!.id]?.personIDs.isEmpty ?? true)
               ? S.of(context).autoAddPeople
               : S.of(context).editAutoAddPeople,
           value: AlbumPopupAction.autoAddPhotos,
           future: smartAlbumsService.getSmartConfigs,
-<<<<<<< HEAD
-          icon: (value) => Icons.add,
-=======
           iconWidget: (value) => Image.asset(
             (value?[widget.collection!.id]?.personIDs.isEmpty ?? true)
                 ? "assets/auto-add-people.png"
                 : "assets/edit-auto-add-people.png",
             color: EnteTheme.isDark(context) ? Colors.white : Colors.black,
           ),
->>>>>>> b66348f2
         ),
       if (galleryType.canDelete())
         EntePopupMenuItem(
@@ -590,61 +582,6 @@
               : Icons.cloud_download_outlined,
         ),
     ];
-<<<<<<< HEAD
-
-    if (items.isEmpty) {
-      return actions;
-    }
-
-    actions.add(
-      PopupMenuButton(
-        itemBuilder: (context) {
-          return items;
-        },
-        onSelected: (AlbumPopupAction value) async {
-          if (value == AlbumPopupAction.rename) {
-            await _renameAlbum(context);
-          } else if (value == AlbumPopupAction.pinAlbum) {
-            await updateOrder(
-              context,
-              widget.collection!,
-              widget.collection!.isPinned ? 0 : 1,
-            );
-            if (mounted) setState(() {});
-          } else if (value == AlbumPopupAction.ownedArchive) {
-            await archiveOrUnarchive();
-          } else if (value == AlbumPopupAction.ownedHide) {
-            await hideOrUnhide();
-          } else if (value == AlbumPopupAction.delete) {
-            await _trashCollection();
-          } else if (value == AlbumPopupAction.removeLink) {
-            await _removeQuickLink();
-          } else if (value == AlbumPopupAction.leave) {
-            await _leaveAlbum(context);
-          } else if (value == AlbumPopupAction.playOnTv) {
-            await _castChoiceDialog();
-          } else if (value == AlbumPopupAction.autoAddPhotos) {
-            await routeToPage(
-              context,
-              SmartAlbumPeople(
-                collectionId: widget.collection!.id,
-              ),
-            );
-            setState(() {});
-          } else if (value == AlbumPopupAction.freeUpSpace) {
-            await _deleteBackedUpFiles(context);
-          } else if (value == AlbumPopupAction.setCover) {
-            await setCoverPhoto(context);
-          } else if (value == AlbumPopupAction.sort) {
-            await _showSortOption(context);
-          } else if (value == AlbumPopupAction.sharedArchive) {
-            final hasShareeArchived = widget.collection!.hasShareeArchived();
-            final int prevVisiblity =
-                hasShareeArchived ? archiveVisibility : visibleVisibility;
-            final int newVisiblity =
-                hasShareeArchived ? visibleVisibility : archiveVisibility;
-
-=======
 
     if (items.isEmpty) {
       return actions;
@@ -697,7 +634,6 @@
             final int newVisiblity =
                 hasShareeArchived ? visibleVisibility : archiveVisibility;
 
->>>>>>> b66348f2
             await changeCollectionVisibility(
               context,
               collection: widget.collection!,
