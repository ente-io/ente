--- conflicted
+++ resolved
@@ -27,13 +27,9 @@
       case GroupType.size:
         return "Size";
       case GroupType.year:
-<<<<<<< HEAD
-        return "year";
+        return "Year";
       case GroupType.trash:
         return "trash";
-=======
-        return "Year";
->>>>>>> f060d108
       case GroupType.none:
         return "None";
     }
@@ -46,18 +42,7 @@
         this == GroupType.year;
   }
 
-<<<<<<< HEAD
-  bool showGroupHeader() {
-    if (this == GroupType.size ||
-        this == GroupType.none ||
-        this == GroupType.trash) {
-      return false;
-    }
-    return true;
-  }
-=======
   bool showGroupHeader() => timeGrouping();
->>>>>>> f060d108
 
   bool showScrollbarDivisions() => timeGrouping();
 
