--- conflicted
+++ resolved
@@ -6,7 +6,6 @@
 import 'package:photos/models/file/file.dart';
 import "package:photos/models/gallery_type.dart";
 import "package:photos/models/selected_files.dart";
-import "package:photos/service_locator.dart";
 import "package:photos/services/app_lifecycle_service.dart";
 import "package:photos/theme/ente_theme.dart";
 import "package:photos/ui/common/touch_cross_detector.dart";
@@ -63,12 +62,7 @@
   @override
   Widget build(BuildContext context) {
     // Check if swipe selection should be enabled
-<<<<<<< HEAD
-    final shouldEnableSwipeSelection =
-        flagService.internalUser && !widget.limitSelectionToOne;
-=======
     final shouldEnableSwipeSelection = !widget.limitSelectionToOne;
->>>>>>> b00e1968
 
     final Widget fileContent = _buildFileContent(context);
 
