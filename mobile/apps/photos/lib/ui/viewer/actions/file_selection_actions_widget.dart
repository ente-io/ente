--- conflicted
+++ resolved
@@ -1,5 +1,6 @@
 import "dart:async";
 
+import "package:flutter/cupertino.dart";
 import 'package:flutter/material.dart';
 import 'package:flutter/services.dart';
 import "package:local_auth/local_auth.dart";
@@ -163,23 +164,16 @@
       if (showUploadIcon) {
         items.add(
           SelectionActionButton(
-<<<<<<< HEAD
             icon: Icons.cloud_upload_outlined,
-            labelText: S.of(context).addToEnte,
+            labelText: AppLocalizations.of(context).addToEnte,
             onTap: _addToAlbum,
-=======
-            icon: Icons.copy_outlined,
-            labelText: AppLocalizations.of(context).copyLink,
-            onTap: anyUploadedFiles ? _sendLink : null,
->>>>>>> d45c20a4
           ),
         );
       } else {
         items.add(
           SelectionActionButton(
-<<<<<<< HEAD
             icon: Icons.add_outlined,
-            labelText: S.of(context).addToAlbum,
+            labelText: AppLocalizations.of(context).addToAlbum,
             onTap: _addToAlbum,
           ),
         );
@@ -192,74 +186,18 @@
         items.add(
           SelectionActionButton(
             icon: Icons.copy_outlined,
-            labelText: S.of(context).copyLink,
+            labelText: AppLocalizations.of(context).copyLink,
             onTap: anyUploadedFiles ? _sendLink : null,
-=======
-            icon: Icons.navigation_rounded,
-            labelText: AppLocalizations.of(context).sendLink,
-            onTap: anyUploadedFiles ? _onSendLinkTapped : null,
-            shouldShow: ownedFilesCount > 0,
-            key: sendLinkButtonKey,
-          ),
-        );
-      }
-    }
-    if (widget.type == GalleryType.peopleTag && widget.person != null) {
-      items.add(
-        SelectionActionButton(
-          icon: Icons.remove_circle_outline,
-          labelText: AppLocalizations.of(context)
-              .notPersonLabel(name: widget.person!.data.name),
-          onTap: _onNotpersonClicked,
-        ),
-      );
-      if (ownedFilesCount == 1) {
-        items.add(
-          SelectionActionButton(
-            icon: Icons.image_outlined,
-            labelText: AppLocalizations.of(context).useAsCover,
-            onTap: anyUploadedFiles ? _setPersonCover : null,
-          ),
-        );
-      }
-    }
-
-    if (widget.type == GalleryType.cluster && widget.clusterID != null) {
-      items.add(
-        SelectionActionButton(
-          labelText: AppLocalizations.of(context).notThisPerson,
-          icon: Icons.remove_circle_outline,
-          onTap: _onRemoveFromClusterClicked,
-        ),
-      );
-    }
-
-    final showUploadIcon = widget.type == GalleryType.localFolder &&
-        split.ownedByCurrentUser.isEmpty;
-    if (widget.type.showAddToAlbum()) {
-      if (showUploadIcon) {
-        items.add(
-          SelectionActionButton(
-            icon: Icons.cloud_upload_outlined,
-            labelText: AppLocalizations.of(context).addToEnte,
-            onTap: _addToAlbum,
->>>>>>> d45c20a4
           ),
         );
       } else {
         items.add(
           SelectionActionButton(
-<<<<<<< HEAD
             icon: Icons.navigation_rounded,
-            labelText: S.of(context).share,
+            labelText: AppLocalizations.of(context).share,
             onTap: anyUploadedFiles ? _onSendLinkTapped : null,
             shouldShow: ownedFilesCount > 0,
             key: sendLinkButtonKey,
-=======
-            icon: Icons.add_outlined,
-            labelText: AppLocalizations.of(context).addToAlbum,
-            onTap: _addToAlbum,
->>>>>>> d45c20a4
           ),
         );
       }
@@ -269,30 +207,18 @@
     if (widget.type.showFavoriteOption()) {
       items.add(
         SelectionActionButton(
-<<<<<<< HEAD
           icon: Icons.favorite_border_rounded,
-          labelText: S.of(context).favorite,
+          labelText: AppLocalizations.of(context).favorite,
           onTap: anyUploadedFiles ? _onFavoriteClick : null,
           shouldShow: ownedFilesCount > 0,
-=======
-          icon: Icons.add_outlined,
-          labelText: AppLocalizations.of(context).addToAlbum,
-          onTap: _addToHiddenAlbum,
->>>>>>> d45c20a4
         ),
       );
     } else if (widget.type.showUnFavoriteOption()) {
       items.add(
         SelectionActionButton(
-<<<<<<< HEAD
           icon: Icons.favorite,
-          labelText: S.of(context).removeFromFavorite,
+          labelText: AppLocalizations.of(context).removeFromFavorite,
           onTap: _onUnFavoriteClick,
-=======
-          icon: Icons.arrow_forward_outlined,
-          labelText: AppLocalizations.of(context).moveToAlbum,
-          onTap: anyUploadedFiles ? _moveFiles : null,
->>>>>>> d45c20a4
           shouldShow: ownedFilesCount > 0,
         ),
       );
@@ -302,15 +228,9 @@
     if (showDownloadOption) {
       items.add(
         SelectionActionButton(
-<<<<<<< HEAD
-          labelText: S.of(context).download,
+          labelText: AppLocalizations.of(context).download,
           icon: Icons.cloud_download_outlined,
           onTap: () => _download(widget.selectedFiles.files.toList()),
-=======
-          icon: Icons.arrow_forward_outlined,
-          labelText: AppLocalizations.of(context).moveToAlbum,
-          onTap: _moveFilesToHiddenAlbum,
->>>>>>> d45c20a4
         ),
       );
     }
@@ -331,32 +251,19 @@
     if (widget.type.showHideOption()) {
       items.add(
         SelectionActionButton(
-<<<<<<< HEAD
           icon: Icons.visibility_off_outlined,
-          labelText: S.of(context).hide,
+          labelText: AppLocalizations.of(context).hide,
           onTap: anyUploadedFiles ? _onHideClick : null,
           shouldShow: ownedFilesCount > 0,
-=======
-          icon: Icons.remove_outlined,
-          labelText: AppLocalizations.of(context).removeFromAlbum,
-          onTap: removeCount > 0 ? _removeFilesFromAlbum : null,
-          shouldShow: removeCount > 0,
->>>>>>> d45c20a4
         ),
       );
     } else if (widget.type.showUnHideOption()) {
       items.add(
         SelectionActionButton(
-<<<<<<< HEAD
           icon: Icons.visibility_outlined,
-          labelText: S.of(context).unhide,
+          labelText: AppLocalizations.of(context).unhide,
           onTap: _onUnhideClick,
           shouldShow: ownedFilesCount > 0,
-=======
-          icon: Icons.remove_outlined,
-          labelText: AppLocalizations.of(context).removeFromAlbum,
-          onTap: _removeFilesFromHiddenAlbum,
->>>>>>> d45c20a4
         ),
       );
     }
@@ -365,30 +272,18 @@
     if (widget.type.showArchiveOption()) {
       items.add(
         SelectionActionButton(
-<<<<<<< HEAD
           icon: Icons.archive_outlined,
-          labelText: S.of(context).archive,
+          labelText: AppLocalizations.of(context).archive,
           onTap: anyUploadedFiles ? _onArchiveClick : null,
-=======
-          icon: Icons.favorite_border_rounded,
-          labelText: AppLocalizations.of(context).favorite,
-          onTap: anyUploadedFiles ? _onFavoriteClick : null,
->>>>>>> d45c20a4
           shouldShow: ownedFilesCount > 0,
         ),
       );
     } else if (widget.type.showUnArchiveOption()) {
       items.add(
         SelectionActionButton(
-<<<<<<< HEAD
           icon: Icons.unarchive,
-          labelText: S.of(context).unarchive,
+          labelText: AppLocalizations.of(context).unarchive,
           onTap: _onUnArchiveClick,
-=======
-          icon: Icons.favorite,
-          labelText: AppLocalizations.of(context).removeFromFavorite,
-          onTap: _onUnFavoriteClick,
->>>>>>> d45c20a4
           shouldShow: ownedFilesCount > 0,
         ),
       );
@@ -419,156 +314,6 @@
     if (widget.type.showBulkEditTime()) {
       items.add(
         SelectionActionButton(
-          shouldShow: widget.selectedFiles.files.every(
-            (element) => (element.ownerID == currentUserID),
-          ),
-          labelText: S.of(context).editTime,
-          icon: Icons.edit_calendar_outlined,
-          onTap: () async {
-            final newDate = await showEditDateSheet(
-              context,
-              widget.selectedFiles.files,
-            );
-            if (newDate != null) {
-              widget.selectedFiles.clearAll();
-            }
-          },
-        ),
-      );
-    }
-
-    //Edit location (for owned photos only)
-    if (widget.type.showEditLocation()) {
-      items.add(
-        SelectionActionButton(
-<<<<<<< HEAD
-          shouldShow: widget.selectedFiles.files.any(
-            (element) => (element.ownerID == currentUserID),
-          ),
-          labelText: S.of(context).editLocation,
-          icon: Icons.edit_location_alt_outlined,
-          onTap: _editLocation,
-=======
-          icon: Icons.visibility_off_outlined,
-          labelText: AppLocalizations.of(context).hide,
-          onTap: anyUploadedFiles ? _onHideClick : null,
-          shouldShow: ownedFilesCount > 0,
->>>>>>> d45c20a4
-        ),
-      );
-    }
-
-    if (widget.type == GalleryType.peopleTag && widget.person != null) {
-      items.add(
-        SelectionActionButton(
-<<<<<<< HEAD
-          icon: Icons.remove_circle_outline,
-          labelText: S.of(context).notPersonLabel(widget.person!.data.name),
-          onTap: _onNotpersonClicked,
-        ),
-      );
-      if (ownedFilesCount == 1) {
-        items.add(
-          SelectionActionButton(
-            icon: Icons.image_outlined,
-            labelText: S.of(context).useAsCover,
-            onTap: anyUploadedFiles ? _setPersonCover : null,
-          ),
-        );
-      }
-    }
-
-    if (widget.type == GalleryType.cluster && widget.clusterID != null) {
-      items.add(
-        SelectionActionButton(
-          labelText: S.of(context).notThisPerson,
-          icon: Icons.remove_circle_outline,
-          onTap: _onRemoveFromClusterClicked,
-=======
-          icon: Icons.visibility_outlined,
-          labelText: AppLocalizations.of(context).unhide,
-          onTap: _onUnhideClick,
-          shouldShow: ownedFilesCount > 0,
->>>>>>> d45c20a4
-        ),
-      );
-    }
-
-    if (widget.type.showAddtoHiddenAlbum()) {
-      items.add(
-        SelectionActionButton(
-<<<<<<< HEAD
-          icon: Icons.add_outlined,
-          labelText: S.of(context).addToAlbum,
-          onTap: _addToHiddenAlbum,
-=======
-          icon: Icons.archive_outlined,
-          labelText: AppLocalizations.of(context).archive,
-          onTap: anyUploadedFiles ? _onArchiveClick : null,
-          shouldShow: ownedFilesCount > 0,
->>>>>>> d45c20a4
-        ),
-      );
-    }
-
-    if (widget.type.showMoveToAlbum()) {
-      items.add(
-        SelectionActionButton(
-<<<<<<< HEAD
-          icon: Icons.arrow_forward_outlined,
-          labelText: S.of(context).moveToAlbum,
-          onTap: anyUploadedFiles ? _moveFiles : null,
-=======
-          icon: Icons.unarchive,
-          labelText: AppLocalizations.of(context).unarchive,
-          onTap: _onUnArchiveClick,
->>>>>>> d45c20a4
-          shouldShow: ownedFilesCount > 0,
-        ),
-      );
-    }
-
-    if (widget.type.showMovetoHiddenAlbum()) {
-      items.add(
-        SelectionActionButton(
-<<<<<<< HEAD
-          icon: Icons.arrow_forward_outlined,
-          labelText: S.of(context).moveToAlbum,
-          onTap: _moveFilesToHiddenAlbum,
-=======
-          icon: Icons.restore_outlined,
-          labelText: AppLocalizations.of(context).restore,
-          onTap: _restore,
->>>>>>> d45c20a4
-        ),
-      );
-    }
-
-    if (widget.type.showRemoveFromAlbum()) {
-      items.add(
-        SelectionActionButton(
-<<<<<<< HEAD
-          icon: Icons.remove_outlined,
-          labelText: S.of(context).removeFromAlbum,
-          onTap: removeCount > 0 ? _removeFilesFromAlbum : null,
-          shouldShow: removeCount > 0,
-=======
-          icon: Icons.delete_forever_outlined,
-          labelText: AppLocalizations.of(context).permanentlyDelete,
-          onTap: _permanentlyDelete,
->>>>>>> d45c20a4
-        ),
-      );
-    }
-
-    if (widget.type.showRemoveFromHiddenAlbum()) {
-      items.add(
-        SelectionActionButton(
-<<<<<<< HEAD
-          icon: Icons.remove_outlined,
-          labelText: S.of(context).removeFromAlbum,
-          onTap: _removeFilesFromHiddenAlbum,
-=======
           shouldShow: widget.selectedFiles.files.every(
             (element) => (element.ownerID == currentUserID),
           ),
@@ -583,7 +328,102 @@
               widget.selectedFiles.clearAll();
             }
           },
->>>>>>> d45c20a4
+        ),
+      );
+    }
+
+    //Edit location (for owned photos only)
+    if (widget.type.showEditLocation()) {
+      items.add(
+        SelectionActionButton(
+          shouldShow: widget.selectedFiles.files.any(
+            (element) => (element.ownerID == currentUserID),
+          ),
+          labelText: AppLocalizations.of(context).editLocation,
+          icon: Icons.edit_location_alt_outlined,
+          onTap: _editLocation,
+        ),
+      );
+    }
+
+    if (widget.type == GalleryType.peopleTag && widget.person != null) {
+      items.add(
+        SelectionActionButton(
+          icon: Icons.remove_circle_outline,
+          labelText: AppLocalizations.of(context)
+              .notPersonLabel(name: widget.person!.data.name),
+          onTap: _onNotpersonClicked,
+        ),
+      );
+      if (ownedFilesCount == 1) {
+        items.add(
+          SelectionActionButton(
+            icon: Icons.image_outlined,
+            labelText: AppLocalizations.of(context).useAsCover,
+            onTap: anyUploadedFiles ? _setPersonCover : null,
+          ),
+        );
+      }
+    }
+
+    if (widget.type == GalleryType.cluster && widget.clusterID != null) {
+      items.add(
+        SelectionActionButton(
+          labelText: AppLocalizations.of(context).notThisPerson,
+          icon: Icons.remove_circle_outline,
+          onTap: _onRemoveFromClusterClicked,
+        ),
+      );
+    }
+
+    if (widget.type.showAddtoHiddenAlbum()) {
+      items.add(
+        SelectionActionButton(
+          icon: Icons.add_outlined,
+          labelText: AppLocalizations.of(context).addToAlbum,
+          onTap: _addToHiddenAlbum,
+        ),
+      );
+    }
+
+    if (widget.type.showMoveToAlbum()) {
+      items.add(
+        SelectionActionButton(
+          icon: Icons.arrow_forward_outlined,
+          labelText: AppLocalizations.of(context).moveToAlbum,
+          onTap: anyUploadedFiles ? _moveFiles : null,
+          shouldShow: ownedFilesCount > 0,
+        ),
+      );
+    }
+
+    if (widget.type.showMovetoHiddenAlbum()) {
+      items.add(
+        SelectionActionButton(
+          icon: Icons.arrow_forward_outlined,
+          labelText: AppLocalizations.of(context).moveToAlbum,
+          onTap: _moveFilesToHiddenAlbum,
+        ),
+      );
+    }
+
+    if (widget.type.showRemoveFromAlbum()) {
+      items.add(
+        SelectionActionButton(
+          icon: Icons.remove_outlined,
+          labelText: AppLocalizations.of(context).removeFromAlbum,
+          onTap: removeCount > 0 ? _removeFilesFromAlbum : null,
+          shouldShow: removeCount > 0,
+        ),
+      );
+    }
+
+    if (widget.type.showRemoveFromHiddenAlbum()) {
+      items.add(
+        SelectionActionButton(
+          icon: Icons.remove_outlined,
+          labelText: AppLocalizations.of(context).removeFromAlbum,
+          onTap: _removeFilesFromHiddenAlbum,
         ),
       );
     }
@@ -592,18 +432,9 @@
         widget.type != GalleryType.sharedPublicCollection) {
       items.add(
         SelectionActionButton(
-<<<<<<< HEAD
           icon: Icons.movie_creation_sharp,
           labelText: "(i) Video Memory",
           onTap: _onCreateVideoMemoryClicked,
-=======
-          shouldShow: widget.selectedFiles.files.any(
-            (element) => (element.ownerID == currentUserID),
-          ),
-          labelText: AppLocalizations.of(context).editLocation,
-          icon: Icons.edit_location_alt_outlined,
-          onTap: _editLocation,
->>>>>>> d45c20a4
         ),
       );
     }
@@ -611,15 +442,9 @@
     if (widget.type.showRestoreOption()) {
       items.add(
         SelectionActionButton(
-<<<<<<< HEAD
           icon: Icons.restore_outlined,
-          labelText: S.of(context).restore,
+          labelText: AppLocalizations.of(context).restore,
           onTap: _restore,
-=======
-          labelText: AppLocalizations.of(context).download,
-          icon: Icons.cloud_download_outlined,
-          onTap: () => _download(widget.selectedFiles.files.toList()),
->>>>>>> d45c20a4
         ),
       );
     }
@@ -628,7 +453,7 @@
       items.add(
         SelectionActionButton(
           icon: Icons.delete_forever_outlined,
-          labelText: S.of(context).permanentlyDelete,
+          labelText: AppLocalizations.of(context).permanentlyDelete,
           onTap: _permanentlyDelete,
         ),
       );
