import 'package:flutter/material.dart';
import "package:photos/generated/l10n.dart";
import "package:photos/models/collection/collection.dart";
import "package:photos/models/selected_albums.dart";
import "package:photos/theme/effects.dart";
import "package:photos/theme/ente_theme.dart";
import "package:photos/ui/collections/collection_list_page.dart";
import "package:photos/ui/components/bottom_action_bar/album_action_bar_widget.dart";
import "package:photos/ui/components/bottom_action_bar/album_bottom_action_bar_widget.dart";

class AlbumSelectionOverlayBar extends StatefulWidget {
  final VoidCallback? onClose;
  final SelectedAlbums selectedAlbums;
  final List<Collection> collections;
  final Color? backgroundColor;
  final UISectionType sectionType;
  final bool showSelectAllButton;
  final VoidCallback? onCancel;
  final bool isCollapsed;
  final VoidCallback? onExpand;

  const AlbumSelectionOverlayBar(
    this.selectedAlbums,
    this.sectionType,
    this.collections, {
    super.key,
    this.onClose,
    this.onCancel,
    this.backgroundColor,
    this.isCollapsed = false,
    this.showSelectAllButton = false,
    this.onExpand,
  });

  @override
  State<AlbumSelectionOverlayBar> createState() =>
      _AlbumSelectionOverlayBarState();
}

class _AlbumSelectionOverlayBarState extends State<AlbumSelectionOverlayBar> {
  final ValueNotifier<bool> _hasSelectedAlbumsNotifier = ValueNotifier(false);

  @override
  void initState() {
    super.initState();
    widget.selectedAlbums.addListener(_selectedAlbumsListener);
  }

  @override
  void dispose() {
    widget.selectedAlbums.removeListener(_selectedAlbumsListener);
    super.dispose();
  }

  @override
  Widget build(BuildContext context) {
    return GestureDetector(
      onVerticalDragUpdate: (details) {
        if (details.primaryDelta! < -10) {
          widget.onExpand?.call();
        }
      },
      child: ValueListenableBuilder(
        valueListenable: _hasSelectedAlbumsNotifier,
        builder: (context, value, child) {
          return AnimatedSize(
            duration: const Duration(milliseconds: 350),
            curve: Curves.easeInOutCubic,
            alignment: Alignment.topCenter,
            child: AnimatedOpacity(
              opacity: _hasSelectedAlbumsNotifier.value ? 1.0 : 0.0,
              duration: const Duration(milliseconds: 300),
              curve: Curves.easeInOut,
              child: _hasSelectedAlbumsNotifier.value
                  ? Column(
                      mainAxisSize: MainAxisSize.min,
                      crossAxisAlignment: CrossAxisAlignment.end,
                      children: [
                        Row(
                          children: [
                            if (widget.showSelectAllButton)
                              Padding(
                                padding: const EdgeInsets.only(left: 12),
                                child: SelectAllAlbumsButton(
                                  widget.selectedAlbums,
                                  widget.collections,
                                  backgroundColor: widget.backgroundColor,
                                ),
                              ),
                            const Spacer(),
                            Padding(
                              padding: const EdgeInsets.only(right: 12.0),
                              child: AlbumActionBarWidget(
                                selectedAlbums: widget.selectedAlbums,
                                onCancel: () {
                                  if (widget.selectedAlbums.albums.isNotEmpty) {
                                    widget.selectedAlbums.clearAll();
                                  }
                                },
                              ),
                            ),
                          ],
                        ),
                        const SizedBox(height: 8),
                        Container(
                          decoration:
                              BoxDecoration(boxShadow: shadowFloatFaintLight),
                          child: AlbumBottomActionBarWidget(
                            widget.selectedAlbums,
                            widget.sectionType,
                            isCollapsed: widget.isCollapsed,
                            onCancel: () {
                              if (widget.selectedAlbums.albums.isNotEmpty) {
                                widget.selectedAlbums.clearAll();
                              }
                            },
                            backgroundColor: widget.backgroundColor,
                          ),
                        ),
                      ],
                    )
                  : const SizedBox.shrink(),
            ),
          );
        },
      ),
    );
  }

  _selectedAlbumsListener() {
    _hasSelectedAlbumsNotifier.value = widget.selectedAlbums.albums.isNotEmpty;
  }
}

class SelectAllAlbumsButton extends StatefulWidget {
  final SelectedAlbums selectedAlbums;
  final List<Collection> collections;
  final Color? backgroundColor;

  const SelectAllAlbumsButton(
    this.selectedAlbums,
    this.collections, {
    super.key,
    this.backgroundColor,
  });

  @override
  State<SelectAllAlbumsButton> createState() => _SelectAllAlbumsButtonState();
}

class _SelectAllAlbumsButtonState extends State<SelectAllAlbumsButton> {
  bool _allSelected = false;

  @override
  Widget build(BuildContext context) {
    final colorScheme = getEnteColorScheme(context);
    return GestureDetector(
      onTap: () {
        setState(() {
          if (_allSelected) {
            widget.selectedAlbums.clearAll();
          } else {
            widget.selectedAlbums.select(
              widget.collections.toSet(),
            );
          }
          _allSelected = !_allSelected;
        });
      },
<<<<<<< HEAD
      child: Container(
        padding: const EdgeInsets.symmetric(horizontal: 8, vertical: 10),
        decoration: BoxDecoration(
          color: widget.backgroundColor ?? colorScheme.backgroundElevated2,
          borderRadius: BorderRadius.circular(100),
          boxShadow: [
            BoxShadow(
              color: Colors.black.withOpacity(0.1),
              blurRadius: 4,
              offset: const Offset(0, -1),
            ),
          ],
        ),
        child: Row(
          mainAxisAlignment: MainAxisAlignment.end,
          mainAxisSize: MainAxisSize.min,
          children: [
            Text(
              S.of(context).selectAll,
              style: getEnteTextTheme(context).mini,
            ),
            const SizedBox(width: 4),
            ListenableBuilder(
              listenable: widget.selectedAlbums,
              builder: (context, _) {
                if (widget.selectedAlbums.albums.length ==
                    widget.collections.length) {
                  _allSelected = true;
                } else {
                  _allSelected = false;
                }
                return Icon(
                  _allSelected
                      ? Icons.check_circle
                      : Icons.check_circle_outline,
                  color: _allSelected ? null : colorScheme.strokeBase,
                  size: 16,
                );
              },
            ),
          ],
=======
      child: Padding(
        padding: const EdgeInsets.only(top: 8),
        child: Container(
          padding: const EdgeInsets.all(12),
          decoration: BoxDecoration(
            color: widget.backgroundColor ?? colorScheme.backgroundElevated2,
            borderRadius: BorderRadius.circular(16),
            boxShadow: [
              BoxShadow(
                color: Colors.black.withValues(alpha: 0.1),
                blurRadius: 4,
                offset: const Offset(0, -1),
              ),
            ],
          ),
          child: Row(
            mainAxisAlignment: MainAxisAlignment.end,
            mainAxisSize: MainAxisSize.min,
            children: [
              Text(
                AppLocalizations.of(context).selectAllShort,
                style: getEnteTextTheme(context).miniMuted,
              ),
              const SizedBox(width: 4),
              ListenableBuilder(
                listenable: widget.selectedAlbums,
                builder: (context, _) {
                  if (widget.selectedAlbums.albums.length ==
                      widget.collections.length) {
                    _allSelected = true;
                  } else {
                    _allSelected = false;
                  }
                  return Icon(
                    _allSelected
                        ? Icons.check_circle
                        : Icons.check_circle_outline,
                    color: _allSelected ? null : colorScheme.strokeMuted,
                    size: 18,
                  );
                },
              ),
            ],
          ),
>>>>>>> d45c20a4
        ),
      ),
    );
  }
}<|MERGE_RESOLUTION|>--- conflicted
+++ resolved
@@ -167,7 +167,6 @@
           _allSelected = !_allSelected;
         });
       },
-<<<<<<< HEAD
       child: Container(
         padding: const EdgeInsets.symmetric(horizontal: 8, vertical: 10),
         decoration: BoxDecoration(
@@ -186,7 +185,7 @@
           mainAxisSize: MainAxisSize.min,
           children: [
             Text(
-              S.of(context).selectAll,
+              AppLocalizations.of(context).selectAll,
               style: getEnteTextTheme(context).mini,
             ),
             const SizedBox(width: 4),
@@ -209,52 +208,6 @@
               },
             ),
           ],
-=======
-      child: Padding(
-        padding: const EdgeInsets.only(top: 8),
-        child: Container(
-          padding: const EdgeInsets.all(12),
-          decoration: BoxDecoration(
-            color: widget.backgroundColor ?? colorScheme.backgroundElevated2,
-            borderRadius: BorderRadius.circular(16),
-            boxShadow: [
-              BoxShadow(
-                color: Colors.black.withValues(alpha: 0.1),
-                blurRadius: 4,
-                offset: const Offset(0, -1),
-              ),
-            ],
-          ),
-          child: Row(
-            mainAxisAlignment: MainAxisAlignment.end,
-            mainAxisSize: MainAxisSize.min,
-            children: [
-              Text(
-                AppLocalizations.of(context).selectAllShort,
-                style: getEnteTextTheme(context).miniMuted,
-              ),
-              const SizedBox(width: 4),
-              ListenableBuilder(
-                listenable: widget.selectedAlbums,
-                builder: (context, _) {
-                  if (widget.selectedAlbums.albums.length ==
-                      widget.collections.length) {
-                    _allSelected = true;
-                  } else {
-                    _allSelected = false;
-                  }
-                  return Icon(
-                    _allSelected
-                        ? Icons.check_circle
-                        : Icons.check_circle_outline,
-                    color: _allSelected ? null : colorScheme.strokeMuted,
-                    size: 18,
-                  );
-                },
-              ),
-            ],
-          ),
->>>>>>> d45c20a4
         ),
       ),
     );
