--- conflicted
+++ resolved
@@ -68,13 +68,8 @@
               Padding(
                 padding: const EdgeInsets.symmetric(horizontal: 8),
                 child: Text(
-<<<<<<< HEAD
                   S.of(context).askDeleteReason,
                   style: EnteTheme.getTextTheme(theme).body,
-=======
-                  AppLocalizations.of(context).askDeleteReason,
-                  style: getEnteTextTheme(context).body,
->>>>>>> 9fe15d7f
                 ),
               ),
               const SizedBox(height: 8),
@@ -116,13 +111,8 @@
               Padding(
                 padding: const EdgeInsets.symmetric(horizontal: 8),
                 child: Text(
-<<<<<<< HEAD
                   S.of(context).deleteAccountFeedbackPrompt,
                   style: EnteTheme.getTextTheme(theme).body,
-=======
-                  AppLocalizations.of(context).deleteAccountFeedbackPrompt,
-                  style: getEnteTextTheme(context).body,
->>>>>>> 9fe15d7f
                 ),
               ),
               const SizedBox(height: 8),
@@ -164,14 +154,8 @@
                       child: Align(
                         alignment: Alignment.centerLeft,
                         child: Text(
-<<<<<<< HEAD
                           S.of(context).kindlyHelpUsWithThisInformation,
                           style: EnteTheme.getTextTheme(theme)
-=======
-                          AppLocalizations.of(context)
-                              .kindlyHelpUsWithThisInformation,
-                          style: getEnteTextTheme(context)
->>>>>>> 9fe15d7f
                               .smallBold
                               .copyWith(color: colorScheme.warning700),
                         ),
@@ -201,13 +185,8 @@
                       child: Padding(
                         padding: const EdgeInsets.symmetric(vertical: 12),
                         child: Text(
-<<<<<<< HEAD
                           S.of(context).confirmDeletePrompt,
                           style: EnteTheme.getTextTheme(theme).bodyMuted,
-=======
-                          AppLocalizations.of(context).confirmDeletePrompt,
-                          style: getEnteTextTheme(context).bodyMuted,
->>>>>>> 9fe15d7f
                           textAlign: TextAlign.left,
                         ),
                       ),
