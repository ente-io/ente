--- conflicted
+++ resolved
@@ -351,11 +351,6 @@
     final bool shouldDeleteInBatches =
         await isAndroidSDKVersionLowerThan(android11SDKINT) || tooManyAssets;
     if (shouldDeleteInBatches) {
-<<<<<<< HEAD
-      _logger.info("Deleting in batches");
-      delLocalIDs
-          .addAll(await deleteLocalFilesInBatches(context, localAssetIDs));
-=======
       if (tooManyAssets) {
         _logger.info(
           "Too many assets (${localIDs.length}) to delete in one shot, deleting in batches",
@@ -371,7 +366,6 @@
         deletedIDs
             .addAll(await deleteLocalFilesInBatches(context, localAssetIDs));
       }
->>>>>>> dee38e3e
     } else {
       _logger.info("Deleting in one shot");
       delLocalIDs
@@ -642,9 +636,6 @@
   return delLocalIDs;
 }
 
-<<<<<<< HEAD
-Future<bool> _localFileExist(EnteFile file) async {
-=======
 Future<void> _recursivelyReduceBatchSizeAndRetryDeletion({
   required int batchSize,
   required BuildContext context,
@@ -684,8 +675,7 @@
   }
 }
 
-Future<bool> _localFileExist(EnteFile file) {
->>>>>>> dee38e3e
+Future<bool> _localFileExist(EnteFile file) async {
   if (file.isSharedMediaToAppSandbox) {
     final localFile = await SharedAssetService.getFile(file.localID!);
     return localFile != null;
