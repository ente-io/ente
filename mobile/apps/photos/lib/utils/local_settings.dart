--- conflicted
+++ resolved
@@ -45,12 +45,9 @@
   static const kCollectionSortDirection = "collection_sort_direction";
   static const kShowLocalIDOverThumbnails = "show_local_id_over_thumbnails";
   static const kEnableDatabaseLogging = "enable_db_logging";
-<<<<<<< HEAD
-  static const _facesTimelineSeenKey = "faces_timeline_seen_person_ids";
-=======
   static const _kWrapped2025ResumeIndex = "ls.wrapped_2025_resume_index";
   static const _kWrapped2025Complete = "ls.wrapped_2025_complete";
->>>>>>> dc98441e
+  static const _facesTimelineSeenKey = "faces_timeline_seen_person_ids";
 
   final SharedPreferences _prefs;
 
