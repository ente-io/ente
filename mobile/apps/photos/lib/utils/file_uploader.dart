import 'dart:async';
import 'dart:collection';
import 'dart:convert';
import 'dart:io';
import 'dart:math' as math;

import 'package:collection/collection.dart';
import 'package:dio/dio.dart';
import 'package:ente_crypto/ente_crypto.dart';
import 'package:flutter/foundation.dart';
import 'package:logging/logging.dart';
import "package:path/path.dart";
import "package:permission_handler/permission_handler.dart";
import 'package:photos/core/configuration.dart';
import "package:photos/core/constants.dart";
import 'package:photos/core/errors.dart';
import 'package:photos/core/event_bus.dart';
import 'package:photos/core/network/network.dart';
import 'package:photos/db/files_db.dart';
import 'package:photos/db/upload_locks_db.dart';
import "package:photos/events/backup_updated_event.dart";
import "package:photos/events/file_uploaded_event.dart";
import 'package:photos/events/files_updated_event.dart';
import 'package:photos/events/local_photos_updated_event.dart';
import 'package:photos/events/subscription_purchased_event.dart';
import "package:photos/extensions/logger_extension.dart";
import "package:photos/main.dart" show isProcessBg, kLastBGTaskHeartBeatTime;
import "package:photos/models/api/metadata.dart";
import "package:photos/models/backup/backup_item.dart";
import "package:photos/models/backup/backup_item_status.dart";
import 'package:photos/models/file/file.dart';
import 'package:photos/models/file/file_type.dart';
import "package:photos/models/metadata/file_magic.dart";
import "package:photos/models/user_details.dart";
import 'package:photos/module/upload/model/upload_url.dart';
import "package:photos/module/upload/service/multipart.dart";
import "package:photos/service_locator.dart";
import "package:photos/services/account/user_service.dart";
import 'package:photos/services/collections_service.dart';
import 'package:photos/services/sync/local_sync_service.dart';
import 'package:photos/services/sync/sync_service.dart';
import "package:photos/utils/exif_util.dart";
import "package:photos/utils/file_key.dart";
import 'package:photos/utils/file_uploader_util.dart';
import "package:photos/utils/file_util.dart";
import "package:photos/utils/network_util.dart";
import 'package:photos/utils/standalone/data.dart';
import 'package:shared_preferences/shared_preferences.dart';
import 'package:tuple/tuple.dart';
import "package:uuid/uuid.dart";

class FileUploader {
  static const kMaximumConcurrentUploads = 4;
  static const kMaximumConcurrentVideoUploads = 2;
  static const kMaximumThumbnailCompressionAttempts = 2;
  static const kMaximumUploadAttempts = 4;
  static const kMaxFileSize10Gib = 10737418240;
  static const kBlockedUploadsPollFrequency = Duration(seconds: 2);
  static const kFileUploadTimeout = Duration(minutes: 50);
  static const k20MBStorageBuffer = 20 * 1024 * 1024;
  static const _lastStaleFileCleanupTime = "lastStaleFileCleanupTime";

  final _logger = Logger("FileUploader");
  final _dio = NetworkClient.instance.getDio();
  final _enteDio = NetworkClient.instance.enteDio;
  final LinkedHashMap<String, FileUploadItem> _queue =
      LinkedHashMap<String, FileUploadItem>();
  final LinkedHashMap<String, BackupItem> _allBackups =
      LinkedHashMap<String, BackupItem>();
  final _uploadLocks = UploadLocksDB.instance;
  final kSafeBufferForLockExpiry = const Duration(hours: 4).inMicroseconds;
  final kBGTaskDeathTimeout = const Duration(seconds: 5).inMicroseconds;
  final _uploadURLs = Queue<UploadURL>();

  // Track used upload URLs to detect race conditions
  final Map<String, DateTime> _usedUploadURLs = {};

  LinkedHashMap<String, BackupItem> get allBackups => _allBackups;

  // Maintains the count of files in the current upload session.
  // Upload session is the period between the first entry into the _queue and last entry out of the _queue
  int _totalCountInUploadSession = 0;

  // _uploadCounter indicates number of uploads which are currently in progress
  int _uploadCounter = 0;
  int _videoUploadCounter = 0;
  late ProcessType _processType;
  late SharedPreferences _prefs;

  // _hasInitiatedForceUpload is used to track if user attempted force upload
  // where files are uploaded directly (without adding them to DB). In such
  // cases, we don't want to clear the stale upload files. See #removeStaleFiles
  // as it can result in clearing files which are still being force uploaded.
  bool _hasInitiatedForceUpload = false;
  late MultiPartUploader _multiPartUploader;

  FileUploader._privateConstructor() {
    Bus.instance.on<SubscriptionPurchasedEvent>().listen((event) {
      _uploadURLFetchInProgress = null;
    });
  }

  static FileUploader instance = FileUploader._privateConstructor();

  Future<void> init(SharedPreferences preferences, bool isBackground) async {
    _prefs = preferences;
    _processType =
        isBackground ? ProcessType.background : ProcessType.foreground;
    final currentTime = DateTime.now().microsecondsSinceEpoch;
    await _uploadLocks.releaseLocksAcquiredByOwnerBefore(
      _processType.toString(),
      currentTime,
    );
    await _uploadLocks
        .releaseAllLocksAcquiredBefore(currentTime - kSafeBufferForLockExpiry);
    if (!isBackground) {
      await _prefs.reload();
      final lastBGTaskHeartBeatTime =
          _prefs.getInt(kLastBGTaskHeartBeatTime) ?? 0;
      final isBGTaskDead =
          lastBGTaskHeartBeatTime < (currentTime - kBGTaskDeathTimeout);
      if (isBGTaskDead) {
        await _uploadLocks.releaseLocksAcquiredByOwnerBefore(
          ProcessType.background.toString(),
          currentTime,
        );
        _logger.info("BG task was found dead, cleared all locks");
      } else {
        _logger.info(
          "BG task is alive, not clearing locks ${DateTime.fromMicrosecondsSinceEpoch(lastBGTaskHeartBeatTime)}",
        );
      }
      // ignore: unawaited_futures
      _pollBackgroundUploadStatus();
    }
    _multiPartUploader = MultiPartUploader(
      _enteDio,
      _dio,
      UploadLocksDB.instance,
      flagService,
    );
    if (currentTime - (_prefs.getInt(_lastStaleFileCleanupTime) ?? 0) >
        tempDirCleanUpInterval) {
      await removeStaleFiles();
      await _prefs.setInt(_lastStaleFileCleanupTime, currentTime);
    }
    Bus.instance.on<LocalPhotosUpdatedEvent>().listen((event) {
      if (event.type == EventType.deletedFromDevice ||
          event.type == EventType.deletedFromEverywhere) {
        removeFromQueueWhere(
          (file) {
            for (final updatedFile in event.updatedFiles) {
              if (file.generatedID == updatedFile.generatedID) {
                return true;
              }
            }
            return false;
          },
          InvalidFileError(
            "File already deleted",
            InvalidReason.assetDeletedEvent,
          ),
        );
      }
    });
  }

  // upload future will return null as File when the file entry is deleted
  // locally because it's already present in the destination collection.
  Future<EnteFile> upload(EnteFile file, int collectionID) {
    _logger.internalInfo(
      "[UPLOAD-DEBUG] FileUploader.upload() called for ${file.title} "
      "(localID: ${file.localID}, collectionID: $collectionID, "
      "isProcessBg: $isProcessBg)",
    );

    if (file.localID == null || file.localID!.isEmpty) {
      _logger.internalSevere(
        "[UPLOAD-DEBUG] Upload rejected - file's localID is null or empty for ${file.title}",
      );
      return Future.error(Exception("file's localID can not be null or empty"));
    }
    // If the file hasn't been queued yet, queue it for upload
    _totalCountInUploadSession++;
    final String localID = file.localID!;
    if (!_queue.containsKey(localID)) {
      _logger.internalInfo(
        "[UPLOAD-DEBUG] File ${file.title} not in queue. Adding to upload queue... "
        "(queue size before: ${_queue.length})",
      );
      final completer = Completer<EnteFile>();
      _queue[localID] = FileUploadItem(file, collectionID, completer);
      _allBackups[localID] = BackupItem(
        status: BackupItemStatus.inQueue,
        file: file,
        collectionID: collectionID,
        completer: completer,
      );
      Bus.instance.fire(BackupUpdatedEvent(_allBackups));
      _logger.internalInfo(
        "[UPLOAD-DEBUG] File ${file.title} added to queue (queue size: ${_queue.length}). "
        "Calling _pollQueue()...",
      );
      _pollQueue();
      _logger.internalInfo(
        "[UPLOAD-DEBUG] _pollQueue() called for ${file.title}. Returning completer.future",
      );
      return completer.future;
    }
    // If the file exists in the queue for a matching collectionID,
    // return the existing future
    _logger.internalInfo(
      "[UPLOAD-DEBUG] File ${file.title} already in queue with localID $localID",
    );
    final FileUploadItem item = _queue[localID]!;
    if (item.collectionID == collectionID) {
      _totalCountInUploadSession--;
      _logger.internalInfo(
        "[UPLOAD-DEBUG] Same collectionID ($collectionID) - returning existing future",
      );
      return item.completer.future;
    }
    _logger.internalInfo(
      "[UPLOAD-DEBUG] Different collectionID (existing: ${item.collectionID}, new: $collectionID) "
      "- waiting for existing upload to complete",
    );
    debugPrint(
      "Wait on another upload on same local ID to finish before "
      "adding it to new collection",
    );
    // Else wait for the existing upload to complete,
    // and add it to the relevant collection
    return item.completer.future.then((uploadedFile) {
      // If the fileUploader completer returned null,
      _logger.info(
        "original upload completer resolved, try adding the file to another "
        "collection",
      );

      return CollectionsService.instance
          .addOrCopyToCollection(collectionID, [uploadedFile]).then((aVoid) {
        return uploadedFile;
      });
    });
  }

  int getCurrentSessionUploadCount() {
    return _totalCountInUploadSession;
  }

  void clearQueue(final Error reason) {
    final List<String> uploadsToBeRemoved = [];
    _queue.entries
        .where((entry) => entry.value.status == UploadStatus.notStarted)
        .forEach((pendingUpload) {
      uploadsToBeRemoved.add(pendingUpload.key);
    });
    for (final id in uploadsToBeRemoved) {
      _queue.remove(id)?.completer.completeError(reason);
      _allBackups[id] = _allBackups[id]!.copyWith(
        status: BackupItemStatus.retry,
        error: reason,
      );
      Bus.instance.fire(BackupUpdatedEvent(_allBackups));
    }
    _totalCountInUploadSession = 0;
  }

  void clearCachedUploadURLs() {
    _uploadURLs.clear();
    _usedUploadURLs.clear();
    _logger.info("Cleared upload URL cache and usage tracking");
  }

  void removeFromQueueWhere(
    final bool Function(EnteFile) fn,
    final Error reason,
  ) {
    final List<String> uploadsToBeRemoved = [];
    _queue.entries
        .where((entry) => entry.value.status == UploadStatus.notStarted)
        .forEach((pendingUpload) {
      if (fn(pendingUpload.value.file)) {
        uploadsToBeRemoved.add(pendingUpload.key);
      }
    });
    for (final id in uploadsToBeRemoved) {
      _queue.remove(id)?.completer.completeError(reason);
      _allBackups[id] = _allBackups[id]!
          .copyWith(status: BackupItemStatus.retry, error: reason);
      Bus.instance.fire(BackupUpdatedEvent(_allBackups));
    }
    _logger.info(
      'number of enteries removed from queue ${uploadsToBeRemoved.length}',
    );
    _totalCountInUploadSession -= uploadsToBeRemoved.length;
  }

  void _pollQueue() {
    _logger.internalInfo(
      "[UPLOAD-DEBUG] _pollQueue() called. Queue size: ${_queue.length}, "
      "uploadCounter: $_uploadCounter/$kMaximumConcurrentUploads, "
      "isProcessBg: $isProcessBg",
    );

    if (SyncService.instance.shouldStopSync()) {
      _logger.internalWarning(
        "[UPLOAD-DEBUG] Sync stop requested - clearing queue",
      );
      clearQueue(SyncStopRequestedError());
      return;
    }
    if (_queue.isEmpty) {
      // Upload session completed
      _logger.internalInfo(
        "[UPLOAD-DEBUG] Queue is empty - upload session completed. "
        "Resetting totalCountInUploadSession",
      );
      _totalCountInUploadSession = 0;
      return;
    }
    if (_uploadCounter < kMaximumConcurrentUploads) {
      _logger.internalInfo(
        "[UPLOAD-DEBUG] Upload capacity available ($_uploadCounter < $kMaximumConcurrentUploads). "
        "Searching for pending entry...",
      );
      var pendingEntry = _queue.entries
          .firstWhereOrNull(
            (entry) => entry.value.status == UploadStatus.notStarted,
          )
          ?.value;

      if (pendingEntry != null) {
        _logger.internalInfo(
          "[UPLOAD-DEBUG] Found pending entry: ${pendingEntry.file.title} "
          "(fileType: ${pendingEntry.file.fileType})",
        );
      } else {
        _logger.internalInfo("[UPLOAD-DEBUG] No pending entry found in queue");
      }

      if (pendingEntry != null &&
          pendingEntry.file.fileType == FileType.video &&
          _videoUploadCounter >= kMaximumConcurrentVideoUploads) {
        _logger.internalInfo(
          "[UPLOAD-DEBUG] Video upload limit reached ($_videoUploadCounter >= $kMaximumConcurrentVideoUploads). "
          "Looking for non-video entry...",
        );
        // check if there's any non-video entry which can be queued for upload
        pendingEntry = _queue.entries
            .firstWhereOrNull(
              (entry) =>
                  entry.value.status == UploadStatus.notStarted &&
                  entry.value.file.fileType != FileType.video,
            )
            ?.value;
        if (pendingEntry != null) {
          _logger.internalInfo(
            "[UPLOAD-DEBUG] Found non-video entry: ${pendingEntry.file.title}",
          );
        } else {
          _logger.internalInfo("[UPLOAD-DEBUG] No non-video entry available");
        }
      }
      if (pendingEntry != null) {
        _logger.internalInfo(
          "[UPLOAD-DEBUG] Starting upload for ${pendingEntry.file.title}. "
          "Marking as inProgress and calling _encryptAndUploadFileToCollection()...",
        );
        pendingEntry.status = UploadStatus.inProgress;
        _allBackups[pendingEntry.file.localID!] =
            _allBackups[pendingEntry.file.localID]!
                .copyWith(status: BackupItemStatus.uploading);
        Bus.instance.fire(BackupUpdatedEvent(_allBackups));
        _encryptAndUploadFileToCollection(
          pendingEntry.file,
          pendingEntry.collectionID,
        );
        _logger.internalInfo(
          "[UPLOAD-DEBUG] _encryptAndUploadFileToCollection() initiated for ${pendingEntry.file.title}",
        );
      } else {
        _logger.internalInfo(
          "[UPLOAD-DEBUG] No pending entry to process at this time "
          "(either all uploads in progress or video limit reached)",
        );
      }
    } else {
      _logger.internalInfo(
        "[UPLOAD-DEBUG] Upload capacity full ($_uploadCounter >= $kMaximumConcurrentUploads). "
        "Waiting for uploads to complete...",
      );
    }
  }

  Future<EnteFile?> _encryptAndUploadFileToCollection(
    EnteFile file,
    int collectionID, {
    bool forcedUpload = false,
  }) async {
    _logger.internalInfo(
      "[UPLOAD-DEBUG] _encryptAndUploadFileToCollection() started for ${file.title} "
      "(collectionID: $collectionID, forcedUpload: $forcedUpload, "
      "isProcessBg: $isProcessBg)",
    );
    _uploadCounter++;
    if (file.fileType == FileType.video) {
      _videoUploadCounter++;
    }
    _logger.internalInfo(
      "[UPLOAD-DEBUG] Upload counters updated: uploadCounter=$_uploadCounter, "
      "videoUploadCounter=$_videoUploadCounter",
    );
    final localID = file.localID!;
    try {
      _logger.internalInfo(
        "[UPLOAD-DEBUG] Calling _tryToUpload() for ${file.title} with ${kFileUploadTimeout.inSeconds}s timeout...",
      );
      final uploadedFile =
          await _tryToUpload(file, collectionID, forcedUpload).timeout(
        kFileUploadTimeout,
        onTimeout: () {
          final message = "Upload timed out for file " + file.toString();
          _logger.internalWarning("[UPLOAD-DEBUG] $message");
          throw TimeoutException(message);
        },
      );
      _logger.internalInfo(
        "[UPLOAD-DEBUG] _tryToUpload() completed successfully for ${file.title}",
      );
      _queue.remove(localID)!.completer.complete(uploadedFile);
      _allBackups[localID] =
          _allBackups[localID]!.copyWith(status: BackupItemStatus.uploaded);
      Bus.instance.fire(BackupUpdatedEvent(_allBackups));
      return uploadedFile;
    } catch (e) {
      if (e is LockAlreadyAcquiredError) {
        _queue[localID]!.status = UploadStatus.inBackground;
        _allBackups[localID] = _allBackups[localID]!
            .copyWith(status: BackupItemStatus.inBackground);
        Bus.instance.fire(BackupUpdatedEvent(_allBackups));
        return _queue[localID]!.completer.future;
      } else {
        _queue.remove(localID)!.completer.completeError(e);
        _allBackups[localID] = _allBackups[localID]!
            .copyWith(status: BackupItemStatus.retry, error: e);
        Bus.instance.fire(BackupUpdatedEvent(_allBackups));
        return null;
      }
    } finally {
      _uploadCounter--;
      if (file.fileType == FileType.video) {
        _videoUploadCounter--;
      }
      _pollQueue();
    }
  }

  Future<void> removeStaleFiles() async {
    if (_hasInitiatedForceUpload) {
      _logger.info(
        "Force upload was initiated, skipping stale file cleanup",
      );
      return;
    }
    try {
      final String dir = Configuration.instance.getTempDirectory();
      // delete all files in the temp directory that start with upload_ and
      // ends with .encrypted. Fetch files in async manner
      final files = await Directory(dir).list().toList();
      final filesToDelete = files.where((file) {
        return file.path.contains(uploadTempFilePrefix) &&
            file.path.contains(".encrypted");
      });
      if (filesToDelete.isNotEmpty) {
        _logger.info('Deleting ${filesToDelete.length} stale upload files ');
        final fileNameToLastAttempt =
            await _uploadLocks.getFileNameToLastAttemptedAtMap();
        for (final file in filesToDelete) {
          final fileName = file.path.split('/').last;
          final lastAttemptTime = fileNameToLastAttempt[fileName] != null
              ? DateTime.fromMillisecondsSinceEpoch(
                  fileNameToLastAttempt[fileName]!,
                )
              : null;
          if (lastAttemptTime == null ||
              DateTime.now().difference(lastAttemptTime).inDays > 1) {
            await file.delete();
          } else {
            _logger.info(
              'Skipping file $fileName as it was attempted recently on $lastAttemptTime',
            );
          }
        }
      }

      if (Platform.isAndroid) {
        final sharedMediaDir =
            Configuration.instance.getSharedMediaDirectory() + "/";
        final sharedFiles = await Directory(sharedMediaDir).list().toList();
        if (sharedFiles.isNotEmpty) {
          _logger.info('Shared media directory cleanup ${sharedFiles.length}');
          final int ownerID = Configuration.instance.getUserID()!;
          final existingLocalFileIDs =
              await FilesDB.instance.getExistingLocalFileIDs(ownerID);
          final Set<String> trackedSharedFilePaths = {};
          for (String localID in existingLocalFileIDs) {
            if (localID.contains(sharedMediaIdentifier)) {
              trackedSharedFilePaths
                  .add(getSharedMediaPathFromLocalID(localID));
            }
          }
          for (final file in sharedFiles) {
            if (!trackedSharedFilePaths.contains(file.path)) {
              _logger.info('Deleting stale shared media file ${file.path}');
              await file.delete();
            }
          }
        }
      }
    } catch (e, s) {
      _logger.severe("Failed to remove stale files", e, s);
    }
  }

  Future<void> checkNetworkForUpload({bool isForceUpload = false}) async {
    // Note: We don't support force uploading currently. During force upload,
    // network check is skipped completely
    if (isForceUpload) {
      return;
    }
    final canUploadUnderCurrentNetworkConditions = await canUseHighBandwidth();

    if (!canUploadUnderCurrentNetworkConditions) {
      throw WiFiUnavailableError();
    }
  }

  Future<void> verifyMediaLocationAccess() async {
    if (Platform.isAndroid) {
      final bool hasPermission = await Permission.accessMediaLocation.isGranted;
      if (!hasPermission) {
        // In background isolate, we can't request permissions (no UI available)
        // Throw an error to properly handle this scenario
        if (isProcessBg) {
          _logger.severe(
            "Media location access not granted in background isolate - cannot request permission",
          );
          throw NoMediaLocationAccessError();
        }
        // Only request permission in foreground
        final permissionStatus = await Permission.accessMediaLocation.request();
        if (!permissionStatus.isGranted) {
          _logger.severe(
            "Media location access denied with permission status: ${permissionStatus.name}",
          );
          throw NoMediaLocationAccessError();
        }
      }
    }
  }

  Future<EnteFile> forceUpload(EnteFile file, int collectionID) async {
    _hasInitiatedForceUpload = true;
    final isInQueue = _allBackups[file.localID!] != null;
    try {
      final result = await _tryToUpload(file, collectionID, true);
      if (isInQueue) {
        _allBackups[file.localID!] = _allBackups[file.localID]!.copyWith(
          status: BackupItemStatus.uploaded,
        );
        Bus.instance.fire(BackupUpdatedEvent(_allBackups));
      }
      return result;
    } catch (error) {
      if (isInQueue) {
        _allBackups[file.localID!] = _allBackups[file.localID]!.copyWith(
          status: BackupItemStatus.retry,
          error: error,
        );
        Bus.instance.fire(BackupUpdatedEvent(_allBackups));
      }
      rethrow;
    }
  }

  Future<EnteFile> _tryToUpload(
    EnteFile file,
    int collectionID,
    bool forcedUpload,
  ) async {
    await checkNetworkForUpload(isForceUpload: forcedUpload);
    if (!forcedUpload) {
      final fileOnDisk = await FilesDB.instance.getFile(file.generatedID!);
      final wasAlreadyUploaded = fileOnDisk != null &&
          fileOnDisk.uploadedFileID != null &&
          (fileOnDisk.updationTime ?? -1) != -1 &&
          (fileOnDisk.collectionID ?? -1) == collectionID;
      if (wasAlreadyUploaded) {
        _logger.info("File is already uploaded ${fileOnDisk.tag}");
        return fileOnDisk;
      }
    }

    if (_allBackups[file.localID!] != null &&
        _allBackups[file.localID]!.status != BackupItemStatus.uploading) {
      _allBackups[file.localID!] = _allBackups[file.localID]!.copyWith(
        status: BackupItemStatus.uploading,
      );
      Bus.instance.fire(BackupUpdatedEvent(_allBackups));
    }
    if ((file.localID ?? '') == '') {
      _logger.severe('Trying to upload file with missing localID');
      return file;
    }
    if (!CollectionsService.instance.allowUpload(collectionID)) {
      _logger.warning(
        'Upload not allowed for collection $collectionID',
      );
      if (!file.isUploaded && file.generatedID != null) {
        _logger.info("Deleting file entry for " + file.toString());
        await FilesDB.instance.deleteByGeneratedID(file.generatedID!);
      }
      return file;
    }

    final String lockKey = file.localID!;
    bool isMultipartUpload = false;

    try {
      await _uploadLocks.acquireLock(
        lockKey,
        _processType.toString(),
        DateTime.now().microsecondsSinceEpoch,
      );
    } catch (e) {
      final lockInfo = await _uploadLocks.getLockData(lockKey);
      _logger.warning("Lock was already taken ($lockInfo) for " + file.tag);
      throw LockAlreadyAcquiredError();
    }

    MediaUploadData? mediaUploadData;
    try {
      mediaUploadData = await getUploadDataFromEnteFile(file, parseExif: true);
    } catch (e) {
      // This additional try catch block is added because for resumable upload,
      // we need to compute the hash before the next step. Previously, this
      // was done in during the upload itself.
      if (e is InvalidFileError) {
        _logger.severe("File upload ignored for " + file.toString(), e);
        await _onInvalidFileError(file, e);
      }
      await _uploadLocks.releaseLock(lockKey, _processType.toString());
      rethrow;
    }

    final String? existingMultipartEncFileName =
        mediaUploadData.hashData?.fileHash != null
            ? await _uploadLocks.getEncryptedFileName(
                lockKey,
                mediaUploadData.hashData!.fileHash!,
                collectionID,
              )
            : null;
    final sourceLength = await mediaUploadData.sourceFile!.length();
    final bool hasExistingMultiPart = existingMultipartEncFileName != null;
    final tempDirectory = Configuration.instance.getTempDirectory();
    final String uniqueID =
        '${const Uuid().v4().toString()}_${file.generatedID}';

    final encryptedFilePath = hasExistingMultiPart
        ? '$tempDirectory$existingMultipartEncFileName'
        : '$tempDirectory$uploadTempFilePrefix${uniqueID}_file.encrypted';
    final encryptedThumbnailPath =
        '$tempDirectory$uploadTempFilePrefix${uniqueID}_thumb.encrypted';
    late final int encFileSize;
    late final int encThumbSize;

    var uploadCompleted = false;
    // This flag is used to decide whether to clear the iOS origin file cache
    // or not.
    var uploadHardFailure = false;

    try {
      final bool isUpdatedFile =
          file.uploadedFileID != null && file.updationTime == -1;
      _logger.info(
        'starting ${forcedUpload ? 'forced' : ''} '
        '${isUpdatedFile ? 're-upload' : 'upload'} of ${file.toString()}',
      );

      Uint8List? key;
      final FileEncryptResult? multiPartFileEncResult = hasExistingMultiPart
          ? await _multiPartUploader.getEncryptionResult(
              lockKey,
              mediaUploadData.hashData!.fileHash!,
              collectionID,
              existingMultipartEncFileName,
            )
          : null;
      if (isUpdatedFile) {
        key = getFileKey(file);
      } else {
        key = multiPartFileEncResult?.key;
        // check if the file is already uploaded and can be mapped to existing
        // uploaded file. If map is found, it also returns the corresponding
        // mapped or update file entry.
        final result = await _mapToExistingUploadWithSameHash(
          mediaUploadData,
          file,
          collectionID,
        );
        final isMappedToExistingUpload = result.item1;
        if (isMappedToExistingUpload) {
          debugPrint(
            "File success mapped to existing uploaded ${file.toString()}",
          );
          // return the mapped file
          return result.item2;
        }
      }

      final encryptedFileExists = File(encryptedFilePath).existsSync();

      // If the multipart entry exists but the encrypted file doesn't, it means
      // that we'll have to re-upload as the nonce is lost
      if (hasExistingMultiPart) {
        if (!encryptedFileExists) {
          throw MultiPartFileMissingError(
            'multiPartResume: encryptedFile missing',
          );
        }
        final bool updateWithDiffKey = isUpdatedFile &&
            multiPartFileEncResult != null &&
            !listEquals(key, multiPartFileEncResult.key);
        if (updateWithDiffKey) {
          throw MultiPartError(
            'multiPart update resumed with differentKey',
          );
        }
      } else if (encryptedFileExists) {
        // otherwise just delete the file for singlepart upload
        _logger.severe('File exists without multipart entry, deleting file');
        await File(encryptedFilePath).delete();
      }
      await _checkIfWithinStorageLimit(mediaUploadData.sourceFile!);
      final encryptedFile = File(encryptedFilePath);

      // Calculate the number of parts to determine if we need MD5
      // Use source length to estimate encrypted size for part count decision
      final estimatedEncSize = CryptoUtil.estimateEncryptedSize(sourceLength);
      final estimatedCount =
          _multiPartUploader.calculatePartCount(estimatedEncSize);

      FileEncryptResult? fileAttributes = multiPartFileEncResult;
      String? fileMd5;
      List<String>? partMd5s;

      if (fileAttributes == null) {
        final result = flagService.internalUser
            ? (await CryptoUtil.encryptFileWithMD5(
                mediaUploadData.sourceFile!.path,
                encryptedFilePath,
                key: key,
                multiPartChunkSizeInBytes: (estimatedCount > 1)
                    ? _multiPartUploader.multipartPartSizeForUpload
                    : null,
              ))
            : (await CryptoUtil.encryptFile(
                mediaUploadData.sourceFile!.path,
                encryptedFilePath,
                key: key,
              ));
        fileAttributes = result;
        fileMd5 = result.fileMd5;
        partMd5s = result.partMd5s;
      }

      late final Uint8List? thumbnailData;
      if (mediaUploadData.thumbnail == null &&
          file.fileType == FileType.video) {
        thumbnailData = base64Decode(blackThumbnailBase64);
      } else {
        thumbnailData = mediaUploadData.thumbnail;
      }
      encFileSize = await encryptedFile.length();
      if (!CryptoUtil.validateStreamEncryptionSizes(
        sourceLength,
        encFileSize,
      )) {
        throw EncSizeMismatchError("source $sourceLength, enc $encFileSize");
      }

      final EncryptionResult encryptedThumbnailData =
          await CryptoUtil.encryptChaCha(
        thumbnailData!,
        fileAttributes.key,
      );
      if (File(encryptedThumbnailPath).existsSync()) {
        await File(encryptedThumbnailPath).delete();
      }
      final encryptedThumbnailFile = File(encryptedThumbnailPath);
      await encryptedThumbnailFile
          .writeAsBytes(encryptedThumbnailData.encryptedData!);
      encThumbSize = await encryptedThumbnailFile.length();

      // Calculate the number of parts for the file.
      final count = _multiPartUploader.calculatePartCount(encFileSize);

      late String fileObjectKey;
      late String thumbnailObjectKey;

      if (count <= 1) {
        _logger.internalInfo(
          "[UPLOAD-DEBUG] Non-multipart upload: Getting thumbnail upload URL...",
        );
        final thumbnailUploadURL = await _getUploadURL();
        _logger.internalInfo(
          "[UPLOAD-DEBUG] Thumbnail URL obtained, uploading thumbnail (size: ${formatBytes(encThumbSize)})...",
        );
        thumbnailObjectKey = await _putFile(
          thumbnailUploadURL,
          encryptedThumbnailFile,
          encThumbSize,
        );
        _logger.internalInfo(
          "[UPLOAD-DEBUG] Thumbnail uploaded successfully! Now getting file upload URL...",
        );
        final fileUploadURL = await _getUploadURL();
        _logger.internalInfo(
          "[UPLOAD-DEBUG] File URL obtained, uploading actual file (size: ${formatBytes(encFileSize)})...",
        );
        fileObjectKey = await _putFile(
          fileUploadURL,
          encryptedFile,
          encFileSize,
          contentMd5: fileMd5,
        );
        _logger.internalInfo(
          "[UPLOAD-DEBUG] Actual file uploaded successfully!",
        );
      } else {
        isMultipartUpload = true;
        _logger.info(
          "Init multipartUpload $hasExistingMultiPart, isUpdate $isUpdatedFile",
        );
        if (hasExistingMultiPart) {
          fileObjectKey = await _multiPartUploader.putExistingMultipartFile(
            encryptedFile,
            lockKey,
            mediaUploadData.hashData!.fileHash!,
            collectionID,
            existingMultipartEncFileName,
          );
        } else {
          final fileUploadURLs =
              await _multiPartUploader.getMultipartUploadURLs(count);
          final encFileName = encryptedFile.path.split('/').last;
          await _multiPartUploader.createTableEntry(
            lockKey,
            mediaUploadData.hashData!.fileHash!,
            collectionID,
            fileUploadURLs,
            encFileName,
            encFileSize,
            fileAttributes.key,
            fileAttributes.header,
            fileMd5: fileMd5,
            partMd5s: partMd5s,
          );
          fileObjectKey = await _multiPartUploader.putMultipartFile(
            fileUploadURLs,
            encryptedFile,
            encFileSize,
            fileMd5: fileMd5,
            partMd5s: partMd5s,
          );
        }
        // in case of multipart, upload the thumbnail towards the end to avoid
        // re-uploading the thumbnail in case of failure.
        // In regular upload, always upload the thumbnail first to keep existing behaviour
        //
        final thumbnailUploadURL = await _getUploadURL();
        thumbnailObjectKey = await _putFile(
          thumbnailUploadURL,
          encryptedThumbnailFile,
          encThumbSize,
        );
      }
      final ParsedExifDateTime? exifTime = await tryParseExifDateTime(
        null,
        mediaUploadData.exifData,
      );
      file.metadataVersion = EnteFile.kCurrentMetadataVersion;
      final metadata =
          await file.getMetadataForUpload(mediaUploadData, exifTime);

      final encryptedMetadataResult = await CryptoUtil.encryptChaCha(
        utf8.encode(jsonEncode(metadata)),
        fileAttributes.key,
      );
      final fileDecryptionHeader = CryptoUtil.bin2base64(fileAttributes.header);
      final thumbnailDecryptionHeader =
          CryptoUtil.bin2base64(encryptedThumbnailData.header!);
      final encryptedMetadata = CryptoUtil.bin2base64(
        encryptedMetadataResult.encryptedData!,
      );
      final metadataDecryptionHeader =
          CryptoUtil.bin2base64(encryptedMetadataResult.header!);
      if (SyncService.instance.shouldStopSync()) {
        throw SyncStopRequestedError();
      }
      final stillLocked =
          await _uploadLocks.isLocked(lockKey, _processType.toString());
      if (!stillLocked) {
        _logger.warning('file ${file.tag} report paused is missing');
        throw LockFreedError();
      }

      EnteFile remoteFile;
      if (isUpdatedFile) {
        // Verify that the encrypted file can be decrypted before uploading
        // For updates, we need to verify with the existing file key
        await CryptoUtil.decryptVerify(
          encryptedFilePath,
          fileDecryptionHeader,
          file.encryptedKey!,
          file.keyDecryptionNonce!,
          CollectionsService.instance.getCollectionKey(collectionID),
          chunkLimit: 1, // Verify at least first chunk
        );
        remoteFile = await _updateFile(
          file,
          fileObjectKey,
          fileDecryptionHeader,
          encFileSize,
          thumbnailObjectKey,
          thumbnailDecryptionHeader,
          encThumbSize,
          encryptedMetadata,
          metadataDecryptionHeader,
        );
        // Update across all collections
        await FilesDB.instance.updateUploadedFileAcrossCollections(remoteFile);
      } else {
        final encryptedFileKeyData = CryptoUtil.encryptSync(
          fileAttributes.key,
          CollectionsService.instance.getCollectionKey(collectionID),
        );
        final encryptedKey =
            CryptoUtil.bin2base64(encryptedFileKeyData.encryptedData!);
        final keyDecryptionNonce =
            CryptoUtil.bin2base64(encryptedFileKeyData.nonce!);
        final Map<String, dynamic> pubMetadata =
            _buildPublicMagicData(mediaUploadData, exifTime);
        MetadataRequest? pubMetadataRequest;
        if (pubMetadata.isNotEmpty) {
          pubMetadataRequest = await getPubMetadataRequest(
            file,
            pubMetadata,
            fileAttributes.key,
          );
        }
        await CryptoUtil.decryptVerify(
          encryptedFilePath,
          fileDecryptionHeader,
          encryptedKey,
          keyDecryptionNonce,
          CollectionsService.instance.getCollectionKey(collectionID),
          chunkLimit: 1, // Verify at least first chunk
        );

        remoteFile = await _uploadFile(
          file,
          collectionID,
          encryptedKey,
          keyDecryptionNonce,
          fileAttributes,
          fileObjectKey,
          fileDecryptionHeader,
          encFileSize,
          thumbnailObjectKey,
          thumbnailDecryptionHeader,
          encThumbSize,
          encryptedMetadata,
          metadataDecryptionHeader,
          pubMetadata: pubMetadataRequest,
        );
        if (mediaUploadData.isDeleted) {
          _logger.info("File found to be deleted");
          remoteFile.localID = null;
        }
        await FilesDB.instance.update(remoteFile);
      }
      await UploadLocksDB.instance.deleteMultipartTrack(lockKey);

      Bus.instance.fire(
        LocalPhotosUpdatedEvent(
          [remoteFile],
          source: "uploadCompleted",
        ),
      );
      _logger.info("File upload complete for " + remoteFile.toString());
      uploadCompleted = true;
      Bus.instance.fire(FileUploadedEvent(remoteFile));
      return remoteFile;
    } catch (e, s) {
      if (!(e is NoActiveSubscriptionError ||
          e is StorageLimitExceededError ||
          e is WiFiUnavailableError ||
          e is SilentlyCancelUploadsError ||
          e is InvalidFileError ||
          e is FileTooLargeForPlanError)) {
        _logger.severe("File upload failed for " + file.toString(), e, s);
      }
      if (e is InvalidFileError) {
        _logger.severe("File upload ignored for " + file.toString(), e);
        await _onInvalidFileError(file, e);
      }
      if ((e is StorageLimitExceededError ||
          e is FileTooLargeForPlanError ||
          e is NoActiveSubscriptionError)) {
        // file upload can not be retried in such cases without user intervention
        uploadHardFailure = true;
      }
      if ((isMultipartUpload || hasExistingMultiPart) &&
          isPutOrMultiPartError(e)) {
        await UploadLocksDB.instance.deleteMultipartTrack(lockKey);
      }
      rethrow;
    } finally {
      await _onUploadDone(
        mediaUploadData,
        uploadCompleted,
        uploadHardFailure,
        file,
        encryptedFilePath,
        encryptedThumbnailPath,
        lockKey: lockKey,
        isMultiPartUpload: isMultipartUpload,
      );
    }
  }

  Map<String, dynamic> _buildPublicMagicData(
    MediaUploadData mediaUploadData,
    ParsedExifDateTime? exifTime,
  ) {
    final Map<String, dynamic> pubMetadata = {};
    if ((mediaUploadData.height ?? 0) != 0 &&
        (mediaUploadData.width ?? 0) != 0) {
      pubMetadata[heightKey] = mediaUploadData.height;
      pubMetadata[widthKey] = mediaUploadData.width;
      pubMetadata[mediaTypeKey] = mediaUploadData.isPanorama == true ? 1 : 0;
    }
    if (mediaUploadData.motionPhotoStartIndex != null) {
      pubMetadata[motionVideoIndexKey] = mediaUploadData.motionPhotoStartIndex;
    }
    if (mediaUploadData.thumbnail == null) {
      pubMetadata[noThumbKey] = true;
    }
    if (exifTime != null) {
      if (exifTime.dateTime != null) {
        pubMetadata[dateTimeKey] = exifTime.dateTime;
      }
      if (exifTime.offsetTime != null) {
        pubMetadata[offsetTimeKey] = exifTime.offsetTime;
      }
    }
    return pubMetadata;
  }

  bool isPutOrMultiPartError(Object e) {
<<<<<<< HEAD
    if (e is MultiPartFileMissingError || e is MultiPartError) {
=======
    if (e is MultiPartFileMissingError ||
        e is MultiPartError ||
        e is BadMD5DigestError) {
>>>>>>> cb77f46b
      return true;
    }
    if (e is DioException) {
      return e.requestOptions.path.contains("/files") ||
          e.requestOptions.path.contains("/files/update");
    }
    return false;
  }

  /*
  _mapToExistingUpload links the fileToUpload with the existing uploaded
  files. if the link is successful, it returns true otherwise false.
  When false, we should go ahead and re-upload or update the file.
  It performs following checks:
    a) Target file with same localID and destination collection exists. Delete the
     fileToUpload entry. If target file is sandbox file, then we skip localID match
     check.
    b) Uploaded file in any collection but with missing localID.
     Update the localID for uploadedFile and delete the fileToUpload entry
    c) A uploaded file exist with same localID but in a different collection.
    Add a symlink in the destination collection and update the fileToUpload.
    If target file is sandbox file, then we skip localID match
     check.
    d) File already exists but different localID. Re-upload
    In case the existing files already have local identifier, which is
    different from the {fileToUpload}, then most probably device has
    duplicate files.
  */
  Future<Tuple2<bool, EnteFile>> _mapToExistingUploadWithSameHash(
    MediaUploadData mediaUploadData,
    EnteFile fileToUpload,
    int toCollectionID,
  ) async {
    if (fileToUpload.uploadedFileID != null) {
      // ideally this should never happen, but because the code below this case
      // can do unexpected mapping, we are adding this additional check
      _logger.severe(
        'Critical: file is already uploaded, skipped mapping',
      );
      return Tuple2(false, fileToUpload);
    }
    final bool isSandBoxFile = fileToUpload.isSharedMediaToAppSandbox;

    final List<EnteFile> existingUploadedFiles =
        await FilesDB.instance.getUploadedFilesWithHashes(
      mediaUploadData.hashData!,
      fileToUpload.fileType,
      Configuration.instance.getUserID()!,
    );
    if (existingUploadedFiles.isEmpty) {
      // continueUploading this file
      return Tuple2(false, fileToUpload);
    }

    // case a
    final EnteFile? sameLocalSameCollection =
        existingUploadedFiles.firstWhereOrNull(
      (e) =>
          e.collectionID == toCollectionID &&
          (e.localID == fileToUpload.localID || isSandBoxFile),
    );
    if (sameLocalSameCollection != null) {
      _logger.info(
        "sameLocalSameCollection: toUpload  ${fileToUpload.tag} "
        "existing: ${sameLocalSameCollection.tag} $isSandBoxFile",
      );
      // should delete the fileToUploadEntry
      if (fileToUpload.generatedID != null) {
        await FilesDB.instance.deleteByGeneratedID(fileToUpload.generatedID!);
      }

      Bus.instance.fire(
        LocalPhotosUpdatedEvent(
          [fileToUpload],
          type: EventType.deletedFromEverywhere,
          source: "sameLocalSameCollection", //
        ),
      );
      return Tuple2(true, sameLocalSameCollection);
    }

    // case b
    final EnteFile? fileMissingLocal = existingUploadedFiles.firstWhereOrNull(
      (e) => e.localID == null,
    );
    if (fileMissingLocal != null) {
      // update the local id of the existing file and delete the fileToUpload
      // entry
      _logger.info(
        "fileMissingLocal: \n toUpload  ${fileToUpload.tag} "
        "\n existing: ${fileMissingLocal.tag}",
      );
      fileMissingLocal.localID = fileToUpload.localID;
      // set localID for the given uploadedID across collections
      await FilesDB.instance.updateLocalIDForUploaded(
        fileMissingLocal.uploadedFileID!,
        fileToUpload.localID!,
      );
      // For files selected from device, during collaborative upload, we don't
      // insert entries in the FilesDB. So, we don't need to delete the entry
      if (fileToUpload.generatedID != null) {
        await FilesDB.instance.deleteByGeneratedID(fileToUpload.generatedID!);
      }
      Bus.instance.fire(
        LocalPhotosUpdatedEvent(
          [fileToUpload],
          source: "fileMissingLocal",
          type: EventType.deletedFromEverywhere, //
        ),
      );
      return Tuple2(true, fileMissingLocal);
    }

    // case c
    final EnteFile? fileExistsButDifferentCollection =
        existingUploadedFiles.firstWhereOrNull(
      (e) =>
          e.collectionID != toCollectionID &&
          (e.localID == fileToUpload.localID || isSandBoxFile),
    );
    if (fileExistsButDifferentCollection != null) {
      _logger.info(
        "fileExistsButDifferentCollection: toUpload  ${fileToUpload.tag} "
        "existing: ${fileExistsButDifferentCollection.tag} $isSandBoxFile",
      );
      final linkedFile = await CollectionsService.instance
          .linkLocalFileToExistingUploadedFileInAnotherCollection(
        toCollectionID,
        localFileToUpload: fileToUpload,
        existingUploadedFile: fileExistsButDifferentCollection,
      );
      return Tuple2(true, linkedFile);
    }
    final Set<String> matchLocalIDs = existingUploadedFiles
        .where(
          (e) => e.localID != null,
        )
        .map((e) => e.localID!)
        .toSet();
    _logger.info(
      "Found hashMatch but probably with diff localIDs "
      "$matchLocalIDs",
    );
    // case d
    return Tuple2(false, fileToUpload);
  }

  Future<void> _onUploadDone(
    MediaUploadData? mediaUploadData,
    bool uploadCompleted,
    bool uploadHardFailure,
    EnteFile file,
    String encryptedFilePath,
    String encryptedThumbnailPath, {
    required String lockKey,
    bool isMultiPartUpload = false,
  }) async {
    if (mediaUploadData != null && mediaUploadData.sourceFile != null) {
      // delete the file from app's internal cache if it was copied to app
      // for upload. On iOS, only remove the file from photo_manager/app cache
      // when upload is either completed or there's a tempFailure
      // Shared Media should only be cleared when the upload
      // succeeds.
      if ((Platform.isIOS && (uploadCompleted || uploadHardFailure)) ||
          (uploadCompleted && file.isSharedMediaToAppSandbox)) {
        await mediaUploadData.sourceFile?.delete();
      }
    }
    if (File(encryptedFilePath).existsSync()) {
      if (isMultiPartUpload && !uploadCompleted) {
        _logger.info(
          "skip delete for multipart encrypted file $encryptedFilePath",
        );
      } else {
        await File(encryptedFilePath).delete();
      }
    }
    if (File(encryptedThumbnailPath).existsSync()) {
      await File(encryptedThumbnailPath).delete();
    }
    await _uploadLocks.releaseLock(lockKey, _processType.toString());
  }

  /*
  _checkIfWithinStorageLimit verifies if the file size for encryption and upload
   is within the storage limit. It throws StorageLimitExceededError if the limit
    is exceeded. This check is best effort and may not be completely accurate
    due to UserDetail cache. It prevents infinite loops when clients attempt to
    upload files that exceed the server's storage limit + buffer.
    Note: Local storageBuffer is 20MB, server storageBuffer is 50MB, and an
    additional 30MB is reserved for thumbnails and encryption overhead.
   */
  Future<void> _checkIfWithinStorageLimit(File fileToBeUploaded) async {
    try {
      final UserDetails? userDetails =
          UserService.instance.getCachedUserDetails();
      if (userDetails == null) {
        return;
      }
      // add k20MBStorageBuffer to the free storage
      final num freeStorage = userDetails.getFreeStorage() + k20MBStorageBuffer;
      final num fileSize = await fileToBeUploaded.length();
      if (fileSize > freeStorage) {
        _logger.warning('Storage limit exceeded fileSize $fileSize and '
            'freeStorage $freeStorage');
        throw StorageLimitExceededError();
      }
      if (fileSize > kMaxFileSize10Gib) {
        _logger.warning('File size exceeds 10GiB fileSize $fileSize');
        throw InvalidFileError(
          'file size above 10GiB',
          InvalidReason.tooLargeFile,
        );
      }
    } catch (e) {
      if (e is StorageLimitExceededError || e is InvalidFileError) {
        rethrow;
      } else {
        _logger.severe('Error checking storage limit', e);
      }
    }
  }

  Future _onInvalidFileError(EnteFile file, InvalidFileError e) async {
    try {
      final bool canIgnoreFile = file.localID != null &&
          file.deviceFolder != null &&
          file.title != null &&
          !file.isSharedMediaToAppSandbox;
      // If the file is not uploaded yet and either it can not be ignored or the
      // err is related to live photo media, delete the local entry
      final bool deleteEntry =
          !file.isUploaded && (!canIgnoreFile || e.reason.isLivePhotoErr);

      if (e.reason != InvalidReason.thumbnailMissing || !canIgnoreFile) {
        _logger.severe(
          "Invalid file, localDelete: $deleteEntry, ignored: $canIgnoreFile",
          e,
        );
      }
      if (deleteEntry) {
        await FilesDB.instance.deleteLocalFile(file);
      }
      if (canIgnoreFile) {
        await LocalSyncService.instance.ignoreUpload(file, e);
      }
    } catch (e, s) {
      _logger.severe("Failed to handle invalid file error", e, s);
    }
  }

  Future<EnteFile> _uploadFile(
    EnteFile file,
    int collectionID,
    String encryptedKey,
    String keyDecryptionNonce,
    FileEncryptResult fileAttributes,
    String fileObjectKey,
    String fileDecryptionHeader,
    int fileSize,
    String thumbnailObjectKey,
    String thumbnailDecryptionHeader,
    int thumbnailSize,
    String encryptedMetadata,
    String metadataDecryptionHeader, {
    MetadataRequest? pubMetadata,
    int attempt = 1,
  }) async {
    final request = {
      "collectionID": collectionID,
      "encryptedKey": encryptedKey,
      "keyDecryptionNonce": keyDecryptionNonce,
      "file": {
        "objectKey": fileObjectKey,
        "decryptionHeader": fileDecryptionHeader,
        "size": fileSize,
      },
      "thumbnail": {
        "objectKey": thumbnailObjectKey,
        "decryptionHeader": thumbnailDecryptionHeader,
        "size": thumbnailSize,
      },
      "metadata": {
        "encryptedData": encryptedMetadata,
        "decryptionHeader": metadataDecryptionHeader,
      },
    };
    if (pubMetadata != null) {
      request["pubMagicMetadata"] = pubMetadata;
    }
    try {
      final response = await _enteDio.post("/files", data: request);
      final data = response.data;
      file.uploadedFileID = data["id"];
      file.collectionID = collectionID;
      file.updationTime = data["updationTime"];
      file.ownerID = data["ownerID"];
      file.encryptedKey = encryptedKey;
      file.keyDecryptionNonce = keyDecryptionNonce;
      file.fileDecryptionHeader = fileDecryptionHeader;
      file.thumbnailDecryptionHeader = thumbnailDecryptionHeader;
      file.metadataDecryptionHeader = metadataDecryptionHeader;
      return file;
    } on DioException catch (e) {
      final int statusCode = e.response?.statusCode ?? -1;
      if (statusCode == 413) {
        throw FileTooLargeForPlanError();
      } else if (statusCode == 426) {
        _onStorageLimitExceeded();
      } else if (attempt < kMaximumUploadAttempts && statusCode == -1) {
        // retry when DioException contains no response/status code
        _logger
            .info("Upload file (${file.tag}) failed, will retry in 3 seconds");
        await Future.delayed(const Duration(seconds: 3));
        return _uploadFile(
          file,
          collectionID,
          encryptedKey,
          keyDecryptionNonce,
          fileAttributes,
          fileObjectKey,
          fileDecryptionHeader,
          fileSize,
          thumbnailObjectKey,
          thumbnailDecryptionHeader,
          thumbnailSize,
          encryptedMetadata,
          metadataDecryptionHeader,
          attempt: attempt + 1,
          pubMetadata: pubMetadata,
        );
      } else {
        _logger.severe("Failed to upload file ${file.tag}", e);
      }
      rethrow;
    }
  }

  Future<EnteFile> _updateFile(
    EnteFile file,
    String fileObjectKey,
    String fileDecryptionHeader,
    int fileSize,
    String thumbnailObjectKey,
    String thumbnailDecryptionHeader,
    int thumbnailSize,
    String encryptedMetadata,
    String metadataDecryptionHeader, {
    int attempt = 1,
  }) async {
    final request = {
      "id": file.uploadedFileID,
      "file": {
        "objectKey": fileObjectKey,
        "decryptionHeader": fileDecryptionHeader,
        "size": fileSize,
      },
      "thumbnail": {
        "objectKey": thumbnailObjectKey,
        "decryptionHeader": thumbnailDecryptionHeader,
        "size": thumbnailSize,
      },
      "metadata": {
        "encryptedData": encryptedMetadata,
        "decryptionHeader": metadataDecryptionHeader,
      },
    };
    try {
      final response = await _enteDio.put("/files/update", data: request);
      final data = response.data;
      file.uploadedFileID = data["id"];
      file.updationTime = data["updationTime"];
      file.fileDecryptionHeader = fileDecryptionHeader;
      file.thumbnailDecryptionHeader = thumbnailDecryptionHeader;
      file.metadataDecryptionHeader = metadataDecryptionHeader;
      return file;
    } on DioException catch (e) {
      final int statusCode = e.response?.statusCode ?? -1;
      if (statusCode == 426) {
        _onStorageLimitExceeded();
      } else if (attempt < kMaximumUploadAttempts && statusCode == -1) {
        _logger
            .info("Update file (${file.tag}) failed, will retry in 3 seconds");
        await Future.delayed(const Duration(seconds: 3));
        return _updateFile(
          file,
          fileObjectKey,
          fileDecryptionHeader,
          fileSize,
          thumbnailObjectKey,
          thumbnailDecryptionHeader,
          thumbnailSize,
          encryptedMetadata,
          metadataDecryptionHeader,
          attempt: attempt + 1,
        );
      } else {
        _logger.severe("Failed to update file ${file.tag}", e);
      }
      rethrow;
    }
  }

  Future<UploadURL> _getUploadURL() async {
    _logger.internalInfo(
      "[UPLOAD-DEBUG] _getUploadURL() called. URL queue size: ${_uploadURLs.length}, Upload queue size: ${_queue.length}",
    );
    if (_uploadURLs.isEmpty) {
      _logger.internalInfo(
        "[UPLOAD-DEBUG] URL queue is empty, fetching new upload URLs from server...",
      );
      // the queue is empty, fetch at least for one file to handle force uploads
      // that are not in the queue. This is to also avoid
      await fetchUploadURLs(math.max(_queue.length, 1));
      _logger.internalInfo(
        "[UPLOAD-DEBUG] Successfully fetched upload URLs. New queue size: ${_uploadURLs.length}",
      );
    }
    try {
      final uploadURL = _uploadURLs.removeFirst();
      _logger.internalInfo(
        "[UPLOAD-DEBUG] Returning upload URL. Remaining URLs in queue: ${_uploadURLs.length}",
      );

      // Atomic check-and-set to prevent race conditions in parallel uploads
      final now = DateTime.now();
      final existingTimestamp =
          _usedUploadURLs.putIfAbsent(uploadURL.url, () => now);

      if (existingTimestamp != now) {
        throw DuplicateUploadURLError(
          firstUsedAt: existingTimestamp,
          duplicateUsedAt: now,
        );
      }
      // Clean up old entries to prevent memory growth (only when > 5000 entries)
      if (_usedUploadURLs.length > 5000) {
        final oneHourAgo = now.subtract(const Duration(hours: 1));
        _usedUploadURLs.removeWhere((key, value) => value.isBefore(oneHourAgo));
        _logger.info(
          "Cleaned up used upload URLs, remaining: ${_usedUploadURLs.length}",
        );
      }

      return uploadURL;
    } catch (e) {
      if (e is StateError && e.message == 'No element' && _queue.isEmpty) {
        _logger.warning("Oops, uploadUrls has no element now, fetching again");
        return _getUploadURL();
      } else {
        rethrow;
      }
    }
  }

  Future<void>? _uploadURLFetchInProgress;

  Future<void> fetchUploadURLs(int fileCount) async {
    _uploadURLFetchInProgress ??= Future<void>(() async {
      try {
        final requestCount = math.min(42, fileCount * 2);
        _logger.internalInfo(
          "[UPLOAD-DEBUG] fetchUploadURLs() starting HTTP GET to /files/upload-urls with count=$requestCount",
        );
        final response = await _enteDio.get(
          "/files/upload-urls",
          queryParameters: {
            "count": requestCount, // m4gic number
          },
        );
        _logger.internalInfo(
          "[UPLOAD-DEBUG] HTTP GET completed, parsing ${(response.data["urls"] as List).length} URLs...",
        );
        final urls = (response.data["urls"] as List)
            .map((e) => UploadURL.fromMap(e))
            .toList();
        _uploadURLs.addAll(urls);
        _logger.internalInfo(
          "[UPLOAD-DEBUG] fetchUploadURLs() completed. Added ${urls.length} URLs to queue.",
        );
      } on DioException catch (e, s) {
        if (e.response != null) {
          if (e.response!.statusCode == 402) {
            final error = NoActiveSubscriptionError();
            clearQueue(error);
            throw error;
          } else if (e.response!.statusCode == 426) {
            final error = StorageLimitExceededError();
            clearQueue(error);
            throw error;
          } else {
            _logger.warning("Could not fetch upload URLs", e, s);
          }
        }
        rethrow;
      } finally {
        _uploadURLFetchInProgress = null;
      }
    });
    return _uploadURLFetchInProgress;
  }

  void _onStorageLimitExceeded() {
    clearQueue(StorageLimitExceededError());
    throw StorageLimitExceededError();
  }

  Future<String> _putFile(
    UploadURL uploadURL,
    File file,
    int fileSize, {
    String? contentMd5,
    int attempt = 1,
  }) async {
    final startTime = DateTime.now().millisecondsSinceEpoch;
    final fileName = basename(file.path);
    int bytesSent = 0;
    try {
      final Map<String, dynamic> headers = {
        Headers.contentLengthHeader: fileSize,
      };
      if (contentMd5 != null) {
        headers['Content-MD5'] = contentMd5;
      }

      await _dio.put(
        uploadURL.url,
        data: file.openRead(),
        options: Options(
          headers: headers,
        ),
        onSendProgress: (sent, total) {
          bytesSent = sent;
        },
      );
      _logger.info(
        "Uploaded object $fileName of size: ${formatBytes(fileSize)} at speed: ${(fileSize / (DateTime.now().millisecondsSinceEpoch - startTime)).toStringAsFixed(2)} KB/s",
      );

      return uploadURL.objectKey;
    } on DioException catch (e) {
      if (e.response?.statusCode == 400 &&
              e.response?.data.toString().contains('BadDigest') == true ||
          e.response?.data.toString().contains('InvalidDigest') == true) {
        final String recomputedMd5 = await computeMd5(file.path);
        throw BadMD5DigestError(
          "Failed ${e.response?.data}, sent: $contentMd5, computed: $recomputedMd5",
        );
      } else if (e.message?.startsWith("HttpException: Content size") ??
          false) {
        rethrow;
      } else if (attempt < kMaximumUploadAttempts) {
        _logger.info(
          "Upload failed for $fileName after sending ${formatBytes(bytesSent)} of ${formatBytes(fileSize)}, retrying attempt ${attempt + 1}",
        );
        final newUploadURL = await _getUploadURL();
        return _putFile(
          newUploadURL,
          file,
          fileSize,
          contentMd5: contentMd5,
          attempt: attempt + 1,
        );
      } else {
        _logger.info(
          "Failed to upload file ${basename(file.path)} after $attempt attempts",
          e,
        );
        rethrow;
      }
    }
  }

  // _pollBackgroundUploadStatus polls the background uploads to check if the
  // upload is completed or failed.
  Future<void> _pollBackgroundUploadStatus() async {
    final blockedUploads = _queue.entries
        .where((e) => e.value.status == UploadStatus.inBackground)
        .toList();
    for (final upload in blockedUploads) {
      final file = upload.value.file;
      final isStillLocked = await _uploadLocks.isLocked(
        file.localID!,
        ProcessType.background.toString(),
      );
      if (!isStillLocked) {
        final completer = _queue.remove(upload.key)?.completer;
        final dbFile =
            await FilesDB.instance.getFile(upload.value.file.generatedID!);
        if (dbFile?.uploadedFileID != null) {
          _logger.info(
            "Background upload success detected ${upload.value.file.tag}",
          );
          completer?.complete(dbFile);
          _allBackups[upload.key] = _allBackups[upload.key]!
              .copyWith(status: BackupItemStatus.uploaded);
        } else {
          _logger.info(
            "Background upload failure detected ${upload.value.file.tag}",
          );
          // The upload status is marked as in background, but the file is not locked
          // by the background process. Release any lock taken by the foreground process
          // and complete the completer with error.
          await _uploadLocks.releaseLock(
            file.localID!,
            ProcessType.foreground.toString(),
          );
          completer?.completeError(SilentlyCancelUploadsError());
          _allBackups[upload.key] = _allBackups[upload.key]!.copyWith(
            status: BackupItemStatus.retry,
            error: SilentlyCancelUploadsError(),
          );
        }

        Bus.instance.fire(BackupUpdatedEvent(_allBackups));
      }
    }
    Future.delayed(kBlockedUploadsPollFrequency, () async {
      await _pollBackgroundUploadStatus();
    });
  }
}

class FileUploadItem {
  final EnteFile file;
  final int collectionID;
  final Completer<EnteFile> completer;
  UploadStatus status;

  FileUploadItem(
    this.file,
    this.collectionID,
    this.completer, {
    this.status = UploadStatus.notStarted,
  });
}

enum UploadStatus { notStarted, inProgress, inBackground, completed }

enum ProcessType {
  background,
  foreground,
}<|MERGE_RESOLUTION|>--- conflicted
+++ resolved
@@ -1071,13 +1071,9 @@
   }
 
   bool isPutOrMultiPartError(Object e) {
-<<<<<<< HEAD
-    if (e is MultiPartFileMissingError || e is MultiPartError) {
-=======
     if (e is MultiPartFileMissingError ||
         e is MultiPartError ||
         e is BadMD5DigestError) {
->>>>>>> cb77f46b
       return true;
     }
     if (e is DioException) {
