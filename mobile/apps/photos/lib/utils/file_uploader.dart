--- conflicted
+++ resolved
@@ -177,22 +177,7 @@
 
   // upload future will return null as File when the file entry is deleted
   // locally because it's already present in the destination collection.
-<<<<<<< HEAD
-  /// Auto-sync uploads are subject to "only backup new photos" filter and
-  /// folder deselection checks. Manual uploads bypass these filters.
-  Future<EnteFile> upload(
-    EnteFile file,
-    int collectionID,
-  ) {
-    _logger.internalInfo(
-      "[UPLOAD-DEBUG] FileUploader.upload() called for ${file.title} "
-      "(localID: ${file.localID}, collectionID: $collectionID, "
-      "queueSource: ${file.queueSource}, isProcessBg: $isProcessBg)",
-    );
-
-=======
   Future<EnteFile> upload(EnteFile file, int collectionID) {
->>>>>>> 2d684769
     if (file.localID == null || file.localID!.isEmpty) {
       return Future.error(Exception("file's localID can not be null or empty"));
     }
@@ -300,7 +285,6 @@
     _totalCountInUploadSession -= uploadsToBeRemoved.length;
   }
 
-<<<<<<< HEAD
   void _removeAndSkip(FileUploadItem entry, [Error? error]) {
     final localId = entry.file.localID;
     if (localId == null) {
@@ -359,8 +343,6 @@
       // concurrent _pollQueue calls before the async cleanup completes
       pendingEntry.status = UploadStatus.inProgress;
       await _cleanupAndSkip(pendingEntry, skipReason);
-      // Schedule _pollQueue on next microtask to avoid deep recursion
-      // when many consecutive items are skipped
       scheduleMicrotask(_pollQueue);
       return true;
     }
@@ -369,15 +351,6 @@
   }
 
   Future<void> _pollQueue() async {
-    _logger.internalInfo(
-      "[UPLOAD-DEBUG] _pollQueue() called. Queue size: ${_queue.length}, "
-      "uploadCounter: $_uploadCounter/$kMaximumConcurrentUploads, "
-      "isProcessBg: $isProcessBg",
-    );
-
-=======
-  void _pollQueue() {
->>>>>>> 2d684769
     if (SyncService.instance.shouldStopSync()) {
       clearQueue(SyncStopRequestedError());
       return;
