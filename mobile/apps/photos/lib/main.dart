import 'dart:async';
import "dart:core";
import 'dart:io';

import "package:adaptive_theme/adaptive_theme.dart";
import "package:computer/computer.dart";
import 'package:ente_crypto/ente_crypto.dart';
import 'package:flutter/foundation.dart';
import 'package:flutter/material.dart';
import "package:flutter/rendering.dart";
import "package:flutter/services.dart";
import "package:flutter_displaymode/flutter_displaymode.dart";
import "package:intl/date_symbol_data_local.dart";
import 'package:logging/logging.dart';
import "package:media_kit/media_kit.dart";
import "package:package_info_plus/package_info_plus.dart";
import 'package:path_provider/path_provider.dart';
import 'package:photos/app.dart';
import 'package:photos/core/configuration.dart';
import 'package:photos/core/constants.dart';
import 'package:photos/core/error-reporting/super_logging.dart';
import 'package:photos/core/errors.dart';
import 'package:photos/core/network/network.dart';
import "package:photos/db/ml/db.dart";
import 'package:photos/ente_theme_data.dart';
import "package:photos/extensions/stop_watch.dart";
import "package:photos/l10n/l10n.dart";
import "package:photos/service_locator.dart";
import "package:photos/services/account/user_service.dart";
import 'package:photos/services/app_lifecycle_service.dart';
import 'package:photos/services/collections_service.dart';
import 'package:photos/services/favorites_service.dart';
import 'package:photos/services/home_widget_service.dart';
import 'package:photos/services/local_file_update_service.dart';
import "package:photos/services/machine_learning/face_ml/person/person_service.dart";
import 'package:photos/services/machine_learning/ml_service.dart';
import 'package:photos/services/machine_learning/semantic_search/semantic_search_service.dart';
import "package:photos/services/notification_service.dart";
import 'package:photos/services/search_service.dart';
import 'package:photos/services/sync/local_sync_service.dart';
import 'package:photos/services/sync/remote_sync_service.dart';
import "package:photos/services/sync/sync_service.dart";
import "package:photos/services/video_preview_service.dart";
import "package:photos/services/wake_lock_service.dart";
import "package:photos/src/rust/frb_generated.dart";
import 'package:photos/ui/tools/app_lock.dart';
import 'package:photos/ui/tools/lock_screen.dart';
import "package:photos/utils/email_util.dart";
import 'package:photos/utils/file_uploader.dart';
import "package:photos/utils/lock_screen_settings.dart";
import 'package:rive/rive.dart' as rive;
import 'package:shared_preferences/shared_preferences.dart';

final _logger = Logger("main");

const kLastBGTaskHeartBeatTime = "bg_task_hb_time";
const kLastFGTaskHeartBeatTime = "fg_task_hb_time";
const kHeartBeatFrequency = Duration(seconds: 1);
const kFGSyncFrequency = Duration(minutes: 5);
const kFGHomeWidgetSyncFrequency = Duration(minutes: 15);
const kBGTaskTimeout = Duration(seconds: 28);
const kBGPushTimeout = Duration(seconds: 28);
const kFGTaskDeathTimeoutInMicroseconds = 5000000;
bool isProcessBg = true;
bool _stopHearBeat = false;

void main() async {
  debugRepaintRainbowEnabled = false;
  await RustLib.init();
  WidgetsFlutterBinding.ensureInitialized();
  await rive.RiveNative.init();
  MediaKit.ensureInitialized();

  final savedThemeMode = await AdaptiveTheme.getThemeMode();
  await _runInForeground(savedThemeMode);

  if (Platform.isAndroid) FlutterDisplayMode.setHighRefreshRate().ignore();
  SystemChrome.setSystemUIOverlayStyle(
    const SystemUiOverlayStyle(systemNavigationBarColor: Color(0x00010000)),
  );

  unawaited(SystemChrome.setEnabledSystemUIMode(SystemUiMode.edgeToEdge));
}

Future<void> _runInForeground(AdaptiveThemeMode? savedThemeMode) async {
  return await runWithLogs(() async {
    _logger.info("Starting app in foreground");
    isProcessBg = false;
    await _init(false, via: 'mainMethod');
    final Locale? locale = await getLocale(noFallback: true);
    runApp(
      AppLock(
        builder: (args) => EnteApp(locale, savedThemeMode),
        lockScreen: const LockScreen(),
        enabled: await Configuration.instance.shouldShowLockScreen() ||
            localSettings.isOnGuestView(),
        locale: locale,
        lightTheme: lightThemeData,
        darkTheme: darkThemeData,
        savedThemeMode: _themeMode(savedThemeMode),
      ),
    );
    unawaited(_scheduleFGSync('appStart in FG'));
  });
}

ThemeMode _themeMode(AdaptiveThemeMode? savedThemeMode) {
  if (savedThemeMode == null) return ThemeMode.system;
  if (savedThemeMode.isLight) return ThemeMode.light;
  if (savedThemeMode.isDark) return ThemeMode.dark;
  return ThemeMode.system;
}

Future<void> _homeWidgetSync([bool isBackground = false]) async {
  if (isBackground && Platform.isIOS) {
    _logger.info("Home widget sync skipped in background on iOS");
    return;
  }

  try {
    await HomeWidgetService.instance.initHomeWidget(isBackground);
  } catch (e, s) {
    _logger.severe("Error in syncing home widget", e, s);
  }
}

Future<void> runBackgroundTask(
  String taskId,
  TimeLogger tlog, {
  String mode = 'normal',
}) async {
  // Check if foreground is recently active to avoid conflicts
  final isRunningInFG = await _isRunningInForeground();

  // If FG was active in last 30 seconds, skip BG work
  if (isRunningInFG) {
    _logger.info(
      "[BG TASK] Foreground recently active, skipping background work",
    );
    return;
  }

  _logger.info(
    "[BG TASK] No recent foreground activity, proceeding with background work",
  );

  // Mark BG as active

  await _runMinimally(taskId, tlog);
}

Future<void> _runMinimally(String taskId, TimeLogger tlog) async {
  try {
    final PackageInfo packageInfo = await PackageInfo.fromPlatform();
    final SharedPreferences prefs = await SharedPreferences.getInstance();
    await _scheduleHeartBeat(prefs, true);

    _logger.info("(for debugging) Configuration init $tlog");
    await Configuration.instance.init();
    _logger.info("(for debugging) Configuration done $tlog");

    // App LifeCycle
    AppLifecycleService.instance.init(prefs);
    AppLifecycleService.instance
        .onAppInBackground('init via: WorkManager $tlog');

    // Crypto rel.
    await Computer.shared().turnOn(workersCount: 4);
    CryptoUtil.init();

    // Init Network Utils
    await NetworkClient.instance.init(packageInfo);

    // Global Services
    ServiceLocator.instance.init(
      prefs,
      NetworkClient.instance.enteDio,
      NetworkClient.instance.getDio(),
      packageInfo,
    );

    _logger.info("(for debugging) CollectionsService init $tlog");
    await CollectionsService.instance.init(prefs);
    _logger.info("(for debugging) CollectionsService init done $tlog");

    // Upload & Sync Related
    await FileUploader.instance.init(prefs, true);
    LocalFileUpdateService.instance.init(prefs);
    await LocalSyncService.instance.init(prefs);
    RemoteSyncService.instance.init(prefs);
    await SyncService.instance.init(prefs);

    // Misc Services
    await UserService.instance.init();
    NotificationService.instance.init(prefs);

    // Begin Execution
    // only runs for android
    _logger.info("[BG TASK] update notification");
    updateService.showUpdateNotification().ignore();
    _logger.info("[BG TASK] sync starting");
    await _sync('bgTaskActiveProcess');
    _logger.info("[BG TASK] sync completed");

    _logger.info("[BG TASK] locale fetch");
    final locale = await getLocale();
    await initializeDateFormatting(locale?.languageCode ?? "en");
    // only runs for android
    _logger.info("[BG TASK] home widget sync");
    await _homeWidgetSync(true);

    // await MLService.instance.init();
    // await PersonService.init(entityService, MLDataDB.instance, prefs);
    // await MLService.instance.runAllML(force: true);
    _logger.info("[BG TASK] smart albums sync");
    await smartAlbumsService.syncSmartAlbums();

    _logger.info("[BG TASK] $taskId completed");
  } catch (e, s) {
    _logger.severe("[BG TASK] $taskId error", e, s);
  }
}

Future<void> _init(bool isBackground, {String via = ''}) async {
  try {
    bool initComplete = false;
    final TimeLogger tlog = TimeLogger();
    Future.delayed(const Duration(seconds: 15), () {
      if (!initComplete && !isBackground) {
        _logger.severe("Stuck on splash screen for >= 15 seconds");
        triggerSendLogs(
          "support@ente.io",
          "Stuck on splash screen for >= 15 seconds on ${Platform.operatingSystem}",
          null,
        );
      }
    });
    if (!isBackground) _heartBeatOnInit(0);
    _logger.info("Initializing...  inBG =$isBackground via: $via $tlog");
    final SharedPreferences preferences = await SharedPreferences.getInstance();
    final PackageInfo packageInfo = await PackageInfo.fromPlatform();
    await _logFGHeartBeatInfo(preferences);
    _logger.info("_logFGHeartBeatInfo done $tlog");
    unawaited(_scheduleHeartBeat(preferences, isBackground));
    NotificationService.instance.init(preferences);
    AppLifecycleService.instance.init(preferences);
    if (isBackground) {
      AppLifecycleService.instance.onAppInBackground('init via: $via $tlog');
    } else {
      AppLifecycleService.instance.onAppInForeground('init via: $via $tlog');
    }
    // Start workers asynchronously. No need to wait for them to start
    Computer.shared().turnOn(workersCount: 4).ignore();
    CryptoUtil.init();

    _logger.info("Lockscreen init $tlog");
    unawaited(LockScreenSettings.instance.init(preferences));

    _logger.info("Configuration init $tlog");
    await Configuration.instance.init();
    _logger.info("Configuration done $tlog");

    _logger.info("NetworkClient init $tlog");
    await NetworkClient.instance.init(packageInfo);
    _logger.info("NetworkClient init done $tlog");

    ServiceLocator.instance.init(
      preferences,
      NetworkClient.instance.enteDio,
      NetworkClient.instance.getDio(),
      packageInfo,
    );

    _logger.info("UserService init $tlog");
    await UserService.instance.init();
    _logger.info("UserService init done $tlog");

    _logger.info("CollectionsService init $tlog");
    await CollectionsService.instance.init(preferences);
    _logger.info("CollectionsService init done $tlog");

    FavoritesService.instance.initFav().ignore();
    LocalFileUpdateService.instance.init(preferences);
    SearchService.instance.init();

    _logger.info("FileUploader init $tlog");
    await FileUploader.instance.init(preferences, isBackground);
    _logger.info("FileUploader init done $tlog");

    _logger.info("LocalSyncService init $tlog");
    await LocalSyncService.instance.init(preferences);
    _logger.info("LocalSyncService init done $tlog");

    RemoteSyncService.instance.init(preferences);
    _logger.info("RemoteFileMLService done $tlog");

    _logger.info("SyncService init $tlog");
    await SyncService.instance.init(preferences);
    _logger.info("SyncService init done $tlog");

    if (!isBackground) {
      await _scheduleFGHomeWidgetSync();
    }

    if (Platform.isIOS) {
      // ignore: unawaited_futures
      // PushService.instance.init().then((_) {
      //   FirebaseMessaging.onBackgroundMessage(
      //     _firebaseMessagingBackgroundHandler,
      //   );
      // });
    }
    _logger.info("PushService/HomeWidget done $tlog");
    unawaited(SemanticSearchService.instance.init());
    unawaited(MLService.instance.init());
    await PersonService.init(entityService, MLDataDB.instance, preferences);
    EnteWakeLockService.instance.init(preferences);
    wrappedService.scheduleInitialLoad();
    logLocalSettings();
    initComplete = true;
    _stopHearBeat = true;
    _logger.info("Initialization done $tlog");
  } catch (e, s) {
    _logger.severe("Error in init ", e, s);
    rethrow;
  }
}

void logLocalSettings() {
  final settings = {
    'Show memories': memoriesCacheService.showAnyMemories,
    'Smart memories enabled': localSettings.isSmartMemoriesEnabled,
    'ML enabled': flagService.hasGrantedMLConsent,
    'ML local indexing enabled': localSettings.isMLLocalIndexingEnabled,
    'Multipart upload enabled': localSettings.userEnabledMultiplePart,
    'Gallery grid size': localSettings.getPhotoGridSize(),
    'Video streaming enabled':
        VideoPreviewService.instance.isVideoStreamingEnabled,
  };

  final formattedSettings =
      settings.entries.map((e) => '${e.key}: ${e.value}').join(', ');
  _logger.info('Local settings - $formattedSettings');
}

void _heartBeatOnInit(int i) {
  if (i <= 15 && !_stopHearBeat) {
    Future.delayed(const Duration(seconds: 1), () {
      if (_stopHearBeat) {
        _logger.info("Stopping Heartbeat check at $i");
        return;
      }
      _logger.info("init Heartbeat $i");
      _heartBeatOnInit(i + 1);
    });
  }
}

Future<void> _sync(String caller) async {
  if (!AppLifecycleService.instance.isForeground) {
    _logger.info("Syncing in background caller $caller");
  } else {
    _logger.info("Syncing in foreground caller $caller");
  }
  try {
    await SyncService.instance.sync();
  } catch (e, s) {
    if (!isHandledSyncError(e)) {
      _logger.warning("Sync error", e, s);
    }
  }
}

Future runWithLogs(Function() function, {String prefix = ""}) async {
  await SuperLogging.main(
    LogConfig(
      body: function,
      logDirPath: (await getApplicationSupportDirectory()).path + "/logs",
      maxLogFiles: 5,
      sentryDsn: kDebugMode ? sentryDebugDSN : sentryDSN,
      tunnel: sentryTunnel,
      enableInDebugMode: true,
      prefix: prefix,
    ),
  );
}

Future<void> _scheduleHeartBeat(
  SharedPreferences prefs,
  bool isBackground,
) async {
  await prefs.setInt(
    isBackground ? kLastBGTaskHeartBeatTime : kLastFGTaskHeartBeatTime,
    DateTime.now().microsecondsSinceEpoch,
  );
  Future.delayed(kHeartBeatFrequency, () async {
    // ignore: unawaited_futures
    _scheduleHeartBeat(prefs, isBackground);
  });
}

Future<void> _scheduleFGHomeWidgetSync() async {
  Future.delayed(kFGHomeWidgetSyncFrequency, () async {
    unawaited(_homeWidgetSyncPeriodic());
  });
}

Future<void> _homeWidgetSyncPeriodic() async {
  await _homeWidgetSync();
  Future.delayed(kFGHomeWidgetSyncFrequency, () async {
    unawaited(_homeWidgetSyncPeriodic());
  });
}

Future<void> _scheduleFGSync(String caller) async {
  await _sync(caller);
  Future.delayed(kFGSyncFrequency, () async {
    unawaited(_scheduleFGSync('fgSyncCron'));
  });
}

Future<bool> _isRunningInForeground() async {
  final prefs = await SharedPreferences.getInstance();
  await prefs.reload();
  final currentTime = DateTime.now().microsecondsSinceEpoch;
  final lastFGHeartBeatTime = DateTime.fromMicrosecondsSinceEpoch(
    prefs.getInt(kLastFGTaskHeartBeatTime) ?? 0,
  );
  return lastFGHeartBeatTime.microsecondsSinceEpoch >
      (currentTime - kFGTaskDeathTimeoutInMicroseconds);
}

<<<<<<< HEAD
=======
Future<void> _firebaseMessagingBackgroundHandler(RemoteMessage message) async {
  final bool isRunningInFG = await _isRunningInForeground(); // hb
  final bool isInForeground = AppLifecycleService.instance.isForeground;
  if (isRunningInFG) {
    _logger.info(
      "Background push received when app is alive and runningInFG: $isRunningInFG inForeground: $isInForeground",
    );
    if (PushService.shouldSync(message)) {
      // FG is active, let it handle the sync
      _logger.info("Foreground is active, skipping background sync from push");
      // Could optionally trigger a sync event that FG can handle
    }
  } else {
    // App is dead or FG is not active
    runWithLogs(
      () async {
        _logger.info("Background push received, no active foreground");

        // Mark BG as active before starting
        final prefs = await SharedPreferences.getInstance();
        await prefs.setInt(
          kLastBGTaskHeartBeatTime,
          DateTime.now().microsecondsSinceEpoch,
        );

        await _init(true, via: 'firebasePush');
        if (PushService.shouldSync(message)) {
          await _sync('firebaseBgSyncNoActiveProcess');
        }
      },
      prefix: "[fbg]",
    ).ignore();
  }
}

>>>>>>> 21da1d82
Future<void> _logFGHeartBeatInfo(SharedPreferences prefs) async {
  final bool isRunningInFG = await _isRunningInForeground();
  await prefs.reload();
  final lastFGTaskHeartBeatTime = prefs.getInt(kLastFGTaskHeartBeatTime) ?? 0;
  final String lastRun = lastFGTaskHeartBeatTime == 0
      ? 'never'
      : DateTime.fromMicrosecondsSinceEpoch(lastFGTaskHeartBeatTime).toString();
  _logger.info('isAlreadyRunningFG: $isRunningInFG, last Beat: $lastRun');
}<|MERGE_RESOLUTION|>--- conflicted
+++ resolved
@@ -430,44 +430,6 @@
       (currentTime - kFGTaskDeathTimeoutInMicroseconds);
 }
 
-<<<<<<< HEAD
-=======
-Future<void> _firebaseMessagingBackgroundHandler(RemoteMessage message) async {
-  final bool isRunningInFG = await _isRunningInForeground(); // hb
-  final bool isInForeground = AppLifecycleService.instance.isForeground;
-  if (isRunningInFG) {
-    _logger.info(
-      "Background push received when app is alive and runningInFG: $isRunningInFG inForeground: $isInForeground",
-    );
-    if (PushService.shouldSync(message)) {
-      // FG is active, let it handle the sync
-      _logger.info("Foreground is active, skipping background sync from push");
-      // Could optionally trigger a sync event that FG can handle
-    }
-  } else {
-    // App is dead or FG is not active
-    runWithLogs(
-      () async {
-        _logger.info("Background push received, no active foreground");
-
-        // Mark BG as active before starting
-        final prefs = await SharedPreferences.getInstance();
-        await prefs.setInt(
-          kLastBGTaskHeartBeatTime,
-          DateTime.now().microsecondsSinceEpoch,
-        );
-
-        await _init(true, via: 'firebasePush');
-        if (PushService.shouldSync(message)) {
-          await _sync('firebaseBgSyncNoActiveProcess');
-        }
-      },
-      prefix: "[fbg]",
-    ).ignore();
-  }
-}
-
->>>>>>> 21da1d82
 Future<void> _logFGHeartBeatInfo(SharedPreferences prefs) async {
   final bool isRunningInFG = await _isRunningInForeground();
   await prefs.reload();
