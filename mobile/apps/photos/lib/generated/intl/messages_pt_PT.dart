--- conflicted
+++ resolved
@@ -590,8 +590,6 @@
         "blackFridaySale":
             MessageLookupByLibrary.simpleMessage("Promoção Black Friday"),
         "blog": MessageLookupByLibrary.simpleMessage("Blog"),
-<<<<<<< HEAD
-=======
         "cLDesc1": MessageLookupByLibrary.simpleMessage(
             "De volta aos vídeos em direto (beta), e a trabalhar em envios e transferências retomáveis, nós aumentamos o limite de envio de ficheiros para 10 GB. Isto está disponível para dispositivos Móveis e para Desktop."),
         "cLDesc2": MessageLookupByLibrary.simpleMessage(
@@ -607,7 +605,6 @@
             "Revisão automática de memórias"),
         "cLTitle4": MessageLookupByLibrary.simpleMessage(
             "Reconhecimento Facial Melhorado"),
->>>>>>> f060d108
         "cachedData": MessageLookupByLibrary.simpleMessage("Dados em cache"),
         "calculating": MessageLookupByLibrary.simpleMessage("Calcular..."),
         "canNotOpenBody": MessageLookupByLibrary.simpleMessage(
