--- conflicted
+++ resolved
@@ -57,7 +57,11 @@
       "${user} não será capaz de adicionar mais fotos a este álbum\n\nEles ainda serão capazes de remover fotos existentes adicionadas por eles";
 
   static String m14(isFamilyMember, storageAmountInGb) =>
-      "${Intl.select(isFamilyMember, {'true': 'Sua família reinvidicou ${storageAmountInGb} GB até então', 'false': 'Você reinvindicou ${storageAmountInGb} GB até então', 'other': 'Você reinvindicou ${storageAmountInGb} GB até então!'})}";
+      "${Intl.select(isFamilyMember, {
+            'true': 'Sua família reinvidicou ${storageAmountInGb} GB até então',
+            'false': 'Você reinvindicou ${storageAmountInGb} GB até então',
+            'other': 'Você reinvindicou ${storageAmountInGb} GB até então!'
+          })}";
 
   static String m15(albumName) => "Link colaborativo criado para ${albumName}";
 
@@ -329,2631 +333,104 @@
 
   final messages = _notInlinedMessages(_notInlinedMessages);
   static Map<String, Function> _notInlinedMessages(_) => <String, Function>{
-<<<<<<< HEAD
-    "aNewVersionOfEnteIsAvailable": MessageLookupByLibrary.simpleMessage(
-      "Está disponível uma nova versão do Ente.",
-    ),
-    "about": MessageLookupByLibrary.simpleMessage("Sobre"),
-    "acceptTrustInvite": MessageLookupByLibrary.simpleMessage(
-      "Aceite o Convite",
-    ),
-    "account": MessageLookupByLibrary.simpleMessage("Conta"),
-    "accountIsAlreadyConfigured": MessageLookupByLibrary.simpleMessage(
-      "A conta já está ajustada.",
-    ),
-    "accountOwnerPersonAppbarTitle": m0,
-    "accountWelcomeBack": MessageLookupByLibrary.simpleMessage(
-      "Boas-vindas de volta!",
-    ),
-    "ackPasswordLostWarning": MessageLookupByLibrary.simpleMessage(
-      "Eu entendo que se eu perder a minha palavra-passe, posso perder os meus dados já que esses dados são <underline> encriptados de ponta a ponta</underline>.",
-    ),
-    "actionNotSupportedOnFavouritesAlbum": MessageLookupByLibrary.simpleMessage(
-      "Ação não suportada no álbum de Preferidos",
-    ),
-    "activeSessions": MessageLookupByLibrary.simpleMessage("Sessões ativas"),
-    "add": MessageLookupByLibrary.simpleMessage("Adicionar"),
-    "addAName": MessageLookupByLibrary.simpleMessage("Adiciona um nome"),
-    "addANewEmail": MessageLookupByLibrary.simpleMessage(
-      "Adicionar um novo e-mail",
-    ),
-    "addAlbumWidgetPrompt": MessageLookupByLibrary.simpleMessage(
-      "Adiciona um widget de álbum no seu ecrã inicial e volte aqui para personalizar.",
-    ),
-    "addCollaborator": MessageLookupByLibrary.simpleMessage(
-      "Adicionar colaborador",
-    ),
-    "addCollaborators": m1,
-    "addFiles": MessageLookupByLibrary.simpleMessage("Adicionar Ficheiros"),
-    "addFromDevice": MessageLookupByLibrary.simpleMessage(
-      "Adicionar a partir do dispositivo",
-    ),
-    "addItem": m2,
-    "addLocation": MessageLookupByLibrary.simpleMessage(
-      "Adicionar localização",
-    ),
-    "addLocationButton": MessageLookupByLibrary.simpleMessage("Adicionar"),
-    "addMemoriesWidgetPrompt": MessageLookupByLibrary.simpleMessage(
-      "Adiciona um widget de memórias no seu ecrã inicial e volte aqui para personalizar.",
-    ),
-    "addMore": MessageLookupByLibrary.simpleMessage("Adicionar mais"),
-    "addName": MessageLookupByLibrary.simpleMessage("Adicionar pessoa"),
-    "addNameOrMerge": MessageLookupByLibrary.simpleMessage(
-      "Adicionar nome ou juntar",
-    ),
-    "addNew": MessageLookupByLibrary.simpleMessage("Adicionar novo"),
-    "addNewPerson": MessageLookupByLibrary.simpleMessage(
-      "Adicionar nova pessoa",
-    ),
-    "addOnPageSubtitle": MessageLookupByLibrary.simpleMessage(
-      "Detalhes dos addons",
-    ),
-    "addOnValidTill": m3,
-    "addOns": MessageLookupByLibrary.simpleMessage("addons"),
-    "addParticipants": MessageLookupByLibrary.simpleMessage(
-      "Adicionar participante",
-    ),
-    "addPeopleWidgetPrompt": MessageLookupByLibrary.simpleMessage(
-      "Adiciona um widget de pessoas no seu ecrã inicial e volte aqui para personalizar.",
-    ),
-    "addPhotos": MessageLookupByLibrary.simpleMessage("Adicionar fotos"),
-    "addSelected": MessageLookupByLibrary.simpleMessage(
-      "Adicionar selecionados",
-    ),
-    "addToAlbum": MessageLookupByLibrary.simpleMessage("Adicionar ao álbum"),
-    "addToEnte": MessageLookupByLibrary.simpleMessage("Adicionar ao Ente"),
-    "addToHiddenAlbum": MessageLookupByLibrary.simpleMessage(
-      "Adicionar a álbum oculto",
-    ),
-    "addTrustedContact": MessageLookupByLibrary.simpleMessage(
-      "Adicionar Contacto de Confiança",
-    ),
-    "addViewer": MessageLookupByLibrary.simpleMessage("Adicionar visualizador"),
-    "addViewers": m4,
-    "addYourPhotosNow": MessageLookupByLibrary.simpleMessage(
-      "Adicione suas fotos agora",
-    ),
-    "addedAs": MessageLookupByLibrary.simpleMessage("Adicionado como"),
-    "addedBy": m5,
-    "addedSuccessfullyTo": m6,
-    "addingToFavorites": MessageLookupByLibrary.simpleMessage(
-      "Adicionando aos favoritos...",
-    ),
-    "admiringThem": m7,
-    "advanced": MessageLookupByLibrary.simpleMessage("Avançado"),
-    "advancedSettings": MessageLookupByLibrary.simpleMessage(
-      "Definições avançadas",
-    ),
-    "after1Day": MessageLookupByLibrary.simpleMessage("Depois de 1 dia"),
-    "after1Hour": MessageLookupByLibrary.simpleMessage("Depois de 1 Hora"),
-    "after1Month": MessageLookupByLibrary.simpleMessage("Depois de 1 mês"),
-    "after1Week": MessageLookupByLibrary.simpleMessage("Depois de 1 semana"),
-    "after1Year": MessageLookupByLibrary.simpleMessage("Depois de 1 ano"),
-    "albumOwner": MessageLookupByLibrary.simpleMessage("Dono"),
-    "albumParticipantsCount": m8,
-    "albumTitle": MessageLookupByLibrary.simpleMessage("Título do álbum"),
-    "albumUpdated": MessageLookupByLibrary.simpleMessage("Álbum atualizado"),
-    "albums": MessageLookupByLibrary.simpleMessage("Álbuns"),
-    "albumsWidgetDesc": MessageLookupByLibrary.simpleMessage(
-      "Seleciona os álbuns que adoraria ver no seu ecrã inicial.",
-    ),
-    "allClear": MessageLookupByLibrary.simpleMessage("✨ Tudo limpo"),
-    "allMemoriesPreserved": MessageLookupByLibrary.simpleMessage(
-      "Todas as memórias preservadas",
-    ),
-    "allPersonGroupingWillReset": MessageLookupByLibrary.simpleMessage(
-      "Todos os agrupamentos para esta pessoa serão reiniciados e perderá todas as sugestões feitas para esta pessoa",
-    ),
-    "allUnnamedGroupsWillBeMergedIntoTheSelectedPerson":
-        MessageLookupByLibrary.simpleMessage(
-          "Todos os grupos sem título serão fundidos na pessoa selecionada. Isso pode ser desfeito no histórico geral das sugestões da pessoa.",
-        ),
-    "allWillShiftRangeBasedOnFirst": MessageLookupByLibrary.simpleMessage(
-      "Este é o primeiro neste grupo. Outras fotos selecionadas serão automaticamente alteradas para a nova data",
-    ),
-    "allow": MessageLookupByLibrary.simpleMessage("Permitir"),
-    "allowAddPhotosDescription": MessageLookupByLibrary.simpleMessage(
-      "Permitir que pessoas com o link também adicionem fotos ao álbum compartilhado.",
-    ),
-    "allowAddingPhotos": MessageLookupByLibrary.simpleMessage(
-      "Permitir adicionar fotos",
-    ),
-    "allowAppToOpenSharedAlbumLinks": MessageLookupByLibrary.simpleMessage(
-      "Permitir Aplicação Abrir Ligações Partilhadas",
-    ),
-    "allowDownloads": MessageLookupByLibrary.simpleMessage(
-      "Permitir downloads",
-    ),
-    "allowPeopleToAddPhotos": MessageLookupByLibrary.simpleMessage(
-      "Permitir que as pessoas adicionem fotos",
-    ),
-    "allowPermBody": MessageLookupByLibrary.simpleMessage(
-      "Favor, permite acesso às fotos nas Definições para que Ente possa exibi-las e fazer backup na Fototeca.",
-    ),
-    "allowPermTitle": MessageLookupByLibrary.simpleMessage(
-      "Garanta acesso às fotos",
-    ),
-    "androidBiometricHint": MessageLookupByLibrary.simpleMessage(
-      "Verificar identidade",
-    ),
-    "androidBiometricNotRecognized": MessageLookupByLibrary.simpleMessage(
-      "Não reconhecido. Tente novamente.",
-    ),
-    "androidBiometricRequiredTitle": MessageLookupByLibrary.simpleMessage(
-      "Biometria necessária",
-    ),
-    "androidBiometricSuccess": MessageLookupByLibrary.simpleMessage("Sucesso"),
-    "androidCancelButton": MessageLookupByLibrary.simpleMessage("Cancelar"),
-    "androidDeviceCredentialsRequiredTitle":
-        MessageLookupByLibrary.simpleMessage(
-          "Credenciais do dispositivo são necessárias",
-        ),
-    "androidDeviceCredentialsSetupDescription":
-        MessageLookupByLibrary.simpleMessage(
-          "Credenciais do dispositivo necessárias",
-        ),
-    "androidGoToSettingsDescription": MessageLookupByLibrary.simpleMessage(
-      "A autenticação biométrica não está configurada no seu dispositivo. Vá a “Definições > Segurança” para adicionar a autenticação biométrica.",
-    ),
-    "androidIosWebDesktop": MessageLookupByLibrary.simpleMessage(
-      "Android, iOS, Web, Desktop",
-    ),
-    "androidSignInTitle": MessageLookupByLibrary.simpleMessage(
-      "Autenticação necessária",
-    ),
-    "appIcon": MessageLookupByLibrary.simpleMessage("Ícone da Aplicação"),
-    "appLock": MessageLookupByLibrary.simpleMessage("Bloqueio de app"),
-    "appLockDescriptions": MessageLookupByLibrary.simpleMessage(
-      "Escolha entre o ecrã de bloqueio predefinido do seu dispositivo e um ecrã de bloqueio personalizado com um PIN ou uma palavra-passe.",
-    ),
-    "appVersion": m9,
-    "appleId": MessageLookupByLibrary.simpleMessage("ID da Apple"),
-    "apply": MessageLookupByLibrary.simpleMessage("Aplicar"),
-    "applyCodeTitle": MessageLookupByLibrary.simpleMessage("Aplicar código"),
-    "appstoreSubscription": MessageLookupByLibrary.simpleMessage(
-      "Subscrição da AppStore",
-    ),
-    "archive": MessageLookupByLibrary.simpleMessage("............"),
-    "archiveAlbum": MessageLookupByLibrary.simpleMessage("Arquivar álbum"),
-    "archiving": MessageLookupByLibrary.simpleMessage("Arquivar..."),
-    "areThey": MessageLookupByLibrary.simpleMessage("Eles são "),
-    "areYouSureRemoveThisFaceFromPerson": MessageLookupByLibrary.simpleMessage(
-      "Tem a certeza que queira remover o rosto desta pessoa?",
-    ),
-    "areYouSureThatYouWantToLeaveTheFamily":
-        MessageLookupByLibrary.simpleMessage(
-          "Tem certeza que deseja sair do plano familiar?",
-        ),
-    "areYouSureYouWantToCancel": MessageLookupByLibrary.simpleMessage(
-      "Tem a certeza de que quer cancelar?",
-    ),
-    "areYouSureYouWantToChangeYourPlan": MessageLookupByLibrary.simpleMessage(
-      "Tem a certeza de que pretende alterar o seu plano?",
-    ),
-    "areYouSureYouWantToExit": MessageLookupByLibrary.simpleMessage(
-      "Tem certeza de que deseja sair?",
-    ),
-    "areYouSureYouWantToIgnoreThesePersons":
-        MessageLookupByLibrary.simpleMessage(
-          "Tem a certeza que quer ignorar estas pessoas?",
-        ),
-    "areYouSureYouWantToIgnoreThisPerson": MessageLookupByLibrary.simpleMessage(
-      "Tem a certeza que quer ignorar esta pessoa?",
-    ),
-    "areYouSureYouWantToLogout": MessageLookupByLibrary.simpleMessage(
-      "Tem certeza que deseja terminar a sessão?",
-    ),
-    "areYouSureYouWantToMergeThem": MessageLookupByLibrary.simpleMessage(
-      "Tem a certeza que quer fundi-los?",
-    ),
-    "areYouSureYouWantToRenew": MessageLookupByLibrary.simpleMessage(
-      "Tem a certeza de que pretende renovar?",
-    ),
-    "areYouSureYouWantToResetThisPerson": MessageLookupByLibrary.simpleMessage(
-      "Tens a certeza de que queres repor esta pessoa?",
-    ),
-    "askCancelReason": MessageLookupByLibrary.simpleMessage(
-      "A sua subscrição foi cancelada. Gostaria de partilhar o motivo?",
-    ),
-    "askDeleteReason": MessageLookupByLibrary.simpleMessage(
-      "Por que quer eliminar a sua conta?",
-    ),
-    "askYourLovedOnesToShare": MessageLookupByLibrary.simpleMessage(
-      "Peça aos seus entes queridos para partilharem",
-    ),
-    "atAFalloutShelter": MessageLookupByLibrary.simpleMessage(
-      "em um abrigo avançado",
-    ),
-    "authToChangeEmailVerificationSetting":
-        MessageLookupByLibrary.simpleMessage(
-          "Por favor, autentique-se para alterar a verificação de e-mail",
-        ),
-    "authToChangeLockscreenSetting": MessageLookupByLibrary.simpleMessage(
-      "Por favor, autentique-se para alterar a configuração da tela do ecrã de bloqueio",
-    ),
-    "authToChangeYourEmail": MessageLookupByLibrary.simpleMessage(
-      "Por favor, autentique-se para alterar o seu e-mail",
-    ),
-    "authToChangeYourPassword": MessageLookupByLibrary.simpleMessage(
-      "Por favor, autentique-se para alterar a palavra-passe",
-    ),
-    "authToConfigureTwofactorAuthentication":
-        MessageLookupByLibrary.simpleMessage(
-          "Por favor, autentique para configurar a autenticação de dois fatores",
-        ),
-    "authToInitiateAccountDeletion": MessageLookupByLibrary.simpleMessage(
-      "Autentique-se para iniciar a eliminação da conta",
-    ),
-    "authToManageLegacy": MessageLookupByLibrary.simpleMessage(
-      "Autentica-se para gerir os seus contactos de confiança",
-    ),
-    "authToViewPasskey": MessageLookupByLibrary.simpleMessage(
-      "Autentique-se para ver a sua chave de acesso",
-    ),
-    "authToViewTrashedFiles": MessageLookupByLibrary.simpleMessage(
-      "Autentica-se para visualizar os ficheiros na lata de lixo",
-    ),
-    "authToViewYourActiveSessions": MessageLookupByLibrary.simpleMessage(
-      "Por favor, autentique-se para ver as suas sessões ativas",
-    ),
-    "authToViewYourHiddenFiles": MessageLookupByLibrary.simpleMessage(
-      "Por favor, autentique para ver seus arquivos ocultos",
-    ),
-    "authToViewYourMemories": MessageLookupByLibrary.simpleMessage(
-      "Por favor, autentique-se para ver suas memórias",
-    ),
-    "authToViewYourRecoveryKey": MessageLookupByLibrary.simpleMessage(
-      "Por favor, autentique-se para ver a chave de recuperação",
-    ),
-    "authenticating": MessageLookupByLibrary.simpleMessage("A Autenticar..."),
-    "authenticationFailedPleaseTryAgain": MessageLookupByLibrary.simpleMessage(
-      "Falha na autenticação, por favor tente novamente",
-    ),
-    "authenticationSuccessful": MessageLookupByLibrary.simpleMessage(
-      "Autenticação bem sucedida!",
-    ),
-    "autoCastDialogBody": MessageLookupByLibrary.simpleMessage(
-      "Verá os dispositivos Cast disponíveis aqui.",
-    ),
-    "autoCastiOSPermission": MessageLookupByLibrary.simpleMessage(
-      "Certifique-se de que as permissões de Rede local estão activadas para a aplicação Ente Photos, nas Definições.",
-    ),
-    "autoLock": MessageLookupByLibrary.simpleMessage("Bloqueio automático"),
-    "autoLockFeatureDescription": MessageLookupByLibrary.simpleMessage(
-      "Tempo após o qual a aplicação bloqueia depois de ser colocada em segundo plano",
-    ),
-    "autoLogoutMessage": MessageLookupByLibrary.simpleMessage(
-      "Devido a uma falha técnica, a sua sessão foi encerrada. Pedimos desculpas pelo incómodo.",
-    ),
-    "autoPair": MessageLookupByLibrary.simpleMessage(
-      "Emparelhamento automático",
-    ),
-    "autoPairDesc": MessageLookupByLibrary.simpleMessage(
-      "O pareamento automático funciona apenas com dispositivos que suportam o Chromecast.",
-    ),
-    "available": MessageLookupByLibrary.simpleMessage("Disponível"),
-    "availableStorageSpace": m10,
-    "backedUpFolders": MessageLookupByLibrary.simpleMessage(
-      "Pastas com cópia de segurança",
-    ),
-    "backgroundWithThem": m11,
-    "backup": MessageLookupByLibrary.simpleMessage("Cópia de segurança"),
-    "backupFailed": MessageLookupByLibrary.simpleMessage("Backup falhou"),
-    "backupFile": MessageLookupByLibrary.simpleMessage("Backup de Ficheiro"),
-    "backupOverMobileData": MessageLookupByLibrary.simpleMessage(
-      "Cópia de segurança através dos dados móveis",
-    ),
-    "backupSettings": MessageLookupByLibrary.simpleMessage(
-      "Definições da cópia de segurança",
-    ),
-    "backupStatus": MessageLookupByLibrary.simpleMessage(
-      "Status da cópia de segurança",
-    ),
-    "backupStatusDescription": MessageLookupByLibrary.simpleMessage(
-      "Os itens que foram salvos com segurança aparecerão aqui",
-    ),
-    "backupVideos": MessageLookupByLibrary.simpleMessage(
-      "Cópia de segurança de vídeos",
-    ),
-    "beach": MessageLookupByLibrary.simpleMessage("A areia e o mar"),
-    "birthday": MessageLookupByLibrary.simpleMessage("Aniversário"),
-    "birthdayNotifications": MessageLookupByLibrary.simpleMessage(
-      "Notificações de felicidades",
-    ),
-    "birthdays": MessageLookupByLibrary.simpleMessage("Aniversários"),
-    "blackFridaySale": MessageLookupByLibrary.simpleMessage(
-      "Promoção Black Friday",
-    ),
-    "blog": MessageLookupByLibrary.simpleMessage("Blog"),
-    "cLDesc1": MessageLookupByLibrary.simpleMessage(
-      "De volta aos vídeos em direto (beta), e a trabalhar em envios e transferências retomáveis, nós aumentamos o limite de envio de ficheiros para 10 GB. Isto está disponível para dispositivos Móveis e para Desktop.",
-    ),
-    "cLDesc2": MessageLookupByLibrary.simpleMessage(
-      "Envios de fundo agora fornecerem suporte ao iOS. Para combinar com os aparelhos Android. Não precisa abrir a aplicação para fazer backup das fotos e vídeos recentes.",
-    ),
-    "cLDesc3": MessageLookupByLibrary.simpleMessage(
-      "Nós fizemos melhorias significativas para a experiência das memórias, incluindo revisão automática, arrastar até a próxima memória e muito mais.",
-    ),
-    "cLDesc4": MessageLookupByLibrary.simpleMessage(
-      "Junto a outras mudanças, agora facilitou a maneira de ver todos os rostos detetados, fornecer comentários para rostos similares, e adicionar ou remover rostos de uma foto única.",
-    ),
-    "cLDesc5": MessageLookupByLibrary.simpleMessage(
-      "Ganhará uma notificação para todos os aniversários que salvaste no Ente, além de uma coleção das melhores fotos.",
-    ),
-    "cLDesc6": MessageLookupByLibrary.simpleMessage(
-      "Sem mais aguardar até que os envios e transferências sejam concluídos para fechar a aplicação. Todos os envios e transferências podem ser pausados a qualquer momento, e retomar onde parou.",
-    ),
-    "cLTitle1": MessageLookupByLibrary.simpleMessage(
-      "A Enviar Ficheiros de Vídeo Grandes",
-    ),
-    "cLTitle2": MessageLookupByLibrary.simpleMessage("Envio de Fundo"),
-    "cLTitle3": MessageLookupByLibrary.simpleMessage(
-      "Revisão automática de memórias",
-    ),
-    "cLTitle4": MessageLookupByLibrary.simpleMessage(
-      "Reconhecimento Facial Melhorado",
-    ),
-    "cLTitle5": MessageLookupByLibrary.simpleMessage(
-      "Notificações de Felicidade",
-    ),
-    "cLTitle6": MessageLookupByLibrary.simpleMessage(
-      "Envios e transferências retomáveis",
-    ),
-    "cachedData": MessageLookupByLibrary.simpleMessage("Dados em cache"),
-    "calculating": MessageLookupByLibrary.simpleMessage("Calcular..."),
-    "canNotOpenBody": MessageLookupByLibrary.simpleMessage(
-      "Perdão, portanto o álbum não pode ser aberto na aplicação.",
-    ),
-    "canNotOpenTitle": MessageLookupByLibrary.simpleMessage(
-      "Não pôde abrir este álbum",
-    ),
-    "canNotUploadToAlbumsOwnedByOthers": MessageLookupByLibrary.simpleMessage(
-      "Não é possível fazer upload para álbuns pertencentes a outros",
-    ),
-    "canOnlyCreateLinkForFilesOwnedByYou": MessageLookupByLibrary.simpleMessage(
-      "Só pode criar um link para arquivos pertencentes a você",
-    ),
-    "canOnlyRemoveFilesOwnedByYou": MessageLookupByLibrary.simpleMessage(""),
-    "cancel": MessageLookupByLibrary.simpleMessage("Cancelar"),
-    "cancelAccountRecovery": MessageLookupByLibrary.simpleMessage(
-      "Cancelar recuperação",
-    ),
-    "cancelAccountRecoveryBody": MessageLookupByLibrary.simpleMessage(
-      "Quer mesmo cancelar a recuperação?",
-    ),
-    "cancelOtherSubscription": m12,
-    "cancelSubscription": MessageLookupByLibrary.simpleMessage(
-      "Cancelar subscrição",
-    ),
-    "cannotAddMorePhotosAfterBecomingViewer": m13,
-    "cannotDeleteSharedFiles": MessageLookupByLibrary.simpleMessage(
-      "Não é possível eliminar ficheiros partilhados",
-    ),
-    "castAlbum": MessageLookupByLibrary.simpleMessage("Transferir Álbum"),
-    "castIPMismatchBody": MessageLookupByLibrary.simpleMessage(
-      "Certifique-se de estar na mesma rede que a TV.",
-    ),
-    "castIPMismatchTitle": MessageLookupByLibrary.simpleMessage(
-      "Falha ao transmitir álbum",
-    ),
-    "castInstruction": MessageLookupByLibrary.simpleMessage(
-      "Visite cast.ente.io no dispositivo que pretende emparelhar.\n\n\nIntroduza o código abaixo para reproduzir o álbum na sua TV.",
-    ),
-    "centerPoint": MessageLookupByLibrary.simpleMessage("Ponto central"),
-    "change": MessageLookupByLibrary.simpleMessage("Alterar"),
-    "changeEmail": MessageLookupByLibrary.simpleMessage("Alterar e-mail"),
-    "changeLocationOfSelectedItems": MessageLookupByLibrary.simpleMessage(
-      "Alterar a localização dos itens selecionados?",
-    ),
-    "changePassword": MessageLookupByLibrary.simpleMessage(
-      "Alterar palavra-passe",
-    ),
-    "changePasswordTitle": MessageLookupByLibrary.simpleMessage(
-      "Alterar palavra-passe",
-    ),
-    "changePermissions": MessageLookupByLibrary.simpleMessage(
-      "Alterar permissões",
-    ),
-    "changeYourReferralCode": MessageLookupByLibrary.simpleMessage(
-      "Alterar o código de referência",
-    ),
-    "checkForUpdates": MessageLookupByLibrary.simpleMessage(
-      "Procurar atualizações",
-    ),
-    "checkInboxAndSpamFolder": MessageLookupByLibrary.simpleMessage(
-      "Revê a sua caixa de entrada (e de spam) para concluir a verificação",
-    ),
-    "checkStatus": MessageLookupByLibrary.simpleMessage("Verificar status"),
-    "checking": MessageLookupByLibrary.simpleMessage("A verificar..."),
-    "checkingModels": MessageLookupByLibrary.simpleMessage(
-      "A verificar modelos...",
-    ),
-    "city": MessageLookupByLibrary.simpleMessage("Na cidade"),
-    "claimFreeStorage": MessageLookupByLibrary.simpleMessage(
-      "Solicitar armazenamento gratuito",
-    ),
-    "claimMore": MessageLookupByLibrary.simpleMessage("Reclamar mais!"),
-    "claimed": MessageLookupByLibrary.simpleMessage("Reclamado"),
-    "claimedStorageSoFar": m14,
-    "cleanUncategorized": MessageLookupByLibrary.simpleMessage(
-      "Limpar sem categoria",
-    ),
-    "cleanUncategorizedDescription": MessageLookupByLibrary.simpleMessage(
-      "Remover todos os arquivos da Não Categorizados que estão presentes em outros álbuns",
-    ),
-    "clearCaches": MessageLookupByLibrary.simpleMessage("Limpar cache"),
-    "clearIndexes": MessageLookupByLibrary.simpleMessage("Limpar índices"),
-    "click": MessageLookupByLibrary.simpleMessage("Clique"),
-    "clickOnTheOverflowMenu": MessageLookupByLibrary.simpleMessage(
-      "• Clique no menu adicional",
-    ),
-    "clickToInstallOurBestVersionYet": MessageLookupByLibrary.simpleMessage(
-      "Clica para transferir a melhor versão",
-    ),
-    "close": MessageLookupByLibrary.simpleMessage("Fechar"),
-    "clubByCaptureTime": MessageLookupByLibrary.simpleMessage(
-      "Agrupar por tempo de captura",
-    ),
-    "clubByFileName": MessageLookupByLibrary.simpleMessage(
-      "Agrupar pelo nome de arquivo",
-    ),
-    "clusteringProgress": MessageLookupByLibrary.simpleMessage(
-      "Progresso de agrupamento",
-    ),
-    "codeAppliedPageTitle": MessageLookupByLibrary.simpleMessage(
-      "Código aplicado",
-    ),
-    "codeChangeLimitReached": MessageLookupByLibrary.simpleMessage(
-      "Desculpe, você atingiu o limite de alterações de código.",
-    ),
-    "codeCopiedToClipboard": MessageLookupByLibrary.simpleMessage(
-      "Código copiado para área de transferência",
-    ),
-    "codeUsedByYou": MessageLookupByLibrary.simpleMessage(
-      "Código usado por você",
-    ),
-    "collabLinkSectionDescription": MessageLookupByLibrary.simpleMessage(
-      "Criar um link para permitir que as pessoas adicionem e visualizem fotos em seu álbum compartilhado sem precisar de um aplicativo Ente ou conta. Ótimo para coletar fotos do evento.",
-    ),
-    "collaborativeLink": MessageLookupByLibrary.simpleMessage(
-      "Link colaborativo",
-    ),
-    "collaborativeLinkCreatedFor": m15,
-    "collaborator": MessageLookupByLibrary.simpleMessage("Colaborador"),
-    "collaboratorsCanAddPhotosAndVideosToTheSharedAlbum":
-        MessageLookupByLibrary.simpleMessage(
-          "Os colaboradores podem adicionar fotos e vídeos ao álbum compartilhado.",
-        ),
-    "collaboratorsSuccessfullyAdded": m16,
-    "collageLayout": MessageLookupByLibrary.simpleMessage("Layout"),
-    "collageSaved": MessageLookupByLibrary.simpleMessage(
-      "Colagem guardada na galeria",
-    ),
-    "collect": MessageLookupByLibrary.simpleMessage("Recolher"),
-    "collectEventPhotos": MessageLookupByLibrary.simpleMessage(
-      "Coletar fotos do evento",
-    ),
-    "collectPhotos": MessageLookupByLibrary.simpleMessage("Coletar fotos"),
-    "collectPhotosDescription": MessageLookupByLibrary.simpleMessage(
-      "Crie um link onde seus amigos podem enviar fotos na qualidade original.",
-    ),
-    "color": MessageLookupByLibrary.simpleMessage("Cor"),
-    "configuration": MessageLookupByLibrary.simpleMessage("Configuração"),
-    "confirm": MessageLookupByLibrary.simpleMessage("Confirmar"),
-    "confirm2FADisable": MessageLookupByLibrary.simpleMessage(
-      "Tem a certeza de que pretende desativar a autenticação de dois fatores?",
-    ),
-    "confirmAccountDeletion": MessageLookupByLibrary.simpleMessage(
-      "Eliminar Conta",
-    ),
-    "confirmAddingTrustedContact": m17,
-    "confirmDeletePrompt": MessageLookupByLibrary.simpleMessage(
-      "Sim, quero permanentemente eliminar esta conta com os dados.",
-    ),
-    "confirmPassword": MessageLookupByLibrary.simpleMessage(
-      "Confirmar palavra-passe",
-    ),
-    "confirmPlanChange": MessageLookupByLibrary.simpleMessage(
-      "Confirmar alteração de plano",
-    ),
-    "confirmRecoveryKey": MessageLookupByLibrary.simpleMessage(
-      "Confirmar chave de recuperação",
-    ),
-    "confirmYourRecoveryKey": MessageLookupByLibrary.simpleMessage(
-      "Confirmar chave de recuperação",
-    ),
-    "connectToDevice": MessageLookupByLibrary.simpleMessage(
-      "Ligar ao dispositivo",
-    ),
-    "contactFamilyAdmin": m18,
-    "contactSupport": MessageLookupByLibrary.simpleMessage(
-      "Contactar o suporte",
-    ),
-    "contactToManageSubscription": m19,
-    "contacts": MessageLookupByLibrary.simpleMessage("Contactos"),
-    "contents": MessageLookupByLibrary.simpleMessage("Conteúdos"),
-    "continueLabel": MessageLookupByLibrary.simpleMessage("Continuar"),
-    "continueOnFreeTrial": MessageLookupByLibrary.simpleMessage(
-      "Continuar em teste gratuito",
-    ),
-    "convertToAlbum": MessageLookupByLibrary.simpleMessage(
-      "Converter para álbum",
-    ),
-    "copyEmailAddress": MessageLookupByLibrary.simpleMessage(
-      "Copiar endereço de email",
-    ),
-    "copyLink": MessageLookupByLibrary.simpleMessage("Copiar link"),
-    "copypasteThisCodentoYourAuthenticatorApp":
-        MessageLookupByLibrary.simpleMessage(
-          "Copie e cole este código\nno seu aplicativo de autenticação",
-        ),
-    "couldNotBackUpTryLater": MessageLookupByLibrary.simpleMessage(
-      "Não foi possível fazer o backup de seus dados.\nTentaremos novamente mais tarde.",
-    ),
-    "couldNotFreeUpSpace": MessageLookupByLibrary.simpleMessage(
-      "Não foi possível libertar espaço",
-    ),
-    "couldNotUpdateSubscription": MessageLookupByLibrary.simpleMessage(
-      "Não foi possível atualizar a subscrição",
-    ),
-    "count": MessageLookupByLibrary.simpleMessage("Contagem"),
-    "crashReporting": MessageLookupByLibrary.simpleMessage(
-      "Relatório de falhas",
-    ),
-    "create": MessageLookupByLibrary.simpleMessage("Criar"),
-    "createAccount": MessageLookupByLibrary.simpleMessage("Criar conta"),
-    "createAlbumActionHint": MessageLookupByLibrary.simpleMessage(
-      "Pressione e segure para selecionar fotos e clique em + para criar um álbum",
-    ),
-    "createCollaborativeLink": MessageLookupByLibrary.simpleMessage(
-      "Criar link colaborativo",
-    ),
-    "createCollage": MessageLookupByLibrary.simpleMessage("Criar coleção"),
-    "createNewAccount": MessageLookupByLibrary.simpleMessage(
-      "Criar conta nova",
-    ),
-    "createOrSelectAlbum": MessageLookupByLibrary.simpleMessage(
-      "Criar ou selecionar álbum",
-    ),
-    "createPublicLink": MessageLookupByLibrary.simpleMessage(
-      "Criar link público",
-    ),
-    "creatingLink": MessageLookupByLibrary.simpleMessage("Criar link..."),
-    "criticalUpdateAvailable": MessageLookupByLibrary.simpleMessage(
-      "Atualização crítica disponível",
-    ),
-    "crop": MessageLookupByLibrary.simpleMessage("Recortar"),
-    "curatedMemories": MessageLookupByLibrary.simpleMessage("Memórias curadas"),
-    "currentUsageIs": MessageLookupByLibrary.simpleMessage("O uso atual é "),
-    "currentlyRunning": MessageLookupByLibrary.simpleMessage("em execução"),
-    "custom": MessageLookupByLibrary.simpleMessage("Personalizado"),
-    "customEndpoint": m20,
-    "darkTheme": MessageLookupByLibrary.simpleMessage("Escuro"),
-    "dayToday": MessageLookupByLibrary.simpleMessage("Hoje"),
-    "dayYesterday": MessageLookupByLibrary.simpleMessage("Ontem"),
-    "declineTrustInvite": MessageLookupByLibrary.simpleMessage(
-      "Dispense o Convite",
-    ),
-    "decrypting": MessageLookupByLibrary.simpleMessage("A desencriptar…"),
-    "decryptingVideo": MessageLookupByLibrary.simpleMessage(
-      "Descriptografando vídeo...",
-    ),
-    "deduplicateFiles": MessageLookupByLibrary.simpleMessage(
-      "Arquivos duplicados",
-    ),
-    "delete": MessageLookupByLibrary.simpleMessage("Apagar"),
-    "deleteAccount": MessageLookupByLibrary.simpleMessage("Eliminar conta"),
-    "deleteAccountFeedbackPrompt": MessageLookupByLibrary.simpleMessage(
-      "Lamentável a sua ida. Favor, partilhe o seu comentário para ajudar-nos a aprimorar.",
-    ),
-    "deleteAccountPermanentlyButton": MessageLookupByLibrary.simpleMessage(
-      "Eliminar Conta Permanentemente",
-    ),
-    "deleteAlbum": MessageLookupByLibrary.simpleMessage("Apagar álbum"),
-    "deleteAlbumDialog": MessageLookupByLibrary.simpleMessage(
-      "Eliminar também as fotos (e vídeos) presentes neste álbum de <bold>all</bold>  os outros álbuns de que fazem parte?",
-    ),
-    "deleteAlbumsDialogBody": MessageLookupByLibrary.simpleMessage(
-      "Esta ação elimina todos os álbuns vazios. Isto é útil quando pretende reduzir a confusão na sua lista de álbuns.",
-    ),
-    "deleteAll": MessageLookupByLibrary.simpleMessage("Apagar tudo"),
-    "deleteConfirmDialogBody": MessageLookupByLibrary.simpleMessage(
-      "Esta conta está ligada a outras aplicações Ente, se utilizar alguma. Os seus dados carregados, em todas as aplicações Ente, serão agendados para eliminação e a sua conta será permanentemente eliminada.",
-    ),
-    "deleteEmailRequest": MessageLookupByLibrary.simpleMessage(
-      "Favor, envie um e-mail a <warning>account-deletion@ente.io</warning> do e-mail registado.",
-    ),
-    "deleteEmptyAlbums": MessageLookupByLibrary.simpleMessage(
-      "Apagar álbuns vazios",
-    ),
-    "deleteEmptyAlbumsWithQuestionMark": MessageLookupByLibrary.simpleMessage(
-      "Apagar álbuns vazios?",
-    ),
-    "deleteFromBoth": MessageLookupByLibrary.simpleMessage("Apagar de ambos"),
-    "deleteFromDevice": MessageLookupByLibrary.simpleMessage(
-      "Apagar do dispositivo",
-    ),
-    "deleteFromEnte": MessageLookupByLibrary.simpleMessage("Apagar do Ente"),
-    "deleteItemCount": m21,
-    "deleteLocation": MessageLookupByLibrary.simpleMessage(
-      "Apagar localização",
-    ),
-    "deleteMultipleAlbumDialog": m22,
-    "deletePhotos": MessageLookupByLibrary.simpleMessage("Apagar fotos"),
-    "deleteProgress": m23,
-    "deleteReason1": MessageLookupByLibrary.simpleMessage(
-      "Necessita uma funcionalidade-chave que quero",
-    ),
-    "deleteReason2": MessageLookupByLibrary.simpleMessage(
-      "A aplicação ou certa funcionalidade não comporta conforme o meu desejo",
-    ),
-    "deleteReason3": MessageLookupByLibrary.simpleMessage(
-      "Possuo outro serviço que acho melhor",
-    ),
-    "deleteReason4": MessageLookupByLibrary.simpleMessage(
-      "A razão não está listada",
-    ),
-    "deleteRequestSLAText": MessageLookupByLibrary.simpleMessage(
-      "O pedido será revisto dentre 72 horas.",
-    ),
-    "deleteSharedAlbum": MessageLookupByLibrary.simpleMessage(
-      "Excluir álbum compartilhado?",
-    ),
-    "deleteSharedAlbumDialogBody": MessageLookupByLibrary.simpleMessage(
-      "O álbum será apagado para todos\n\nVocê perderá o acesso a fotos compartilhadas neste álbum que são propriedade de outros",
-    ),
-    "deselectAll": MessageLookupByLibrary.simpleMessage("Desmarcar tudo"),
-    "designedToOutlive": MessageLookupByLibrary.simpleMessage(
-      "Feito para ter longevidade",
-    ),
-    "details": MessageLookupByLibrary.simpleMessage("Detalhes"),
-    "developerSettings": MessageLookupByLibrary.simpleMessage(
-      "Definições do programador",
-    ),
-    "developerSettingsWarning": MessageLookupByLibrary.simpleMessage(
-      "Tem a certeza de que pretende modificar as definições de programador?",
-    ),
-    "deviceCodeHint": MessageLookupByLibrary.simpleMessage(
-      "Introduza o código",
-    ),
-    "deviceFilesAutoUploading": MessageLookupByLibrary.simpleMessage(
-      "Os ficheiros adicionados a este álbum de dispositivo serão automaticamente transferidos para o Ente.",
-    ),
-    "deviceLock": MessageLookupByLibrary.simpleMessage(
-      "Bloqueio do dispositivo",
-    ),
-    "deviceLockExplanation": MessageLookupByLibrary.simpleMessage(
-      "Desativar o bloqueio do ecrã do dispositivo quando o Ente estiver em primeiro plano e houver uma cópia de segurança em curso. Normalmente, isto não é necessário, mas pode ajudar a que os grandes carregamentos e as importações iniciais de grandes bibliotecas sejam concluídos mais rapidamente.",
-    ),
-    "deviceNotFound": MessageLookupByLibrary.simpleMessage(
-      "Dispositivo não encontrado",
-    ),
-    "didYouKnow": MessageLookupByLibrary.simpleMessage("Você sabia?"),
-    "different": MessageLookupByLibrary.simpleMessage("Diferente"),
-    "disableAutoLock": MessageLookupByLibrary.simpleMessage(
-      "Desativar bloqueio automático",
-    ),
-    "disableDownloadWarningBody": MessageLookupByLibrary.simpleMessage(
-      "Visualizadores ainda podem fazer capturas de tela ou salvar uma cópia das suas fotos usando ferramentas externas",
-    ),
-    "disableDownloadWarningTitle": MessageLookupByLibrary.simpleMessage(
-      "Por favor, observe",
-    ),
-    "disableLinkMessage": m24,
-    "disableTwofactor": MessageLookupByLibrary.simpleMessage(
-      "Desativar autenticação de dois fatores",
-    ),
-    "disablingTwofactorAuthentication": MessageLookupByLibrary.simpleMessage(
-      "Desativar a autenticação de dois factores...",
-    ),
-    "discord": MessageLookupByLibrary.simpleMessage("Discord"),
-    "discover": MessageLookupByLibrary.simpleMessage("Descobrir"),
-    "discover_babies": MessageLookupByLibrary.simpleMessage("Bebés"),
-    "discover_celebrations": MessageLookupByLibrary.simpleMessage(
-      "Comemorações",
-    ),
-    "discover_food": MessageLookupByLibrary.simpleMessage("Comida"),
-    "discover_greenery": MessageLookupByLibrary.simpleMessage("Vegetação"),
-    "discover_hills": MessageLookupByLibrary.simpleMessage("Colinas"),
-    "discover_identity": MessageLookupByLibrary.simpleMessage("Identidade"),
-    "discover_memes": MessageLookupByLibrary.simpleMessage("Memes"),
-    "discover_notes": MessageLookupByLibrary.simpleMessage("Notas"),
-    "discover_pets": MessageLookupByLibrary.simpleMessage(
-      "Animais de estimação",
-    ),
-    "discover_receipts": MessageLookupByLibrary.simpleMessage("Recibos"),
-    "discover_screenshots": MessageLookupByLibrary.simpleMessage(
-      "Capturas de ecrã",
-    ),
-    "discover_selfies": MessageLookupByLibrary.simpleMessage("Selfies"),
-    "discover_sunset": MessageLookupByLibrary.simpleMessage("Pôr do sol"),
-    "discover_visiting_cards": MessageLookupByLibrary.simpleMessage(
-      "Cartões de visita",
-    ),
-    "discover_wallpapers": MessageLookupByLibrary.simpleMessage(
-      "Papéis de parede",
-    ),
-    "dismiss": MessageLookupByLibrary.simpleMessage("Rejeitar"),
-    "distanceInKMUnit": MessageLookupByLibrary.simpleMessage("km"),
-    "doNotSignOut": MessageLookupByLibrary.simpleMessage(
-      "Não terminar a sessão",
-    ),
-    "doThisLater": MessageLookupByLibrary.simpleMessage(
-      "Fazer isto mais tarde",
-    ),
-    "doYouWantToDiscardTheEditsYouHaveMade":
-        MessageLookupByLibrary.simpleMessage(
-          "Pretende eliminar as edições que efectuou?",
-        ),
-    "done": MessageLookupByLibrary.simpleMessage("Concluído"),
-    "dontSave": MessageLookupByLibrary.simpleMessage("Não guarde"),
-    "doubleYourStorage": MessageLookupByLibrary.simpleMessage(
-      "Duplicar o seu armazenamento",
-    ),
-    "download": MessageLookupByLibrary.simpleMessage("Download"),
-    "downloadFailed": MessageLookupByLibrary.simpleMessage("Falha no download"),
-    "downloading": MessageLookupByLibrary.simpleMessage("A transferir..."),
-    "dropSupportEmail": m25,
-    "duplicateFileCountWithStorageSaved": m26,
-    "duplicateItemsGroup": m27,
-    "edit": MessageLookupByLibrary.simpleMessage("Editar"),
-    "editEmailAlreadyLinked": m28,
-    "editLocation": MessageLookupByLibrary.simpleMessage("Editar localização"),
-    "editLocationTagTitle": MessageLookupByLibrary.simpleMessage(
-      "Editar localização",
-    ),
-    "editPerson": MessageLookupByLibrary.simpleMessage("Editar pessoa"),
-    "editTime": MessageLookupByLibrary.simpleMessage("Editar tempo"),
-    "editsSaved": MessageLookupByLibrary.simpleMessage("Edição guardada"),
-    "editsToLocationWillOnlyBeSeenWithinEnte":
-        MessageLookupByLibrary.simpleMessage(
-          "Edições para localização só serão vistas dentro do Ente",
-        ),
-    "eligible": MessageLookupByLibrary.simpleMessage("elegível"),
-    "email": MessageLookupByLibrary.simpleMessage("E-mail"),
-    "emailAlreadyRegistered": MessageLookupByLibrary.simpleMessage(
-      "E-mail já em utilização.",
-    ),
-    "emailChangedTo": m29,
-    "emailDoesNotHaveEnteAccount": m30,
-    "emailNoEnteAccount": m31,
-    "emailNotRegistered": MessageLookupByLibrary.simpleMessage(
-      "E-mail não em utilização.",
-    ),
-    "emailVerificationToggle": MessageLookupByLibrary.simpleMessage(
-      "Verificação por e-mail",
-    ),
-    "emailYourLogs": MessageLookupByLibrary.simpleMessage(
-      "Enviar logs por e-mail",
-    ),
-    "embracingThem": m32,
-    "emergencyContacts": MessageLookupByLibrary.simpleMessage(
-      "Contactos de Emergência",
-    ),
-    "empty": MessageLookupByLibrary.simpleMessage("Esvaziar"),
-    "emptyTrash": MessageLookupByLibrary.simpleMessage("Esvaziar lixo?"),
-    "enable": MessageLookupByLibrary.simpleMessage("Ativar"),
-    "enableMLIndexingDesc": MessageLookupByLibrary.simpleMessage(
-      "O Ente suporta a aprendizagem automática no dispositivo para reconhecimento facial, pesquisa mágica e outras funcionalidades de pesquisa avançadas",
-    ),
-    "enableMachineLearningBanner": MessageLookupByLibrary.simpleMessage(
-      "Habilitar aprendizagem automática para pesquisa mágica e reconhecimento de rosto",
-    ),
-    "enableMaps": MessageLookupByLibrary.simpleMessage("Ativar mapas"),
-    "enableMapsDesc": MessageLookupByLibrary.simpleMessage(
-      "Esta opção mostra as suas fotografias num mapa do mundo.\n\n\nEste mapa é alojado pelo Open Street Map e as localizações exactas das suas fotografias nunca são partilhadas.\n\n\nPode desativar esta funcionalidade em qualquer altura nas Definições.",
-    ),
-    "enabled": MessageLookupByLibrary.simpleMessage("Ativado"),
-    "encryptingBackup": MessageLookupByLibrary.simpleMessage(
-      "Criptografando backup...",
-    ),
-    "encryption": MessageLookupByLibrary.simpleMessage("Encriptação"),
-    "encryptionKeys": MessageLookupByLibrary.simpleMessage(
-      "Chaves de encriptação",
-    ),
-    "endpointUpdatedMessage": MessageLookupByLibrary.simpleMessage(
-      "Endpoint atualizado com sucesso",
-    ),
-    "endtoendEncryptedByDefault": MessageLookupByLibrary.simpleMessage(
-      "Criptografia de ponta a ponta por padrão",
-    ),
-    "enteCanEncryptAndPreserveFilesOnlyIfYouGrant":
-        MessageLookupByLibrary.simpleMessage(
-          "Ente pode criptografar e preservar arquivos apenas se você conceder acesso a eles",
-        ),
-    "entePhotosPerm": MessageLookupByLibrary.simpleMessage(
-      "Ente <i>precisa da permissão para</i> preservar as suas fotos",
-    ),
-    "enteSubscriptionPitch": MessageLookupByLibrary.simpleMessage(
-      "O Ente preserva as suas memórias, para que estejam sempre disponíveis, mesmo que perca o seu dispositivo.",
-    ),
-    "enteSubscriptionShareWithFamily": MessageLookupByLibrary.simpleMessage(
-      "Sua família também pode ser adicionada ao seu plano.",
-    ),
-    "enterAlbumName": MessageLookupByLibrary.simpleMessage(
-      "Introduzir nome do álbum",
-    ),
-    "enterCode": MessageLookupByLibrary.simpleMessage("Insira o código"),
-    "enterCodeDescription": MessageLookupByLibrary.simpleMessage(
-      "Introduza o código fornecido pelo seu amigo para obter armazenamento gratuito para ambos",
-    ),
-    "enterDateOfBirth": MessageLookupByLibrary.simpleMessage(
-      "Aniversário (opcional)",
-    ),
-    "enterEmail": MessageLookupByLibrary.simpleMessage("Digite o e-mail"),
-    "enterFileName": MessageLookupByLibrary.simpleMessage(
-      "Inserir nome do arquivo",
-    ),
-    "enterName": MessageLookupByLibrary.simpleMessage("Inserir nome"),
-    "enterNewPasswordToEncrypt": MessageLookupByLibrary.simpleMessage(
-      "Inserir uma nova palavra-passe para encriptar os seus dados",
-    ),
-    "enterPassword": MessageLookupByLibrary.simpleMessage(
-      "Introduzir palavra-passe",
-    ),
-    "enterPasswordToEncrypt": MessageLookupByLibrary.simpleMessage(
-      "Inserir uma palavra-passe para encriptar os seus dados",
-    ),
-    "enterPersonName": MessageLookupByLibrary.simpleMessage(
-      "Inserir nome da pessoa",
-    ),
-    "enterPin": MessageLookupByLibrary.simpleMessage("Introduzir PIN"),
-    "enterReferralCode": MessageLookupByLibrary.simpleMessage(
-      "Insira o código de referência",
-    ),
-    "enterThe6digitCodeFromnyourAuthenticatorApp":
-        MessageLookupByLibrary.simpleMessage(
-          "Introduzir o código de 6 dígitos da\nsua aplicação de autenticação",
-        ),
-    "enterValidEmail": MessageLookupByLibrary.simpleMessage(
-      "Favor, introduz um e-mail válido.",
-    ),
-    "enterYourEmailAddress": MessageLookupByLibrary.simpleMessage(
-      "Introduza o seu e-mail",
-    ),
-    "enterYourNewEmailAddress": MessageLookupByLibrary.simpleMessage(
-      "Introduza o seu novo e-mail",
-    ),
-    "enterYourPassword": MessageLookupByLibrary.simpleMessage(
-      "Introduza a sua palavra-passe",
-    ),
-    "enterYourRecoveryKey": MessageLookupByLibrary.simpleMessage(
-      "Introduz a sua chave de recuperação",
-    ),
-    "error": MessageLookupByLibrary.simpleMessage("Erro"),
-    "everywhere": MessageLookupByLibrary.simpleMessage("em todo o lado"),
-    "exif": MessageLookupByLibrary.simpleMessage("EXIF"),
-    "existingUser": MessageLookupByLibrary.simpleMessage(
-      "Utilizador existente",
-    ),
-    "expiredLinkInfo": MessageLookupByLibrary.simpleMessage(
-      "Este link expirou. Por favor, selecione um novo tempo de expiração ou desabilite a expiração do link.",
-    ),
-    "exportLogs": MessageLookupByLibrary.simpleMessage("Exportar logs"),
-    "exportYourData": MessageLookupByLibrary.simpleMessage(
-      "Exportar os seus dados",
-    ),
-    "extraPhotosFound": MessageLookupByLibrary.simpleMessage(
-      "Fotos adicionais encontradas",
-    ),
-    "extraPhotosFoundFor": m33,
-    "faceNotClusteredYet": MessageLookupByLibrary.simpleMessage(
-      "Rosto não aglomerado ainda, retome mais tarde",
-    ),
-    "faceRecognition": MessageLookupByLibrary.simpleMessage(
-      "Reconhecimento facial",
-    ),
-    "faceThumbnailGenerationFailed": MessageLookupByLibrary.simpleMessage(
-      "Impossível gerar thumbnails de rosto",
-    ),
-    "faces": MessageLookupByLibrary.simpleMessage("Rostos"),
-    "failed": MessageLookupByLibrary.simpleMessage("Falha"),
-    "failedToApplyCode": MessageLookupByLibrary.simpleMessage(
-      "Falha ao aplicar código",
-    ),
-    "failedToCancel": MessageLookupByLibrary.simpleMessage(
-      "Falhou ao cancelar",
-    ),
-    "failedToDownloadVideo": MessageLookupByLibrary.simpleMessage(
-      "Falha ao fazer o download do vídeo",
-    ),
-    "failedToFetchActiveSessions": MessageLookupByLibrary.simpleMessage(
-      "Falha ao obter sessões em atividade",
-    ),
-    "failedToFetchOriginalForEdit": MessageLookupByLibrary.simpleMessage(
-      "Falha ao obter original para edição",
-    ),
-    "failedToFetchReferralDetails": MessageLookupByLibrary.simpleMessage(
-      "Não foi possível obter detalhes de indicação. Por favor, tente novamente mais tarde.",
-    ),
-    "failedToLoadAlbums": MessageLookupByLibrary.simpleMessage(
-      "Falha ao carregar álbuns",
-    ),
-    "failedToPlayVideo": MessageLookupByLibrary.simpleMessage(
-      "Falha ao reproduzir multimédia",
-    ),
-    "failedToRefreshStripeSubscription": MessageLookupByLibrary.simpleMessage(
-      "Falha ao atualizar subscrição",
-    ),
-    "failedToRenew": MessageLookupByLibrary.simpleMessage("Falhou ao renovar"),
-    "failedToVerifyPaymentStatus": MessageLookupByLibrary.simpleMessage(
-      "Falha ao verificar status do pagamento",
-    ),
-    "familyPlanOverview": MessageLookupByLibrary.simpleMessage(
-      "Adicione 5 membros da família ao seu plano existente sem pagar mais.\n\n\nCada membro tem o seu próprio espaço privado e não pode ver os ficheiros dos outros, a menos que sejam partilhados.\n\n\nOs planos familiares estão disponíveis para clientes que tenham uma subscrição paga do Ente.\n\n\nSubscreva agora para começar!",
-    ),
-    "familyPlanPortalTitle": MessageLookupByLibrary.simpleMessage("Família"),
-    "familyPlans": MessageLookupByLibrary.simpleMessage("Planos familiares"),
-    "faq": MessageLookupByLibrary.simpleMessage("Perguntas Frequentes"),
-    "faqs": MessageLookupByLibrary.simpleMessage("Perguntas frequentes"),
-    "favorite": MessageLookupByLibrary.simpleMessage("Favorito"),
-    "feastingWithThem": m34,
-    "feedback": MessageLookupByLibrary.simpleMessage("Comentário"),
-    "file": MessageLookupByLibrary.simpleMessage("Ficheiro"),
-    "fileAnalysisFailed": MessageLookupByLibrary.simpleMessage(
-      "Impossível analisar arquivo",
-    ),
-    "fileFailedToSaveToGallery": MessageLookupByLibrary.simpleMessage(
-      "Falha ao guardar o ficheiro na galeria",
-    ),
-    "fileInfoAddDescHint": MessageLookupByLibrary.simpleMessage(
-      "Acrescente uma descrição...",
-    ),
-    "fileNotUploadedYet": MessageLookupByLibrary.simpleMessage(
-      "Ficheiro não enviado ainda",
-    ),
-    "fileSavedToGallery": MessageLookupByLibrary.simpleMessage(
-      "Arquivo guardado na galeria",
-    ),
-    "fileTypes": MessageLookupByLibrary.simpleMessage("Tipos de arquivo"),
-    "fileTypesAndNames": MessageLookupByLibrary.simpleMessage(
-      "Tipos de arquivo e nomes",
-    ),
-    "filesBackedUpFromDevice": m35,
-    "filesBackedUpInAlbum": m36,
-    "filesDeleted": MessageLookupByLibrary.simpleMessage("Arquivos apagados"),
-    "filesSavedToGallery": MessageLookupByLibrary.simpleMessage(
-      "Arquivos guardados na galeria",
-    ),
-    "findPeopleByName": MessageLookupByLibrary.simpleMessage(
-      "Encontrar pessoas rapidamente pelo nome",
-    ),
-    "findThemQuickly": MessageLookupByLibrary.simpleMessage(
-      "Ache-os rapidamente",
-    ),
-    "flip": MessageLookupByLibrary.simpleMessage("Inverter"),
-    "food": MessageLookupByLibrary.simpleMessage("Culinária saborosa"),
-    "forYourMemories": MessageLookupByLibrary.simpleMessage(
-      "para suas memórias",
-    ),
-    "forgotPassword": MessageLookupByLibrary.simpleMessage(
-      "Não recordo a palavra-passe",
-    ),
-    "foundFaces": MessageLookupByLibrary.simpleMessage("Rostos encontrados"),
-    "freeStorageClaimed": MessageLookupByLibrary.simpleMessage(
-      "Armazenamento gratuito reclamado",
-    ),
-    "freeStorageOnReferralSuccess": m37,
-    "freeStorageUsable": MessageLookupByLibrary.simpleMessage(
-      "Armazenamento livre utilizável",
-    ),
-    "freeTrial": MessageLookupByLibrary.simpleMessage("Teste grátis"),
-    "freeTrialValidTill": m38,
-    "freeUpAccessPostDelete": m39,
-    "freeUpAmount": m40,
-    "freeUpDeviceSpace": MessageLookupByLibrary.simpleMessage(
-      "Libertar espaço no dispositivo",
-    ),
-    "freeUpDeviceSpaceDesc": MessageLookupByLibrary.simpleMessage(
-      "Poupe espaço no seu dispositivo limpando ficheiros dos quais já foi feita uma cópia de segurança.",
-    ),
-    "freeUpSpace": MessageLookupByLibrary.simpleMessage("Libertar espaço"),
-    "freeUpSpaceSaving": m41,
-    "gallery": MessageLookupByLibrary.simpleMessage("Galeria"),
-    "galleryMemoryLimitInfo": MessageLookupByLibrary.simpleMessage(
-      "Até 1000 memórias mostradas na galeria",
-    ),
-    "general": MessageLookupByLibrary.simpleMessage("Geral"),
-    "generatingEncryptionKeys": MessageLookupByLibrary.simpleMessage(
-      "Gerando chaves de encriptação...",
-    ),
-    "genericProgress": m42,
-    "goToSettings": MessageLookupByLibrary.simpleMessage(
-      "Ir para as definições",
-    ),
-    "googlePlayId": MessageLookupByLibrary.simpleMessage("ID do Google Play"),
-    "grantFullAccessPrompt": MessageLookupByLibrary.simpleMessage(
-      "Por favor, permita o acesso a todas as fotos nas definições do aplicativo",
-    ),
-    "grantPermission": MessageLookupByLibrary.simpleMessage(
-      "Conceder permissão",
-    ),
-    "greenery": MessageLookupByLibrary.simpleMessage("A vida esverdeada"),
-    "groupNearbyPhotos": MessageLookupByLibrary.simpleMessage(
-      "Agrupar fotos próximas",
-    ),
-    "guestView": MessageLookupByLibrary.simpleMessage("Visão de convidado"),
-    "guestViewEnablePreSteps": MessageLookupByLibrary.simpleMessage(
-      "Para ativar a vista de convidado, configure o código de acesso do dispositivo ou o bloqueio do ecrã nas definições do sistema.",
-    ),
-    "happyBirthday": MessageLookupByLibrary.simpleMessage("Felicidades! 🥳"),
-    "hearUsExplanation": MessageLookupByLibrary.simpleMessage(
-      "Não monitorizamos as instalações de aplicações. Ajudaria se nos dissesse onde nos encontrou!",
-    ),
-    "hearUsWhereTitle": MessageLookupByLibrary.simpleMessage(
-      "Como é que soube do Ente? (opcional)",
-    ),
-    "help": MessageLookupByLibrary.simpleMessage("Ajuda"),
-    "hidden": MessageLookupByLibrary.simpleMessage("Oculto"),
-    "hide": MessageLookupByLibrary.simpleMessage("Ocultar"),
-    "hideContent": MessageLookupByLibrary.simpleMessage("Ocultar conteúdo"),
-    "hideContentDescriptionAndroid": MessageLookupByLibrary.simpleMessage(
-      "Oculta o conteúdo da aplicação no alternador de aplicações e desactiva as capturas de ecrã",
-    ),
-    "hideContentDescriptionIos": MessageLookupByLibrary.simpleMessage(
-      "Oculta o conteúdo da aplicação no alternador de aplicações",
-    ),
-    "hideSharedItemsFromHomeGallery": MessageLookupByLibrary.simpleMessage(
-      "Esconder Itens Partilhados da Galeria Inicial",
-    ),
-    "hiding": MessageLookupByLibrary.simpleMessage("Ocultando..."),
-    "hikingWithThem": m43,
-    "hostedAtOsmFrance": MessageLookupByLibrary.simpleMessage(
-      "Hospedado na OSM France",
-    ),
-    "howItWorks": MessageLookupByLibrary.simpleMessage("Como funciona"),
-    "howToViewShareeVerificationID": MessageLookupByLibrary.simpleMessage(
-      "Por favor, peça-lhes para pressionar longamente o endereço de e-mail na tela de configurações e verifique se os IDs de ambos os dispositivos coincidem.",
-    ),
-    "iOSGoToSettingsDescription": MessageLookupByLibrary.simpleMessage(
-      "A autenticação biométrica não está configurada no seu dispositivo. Active o Touch ID ou o Face ID no seu telemóvel.",
-    ),
-    "iOSLockOut": MessageLookupByLibrary.simpleMessage(
-      "A autenticação biométrica está desativada. Por favor, bloqueie e desbloqueie o ecrã para ativá-la.",
-    ),
-    "iOSOkButton": MessageLookupByLibrary.simpleMessage("OK"),
-    "ignore": MessageLookupByLibrary.simpleMessage("Ignorar"),
-    "ignoreUpdate": MessageLookupByLibrary.simpleMessage("Ignorar"),
-    "ignored": MessageLookupByLibrary.simpleMessage("ignorado"),
-    "ignoredFolderUploadReason": MessageLookupByLibrary.simpleMessage(
-      "Alguns ficheiros deste álbum não podem ser carregados porque foram anteriormente eliminados do Ente.",
-    ),
-    "imageNotAnalyzed": MessageLookupByLibrary.simpleMessage(
-      "Imagem sem análise",
-    ),
-    "immediately": MessageLookupByLibrary.simpleMessage("Imediatamente"),
-    "importing": MessageLookupByLibrary.simpleMessage("A importar..."),
-    "incorrectCode": MessageLookupByLibrary.simpleMessage("Código incorrecto"),
-    "incorrectPasswordTitle": MessageLookupByLibrary.simpleMessage(
-      "Palavra-passe incorreta",
-    ),
-    "incorrectRecoveryKey": MessageLookupByLibrary.simpleMessage(
-      "Chave de recuperação incorreta",
-    ),
-    "incorrectRecoveryKeyBody": MessageLookupByLibrary.simpleMessage(
-      "A chave de recuperação introduzida está incorreta",
-    ),
-    "incorrectRecoveryKeyTitle": MessageLookupByLibrary.simpleMessage(
-      "Chave de recuperação incorreta",
-    ),
-    "indexedItems": MessageLookupByLibrary.simpleMessage("Itens indexados"),
-    "indexingPausedStatusDescription": MessageLookupByLibrary.simpleMessage(
-      "A indexação foi interrompida. Ele será retomado se o dispositivo estiver pronto. O dispositivo é considerado pronto se o nível de bateria, saúde da bateria, e estado térmico esteja num estado saudável.",
-    ),
-    "ineligible": MessageLookupByLibrary.simpleMessage("Inelegível"),
-    "info": MessageLookupByLibrary.simpleMessage("Info"),
-    "insecureDevice": MessageLookupByLibrary.simpleMessage(
-      "Dispositivo inseguro",
-    ),
-    "installManually": MessageLookupByLibrary.simpleMessage(
-      "Instalar manualmente",
-    ),
-    "invalidEmailAddress": MessageLookupByLibrary.simpleMessage(
-      "E-mail inválido",
-    ),
-    "invalidEndpoint": MessageLookupByLibrary.simpleMessage(
-      "Endpoint inválido",
-    ),
-    "invalidEndpointMessage": MessageLookupByLibrary.simpleMessage(
-      "Desculpe, o endpoint que introduziu é inválido. Introduza um ponto final válido e tente novamente.",
-    ),
-    "invalidKey": MessageLookupByLibrary.simpleMessage("Chave inválida"),
-    "invalidRecoveryKey": MessageLookupByLibrary.simpleMessage(
-      "A chave de recuperação que inseriu não é válida. Por favor, certifique-se que ela contém 24 palavras e verifique a ortografia de cada uma.\n\nSe inseriu um código de recuperação mais antigo, certifique-se de que tem 64 caracteres e verifique cada um deles.",
-    ),
-    "invite": MessageLookupByLibrary.simpleMessage("Convidar"),
-    "inviteToEnte": MessageLookupByLibrary.simpleMessage("Convidar para Ente"),
-    "inviteYourFriends": MessageLookupByLibrary.simpleMessage(
-      "Convide os seus amigos",
-    ),
-    "inviteYourFriendsToEnte": MessageLookupByLibrary.simpleMessage(
-      "Convide seus amigos para o Ente",
-    ),
-    "itLooksLikeSomethingWentWrongPleaseRetryAfterSome":
-        MessageLookupByLibrary.simpleMessage(
-          "Parece que algo correu mal. Por favor, tente novamente após algum tempo. Se o erro persistir, contacte a nossa equipa de apoio.",
-        ),
-    "itemCount": m44,
-    "itemsShowTheNumberOfDaysRemainingBeforePermanentDeletion":
-        MessageLookupByLibrary.simpleMessage(
-          "Os itens mostram o número de dias restantes antes da eliminação permanente",
-        ),
-    "itemsWillBeRemovedFromAlbum": MessageLookupByLibrary.simpleMessage(
-      "Os itens selecionados serão removidos deste álbum",
-    ),
-    "join": MessageLookupByLibrary.simpleMessage("Aderir"),
-    "joinAlbum": MessageLookupByLibrary.simpleMessage("Aderir ao Álbum"),
-    "joinAlbumConfirmationDialogBody": MessageLookupByLibrary.simpleMessage(
-      "Aderir a um álbum fará o seu e-mail visível aos participantes.",
-    ),
-    "joinAlbumSubtext": MessageLookupByLibrary.simpleMessage(
-      "para ver e adicionar as suas fotos",
-    ),
-    "joinAlbumSubtextViewer": MessageLookupByLibrary.simpleMessage(
-      "para adicionar isto aos álbuns partilhados",
-    ),
-    "joinDiscord": MessageLookupByLibrary.simpleMessage("Juntar-se ao Discord"),
-    "keepPhotos": MessageLookupByLibrary.simpleMessage("Manter fotos"),
-    "kiloMeterUnit": MessageLookupByLibrary.simpleMessage("km"),
-    "kindlyHelpUsWithThisInformation": MessageLookupByLibrary.simpleMessage(
-      "Ajude-nos com esta informação",
-    ),
-    "language": MessageLookupByLibrary.simpleMessage("Idioma"),
-    "lastTimeWithThem": m45,
-    "lastUpdated": MessageLookupByLibrary.simpleMessage("Última atualização"),
-    "lastYearsTrip": MessageLookupByLibrary.simpleMessage(
-      "Viagem do ano passado",
-    ),
-    "leave": MessageLookupByLibrary.simpleMessage("Sair"),
-    "leaveAlbum": MessageLookupByLibrary.simpleMessage("Sair do álbum"),
-    "leaveFamily": MessageLookupByLibrary.simpleMessage(
-      "Deixar plano famíliar",
-    ),
-    "leaveSharedAlbum": MessageLookupByLibrary.simpleMessage(
-      "Sair do álbum compartilhado?",
-    ),
-    "left": MessageLookupByLibrary.simpleMessage("Esquerda"),
-    "legacy": MessageLookupByLibrary.simpleMessage("Revivência"),
-    "legacyAccounts": MessageLookupByLibrary.simpleMessage("Contas revividas"),
-    "legacyInvite": m46,
-    "legacyPageDesc": MessageLookupByLibrary.simpleMessage(
-      "A Revivência permite que contactos de confiança acessem a sua conta na sua inatividade.",
-    ),
-    "legacyPageDesc2": MessageLookupByLibrary.simpleMessage(
-      "Contactos de confiança podem restaurar a sua conta, e se não lhes impedir em 30 dias, redefine a sua palavra-passe e acesse a sua conta.",
-    ),
-    "light": MessageLookupByLibrary.simpleMessage("Claro"),
-    "lightTheme": MessageLookupByLibrary.simpleMessage("Claro"),
-    "link": MessageLookupByLibrary.simpleMessage("Ligar"),
-    "linkCopiedToClipboard": MessageLookupByLibrary.simpleMessage(
-      "Link copiado para a área de transferência",
-    ),
-    "linkDeviceLimit": MessageLookupByLibrary.simpleMessage(
-      "Limite de dispositivo",
-    ),
-    "linkEmail": MessageLookupByLibrary.simpleMessage("Ligar e-mail"),
-    "linkEmailToContactBannerCaption": MessageLookupByLibrary.simpleMessage(
-      "para partilha ágil",
-    ),
-    "linkEnabled": MessageLookupByLibrary.simpleMessage("Ativado"),
-    "linkExpired": MessageLookupByLibrary.simpleMessage("Expirado"),
-    "linkExpiresOn": m47,
-    "linkExpiry": MessageLookupByLibrary.simpleMessage("Link expirado"),
-    "linkHasExpired": MessageLookupByLibrary.simpleMessage("O link expirou"),
-    "linkNeverExpires": MessageLookupByLibrary.simpleMessage("Nunca"),
-    "linkPerson": MessageLookupByLibrary.simpleMessage("Ligar pessoa"),
-    "linkPersonCaption": MessageLookupByLibrary.simpleMessage(
-      "para melhor experiência de partilha",
-    ),
-    "linkPersonToEmail": m48,
-    "linkPersonToEmailConfirmation": m49,
-    "livePhotos": MessageLookupByLibrary.simpleMessage("Fotos Em Tempo Real"),
-    "loadMessage1": MessageLookupByLibrary.simpleMessage(
-      "Pode partilhar a sua subscrição com a sua família",
-    ),
-    "loadMessage2": MessageLookupByLibrary.simpleMessage(
-      "Já contivemos 200 milhões de memórias até o momento",
-    ),
-    "loadMessage3": MessageLookupByLibrary.simpleMessage(
-      "Mantemos 3 cópias dos seus dados, uma em um abrigo subterrâneo",
-    ),
-    "loadMessage4": MessageLookupByLibrary.simpleMessage(
-      "Todos os nossos aplicativos são de código aberto",
-    ),
-    "loadMessage5": MessageLookupByLibrary.simpleMessage(
-      "Nosso código-fonte e criptografia foram auditadas externamente",
-    ),
-    "loadMessage6": MessageLookupByLibrary.simpleMessage(
-      "Deixar o álbum partilhado?",
-    ),
-    "loadMessage7": MessageLookupByLibrary.simpleMessage(
-      "Nossos aplicativos móveis são executados em segundo plano para criptografar e fazer backup de quaisquer novas fotos que você clique",
-    ),
-    "loadMessage8": MessageLookupByLibrary.simpleMessage(
-      "web.ente.io tem um envio mais rápido",
-    ),
-    "loadMessage9": MessageLookupByLibrary.simpleMessage(
-      "Nós usamos Xchacha20Poly1305 para criptografar seus dados com segurança",
-    ),
-    "loadingExifData": MessageLookupByLibrary.simpleMessage(
-      "Carregando dados EXIF...",
-    ),
-    "loadingGallery": MessageLookupByLibrary.simpleMessage(
-      "Carregando galeria...",
-    ),
-    "loadingMessage": MessageLookupByLibrary.simpleMessage(
-      "Carregar as suas fotos...",
-    ),
-    "loadingModel": MessageLookupByLibrary.simpleMessage(
-      "Transferindo modelos...",
-    ),
-    "loadingYourPhotos": MessageLookupByLibrary.simpleMessage(
-      "Carregar as suas fotos...",
-    ),
-    "localGallery": MessageLookupByLibrary.simpleMessage("Galeria local"),
-    "localIndexing": MessageLookupByLibrary.simpleMessage("Indexação local"),
-    "localSyncErrorMessage": MessageLookupByLibrary.simpleMessage(
-      "Parece que algo correu mal, uma vez que a sincronização de fotografias locais está a demorar mais tempo do que o esperado. Contacte a nossa equipa de apoio",
-    ),
-    "location": MessageLookupByLibrary.simpleMessage("Localização"),
-    "locationName": MessageLookupByLibrary.simpleMessage("Nome da localização"),
-    "locationTagFeatureDescription": MessageLookupByLibrary.simpleMessage(
-      "Uma etiqueta de localização agrupa todas as fotos que foram tiradas num determinado raio de uma fotografia",
-    ),
-    "locations": MessageLookupByLibrary.simpleMessage("Localizações"),
-    "lockButtonLabel": MessageLookupByLibrary.simpleMessage("Bloquear"),
-    "lockscreen": MessageLookupByLibrary.simpleMessage("Ecrã de bloqueio"),
-    "logInLabel": MessageLookupByLibrary.simpleMessage("Iniciar sessão"),
-    "loggingOut": MessageLookupByLibrary.simpleMessage("Terminar a sessão..."),
-    "loginSessionExpired": MessageLookupByLibrary.simpleMessage(
-      "Sessão expirada",
-    ),
-    "loginSessionExpiredDetails": MessageLookupByLibrary.simpleMessage(
-      "A sua sessão expirou. Por favor, inicie sessão novamente.",
-    ),
-    "loginTerms": MessageLookupByLibrary.simpleMessage(
-      "Ao clicar em iniciar sessão, eu concordo com os termos <u-terms>de serviço</u-terms> e <u-policy>política de privacidade</u-policy>",
-    ),
-    "loginWithTOTP": MessageLookupByLibrary.simpleMessage(
-      "Iniciar sessão com TOTP",
-    ),
-    "logout": MessageLookupByLibrary.simpleMessage("Terminar sessão"),
-    "logsDialogBody": MessageLookupByLibrary.simpleMessage(
-      "Isto enviará os registos para nos ajudar a resolver o problema. Tenha em atenção que os nomes dos ficheiros serão incluídos para ajudar a localizar problemas com ficheiros específicos.",
-    ),
-    "longPressAnEmailToVerifyEndToEndEncryption":
-        MessageLookupByLibrary.simpleMessage(
-          "Pressione e segure um e-mail para verificar a criptografia de ponta a ponta.",
-        ),
-    "longpressOnAnItemToViewInFullscreen": MessageLookupByLibrary.simpleMessage(
-      "Pressione e segure em um item para ver em tela cheia",
-    ),
-    "lookBackOnYourMemories": MessageLookupByLibrary.simpleMessage(
-      "Revê as suas memórias 🌄",
-    ),
-    "loopVideoOff": MessageLookupByLibrary.simpleMessage(
-      "Repetir vídeo desligado",
-    ),
-    "loopVideoOn": MessageLookupByLibrary.simpleMessage("Repetir vídeo ligado"),
-    "lostDevice": MessageLookupByLibrary.simpleMessage(
-      "Perdeu o seu dispositívo?",
-    ),
-    "machineLearning": MessageLookupByLibrary.simpleMessage(
-      "Aprendizagem automática",
-    ),
-    "magicSearch": MessageLookupByLibrary.simpleMessage("Pesquisa mágica"),
-    "magicSearchHint": MessageLookupByLibrary.simpleMessage(
-      "A pesquisa mágica permite pesquisar fotos por seu conteúdo, por exemplo, \'flor\', \'carro vermelho\', \'documentos de identidade\'",
-    ),
-    "manage": MessageLookupByLibrary.simpleMessage("Gerir"),
-    "manageDeviceStorage": MessageLookupByLibrary.simpleMessage(
-      "Gerir cache do aparelho",
-    ),
-    "manageDeviceStorageDesc": MessageLookupByLibrary.simpleMessage(
-      "Reveja e limpe o armazenamento de cache local.",
-    ),
-    "manageFamily": MessageLookupByLibrary.simpleMessage("Gerir família"),
-    "manageLink": MessageLookupByLibrary.simpleMessage("Gerir link"),
-    "manageParticipants": MessageLookupByLibrary.simpleMessage("Gerir"),
-    "manageSubscription": MessageLookupByLibrary.simpleMessage(
-      "Gerir subscrição",
-    ),
-    "manualPairDesc": MessageLookupByLibrary.simpleMessage(
-      "Emparelhar com PIN funciona com qualquer ecrã onde pretenda ver o seu álbum.",
-    ),
-    "map": MessageLookupByLibrary.simpleMessage("Mapa"),
-    "maps": MessageLookupByLibrary.simpleMessage("Mapas"),
-    "mastodon": MessageLookupByLibrary.simpleMessage("Mastodon"),
-    "matrix": MessageLookupByLibrary.simpleMessage("Matrix"),
-    "me": MessageLookupByLibrary.simpleMessage("Eu"),
-    "memories": MessageLookupByLibrary.simpleMessage("Memórias"),
-    "memoriesWidgetDesc": MessageLookupByLibrary.simpleMessage(
-      "Seleciona os tipos de memórias que adoraria ver no seu ecrã inicial.",
-    ),
-    "memoryCount": m50,
-    "merchandise": MessageLookupByLibrary.simpleMessage("Produtos"),
-    "merge": MessageLookupByLibrary.simpleMessage("Fundir"),
-    "mergeWithExisting": MessageLookupByLibrary.simpleMessage(
-      "Juntar com o existente",
-    ),
-    "mergedPhotos": MessageLookupByLibrary.simpleMessage("Fotos combinadas"),
-    "mlConsent": MessageLookupByLibrary.simpleMessage(
-      "Ativar aprendizagem automática",
-    ),
-    "mlConsentConfirmation": MessageLookupByLibrary.simpleMessage(
-      "Eu entendo, e desejo ativar a aprendizagem automática",
-    ),
-    "mlConsentDescription": MessageLookupByLibrary.simpleMessage(
-      "Se ativar a aprendizagem automática, o Ente extrairá informações como a geometria do rosto de ficheiros, incluindo os partilhados consigo.\n\n\nIsto acontecerá no seu dispositivo e todas as informações biométricas geradas serão encriptadas de ponta a ponta.",
-    ),
-    "mlConsentPrivacy": MessageLookupByLibrary.simpleMessage(
-      "Por favor, clique aqui para mais detalhes sobre este recurso na nossa política de privacidade",
-    ),
-    "mlConsentTitle": MessageLookupByLibrary.simpleMessage(
-      "Ativar aprendizagem automática?",
-    ),
-    "mlIndexingDescription": MessageLookupByLibrary.simpleMessage(
-      "Tenha em atenção que a aprendizagem automática resultará numa maior utilização da largura de banda e da bateria até que todos os itens sejam indexados. Considere utilizar a aplicação de ambiente de trabalho para uma indexação mais rápida, todos os resultados serão sincronizados automaticamente.",
-    ),
-    "mobileWebDesktop": MessageLookupByLibrary.simpleMessage(
-      "Mobile, Web, Desktop",
-    ),
-    "moderateStrength": MessageLookupByLibrary.simpleMessage("Moderada"),
-    "modifyYourQueryOrTrySearchingFor": MessageLookupByLibrary.simpleMessage(
-      "Modifique a sua consulta ou tente pesquisar por",
-    ),
-    "moments": MessageLookupByLibrary.simpleMessage("Momentos"),
-    "month": MessageLookupByLibrary.simpleMessage("mês"),
-    "monthly": MessageLookupByLibrary.simpleMessage("Mensal"),
-    "moon": MessageLookupByLibrary.simpleMessage("Na luz da lua"),
-    "moreDetails": MessageLookupByLibrary.simpleMessage("Mais detalhes"),
-    "mostRecent": MessageLookupByLibrary.simpleMessage("Mais recente"),
-    "mostRelevant": MessageLookupByLibrary.simpleMessage("Mais relevante"),
-    "mountains": MessageLookupByLibrary.simpleMessage("Sobre as colinas"),
-    "moveItem": m51,
-    "moveSelectedPhotosToOneDate": MessageLookupByLibrary.simpleMessage(
-      "Alterar datas de Fotos ao Selecionado",
-    ),
-    "moveToAlbum": MessageLookupByLibrary.simpleMessage("Mover para álbum"),
-    "moveToHiddenAlbum": MessageLookupByLibrary.simpleMessage(
-      "Mover para álbum oculto",
-    ),
-    "movedSuccessfullyTo": m52,
-    "movedToTrash": MessageLookupByLibrary.simpleMessage("Mover para o lixo"),
-    "movingFilesToAlbum": MessageLookupByLibrary.simpleMessage(
-      "Mover arquivos para o álbum...",
-    ),
-    "name": MessageLookupByLibrary.simpleMessage("Nome"),
-    "nameTheAlbum": MessageLookupByLibrary.simpleMessage("Nomear o álbum"),
-    "networkConnectionRefusedErr": MessageLookupByLibrary.simpleMessage(
-      "Não foi possível conectar ao Ente, tente novamente após algum tempo. Se o erro persistir, entre em contato com o suporte.",
-    ),
-    "networkHostLookUpErr": MessageLookupByLibrary.simpleMessage(
-      "Não foi possível estabelecer ligação ao Ente. Verifique as definições de rede e contacte o serviço de apoio se o erro persistir.",
-    ),
-    "never": MessageLookupByLibrary.simpleMessage("Nunca"),
-    "newAlbum": MessageLookupByLibrary.simpleMessage("Novo álbum"),
-    "newLocation": MessageLookupByLibrary.simpleMessage("Novo Lugar"),
-    "newPerson": MessageLookupByLibrary.simpleMessage("Nova pessoa"),
-    "newPhotosEmoji": MessageLookupByLibrary.simpleMessage(" novo 📸"),
-    "newRange": MessageLookupByLibrary.simpleMessage("Novo intervalo"),
-    "newToEnte": MessageLookupByLibrary.simpleMessage("Novo no Ente"),
-    "newest": MessageLookupByLibrary.simpleMessage("Recentes"),
-    "next": MessageLookupByLibrary.simpleMessage("Seguinte"),
-    "no": MessageLookupByLibrary.simpleMessage("Não"),
-    "noAlbumsSharedByYouYet": MessageLookupByLibrary.simpleMessage(
-      "Ainda não há álbuns partilhados por si",
-    ),
-    "noDeviceFound": MessageLookupByLibrary.simpleMessage(
-      "Nenhum dispositivo encontrado",
-    ),
-    "noDeviceLimit": MessageLookupByLibrary.simpleMessage("Nenhum"),
-    "noDeviceThatCanBeDeleted": MessageLookupByLibrary.simpleMessage(
-      "Você não tem arquivos neste dispositivo que possam ser apagados",
-    ),
-    "noDuplicates": MessageLookupByLibrary.simpleMessage("✨ Sem duplicados"),
-    "noEnteAccountExclamation": MessageLookupByLibrary.simpleMessage(
-      "Nenhuma conta do Ente!",
-    ),
-    "noExifData": MessageLookupByLibrary.simpleMessage("Sem dados EXIF"),
-    "noFacesFound": MessageLookupByLibrary.simpleMessage(
-      "Nenhum rosto foi detetado",
-    ),
-    "noHiddenPhotosOrVideos": MessageLookupByLibrary.simpleMessage(
-      "Sem fotos ou vídeos ocultos",
-    ),
-    "noImagesWithLocation": MessageLookupByLibrary.simpleMessage(
-      "Nenhuma imagem com localização",
-    ),
-    "noInternetConnection": MessageLookupByLibrary.simpleMessage(
-      "Sem ligação à internet",
-    ),
-    "noPhotosAreBeingBackedUpRightNow": MessageLookupByLibrary.simpleMessage(
-      "No momento não há backup de fotos sendo feito",
-    ),
-    "noPhotosFoundHere": MessageLookupByLibrary.simpleMessage(
-      "Nenhuma foto encontrada aqui",
-    ),
-    "noQuickLinksSelected": MessageLookupByLibrary.simpleMessage(
-      "Nenhum link rápido selecionado",
-    ),
-    "noRecoveryKey": MessageLookupByLibrary.simpleMessage(
-      "Sem chave de recuperação?",
-    ),
-    "noRecoveryKeyNoDecryption": MessageLookupByLibrary.simpleMessage(
-      "Por conta da natureza do nosso protocolo de encriptação, os seus dados não podem ser desencriptados sem a sua palavra-passe ou chave de recuperação.",
-    ),
-    "noResults": MessageLookupByLibrary.simpleMessage("Nenhum resultado"),
-    "noResultsFound": MessageLookupByLibrary.simpleMessage(
-      "Não foram encontrados resultados",
-    ),
-    "noSuggestionsForPerson": m53,
-    "noSystemLockFound": MessageLookupByLibrary.simpleMessage(
-      "Nenhum bloqueio de sistema encontrado",
-    ),
-    "notPersonLabel": m54,
-    "notThisPerson": MessageLookupByLibrary.simpleMessage("Não é esta pessoa?"),
-    "nothingSharedWithYouYet": MessageLookupByLibrary.simpleMessage(
-      "Ainda nada partilhado consigo",
-    ),
-    "nothingToSeeHere": MessageLookupByLibrary.simpleMessage(
-      "Nada para ver aqui! 👀",
-    ),
-    "notifications": MessageLookupByLibrary.simpleMessage("Notificações"),
-    "ok": MessageLookupByLibrary.simpleMessage("OK"),
-    "onDevice": MessageLookupByLibrary.simpleMessage("No dispositivo"),
-    "onEnte": MessageLookupByLibrary.simpleMessage(
-      "Em <branding>ente</branding>",
-    ),
-    "onTheRoad": MessageLookupByLibrary.simpleMessage("Na rua de novo"),
-    "onThisDay": MessageLookupByLibrary.simpleMessage("Neste dia"),
-    "onThisDayMemories": MessageLookupByLibrary.simpleMessage(
-      "Memórias deste dia",
-    ),
-    "onThisDayNotificationExplanation": MessageLookupByLibrary.simpleMessage(
-      "Obtém lembretes de memórias deste dia em anos passados.",
-    ),
-    "onlyFamilyAdminCanChangeCode": m55,
-    "onlyThem": MessageLookupByLibrary.simpleMessage("Apenas eles"),
-    "oops": MessageLookupByLibrary.simpleMessage("Ops"),
-    "oopsCouldNotSaveEdits": MessageLookupByLibrary.simpleMessage(
-      "Oops, não foi possível guardar as edições",
-    ),
-    "oopsSomethingWentWrong": MessageLookupByLibrary.simpleMessage(
-      "Ops, algo deu errado",
-    ),
-    "openAlbumInBrowser": MessageLookupByLibrary.simpleMessage(
-      "Abrir o Álbum em Navegador",
-    ),
-    "openAlbumInBrowserTitle": MessageLookupByLibrary.simpleMessage(
-      "Utilize a Aplicação de Web Sítio para adicionar fotos ao álbum",
-    ),
-    "openFile": MessageLookupByLibrary.simpleMessage("Abrir o Ficheiro"),
-    "openSettings": MessageLookupByLibrary.simpleMessage("Abrir Definições"),
-    "openTheItem": MessageLookupByLibrary.simpleMessage("• Abra o item"),
-    "openstreetmapContributors": MessageLookupByLibrary.simpleMessage(
-      "Contribuidores do OpenStreetMap",
-    ),
-    "optionalAsShortAsYouLike": MessageLookupByLibrary.simpleMessage(
-      "Opcional, o mais breve que quiser...",
-    ),
-    "orMergeWithExistingPerson": MessageLookupByLibrary.simpleMessage(
-      "Ou combinar com já existente",
-    ),
-    "orPickAnExistingOne": MessageLookupByLibrary.simpleMessage(
-      "Ou escolha um já existente",
-    ),
-    "orPickFromYourContacts": MessageLookupByLibrary.simpleMessage(
-      "ou selecione dos seus contactos",
-    ),
-    "otherDetectedFaces": MessageLookupByLibrary.simpleMessage(
-      "Outros rostos detetados",
-    ),
-    "pair": MessageLookupByLibrary.simpleMessage("Emparelhar"),
-    "pairWithPin": MessageLookupByLibrary.simpleMessage("Emparelhar com PIN"),
-    "pairingComplete": MessageLookupByLibrary.simpleMessage(
-      "Emparelhamento concluído",
-    ),
-    "panorama": MessageLookupByLibrary.simpleMessage("Panorama"),
-    "partyWithThem": m56,
-    "passKeyPendingVerification": MessageLookupByLibrary.simpleMessage(
-      "A verificação ainda está pendente",
-    ),
-    "passkey": MessageLookupByLibrary.simpleMessage("Chave de acesso"),
-    "passkeyAuthTitle": MessageLookupByLibrary.simpleMessage(
-      "Verificação da chave de acesso",
-    ),
-    "password": MessageLookupByLibrary.simpleMessage("Palavra-passe"),
-    "passwordChangedSuccessfully": MessageLookupByLibrary.simpleMessage(
-      "Palavra-passe alterada com sucesso",
-    ),
-    "passwordLock": MessageLookupByLibrary.simpleMessage(
-      "Bloqueio da palavra-passe",
-    ),
-    "passwordStrength": m57,
-    "passwordStrengthInfo": MessageLookupByLibrary.simpleMessage(
-      "A força da palavra-passe é calculada tendo em conta o comprimento da palavra-passe, os caracteres utilizados e se a palavra-passe aparece ou não nas 10.000 palavras-passe mais utilizadas",
-    ),
-    "passwordWarning": MessageLookupByLibrary.simpleMessage(
-      "Não armazenamos esta palavra-passe, se você a esquecer, <underline>não podemos desencriptar os seus dados</underline>",
-    ),
-    "pastYearsMemories": MessageLookupByLibrary.simpleMessage(
-      "Memórias de anos passados",
-    ),
-    "paymentDetails": MessageLookupByLibrary.simpleMessage(
-      "Detalhes de pagamento",
-    ),
-    "paymentFailed": MessageLookupByLibrary.simpleMessage("O pagamento falhou"),
-    "paymentFailedMessage": MessageLookupByLibrary.simpleMessage(
-      "Infelizmente o seu pagamento falhou. Entre em contato com o suporte e nós ajudaremos você!",
-    ),
-    "paymentFailedTalkToProvider": m58,
-    "pendingItems": MessageLookupByLibrary.simpleMessage("Itens pendentes"),
-    "pendingSync": MessageLookupByLibrary.simpleMessage(
-      "Sincronização pendente",
-    ),
-    "people": MessageLookupByLibrary.simpleMessage("Pessoas"),
-    "peopleUsingYourCode": MessageLookupByLibrary.simpleMessage(
-      "Pessoas que utilizam seu código",
-    ),
-    "peopleWidgetDesc": MessageLookupByLibrary.simpleMessage(
-      "Seleciona as pessoas que adoraria ver no seu ecrã inicial.",
-    ),
-    "permDeleteWarning": MessageLookupByLibrary.simpleMessage(
-      "Todos os itens no lixo serão permanentemente eliminados\n\n\nEsta ação não pode ser anulada",
-    ),
-    "permanentlyDelete": MessageLookupByLibrary.simpleMessage(
-      "Eliminar permanentemente",
-    ),
-    "permanentlyDeleteFromDevice": MessageLookupByLibrary.simpleMessage(
-      "Apagar permanentemente do dispositivo?",
-    ),
-    "personIsAge": m59,
-    "personName": MessageLookupByLibrary.simpleMessage("Nome da pessoa"),
-    "personTurningAge": m60,
-    "pets": MessageLookupByLibrary.simpleMessage("Acompanhantes peludos"),
-    "photoDescriptions": MessageLookupByLibrary.simpleMessage(
-      "Descrições das fotos",
-    ),
-    "photoGridSize": MessageLookupByLibrary.simpleMessage(
-      "Tamanho da grelha de fotos",
-    ),
-    "photoSmallCase": MessageLookupByLibrary.simpleMessage("foto"),
-    "photocountPhotos": m61,
-    "photos": MessageLookupByLibrary.simpleMessage("Fotos"),
-    "photosAddedByYouWillBeRemovedFromTheAlbum":
-        MessageLookupByLibrary.simpleMessage(
-          "As fotos adicionadas por si serão removidas do álbum",
-        ),
-    "photosCount": m62,
-    "photosKeepRelativeTimeDifference": MessageLookupByLibrary.simpleMessage(
-      "As Fotos continuam com uma diferença de horário relativo",
-    ),
-    "pickCenterPoint": MessageLookupByLibrary.simpleMessage(
-      "Escolha o ponto central",
-    ),
-    "pinAlbum": MessageLookupByLibrary.simpleMessage("Fixar álbum"),
-    "pinLock": MessageLookupByLibrary.simpleMessage("Bloqueio por PIN"),
-    "playOnTv": MessageLookupByLibrary.simpleMessage("Reproduzir álbum na TV"),
-    "playOriginal": MessageLookupByLibrary.simpleMessage("Ver original"),
-    "playStoreFreeTrialValidTill": m63,
-    "playStream": MessageLookupByLibrary.simpleMessage("Ver em direto"),
-    "playstoreSubscription": MessageLookupByLibrary.simpleMessage(
-      "Subscrição da PlayStore",
-    ),
-    "pleaseCheckYourInternetConnectionAndTryAgain":
-        MessageLookupByLibrary.simpleMessage(
-          "Por favor, verifique a sua ligação à Internet e tente novamente.",
-        ),
-    "pleaseContactSupportAndWeWillBeHappyToHelp":
-        MessageLookupByLibrary.simpleMessage(
-          "Por favor, entre em contato com support@ente.io e nós ficaremos felizes em ajudar!",
-        ),
-    "pleaseContactSupportIfTheProblemPersists":
-        MessageLookupByLibrary.simpleMessage(
-          "Por favor, contate o suporte se o problema persistir",
-        ),
-    "pleaseEmailUsAt": m64,
-    "pleaseGrantPermissions": MessageLookupByLibrary.simpleMessage(
-      "Por favor, conceda as permissões",
-    ),
-    "pleaseLoginAgain": MessageLookupByLibrary.simpleMessage(
-      "Por favor, inicie sessão novamente",
-    ),
-    "pleaseSelectQuickLinksToRemove": MessageLookupByLibrary.simpleMessage(
-      "Selecione links rápidos para remover",
-    ),
-    "pleaseSendTheLogsTo": m65,
-    "pleaseTryAgain": MessageLookupByLibrary.simpleMessage(
-      "Por favor, tente novamente",
-    ),
-    "pleaseVerifyTheCodeYouHaveEntered": MessageLookupByLibrary.simpleMessage(
-      "Por favor, verifique se o código que você inseriu",
-    ),
-    "pleaseWait": MessageLookupByLibrary.simpleMessage(
-      "Por favor, aguarde ...",
-    ),
-    "pleaseWaitDeletingAlbum": MessageLookupByLibrary.simpleMessage(
-      "Por favor aguarde,  apagar o álbum",
-    ),
-    "pleaseWaitForSometimeBeforeRetrying": MessageLookupByLibrary.simpleMessage(
-      "Por favor, aguarde algum tempo antes de tentar novamente",
-    ),
-    "pleaseWaitThisWillTakeAWhile": MessageLookupByLibrary.simpleMessage(
-      "Espera um pouco, isto deve levar um tempo.",
-    ),
-    "posingWithThem": m66,
-    "preparingLogs": MessageLookupByLibrary.simpleMessage("Preparando logs..."),
-    "preserveMore": MessageLookupByLibrary.simpleMessage("Preservar mais"),
-    "pressAndHoldToPlayVideo": MessageLookupByLibrary.simpleMessage(
-      "Pressione e segure para reproduzir o vídeo",
-    ),
-    "pressAndHoldToPlayVideoDetailed": MessageLookupByLibrary.simpleMessage(
-      "Pressione e segure na imagem para reproduzir o vídeo",
-    ),
-    "previous": MessageLookupByLibrary.simpleMessage("Anterior"),
-    "privacy": MessageLookupByLibrary.simpleMessage("Privacidade"),
-    "privacyPolicyTitle": MessageLookupByLibrary.simpleMessage(
-      "Política de privacidade",
-    ),
-    "privateBackups": MessageLookupByLibrary.simpleMessage("Backups privados"),
-    "privateSharing": MessageLookupByLibrary.simpleMessage("Partilha privada"),
-    "proceed": MessageLookupByLibrary.simpleMessage("Continuar"),
-    "processed": MessageLookupByLibrary.simpleMessage("Processado"),
-    "processing": MessageLookupByLibrary.simpleMessage("A processar"),
-    "processingImport": m67,
-    "processingVideos": MessageLookupByLibrary.simpleMessage(
-      "A processar vídeos",
-    ),
-    "publicLinkCreated": MessageLookupByLibrary.simpleMessage(
-      "Link público criado",
-    ),
-    "publicLinkEnabled": MessageLookupByLibrary.simpleMessage(
-      "Link público ativado",
-    ),
-    "questionmark": MessageLookupByLibrary.simpleMessage("?"),
-    "queued": MessageLookupByLibrary.simpleMessage("Em fila"),
-    "quickLinks": MessageLookupByLibrary.simpleMessage("Links rápidos"),
-    "radius": MessageLookupByLibrary.simpleMessage("Raio"),
-    "raiseTicket": MessageLookupByLibrary.simpleMessage("Abrir ticket"),
-    "rateTheApp": MessageLookupByLibrary.simpleMessage("Avaliar aplicação"),
-    "rateUs": MessageLookupByLibrary.simpleMessage("Avalie-nos"),
-    "rateUsOnStore": m68,
-    "reassignMe": MessageLookupByLibrary.simpleMessage("Retribua \"Mim\""),
-    "reassignedToName": m69,
-    "reassigningLoading": MessageLookupByLibrary.simpleMessage(
-      "A retribuir...",
-    ),
-    "receiveRemindersOnBirthdays": MessageLookupByLibrary.simpleMessage(
-      "Obtém lembretes de quando é aniversário de alguém. Apertar na notificação o levará às fotos do aniversariante.",
-    ),
-    "recover": MessageLookupByLibrary.simpleMessage("Recuperar"),
-    "recoverAccount": MessageLookupByLibrary.simpleMessage("Recuperar conta"),
-    "recoverButton": MessageLookupByLibrary.simpleMessage("Recuperar"),
-    "recoveryAccount": MessageLookupByLibrary.simpleMessage("Recuperar Conta"),
-    "recoveryInitiated": MessageLookupByLibrary.simpleMessage(
-      "Recuperação iniciada",
-    ),
-    "recoveryInitiatedDesc": m70,
-    "recoveryKey": MessageLookupByLibrary.simpleMessage("Chave de recuperação"),
-    "recoveryKeyCopiedToClipboard": MessageLookupByLibrary.simpleMessage(
-      "Chave de recuperação copiada para a área de transferência",
-    ),
-    "recoveryKeyOnForgotPassword": MessageLookupByLibrary.simpleMessage(
-      "Se esquecer sua palavra-passe, a única maneira de recuperar os seus dados é com esta chave.",
-    ),
-    "recoveryKeySaveDescription": MessageLookupByLibrary.simpleMessage(
-      "Não armazenamos essa chave, por favor, guarde esta chave de 24 palavras num lugar seguro.",
-    ),
-    "recoveryKeySuccessBody": MessageLookupByLibrary.simpleMessage(
-      "Ótimo! A sua chave de recuperação é válida. Obrigado por verificar.\n\nLembre-se de manter cópia de segurança da sua chave de recuperação.",
-    ),
-    "recoveryKeyVerified": MessageLookupByLibrary.simpleMessage(
-      "Chave de recuperação verificada",
-    ),
-    "recoveryKeyVerifyReason": MessageLookupByLibrary.simpleMessage(
-      "A sua chave de recuperação é a única forma de recuperar as suas fotografias se se esquecer da sua palavra-passe. Pode encontrar a sua chave de recuperação em Definições > Conta.\n\n\nIntroduza aqui a sua chave de recuperação para verificar se a guardou corretamente.",
-    ),
-    "recoveryReady": m71,
-    "recoverySuccessful": MessageLookupByLibrary.simpleMessage(
-      "Recuperação com êxito!",
-    ),
-    "recoveryWarning": MessageLookupByLibrary.simpleMessage(
-      "Um contacto de confiança está a tentar acessar a sua conta",
-    ),
-    "recoveryWarningBody": m72,
-    "recreatePasswordBody": MessageLookupByLibrary.simpleMessage(
-      "O dispositivo atual não é suficientemente poderoso para verificar a palavra-passe, mas podemos regenerar novamente de uma maneira que funcione no seu dispositivo.\n\nPor favor, iniciar sessão utilizando código de recuperação e gerar novamente a sua palavra-passe (pode utilizar a mesma se quiser).",
-    ),
-    "recreatePasswordTitle": MessageLookupByLibrary.simpleMessage(
-      "Recriar palavra-passe",
-    ),
-    "reddit": MessageLookupByLibrary.simpleMessage("Reddit"),
-    "reenterPassword": MessageLookupByLibrary.simpleMessage(
-      "Insira novamente a palavra-passe",
-    ),
-    "reenterPin": MessageLookupByLibrary.simpleMessage("Inserir PIN novamente"),
-    "referFriendsAnd2xYourPlan": MessageLookupByLibrary.simpleMessage(
-      "Recomende amigos e duplique o seu plano",
-    ),
-    "referralStep1": MessageLookupByLibrary.simpleMessage(
-      "1. Envie este código aos seus amigos",
-    ),
-    "referralStep2": MessageLookupByLibrary.simpleMessage(
-      "2. Eles se inscrevem em um plano pago",
-    ),
-    "referralStep3": m73,
-    "referrals": MessageLookupByLibrary.simpleMessage("Referências"),
-    "referralsAreCurrentlyPaused": MessageLookupByLibrary.simpleMessage(
-      "As referências estão atualmente em pausa",
-    ),
-    "rejectRecovery": MessageLookupByLibrary.simpleMessage(
-      "Recusar recuperação",
-    ),
-    "remindToEmptyDeviceTrash": MessageLookupByLibrary.simpleMessage(
-      "Esvazie também a opção “Eliminados recentemente” em “Definições” -> “Armazenamento” para reclamar o espaço libertado",
-    ),
-    "remindToEmptyEnteTrash": MessageLookupByLibrary.simpleMessage(
-      "Esvazie também o seu “Lixo” para reivindicar o espaço libertado",
-    ),
-    "remoteImages": MessageLookupByLibrary.simpleMessage("Imagens remotas"),
-    "remoteThumbnails": MessageLookupByLibrary.simpleMessage(
-      "Miniaturas remotas",
-    ),
-    "remoteVideos": MessageLookupByLibrary.simpleMessage("Vídeos remotos"),
-    "remove": MessageLookupByLibrary.simpleMessage("Remover"),
-    "removeDuplicates": MessageLookupByLibrary.simpleMessage(
-      "Remover duplicados",
-    ),
-    "removeDuplicatesDesc": MessageLookupByLibrary.simpleMessage(
-      "Rever e remover ficheiros que sejam duplicados exatos.",
-    ),
-    "removeFromAlbum": MessageLookupByLibrary.simpleMessage("Remover do álbum"),
-    "removeFromAlbumTitle": MessageLookupByLibrary.simpleMessage(
-      "Remover do álbum",
-    ),
-    "removeFromFavorite": MessageLookupByLibrary.simpleMessage(
-      "Remover dos favoritos",
-    ),
-    "removeInvite": MessageLookupByLibrary.simpleMessage("Retirar convite"),
-    "removeLink": MessageLookupByLibrary.simpleMessage("Remover link"),
-    "removeParticipant": MessageLookupByLibrary.simpleMessage(
-      "Remover participante",
-    ),
-    "removeParticipantBody": m74,
-    "removePersonLabel": MessageLookupByLibrary.simpleMessage(
-      "Remover etiqueta da pessoa",
-    ),
-    "removePublicLink": MessageLookupByLibrary.simpleMessage(
-      "Remover link público",
-    ),
-    "removePublicLinks": MessageLookupByLibrary.simpleMessage(
-      "Remover link público",
-    ),
-    "removeShareItemsWarning": MessageLookupByLibrary.simpleMessage(
-      "Alguns dos itens que você está removendo foram adicionados por outras pessoas, e você perderá o acesso a eles",
-    ),
-    "removeWithQuestionMark": MessageLookupByLibrary.simpleMessage("Remover?"),
-    "removeYourselfAsTrustedContact": MessageLookupByLibrary.simpleMessage(
-      "Retirar-vos dos contactos de confiança",
-    ),
-    "removingFromFavorites": MessageLookupByLibrary.simpleMessage(
-      "Removendo dos favoritos...",
-    ),
-    "rename": MessageLookupByLibrary.simpleMessage("Renomear"),
-    "renameAlbum": MessageLookupByLibrary.simpleMessage("Renomear álbum"),
-    "renameFile": MessageLookupByLibrary.simpleMessage("Renomear arquivo"),
-    "renewSubscription": MessageLookupByLibrary.simpleMessage(
-      "Renovar subscrição",
-    ),
-    "renewsOn": m75,
-    "reportABug": MessageLookupByLibrary.simpleMessage("Reporte um bug"),
-    "reportBug": MessageLookupByLibrary.simpleMessage("Reportar bug"),
-    "resendEmail": MessageLookupByLibrary.simpleMessage("Reenviar e-mail"),
-    "reset": MessageLookupByLibrary.simpleMessage("Redefinir"),
-    "resetIgnoredFiles": MessageLookupByLibrary.simpleMessage(
-      "Repor ficheiros ignorados",
-    ),
-    "resetPasswordTitle": MessageLookupByLibrary.simpleMessage(
-      "Redefinir palavra-passe",
-    ),
-    "resetPerson": MessageLookupByLibrary.simpleMessage("Remover"),
-    "resetToDefault": MessageLookupByLibrary.simpleMessage(
-      "Redefinir para o padrão",
-    ),
-    "restore": MessageLookupByLibrary.simpleMessage("Restaurar"),
-    "restoreToAlbum": MessageLookupByLibrary.simpleMessage(
-      "Restaurar para álbum",
-    ),
-    "restoringFiles": MessageLookupByLibrary.simpleMessage(
-      "Restaurar arquivos...",
-    ),
-    "resumableUploads": MessageLookupByLibrary.simpleMessage(
-      "Uploads reenviados",
-    ),
-    "retry": MessageLookupByLibrary.simpleMessage("Tentar novamente"),
-    "review": MessageLookupByLibrary.simpleMessage("Rever"),
-    "reviewDeduplicateItems": MessageLookupByLibrary.simpleMessage(
-      "Reveja e elimine os itens que considera serem duplicados.",
-    ),
-    "reviewSuggestions": MessageLookupByLibrary.simpleMessage(
-      "Revisar sugestões",
-    ),
-    "right": MessageLookupByLibrary.simpleMessage("Direita"),
-    "roadtripWithThem": m76,
-    "rotate": MessageLookupByLibrary.simpleMessage("Rodar"),
-    "rotateLeft": MessageLookupByLibrary.simpleMessage("Rodar para a esquerda"),
-    "rotateRight": MessageLookupByLibrary.simpleMessage("Rodar para a direita"),
-    "safelyStored": MessageLookupByLibrary.simpleMessage(
-      "Armazenado com segurança",
-    ),
-    "same": MessageLookupByLibrary.simpleMessage("Igual"),
-    "sameperson": MessageLookupByLibrary.simpleMessage("A mesma pessoa?"),
-    "save": MessageLookupByLibrary.simpleMessage("Guardar"),
-    "saveAsAnotherPerson": MessageLookupByLibrary.simpleMessage(
-      "Guardar como outra pessoa",
-    ),
-    "saveChangesBeforeLeavingQuestion": MessageLookupByLibrary.simpleMessage(
-      "Guardar as alterações antes de sair?",
-    ),
-    "saveCollage": MessageLookupByLibrary.simpleMessage("Guardar colagem"),
-    "saveCopy": MessageLookupByLibrary.simpleMessage("Guardar cópia"),
-    "saveKey": MessageLookupByLibrary.simpleMessage("Guardar chave"),
-    "savePerson": MessageLookupByLibrary.simpleMessage("Guardar pessoa"),
-    "saveYourRecoveryKeyIfYouHaventAlready":
-        MessageLookupByLibrary.simpleMessage(
-          "Guarde a sua chave de recuperação, caso ainda não o tenha feito",
-        ),
-    "saving": MessageLookupByLibrary.simpleMessage("A gravar..."),
-    "savingEdits": MessageLookupByLibrary.simpleMessage("Gravando edições..."),
-    "scanCode": MessageLookupByLibrary.simpleMessage("Ler código Qr"),
-    "scanThisBarcodeWithnyourAuthenticatorApp":
-        MessageLookupByLibrary.simpleMessage(
-          "Leia este código com a sua aplicação dois fatores.",
-        ),
-    "search": MessageLookupByLibrary.simpleMessage("Pesquisar"),
-    "searchAlbumsEmptySection": MessageLookupByLibrary.simpleMessage("Álbuns"),
-    "searchByAlbumNameHint": MessageLookupByLibrary.simpleMessage(
-      "Nome do álbum",
-    ),
-    "searchByExamples": MessageLookupByLibrary.simpleMessage(
-      "• Nomes de álbuns (ex: \"Câmera\")\n• Tipos de arquivos (ex.: \"Vídeos\", \".gif\")\n• Anos e meses (e.. \"2022\", \"Janeiro\")\n• Feriados (por exemplo, \"Natal\")\n• Descrições de fotos (por exemplo, \"#divertido\")",
-    ),
-    "searchCaptionEmptySection": MessageLookupByLibrary.simpleMessage(
-      "Adicione descrições como \"#trip\" nas informações das fotos para encontrá-las aqui rapidamente",
-    ),
-    "searchDatesEmptySection": MessageLookupByLibrary.simpleMessage(
-      "Pesquisar por data, mês ou ano",
-    ),
-    "searchDiscoverEmptySection": MessageLookupByLibrary.simpleMessage(
-      "As imagens aparecerão aqui caso o processamento e sincronização for concluído",
-    ),
-    "searchFaceEmptySection": MessageLookupByLibrary.simpleMessage(
-      "As pessoas serão mostradas aqui quando a indexação estiver concluída",
-    ),
-    "searchFileTypesAndNamesEmptySection": MessageLookupByLibrary.simpleMessage(
-      "Tipos de arquivo e nomes",
-    ),
-    "searchHint1": MessageLookupByLibrary.simpleMessage(
-      "Pesquisa rápida no dispositivo",
-    ),
-    "searchHint2": MessageLookupByLibrary.simpleMessage(
-      "Datas das fotos, descrições",
-    ),
-    "searchHint3": MessageLookupByLibrary.simpleMessage(
-      "Álbuns, nomes de arquivos e tipos",
-    ),
-    "searchHint4": MessageLookupByLibrary.simpleMessage("Local"),
-    "searchHint5": MessageLookupByLibrary.simpleMessage(
-      "Em breve: Rostos e pesquisa mágica ✨",
-    ),
-    "searchLocationEmptySection": MessageLookupByLibrary.simpleMessage(
-      "Fotos de grupo que estão sendo tiradas em algum raio da foto",
-    ),
-    "searchPeopleEmptySection": MessageLookupByLibrary.simpleMessage(
-      "Convide pessoas e verá todas as fotos partilhadas por elas aqui",
-    ),
-    "searchPersonsEmptySection": MessageLookupByLibrary.simpleMessage(
-      "As pessoas aparecerão aqui caso o processamento e sincronização for concluído",
-    ),
-    "searchResultCount": m77,
-    "searchSectionsLengthMismatch": m78,
-    "security": MessageLookupByLibrary.simpleMessage("Segurança"),
-    "seePublicAlbumLinksInApp": MessageLookupByLibrary.simpleMessage(
-      "Ver Ligações Públicas na Aplicação",
-    ),
-    "selectALocation": MessageLookupByLibrary.simpleMessage(
-      "Selecione uma localização",
-    ),
-    "selectALocationFirst": MessageLookupByLibrary.simpleMessage(
-      "Selecione uma localização primeiro",
-    ),
-    "selectAlbum": MessageLookupByLibrary.simpleMessage("Selecionar álbum"),
-    "selectAll": MessageLookupByLibrary.simpleMessage("Selecionar tudo"),
-    "selectAllShort": MessageLookupByLibrary.simpleMessage("Tudo"),
-    "selectCoverPhoto": MessageLookupByLibrary.simpleMessage(
-      "Selecionar Foto para Capa",
-    ),
-    "selectDate": MessageLookupByLibrary.simpleMessage("Selecionar data"),
-    "selectFoldersForBackup": MessageLookupByLibrary.simpleMessage(
-      "Selecionar pastas para cópia de segurança",
-    ),
-    "selectItemsToAdd": MessageLookupByLibrary.simpleMessage(
-      "Selecionar itens para adicionar",
-    ),
-    "selectLanguage": MessageLookupByLibrary.simpleMessage("Selecionar Idioma"),
-    "selectMailApp": MessageLookupByLibrary.simpleMessage(
-      "Selecione Aplicação de Correios",
-    ),
-    "selectMorePhotos": MessageLookupByLibrary.simpleMessage(
-      "Selecionar mais fotos",
-    ),
-    "selectOneDateAndTime": MessageLookupByLibrary.simpleMessage(
-      "Selecione uma Data e Hora",
-    ),
-    "selectOneDateAndTimeForAll": MessageLookupByLibrary.simpleMessage(
-      "Selecionar uma data e hora a todos",
-    ),
-    "selectPersonToLink": MessageLookupByLibrary.simpleMessage(
-      "Selecione uma pessoa para ligar-se",
-    ),
-    "selectReason": MessageLookupByLibrary.simpleMessage("Diz a razão"),
-    "selectStartOfRange": MessageLookupByLibrary.simpleMessage(
-      "Selecionar início de intervalo",
-    ),
-    "selectTime": MessageLookupByLibrary.simpleMessage("Selecionar tempo"),
-    "selectYourFace": MessageLookupByLibrary.simpleMessage(
-      "Selecionar o seu rosto",
-    ),
-    "selectYourPlan": MessageLookupByLibrary.simpleMessage(
-      "Selecione o seu plano",
-    ),
-    "selectedAlbums": m79,
-    "selectedFilesAreNotOnEnte": MessageLookupByLibrary.simpleMessage(
-      "Os arquivos selecionados não estão no Ente",
-    ),
-    "selectedFoldersWillBeEncryptedAndBackedUp":
-        MessageLookupByLibrary.simpleMessage(
-          "As pastas selecionadas serão encriptadas e guardadas como cópia de segurança",
-        ),
-    "selectedItemsWillBeDeletedFromAllAlbumsAndMoved":
-        MessageLookupByLibrary.simpleMessage(
-          "Os itens selecionados serão eliminados de todos os álbuns e movidos para o lixo.",
-        ),
-    "selectedItemsWillBeRemovedFromThisPerson":
-        MessageLookupByLibrary.simpleMessage(
-          "Os itens em seleção serão removidos desta pessoa, mas não da sua biblioteca.",
-        ),
-    "selectedPhotos": m80,
-    "selectedPhotosWithYours": m81,
-    "selfiesWithThem": m82,
-    "send": MessageLookupByLibrary.simpleMessage("Enviar"),
-    "sendEmail": MessageLookupByLibrary.simpleMessage("Enviar e-mail"),
-    "sendInvite": MessageLookupByLibrary.simpleMessage("Enviar convite"),
-    "sendLink": MessageLookupByLibrary.simpleMessage("Enviar link"),
-    "serverEndpoint": MessageLookupByLibrary.simpleMessage(
-      "Endpoint do servidor",
-    ),
-    "sessionExpired": MessageLookupByLibrary.simpleMessage("Sessão expirada"),
-    "sessionIdMismatch": MessageLookupByLibrary.simpleMessage(
-      "Incompatibilidade de ID de sessão",
-    ),
-    "setAPassword": MessageLookupByLibrary.simpleMessage(
-      "Definir uma palavra-passe",
-    ),
-    "setAs": MessageLookupByLibrary.simpleMessage("Definir como"),
-    "setCover": MessageLookupByLibrary.simpleMessage("Definir capa"),
-    "setLabel": MessageLookupByLibrary.simpleMessage("Definir"),
-    "setNewPassword": MessageLookupByLibrary.simpleMessage(
-      "Definir nova palavra-passe",
-    ),
-    "setNewPin": MessageLookupByLibrary.simpleMessage("Definir novo PIN"),
-    "setPasswordTitle": MessageLookupByLibrary.simpleMessage(
-      "Definir palavra-passe",
-    ),
-    "setRadius": MessageLookupByLibrary.simpleMessage("Definir raio"),
-    "setupComplete": MessageLookupByLibrary.simpleMessage(
-      "Configuração concluída",
-    ),
-    "share": MessageLookupByLibrary.simpleMessage("Partilhar"),
-    "shareALink": MessageLookupByLibrary.simpleMessage("Partilhar um link"),
-    "shareAlbumHint": MessageLookupByLibrary.simpleMessage(
-      "Abra um álbum e toque no botão de partilha no canto superior direito para partilhar",
-    ),
-    "shareAnAlbumNow": MessageLookupByLibrary.simpleMessage(
-      "Partilhar um álbum",
-    ),
-    "shareLink": MessageLookupByLibrary.simpleMessage("Partilhar link"),
-    "shareMyVerificationID": m83,
-    "shareOnlyWithThePeopleYouWant": MessageLookupByLibrary.simpleMessage(
-      "Partilhar apenas com as pessoas que deseja",
-    ),
-    "shareTextConfirmOthersVerificationID": m84,
-    "shareTextRecommendUsingEnte": MessageLookupByLibrary.simpleMessage(
-      "Descarregue o Ente para poder partilhar facilmente fotografias e vídeos de qualidade original\n\n\nhttps://ente.io",
-    ),
-    "shareTextReferralCode": m85,
-    "shareWithNonenteUsers": MessageLookupByLibrary.simpleMessage(
-      "Compartilhar com usuários que não usam Ente",
-    ),
-    "shareWithPeopleSectionTitle": m86,
-    "shareYourFirstAlbum": MessageLookupByLibrary.simpleMessage(
-      "Partilhe o seu primeiro álbum",
-    ),
-    "sharedAlbumSectionDescription": MessageLookupByLibrary.simpleMessage(
-      "Criar álbuns compartilhados e colaborativos com outros usuários da Ente, incluindo usuários em planos gratuitos.",
-    ),
-    "sharedByMe": MessageLookupByLibrary.simpleMessage("Partilhado por mim"),
-    "sharedByYou": MessageLookupByLibrary.simpleMessage("Partilhado por si"),
-    "sharedPhotoNotifications": MessageLookupByLibrary.simpleMessage(
-      "Novas fotos partilhadas",
-    ),
-    "sharedPhotoNotificationsExplanation": MessageLookupByLibrary.simpleMessage(
-      "Receber notificações quando alguém adiciona uma foto a um álbum partilhado do qual faz parte",
-    ),
-    "sharedWith": m87,
-    "sharedWithMe": MessageLookupByLibrary.simpleMessage("Partilhado comigo"),
-    "sharedWithYou": MessageLookupByLibrary.simpleMessage("Partilhado consigo"),
-    "sharing": MessageLookupByLibrary.simpleMessage("Partilhar..."),
-    "shiftDatesAndTime": MessageLookupByLibrary.simpleMessage(
-      "Mude as Datas e Horas",
-    ),
-    "showLessFaces": MessageLookupByLibrary.simpleMessage(
-      "Mostrar menos rostos",
-    ),
-    "showMemories": MessageLookupByLibrary.simpleMessage("Mostrar memórias"),
-    "showMoreFaces": MessageLookupByLibrary.simpleMessage(
-      "Mostrar mais rostos",
-    ),
-    "showPerson": MessageLookupByLibrary.simpleMessage("Mostrar pessoa"),
-    "signOutFromOtherDevices": MessageLookupByLibrary.simpleMessage(
-      "Terminar sessão noutros dispositivos",
-    ),
-    "signOutOtherBody": MessageLookupByLibrary.simpleMessage(
-      "Se pensa que alguém pode saber a sua palavra-passe, pode forçar todos os outros dispositivos que utilizam a sua conta a terminar a sessão.",
-    ),
-    "signOutOtherDevices": MessageLookupByLibrary.simpleMessage(
-      "Terminar a sessão noutros dispositivos",
-    ),
-    "signUpTerms": MessageLookupByLibrary.simpleMessage(
-      "Eu concordo com os <u-terms>termos de serviço</u-terms> e <u-policy>política de privacidade</u-policy>",
-    ),
-    "singleFileDeleteFromDevice": m88,
-    "singleFileDeleteHighlight": MessageLookupByLibrary.simpleMessage(
-      "Será eliminado de todos os álbuns.",
-    ),
-    "singleFileInBothLocalAndRemote": m89,
-    "singleFileInRemoteOnly": m90,
-    "skip": MessageLookupByLibrary.simpleMessage("Pular"),
-    "smartMemories": MessageLookupByLibrary.simpleMessage(
-      "Memórias inteligentes",
-    ),
-    "social": MessageLookupByLibrary.simpleMessage("Social"),
-    "someItemsAreInBothEnteAndYourDevice": MessageLookupByLibrary.simpleMessage(
-      "Alguns itens estão tanto no Ente como no seu dispositivo.",
-    ),
-    "someOfTheFilesYouAreTryingToDeleteAre": MessageLookupByLibrary.simpleMessage(
-      "Alguns dos ficheiros que está a tentar eliminar só estão disponíveis no seu dispositivo e não podem ser recuperados se forem eliminados",
-    ),
-    "someoneSharingAlbumsWithYouShouldSeeTheSameId":
-        MessageLookupByLibrary.simpleMessage(
-          "Alguém compartilhando álbuns com você deve ver o mesmo ID no seu dispositivo.",
-        ),
-    "somethingWentWrong": MessageLookupByLibrary.simpleMessage(
-      "Ocorreu um erro",
-    ),
-    "somethingWentWrongPleaseTryAgain": MessageLookupByLibrary.simpleMessage(
-      "Algo correu mal. Favor, tentar de novo",
-    ),
-    "sorry": MessageLookupByLibrary.simpleMessage("Desculpe"),
-    "sorryBackupFailedDesc": MessageLookupByLibrary.simpleMessage(
-      "Perdão, mas não podemos fazer backup deste ficheiro agora, tentaremos mais tarde.",
-    ),
-    "sorryCouldNotAddToFavorites": MessageLookupByLibrary.simpleMessage(
-      "Desculpe, não foi possível adicionar aos favoritos!",
-    ),
-    "sorryCouldNotRemoveFromFavorites": MessageLookupByLibrary.simpleMessage(
-      "Desculpe, não foi possível remover dos favoritos!",
-    ),
-    "sorryTheCodeYouveEnteredIsIncorrect": MessageLookupByLibrary.simpleMessage(
-      "Desculpe, o código inserido está incorreto",
-    ),
-    "sorryWeCouldNotGenerateSecureKeysOnThisDevicennplease":
-        MessageLookupByLibrary.simpleMessage(
-          "Desculpe, não foi possível gerar chaves seguras neste dispositivo.\n\npor favor iniciar sessão com um dispositivo diferente.",
-        ),
-    "sorryWeHadToPauseYourBackups": MessageLookupByLibrary.simpleMessage(
-      "Perdão, precisamos parar seus backups",
-    ),
-    "sort": MessageLookupByLibrary.simpleMessage("Ordenar"),
-    "sortAlbumsBy": MessageLookupByLibrary.simpleMessage("Ordenar por"),
-    "sortNewestFirst": MessageLookupByLibrary.simpleMessage(
-      "Mais recentes primeiro",
-    ),
-    "sortOldestFirst": MessageLookupByLibrary.simpleMessage(
-      "Mais antigos primeiro",
-    ),
-    "sparkleSuccess": MessageLookupByLibrary.simpleMessage("✨ Sucesso"),
-    "sportsWithThem": m91,
-    "spotlightOnThem": m92,
-    "spotlightOnYourself": MessageLookupByLibrary.simpleMessage(
-      "A dar destaque em vos",
-    ),
-    "startAccountRecoveryTitle": MessageLookupByLibrary.simpleMessage(
-      "Começar Recuperação",
-    ),
-    "startBackup": MessageLookupByLibrary.simpleMessage(
-      "Iniciar cópia de segurança",
-    ),
-    "status": MessageLookupByLibrary.simpleMessage("Status"),
-    "stopCastingBody": MessageLookupByLibrary.simpleMessage(
-      "Queres parar de fazer transmissão?",
-    ),
-    "stopCastingTitle": MessageLookupByLibrary.simpleMessage(
-      "Parar transmissão",
-    ),
-    "storage": MessageLookupByLibrary.simpleMessage("Armazenamento"),
-    "storageBreakupFamily": MessageLookupByLibrary.simpleMessage("Família"),
-    "storageBreakupYou": MessageLookupByLibrary.simpleMessage("Tu"),
-    "storageInGB": m93,
-    "storageLimitExceeded": MessageLookupByLibrary.simpleMessage(
-      "Limite de armazenamento excedido",
-    ),
-    "storageUsageInfo": m94,
-    "streamDetails": MessageLookupByLibrary.simpleMessage(
-      "Detalhes do em direto",
-    ),
-    "strongStrength": MessageLookupByLibrary.simpleMessage("Forte"),
-    "subAlreadyLinkedErrMessage": m95,
-    "subWillBeCancelledOn": m96,
-    "subscribe": MessageLookupByLibrary.simpleMessage("Subscrever"),
-    "subscribeToEnableSharing": MessageLookupByLibrary.simpleMessage(
-      "Você precisa de uma assinatura paga ativa para ativar o compartilhamento.",
-    ),
-    "subscription": MessageLookupByLibrary.simpleMessage("Subscrição"),
-    "success": MessageLookupByLibrary.simpleMessage("Sucesso"),
-    "successfullyArchived": MessageLookupByLibrary.simpleMessage(
-      "Arquivado com sucesso",
-    ),
-    "successfullyHid": MessageLookupByLibrary.simpleMessage(
-      "Ocultado com sucesso",
-    ),
-    "successfullyUnarchived": MessageLookupByLibrary.simpleMessage(
-      "Desarquivado com sucesso",
-    ),
-    "successfullyUnhid": MessageLookupByLibrary.simpleMessage(
-      "Reexibido com sucesso",
-    ),
-    "suggestFeatures": MessageLookupByLibrary.simpleMessage("Sugerir recursos"),
-    "sunrise": MessageLookupByLibrary.simpleMessage("No horizonte"),
-    "support": MessageLookupByLibrary.simpleMessage("Suporte"),
-    "syncProgress": m97,
-    "syncStopped": MessageLookupByLibrary.simpleMessage(
-      "Sincronização interrompida",
-    ),
-    "syncing": MessageLookupByLibrary.simpleMessage("Sincronizando..."),
-    "systemTheme": MessageLookupByLibrary.simpleMessage("Sistema"),
-    "tapToCopy": MessageLookupByLibrary.simpleMessage("toque para copiar"),
-    "tapToEnterCode": MessageLookupByLibrary.simpleMessage(
-      "Tocar para introduzir código",
-    ),
-    "tapToUnlock": MessageLookupByLibrary.simpleMessage(
-      "Toque para desbloquear",
-    ),
-    "tapToUpload": MessageLookupByLibrary.simpleMessage("Clique para enviar"),
-    "tapToUploadIsIgnoredDue": m98,
-    "tempErrorContactSupportIfPersists": MessageLookupByLibrary.simpleMessage(
-      "Parece que algo correu mal. Por favor, tente novamente mais tarde. Se o erro persistir, entre em contacto com a nossa equipa de suporte.",
-    ),
-    "terminate": MessageLookupByLibrary.simpleMessage("Desconectar"),
-    "terminateSession": MessageLookupByLibrary.simpleMessage("Desconectar?"),
-    "terms": MessageLookupByLibrary.simpleMessage("Termos"),
-    "termsOfServicesTitle": MessageLookupByLibrary.simpleMessage("Termos"),
-    "thankYou": MessageLookupByLibrary.simpleMessage("Obrigado"),
-    "thankYouForSubscribing": MessageLookupByLibrary.simpleMessage(
-      "Obrigado pela sua subscrição!",
-    ),
-    "theDownloadCouldNotBeCompleted": MessageLookupByLibrary.simpleMessage(
-      "Não foi possível concluir o download.",
-    ),
-    "theLinkYouAreTryingToAccessHasExpired":
-        MessageLookupByLibrary.simpleMessage(
-          "A ligação que está a tentar acessar já expirou.",
-        ),
-    "thePersonGroupsWillNotBeDisplayed": MessageLookupByLibrary.simpleMessage(
-      "Os grupos de pessoa não aparecerão mais na secção de pessoas. As Fotos permanecerão intocadas.",
-    ),
-    "thePersonWillNotBeDisplayed": MessageLookupByLibrary.simpleMessage(
-      "As pessoas não aparecerão mais na secção de pessoas. As fotos permanecerão intocadas.",
-    ),
-    "theRecoveryKeyYouEnteredIsIncorrect": MessageLookupByLibrary.simpleMessage(
-      "A chave de recuperação inserida está incorreta",
-    ),
-    "theme": MessageLookupByLibrary.simpleMessage("Tema"),
-    "theseItemsWillBeDeletedFromYourDevice":
-        MessageLookupByLibrary.simpleMessage(
-          "Estes itens serão eliminados do seu dispositivo.",
-        ),
-    "theyAlsoGetXGb": m99,
-    "theyWillBeDeletedFromAllAlbums": MessageLookupByLibrary.simpleMessage(
-      "Serão eliminados de todos os álbuns.",
-    ),
-    "thisActionCannotBeUndone": MessageLookupByLibrary.simpleMessage(
-      "Esta ação não pode ser desfeita",
-    ),
-    "thisAlbumAlreadyHDACollaborativeLink":
-        MessageLookupByLibrary.simpleMessage(
-          "Este álbum já tem um link colaborativo",
-        ),
-    "thisCanBeUsedToRecoverYourAccountIfYou": MessageLookupByLibrary.simpleMessage(
-      "Isto pode ser usado para recuperar sua conta se você perder seu segundo fator",
-    ),
-    "thisDevice": MessageLookupByLibrary.simpleMessage("Este aparelho"),
-    "thisEmailIsAlreadyInUse": MessageLookupByLibrary.simpleMessage(
-      "Este email já está em uso",
-    ),
-    "thisImageHasNoExifData": MessageLookupByLibrary.simpleMessage(
-      "Esta imagem não tem dados exif",
-    ),
-    "thisIsMeExclamation": MessageLookupByLibrary.simpleMessage("Este sou eu!"),
-    "thisIsPersonVerificationId": m100,
-    "thisIsYourVerificationId": MessageLookupByLibrary.simpleMessage(
-      "Este é o seu ID de verificação",
-    ),
-    "thisWeekThroughTheYears": MessageLookupByLibrary.simpleMessage(
-      "Esta semana com o avanço dos anos",
-    ),
-    "thisWeekXYearsAgo": m101,
-    "thisWillLogYouOutOfTheFollowingDevice":
-        MessageLookupByLibrary.simpleMessage(
-          "Isto desconectará-vos dos aparelhos a seguir:",
-        ),
-    "thisWillLogYouOutOfThisDevice": MessageLookupByLibrary.simpleMessage(
-      "Isto desconectará-vos deste aparelho!",
-    ),
-    "thisWillMakeTheDateAndTimeOfAllSelected":
-        MessageLookupByLibrary.simpleMessage(
-          "Isto fará a data e hora de todas as fotos o mesmo.",
-        ),
-    "thisWillRemovePublicLinksOfAllSelectedQuickLinks":
-        MessageLookupByLibrary.simpleMessage(
-          "Isto removerá links públicos de todos os links rápidos selecionados.",
-        ),
-    "throughTheYears": m102,
-    "toEnableAppLockPleaseSetupDevicePasscodeOrScreen":
-        MessageLookupByLibrary.simpleMessage(
-          "Para ativar o bloqueio de aplicações, configure o código de acesso do dispositivo ou o bloqueio de ecrã nas definições do sistema.",
-        ),
-    "toHideAPhotoOrVideo": MessageLookupByLibrary.simpleMessage(
-      "Para ocultar uma foto ou um vídeo",
-    ),
-    "toResetVerifyEmail": MessageLookupByLibrary.simpleMessage(
-      "Para redefinir a palavra-passe, favor, verifique o seu e-mail.",
-    ),
-    "todaysLogs": MessageLookupByLibrary.simpleMessage("Logs de hoje"),
-    "tooManyIncorrectAttempts": MessageLookupByLibrary.simpleMessage(
-      "Muitas tentativas incorretas",
-    ),
-    "total": MessageLookupByLibrary.simpleMessage("total"),
-    "totalSize": MessageLookupByLibrary.simpleMessage("Tamanho total"),
-    "trash": MessageLookupByLibrary.simpleMessage("Lixo"),
-    "trashDaysLeft": m103,
-    "trim": MessageLookupByLibrary.simpleMessage("Cortar"),
-    "tripInYear": m104,
-    "tripToLocation": m105,
-    "trustedContacts": MessageLookupByLibrary.simpleMessage(
-      "Contactos de Confiança",
-    ),
-    "trustedInviteBody": m106,
-    "tryAgain": MessageLookupByLibrary.simpleMessage("Tente novamente"),
-    "turnOnBackupForAutoUpload": MessageLookupByLibrary.simpleMessage(
-      "Ative o backup para enviar automaticamente arquivos adicionados a esta pasta do dispositivo para o Ente.",
-    ),
-    "twitter": MessageLookupByLibrary.simpleMessage("Twitter"),
-    "twoMonthsFreeOnYearlyPlans": MessageLookupByLibrary.simpleMessage(
-      "2 meses grátis em planos anuais",
-    ),
-    "twofactor": MessageLookupByLibrary.simpleMessage("Dois fatores"),
-    "twofactorAuthenticationHasBeenDisabled":
-        MessageLookupByLibrary.simpleMessage(
-          "A autenticação de dois fatores foi desativada",
-        ),
-    "twofactorAuthenticationPageTitle": MessageLookupByLibrary.simpleMessage(
-      "Autenticação de dois fatores",
-    ),
-    "twofactorAuthenticationSuccessfullyReset":
-        MessageLookupByLibrary.simpleMessage(
-          "Autenticação de dois fatores redefinida com êxito",
-        ),
-    "twofactorSetup": MessageLookupByLibrary.simpleMessage(
-      "Configuração de dois fatores",
-    ),
-    "typeOfGallerGallerytypeIsNotSupportedForRename": m107,
-    "unarchive": MessageLookupByLibrary.simpleMessage("Desarquivar"),
-    "unarchiveAlbum": MessageLookupByLibrary.simpleMessage("Desarquivar álbum"),
-    "unarchiving": MessageLookupByLibrary.simpleMessage("Desarquivar..."),
-    "unavailableReferralCode": MessageLookupByLibrary.simpleMessage(
-      "Desculpe, este código não está disponível.",
-    ),
-    "uncategorized": MessageLookupByLibrary.simpleMessage("Sem categoria"),
-    "unhide": MessageLookupByLibrary.simpleMessage("Mostrar"),
-    "unhideToAlbum": MessageLookupByLibrary.simpleMessage(
-      "Mostrar para o álbum",
-    ),
-    "unhiding": MessageLookupByLibrary.simpleMessage("Reexibindo..."),
-    "unhidingFilesToAlbum": MessageLookupByLibrary.simpleMessage(
-      "Desocultar ficheiros para o álbum",
-    ),
-    "unlock": MessageLookupByLibrary.simpleMessage("Desbloquear"),
-    "unpinAlbum": MessageLookupByLibrary.simpleMessage("Desafixar álbum"),
-    "unselectAll": MessageLookupByLibrary.simpleMessage("Desmarcar tudo"),
-    "update": MessageLookupByLibrary.simpleMessage("Atualizar"),
-    "updateAvailable": MessageLookupByLibrary.simpleMessage(
-      "Atualização disponível",
-    ),
-    "updatingFolderSelection": MessageLookupByLibrary.simpleMessage(
-      "Atualizando seleção de pasta...",
-    ),
-    "upgrade": MessageLookupByLibrary.simpleMessage("Atualizar"),
-    "uploadIsIgnoredDueToIgnorereason": m108,
-    "uploadingFilesToAlbum": MessageLookupByLibrary.simpleMessage(
-      "Enviar ficheiros para o álbum...",
-    ),
-    "uploadingMultipleMemories": m109,
-    "uploadingSingleMemory": MessageLookupByLibrary.simpleMessage(
-      "Preservar 1 memória...",
-    ),
-    "upto50OffUntil4thDec": MessageLookupByLibrary.simpleMessage(
-      "Até 50% de desconto, até 4 de dezembro.",
-    ),
-    "usableReferralStorageInfo": MessageLookupByLibrary.simpleMessage(
-      "O armazenamento disponível é limitado pelo seu plano atual. O excesso de armazenamento reivindicado tornará automaticamente útil quando você atualizar seu plano.",
-    ),
-    "useAsCover": MessageLookupByLibrary.simpleMessage("Usar como capa"),
-    "useDifferentPlayerInfo": MessageLookupByLibrary.simpleMessage(
-      "A ter problemas reproduzindo este vídeo? Prima aqui para tentar outro reprodutor.",
-    ),
-    "usePublicLinksForPeopleNotOnEnte": MessageLookupByLibrary.simpleMessage(
-      "Usar links públicos para pessoas que não estão no Ente",
-    ),
-    "useRecoveryKey": MessageLookupByLibrary.simpleMessage(
-      "Usar chave de recuperação",
-    ),
-    "useSelectedPhoto": MessageLookupByLibrary.simpleMessage(
-      "Utilizar foto selecionada",
-    ),
-    "usedSpace": MessageLookupByLibrary.simpleMessage("Espaço utilizado"),
-    "validTill": m110,
-    "verificationFailedPleaseTryAgain": MessageLookupByLibrary.simpleMessage(
-      "Falha na verificação, por favor tente novamente",
-    ),
-    "verificationId": MessageLookupByLibrary.simpleMessage("ID de Verificação"),
-    "verify": MessageLookupByLibrary.simpleMessage("Verificar"),
-    "verifyEmail": MessageLookupByLibrary.simpleMessage("Verificar e-mail"),
-    "verifyEmailID": m111,
-    "verifyIDLabel": MessageLookupByLibrary.simpleMessage("Verificar"),
-    "verifyPasskey": MessageLookupByLibrary.simpleMessage(
-      "Verificar chave de acesso",
-    ),
-    "verifyPassword": MessageLookupByLibrary.simpleMessage(
-      "Verificar palavra-passe",
-    ),
-    "verifying": MessageLookupByLibrary.simpleMessage("A verificar…"),
-    "verifyingRecoveryKey": MessageLookupByLibrary.simpleMessage(
-      "Verificando chave de recuperação...",
-    ),
-    "videoInfo": MessageLookupByLibrary.simpleMessage("Informação de Vídeo"),
-    "videoSmallCase": MessageLookupByLibrary.simpleMessage("vídeo"),
-    "videoStreaming": MessageLookupByLibrary.simpleMessage(
-      "Vídeos transmissíveis",
-    ),
-    "videos": MessageLookupByLibrary.simpleMessage("Vídeos"),
-    "viewActiveSessions": MessageLookupByLibrary.simpleMessage(
-      "Ver sessões ativas",
-    ),
-    "viewAddOnButton": MessageLookupByLibrary.simpleMessage("Ver addons"),
-    "viewAll": MessageLookupByLibrary.simpleMessage("Ver tudo"),
-    "viewAllExifData": MessageLookupByLibrary.simpleMessage(
-      "Ver todos os dados EXIF",
-    ),
-    "viewLargeFiles": MessageLookupByLibrary.simpleMessage("Ficheiros grandes"),
-    "viewLargeFilesDesc": MessageLookupByLibrary.simpleMessage(
-      "Ver os ficheiros que estão a consumir a maior quantidade de armazenamento.",
-    ),
-    "viewLogs": MessageLookupByLibrary.simpleMessage("Ver logs"),
-    "viewPersonToUnlink": m112,
-    "viewRecoveryKey": MessageLookupByLibrary.simpleMessage(
-      "Ver chave de recuperação",
-    ),
-    "viewer": MessageLookupByLibrary.simpleMessage("Visualizador"),
-    "viewersSuccessfullyAdded": m113,
-    "visitWebToManage": MessageLookupByLibrary.simpleMessage(
-      "Visite web.ente.io para gerir a sua subscrição",
-    ),
-    "waitingForVerification": MessageLookupByLibrary.simpleMessage(
-      "Aguardando verificação...",
-    ),
-    "waitingForWifi": MessageLookupByLibrary.simpleMessage(
-      "Aguardando Wi-Fi...",
-    ),
-    "warning": MessageLookupByLibrary.simpleMessage("Alerta"),
-    "weAreOpenSource": MessageLookupByLibrary.simpleMessage(
-      "Nós somos de código aberto!",
-    ),
-    "weDontSupportEditingPhotosAndAlbumsThatYouDont":
-        MessageLookupByLibrary.simpleMessage(
-          "Não suportamos a edição de fotos e álbuns que ainda não possui",
-        ),
-    "weHaveSendEmailTo": m114,
-    "weakStrength": MessageLookupByLibrary.simpleMessage("Fraca"),
-    "welcomeBack": MessageLookupByLibrary.simpleMessage(
-      "Bem-vindo(a) de volta!",
-    ),
-    "whatsNew": MessageLookupByLibrary.simpleMessage("O que há de novo"),
-    "whyAddTrustContact": MessageLookupByLibrary.simpleMessage(
-      "O contacto de confiança pode ajudar na recuperação dos seus dados.",
-    ),
-    "widgets": MessageLookupByLibrary.simpleMessage("Widgets"),
-    "wishThemAHappyBirthday": m115,
-    "yearShort": MessageLookupByLibrary.simpleMessage("ano"),
-    "yearly": MessageLookupByLibrary.simpleMessage("Anual"),
-    "yearsAgo": m116,
-    "yes": MessageLookupByLibrary.simpleMessage("Sim"),
-    "yesCancel": MessageLookupByLibrary.simpleMessage("Sim, cancelar"),
-    "yesConvertToViewer": MessageLookupByLibrary.simpleMessage(
-      "Sim, converter para visualizador",
-    ),
-    "yesDelete": MessageLookupByLibrary.simpleMessage("Sim, apagar"),
-    "yesDiscardChanges": MessageLookupByLibrary.simpleMessage(
-      "Sim, rejeitar alterações",
-    ),
-    "yesIgnore": MessageLookupByLibrary.simpleMessage("Sim, ignorar"),
-    "yesLogout": MessageLookupByLibrary.simpleMessage("Sim, terminar sessão"),
-    "yesRemove": MessageLookupByLibrary.simpleMessage("Sim, remover"),
-    "yesRenew": MessageLookupByLibrary.simpleMessage("Sim, Renovar"),
-    "yesResetPerson": MessageLookupByLibrary.simpleMessage("Sim, repor pessoa"),
-    "you": MessageLookupByLibrary.simpleMessage("Tu"),
-    "youAndThem": m117,
-    "youAreOnAFamilyPlan": MessageLookupByLibrary.simpleMessage(
-      "Você está em um plano familiar!",
-    ),
-    "youAreOnTheLatestVersion": MessageLookupByLibrary.simpleMessage(
-      "Está a utilizar a versão mais recente",
-    ),
-    "youCanAtMaxDoubleYourStorage": MessageLookupByLibrary.simpleMessage(
-      "* Você pode duplicar seu armazenamento no máximo",
-    ),
-    "youCanManageYourLinksInTheShareTab": MessageLookupByLibrary.simpleMessage(
-      "Pode gerir as suas ligações no separador partilhar.",
-    ),
-    "youCanTrySearchingForADifferentQuery":
-        MessageLookupByLibrary.simpleMessage(
-          "Pode tentar pesquisar uma consulta diferente.",
-        ),
-    "youCannotDowngradeToThisPlan": MessageLookupByLibrary.simpleMessage(
-      "Não é possível fazer o downgrade para este plano",
-    ),
-    "youCannotShareWithYourself": MessageLookupByLibrary.simpleMessage(
-      "Não podes partilhar contigo mesmo",
-    ),
-    "youDontHaveAnyArchivedItems": MessageLookupByLibrary.simpleMessage(
-      "Não tem nenhum item arquivado.",
-    ),
-    "youHaveSuccessfullyFreedUp": m118,
-    "yourAccountHasBeenDeleted": MessageLookupByLibrary.simpleMessage(
-      "A sua conta foi eliminada",
-    ),
-    "yourMap": MessageLookupByLibrary.simpleMessage("Seu mapa"),
-    "yourPlanWasSuccessfullyDowngraded": MessageLookupByLibrary.simpleMessage(
-      "O seu plano foi rebaixado com sucesso",
-    ),
-    "yourPlanWasSuccessfullyUpgraded": MessageLookupByLibrary.simpleMessage(
-      "O seu plano foi atualizado com sucesso",
-    ),
-    "yourPurchaseWasSuccessful": MessageLookupByLibrary.simpleMessage(
-      "Sua compra foi realizada com sucesso",
-    ),
-    "yourStorageDetailsCouldNotBeFetched": MessageLookupByLibrary.simpleMessage(
-      "Não foi possível obter os seus dados de armazenamento",
-    ),
-    "yourSubscriptionHasExpired": MessageLookupByLibrary.simpleMessage(
-      "A sua subscrição expirou",
-    ),
-    "yourSubscriptionWasUpdatedSuccessfully":
-        MessageLookupByLibrary.simpleMessage(
-          "A sua subscrição foi actualizada com sucesso",
-        ),
-    "yourVerificationCodeHasExpired": MessageLookupByLibrary.simpleMessage(
-      "O seu código de verificação expirou",
-    ),
-    "youveNoDuplicateFilesThatCanBeCleared":
-        MessageLookupByLibrary.simpleMessage(
-          "Não tem nenhum ficheiro duplicado que possa ser eliminado",
-        ),
-    "youveNoFilesInThisAlbumThatCanBeDeleted":
-        MessageLookupByLibrary.simpleMessage(
-          "Não existem ficheiros neste álbum que possam ser eliminados",
-        ),
-    "zoomOutToSeePhotos": MessageLookupByLibrary.simpleMessage(
-      "Diminuir o zoom para ver fotos",
-    ),
-  };
-=======
         "aNewVersionOfEnteIsAvailable": MessageLookupByLibrary.simpleMessage(
-            "Está disponível uma nova versão do Ente."),
+          "Está disponível uma nova versão do Ente.",
+        ),
         "about": MessageLookupByLibrary.simpleMessage("Sobre"),
-        "acceptTrustInvite":
-            MessageLookupByLibrary.simpleMessage("Aceite o Convite"),
+        "acceptTrustInvite": MessageLookupByLibrary.simpleMessage(
+          "Aceite o Convite",
+        ),
         "account": MessageLookupByLibrary.simpleMessage("Conta"),
-        "accountIsAlreadyConfigured":
-            MessageLookupByLibrary.simpleMessage("A conta já está ajustada."),
+        "accountIsAlreadyConfigured": MessageLookupByLibrary.simpleMessage(
+          "A conta já está ajustada.",
+        ),
         "accountOwnerPersonAppbarTitle": m0,
-        "accountWelcomeBack":
-            MessageLookupByLibrary.simpleMessage("Boas-vindas de volta!"),
+        "accountWelcomeBack": MessageLookupByLibrary.simpleMessage(
+          "Boas-vindas de volta!",
+        ),
         "ackPasswordLostWarning": MessageLookupByLibrary.simpleMessage(
-            "Eu entendo que se eu perder a minha palavra-passe, posso perder os meus dados já que esses dados são <underline> encriptados de ponta a ponta</underline>."),
+          "Eu entendo que se eu perder a minha palavra-passe, posso perder os meus dados já que esses dados são <underline> encriptados de ponta a ponta</underline>.",
+        ),
         "actionNotSupportedOnFavouritesAlbum":
             MessageLookupByLibrary.simpleMessage(
-                "Ação não suportada no álbum de Preferidos"),
+          "Ação não suportada no álbum de Preferidos",
+        ),
         "activeSessions":
             MessageLookupByLibrary.simpleMessage("Sessões ativas"),
         "add": MessageLookupByLibrary.simpleMessage("Adicionar"),
         "addAName": MessageLookupByLibrary.simpleMessage("Adiciona um nome"),
-        "addANewEmail":
-            MessageLookupByLibrary.simpleMessage("Adicionar um novo e-mail"),
+        "addANewEmail": MessageLookupByLibrary.simpleMessage(
+          "Adicionar um novo e-mail",
+        ),
         "addAlbumWidgetPrompt": MessageLookupByLibrary.simpleMessage(
-            "Adiciona um widget de álbum no seu ecrã inicial e volte aqui para personalizar."),
-        "addCollaborator":
-            MessageLookupByLibrary.simpleMessage("Adicionar colaborador"),
+          "Adiciona um widget de álbum no seu ecrã inicial e volte aqui para personalizar.",
+        ),
+        "addCollaborator": MessageLookupByLibrary.simpleMessage(
+          "Adicionar colaborador",
+        ),
         "addCollaborators": m1,
         "addFiles": MessageLookupByLibrary.simpleMessage("Adicionar Ficheiros"),
         "addFromDevice": MessageLookupByLibrary.simpleMessage(
-            "Adicionar a partir do dispositivo"),
+          "Adicionar a partir do dispositivo",
+        ),
         "addItem": m2,
-        "addLocation":
-            MessageLookupByLibrary.simpleMessage("Adicionar localização"),
+        "addLocation": MessageLookupByLibrary.simpleMessage(
+          "Adicionar localização",
+        ),
         "addLocationButton": MessageLookupByLibrary.simpleMessage("Adicionar"),
         "addMemoriesWidgetPrompt": MessageLookupByLibrary.simpleMessage(
-            "Adiciona um widget de memórias no seu ecrã inicial e volte aqui para personalizar."),
+          "Adiciona um widget de memórias no seu ecrã inicial e volte aqui para personalizar.",
+        ),
         "addMore": MessageLookupByLibrary.simpleMessage("Adicionar mais"),
         "addName": MessageLookupByLibrary.simpleMessage("Adicionar pessoa"),
-        "addNameOrMerge":
-            MessageLookupByLibrary.simpleMessage("Adicionar nome ou juntar"),
+        "addNameOrMerge": MessageLookupByLibrary.simpleMessage(
+          "Adicionar nome ou juntar",
+        ),
         "addNew": MessageLookupByLibrary.simpleMessage("Adicionar novo"),
-        "addNewPerson":
-            MessageLookupByLibrary.simpleMessage("Adicionar nova pessoa"),
-        "addOnPageSubtitle":
-            MessageLookupByLibrary.simpleMessage("Detalhes dos addons"),
+        "addNewPerson": MessageLookupByLibrary.simpleMessage(
+          "Adicionar nova pessoa",
+        ),
+        "addOnPageSubtitle": MessageLookupByLibrary.simpleMessage(
+          "Detalhes dos addons",
+        ),
         "addOnValidTill": m3,
         "addOns": MessageLookupByLibrary.simpleMessage("addons"),
-        "addParticipants":
-            MessageLookupByLibrary.simpleMessage("Adicionar participante"),
+        "addParticipants": MessageLookupByLibrary.simpleMessage(
+          "Adicionar participante",
+        ),
         "addPeopleWidgetPrompt": MessageLookupByLibrary.simpleMessage(
-            "Adiciona um widget de pessoas no seu ecrã inicial e volte aqui para personalizar."),
+          "Adiciona um widget de pessoas no seu ecrã inicial e volte aqui para personalizar.",
+        ),
         "addPhotos": MessageLookupByLibrary.simpleMessage("Adicionar fotos"),
-        "addSelected":
-            MessageLookupByLibrary.simpleMessage("Adicionar selecionados"),
+        "addSelected": MessageLookupByLibrary.simpleMessage(
+          "Adicionar selecionados",
+        ),
         "addToAlbum":
             MessageLookupByLibrary.simpleMessage("Adicionar ao álbum"),
         "addToEnte": MessageLookupByLibrary.simpleMessage("Adicionar ao Ente"),
-        "addToHiddenAlbum":
-            MessageLookupByLibrary.simpleMessage("Adicionar a álbum oculto"),
+        "addToHiddenAlbum": MessageLookupByLibrary.simpleMessage(
+          "Adicionar a álbum oculto",
+        ),
         "addTrustedContact": MessageLookupByLibrary.simpleMessage(
-            "Adicionar Contacto de Confiança"),
+          "Adicionar Contacto de Confiança",
+        ),
         "addViewer":
             MessageLookupByLibrary.simpleMessage("Adicionar visualizador"),
         "addViewers": m4,
-        "addYourPhotosNow":
-            MessageLookupByLibrary.simpleMessage("Adicione suas fotos agora"),
+        "addYourPhotosNow": MessageLookupByLibrary.simpleMessage(
+          "Adicione suas fotos agora",
+        ),
         "addedAs": MessageLookupByLibrary.simpleMessage("Adicionado como"),
         "addedBy": m5,
         "addedSuccessfullyTo": m6,
         "addingToFavorites": MessageLookupByLibrary.simpleMessage(
-            "Adicionando aos favoritos..."),
+          "Adicionando aos favoritos...",
+        ),
         "admiringThem": m7,
         "advanced": MessageLookupByLibrary.simpleMessage("Avançado"),
-        "advancedSettings":
-            MessageLookupByLibrary.simpleMessage("Definições avançadas"),
+        "advancedSettings": MessageLookupByLibrary.simpleMessage(
+          "Definições avançadas",
+        ),
         "after1Day": MessageLookupByLibrary.simpleMessage("Depois de 1 dia"),
         "after1Hour": MessageLookupByLibrary.simpleMessage("Depois de 1 Hora"),
         "after1Month": MessageLookupByLibrary.simpleMessage("Depois de 1 mês"),
@@ -2967,368 +444,505 @@
             MessageLookupByLibrary.simpleMessage("Álbum atualizado"),
         "albums": MessageLookupByLibrary.simpleMessage("Álbuns"),
         "albumsWidgetDesc": MessageLookupByLibrary.simpleMessage(
-            "Seleciona os álbuns que adoraria ver no seu ecrã inicial."),
+          "Seleciona os álbuns que adoraria ver no seu ecrã inicial.",
+        ),
         "allClear": MessageLookupByLibrary.simpleMessage("✨ Tudo limpo"),
         "allMemoriesPreserved": MessageLookupByLibrary.simpleMessage(
-            "Todas as memórias preservadas"),
+          "Todas as memórias preservadas",
+        ),
         "allPersonGroupingWillReset": MessageLookupByLibrary.simpleMessage(
-            "Todos os agrupamentos para esta pessoa serão reiniciados e perderá todas as sugestões feitas para esta pessoa"),
+          "Todos os agrupamentos para esta pessoa serão reiniciados e perderá todas as sugestões feitas para esta pessoa",
+        ),
         "allUnnamedGroupsWillBeMergedIntoTheSelectedPerson":
             MessageLookupByLibrary.simpleMessage(
-                "Todos os grupos sem título serão fundidos na pessoa selecionada. Isso pode ser desfeito no histórico geral das sugestões da pessoa."),
+          "Todos os grupos sem título serão fundidos na pessoa selecionada. Isso pode ser desfeito no histórico geral das sugestões da pessoa.",
+        ),
         "allWillShiftRangeBasedOnFirst": MessageLookupByLibrary.simpleMessage(
-            "Este é o primeiro neste grupo. Outras fotos selecionadas serão automaticamente alteradas para a nova data"),
+          "Este é o primeiro neste grupo. Outras fotos selecionadas serão automaticamente alteradas para a nova data",
+        ),
         "allow": MessageLookupByLibrary.simpleMessage("Permitir"),
         "allowAddPhotosDescription": MessageLookupByLibrary.simpleMessage(
-            "Permitir que pessoas com o link também adicionem fotos ao álbum compartilhado."),
-        "allowAddingPhotos":
-            MessageLookupByLibrary.simpleMessage("Permitir adicionar fotos"),
+          "Permitir que pessoas com o link também adicionem fotos ao álbum compartilhado.",
+        ),
+        "allowAddingPhotos": MessageLookupByLibrary.simpleMessage(
+          "Permitir adicionar fotos",
+        ),
         "allowAppToOpenSharedAlbumLinks": MessageLookupByLibrary.simpleMessage(
-            "Permitir Aplicação Abrir Ligações Partilhadas"),
-        "allowDownloads":
-            MessageLookupByLibrary.simpleMessage("Permitir downloads"),
+          "Permitir Aplicação Abrir Ligações Partilhadas",
+        ),
+        "allowDownloads": MessageLookupByLibrary.simpleMessage(
+          "Permitir downloads",
+        ),
         "allowPeopleToAddPhotos": MessageLookupByLibrary.simpleMessage(
-            "Permitir que as pessoas adicionem fotos"),
+          "Permitir que as pessoas adicionem fotos",
+        ),
         "allowPermBody": MessageLookupByLibrary.simpleMessage(
-            "Favor, permite acesso às fotos nas Definições para que Ente possa exibi-las e fazer backup na Fototeca."),
-        "allowPermTitle":
-            MessageLookupByLibrary.simpleMessage("Garanta acesso às fotos"),
-        "androidBiometricHint":
-            MessageLookupByLibrary.simpleMessage("Verificar identidade"),
+          "Favor, permite acesso às fotos nas Definições para que Ente possa exibi-las e fazer backup na Fototeca.",
+        ),
+        "allowPermTitle": MessageLookupByLibrary.simpleMessage(
+          "Garanta acesso às fotos",
+        ),
+        "androidBiometricHint": MessageLookupByLibrary.simpleMessage(
+          "Verificar identidade",
+        ),
         "androidBiometricNotRecognized": MessageLookupByLibrary.simpleMessage(
-            "Não reconhecido. Tente novamente."),
-        "androidBiometricRequiredTitle":
-            MessageLookupByLibrary.simpleMessage("Biometria necessária"),
+          "Não reconhecido. Tente novamente.",
+        ),
+        "androidBiometricRequiredTitle": MessageLookupByLibrary.simpleMessage(
+          "Biometria necessária",
+        ),
         "androidBiometricSuccess":
             MessageLookupByLibrary.simpleMessage("Sucesso"),
         "androidCancelButton": MessageLookupByLibrary.simpleMessage("Cancelar"),
         "androidDeviceCredentialsRequiredTitle":
             MessageLookupByLibrary.simpleMessage(
-                "Credenciais do dispositivo são necessárias"),
+          "Credenciais do dispositivo são necessárias",
+        ),
         "androidDeviceCredentialsSetupDescription":
             MessageLookupByLibrary.simpleMessage(
-                "Credenciais do dispositivo necessárias"),
+          "Credenciais do dispositivo necessárias",
+        ),
         "androidGoToSettingsDescription": MessageLookupByLibrary.simpleMessage(
-            "A autenticação biométrica não está configurada no seu dispositivo. Vá a “Definições > Segurança” para adicionar a autenticação biométrica."),
-        "androidIosWebDesktop":
-            MessageLookupByLibrary.simpleMessage("Android, iOS, Web, Desktop"),
-        "androidSignInTitle":
-            MessageLookupByLibrary.simpleMessage("Autenticação necessária"),
+          "A autenticação biométrica não está configurada no seu dispositivo. Vá a “Definições > Segurança” para adicionar a autenticação biométrica.",
+        ),
+        "androidIosWebDesktop": MessageLookupByLibrary.simpleMessage(
+          "Android, iOS, Web, Desktop",
+        ),
+        "androidSignInTitle": MessageLookupByLibrary.simpleMessage(
+          "Autenticação necessária",
+        ),
         "appIcon": MessageLookupByLibrary.simpleMessage("Ícone da Aplicação"),
         "appLock": MessageLookupByLibrary.simpleMessage("Bloqueio de app"),
         "appLockDescriptions": MessageLookupByLibrary.simpleMessage(
-            "Escolha entre o ecrã de bloqueio predefinido do seu dispositivo e um ecrã de bloqueio personalizado com um PIN ou uma palavra-passe."),
+          "Escolha entre o ecrã de bloqueio predefinido do seu dispositivo e um ecrã de bloqueio personalizado com um PIN ou uma palavra-passe.",
+        ),
         "appVersion": m9,
         "appleId": MessageLookupByLibrary.simpleMessage("ID da Apple"),
         "apply": MessageLookupByLibrary.simpleMessage("Aplicar"),
         "applyCodeTitle":
             MessageLookupByLibrary.simpleMessage("Aplicar código"),
-        "appstoreSubscription":
-            MessageLookupByLibrary.simpleMessage("Subscrição da AppStore"),
+        "appstoreSubscription": MessageLookupByLibrary.simpleMessage(
+          "Subscrição da AppStore",
+        ),
         "archive": MessageLookupByLibrary.simpleMessage("............"),
         "archiveAlbum": MessageLookupByLibrary.simpleMessage("Arquivar álbum"),
         "archiving": MessageLookupByLibrary.simpleMessage("Arquivar..."),
         "areThey": MessageLookupByLibrary.simpleMessage("Eles são "),
         "areYouSureRemoveThisFaceFromPerson":
             MessageLookupByLibrary.simpleMessage(
-                "Tem a certeza que queira remover o rosto desta pessoa?"),
+          "Tem a certeza que queira remover o rosto desta pessoa?",
+        ),
         "areYouSureThatYouWantToLeaveTheFamily":
             MessageLookupByLibrary.simpleMessage(
-                "Tem certeza que deseja sair do plano familiar?"),
+          "Tem certeza que deseja sair do plano familiar?",
+        ),
         "areYouSureYouWantToCancel": MessageLookupByLibrary.simpleMessage(
-            "Tem a certeza de que quer cancelar?"),
+          "Tem a certeza de que quer cancelar?",
+        ),
         "areYouSureYouWantToChangeYourPlan":
             MessageLookupByLibrary.simpleMessage(
-                "Tem a certeza de que pretende alterar o seu plano?"),
+          "Tem a certeza de que pretende alterar o seu plano?",
+        ),
         "areYouSureYouWantToExit": MessageLookupByLibrary.simpleMessage(
-            "Tem certeza de que deseja sair?"),
+          "Tem certeza de que deseja sair?",
+        ),
         "areYouSureYouWantToIgnoreThesePersons":
             MessageLookupByLibrary.simpleMessage(
-                "Tem a certeza que quer ignorar estas pessoas?"),
+          "Tem a certeza que quer ignorar estas pessoas?",
+        ),
         "areYouSureYouWantToIgnoreThisPerson":
             MessageLookupByLibrary.simpleMessage(
-                "Tem a certeza que quer ignorar esta pessoa?"),
+          "Tem a certeza que quer ignorar esta pessoa?",
+        ),
         "areYouSureYouWantToLogout": MessageLookupByLibrary.simpleMessage(
-            "Tem certeza que deseja terminar a sessão?"),
+          "Tem certeza que deseja terminar a sessão?",
+        ),
         "areYouSureYouWantToMergeThem": MessageLookupByLibrary.simpleMessage(
-            "Tem a certeza que quer fundi-los?"),
+          "Tem a certeza que quer fundi-los?",
+        ),
         "areYouSureYouWantToRenew": MessageLookupByLibrary.simpleMessage(
-            "Tem a certeza de que pretende renovar?"),
+          "Tem a certeza de que pretende renovar?",
+        ),
         "areYouSureYouWantToResetThisPerson":
             MessageLookupByLibrary.simpleMessage(
-                "Tens a certeza de que queres repor esta pessoa?"),
+          "Tens a certeza de que queres repor esta pessoa?",
+        ),
         "askCancelReason": MessageLookupByLibrary.simpleMessage(
-            "A sua subscrição foi cancelada. Gostaria de partilhar o motivo?"),
+          "A sua subscrição foi cancelada. Gostaria de partilhar o motivo?",
+        ),
         "askDeleteReason": MessageLookupByLibrary.simpleMessage(
-            "Por que quer eliminar a sua conta?"),
+          "Por que quer eliminar a sua conta?",
+        ),
         "askYourLovedOnesToShare": MessageLookupByLibrary.simpleMessage(
-            "Peça aos seus entes queridos para partilharem"),
-        "atAFalloutShelter":
-            MessageLookupByLibrary.simpleMessage("em um abrigo avançado"),
+          "Peça aos seus entes queridos para partilharem",
+        ),
+        "atAFalloutShelter": MessageLookupByLibrary.simpleMessage(
+          "em um abrigo avançado",
+        ),
         "authToChangeEmailVerificationSetting":
             MessageLookupByLibrary.simpleMessage(
-                "Por favor, autentique-se para alterar a verificação de e-mail"),
+          "Por favor, autentique-se para alterar a verificação de e-mail",
+        ),
         "authToChangeLockscreenSetting": MessageLookupByLibrary.simpleMessage(
-            "Por favor, autentique-se para alterar a configuração da tela do ecrã de bloqueio"),
+          "Por favor, autentique-se para alterar a configuração da tela do ecrã de bloqueio",
+        ),
         "authToChangeYourEmail": MessageLookupByLibrary.simpleMessage(
-            "Por favor, autentique-se para alterar o seu e-mail"),
+          "Por favor, autentique-se para alterar o seu e-mail",
+        ),
         "authToChangeYourPassword": MessageLookupByLibrary.simpleMessage(
-            "Por favor, autentique-se para alterar a palavra-passe"),
+          "Por favor, autentique-se para alterar a palavra-passe",
+        ),
         "authToConfigureTwofactorAuthentication":
             MessageLookupByLibrary.simpleMessage(
-                "Por favor, autentique para configurar a autenticação de dois fatores"),
+          "Por favor, autentique para configurar a autenticação de dois fatores",
+        ),
         "authToInitiateAccountDeletion": MessageLookupByLibrary.simpleMessage(
-            "Autentique-se para iniciar a eliminação da conta"),
+          "Autentique-se para iniciar a eliminação da conta",
+        ),
         "authToManageLegacy": MessageLookupByLibrary.simpleMessage(
-            "Autentica-se para gerir os seus contactos de confiança"),
+          "Autentica-se para gerir os seus contactos de confiança",
+        ),
         "authToViewPasskey": MessageLookupByLibrary.simpleMessage(
-            "Autentique-se para ver a sua chave de acesso"),
+          "Autentique-se para ver a sua chave de acesso",
+        ),
         "authToViewTrashedFiles": MessageLookupByLibrary.simpleMessage(
-            "Autentica-se para visualizar os ficheiros na lata de lixo"),
+          "Autentica-se para visualizar os ficheiros na lata de lixo",
+        ),
         "authToViewYourActiveSessions": MessageLookupByLibrary.simpleMessage(
-            "Por favor, autentique-se para ver as suas sessões ativas"),
+          "Por favor, autentique-se para ver as suas sessões ativas",
+        ),
         "authToViewYourHiddenFiles": MessageLookupByLibrary.simpleMessage(
-            "Por favor, autentique para ver seus arquivos ocultos"),
+          "Por favor, autentique para ver seus arquivos ocultos",
+        ),
         "authToViewYourMemories": MessageLookupByLibrary.simpleMessage(
-            "Por favor, autentique-se para ver suas memórias"),
+          "Por favor, autentique-se para ver suas memórias",
+        ),
         "authToViewYourRecoveryKey": MessageLookupByLibrary.simpleMessage(
-            "Por favor, autentique-se para ver a chave de recuperação"),
+          "Por favor, autentique-se para ver a chave de recuperação",
+        ),
         "authenticating":
             MessageLookupByLibrary.simpleMessage("A Autenticar..."),
         "authenticationFailedPleaseTryAgain":
             MessageLookupByLibrary.simpleMessage(
-                "Falha na autenticação, por favor tente novamente"),
-        "authenticationSuccessful":
-            MessageLookupByLibrary.simpleMessage("Autenticação bem sucedida!"),
+          "Falha na autenticação, por favor tente novamente",
+        ),
+        "authenticationSuccessful": MessageLookupByLibrary.simpleMessage(
+          "Autenticação bem sucedida!",
+        ),
         "autoCastDialogBody": MessageLookupByLibrary.simpleMessage(
-            "Verá os dispositivos Cast disponíveis aqui."),
+          "Verá os dispositivos Cast disponíveis aqui.",
+        ),
         "autoCastiOSPermission": MessageLookupByLibrary.simpleMessage(
-            "Certifique-se de que as permissões de Rede local estão activadas para a aplicação Ente Photos, nas Definições."),
+          "Certifique-se de que as permissões de Rede local estão activadas para a aplicação Ente Photos, nas Definições.",
+        ),
         "autoLock": MessageLookupByLibrary.simpleMessage("Bloqueio automático"),
         "autoLockFeatureDescription": MessageLookupByLibrary.simpleMessage(
-            "Tempo após o qual a aplicação bloqueia depois de ser colocada em segundo plano"),
+          "Tempo após o qual a aplicação bloqueia depois de ser colocada em segundo plano",
+        ),
         "autoLogoutMessage": MessageLookupByLibrary.simpleMessage(
-            "Devido a uma falha técnica, a sua sessão foi encerrada. Pedimos desculpas pelo incómodo."),
-        "autoPair":
-            MessageLookupByLibrary.simpleMessage("Emparelhamento automático"),
+          "Devido a uma falha técnica, a sua sessão foi encerrada. Pedimos desculpas pelo incómodo.",
+        ),
+        "autoPair": MessageLookupByLibrary.simpleMessage(
+          "Emparelhamento automático",
+        ),
         "autoPairDesc": MessageLookupByLibrary.simpleMessage(
-            "O pareamento automático funciona apenas com dispositivos que suportam o Chromecast."),
+          "O pareamento automático funciona apenas com dispositivos que suportam o Chromecast.",
+        ),
         "available": MessageLookupByLibrary.simpleMessage("Disponível"),
         "availableStorageSpace": m10,
         "backedUpFolders": MessageLookupByLibrary.simpleMessage(
-            "Pastas com cópia de segurança"),
+          "Pastas com cópia de segurança",
+        ),
         "backgroundWithThem": m11,
         "backup": MessageLookupByLibrary.simpleMessage("Cópia de segurança"),
         "backupFailed": MessageLookupByLibrary.simpleMessage("Backup falhou"),
         "backupFile":
             MessageLookupByLibrary.simpleMessage("Backup de Ficheiro"),
         "backupOverMobileData": MessageLookupByLibrary.simpleMessage(
-            "Cópia de segurança através dos dados móveis"),
+          "Cópia de segurança através dos dados móveis",
+        ),
         "backupSettings": MessageLookupByLibrary.simpleMessage(
-            "Definições da cópia de segurança"),
+          "Definições da cópia de segurança",
+        ),
         "backupStatus": MessageLookupByLibrary.simpleMessage(
-            "Status da cópia de segurança"),
+          "Status da cópia de segurança",
+        ),
         "backupStatusDescription": MessageLookupByLibrary.simpleMessage(
-            "Os itens que foram salvos com segurança aparecerão aqui"),
+          "Os itens que foram salvos com segurança aparecerão aqui",
+        ),
         "backupVideos": MessageLookupByLibrary.simpleMessage(
-            "Cópia de segurança de vídeos"),
+          "Cópia de segurança de vídeos",
+        ),
         "beach": MessageLookupByLibrary.simpleMessage("A areia e o mar"),
         "birthday": MessageLookupByLibrary.simpleMessage("Aniversário"),
-        "birthdayNotifications":
-            MessageLookupByLibrary.simpleMessage("Notificações de felicidades"),
+        "birthdayNotifications": MessageLookupByLibrary.simpleMessage(
+          "Notificações de felicidades",
+        ),
         "birthdays": MessageLookupByLibrary.simpleMessage("Aniversários"),
-        "blackFridaySale":
-            MessageLookupByLibrary.simpleMessage("Promoção Black Friday"),
+        "blackFridaySale": MessageLookupByLibrary.simpleMessage(
+          "Promoção Black Friday",
+        ),
         "blog": MessageLookupByLibrary.simpleMessage("Blog"),
         "cLDesc1": MessageLookupByLibrary.simpleMessage(
-            "De volta aos vídeos em direto (beta), e a trabalhar em envios e transferências retomáveis, nós aumentamos o limite de envio de ficheiros para 10 GB. Isto está disponível para dispositivos Móveis e para Desktop."),
+          "De volta aos vídeos em direto (beta), e a trabalhar em envios e transferências retomáveis, nós aumentamos o limite de envio de ficheiros para 10 GB. Isto está disponível para dispositivos Móveis e para Desktop.",
+        ),
         "cLDesc2": MessageLookupByLibrary.simpleMessage(
-            "Envios de fundo agora fornecerem suporte ao iOS. Para combinar com os aparelhos Android. Não precisa abrir a aplicação para fazer backup das fotos e vídeos recentes."),
+          "Envios de fundo agora fornecerem suporte ao iOS. Para combinar com os aparelhos Android. Não precisa abrir a aplicação para fazer backup das fotos e vídeos recentes.",
+        ),
         "cLDesc3": MessageLookupByLibrary.simpleMessage(
-            "Nós fizemos melhorias significativas para a experiência das memórias, incluindo revisão automática, arrastar até a próxima memória e muito mais."),
+          "Nós fizemos melhorias significativas para a experiência das memórias, incluindo revisão automática, arrastar até a próxima memória e muito mais.",
+        ),
         "cLDesc4": MessageLookupByLibrary.simpleMessage(
-            "Junto a outras mudanças, agora facilitou a maneira de ver todos os rostos detetados, fornecer comentários para rostos similares, e adicionar ou remover rostos de uma foto única."),
+          "Junto a outras mudanças, agora facilitou a maneira de ver todos os rostos detetados, fornecer comentários para rostos similares, e adicionar ou remover rostos de uma foto única.",
+        ),
         "cLDesc5": MessageLookupByLibrary.simpleMessage(
-            "Ganhará uma notificação para todos os aniversários que salvaste no Ente, além de uma coleção das melhores fotos."),
+          "Ganhará uma notificação para todos os aniversários que salvaste no Ente, além de uma coleção das melhores fotos.",
+        ),
         "cLDesc6": MessageLookupByLibrary.simpleMessage(
-            "Sem mais aguardar até que os envios e transferências sejam concluídos para fechar a aplicação. Todos os envios e transferências podem ser pausados a qualquer momento, e retomar onde parou."),
+          "Sem mais aguardar até que os envios e transferências sejam concluídos para fechar a aplicação. Todos os envios e transferências podem ser pausados a qualquer momento, e retomar onde parou.",
+        ),
         "cLTitle1": MessageLookupByLibrary.simpleMessage(
-            "A Enviar Ficheiros de Vídeo Grandes"),
+          "A Enviar Ficheiros de Vídeo Grandes",
+        ),
         "cLTitle2": MessageLookupByLibrary.simpleMessage("Envio de Fundo"),
         "cLTitle3": MessageLookupByLibrary.simpleMessage(
-            "Revisão automática de memórias"),
+          "Revisão automática de memórias",
+        ),
         "cLTitle4": MessageLookupByLibrary.simpleMessage(
-            "Reconhecimento Facial Melhorado"),
-        "cLTitle5":
-            MessageLookupByLibrary.simpleMessage("Notificações de Felicidade"),
+          "Reconhecimento Facial Melhorado",
+        ),
+        "cLTitle5": MessageLookupByLibrary.simpleMessage(
+          "Notificações de Felicidade",
+        ),
         "cLTitle6": MessageLookupByLibrary.simpleMessage(
-            "Envios e transferências retomáveis"),
+          "Envios e transferências retomáveis",
+        ),
         "cachedData": MessageLookupByLibrary.simpleMessage("Dados em cache"),
         "calculating": MessageLookupByLibrary.simpleMessage("Calcular..."),
         "canNotOpenBody": MessageLookupByLibrary.simpleMessage(
-            "Perdão, portanto o álbum não pode ser aberto na aplicação."),
-        "canNotOpenTitle":
-            MessageLookupByLibrary.simpleMessage("Não pôde abrir este álbum"),
+          "Perdão, portanto o álbum não pode ser aberto na aplicação.",
+        ),
+        "canNotOpenTitle": MessageLookupByLibrary.simpleMessage(
+          "Não pôde abrir este álbum",
+        ),
         "canNotUploadToAlbumsOwnedByOthers":
             MessageLookupByLibrary.simpleMessage(
-                "Não é possível fazer upload para álbuns pertencentes a outros"),
+          "Não é possível fazer upload para álbuns pertencentes a outros",
+        ),
         "canOnlyCreateLinkForFilesOwnedByYou":
             MessageLookupByLibrary.simpleMessage(
-                "Só pode criar um link para arquivos pertencentes a você"),
+          "Só pode criar um link para arquivos pertencentes a você",
+        ),
         "canOnlyRemoveFilesOwnedByYou":
             MessageLookupByLibrary.simpleMessage(""),
         "cancel": MessageLookupByLibrary.simpleMessage("Cancelar"),
-        "cancelAccountRecovery":
-            MessageLookupByLibrary.simpleMessage("Cancelar recuperação"),
+        "cancelAccountRecovery": MessageLookupByLibrary.simpleMessage(
+          "Cancelar recuperação",
+        ),
         "cancelAccountRecoveryBody": MessageLookupByLibrary.simpleMessage(
-            "Quer mesmo cancelar a recuperação?"),
+          "Quer mesmo cancelar a recuperação?",
+        ),
         "cancelOtherSubscription": m12,
-        "cancelSubscription":
-            MessageLookupByLibrary.simpleMessage("Cancelar subscrição"),
+        "cancelSubscription": MessageLookupByLibrary.simpleMessage(
+          "Cancelar subscrição",
+        ),
         "cannotAddMorePhotosAfterBecomingViewer": m13,
         "cannotDeleteSharedFiles": MessageLookupByLibrary.simpleMessage(
-            "Não é possível eliminar ficheiros partilhados"),
+          "Não é possível eliminar ficheiros partilhados",
+        ),
         "castAlbum": MessageLookupByLibrary.simpleMessage("Transferir Álbum"),
         "castIPMismatchBody": MessageLookupByLibrary.simpleMessage(
-            "Certifique-se de estar na mesma rede que a TV."),
-        "castIPMismatchTitle":
-            MessageLookupByLibrary.simpleMessage("Falha ao transmitir álbum"),
+          "Certifique-se de estar na mesma rede que a TV.",
+        ),
+        "castIPMismatchTitle": MessageLookupByLibrary.simpleMessage(
+          "Falha ao transmitir álbum",
+        ),
         "castInstruction": MessageLookupByLibrary.simpleMessage(
-            "Visite cast.ente.io no dispositivo que pretende emparelhar.\n\n\nIntroduza o código abaixo para reproduzir o álbum na sua TV."),
+          "Visite cast.ente.io no dispositivo que pretende emparelhar.\n\n\nIntroduza o código abaixo para reproduzir o álbum na sua TV.",
+        ),
         "centerPoint": MessageLookupByLibrary.simpleMessage("Ponto central"),
         "change": MessageLookupByLibrary.simpleMessage("Alterar"),
         "changeEmail": MessageLookupByLibrary.simpleMessage("Alterar e-mail"),
         "changeLocationOfSelectedItems": MessageLookupByLibrary.simpleMessage(
-            "Alterar a localização dos itens selecionados?"),
-        "changePassword":
-            MessageLookupByLibrary.simpleMessage("Alterar palavra-passe"),
-        "changePasswordTitle":
-            MessageLookupByLibrary.simpleMessage("Alterar palavra-passe"),
-        "changePermissions":
-            MessageLookupByLibrary.simpleMessage("Alterar permissões"),
+          "Alterar a localização dos itens selecionados?",
+        ),
+        "changePassword": MessageLookupByLibrary.simpleMessage(
+          "Alterar palavra-passe",
+        ),
+        "changePasswordTitle": MessageLookupByLibrary.simpleMessage(
+          "Alterar palavra-passe",
+        ),
+        "changePermissions": MessageLookupByLibrary.simpleMessage(
+          "Alterar permissões",
+        ),
         "changeYourReferralCode": MessageLookupByLibrary.simpleMessage(
-            "Alterar o código de referência"),
-        "checkForUpdates":
-            MessageLookupByLibrary.simpleMessage("Procurar atualizações"),
+          "Alterar o código de referência",
+        ),
+        "checkForUpdates": MessageLookupByLibrary.simpleMessage(
+          "Procurar atualizações",
+        ),
         "checkInboxAndSpamFolder": MessageLookupByLibrary.simpleMessage(
-            "Revê a sua caixa de entrada (e de spam) para concluir a verificação"),
+          "Revê a sua caixa de entrada (e de spam) para concluir a verificação",
+        ),
         "checkStatus": MessageLookupByLibrary.simpleMessage("Verificar status"),
         "checking": MessageLookupByLibrary.simpleMessage("A verificar..."),
-        "checkingModels":
-            MessageLookupByLibrary.simpleMessage("A verificar modelos..."),
+        "checkingModels": MessageLookupByLibrary.simpleMessage(
+          "A verificar modelos...",
+        ),
         "city": MessageLookupByLibrary.simpleMessage("Na cidade"),
         "claimFreeStorage": MessageLookupByLibrary.simpleMessage(
-            "Solicitar armazenamento gratuito"),
+          "Solicitar armazenamento gratuito",
+        ),
         "claimMore": MessageLookupByLibrary.simpleMessage("Reclamar mais!"),
         "claimed": MessageLookupByLibrary.simpleMessage("Reclamado"),
         "claimedStorageSoFar": m14,
-        "cleanUncategorized":
-            MessageLookupByLibrary.simpleMessage("Limpar sem categoria"),
+        "cleanUncategorized": MessageLookupByLibrary.simpleMessage(
+          "Limpar sem categoria",
+        ),
         "cleanUncategorizedDescription": MessageLookupByLibrary.simpleMessage(
-            "Remover todos os arquivos da Não Categorizados que estão presentes em outros álbuns"),
+          "Remover todos os arquivos da Não Categorizados que estão presentes em outros álbuns",
+        ),
         "clearCaches": MessageLookupByLibrary.simpleMessage("Limpar cache"),
         "clearIndexes": MessageLookupByLibrary.simpleMessage("Limpar índices"),
         "click": MessageLookupByLibrary.simpleMessage("Clique"),
-        "clickOnTheOverflowMenu":
-            MessageLookupByLibrary.simpleMessage("• Clique no menu adicional"),
+        "clickOnTheOverflowMenu": MessageLookupByLibrary.simpleMessage(
+          "• Clique no menu adicional",
+        ),
         "clickToInstallOurBestVersionYet": MessageLookupByLibrary.simpleMessage(
-            "Clica para transferir a melhor versão"),
+          "Clica para transferir a melhor versão",
+        ),
         "close": MessageLookupByLibrary.simpleMessage("Fechar"),
         "clubByCaptureTime": MessageLookupByLibrary.simpleMessage(
-            "Agrupar por tempo de captura"),
+          "Agrupar por tempo de captura",
+        ),
         "clubByFileName": MessageLookupByLibrary.simpleMessage(
-            "Agrupar pelo nome de arquivo"),
-        "clusteringProgress":
-            MessageLookupByLibrary.simpleMessage("Progresso de agrupamento"),
-        "codeAppliedPageTitle":
-            MessageLookupByLibrary.simpleMessage("Código aplicado"),
+          "Agrupar pelo nome de arquivo",
+        ),
+        "clusteringProgress": MessageLookupByLibrary.simpleMessage(
+          "Progresso de agrupamento",
+        ),
+        "codeAppliedPageTitle": MessageLookupByLibrary.simpleMessage(
+          "Código aplicado",
+        ),
         "codeChangeLimitReached": MessageLookupByLibrary.simpleMessage(
-            "Desculpe, você atingiu o limite de alterações de código."),
+          "Desculpe, você atingiu o limite de alterações de código.",
+        ),
         "codeCopiedToClipboard": MessageLookupByLibrary.simpleMessage(
-            "Código copiado para área de transferência"),
-        "codeUsedByYou":
-            MessageLookupByLibrary.simpleMessage("Código usado por você"),
+          "Código copiado para área de transferência",
+        ),
+        "codeUsedByYou": MessageLookupByLibrary.simpleMessage(
+          "Código usado por você",
+        ),
         "collabLinkSectionDescription": MessageLookupByLibrary.simpleMessage(
-            "Criar um link para permitir que as pessoas adicionem e visualizem fotos em seu álbum compartilhado sem precisar de um aplicativo Ente ou conta. Ótimo para coletar fotos do evento."),
-        "collaborativeLink":
-            MessageLookupByLibrary.simpleMessage("Link colaborativo"),
+          "Criar um link para permitir que as pessoas adicionem e visualizem fotos em seu álbum compartilhado sem precisar de um aplicativo Ente ou conta. Ótimo para coletar fotos do evento.",
+        ),
+        "collaborativeLink": MessageLookupByLibrary.simpleMessage(
+          "Link colaborativo",
+        ),
         "collaborativeLinkCreatedFor": m15,
         "collaborator": MessageLookupByLibrary.simpleMessage("Colaborador"),
         "collaboratorsCanAddPhotosAndVideosToTheSharedAlbum":
             MessageLookupByLibrary.simpleMessage(
-                "Os colaboradores podem adicionar fotos e vídeos ao álbum compartilhado."),
+          "Os colaboradores podem adicionar fotos e vídeos ao álbum compartilhado.",
+        ),
         "collaboratorsSuccessfullyAdded": m16,
         "collageLayout": MessageLookupByLibrary.simpleMessage("Layout"),
-        "collageSaved":
-            MessageLookupByLibrary.simpleMessage("Colagem guardada na galeria"),
+        "collageSaved": MessageLookupByLibrary.simpleMessage(
+          "Colagem guardada na galeria",
+        ),
         "collect": MessageLookupByLibrary.simpleMessage("Recolher"),
-        "collectEventPhotos":
-            MessageLookupByLibrary.simpleMessage("Coletar fotos do evento"),
+        "collectEventPhotos": MessageLookupByLibrary.simpleMessage(
+          "Coletar fotos do evento",
+        ),
         "collectPhotos": MessageLookupByLibrary.simpleMessage("Coletar fotos"),
         "collectPhotosDescription": MessageLookupByLibrary.simpleMessage(
-            "Crie um link onde seus amigos podem enviar fotos na qualidade original."),
+          "Crie um link onde seus amigos podem enviar fotos na qualidade original.",
+        ),
         "color": MessageLookupByLibrary.simpleMessage("Cor"),
         "configuration": MessageLookupByLibrary.simpleMessage("Configuração"),
         "confirm": MessageLookupByLibrary.simpleMessage("Confirmar"),
         "confirm2FADisable": MessageLookupByLibrary.simpleMessage(
-            "Tem a certeza de que pretende desativar a autenticação de dois fatores?"),
-        "confirmAccountDeletion":
-            MessageLookupByLibrary.simpleMessage("Eliminar Conta"),
+          "Tem a certeza de que pretende desativar a autenticação de dois fatores?",
+        ),
+        "confirmAccountDeletion": MessageLookupByLibrary.simpleMessage(
+          "Eliminar Conta",
+        ),
         "confirmAddingTrustedContact": m17,
         "confirmDeletePrompt": MessageLookupByLibrary.simpleMessage(
-            "Sim, quero permanentemente eliminar esta conta com os dados."),
-        "confirmPassword":
-            MessageLookupByLibrary.simpleMessage("Confirmar palavra-passe"),
+          "Sim, quero permanentemente eliminar esta conta com os dados.",
+        ),
+        "confirmPassword": MessageLookupByLibrary.simpleMessage(
+          "Confirmar palavra-passe",
+        ),
         "confirmPlanChange": MessageLookupByLibrary.simpleMessage(
-            "Confirmar alteração de plano"),
+          "Confirmar alteração de plano",
+        ),
         "confirmRecoveryKey": MessageLookupByLibrary.simpleMessage(
-            "Confirmar chave de recuperação"),
+          "Confirmar chave de recuperação",
+        ),
         "confirmYourRecoveryKey": MessageLookupByLibrary.simpleMessage(
-            "Confirmar chave de recuperação"),
-        "connectToDevice":
-            MessageLookupByLibrary.simpleMessage("Ligar ao dispositivo"),
+          "Confirmar chave de recuperação",
+        ),
+        "connectToDevice": MessageLookupByLibrary.simpleMessage(
+          "Ligar ao dispositivo",
+        ),
         "contactFamilyAdmin": m18,
-        "contactSupport":
-            MessageLookupByLibrary.simpleMessage("Contactar o suporte"),
+        "contactSupport": MessageLookupByLibrary.simpleMessage(
+          "Contactar o suporte",
+        ),
         "contactToManageSubscription": m19,
         "contacts": MessageLookupByLibrary.simpleMessage("Contactos"),
         "contents": MessageLookupByLibrary.simpleMessage("Conteúdos"),
         "continueLabel": MessageLookupByLibrary.simpleMessage("Continuar"),
-        "continueOnFreeTrial":
-            MessageLookupByLibrary.simpleMessage("Continuar em teste gratuito"),
-        "convertToAlbum":
-            MessageLookupByLibrary.simpleMessage("Converter para álbum"),
-        "copyEmailAddress":
-            MessageLookupByLibrary.simpleMessage("Copiar endereço de email"),
+        "continueOnFreeTrial": MessageLookupByLibrary.simpleMessage(
+          "Continuar em teste gratuito",
+        ),
+        "convertToAlbum": MessageLookupByLibrary.simpleMessage(
+          "Converter para álbum",
+        ),
+        "copyEmailAddress": MessageLookupByLibrary.simpleMessage(
+          "Copiar endereço de email",
+        ),
         "copyLink": MessageLookupByLibrary.simpleMessage("Copiar link"),
         "copypasteThisCodentoYourAuthenticatorApp":
             MessageLookupByLibrary.simpleMessage(
-                "Copie e cole este código\nno seu aplicativo de autenticação"),
+          "Copie e cole este código\nno seu aplicativo de autenticação",
+        ),
         "couldNotBackUpTryLater": MessageLookupByLibrary.simpleMessage(
-            "Não foi possível fazer o backup de seus dados.\nTentaremos novamente mais tarde."),
+          "Não foi possível fazer o backup de seus dados.\nTentaremos novamente mais tarde.",
+        ),
         "couldNotFreeUpSpace": MessageLookupByLibrary.simpleMessage(
-            "Não foi possível libertar espaço"),
+          "Não foi possível libertar espaço",
+        ),
         "couldNotUpdateSubscription": MessageLookupByLibrary.simpleMessage(
-            "Não foi possível atualizar a subscrição"),
+          "Não foi possível atualizar a subscrição",
+        ),
         "count": MessageLookupByLibrary.simpleMessage("Contagem"),
-        "crashReporting":
-            MessageLookupByLibrary.simpleMessage("Relatório de falhas"),
+        "crashReporting": MessageLookupByLibrary.simpleMessage(
+          "Relatório de falhas",
+        ),
         "create": MessageLookupByLibrary.simpleMessage("Criar"),
         "createAccount": MessageLookupByLibrary.simpleMessage("Criar conta"),
         "createAlbumActionHint": MessageLookupByLibrary.simpleMessage(
-            "Pressione e segure para selecionar fotos e clique em + para criar um álbum"),
-        "createCollaborativeLink":
-            MessageLookupByLibrary.simpleMessage("Criar link colaborativo"),
+          "Pressione e segure para selecionar fotos e clique em + para criar um álbum",
+        ),
+        "createCollaborativeLink": MessageLookupByLibrary.simpleMessage(
+          "Criar link colaborativo",
+        ),
         "createCollage": MessageLookupByLibrary.simpleMessage("Criar coleção"),
-        "createNewAccount":
-            MessageLookupByLibrary.simpleMessage("Criar conta nova"),
-        "createOrSelectAlbum":
-            MessageLookupByLibrary.simpleMessage("Criar ou selecionar álbum"),
-        "createPublicLink":
-            MessageLookupByLibrary.simpleMessage("Criar link público"),
+        "createNewAccount": MessageLookupByLibrary.simpleMessage(
+          "Criar conta nova",
+        ),
+        "createOrSelectAlbum": MessageLookupByLibrary.simpleMessage(
+          "Criar ou selecionar álbum",
+        ),
+        "createPublicLink": MessageLookupByLibrary.simpleMessage(
+          "Criar link público",
+        ),
         "creatingLink": MessageLookupByLibrary.simpleMessage("Criar link..."),
         "criticalUpdateAvailable": MessageLookupByLibrary.simpleMessage(
-            "Atualização crítica disponível"),
+          "Atualização crítica disponível",
+        ),
         "crop": MessageLookupByLibrary.simpleMessage("Recortar"),
         "curatedMemories":
             MessageLookupByLibrary.simpleMessage("Memórias curadas"),
@@ -3340,126 +954,169 @@
         "darkTheme": MessageLookupByLibrary.simpleMessage("Escuro"),
         "dayToday": MessageLookupByLibrary.simpleMessage("Hoje"),
         "dayYesterday": MessageLookupByLibrary.simpleMessage("Ontem"),
-        "declineTrustInvite":
-            MessageLookupByLibrary.simpleMessage("Dispense o Convite"),
+        "declineTrustInvite": MessageLookupByLibrary.simpleMessage(
+          "Dispense o Convite",
+        ),
         "decrypting": MessageLookupByLibrary.simpleMessage("A desencriptar…"),
-        "decryptingVideo":
-            MessageLookupByLibrary.simpleMessage("Descriptografando vídeo..."),
-        "deduplicateFiles":
-            MessageLookupByLibrary.simpleMessage("Arquivos duplicados"),
+        "decryptingVideo": MessageLookupByLibrary.simpleMessage(
+          "Descriptografando vídeo...",
+        ),
+        "deduplicateFiles": MessageLookupByLibrary.simpleMessage(
+          "Arquivos duplicados",
+        ),
         "delete": MessageLookupByLibrary.simpleMessage("Apagar"),
         "deleteAccount": MessageLookupByLibrary.simpleMessage("Eliminar conta"),
         "deleteAccountFeedbackPrompt": MessageLookupByLibrary.simpleMessage(
-            "Lamentável a sua ida. Favor, partilhe o seu comentário para ajudar-nos a aprimorar."),
+          "Lamentável a sua ida. Favor, partilhe o seu comentário para ajudar-nos a aprimorar.",
+        ),
         "deleteAccountPermanentlyButton": MessageLookupByLibrary.simpleMessage(
-            "Eliminar Conta Permanentemente"),
+          "Eliminar Conta Permanentemente",
+        ),
         "deleteAlbum": MessageLookupByLibrary.simpleMessage("Apagar álbum"),
         "deleteAlbumDialog": MessageLookupByLibrary.simpleMessage(
-            "Eliminar também as fotos (e vídeos) presentes neste álbum de <bold>all</bold>  os outros álbuns de que fazem parte?"),
+          "Eliminar também as fotos (e vídeos) presentes neste álbum de <bold>all</bold>  os outros álbuns de que fazem parte?",
+        ),
         "deleteAlbumsDialogBody": MessageLookupByLibrary.simpleMessage(
-            "Esta ação elimina todos os álbuns vazios. Isto é útil quando pretende reduzir a confusão na sua lista de álbuns."),
+          "Esta ação elimina todos os álbuns vazios. Isto é útil quando pretende reduzir a confusão na sua lista de álbuns.",
+        ),
         "deleteAll": MessageLookupByLibrary.simpleMessage("Apagar tudo"),
         "deleteConfirmDialogBody": MessageLookupByLibrary.simpleMessage(
-            "Esta conta está ligada a outras aplicações Ente, se utilizar alguma. Os seus dados carregados, em todas as aplicações Ente, serão agendados para eliminação e a sua conta será permanentemente eliminada."),
+          "Esta conta está ligada a outras aplicações Ente, se utilizar alguma. Os seus dados carregados, em todas as aplicações Ente, serão agendados para eliminação e a sua conta será permanentemente eliminada.",
+        ),
         "deleteEmailRequest": MessageLookupByLibrary.simpleMessage(
-            "Favor, envie um e-mail a <warning>account-deletion@ente.io</warning> do e-mail registado."),
-        "deleteEmptyAlbums":
-            MessageLookupByLibrary.simpleMessage("Apagar álbuns vazios"),
+          "Favor, envie um e-mail a <warning>account-deletion@ente.io</warning> do e-mail registado.",
+        ),
+        "deleteEmptyAlbums": MessageLookupByLibrary.simpleMessage(
+          "Apagar álbuns vazios",
+        ),
         "deleteEmptyAlbumsWithQuestionMark":
-            MessageLookupByLibrary.simpleMessage("Apagar álbuns vazios?"),
+            MessageLookupByLibrary.simpleMessage(
+          "Apagar álbuns vazios?",
+        ),
         "deleteFromBoth":
             MessageLookupByLibrary.simpleMessage("Apagar de ambos"),
-        "deleteFromDevice":
-            MessageLookupByLibrary.simpleMessage("Apagar do dispositivo"),
+        "deleteFromDevice": MessageLookupByLibrary.simpleMessage(
+          "Apagar do dispositivo",
+        ),
         "deleteFromEnte":
             MessageLookupByLibrary.simpleMessage("Apagar do Ente"),
         "deleteItemCount": m21,
-        "deleteLocation":
-            MessageLookupByLibrary.simpleMessage("Apagar localização"),
+        "deleteLocation": MessageLookupByLibrary.simpleMessage(
+          "Apagar localização",
+        ),
         "deleteMultipleAlbumDialog": m22,
         "deletePhotos": MessageLookupByLibrary.simpleMessage("Apagar fotos"),
         "deleteProgress": m23,
         "deleteReason1": MessageLookupByLibrary.simpleMessage(
-            "Necessita uma funcionalidade-chave que quero"),
+          "Necessita uma funcionalidade-chave que quero",
+        ),
         "deleteReason2": MessageLookupByLibrary.simpleMessage(
-            "A aplicação ou certa funcionalidade não comporta conforme o meu desejo"),
+          "A aplicação ou certa funcionalidade não comporta conforme o meu desejo",
+        ),
         "deleteReason3": MessageLookupByLibrary.simpleMessage(
-            "Possuo outro serviço que acho melhor"),
-        "deleteReason4":
-            MessageLookupByLibrary.simpleMessage("A razão não está listada"),
+          "Possuo outro serviço que acho melhor",
+        ),
+        "deleteReason4": MessageLookupByLibrary.simpleMessage(
+          "A razão não está listada",
+        ),
         "deleteRequestSLAText": MessageLookupByLibrary.simpleMessage(
-            "O pedido será revisto dentre 72 horas."),
+          "O pedido será revisto dentre 72 horas.",
+        ),
         "deleteSharedAlbum": MessageLookupByLibrary.simpleMessage(
-            "Excluir álbum compartilhado?"),
+          "Excluir álbum compartilhado?",
+        ),
         "deleteSharedAlbumDialogBody": MessageLookupByLibrary.simpleMessage(
-            "O álbum será apagado para todos\n\nVocê perderá o acesso a fotos compartilhadas neste álbum que são propriedade de outros"),
+          "O álbum será apagado para todos\n\nVocê perderá o acesso a fotos compartilhadas neste álbum que são propriedade de outros",
+        ),
         "deselectAll": MessageLookupByLibrary.simpleMessage("Desmarcar tudo"),
-        "designedToOutlive":
-            MessageLookupByLibrary.simpleMessage("Feito para ter longevidade"),
+        "designedToOutlive": MessageLookupByLibrary.simpleMessage(
+          "Feito para ter longevidade",
+        ),
         "details": MessageLookupByLibrary.simpleMessage("Detalhes"),
-        "developerSettings":
-            MessageLookupByLibrary.simpleMessage("Definições do programador"),
+        "developerSettings": MessageLookupByLibrary.simpleMessage(
+          "Definições do programador",
+        ),
         "developerSettingsWarning": MessageLookupByLibrary.simpleMessage(
-            "Tem a certeza de que pretende modificar as definições de programador?"),
-        "deviceCodeHint":
-            MessageLookupByLibrary.simpleMessage("Introduza o código"),
+          "Tem a certeza de que pretende modificar as definições de programador?",
+        ),
+        "deviceCodeHint": MessageLookupByLibrary.simpleMessage(
+          "Introduza o código",
+        ),
         "deviceFilesAutoUploading": MessageLookupByLibrary.simpleMessage(
-            "Os ficheiros adicionados a este álbum de dispositivo serão automaticamente transferidos para o Ente."),
-        "deviceLock":
-            MessageLookupByLibrary.simpleMessage("Bloqueio do dispositivo"),
+          "Os ficheiros adicionados a este álbum de dispositivo serão automaticamente transferidos para o Ente.",
+        ),
+        "deviceLock": MessageLookupByLibrary.simpleMessage(
+          "Bloqueio do dispositivo",
+        ),
         "deviceLockExplanation": MessageLookupByLibrary.simpleMessage(
-            "Desativar o bloqueio do ecrã do dispositivo quando o Ente estiver em primeiro plano e houver uma cópia de segurança em curso. Normalmente, isto não é necessário, mas pode ajudar a que os grandes carregamentos e as importações iniciais de grandes bibliotecas sejam concluídos mais rapidamente."),
-        "deviceNotFound":
-            MessageLookupByLibrary.simpleMessage("Dispositivo não encontrado"),
+          "Desativar o bloqueio do ecrã do dispositivo quando o Ente estiver em primeiro plano e houver uma cópia de segurança em curso. Normalmente, isto não é necessário, mas pode ajudar a que os grandes carregamentos e as importações iniciais de grandes bibliotecas sejam concluídos mais rapidamente.",
+        ),
+        "deviceNotFound": MessageLookupByLibrary.simpleMessage(
+          "Dispositivo não encontrado",
+        ),
         "didYouKnow": MessageLookupByLibrary.simpleMessage("Você sabia?"),
         "different": MessageLookupByLibrary.simpleMessage("Diferente"),
         "disableAutoLock": MessageLookupByLibrary.simpleMessage(
-            "Desativar bloqueio automático"),
+          "Desativar bloqueio automático",
+        ),
         "disableDownloadWarningBody": MessageLookupByLibrary.simpleMessage(
-            "Visualizadores ainda podem fazer capturas de tela ou salvar uma cópia das suas fotos usando ferramentas externas"),
-        "disableDownloadWarningTitle":
-            MessageLookupByLibrary.simpleMessage("Por favor, observe"),
+          "Visualizadores ainda podem fazer capturas de tela ou salvar uma cópia das suas fotos usando ferramentas externas",
+        ),
+        "disableDownloadWarningTitle": MessageLookupByLibrary.simpleMessage(
+          "Por favor, observe",
+        ),
         "disableLinkMessage": m24,
         "disableTwofactor": MessageLookupByLibrary.simpleMessage(
-            "Desativar autenticação de dois fatores"),
+          "Desativar autenticação de dois fatores",
+        ),
         "disablingTwofactorAuthentication":
             MessageLookupByLibrary.simpleMessage(
-                "Desativar a autenticação de dois factores..."),
+          "Desativar a autenticação de dois factores...",
+        ),
         "discord": MessageLookupByLibrary.simpleMessage("Discord"),
         "discover": MessageLookupByLibrary.simpleMessage("Descobrir"),
         "discover_babies": MessageLookupByLibrary.simpleMessage("Bebés"),
-        "discover_celebrations":
-            MessageLookupByLibrary.simpleMessage("Comemorações"),
+        "discover_celebrations": MessageLookupByLibrary.simpleMessage(
+          "Comemorações",
+        ),
         "discover_food": MessageLookupByLibrary.simpleMessage("Comida"),
         "discover_greenery": MessageLookupByLibrary.simpleMessage("Vegetação"),
         "discover_hills": MessageLookupByLibrary.simpleMessage("Colinas"),
         "discover_identity": MessageLookupByLibrary.simpleMessage("Identidade"),
         "discover_memes": MessageLookupByLibrary.simpleMessage("Memes"),
         "discover_notes": MessageLookupByLibrary.simpleMessage("Notas"),
-        "discover_pets":
-            MessageLookupByLibrary.simpleMessage("Animais de estimação"),
+        "discover_pets": MessageLookupByLibrary.simpleMessage(
+          "Animais de estimação",
+        ),
         "discover_receipts": MessageLookupByLibrary.simpleMessage("Recibos"),
-        "discover_screenshots":
-            MessageLookupByLibrary.simpleMessage("Capturas de ecrã"),
+        "discover_screenshots": MessageLookupByLibrary.simpleMessage(
+          "Capturas de ecrã",
+        ),
         "discover_selfies": MessageLookupByLibrary.simpleMessage("Selfies"),
         "discover_sunset": MessageLookupByLibrary.simpleMessage("Pôr do sol"),
-        "discover_visiting_cards":
-            MessageLookupByLibrary.simpleMessage("Cartões de visita"),
-        "discover_wallpapers":
-            MessageLookupByLibrary.simpleMessage("Papéis de parede"),
+        "discover_visiting_cards": MessageLookupByLibrary.simpleMessage(
+          "Cartões de visita",
+        ),
+        "discover_wallpapers": MessageLookupByLibrary.simpleMessage(
+          "Papéis de parede",
+        ),
         "dismiss": MessageLookupByLibrary.simpleMessage("Rejeitar"),
         "distanceInKMUnit": MessageLookupByLibrary.simpleMessage("km"),
-        "doNotSignOut":
-            MessageLookupByLibrary.simpleMessage("Não terminar a sessão"),
-        "doThisLater":
-            MessageLookupByLibrary.simpleMessage("Fazer isto mais tarde"),
+        "doNotSignOut": MessageLookupByLibrary.simpleMessage(
+          "Não terminar a sessão",
+        ),
+        "doThisLater": MessageLookupByLibrary.simpleMessage(
+          "Fazer isto mais tarde",
+        ),
         "doYouWantToDiscardTheEditsYouHaveMade":
             MessageLookupByLibrary.simpleMessage(
-                "Pretende eliminar as edições que efectuou?"),
+          "Pretende eliminar as edições que efectuou?",
+        ),
         "done": MessageLookupByLibrary.simpleMessage("Concluído"),
         "dontSave": MessageLookupByLibrary.simpleMessage("Não guarde"),
         "doubleYourStorage": MessageLookupByLibrary.simpleMessage(
-            "Duplicar o seu armazenamento"),
+          "Duplicar o seu armazenamento",
+        ),
         "download": MessageLookupByLibrary.simpleMessage("Download"),
         "downloadFailed":
             MessageLookupByLibrary.simpleMessage("Falha no download"),
@@ -3471,140 +1128,191 @@
         "editEmailAlreadyLinked": m28,
         "editLocation":
             MessageLookupByLibrary.simpleMessage("Editar localização"),
-        "editLocationTagTitle":
-            MessageLookupByLibrary.simpleMessage("Editar localização"),
+        "editLocationTagTitle": MessageLookupByLibrary.simpleMessage(
+          "Editar localização",
+        ),
         "editPerson": MessageLookupByLibrary.simpleMessage("Editar pessoa"),
         "editTime": MessageLookupByLibrary.simpleMessage("Editar tempo"),
         "editsSaved": MessageLookupByLibrary.simpleMessage("Edição guardada"),
         "editsToLocationWillOnlyBeSeenWithinEnte":
             MessageLookupByLibrary.simpleMessage(
-                "Edições para localização só serão vistas dentro do Ente"),
+          "Edições para localização só serão vistas dentro do Ente",
+        ),
         "eligible": MessageLookupByLibrary.simpleMessage("elegível"),
         "email": MessageLookupByLibrary.simpleMessage("E-mail"),
-        "emailAlreadyRegistered":
-            MessageLookupByLibrary.simpleMessage("E-mail já em utilização."),
+        "emailAlreadyRegistered": MessageLookupByLibrary.simpleMessage(
+          "E-mail já em utilização.",
+        ),
         "emailChangedTo": m29,
         "emailDoesNotHaveEnteAccount": m30,
         "emailNoEnteAccount": m31,
-        "emailNotRegistered":
-            MessageLookupByLibrary.simpleMessage("E-mail não em utilização."),
-        "emailVerificationToggle":
-            MessageLookupByLibrary.simpleMessage("Verificação por e-mail"),
-        "emailYourLogs":
-            MessageLookupByLibrary.simpleMessage("Enviar logs por e-mail"),
+        "emailNotRegistered": MessageLookupByLibrary.simpleMessage(
+          "E-mail não em utilização.",
+        ),
+        "emailVerificationToggle": MessageLookupByLibrary.simpleMessage(
+          "Verificação por e-mail",
+        ),
+        "emailYourLogs": MessageLookupByLibrary.simpleMessage(
+          "Enviar logs por e-mail",
+        ),
         "embracingThem": m32,
-        "emergencyContacts":
-            MessageLookupByLibrary.simpleMessage("Contactos de Emergência"),
+        "emergencyContacts": MessageLookupByLibrary.simpleMessage(
+          "Contactos de Emergência",
+        ),
         "empty": MessageLookupByLibrary.simpleMessage("Esvaziar"),
         "emptyTrash": MessageLookupByLibrary.simpleMessage("Esvaziar lixo?"),
         "enable": MessageLookupByLibrary.simpleMessage("Ativar"),
         "enableMLIndexingDesc": MessageLookupByLibrary.simpleMessage(
-            "O Ente suporta a aprendizagem automática no dispositivo para reconhecimento facial, pesquisa mágica e outras funcionalidades de pesquisa avançadas"),
+          "O Ente suporta a aprendizagem automática no dispositivo para reconhecimento facial, pesquisa mágica e outras funcionalidades de pesquisa avançadas",
+        ),
         "enableMachineLearningBanner": MessageLookupByLibrary.simpleMessage(
-            "Habilitar aprendizagem automática para pesquisa mágica e reconhecimento de rosto"),
+          "Habilitar aprendizagem automática para pesquisa mágica e reconhecimento de rosto",
+        ),
         "enableMaps": MessageLookupByLibrary.simpleMessage("Ativar mapas"),
         "enableMapsDesc": MessageLookupByLibrary.simpleMessage(
-            "Esta opção mostra as suas fotografias num mapa do mundo.\n\n\nEste mapa é alojado pelo Open Street Map e as localizações exactas das suas fotografias nunca são partilhadas.\n\n\nPode desativar esta funcionalidade em qualquer altura nas Definições."),
+          "Esta opção mostra as suas fotografias num mapa do mundo.\n\n\nEste mapa é alojado pelo Open Street Map e as localizações exactas das suas fotografias nunca são partilhadas.\n\n\nPode desativar esta funcionalidade em qualquer altura nas Definições.",
+        ),
         "enabled": MessageLookupByLibrary.simpleMessage("Ativado"),
-        "encryptingBackup":
-            MessageLookupByLibrary.simpleMessage("Criptografando backup..."),
+        "encryptingBackup": MessageLookupByLibrary.simpleMessage(
+          "Criptografando backup...",
+        ),
         "encryption": MessageLookupByLibrary.simpleMessage("Encriptação"),
-        "encryptionKeys":
-            MessageLookupByLibrary.simpleMessage("Chaves de encriptação"),
+        "encryptionKeys": MessageLookupByLibrary.simpleMessage(
+          "Chaves de encriptação",
+        ),
         "endpointUpdatedMessage": MessageLookupByLibrary.simpleMessage(
-            "Endpoint atualizado com sucesso"),
+          "Endpoint atualizado com sucesso",
+        ),
         "endtoendEncryptedByDefault": MessageLookupByLibrary.simpleMessage(
-            "Criptografia de ponta a ponta por padrão"),
+          "Criptografia de ponta a ponta por padrão",
+        ),
         "enteCanEncryptAndPreserveFilesOnlyIfYouGrant":
             MessageLookupByLibrary.simpleMessage(
-                "Ente pode criptografar e preservar arquivos apenas se você conceder acesso a eles"),
+          "Ente pode criptografar e preservar arquivos apenas se você conceder acesso a eles",
+        ),
         "entePhotosPerm": MessageLookupByLibrary.simpleMessage(
-            "Ente <i>precisa da permissão para</i> preservar as suas fotos"),
+          "Ente <i>precisa da permissão para</i> preservar as suas fotos",
+        ),
         "enteSubscriptionPitch": MessageLookupByLibrary.simpleMessage(
-            "O Ente preserva as suas memórias, para que estejam sempre disponíveis, mesmo que perca o seu dispositivo."),
+          "O Ente preserva as suas memórias, para que estejam sempre disponíveis, mesmo que perca o seu dispositivo.",
+        ),
         "enteSubscriptionShareWithFamily": MessageLookupByLibrary.simpleMessage(
-            "Sua família também pode ser adicionada ao seu plano."),
-        "enterAlbumName":
-            MessageLookupByLibrary.simpleMessage("Introduzir nome do álbum"),
+          "Sua família também pode ser adicionada ao seu plano.",
+        ),
+        "enterAlbumName": MessageLookupByLibrary.simpleMessage(
+          "Introduzir nome do álbum",
+        ),
         "enterCode": MessageLookupByLibrary.simpleMessage("Insira o código"),
         "enterCodeDescription": MessageLookupByLibrary.simpleMessage(
-            "Introduza o código fornecido pelo seu amigo para obter armazenamento gratuito para ambos"),
-        "enterDateOfBirth":
-            MessageLookupByLibrary.simpleMessage("Aniversário (opcional)"),
+          "Introduza o código fornecido pelo seu amigo para obter armazenamento gratuito para ambos",
+        ),
+        "enterDateOfBirth": MessageLookupByLibrary.simpleMessage(
+          "Aniversário (opcional)",
+        ),
         "enterEmail": MessageLookupByLibrary.simpleMessage("Digite o e-mail"),
-        "enterFileName":
-            MessageLookupByLibrary.simpleMessage("Inserir nome do arquivo"),
+        "enterFileName": MessageLookupByLibrary.simpleMessage(
+          "Inserir nome do arquivo",
+        ),
         "enterName": MessageLookupByLibrary.simpleMessage("Inserir nome"),
         "enterNewPasswordToEncrypt": MessageLookupByLibrary.simpleMessage(
-            "Inserir uma nova palavra-passe para encriptar os seus dados"),
-        "enterPassword":
-            MessageLookupByLibrary.simpleMessage("Introduzir palavra-passe"),
+          "Inserir uma nova palavra-passe para encriptar os seus dados",
+        ),
+        "enterPassword": MessageLookupByLibrary.simpleMessage(
+          "Introduzir palavra-passe",
+        ),
         "enterPasswordToEncrypt": MessageLookupByLibrary.simpleMessage(
-            "Inserir uma palavra-passe para encriptar os seus dados"),
-        "enterPersonName":
-            MessageLookupByLibrary.simpleMessage("Inserir nome da pessoa"),
+          "Inserir uma palavra-passe para encriptar os seus dados",
+        ),
+        "enterPersonName": MessageLookupByLibrary.simpleMessage(
+          "Inserir nome da pessoa",
+        ),
         "enterPin": MessageLookupByLibrary.simpleMessage("Introduzir PIN"),
         "enterReferralCode": MessageLookupByLibrary.simpleMessage(
-            "Insira o código de referência"),
+          "Insira o código de referência",
+        ),
         "enterThe6digitCodeFromnyourAuthenticatorApp":
             MessageLookupByLibrary.simpleMessage(
-                "Introduzir o código de 6 dígitos da\nsua aplicação de autenticação"),
+          "Introduzir o código de 6 dígitos da\nsua aplicação de autenticação",
+        ),
         "enterValidEmail": MessageLookupByLibrary.simpleMessage(
-            "Favor, introduz um e-mail válido."),
-        "enterYourEmailAddress":
-            MessageLookupByLibrary.simpleMessage("Introduza o seu e-mail"),
-        "enterYourNewEmailAddress":
-            MessageLookupByLibrary.simpleMessage("Introduza o seu novo e-mail"),
+          "Favor, introduz um e-mail válido.",
+        ),
+        "enterYourEmailAddress": MessageLookupByLibrary.simpleMessage(
+          "Introduza o seu e-mail",
+        ),
+        "enterYourNewEmailAddress": MessageLookupByLibrary.simpleMessage(
+          "Introduza o seu novo e-mail",
+        ),
         "enterYourPassword": MessageLookupByLibrary.simpleMessage(
-            "Introduza a sua palavra-passe"),
+          "Introduza a sua palavra-passe",
+        ),
         "enterYourRecoveryKey": MessageLookupByLibrary.simpleMessage(
-            "Introduz a sua chave de recuperação"),
+          "Introduz a sua chave de recuperação",
+        ),
         "error": MessageLookupByLibrary.simpleMessage("Erro"),
         "everywhere": MessageLookupByLibrary.simpleMessage("em todo o lado"),
         "exif": MessageLookupByLibrary.simpleMessage("EXIF"),
-        "existingUser":
-            MessageLookupByLibrary.simpleMessage("Utilizador existente"),
+        "existingUser": MessageLookupByLibrary.simpleMessage(
+          "Utilizador existente",
+        ),
         "expiredLinkInfo": MessageLookupByLibrary.simpleMessage(
-            "Este link expirou. Por favor, selecione um novo tempo de expiração ou desabilite a expiração do link."),
+          "Este link expirou. Por favor, selecione um novo tempo de expiração ou desabilite a expiração do link.",
+        ),
         "exportLogs": MessageLookupByLibrary.simpleMessage("Exportar logs"),
-        "exportYourData":
-            MessageLookupByLibrary.simpleMessage("Exportar os seus dados"),
+        "exportYourData": MessageLookupByLibrary.simpleMessage(
+          "Exportar os seus dados",
+        ),
         "extraPhotosFound": MessageLookupByLibrary.simpleMessage(
-            "Fotos adicionais encontradas"),
+          "Fotos adicionais encontradas",
+        ),
         "extraPhotosFoundFor": m33,
         "faceNotClusteredYet": MessageLookupByLibrary.simpleMessage(
-            "Rosto não aglomerado ainda, retome mais tarde"),
-        "faceRecognition":
-            MessageLookupByLibrary.simpleMessage("Reconhecimento facial"),
+          "Rosto não aglomerado ainda, retome mais tarde",
+        ),
+        "faceRecognition": MessageLookupByLibrary.simpleMessage(
+          "Reconhecimento facial",
+        ),
         "faceThumbnailGenerationFailed": MessageLookupByLibrary.simpleMessage(
-            "Impossível gerar thumbnails de rosto"),
+          "Impossível gerar thumbnails de rosto",
+        ),
         "faces": MessageLookupByLibrary.simpleMessage("Rostos"),
         "failed": MessageLookupByLibrary.simpleMessage("Falha"),
-        "failedToApplyCode":
-            MessageLookupByLibrary.simpleMessage("Falha ao aplicar código"),
-        "failedToCancel":
-            MessageLookupByLibrary.simpleMessage("Falhou ao cancelar"),
+        "failedToApplyCode": MessageLookupByLibrary.simpleMessage(
+          "Falha ao aplicar código",
+        ),
+        "failedToCancel": MessageLookupByLibrary.simpleMessage(
+          "Falhou ao cancelar",
+        ),
         "failedToDownloadVideo": MessageLookupByLibrary.simpleMessage(
-            "Falha ao fazer o download do vídeo"),
+          "Falha ao fazer o download do vídeo",
+        ),
         "failedToFetchActiveSessions": MessageLookupByLibrary.simpleMessage(
-            "Falha ao obter sessões em atividade"),
+          "Falha ao obter sessões em atividade",
+        ),
         "failedToFetchOriginalForEdit": MessageLookupByLibrary.simpleMessage(
-            "Falha ao obter original para edição"),
+          "Falha ao obter original para edição",
+        ),
         "failedToFetchReferralDetails": MessageLookupByLibrary.simpleMessage(
-            "Não foi possível obter detalhes de indicação. Por favor, tente novamente mais tarde."),
-        "failedToLoadAlbums":
-            MessageLookupByLibrary.simpleMessage("Falha ao carregar álbuns"),
+          "Não foi possível obter detalhes de indicação. Por favor, tente novamente mais tarde.",
+        ),
+        "failedToLoadAlbums": MessageLookupByLibrary.simpleMessage(
+          "Falha ao carregar álbuns",
+        ),
         "failedToPlayVideo": MessageLookupByLibrary.simpleMessage(
-            "Falha ao reproduzir multimédia"),
+          "Falha ao reproduzir multimédia",
+        ),
         "failedToRefreshStripeSubscription":
             MessageLookupByLibrary.simpleMessage(
-                "Falha ao atualizar subscrição"),
+          "Falha ao atualizar subscrição",
+        ),
         "failedToRenew":
             MessageLookupByLibrary.simpleMessage("Falhou ao renovar"),
         "failedToVerifyPaymentStatus": MessageLookupByLibrary.simpleMessage(
-            "Falha ao verificar status do pagamento"),
+          "Falha ao verificar status do pagamento",
+        ),
         "familyPlanOverview": MessageLookupByLibrary.simpleMessage(
-            "Adicione 5 membros da família ao seu plano existente sem pagar mais.\n\n\nCada membro tem o seu próprio espaço privado e não pode ver os ficheiros dos outros, a menos que sejam partilhados.\n\n\nOs planos familiares estão disponíveis para clientes que tenham uma subscrição paga do Ente.\n\n\nSubscreva agora para começar!"),
+          "Adicione 5 membros da família ao seu plano existente sem pagar mais.\n\n\nCada membro tem o seu próprio espaço privado e não pode ver os ficheiros dos outros, a menos que sejam partilhados.\n\n\nOs planos familiares estão disponíveis para clientes que tenham uma subscrição paga do Ente.\n\n\nSubscreva agora para começar!",
+        ),
         "familyPlanPortalTitle":
             MessageLookupByLibrary.simpleMessage("Família"),
         "familyPlans":
@@ -3615,199 +1323,260 @@
         "feastingWithThem": m34,
         "feedback": MessageLookupByLibrary.simpleMessage("Comentário"),
         "file": MessageLookupByLibrary.simpleMessage("Ficheiro"),
-        "fileAnalysisFailed":
-            MessageLookupByLibrary.simpleMessage("Impossível analisar arquivo"),
+        "fileAnalysisFailed": MessageLookupByLibrary.simpleMessage(
+          "Impossível analisar arquivo",
+        ),
         "fileFailedToSaveToGallery": MessageLookupByLibrary.simpleMessage(
-            "Falha ao guardar o ficheiro na galeria"),
-        "fileInfoAddDescHint":
-            MessageLookupByLibrary.simpleMessage("Acrescente uma descrição..."),
-        "fileNotUploadedYet":
-            MessageLookupByLibrary.simpleMessage("Ficheiro não enviado ainda"),
-        "fileSavedToGallery":
-            MessageLookupByLibrary.simpleMessage("Arquivo guardado na galeria"),
+          "Falha ao guardar o ficheiro na galeria",
+        ),
+        "fileInfoAddDescHint": MessageLookupByLibrary.simpleMessage(
+          "Acrescente uma descrição...",
+        ),
+        "fileNotUploadedYet": MessageLookupByLibrary.simpleMessage(
+          "Ficheiro não enviado ainda",
+        ),
+        "fileSavedToGallery": MessageLookupByLibrary.simpleMessage(
+          "Arquivo guardado na galeria",
+        ),
         "fileTypes": MessageLookupByLibrary.simpleMessage("Tipos de arquivo"),
-        "fileTypesAndNames":
-            MessageLookupByLibrary.simpleMessage("Tipos de arquivo e nomes"),
+        "fileTypesAndNames": MessageLookupByLibrary.simpleMessage(
+          "Tipos de arquivo e nomes",
+        ),
         "filesBackedUpFromDevice": m35,
         "filesBackedUpInAlbum": m36,
         "filesDeleted":
             MessageLookupByLibrary.simpleMessage("Arquivos apagados"),
         "filesSavedToGallery": MessageLookupByLibrary.simpleMessage(
-            "Arquivos guardados na galeria"),
+          "Arquivos guardados na galeria",
+        ),
         "findPeopleByName": MessageLookupByLibrary.simpleMessage(
-            "Encontrar pessoas rapidamente pelo nome"),
-        "findThemQuickly":
-            MessageLookupByLibrary.simpleMessage("Ache-os rapidamente"),
+          "Encontrar pessoas rapidamente pelo nome",
+        ),
+        "findThemQuickly": MessageLookupByLibrary.simpleMessage(
+          "Ache-os rapidamente",
+        ),
         "flip": MessageLookupByLibrary.simpleMessage("Inverter"),
         "food": MessageLookupByLibrary.simpleMessage("Culinária saborosa"),
-        "forYourMemories":
-            MessageLookupByLibrary.simpleMessage("para suas memórias"),
-        "forgotPassword":
-            MessageLookupByLibrary.simpleMessage("Não recordo a palavra-passe"),
+        "forYourMemories": MessageLookupByLibrary.simpleMessage(
+          "para suas memórias",
+        ),
+        "forgotPassword": MessageLookupByLibrary.simpleMessage(
+          "Não recordo a palavra-passe",
+        ),
         "foundFaces":
             MessageLookupByLibrary.simpleMessage("Rostos encontrados"),
         "freeStorageClaimed": MessageLookupByLibrary.simpleMessage(
-            "Armazenamento gratuito reclamado"),
+          "Armazenamento gratuito reclamado",
+        ),
         "freeStorageOnReferralSuccess": m37,
         "freeStorageUsable": MessageLookupByLibrary.simpleMessage(
-            "Armazenamento livre utilizável"),
+          "Armazenamento livre utilizável",
+        ),
         "freeTrial": MessageLookupByLibrary.simpleMessage("Teste grátis"),
         "freeTrialValidTill": m38,
         "freeUpAccessPostDelete": m39,
         "freeUpAmount": m40,
         "freeUpDeviceSpace": MessageLookupByLibrary.simpleMessage(
-            "Libertar espaço no dispositivo"),
+          "Libertar espaço no dispositivo",
+        ),
         "freeUpDeviceSpaceDesc": MessageLookupByLibrary.simpleMessage(
-            "Poupe espaço no seu dispositivo limpando ficheiros dos quais já foi feita uma cópia de segurança."),
+          "Poupe espaço no seu dispositivo limpando ficheiros dos quais já foi feita uma cópia de segurança.",
+        ),
         "freeUpSpace": MessageLookupByLibrary.simpleMessage("Libertar espaço"),
         "freeUpSpaceSaving": m41,
         "gallery": MessageLookupByLibrary.simpleMessage("Galeria"),
         "galleryMemoryLimitInfo": MessageLookupByLibrary.simpleMessage(
-            "Até 1000 memórias mostradas na galeria"),
+          "Até 1000 memórias mostradas na galeria",
+        ),
         "general": MessageLookupByLibrary.simpleMessage("Geral"),
         "generatingEncryptionKeys": MessageLookupByLibrary.simpleMessage(
-            "Gerando chaves de encriptação..."),
+          "Gerando chaves de encriptação...",
+        ),
         "genericProgress": m42,
-        "goToSettings":
-            MessageLookupByLibrary.simpleMessage("Ir para as definições"),
+        "goToSettings": MessageLookupByLibrary.simpleMessage(
+          "Ir para as definições",
+        ),
         "googlePlayId":
             MessageLookupByLibrary.simpleMessage("ID do Google Play"),
         "grantFullAccessPrompt": MessageLookupByLibrary.simpleMessage(
-            "Por favor, permita o acesso a todas as fotos nas definições do aplicativo"),
-        "grantPermission":
-            MessageLookupByLibrary.simpleMessage("Conceder permissão"),
+          "Por favor, permita o acesso a todas as fotos nas definições do aplicativo",
+        ),
+        "grantPermission": MessageLookupByLibrary.simpleMessage(
+          "Conceder permissão",
+        ),
         "greenery": MessageLookupByLibrary.simpleMessage("A vida esverdeada"),
-        "groupNearbyPhotos":
-            MessageLookupByLibrary.simpleMessage("Agrupar fotos próximas"),
+        "groupNearbyPhotos": MessageLookupByLibrary.simpleMessage(
+          "Agrupar fotos próximas",
+        ),
         "guestView": MessageLookupByLibrary.simpleMessage("Visão de convidado"),
         "guestViewEnablePreSteps": MessageLookupByLibrary.simpleMessage(
-            "Para ativar a vista de convidado, configure o código de acesso do dispositivo ou o bloqueio do ecrã nas definições do sistema."),
+          "Para ativar a vista de convidado, configure o código de acesso do dispositivo ou o bloqueio do ecrã nas definições do sistema.",
+        ),
         "happyBirthday":
             MessageLookupByLibrary.simpleMessage("Felicidades! 🥳"),
         "hearUsExplanation": MessageLookupByLibrary.simpleMessage(
-            "Não monitorizamos as instalações de aplicações. Ajudaria se nos dissesse onde nos encontrou!"),
+          "Não monitorizamos as instalações de aplicações. Ajudaria se nos dissesse onde nos encontrou!",
+        ),
         "hearUsWhereTitle": MessageLookupByLibrary.simpleMessage(
-            "Como é que soube do Ente? (opcional)"),
+          "Como é que soube do Ente? (opcional)",
+        ),
         "help": MessageLookupByLibrary.simpleMessage("Ajuda"),
         "hidden": MessageLookupByLibrary.simpleMessage("Oculto"),
         "hide": MessageLookupByLibrary.simpleMessage("Ocultar"),
         "hideContent": MessageLookupByLibrary.simpleMessage("Ocultar conteúdo"),
         "hideContentDescriptionAndroid": MessageLookupByLibrary.simpleMessage(
-            "Oculta o conteúdo da aplicação no alternador de aplicações e desactiva as capturas de ecrã"),
+          "Oculta o conteúdo da aplicação no alternador de aplicações e desactiva as capturas de ecrã",
+        ),
         "hideContentDescriptionIos": MessageLookupByLibrary.simpleMessage(
-            "Oculta o conteúdo da aplicação no alternador de aplicações"),
+          "Oculta o conteúdo da aplicação no alternador de aplicações",
+        ),
         "hideSharedItemsFromHomeGallery": MessageLookupByLibrary.simpleMessage(
-            "Esconder Itens Partilhados da Galeria Inicial"),
+          "Esconder Itens Partilhados da Galeria Inicial",
+        ),
         "hiding": MessageLookupByLibrary.simpleMessage("Ocultando..."),
         "hikingWithThem": m43,
-        "hostedAtOsmFrance":
-            MessageLookupByLibrary.simpleMessage("Hospedado na OSM France"),
+        "hostedAtOsmFrance": MessageLookupByLibrary.simpleMessage(
+          "Hospedado na OSM France",
+        ),
         "howItWorks": MessageLookupByLibrary.simpleMessage("Como funciona"),
         "howToViewShareeVerificationID": MessageLookupByLibrary.simpleMessage(
-            "Por favor, peça-lhes para pressionar longamente o endereço de e-mail na tela de configurações e verifique se os IDs de ambos os dispositivos coincidem."),
+          "Por favor, peça-lhes para pressionar longamente o endereço de e-mail na tela de configurações e verifique se os IDs de ambos os dispositivos coincidem.",
+        ),
         "iOSGoToSettingsDescription": MessageLookupByLibrary.simpleMessage(
-            "A autenticação biométrica não está configurada no seu dispositivo. Active o Touch ID ou o Face ID no seu telemóvel."),
+          "A autenticação biométrica não está configurada no seu dispositivo. Active o Touch ID ou o Face ID no seu telemóvel.",
+        ),
         "iOSLockOut": MessageLookupByLibrary.simpleMessage(
-            "A autenticação biométrica está desativada. Por favor, bloqueie e desbloqueie o ecrã para ativá-la."),
+          "A autenticação biométrica está desativada. Por favor, bloqueie e desbloqueie o ecrã para ativá-la.",
+        ),
         "iOSOkButton": MessageLookupByLibrary.simpleMessage("OK"),
         "ignore": MessageLookupByLibrary.simpleMessage("Ignorar"),
         "ignoreUpdate": MessageLookupByLibrary.simpleMessage("Ignorar"),
         "ignored": MessageLookupByLibrary.simpleMessage("ignorado"),
         "ignoredFolderUploadReason": MessageLookupByLibrary.simpleMessage(
-            "Alguns ficheiros deste álbum não podem ser carregados porque foram anteriormente eliminados do Ente."),
-        "imageNotAnalyzed":
-            MessageLookupByLibrary.simpleMessage("Imagem sem análise"),
+          "Alguns ficheiros deste álbum não podem ser carregados porque foram anteriormente eliminados do Ente.",
+        ),
+        "imageNotAnalyzed": MessageLookupByLibrary.simpleMessage(
+          "Imagem sem análise",
+        ),
         "immediately": MessageLookupByLibrary.simpleMessage("Imediatamente"),
         "importing": MessageLookupByLibrary.simpleMessage("A importar..."),
         "incorrectCode":
             MessageLookupByLibrary.simpleMessage("Código incorrecto"),
-        "incorrectPasswordTitle":
-            MessageLookupByLibrary.simpleMessage("Palavra-passe incorreta"),
+        "incorrectPasswordTitle": MessageLookupByLibrary.simpleMessage(
+          "Palavra-passe incorreta",
+        ),
         "incorrectRecoveryKey": MessageLookupByLibrary.simpleMessage(
-            "Chave de recuperação incorreta"),
+          "Chave de recuperação incorreta",
+        ),
         "incorrectRecoveryKeyBody": MessageLookupByLibrary.simpleMessage(
-            "A chave de recuperação introduzida está incorreta"),
+          "A chave de recuperação introduzida está incorreta",
+        ),
         "incorrectRecoveryKeyTitle": MessageLookupByLibrary.simpleMessage(
-            "Chave de recuperação incorreta"),
+          "Chave de recuperação incorreta",
+        ),
         "indexedItems": MessageLookupByLibrary.simpleMessage("Itens indexados"),
         "indexingPausedStatusDescription": MessageLookupByLibrary.simpleMessage(
-            "A indexação foi interrompida. Ele será retomado se o dispositivo estiver pronto. O dispositivo é considerado pronto se o nível de bateria, saúde da bateria, e estado térmico esteja num estado saudável."),
+          "A indexação foi interrompida. Ele será retomado se o dispositivo estiver pronto. O dispositivo é considerado pronto se o nível de bateria, saúde da bateria, e estado térmico esteja num estado saudável.",
+        ),
         "ineligible": MessageLookupByLibrary.simpleMessage("Inelegível"),
         "info": MessageLookupByLibrary.simpleMessage("Info"),
-        "insecureDevice":
-            MessageLookupByLibrary.simpleMessage("Dispositivo inseguro"),
-        "installManually":
-            MessageLookupByLibrary.simpleMessage("Instalar manualmente"),
-        "invalidEmailAddress":
-            MessageLookupByLibrary.simpleMessage("E-mail inválido"),
-        "invalidEndpoint":
-            MessageLookupByLibrary.simpleMessage("Endpoint inválido"),
+        "insecureDevice": MessageLookupByLibrary.simpleMessage(
+          "Dispositivo inseguro",
+        ),
+        "installManually": MessageLookupByLibrary.simpleMessage(
+          "Instalar manualmente",
+        ),
+        "invalidEmailAddress": MessageLookupByLibrary.simpleMessage(
+          "E-mail inválido",
+        ),
+        "invalidEndpoint": MessageLookupByLibrary.simpleMessage(
+          "Endpoint inválido",
+        ),
         "invalidEndpointMessage": MessageLookupByLibrary.simpleMessage(
-            "Desculpe, o endpoint que introduziu é inválido. Introduza um ponto final válido e tente novamente."),
+          "Desculpe, o endpoint que introduziu é inválido. Introduza um ponto final válido e tente novamente.",
+        ),
         "invalidKey": MessageLookupByLibrary.simpleMessage("Chave inválida"),
         "invalidRecoveryKey": MessageLookupByLibrary.simpleMessage(
-            "A chave de recuperação que inseriu não é válida. Por favor, certifique-se que ela contém 24 palavras e verifique a ortografia de cada uma.\n\nSe inseriu um código de recuperação mais antigo, certifique-se de que tem 64 caracteres e verifique cada um deles."),
+          "A chave de recuperação que inseriu não é válida. Por favor, certifique-se que ela contém 24 palavras e verifique a ortografia de cada uma.\n\nSe inseriu um código de recuperação mais antigo, certifique-se de que tem 64 caracteres e verifique cada um deles.",
+        ),
         "invite": MessageLookupByLibrary.simpleMessage("Convidar"),
         "inviteToEnte":
             MessageLookupByLibrary.simpleMessage("Convidar para Ente"),
-        "inviteYourFriends":
-            MessageLookupByLibrary.simpleMessage("Convide os seus amigos"),
+        "inviteYourFriends": MessageLookupByLibrary.simpleMessage(
+          "Convide os seus amigos",
+        ),
         "inviteYourFriendsToEnte": MessageLookupByLibrary.simpleMessage(
-            "Convide seus amigos para o Ente"),
+          "Convide seus amigos para o Ente",
+        ),
         "itLooksLikeSomethingWentWrongPleaseRetryAfterSome":
             MessageLookupByLibrary.simpleMessage(
-                "Parece que algo correu mal. Por favor, tente novamente após algum tempo. Se o erro persistir, contacte a nossa equipa de apoio."),
+          "Parece que algo correu mal. Por favor, tente novamente após algum tempo. Se o erro persistir, contacte a nossa equipa de apoio.",
+        ),
         "itemCount": m44,
         "itemsShowTheNumberOfDaysRemainingBeforePermanentDeletion":
             MessageLookupByLibrary.simpleMessage(
-                "Os itens mostram o número de dias restantes antes da eliminação permanente"),
+          "Os itens mostram o número de dias restantes antes da eliminação permanente",
+        ),
         "itemsWillBeRemovedFromAlbum": MessageLookupByLibrary.simpleMessage(
-            "Os itens selecionados serão removidos deste álbum"),
+          "Os itens selecionados serão removidos deste álbum",
+        ),
         "join": MessageLookupByLibrary.simpleMessage("Aderir"),
         "joinAlbum": MessageLookupByLibrary.simpleMessage("Aderir ao Álbum"),
         "joinAlbumConfirmationDialogBody": MessageLookupByLibrary.simpleMessage(
-            "Aderir a um álbum fará o seu e-mail visível aos participantes."),
+          "Aderir a um álbum fará o seu e-mail visível aos participantes.",
+        ),
         "joinAlbumSubtext": MessageLookupByLibrary.simpleMessage(
-            "para ver e adicionar as suas fotos"),
+          "para ver e adicionar as suas fotos",
+        ),
         "joinAlbumSubtextViewer": MessageLookupByLibrary.simpleMessage(
-            "para adicionar isto aos álbuns partilhados"),
+          "para adicionar isto aos álbuns partilhados",
+        ),
         "joinDiscord":
             MessageLookupByLibrary.simpleMessage("Juntar-se ao Discord"),
         "keepPhotos": MessageLookupByLibrary.simpleMessage("Manter fotos"),
         "kiloMeterUnit": MessageLookupByLibrary.simpleMessage("km"),
         "kindlyHelpUsWithThisInformation": MessageLookupByLibrary.simpleMessage(
-            "Ajude-nos com esta informação"),
+          "Ajude-nos com esta informação",
+        ),
         "language": MessageLookupByLibrary.simpleMessage("Idioma"),
         "lastTimeWithThem": m45,
         "lastUpdated":
             MessageLookupByLibrary.simpleMessage("Última atualização"),
-        "lastYearsTrip":
-            MessageLookupByLibrary.simpleMessage("Viagem do ano passado"),
+        "lastYearsTrip": MessageLookupByLibrary.simpleMessage(
+          "Viagem do ano passado",
+        ),
         "leave": MessageLookupByLibrary.simpleMessage("Sair"),
         "leaveAlbum": MessageLookupByLibrary.simpleMessage("Sair do álbum"),
-        "leaveFamily":
-            MessageLookupByLibrary.simpleMessage("Deixar plano famíliar"),
+        "leaveFamily": MessageLookupByLibrary.simpleMessage(
+          "Deixar plano famíliar",
+        ),
         "leaveSharedAlbum": MessageLookupByLibrary.simpleMessage(
-            "Sair do álbum compartilhado?"),
+          "Sair do álbum compartilhado?",
+        ),
         "left": MessageLookupByLibrary.simpleMessage("Esquerda"),
         "legacy": MessageLookupByLibrary.simpleMessage("Revivência"),
         "legacyAccounts":
             MessageLookupByLibrary.simpleMessage("Contas revividas"),
         "legacyInvite": m46,
         "legacyPageDesc": MessageLookupByLibrary.simpleMessage(
-            "A Revivência permite que contactos de confiança acessem a sua conta na sua inatividade."),
+          "A Revivência permite que contactos de confiança acessem a sua conta na sua inatividade.",
+        ),
         "legacyPageDesc2": MessageLookupByLibrary.simpleMessage(
-            "Contactos de confiança podem restaurar a sua conta, e se não lhes impedir em 30 dias, redefine a sua palavra-passe e acesse a sua conta."),
+          "Contactos de confiança podem restaurar a sua conta, e se não lhes impedir em 30 dias, redefine a sua palavra-passe e acesse a sua conta.",
+        ),
         "light": MessageLookupByLibrary.simpleMessage("Claro"),
         "lightTheme": MessageLookupByLibrary.simpleMessage("Claro"),
         "link": MessageLookupByLibrary.simpleMessage("Ligar"),
         "linkCopiedToClipboard": MessageLookupByLibrary.simpleMessage(
-            "Link copiado para a área de transferência"),
-        "linkDeviceLimit":
-            MessageLookupByLibrary.simpleMessage("Limite de dispositivo"),
+          "Link copiado para a área de transferência",
+        ),
+        "linkDeviceLimit": MessageLookupByLibrary.simpleMessage(
+          "Limite de dispositivo",
+        ),
         "linkEmail": MessageLookupByLibrary.simpleMessage("Ligar e-mail"),
-        "linkEmailToContactBannerCaption":
-            MessageLookupByLibrary.simpleMessage("para partilha ágil"),
+        "linkEmailToContactBannerCaption": MessageLookupByLibrary.simpleMessage(
+          "para partilha ágil",
+        ),
         "linkEnabled": MessageLookupByLibrary.simpleMessage("Ativado"),
         "linkExpired": MessageLookupByLibrary.simpleMessage("Expirado"),
         "linkExpiresOn": m47,
@@ -3817,97 +1586,130 @@
         "linkNeverExpires": MessageLookupByLibrary.simpleMessage("Nunca"),
         "linkPerson": MessageLookupByLibrary.simpleMessage("Ligar pessoa"),
         "linkPersonCaption": MessageLookupByLibrary.simpleMessage(
-            "para melhor experiência de partilha"),
+          "para melhor experiência de partilha",
+        ),
         "linkPersonToEmail": m48,
         "linkPersonToEmailConfirmation": m49,
         "livePhotos":
             MessageLookupByLibrary.simpleMessage("Fotos Em Tempo Real"),
         "loadMessage1": MessageLookupByLibrary.simpleMessage(
-            "Pode partilhar a sua subscrição com a sua família"),
+          "Pode partilhar a sua subscrição com a sua família",
+        ),
         "loadMessage2": MessageLookupByLibrary.simpleMessage(
-            "Já contivemos 200 milhões de memórias até o momento"),
+          "Já contivemos 200 milhões de memórias até o momento",
+        ),
         "loadMessage3": MessageLookupByLibrary.simpleMessage(
-            "Mantemos 3 cópias dos seus dados, uma em um abrigo subterrâneo"),
+          "Mantemos 3 cópias dos seus dados, uma em um abrigo subterrâneo",
+        ),
         "loadMessage4": MessageLookupByLibrary.simpleMessage(
-            "Todos os nossos aplicativos são de código aberto"),
+          "Todos os nossos aplicativos são de código aberto",
+        ),
         "loadMessage5": MessageLookupByLibrary.simpleMessage(
-            "Nosso código-fonte e criptografia foram auditadas externamente"),
-        "loadMessage6":
-            MessageLookupByLibrary.simpleMessage("Deixar o álbum partilhado?"),
+          "Nosso código-fonte e criptografia foram auditadas externamente",
+        ),
+        "loadMessage6": MessageLookupByLibrary.simpleMessage(
+          "Deixar o álbum partilhado?",
+        ),
         "loadMessage7": MessageLookupByLibrary.simpleMessage(
-            "Nossos aplicativos móveis são executados em segundo plano para criptografar e fazer backup de quaisquer novas fotos que você clique"),
+          "Nossos aplicativos móveis são executados em segundo plano para criptografar e fazer backup de quaisquer novas fotos que você clique",
+        ),
         "loadMessage8": MessageLookupByLibrary.simpleMessage(
-            "web.ente.io tem um envio mais rápido"),
+          "web.ente.io tem um envio mais rápido",
+        ),
         "loadMessage9": MessageLookupByLibrary.simpleMessage(
-            "Nós usamos Xchacha20Poly1305 para criptografar seus dados com segurança"),
-        "loadingExifData":
-            MessageLookupByLibrary.simpleMessage("Carregando dados EXIF..."),
-        "loadingGallery":
-            MessageLookupByLibrary.simpleMessage("Carregando galeria..."),
-        "loadingMessage":
-            MessageLookupByLibrary.simpleMessage("Carregar as suas fotos..."),
-        "loadingModel":
-            MessageLookupByLibrary.simpleMessage("Transferindo modelos..."),
-        "loadingYourPhotos":
-            MessageLookupByLibrary.simpleMessage("Carregar as suas fotos..."),
+          "Nós usamos Xchacha20Poly1305 para criptografar seus dados com segurança",
+        ),
+        "loadingExifData": MessageLookupByLibrary.simpleMessage(
+          "Carregando dados EXIF...",
+        ),
+        "loadingGallery": MessageLookupByLibrary.simpleMessage(
+          "Carregando galeria...",
+        ),
+        "loadingMessage": MessageLookupByLibrary.simpleMessage(
+          "Carregar as suas fotos...",
+        ),
+        "loadingModel": MessageLookupByLibrary.simpleMessage(
+          "Transferindo modelos...",
+        ),
+        "loadingYourPhotos": MessageLookupByLibrary.simpleMessage(
+          "Carregar as suas fotos...",
+        ),
         "localGallery": MessageLookupByLibrary.simpleMessage("Galeria local"),
         "localIndexing":
             MessageLookupByLibrary.simpleMessage("Indexação local"),
         "localSyncErrorMessage": MessageLookupByLibrary.simpleMessage(
-            "Parece que algo correu mal, uma vez que a sincronização de fotografias locais está a demorar mais tempo do que o esperado. Contacte a nossa equipa de apoio"),
+          "Parece que algo correu mal, uma vez que a sincronização de fotografias locais está a demorar mais tempo do que o esperado. Contacte a nossa equipa de apoio",
+        ),
         "location": MessageLookupByLibrary.simpleMessage("Localização"),
         "locationName":
             MessageLookupByLibrary.simpleMessage("Nome da localização"),
         "locationTagFeatureDescription": MessageLookupByLibrary.simpleMessage(
-            "Uma etiqueta de localização agrupa todas as fotos que foram tiradas num determinado raio de uma fotografia"),
+          "Uma etiqueta de localização agrupa todas as fotos que foram tiradas num determinado raio de uma fotografia",
+        ),
         "locations": MessageLookupByLibrary.simpleMessage("Localizações"),
         "lockButtonLabel": MessageLookupByLibrary.simpleMessage("Bloquear"),
         "lockscreen": MessageLookupByLibrary.simpleMessage("Ecrã de bloqueio"),
         "logInLabel": MessageLookupByLibrary.simpleMessage("Iniciar sessão"),
         "loggingOut":
             MessageLookupByLibrary.simpleMessage("Terminar a sessão..."),
-        "loginSessionExpired":
-            MessageLookupByLibrary.simpleMessage("Sessão expirada"),
+        "loginSessionExpired": MessageLookupByLibrary.simpleMessage(
+          "Sessão expirada",
+        ),
         "loginSessionExpiredDetails": MessageLookupByLibrary.simpleMessage(
-            "A sua sessão expirou. Por favor, inicie sessão novamente."),
+          "A sua sessão expirou. Por favor, inicie sessão novamente.",
+        ),
         "loginTerms": MessageLookupByLibrary.simpleMessage(
-            "Ao clicar em iniciar sessão, eu concordo com os termos <u-terms>de serviço</u-terms> e <u-policy>política de privacidade</u-policy>"),
-        "loginWithTOTP":
-            MessageLookupByLibrary.simpleMessage("Iniciar sessão com TOTP"),
+          "Ao clicar em iniciar sessão, eu concordo com os termos <u-terms>de serviço</u-terms> e <u-policy>política de privacidade</u-policy>",
+        ),
+        "loginWithTOTP": MessageLookupByLibrary.simpleMessage(
+          "Iniciar sessão com TOTP",
+        ),
         "logout": MessageLookupByLibrary.simpleMessage("Terminar sessão"),
         "logsDialogBody": MessageLookupByLibrary.simpleMessage(
-            "Isto enviará os registos para nos ajudar a resolver o problema. Tenha em atenção que os nomes dos ficheiros serão incluídos para ajudar a localizar problemas com ficheiros específicos."),
+          "Isto enviará os registos para nos ajudar a resolver o problema. Tenha em atenção que os nomes dos ficheiros serão incluídos para ajudar a localizar problemas com ficheiros específicos.",
+        ),
         "longPressAnEmailToVerifyEndToEndEncryption":
             MessageLookupByLibrary.simpleMessage(
-                "Pressione e segure um e-mail para verificar a criptografia de ponta a ponta."),
+          "Pressione e segure um e-mail para verificar a criptografia de ponta a ponta.",
+        ),
         "longpressOnAnItemToViewInFullscreen":
             MessageLookupByLibrary.simpleMessage(
-                "Pressione e segure em um item para ver em tela cheia"),
-        "lookBackOnYourMemories":
-            MessageLookupByLibrary.simpleMessage("Revê as suas memórias 🌄"),
-        "loopVideoOff":
-            MessageLookupByLibrary.simpleMessage("Repetir vídeo desligado"),
+          "Pressione e segure em um item para ver em tela cheia",
+        ),
+        "lookBackOnYourMemories": MessageLookupByLibrary.simpleMessage(
+          "Revê as suas memórias 🌄",
+        ),
+        "loopVideoOff": MessageLookupByLibrary.simpleMessage(
+          "Repetir vídeo desligado",
+        ),
         "loopVideoOn":
             MessageLookupByLibrary.simpleMessage("Repetir vídeo ligado"),
-        "lostDevice":
-            MessageLookupByLibrary.simpleMessage("Perdeu o seu dispositívo?"),
-        "machineLearning":
-            MessageLookupByLibrary.simpleMessage("Aprendizagem automática"),
+        "lostDevice": MessageLookupByLibrary.simpleMessage(
+          "Perdeu o seu dispositívo?",
+        ),
+        "machineLearning": MessageLookupByLibrary.simpleMessage(
+          "Aprendizagem automática",
+        ),
         "magicSearch": MessageLookupByLibrary.simpleMessage("Pesquisa mágica"),
         "magicSearchHint": MessageLookupByLibrary.simpleMessage(
-            "A pesquisa mágica permite pesquisar fotos por seu conteúdo, por exemplo, \'flor\', \'carro vermelho\', \'documentos de identidade\'"),
+          "A pesquisa mágica permite pesquisar fotos por seu conteúdo, por exemplo, \'flor\', \'carro vermelho\', \'documentos de identidade\'",
+        ),
         "manage": MessageLookupByLibrary.simpleMessage("Gerir"),
-        "manageDeviceStorage":
-            MessageLookupByLibrary.simpleMessage("Gerir cache do aparelho"),
+        "manageDeviceStorage": MessageLookupByLibrary.simpleMessage(
+          "Gerir cache do aparelho",
+        ),
         "manageDeviceStorageDesc": MessageLookupByLibrary.simpleMessage(
-            "Reveja e limpe o armazenamento de cache local."),
+          "Reveja e limpe o armazenamento de cache local.",
+        ),
         "manageFamily": MessageLookupByLibrary.simpleMessage("Gerir família"),
         "manageLink": MessageLookupByLibrary.simpleMessage("Gerir link"),
         "manageParticipants": MessageLookupByLibrary.simpleMessage("Gerir"),
-        "manageSubscription":
-            MessageLookupByLibrary.simpleMessage("Gerir subscrição"),
+        "manageSubscription": MessageLookupByLibrary.simpleMessage(
+          "Gerir subscrição",
+        ),
         "manualPairDesc": MessageLookupByLibrary.simpleMessage(
-            "Emparelhar com PIN funciona com qualquer ecrã onde pretenda ver o seu álbum."),
+          "Emparelhar com PIN funciona com qualquer ecrã onde pretenda ver o seu álbum.",
+        ),
         "map": MessageLookupByLibrary.simpleMessage("Mapa"),
         "maps": MessageLookupByLibrary.simpleMessage("Mapas"),
         "mastodon": MessageLookupByLibrary.simpleMessage("Mastodon"),
@@ -3915,32 +1717,42 @@
         "me": MessageLookupByLibrary.simpleMessage("Eu"),
         "memories": MessageLookupByLibrary.simpleMessage("Memórias"),
         "memoriesWidgetDesc": MessageLookupByLibrary.simpleMessage(
-            "Seleciona os tipos de memórias que adoraria ver no seu ecrã inicial."),
+          "Seleciona os tipos de memórias que adoraria ver no seu ecrã inicial.",
+        ),
         "memoryCount": m50,
         "merchandise": MessageLookupByLibrary.simpleMessage("Produtos"),
         "merge": MessageLookupByLibrary.simpleMessage("Fundir"),
-        "mergeWithExisting":
-            MessageLookupByLibrary.simpleMessage("Juntar com o existente"),
+        "mergeWithExisting": MessageLookupByLibrary.simpleMessage(
+          "Juntar com o existente",
+        ),
         "mergedPhotos":
             MessageLookupByLibrary.simpleMessage("Fotos combinadas"),
         "mlConsent": MessageLookupByLibrary.simpleMessage(
-            "Ativar aprendizagem automática"),
+          "Ativar aprendizagem automática",
+        ),
         "mlConsentConfirmation": MessageLookupByLibrary.simpleMessage(
-            "Eu entendo, e desejo ativar a aprendizagem automática"),
+          "Eu entendo, e desejo ativar a aprendizagem automática",
+        ),
         "mlConsentDescription": MessageLookupByLibrary.simpleMessage(
-            "Se ativar a aprendizagem automática, o Ente extrairá informações como a geometria do rosto de ficheiros, incluindo os partilhados consigo.\n\n\nIsto acontecerá no seu dispositivo e todas as informações biométricas geradas serão encriptadas de ponta a ponta."),
+          "Se ativar a aprendizagem automática, o Ente extrairá informações como a geometria do rosto de ficheiros, incluindo os partilhados consigo.\n\n\nIsto acontecerá no seu dispositivo e todas as informações biométricas geradas serão encriptadas de ponta a ponta.",
+        ),
         "mlConsentPrivacy": MessageLookupByLibrary.simpleMessage(
-            "Por favor, clique aqui para mais detalhes sobre este recurso na nossa política de privacidade"),
+          "Por favor, clique aqui para mais detalhes sobre este recurso na nossa política de privacidade",
+        ),
         "mlConsentTitle": MessageLookupByLibrary.simpleMessage(
-            "Ativar aprendizagem automática?"),
+          "Ativar aprendizagem automática?",
+        ),
         "mlIndexingDescription": MessageLookupByLibrary.simpleMessage(
-            "Tenha em atenção que a aprendizagem automática resultará numa maior utilização da largura de banda e da bateria até que todos os itens sejam indexados. Considere utilizar a aplicação de ambiente de trabalho para uma indexação mais rápida, todos os resultados serão sincronizados automaticamente."),
-        "mobileWebDesktop":
-            MessageLookupByLibrary.simpleMessage("Mobile, Web, Desktop"),
+          "Tenha em atenção que a aprendizagem automática resultará numa maior utilização da largura de banda e da bateria até que todos os itens sejam indexados. Considere utilizar a aplicação de ambiente de trabalho para uma indexação mais rápida, todos os resultados serão sincronizados automaticamente.",
+        ),
+        "mobileWebDesktop": MessageLookupByLibrary.simpleMessage(
+          "Mobile, Web, Desktop",
+        ),
         "moderateStrength": MessageLookupByLibrary.simpleMessage("Moderada"),
         "modifyYourQueryOrTrySearchingFor":
             MessageLookupByLibrary.simpleMessage(
-                "Modifique a sua consulta ou tente pesquisar por"),
+          "Modifique a sua consulta ou tente pesquisar por",
+        ),
         "moments": MessageLookupByLibrary.simpleMessage("Momentos"),
         "month": MessageLookupByLibrary.simpleMessage("mês"),
         "monthly": MessageLookupByLibrary.simpleMessage("Mensal"),
@@ -3951,21 +1763,26 @@
         "mountains": MessageLookupByLibrary.simpleMessage("Sobre as colinas"),
         "moveItem": m51,
         "moveSelectedPhotosToOneDate": MessageLookupByLibrary.simpleMessage(
-            "Alterar datas de Fotos ao Selecionado"),
+          "Alterar datas de Fotos ao Selecionado",
+        ),
         "moveToAlbum": MessageLookupByLibrary.simpleMessage("Mover para álbum"),
-        "moveToHiddenAlbum":
-            MessageLookupByLibrary.simpleMessage("Mover para álbum oculto"),
+        "moveToHiddenAlbum": MessageLookupByLibrary.simpleMessage(
+          "Mover para álbum oculto",
+        ),
         "movedSuccessfullyTo": m52,
         "movedToTrash":
             MessageLookupByLibrary.simpleMessage("Mover para o lixo"),
         "movingFilesToAlbum": MessageLookupByLibrary.simpleMessage(
-            "Mover arquivos para o álbum..."),
+          "Mover arquivos para o álbum...",
+        ),
         "name": MessageLookupByLibrary.simpleMessage("Nome"),
         "nameTheAlbum": MessageLookupByLibrary.simpleMessage("Nomear o álbum"),
         "networkConnectionRefusedErr": MessageLookupByLibrary.simpleMessage(
-            "Não foi possível conectar ao Ente, tente novamente após algum tempo. Se o erro persistir, entre em contato com o suporte."),
+          "Não foi possível conectar ao Ente, tente novamente após algum tempo. Se o erro persistir, entre em contato com o suporte.",
+        ),
         "networkHostLookUpErr": MessageLookupByLibrary.simpleMessage(
-            "Não foi possível estabelecer ligação ao Ente. Verifique as definições de rede e contacte o serviço de apoio se o erro persistir."),
+          "Não foi possível estabelecer ligação ao Ente. Verifique as definições de rede e contacte o serviço de apoio se o erro persistir.",
+        ),
         "never": MessageLookupByLibrary.simpleMessage("Nunca"),
         "newAlbum": MessageLookupByLibrary.simpleMessage("Novo álbum"),
         "newLocation": MessageLookupByLibrary.simpleMessage("Novo Lugar"),
@@ -3977,153 +1794,204 @@
         "next": MessageLookupByLibrary.simpleMessage("Seguinte"),
         "no": MessageLookupByLibrary.simpleMessage("Não"),
         "noAlbumsSharedByYouYet": MessageLookupByLibrary.simpleMessage(
-            "Ainda não há álbuns partilhados por si"),
+          "Ainda não há álbuns partilhados por si",
+        ),
         "noDeviceFound": MessageLookupByLibrary.simpleMessage(
-            "Nenhum dispositivo encontrado"),
+          "Nenhum dispositivo encontrado",
+        ),
         "noDeviceLimit": MessageLookupByLibrary.simpleMessage("Nenhum"),
         "noDeviceThatCanBeDeleted": MessageLookupByLibrary.simpleMessage(
-            "Você não tem arquivos neste dispositivo que possam ser apagados"),
+          "Você não tem arquivos neste dispositivo que possam ser apagados",
+        ),
         "noDuplicates":
             MessageLookupByLibrary.simpleMessage("✨ Sem duplicados"),
-        "noEnteAccountExclamation":
-            MessageLookupByLibrary.simpleMessage("Nenhuma conta do Ente!"),
+        "noEnteAccountExclamation": MessageLookupByLibrary.simpleMessage(
+          "Nenhuma conta do Ente!",
+        ),
         "noExifData": MessageLookupByLibrary.simpleMessage("Sem dados EXIF"),
-        "noFacesFound":
-            MessageLookupByLibrary.simpleMessage("Nenhum rosto foi detetado"),
-        "noHiddenPhotosOrVideos":
-            MessageLookupByLibrary.simpleMessage("Sem fotos ou vídeos ocultos"),
+        "noFacesFound": MessageLookupByLibrary.simpleMessage(
+          "Nenhum rosto foi detetado",
+        ),
+        "noHiddenPhotosOrVideos": MessageLookupByLibrary.simpleMessage(
+          "Sem fotos ou vídeos ocultos",
+        ),
         "noImagesWithLocation": MessageLookupByLibrary.simpleMessage(
-            "Nenhuma imagem com localização"),
-        "noInternetConnection":
-            MessageLookupByLibrary.simpleMessage("Sem ligação à internet"),
+          "Nenhuma imagem com localização",
+        ),
+        "noInternetConnection": MessageLookupByLibrary.simpleMessage(
+          "Sem ligação à internet",
+        ),
         "noPhotosAreBeingBackedUpRightNow":
             MessageLookupByLibrary.simpleMessage(
-                "No momento não há backup de fotos sendo feito"),
+          "No momento não há backup de fotos sendo feito",
+        ),
         "noPhotosFoundHere": MessageLookupByLibrary.simpleMessage(
-            "Nenhuma foto encontrada aqui"),
+          "Nenhuma foto encontrada aqui",
+        ),
         "noQuickLinksSelected": MessageLookupByLibrary.simpleMessage(
-            "Nenhum link rápido selecionado"),
-        "noRecoveryKey":
-            MessageLookupByLibrary.simpleMessage("Sem chave de recuperação?"),
+          "Nenhum link rápido selecionado",
+        ),
+        "noRecoveryKey": MessageLookupByLibrary.simpleMessage(
+          "Sem chave de recuperação?",
+        ),
         "noRecoveryKeyNoDecryption": MessageLookupByLibrary.simpleMessage(
-            "Por conta da natureza do nosso protocolo de encriptação, os seus dados não podem ser desencriptados sem a sua palavra-passe ou chave de recuperação."),
+          "Por conta da natureza do nosso protocolo de encriptação, os seus dados não podem ser desencriptados sem a sua palavra-passe ou chave de recuperação.",
+        ),
         "noResults": MessageLookupByLibrary.simpleMessage("Nenhum resultado"),
         "noResultsFound": MessageLookupByLibrary.simpleMessage(
-            "Não foram encontrados resultados"),
+          "Não foram encontrados resultados",
+        ),
         "noSuggestionsForPerson": m53,
         "noSystemLockFound": MessageLookupByLibrary.simpleMessage(
-            "Nenhum bloqueio de sistema encontrado"),
+          "Nenhum bloqueio de sistema encontrado",
+        ),
         "notPersonLabel": m54,
         "notThisPerson":
             MessageLookupByLibrary.simpleMessage("Não é esta pessoa?"),
         "nothingSharedWithYouYet": MessageLookupByLibrary.simpleMessage(
-            "Ainda nada partilhado consigo"),
-        "nothingToSeeHere":
-            MessageLookupByLibrary.simpleMessage("Nada para ver aqui! 👀"),
+          "Ainda nada partilhado consigo",
+        ),
+        "nothingToSeeHere": MessageLookupByLibrary.simpleMessage(
+          "Nada para ver aqui! 👀",
+        ),
         "notifications": MessageLookupByLibrary.simpleMessage("Notificações"),
         "ok": MessageLookupByLibrary.simpleMessage("OK"),
         "onDevice": MessageLookupByLibrary.simpleMessage("No dispositivo"),
         "onEnte": MessageLookupByLibrary.simpleMessage(
-            "Em <branding>ente</branding>"),
+          "Em <branding>ente</branding>",
+        ),
         "onTheRoad": MessageLookupByLibrary.simpleMessage("Na rua de novo"),
         "onThisDay": MessageLookupByLibrary.simpleMessage("Neste dia"),
-        "onThisDayMemories":
-            MessageLookupByLibrary.simpleMessage("Memórias deste dia"),
+        "onThisDayMemories": MessageLookupByLibrary.simpleMessage(
+          "Memórias deste dia",
+        ),
         "onThisDayNotificationExplanation":
             MessageLookupByLibrary.simpleMessage(
-                "Obtém lembretes de memórias deste dia em anos passados."),
+          "Obtém lembretes de memórias deste dia em anos passados.",
+        ),
         "onlyFamilyAdminCanChangeCode": m55,
         "onlyThem": MessageLookupByLibrary.simpleMessage("Apenas eles"),
         "oops": MessageLookupByLibrary.simpleMessage("Ops"),
         "oopsCouldNotSaveEdits": MessageLookupByLibrary.simpleMessage(
-            "Oops, não foi possível guardar as edições"),
-        "oopsSomethingWentWrong":
-            MessageLookupByLibrary.simpleMessage("Ops, algo deu errado"),
-        "openAlbumInBrowser":
-            MessageLookupByLibrary.simpleMessage("Abrir o Álbum em Navegador"),
+          "Oops, não foi possível guardar as edições",
+        ),
+        "oopsSomethingWentWrong": MessageLookupByLibrary.simpleMessage(
+          "Ops, algo deu errado",
+        ),
+        "openAlbumInBrowser": MessageLookupByLibrary.simpleMessage(
+          "Abrir o Álbum em Navegador",
+        ),
         "openAlbumInBrowserTitle": MessageLookupByLibrary.simpleMessage(
-            "Utilize a Aplicação de Web Sítio para adicionar fotos ao álbum"),
+          "Utilize a Aplicação de Web Sítio para adicionar fotos ao álbum",
+        ),
         "openFile": MessageLookupByLibrary.simpleMessage("Abrir o Ficheiro"),
         "openSettings":
             MessageLookupByLibrary.simpleMessage("Abrir Definições"),
         "openTheItem": MessageLookupByLibrary.simpleMessage("• Abra o item"),
         "openstreetmapContributors": MessageLookupByLibrary.simpleMessage(
-            "Contribuidores do OpenStreetMap"),
+          "Contribuidores do OpenStreetMap",
+        ),
         "optionalAsShortAsYouLike": MessageLookupByLibrary.simpleMessage(
-            "Opcional, o mais breve que quiser..."),
+          "Opcional, o mais breve que quiser...",
+        ),
         "orMergeWithExistingPerson": MessageLookupByLibrary.simpleMessage(
-            "Ou combinar com já existente"),
-        "orPickAnExistingOne":
-            MessageLookupByLibrary.simpleMessage("Ou escolha um já existente"),
+          "Ou combinar com já existente",
+        ),
+        "orPickAnExistingOne": MessageLookupByLibrary.simpleMessage(
+          "Ou escolha um já existente",
+        ),
         "orPickFromYourContacts": MessageLookupByLibrary.simpleMessage(
-            "ou selecione dos seus contactos"),
-        "otherDetectedFaces":
-            MessageLookupByLibrary.simpleMessage("Outros rostos detetados"),
+          "ou selecione dos seus contactos",
+        ),
+        "otherDetectedFaces": MessageLookupByLibrary.simpleMessage(
+          "Outros rostos detetados",
+        ),
         "pair": MessageLookupByLibrary.simpleMessage("Emparelhar"),
         "pairWithPin":
             MessageLookupByLibrary.simpleMessage("Emparelhar com PIN"),
-        "pairingComplete":
-            MessageLookupByLibrary.simpleMessage("Emparelhamento concluído"),
+        "pairingComplete": MessageLookupByLibrary.simpleMessage(
+          "Emparelhamento concluído",
+        ),
         "panorama": MessageLookupByLibrary.simpleMessage("Panorama"),
         "partyWithThem": m56,
         "passKeyPendingVerification": MessageLookupByLibrary.simpleMessage(
-            "A verificação ainda está pendente"),
+          "A verificação ainda está pendente",
+        ),
         "passkey": MessageLookupByLibrary.simpleMessage("Chave de acesso"),
         "passkeyAuthTitle": MessageLookupByLibrary.simpleMessage(
-            "Verificação da chave de acesso"),
+          "Verificação da chave de acesso",
+        ),
         "password": MessageLookupByLibrary.simpleMessage("Palavra-passe"),
         "passwordChangedSuccessfully": MessageLookupByLibrary.simpleMessage(
-            "Palavra-passe alterada com sucesso"),
-        "passwordLock":
-            MessageLookupByLibrary.simpleMessage("Bloqueio da palavra-passe"),
+          "Palavra-passe alterada com sucesso",
+        ),
+        "passwordLock": MessageLookupByLibrary.simpleMessage(
+          "Bloqueio da palavra-passe",
+        ),
         "passwordStrength": m57,
         "passwordStrengthInfo": MessageLookupByLibrary.simpleMessage(
-            "A força da palavra-passe é calculada tendo em conta o comprimento da palavra-passe, os caracteres utilizados e se a palavra-passe aparece ou não nas 10.000 palavras-passe mais utilizadas"),
+          "A força da palavra-passe é calculada tendo em conta o comprimento da palavra-passe, os caracteres utilizados e se a palavra-passe aparece ou não nas 10.000 palavras-passe mais utilizadas",
+        ),
         "passwordWarning": MessageLookupByLibrary.simpleMessage(
-            "Não armazenamos esta palavra-passe, se você a esquecer, <underline>não podemos desencriptar os seus dados</underline>"),
-        "pastYearsMemories":
-            MessageLookupByLibrary.simpleMessage("Memórias de anos passados"),
-        "paymentDetails":
-            MessageLookupByLibrary.simpleMessage("Detalhes de pagamento"),
+          "Não armazenamos esta palavra-passe, se você a esquecer, <underline>não podemos desencriptar os seus dados</underline>",
+        ),
+        "pastYearsMemories": MessageLookupByLibrary.simpleMessage(
+          "Memórias de anos passados",
+        ),
+        "paymentDetails": MessageLookupByLibrary.simpleMessage(
+          "Detalhes de pagamento",
+        ),
         "paymentFailed":
             MessageLookupByLibrary.simpleMessage("O pagamento falhou"),
         "paymentFailedMessage": MessageLookupByLibrary.simpleMessage(
-            "Infelizmente o seu pagamento falhou. Entre em contato com o suporte e nós ajudaremos você!"),
+          "Infelizmente o seu pagamento falhou. Entre em contato com o suporte e nós ajudaremos você!",
+        ),
         "paymentFailedTalkToProvider": m58,
         "pendingItems": MessageLookupByLibrary.simpleMessage("Itens pendentes"),
-        "pendingSync":
-            MessageLookupByLibrary.simpleMessage("Sincronização pendente"),
+        "pendingSync": MessageLookupByLibrary.simpleMessage(
+          "Sincronização pendente",
+        ),
         "people": MessageLookupByLibrary.simpleMessage("Pessoas"),
         "peopleUsingYourCode": MessageLookupByLibrary.simpleMessage(
-            "Pessoas que utilizam seu código"),
+          "Pessoas que utilizam seu código",
+        ),
         "peopleWidgetDesc": MessageLookupByLibrary.simpleMessage(
-            "Seleciona as pessoas que adoraria ver no seu ecrã inicial."),
+          "Seleciona as pessoas que adoraria ver no seu ecrã inicial.",
+        ),
         "permDeleteWarning": MessageLookupByLibrary.simpleMessage(
-            "Todos os itens no lixo serão permanentemente eliminados\n\n\nEsta ação não pode ser anulada"),
-        "permanentlyDelete":
-            MessageLookupByLibrary.simpleMessage("Eliminar permanentemente"),
+          "Todos os itens no lixo serão permanentemente eliminados\n\n\nEsta ação não pode ser anulada",
+        ),
+        "permanentlyDelete": MessageLookupByLibrary.simpleMessage(
+          "Eliminar permanentemente",
+        ),
         "permanentlyDeleteFromDevice": MessageLookupByLibrary.simpleMessage(
-            "Apagar permanentemente do dispositivo?"),
+          "Apagar permanentemente do dispositivo?",
+        ),
         "personIsAge": m59,
         "personName": MessageLookupByLibrary.simpleMessage("Nome da pessoa"),
         "personTurningAge": m60,
         "pets": MessageLookupByLibrary.simpleMessage("Acompanhantes peludos"),
-        "photoDescriptions":
-            MessageLookupByLibrary.simpleMessage("Descrições das fotos"),
-        "photoGridSize":
-            MessageLookupByLibrary.simpleMessage("Tamanho da grelha de fotos"),
+        "photoDescriptions": MessageLookupByLibrary.simpleMessage(
+          "Descrições das fotos",
+        ),
+        "photoGridSize": MessageLookupByLibrary.simpleMessage(
+          "Tamanho da grelha de fotos",
+        ),
         "photoSmallCase": MessageLookupByLibrary.simpleMessage("foto"),
         "photocountPhotos": m61,
         "photos": MessageLookupByLibrary.simpleMessage("Fotos"),
         "photosAddedByYouWillBeRemovedFromTheAlbum":
             MessageLookupByLibrary.simpleMessage(
-                "As fotos adicionadas por si serão removidas do álbum"),
+          "As fotos adicionadas por si serão removidas do álbum",
+        ),
         "photosCount": m62,
         "photosKeepRelativeTimeDifference":
             MessageLookupByLibrary.simpleMessage(
-                "As Fotos continuam com uma diferença de horário relativo"),
-        "pickCenterPoint":
-            MessageLookupByLibrary.simpleMessage("Escolha o ponto central"),
+          "As Fotos continuam com uma diferença de horário relativo",
+        ),
+        "pickCenterPoint": MessageLookupByLibrary.simpleMessage(
+          "Escolha o ponto central",
+        ),
         "pinAlbum": MessageLookupByLibrary.simpleMessage("Fixar álbum"),
         "pinLock": MessageLookupByLibrary.simpleMessage("Bloqueio por PIN"),
         "playOnTv":
@@ -4131,51 +1999,67 @@
         "playOriginal": MessageLookupByLibrary.simpleMessage("Ver original"),
         "playStoreFreeTrialValidTill": m63,
         "playStream": MessageLookupByLibrary.simpleMessage("Ver em direto"),
-        "playstoreSubscription":
-            MessageLookupByLibrary.simpleMessage("Subscrição da PlayStore"),
+        "playstoreSubscription": MessageLookupByLibrary.simpleMessage(
+          "Subscrição da PlayStore",
+        ),
         "pleaseCheckYourInternetConnectionAndTryAgain":
             MessageLookupByLibrary.simpleMessage(
-                "Por favor, verifique a sua ligação à Internet e tente novamente."),
+          "Por favor, verifique a sua ligação à Internet e tente novamente.",
+        ),
         "pleaseContactSupportAndWeWillBeHappyToHelp":
             MessageLookupByLibrary.simpleMessage(
-                "Por favor, entre em contato com support@ente.io e nós ficaremos felizes em ajudar!"),
+          "Por favor, entre em contato com support@ente.io e nós ficaremos felizes em ajudar!",
+        ),
         "pleaseContactSupportIfTheProblemPersists":
             MessageLookupByLibrary.simpleMessage(
-                "Por favor, contate o suporte se o problema persistir"),
+          "Por favor, contate o suporte se o problema persistir",
+        ),
         "pleaseEmailUsAt": m64,
         "pleaseGrantPermissions": MessageLookupByLibrary.simpleMessage(
-            "Por favor, conceda as permissões"),
+          "Por favor, conceda as permissões",
+        ),
         "pleaseLoginAgain": MessageLookupByLibrary.simpleMessage(
-            "Por favor, inicie sessão novamente"),
+          "Por favor, inicie sessão novamente",
+        ),
         "pleaseSelectQuickLinksToRemove": MessageLookupByLibrary.simpleMessage(
-            "Selecione links rápidos para remover"),
+          "Selecione links rápidos para remover",
+        ),
         "pleaseSendTheLogsTo": m65,
-        "pleaseTryAgain":
-            MessageLookupByLibrary.simpleMessage("Por favor, tente novamente"),
+        "pleaseTryAgain": MessageLookupByLibrary.simpleMessage(
+          "Por favor, tente novamente",
+        ),
         "pleaseVerifyTheCodeYouHaveEntered":
             MessageLookupByLibrary.simpleMessage(
-                "Por favor, verifique se o código que você inseriu"),
-        "pleaseWait":
-            MessageLookupByLibrary.simpleMessage("Por favor, aguarde ..."),
+          "Por favor, verifique se o código que você inseriu",
+        ),
+        "pleaseWait": MessageLookupByLibrary.simpleMessage(
+          "Por favor, aguarde ...",
+        ),
         "pleaseWaitDeletingAlbum": MessageLookupByLibrary.simpleMessage(
-            "Por favor aguarde,  apagar o álbum"),
+          "Por favor aguarde,  apagar o álbum",
+        ),
         "pleaseWaitForSometimeBeforeRetrying":
             MessageLookupByLibrary.simpleMessage(
-                "Por favor, aguarde algum tempo antes de tentar novamente"),
+          "Por favor, aguarde algum tempo antes de tentar novamente",
+        ),
         "pleaseWaitThisWillTakeAWhile": MessageLookupByLibrary.simpleMessage(
-            "Espera um pouco, isto deve levar um tempo."),
+          "Espera um pouco, isto deve levar um tempo.",
+        ),
         "posingWithThem": m66,
         "preparingLogs":
             MessageLookupByLibrary.simpleMessage("Preparando logs..."),
         "preserveMore": MessageLookupByLibrary.simpleMessage("Preservar mais"),
         "pressAndHoldToPlayVideo": MessageLookupByLibrary.simpleMessage(
-            "Pressione e segure para reproduzir o vídeo"),
+          "Pressione e segure para reproduzir o vídeo",
+        ),
         "pressAndHoldToPlayVideoDetailed": MessageLookupByLibrary.simpleMessage(
-            "Pressione e segure na imagem para reproduzir o vídeo"),
+          "Pressione e segure na imagem para reproduzir o vídeo",
+        ),
         "previous": MessageLookupByLibrary.simpleMessage("Anterior"),
         "privacy": MessageLookupByLibrary.simpleMessage("Privacidade"),
-        "privacyPolicyTitle":
-            MessageLookupByLibrary.simpleMessage("Política de privacidade"),
+        "privacyPolicyTitle": MessageLookupByLibrary.simpleMessage(
+          "Política de privacidade",
+        ),
         "privateBackups":
             MessageLookupByLibrary.simpleMessage("Backups privados"),
         "privateSharing":
@@ -4184,12 +2068,15 @@
         "processed": MessageLookupByLibrary.simpleMessage("Processado"),
         "processing": MessageLookupByLibrary.simpleMessage("A processar"),
         "processingImport": m67,
-        "processingVideos":
-            MessageLookupByLibrary.simpleMessage("A processar vídeos"),
-        "publicLinkCreated":
-            MessageLookupByLibrary.simpleMessage("Link público criado"),
-        "publicLinkEnabled":
-            MessageLookupByLibrary.simpleMessage("Link público ativado"),
+        "processingVideos": MessageLookupByLibrary.simpleMessage(
+          "A processar vídeos",
+        ),
+        "publicLinkCreated": MessageLookupByLibrary.simpleMessage(
+          "Link público criado",
+        ),
+        "publicLinkEnabled": MessageLookupByLibrary.simpleMessage(
+          "Link público ativado",
+        ),
         "questionmark": MessageLookupByLibrary.simpleMessage("?"),
         "queued": MessageLookupByLibrary.simpleMessage("Em fila"),
         "quickLinks": MessageLookupByLibrary.simpleMessage("Links rápidos"),
@@ -4200,128 +2087,170 @@
         "rateUsOnStore": m68,
         "reassignMe": MessageLookupByLibrary.simpleMessage("Retribua \"Mim\""),
         "reassignedToName": m69,
-        "reassigningLoading":
-            MessageLookupByLibrary.simpleMessage("A retribuir..."),
+        "reassigningLoading": MessageLookupByLibrary.simpleMessage(
+          "A retribuir...",
+        ),
         "receiveRemindersOnBirthdays": MessageLookupByLibrary.simpleMessage(
-            "Obtém lembretes de quando é aniversário de alguém. Apertar na notificação o levará às fotos do aniversariante."),
+          "Obtém lembretes de quando é aniversário de alguém. Apertar na notificação o levará às fotos do aniversariante.",
+        ),
         "recover": MessageLookupByLibrary.simpleMessage("Recuperar"),
         "recoverAccount":
             MessageLookupByLibrary.simpleMessage("Recuperar conta"),
         "recoverButton": MessageLookupByLibrary.simpleMessage("Recuperar"),
         "recoveryAccount":
             MessageLookupByLibrary.simpleMessage("Recuperar Conta"),
-        "recoveryInitiated":
-            MessageLookupByLibrary.simpleMessage("Recuperação iniciada"),
+        "recoveryInitiated": MessageLookupByLibrary.simpleMessage(
+          "Recuperação iniciada",
+        ),
         "recoveryInitiatedDesc": m70,
         "recoveryKey":
             MessageLookupByLibrary.simpleMessage("Chave de recuperação"),
         "recoveryKeyCopiedToClipboard": MessageLookupByLibrary.simpleMessage(
-            "Chave de recuperação copiada para a área de transferência"),
+          "Chave de recuperação copiada para a área de transferência",
+        ),
         "recoveryKeyOnForgotPassword": MessageLookupByLibrary.simpleMessage(
-            "Se esquecer sua palavra-passe, a única maneira de recuperar os seus dados é com esta chave."),
+          "Se esquecer sua palavra-passe, a única maneira de recuperar os seus dados é com esta chave.",
+        ),
         "recoveryKeySaveDescription": MessageLookupByLibrary.simpleMessage(
-            "Não armazenamos essa chave, por favor, guarde esta chave de 24 palavras num lugar seguro."),
+          "Não armazenamos essa chave, por favor, guarde esta chave de 24 palavras num lugar seguro.",
+        ),
         "recoveryKeySuccessBody": MessageLookupByLibrary.simpleMessage(
-            "Ótimo! A sua chave de recuperação é válida. Obrigado por verificar.\n\nLembre-se de manter cópia de segurança da sua chave de recuperação."),
+          "Ótimo! A sua chave de recuperação é válida. Obrigado por verificar.\n\nLembre-se de manter cópia de segurança da sua chave de recuperação.",
+        ),
         "recoveryKeyVerified": MessageLookupByLibrary.simpleMessage(
-            "Chave de recuperação verificada"),
+          "Chave de recuperação verificada",
+        ),
         "recoveryKeyVerifyReason": MessageLookupByLibrary.simpleMessage(
-            "A sua chave de recuperação é a única forma de recuperar as suas fotografias se se esquecer da sua palavra-passe. Pode encontrar a sua chave de recuperação em Definições > Conta.\n\n\nIntroduza aqui a sua chave de recuperação para verificar se a guardou corretamente."),
+          "A sua chave de recuperação é a única forma de recuperar as suas fotografias se se esquecer da sua palavra-passe. Pode encontrar a sua chave de recuperação em Definições > Conta.\n\n\nIntroduza aqui a sua chave de recuperação para verificar se a guardou corretamente.",
+        ),
         "recoveryReady": m71,
-        "recoverySuccessful":
-            MessageLookupByLibrary.simpleMessage("Recuperação com êxito!"),
+        "recoverySuccessful": MessageLookupByLibrary.simpleMessage(
+          "Recuperação com êxito!",
+        ),
         "recoveryWarning": MessageLookupByLibrary.simpleMessage(
-            "Um contacto de confiança está a tentar acessar a sua conta"),
+          "Um contacto de confiança está a tentar acessar a sua conta",
+        ),
         "recoveryWarningBody": m72,
         "recreatePasswordBody": MessageLookupByLibrary.simpleMessage(
-            "O dispositivo atual não é suficientemente poderoso para verificar a palavra-passe, mas podemos regenerar novamente de uma maneira que funcione no seu dispositivo.\n\nPor favor, iniciar sessão utilizando código de recuperação e gerar novamente a sua palavra-passe (pode utilizar a mesma se quiser)."),
-        "recreatePasswordTitle":
-            MessageLookupByLibrary.simpleMessage("Recriar palavra-passe"),
+          "O dispositivo atual não é suficientemente poderoso para verificar a palavra-passe, mas podemos regenerar novamente de uma maneira que funcione no seu dispositivo.\n\nPor favor, iniciar sessão utilizando código de recuperação e gerar novamente a sua palavra-passe (pode utilizar a mesma se quiser).",
+        ),
+        "recreatePasswordTitle": MessageLookupByLibrary.simpleMessage(
+          "Recriar palavra-passe",
+        ),
         "reddit": MessageLookupByLibrary.simpleMessage("Reddit"),
         "reenterPassword": MessageLookupByLibrary.simpleMessage(
-            "Insira novamente a palavra-passe"),
+          "Insira novamente a palavra-passe",
+        ),
         "reenterPin":
             MessageLookupByLibrary.simpleMessage("Inserir PIN novamente"),
         "referFriendsAnd2xYourPlan": MessageLookupByLibrary.simpleMessage(
-            "Recomende amigos e duplique o seu plano"),
+          "Recomende amigos e duplique o seu plano",
+        ),
         "referralStep1": MessageLookupByLibrary.simpleMessage(
-            "1. Envie este código aos seus amigos"),
+          "1. Envie este código aos seus amigos",
+        ),
         "referralStep2": MessageLookupByLibrary.simpleMessage(
-            "2. Eles se inscrevem em um plano pago"),
+          "2. Eles se inscrevem em um plano pago",
+        ),
         "referralStep3": m73,
         "referrals": MessageLookupByLibrary.simpleMessage("Referências"),
         "referralsAreCurrentlyPaused": MessageLookupByLibrary.simpleMessage(
-            "As referências estão atualmente em pausa"),
-        "rejectRecovery":
-            MessageLookupByLibrary.simpleMessage("Recusar recuperação"),
+          "As referências estão atualmente em pausa",
+        ),
+        "rejectRecovery": MessageLookupByLibrary.simpleMessage(
+          "Recusar recuperação",
+        ),
         "remindToEmptyDeviceTrash": MessageLookupByLibrary.simpleMessage(
-            "Esvazie também a opção “Eliminados recentemente” em “Definições” -> “Armazenamento” para reclamar o espaço libertado"),
+          "Esvazie também a opção “Eliminados recentemente” em “Definições” -> “Armazenamento” para reclamar o espaço libertado",
+        ),
         "remindToEmptyEnteTrash": MessageLookupByLibrary.simpleMessage(
-            "Esvazie também o seu “Lixo” para reivindicar o espaço libertado"),
+          "Esvazie também o seu “Lixo” para reivindicar o espaço libertado",
+        ),
         "remoteImages": MessageLookupByLibrary.simpleMessage("Imagens remotas"),
-        "remoteThumbnails":
-            MessageLookupByLibrary.simpleMessage("Miniaturas remotas"),
+        "remoteThumbnails": MessageLookupByLibrary.simpleMessage(
+          "Miniaturas remotas",
+        ),
         "remoteVideos": MessageLookupByLibrary.simpleMessage("Vídeos remotos"),
         "remove": MessageLookupByLibrary.simpleMessage("Remover"),
-        "removeDuplicates":
-            MessageLookupByLibrary.simpleMessage("Remover duplicados"),
+        "removeDuplicates": MessageLookupByLibrary.simpleMessage(
+          "Remover duplicados",
+        ),
         "removeDuplicatesDesc": MessageLookupByLibrary.simpleMessage(
-            "Rever e remover ficheiros que sejam duplicados exatos."),
+          "Rever e remover ficheiros que sejam duplicados exatos.",
+        ),
         "removeFromAlbum":
             MessageLookupByLibrary.simpleMessage("Remover do álbum"),
-        "removeFromAlbumTitle":
-            MessageLookupByLibrary.simpleMessage("Remover do álbum"),
-        "removeFromFavorite":
-            MessageLookupByLibrary.simpleMessage("Remover dos favoritos"),
+        "removeFromAlbumTitle": MessageLookupByLibrary.simpleMessage(
+          "Remover do álbum",
+        ),
+        "removeFromFavorite": MessageLookupByLibrary.simpleMessage(
+          "Remover dos favoritos",
+        ),
         "removeInvite": MessageLookupByLibrary.simpleMessage("Retirar convite"),
         "removeLink": MessageLookupByLibrary.simpleMessage("Remover link"),
-        "removeParticipant":
-            MessageLookupByLibrary.simpleMessage("Remover participante"),
+        "removeParticipant": MessageLookupByLibrary.simpleMessage(
+          "Remover participante",
+        ),
         "removeParticipantBody": m74,
-        "removePersonLabel":
-            MessageLookupByLibrary.simpleMessage("Remover etiqueta da pessoa"),
-        "removePublicLink":
-            MessageLookupByLibrary.simpleMessage("Remover link público"),
-        "removePublicLinks":
-            MessageLookupByLibrary.simpleMessage("Remover link público"),
+        "removePersonLabel": MessageLookupByLibrary.simpleMessage(
+          "Remover etiqueta da pessoa",
+        ),
+        "removePublicLink": MessageLookupByLibrary.simpleMessage(
+          "Remover link público",
+        ),
+        "removePublicLinks": MessageLookupByLibrary.simpleMessage(
+          "Remover link público",
+        ),
         "removeShareItemsWarning": MessageLookupByLibrary.simpleMessage(
-            "Alguns dos itens que você está removendo foram adicionados por outras pessoas, e você perderá o acesso a eles"),
+          "Alguns dos itens que você está removendo foram adicionados por outras pessoas, e você perderá o acesso a eles",
+        ),
         "removeWithQuestionMark":
             MessageLookupByLibrary.simpleMessage("Remover?"),
         "removeYourselfAsTrustedContact": MessageLookupByLibrary.simpleMessage(
-            "Retirar-vos dos contactos de confiança"),
-        "removingFromFavorites":
-            MessageLookupByLibrary.simpleMessage("Removendo dos favoritos..."),
+          "Retirar-vos dos contactos de confiança",
+        ),
+        "removingFromFavorites": MessageLookupByLibrary.simpleMessage(
+          "Removendo dos favoritos...",
+        ),
         "rename": MessageLookupByLibrary.simpleMessage("Renomear"),
         "renameAlbum": MessageLookupByLibrary.simpleMessage("Renomear álbum"),
         "renameFile": MessageLookupByLibrary.simpleMessage("Renomear arquivo"),
-        "renewSubscription":
-            MessageLookupByLibrary.simpleMessage("Renovar subscrição"),
+        "renewSubscription": MessageLookupByLibrary.simpleMessage(
+          "Renovar subscrição",
+        ),
         "renewsOn": m75,
         "reportABug": MessageLookupByLibrary.simpleMessage("Reporte um bug"),
         "reportBug": MessageLookupByLibrary.simpleMessage("Reportar bug"),
         "resendEmail": MessageLookupByLibrary.simpleMessage("Reenviar e-mail"),
         "reset": MessageLookupByLibrary.simpleMessage("Redefinir"),
-        "resetIgnoredFiles":
-            MessageLookupByLibrary.simpleMessage("Repor ficheiros ignorados"),
-        "resetPasswordTitle":
-            MessageLookupByLibrary.simpleMessage("Redefinir palavra-passe"),
+        "resetIgnoredFiles": MessageLookupByLibrary.simpleMessage(
+          "Repor ficheiros ignorados",
+        ),
+        "resetPasswordTitle": MessageLookupByLibrary.simpleMessage(
+          "Redefinir palavra-passe",
+        ),
         "resetPerson": MessageLookupByLibrary.simpleMessage("Remover"),
-        "resetToDefault":
-            MessageLookupByLibrary.simpleMessage("Redefinir para o padrão"),
+        "resetToDefault": MessageLookupByLibrary.simpleMessage(
+          "Redefinir para o padrão",
+        ),
         "restore": MessageLookupByLibrary.simpleMessage("Restaurar"),
-        "restoreToAlbum":
-            MessageLookupByLibrary.simpleMessage("Restaurar para álbum"),
-        "restoringFiles":
-            MessageLookupByLibrary.simpleMessage("Restaurar arquivos..."),
-        "resumableUploads":
-            MessageLookupByLibrary.simpleMessage("Uploads reenviados"),
+        "restoreToAlbum": MessageLookupByLibrary.simpleMessage(
+          "Restaurar para álbum",
+        ),
+        "restoringFiles": MessageLookupByLibrary.simpleMessage(
+          "Restaurar arquivos...",
+        ),
+        "resumableUploads": MessageLookupByLibrary.simpleMessage(
+          "Uploads reenviados",
+        ),
         "retry": MessageLookupByLibrary.simpleMessage("Tentar novamente"),
         "review": MessageLookupByLibrary.simpleMessage("Rever"),
         "reviewDeduplicateItems": MessageLookupByLibrary.simpleMessage(
-            "Reveja e elimine os itens que considera serem duplicados."),
-        "reviewSuggestions":
-            MessageLookupByLibrary.simpleMessage("Revisar sugestões"),
+          "Reveja e elimine os itens que considera serem duplicados.",
+        ),
+        "reviewSuggestions": MessageLookupByLibrary.simpleMessage(
+          "Revisar sugestões",
+        ),
         "right": MessageLookupByLibrary.simpleMessage("Direita"),
         "roadtripWithThem": m76,
         "rotate": MessageLookupByLibrary.simpleMessage("Rodar"),
@@ -4329,113 +2258,151 @@
             MessageLookupByLibrary.simpleMessage("Rodar para a esquerda"),
         "rotateRight":
             MessageLookupByLibrary.simpleMessage("Rodar para a direita"),
-        "safelyStored":
-            MessageLookupByLibrary.simpleMessage("Armazenado com segurança"),
+        "safelyStored": MessageLookupByLibrary.simpleMessage(
+          "Armazenado com segurança",
+        ),
         "same": MessageLookupByLibrary.simpleMessage("Igual"),
         "sameperson": MessageLookupByLibrary.simpleMessage("A mesma pessoa?"),
         "save": MessageLookupByLibrary.simpleMessage("Guardar"),
-        "saveAsAnotherPerson":
-            MessageLookupByLibrary.simpleMessage("Guardar como outra pessoa"),
+        "saveAsAnotherPerson": MessageLookupByLibrary.simpleMessage(
+          "Guardar como outra pessoa",
+        ),
         "saveChangesBeforeLeavingQuestion":
             MessageLookupByLibrary.simpleMessage(
-                "Guardar as alterações antes de sair?"),
+          "Guardar as alterações antes de sair?",
+        ),
         "saveCollage": MessageLookupByLibrary.simpleMessage("Guardar colagem"),
         "saveCopy": MessageLookupByLibrary.simpleMessage("Guardar cópia"),
         "saveKey": MessageLookupByLibrary.simpleMessage("Guardar chave"),
         "savePerson": MessageLookupByLibrary.simpleMessage("Guardar pessoa"),
         "saveYourRecoveryKeyIfYouHaventAlready":
             MessageLookupByLibrary.simpleMessage(
-                "Guarde a sua chave de recuperação, caso ainda não o tenha feito"),
+          "Guarde a sua chave de recuperação, caso ainda não o tenha feito",
+        ),
         "saving": MessageLookupByLibrary.simpleMessage("A gravar..."),
         "savingEdits":
             MessageLookupByLibrary.simpleMessage("Gravando edições..."),
         "scanCode": MessageLookupByLibrary.simpleMessage("Ler código Qr"),
         "scanThisBarcodeWithnyourAuthenticatorApp":
             MessageLookupByLibrary.simpleMessage(
-                "Leia este código com a sua aplicação dois fatores."),
+          "Leia este código com a sua aplicação dois fatores.",
+        ),
         "search": MessageLookupByLibrary.simpleMessage("Pesquisar"),
         "searchAlbumsEmptySection":
             MessageLookupByLibrary.simpleMessage("Álbuns"),
-        "searchByAlbumNameHint":
-            MessageLookupByLibrary.simpleMessage("Nome do álbum"),
+        "searchByAlbumNameHint": MessageLookupByLibrary.simpleMessage(
+          "Nome do álbum",
+        ),
         "searchByExamples": MessageLookupByLibrary.simpleMessage(
-            "• Nomes de álbuns (ex: \"Câmera\")\n• Tipos de arquivos (ex.: \"Vídeos\", \".gif\")\n• Anos e meses (e.. \"2022\", \"Janeiro\")\n• Feriados (por exemplo, \"Natal\")\n• Descrições de fotos (por exemplo, \"#divertido\")"),
+          "• Nomes de álbuns (ex: \"Câmera\")\n• Tipos de arquivos (ex.: \"Vídeos\", \".gif\")\n• Anos e meses (e.. \"2022\", \"Janeiro\")\n• Feriados (por exemplo, \"Natal\")\n• Descrições de fotos (por exemplo, \"#divertido\")",
+        ),
         "searchCaptionEmptySection": MessageLookupByLibrary.simpleMessage(
-            "Adicione descrições como \"#trip\" nas informações das fotos para encontrá-las aqui rapidamente"),
+          "Adicione descrições como \"#trip\" nas informações das fotos para encontrá-las aqui rapidamente",
+        ),
         "searchDatesEmptySection": MessageLookupByLibrary.simpleMessage(
-            "Pesquisar por data, mês ou ano"),
+          "Pesquisar por data, mês ou ano",
+        ),
         "searchDiscoverEmptySection": MessageLookupByLibrary.simpleMessage(
-            "As imagens aparecerão aqui caso o processamento e sincronização for concluído"),
+          "As imagens aparecerão aqui caso o processamento e sincronização for concluído",
+        ),
         "searchFaceEmptySection": MessageLookupByLibrary.simpleMessage(
-            "As pessoas serão mostradas aqui quando a indexação estiver concluída"),
+          "As pessoas serão mostradas aqui quando a indexação estiver concluída",
+        ),
         "searchFileTypesAndNamesEmptySection":
-            MessageLookupByLibrary.simpleMessage("Tipos de arquivo e nomes"),
+            MessageLookupByLibrary.simpleMessage(
+          "Tipos de arquivo e nomes",
+        ),
         "searchHint1": MessageLookupByLibrary.simpleMessage(
-            "Pesquisa rápida no dispositivo"),
-        "searchHint2":
-            MessageLookupByLibrary.simpleMessage("Datas das fotos, descrições"),
+          "Pesquisa rápida no dispositivo",
+        ),
+        "searchHint2": MessageLookupByLibrary.simpleMessage(
+          "Datas das fotos, descrições",
+        ),
         "searchHint3": MessageLookupByLibrary.simpleMessage(
-            "Álbuns, nomes de arquivos e tipos"),
+          "Álbuns, nomes de arquivos e tipos",
+        ),
         "searchHint4": MessageLookupByLibrary.simpleMessage("Local"),
         "searchHint5": MessageLookupByLibrary.simpleMessage(
-            "Em breve: Rostos e pesquisa mágica ✨"),
+          "Em breve: Rostos e pesquisa mágica ✨",
+        ),
         "searchLocationEmptySection": MessageLookupByLibrary.simpleMessage(
-            "Fotos de grupo que estão sendo tiradas em algum raio da foto"),
+          "Fotos de grupo que estão sendo tiradas em algum raio da foto",
+        ),
         "searchPeopleEmptySection": MessageLookupByLibrary.simpleMessage(
-            "Convide pessoas e verá todas as fotos partilhadas por elas aqui"),
+          "Convide pessoas e verá todas as fotos partilhadas por elas aqui",
+        ),
         "searchPersonsEmptySection": MessageLookupByLibrary.simpleMessage(
-            "As pessoas aparecerão aqui caso o processamento e sincronização for concluído"),
+          "As pessoas aparecerão aqui caso o processamento e sincronização for concluído",
+        ),
         "searchResultCount": m77,
         "searchSectionsLengthMismatch": m78,
         "security": MessageLookupByLibrary.simpleMessage("Segurança"),
         "seePublicAlbumLinksInApp": MessageLookupByLibrary.simpleMessage(
-            "Ver Ligações Públicas na Aplicação"),
-        "selectALocation":
-            MessageLookupByLibrary.simpleMessage("Selecione uma localização"),
+          "Ver Ligações Públicas na Aplicação",
+        ),
+        "selectALocation": MessageLookupByLibrary.simpleMessage(
+          "Selecione uma localização",
+        ),
         "selectALocationFirst": MessageLookupByLibrary.simpleMessage(
-            "Selecione uma localização primeiro"),
+          "Selecione uma localização primeiro",
+        ),
         "selectAlbum": MessageLookupByLibrary.simpleMessage("Selecionar álbum"),
         "selectAll": MessageLookupByLibrary.simpleMessage("Selecionar tudo"),
         "selectAllShort": MessageLookupByLibrary.simpleMessage("Tudo"),
-        "selectCoverPhoto":
-            MessageLookupByLibrary.simpleMessage("Selecionar Foto para Capa"),
+        "selectCoverPhoto": MessageLookupByLibrary.simpleMessage(
+          "Selecionar Foto para Capa",
+        ),
         "selectDate": MessageLookupByLibrary.simpleMessage("Selecionar data"),
         "selectFoldersForBackup": MessageLookupByLibrary.simpleMessage(
-            "Selecionar pastas para cópia de segurança"),
+          "Selecionar pastas para cópia de segurança",
+        ),
         "selectItemsToAdd": MessageLookupByLibrary.simpleMessage(
-            "Selecionar itens para adicionar"),
+          "Selecionar itens para adicionar",
+        ),
         "selectLanguage":
             MessageLookupByLibrary.simpleMessage("Selecionar Idioma"),
         "selectMailApp": MessageLookupByLibrary.simpleMessage(
-            "Selecione Aplicação de Correios"),
-        "selectMorePhotos":
-            MessageLookupByLibrary.simpleMessage("Selecionar mais fotos"),
-        "selectOneDateAndTime":
-            MessageLookupByLibrary.simpleMessage("Selecione uma Data e Hora"),
+          "Selecione Aplicação de Correios",
+        ),
+        "selectMorePhotos": MessageLookupByLibrary.simpleMessage(
+          "Selecionar mais fotos",
+        ),
+        "selectOneDateAndTime": MessageLookupByLibrary.simpleMessage(
+          "Selecione uma Data e Hora",
+        ),
         "selectOneDateAndTimeForAll": MessageLookupByLibrary.simpleMessage(
-            "Selecionar uma data e hora a todos"),
+          "Selecionar uma data e hora a todos",
+        ),
         "selectPersonToLink": MessageLookupByLibrary.simpleMessage(
-            "Selecione uma pessoa para ligar-se"),
+          "Selecione uma pessoa para ligar-se",
+        ),
         "selectReason": MessageLookupByLibrary.simpleMessage("Diz a razão"),
         "selectStartOfRange": MessageLookupByLibrary.simpleMessage(
-            "Selecionar início de intervalo"),
+          "Selecionar início de intervalo",
+        ),
         "selectTime": MessageLookupByLibrary.simpleMessage("Selecionar tempo"),
-        "selectYourFace":
-            MessageLookupByLibrary.simpleMessage("Selecionar o seu rosto"),
-        "selectYourPlan":
-            MessageLookupByLibrary.simpleMessage("Selecione o seu plano"),
+        "selectYourFace": MessageLookupByLibrary.simpleMessage(
+          "Selecionar o seu rosto",
+        ),
+        "selectYourPlan": MessageLookupByLibrary.simpleMessage(
+          "Selecione o seu plano",
+        ),
         "selectedAlbums": m79,
         "selectedFilesAreNotOnEnte": MessageLookupByLibrary.simpleMessage(
-            "Os arquivos selecionados não estão no Ente"),
+          "Os arquivos selecionados não estão no Ente",
+        ),
         "selectedFoldersWillBeEncryptedAndBackedUp":
             MessageLookupByLibrary.simpleMessage(
-                "As pastas selecionadas serão encriptadas e guardadas como cópia de segurança"),
+          "As pastas selecionadas serão encriptadas e guardadas como cópia de segurança",
+        ),
         "selectedItemsWillBeDeletedFromAllAlbumsAndMoved":
             MessageLookupByLibrary.simpleMessage(
-                "Os itens selecionados serão eliminados de todos os álbuns e movidos para o lixo."),
+          "Os itens selecionados serão eliminados de todos os álbuns e movidos para o lixo.",
+        ),
         "selectedItemsWillBeRemovedFromThisPerson":
             MessageLookupByLibrary.simpleMessage(
-                "Os itens em seleção serão removidos desta pessoa, mas não da sua biblioteca."),
+          "Os itens em seleção serão removidos desta pessoa, mas não da sua biblioteca.",
+        ),
         "selectedPhotos": m80,
         "selectedPhotosWithYours": m81,
         "selfiesWithThem": m82,
@@ -4443,180 +2410,235 @@
         "sendEmail": MessageLookupByLibrary.simpleMessage("Enviar e-mail"),
         "sendInvite": MessageLookupByLibrary.simpleMessage("Enviar convite"),
         "sendLink": MessageLookupByLibrary.simpleMessage("Enviar link"),
-        "serverEndpoint":
-            MessageLookupByLibrary.simpleMessage("Endpoint do servidor"),
+        "serverEndpoint": MessageLookupByLibrary.simpleMessage(
+          "Endpoint do servidor",
+        ),
         "sessionExpired":
             MessageLookupByLibrary.simpleMessage("Sessão expirada"),
         "sessionIdMismatch": MessageLookupByLibrary.simpleMessage(
-            "Incompatibilidade de ID de sessão"),
-        "setAPassword":
-            MessageLookupByLibrary.simpleMessage("Definir uma palavra-passe"),
+          "Incompatibilidade de ID de sessão",
+        ),
+        "setAPassword": MessageLookupByLibrary.simpleMessage(
+          "Definir uma palavra-passe",
+        ),
         "setAs": MessageLookupByLibrary.simpleMessage("Definir como"),
         "setCover": MessageLookupByLibrary.simpleMessage("Definir capa"),
         "setLabel": MessageLookupByLibrary.simpleMessage("Definir"),
-        "setNewPassword":
-            MessageLookupByLibrary.simpleMessage("Definir nova palavra-passe"),
+        "setNewPassword": MessageLookupByLibrary.simpleMessage(
+          "Definir nova palavra-passe",
+        ),
         "setNewPin": MessageLookupByLibrary.simpleMessage("Definir novo PIN"),
-        "setPasswordTitle":
-            MessageLookupByLibrary.simpleMessage("Definir palavra-passe"),
+        "setPasswordTitle": MessageLookupByLibrary.simpleMessage(
+          "Definir palavra-passe",
+        ),
         "setRadius": MessageLookupByLibrary.simpleMessage("Definir raio"),
-        "setupComplete":
-            MessageLookupByLibrary.simpleMessage("Configuração concluída"),
+        "setupComplete": MessageLookupByLibrary.simpleMessage(
+          "Configuração concluída",
+        ),
         "share": MessageLookupByLibrary.simpleMessage("Partilhar"),
         "shareALink": MessageLookupByLibrary.simpleMessage("Partilhar um link"),
         "shareAlbumHint": MessageLookupByLibrary.simpleMessage(
-            "Abra um álbum e toque no botão de partilha no canto superior direito para partilhar"),
-        "shareAnAlbumNow":
-            MessageLookupByLibrary.simpleMessage("Partilhar um álbum"),
+          "Abra um álbum e toque no botão de partilha no canto superior direito para partilhar",
+        ),
+        "shareAnAlbumNow": MessageLookupByLibrary.simpleMessage(
+          "Partilhar um álbum",
+        ),
         "shareLink": MessageLookupByLibrary.simpleMessage("Partilhar link"),
         "shareMyVerificationID": m83,
         "shareOnlyWithThePeopleYouWant": MessageLookupByLibrary.simpleMessage(
-            "Partilhar apenas com as pessoas que deseja"),
+          "Partilhar apenas com as pessoas que deseja",
+        ),
         "shareTextConfirmOthersVerificationID": m84,
         "shareTextRecommendUsingEnte": MessageLookupByLibrary.simpleMessage(
-            "Descarregue o Ente para poder partilhar facilmente fotografias e vídeos de qualidade original\n\n\nhttps://ente.io"),
+          "Descarregue o Ente para poder partilhar facilmente fotografias e vídeos de qualidade original\n\n\nhttps://ente.io",
+        ),
         "shareTextReferralCode": m85,
         "shareWithNonenteUsers": MessageLookupByLibrary.simpleMessage(
-            "Compartilhar com usuários que não usam Ente"),
+          "Compartilhar com usuários que não usam Ente",
+        ),
         "shareWithPeopleSectionTitle": m86,
         "shareYourFirstAlbum": MessageLookupByLibrary.simpleMessage(
-            "Partilhe o seu primeiro álbum"),
+          "Partilhe o seu primeiro álbum",
+        ),
         "sharedAlbumSectionDescription": MessageLookupByLibrary.simpleMessage(
-            "Criar álbuns compartilhados e colaborativos com outros usuários da Ente, incluindo usuários em planos gratuitos."),
+          "Criar álbuns compartilhados e colaborativos com outros usuários da Ente, incluindo usuários em planos gratuitos.",
+        ),
         "sharedByMe":
             MessageLookupByLibrary.simpleMessage("Partilhado por mim"),
         "sharedByYou":
             MessageLookupByLibrary.simpleMessage("Partilhado por si"),
-        "sharedPhotoNotifications":
-            MessageLookupByLibrary.simpleMessage("Novas fotos partilhadas"),
-        "sharedPhotoNotificationsExplanation": MessageLookupByLibrary.simpleMessage(
-            "Receber notificações quando alguém adiciona uma foto a um álbum partilhado do qual faz parte"),
+        "sharedPhotoNotifications": MessageLookupByLibrary.simpleMessage(
+          "Novas fotos partilhadas",
+        ),
+        "sharedPhotoNotificationsExplanation":
+            MessageLookupByLibrary.simpleMessage(
+          "Receber notificações quando alguém adiciona uma foto a um álbum partilhado do qual faz parte",
+        ),
         "sharedWith": m87,
         "sharedWithMe":
             MessageLookupByLibrary.simpleMessage("Partilhado comigo"),
         "sharedWithYou":
             MessageLookupByLibrary.simpleMessage("Partilhado consigo"),
         "sharing": MessageLookupByLibrary.simpleMessage("Partilhar..."),
-        "shiftDatesAndTime":
-            MessageLookupByLibrary.simpleMessage("Mude as Datas e Horas"),
-        "showLessFaces":
-            MessageLookupByLibrary.simpleMessage("Mostrar menos rostos"),
+        "shiftDatesAndTime": MessageLookupByLibrary.simpleMessage(
+          "Mude as Datas e Horas",
+        ),
+        "showLessFaces": MessageLookupByLibrary.simpleMessage(
+          "Mostrar menos rostos",
+        ),
         "showMemories":
             MessageLookupByLibrary.simpleMessage("Mostrar memórias"),
-        "showMoreFaces":
-            MessageLookupByLibrary.simpleMessage("Mostrar mais rostos"),
+        "showMoreFaces": MessageLookupByLibrary.simpleMessage(
+          "Mostrar mais rostos",
+        ),
         "showPerson": MessageLookupByLibrary.simpleMessage("Mostrar pessoa"),
         "signOutFromOtherDevices": MessageLookupByLibrary.simpleMessage(
-            "Terminar sessão noutros dispositivos"),
+          "Terminar sessão noutros dispositivos",
+        ),
         "signOutOtherBody": MessageLookupByLibrary.simpleMessage(
-            "Se pensa que alguém pode saber a sua palavra-passe, pode forçar todos os outros dispositivos que utilizam a sua conta a terminar a sessão."),
+          "Se pensa que alguém pode saber a sua palavra-passe, pode forçar todos os outros dispositivos que utilizam a sua conta a terminar a sessão.",
+        ),
         "signOutOtherDevices": MessageLookupByLibrary.simpleMessage(
-            "Terminar a sessão noutros dispositivos"),
+          "Terminar a sessão noutros dispositivos",
+        ),
         "signUpTerms": MessageLookupByLibrary.simpleMessage(
-            "Eu concordo com os <u-terms>termos de serviço</u-terms> e <u-policy>política de privacidade</u-policy>"),
+          "Eu concordo com os <u-terms>termos de serviço</u-terms> e <u-policy>política de privacidade</u-policy>",
+        ),
         "singleFileDeleteFromDevice": m88,
         "singleFileDeleteHighlight": MessageLookupByLibrary.simpleMessage(
-            "Será eliminado de todos os álbuns."),
+          "Será eliminado de todos os álbuns.",
+        ),
         "singleFileInBothLocalAndRemote": m89,
         "singleFileInRemoteOnly": m90,
         "skip": MessageLookupByLibrary.simpleMessage("Pular"),
-        "smartMemories":
-            MessageLookupByLibrary.simpleMessage("Memórias inteligentes"),
+        "smartMemories": MessageLookupByLibrary.simpleMessage(
+          "Memórias inteligentes",
+        ),
         "social": MessageLookupByLibrary.simpleMessage("Social"),
         "someItemsAreInBothEnteAndYourDevice":
             MessageLookupByLibrary.simpleMessage(
-                "Alguns itens estão tanto no Ente como no seu dispositivo."),
+          "Alguns itens estão tanto no Ente como no seu dispositivo.",
+        ),
         "someOfTheFilesYouAreTryingToDeleteAre":
             MessageLookupByLibrary.simpleMessage(
-                "Alguns dos ficheiros que está a tentar eliminar só estão disponíveis no seu dispositivo e não podem ser recuperados se forem eliminados"),
+          "Alguns dos ficheiros que está a tentar eliminar só estão disponíveis no seu dispositivo e não podem ser recuperados se forem eliminados",
+        ),
         "someoneSharingAlbumsWithYouShouldSeeTheSameId":
             MessageLookupByLibrary.simpleMessage(
-                "Alguém compartilhando álbuns com você deve ver o mesmo ID no seu dispositivo."),
-        "somethingWentWrong":
-            MessageLookupByLibrary.simpleMessage("Ocorreu um erro"),
+          "Alguém compartilhando álbuns com você deve ver o mesmo ID no seu dispositivo.",
+        ),
+        "somethingWentWrong": MessageLookupByLibrary.simpleMessage(
+          "Ocorreu um erro",
+        ),
         "somethingWentWrongPleaseTryAgain":
             MessageLookupByLibrary.simpleMessage(
-                "Algo correu mal. Favor, tentar de novo"),
+          "Algo correu mal. Favor, tentar de novo",
+        ),
         "sorry": MessageLookupByLibrary.simpleMessage("Desculpe"),
         "sorryBackupFailedDesc": MessageLookupByLibrary.simpleMessage(
-            "Perdão, mas não podemos fazer backup deste ficheiro agora, tentaremos mais tarde."),
+          "Perdão, mas não podemos fazer backup deste ficheiro agora, tentaremos mais tarde.",
+        ),
         "sorryCouldNotAddToFavorites": MessageLookupByLibrary.simpleMessage(
-            "Desculpe, não foi possível adicionar aos favoritos!"),
+          "Desculpe, não foi possível adicionar aos favoritos!",
+        ),
         "sorryCouldNotRemoveFromFavorites":
             MessageLookupByLibrary.simpleMessage(
-                "Desculpe, não foi possível remover dos favoritos!"),
+          "Desculpe, não foi possível remover dos favoritos!",
+        ),
         "sorryTheCodeYouveEnteredIsIncorrect":
             MessageLookupByLibrary.simpleMessage(
-                "Desculpe, o código inserido está incorreto"),
+          "Desculpe, o código inserido está incorreto",
+        ),
         "sorryWeCouldNotGenerateSecureKeysOnThisDevicennplease":
             MessageLookupByLibrary.simpleMessage(
-                "Desculpe, não foi possível gerar chaves seguras neste dispositivo.\n\npor favor iniciar sessão com um dispositivo diferente."),
+          "Desculpe, não foi possível gerar chaves seguras neste dispositivo.\n\npor favor iniciar sessão com um dispositivo diferente.",
+        ),
         "sorryWeHadToPauseYourBackups": MessageLookupByLibrary.simpleMessage(
-            "Perdão, precisamos parar seus backups"),
+          "Perdão, precisamos parar seus backups",
+        ),
         "sort": MessageLookupByLibrary.simpleMessage("Ordenar"),
         "sortAlbumsBy": MessageLookupByLibrary.simpleMessage("Ordenar por"),
-        "sortNewestFirst":
-            MessageLookupByLibrary.simpleMessage("Mais recentes primeiro"),
-        "sortOldestFirst":
-            MessageLookupByLibrary.simpleMessage("Mais antigos primeiro"),
+        "sortNewestFirst": MessageLookupByLibrary.simpleMessage(
+          "Mais recentes primeiro",
+        ),
+        "sortOldestFirst": MessageLookupByLibrary.simpleMessage(
+          "Mais antigos primeiro",
+        ),
         "sparkleSuccess": MessageLookupByLibrary.simpleMessage("✨ Sucesso"),
         "sportsWithThem": m91,
         "spotlightOnThem": m92,
-        "spotlightOnYourself":
-            MessageLookupByLibrary.simpleMessage("A dar destaque em vos"),
-        "startAccountRecoveryTitle":
-            MessageLookupByLibrary.simpleMessage("Começar Recuperação"),
-        "startBackup":
-            MessageLookupByLibrary.simpleMessage("Iniciar cópia de segurança"),
+        "spotlightOnYourself": MessageLookupByLibrary.simpleMessage(
+          "A dar destaque em vos",
+        ),
+        "startAccountRecoveryTitle": MessageLookupByLibrary.simpleMessage(
+          "Começar Recuperação",
+        ),
+        "startBackup": MessageLookupByLibrary.simpleMessage(
+          "Iniciar cópia de segurança",
+        ),
         "status": MessageLookupByLibrary.simpleMessage("Status"),
         "stopCastingBody": MessageLookupByLibrary.simpleMessage(
-            "Queres parar de fazer transmissão?"),
-        "stopCastingTitle":
-            MessageLookupByLibrary.simpleMessage("Parar transmissão"),
+          "Queres parar de fazer transmissão?",
+        ),
+        "stopCastingTitle": MessageLookupByLibrary.simpleMessage(
+          "Parar transmissão",
+        ),
         "storage": MessageLookupByLibrary.simpleMessage("Armazenamento"),
         "storageBreakupFamily": MessageLookupByLibrary.simpleMessage("Família"),
         "storageBreakupYou": MessageLookupByLibrary.simpleMessage("Tu"),
         "storageInGB": m93,
         "storageLimitExceeded": MessageLookupByLibrary.simpleMessage(
-            "Limite de armazenamento excedido"),
+          "Limite de armazenamento excedido",
+        ),
         "storageUsageInfo": m94,
-        "streamDetails":
-            MessageLookupByLibrary.simpleMessage("Detalhes do em direto"),
+        "streamDetails": MessageLookupByLibrary.simpleMessage(
+          "Detalhes do em direto",
+        ),
         "strongStrength": MessageLookupByLibrary.simpleMessage("Forte"),
         "subAlreadyLinkedErrMessage": m95,
         "subWillBeCancelledOn": m96,
         "subscribe": MessageLookupByLibrary.simpleMessage("Subscrever"),
         "subscribeToEnableSharing": MessageLookupByLibrary.simpleMessage(
-            "Você precisa de uma assinatura paga ativa para ativar o compartilhamento."),
+          "Você precisa de uma assinatura paga ativa para ativar o compartilhamento.",
+        ),
         "subscription": MessageLookupByLibrary.simpleMessage("Subscrição"),
         "success": MessageLookupByLibrary.simpleMessage("Sucesso"),
-        "successfullyArchived":
-            MessageLookupByLibrary.simpleMessage("Arquivado com sucesso"),
-        "successfullyHid":
-            MessageLookupByLibrary.simpleMessage("Ocultado com sucesso"),
-        "successfullyUnarchived":
-            MessageLookupByLibrary.simpleMessage("Desarquivado com sucesso"),
-        "successfullyUnhid":
-            MessageLookupByLibrary.simpleMessage("Reexibido com sucesso"),
+        "successfullyArchived": MessageLookupByLibrary.simpleMessage(
+          "Arquivado com sucesso",
+        ),
+        "successfullyHid": MessageLookupByLibrary.simpleMessage(
+          "Ocultado com sucesso",
+        ),
+        "successfullyUnarchived": MessageLookupByLibrary.simpleMessage(
+          "Desarquivado com sucesso",
+        ),
+        "successfullyUnhid": MessageLookupByLibrary.simpleMessage(
+          "Reexibido com sucesso",
+        ),
         "suggestFeatures":
             MessageLookupByLibrary.simpleMessage("Sugerir recursos"),
         "sunrise": MessageLookupByLibrary.simpleMessage("No horizonte"),
         "support": MessageLookupByLibrary.simpleMessage("Suporte"),
         "syncProgress": m97,
-        "syncStopped":
-            MessageLookupByLibrary.simpleMessage("Sincronização interrompida"),
+        "syncStopped": MessageLookupByLibrary.simpleMessage(
+          "Sincronização interrompida",
+        ),
         "syncing": MessageLookupByLibrary.simpleMessage("Sincronizando..."),
         "systemTheme": MessageLookupByLibrary.simpleMessage("Sistema"),
         "tapToCopy": MessageLookupByLibrary.simpleMessage("toque para copiar"),
         "tapToEnterCode": MessageLookupByLibrary.simpleMessage(
-            "Tocar para introduzir código"),
-        "tapToUnlock":
-            MessageLookupByLibrary.simpleMessage("Toque para desbloquear"),
+          "Tocar para introduzir código",
+        ),
+        "tapToUnlock": MessageLookupByLibrary.simpleMessage(
+          "Toque para desbloquear",
+        ),
         "tapToUpload":
             MessageLookupByLibrary.simpleMessage("Clique para enviar"),
         "tapToUploadIsIgnoredDue": m98,
-        "tempErrorContactSupportIfPersists": MessageLookupByLibrary.simpleMessage(
-            "Parece que algo correu mal. Por favor, tente novamente mais tarde. Se o erro persistir, entre em contacto com a nossa equipa de suporte."),
+        "tempErrorContactSupportIfPersists":
+            MessageLookupByLibrary.simpleMessage(
+          "Parece que algo correu mal. Por favor, tente novamente mais tarde. Se o erro persistir, entre em contacto com a nossa equipa de suporte.",
+        ),
         "terminate": MessageLookupByLibrary.simpleMessage("Desconectar"),
         "terminateSession":
             MessageLookupByLibrary.simpleMessage("Desconectar?"),
@@ -4624,69 +2646,93 @@
         "termsOfServicesTitle": MessageLookupByLibrary.simpleMessage("Termos"),
         "thankYou": MessageLookupByLibrary.simpleMessage("Obrigado"),
         "thankYouForSubscribing": MessageLookupByLibrary.simpleMessage(
-            "Obrigado pela sua subscrição!"),
+          "Obrigado pela sua subscrição!",
+        ),
         "theDownloadCouldNotBeCompleted": MessageLookupByLibrary.simpleMessage(
-            "Não foi possível concluir o download."),
+          "Não foi possível concluir o download.",
+        ),
         "theLinkYouAreTryingToAccessHasExpired":
             MessageLookupByLibrary.simpleMessage(
-                "A ligação que está a tentar acessar já expirou."),
-        "thePersonGroupsWillNotBeDisplayed": MessageLookupByLibrary.simpleMessage(
-            "Os grupos de pessoa não aparecerão mais na secção de pessoas. As Fotos permanecerão intocadas."),
+          "A ligação que está a tentar acessar já expirou.",
+        ),
+        "thePersonGroupsWillNotBeDisplayed":
+            MessageLookupByLibrary.simpleMessage(
+          "Os grupos de pessoa não aparecerão mais na secção de pessoas. As Fotos permanecerão intocadas.",
+        ),
         "thePersonWillNotBeDisplayed": MessageLookupByLibrary.simpleMessage(
-            "As pessoas não aparecerão mais na secção de pessoas. As fotos permanecerão intocadas."),
+          "As pessoas não aparecerão mais na secção de pessoas. As fotos permanecerão intocadas.",
+        ),
         "theRecoveryKeyYouEnteredIsIncorrect":
             MessageLookupByLibrary.simpleMessage(
-                "A chave de recuperação inserida está incorreta"),
+          "A chave de recuperação inserida está incorreta",
+        ),
         "theme": MessageLookupByLibrary.simpleMessage("Tema"),
         "theseItemsWillBeDeletedFromYourDevice":
             MessageLookupByLibrary.simpleMessage(
-                "Estes itens serão eliminados do seu dispositivo."),
+          "Estes itens serão eliminados do seu dispositivo.",
+        ),
         "theyAlsoGetXGb": m99,
         "theyWillBeDeletedFromAllAlbums": MessageLookupByLibrary.simpleMessage(
-            "Serão eliminados de todos os álbuns."),
+          "Serão eliminados de todos os álbuns.",
+        ),
         "thisActionCannotBeUndone": MessageLookupByLibrary.simpleMessage(
-            "Esta ação não pode ser desfeita"),
+          "Esta ação não pode ser desfeita",
+        ),
         "thisAlbumAlreadyHDACollaborativeLink":
             MessageLookupByLibrary.simpleMessage(
-                "Este álbum já tem um link colaborativo"),
+          "Este álbum já tem um link colaborativo",
+        ),
         "thisCanBeUsedToRecoverYourAccountIfYou":
             MessageLookupByLibrary.simpleMessage(
-                "Isto pode ser usado para recuperar sua conta se você perder seu segundo fator"),
+          "Isto pode ser usado para recuperar sua conta se você perder seu segundo fator",
+        ),
         "thisDevice": MessageLookupByLibrary.simpleMessage("Este aparelho"),
-        "thisEmailIsAlreadyInUse":
-            MessageLookupByLibrary.simpleMessage("Este email já está em uso"),
+        "thisEmailIsAlreadyInUse": MessageLookupByLibrary.simpleMessage(
+          "Este email já está em uso",
+        ),
         "thisImageHasNoExifData": MessageLookupByLibrary.simpleMessage(
-            "Esta imagem não tem dados exif"),
+          "Esta imagem não tem dados exif",
+        ),
         "thisIsMeExclamation":
             MessageLookupByLibrary.simpleMessage("Este sou eu!"),
         "thisIsPersonVerificationId": m100,
         "thisIsYourVerificationId": MessageLookupByLibrary.simpleMessage(
-            "Este é o seu ID de verificação"),
+          "Este é o seu ID de verificação",
+        ),
         "thisWeekThroughTheYears": MessageLookupByLibrary.simpleMessage(
-            "Esta semana com o avanço dos anos"),
+          "Esta semana com o avanço dos anos",
+        ),
         "thisWeekXYearsAgo": m101,
         "thisWillLogYouOutOfTheFollowingDevice":
             MessageLookupByLibrary.simpleMessage(
-                "Isto desconectará-vos dos aparelhos a seguir:"),
+          "Isto desconectará-vos dos aparelhos a seguir:",
+        ),
         "thisWillLogYouOutOfThisDevice": MessageLookupByLibrary.simpleMessage(
-            "Isto desconectará-vos deste aparelho!"),
+          "Isto desconectará-vos deste aparelho!",
+        ),
         "thisWillMakeTheDateAndTimeOfAllSelected":
             MessageLookupByLibrary.simpleMessage(
-                "Isto fará a data e hora de todas as fotos o mesmo."),
+          "Isto fará a data e hora de todas as fotos o mesmo.",
+        ),
         "thisWillRemovePublicLinksOfAllSelectedQuickLinks":
             MessageLookupByLibrary.simpleMessage(
-                "Isto removerá links públicos de todos os links rápidos selecionados."),
+          "Isto removerá links públicos de todos os links rápidos selecionados.",
+        ),
         "throughTheYears": m102,
         "toEnableAppLockPleaseSetupDevicePasscodeOrScreen":
             MessageLookupByLibrary.simpleMessage(
-                "Para ativar o bloqueio de aplicações, configure o código de acesso do dispositivo ou o bloqueio de ecrã nas definições do sistema."),
+          "Para ativar o bloqueio de aplicações, configure o código de acesso do dispositivo ou o bloqueio de ecrã nas definições do sistema.",
+        ),
         "toHideAPhotoOrVideo": MessageLookupByLibrary.simpleMessage(
-            "Para ocultar uma foto ou um vídeo"),
+          "Para ocultar uma foto ou um vídeo",
+        ),
         "toResetVerifyEmail": MessageLookupByLibrary.simpleMessage(
-            "Para redefinir a palavra-passe, favor, verifique o seu e-mail."),
+          "Para redefinir a palavra-passe, favor, verifique o seu e-mail.",
+        ),
         "todaysLogs": MessageLookupByLibrary.simpleMessage("Logs de hoje"),
         "tooManyIncorrectAttempts": MessageLookupByLibrary.simpleMessage(
-            "Muitas tentativas incorretas"),
+          "Muitas tentativas incorretas",
+        ),
         "total": MessageLookupByLibrary.simpleMessage("total"),
         "totalSize": MessageLookupByLibrary.simpleMessage("Tamanho total"),
         "trash": MessageLookupByLibrary.simpleMessage("Lixo"),
@@ -4694,129 +2740,165 @@
         "trim": MessageLookupByLibrary.simpleMessage("Cortar"),
         "tripInYear": m104,
         "tripToLocation": m105,
-        "trustedContacts":
-            MessageLookupByLibrary.simpleMessage("Contactos de Confiança"),
+        "trustedContacts": MessageLookupByLibrary.simpleMessage(
+          "Contactos de Confiança",
+        ),
         "trustedInviteBody": m106,
         "tryAgain": MessageLookupByLibrary.simpleMessage("Tente novamente"),
         "turnOnBackupForAutoUpload": MessageLookupByLibrary.simpleMessage(
-            "Ative o backup para enviar automaticamente arquivos adicionados a esta pasta do dispositivo para o Ente."),
+          "Ative o backup para enviar automaticamente arquivos adicionados a esta pasta do dispositivo para o Ente.",
+        ),
         "twitter": MessageLookupByLibrary.simpleMessage("Twitter"),
         "twoMonthsFreeOnYearlyPlans": MessageLookupByLibrary.simpleMessage(
-            "2 meses grátis em planos anuais"),
+          "2 meses grátis em planos anuais",
+        ),
         "twofactor": MessageLookupByLibrary.simpleMessage("Dois fatores"),
         "twofactorAuthenticationHasBeenDisabled":
             MessageLookupByLibrary.simpleMessage(
-                "A autenticação de dois fatores foi desativada"),
+          "A autenticação de dois fatores foi desativada",
+        ),
         "twofactorAuthenticationPageTitle":
             MessageLookupByLibrary.simpleMessage(
-                "Autenticação de dois fatores"),
+          "Autenticação de dois fatores",
+        ),
         "twofactorAuthenticationSuccessfullyReset":
             MessageLookupByLibrary.simpleMessage(
-                "Autenticação de dois fatores redefinida com êxito"),
+          "Autenticação de dois fatores redefinida com êxito",
+        ),
         "twofactorSetup": MessageLookupByLibrary.simpleMessage(
-            "Configuração de dois fatores"),
+          "Configuração de dois fatores",
+        ),
         "typeOfGallerGallerytypeIsNotSupportedForRename": m107,
         "unarchive": MessageLookupByLibrary.simpleMessage("Desarquivar"),
         "unarchiveAlbum":
             MessageLookupByLibrary.simpleMessage("Desarquivar álbum"),
         "unarchiving": MessageLookupByLibrary.simpleMessage("Desarquivar..."),
         "unavailableReferralCode": MessageLookupByLibrary.simpleMessage(
-            "Desculpe, este código não está disponível."),
+          "Desculpe, este código não está disponível.",
+        ),
         "uncategorized": MessageLookupByLibrary.simpleMessage("Sem categoria"),
         "unhide": MessageLookupByLibrary.simpleMessage("Mostrar"),
-        "unhideToAlbum":
-            MessageLookupByLibrary.simpleMessage("Mostrar para o álbum"),
+        "unhideToAlbum": MessageLookupByLibrary.simpleMessage(
+          "Mostrar para o álbum",
+        ),
         "unhiding": MessageLookupByLibrary.simpleMessage("Reexibindo..."),
         "unhidingFilesToAlbum": MessageLookupByLibrary.simpleMessage(
-            "Desocultar ficheiros para o álbum"),
+          "Desocultar ficheiros para o álbum",
+        ),
         "unlock": MessageLookupByLibrary.simpleMessage("Desbloquear"),
         "unpinAlbum": MessageLookupByLibrary.simpleMessage("Desafixar álbum"),
         "unselectAll": MessageLookupByLibrary.simpleMessage("Desmarcar tudo"),
         "update": MessageLookupByLibrary.simpleMessage("Atualizar"),
-        "updateAvailable":
-            MessageLookupByLibrary.simpleMessage("Atualização disponível"),
+        "updateAvailable": MessageLookupByLibrary.simpleMessage(
+          "Atualização disponível",
+        ),
         "updatingFolderSelection": MessageLookupByLibrary.simpleMessage(
-            "Atualizando seleção de pasta..."),
+          "Atualizando seleção de pasta...",
+        ),
         "upgrade": MessageLookupByLibrary.simpleMessage("Atualizar"),
         "uploadIsIgnoredDueToIgnorereason": m108,
         "uploadingFilesToAlbum": MessageLookupByLibrary.simpleMessage(
-            "Enviar ficheiros para o álbum..."),
+          "Enviar ficheiros para o álbum...",
+        ),
         "uploadingMultipleMemories": m109,
-        "uploadingSingleMemory":
-            MessageLookupByLibrary.simpleMessage("Preservar 1 memória..."),
+        "uploadingSingleMemory": MessageLookupByLibrary.simpleMessage(
+          "Preservar 1 memória...",
+        ),
         "upto50OffUntil4thDec": MessageLookupByLibrary.simpleMessage(
-            "Até 50% de desconto, até 4 de dezembro."),
+          "Até 50% de desconto, até 4 de dezembro.",
+        ),
         "usableReferralStorageInfo": MessageLookupByLibrary.simpleMessage(
-            "O armazenamento disponível é limitado pelo seu plano atual. O excesso de armazenamento reivindicado tornará automaticamente útil quando você atualizar seu plano."),
+          "O armazenamento disponível é limitado pelo seu plano atual. O excesso de armazenamento reivindicado tornará automaticamente útil quando você atualizar seu plano.",
+        ),
         "useAsCover": MessageLookupByLibrary.simpleMessage("Usar como capa"),
         "useDifferentPlayerInfo": MessageLookupByLibrary.simpleMessage(
-            "A ter problemas reproduzindo este vídeo? Prima aqui para tentar outro reprodutor."),
+          "A ter problemas reproduzindo este vídeo? Prima aqui para tentar outro reprodutor.",
+        ),
         "usePublicLinksForPeopleNotOnEnte":
             MessageLookupByLibrary.simpleMessage(
-                "Usar links públicos para pessoas que não estão no Ente"),
-        "useRecoveryKey":
-            MessageLookupByLibrary.simpleMessage("Usar chave de recuperação"),
-        "useSelectedPhoto":
-            MessageLookupByLibrary.simpleMessage("Utilizar foto selecionada"),
+          "Usar links públicos para pessoas que não estão no Ente",
+        ),
+        "useRecoveryKey": MessageLookupByLibrary.simpleMessage(
+          "Usar chave de recuperação",
+        ),
+        "useSelectedPhoto": MessageLookupByLibrary.simpleMessage(
+          "Utilizar foto selecionada",
+        ),
         "usedSpace": MessageLookupByLibrary.simpleMessage("Espaço utilizado"),
         "validTill": m110,
         "verificationFailedPleaseTryAgain":
             MessageLookupByLibrary.simpleMessage(
-                "Falha na verificação, por favor tente novamente"),
+          "Falha na verificação, por favor tente novamente",
+        ),
         "verificationId":
             MessageLookupByLibrary.simpleMessage("ID de Verificação"),
         "verify": MessageLookupByLibrary.simpleMessage("Verificar"),
         "verifyEmail": MessageLookupByLibrary.simpleMessage("Verificar e-mail"),
         "verifyEmailID": m111,
         "verifyIDLabel": MessageLookupByLibrary.simpleMessage("Verificar"),
-        "verifyPasskey":
-            MessageLookupByLibrary.simpleMessage("Verificar chave de acesso"),
-        "verifyPassword":
-            MessageLookupByLibrary.simpleMessage("Verificar palavra-passe"),
+        "verifyPasskey": MessageLookupByLibrary.simpleMessage(
+          "Verificar chave de acesso",
+        ),
+        "verifyPassword": MessageLookupByLibrary.simpleMessage(
+          "Verificar palavra-passe",
+        ),
         "verifying": MessageLookupByLibrary.simpleMessage("A verificar…"),
         "verifyingRecoveryKey": MessageLookupByLibrary.simpleMessage(
-            "Verificando chave de recuperação..."),
+          "Verificando chave de recuperação...",
+        ),
         "videoInfo":
             MessageLookupByLibrary.simpleMessage("Informação de Vídeo"),
         "videoSmallCase": MessageLookupByLibrary.simpleMessage("vídeo"),
-        "videoStreaming":
-            MessageLookupByLibrary.simpleMessage("Vídeos transmissíveis"),
+        "videoStreaming": MessageLookupByLibrary.simpleMessage(
+          "Vídeos transmissíveis",
+        ),
         "videos": MessageLookupByLibrary.simpleMessage("Vídeos"),
-        "viewActiveSessions":
-            MessageLookupByLibrary.simpleMessage("Ver sessões ativas"),
+        "viewActiveSessions": MessageLookupByLibrary.simpleMessage(
+          "Ver sessões ativas",
+        ),
         "viewAddOnButton": MessageLookupByLibrary.simpleMessage("Ver addons"),
         "viewAll": MessageLookupByLibrary.simpleMessage("Ver tudo"),
-        "viewAllExifData":
-            MessageLookupByLibrary.simpleMessage("Ver todos os dados EXIF"),
+        "viewAllExifData": MessageLookupByLibrary.simpleMessage(
+          "Ver todos os dados EXIF",
+        ),
         "viewLargeFiles":
             MessageLookupByLibrary.simpleMessage("Ficheiros grandes"),
         "viewLargeFilesDesc": MessageLookupByLibrary.simpleMessage(
-            "Ver os ficheiros que estão a consumir a maior quantidade de armazenamento."),
+          "Ver os ficheiros que estão a consumir a maior quantidade de armazenamento.",
+        ),
         "viewLogs": MessageLookupByLibrary.simpleMessage("Ver logs"),
         "viewPersonToUnlink": m112,
-        "viewRecoveryKey":
-            MessageLookupByLibrary.simpleMessage("Ver chave de recuperação"),
+        "viewRecoveryKey": MessageLookupByLibrary.simpleMessage(
+          "Ver chave de recuperação",
+        ),
         "viewer": MessageLookupByLibrary.simpleMessage("Visualizador"),
         "viewersSuccessfullyAdded": m113,
         "visitWebToManage": MessageLookupByLibrary.simpleMessage(
-            "Visite web.ente.io para gerir a sua subscrição"),
-        "waitingForVerification":
-            MessageLookupByLibrary.simpleMessage("Aguardando verificação..."),
-        "waitingForWifi":
-            MessageLookupByLibrary.simpleMessage("Aguardando Wi-Fi..."),
+          "Visite web.ente.io para gerir a sua subscrição",
+        ),
+        "waitingForVerification": MessageLookupByLibrary.simpleMessage(
+          "Aguardando verificação...",
+        ),
+        "waitingForWifi": MessageLookupByLibrary.simpleMessage(
+          "Aguardando Wi-Fi...",
+        ),
         "warning": MessageLookupByLibrary.simpleMessage("Alerta"),
-        "weAreOpenSource":
-            MessageLookupByLibrary.simpleMessage("Nós somos de código aberto!"),
+        "weAreOpenSource": MessageLookupByLibrary.simpleMessage(
+          "Nós somos de código aberto!",
+        ),
         "weDontSupportEditingPhotosAndAlbumsThatYouDont":
             MessageLookupByLibrary.simpleMessage(
-                "Não suportamos a edição de fotos e álbuns que ainda não possui"),
+          "Não suportamos a edição de fotos e álbuns que ainda não possui",
+        ),
         "weHaveSendEmailTo": m114,
         "weakStrength": MessageLookupByLibrary.simpleMessage("Fraca"),
-        "welcomeBack":
-            MessageLookupByLibrary.simpleMessage("Bem-vindo(a) de volta!"),
+        "welcomeBack": MessageLookupByLibrary.simpleMessage(
+          "Bem-vindo(a) de volta!",
+        ),
         "whatsNew": MessageLookupByLibrary.simpleMessage("O que há de novo"),
         "whyAddTrustContact": MessageLookupByLibrary.simpleMessage(
-            "O contacto de confiança pode ajudar na recuperação dos seus dados."),
+          "O contacto de confiança pode ajudar na recuperação dos seus dados.",
+        ),
         "widgets": MessageLookupByLibrary.simpleMessage("Widgets"),
         "wishThemAHappyBirthday": m115,
         "yearShort": MessageLookupByLibrary.simpleMessage("ano"),
@@ -4825,10 +2907,12 @@
         "yes": MessageLookupByLibrary.simpleMessage("Sim"),
         "yesCancel": MessageLookupByLibrary.simpleMessage("Sim, cancelar"),
         "yesConvertToViewer": MessageLookupByLibrary.simpleMessage(
-            "Sim, converter para visualizador"),
+          "Sim, converter para visualizador",
+        ),
         "yesDelete": MessageLookupByLibrary.simpleMessage("Sim, apagar"),
-        "yesDiscardChanges":
-            MessageLookupByLibrary.simpleMessage("Sim, rejeitar alterações"),
+        "yesDiscardChanges": MessageLookupByLibrary.simpleMessage(
+          "Sim, rejeitar alterações",
+        ),
         "yesIgnore": MessageLookupByLibrary.simpleMessage("Sim, ignorar"),
         "yesLogout":
             MessageLookupByLibrary.simpleMessage("Sim, terminar sessão"),
@@ -4839,52 +2923,70 @@
         "you": MessageLookupByLibrary.simpleMessage("Tu"),
         "youAndThem": m117,
         "youAreOnAFamilyPlan": MessageLookupByLibrary.simpleMessage(
-            "Você está em um plano familiar!"),
+          "Você está em um plano familiar!",
+        ),
         "youAreOnTheLatestVersion": MessageLookupByLibrary.simpleMessage(
-            "Está a utilizar a versão mais recente"),
+          "Está a utilizar a versão mais recente",
+        ),
         "youCanAtMaxDoubleYourStorage": MessageLookupByLibrary.simpleMessage(
-            "* Você pode duplicar seu armazenamento no máximo"),
+          "* Você pode duplicar seu armazenamento no máximo",
+        ),
         "youCanManageYourLinksInTheShareTab":
             MessageLookupByLibrary.simpleMessage(
-                "Pode gerir as suas ligações no separador partilhar."),
+          "Pode gerir as suas ligações no separador partilhar.",
+        ),
         "youCanTrySearchingForADifferentQuery":
             MessageLookupByLibrary.simpleMessage(
-                "Pode tentar pesquisar uma consulta diferente."),
+          "Pode tentar pesquisar uma consulta diferente.",
+        ),
         "youCannotDowngradeToThisPlan": MessageLookupByLibrary.simpleMessage(
-            "Não é possível fazer o downgrade para este plano"),
+          "Não é possível fazer o downgrade para este plano",
+        ),
         "youCannotShareWithYourself": MessageLookupByLibrary.simpleMessage(
-            "Não podes partilhar contigo mesmo"),
+          "Não podes partilhar contigo mesmo",
+        ),
         "youDontHaveAnyArchivedItems": MessageLookupByLibrary.simpleMessage(
-            "Não tem nenhum item arquivado."),
+          "Não tem nenhum item arquivado.",
+        ),
         "youHaveSuccessfullyFreedUp": m118,
-        "yourAccountHasBeenDeleted":
-            MessageLookupByLibrary.simpleMessage("A sua conta foi eliminada"),
+        "yourAccountHasBeenDeleted": MessageLookupByLibrary.simpleMessage(
+          "A sua conta foi eliminada",
+        ),
         "yourMap": MessageLookupByLibrary.simpleMessage("Seu mapa"),
         "yourPlanWasSuccessfullyDowngraded":
             MessageLookupByLibrary.simpleMessage(
-                "O seu plano foi rebaixado com sucesso"),
+          "O seu plano foi rebaixado com sucesso",
+        ),
         "yourPlanWasSuccessfullyUpgraded": MessageLookupByLibrary.simpleMessage(
-            "O seu plano foi atualizado com sucesso"),
+          "O seu plano foi atualizado com sucesso",
+        ),
         "yourPurchaseWasSuccessful": MessageLookupByLibrary.simpleMessage(
-            "Sua compra foi realizada com sucesso"),
+          "Sua compra foi realizada com sucesso",
+        ),
         "yourStorageDetailsCouldNotBeFetched":
             MessageLookupByLibrary.simpleMessage(
-                "Não foi possível obter os seus dados de armazenamento"),
-        "yourSubscriptionHasExpired":
-            MessageLookupByLibrary.simpleMessage("A sua subscrição expirou"),
+          "Não foi possível obter os seus dados de armazenamento",
+        ),
+        "yourSubscriptionHasExpired": MessageLookupByLibrary.simpleMessage(
+          "A sua subscrição expirou",
+        ),
         "yourSubscriptionWasUpdatedSuccessfully":
             MessageLookupByLibrary.simpleMessage(
-                "A sua subscrição foi actualizada com sucesso"),
+          "A sua subscrição foi actualizada com sucesso",
+        ),
         "yourVerificationCodeHasExpired": MessageLookupByLibrary.simpleMessage(
-            "O seu código de verificação expirou"),
+          "O seu código de verificação expirou",
+        ),
         "youveNoDuplicateFilesThatCanBeCleared":
             MessageLookupByLibrary.simpleMessage(
-                "Não tem nenhum ficheiro duplicado que possa ser eliminado"),
+          "Não tem nenhum ficheiro duplicado que possa ser eliminado",
+        ),
         "youveNoFilesInThisAlbumThatCanBeDeleted":
             MessageLookupByLibrary.simpleMessage(
-                "Não existem ficheiros neste álbum que possam ser eliminados"),
+          "Não existem ficheiros neste álbum que possam ser eliminados",
+        ),
         "zoomOutToSeePhotos": MessageLookupByLibrary.simpleMessage(
-            "Diminuir o zoom para ver fotos")
+          "Diminuir o zoom para ver fotos",
+        ),
       };
->>>>>>> 7d9cfd85
 }