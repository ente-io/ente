--- conflicted
+++ resolved
@@ -57,7 +57,14 @@
       "${user} ne pourra pas ajouter plus de photos à cet album\n\nIl pourra toujours supprimer les photos existantes ajoutées par eux";
 
   static String m14(isFamilyMember, storageAmountInGb) =>
-      "${Intl.select(isFamilyMember, {'true': 'Votre famille a obtenu ${storageAmountInGb} Go jusqu\'à présent', 'false': 'Vous avez obtenu ${storageAmountInGb} Go jusqu\'à présent', 'other': 'Vous avez obtenu ${storageAmountInGb} Go jusqu\'à présent !'})}";
+      "${Intl.select(isFamilyMember, {
+            'true':
+                'Votre famille a obtenu ${storageAmountInGb} Go jusqu\'à présent',
+            'false':
+                'Vous avez obtenu ${storageAmountInGb} Go jusqu\'à présent',
+            'other':
+                'Vous avez obtenu ${storageAmountInGb} Go jusqu\'à présent !'
+          })}";
 
   static String m15(albumName) => "Lien collaboratif créé pour ${albumName}";
 
@@ -330,2719 +337,100 @@
 
   final messages = _notInlinedMessages(_notInlinedMessages);
   static Map<String, Function> _notInlinedMessages(_) => <String, Function>{
-<<<<<<< HEAD
-    "aNewVersionOfEnteIsAvailable": MessageLookupByLibrary.simpleMessage(
-      "Une nouvelle version de Ente est disponible.",
-    ),
-    "about": MessageLookupByLibrary.simpleMessage("À propos d\'Ente"),
-    "acceptTrustInvite": MessageLookupByLibrary.simpleMessage(
-      "Accepter l\'invitation",
-    ),
-    "account": MessageLookupByLibrary.simpleMessage("Compte"),
-    "accountIsAlreadyConfigured": MessageLookupByLibrary.simpleMessage(
-      "Le compte est déjà configuré.",
-    ),
-    "accountOwnerPersonAppbarTitle": m0,
-    "accountWelcomeBack": MessageLookupByLibrary.simpleMessage(
-      "Bon retour parmi nous !",
-    ),
-    "ackPasswordLostWarning": MessageLookupByLibrary.simpleMessage(
-      "Je comprends que si je perds mon mot de passe, je perdrai mes données puisque mes données sont <underline>chiffrées de bout en bout</underline>.",
-    ),
-    "actionNotSupportedOnFavouritesAlbum": MessageLookupByLibrary.simpleMessage(
-      "Action non prise en charge sur l\'album des Favoris",
-    ),
-    "activeSessions": MessageLookupByLibrary.simpleMessage("Sessions actives"),
-    "add": MessageLookupByLibrary.simpleMessage("Ajouter"),
-    "addAName": MessageLookupByLibrary.simpleMessage("Ajouter un nom"),
-    "addANewEmail": MessageLookupByLibrary.simpleMessage(
-      "Ajouter un nouvel email",
-    ),
-    "addAlbumWidgetPrompt": MessageLookupByLibrary.simpleMessage(
-      "Ajoutez un gadget d\'album à votre écran d\'accueil et revenez ici pour le personnaliser.",
-    ),
-    "addCollaborator": MessageLookupByLibrary.simpleMessage(
-      "Ajouter un collaborateur",
-    ),
-    "addCollaborators": m1,
-    "addFiles": MessageLookupByLibrary.simpleMessage("Ajouter des fichiers"),
-    "addFromDevice": MessageLookupByLibrary.simpleMessage(
-      "Ajouter depuis l\'appareil",
-    ),
-    "addItem": m2,
-    "addLocation": MessageLookupByLibrary.simpleMessage(
-      "Ajouter la localisation",
-    ),
-    "addLocationButton": MessageLookupByLibrary.simpleMessage("Ajouter"),
-    "addMemoriesWidgetPrompt": MessageLookupByLibrary.simpleMessage(
-      "Ajoutez un gadget des souvenirs à votre écran d\'accueil et revenez ici pour le personnaliser.",
-    ),
-    "addMore": MessageLookupByLibrary.simpleMessage("Ajouter"),
-    "addName": MessageLookupByLibrary.simpleMessage("Ajouter un nom"),
-    "addNameOrMerge": MessageLookupByLibrary.simpleMessage(
-      "Ajouter un nom ou fusionner",
-    ),
-    "addNew": MessageLookupByLibrary.simpleMessage("Ajouter un nouveau"),
-    "addNewPerson": MessageLookupByLibrary.simpleMessage(
-      "Ajouter une nouvelle personne",
-    ),
-    "addOnPageSubtitle": MessageLookupByLibrary.simpleMessage(
-      "Détails des modules complémentaires",
-    ),
-    "addOnValidTill": m3,
-    "addOns": MessageLookupByLibrary.simpleMessage("Modules complémentaires"),
-    "addParticipants": MessageLookupByLibrary.simpleMessage(
-      "Ajouter des participants",
-    ),
-    "addPeopleWidgetPrompt": MessageLookupByLibrary.simpleMessage(
-      "Ajoutez un gadget des personnes à votre écran d\'accueil et revenez ici pour le personnaliser.",
-    ),
-    "addPhotos": MessageLookupByLibrary.simpleMessage("Ajouter des photos"),
-    "addSelected": MessageLookupByLibrary.simpleMessage("Ajouter la sélection"),
-    "addToAlbum": MessageLookupByLibrary.simpleMessage("Ajouter à l\'album"),
-    "addToEnte": MessageLookupByLibrary.simpleMessage("Ajouter à Ente"),
-    "addToHiddenAlbum": MessageLookupByLibrary.simpleMessage(
-      "Ajouter à un album masqué",
-    ),
-    "addTrustedContact": MessageLookupByLibrary.simpleMessage(
-      "Ajouter un contact de confiance",
-    ),
-    "addViewer": MessageLookupByLibrary.simpleMessage("Ajouter un observateur"),
-    "addViewers": m4,
-    "addYourPhotosNow": MessageLookupByLibrary.simpleMessage(
-      "Ajoutez vos photos maintenant",
-    ),
-    "addedAs": MessageLookupByLibrary.simpleMessage("Ajouté comme"),
-    "addedBy": m5,
-    "addedSuccessfullyTo": m6,
-    "addingToFavorites": MessageLookupByLibrary.simpleMessage(
-      "Ajout aux favoris...",
-    ),
-    "admiringThem": m7,
-    "advanced": MessageLookupByLibrary.simpleMessage("Avancé"),
-    "advancedSettings": MessageLookupByLibrary.simpleMessage("Avancé"),
-    "after1Day": MessageLookupByLibrary.simpleMessage("Après 1 jour"),
-    "after1Hour": MessageLookupByLibrary.simpleMessage("Après 1 heure"),
-    "after1Month": MessageLookupByLibrary.simpleMessage("Après 1 mois"),
-    "after1Week": MessageLookupByLibrary.simpleMessage("Après 1 semaine"),
-    "after1Year": MessageLookupByLibrary.simpleMessage("Après 1 an"),
-    "albumOwner": MessageLookupByLibrary.simpleMessage("Propriétaire"),
-    "albumParticipantsCount": m8,
-    "albumTitle": MessageLookupByLibrary.simpleMessage("Titre de l\'album"),
-    "albumUpdated": MessageLookupByLibrary.simpleMessage("Album mis à jour"),
-    "albums": MessageLookupByLibrary.simpleMessage("Albums"),
-    "albumsWidgetDesc": MessageLookupByLibrary.simpleMessage(
-      "Sélectionnez les personnes que vous souhaitez voir sur votre écran d\'accueil.",
-    ),
-    "allClear": MessageLookupByLibrary.simpleMessage("✨ Tout est effacé"),
-    "allMemoriesPreserved": MessageLookupByLibrary.simpleMessage(
-      "Tous les souvenirs sont sauvegardés",
-    ),
-    "allPersonGroupingWillReset": MessageLookupByLibrary.simpleMessage(
-      "Tous les groupements pour cette personne seront réinitialisés, et vous perdrez toutes les suggestions faites pour cette personne",
-    ),
-    "allUnnamedGroupsWillBeMergedIntoTheSelectedPerson":
-        MessageLookupByLibrary.simpleMessage(
-          "Tous les groupes sans nom seront fusionnés dans la personne sélectionnée. Cela peut toujours être annulé à partir de l\'historique des suggestions de la personne.",
-        ),
-    "allWillShiftRangeBasedOnFirst": MessageLookupByLibrary.simpleMessage(
-      "C\'est la première dans le groupe. Les autres photos sélectionnées se déplaceront automatiquement en fonction de cette nouvelle date",
-    ),
-    "allow": MessageLookupByLibrary.simpleMessage("Autoriser"),
-    "allowAddPhotosDescription": MessageLookupByLibrary.simpleMessage(
-      "Autorisez les personnes ayant le lien à ajouter des photos dans l\'album partagé.",
-    ),
-    "allowAddingPhotos": MessageLookupByLibrary.simpleMessage(
-      "Autoriser l\'ajout de photos",
-    ),
-    "allowAppToOpenSharedAlbumLinks": MessageLookupByLibrary.simpleMessage(
-      "Autoriser l\'application à ouvrir les liens d\'albums partagés",
-    ),
-    "allowDownloads": MessageLookupByLibrary.simpleMessage(
-      "Autoriser les téléchargements",
-    ),
-    "allowPeopleToAddPhotos": MessageLookupByLibrary.simpleMessage(
-      "Autoriser les personnes à ajouter des photos",
-    ),
-    "allowPermBody": MessageLookupByLibrary.simpleMessage(
-      "Veuillez autoriser dans les paramètres l\'accès à vos photos pour qu\'Ente puisse afficher et sauvegarder votre bibliothèque.",
-    ),
-    "allowPermTitle": MessageLookupByLibrary.simpleMessage(
-      "Autoriser l\'accès aux photos",
-    ),
-    "androidBiometricHint": MessageLookupByLibrary.simpleMessage(
-      "Vérifier l’identité",
-    ),
-    "androidBiometricNotRecognized": MessageLookupByLibrary.simpleMessage(
-      "Reconnaissance impossible. Réessayez.",
-    ),
-    "androidBiometricRequiredTitle": MessageLookupByLibrary.simpleMessage(
-      "Empreinte digitale requise",
-    ),
-    "androidBiometricSuccess": MessageLookupByLibrary.simpleMessage("Succès"),
-    "androidCancelButton": MessageLookupByLibrary.simpleMessage("Annuler"),
-    "androidDeviceCredentialsRequiredTitle":
-        MessageLookupByLibrary.simpleMessage("Identifiants requis"),
-    "androidDeviceCredentialsSetupDescription":
-        MessageLookupByLibrary.simpleMessage("Identifiants requis"),
-    "androidGoToSettingsDescription": MessageLookupByLibrary.simpleMessage(
-      "L\'authentification biométrique n\'est pas configurée sur votre appareil. Allez dans \'Paramètres > Sécurité\' pour ajouter l\'authentification biométrique.",
-    ),
-    "androidIosWebDesktop": MessageLookupByLibrary.simpleMessage(
-      "Android, iOS, Web, Ordinateur",
-    ),
-    "androidSignInTitle": MessageLookupByLibrary.simpleMessage(
-      "Authentification requise",
-    ),
-    "appIcon": MessageLookupByLibrary.simpleMessage("Icône de l\'appli"),
-    "appLock": MessageLookupByLibrary.simpleMessage(
-      "Verrouillage de l\'application",
-    ),
-    "appLockDescriptions": MessageLookupByLibrary.simpleMessage(
-      "Choisissez entre l\'écran de verrouillage par défaut de votre appareil et un écran de verrouillage personnalisé avec un code PIN ou un mot de passe.",
-    ),
-    "appVersion": m9,
-    "appleId": MessageLookupByLibrary.simpleMessage("Apple ID"),
-    "apply": MessageLookupByLibrary.simpleMessage("Appliquer"),
-    "applyCodeTitle": MessageLookupByLibrary.simpleMessage("Utiliser le code"),
-    "appstoreSubscription": MessageLookupByLibrary.simpleMessage(
-      "Abonnement à l\'AppStore",
-    ),
-    "archive": MessageLookupByLibrary.simpleMessage("Archivée"),
-    "archiveAlbum": MessageLookupByLibrary.simpleMessage("Archiver l\'album"),
-    "archiving": MessageLookupByLibrary.simpleMessage("Archivage en cours..."),
-    "areThey": MessageLookupByLibrary.simpleMessage("Vraiment"),
-    "areYouSureRemoveThisFaceFromPerson": MessageLookupByLibrary.simpleMessage(
-      "Êtes-vous sûr de vouloir retirer ce visage de cette personne ?",
-    ),
-    "areYouSureThatYouWantToLeaveTheFamily":
-        MessageLookupByLibrary.simpleMessage(
-          "Êtes-vous certains de vouloir quitter le plan familial?",
-        ),
-    "areYouSureYouWantToCancel": MessageLookupByLibrary.simpleMessage(
-      "Es-tu sûre de vouloir annuler?",
-    ),
-    "areYouSureYouWantToChangeYourPlan": MessageLookupByLibrary.simpleMessage(
-      "Êtes-vous certains de vouloir changer d\'offre ?",
-    ),
-    "areYouSureYouWantToExit": MessageLookupByLibrary.simpleMessage(
-      "Êtes-vous sûr de vouloir quitter ?",
-    ),
-    "areYouSureYouWantToIgnoreThesePersons":
-        MessageLookupByLibrary.simpleMessage(
-          "Êtes-vous sûr de vouloir ignorer ces personnes ?",
-        ),
-    "areYouSureYouWantToIgnoreThisPerson": MessageLookupByLibrary.simpleMessage(
-      "Êtes-vous sûr de vouloir ignorer cette personne ?",
-    ),
-    "areYouSureYouWantToLogout": MessageLookupByLibrary.simpleMessage(
-      "Voulez-vous vraiment vous déconnecter ?",
-    ),
-    "areYouSureYouWantToMergeThem": MessageLookupByLibrary.simpleMessage(
-      "Êtes-vous sûr de vouloir les fusionner?",
-    ),
-    "areYouSureYouWantToRenew": MessageLookupByLibrary.simpleMessage(
-      "Êtes-vous sûr de vouloir renouveler ?",
-    ),
-    "areYouSureYouWantToResetThisPerson": MessageLookupByLibrary.simpleMessage(
-      "Êtes-vous certain de vouloir réinitialiser cette personne ?",
-    ),
-    "askCancelReason": MessageLookupByLibrary.simpleMessage(
-      "Votre abonnement a été annulé. Souhaitez-vous partager la raison ?",
-    ),
-    "askDeleteReason": MessageLookupByLibrary.simpleMessage(
-      "Quelle est la principale raison pour laquelle vous supprimez votre compte ?",
-    ),
-    "askYourLovedOnesToShare": MessageLookupByLibrary.simpleMessage(
-      "Demandez à vos proches de partager",
-    ),
-    "atAFalloutShelter": MessageLookupByLibrary.simpleMessage(
-      "dans un abri antiatomique",
-    ),
-    "authToChangeEmailVerificationSetting": MessageLookupByLibrary.simpleMessage(
-      "Authentifiez-vous pour modifier l\'authentification à deux facteurs par email",
-    ),
-    "authToChangeLockscreenSetting": MessageLookupByLibrary.simpleMessage(
-      "Veuillez vous authentifier pour modifier les paramètres de l\'écran de verrouillage",
-    ),
-    "authToChangeYourEmail": MessageLookupByLibrary.simpleMessage(
-      "Authentifiez-vous pour modifier votre adresse email",
-    ),
-    "authToChangeYourPassword": MessageLookupByLibrary.simpleMessage(
-      "Veuillez vous authentifier pour modifier votre mot de passe",
-    ),
-    "authToConfigureTwofactorAuthentication": MessageLookupByLibrary.simpleMessage(
-      "Veuillez vous authentifier pour configurer l\'authentification à deux facteurs",
-    ),
-    "authToInitiateAccountDeletion": MessageLookupByLibrary.simpleMessage(
-      "Veuillez vous authentifier pour débuter la suppression du compte",
-    ),
-    "authToManageLegacy": MessageLookupByLibrary.simpleMessage(
-      "Veuillez vous authentifier pour gérer vos contacts de confiance",
-    ),
-    "authToViewPasskey": MessageLookupByLibrary.simpleMessage(
-      "Veuillez vous authentifier pour afficher votre clé de récupération",
-    ),
-    "authToViewTrashedFiles": MessageLookupByLibrary.simpleMessage(
-      "Veuillez vous authentifier pour voir vos fichiers mis à la corbeille",
-    ),
-    "authToViewYourActiveSessions": MessageLookupByLibrary.simpleMessage(
-      "Authentifiez-vous pour voir les connexions actives",
-    ),
-    "authToViewYourHiddenFiles": MessageLookupByLibrary.simpleMessage(
-      "Veuillez vous authentifier pour voir vos fichiers cachés",
-    ),
-    "authToViewYourMemories": MessageLookupByLibrary.simpleMessage(
-      "Authentifiez-vous pour voir vos souvenirs",
-    ),
-    "authToViewYourRecoveryKey": MessageLookupByLibrary.simpleMessage(
-      "Veuillez vous authentifier pour afficher votre clé de récupération",
-    ),
-    "authenticating": MessageLookupByLibrary.simpleMessage(
-      "Authentification...",
-    ),
-    "authenticationFailedPleaseTryAgain": MessageLookupByLibrary.simpleMessage(
-      "L\'authentification a échouée, veuillez réessayer",
-    ),
-    "authenticationSuccessful": MessageLookupByLibrary.simpleMessage(
-      "Authentification réussie!",
-    ),
-    "autoCastDialogBody": MessageLookupByLibrary.simpleMessage(
-      "Vous verrez ici les appareils Cast disponibles.",
-    ),
-    "autoCastiOSPermission": MessageLookupByLibrary.simpleMessage(
-      "Assurez-vous que les autorisations de réseau local sont activées pour l\'application Ente Photos, dans les paramètres.",
-    ),
-    "autoLock": MessageLookupByLibrary.simpleMessage(
-      "Verrouillage automatique",
-    ),
-    "autoLockFeatureDescription": MessageLookupByLibrary.simpleMessage(
-      "Délai après lequel l\'application se verrouille une fois qu\'elle est en arrière-plan",
-    ),
-    "autoLogoutMessage": MessageLookupByLibrary.simpleMessage(
-      "En raison d\'un problème technique, vous avez été déconnecté. Veuillez nous excuser pour le désagrément.",
-    ),
-    "autoPair": MessageLookupByLibrary.simpleMessage("Appairage automatique"),
-    "autoPairDesc": MessageLookupByLibrary.simpleMessage(
-      "L\'appairage automatique ne fonctionne qu\'avec les appareils qui prennent en charge Chromecast.",
-    ),
-    "available": MessageLookupByLibrary.simpleMessage("Disponible"),
-    "availableStorageSpace": m10,
-    "backedUpFolders": MessageLookupByLibrary.simpleMessage(
-      "Dossiers sauvegardés",
-    ),
-    "backgroundWithThem": m11,
-    "backup": MessageLookupByLibrary.simpleMessage("Sauvegarde"),
-    "backupFailed": MessageLookupByLibrary.simpleMessage(
-      "Échec de la sauvegarde",
-    ),
-    "backupFile": MessageLookupByLibrary.simpleMessage(
-      "Sauvegarder le fichier",
-    ),
-    "backupOverMobileData": MessageLookupByLibrary.simpleMessage(
-      "Sauvegarder avec les données mobiles",
-    ),
-    "backupSettings": MessageLookupByLibrary.simpleMessage(
-      "Paramètres de la sauvegarde",
-    ),
-    "backupStatus": MessageLookupByLibrary.simpleMessage(
-      "État de la sauvegarde",
-    ),
-    "backupStatusDescription": MessageLookupByLibrary.simpleMessage(
-      "Les éléments qui ont été sauvegardés apparaîtront ici",
-    ),
-    "backupVideos": MessageLookupByLibrary.simpleMessage(
-      "Sauvegarde des vidéos",
-    ),
-    "beach": MessageLookupByLibrary.simpleMessage("Sable et mer"),
-    "birthday": MessageLookupByLibrary.simpleMessage("Anniversaire"),
-    "birthdayNotifications": MessageLookupByLibrary.simpleMessage(
-      "Notifications d’anniversaire",
-    ),
-    "birthdays": MessageLookupByLibrary.simpleMessage("Anniversaires"),
-    "blackFridaySale": MessageLookupByLibrary.simpleMessage(
-      "Offre Black Friday",
-    ),
-    "blog": MessageLookupByLibrary.simpleMessage("Blog"),
-    "cLDesc1": MessageLookupByLibrary.simpleMessage(
-      "Derrière la version beta du streaming vidéo, tout en travaillant sur la reprise des chargements et téléchargements, nous avons maintenant augmenté la limite de téléchargement de fichiers à 10 Go. Ceci est maintenant disponible dans les applications bureau et mobiles.",
-    ),
-    "cLDesc2": MessageLookupByLibrary.simpleMessage(
-      "Les chargements en arrière-plan sont maintenant pris en charge sur iOS, en plus des appareils Android. Inutile d\'ouvrir l\'application pour sauvegarder vos dernières photos et vidéos.",
-    ),
-    "cLDesc3": MessageLookupByLibrary.simpleMessage(
-      "Nous avons apporté des améliorations significatives à l\'expérience des souvenirs, comme la lecture automatique, la glisse vers le souvenir suivant et bien plus encore.",
-    ),
-    "cLDesc4": MessageLookupByLibrary.simpleMessage(
-      "Avec un tas d\'améliorations sous le capot, il est maintenant beaucoup plus facile de voir tous les visages détectés, mettre des commentaires sur des visages similaires, et ajouter/supprimer des visages depuis une seule photo.",
-    ),
-    "cLDesc5": MessageLookupByLibrary.simpleMessage(
-      "Vous recevrez maintenant une notification de désinscription pour tous les anniversaires que vous avez enregistrés sur Ente, ainsi qu\'une collection de leurs meilleures photos.",
-    ),
-    "cLDesc6": MessageLookupByLibrary.simpleMessage(
-      "Plus besoin d\'attendre la fin des chargements/téléchargements avant de pouvoir fermer l\'application. Tous peuvent maintenant être mis en pause en cours de route et reprendre à partir de là où ça s\'est arrêté.",
-    ),
-    "cLTitle1": MessageLookupByLibrary.simpleMessage(
-      "Envoi de gros fichiers vidéo",
-    ),
-    "cLTitle2": MessageLookupByLibrary.simpleMessage("Charger en arrière-plan"),
-    "cLTitle3": MessageLookupByLibrary.simpleMessage(
-      "Lecture automatique des souvenirs",
-    ),
-    "cLTitle4": MessageLookupByLibrary.simpleMessage(
-      "Amélioration de la reconnaissance faciale",
-    ),
-    "cLTitle5": MessageLookupByLibrary.simpleMessage(
-      "Notifications d’anniversaire",
-    ),
-    "cLTitle6": MessageLookupByLibrary.simpleMessage(
-      "Reprise des chargements et téléchargements",
-    ),
-    "cachedData": MessageLookupByLibrary.simpleMessage(
-      "Données mises en cache",
-    ),
-    "calculating": MessageLookupByLibrary.simpleMessage("Calcul en cours..."),
-    "canNotOpenBody": MessageLookupByLibrary.simpleMessage(
-      "Désolé, cet album ne peut pas être ouvert dans l\'application.",
-    ),
-    "canNotOpenTitle": MessageLookupByLibrary.simpleMessage(
-      "Impossible d\'ouvrir cet album",
-    ),
-    "canNotUploadToAlbumsOwnedByOthers": MessageLookupByLibrary.simpleMessage(
-      "Impossible de télécharger dans les albums appartenant à d\'autres personnes",
-    ),
-    "canOnlyCreateLinkForFilesOwnedByYou": MessageLookupByLibrary.simpleMessage(
-      "Ne peut créer de lien que pour les fichiers que vous possédez",
-    ),
-    "canOnlyRemoveFilesOwnedByYou": MessageLookupByLibrary.simpleMessage(
-      "Vous ne pouvez supprimer que les fichiers que vous possédez",
-    ),
-    "cancel": MessageLookupByLibrary.simpleMessage("Annuler"),
-    "cancelAccountRecovery": MessageLookupByLibrary.simpleMessage(
-      "Annuler la récupération",
-    ),
-    "cancelAccountRecoveryBody": MessageLookupByLibrary.simpleMessage(
-      "Êtes-vous sûr de vouloir annuler la récupération ?",
-    ),
-    "cancelOtherSubscription": m12,
-    "cancelSubscription": MessageLookupByLibrary.simpleMessage(
-      "Annuler l\'abonnement",
-    ),
-    "cannotAddMorePhotosAfterBecomingViewer": m13,
-    "cannotDeleteSharedFiles": MessageLookupByLibrary.simpleMessage(
-      "Les fichiers partagés ne peuvent pas être supprimés",
-    ),
-    "castAlbum": MessageLookupByLibrary.simpleMessage("Caster l\'album"),
-    "castIPMismatchBody": MessageLookupByLibrary.simpleMessage(
-      "Veuillez vous assurer que vous êtes sur le même réseau que la TV.",
-    ),
-    "castIPMismatchTitle": MessageLookupByLibrary.simpleMessage(
-      "Échec de la diffusion de l\'album",
-    ),
-    "castInstruction": MessageLookupByLibrary.simpleMessage(
-      "Visitez cast.ente.io sur l\'appareil que vous voulez associer.\n\nEntrez le code ci-dessous pour lire l\'album sur votre TV.",
-    ),
-    "centerPoint": MessageLookupByLibrary.simpleMessage("Point central"),
-    "change": MessageLookupByLibrary.simpleMessage("Modifier"),
-    "changeEmail": MessageLookupByLibrary.simpleMessage("Modifier l\'e-mail"),
-    "changeLocationOfSelectedItems": MessageLookupByLibrary.simpleMessage(
-      "Changer l\'emplacement des éléments sélectionnés ?",
-    ),
-    "changePassword": MessageLookupByLibrary.simpleMessage(
-      "Modifier le mot de passe",
-    ),
-    "changePasswordTitle": MessageLookupByLibrary.simpleMessage(
-      "Modifier le mot de passe",
-    ),
-    "changePermissions": MessageLookupByLibrary.simpleMessage(
-      "Modifier les permissions ?",
-    ),
-    "changeYourReferralCode": MessageLookupByLibrary.simpleMessage(
-      "Modifier votre code de parrainage",
-    ),
-    "checkForUpdates": MessageLookupByLibrary.simpleMessage(
-      "Vérifier les mises à jour",
-    ),
-    "checkInboxAndSpamFolder": MessageLookupByLibrary.simpleMessage(
-      "Consultez votre boîte de réception (et les indésirables) pour finaliser la vérification",
-    ),
-    "checkStatus": MessageLookupByLibrary.simpleMessage("Vérifier le statut"),
-    "checking": MessageLookupByLibrary.simpleMessage("Vérification..."),
-    "checkingModels": MessageLookupByLibrary.simpleMessage(
-      "Vérification des modèles...",
-    ),
-    "city": MessageLookupByLibrary.simpleMessage("Dans la ville"),
-    "claimFreeStorage": MessageLookupByLibrary.simpleMessage(
-      "Obtenez du stockage gratuit",
-    ),
-    "claimMore": MessageLookupByLibrary.simpleMessage("Réclamez plus !"),
-    "claimed": MessageLookupByLibrary.simpleMessage("Obtenu"),
-    "claimedStorageSoFar": m14,
-    "cleanUncategorized": MessageLookupByLibrary.simpleMessage(
-      "Effacer les éléments non classés",
-    ),
-    "cleanUncategorizedDescription": MessageLookupByLibrary.simpleMessage(
-      "Supprimer tous les fichiers non-catégorisés étant présents dans d\'autres albums",
-    ),
-    "clearCaches": MessageLookupByLibrary.simpleMessage("Nettoyer le cache"),
-    "clearIndexes": MessageLookupByLibrary.simpleMessage("Effacer les index"),
-    "click": MessageLookupByLibrary.simpleMessage("• Cliquez sur"),
-    "clickOnTheOverflowMenu": MessageLookupByLibrary.simpleMessage(
-      "• Cliquez sur le menu de débordement",
-    ),
-    "clickToInstallOurBestVersionYet": MessageLookupByLibrary.simpleMessage(
-      "Cliquez pour installer notre meilleure version",
-    ),
-    "close": MessageLookupByLibrary.simpleMessage("Fermer"),
-    "clubByCaptureTime": MessageLookupByLibrary.simpleMessage(
-      "Grouper par durée",
-    ),
-    "clubByFileName": MessageLookupByLibrary.simpleMessage(
-      "Grouper par nom de fichier",
-    ),
-    "clusteringProgress": MessageLookupByLibrary.simpleMessage(
-      "Progression du regroupement",
-    ),
-    "codeAppliedPageTitle": MessageLookupByLibrary.simpleMessage(
-      "Code appliqué",
-    ),
-    "codeChangeLimitReached": MessageLookupByLibrary.simpleMessage(
-      "Désolé, vous avez atteint la limite de changements de code.",
-    ),
-    "codeCopiedToClipboard": MessageLookupByLibrary.simpleMessage(
-      "Code copié dans le presse-papiers",
-    ),
-    "codeUsedByYou": MessageLookupByLibrary.simpleMessage(
-      "Code utilisé par vous",
-    ),
-    "collabLinkSectionDescription": MessageLookupByLibrary.simpleMessage(
-      "Créez un lien pour permettre aux personnes d\'ajouter et de voir des photos dans votre album partagé sans avoir besoin d\'une application Ente ou d\'un compte. Idéal pour récupérer des photos d\'événement.",
-    ),
-    "collaborativeLink": MessageLookupByLibrary.simpleMessage(
-      "Lien collaboratif",
-    ),
-    "collaborativeLinkCreatedFor": m15,
-    "collaborator": MessageLookupByLibrary.simpleMessage("Collaborateur"),
-    "collaboratorsCanAddPhotosAndVideosToTheSharedAlbum":
-        MessageLookupByLibrary.simpleMessage(
-          "Les collaborateurs peuvent ajouter des photos et des vidéos à l\'album partagé.",
-        ),
-    "collaboratorsSuccessfullyAdded": m16,
-    "collageLayout": MessageLookupByLibrary.simpleMessage("Disposition"),
-    "collageSaved": MessageLookupByLibrary.simpleMessage(
-      "Collage sauvegardé dans la galerie",
-    ),
-    "collect": MessageLookupByLibrary.simpleMessage("Récupérer"),
-    "collectEventPhotos": MessageLookupByLibrary.simpleMessage(
-      "Collecter les photos d\'un événement",
-    ),
-    "collectPhotos": MessageLookupByLibrary.simpleMessage(
-      "Récupérer les photos",
-    ),
-    "collectPhotosDescription": MessageLookupByLibrary.simpleMessage(
-      "Créez un lien où vos amis peuvent ajouter des photos en qualité originale.",
-    ),
-    "color": MessageLookupByLibrary.simpleMessage("Couleur "),
-    "configuration": MessageLookupByLibrary.simpleMessage("Paramètres"),
-    "confirm": MessageLookupByLibrary.simpleMessage("Confirmer"),
-    "confirm2FADisable": MessageLookupByLibrary.simpleMessage(
-      "Voulez-vous vraiment désactiver l\'authentification à deux facteurs ?",
-    ),
-    "confirmAccountDeletion": MessageLookupByLibrary.simpleMessage(
-      "Confirmer la suppression du compte",
-    ),
-    "confirmAddingTrustedContact": m17,
-    "confirmDeletePrompt": MessageLookupByLibrary.simpleMessage(
-      "Oui, je veux supprimer définitivement ce compte et ses données dans toutes les applications.",
-    ),
-    "confirmPassword": MessageLookupByLibrary.simpleMessage(
-      "Confirmer le mot de passe",
-    ),
-    "confirmPlanChange": MessageLookupByLibrary.simpleMessage(
-      "Confirmer le changement de l\'offre",
-    ),
-    "confirmRecoveryKey": MessageLookupByLibrary.simpleMessage(
-      "Confirmer la clé de récupération",
-    ),
-    "confirmYourRecoveryKey": MessageLookupByLibrary.simpleMessage(
-      "Confirmer la clé de récupération",
-    ),
-    "connectToDevice": MessageLookupByLibrary.simpleMessage(
-      "Connexion à l\'appareil",
-    ),
-    "contactFamilyAdmin": m18,
-    "contactSupport": MessageLookupByLibrary.simpleMessage(
-      "Contacter l\'assistance",
-    ),
-    "contactToManageSubscription": m19,
-    "contacts": MessageLookupByLibrary.simpleMessage("Contacts"),
-    "contents": MessageLookupByLibrary.simpleMessage("Contenus"),
-    "continueLabel": MessageLookupByLibrary.simpleMessage("Continuer"),
-    "continueOnFreeTrial": MessageLookupByLibrary.simpleMessage(
-      "Poursuivre avec la version d\'essai gratuite",
-    ),
-    "convertToAlbum": MessageLookupByLibrary.simpleMessage(
-      "Convertir en album",
-    ),
-    "copyEmailAddress": MessageLookupByLibrary.simpleMessage(
-      "Copier l’adresse email",
-    ),
-    "copyLink": MessageLookupByLibrary.simpleMessage("Copier le lien"),
-    "copypasteThisCodentoYourAuthenticatorApp":
-        MessageLookupByLibrary.simpleMessage(
-          "Copiez-collez ce code\ndans votre application d\'authentification",
-        ),
-    "couldNotBackUpTryLater": MessageLookupByLibrary.simpleMessage(
-      "Nous n\'avons pas pu sauvegarder vos données.\nNous allons réessayer plus tard.",
-    ),
-    "couldNotFreeUpSpace": MessageLookupByLibrary.simpleMessage(
-      "Impossible de libérer de l\'espace",
-    ),
-    "couldNotUpdateSubscription": MessageLookupByLibrary.simpleMessage(
-      "Impossible de mettre à jour l’abonnement",
-    ),
-    "count": MessageLookupByLibrary.simpleMessage("Total"),
-    "crashReporting": MessageLookupByLibrary.simpleMessage("Rapport d\'erreur"),
-    "create": MessageLookupByLibrary.simpleMessage("Créer"),
-    "createAccount": MessageLookupByLibrary.simpleMessage("Créer un compte"),
-    "createAlbumActionHint": MessageLookupByLibrary.simpleMessage(
-      "Appuyez longuement pour sélectionner des photos et cliquez sur + pour créer un album",
-    ),
-    "createCollaborativeLink": MessageLookupByLibrary.simpleMessage(
-      "Créer un lien collaboratif",
-    ),
-    "createCollage": MessageLookupByLibrary.simpleMessage("Créez un collage"),
-    "createNewAccount": MessageLookupByLibrary.simpleMessage(
-      "Créer un nouveau compte",
-    ),
-    "createOrSelectAlbum": MessageLookupByLibrary.simpleMessage(
-      "Créez ou sélectionnez un album",
-    ),
-    "createPublicLink": MessageLookupByLibrary.simpleMessage(
-      "Créer un lien public",
-    ),
-    "creatingLink": MessageLookupByLibrary.simpleMessage("Création du lien..."),
-    "criticalUpdateAvailable": MessageLookupByLibrary.simpleMessage(
-      "Mise à jour critique disponible",
-    ),
-    "crop": MessageLookupByLibrary.simpleMessage("Rogner"),
-    "curatedMemories": MessageLookupByLibrary.simpleMessage(
-      "Souvenirs conservés",
-    ),
-    "currentUsageIs": MessageLookupByLibrary.simpleMessage(
-      "L\'utilisation actuelle est de ",
-    ),
-    "currentlyRunning": MessageLookupByLibrary.simpleMessage(
-      "en cours d\'exécution",
-    ),
-    "custom": MessageLookupByLibrary.simpleMessage("Personnaliser"),
-    "customEndpoint": m20,
-    "darkTheme": MessageLookupByLibrary.simpleMessage("Sombre"),
-    "dayToday": MessageLookupByLibrary.simpleMessage("Aujourd\'hui"),
-    "dayYesterday": MessageLookupByLibrary.simpleMessage("Hier"),
-    "declineTrustInvite": MessageLookupByLibrary.simpleMessage(
-      "Refuser l’invitation",
-    ),
-    "decrypting": MessageLookupByLibrary.simpleMessage(
-      "Déchiffrement en cours...",
-    ),
-    "decryptingVideo": MessageLookupByLibrary.simpleMessage(
-      "Déchiffrement de la vidéo...",
-    ),
-    "deduplicateFiles": MessageLookupByLibrary.simpleMessage(
-      "Déduplication de fichiers",
-    ),
-    "delete": MessageLookupByLibrary.simpleMessage("Supprimer"),
-    "deleteAccount": MessageLookupByLibrary.simpleMessage(
-      "Supprimer mon compte",
-    ),
-    "deleteAccountFeedbackPrompt": MessageLookupByLibrary.simpleMessage(
-      "Nous sommes désolés de vous voir partir. N\'hésitez pas à partager vos commentaires pour nous aider à nous améliorer.",
-    ),
-    "deleteAccountPermanentlyButton": MessageLookupByLibrary.simpleMessage(
-      "Supprimer définitivement le compte",
-    ),
-    "deleteAlbum": MessageLookupByLibrary.simpleMessage("Supprimer l\'album"),
-    "deleteAlbumDialog": MessageLookupByLibrary.simpleMessage(
-      "Supprimer aussi les photos (et vidéos) présentes dans cet album de <bold>tous</bold> les autres albums dont elles font partie ?",
-    ),
-    "deleteAlbumsDialogBody": MessageLookupByLibrary.simpleMessage(
-      "Ceci supprimera tous les albums vides. Ceci est utile lorsque vous voulez réduire l\'encombrement dans votre liste d\'albums.",
-    ),
-    "deleteAll": MessageLookupByLibrary.simpleMessage("Tout Supprimer"),
-    "deleteConfirmDialogBody": MessageLookupByLibrary.simpleMessage(
-      "Ce compte est lié à d\'autres applications Ente, si vous en utilisez une. Vos données téléchargées, dans toutes les applications ente, seront planifiées pour suppression, et votre compte sera définitivement supprimé.",
-    ),
-    "deleteEmailRequest": MessageLookupByLibrary.simpleMessage(
-      "Veuillez envoyer un e-mail à <warning>account-deletion@ente.io</warning> à partir de votre adresse e-mail enregistrée.",
-    ),
-    "deleteEmptyAlbums": MessageLookupByLibrary.simpleMessage(
-      "Supprimer les albums vides",
-    ),
-    "deleteEmptyAlbumsWithQuestionMark": MessageLookupByLibrary.simpleMessage(
-      "Supprimer les albums vides ?",
-    ),
-    "deleteFromBoth": MessageLookupByLibrary.simpleMessage(
-      "Supprimer des deux",
-    ),
-    "deleteFromDevice": MessageLookupByLibrary.simpleMessage(
-      "Supprimer de l\'appareil",
-    ),
-    "deleteFromEnte": MessageLookupByLibrary.simpleMessage("Supprimer de Ente"),
-    "deleteItemCount": m21,
-    "deleteLocation": MessageLookupByLibrary.simpleMessage(
-      "Supprimer la localisation",
-    ),
-    "deleteMultipleAlbumDialog": m22,
-    "deletePhotos": MessageLookupByLibrary.simpleMessage(
-      "Supprimer des photos",
-    ),
-    "deleteProgress": m23,
-    "deleteReason1": MessageLookupByLibrary.simpleMessage(
-      "Il manque une fonction clé dont j\'ai besoin",
-    ),
-    "deleteReason2": MessageLookupByLibrary.simpleMessage(
-      "L\'application ou une certaine fonctionnalité ne se comporte pas comme je pense qu\'elle devrait",
-    ),
-    "deleteReason3": MessageLookupByLibrary.simpleMessage(
-      "J\'ai trouvé un autre service que je préfère",
-    ),
-    "deleteReason4": MessageLookupByLibrary.simpleMessage(
-      "Ma raison n\'est pas listée",
-    ),
-    "deleteRequestSLAText": MessageLookupByLibrary.simpleMessage(
-      "Votre demande sera traitée sous 72 heures.",
-    ),
-    "deleteSharedAlbum": MessageLookupByLibrary.simpleMessage(
-      "Supprimer l\'album partagé ?",
-    ),
-    "deleteSharedAlbumDialogBody": MessageLookupByLibrary.simpleMessage(
-      "L\'album sera supprimé pour tout le monde\n\nVous perdrez l\'accès aux photos partagées dans cet album qui sont détenues par d\'autres personnes",
-    ),
-    "deselectAll": MessageLookupByLibrary.simpleMessage("Tout déselectionner"),
-    "designedToOutlive": MessageLookupByLibrary.simpleMessage(
-      "Conçu pour survivre",
-    ),
-    "details": MessageLookupByLibrary.simpleMessage("Détails"),
-    "developerSettings": MessageLookupByLibrary.simpleMessage(
-      "Paramètres du développeur",
-    ),
-    "developerSettingsWarning": MessageLookupByLibrary.simpleMessage(
-      "Êtes-vous sûr de vouloir modifier les paramètres du développeur ?",
-    ),
-    "deviceCodeHint": MessageLookupByLibrary.simpleMessage("Saisissez le code"),
-    "deviceFilesAutoUploading": MessageLookupByLibrary.simpleMessage(
-      "Les fichiers ajoutés à cet album seront automatiquement téléchargés sur Ente.",
-    ),
-    "deviceLock": MessageLookupByLibrary.simpleMessage(
-      "Verrouillage par défaut de l\'appareil",
-    ),
-    "deviceLockExplanation": MessageLookupByLibrary.simpleMessage(
-      "Désactiver le verrouillage de l\'écran lorsque Ente est au premier plan et qu\'une sauvegarde est en cours. Ce n\'est normalement pas nécessaire mais cela peut faciliter les gros téléchargements et les premières importations de grandes bibliothèques.",
-    ),
-    "deviceNotFound": MessageLookupByLibrary.simpleMessage(
-      "Appareil non trouvé",
-    ),
-    "didYouKnow": MessageLookupByLibrary.simpleMessage("Le savais-tu ?"),
-    "different": MessageLookupByLibrary.simpleMessage("Différent(e)"),
-    "disableAutoLock": MessageLookupByLibrary.simpleMessage(
-      "Désactiver le verrouillage automatique",
-    ),
-    "disableDownloadWarningBody": MessageLookupByLibrary.simpleMessage(
-      "Les observateurs peuvent toujours prendre des captures d\'écran ou enregistrer une copie de vos photos en utilisant des outils externes",
-    ),
-    "disableDownloadWarningTitle": MessageLookupByLibrary.simpleMessage(
-      "Veuillez remarquer",
-    ),
-    "disableLinkMessage": m24,
-    "disableTwofactor": MessageLookupByLibrary.simpleMessage(
-      "Désactiver l\'authentification à deux facteurs",
-    ),
-    "disablingTwofactorAuthentication": MessageLookupByLibrary.simpleMessage(
-      "Désactivation de l\'authentification à deux facteurs...",
-    ),
-    "discord": MessageLookupByLibrary.simpleMessage("Discord"),
-    "discover": MessageLookupByLibrary.simpleMessage("Découverte"),
-    "discover_babies": MessageLookupByLibrary.simpleMessage("Bébés"),
-    "discover_celebrations": MessageLookupByLibrary.simpleMessage("Fêtes"),
-    "discover_food": MessageLookupByLibrary.simpleMessage("Alimentation"),
-    "discover_greenery": MessageLookupByLibrary.simpleMessage("Plantes"),
-    "discover_hills": MessageLookupByLibrary.simpleMessage("Montagnes"),
-    "discover_identity": MessageLookupByLibrary.simpleMessage("Identité"),
-    "discover_memes": MessageLookupByLibrary.simpleMessage("Mèmes"),
-    "discover_notes": MessageLookupByLibrary.simpleMessage("Notes"),
-    "discover_pets": MessageLookupByLibrary.simpleMessage(
-      "Animaux de compagnie",
-    ),
-    "discover_receipts": MessageLookupByLibrary.simpleMessage("Recettes"),
-    "discover_screenshots": MessageLookupByLibrary.simpleMessage(
-      "Captures d\'écran ",
-    ),
-    "discover_selfies": MessageLookupByLibrary.simpleMessage("Selfies"),
-    "discover_sunset": MessageLookupByLibrary.simpleMessage(
-      "Coucher du soleil",
-    ),
-    "discover_visiting_cards": MessageLookupByLibrary.simpleMessage(
-      "Carte de Visite",
-    ),
-    "discover_wallpapers": MessageLookupByLibrary.simpleMessage(
-      "Fonds d\'écran",
-    ),
-    "dismiss": MessageLookupByLibrary.simpleMessage("Rejeter"),
-    "distanceInKMUnit": MessageLookupByLibrary.simpleMessage("km"),
-    "doNotSignOut": MessageLookupByLibrary.simpleMessage(
-      "Ne pas se déconnecter",
-    ),
-    "doThisLater": MessageLookupByLibrary.simpleMessage("Plus tard"),
-    "doYouWantToDiscardTheEditsYouHaveMade":
-        MessageLookupByLibrary.simpleMessage(
-          "Voulez-vous annuler les modifications que vous avez faites ?",
-        ),
-    "done": MessageLookupByLibrary.simpleMessage("Terminé"),
-    "dontSave": MessageLookupByLibrary.simpleMessage("Ne pas enregistrer"),
-    "doubleYourStorage": MessageLookupByLibrary.simpleMessage(
-      "Doublez votre espace de stockage",
-    ),
-    "download": MessageLookupByLibrary.simpleMessage("Télécharger"),
-    "downloadFailed": MessageLookupByLibrary.simpleMessage(
-      "Échec du téléchargement",
-    ),
-    "downloading": MessageLookupByLibrary.simpleMessage(
-      "Téléchargement en cours...",
-    ),
-    "dropSupportEmail": m25,
-    "duplicateFileCountWithStorageSaved": m26,
-    "duplicateItemsGroup": m27,
-    "edit": MessageLookupByLibrary.simpleMessage("Éditer"),
-    "editEmailAlreadyLinked": m28,
-    "editLocation": MessageLookupByLibrary.simpleMessage(
-      "Modifier l’emplacement",
-    ),
-    "editLocationTagTitle": MessageLookupByLibrary.simpleMessage(
-      "Modifier l’emplacement",
-    ),
-    "editPerson": MessageLookupByLibrary.simpleMessage("Modifier la personne"),
-    "editTime": MessageLookupByLibrary.simpleMessage("Modifier l\'heure"),
-    "editsSaved": MessageLookupByLibrary.simpleMessage(
-      "Modification sauvegardée",
-    ),
-    "editsToLocationWillOnlyBeSeenWithinEnte":
-        MessageLookupByLibrary.simpleMessage(
-          "Les modifications de l\'emplacement ne seront visibles que dans Ente",
-        ),
-    "eligible": MessageLookupByLibrary.simpleMessage("éligible"),
-    "email": MessageLookupByLibrary.simpleMessage("E-mail"),
-    "emailAlreadyRegistered": MessageLookupByLibrary.simpleMessage(
-      "Email déjà enregistré.",
-    ),
-    "emailChangedTo": m29,
-    "emailDoesNotHaveEnteAccount": m30,
-    "emailNoEnteAccount": m31,
-    "emailNotRegistered": MessageLookupByLibrary.simpleMessage(
-      "E-mail non enregistré.",
-    ),
-    "emailVerificationToggle": MessageLookupByLibrary.simpleMessage(
-      "Authentification à deux facteurs par email",
-    ),
-    "emailYourLogs": MessageLookupByLibrary.simpleMessage(
-      "Envoyez vos journaux par email",
-    ),
-    "embracingThem": m32,
-    "emergencyContacts": MessageLookupByLibrary.simpleMessage(
-      "Contacts d\'urgence",
-    ),
-    "empty": MessageLookupByLibrary.simpleMessage("Vider"),
-    "emptyTrash": MessageLookupByLibrary.simpleMessage("Vider la corbeille ?"),
-    "enable": MessageLookupByLibrary.simpleMessage("Activer"),
-    "enableMLIndexingDesc": MessageLookupByLibrary.simpleMessage(
-      "Ente prend en charge l\'apprentissage automatique sur l\'appareil pour la reconnaissance des visages, la recherche magique et d\'autres fonctionnalités de recherche avancée",
-    ),
-    "enableMachineLearningBanner": MessageLookupByLibrary.simpleMessage(
-      "Activer l\'apprentissage automatique pour la reconnaissance des visages et la recherche magique",
-    ),
-    "enableMaps": MessageLookupByLibrary.simpleMessage("Activer la carte"),
-    "enableMapsDesc": MessageLookupByLibrary.simpleMessage(
-      "Vos photos seront affichées sur une carte du monde.\n\nCette carte est hébergée par Open Street Map, et les emplacements exacts de vos photos ne sont jamais partagés.\n\nVous pouvez désactiver cette fonction à tout moment dans les Paramètres.",
-    ),
-    "enabled": MessageLookupByLibrary.simpleMessage("Activé"),
-    "encryptingBackup": MessageLookupByLibrary.simpleMessage(
-      "Chiffrement de la sauvegarde...",
-    ),
-    "encryption": MessageLookupByLibrary.simpleMessage("Chiffrement"),
-    "encryptionKeys": MessageLookupByLibrary.simpleMessage(
-      "Clés de chiffrement",
-    ),
-    "endpointUpdatedMessage": MessageLookupByLibrary.simpleMessage(
-      "Point de terminaison mis à jour avec succès",
-    ),
-    "endtoendEncryptedByDefault": MessageLookupByLibrary.simpleMessage(
-      "Chiffrement de bout en bout par défaut",
-    ),
-    "enteCanEncryptAndPreserveFilesOnlyIfYouGrant":
-        MessageLookupByLibrary.simpleMessage(
-          "Ente peut chiffrer et conserver des fichiers que si vous leur accordez l\'accès",
-        ),
-    "entePhotosPerm": MessageLookupByLibrary.simpleMessage(
-      "Ente <i>a besoin d\'une autorisation pour</i> préserver vos photos",
-    ),
-    "enteSubscriptionPitch": MessageLookupByLibrary.simpleMessage(
-      "Ente conserve vos souvenirs pour qu\'ils soient toujours disponible, même si vous perdez cet appareil.",
-    ),
-    "enteSubscriptionShareWithFamily": MessageLookupByLibrary.simpleMessage(
-      "Vous pouvez également ajouter votre famille à votre forfait.",
-    ),
-    "enterAlbumName": MessageLookupByLibrary.simpleMessage(
-      "Saisir un nom d\'album",
-    ),
-    "enterCode": MessageLookupByLibrary.simpleMessage("Entrer le code"),
-    "enterCodeDescription": MessageLookupByLibrary.simpleMessage(
-      "Entrez le code fourni par votre ami·e pour débloquer l\'espace de stockage gratuit",
-    ),
-    "enterDateOfBirth": MessageLookupByLibrary.simpleMessage(
-      "Anniversaire (facultatif)",
-    ),
-    "enterEmail": MessageLookupByLibrary.simpleMessage("Entrer un email"),
-    "enterFileName": MessageLookupByLibrary.simpleMessage(
-      "Entrez le nom du fichier",
-    ),
-    "enterName": MessageLookupByLibrary.simpleMessage("Saisir un nom"),
-    "enterNewPasswordToEncrypt": MessageLookupByLibrary.simpleMessage(
-      "Saisissez votre nouveau mot de passe qui sera utilisé pour chiffrer vos données",
-    ),
-    "enterPassword": MessageLookupByLibrary.simpleMessage(
-      "Saisissez le mot de passe",
-    ),
-    "enterPasswordToEncrypt": MessageLookupByLibrary.simpleMessage(
-      "Entrez un mot de passe que nous pouvons utiliser pour chiffrer vos données",
-    ),
-    "enterPersonName": MessageLookupByLibrary.simpleMessage(
-      "Entrez le nom d\'une personne",
-    ),
-    "enterPin": MessageLookupByLibrary.simpleMessage("Saisir le code PIN"),
-    "enterReferralCode": MessageLookupByLibrary.simpleMessage(
-      "Code de parrainage",
-    ),
-    "enterThe6digitCodeFromnyourAuthenticatorApp":
-        MessageLookupByLibrary.simpleMessage(
-          "Entrez le code à 6 chiffres de\nvotre application d\'authentification",
-        ),
-    "enterValidEmail": MessageLookupByLibrary.simpleMessage(
-      "Veuillez entrer une adresse email valide.",
-    ),
-    "enterYourEmailAddress": MessageLookupByLibrary.simpleMessage(
-      "Entrez votre adresse e-mail",
-    ),
-    "enterYourNewEmailAddress": MessageLookupByLibrary.simpleMessage(
-      "Entrez votre nouvelle adresse e-mail",
-    ),
-    "enterYourPassword": MessageLookupByLibrary.simpleMessage(
-      "Entrez votre mot de passe",
-    ),
-    "enterYourRecoveryKey": MessageLookupByLibrary.simpleMessage(
-      "Entrez votre clé de récupération",
-    ),
-    "error": MessageLookupByLibrary.simpleMessage("Erreur"),
-    "everywhere": MessageLookupByLibrary.simpleMessage("partout"),
-    "exif": MessageLookupByLibrary.simpleMessage("EXIF"),
-    "existingUser": MessageLookupByLibrary.simpleMessage(
-      "Utilisateur existant",
-    ),
-    "expiredLinkInfo": MessageLookupByLibrary.simpleMessage(
-      "Ce lien a expiré. Veuillez sélectionner un nouveau délai d\'expiration ou désactiver l\'expiration du lien.",
-    ),
-    "exportLogs": MessageLookupByLibrary.simpleMessage("Exporter les logs"),
-    "exportYourData": MessageLookupByLibrary.simpleMessage(
-      "Exportez vos données",
-    ),
-    "extraPhotosFound": MessageLookupByLibrary.simpleMessage(
-      "Photos supplémentaires trouvées",
-    ),
-    "extraPhotosFoundFor": m33,
-    "faceNotClusteredYet": MessageLookupByLibrary.simpleMessage(
-      "Ce visage n\'a pas encore été regroupé, veuillez revenir plus tard",
-    ),
-    "faceRecognition": MessageLookupByLibrary.simpleMessage(
-      "Reconnaissance faciale",
-    ),
-    "faceThumbnailGenerationFailed": MessageLookupByLibrary.simpleMessage(
-      "Impossible de créer des miniatures de visage",
-    ),
-    "faces": MessageLookupByLibrary.simpleMessage("Visages"),
-    "failed": MessageLookupByLibrary.simpleMessage("Échec"),
-    "failedToApplyCode": MessageLookupByLibrary.simpleMessage(
-      "Impossible d\'appliquer le code",
-    ),
-    "failedToCancel": MessageLookupByLibrary.simpleMessage(
-      "Échec de l\'annulation",
-    ),
-    "failedToDownloadVideo": MessageLookupByLibrary.simpleMessage(
-      "Échec du téléchargement de la vidéo",
-    ),
-    "failedToFetchActiveSessions": MessageLookupByLibrary.simpleMessage(
-      "Impossible de récupérer les connexions actives",
-    ),
-    "failedToFetchOriginalForEdit": MessageLookupByLibrary.simpleMessage(
-      "Impossible de récupérer l\'original pour l\'édition",
-    ),
-    "failedToFetchReferralDetails": MessageLookupByLibrary.simpleMessage(
-      "Impossible de récupérer les détails du parrainage. Veuillez réessayer plus tard.",
-    ),
-    "failedToLoadAlbums": MessageLookupByLibrary.simpleMessage(
-      "Impossible de charger les albums",
-    ),
-    "failedToPlayVideo": MessageLookupByLibrary.simpleMessage(
-      "Impossible de lire la vidéo",
-    ),
-    "failedToRefreshStripeSubscription": MessageLookupByLibrary.simpleMessage(
-      "Impossible de rafraîchir l\'abonnement",
-    ),
-    "failedToRenew": MessageLookupByLibrary.simpleMessage(
-      "Échec du renouvellement",
-    ),
-    "failedToVerifyPaymentStatus": MessageLookupByLibrary.simpleMessage(
-      "Échec de la vérification du statut du paiement",
-    ),
-    "familyPlanOverview": MessageLookupByLibrary.simpleMessage(
-      "Ajoutez 5 membres de votre famille à votre abonnement existant sans payer de supplément.\n\nChaque membre dispose de son propre espace privé et ne peut pas voir les fichiers des autres membres, sauf s\'ils sont partagés.\n\nLes abonnement familiaux sont disponibles pour les clients qui ont un abonnement Ente payant.\n\nAbonnez-vous maintenant pour commencer !",
-    ),
-    "familyPlanPortalTitle": MessageLookupByLibrary.simpleMessage("Famille"),
-    "familyPlans": MessageLookupByLibrary.simpleMessage("Abonnements famille"),
-    "faq": MessageLookupByLibrary.simpleMessage("FAQ"),
-    "faqs": MessageLookupByLibrary.simpleMessage("FAQ"),
-    "favorite": MessageLookupByLibrary.simpleMessage("Favori"),
-    "feastingWithThem": m34,
-    "feedback": MessageLookupByLibrary.simpleMessage("Commentaires"),
-    "file": MessageLookupByLibrary.simpleMessage("Fichier"),
-    "fileAnalysisFailed": MessageLookupByLibrary.simpleMessage(
-      "Impossible d\'analyser le fichier",
-    ),
-    "fileFailedToSaveToGallery": MessageLookupByLibrary.simpleMessage(
-      "Échec de l\'enregistrement dans la galerie",
-    ),
-    "fileInfoAddDescHint": MessageLookupByLibrary.simpleMessage(
-      "Ajouter une description...",
-    ),
-    "fileNotUploadedYet": MessageLookupByLibrary.simpleMessage(
-      "Le fichier n\'a pas encore été envoyé",
-    ),
-    "fileSavedToGallery": MessageLookupByLibrary.simpleMessage(
-      "Fichier enregistré dans la galerie",
-    ),
-    "fileTypes": MessageLookupByLibrary.simpleMessage("Types de fichiers"),
-    "fileTypesAndNames": MessageLookupByLibrary.simpleMessage(
-      "Types et noms de fichiers",
-    ),
-    "filesBackedUpFromDevice": m35,
-    "filesBackedUpInAlbum": m36,
-    "filesDeleted": MessageLookupByLibrary.simpleMessage("Fichiers supprimés"),
-    "filesSavedToGallery": MessageLookupByLibrary.simpleMessage(
-      "Fichiers enregistrés dans la galerie",
-    ),
-    "findPeopleByName": MessageLookupByLibrary.simpleMessage(
-      "Trouver des personnes rapidement par leur nom",
-    ),
-    "findThemQuickly": MessageLookupByLibrary.simpleMessage(
-      "Trouvez-les rapidement",
-    ),
-    "flip": MessageLookupByLibrary.simpleMessage("Retourner"),
-    "food": MessageLookupByLibrary.simpleMessage("Plaisir culinaire"),
-    "forYourMemories": MessageLookupByLibrary.simpleMessage(
-      "pour vos souvenirs",
-    ),
-    "forgotPassword": MessageLookupByLibrary.simpleMessage(
-      "Mot de passe oublié",
-    ),
-    "foundFaces": MessageLookupByLibrary.simpleMessage("Visages trouvés"),
-    "freeStorageClaimed": MessageLookupByLibrary.simpleMessage(
-      "Stockage gratuit obtenu",
-    ),
-    "freeStorageOnReferralSuccess": m37,
-    "freeStorageUsable": MessageLookupByLibrary.simpleMessage(
-      "Stockage gratuit disponible",
-    ),
-    "freeTrial": MessageLookupByLibrary.simpleMessage("Essai gratuit"),
-    "freeTrialValidTill": m38,
-    "freeUpAccessPostDelete": m39,
-    "freeUpAmount": m40,
-    "freeUpDeviceSpace": MessageLookupByLibrary.simpleMessage(
-      "Libérer de l\'espace sur l\'appareil",
-    ),
-    "freeUpDeviceSpaceDesc": MessageLookupByLibrary.simpleMessage(
-      "Économisez de l\'espace sur votre appareil en effaçant les fichiers qui ont déjà été sauvegardés.",
-    ),
-    "freeUpSpace": MessageLookupByLibrary.simpleMessage("Libérer de l\'espace"),
-    "freeUpSpaceSaving": m41,
-    "gallery": MessageLookupByLibrary.simpleMessage("Galerie"),
-    "galleryMemoryLimitInfo": MessageLookupByLibrary.simpleMessage(
-      "Jusqu\'à 1000 souvenirs affichés dans la galerie",
-    ),
-    "general": MessageLookupByLibrary.simpleMessage("Général"),
-    "generatingEncryptionKeys": MessageLookupByLibrary.simpleMessage(
-      "Génération des clés de chiffrement...",
-    ),
-    "genericProgress": m42,
-    "goToSettings": MessageLookupByLibrary.simpleMessage("Allez aux réglages"),
-    "googlePlayId": MessageLookupByLibrary.simpleMessage(
-      "Identifiant Google Play",
-    ),
-    "grantFullAccessPrompt": MessageLookupByLibrary.simpleMessage(
-      "Veuillez autoriser l’accès à toutes les photos dans les paramètres",
-    ),
-    "grantPermission": MessageLookupByLibrary.simpleMessage(
-      "Accorder la permission",
-    ),
-    "greenery": MessageLookupByLibrary.simpleMessage("La vie au vert"),
-    "groupNearbyPhotos": MessageLookupByLibrary.simpleMessage(
-      "Grouper les photos à proximité",
-    ),
-    "guestView": MessageLookupByLibrary.simpleMessage("Vue invité"),
-    "guestViewEnablePreSteps": MessageLookupByLibrary.simpleMessage(
-      "Pour activer la vue invité, veuillez configurer le code d\'accès de l\'appareil ou le verrouillage de l\'écran dans les paramètres de votre système.",
-    ),
-    "happyBirthday": MessageLookupByLibrary.simpleMessage(
-      "Joyeux anniversaire ! 🥳",
-    ),
-    "hearUsExplanation": MessageLookupByLibrary.simpleMessage(
-      "Nous ne suivons pas les installations d\'applications. Il serait utile que vous nous disiez comment vous nous avez trouvés !",
-    ),
-    "hearUsWhereTitle": MessageLookupByLibrary.simpleMessage(
-      "Comment avez-vous entendu parler de Ente? (facultatif)",
-    ),
-    "help": MessageLookupByLibrary.simpleMessage("Documentation"),
-    "hidden": MessageLookupByLibrary.simpleMessage("Masqué"),
-    "hide": MessageLookupByLibrary.simpleMessage("Masquer"),
-    "hideContent": MessageLookupByLibrary.simpleMessage("Masquer le contenu"),
-    "hideContentDescriptionAndroid": MessageLookupByLibrary.simpleMessage(
-      "Masque le contenu de l\'application dans le sélecteur d\'applications et désactive les captures d\'écran",
-    ),
-    "hideContentDescriptionIos": MessageLookupByLibrary.simpleMessage(
-      "Masque le contenu de l\'application dans le sélecteur d\'application",
-    ),
-    "hideSharedItemsFromHomeGallery": MessageLookupByLibrary.simpleMessage(
-      "Masquer les éléments partagés avec vous dans la galerie",
-    ),
-    "hiding": MessageLookupByLibrary.simpleMessage("Masquage en cours..."),
-    "hikingWithThem": m43,
-    "hostedAtOsmFrance": MessageLookupByLibrary.simpleMessage(
-      "Hébergé chez OSM France",
-    ),
-    "howItWorks": MessageLookupByLibrary.simpleMessage(
-      "Comment cela fonctionne",
-    ),
-    "howToViewShareeVerificationID": MessageLookupByLibrary.simpleMessage(
-      "Demandez-leur d\'appuyer longuement sur leur adresse email dans l\'écran des paramètres pour vérifier que les identifiants des deux appareils correspondent.",
-    ),
-    "iOSGoToSettingsDescription": MessageLookupByLibrary.simpleMessage(
-      "L\'authentification biométrique n\'est pas configurée sur votre appareil. Veuillez activer Touch ID ou Face ID sur votre téléphone.",
-    ),
-    "iOSLockOut": MessageLookupByLibrary.simpleMessage(
-      "L\'authentification biométrique est désactivée. Veuillez verrouiller et déverrouiller votre écran pour l\'activer.",
-    ),
-    "iOSOkButton": MessageLookupByLibrary.simpleMessage("Ok"),
-    "ignore": MessageLookupByLibrary.simpleMessage("Ignorer"),
-    "ignoreUpdate": MessageLookupByLibrary.simpleMessage("Ignorer"),
-    "ignored": MessageLookupByLibrary.simpleMessage("ignoré"),
-    "ignoredFolderUploadReason": MessageLookupByLibrary.simpleMessage(
-      "Certains fichiers de cet album sont ignorés parce qu\'ils avaient été précédemment supprimés de Ente.",
-    ),
-    "imageNotAnalyzed": MessageLookupByLibrary.simpleMessage(
-      "Image non analysée",
-    ),
-    "immediately": MessageLookupByLibrary.simpleMessage("Immédiatement"),
-    "importing": MessageLookupByLibrary.simpleMessage(
-      "Importation en cours...",
-    ),
-    "incorrectCode": MessageLookupByLibrary.simpleMessage("Code non valide"),
-    "incorrectPasswordTitle": MessageLookupByLibrary.simpleMessage(
-      "Mot de passe incorrect",
-    ),
-    "incorrectRecoveryKey": MessageLookupByLibrary.simpleMessage(
-      "Clé de récupération non valide",
-    ),
-    "incorrectRecoveryKeyBody": MessageLookupByLibrary.simpleMessage(
-      "La clé de secours que vous avez entrée est incorrecte",
-    ),
-    "incorrectRecoveryKeyTitle": MessageLookupByLibrary.simpleMessage(
-      "Clé de secours non valide",
-    ),
-    "indexedItems": MessageLookupByLibrary.simpleMessage("Éléments indexés"),
-    "indexingPausedStatusDescription": MessageLookupByLibrary.simpleMessage(
-      "L\'indexation est en pause. Elle reprendra automatiquement lorsque l\'appareil sera prêt. Celui-ci est considéré comme prêt lorsque le niveau de batterie, sa santé et son état thermique sont dans une plage saine.",
-    ),
-    "ineligible": MessageLookupByLibrary.simpleMessage("Non compatible"),
-    "info": MessageLookupByLibrary.simpleMessage("Info"),
-    "insecureDevice": MessageLookupByLibrary.simpleMessage(
-      "Appareil non sécurisé",
-    ),
-    "installManually": MessageLookupByLibrary.simpleMessage(
-      "Installation manuelle",
-    ),
-    "invalidEmailAddress": MessageLookupByLibrary.simpleMessage(
-      "Adresse e-mail invalide",
-    ),
-    "invalidEndpoint": MessageLookupByLibrary.simpleMessage(
-      "Point de terminaison non valide",
-    ),
-    "invalidEndpointMessage": MessageLookupByLibrary.simpleMessage(
-      "Désolé, le point de terminaison que vous avez entré n\'est pas valide. Veuillez en entrer un valide puis réessayez.",
-    ),
-    "invalidKey": MessageLookupByLibrary.simpleMessage("Clé invalide"),
-    "invalidRecoveryKey": MessageLookupByLibrary.simpleMessage(
-      "La clé de récupération que vous avez saisie n\'est pas valide. Veuillez vérifier qu\'elle contient 24 caractères et qu\'ils sont correctement orthographiés.\n\nSi vous avez saisi un ancien code de récupération, veuillez vérifier qu\'il contient 64 caractères et qu\'ils sont correctement orthographiés.",
-    ),
-    "invite": MessageLookupByLibrary.simpleMessage("Inviter"),
-    "inviteToEnte": MessageLookupByLibrary.simpleMessage(
-      "Inviter à rejoindre Ente",
-    ),
-    "inviteYourFriends": MessageLookupByLibrary.simpleMessage(
-      "Parrainez vos ami·e·s",
-    ),
-    "inviteYourFriendsToEnte": MessageLookupByLibrary.simpleMessage(
-      "Invitez vos ami·e·s sur Ente",
-    ),
-    "itLooksLikeSomethingWentWrongPleaseRetryAfterSome":
-        MessageLookupByLibrary.simpleMessage(
-          "Il semble qu\'une erreur s\'est produite. Veuillez réessayer après un certain temps. Si l\'erreur persiste, veuillez contacter notre équipe d\'assistance.",
-        ),
-    "itemCount": m44,
-    "itemsShowTheNumberOfDaysRemainingBeforePermanentDeletion":
-        MessageLookupByLibrary.simpleMessage(
-          "Les éléments montrent le nombre de jours restants avant la suppression définitive",
-        ),
-    "itemsWillBeRemovedFromAlbum": MessageLookupByLibrary.simpleMessage(
-      "Les éléments sélectionnés seront supprimés de cet album",
-    ),
-    "join": MessageLookupByLibrary.simpleMessage("Rejoindre"),
-    "joinAlbum": MessageLookupByLibrary.simpleMessage("Rejoindre l\'album"),
-    "joinAlbumConfirmationDialogBody": MessageLookupByLibrary.simpleMessage(
-      "Rejoindre un album rendra votre e-mail visible à ses participants.",
-    ),
-    "joinAlbumSubtext": MessageLookupByLibrary.simpleMessage(
-      "pour afficher et ajouter vos photos",
-    ),
-    "joinAlbumSubtextViewer": MessageLookupByLibrary.simpleMessage(
-      "pour ajouter ceci aux albums partagés",
-    ),
-    "joinDiscord": MessageLookupByLibrary.simpleMessage("Rejoindre Discord"),
-    "keepPhotos": MessageLookupByLibrary.simpleMessage("Conserver les photos"),
-    "kiloMeterUnit": MessageLookupByLibrary.simpleMessage("km"),
-    "kindlyHelpUsWithThisInformation": MessageLookupByLibrary.simpleMessage(
-      "Merci de nous aider avec cette information",
-    ),
-    "language": MessageLookupByLibrary.simpleMessage("Langue"),
-    "lastTimeWithThem": m45,
-    "lastUpdated": MessageLookupByLibrary.simpleMessage("Dernière mise à jour"),
-    "lastYearsTrip": MessageLookupByLibrary.simpleMessage(
-      "Voyage de l\'an dernier",
-    ),
-    "leave": MessageLookupByLibrary.simpleMessage("Quitter"),
-    "leaveAlbum": MessageLookupByLibrary.simpleMessage("Quitter l\'album"),
-    "leaveFamily": MessageLookupByLibrary.simpleMessage(
-      "Quitter le plan familial",
-    ),
-    "leaveSharedAlbum": MessageLookupByLibrary.simpleMessage(
-      "Quitter l\'album partagé?",
-    ),
-    "left": MessageLookupByLibrary.simpleMessage("Gauche"),
-    "legacy": MessageLookupByLibrary.simpleMessage("Héritage"),
-    "legacyAccounts": MessageLookupByLibrary.simpleMessage("Comptes hérités"),
-    "legacyInvite": m46,
-    "legacyPageDesc": MessageLookupByLibrary.simpleMessage(
-      "L\'héritage permet aux contacts de confiance d\'accéder à votre compte en votre absence.",
-    ),
-    "legacyPageDesc2": MessageLookupByLibrary.simpleMessage(
-      "Ces contacts peuvent initier la récupération du compte et, s\'ils ne sont pas bloqués dans les 30 jours qui suivent, peuvent réinitialiser votre mot de passe et accéder à votre compte.",
-    ),
-    "light": MessageLookupByLibrary.simpleMessage("Clair"),
-    "lightTheme": MessageLookupByLibrary.simpleMessage("Clair"),
-    "link": MessageLookupByLibrary.simpleMessage("Lier"),
-    "linkCopiedToClipboard": MessageLookupByLibrary.simpleMessage(
-      "Lien copié dans le presse-papiers",
-    ),
-    "linkDeviceLimit": MessageLookupByLibrary.simpleMessage(
-      "Limite d\'appareil",
-    ),
-    "linkEmail": MessageLookupByLibrary.simpleMessage("Lier l\'email"),
-    "linkEmailToContactBannerCaption": MessageLookupByLibrary.simpleMessage(
-      "pour un partage plus rapide",
-    ),
-    "linkEnabled": MessageLookupByLibrary.simpleMessage("Activé"),
-    "linkExpired": MessageLookupByLibrary.simpleMessage("Expiré"),
-    "linkExpiresOn": m47,
-    "linkExpiry": MessageLookupByLibrary.simpleMessage("Expiration du lien"),
-    "linkHasExpired": MessageLookupByLibrary.simpleMessage("Le lien a expiré"),
-    "linkNeverExpires": MessageLookupByLibrary.simpleMessage("Jamais"),
-    "linkPerson": MessageLookupByLibrary.simpleMessage("Lier la personne"),
-    "linkPersonCaption": MessageLookupByLibrary.simpleMessage(
-      "pour une meilleure expérience de partage",
-    ),
-    "linkPersonToEmail": m48,
-    "linkPersonToEmailConfirmation": m49,
-    "livePhotos": MessageLookupByLibrary.simpleMessage("Photos en direct"),
-    "loadMessage1": MessageLookupByLibrary.simpleMessage(
-      "Vous pouvez partager votre abonnement avec votre famille",
-    ),
-    "loadMessage2": MessageLookupByLibrary.simpleMessage(
-      "Nous avons préservé plus de 200 millions de souvenirs jusqu\'à présent",
-    ),
-    "loadMessage3": MessageLookupByLibrary.simpleMessage(
-      "Nous conservons 3 copies de vos données, l\'une dans un abri anti-atomique",
-    ),
-    "loadMessage4": MessageLookupByLibrary.simpleMessage(
-      "Toutes nos applications sont open source",
-    ),
-    "loadMessage5": MessageLookupByLibrary.simpleMessage(
-      "Notre code source et notre cryptographie ont été audités en externe",
-    ),
-    "loadMessage6": MessageLookupByLibrary.simpleMessage(
-      "Vous pouvez partager des liens vers vos albums avec vos proches",
-    ),
-    "loadMessage7": MessageLookupByLibrary.simpleMessage(
-      "Nos applications mobiles s\'exécutent en arrière-plan pour chiffrer et sauvegarder automatiquement les nouvelles photos que vous prenez",
-    ),
-    "loadMessage8": MessageLookupByLibrary.simpleMessage(
-      "web.ente.io dispose d\'un outil de téléchargement facile à utiliser",
-    ),
-    "loadMessage9": MessageLookupByLibrary.simpleMessage(
-      "Nous utilisons Xchacha20Poly1305 pour chiffrer vos données en toute sécurité",
-    ),
-    "loadingExifData": MessageLookupByLibrary.simpleMessage(
-      "Chargement des données EXIF...",
-    ),
-    "loadingGallery": MessageLookupByLibrary.simpleMessage(
-      "Chargement de la galerie...",
-    ),
-    "loadingMessage": MessageLookupByLibrary.simpleMessage(
-      "Chargement de vos photos...",
-    ),
-    "loadingModel": MessageLookupByLibrary.simpleMessage(
-      "Téléchargement des modèles...",
-    ),
-    "loadingYourPhotos": MessageLookupByLibrary.simpleMessage(
-      "Chargement de vos photos...",
-    ),
-    "localGallery": MessageLookupByLibrary.simpleMessage("Galerie locale"),
-    "localIndexing": MessageLookupByLibrary.simpleMessage("Indexation locale"),
-    "localSyncErrorMessage": MessageLookupByLibrary.simpleMessage(
-      "Il semble que quelque chose s\'est mal passé car la synchronisation des photos locales prend plus de temps que prévu. Veuillez contacter notre équipe d\'assistance",
-    ),
-    "location": MessageLookupByLibrary.simpleMessage("Emplacement"),
-    "locationName": MessageLookupByLibrary.simpleMessage("Nom du lieu"),
-    "locationTagFeatureDescription": MessageLookupByLibrary.simpleMessage(
-      "Un tag d\'emplacement regroupe toutes les photos qui ont été prises dans un certain rayon d\'une photo",
-    ),
-    "locations": MessageLookupByLibrary.simpleMessage("Emplacements"),
-    "lockButtonLabel": MessageLookupByLibrary.simpleMessage("Verrouiller"),
-    "lockscreen": MessageLookupByLibrary.simpleMessage("Écran de verrouillage"),
-    "logInLabel": MessageLookupByLibrary.simpleMessage("Se connecter"),
-    "loggingOut": MessageLookupByLibrary.simpleMessage("Deconnexion..."),
-    "loginSessionExpired": MessageLookupByLibrary.simpleMessage(
-      "Session expirée",
-    ),
-    "loginSessionExpiredDetails": MessageLookupByLibrary.simpleMessage(
-      "Votre session a expiré. Veuillez vous reconnecter.",
-    ),
-    "loginTerms": MessageLookupByLibrary.simpleMessage(
-      "En cliquant sur connecter, j\'accepte les <u-terms>conditions d\'utilisation</u-terms> et la <u-policy>politique de confidentialité</u-policy>",
-    ),
-    "loginWithTOTP": MessageLookupByLibrary.simpleMessage(
-      "Se connecter avec TOTP",
-    ),
-    "logout": MessageLookupByLibrary.simpleMessage("Déconnexion"),
-    "logsDialogBody": MessageLookupByLibrary.simpleMessage(
-      "Les journaux seront envoyés pour nous aider à déboguer votre problème. Les noms de fichiers seront inclus pour aider à identifier les problèmes.",
-    ),
-    "longPressAnEmailToVerifyEndToEndEncryption":
-        MessageLookupByLibrary.simpleMessage(
-          "Appuyez longuement sur un email pour vérifier le chiffrement de bout en bout.",
-        ),
-    "longpressOnAnItemToViewInFullscreen": MessageLookupByLibrary.simpleMessage(
-      "Appuyez longuement sur un élément pour le voir en plein écran",
-    ),
-    "lookBackOnYourMemories": MessageLookupByLibrary.simpleMessage(
-      "Regarde tes souvenirs passés 🌄",
-    ),
-    "loopVideoOff": MessageLookupByLibrary.simpleMessage(
-      "Vidéo en boucle désactivée",
-    ),
-    "loopVideoOn": MessageLookupByLibrary.simpleMessage(
-      "Vidéo en boucle activée",
-    ),
-    "lostDevice": MessageLookupByLibrary.simpleMessage("Appareil perdu ?"),
-    "machineLearning": MessageLookupByLibrary.simpleMessage(
-      "Apprentissage automatique (IA locale)",
-    ),
-    "magicSearch": MessageLookupByLibrary.simpleMessage("Recherche magique"),
-    "magicSearchHint": MessageLookupByLibrary.simpleMessage(
-      "La recherche magique permet de rechercher des photos par leur contenu, par exemple \'fleur\', \'voiture rouge\', \'documents d\'identité\'",
-    ),
-    "manage": MessageLookupByLibrary.simpleMessage("Gérer"),
-    "manageDeviceStorage": MessageLookupByLibrary.simpleMessage(
-      "Gérer le cache de l\'appareil",
-    ),
-    "manageDeviceStorageDesc": MessageLookupByLibrary.simpleMessage(
-      "Examiner et vider le cache.",
-    ),
-    "manageFamily": MessageLookupByLibrary.simpleMessage("Gérer la famille"),
-    "manageLink": MessageLookupByLibrary.simpleMessage("Gérer le lien"),
-    "manageParticipants": MessageLookupByLibrary.simpleMessage("Gérer"),
-    "manageSubscription": MessageLookupByLibrary.simpleMessage(
-      "Gérer l\'abonnement",
-    ),
-    "manualPairDesc": MessageLookupByLibrary.simpleMessage(
-      "L\'appairage avec le code PIN fonctionne avec n\'importe quel écran sur lequel vous souhaitez voir votre album.",
-    ),
-    "map": MessageLookupByLibrary.simpleMessage("Carte"),
-    "maps": MessageLookupByLibrary.simpleMessage("Carte"),
-    "mastodon": MessageLookupByLibrary.simpleMessage("Mastodon"),
-    "matrix": MessageLookupByLibrary.simpleMessage("Matrix"),
-    "me": MessageLookupByLibrary.simpleMessage("Moi"),
-    "memories": MessageLookupByLibrary.simpleMessage("Souvenirs"),
-    "memoriesWidgetDesc": MessageLookupByLibrary.simpleMessage(
-      "Sélectionnez le type de souvenirs que vous souhaitez voir sur votre écran d\'accueil.",
-    ),
-    "memoryCount": m50,
-    "merchandise": MessageLookupByLibrary.simpleMessage("Boutique"),
-    "merge": MessageLookupByLibrary.simpleMessage("Fusionner"),
-    "mergeWithExisting": MessageLookupByLibrary.simpleMessage(
-      "Fusionner avec existant",
-    ),
-    "mergedPhotos": MessageLookupByLibrary.simpleMessage("Photos fusionnées"),
-    "mlConsent": MessageLookupByLibrary.simpleMessage(
-      "Activer l\'apprentissage automatique",
-    ),
-    "mlConsentConfirmation": MessageLookupByLibrary.simpleMessage(
-      "Je comprends et je souhaite activer l\'apprentissage automatique",
-    ),
-    "mlConsentDescription": MessageLookupByLibrary.simpleMessage(
-      "Si vous activez l\'apprentissage automatique Ente extraira des informations comme la géométrie des visages, y compris dans les photos partagées avec vous. \nCela se fera localement sur votre appareil et avec un chiffrement bout-en-bout de toutes les données biométriques générées.",
-    ),
-    "mlConsentPrivacy": MessageLookupByLibrary.simpleMessage(
-      "Veuillez cliquer ici pour plus de détails sur cette fonctionnalité dans notre politique de confidentialité",
-    ),
-    "mlConsentTitle": MessageLookupByLibrary.simpleMessage(
-      "Activer l\'apprentissage automatique ?",
-    ),
-    "mlIndexingDescription": MessageLookupByLibrary.simpleMessage(
-      "Veuillez noter que l\'apprentissage automatique entraînera une augmentation de l\'utilisation de la connexion Internet et de la batterie jusqu\'à ce que tous les souvenirs soient indexés. \nVous pouvez utiliser l\'application de bureau Ente pour accélérer cette étape, tous les résultats seront synchronisés.",
-    ),
-    "mobileWebDesktop": MessageLookupByLibrary.simpleMessage(
-      "Mobile, Web, Ordinateur",
-    ),
-    "moderateStrength": MessageLookupByLibrary.simpleMessage("Moyen"),
-    "modifyYourQueryOrTrySearchingFor": MessageLookupByLibrary.simpleMessage(
-      "Modifiez votre requête, ou essayez de rechercher",
-    ),
-    "moments": MessageLookupByLibrary.simpleMessage("Souvenirs"),
-    "month": MessageLookupByLibrary.simpleMessage("mois"),
-    "monthly": MessageLookupByLibrary.simpleMessage("Mensuel"),
-    "moon": MessageLookupByLibrary.simpleMessage("Au clair de lune"),
-    "moreDetails": MessageLookupByLibrary.simpleMessage("Plus de détails"),
-    "mostRecent": MessageLookupByLibrary.simpleMessage("Les plus récents"),
-    "mostRelevant": MessageLookupByLibrary.simpleMessage("Les plus pertinents"),
-    "mountains": MessageLookupByLibrary.simpleMessage("Au-dessus des collines"),
-    "moveItem": m51,
-    "moveSelectedPhotosToOneDate": MessageLookupByLibrary.simpleMessage(
-      "Déplacer les photos sélectionnées vers une date",
-    ),
-    "moveToAlbum": MessageLookupByLibrary.simpleMessage(
-      "Déplacer vers l\'album",
-    ),
-    "moveToHiddenAlbum": MessageLookupByLibrary.simpleMessage(
-      "Déplacer vers un album masqué",
-    ),
-    "movedSuccessfullyTo": m52,
-    "movedToTrash": MessageLookupByLibrary.simpleMessage(
-      "Déplacé dans la corbeille",
-    ),
-    "movingFilesToAlbum": MessageLookupByLibrary.simpleMessage(
-      "Déplacement des fichiers vers l\'album...",
-    ),
-    "name": MessageLookupByLibrary.simpleMessage("Nom"),
-    "nameTheAlbum": MessageLookupByLibrary.simpleMessage("Nommez l\'album"),
-    "networkConnectionRefusedErr": MessageLookupByLibrary.simpleMessage(
-      "Impossible de se connecter à Ente, veuillez réessayer après un certain temps. Si l\'erreur persiste, veuillez contacter le support.",
-    ),
-    "networkHostLookUpErr": MessageLookupByLibrary.simpleMessage(
-      "Impossible de se connecter à Ente, veuillez vérifier vos paramètres réseau et contacter le support si l\'erreur persiste.",
-    ),
-    "never": MessageLookupByLibrary.simpleMessage("Jamais"),
-    "newAlbum": MessageLookupByLibrary.simpleMessage("Nouvel album"),
-    "newLocation": MessageLookupByLibrary.simpleMessage("Nouveau lieu"),
-    "newPerson": MessageLookupByLibrary.simpleMessage("Nouvelle personne"),
-    "newPhotosEmoji": MessageLookupByLibrary.simpleMessage(" nouveau 📸"),
-    "newRange": MessageLookupByLibrary.simpleMessage("Nouvelle plage"),
-    "newToEnte": MessageLookupByLibrary.simpleMessage("Nouveau sur Ente"),
-    "newest": MessageLookupByLibrary.simpleMessage("Le plus récent"),
-    "next": MessageLookupByLibrary.simpleMessage("Suivant"),
-    "no": MessageLookupByLibrary.simpleMessage("Non"),
-    "noAlbumsSharedByYouYet": MessageLookupByLibrary.simpleMessage(
-      "Aucun album que vous avez partagé",
-    ),
-    "noDeviceFound": MessageLookupByLibrary.simpleMessage(
-      "Aucun appareil trouvé",
-    ),
-    "noDeviceLimit": MessageLookupByLibrary.simpleMessage("Aucune"),
-    "noDeviceThatCanBeDeleted": MessageLookupByLibrary.simpleMessage(
-      "Vous n\'avez pas de fichiers sur cet appareil qui peuvent être supprimés",
-    ),
-    "noDuplicates": MessageLookupByLibrary.simpleMessage("✨ Aucun doublon"),
-    "noEnteAccountExclamation": MessageLookupByLibrary.simpleMessage(
-      "Aucun compte Ente !",
-    ),
-    "noExifData": MessageLookupByLibrary.simpleMessage("Aucune donnée EXIF"),
-    "noFacesFound": MessageLookupByLibrary.simpleMessage(
-      "Aucun visage détecté",
-    ),
-    "noHiddenPhotosOrVideos": MessageLookupByLibrary.simpleMessage(
-      "Aucune photo ou vidéo masquée",
-    ),
-    "noImagesWithLocation": MessageLookupByLibrary.simpleMessage(
-      "Aucune image avec localisation",
-    ),
-    "noInternetConnection": MessageLookupByLibrary.simpleMessage(
-      "Aucune connexion internet",
-    ),
-    "noPhotosAreBeingBackedUpRightNow": MessageLookupByLibrary.simpleMessage(
-      "Aucune photo en cours de sauvegarde",
-    ),
-    "noPhotosFoundHere": MessageLookupByLibrary.simpleMessage(
-      "Aucune photo trouvée",
-    ),
-    "noQuickLinksSelected": MessageLookupByLibrary.simpleMessage(
-      "Aucun lien rapide sélectionné",
-    ),
-    "noRecoveryKey": MessageLookupByLibrary.simpleMessage(
-      "Aucune clé de récupération ?",
-    ),
-    "noRecoveryKeyNoDecryption": MessageLookupByLibrary.simpleMessage(
-      "En raison de notre protocole de chiffrement de bout en bout, vos données ne peuvent pas être déchiffré sans votre mot de passe ou clé de récupération",
-    ),
-    "noResults": MessageLookupByLibrary.simpleMessage("Aucun résultat"),
-    "noResultsFound": MessageLookupByLibrary.simpleMessage(
-      "Aucun résultat trouvé",
-    ),
-    "noSuggestionsForPerson": m53,
-    "noSystemLockFound": MessageLookupByLibrary.simpleMessage(
-      "Aucun verrou système trouvé",
-    ),
-    "notPersonLabel": m54,
-    "notThisPerson": MessageLookupByLibrary.simpleMessage(
-      "Ce n\'est pas cette personne ?",
-    ),
-    "nothingSharedWithYouYet": MessageLookupByLibrary.simpleMessage(
-      "Rien n\'a encore été partagé avec vous",
-    ),
-    "nothingToSeeHere": MessageLookupByLibrary.simpleMessage(
-      "Il n\'y a encore rien à voir ici 👀",
-    ),
-    "notifications": MessageLookupByLibrary.simpleMessage("Notifications"),
-    "ok": MessageLookupByLibrary.simpleMessage("Ok"),
-    "onDevice": MessageLookupByLibrary.simpleMessage("Sur votre appareil"),
-    "onEnte": MessageLookupByLibrary.simpleMessage(
-      "Sur <branding>Ente</branding>",
-    ),
-    "onTheRoad": MessageLookupByLibrary.simpleMessage(
-      "De nouveau sur la route",
-    ),
-    "onThisDay": MessageLookupByLibrary.simpleMessage("Ce jour-ci"),
-    "onThisDayMemories": MessageLookupByLibrary.simpleMessage(
-      "Souvenirs du jour",
-    ),
-    "onThisDayNotificationExplanation": MessageLookupByLibrary.simpleMessage(
-      "Recevoir des rappels sur les souvenirs de cette journée des années précédentes.",
-    ),
-    "onlyFamilyAdminCanChangeCode": m55,
-    "onlyThem": MessageLookupByLibrary.simpleMessage("Seulement eux"),
-    "oops": MessageLookupByLibrary.simpleMessage("Oups"),
-    "oopsCouldNotSaveEdits": MessageLookupByLibrary.simpleMessage(
-      "Oups, impossible d\'enregistrer les modifications",
-    ),
-    "oopsSomethingWentWrong": MessageLookupByLibrary.simpleMessage(
-      "Oups, une erreur est arrivée",
-    ),
-    "openAlbumInBrowser": MessageLookupByLibrary.simpleMessage(
-      "Ouvrir l\'album dans le navigateur",
-    ),
-    "openAlbumInBrowserTitle": MessageLookupByLibrary.simpleMessage(
-      "Veuillez utiliser l\'application web pour ajouter des photos à cet album",
-    ),
-    "openFile": MessageLookupByLibrary.simpleMessage("Ouvrir le fichier"),
-    "openSettings": MessageLookupByLibrary.simpleMessage(
-      "Ouvrir les paramètres",
-    ),
-    "openTheItem": MessageLookupByLibrary.simpleMessage("• Ouvrir l\'élément"),
-    "openstreetmapContributors": MessageLookupByLibrary.simpleMessage(
-      "Contributeurs d\'OpenStreetMap",
-    ),
-    "optionalAsShortAsYouLike": MessageLookupByLibrary.simpleMessage(
-      "Optionnel, aussi court que vous le souhaitez...",
-    ),
-    "orMergeWithExistingPerson": MessageLookupByLibrary.simpleMessage(
-      "Ou fusionner avec une personne existante",
-    ),
-    "orPickAnExistingOne": MessageLookupByLibrary.simpleMessage(
-      "Ou sélectionner un email existant",
-    ),
-    "orPickFromYourContacts": MessageLookupByLibrary.simpleMessage(
-      "ou choisissez parmi vos contacts",
-    ),
-    "otherDetectedFaces": MessageLookupByLibrary.simpleMessage(
-      "Autres visages détectés",
-    ),
-    "pair": MessageLookupByLibrary.simpleMessage("Associer"),
-    "pairWithPin": MessageLookupByLibrary.simpleMessage(
-      "Appairer avec le code PIN",
-    ),
-    "pairingComplete": MessageLookupByLibrary.simpleMessage(
-      "Appairage terminé",
-    ),
-    "panorama": MessageLookupByLibrary.simpleMessage("Panorama"),
-    "partyWithThem": m56,
-    "passKeyPendingVerification": MessageLookupByLibrary.simpleMessage(
-      "La vérification est toujours en attente",
-    ),
-    "passkey": MessageLookupByLibrary.simpleMessage(
-      "Authentification à deux facteurs avec une clé de sécurité",
-    ),
-    "passkeyAuthTitle": MessageLookupByLibrary.simpleMessage(
-      "Vérification de la clé de sécurité",
-    ),
-    "password": MessageLookupByLibrary.simpleMessage("Mot de passe"),
-    "passwordChangedSuccessfully": MessageLookupByLibrary.simpleMessage(
-      "Le mot de passe a été modifié",
-    ),
-    "passwordLock": MessageLookupByLibrary.simpleMessage(
-      "Verrouillage par mot de passe",
-    ),
-    "passwordStrength": m57,
-    "passwordStrengthInfo": MessageLookupByLibrary.simpleMessage(
-      "La force du mot de passe est calculée en tenant compte de la longueur du mot de passe, des caractères utilisés et du fait que le mot de passe figure ou non parmi les 10 000 mots de passe les plus utilisés",
-    ),
-    "passwordWarning": MessageLookupByLibrary.simpleMessage(
-      "Nous ne stockons pas ce mot de passe, donc si vous l\'oubliez, <underline>nous ne pouvons pas déchiffrer vos données</underline>",
-    ),
-    "pastYearsMemories": MessageLookupByLibrary.simpleMessage(
-      "Souvenirs de ces dernières années",
-    ),
-    "paymentDetails": MessageLookupByLibrary.simpleMessage(
-      "Détails de paiement",
-    ),
-    "paymentFailed": MessageLookupByLibrary.simpleMessage("Échec du paiement"),
-    "paymentFailedMessage": MessageLookupByLibrary.simpleMessage(
-      "Malheureusement votre paiement a échoué. Veuillez contacter le support et nous vous aiderons !",
-    ),
-    "paymentFailedTalkToProvider": m58,
-    "pendingItems": MessageLookupByLibrary.simpleMessage("Éléments en attente"),
-    "pendingSync": MessageLookupByLibrary.simpleMessage(
-      "Synchronisation en attente",
-    ),
-    "people": MessageLookupByLibrary.simpleMessage("Personnes"),
-    "peopleUsingYourCode": MessageLookupByLibrary.simpleMessage(
-      "Filleul·e·s utilisant votre code",
-    ),
-    "peopleWidgetDesc": MessageLookupByLibrary.simpleMessage(
-      "Sélectionnez les personnes que vous souhaitez voir sur votre écran d\'accueil.",
-    ),
-    "permDeleteWarning": MessageLookupByLibrary.simpleMessage(
-      "Tous les éléments de la corbeille seront définitivement supprimés\n\nCette action ne peut pas être annulée",
-    ),
-    "permanentlyDelete": MessageLookupByLibrary.simpleMessage(
-      "Supprimer définitivement",
-    ),
-    "permanentlyDeleteFromDevice": MessageLookupByLibrary.simpleMessage(
-      "Supprimer définitivement de l\'appareil ?",
-    ),
-    "personIsAge": m59,
-    "personName": MessageLookupByLibrary.simpleMessage("Nom de la personne"),
-    "personTurningAge": m60,
-    "pets": MessageLookupByLibrary.simpleMessage("Compagnons à quatre pattes"),
-    "photoDescriptions": MessageLookupByLibrary.simpleMessage(
-      "Descriptions de la photo",
-    ),
-    "photoGridSize": MessageLookupByLibrary.simpleMessage(
-      "Taille de la grille photo",
-    ),
-    "photoSmallCase": MessageLookupByLibrary.simpleMessage("photo"),
-    "photocountPhotos": m61,
-    "photos": MessageLookupByLibrary.simpleMessage("Photos"),
-    "photosAddedByYouWillBeRemovedFromTheAlbum":
-        MessageLookupByLibrary.simpleMessage(
-          "Les photos ajoutées par vous seront retirées de l\'album",
-        ),
-    "photosCount": m62,
-    "photosKeepRelativeTimeDifference": MessageLookupByLibrary.simpleMessage(
-      "Les photos gardent une différence de temps relative",
-    ),
-    "pickCenterPoint": MessageLookupByLibrary.simpleMessage(
-      "Sélectionner le point central",
-    ),
-    "pinAlbum": MessageLookupByLibrary.simpleMessage("Épingler l\'album"),
-    "pinLock": MessageLookupByLibrary.simpleMessage(
-      "Verrouillage par code PIN",
-    ),
-    "playOnTv": MessageLookupByLibrary.simpleMessage("Lire l\'album sur la TV"),
-    "playOriginal": MessageLookupByLibrary.simpleMessage("Lire l\'original"),
-    "playStoreFreeTrialValidTill": m63,
-    "playStream": MessageLookupByLibrary.simpleMessage("Lire le stream"),
-    "playstoreSubscription": MessageLookupByLibrary.simpleMessage(
-      "Abonnement au PlayStore",
-    ),
-    "pleaseCheckYourInternetConnectionAndTryAgain":
-        MessageLookupByLibrary.simpleMessage(
-          "S\'il vous plaît, vérifiez votre connexion à internet et réessayez.",
-        ),
-    "pleaseContactSupportAndWeWillBeHappyToHelp":
-        MessageLookupByLibrary.simpleMessage(
-          "Veuillez contacter support@ente.io et nous serons heureux de vous aider!",
-        ),
-    "pleaseContactSupportIfTheProblemPersists":
-        MessageLookupByLibrary.simpleMessage(
-          "Merci de contacter l\'assistance si cette erreur persiste",
-        ),
-    "pleaseEmailUsAt": m64,
-    "pleaseGrantPermissions": MessageLookupByLibrary.simpleMessage(
-      "Veuillez accorder la permission",
-    ),
-    "pleaseLoginAgain": MessageLookupByLibrary.simpleMessage(
-      "Veuillez vous reconnecter",
-    ),
-    "pleaseSelectQuickLinksToRemove": MessageLookupByLibrary.simpleMessage(
-      "Veuillez sélectionner les liens rapides à supprimer",
-    ),
-    "pleaseSendTheLogsTo": m65,
-    "pleaseTryAgain": MessageLookupByLibrary.simpleMessage(
-      "Veuillez réessayer",
-    ),
-    "pleaseVerifyTheCodeYouHaveEntered": MessageLookupByLibrary.simpleMessage(
-      "Veuillez vérifier le code que vous avez entré",
-    ),
-    "pleaseWait": MessageLookupByLibrary.simpleMessage("Veuillez patienter..."),
-    "pleaseWaitDeletingAlbum": MessageLookupByLibrary.simpleMessage(
-      "Veuillez patienter, suppression de l\'album",
-    ),
-    "pleaseWaitForSometimeBeforeRetrying": MessageLookupByLibrary.simpleMessage(
-      "Veuillez attendre quelque temps avant de réessayer",
-    ),
-    "pleaseWaitThisWillTakeAWhile": MessageLookupByLibrary.simpleMessage(
-      "Veuillez patienter, cela prendra un peu de temps.",
-    ),
-    "posingWithThem": m66,
-    "preparingLogs": MessageLookupByLibrary.simpleMessage(
-      "Préparation des journaux...",
-    ),
-    "preserveMore": MessageLookupByLibrary.simpleMessage("Conserver plus"),
-    "pressAndHoldToPlayVideo": MessageLookupByLibrary.simpleMessage(
-      "Appuyez et maintenez enfoncé pour lire la vidéo",
-    ),
-    "pressAndHoldToPlayVideoDetailed": MessageLookupByLibrary.simpleMessage(
-      "Maintenez appuyé sur l\'image pour lire la vidéo",
-    ),
-    "previous": MessageLookupByLibrary.simpleMessage("Précédent"),
-    "privacy": MessageLookupByLibrary.simpleMessage(
-      "Politique de confidentialité",
-    ),
-    "privacyPolicyTitle": MessageLookupByLibrary.simpleMessage(
-      "Politique de Confidentialité",
-    ),
-    "privateBackups": MessageLookupByLibrary.simpleMessage(
-      "Sauvegardes privées",
-    ),
-    "privateSharing": MessageLookupByLibrary.simpleMessage("Partage privé"),
-    "proceed": MessageLookupByLibrary.simpleMessage("Procéder"),
-    "processed": MessageLookupByLibrary.simpleMessage("Appris"),
-    "processing": MessageLookupByLibrary.simpleMessage("Traitement en cours"),
-    "processingImport": m67,
-    "processingVideos": MessageLookupByLibrary.simpleMessage(
-      "Traitement des vidéos",
-    ),
-    "publicLinkCreated": MessageLookupByLibrary.simpleMessage(
-      "Lien public créé",
-    ),
-    "publicLinkEnabled": MessageLookupByLibrary.simpleMessage(
-      "Lien public activé",
-    ),
-    "questionmark": MessageLookupByLibrary.simpleMessage("?"),
-    "queued": MessageLookupByLibrary.simpleMessage("En file d\'attente"),
-    "quickLinks": MessageLookupByLibrary.simpleMessage("Liens rapides"),
-    "radius": MessageLookupByLibrary.simpleMessage("Rayon"),
-    "raiseTicket": MessageLookupByLibrary.simpleMessage("Créer un ticket"),
-    "rateTheApp": MessageLookupByLibrary.simpleMessage(
-      "Évaluer l\'application",
-    ),
-    "rateUs": MessageLookupByLibrary.simpleMessage("Évaluez-nous"),
-    "rateUsOnStore": m68,
-    "reassignMe": MessageLookupByLibrary.simpleMessage("Réassigner \"Moi\""),
-    "reassignedToName": m69,
-    "reassigningLoading": MessageLookupByLibrary.simpleMessage(
-      "Réassignation...",
-    ),
-    "receiveRemindersOnBirthdays": MessageLookupByLibrary.simpleMessage(
-      "Recevoir des rappels quand c\'est l\'anniversaire de quelqu\'un. Appuyer sur la notification vous amènera à des photos de son anniversaire.",
-    ),
-    "recover": MessageLookupByLibrary.simpleMessage("Récupérer"),
-    "recoverAccount": MessageLookupByLibrary.simpleMessage(
-      "Récupérer un compte",
-    ),
-    "recoverButton": MessageLookupByLibrary.simpleMessage("Restaurer"),
-    "recoveryAccount": MessageLookupByLibrary.simpleMessage(
-      "Récupérer un compte",
-    ),
-    "recoveryInitiated": MessageLookupByLibrary.simpleMessage(
-      "Récupération initiée",
-    ),
-    "recoveryInitiatedDesc": m70,
-    "recoveryKey": MessageLookupByLibrary.simpleMessage("Clé de secours"),
-    "recoveryKeyCopiedToClipboard": MessageLookupByLibrary.simpleMessage(
-      "Clé de secours copiée dans le presse-papiers",
-    ),
-    "recoveryKeyOnForgotPassword": MessageLookupByLibrary.simpleMessage(
-      "Si vous oubliez votre mot de passe, la seule façon de récupérer vos données sera grâce à cette clé.",
-    ),
-    "recoveryKeySaveDescription": MessageLookupByLibrary.simpleMessage(
-      "Nous ne la stockons pas, veuillez la conserver en lieu endroit sûr.",
-    ),
-    "recoveryKeySuccessBody": MessageLookupByLibrary.simpleMessage(
-      "Génial ! Votre clé de récupération est valide. Merci de votre vérification.\n\nN\'oubliez pas de garder votre clé de récupération sauvegardée.",
-    ),
-    "recoveryKeyVerified": MessageLookupByLibrary.simpleMessage(
-      "Clé de récupération vérifiée",
-    ),
-    "recoveryKeyVerifyReason": MessageLookupByLibrary.simpleMessage(
-      "Votre clé de récupération est la seule façon de récupérer vos photos si vous oubliez votre mot de passe. Vous pouvez trouver votre clé de récupération dans Paramètres > Compte.\n\nVeuillez saisir votre clé de récupération ici pour vous assurer de l\'avoir enregistré correctement.",
-    ),
-    "recoveryReady": m71,
-    "recoverySuccessful": MessageLookupByLibrary.simpleMessage(
-      "Restauration réussie !",
-    ),
-    "recoveryWarning": MessageLookupByLibrary.simpleMessage(
-      "Un contact de confiance tente d\'accéder à votre compte",
-    ),
-    "recoveryWarningBody": m72,
-    "recreatePasswordBody": MessageLookupByLibrary.simpleMessage(
-      "L\'appareil actuel n\'est pas assez puissant pour vérifier votre mot de passe, mais nous pouvons le régénérer d\'une manière qui fonctionne avec tous les appareils.\n\nVeuillez vous connecter à l\'aide de votre clé de secours et régénérer votre mot de passe (vous pouvez réutiliser le même si vous le souhaitez).",
-    ),
-    "recreatePasswordTitle": MessageLookupByLibrary.simpleMessage(
-      "Recréer le mot de passe",
-    ),
-    "reddit": MessageLookupByLibrary.simpleMessage("Reddit"),
-    "reenterPassword": MessageLookupByLibrary.simpleMessage(
-      "Ressaisir le mot de passe",
-    ),
-    "reenterPin": MessageLookupByLibrary.simpleMessage("Ressaisir le code PIN"),
-    "referFriendsAnd2xYourPlan": MessageLookupByLibrary.simpleMessage(
-      "Parrainez vos ami·e·s et doublez votre stockage",
-    ),
-    "referralStep1": MessageLookupByLibrary.simpleMessage(
-      "1. Donnez ce code à vos ami·e·s",
-    ),
-    "referralStep2": MessageLookupByLibrary.simpleMessage(
-      "2. Ils souscrivent à une offre payante",
-    ),
-    "referralStep3": m73,
-    "referrals": MessageLookupByLibrary.simpleMessage("Parrainages"),
-    "referralsAreCurrentlyPaused": MessageLookupByLibrary.simpleMessage(
-      "Les recommandations sont actuellement en pause",
-    ),
-    "rejectRecovery": MessageLookupByLibrary.simpleMessage(
-      "Rejeter la récupération",
-    ),
-    "remindToEmptyDeviceTrash": MessageLookupByLibrary.simpleMessage(
-      "Également vide \"récemment supprimé\" de \"Paramètres\" -> \"Stockage\" pour réclamer l\'espace libéré",
-    ),
-    "remindToEmptyEnteTrash": MessageLookupByLibrary.simpleMessage(
-      "Vide aussi votre \"Corbeille\" pour réclamer l\'espace libéré",
-    ),
-    "remoteImages": MessageLookupByLibrary.simpleMessage("Images distantes"),
-    "remoteThumbnails": MessageLookupByLibrary.simpleMessage(
-      "Miniatures distantes",
-    ),
-    "remoteVideos": MessageLookupByLibrary.simpleMessage("Vidéos distantes"),
-    "remove": MessageLookupByLibrary.simpleMessage("Supprimer"),
-    "removeDuplicates": MessageLookupByLibrary.simpleMessage(
-      "Supprimer les doublons",
-    ),
-    "removeDuplicatesDesc": MessageLookupByLibrary.simpleMessage(
-      "Examinez et supprimez les fichiers étant des doublons exacts.",
-    ),
-    "removeFromAlbum": MessageLookupByLibrary.simpleMessage(
-      "Retirer de l\'album",
-    ),
-    "removeFromAlbumTitle": MessageLookupByLibrary.simpleMessage(
-      "Retirer de l\'album ?",
-    ),
-    "removeFromFavorite": MessageLookupByLibrary.simpleMessage(
-      "Retirer des favoris",
-    ),
-    "removeInvite": MessageLookupByLibrary.simpleMessage(
-      "Supprimer l’Invitation",
-    ),
-    "removeLink": MessageLookupByLibrary.simpleMessage("Supprimer le lien"),
-    "removeParticipant": MessageLookupByLibrary.simpleMessage(
-      "Supprimer le participant",
-    ),
-    "removeParticipantBody": m74,
-    "removePersonLabel": MessageLookupByLibrary.simpleMessage(
-      "Supprimer le libellé d\'une personne",
-    ),
-    "removePublicLink": MessageLookupByLibrary.simpleMessage(
-      "Supprimer le lien public",
-    ),
-    "removePublicLinks": MessageLookupByLibrary.simpleMessage(
-      "Supprimer les liens publics",
-    ),
-    "removeShareItemsWarning": MessageLookupByLibrary.simpleMessage(
-      "Certains des éléments que vous êtes en train de retirer ont été ajoutés par d\'autres personnes, vous perdrez l\'accès vers ces éléments",
-    ),
-    "removeWithQuestionMark": MessageLookupByLibrary.simpleMessage("Enlever?"),
-    "removeYourselfAsTrustedContact": MessageLookupByLibrary.simpleMessage(
-      "Retirez-vous comme contact de confiance",
-    ),
-    "removingFromFavorites": MessageLookupByLibrary.simpleMessage(
-      "Suppression des favoris…",
-    ),
-    "rename": MessageLookupByLibrary.simpleMessage("Renommer"),
-    "renameAlbum": MessageLookupByLibrary.simpleMessage("Renommer l\'album"),
-    "renameFile": MessageLookupByLibrary.simpleMessage("Renommer le fichier"),
-    "renewSubscription": MessageLookupByLibrary.simpleMessage(
-      "Renouveler l’abonnement",
-    ),
-    "renewsOn": m75,
-    "reportABug": MessageLookupByLibrary.simpleMessage("Signaler un bogue"),
-    "reportBug": MessageLookupByLibrary.simpleMessage("Signaler un bogue"),
-    "resendEmail": MessageLookupByLibrary.simpleMessage("Renvoyer l\'email"),
-    "reset": MessageLookupByLibrary.simpleMessage("Réinitialiser"),
-    "resetIgnoredFiles": MessageLookupByLibrary.simpleMessage(
-      "Réinitialiser les fichiers ignorés",
-    ),
-    "resetPasswordTitle": MessageLookupByLibrary.simpleMessage(
-      "Réinitialiser le mot de passe",
-    ),
-    "resetPerson": MessageLookupByLibrary.simpleMessage("Réinitialiser"),
-    "resetToDefault": MessageLookupByLibrary.simpleMessage(
-      "Réinitialiser aux valeurs par défaut",
-    ),
-    "restore": MessageLookupByLibrary.simpleMessage("Restaurer"),
-    "restoreToAlbum": MessageLookupByLibrary.simpleMessage(
-      "Restaurer vers l\'album",
-    ),
-    "restoringFiles": MessageLookupByLibrary.simpleMessage(
-      "Restauration des fichiers...",
-    ),
-    "resumableUploads": MessageLookupByLibrary.simpleMessage(
-      "Reprise automatique des transferts",
-    ),
-    "retry": MessageLookupByLibrary.simpleMessage("Réessayer"),
-    "review": MessageLookupByLibrary.simpleMessage("Suggestions"),
-    "reviewDeduplicateItems": MessageLookupByLibrary.simpleMessage(
-      "Veuillez vérifier et supprimer les éléments que vous croyez dupliqués.",
-    ),
-    "reviewSuggestions": MessageLookupByLibrary.simpleMessage(
-      "Examiner les suggestions",
-    ),
-    "right": MessageLookupByLibrary.simpleMessage("Droite"),
-    "roadtripWithThem": m76,
-    "rotate": MessageLookupByLibrary.simpleMessage("Pivoter"),
-    "rotateLeft": MessageLookupByLibrary.simpleMessage("Pivoter à gauche"),
-    "rotateRight": MessageLookupByLibrary.simpleMessage(
-      "Faire pivoter à droite",
-    ),
-    "safelyStored": MessageLookupByLibrary.simpleMessage("Stockage sécurisé"),
-    "same": MessageLookupByLibrary.simpleMessage("Identique"),
-    "sameperson": MessageLookupByLibrary.simpleMessage("Même personne ?"),
-    "save": MessageLookupByLibrary.simpleMessage("Sauvegarder"),
-    "saveAsAnotherPerson": MessageLookupByLibrary.simpleMessage(
-      "Enregistrer comme une autre personne",
-    ),
-    "saveChangesBeforeLeavingQuestion": MessageLookupByLibrary.simpleMessage(
-      "Enregistrer les modifications avant de quitter ?",
-    ),
-    "saveCollage": MessageLookupByLibrary.simpleMessage(
-      "Enregistrer le collage",
-    ),
-    "saveCopy": MessageLookupByLibrary.simpleMessage("Enregistrer une copie"),
-    "saveKey": MessageLookupByLibrary.simpleMessage("Enregistrer la clé"),
-    "savePerson": MessageLookupByLibrary.simpleMessage(
-      "Enregistrer la personne",
-    ),
-    "saveYourRecoveryKeyIfYouHaventAlready": MessageLookupByLibrary.simpleMessage(
-      "Enregistrez votre clé de récupération si vous ne l\'avez pas déjà fait",
-    ),
-    "saving": MessageLookupByLibrary.simpleMessage("Enregistrement..."),
-    "savingEdits": MessageLookupByLibrary.simpleMessage(
-      "Enregistrement des modifications...",
-    ),
-    "scanCode": MessageLookupByLibrary.simpleMessage("Scanner le code"),
-    "scanThisBarcodeWithnyourAuthenticatorApp":
-        MessageLookupByLibrary.simpleMessage(
-          "Scannez ce code-barres avec\nvotre application d\'authentification",
-        ),
-    "search": MessageLookupByLibrary.simpleMessage("Rechercher"),
-    "searchAlbumsEmptySection": MessageLookupByLibrary.simpleMessage("Albums"),
-    "searchByAlbumNameHint": MessageLookupByLibrary.simpleMessage(
-      "Nom de l\'album",
-    ),
-    "searchByExamples": MessageLookupByLibrary.simpleMessage(
-      "• Noms d\'albums (par exemple \"Caméra\")\n• Types de fichiers (par exemple \"Vidéos\", \".gif\")\n• Années et mois (par exemple \"2022\", \"Janvier\")\n• Vacances (par exemple \"Noël\")\n• Descriptions de photos (par exemple \"#fun\")",
-    ),
-    "searchCaptionEmptySection": MessageLookupByLibrary.simpleMessage(
-      "Ajoutez des descriptions comme \"#trip\" dans les infos photo pour les retrouver ici plus rapidement",
-    ),
-    "searchDatesEmptySection": MessageLookupByLibrary.simpleMessage(
-      "Recherche par date, mois ou année",
-    ),
-    "searchDiscoverEmptySection": MessageLookupByLibrary.simpleMessage(
-      "Les images seront affichées ici une fois le traitement terminé",
-    ),
-    "searchFaceEmptySection": MessageLookupByLibrary.simpleMessage(
-      "Les personnes seront affichées ici une fois l\'indexation terminée",
-    ),
-    "searchFileTypesAndNamesEmptySection": MessageLookupByLibrary.simpleMessage(
-      "Types et noms de fichiers",
-    ),
-    "searchHint1": MessageLookupByLibrary.simpleMessage(
-      "Recherche rapide, sur l\'appareil",
-    ),
-    "searchHint2": MessageLookupByLibrary.simpleMessage(
-      "Dates des photos, descriptions",
-    ),
-    "searchHint3": MessageLookupByLibrary.simpleMessage(
-      "Albums, noms de fichiers et types",
-    ),
-    "searchHint4": MessageLookupByLibrary.simpleMessage("Emplacement"),
-    "searchHint5": MessageLookupByLibrary.simpleMessage(
-      "Bientôt: Visages & recherche magique ✨",
-    ),
-    "searchLocationEmptySection": MessageLookupByLibrary.simpleMessage(
-      "Grouper les photos qui sont prises dans un certain angle d\'une photo",
-    ),
-    "searchPeopleEmptySection": MessageLookupByLibrary.simpleMessage(
-      "Invitez quelqu\'un·e et vous verrez ici toutes les photos partagées",
-    ),
-    "searchPersonsEmptySection": MessageLookupByLibrary.simpleMessage(
-      "Les personnes seront affichées ici une fois le traitement terminé",
-    ),
-    "searchResultCount": m77,
-    "searchSectionsLengthMismatch": m78,
-    "security": MessageLookupByLibrary.simpleMessage("Sécurité"),
-    "seePublicAlbumLinksInApp": MessageLookupByLibrary.simpleMessage(
-      "Ouvrir les liens des albums publics dans l\'application",
-    ),
-    "selectALocation": MessageLookupByLibrary.simpleMessage(
-      "Sélectionnez un emplacement",
-    ),
-    "selectALocationFirst": MessageLookupByLibrary.simpleMessage(
-      "Sélectionnez d\'abord un emplacement",
-    ),
-    "selectAlbum": MessageLookupByLibrary.simpleMessage("Sélectionner album"),
-    "selectAll": MessageLookupByLibrary.simpleMessage("Tout sélectionner"),
-    "selectAllShort": MessageLookupByLibrary.simpleMessage("Tout"),
-    "selectCoverPhoto": MessageLookupByLibrary.simpleMessage(
-      "Sélectionnez la photo de couverture",
-    ),
-    "selectDate": MessageLookupByLibrary.simpleMessage("Sélectionner la date"),
-    "selectFoldersForBackup": MessageLookupByLibrary.simpleMessage(
-      "Dossiers à sauvegarder",
-    ),
-    "selectItemsToAdd": MessageLookupByLibrary.simpleMessage(
-      "Sélectionner les éléments à ajouter",
-    ),
-    "selectLanguage": MessageLookupByLibrary.simpleMessage(
-      "Sélectionnez une langue",
-    ),
-    "selectMailApp": MessageLookupByLibrary.simpleMessage(
-      "Sélectionnez l\'application mail",
-    ),
-    "selectMorePhotos": MessageLookupByLibrary.simpleMessage(
-      "Sélectionner plus de photos",
-    ),
-    "selectOneDateAndTime": MessageLookupByLibrary.simpleMessage(
-      "Sélectionner une date et une heure",
-    ),
-    "selectOneDateAndTimeForAll": MessageLookupByLibrary.simpleMessage(
-      "Sélectionnez une date et une heure pour tous",
-    ),
-    "selectPersonToLink": MessageLookupByLibrary.simpleMessage(
-      "Sélectionnez la personne à associer",
-    ),
-    "selectReason": MessageLookupByLibrary.simpleMessage(
-      "Sélectionnez une raison",
-    ),
-    "selectStartOfRange": MessageLookupByLibrary.simpleMessage(
-      "Sélectionner le début de la plage",
-    ),
-    "selectTime": MessageLookupByLibrary.simpleMessage("Sélectionner l\'heure"),
-    "selectYourFace": MessageLookupByLibrary.simpleMessage(
-      "Sélectionnez votre visage",
-    ),
-    "selectYourPlan": MessageLookupByLibrary.simpleMessage(
-      "Sélectionner votre offre",
-    ),
-    "selectedAlbums": m79,
-    "selectedFilesAreNotOnEnte": MessageLookupByLibrary.simpleMessage(
-      "Les fichiers sélectionnés ne sont pas sur Ente",
-    ),
-    "selectedFoldersWillBeEncryptedAndBackedUp":
-        MessageLookupByLibrary.simpleMessage(
-          "Les dossiers sélectionnés seront chiffrés et sauvegardés",
-        ),
-    "selectedItemsWillBeDeletedFromAllAlbumsAndMoved":
-        MessageLookupByLibrary.simpleMessage(
-          "Les éléments sélectionnés seront supprimés de tous les albums et déplacés dans la corbeille.",
-        ),
-    "selectedItemsWillBeRemovedFromThisPerson":
-        MessageLookupByLibrary.simpleMessage(
-          "Les éléments sélectionnés seront retirés de cette personne, mais pas supprimés de votre bibliothèque.",
-        ),
-    "selectedPhotos": m80,
-    "selectedPhotosWithYours": m81,
-    "selfiesWithThem": m82,
-    "send": MessageLookupByLibrary.simpleMessage("Envoyer"),
-    "sendEmail": MessageLookupByLibrary.simpleMessage("Envoyer un e-mail"),
-    "sendInvite": MessageLookupByLibrary.simpleMessage("Envoyer Invitations"),
-    "sendLink": MessageLookupByLibrary.simpleMessage("Envoyer le lien"),
-    "serverEndpoint": MessageLookupByLibrary.simpleMessage(
-      "Point de terminaison serveur",
-    ),
-    "sessionExpired": MessageLookupByLibrary.simpleMessage("Session expirée"),
-    "sessionIdMismatch": MessageLookupByLibrary.simpleMessage(
-      "Incompatibilité de l\'ID de session",
-    ),
-    "setAPassword": MessageLookupByLibrary.simpleMessage(
-      "Définir un mot de passe",
-    ),
-    "setAs": MessageLookupByLibrary.simpleMessage("Définir comme"),
-    "setCover": MessageLookupByLibrary.simpleMessage("Définir la couverture"),
-    "setLabel": MessageLookupByLibrary.simpleMessage("Définir"),
-    "setNewPassword": MessageLookupByLibrary.simpleMessage(
-      "Définir un nouveau mot de passe",
-    ),
-    "setNewPin": MessageLookupByLibrary.simpleMessage(
-      "Définir un nouveau code PIN",
-    ),
-    "setPasswordTitle": MessageLookupByLibrary.simpleMessage(
-      "Définir le mot de passe",
-    ),
-    "setRadius": MessageLookupByLibrary.simpleMessage("Définir le rayon"),
-    "setupComplete": MessageLookupByLibrary.simpleMessage(
-      "Configuration terminée",
-    ),
-    "share": MessageLookupByLibrary.simpleMessage("Partager"),
-    "shareALink": MessageLookupByLibrary.simpleMessage("Partager le lien"),
-    "shareAlbumHint": MessageLookupByLibrary.simpleMessage(
-      "Ouvrez un album et appuyez sur le bouton de partage en haut à droite pour le partager.",
-    ),
-    "shareAnAlbumNow": MessageLookupByLibrary.simpleMessage(
-      "Partagez un album maintenant",
-    ),
-    "shareLink": MessageLookupByLibrary.simpleMessage("Partager le lien"),
-    "shareMyVerificationID": m83,
-    "shareOnlyWithThePeopleYouWant": MessageLookupByLibrary.simpleMessage(
-      "Partagez uniquement avec les personnes que vous souhaitez",
-    ),
-    "shareTextConfirmOthersVerificationID": m84,
-    "shareTextRecommendUsingEnte": MessageLookupByLibrary.simpleMessage(
-      "Téléchargez Ente pour pouvoir facilement partager des photos et vidéos en qualité originale\n\nhttps://ente.io",
-    ),
-    "shareTextReferralCode": m85,
-    "shareWithNonenteUsers": MessageLookupByLibrary.simpleMessage(
-      "Partager avec des utilisateurs non-Ente",
-    ),
-    "shareWithPeopleSectionTitle": m86,
-    "shareYourFirstAlbum": MessageLookupByLibrary.simpleMessage(
-      "Partagez votre premier album",
-    ),
-    "sharedAlbumSectionDescription": MessageLookupByLibrary.simpleMessage(
-      "Créez des albums partagés et collaboratifs avec d\'autres utilisateurs de Ente, y compris des utilisateurs ayant des plans gratuits.",
-    ),
-    "sharedByMe": MessageLookupByLibrary.simpleMessage("Partagé par moi"),
-    "sharedByYou": MessageLookupByLibrary.simpleMessage("Partagé par vous"),
-    "sharedPhotoNotifications": MessageLookupByLibrary.simpleMessage(
-      "Nouvelles photos partagées",
-    ),
-    "sharedPhotoNotificationsExplanation": MessageLookupByLibrary.simpleMessage(
-      "Recevoir des notifications quand quelqu\'un·e ajoute une photo à un album partagé dont vous faites partie",
-    ),
-    "sharedWith": m87,
-    "sharedWithMe": MessageLookupByLibrary.simpleMessage("Partagés avec moi"),
-    "sharedWithYou": MessageLookupByLibrary.simpleMessage("Partagé avec vous"),
-    "sharing": MessageLookupByLibrary.simpleMessage("Partage..."),
-    "shiftDatesAndTime": MessageLookupByLibrary.simpleMessage(
-      "Dates et heure de décalage",
-    ),
-    "showLessFaces": MessageLookupByLibrary.simpleMessage(
-      "Afficher moins de visages",
-    ),
-    "showMemories": MessageLookupByLibrary.simpleMessage(
-      "Afficher les souvenirs",
-    ),
-    "showMoreFaces": MessageLookupByLibrary.simpleMessage(
-      "Afficher plus de visages",
-    ),
-    "showPerson": MessageLookupByLibrary.simpleMessage("Montrer la personne"),
-    "signOutFromOtherDevices": MessageLookupByLibrary.simpleMessage(
-      "Se déconnecter d\'autres appareils",
-    ),
-    "signOutOtherBody": MessageLookupByLibrary.simpleMessage(
-      "Si vous pensez que quelqu\'un peut connaître votre mot de passe, vous pouvez forcer tous les autres appareils utilisant votre compte à se déconnecter.",
-    ),
-    "signOutOtherDevices": MessageLookupByLibrary.simpleMessage(
-      "Déconnecter les autres appareils",
-    ),
-    "signUpTerms": MessageLookupByLibrary.simpleMessage(
-      "J\'accepte les <u-terms>conditions d\'utilisation</u-terms> et la <u-policy>politique de confidentialité</u-policy>",
-    ),
-    "singleFileDeleteFromDevice": m88,
-    "singleFileDeleteHighlight": MessageLookupByLibrary.simpleMessage(
-      "Elle sera supprimée de tous les albums.",
-    ),
-    "singleFileInBothLocalAndRemote": m89,
-    "singleFileInRemoteOnly": m90,
-    "skip": MessageLookupByLibrary.simpleMessage("Ignorer"),
-    "smartMemories": MessageLookupByLibrary.simpleMessage(
-      "Souvenirs intelligents",
-    ),
-    "social": MessageLookupByLibrary.simpleMessage("Retrouvez nous"),
-    "someItemsAreInBothEnteAndYourDevice": MessageLookupByLibrary.simpleMessage(
-      "Certains éléments sont à la fois sur Ente et votre appareil.",
-    ),
-    "someOfTheFilesYouAreTryingToDeleteAre": MessageLookupByLibrary.simpleMessage(
-      "Certains des fichiers que vous essayez de supprimer ne sont disponibles que sur votre appareil et ne peuvent pas être récupérés s\'ils sont supprimés",
-    ),
-    "someoneSharingAlbumsWithYouShouldSeeTheSameId":
-        MessageLookupByLibrary.simpleMessage(
-          "Quelqu\'un qui partage des albums avec vous devrait voir le même ID sur son appareil.",
-        ),
-    "somethingWentWrong": MessageLookupByLibrary.simpleMessage(
-      "Un problème est survenu",
-    ),
-    "somethingWentWrongPleaseTryAgain": MessageLookupByLibrary.simpleMessage(
-      "Quelque chose s\'est mal passé, veuillez recommencer",
-    ),
-    "sorry": MessageLookupByLibrary.simpleMessage("Désolé"),
-    "sorryBackupFailedDesc": MessageLookupByLibrary.simpleMessage(
-      "Désolé, nous n\'avons pas pu sauvegarder ce fichier maintenant, nous allons réessayer plus tard.",
-    ),
-    "sorryCouldNotAddToFavorites": MessageLookupByLibrary.simpleMessage(
-      "Désolé, impossible d\'ajouter aux favoris !",
-    ),
-    "sorryCouldNotRemoveFromFavorites": MessageLookupByLibrary.simpleMessage(
-      "Désolé, impossible de supprimer des favoris !",
-    ),
-    "sorryTheCodeYouveEnteredIsIncorrect": MessageLookupByLibrary.simpleMessage(
-      "Le code que vous avez saisi est incorrect",
-    ),
-    "sorryWeCouldNotGenerateSecureKeysOnThisDevicennplease":
-        MessageLookupByLibrary.simpleMessage(
-          "Désolé, nous n\'avons pas pu générer de clés sécurisées sur cet appareil.\n\nVeuillez vous inscrire depuis un autre appareil.",
-        ),
-    "sorryWeHadToPauseYourBackups": MessageLookupByLibrary.simpleMessage(
-      "Désolé, nous avons dû mettre en pause vos sauvegardes",
-    ),
-    "sort": MessageLookupByLibrary.simpleMessage("Trier"),
-    "sortAlbumsBy": MessageLookupByLibrary.simpleMessage("Trier par"),
-    "sortNewestFirst": MessageLookupByLibrary.simpleMessage(
-      "Plus récent en premier",
-    ),
-    "sortOldestFirst": MessageLookupByLibrary.simpleMessage(
-      "Plus ancien en premier",
-    ),
-    "sparkleSuccess": MessageLookupByLibrary.simpleMessage("✨ Succès"),
-    "sportsWithThem": m91,
-    "spotlightOnThem": m92,
-    "spotlightOnYourself": MessageLookupByLibrary.simpleMessage(
-      "Éclairage sur vous-même",
-    ),
-    "startAccountRecoveryTitle": MessageLookupByLibrary.simpleMessage(
-      "Démarrer la récupération",
-    ),
-    "startBackup": MessageLookupByLibrary.simpleMessage(
-      "Démarrer la sauvegarde",
-    ),
-    "status": MessageLookupByLibrary.simpleMessage("État"),
-    "stopCastingBody": MessageLookupByLibrary.simpleMessage(
-      "Voulez-vous arrêter la diffusion ?",
-    ),
-    "stopCastingTitle": MessageLookupByLibrary.simpleMessage(
-      "Arrêter la diffusion",
-    ),
-    "storage": MessageLookupByLibrary.simpleMessage("Stockage"),
-    "storageBreakupFamily": MessageLookupByLibrary.simpleMessage("Famille"),
-    "storageBreakupYou": MessageLookupByLibrary.simpleMessage("Vous"),
-    "storageInGB": m93,
-    "storageLimitExceeded": MessageLookupByLibrary.simpleMessage(
-      "Limite de stockage atteinte",
-    ),
-    "storageUsageInfo": m94,
-    "streamDetails": MessageLookupByLibrary.simpleMessage("Détails du stream"),
-    "strongStrength": MessageLookupByLibrary.simpleMessage("Forte"),
-    "subAlreadyLinkedErrMessage": m95,
-    "subWillBeCancelledOn": m96,
-    "subscribe": MessageLookupByLibrary.simpleMessage("S\'abonner"),
-    "subscribeToEnableSharing": MessageLookupByLibrary.simpleMessage(
-      "Vous avez besoin d\'un abonnement payant actif pour activer le partage.",
-    ),
-    "subscription": MessageLookupByLibrary.simpleMessage("Abonnement"),
-    "success": MessageLookupByLibrary.simpleMessage("Succès"),
-    "successfullyArchived": MessageLookupByLibrary.simpleMessage(
-      "Archivé avec succès",
-    ),
-    "successfullyHid": MessageLookupByLibrary.simpleMessage("Masquage réussi"),
-    "successfullyUnarchived": MessageLookupByLibrary.simpleMessage(
-      "Désarchivé avec succès",
-    ),
-    "successfullyUnhid": MessageLookupByLibrary.simpleMessage(
-      "Masquage réussi",
-    ),
-    "suggestFeatures": MessageLookupByLibrary.simpleMessage(
-      "Suggérer une fonctionnalité",
-    ),
-    "sunrise": MessageLookupByLibrary.simpleMessage("À l\'horizon"),
-    "support": MessageLookupByLibrary.simpleMessage("Support"),
-    "syncProgress": m97,
-    "syncStopped": MessageLookupByLibrary.simpleMessage(
-      "Synchronisation arrêtée ?",
-    ),
-    "syncing": MessageLookupByLibrary.simpleMessage(
-      "En cours de synchronisation...",
-    ),
-    "systemTheme": MessageLookupByLibrary.simpleMessage("Système"),
-    "tapToCopy": MessageLookupByLibrary.simpleMessage("taper pour copier"),
-    "tapToEnterCode": MessageLookupByLibrary.simpleMessage(
-      "Appuyez pour entrer le code",
-    ),
-    "tapToUnlock": MessageLookupByLibrary.simpleMessage(
-      "Appuyer pour déverrouiller",
-    ),
-    "tapToUpload": MessageLookupByLibrary.simpleMessage("Appuyer pour envoyer"),
-    "tapToUploadIsIgnoredDue": m98,
-    "tempErrorContactSupportIfPersists": MessageLookupByLibrary.simpleMessage(
-      "Il semble qu\'une erreur s\'est produite. Veuillez réessayer après un certain temps. Si l\'erreur persiste, veuillez contacter notre équipe d\'assistance.",
-    ),
-    "terminate": MessageLookupByLibrary.simpleMessage("Se déconnecter"),
-    "terminateSession": MessageLookupByLibrary.simpleMessage(
-      "Se déconnecter ?",
-    ),
-    "terms": MessageLookupByLibrary.simpleMessage("Conditions"),
-    "termsOfServicesTitle": MessageLookupByLibrary.simpleMessage(
-      "Conditions d\'utilisation",
-    ),
-    "thankYou": MessageLookupByLibrary.simpleMessage("Merci"),
-    "thankYouForSubscribing": MessageLookupByLibrary.simpleMessage(
-      "Merci de vous être abonné !",
-    ),
-    "theDownloadCouldNotBeCompleted": MessageLookupByLibrary.simpleMessage(
-      "Le téléchargement n\'a pas pu être terminé",
-    ),
-    "theLinkYouAreTryingToAccessHasExpired":
-        MessageLookupByLibrary.simpleMessage(
-          "Le lien que vous essayez d\'accéder a expiré.",
-        ),
-    "thePersonGroupsWillNotBeDisplayed": MessageLookupByLibrary.simpleMessage(
-      "Les groupes de personnes ne seront plus affichés dans la section personnes. Les photos resteront intactes.",
-    ),
-    "thePersonWillNotBeDisplayed": MessageLookupByLibrary.simpleMessage(
-      "Les groupes de personnes ne seront plus affichés dans la section personnes. Les photos resteront intactes.",
-    ),
-    "theRecoveryKeyYouEnteredIsIncorrect": MessageLookupByLibrary.simpleMessage(
-      "La clé de récupération que vous avez entrée est incorrecte",
-    ),
-    "theme": MessageLookupByLibrary.simpleMessage("Thème"),
-    "theseItemsWillBeDeletedFromYourDevice":
-        MessageLookupByLibrary.simpleMessage(
-          "Ces éléments seront supprimés de votre appareil.",
-        ),
-    "theyAlsoGetXGb": m99,
-    "theyWillBeDeletedFromAllAlbums": MessageLookupByLibrary.simpleMessage(
-      "Ils seront supprimés de tous les albums.",
-    ),
-    "thisActionCannotBeUndone": MessageLookupByLibrary.simpleMessage(
-      "Cette action ne peut pas être annulée",
-    ),
-    "thisAlbumAlreadyHDACollaborativeLink":
-        MessageLookupByLibrary.simpleMessage(
-          "Cet album a déjà un lien collaboratif",
-        ),
-    "thisCanBeUsedToRecoverYourAccountIfYou": MessageLookupByLibrary.simpleMessage(
-      "Cela peut être utilisé pour récupérer votre compte si vous perdez votre deuxième facteur",
-    ),
-    "thisDevice": MessageLookupByLibrary.simpleMessage("Cet appareil"),
-    "thisEmailIsAlreadyInUse": MessageLookupByLibrary.simpleMessage(
-      "Cette adresse mail est déjà utilisé",
-    ),
-    "thisImageHasNoExifData": MessageLookupByLibrary.simpleMessage(
-      "Cette image n\'a pas de données exif",
-    ),
-    "thisIsMeExclamation": MessageLookupByLibrary.simpleMessage("C\'est moi !"),
-    "thisIsPersonVerificationId": m100,
-    "thisIsYourVerificationId": MessageLookupByLibrary.simpleMessage(
-      "Ceci est votre ID de vérification",
-    ),
-    "thisWeekThroughTheYears": MessageLookupByLibrary.simpleMessage(
-      "Cette semaine au fil des années",
-    ),
-    "thisWeekXYearsAgo": m101,
-    "thisWillLogYouOutOfTheFollowingDevice":
-        MessageLookupByLibrary.simpleMessage(
-          "Cela vous déconnectera de l\'appareil suivant :",
-        ),
-    "thisWillLogYouOutOfThisDevice": MessageLookupByLibrary.simpleMessage(
-      "Cela vous déconnectera de cet appareil !",
-    ),
-    "thisWillMakeTheDateAndTimeOfAllSelected": MessageLookupByLibrary.simpleMessage(
-      "Cela rendra la date et l\'heure identique à toutes les photos sélectionnées.",
-    ),
-    "thisWillRemovePublicLinksOfAllSelectedQuickLinks":
-        MessageLookupByLibrary.simpleMessage(
-          "Ceci supprimera les liens publics de tous les liens rapides sélectionnés.",
-        ),
-    "throughTheYears": m102,
-    "toEnableAppLockPleaseSetupDevicePasscodeOrScreen":
-        MessageLookupByLibrary.simpleMessage(
-          "Pour activer le verrouillage de l\'application vous devez configurer le code d\'accès de l\'appareil ou le verrouillage de l\'écran dans les paramètres de votre système.",
-        ),
-    "toHideAPhotoOrVideo": MessageLookupByLibrary.simpleMessage(
-      "Pour masquer une photo ou une vidéo:",
-    ),
-    "toResetVerifyEmail": MessageLookupByLibrary.simpleMessage(
-      "Pour réinitialiser votre mot de passe, vérifiez d\'abord votre email.",
-    ),
-    "todaysLogs": MessageLookupByLibrary.simpleMessage("Journaux du jour"),
-    "tooManyIncorrectAttempts": MessageLookupByLibrary.simpleMessage(
-      "Trop de tentatives incorrectes",
-    ),
-    "total": MessageLookupByLibrary.simpleMessage("total"),
-    "totalSize": MessageLookupByLibrary.simpleMessage("Taille totale"),
-    "trash": MessageLookupByLibrary.simpleMessage("Corbeille"),
-    "trashDaysLeft": m103,
-    "trim": MessageLookupByLibrary.simpleMessage("Recadrer"),
-    "tripInYear": m104,
-    "tripToLocation": m105,
-    "trustedContacts": MessageLookupByLibrary.simpleMessage(
-      "Contacts de confiance",
-    ),
-    "trustedInviteBody": m106,
-    "tryAgain": MessageLookupByLibrary.simpleMessage("Réessayer"),
-    "turnOnBackupForAutoUpload": MessageLookupByLibrary.simpleMessage(
-      "Activez la sauvegarde pour charger automatiquement sur Ente les fichiers ajoutés à ce dossier de l\'appareil.",
-    ),
-    "twitter": MessageLookupByLibrary.simpleMessage("Twitter"),
-    "twoMonthsFreeOnYearlyPlans": MessageLookupByLibrary.simpleMessage(
-      "2 mois gratuits sur les forfaits annuels",
-    ),
-    "twofactor": MessageLookupByLibrary.simpleMessage(
-      "Authentification à deux facteurs (A2F)",
-    ),
-    "twofactorAuthenticationHasBeenDisabled":
-        MessageLookupByLibrary.simpleMessage(
-          "L\'authentification à deux facteurs a été désactivée",
-        ),
-    "twofactorAuthenticationPageTitle": MessageLookupByLibrary.simpleMessage(
-      "Authentification à deux facteurs (A2F)",
-    ),
-    "twofactorAuthenticationSuccessfullyReset":
-        MessageLookupByLibrary.simpleMessage(
-          "L\'authentification à deux facteurs a été réinitialisée avec succès ",
-        ),
-    "twofactorSetup": MessageLookupByLibrary.simpleMessage(
-      "Configuration de l\'authentification à deux facteurs",
-    ),
-    "typeOfGallerGallerytypeIsNotSupportedForRename": m107,
-    "unarchive": MessageLookupByLibrary.simpleMessage("Désarchiver"),
-    "unarchiveAlbum": MessageLookupByLibrary.simpleMessage(
-      "Désarchiver l\'album",
-    ),
-    "unarchiving": MessageLookupByLibrary.simpleMessage(
-      "Désarchivage en cours...",
-    ),
-    "unavailableReferralCode": MessageLookupByLibrary.simpleMessage(
-      "Désolé, ce code n\'est pas disponible.",
-    ),
-    "uncategorized": MessageLookupByLibrary.simpleMessage("Aucune catégorie"),
-    "unhide": MessageLookupByLibrary.simpleMessage("Dévoiler"),
-    "unhideToAlbum": MessageLookupByLibrary.simpleMessage(
-      "Afficher dans l\'album",
-    ),
-    "unhiding": MessageLookupByLibrary.simpleMessage("Démasquage en cours..."),
-    "unhidingFilesToAlbum": MessageLookupByLibrary.simpleMessage(
-      "Démasquage des fichiers vers l\'album",
-    ),
-    "unlock": MessageLookupByLibrary.simpleMessage("Déverrouiller"),
-    "unpinAlbum": MessageLookupByLibrary.simpleMessage("Désépingler l\'album"),
-    "unselectAll": MessageLookupByLibrary.simpleMessage("Désélectionner tout"),
-    "update": MessageLookupByLibrary.simpleMessage("Mise à jour"),
-    "updateAvailable": MessageLookupByLibrary.simpleMessage(
-      "Une mise à jour est disponible",
-    ),
-    "updatingFolderSelection": MessageLookupByLibrary.simpleMessage(
-      "Mise à jour de la sélection du dossier...",
-    ),
-    "upgrade": MessageLookupByLibrary.simpleMessage("Améliorer"),
-    "uploadIsIgnoredDueToIgnorereason": m108,
-    "uploadingFilesToAlbum": MessageLookupByLibrary.simpleMessage(
-      "Envoi des fichiers vers l\'album...",
-    ),
-    "uploadingMultipleMemories": m109,
-    "uploadingSingleMemory": MessageLookupByLibrary.simpleMessage(
-      "Sauvegarde d\'un souvenir...",
-    ),
-    "upto50OffUntil4thDec": MessageLookupByLibrary.simpleMessage(
-      "Jusqu\'à 50% de réduction, jusqu\'au 4ème déc.",
-    ),
-    "usableReferralStorageInfo": MessageLookupByLibrary.simpleMessage(
-      "Le stockage gratuit possible est limité par votre offre actuelle. Vous pouvez au maximum doubler votre espace de stockage gratuitement, le stockage supplémentaire deviendra donc automatiquement utilisable lorsque vous mettrez à niveau votre offre.",
-    ),
-    "useAsCover": MessageLookupByLibrary.simpleMessage(
-      "Utiliser comme couverture",
-    ),
-    "useDifferentPlayerInfo": MessageLookupByLibrary.simpleMessage(
-      "Vous avez des difficultés pour lire cette vidéo ? Appuyez longuement ici pour essayer un autre lecteur.",
-    ),
-    "usePublicLinksForPeopleNotOnEnte": MessageLookupByLibrary.simpleMessage(
-      "Utilisez des liens publics pour les personnes qui ne sont pas sur Ente",
-    ),
-    "useRecoveryKey": MessageLookupByLibrary.simpleMessage(
-      "Utiliser la clé de secours",
-    ),
-    "useSelectedPhoto": MessageLookupByLibrary.simpleMessage(
-      "Utiliser la photo sélectionnée",
-    ),
-    "usedSpace": MessageLookupByLibrary.simpleMessage("Stockage utilisé"),
-    "validTill": m110,
-    "verificationFailedPleaseTryAgain": MessageLookupByLibrary.simpleMessage(
-      "La vérification a échouée, veuillez réessayer",
-    ),
-    "verificationId": MessageLookupByLibrary.simpleMessage(
-      "ID de vérification",
-    ),
-    "verify": MessageLookupByLibrary.simpleMessage("Vérifier"),
-    "verifyEmail": MessageLookupByLibrary.simpleMessage("Vérifier l\'email"),
-    "verifyEmailID": m111,
-    "verifyIDLabel": MessageLookupByLibrary.simpleMessage("Vérifier"),
-    "verifyPasskey": MessageLookupByLibrary.simpleMessage(
-      "Vérifier la clé de sécurité",
-    ),
-    "verifyPassword": MessageLookupByLibrary.simpleMessage(
-      "Vérifier le mot de passe",
-    ),
-    "verifying": MessageLookupByLibrary.simpleMessage("Validation en cours..."),
-    "verifyingRecoveryKey": MessageLookupByLibrary.simpleMessage(
-      "Vérification de la clé de récupération...",
-    ),
-    "videoInfo": MessageLookupByLibrary.simpleMessage("Informations vidéo"),
-    "videoSmallCase": MessageLookupByLibrary.simpleMessage("vidéo"),
-    "videoStreaming": MessageLookupByLibrary.simpleMessage(
-      "Vidéos diffusables",
-    ),
-    "videos": MessageLookupByLibrary.simpleMessage("Vidéos"),
-    "viewActiveSessions": MessageLookupByLibrary.simpleMessage(
-      "Afficher les connexions actives",
-    ),
-    "viewAddOnButton": MessageLookupByLibrary.simpleMessage(
-      "Afficher les modules complémentaires",
-    ),
-    "viewAll": MessageLookupByLibrary.simpleMessage("Tout afficher"),
-    "viewAllExifData": MessageLookupByLibrary.simpleMessage(
-      "Visualiser toutes les données EXIF",
-    ),
-    "viewLargeFiles": MessageLookupByLibrary.simpleMessage(
-      "Fichiers volumineux",
-    ),
-    "viewLargeFilesDesc": MessageLookupByLibrary.simpleMessage(
-      "Affichez les fichiers qui consomment le plus de stockage.",
-    ),
-    "viewLogs": MessageLookupByLibrary.simpleMessage("Afficher les journaux"),
-    "viewPersonToUnlink": m112,
-    "viewRecoveryKey": MessageLookupByLibrary.simpleMessage(
-      "Voir la clé de récupération",
-    ),
-    "viewer": MessageLookupByLibrary.simpleMessage("Observateur"),
-    "viewersSuccessfullyAdded": m113,
-    "visitWebToManage": MessageLookupByLibrary.simpleMessage(
-      "Vous pouvez gérer votre abonnement sur web.ente.io",
-    ),
-    "waitingForVerification": MessageLookupByLibrary.simpleMessage(
-      "En attente de vérification...",
-    ),
-    "waitingForWifi": MessageLookupByLibrary.simpleMessage(
-      "En attente de connexion Wi-Fi...",
-    ),
-    "warning": MessageLookupByLibrary.simpleMessage("Attention"),
-    "weAreOpenSource": MessageLookupByLibrary.simpleMessage(
-      "Nous sommes open source !",
-    ),
-    "weDontSupportEditingPhotosAndAlbumsThatYouDont":
-        MessageLookupByLibrary.simpleMessage(
-          "Nous ne prenons pas en charge l\'édition des photos et des albums que vous ne possédez pas encore",
-        ),
-    "weHaveSendEmailTo": m114,
-    "weakStrength": MessageLookupByLibrary.simpleMessage("Securité Faible"),
-    "welcomeBack": MessageLookupByLibrary.simpleMessage("Bienvenue !"),
-    "whatsNew": MessageLookupByLibrary.simpleMessage("Nouveautés"),
-    "whyAddTrustContact": MessageLookupByLibrary.simpleMessage(
-      "Un contact de confiance peut vous aider à récupérer vos données.",
-    ),
-    "widgets": MessageLookupByLibrary.simpleMessage("Gadgets"),
-    "wishThemAHappyBirthday": m115,
-    "yearShort": MessageLookupByLibrary.simpleMessage("an"),
-    "yearly": MessageLookupByLibrary.simpleMessage("Annuel"),
-    "yearsAgo": m116,
-    "yes": MessageLookupByLibrary.simpleMessage("Oui"),
-    "yesCancel": MessageLookupByLibrary.simpleMessage("Oui, annuler"),
-    "yesConvertToViewer": MessageLookupByLibrary.simpleMessage(
-      "Oui, convertir en observateur",
-    ),
-    "yesDelete": MessageLookupByLibrary.simpleMessage("Oui, supprimer"),
-    "yesDiscardChanges": MessageLookupByLibrary.simpleMessage(
-      "Oui, ignorer les modifications",
-    ),
-    "yesIgnore": MessageLookupByLibrary.simpleMessage("Oui, ignorer"),
-    "yesLogout": MessageLookupByLibrary.simpleMessage("Oui, se déconnecter"),
-    "yesRemove": MessageLookupByLibrary.simpleMessage("Oui, supprimer"),
-    "yesRenew": MessageLookupByLibrary.simpleMessage("Oui, renouveler"),
-    "yesResetPerson": MessageLookupByLibrary.simpleMessage(
-      "Oui, réinitialiser la personne",
-    ),
-    "you": MessageLookupByLibrary.simpleMessage("Vous"),
-    "youAndThem": m117,
-    "youAreOnAFamilyPlan": MessageLookupByLibrary.simpleMessage(
-      "Vous êtes sur un plan familial !",
-    ),
-    "youAreOnTheLatestVersion": MessageLookupByLibrary.simpleMessage(
-      "Vous êtes sur la dernière version",
-    ),
-    "youCanAtMaxDoubleYourStorage": MessageLookupByLibrary.simpleMessage(
-      "* Vous pouvez au maximum doubler votre espace de stockage",
-    ),
-    "youCanManageYourLinksInTheShareTab": MessageLookupByLibrary.simpleMessage(
-      "Vous pouvez gérer vos liens dans l\'onglet Partage.",
-    ),
-    "youCanTrySearchingForADifferentQuery":
-        MessageLookupByLibrary.simpleMessage(
-          "Vous pouvez essayer de rechercher une autre requête.",
-        ),
-    "youCannotDowngradeToThisPlan": MessageLookupByLibrary.simpleMessage(
-      "Vous ne pouvez pas rétrograder vers cette offre",
-    ),
-    "youCannotShareWithYourself": MessageLookupByLibrary.simpleMessage(
-      "Vous ne pouvez pas partager avec vous-même",
-    ),
-    "youDontHaveAnyArchivedItems": MessageLookupByLibrary.simpleMessage(
-      "Vous n\'avez aucun élément archivé.",
-    ),
-    "youHaveSuccessfullyFreedUp": m118,
-    "yourAccountHasBeenDeleted": MessageLookupByLibrary.simpleMessage(
-      "Votre compte a été supprimé",
-    ),
-    "yourMap": MessageLookupByLibrary.simpleMessage("Votre carte"),
-    "yourPlanWasSuccessfullyDowngraded": MessageLookupByLibrary.simpleMessage(
-      "Votre plan a été rétrogradé avec succès",
-    ),
-    "yourPlanWasSuccessfullyUpgraded": MessageLookupByLibrary.simpleMessage(
-      "Votre offre a été mise à jour avec succès",
-    ),
-    "yourPurchaseWasSuccessful": MessageLookupByLibrary.simpleMessage(
-      "Votre achat a été effectué avec succès",
-    ),
-    "yourStorageDetailsCouldNotBeFetched": MessageLookupByLibrary.simpleMessage(
-      "Vos informations de stockage n\'ont pas pu être récupérées",
-    ),
-    "yourSubscriptionHasExpired": MessageLookupByLibrary.simpleMessage(
-      "Votre abonnement a expiré",
-    ),
-    "yourSubscriptionWasUpdatedSuccessfully":
-        MessageLookupByLibrary.simpleMessage(
-          "Votre abonnement a été mis à jour avec succès",
-        ),
-    "yourVerificationCodeHasExpired": MessageLookupByLibrary.simpleMessage(
-      "Votre code de vérification a expiré",
-    ),
-    "youveNoDuplicateFilesThatCanBeCleared":
-        MessageLookupByLibrary.simpleMessage(
-          "Vous n\'avez aucun fichier dupliqué pouvant être nettoyé",
-        ),
-    "youveNoFilesInThisAlbumThatCanBeDeleted":
-        MessageLookupByLibrary.simpleMessage(
-          "Vous n\'avez pas de fichiers dans cet album qui peuvent être supprimés",
-        ),
-    "zoomOutToSeePhotos": MessageLookupByLibrary.simpleMessage(
-      "Zoom en arrière pour voir les photos",
-    ),
-  };
-=======
         "aNewVersionOfEnteIsAvailable": MessageLookupByLibrary.simpleMessage(
-            "Une nouvelle version de Ente est disponible."),
+          "Une nouvelle version de Ente est disponible.",
+        ),
         "about": MessageLookupByLibrary.simpleMessage("À propos d\'Ente"),
-        "acceptTrustInvite":
-            MessageLookupByLibrary.simpleMessage("Accepter l\'invitation"),
+        "acceptTrustInvite": MessageLookupByLibrary.simpleMessage(
+          "Accepter l\'invitation",
+        ),
         "account": MessageLookupByLibrary.simpleMessage("Compte"),
         "accountIsAlreadyConfigured": MessageLookupByLibrary.simpleMessage(
-            "Le compte est déjà configuré."),
+          "Le compte est déjà configuré.",
+        ),
         "accountOwnerPersonAppbarTitle": m0,
-        "accountWelcomeBack":
-            MessageLookupByLibrary.simpleMessage("Bon retour parmi nous !"),
+        "accountWelcomeBack": MessageLookupByLibrary.simpleMessage(
+          "Bon retour parmi nous !",
+        ),
         "ackPasswordLostWarning": MessageLookupByLibrary.simpleMessage(
-            "Je comprends que si je perds mon mot de passe, je perdrai mes données puisque mes données sont <underline>chiffrées de bout en bout</underline>."),
+          "Je comprends que si je perds mon mot de passe, je perdrai mes données puisque mes données sont <underline>chiffrées de bout en bout</underline>.",
+        ),
         "actionNotSupportedOnFavouritesAlbum":
             MessageLookupByLibrary.simpleMessage(
-                "Action non prise en charge sur l\'album des Favoris"),
+          "Action non prise en charge sur l\'album des Favoris",
+        ),
         "activeSessions":
             MessageLookupByLibrary.simpleMessage("Sessions actives"),
         "add": MessageLookupByLibrary.simpleMessage("Ajouter"),
         "addAName": MessageLookupByLibrary.simpleMessage("Ajouter un nom"),
-        "addANewEmail":
-            MessageLookupByLibrary.simpleMessage("Ajouter un nouvel email"),
+        "addANewEmail": MessageLookupByLibrary.simpleMessage(
+          "Ajouter un nouvel email",
+        ),
         "addAlbumWidgetPrompt": MessageLookupByLibrary.simpleMessage(
-            "Ajoutez un gadget d\'album à votre écran d\'accueil et revenez ici pour le personnaliser."),
-        "addCollaborator":
-            MessageLookupByLibrary.simpleMessage("Ajouter un collaborateur"),
+          "Ajoutez un gadget d\'album à votre écran d\'accueil et revenez ici pour le personnaliser.",
+        ),
+        "addCollaborator": MessageLookupByLibrary.simpleMessage(
+          "Ajouter un collaborateur",
+        ),
         "addCollaborators": m1,
         "addFiles":
             MessageLookupByLibrary.simpleMessage("Ajouter des fichiers"),
-        "addFromDevice":
-            MessageLookupByLibrary.simpleMessage("Ajouter depuis l\'appareil"),
+        "addFromDevice": MessageLookupByLibrary.simpleMessage(
+          "Ajouter depuis l\'appareil",
+        ),
         "addItem": m2,
-        "addLocation":
-            MessageLookupByLibrary.simpleMessage("Ajouter la localisation"),
+        "addLocation": MessageLookupByLibrary.simpleMessage(
+          "Ajouter la localisation",
+        ),
         "addLocationButton": MessageLookupByLibrary.simpleMessage("Ajouter"),
         "addMemoriesWidgetPrompt": MessageLookupByLibrary.simpleMessage(
-            "Ajoutez un gadget des souvenirs à votre écran d\'accueil et revenez ici pour le personnaliser."),
+          "Ajoutez un gadget des souvenirs à votre écran d\'accueil et revenez ici pour le personnaliser.",
+        ),
         "addMore": MessageLookupByLibrary.simpleMessage("Ajouter"),
         "addName": MessageLookupByLibrary.simpleMessage("Ajouter un nom"),
-        "addNameOrMerge":
-            MessageLookupByLibrary.simpleMessage("Ajouter un nom ou fusionner"),
+        "addNameOrMerge": MessageLookupByLibrary.simpleMessage(
+          "Ajouter un nom ou fusionner",
+        ),
         "addNew": MessageLookupByLibrary.simpleMessage("Ajouter un nouveau"),
         "addNewPerson": MessageLookupByLibrary.simpleMessage(
-            "Ajouter une nouvelle personne"),
+          "Ajouter une nouvelle personne",
+        ),
         "addOnPageSubtitle": MessageLookupByLibrary.simpleMessage(
-            "Détails des modules complémentaires"),
+          "Détails des modules complémentaires",
+        ),
         "addOnValidTill": m3,
         "addOns":
             MessageLookupByLibrary.simpleMessage("Modules complémentaires"),
-        "addParticipants":
-            MessageLookupByLibrary.simpleMessage("Ajouter des participants"),
+        "addParticipants": MessageLookupByLibrary.simpleMessage(
+          "Ajouter des participants",
+        ),
         "addPeopleWidgetPrompt": MessageLookupByLibrary.simpleMessage(
-            "Ajoutez un gadget des personnes à votre écran d\'accueil et revenez ici pour le personnaliser."),
+          "Ajoutez un gadget des personnes à votre écran d\'accueil et revenez ici pour le personnaliser.",
+        ),
         "addPhotos": MessageLookupByLibrary.simpleMessage("Ajouter des photos"),
         "addSelected":
             MessageLookupByLibrary.simpleMessage("Ajouter la sélection"),
         "addToAlbum":
             MessageLookupByLibrary.simpleMessage("Ajouter à l\'album"),
         "addToEnte": MessageLookupByLibrary.simpleMessage("Ajouter à Ente"),
-        "addToHiddenAlbum":
-            MessageLookupByLibrary.simpleMessage("Ajouter à un album masqué"),
+        "addToHiddenAlbum": MessageLookupByLibrary.simpleMessage(
+          "Ajouter à un album masqué",
+        ),
         "addTrustedContact": MessageLookupByLibrary.simpleMessage(
-            "Ajouter un contact de confiance"),
+          "Ajouter un contact de confiance",
+        ),
         "addViewer":
             MessageLookupByLibrary.simpleMessage("Ajouter un observateur"),
         "addViewers": m4,
         "addYourPhotosNow": MessageLookupByLibrary.simpleMessage(
-            "Ajoutez vos photos maintenant"),
+          "Ajoutez vos photos maintenant",
+        ),
         "addedAs": MessageLookupByLibrary.simpleMessage("Ajouté comme"),
         "addedBy": m5,
         "addedSuccessfullyTo": m6,
-        "addingToFavorites":
-            MessageLookupByLibrary.simpleMessage("Ajout aux favoris..."),
+        "addingToFavorites": MessageLookupByLibrary.simpleMessage(
+          "Ajout aux favoris...",
+        ),
         "admiringThem": m7,
         "advanced": MessageLookupByLibrary.simpleMessage("Avancé"),
         "advancedSettings": MessageLookupByLibrary.simpleMessage("Avancé"),
@@ -3058,38 +446,53 @@
             MessageLookupByLibrary.simpleMessage("Album mis à jour"),
         "albums": MessageLookupByLibrary.simpleMessage("Albums"),
         "albumsWidgetDesc": MessageLookupByLibrary.simpleMessage(
-            "Sélectionnez les personnes que vous souhaitez voir sur votre écran d\'accueil."),
+          "Sélectionnez les personnes que vous souhaitez voir sur votre écran d\'accueil.",
+        ),
         "allClear": MessageLookupByLibrary.simpleMessage("✨ Tout est effacé"),
         "allMemoriesPreserved": MessageLookupByLibrary.simpleMessage(
-            "Tous les souvenirs sont sauvegardés"),
+          "Tous les souvenirs sont sauvegardés",
+        ),
         "allPersonGroupingWillReset": MessageLookupByLibrary.simpleMessage(
-            "Tous les groupements pour cette personne seront réinitialisés, et vous perdrez toutes les suggestions faites pour cette personne"),
+          "Tous les groupements pour cette personne seront réinitialisés, et vous perdrez toutes les suggestions faites pour cette personne",
+        ),
         "allUnnamedGroupsWillBeMergedIntoTheSelectedPerson":
             MessageLookupByLibrary.simpleMessage(
-                "Tous les groupes sans nom seront fusionnés dans la personne sélectionnée. Cela peut toujours être annulé à partir de l\'historique des suggestions de la personne."),
+          "Tous les groupes sans nom seront fusionnés dans la personne sélectionnée. Cela peut toujours être annulé à partir de l\'historique des suggestions de la personne.",
+        ),
         "allWillShiftRangeBasedOnFirst": MessageLookupByLibrary.simpleMessage(
-            "C\'est la première dans le groupe. Les autres photos sélectionnées se déplaceront automatiquement en fonction de cette nouvelle date"),
+          "C\'est la première dans le groupe. Les autres photos sélectionnées se déplaceront automatiquement en fonction de cette nouvelle date",
+        ),
         "allow": MessageLookupByLibrary.simpleMessage("Autoriser"),
         "allowAddPhotosDescription": MessageLookupByLibrary.simpleMessage(
-            "Autorisez les personnes ayant le lien à ajouter des photos dans l\'album partagé."),
+          "Autorisez les personnes ayant le lien à ajouter des photos dans l\'album partagé.",
+        ),
         "allowAddingPhotos": MessageLookupByLibrary.simpleMessage(
-            "Autoriser l\'ajout de photos"),
+          "Autoriser l\'ajout de photos",
+        ),
         "allowAppToOpenSharedAlbumLinks": MessageLookupByLibrary.simpleMessage(
-            "Autoriser l\'application à ouvrir les liens d\'albums partagés"),
+          "Autoriser l\'application à ouvrir les liens d\'albums partagés",
+        ),
         "allowDownloads": MessageLookupByLibrary.simpleMessage(
-            "Autoriser les téléchargements"),
+          "Autoriser les téléchargements",
+        ),
         "allowPeopleToAddPhotos": MessageLookupByLibrary.simpleMessage(
-            "Autoriser les personnes à ajouter des photos"),
+          "Autoriser les personnes à ajouter des photos",
+        ),
         "allowPermBody": MessageLookupByLibrary.simpleMessage(
-            "Veuillez autoriser dans les paramètres l\'accès à vos photos pour qu\'Ente puisse afficher et sauvegarder votre bibliothèque."),
+          "Veuillez autoriser dans les paramètres l\'accès à vos photos pour qu\'Ente puisse afficher et sauvegarder votre bibliothèque.",
+        ),
         "allowPermTitle": MessageLookupByLibrary.simpleMessage(
-            "Autoriser l\'accès aux photos"),
-        "androidBiometricHint":
-            MessageLookupByLibrary.simpleMessage("Vérifier l’identité"),
+          "Autoriser l\'accès aux photos",
+        ),
+        "androidBiometricHint": MessageLookupByLibrary.simpleMessage(
+          "Vérifier l’identité",
+        ),
         "androidBiometricNotRecognized": MessageLookupByLibrary.simpleMessage(
-            "Reconnaissance impossible. Réessayez."),
-        "androidBiometricRequiredTitle":
-            MessageLookupByLibrary.simpleMessage("Empreinte digitale requise"),
+          "Reconnaissance impossible. Réessayez.",
+        ),
+        "androidBiometricRequiredTitle": MessageLookupByLibrary.simpleMessage(
+          "Empreinte digitale requise",
+        ),
         "androidBiometricSuccess":
             MessageLookupByLibrary.simpleMessage("Succès"),
         "androidCancelButton": MessageLookupByLibrary.simpleMessage("Annuler"),
@@ -3098,23 +501,29 @@
         "androidDeviceCredentialsSetupDescription":
             MessageLookupByLibrary.simpleMessage("Identifiants requis"),
         "androidGoToSettingsDescription": MessageLookupByLibrary.simpleMessage(
-            "L\'authentification biométrique n\'est pas configurée sur votre appareil. Allez dans \'Paramètres > Sécurité\' pour ajouter l\'authentification biométrique."),
+          "L\'authentification biométrique n\'est pas configurée sur votre appareil. Allez dans \'Paramètres > Sécurité\' pour ajouter l\'authentification biométrique.",
+        ),
         "androidIosWebDesktop": MessageLookupByLibrary.simpleMessage(
-            "Android, iOS, Web, Ordinateur"),
-        "androidSignInTitle":
-            MessageLookupByLibrary.simpleMessage("Authentification requise"),
+          "Android, iOS, Web, Ordinateur",
+        ),
+        "androidSignInTitle": MessageLookupByLibrary.simpleMessage(
+          "Authentification requise",
+        ),
         "appIcon": MessageLookupByLibrary.simpleMessage("Icône de l\'appli"),
         "appLock": MessageLookupByLibrary.simpleMessage(
-            "Verrouillage de l\'application"),
+          "Verrouillage de l\'application",
+        ),
         "appLockDescriptions": MessageLookupByLibrary.simpleMessage(
-            "Choisissez entre l\'écran de verrouillage par défaut de votre appareil et un écran de verrouillage personnalisé avec un code PIN ou un mot de passe."),
+          "Choisissez entre l\'écran de verrouillage par défaut de votre appareil et un écran de verrouillage personnalisé avec un code PIN ou un mot de passe.",
+        ),
         "appVersion": m9,
         "appleId": MessageLookupByLibrary.simpleMessage("Apple ID"),
         "apply": MessageLookupByLibrary.simpleMessage("Appliquer"),
         "applyCodeTitle":
             MessageLookupByLibrary.simpleMessage("Utiliser le code"),
-        "appstoreSubscription":
-            MessageLookupByLibrary.simpleMessage("Abonnement à l\'AppStore"),
+        "appstoreSubscription": MessageLookupByLibrary.simpleMessage(
+          "Abonnement à l\'AppStore",
+        ),
         "archive": MessageLookupByLibrary.simpleMessage("Archivée"),
         "archiveAlbum":
             MessageLookupByLibrary.simpleMessage("Archiver l\'album"),
@@ -3123,294 +532,409 @@
         "areThey": MessageLookupByLibrary.simpleMessage("Vraiment"),
         "areYouSureRemoveThisFaceFromPerson":
             MessageLookupByLibrary.simpleMessage(
-                "Êtes-vous sûr de vouloir retirer ce visage de cette personne ?"),
+          "Êtes-vous sûr de vouloir retirer ce visage de cette personne ?",
+        ),
         "areYouSureThatYouWantToLeaveTheFamily":
             MessageLookupByLibrary.simpleMessage(
-                "Êtes-vous certains de vouloir quitter le plan familial?"),
+          "Êtes-vous certains de vouloir quitter le plan familial?",
+        ),
         "areYouSureYouWantToCancel": MessageLookupByLibrary.simpleMessage(
-            "Es-tu sûre de vouloir annuler?"),
+          "Es-tu sûre de vouloir annuler?",
+        ),
         "areYouSureYouWantToChangeYourPlan":
             MessageLookupByLibrary.simpleMessage(
-                "Êtes-vous certains de vouloir changer d\'offre ?"),
+          "Êtes-vous certains de vouloir changer d\'offre ?",
+        ),
         "areYouSureYouWantToExit": MessageLookupByLibrary.simpleMessage(
-            "Êtes-vous sûr de vouloir quitter ?"),
+          "Êtes-vous sûr de vouloir quitter ?",
+        ),
         "areYouSureYouWantToIgnoreThesePersons":
             MessageLookupByLibrary.simpleMessage(
-                "Êtes-vous sûr de vouloir ignorer ces personnes ?"),
+          "Êtes-vous sûr de vouloir ignorer ces personnes ?",
+        ),
         "areYouSureYouWantToIgnoreThisPerson":
             MessageLookupByLibrary.simpleMessage(
-                "Êtes-vous sûr de vouloir ignorer cette personne ?"),
+          "Êtes-vous sûr de vouloir ignorer cette personne ?",
+        ),
         "areYouSureYouWantToLogout": MessageLookupByLibrary.simpleMessage(
-            "Voulez-vous vraiment vous déconnecter ?"),
+          "Voulez-vous vraiment vous déconnecter ?",
+        ),
         "areYouSureYouWantToMergeThem": MessageLookupByLibrary.simpleMessage(
-            "Êtes-vous sûr de vouloir les fusionner?"),
+          "Êtes-vous sûr de vouloir les fusionner?",
+        ),
         "areYouSureYouWantToRenew": MessageLookupByLibrary.simpleMessage(
-            "Êtes-vous sûr de vouloir renouveler ?"),
+          "Êtes-vous sûr de vouloir renouveler ?",
+        ),
         "areYouSureYouWantToResetThisPerson":
             MessageLookupByLibrary.simpleMessage(
-                "Êtes-vous certain de vouloir réinitialiser cette personne ?"),
+          "Êtes-vous certain de vouloir réinitialiser cette personne ?",
+        ),
         "askCancelReason": MessageLookupByLibrary.simpleMessage(
-            "Votre abonnement a été annulé. Souhaitez-vous partager la raison ?"),
+          "Votre abonnement a été annulé. Souhaitez-vous partager la raison ?",
+        ),
         "askDeleteReason": MessageLookupByLibrary.simpleMessage(
-            "Quelle est la principale raison pour laquelle vous supprimez votre compte ?"),
+          "Quelle est la principale raison pour laquelle vous supprimez votre compte ?",
+        ),
         "askYourLovedOnesToShare": MessageLookupByLibrary.simpleMessage(
-            "Demandez à vos proches de partager"),
-        "atAFalloutShelter":
-            MessageLookupByLibrary.simpleMessage("dans un abri antiatomique"),
+          "Demandez à vos proches de partager",
+        ),
+        "atAFalloutShelter": MessageLookupByLibrary.simpleMessage(
+          "dans un abri antiatomique",
+        ),
         "authToChangeEmailVerificationSetting":
             MessageLookupByLibrary.simpleMessage(
-                "Authentifiez-vous pour modifier l\'authentification à deux facteurs par email"),
+          "Authentifiez-vous pour modifier l\'authentification à deux facteurs par email",
+        ),
         "authToChangeLockscreenSetting": MessageLookupByLibrary.simpleMessage(
-            "Veuillez vous authentifier pour modifier les paramètres de l\'écran de verrouillage"),
+          "Veuillez vous authentifier pour modifier les paramètres de l\'écran de verrouillage",
+        ),
         "authToChangeYourEmail": MessageLookupByLibrary.simpleMessage(
-            "Authentifiez-vous pour modifier votre adresse email"),
+          "Authentifiez-vous pour modifier votre adresse email",
+        ),
         "authToChangeYourPassword": MessageLookupByLibrary.simpleMessage(
-            "Veuillez vous authentifier pour modifier votre mot de passe"),
+          "Veuillez vous authentifier pour modifier votre mot de passe",
+        ),
         "authToConfigureTwofactorAuthentication":
             MessageLookupByLibrary.simpleMessage(
-                "Veuillez vous authentifier pour configurer l\'authentification à deux facteurs"),
+          "Veuillez vous authentifier pour configurer l\'authentification à deux facteurs",
+        ),
         "authToInitiateAccountDeletion": MessageLookupByLibrary.simpleMessage(
-            "Veuillez vous authentifier pour débuter la suppression du compte"),
+          "Veuillez vous authentifier pour débuter la suppression du compte",
+        ),
         "authToManageLegacy": MessageLookupByLibrary.simpleMessage(
-            "Veuillez vous authentifier pour gérer vos contacts de confiance"),
+          "Veuillez vous authentifier pour gérer vos contacts de confiance",
+        ),
         "authToViewPasskey": MessageLookupByLibrary.simpleMessage(
-            "Veuillez vous authentifier pour afficher votre clé de récupération"),
+          "Veuillez vous authentifier pour afficher votre clé de récupération",
+        ),
         "authToViewTrashedFiles": MessageLookupByLibrary.simpleMessage(
-            "Veuillez vous authentifier pour voir vos fichiers mis à la corbeille"),
+          "Veuillez vous authentifier pour voir vos fichiers mis à la corbeille",
+        ),
         "authToViewYourActiveSessions": MessageLookupByLibrary.simpleMessage(
-            "Authentifiez-vous pour voir les connexions actives"),
+          "Authentifiez-vous pour voir les connexions actives",
+        ),
         "authToViewYourHiddenFiles": MessageLookupByLibrary.simpleMessage(
-            "Veuillez vous authentifier pour voir vos fichiers cachés"),
+          "Veuillez vous authentifier pour voir vos fichiers cachés",
+        ),
         "authToViewYourMemories": MessageLookupByLibrary.simpleMessage(
-            "Authentifiez-vous pour voir vos souvenirs"),
+          "Authentifiez-vous pour voir vos souvenirs",
+        ),
         "authToViewYourRecoveryKey": MessageLookupByLibrary.simpleMessage(
-            "Veuillez vous authentifier pour afficher votre clé de récupération"),
-        "authenticating":
-            MessageLookupByLibrary.simpleMessage("Authentification..."),
+          "Veuillez vous authentifier pour afficher votre clé de récupération",
+        ),
+        "authenticating": MessageLookupByLibrary.simpleMessage(
+          "Authentification...",
+        ),
         "authenticationFailedPleaseTryAgain":
             MessageLookupByLibrary.simpleMessage(
-                "L\'authentification a échouée, veuillez réessayer"),
-        "authenticationSuccessful":
-            MessageLookupByLibrary.simpleMessage("Authentification réussie!"),
+          "L\'authentification a échouée, veuillez réessayer",
+        ),
+        "authenticationSuccessful": MessageLookupByLibrary.simpleMessage(
+          "Authentification réussie!",
+        ),
         "autoCastDialogBody": MessageLookupByLibrary.simpleMessage(
-            "Vous verrez ici les appareils Cast disponibles."),
+          "Vous verrez ici les appareils Cast disponibles.",
+        ),
         "autoCastiOSPermission": MessageLookupByLibrary.simpleMessage(
-            "Assurez-vous que les autorisations de réseau local sont activées pour l\'application Ente Photos, dans les paramètres."),
-        "autoLock":
-            MessageLookupByLibrary.simpleMessage("Verrouillage automatique"),
+          "Assurez-vous que les autorisations de réseau local sont activées pour l\'application Ente Photos, dans les paramètres.",
+        ),
+        "autoLock": MessageLookupByLibrary.simpleMessage(
+          "Verrouillage automatique",
+        ),
         "autoLockFeatureDescription": MessageLookupByLibrary.simpleMessage(
-            "Délai après lequel l\'application se verrouille une fois qu\'elle est en arrière-plan"),
+          "Délai après lequel l\'application se verrouille une fois qu\'elle est en arrière-plan",
+        ),
         "autoLogoutMessage": MessageLookupByLibrary.simpleMessage(
-            "En raison d\'un problème technique, vous avez été déconnecté. Veuillez nous excuser pour le désagrément."),
+          "En raison d\'un problème technique, vous avez été déconnecté. Veuillez nous excuser pour le désagrément.",
+        ),
         "autoPair":
             MessageLookupByLibrary.simpleMessage("Appairage automatique"),
         "autoPairDesc": MessageLookupByLibrary.simpleMessage(
-            "L\'appairage automatique ne fonctionne qu\'avec les appareils qui prennent en charge Chromecast."),
+          "L\'appairage automatique ne fonctionne qu\'avec les appareils qui prennent en charge Chromecast.",
+        ),
         "available": MessageLookupByLibrary.simpleMessage("Disponible"),
         "availableStorageSpace": m10,
-        "backedUpFolders":
-            MessageLookupByLibrary.simpleMessage("Dossiers sauvegardés"),
+        "backedUpFolders": MessageLookupByLibrary.simpleMessage(
+          "Dossiers sauvegardés",
+        ),
         "backgroundWithThem": m11,
         "backup": MessageLookupByLibrary.simpleMessage("Sauvegarde"),
-        "backupFailed":
-            MessageLookupByLibrary.simpleMessage("Échec de la sauvegarde"),
-        "backupFile":
-            MessageLookupByLibrary.simpleMessage("Sauvegarder le fichier"),
+        "backupFailed": MessageLookupByLibrary.simpleMessage(
+          "Échec de la sauvegarde",
+        ),
+        "backupFile": MessageLookupByLibrary.simpleMessage(
+          "Sauvegarder le fichier",
+        ),
         "backupOverMobileData": MessageLookupByLibrary.simpleMessage(
-            "Sauvegarder avec les données mobiles"),
-        "backupSettings":
-            MessageLookupByLibrary.simpleMessage("Paramètres de la sauvegarde"),
-        "backupStatus":
-            MessageLookupByLibrary.simpleMessage("État de la sauvegarde"),
+          "Sauvegarder avec les données mobiles",
+        ),
+        "backupSettings": MessageLookupByLibrary.simpleMessage(
+          "Paramètres de la sauvegarde",
+        ),
+        "backupStatus": MessageLookupByLibrary.simpleMessage(
+          "État de la sauvegarde",
+        ),
         "backupStatusDescription": MessageLookupByLibrary.simpleMessage(
-            "Les éléments qui ont été sauvegardés apparaîtront ici"),
-        "backupVideos":
-            MessageLookupByLibrary.simpleMessage("Sauvegarde des vidéos"),
+          "Les éléments qui ont été sauvegardés apparaîtront ici",
+        ),
+        "backupVideos": MessageLookupByLibrary.simpleMessage(
+          "Sauvegarde des vidéos",
+        ),
         "beach": MessageLookupByLibrary.simpleMessage("Sable et mer"),
         "birthday": MessageLookupByLibrary.simpleMessage("Anniversaire"),
         "birthdayNotifications": MessageLookupByLibrary.simpleMessage(
-            "Notifications d’anniversaire"),
+          "Notifications d’anniversaire",
+        ),
         "birthdays": MessageLookupByLibrary.simpleMessage("Anniversaires"),
-        "blackFridaySale":
-            MessageLookupByLibrary.simpleMessage("Offre Black Friday"),
+        "blackFridaySale": MessageLookupByLibrary.simpleMessage(
+          "Offre Black Friday",
+        ),
         "blog": MessageLookupByLibrary.simpleMessage("Blog"),
         "cLDesc1": MessageLookupByLibrary.simpleMessage(
-            "Derrière la version beta du streaming vidéo, tout en travaillant sur la reprise des chargements et téléchargements, nous avons maintenant augmenté la limite de téléchargement de fichiers à 10 Go. Ceci est maintenant disponible dans les applications bureau et mobiles."),
+          "Derrière la version beta du streaming vidéo, tout en travaillant sur la reprise des chargements et téléchargements, nous avons maintenant augmenté la limite de téléchargement de fichiers à 10 Go. Ceci est maintenant disponible dans les applications bureau et mobiles.",
+        ),
         "cLDesc2": MessageLookupByLibrary.simpleMessage(
-            "Les chargements en arrière-plan sont maintenant pris en charge sur iOS, en plus des appareils Android. Inutile d\'ouvrir l\'application pour sauvegarder vos dernières photos et vidéos."),
+          "Les chargements en arrière-plan sont maintenant pris en charge sur iOS, en plus des appareils Android. Inutile d\'ouvrir l\'application pour sauvegarder vos dernières photos et vidéos.",
+        ),
         "cLDesc3": MessageLookupByLibrary.simpleMessage(
-            "Nous avons apporté des améliorations significatives à l\'expérience des souvenirs, comme la lecture automatique, la glisse vers le souvenir suivant et bien plus encore."),
+          "Nous avons apporté des améliorations significatives à l\'expérience des souvenirs, comme la lecture automatique, la glisse vers le souvenir suivant et bien plus encore.",
+        ),
         "cLDesc4": MessageLookupByLibrary.simpleMessage(
-            "Avec un tas d\'améliorations sous le capot, il est maintenant beaucoup plus facile de voir tous les visages détectés, mettre des commentaires sur des visages similaires, et ajouter/supprimer des visages depuis une seule photo."),
+          "Avec un tas d\'améliorations sous le capot, il est maintenant beaucoup plus facile de voir tous les visages détectés, mettre des commentaires sur des visages similaires, et ajouter/supprimer des visages depuis une seule photo.",
+        ),
         "cLDesc5": MessageLookupByLibrary.simpleMessage(
-            "Vous recevrez maintenant une notification de désinscription pour tous les anniversaires que vous avez enregistrés sur Ente, ainsi qu\'une collection de leurs meilleures photos."),
+          "Vous recevrez maintenant une notification de désinscription pour tous les anniversaires que vous avez enregistrés sur Ente, ainsi qu\'une collection de leurs meilleures photos.",
+        ),
         "cLDesc6": MessageLookupByLibrary.simpleMessage(
-            "Plus besoin d\'attendre la fin des chargements/téléchargements avant de pouvoir fermer l\'application. Tous peuvent maintenant être mis en pause en cours de route et reprendre à partir de là où ça s\'est arrêté."),
+          "Plus besoin d\'attendre la fin des chargements/téléchargements avant de pouvoir fermer l\'application. Tous peuvent maintenant être mis en pause en cours de route et reprendre à partir de là où ça s\'est arrêté.",
+        ),
         "cLTitle1": MessageLookupByLibrary.simpleMessage(
-            "Envoi de gros fichiers vidéo"),
+          "Envoi de gros fichiers vidéo",
+        ),
         "cLTitle2":
             MessageLookupByLibrary.simpleMessage("Charger en arrière-plan"),
         "cLTitle3": MessageLookupByLibrary.simpleMessage(
-            "Lecture automatique des souvenirs"),
+          "Lecture automatique des souvenirs",
+        ),
         "cLTitle4": MessageLookupByLibrary.simpleMessage(
-            "Amélioration de la reconnaissance faciale"),
+          "Amélioration de la reconnaissance faciale",
+        ),
         "cLTitle5": MessageLookupByLibrary.simpleMessage(
-            "Notifications d’anniversaire"),
+          "Notifications d’anniversaire",
+        ),
         "cLTitle6": MessageLookupByLibrary.simpleMessage(
-            "Reprise des chargements et téléchargements"),
-        "cachedData":
-            MessageLookupByLibrary.simpleMessage("Données mises en cache"),
+          "Reprise des chargements et téléchargements",
+        ),
+        "cachedData": MessageLookupByLibrary.simpleMessage(
+          "Données mises en cache",
+        ),
         "calculating":
             MessageLookupByLibrary.simpleMessage("Calcul en cours..."),
         "canNotOpenBody": MessageLookupByLibrary.simpleMessage(
-            "Désolé, cet album ne peut pas être ouvert dans l\'application."),
+          "Désolé, cet album ne peut pas être ouvert dans l\'application.",
+        ),
         "canNotOpenTitle": MessageLookupByLibrary.simpleMessage(
-            "Impossible d\'ouvrir cet album"),
-        "canNotUploadToAlbumsOwnedByOthers": MessageLookupByLibrary.simpleMessage(
-            "Impossible de télécharger dans les albums appartenant à d\'autres personnes"),
+          "Impossible d\'ouvrir cet album",
+        ),
+        "canNotUploadToAlbumsOwnedByOthers":
+            MessageLookupByLibrary.simpleMessage(
+          "Impossible de télécharger dans les albums appartenant à d\'autres personnes",
+        ),
         "canOnlyCreateLinkForFilesOwnedByYou":
             MessageLookupByLibrary.simpleMessage(
-                "Ne peut créer de lien que pour les fichiers que vous possédez"),
+          "Ne peut créer de lien que pour les fichiers que vous possédez",
+        ),
         "canOnlyRemoveFilesOwnedByYou": MessageLookupByLibrary.simpleMessage(
-            "Vous ne pouvez supprimer que les fichiers que vous possédez"),
+          "Vous ne pouvez supprimer que les fichiers que vous possédez",
+        ),
         "cancel": MessageLookupByLibrary.simpleMessage("Annuler"),
-        "cancelAccountRecovery":
-            MessageLookupByLibrary.simpleMessage("Annuler la récupération"),
+        "cancelAccountRecovery": MessageLookupByLibrary.simpleMessage(
+          "Annuler la récupération",
+        ),
         "cancelAccountRecoveryBody": MessageLookupByLibrary.simpleMessage(
-            "Êtes-vous sûr de vouloir annuler la récupération ?"),
+          "Êtes-vous sûr de vouloir annuler la récupération ?",
+        ),
         "cancelOtherSubscription": m12,
-        "cancelSubscription":
-            MessageLookupByLibrary.simpleMessage("Annuler l\'abonnement"),
+        "cancelSubscription": MessageLookupByLibrary.simpleMessage(
+          "Annuler l\'abonnement",
+        ),
         "cannotAddMorePhotosAfterBecomingViewer": m13,
         "cannotDeleteSharedFiles": MessageLookupByLibrary.simpleMessage(
-            "Les fichiers partagés ne peuvent pas être supprimés"),
+          "Les fichiers partagés ne peuvent pas être supprimés",
+        ),
         "castAlbum": MessageLookupByLibrary.simpleMessage("Caster l\'album"),
         "castIPMismatchBody": MessageLookupByLibrary.simpleMessage(
-            "Veuillez vous assurer que vous êtes sur le même réseau que la TV."),
+          "Veuillez vous assurer que vous êtes sur le même réseau que la TV.",
+        ),
         "castIPMismatchTitle": MessageLookupByLibrary.simpleMessage(
-            "Échec de la diffusion de l\'album"),
+          "Échec de la diffusion de l\'album",
+        ),
         "castInstruction": MessageLookupByLibrary.simpleMessage(
-            "Visitez cast.ente.io sur l\'appareil que vous voulez associer.\n\nEntrez le code ci-dessous pour lire l\'album sur votre TV."),
+          "Visitez cast.ente.io sur l\'appareil que vous voulez associer.\n\nEntrez le code ci-dessous pour lire l\'album sur votre TV.",
+        ),
         "centerPoint": MessageLookupByLibrary.simpleMessage("Point central"),
         "change": MessageLookupByLibrary.simpleMessage("Modifier"),
         "changeEmail":
             MessageLookupByLibrary.simpleMessage("Modifier l\'e-mail"),
         "changeLocationOfSelectedItems": MessageLookupByLibrary.simpleMessage(
-            "Changer l\'emplacement des éléments sélectionnés ?"),
-        "changePassword":
-            MessageLookupByLibrary.simpleMessage("Modifier le mot de passe"),
-        "changePasswordTitle":
-            MessageLookupByLibrary.simpleMessage("Modifier le mot de passe"),
-        "changePermissions":
-            MessageLookupByLibrary.simpleMessage("Modifier les permissions ?"),
+          "Changer l\'emplacement des éléments sélectionnés ?",
+        ),
+        "changePassword": MessageLookupByLibrary.simpleMessage(
+          "Modifier le mot de passe",
+        ),
+        "changePasswordTitle": MessageLookupByLibrary.simpleMessage(
+          "Modifier le mot de passe",
+        ),
+        "changePermissions": MessageLookupByLibrary.simpleMessage(
+          "Modifier les permissions ?",
+        ),
         "changeYourReferralCode": MessageLookupByLibrary.simpleMessage(
-            "Modifier votre code de parrainage"),
-        "checkForUpdates":
-            MessageLookupByLibrary.simpleMessage("Vérifier les mises à jour"),
+          "Modifier votre code de parrainage",
+        ),
+        "checkForUpdates": MessageLookupByLibrary.simpleMessage(
+          "Vérifier les mises à jour",
+        ),
         "checkInboxAndSpamFolder": MessageLookupByLibrary.simpleMessage(
-            "Consultez votre boîte de réception (et les indésirables) pour finaliser la vérification"),
+          "Consultez votre boîte de réception (et les indésirables) pour finaliser la vérification",
+        ),
         "checkStatus":
             MessageLookupByLibrary.simpleMessage("Vérifier le statut"),
         "checking": MessageLookupByLibrary.simpleMessage("Vérification..."),
-        "checkingModels":
-            MessageLookupByLibrary.simpleMessage("Vérification des modèles..."),
+        "checkingModels": MessageLookupByLibrary.simpleMessage(
+          "Vérification des modèles...",
+        ),
         "city": MessageLookupByLibrary.simpleMessage("Dans la ville"),
-        "claimFreeStorage":
-            MessageLookupByLibrary.simpleMessage("Obtenez du stockage gratuit"),
+        "claimFreeStorage": MessageLookupByLibrary.simpleMessage(
+          "Obtenez du stockage gratuit",
+        ),
         "claimMore": MessageLookupByLibrary.simpleMessage("Réclamez plus !"),
         "claimed": MessageLookupByLibrary.simpleMessage("Obtenu"),
         "claimedStorageSoFar": m14,
         "cleanUncategorized": MessageLookupByLibrary.simpleMessage(
-            "Effacer les éléments non classés"),
+          "Effacer les éléments non classés",
+        ),
         "cleanUncategorizedDescription": MessageLookupByLibrary.simpleMessage(
-            "Supprimer tous les fichiers non-catégorisés étant présents dans d\'autres albums"),
+          "Supprimer tous les fichiers non-catégorisés étant présents dans d\'autres albums",
+        ),
         "clearCaches":
             MessageLookupByLibrary.simpleMessage("Nettoyer le cache"),
         "clearIndexes":
             MessageLookupByLibrary.simpleMessage("Effacer les index"),
         "click": MessageLookupByLibrary.simpleMessage("• Cliquez sur"),
         "clickOnTheOverflowMenu": MessageLookupByLibrary.simpleMessage(
-            "• Cliquez sur le menu de débordement"),
+          "• Cliquez sur le menu de débordement",
+        ),
         "clickToInstallOurBestVersionYet": MessageLookupByLibrary.simpleMessage(
-            "Cliquez pour installer notre meilleure version"),
+          "Cliquez pour installer notre meilleure version",
+        ),
         "close": MessageLookupByLibrary.simpleMessage("Fermer"),
-        "clubByCaptureTime":
-            MessageLookupByLibrary.simpleMessage("Grouper par durée"),
-        "clubByFileName":
-            MessageLookupByLibrary.simpleMessage("Grouper par nom de fichier"),
-        "clusteringProgress":
-            MessageLookupByLibrary.simpleMessage("Progression du regroupement"),
-        "codeAppliedPageTitle":
-            MessageLookupByLibrary.simpleMessage("Code appliqué"),
+        "clubByCaptureTime": MessageLookupByLibrary.simpleMessage(
+          "Grouper par durée",
+        ),
+        "clubByFileName": MessageLookupByLibrary.simpleMessage(
+          "Grouper par nom de fichier",
+        ),
+        "clusteringProgress": MessageLookupByLibrary.simpleMessage(
+          "Progression du regroupement",
+        ),
+        "codeAppliedPageTitle": MessageLookupByLibrary.simpleMessage(
+          "Code appliqué",
+        ),
         "codeChangeLimitReached": MessageLookupByLibrary.simpleMessage(
-            "Désolé, vous avez atteint la limite de changements de code."),
+          "Désolé, vous avez atteint la limite de changements de code.",
+        ),
         "codeCopiedToClipboard": MessageLookupByLibrary.simpleMessage(
-            "Code copié dans le presse-papiers"),
-        "codeUsedByYou":
-            MessageLookupByLibrary.simpleMessage("Code utilisé par vous"),
+          "Code copié dans le presse-papiers",
+        ),
+        "codeUsedByYou": MessageLookupByLibrary.simpleMessage(
+          "Code utilisé par vous",
+        ),
         "collabLinkSectionDescription": MessageLookupByLibrary.simpleMessage(
-            "Créez un lien pour permettre aux personnes d\'ajouter et de voir des photos dans votre album partagé sans avoir besoin d\'une application Ente ou d\'un compte. Idéal pour récupérer des photos d\'événement."),
-        "collaborativeLink":
-            MessageLookupByLibrary.simpleMessage("Lien collaboratif"),
+          "Créez un lien pour permettre aux personnes d\'ajouter et de voir des photos dans votre album partagé sans avoir besoin d\'une application Ente ou d\'un compte. Idéal pour récupérer des photos d\'événement.",
+        ),
+        "collaborativeLink": MessageLookupByLibrary.simpleMessage(
+          "Lien collaboratif",
+        ),
         "collaborativeLinkCreatedFor": m15,
         "collaborator": MessageLookupByLibrary.simpleMessage("Collaborateur"),
         "collaboratorsCanAddPhotosAndVideosToTheSharedAlbum":
             MessageLookupByLibrary.simpleMessage(
-                "Les collaborateurs peuvent ajouter des photos et des vidéos à l\'album partagé."),
+          "Les collaborateurs peuvent ajouter des photos et des vidéos à l\'album partagé.",
+        ),
         "collaboratorsSuccessfullyAdded": m16,
         "collageLayout": MessageLookupByLibrary.simpleMessage("Disposition"),
         "collageSaved": MessageLookupByLibrary.simpleMessage(
-            "Collage sauvegardé dans la galerie"),
+          "Collage sauvegardé dans la galerie",
+        ),
         "collect": MessageLookupByLibrary.simpleMessage("Récupérer"),
         "collectEventPhotos": MessageLookupByLibrary.simpleMessage(
-            "Collecter les photos d\'un événement"),
-        "collectPhotos":
-            MessageLookupByLibrary.simpleMessage("Récupérer les photos"),
+          "Collecter les photos d\'un événement",
+        ),
+        "collectPhotos": MessageLookupByLibrary.simpleMessage(
+          "Récupérer les photos",
+        ),
         "collectPhotosDescription": MessageLookupByLibrary.simpleMessage(
-            "Créez un lien où vos amis peuvent ajouter des photos en qualité originale."),
+          "Créez un lien où vos amis peuvent ajouter des photos en qualité originale.",
+        ),
         "color": MessageLookupByLibrary.simpleMessage("Couleur "),
         "configuration": MessageLookupByLibrary.simpleMessage("Paramètres"),
         "confirm": MessageLookupByLibrary.simpleMessage("Confirmer"),
         "confirm2FADisable": MessageLookupByLibrary.simpleMessage(
-            "Voulez-vous vraiment désactiver l\'authentification à deux facteurs ?"),
+          "Voulez-vous vraiment désactiver l\'authentification à deux facteurs ?",
+        ),
         "confirmAccountDeletion": MessageLookupByLibrary.simpleMessage(
-            "Confirmer la suppression du compte"),
+          "Confirmer la suppression du compte",
+        ),
         "confirmAddingTrustedContact": m17,
         "confirmDeletePrompt": MessageLookupByLibrary.simpleMessage(
-            "Oui, je veux supprimer définitivement ce compte et ses données dans toutes les applications."),
-        "confirmPassword":
-            MessageLookupByLibrary.simpleMessage("Confirmer le mot de passe"),
+          "Oui, je veux supprimer définitivement ce compte et ses données dans toutes les applications.",
+        ),
+        "confirmPassword": MessageLookupByLibrary.simpleMessage(
+          "Confirmer le mot de passe",
+        ),
         "confirmPlanChange": MessageLookupByLibrary.simpleMessage(
-            "Confirmer le changement de l\'offre"),
+          "Confirmer le changement de l\'offre",
+        ),
         "confirmRecoveryKey": MessageLookupByLibrary.simpleMessage(
-            "Confirmer la clé de récupération"),
+          "Confirmer la clé de récupération",
+        ),
         "confirmYourRecoveryKey": MessageLookupByLibrary.simpleMessage(
-            "Confirmer la clé de récupération"),
-        "connectToDevice":
-            MessageLookupByLibrary.simpleMessage("Connexion à l\'appareil"),
+          "Confirmer la clé de récupération",
+        ),
+        "connectToDevice": MessageLookupByLibrary.simpleMessage(
+          "Connexion à l\'appareil",
+        ),
         "contactFamilyAdmin": m18,
-        "contactSupport":
-            MessageLookupByLibrary.simpleMessage("Contacter l\'assistance"),
+        "contactSupport": MessageLookupByLibrary.simpleMessage(
+          "Contacter l\'assistance",
+        ),
         "contactToManageSubscription": m19,
         "contacts": MessageLookupByLibrary.simpleMessage("Contacts"),
         "contents": MessageLookupByLibrary.simpleMessage("Contenus"),
         "continueLabel": MessageLookupByLibrary.simpleMessage("Continuer"),
         "continueOnFreeTrial": MessageLookupByLibrary.simpleMessage(
-            "Poursuivre avec la version d\'essai gratuite"),
-        "convertToAlbum":
-            MessageLookupByLibrary.simpleMessage("Convertir en album"),
-        "copyEmailAddress":
-            MessageLookupByLibrary.simpleMessage("Copier l’adresse email"),
+          "Poursuivre avec la version d\'essai gratuite",
+        ),
+        "convertToAlbum": MessageLookupByLibrary.simpleMessage(
+          "Convertir en album",
+        ),
+        "copyEmailAddress": MessageLookupByLibrary.simpleMessage(
+          "Copier l’adresse email",
+        ),
         "copyLink": MessageLookupByLibrary.simpleMessage("Copier le lien"),
         "copypasteThisCodentoYourAuthenticatorApp":
             MessageLookupByLibrary.simpleMessage(
-                "Copiez-collez ce code\ndans votre application d\'authentification"),
+          "Copiez-collez ce code\ndans votre application d\'authentification",
+        ),
         "couldNotBackUpTryLater": MessageLookupByLibrary.simpleMessage(
-            "Nous n\'avons pas pu sauvegarder vos données.\nNous allons réessayer plus tard."),
+          "Nous n\'avons pas pu sauvegarder vos données.\nNous allons réessayer plus tard.",
+        ),
         "couldNotFreeUpSpace": MessageLookupByLibrary.simpleMessage(
-            "Impossible de libérer de l\'espace"),
+          "Impossible de libérer de l\'espace",
+        ),
         "couldNotUpdateSubscription": MessageLookupByLibrary.simpleMessage(
-            "Impossible de mettre à jour l’abonnement"),
+          "Impossible de mettre à jour l’abonnement",
+        ),
         "count": MessageLookupByLibrary.simpleMessage("Total"),
         "crashReporting":
             MessageLookupByLibrary.simpleMessage("Rapport d\'erreur"),
@@ -3418,124 +942,169 @@
         "createAccount":
             MessageLookupByLibrary.simpleMessage("Créer un compte"),
         "createAlbumActionHint": MessageLookupByLibrary.simpleMessage(
-            "Appuyez longuement pour sélectionner des photos et cliquez sur + pour créer un album"),
-        "createCollaborativeLink":
-            MessageLookupByLibrary.simpleMessage("Créer un lien collaboratif"),
+          "Appuyez longuement pour sélectionner des photos et cliquez sur + pour créer un album",
+        ),
+        "createCollaborativeLink": MessageLookupByLibrary.simpleMessage(
+          "Créer un lien collaboratif",
+        ),
         "createCollage":
             MessageLookupByLibrary.simpleMessage("Créez un collage"),
-        "createNewAccount":
-            MessageLookupByLibrary.simpleMessage("Créer un nouveau compte"),
+        "createNewAccount": MessageLookupByLibrary.simpleMessage(
+          "Créer un nouveau compte",
+        ),
         "createOrSelectAlbum": MessageLookupByLibrary.simpleMessage(
-            "Créez ou sélectionnez un album"),
-        "createPublicLink":
-            MessageLookupByLibrary.simpleMessage("Créer un lien public"),
+          "Créez ou sélectionnez un album",
+        ),
+        "createPublicLink": MessageLookupByLibrary.simpleMessage(
+          "Créer un lien public",
+        ),
         "creatingLink":
             MessageLookupByLibrary.simpleMessage("Création du lien..."),
         "criticalUpdateAvailable": MessageLookupByLibrary.simpleMessage(
-            "Mise à jour critique disponible"),
+          "Mise à jour critique disponible",
+        ),
         "crop": MessageLookupByLibrary.simpleMessage("Rogner"),
-        "curatedMemories":
-            MessageLookupByLibrary.simpleMessage("Souvenirs conservés"),
+        "curatedMemories": MessageLookupByLibrary.simpleMessage(
+          "Souvenirs conservés",
+        ),
         "currentUsageIs": MessageLookupByLibrary.simpleMessage(
-            "L\'utilisation actuelle est de "),
-        "currentlyRunning":
-            MessageLookupByLibrary.simpleMessage("en cours d\'exécution"),
+          "L\'utilisation actuelle est de ",
+        ),
+        "currentlyRunning": MessageLookupByLibrary.simpleMessage(
+          "en cours d\'exécution",
+        ),
         "custom": MessageLookupByLibrary.simpleMessage("Personnaliser"),
         "customEndpoint": m20,
         "darkTheme": MessageLookupByLibrary.simpleMessage("Sombre"),
         "dayToday": MessageLookupByLibrary.simpleMessage("Aujourd\'hui"),
         "dayYesterday": MessageLookupByLibrary.simpleMessage("Hier"),
-        "declineTrustInvite":
-            MessageLookupByLibrary.simpleMessage("Refuser l’invitation"),
-        "decrypting":
-            MessageLookupByLibrary.simpleMessage("Déchiffrement en cours..."),
+        "declineTrustInvite": MessageLookupByLibrary.simpleMessage(
+          "Refuser l’invitation",
+        ),
+        "decrypting": MessageLookupByLibrary.simpleMessage(
+          "Déchiffrement en cours...",
+        ),
         "decryptingVideo": MessageLookupByLibrary.simpleMessage(
-            "Déchiffrement de la vidéo..."),
-        "deduplicateFiles":
-            MessageLookupByLibrary.simpleMessage("Déduplication de fichiers"),
+          "Déchiffrement de la vidéo...",
+        ),
+        "deduplicateFiles": MessageLookupByLibrary.simpleMessage(
+          "Déduplication de fichiers",
+        ),
         "delete": MessageLookupByLibrary.simpleMessage("Supprimer"),
-        "deleteAccount":
-            MessageLookupByLibrary.simpleMessage("Supprimer mon compte"),
+        "deleteAccount": MessageLookupByLibrary.simpleMessage(
+          "Supprimer mon compte",
+        ),
         "deleteAccountFeedbackPrompt": MessageLookupByLibrary.simpleMessage(
-            "Nous sommes désolés de vous voir partir. N\'hésitez pas à partager vos commentaires pour nous aider à nous améliorer."),
+          "Nous sommes désolés de vous voir partir. N\'hésitez pas à partager vos commentaires pour nous aider à nous améliorer.",
+        ),
         "deleteAccountPermanentlyButton": MessageLookupByLibrary.simpleMessage(
-            "Supprimer définitivement le compte"),
+          "Supprimer définitivement le compte",
+        ),
         "deleteAlbum":
             MessageLookupByLibrary.simpleMessage("Supprimer l\'album"),
         "deleteAlbumDialog": MessageLookupByLibrary.simpleMessage(
-            "Supprimer aussi les photos (et vidéos) présentes dans cet album de <bold>tous</bold> les autres albums dont elles font partie ?"),
+          "Supprimer aussi les photos (et vidéos) présentes dans cet album de <bold>tous</bold> les autres albums dont elles font partie ?",
+        ),
         "deleteAlbumsDialogBody": MessageLookupByLibrary.simpleMessage(
-            "Ceci supprimera tous les albums vides. Ceci est utile lorsque vous voulez réduire l\'encombrement dans votre liste d\'albums."),
+          "Ceci supprimera tous les albums vides. Ceci est utile lorsque vous voulez réduire l\'encombrement dans votre liste d\'albums.",
+        ),
         "deleteAll": MessageLookupByLibrary.simpleMessage("Tout Supprimer"),
         "deleteConfirmDialogBody": MessageLookupByLibrary.simpleMessage(
-            "Ce compte est lié à d\'autres applications Ente, si vous en utilisez une. Vos données téléchargées, dans toutes les applications ente, seront planifiées pour suppression, et votre compte sera définitivement supprimé."),
+          "Ce compte est lié à d\'autres applications Ente, si vous en utilisez une. Vos données téléchargées, dans toutes les applications ente, seront planifiées pour suppression, et votre compte sera définitivement supprimé.",
+        ),
         "deleteEmailRequest": MessageLookupByLibrary.simpleMessage(
-            "Veuillez envoyer un e-mail à <warning>account-deletion@ente.io</warning> à partir de votre adresse e-mail enregistrée."),
-        "deleteEmptyAlbums":
-            MessageLookupByLibrary.simpleMessage("Supprimer les albums vides"),
+          "Veuillez envoyer un e-mail à <warning>account-deletion@ente.io</warning> à partir de votre adresse e-mail enregistrée.",
+        ),
+        "deleteEmptyAlbums": MessageLookupByLibrary.simpleMessage(
+          "Supprimer les albums vides",
+        ),
         "deleteEmptyAlbumsWithQuestionMark":
             MessageLookupByLibrary.simpleMessage(
-                "Supprimer les albums vides ?"),
-        "deleteFromBoth":
-            MessageLookupByLibrary.simpleMessage("Supprimer des deux"),
-        "deleteFromDevice":
-            MessageLookupByLibrary.simpleMessage("Supprimer de l\'appareil"),
+          "Supprimer les albums vides ?",
+        ),
+        "deleteFromBoth": MessageLookupByLibrary.simpleMessage(
+          "Supprimer des deux",
+        ),
+        "deleteFromDevice": MessageLookupByLibrary.simpleMessage(
+          "Supprimer de l\'appareil",
+        ),
         "deleteFromEnte":
             MessageLookupByLibrary.simpleMessage("Supprimer de Ente"),
         "deleteItemCount": m21,
-        "deleteLocation":
-            MessageLookupByLibrary.simpleMessage("Supprimer la localisation"),
+        "deleteLocation": MessageLookupByLibrary.simpleMessage(
+          "Supprimer la localisation",
+        ),
         "deleteMultipleAlbumDialog": m22,
-        "deletePhotos":
-            MessageLookupByLibrary.simpleMessage("Supprimer des photos"),
+        "deletePhotos": MessageLookupByLibrary.simpleMessage(
+          "Supprimer des photos",
+        ),
         "deleteProgress": m23,
         "deleteReason1": MessageLookupByLibrary.simpleMessage(
-            "Il manque une fonction clé dont j\'ai besoin"),
+          "Il manque une fonction clé dont j\'ai besoin",
+        ),
         "deleteReason2": MessageLookupByLibrary.simpleMessage(
-            "L\'application ou une certaine fonctionnalité ne se comporte pas comme je pense qu\'elle devrait"),
+          "L\'application ou une certaine fonctionnalité ne se comporte pas comme je pense qu\'elle devrait",
+        ),
         "deleteReason3": MessageLookupByLibrary.simpleMessage(
-            "J\'ai trouvé un autre service que je préfère"),
-        "deleteReason4":
-            MessageLookupByLibrary.simpleMessage("Ma raison n\'est pas listée"),
+          "J\'ai trouvé un autre service que je préfère",
+        ),
+        "deleteReason4": MessageLookupByLibrary.simpleMessage(
+          "Ma raison n\'est pas listée",
+        ),
         "deleteRequestSLAText": MessageLookupByLibrary.simpleMessage(
-            "Votre demande sera traitée sous 72 heures."),
+          "Votre demande sera traitée sous 72 heures.",
+        ),
         "deleteSharedAlbum": MessageLookupByLibrary.simpleMessage(
-            "Supprimer l\'album partagé ?"),
+          "Supprimer l\'album partagé ?",
+        ),
         "deleteSharedAlbumDialogBody": MessageLookupByLibrary.simpleMessage(
-            "L\'album sera supprimé pour tout le monde\n\nVous perdrez l\'accès aux photos partagées dans cet album qui sont détenues par d\'autres personnes"),
+          "L\'album sera supprimé pour tout le monde\n\nVous perdrez l\'accès aux photos partagées dans cet album qui sont détenues par d\'autres personnes",
+        ),
         "deselectAll":
             MessageLookupByLibrary.simpleMessage("Tout déselectionner"),
-        "designedToOutlive":
-            MessageLookupByLibrary.simpleMessage("Conçu pour survivre"),
+        "designedToOutlive": MessageLookupByLibrary.simpleMessage(
+          "Conçu pour survivre",
+        ),
         "details": MessageLookupByLibrary.simpleMessage("Détails"),
-        "developerSettings":
-            MessageLookupByLibrary.simpleMessage("Paramètres du développeur"),
+        "developerSettings": MessageLookupByLibrary.simpleMessage(
+          "Paramètres du développeur",
+        ),
         "developerSettingsWarning": MessageLookupByLibrary.simpleMessage(
-            "Êtes-vous sûr de vouloir modifier les paramètres du développeur ?"),
+          "Êtes-vous sûr de vouloir modifier les paramètres du développeur ?",
+        ),
         "deviceCodeHint":
             MessageLookupByLibrary.simpleMessage("Saisissez le code"),
         "deviceFilesAutoUploading": MessageLookupByLibrary.simpleMessage(
-            "Les fichiers ajoutés à cet album seront automatiquement téléchargés sur Ente."),
+          "Les fichiers ajoutés à cet album seront automatiquement téléchargés sur Ente.",
+        ),
         "deviceLock": MessageLookupByLibrary.simpleMessage(
-            "Verrouillage par défaut de l\'appareil"),
+          "Verrouillage par défaut de l\'appareil",
+        ),
         "deviceLockExplanation": MessageLookupByLibrary.simpleMessage(
-            "Désactiver le verrouillage de l\'écran lorsque Ente est au premier plan et qu\'une sauvegarde est en cours. Ce n\'est normalement pas nécessaire mais cela peut faciliter les gros téléchargements et les premières importations de grandes bibliothèques."),
-        "deviceNotFound":
-            MessageLookupByLibrary.simpleMessage("Appareil non trouvé"),
+          "Désactiver le verrouillage de l\'écran lorsque Ente est au premier plan et qu\'une sauvegarde est en cours. Ce n\'est normalement pas nécessaire mais cela peut faciliter les gros téléchargements et les premières importations de grandes bibliothèques.",
+        ),
+        "deviceNotFound": MessageLookupByLibrary.simpleMessage(
+          "Appareil non trouvé",
+        ),
         "didYouKnow": MessageLookupByLibrary.simpleMessage("Le savais-tu ?"),
         "different": MessageLookupByLibrary.simpleMessage("Différent(e)"),
         "disableAutoLock": MessageLookupByLibrary.simpleMessage(
-            "Désactiver le verrouillage automatique"),
+          "Désactiver le verrouillage automatique",
+        ),
         "disableDownloadWarningBody": MessageLookupByLibrary.simpleMessage(
-            "Les observateurs peuvent toujours prendre des captures d\'écran ou enregistrer une copie de vos photos en utilisant des outils externes"),
-        "disableDownloadWarningTitle":
-            MessageLookupByLibrary.simpleMessage("Veuillez remarquer"),
+          "Les observateurs peuvent toujours prendre des captures d\'écran ou enregistrer une copie de vos photos en utilisant des outils externes",
+        ),
+        "disableDownloadWarningTitle": MessageLookupByLibrary.simpleMessage(
+          "Veuillez remarquer",
+        ),
         "disableLinkMessage": m24,
         "disableTwofactor": MessageLookupByLibrary.simpleMessage(
-            "Désactiver l\'authentification à deux facteurs"),
+          "Désactiver l\'authentification à deux facteurs",
+        ),
         "disablingTwofactorAuthentication":
             MessageLookupByLibrary.simpleMessage(
-                "Désactivation de l\'authentification à deux facteurs..."),
+          "Désactivation de l\'authentification à deux facteurs...",
+        ),
         "discord": MessageLookupByLibrary.simpleMessage("Discord"),
         "discover": MessageLookupByLibrary.simpleMessage("Découverte"),
         "discover_babies": MessageLookupByLibrary.simpleMessage("Bébés"),
@@ -3546,179 +1115,243 @@
         "discover_identity": MessageLookupByLibrary.simpleMessage("Identité"),
         "discover_memes": MessageLookupByLibrary.simpleMessage("Mèmes"),
         "discover_notes": MessageLookupByLibrary.simpleMessage("Notes"),
-        "discover_pets":
-            MessageLookupByLibrary.simpleMessage("Animaux de compagnie"),
+        "discover_pets": MessageLookupByLibrary.simpleMessage(
+          "Animaux de compagnie",
+        ),
         "discover_receipts": MessageLookupByLibrary.simpleMessage("Recettes"),
-        "discover_screenshots":
-            MessageLookupByLibrary.simpleMessage("Captures d\'écran "),
+        "discover_screenshots": MessageLookupByLibrary.simpleMessage(
+          "Captures d\'écran ",
+        ),
         "discover_selfies": MessageLookupByLibrary.simpleMessage("Selfies"),
-        "discover_sunset":
-            MessageLookupByLibrary.simpleMessage("Coucher du soleil"),
-        "discover_visiting_cards":
-            MessageLookupByLibrary.simpleMessage("Carte de Visite"),
-        "discover_wallpapers":
-            MessageLookupByLibrary.simpleMessage("Fonds d\'écran"),
+        "discover_sunset": MessageLookupByLibrary.simpleMessage(
+          "Coucher du soleil",
+        ),
+        "discover_visiting_cards": MessageLookupByLibrary.simpleMessage(
+          "Carte de Visite",
+        ),
+        "discover_wallpapers": MessageLookupByLibrary.simpleMessage(
+          "Fonds d\'écran",
+        ),
         "dismiss": MessageLookupByLibrary.simpleMessage("Rejeter"),
         "distanceInKMUnit": MessageLookupByLibrary.simpleMessage("km"),
-        "doNotSignOut":
-            MessageLookupByLibrary.simpleMessage("Ne pas se déconnecter"),
+        "doNotSignOut": MessageLookupByLibrary.simpleMessage(
+          "Ne pas se déconnecter",
+        ),
         "doThisLater": MessageLookupByLibrary.simpleMessage("Plus tard"),
         "doYouWantToDiscardTheEditsYouHaveMade":
             MessageLookupByLibrary.simpleMessage(
-                "Voulez-vous annuler les modifications que vous avez faites ?"),
+          "Voulez-vous annuler les modifications que vous avez faites ?",
+        ),
         "done": MessageLookupByLibrary.simpleMessage("Terminé"),
         "dontSave": MessageLookupByLibrary.simpleMessage("Ne pas enregistrer"),
         "doubleYourStorage": MessageLookupByLibrary.simpleMessage(
-            "Doublez votre espace de stockage"),
+          "Doublez votre espace de stockage",
+        ),
         "download": MessageLookupByLibrary.simpleMessage("Télécharger"),
-        "downloadFailed":
-            MessageLookupByLibrary.simpleMessage("Échec du téléchargement"),
-        "downloading":
-            MessageLookupByLibrary.simpleMessage("Téléchargement en cours..."),
+        "downloadFailed": MessageLookupByLibrary.simpleMessage(
+          "Échec du téléchargement",
+        ),
+        "downloading": MessageLookupByLibrary.simpleMessage(
+          "Téléchargement en cours...",
+        ),
         "dropSupportEmail": m25,
         "duplicateFileCountWithStorageSaved": m26,
         "duplicateItemsGroup": m27,
         "edit": MessageLookupByLibrary.simpleMessage("Éditer"),
         "editEmailAlreadyLinked": m28,
-        "editLocation":
-            MessageLookupByLibrary.simpleMessage("Modifier l’emplacement"),
-        "editLocationTagTitle":
-            MessageLookupByLibrary.simpleMessage("Modifier l’emplacement"),
+        "editLocation": MessageLookupByLibrary.simpleMessage(
+          "Modifier l’emplacement",
+        ),
+        "editLocationTagTitle": MessageLookupByLibrary.simpleMessage(
+          "Modifier l’emplacement",
+        ),
         "editPerson":
             MessageLookupByLibrary.simpleMessage("Modifier la personne"),
         "editTime": MessageLookupByLibrary.simpleMessage("Modifier l\'heure"),
-        "editsSaved":
-            MessageLookupByLibrary.simpleMessage("Modification sauvegardée"),
+        "editsSaved": MessageLookupByLibrary.simpleMessage(
+          "Modification sauvegardée",
+        ),
         "editsToLocationWillOnlyBeSeenWithinEnte":
             MessageLookupByLibrary.simpleMessage(
-                "Les modifications de l\'emplacement ne seront visibles que dans Ente"),
+          "Les modifications de l\'emplacement ne seront visibles que dans Ente",
+        ),
         "eligible": MessageLookupByLibrary.simpleMessage("éligible"),
         "email": MessageLookupByLibrary.simpleMessage("E-mail"),
-        "emailAlreadyRegistered":
-            MessageLookupByLibrary.simpleMessage("Email déjà enregistré."),
+        "emailAlreadyRegistered": MessageLookupByLibrary.simpleMessage(
+          "Email déjà enregistré.",
+        ),
         "emailChangedTo": m29,
         "emailDoesNotHaveEnteAccount": m30,
         "emailNoEnteAccount": m31,
-        "emailNotRegistered":
-            MessageLookupByLibrary.simpleMessage("E-mail non enregistré."),
+        "emailNotRegistered": MessageLookupByLibrary.simpleMessage(
+          "E-mail non enregistré.",
+        ),
         "emailVerificationToggle": MessageLookupByLibrary.simpleMessage(
-            "Authentification à deux facteurs par email"),
+          "Authentification à deux facteurs par email",
+        ),
         "emailYourLogs": MessageLookupByLibrary.simpleMessage(
-            "Envoyez vos journaux par email"),
+          "Envoyez vos journaux par email",
+        ),
         "embracingThem": m32,
-        "emergencyContacts":
-            MessageLookupByLibrary.simpleMessage("Contacts d\'urgence"),
+        "emergencyContacts": MessageLookupByLibrary.simpleMessage(
+          "Contacts d\'urgence",
+        ),
         "empty": MessageLookupByLibrary.simpleMessage("Vider"),
         "emptyTrash":
             MessageLookupByLibrary.simpleMessage("Vider la corbeille ?"),
         "enable": MessageLookupByLibrary.simpleMessage("Activer"),
         "enableMLIndexingDesc": MessageLookupByLibrary.simpleMessage(
-            "Ente prend en charge l\'apprentissage automatique sur l\'appareil pour la reconnaissance des visages, la recherche magique et d\'autres fonctionnalités de recherche avancée"),
+          "Ente prend en charge l\'apprentissage automatique sur l\'appareil pour la reconnaissance des visages, la recherche magique et d\'autres fonctionnalités de recherche avancée",
+        ),
         "enableMachineLearningBanner": MessageLookupByLibrary.simpleMessage(
-            "Activer l\'apprentissage automatique pour la reconnaissance des visages et la recherche magique"),
+          "Activer l\'apprentissage automatique pour la reconnaissance des visages et la recherche magique",
+        ),
         "enableMaps": MessageLookupByLibrary.simpleMessage("Activer la carte"),
         "enableMapsDesc": MessageLookupByLibrary.simpleMessage(
-            "Vos photos seront affichées sur une carte du monde.\n\nCette carte est hébergée par Open Street Map, et les emplacements exacts de vos photos ne sont jamais partagés.\n\nVous pouvez désactiver cette fonction à tout moment dans les Paramètres."),
+          "Vos photos seront affichées sur une carte du monde.\n\nCette carte est hébergée par Open Street Map, et les emplacements exacts de vos photos ne sont jamais partagés.\n\nVous pouvez désactiver cette fonction à tout moment dans les Paramètres.",
+        ),
         "enabled": MessageLookupByLibrary.simpleMessage("Activé"),
         "encryptingBackup": MessageLookupByLibrary.simpleMessage(
-            "Chiffrement de la sauvegarde..."),
+          "Chiffrement de la sauvegarde...",
+        ),
         "encryption": MessageLookupByLibrary.simpleMessage("Chiffrement"),
-        "encryptionKeys":
-            MessageLookupByLibrary.simpleMessage("Clés de chiffrement"),
+        "encryptionKeys": MessageLookupByLibrary.simpleMessage(
+          "Clés de chiffrement",
+        ),
         "endpointUpdatedMessage": MessageLookupByLibrary.simpleMessage(
-            "Point de terminaison mis à jour avec succès"),
+          "Point de terminaison mis à jour avec succès",
+        ),
         "endtoendEncryptedByDefault": MessageLookupByLibrary.simpleMessage(
-            "Chiffrement de bout en bout par défaut"),
+          "Chiffrement de bout en bout par défaut",
+        ),
         "enteCanEncryptAndPreserveFilesOnlyIfYouGrant":
             MessageLookupByLibrary.simpleMessage(
-                "Ente peut chiffrer et conserver des fichiers que si vous leur accordez l\'accès"),
+          "Ente peut chiffrer et conserver des fichiers que si vous leur accordez l\'accès",
+        ),
         "entePhotosPerm": MessageLookupByLibrary.simpleMessage(
-            "Ente <i>a besoin d\'une autorisation pour</i> préserver vos photos"),
+          "Ente <i>a besoin d\'une autorisation pour</i> préserver vos photos",
+        ),
         "enteSubscriptionPitch": MessageLookupByLibrary.simpleMessage(
-            "Ente conserve vos souvenirs pour qu\'ils soient toujours disponible, même si vous perdez cet appareil."),
+          "Ente conserve vos souvenirs pour qu\'ils soient toujours disponible, même si vous perdez cet appareil.",
+        ),
         "enteSubscriptionShareWithFamily": MessageLookupByLibrary.simpleMessage(
-            "Vous pouvez également ajouter votre famille à votre forfait."),
-        "enterAlbumName":
-            MessageLookupByLibrary.simpleMessage("Saisir un nom d\'album"),
+          "Vous pouvez également ajouter votre famille à votre forfait.",
+        ),
+        "enterAlbumName": MessageLookupByLibrary.simpleMessage(
+          "Saisir un nom d\'album",
+        ),
         "enterCode": MessageLookupByLibrary.simpleMessage("Entrer le code"),
         "enterCodeDescription": MessageLookupByLibrary.simpleMessage(
-            "Entrez le code fourni par votre ami·e pour débloquer l\'espace de stockage gratuit"),
-        "enterDateOfBirth":
-            MessageLookupByLibrary.simpleMessage("Anniversaire (facultatif)"),
+          "Entrez le code fourni par votre ami·e pour débloquer l\'espace de stockage gratuit",
+        ),
+        "enterDateOfBirth": MessageLookupByLibrary.simpleMessage(
+          "Anniversaire (facultatif)",
+        ),
         "enterEmail": MessageLookupByLibrary.simpleMessage("Entrer un email"),
-        "enterFileName":
-            MessageLookupByLibrary.simpleMessage("Entrez le nom du fichier"),
+        "enterFileName": MessageLookupByLibrary.simpleMessage(
+          "Entrez le nom du fichier",
+        ),
         "enterName": MessageLookupByLibrary.simpleMessage("Saisir un nom"),
         "enterNewPasswordToEncrypt": MessageLookupByLibrary.simpleMessage(
-            "Saisissez votre nouveau mot de passe qui sera utilisé pour chiffrer vos données"),
-        "enterPassword":
-            MessageLookupByLibrary.simpleMessage("Saisissez le mot de passe"),
+          "Saisissez votre nouveau mot de passe qui sera utilisé pour chiffrer vos données",
+        ),
+        "enterPassword": MessageLookupByLibrary.simpleMessage(
+          "Saisissez le mot de passe",
+        ),
         "enterPasswordToEncrypt": MessageLookupByLibrary.simpleMessage(
-            "Entrez un mot de passe que nous pouvons utiliser pour chiffrer vos données"),
+          "Entrez un mot de passe que nous pouvons utiliser pour chiffrer vos données",
+        ),
         "enterPersonName": MessageLookupByLibrary.simpleMessage(
-            "Entrez le nom d\'une personne"),
+          "Entrez le nom d\'une personne",
+        ),
         "enterPin": MessageLookupByLibrary.simpleMessage("Saisir le code PIN"),
-        "enterReferralCode":
-            MessageLookupByLibrary.simpleMessage("Code de parrainage"),
+        "enterReferralCode": MessageLookupByLibrary.simpleMessage(
+          "Code de parrainage",
+        ),
         "enterThe6digitCodeFromnyourAuthenticatorApp":
             MessageLookupByLibrary.simpleMessage(
-                "Entrez le code à 6 chiffres de\nvotre application d\'authentification"),
+          "Entrez le code à 6 chiffres de\nvotre application d\'authentification",
+        ),
         "enterValidEmail": MessageLookupByLibrary.simpleMessage(
-            "Veuillez entrer une adresse email valide."),
-        "enterYourEmailAddress":
-            MessageLookupByLibrary.simpleMessage("Entrez votre adresse e-mail"),
+          "Veuillez entrer une adresse email valide.",
+        ),
+        "enterYourEmailAddress": MessageLookupByLibrary.simpleMessage(
+          "Entrez votre adresse e-mail",
+        ),
         "enterYourNewEmailAddress": MessageLookupByLibrary.simpleMessage(
-            "Entrez votre nouvelle adresse e-mail"),
-        "enterYourPassword":
-            MessageLookupByLibrary.simpleMessage("Entrez votre mot de passe"),
+          "Entrez votre nouvelle adresse e-mail",
+        ),
+        "enterYourPassword": MessageLookupByLibrary.simpleMessage(
+          "Entrez votre mot de passe",
+        ),
         "enterYourRecoveryKey": MessageLookupByLibrary.simpleMessage(
-            "Entrez votre clé de récupération"),
+          "Entrez votre clé de récupération",
+        ),
         "error": MessageLookupByLibrary.simpleMessage("Erreur"),
         "everywhere": MessageLookupByLibrary.simpleMessage("partout"),
         "exif": MessageLookupByLibrary.simpleMessage("EXIF"),
-        "existingUser":
-            MessageLookupByLibrary.simpleMessage("Utilisateur existant"),
+        "existingUser": MessageLookupByLibrary.simpleMessage(
+          "Utilisateur existant",
+        ),
         "expiredLinkInfo": MessageLookupByLibrary.simpleMessage(
-            "Ce lien a expiré. Veuillez sélectionner un nouveau délai d\'expiration ou désactiver l\'expiration du lien."),
+          "Ce lien a expiré. Veuillez sélectionner un nouveau délai d\'expiration ou désactiver l\'expiration du lien.",
+        ),
         "exportLogs": MessageLookupByLibrary.simpleMessage("Exporter les logs"),
-        "exportYourData":
-            MessageLookupByLibrary.simpleMessage("Exportez vos données"),
+        "exportYourData": MessageLookupByLibrary.simpleMessage(
+          "Exportez vos données",
+        ),
         "extraPhotosFound": MessageLookupByLibrary.simpleMessage(
-            "Photos supplémentaires trouvées"),
+          "Photos supplémentaires trouvées",
+        ),
         "extraPhotosFoundFor": m33,
         "faceNotClusteredYet": MessageLookupByLibrary.simpleMessage(
-            "Ce visage n\'a pas encore été regroupé, veuillez revenir plus tard"),
-        "faceRecognition":
-            MessageLookupByLibrary.simpleMessage("Reconnaissance faciale"),
+          "Ce visage n\'a pas encore été regroupé, veuillez revenir plus tard",
+        ),
+        "faceRecognition": MessageLookupByLibrary.simpleMessage(
+          "Reconnaissance faciale",
+        ),
         "faceThumbnailGenerationFailed": MessageLookupByLibrary.simpleMessage(
-            "Impossible de créer des miniatures de visage"),
+          "Impossible de créer des miniatures de visage",
+        ),
         "faces": MessageLookupByLibrary.simpleMessage("Visages"),
         "failed": MessageLookupByLibrary.simpleMessage("Échec"),
         "failedToApplyCode": MessageLookupByLibrary.simpleMessage(
-            "Impossible d\'appliquer le code"),
-        "failedToCancel":
-            MessageLookupByLibrary.simpleMessage("Échec de l\'annulation"),
+          "Impossible d\'appliquer le code",
+        ),
+        "failedToCancel": MessageLookupByLibrary.simpleMessage(
+          "Échec de l\'annulation",
+        ),
         "failedToDownloadVideo": MessageLookupByLibrary.simpleMessage(
-            "Échec du téléchargement de la vidéo"),
+          "Échec du téléchargement de la vidéo",
+        ),
         "failedToFetchActiveSessions": MessageLookupByLibrary.simpleMessage(
-            "Impossible de récupérer les connexions actives"),
+          "Impossible de récupérer les connexions actives",
+        ),
         "failedToFetchOriginalForEdit": MessageLookupByLibrary.simpleMessage(
-            "Impossible de récupérer l\'original pour l\'édition"),
+          "Impossible de récupérer l\'original pour l\'édition",
+        ),
         "failedToFetchReferralDetails": MessageLookupByLibrary.simpleMessage(
-            "Impossible de récupérer les détails du parrainage. Veuillez réessayer plus tard."),
+          "Impossible de récupérer les détails du parrainage. Veuillez réessayer plus tard.",
+        ),
         "failedToLoadAlbums": MessageLookupByLibrary.simpleMessage(
-            "Impossible de charger les albums"),
-        "failedToPlayVideo":
-            MessageLookupByLibrary.simpleMessage("Impossible de lire la vidéo"),
+          "Impossible de charger les albums",
+        ),
+        "failedToPlayVideo": MessageLookupByLibrary.simpleMessage(
+          "Impossible de lire la vidéo",
+        ),
         "failedToRefreshStripeSubscription":
             MessageLookupByLibrary.simpleMessage(
-                "Impossible de rafraîchir l\'abonnement"),
-        "failedToRenew":
-            MessageLookupByLibrary.simpleMessage("Échec du renouvellement"),
+          "Impossible de rafraîchir l\'abonnement",
+        ),
+        "failedToRenew": MessageLookupByLibrary.simpleMessage(
+          "Échec du renouvellement",
+        ),
         "failedToVerifyPaymentStatus": MessageLookupByLibrary.simpleMessage(
-            "Échec de la vérification du statut du paiement"),
+          "Échec de la vérification du statut du paiement",
+        ),
         "familyPlanOverview": MessageLookupByLibrary.simpleMessage(
-            "Ajoutez 5 membres de votre famille à votre abonnement existant sans payer de supplément.\n\nChaque membre dispose de son propre espace privé et ne peut pas voir les fichiers des autres membres, sauf s\'ils sont partagés.\n\nLes abonnement familiaux sont disponibles pour les clients qui ont un abonnement Ente payant.\n\nAbonnez-vous maintenant pour commencer !"),
+          "Ajoutez 5 membres de votre famille à votre abonnement existant sans payer de supplément.\n\nChaque membre dispose de son propre espace privé et ne peut pas voir les fichiers des autres membres, sauf s\'ils sont partagés.\n\nLes abonnement familiaux sont disponibles pour les clients qui ont un abonnement Ente payant.\n\nAbonnez-vous maintenant pour commencer !",
+        ),
         "familyPlanPortalTitle":
             MessageLookupByLibrary.simpleMessage("Famille"),
         "familyPlans":
@@ -3730,203 +1363,268 @@
         "feedback": MessageLookupByLibrary.simpleMessage("Commentaires"),
         "file": MessageLookupByLibrary.simpleMessage("Fichier"),
         "fileAnalysisFailed": MessageLookupByLibrary.simpleMessage(
-            "Impossible d\'analyser le fichier"),
+          "Impossible d\'analyser le fichier",
+        ),
         "fileFailedToSaveToGallery": MessageLookupByLibrary.simpleMessage(
-            "Échec de l\'enregistrement dans la galerie"),
-        "fileInfoAddDescHint":
-            MessageLookupByLibrary.simpleMessage("Ajouter une description..."),
+          "Échec de l\'enregistrement dans la galerie",
+        ),
+        "fileInfoAddDescHint": MessageLookupByLibrary.simpleMessage(
+          "Ajouter une description...",
+        ),
         "fileNotUploadedYet": MessageLookupByLibrary.simpleMessage(
-            "Le fichier n\'a pas encore été envoyé"),
+          "Le fichier n\'a pas encore été envoyé",
+        ),
         "fileSavedToGallery": MessageLookupByLibrary.simpleMessage(
-            "Fichier enregistré dans la galerie"),
+          "Fichier enregistré dans la galerie",
+        ),
         "fileTypes": MessageLookupByLibrary.simpleMessage("Types de fichiers"),
-        "fileTypesAndNames":
-            MessageLookupByLibrary.simpleMessage("Types et noms de fichiers"),
+        "fileTypesAndNames": MessageLookupByLibrary.simpleMessage(
+          "Types et noms de fichiers",
+        ),
         "filesBackedUpFromDevice": m35,
         "filesBackedUpInAlbum": m36,
         "filesDeleted":
             MessageLookupByLibrary.simpleMessage("Fichiers supprimés"),
         "filesSavedToGallery": MessageLookupByLibrary.simpleMessage(
-            "Fichiers enregistrés dans la galerie"),
+          "Fichiers enregistrés dans la galerie",
+        ),
         "findPeopleByName": MessageLookupByLibrary.simpleMessage(
-            "Trouver des personnes rapidement par leur nom"),
-        "findThemQuickly":
-            MessageLookupByLibrary.simpleMessage("Trouvez-les rapidement"),
+          "Trouver des personnes rapidement par leur nom",
+        ),
+        "findThemQuickly": MessageLookupByLibrary.simpleMessage(
+          "Trouvez-les rapidement",
+        ),
         "flip": MessageLookupByLibrary.simpleMessage("Retourner"),
         "food": MessageLookupByLibrary.simpleMessage("Plaisir culinaire"),
-        "forYourMemories":
-            MessageLookupByLibrary.simpleMessage("pour vos souvenirs"),
-        "forgotPassword":
-            MessageLookupByLibrary.simpleMessage("Mot de passe oublié"),
+        "forYourMemories": MessageLookupByLibrary.simpleMessage(
+          "pour vos souvenirs",
+        ),
+        "forgotPassword": MessageLookupByLibrary.simpleMessage(
+          "Mot de passe oublié",
+        ),
         "foundFaces": MessageLookupByLibrary.simpleMessage("Visages trouvés"),
-        "freeStorageClaimed":
-            MessageLookupByLibrary.simpleMessage("Stockage gratuit obtenu"),
+        "freeStorageClaimed": MessageLookupByLibrary.simpleMessage(
+          "Stockage gratuit obtenu",
+        ),
         "freeStorageOnReferralSuccess": m37,
-        "freeStorageUsable":
-            MessageLookupByLibrary.simpleMessage("Stockage gratuit disponible"),
+        "freeStorageUsable": MessageLookupByLibrary.simpleMessage(
+          "Stockage gratuit disponible",
+        ),
         "freeTrial": MessageLookupByLibrary.simpleMessage("Essai gratuit"),
         "freeTrialValidTill": m38,
         "freeUpAccessPostDelete": m39,
         "freeUpAmount": m40,
         "freeUpDeviceSpace": MessageLookupByLibrary.simpleMessage(
-            "Libérer de l\'espace sur l\'appareil"),
+          "Libérer de l\'espace sur l\'appareil",
+        ),
         "freeUpDeviceSpaceDesc": MessageLookupByLibrary.simpleMessage(
-            "Économisez de l\'espace sur votre appareil en effaçant les fichiers qui ont déjà été sauvegardés."),
+          "Économisez de l\'espace sur votre appareil en effaçant les fichiers qui ont déjà été sauvegardés.",
+        ),
         "freeUpSpace":
             MessageLookupByLibrary.simpleMessage("Libérer de l\'espace"),
         "freeUpSpaceSaving": m41,
         "gallery": MessageLookupByLibrary.simpleMessage("Galerie"),
         "galleryMemoryLimitInfo": MessageLookupByLibrary.simpleMessage(
-            "Jusqu\'à 1000 souvenirs affichés dans la galerie"),
+          "Jusqu\'à 1000 souvenirs affichés dans la galerie",
+        ),
         "general": MessageLookupByLibrary.simpleMessage("Général"),
         "generatingEncryptionKeys": MessageLookupByLibrary.simpleMessage(
-            "Génération des clés de chiffrement..."),
+          "Génération des clés de chiffrement...",
+        ),
         "genericProgress": m42,
         "goToSettings":
             MessageLookupByLibrary.simpleMessage("Allez aux réglages"),
-        "googlePlayId":
-            MessageLookupByLibrary.simpleMessage("Identifiant Google Play"),
+        "googlePlayId": MessageLookupByLibrary.simpleMessage(
+          "Identifiant Google Play",
+        ),
         "grantFullAccessPrompt": MessageLookupByLibrary.simpleMessage(
-            "Veuillez autoriser l’accès à toutes les photos dans les paramètres"),
-        "grantPermission":
-            MessageLookupByLibrary.simpleMessage("Accorder la permission"),
+          "Veuillez autoriser l’accès à toutes les photos dans les paramètres",
+        ),
+        "grantPermission": MessageLookupByLibrary.simpleMessage(
+          "Accorder la permission",
+        ),
         "greenery": MessageLookupByLibrary.simpleMessage("La vie au vert"),
         "groupNearbyPhotos": MessageLookupByLibrary.simpleMessage(
-            "Grouper les photos à proximité"),
+          "Grouper les photos à proximité",
+        ),
         "guestView": MessageLookupByLibrary.simpleMessage("Vue invité"),
         "guestViewEnablePreSteps": MessageLookupByLibrary.simpleMessage(
-            "Pour activer la vue invité, veuillez configurer le code d\'accès de l\'appareil ou le verrouillage de l\'écran dans les paramètres de votre système."),
-        "happyBirthday":
-            MessageLookupByLibrary.simpleMessage("Joyeux anniversaire ! 🥳"),
+          "Pour activer la vue invité, veuillez configurer le code d\'accès de l\'appareil ou le verrouillage de l\'écran dans les paramètres de votre système.",
+        ),
+        "happyBirthday": MessageLookupByLibrary.simpleMessage(
+          "Joyeux anniversaire ! 🥳",
+        ),
         "hearUsExplanation": MessageLookupByLibrary.simpleMessage(
-            "Nous ne suivons pas les installations d\'applications. Il serait utile que vous nous disiez comment vous nous avez trouvés !"),
+          "Nous ne suivons pas les installations d\'applications. Il serait utile que vous nous disiez comment vous nous avez trouvés !",
+        ),
         "hearUsWhereTitle": MessageLookupByLibrary.simpleMessage(
-            "Comment avez-vous entendu parler de Ente? (facultatif)"),
+          "Comment avez-vous entendu parler de Ente? (facultatif)",
+        ),
         "help": MessageLookupByLibrary.simpleMessage("Documentation"),
         "hidden": MessageLookupByLibrary.simpleMessage("Masqué"),
         "hide": MessageLookupByLibrary.simpleMessage("Masquer"),
         "hideContent":
             MessageLookupByLibrary.simpleMessage("Masquer le contenu"),
         "hideContentDescriptionAndroid": MessageLookupByLibrary.simpleMessage(
-            "Masque le contenu de l\'application dans le sélecteur d\'applications et désactive les captures d\'écran"),
+          "Masque le contenu de l\'application dans le sélecteur d\'applications et désactive les captures d\'écran",
+        ),
         "hideContentDescriptionIos": MessageLookupByLibrary.simpleMessage(
-            "Masque le contenu de l\'application dans le sélecteur d\'application"),
+          "Masque le contenu de l\'application dans le sélecteur d\'application",
+        ),
         "hideSharedItemsFromHomeGallery": MessageLookupByLibrary.simpleMessage(
-            "Masquer les éléments partagés avec vous dans la galerie"),
+          "Masquer les éléments partagés avec vous dans la galerie",
+        ),
         "hiding": MessageLookupByLibrary.simpleMessage("Masquage en cours..."),
         "hikingWithThem": m43,
-        "hostedAtOsmFrance":
-            MessageLookupByLibrary.simpleMessage("Hébergé chez OSM France"),
-        "howItWorks":
-            MessageLookupByLibrary.simpleMessage("Comment cela fonctionne"),
+        "hostedAtOsmFrance": MessageLookupByLibrary.simpleMessage(
+          "Hébergé chez OSM France",
+        ),
+        "howItWorks": MessageLookupByLibrary.simpleMessage(
+          "Comment cela fonctionne",
+        ),
         "howToViewShareeVerificationID": MessageLookupByLibrary.simpleMessage(
-            "Demandez-leur d\'appuyer longuement sur leur adresse email dans l\'écran des paramètres pour vérifier que les identifiants des deux appareils correspondent."),
+          "Demandez-leur d\'appuyer longuement sur leur adresse email dans l\'écran des paramètres pour vérifier que les identifiants des deux appareils correspondent.",
+        ),
         "iOSGoToSettingsDescription": MessageLookupByLibrary.simpleMessage(
-            "L\'authentification biométrique n\'est pas configurée sur votre appareil. Veuillez activer Touch ID ou Face ID sur votre téléphone."),
+          "L\'authentification biométrique n\'est pas configurée sur votre appareil. Veuillez activer Touch ID ou Face ID sur votre téléphone.",
+        ),
         "iOSLockOut": MessageLookupByLibrary.simpleMessage(
-            "L\'authentification biométrique est désactivée. Veuillez verrouiller et déverrouiller votre écran pour l\'activer."),
+          "L\'authentification biométrique est désactivée. Veuillez verrouiller et déverrouiller votre écran pour l\'activer.",
+        ),
         "iOSOkButton": MessageLookupByLibrary.simpleMessage("Ok"),
         "ignore": MessageLookupByLibrary.simpleMessage("Ignorer"),
         "ignoreUpdate": MessageLookupByLibrary.simpleMessage("Ignorer"),
         "ignored": MessageLookupByLibrary.simpleMessage("ignoré"),
         "ignoredFolderUploadReason": MessageLookupByLibrary.simpleMessage(
-            "Certains fichiers de cet album sont ignorés parce qu\'ils avaient été précédemment supprimés de Ente."),
-        "imageNotAnalyzed":
-            MessageLookupByLibrary.simpleMessage("Image non analysée"),
+          "Certains fichiers de cet album sont ignorés parce qu\'ils avaient été précédemment supprimés de Ente.",
+        ),
+        "imageNotAnalyzed": MessageLookupByLibrary.simpleMessage(
+          "Image non analysée",
+        ),
         "immediately": MessageLookupByLibrary.simpleMessage("Immédiatement"),
-        "importing":
-            MessageLookupByLibrary.simpleMessage("Importation en cours..."),
+        "importing": MessageLookupByLibrary.simpleMessage(
+          "Importation en cours...",
+        ),
         "incorrectCode":
             MessageLookupByLibrary.simpleMessage("Code non valide"),
-        "incorrectPasswordTitle":
-            MessageLookupByLibrary.simpleMessage("Mot de passe incorrect"),
+        "incorrectPasswordTitle": MessageLookupByLibrary.simpleMessage(
+          "Mot de passe incorrect",
+        ),
         "incorrectRecoveryKey": MessageLookupByLibrary.simpleMessage(
-            "Clé de récupération non valide"),
+          "Clé de récupération non valide",
+        ),
         "incorrectRecoveryKeyBody": MessageLookupByLibrary.simpleMessage(
-            "La clé de secours que vous avez entrée est incorrecte"),
-        "incorrectRecoveryKeyTitle":
-            MessageLookupByLibrary.simpleMessage("Clé de secours non valide"),
+          "La clé de secours que vous avez entrée est incorrecte",
+        ),
+        "incorrectRecoveryKeyTitle": MessageLookupByLibrary.simpleMessage(
+          "Clé de secours non valide",
+        ),
         "indexedItems":
             MessageLookupByLibrary.simpleMessage("Éléments indexés"),
         "indexingPausedStatusDescription": MessageLookupByLibrary.simpleMessage(
-            "L\'indexation est en pause. Elle reprendra automatiquement lorsque l\'appareil sera prêt. Celui-ci est considéré comme prêt lorsque le niveau de batterie, sa santé et son état thermique sont dans une plage saine."),
+          "L\'indexation est en pause. Elle reprendra automatiquement lorsque l\'appareil sera prêt. Celui-ci est considéré comme prêt lorsque le niveau de batterie, sa santé et son état thermique sont dans une plage saine.",
+        ),
         "ineligible": MessageLookupByLibrary.simpleMessage("Non compatible"),
         "info": MessageLookupByLibrary.simpleMessage("Info"),
-        "insecureDevice":
-            MessageLookupByLibrary.simpleMessage("Appareil non sécurisé"),
-        "installManually":
-            MessageLookupByLibrary.simpleMessage("Installation manuelle"),
-        "invalidEmailAddress":
-            MessageLookupByLibrary.simpleMessage("Adresse e-mail invalide"),
+        "insecureDevice": MessageLookupByLibrary.simpleMessage(
+          "Appareil non sécurisé",
+        ),
+        "installManually": MessageLookupByLibrary.simpleMessage(
+          "Installation manuelle",
+        ),
+        "invalidEmailAddress": MessageLookupByLibrary.simpleMessage(
+          "Adresse e-mail invalide",
+        ),
         "invalidEndpoint": MessageLookupByLibrary.simpleMessage(
-            "Point de terminaison non valide"),
+          "Point de terminaison non valide",
+        ),
         "invalidEndpointMessage": MessageLookupByLibrary.simpleMessage(
-            "Désolé, le point de terminaison que vous avez entré n\'est pas valide. Veuillez en entrer un valide puis réessayez."),
+          "Désolé, le point de terminaison que vous avez entré n\'est pas valide. Veuillez en entrer un valide puis réessayez.",
+        ),
         "invalidKey": MessageLookupByLibrary.simpleMessage("Clé invalide"),
         "invalidRecoveryKey": MessageLookupByLibrary.simpleMessage(
-            "La clé de récupération que vous avez saisie n\'est pas valide. Veuillez vérifier qu\'elle contient 24 caractères et qu\'ils sont correctement orthographiés.\n\nSi vous avez saisi un ancien code de récupération, veuillez vérifier qu\'il contient 64 caractères et qu\'ils sont correctement orthographiés."),
+          "La clé de récupération que vous avez saisie n\'est pas valide. Veuillez vérifier qu\'elle contient 24 caractères et qu\'ils sont correctement orthographiés.\n\nSi vous avez saisi un ancien code de récupération, veuillez vérifier qu\'il contient 64 caractères et qu\'ils sont correctement orthographiés.",
+        ),
         "invite": MessageLookupByLibrary.simpleMessage("Inviter"),
-        "inviteToEnte":
-            MessageLookupByLibrary.simpleMessage("Inviter à rejoindre Ente"),
-        "inviteYourFriends":
-            MessageLookupByLibrary.simpleMessage("Parrainez vos ami·e·s"),
+        "inviteToEnte": MessageLookupByLibrary.simpleMessage(
+          "Inviter à rejoindre Ente",
+        ),
+        "inviteYourFriends": MessageLookupByLibrary.simpleMessage(
+          "Parrainez vos ami·e·s",
+        ),
         "inviteYourFriendsToEnte": MessageLookupByLibrary.simpleMessage(
-            "Invitez vos ami·e·s sur Ente"),
+          "Invitez vos ami·e·s sur Ente",
+        ),
         "itLooksLikeSomethingWentWrongPleaseRetryAfterSome":
             MessageLookupByLibrary.simpleMessage(
-                "Il semble qu\'une erreur s\'est produite. Veuillez réessayer après un certain temps. Si l\'erreur persiste, veuillez contacter notre équipe d\'assistance."),
+          "Il semble qu\'une erreur s\'est produite. Veuillez réessayer après un certain temps. Si l\'erreur persiste, veuillez contacter notre équipe d\'assistance.",
+        ),
         "itemCount": m44,
         "itemsShowTheNumberOfDaysRemainingBeforePermanentDeletion":
             MessageLookupByLibrary.simpleMessage(
-                "Les éléments montrent le nombre de jours restants avant la suppression définitive"),
+          "Les éléments montrent le nombre de jours restants avant la suppression définitive",
+        ),
         "itemsWillBeRemovedFromAlbum": MessageLookupByLibrary.simpleMessage(
-            "Les éléments sélectionnés seront supprimés de cet album"),
+          "Les éléments sélectionnés seront supprimés de cet album",
+        ),
         "join": MessageLookupByLibrary.simpleMessage("Rejoindre"),
         "joinAlbum": MessageLookupByLibrary.simpleMessage("Rejoindre l\'album"),
         "joinAlbumConfirmationDialogBody": MessageLookupByLibrary.simpleMessage(
-            "Rejoindre un album rendra votre e-mail visible à ses participants."),
+          "Rejoindre un album rendra votre e-mail visible à ses participants.",
+        ),
         "joinAlbumSubtext": MessageLookupByLibrary.simpleMessage(
-            "pour afficher et ajouter vos photos"),
+          "pour afficher et ajouter vos photos",
+        ),
         "joinAlbumSubtextViewer": MessageLookupByLibrary.simpleMessage(
-            "pour ajouter ceci aux albums partagés"),
+          "pour ajouter ceci aux albums partagés",
+        ),
         "joinDiscord":
             MessageLookupByLibrary.simpleMessage("Rejoindre Discord"),
         "keepPhotos":
             MessageLookupByLibrary.simpleMessage("Conserver les photos"),
         "kiloMeterUnit": MessageLookupByLibrary.simpleMessage("km"),
         "kindlyHelpUsWithThisInformation": MessageLookupByLibrary.simpleMessage(
-            "Merci de nous aider avec cette information"),
+          "Merci de nous aider avec cette information",
+        ),
         "language": MessageLookupByLibrary.simpleMessage("Langue"),
         "lastTimeWithThem": m45,
         "lastUpdated":
             MessageLookupByLibrary.simpleMessage("Dernière mise à jour"),
-        "lastYearsTrip":
-            MessageLookupByLibrary.simpleMessage("Voyage de l\'an dernier"),
+        "lastYearsTrip": MessageLookupByLibrary.simpleMessage(
+          "Voyage de l\'an dernier",
+        ),
         "leave": MessageLookupByLibrary.simpleMessage("Quitter"),
         "leaveAlbum": MessageLookupByLibrary.simpleMessage("Quitter l\'album"),
-        "leaveFamily":
-            MessageLookupByLibrary.simpleMessage("Quitter le plan familial"),
-        "leaveSharedAlbum":
-            MessageLookupByLibrary.simpleMessage("Quitter l\'album partagé?"),
+        "leaveFamily": MessageLookupByLibrary.simpleMessage(
+          "Quitter le plan familial",
+        ),
+        "leaveSharedAlbum": MessageLookupByLibrary.simpleMessage(
+          "Quitter l\'album partagé?",
+        ),
         "left": MessageLookupByLibrary.simpleMessage("Gauche"),
         "legacy": MessageLookupByLibrary.simpleMessage("Héritage"),
         "legacyAccounts":
             MessageLookupByLibrary.simpleMessage("Comptes hérités"),
         "legacyInvite": m46,
         "legacyPageDesc": MessageLookupByLibrary.simpleMessage(
-            "L\'héritage permet aux contacts de confiance d\'accéder à votre compte en votre absence."),
+          "L\'héritage permet aux contacts de confiance d\'accéder à votre compte en votre absence.",
+        ),
         "legacyPageDesc2": MessageLookupByLibrary.simpleMessage(
-            "Ces contacts peuvent initier la récupération du compte et, s\'ils ne sont pas bloqués dans les 30 jours qui suivent, peuvent réinitialiser votre mot de passe et accéder à votre compte."),
+          "Ces contacts peuvent initier la récupération du compte et, s\'ils ne sont pas bloqués dans les 30 jours qui suivent, peuvent réinitialiser votre mot de passe et accéder à votre compte.",
+        ),
         "light": MessageLookupByLibrary.simpleMessage("Clair"),
         "lightTheme": MessageLookupByLibrary.simpleMessage("Clair"),
         "link": MessageLookupByLibrary.simpleMessage("Lier"),
         "linkCopiedToClipboard": MessageLookupByLibrary.simpleMessage(
-            "Lien copié dans le presse-papiers"),
-        "linkDeviceLimit":
-            MessageLookupByLibrary.simpleMessage("Limite d\'appareil"),
+          "Lien copié dans le presse-papiers",
+        ),
+        "linkDeviceLimit": MessageLookupByLibrary.simpleMessage(
+          "Limite d\'appareil",
+        ),
         "linkEmail": MessageLookupByLibrary.simpleMessage("Lier l\'email"),
-        "linkEmailToContactBannerCaption":
-            MessageLookupByLibrary.simpleMessage("pour un partage plus rapide"),
+        "linkEmailToContactBannerCaption": MessageLookupByLibrary.simpleMessage(
+          "pour un partage plus rapide",
+        ),
         "linkEnabled": MessageLookupByLibrary.simpleMessage("Activé"),
         "linkExpired": MessageLookupByLibrary.simpleMessage("Expiré"),
         "linkExpiresOn": m47,
@@ -3937,96 +1635,129 @@
         "linkNeverExpires": MessageLookupByLibrary.simpleMessage("Jamais"),
         "linkPerson": MessageLookupByLibrary.simpleMessage("Lier la personne"),
         "linkPersonCaption": MessageLookupByLibrary.simpleMessage(
-            "pour une meilleure expérience de partage"),
+          "pour une meilleure expérience de partage",
+        ),
         "linkPersonToEmail": m48,
         "linkPersonToEmailConfirmation": m49,
         "livePhotos": MessageLookupByLibrary.simpleMessage("Photos en direct"),
         "loadMessage1": MessageLookupByLibrary.simpleMessage(
-            "Vous pouvez partager votre abonnement avec votre famille"),
+          "Vous pouvez partager votre abonnement avec votre famille",
+        ),
         "loadMessage2": MessageLookupByLibrary.simpleMessage(
-            "Nous avons préservé plus de 200 millions de souvenirs jusqu\'à présent"),
+          "Nous avons préservé plus de 200 millions de souvenirs jusqu\'à présent",
+        ),
         "loadMessage3": MessageLookupByLibrary.simpleMessage(
-            "Nous conservons 3 copies de vos données, l\'une dans un abri anti-atomique"),
+          "Nous conservons 3 copies de vos données, l\'une dans un abri anti-atomique",
+        ),
         "loadMessage4": MessageLookupByLibrary.simpleMessage(
-            "Toutes nos applications sont open source"),
+          "Toutes nos applications sont open source",
+        ),
         "loadMessage5": MessageLookupByLibrary.simpleMessage(
-            "Notre code source et notre cryptographie ont été audités en externe"),
+          "Notre code source et notre cryptographie ont été audités en externe",
+        ),
         "loadMessage6": MessageLookupByLibrary.simpleMessage(
-            "Vous pouvez partager des liens vers vos albums avec vos proches"),
+          "Vous pouvez partager des liens vers vos albums avec vos proches",
+        ),
         "loadMessage7": MessageLookupByLibrary.simpleMessage(
-            "Nos applications mobiles s\'exécutent en arrière-plan pour chiffrer et sauvegarder automatiquement les nouvelles photos que vous prenez"),
+          "Nos applications mobiles s\'exécutent en arrière-plan pour chiffrer et sauvegarder automatiquement les nouvelles photos que vous prenez",
+        ),
         "loadMessage8": MessageLookupByLibrary.simpleMessage(
-            "web.ente.io dispose d\'un outil de téléchargement facile à utiliser"),
+          "web.ente.io dispose d\'un outil de téléchargement facile à utiliser",
+        ),
         "loadMessage9": MessageLookupByLibrary.simpleMessage(
-            "Nous utilisons Xchacha20Poly1305 pour chiffrer vos données en toute sécurité"),
+          "Nous utilisons Xchacha20Poly1305 pour chiffrer vos données en toute sécurité",
+        ),
         "loadingExifData": MessageLookupByLibrary.simpleMessage(
-            "Chargement des données EXIF..."),
-        "loadingGallery":
-            MessageLookupByLibrary.simpleMessage("Chargement de la galerie..."),
-        "loadingMessage":
-            MessageLookupByLibrary.simpleMessage("Chargement de vos photos..."),
+          "Chargement des données EXIF...",
+        ),
+        "loadingGallery": MessageLookupByLibrary.simpleMessage(
+          "Chargement de la galerie...",
+        ),
+        "loadingMessage": MessageLookupByLibrary.simpleMessage(
+          "Chargement de vos photos...",
+        ),
         "loadingModel": MessageLookupByLibrary.simpleMessage(
-            "Téléchargement des modèles..."),
-        "loadingYourPhotos":
-            MessageLookupByLibrary.simpleMessage("Chargement de vos photos..."),
+          "Téléchargement des modèles...",
+        ),
+        "loadingYourPhotos": MessageLookupByLibrary.simpleMessage(
+          "Chargement de vos photos...",
+        ),
         "localGallery": MessageLookupByLibrary.simpleMessage("Galerie locale"),
         "localIndexing":
             MessageLookupByLibrary.simpleMessage("Indexation locale"),
         "localSyncErrorMessage": MessageLookupByLibrary.simpleMessage(
-            "Il semble que quelque chose s\'est mal passé car la synchronisation des photos locales prend plus de temps que prévu. Veuillez contacter notre équipe d\'assistance"),
+          "Il semble que quelque chose s\'est mal passé car la synchronisation des photos locales prend plus de temps que prévu. Veuillez contacter notre équipe d\'assistance",
+        ),
         "location": MessageLookupByLibrary.simpleMessage("Emplacement"),
         "locationName": MessageLookupByLibrary.simpleMessage("Nom du lieu"),
         "locationTagFeatureDescription": MessageLookupByLibrary.simpleMessage(
-            "Un tag d\'emplacement regroupe toutes les photos qui ont été prises dans un certain rayon d\'une photo"),
+          "Un tag d\'emplacement regroupe toutes les photos qui ont été prises dans un certain rayon d\'une photo",
+        ),
         "locations": MessageLookupByLibrary.simpleMessage("Emplacements"),
         "lockButtonLabel": MessageLookupByLibrary.simpleMessage("Verrouiller"),
         "lockscreen":
             MessageLookupByLibrary.simpleMessage("Écran de verrouillage"),
         "logInLabel": MessageLookupByLibrary.simpleMessage("Se connecter"),
         "loggingOut": MessageLookupByLibrary.simpleMessage("Deconnexion..."),
-        "loginSessionExpired":
-            MessageLookupByLibrary.simpleMessage("Session expirée"),
+        "loginSessionExpired": MessageLookupByLibrary.simpleMessage(
+          "Session expirée",
+        ),
         "loginSessionExpiredDetails": MessageLookupByLibrary.simpleMessage(
-            "Votre session a expiré. Veuillez vous reconnecter."),
+          "Votre session a expiré. Veuillez vous reconnecter.",
+        ),
         "loginTerms": MessageLookupByLibrary.simpleMessage(
-            "En cliquant sur connecter, j\'accepte les <u-terms>conditions d\'utilisation</u-terms> et la <u-policy>politique de confidentialité</u-policy>"),
-        "loginWithTOTP":
-            MessageLookupByLibrary.simpleMessage("Se connecter avec TOTP"),
+          "En cliquant sur connecter, j\'accepte les <u-terms>conditions d\'utilisation</u-terms> et la <u-policy>politique de confidentialité</u-policy>",
+        ),
+        "loginWithTOTP": MessageLookupByLibrary.simpleMessage(
+          "Se connecter avec TOTP",
+        ),
         "logout": MessageLookupByLibrary.simpleMessage("Déconnexion"),
         "logsDialogBody": MessageLookupByLibrary.simpleMessage(
-            "Les journaux seront envoyés pour nous aider à déboguer votre problème. Les noms de fichiers seront inclus pour aider à identifier les problèmes."),
+          "Les journaux seront envoyés pour nous aider à déboguer votre problème. Les noms de fichiers seront inclus pour aider à identifier les problèmes.",
+        ),
         "longPressAnEmailToVerifyEndToEndEncryption":
             MessageLookupByLibrary.simpleMessage(
-                "Appuyez longuement sur un email pour vérifier le chiffrement de bout en bout."),
+          "Appuyez longuement sur un email pour vérifier le chiffrement de bout en bout.",
+        ),
         "longpressOnAnItemToViewInFullscreen":
             MessageLookupByLibrary.simpleMessage(
-                "Appuyez longuement sur un élément pour le voir en plein écran"),
+          "Appuyez longuement sur un élément pour le voir en plein écran",
+        ),
         "lookBackOnYourMemories": MessageLookupByLibrary.simpleMessage(
-            "Regarde tes souvenirs passés 🌄"),
-        "loopVideoOff":
-            MessageLookupByLibrary.simpleMessage("Vidéo en boucle désactivée"),
-        "loopVideoOn":
-            MessageLookupByLibrary.simpleMessage("Vidéo en boucle activée"),
+          "Regarde tes souvenirs passés 🌄",
+        ),
+        "loopVideoOff": MessageLookupByLibrary.simpleMessage(
+          "Vidéo en boucle désactivée",
+        ),
+        "loopVideoOn": MessageLookupByLibrary.simpleMessage(
+          "Vidéo en boucle activée",
+        ),
         "lostDevice": MessageLookupByLibrary.simpleMessage("Appareil perdu ?"),
         "machineLearning": MessageLookupByLibrary.simpleMessage(
-            "Apprentissage automatique (IA locale)"),
+          "Apprentissage automatique (IA locale)",
+        ),
         "magicSearch":
             MessageLookupByLibrary.simpleMessage("Recherche magique"),
         "magicSearchHint": MessageLookupByLibrary.simpleMessage(
-            "La recherche magique permet de rechercher des photos par leur contenu, par exemple \'fleur\', \'voiture rouge\', \'documents d\'identité\'"),
+          "La recherche magique permet de rechercher des photos par leur contenu, par exemple \'fleur\', \'voiture rouge\', \'documents d\'identité\'",
+        ),
         "manage": MessageLookupByLibrary.simpleMessage("Gérer"),
         "manageDeviceStorage": MessageLookupByLibrary.simpleMessage(
-            "Gérer le cache de l\'appareil"),
-        "manageDeviceStorageDesc":
-            MessageLookupByLibrary.simpleMessage("Examiner et vider le cache."),
+          "Gérer le cache de l\'appareil",
+        ),
+        "manageDeviceStorageDesc": MessageLookupByLibrary.simpleMessage(
+          "Examiner et vider le cache.",
+        ),
         "manageFamily":
             MessageLookupByLibrary.simpleMessage("Gérer la famille"),
         "manageLink": MessageLookupByLibrary.simpleMessage("Gérer le lien"),
         "manageParticipants": MessageLookupByLibrary.simpleMessage("Gérer"),
-        "manageSubscription":
-            MessageLookupByLibrary.simpleMessage("Gérer l\'abonnement"),
+        "manageSubscription": MessageLookupByLibrary.simpleMessage(
+          "Gérer l\'abonnement",
+        ),
         "manualPairDesc": MessageLookupByLibrary.simpleMessage(
-            "L\'appairage avec le code PIN fonctionne avec n\'importe quel écran sur lequel vous souhaitez voir votre album."),
+          "L\'appairage avec le code PIN fonctionne avec n\'importe quel écran sur lequel vous souhaitez voir votre album.",
+        ),
         "map": MessageLookupByLibrary.simpleMessage("Carte"),
         "maps": MessageLookupByLibrary.simpleMessage("Carte"),
         "mastodon": MessageLookupByLibrary.simpleMessage("Mastodon"),
@@ -4034,32 +1765,42 @@
         "me": MessageLookupByLibrary.simpleMessage("Moi"),
         "memories": MessageLookupByLibrary.simpleMessage("Souvenirs"),
         "memoriesWidgetDesc": MessageLookupByLibrary.simpleMessage(
-            "Sélectionnez le type de souvenirs que vous souhaitez voir sur votre écran d\'accueil."),
+          "Sélectionnez le type de souvenirs que vous souhaitez voir sur votre écran d\'accueil.",
+        ),
         "memoryCount": m50,
         "merchandise": MessageLookupByLibrary.simpleMessage("Boutique"),
         "merge": MessageLookupByLibrary.simpleMessage("Fusionner"),
-        "mergeWithExisting":
-            MessageLookupByLibrary.simpleMessage("Fusionner avec existant"),
+        "mergeWithExisting": MessageLookupByLibrary.simpleMessage(
+          "Fusionner avec existant",
+        ),
         "mergedPhotos":
             MessageLookupByLibrary.simpleMessage("Photos fusionnées"),
         "mlConsent": MessageLookupByLibrary.simpleMessage(
-            "Activer l\'apprentissage automatique"),
+          "Activer l\'apprentissage automatique",
+        ),
         "mlConsentConfirmation": MessageLookupByLibrary.simpleMessage(
-            "Je comprends et je souhaite activer l\'apprentissage automatique"),
+          "Je comprends et je souhaite activer l\'apprentissage automatique",
+        ),
         "mlConsentDescription": MessageLookupByLibrary.simpleMessage(
-            "Si vous activez l\'apprentissage automatique Ente extraira des informations comme la géométrie des visages, y compris dans les photos partagées avec vous. \nCela se fera localement sur votre appareil et avec un chiffrement bout-en-bout de toutes les données biométriques générées."),
+          "Si vous activez l\'apprentissage automatique Ente extraira des informations comme la géométrie des visages, y compris dans les photos partagées avec vous. \nCela se fera localement sur votre appareil et avec un chiffrement bout-en-bout de toutes les données biométriques générées.",
+        ),
         "mlConsentPrivacy": MessageLookupByLibrary.simpleMessage(
-            "Veuillez cliquer ici pour plus de détails sur cette fonctionnalité dans notre politique de confidentialité"),
+          "Veuillez cliquer ici pour plus de détails sur cette fonctionnalité dans notre politique de confidentialité",
+        ),
         "mlConsentTitle": MessageLookupByLibrary.simpleMessage(
-            "Activer l\'apprentissage automatique ?"),
+          "Activer l\'apprentissage automatique ?",
+        ),
         "mlIndexingDescription": MessageLookupByLibrary.simpleMessage(
-            "Veuillez noter que l\'apprentissage automatique entraînera une augmentation de l\'utilisation de la connexion Internet et de la batterie jusqu\'à ce que tous les souvenirs soient indexés. \nVous pouvez utiliser l\'application de bureau Ente pour accélérer cette étape, tous les résultats seront synchronisés."),
-        "mobileWebDesktop":
-            MessageLookupByLibrary.simpleMessage("Mobile, Web, Ordinateur"),
+          "Veuillez noter que l\'apprentissage automatique entraînera une augmentation de l\'utilisation de la connexion Internet et de la batterie jusqu\'à ce que tous les souvenirs soient indexés. \nVous pouvez utiliser l\'application de bureau Ente pour accélérer cette étape, tous les résultats seront synchronisés.",
+        ),
+        "mobileWebDesktop": MessageLookupByLibrary.simpleMessage(
+          "Mobile, Web, Ordinateur",
+        ),
         "moderateStrength": MessageLookupByLibrary.simpleMessage("Moyen"),
         "modifyYourQueryOrTrySearchingFor":
             MessageLookupByLibrary.simpleMessage(
-                "Modifiez votre requête, ou essayez de rechercher"),
+          "Modifiez votre requête, ou essayez de rechercher",
+        ),
         "moments": MessageLookupByLibrary.simpleMessage("Souvenirs"),
         "month": MessageLookupByLibrary.simpleMessage("mois"),
         "monthly": MessageLookupByLibrary.simpleMessage("Mensuel"),
@@ -4072,22 +1813,29 @@
             MessageLookupByLibrary.simpleMessage("Au-dessus des collines"),
         "moveItem": m51,
         "moveSelectedPhotosToOneDate": MessageLookupByLibrary.simpleMessage(
-            "Déplacer les photos sélectionnées vers une date"),
-        "moveToAlbum":
-            MessageLookupByLibrary.simpleMessage("Déplacer vers l\'album"),
+          "Déplacer les photos sélectionnées vers une date",
+        ),
+        "moveToAlbum": MessageLookupByLibrary.simpleMessage(
+          "Déplacer vers l\'album",
+        ),
         "moveToHiddenAlbum": MessageLookupByLibrary.simpleMessage(
-            "Déplacer vers un album masqué"),
+          "Déplacer vers un album masqué",
+        ),
         "movedSuccessfullyTo": m52,
-        "movedToTrash":
-            MessageLookupByLibrary.simpleMessage("Déplacé dans la corbeille"),
+        "movedToTrash": MessageLookupByLibrary.simpleMessage(
+          "Déplacé dans la corbeille",
+        ),
         "movingFilesToAlbum": MessageLookupByLibrary.simpleMessage(
-            "Déplacement des fichiers vers l\'album..."),
+          "Déplacement des fichiers vers l\'album...",
+        ),
         "name": MessageLookupByLibrary.simpleMessage("Nom"),
         "nameTheAlbum": MessageLookupByLibrary.simpleMessage("Nommez l\'album"),
         "networkConnectionRefusedErr": MessageLookupByLibrary.simpleMessage(
-            "Impossible de se connecter à Ente, veuillez réessayer après un certain temps. Si l\'erreur persiste, veuillez contacter le support."),
+          "Impossible de se connecter à Ente, veuillez réessayer après un certain temps. Si l\'erreur persiste, veuillez contacter le support.",
+        ),
         "networkHostLookUpErr": MessageLookupByLibrary.simpleMessage(
-            "Impossible de se connecter à Ente, veuillez vérifier vos paramètres réseau et contacter le support si l\'erreur persiste."),
+          "Impossible de se connecter à Ente, veuillez vérifier vos paramètres réseau et contacter le support si l\'erreur persiste.",
+        ),
         "never": MessageLookupByLibrary.simpleMessage("Jamais"),
         "newAlbum": MessageLookupByLibrary.simpleMessage("Nouvel album"),
         "newLocation": MessageLookupByLibrary.simpleMessage("Nouveau lieu"),
@@ -4099,340 +1847,458 @@
         "next": MessageLookupByLibrary.simpleMessage("Suivant"),
         "no": MessageLookupByLibrary.simpleMessage("Non"),
         "noAlbumsSharedByYouYet": MessageLookupByLibrary.simpleMessage(
-            "Aucun album que vous avez partagé"),
-        "noDeviceFound":
-            MessageLookupByLibrary.simpleMessage("Aucun appareil trouvé"),
+          "Aucun album que vous avez partagé",
+        ),
+        "noDeviceFound": MessageLookupByLibrary.simpleMessage(
+          "Aucun appareil trouvé",
+        ),
         "noDeviceLimit": MessageLookupByLibrary.simpleMessage("Aucune"),
         "noDeviceThatCanBeDeleted": MessageLookupByLibrary.simpleMessage(
-            "Vous n\'avez pas de fichiers sur cet appareil qui peuvent être supprimés"),
+          "Vous n\'avez pas de fichiers sur cet appareil qui peuvent être supprimés",
+        ),
         "noDuplicates": MessageLookupByLibrary.simpleMessage("✨ Aucun doublon"),
-        "noEnteAccountExclamation":
-            MessageLookupByLibrary.simpleMessage("Aucun compte Ente !"),
+        "noEnteAccountExclamation": MessageLookupByLibrary.simpleMessage(
+          "Aucun compte Ente !",
+        ),
         "noExifData":
             MessageLookupByLibrary.simpleMessage("Aucune donnée EXIF"),
-        "noFacesFound":
-            MessageLookupByLibrary.simpleMessage("Aucun visage détecté"),
+        "noFacesFound": MessageLookupByLibrary.simpleMessage(
+          "Aucun visage détecté",
+        ),
         "noHiddenPhotosOrVideos": MessageLookupByLibrary.simpleMessage(
-            "Aucune photo ou vidéo masquée"),
+          "Aucune photo ou vidéo masquée",
+        ),
         "noImagesWithLocation": MessageLookupByLibrary.simpleMessage(
-            "Aucune image avec localisation"),
-        "noInternetConnection":
-            MessageLookupByLibrary.simpleMessage("Aucune connexion internet"),
+          "Aucune image avec localisation",
+        ),
+        "noInternetConnection": MessageLookupByLibrary.simpleMessage(
+          "Aucune connexion internet",
+        ),
         "noPhotosAreBeingBackedUpRightNow":
             MessageLookupByLibrary.simpleMessage(
-                "Aucune photo en cours de sauvegarde"),
-        "noPhotosFoundHere":
-            MessageLookupByLibrary.simpleMessage("Aucune photo trouvée"),
+          "Aucune photo en cours de sauvegarde",
+        ),
+        "noPhotosFoundHere": MessageLookupByLibrary.simpleMessage(
+          "Aucune photo trouvée",
+        ),
         "noQuickLinksSelected": MessageLookupByLibrary.simpleMessage(
-            "Aucun lien rapide sélectionné"),
+          "Aucun lien rapide sélectionné",
+        ),
         "noRecoveryKey": MessageLookupByLibrary.simpleMessage(
-            "Aucune clé de récupération ?"),
+          "Aucune clé de récupération ?",
+        ),
         "noRecoveryKeyNoDecryption": MessageLookupByLibrary.simpleMessage(
-            "En raison de notre protocole de chiffrement de bout en bout, vos données ne peuvent pas être déchiffré sans votre mot de passe ou clé de récupération"),
+          "En raison de notre protocole de chiffrement de bout en bout, vos données ne peuvent pas être déchiffré sans votre mot de passe ou clé de récupération",
+        ),
         "noResults": MessageLookupByLibrary.simpleMessage("Aucun résultat"),
-        "noResultsFound":
-            MessageLookupByLibrary.simpleMessage("Aucun résultat trouvé"),
+        "noResultsFound": MessageLookupByLibrary.simpleMessage(
+          "Aucun résultat trouvé",
+        ),
         "noSuggestionsForPerson": m53,
-        "noSystemLockFound":
-            MessageLookupByLibrary.simpleMessage("Aucun verrou système trouvé"),
+        "noSystemLockFound": MessageLookupByLibrary.simpleMessage(
+          "Aucun verrou système trouvé",
+        ),
         "notPersonLabel": m54,
         "notThisPerson": MessageLookupByLibrary.simpleMessage(
-            "Ce n\'est pas cette personne ?"),
+          "Ce n\'est pas cette personne ?",
+        ),
         "nothingSharedWithYouYet": MessageLookupByLibrary.simpleMessage(
-            "Rien n\'a encore été partagé avec vous"),
+          "Rien n\'a encore été partagé avec vous",
+        ),
         "nothingToSeeHere": MessageLookupByLibrary.simpleMessage(
-            "Il n\'y a encore rien à voir ici 👀"),
+          "Il n\'y a encore rien à voir ici 👀",
+        ),
         "notifications": MessageLookupByLibrary.simpleMessage("Notifications"),
         "ok": MessageLookupByLibrary.simpleMessage("Ok"),
         "onDevice": MessageLookupByLibrary.simpleMessage("Sur votre appareil"),
         "onEnte": MessageLookupByLibrary.simpleMessage(
-            "Sur <branding>Ente</branding>"),
-        "onTheRoad":
-            MessageLookupByLibrary.simpleMessage("De nouveau sur la route"),
+          "Sur <branding>Ente</branding>",
+        ),
+        "onTheRoad": MessageLookupByLibrary.simpleMessage(
+          "De nouveau sur la route",
+        ),
         "onThisDay": MessageLookupByLibrary.simpleMessage("Ce jour-ci"),
-        "onThisDayMemories":
-            MessageLookupByLibrary.simpleMessage("Souvenirs du jour"),
-        "onThisDayNotificationExplanation": MessageLookupByLibrary.simpleMessage(
-            "Recevoir des rappels sur les souvenirs de cette journée des années précédentes."),
+        "onThisDayMemories": MessageLookupByLibrary.simpleMessage(
+          "Souvenirs du jour",
+        ),
+        "onThisDayNotificationExplanation":
+            MessageLookupByLibrary.simpleMessage(
+          "Recevoir des rappels sur les souvenirs de cette journée des années précédentes.",
+        ),
         "onlyFamilyAdminCanChangeCode": m55,
         "onlyThem": MessageLookupByLibrary.simpleMessage("Seulement eux"),
         "oops": MessageLookupByLibrary.simpleMessage("Oups"),
         "oopsCouldNotSaveEdits": MessageLookupByLibrary.simpleMessage(
-            "Oups, impossible d\'enregistrer les modifications"),
+          "Oups, impossible d\'enregistrer les modifications",
+        ),
         "oopsSomethingWentWrong": MessageLookupByLibrary.simpleMessage(
-            "Oups, une erreur est arrivée"),
+          "Oups, une erreur est arrivée",
+        ),
         "openAlbumInBrowser": MessageLookupByLibrary.simpleMessage(
-            "Ouvrir l\'album dans le navigateur"),
+          "Ouvrir l\'album dans le navigateur",
+        ),
         "openAlbumInBrowserTitle": MessageLookupByLibrary.simpleMessage(
-            "Veuillez utiliser l\'application web pour ajouter des photos à cet album"),
+          "Veuillez utiliser l\'application web pour ajouter des photos à cet album",
+        ),
         "openFile": MessageLookupByLibrary.simpleMessage("Ouvrir le fichier"),
-        "openSettings":
-            MessageLookupByLibrary.simpleMessage("Ouvrir les paramètres"),
+        "openSettings": MessageLookupByLibrary.simpleMessage(
+          "Ouvrir les paramètres",
+        ),
         "openTheItem":
             MessageLookupByLibrary.simpleMessage("• Ouvrir l\'élément"),
         "openstreetmapContributors": MessageLookupByLibrary.simpleMessage(
-            "Contributeurs d\'OpenStreetMap"),
+          "Contributeurs d\'OpenStreetMap",
+        ),
         "optionalAsShortAsYouLike": MessageLookupByLibrary.simpleMessage(
-            "Optionnel, aussi court que vous le souhaitez..."),
+          "Optionnel, aussi court que vous le souhaitez...",
+        ),
         "orMergeWithExistingPerson": MessageLookupByLibrary.simpleMessage(
-            "Ou fusionner avec une personne existante"),
+          "Ou fusionner avec une personne existante",
+        ),
         "orPickAnExistingOne": MessageLookupByLibrary.simpleMessage(
-            "Ou sélectionner un email existant"),
+          "Ou sélectionner un email existant",
+        ),
         "orPickFromYourContacts": MessageLookupByLibrary.simpleMessage(
-            "ou choisissez parmi vos contacts"),
-        "otherDetectedFaces":
-            MessageLookupByLibrary.simpleMessage("Autres visages détectés"),
+          "ou choisissez parmi vos contacts",
+        ),
+        "otherDetectedFaces": MessageLookupByLibrary.simpleMessage(
+          "Autres visages détectés",
+        ),
         "pair": MessageLookupByLibrary.simpleMessage("Associer"),
-        "pairWithPin":
-            MessageLookupByLibrary.simpleMessage("Appairer avec le code PIN"),
-        "pairingComplete":
-            MessageLookupByLibrary.simpleMessage("Appairage terminé"),
+        "pairWithPin": MessageLookupByLibrary.simpleMessage(
+          "Appairer avec le code PIN",
+        ),
+        "pairingComplete": MessageLookupByLibrary.simpleMessage(
+          "Appairage terminé",
+        ),
         "panorama": MessageLookupByLibrary.simpleMessage("Panorama"),
         "partyWithThem": m56,
         "passKeyPendingVerification": MessageLookupByLibrary.simpleMessage(
-            "La vérification est toujours en attente"),
+          "La vérification est toujours en attente",
+        ),
         "passkey": MessageLookupByLibrary.simpleMessage(
-            "Authentification à deux facteurs avec une clé de sécurité"),
+          "Authentification à deux facteurs avec une clé de sécurité",
+        ),
         "passkeyAuthTitle": MessageLookupByLibrary.simpleMessage(
-            "Vérification de la clé de sécurité"),
+          "Vérification de la clé de sécurité",
+        ),
         "password": MessageLookupByLibrary.simpleMessage("Mot de passe"),
         "passwordChangedSuccessfully": MessageLookupByLibrary.simpleMessage(
-            "Le mot de passe a été modifié"),
+          "Le mot de passe a été modifié",
+        ),
         "passwordLock": MessageLookupByLibrary.simpleMessage(
-            "Verrouillage par mot de passe"),
+          "Verrouillage par mot de passe",
+        ),
         "passwordStrength": m57,
         "passwordStrengthInfo": MessageLookupByLibrary.simpleMessage(
-            "La force du mot de passe est calculée en tenant compte de la longueur du mot de passe, des caractères utilisés et du fait que le mot de passe figure ou non parmi les 10 000 mots de passe les plus utilisés"),
+          "La force du mot de passe est calculée en tenant compte de la longueur du mot de passe, des caractères utilisés et du fait que le mot de passe figure ou non parmi les 10 000 mots de passe les plus utilisés",
+        ),
         "passwordWarning": MessageLookupByLibrary.simpleMessage(
-            "Nous ne stockons pas ce mot de passe, donc si vous l\'oubliez, <underline>nous ne pouvons pas déchiffrer vos données</underline>"),
+          "Nous ne stockons pas ce mot de passe, donc si vous l\'oubliez, <underline>nous ne pouvons pas déchiffrer vos données</underline>",
+        ),
         "pastYearsMemories": MessageLookupByLibrary.simpleMessage(
-            "Souvenirs de ces dernières années"),
-        "paymentDetails":
-            MessageLookupByLibrary.simpleMessage("Détails de paiement"),
+          "Souvenirs de ces dernières années",
+        ),
+        "paymentDetails": MessageLookupByLibrary.simpleMessage(
+          "Détails de paiement",
+        ),
         "paymentFailed":
             MessageLookupByLibrary.simpleMessage("Échec du paiement"),
         "paymentFailedMessage": MessageLookupByLibrary.simpleMessage(
-            "Malheureusement votre paiement a échoué. Veuillez contacter le support et nous vous aiderons !"),
+          "Malheureusement votre paiement a échoué. Veuillez contacter le support et nous vous aiderons !",
+        ),
         "paymentFailedTalkToProvider": m58,
         "pendingItems":
             MessageLookupByLibrary.simpleMessage("Éléments en attente"),
-        "pendingSync":
-            MessageLookupByLibrary.simpleMessage("Synchronisation en attente"),
+        "pendingSync": MessageLookupByLibrary.simpleMessage(
+          "Synchronisation en attente",
+        ),
         "people": MessageLookupByLibrary.simpleMessage("Personnes"),
         "peopleUsingYourCode": MessageLookupByLibrary.simpleMessage(
-            "Filleul·e·s utilisant votre code"),
+          "Filleul·e·s utilisant votre code",
+        ),
         "peopleWidgetDesc": MessageLookupByLibrary.simpleMessage(
-            "Sélectionnez les personnes que vous souhaitez voir sur votre écran d\'accueil."),
+          "Sélectionnez les personnes que vous souhaitez voir sur votre écran d\'accueil.",
+        ),
         "permDeleteWarning": MessageLookupByLibrary.simpleMessage(
-            "Tous les éléments de la corbeille seront définitivement supprimés\n\nCette action ne peut pas être annulée"),
-        "permanentlyDelete":
-            MessageLookupByLibrary.simpleMessage("Supprimer définitivement"),
+          "Tous les éléments de la corbeille seront définitivement supprimés\n\nCette action ne peut pas être annulée",
+        ),
+        "permanentlyDelete": MessageLookupByLibrary.simpleMessage(
+          "Supprimer définitivement",
+        ),
         "permanentlyDeleteFromDevice": MessageLookupByLibrary.simpleMessage(
-            "Supprimer définitivement de l\'appareil ?"),
+          "Supprimer définitivement de l\'appareil ?",
+        ),
         "personIsAge": m59,
         "personName":
             MessageLookupByLibrary.simpleMessage("Nom de la personne"),
         "personTurningAge": m60,
         "pets":
             MessageLookupByLibrary.simpleMessage("Compagnons à quatre pattes"),
-        "photoDescriptions":
-            MessageLookupByLibrary.simpleMessage("Descriptions de la photo"),
-        "photoGridSize":
-            MessageLookupByLibrary.simpleMessage("Taille de la grille photo"),
+        "photoDescriptions": MessageLookupByLibrary.simpleMessage(
+          "Descriptions de la photo",
+        ),
+        "photoGridSize": MessageLookupByLibrary.simpleMessage(
+          "Taille de la grille photo",
+        ),
         "photoSmallCase": MessageLookupByLibrary.simpleMessage("photo"),
         "photocountPhotos": m61,
         "photos": MessageLookupByLibrary.simpleMessage("Photos"),
         "photosAddedByYouWillBeRemovedFromTheAlbum":
             MessageLookupByLibrary.simpleMessage(
-                "Les photos ajoutées par vous seront retirées de l\'album"),
+          "Les photos ajoutées par vous seront retirées de l\'album",
+        ),
         "photosCount": m62,
         "photosKeepRelativeTimeDifference":
             MessageLookupByLibrary.simpleMessage(
-                "Les photos gardent une différence de temps relative"),
+          "Les photos gardent une différence de temps relative",
+        ),
         "pickCenterPoint": MessageLookupByLibrary.simpleMessage(
-            "Sélectionner le point central"),
+          "Sélectionner le point central",
+        ),
         "pinAlbum": MessageLookupByLibrary.simpleMessage("Épingler l\'album"),
-        "pinLock":
-            MessageLookupByLibrary.simpleMessage("Verrouillage par code PIN"),
+        "pinLock": MessageLookupByLibrary.simpleMessage(
+          "Verrouillage par code PIN",
+        ),
         "playOnTv":
             MessageLookupByLibrary.simpleMessage("Lire l\'album sur la TV"),
         "playOriginal":
             MessageLookupByLibrary.simpleMessage("Lire l\'original"),
         "playStoreFreeTrialValidTill": m63,
         "playStream": MessageLookupByLibrary.simpleMessage("Lire le stream"),
-        "playstoreSubscription":
-            MessageLookupByLibrary.simpleMessage("Abonnement au PlayStore"),
+        "playstoreSubscription": MessageLookupByLibrary.simpleMessage(
+          "Abonnement au PlayStore",
+        ),
         "pleaseCheckYourInternetConnectionAndTryAgain":
             MessageLookupByLibrary.simpleMessage(
-                "S\'il vous plaît, vérifiez votre connexion à internet et réessayez."),
+          "S\'il vous plaît, vérifiez votre connexion à internet et réessayez.",
+        ),
         "pleaseContactSupportAndWeWillBeHappyToHelp":
             MessageLookupByLibrary.simpleMessage(
-                "Veuillez contacter support@ente.io et nous serons heureux de vous aider!"),
+          "Veuillez contacter support@ente.io et nous serons heureux de vous aider!",
+        ),
         "pleaseContactSupportIfTheProblemPersists":
             MessageLookupByLibrary.simpleMessage(
-                "Merci de contacter l\'assistance si cette erreur persiste"),
+          "Merci de contacter l\'assistance si cette erreur persiste",
+        ),
         "pleaseEmailUsAt": m64,
         "pleaseGrantPermissions": MessageLookupByLibrary.simpleMessage(
-            "Veuillez accorder la permission"),
-        "pleaseLoginAgain":
-            MessageLookupByLibrary.simpleMessage("Veuillez vous reconnecter"),
+          "Veuillez accorder la permission",
+        ),
+        "pleaseLoginAgain": MessageLookupByLibrary.simpleMessage(
+          "Veuillez vous reconnecter",
+        ),
         "pleaseSelectQuickLinksToRemove": MessageLookupByLibrary.simpleMessage(
-            "Veuillez sélectionner les liens rapides à supprimer"),
+          "Veuillez sélectionner les liens rapides à supprimer",
+        ),
         "pleaseSendTheLogsTo": m65,
-        "pleaseTryAgain":
-            MessageLookupByLibrary.simpleMessage("Veuillez réessayer"),
+        "pleaseTryAgain": MessageLookupByLibrary.simpleMessage(
+          "Veuillez réessayer",
+        ),
         "pleaseVerifyTheCodeYouHaveEntered":
             MessageLookupByLibrary.simpleMessage(
-                "Veuillez vérifier le code que vous avez entré"),
+          "Veuillez vérifier le code que vous avez entré",
+        ),
         "pleaseWait":
             MessageLookupByLibrary.simpleMessage("Veuillez patienter..."),
         "pleaseWaitDeletingAlbum": MessageLookupByLibrary.simpleMessage(
-            "Veuillez patienter, suppression de l\'album"),
+          "Veuillez patienter, suppression de l\'album",
+        ),
         "pleaseWaitForSometimeBeforeRetrying":
             MessageLookupByLibrary.simpleMessage(
-                "Veuillez attendre quelque temps avant de réessayer"),
+          "Veuillez attendre quelque temps avant de réessayer",
+        ),
         "pleaseWaitThisWillTakeAWhile": MessageLookupByLibrary.simpleMessage(
-            "Veuillez patienter, cela prendra un peu de temps."),
+          "Veuillez patienter, cela prendra un peu de temps.",
+        ),
         "posingWithThem": m66,
-        "preparingLogs":
-            MessageLookupByLibrary.simpleMessage("Préparation des journaux..."),
+        "preparingLogs": MessageLookupByLibrary.simpleMessage(
+          "Préparation des journaux...",
+        ),
         "preserveMore": MessageLookupByLibrary.simpleMessage("Conserver plus"),
         "pressAndHoldToPlayVideo": MessageLookupByLibrary.simpleMessage(
-            "Appuyez et maintenez enfoncé pour lire la vidéo"),
+          "Appuyez et maintenez enfoncé pour lire la vidéo",
+        ),
         "pressAndHoldToPlayVideoDetailed": MessageLookupByLibrary.simpleMessage(
-            "Maintenez appuyé sur l\'image pour lire la vidéo"),
+          "Maintenez appuyé sur l\'image pour lire la vidéo",
+        ),
         "previous": MessageLookupByLibrary.simpleMessage("Précédent"),
         "privacy": MessageLookupByLibrary.simpleMessage(
-            "Politique de confidentialité"),
+          "Politique de confidentialité",
+        ),
         "privacyPolicyTitle": MessageLookupByLibrary.simpleMessage(
-            "Politique de Confidentialité"),
-        "privateBackups":
-            MessageLookupByLibrary.simpleMessage("Sauvegardes privées"),
+          "Politique de Confidentialité",
+        ),
+        "privateBackups": MessageLookupByLibrary.simpleMessage(
+          "Sauvegardes privées",
+        ),
         "privateSharing": MessageLookupByLibrary.simpleMessage("Partage privé"),
         "proceed": MessageLookupByLibrary.simpleMessage("Procéder"),
         "processed": MessageLookupByLibrary.simpleMessage("Appris"),
         "processing":
             MessageLookupByLibrary.simpleMessage("Traitement en cours"),
         "processingImport": m67,
-        "processingVideos":
-            MessageLookupByLibrary.simpleMessage("Traitement des vidéos"),
-        "publicLinkCreated":
-            MessageLookupByLibrary.simpleMessage("Lien public créé"),
-        "publicLinkEnabled":
-            MessageLookupByLibrary.simpleMessage("Lien public activé"),
+        "processingVideos": MessageLookupByLibrary.simpleMessage(
+          "Traitement des vidéos",
+        ),
+        "publicLinkCreated": MessageLookupByLibrary.simpleMessage(
+          "Lien public créé",
+        ),
+        "publicLinkEnabled": MessageLookupByLibrary.simpleMessage(
+          "Lien public activé",
+        ),
         "questionmark": MessageLookupByLibrary.simpleMessage("?"),
         "queued": MessageLookupByLibrary.simpleMessage("En file d\'attente"),
         "quickLinks": MessageLookupByLibrary.simpleMessage("Liens rapides"),
         "radius": MessageLookupByLibrary.simpleMessage("Rayon"),
         "raiseTicket": MessageLookupByLibrary.simpleMessage("Créer un ticket"),
-        "rateTheApp":
-            MessageLookupByLibrary.simpleMessage("Évaluer l\'application"),
+        "rateTheApp": MessageLookupByLibrary.simpleMessage(
+          "Évaluer l\'application",
+        ),
         "rateUs": MessageLookupByLibrary.simpleMessage("Évaluez-nous"),
         "rateUsOnStore": m68,
         "reassignMe":
             MessageLookupByLibrary.simpleMessage("Réassigner \"Moi\""),
         "reassignedToName": m69,
-        "reassigningLoading":
-            MessageLookupByLibrary.simpleMessage("Réassignation..."),
+        "reassigningLoading": MessageLookupByLibrary.simpleMessage(
+          "Réassignation...",
+        ),
         "receiveRemindersOnBirthdays": MessageLookupByLibrary.simpleMessage(
-            "Recevoir des rappels quand c\'est l\'anniversaire de quelqu\'un. Appuyer sur la notification vous amènera à des photos de son anniversaire."),
+          "Recevoir des rappels quand c\'est l\'anniversaire de quelqu\'un. Appuyer sur la notification vous amènera à des photos de son anniversaire.",
+        ),
         "recover": MessageLookupByLibrary.simpleMessage("Récupérer"),
-        "recoverAccount":
-            MessageLookupByLibrary.simpleMessage("Récupérer un compte"),
+        "recoverAccount": MessageLookupByLibrary.simpleMessage(
+          "Récupérer un compte",
+        ),
         "recoverButton": MessageLookupByLibrary.simpleMessage("Restaurer"),
-        "recoveryAccount":
-            MessageLookupByLibrary.simpleMessage("Récupérer un compte"),
-        "recoveryInitiated":
-            MessageLookupByLibrary.simpleMessage("Récupération initiée"),
+        "recoveryAccount": MessageLookupByLibrary.simpleMessage(
+          "Récupérer un compte",
+        ),
+        "recoveryInitiated": MessageLookupByLibrary.simpleMessage(
+          "Récupération initiée",
+        ),
         "recoveryInitiatedDesc": m70,
         "recoveryKey": MessageLookupByLibrary.simpleMessage("Clé de secours"),
         "recoveryKeyCopiedToClipboard": MessageLookupByLibrary.simpleMessage(
-            "Clé de secours copiée dans le presse-papiers"),
+          "Clé de secours copiée dans le presse-papiers",
+        ),
         "recoveryKeyOnForgotPassword": MessageLookupByLibrary.simpleMessage(
-            "Si vous oubliez votre mot de passe, la seule façon de récupérer vos données sera grâce à cette clé."),
+          "Si vous oubliez votre mot de passe, la seule façon de récupérer vos données sera grâce à cette clé.",
+        ),
         "recoveryKeySaveDescription": MessageLookupByLibrary.simpleMessage(
-            "Nous ne la stockons pas, veuillez la conserver en lieu endroit sûr."),
+          "Nous ne la stockons pas, veuillez la conserver en lieu endroit sûr.",
+        ),
         "recoveryKeySuccessBody": MessageLookupByLibrary.simpleMessage(
-            "Génial ! Votre clé de récupération est valide. Merci de votre vérification.\n\nN\'oubliez pas de garder votre clé de récupération sauvegardée."),
+          "Génial ! Votre clé de récupération est valide. Merci de votre vérification.\n\nN\'oubliez pas de garder votre clé de récupération sauvegardée.",
+        ),
         "recoveryKeyVerified": MessageLookupByLibrary.simpleMessage(
-            "Clé de récupération vérifiée"),
+          "Clé de récupération vérifiée",
+        ),
         "recoveryKeyVerifyReason": MessageLookupByLibrary.simpleMessage(
-            "Votre clé de récupération est la seule façon de récupérer vos photos si vous oubliez votre mot de passe. Vous pouvez trouver votre clé de récupération dans Paramètres > Compte.\n\nVeuillez saisir votre clé de récupération ici pour vous assurer de l\'avoir enregistré correctement."),
+          "Votre clé de récupération est la seule façon de récupérer vos photos si vous oubliez votre mot de passe. Vous pouvez trouver votre clé de récupération dans Paramètres > Compte.\n\nVeuillez saisir votre clé de récupération ici pour vous assurer de l\'avoir enregistré correctement.",
+        ),
         "recoveryReady": m71,
-        "recoverySuccessful":
-            MessageLookupByLibrary.simpleMessage("Restauration réussie !"),
+        "recoverySuccessful": MessageLookupByLibrary.simpleMessage(
+          "Restauration réussie !",
+        ),
         "recoveryWarning": MessageLookupByLibrary.simpleMessage(
-            "Un contact de confiance tente d\'accéder à votre compte"),
+          "Un contact de confiance tente d\'accéder à votre compte",
+        ),
         "recoveryWarningBody": m72,
         "recreatePasswordBody": MessageLookupByLibrary.simpleMessage(
-            "L\'appareil actuel n\'est pas assez puissant pour vérifier votre mot de passe, mais nous pouvons le régénérer d\'une manière qui fonctionne avec tous les appareils.\n\nVeuillez vous connecter à l\'aide de votre clé de secours et régénérer votre mot de passe (vous pouvez réutiliser le même si vous le souhaitez)."),
-        "recreatePasswordTitle":
-            MessageLookupByLibrary.simpleMessage("Recréer le mot de passe"),
+          "L\'appareil actuel n\'est pas assez puissant pour vérifier votre mot de passe, mais nous pouvons le régénérer d\'une manière qui fonctionne avec tous les appareils.\n\nVeuillez vous connecter à l\'aide de votre clé de secours et régénérer votre mot de passe (vous pouvez réutiliser le même si vous le souhaitez).",
+        ),
+        "recreatePasswordTitle": MessageLookupByLibrary.simpleMessage(
+          "Recréer le mot de passe",
+        ),
         "reddit": MessageLookupByLibrary.simpleMessage("Reddit"),
-        "reenterPassword":
-            MessageLookupByLibrary.simpleMessage("Ressaisir le mot de passe"),
+        "reenterPassword": MessageLookupByLibrary.simpleMessage(
+          "Ressaisir le mot de passe",
+        ),
         "reenterPin":
             MessageLookupByLibrary.simpleMessage("Ressaisir le code PIN"),
         "referFriendsAnd2xYourPlan": MessageLookupByLibrary.simpleMessage(
-            "Parrainez vos ami·e·s et doublez votre stockage"),
+          "Parrainez vos ami·e·s et doublez votre stockage",
+        ),
         "referralStep1": MessageLookupByLibrary.simpleMessage(
-            "1. Donnez ce code à vos ami·e·s"),
+          "1. Donnez ce code à vos ami·e·s",
+        ),
         "referralStep2": MessageLookupByLibrary.simpleMessage(
-            "2. Ils souscrivent à une offre payante"),
+          "2. Ils souscrivent à une offre payante",
+        ),
         "referralStep3": m73,
         "referrals": MessageLookupByLibrary.simpleMessage("Parrainages"),
         "referralsAreCurrentlyPaused": MessageLookupByLibrary.simpleMessage(
-            "Les recommandations sont actuellement en pause"),
-        "rejectRecovery":
-            MessageLookupByLibrary.simpleMessage("Rejeter la récupération"),
+          "Les recommandations sont actuellement en pause",
+        ),
+        "rejectRecovery": MessageLookupByLibrary.simpleMessage(
+          "Rejeter la récupération",
+        ),
         "remindToEmptyDeviceTrash": MessageLookupByLibrary.simpleMessage(
-            "Également vide \"récemment supprimé\" de \"Paramètres\" -> \"Stockage\" pour réclamer l\'espace libéré"),
+          "Également vide \"récemment supprimé\" de \"Paramètres\" -> \"Stockage\" pour réclamer l\'espace libéré",
+        ),
         "remindToEmptyEnteTrash": MessageLookupByLibrary.simpleMessage(
-            "Vide aussi votre \"Corbeille\" pour réclamer l\'espace libéré"),
+          "Vide aussi votre \"Corbeille\" pour réclamer l\'espace libéré",
+        ),
         "remoteImages":
             MessageLookupByLibrary.simpleMessage("Images distantes"),
-        "remoteThumbnails":
-            MessageLookupByLibrary.simpleMessage("Miniatures distantes"),
+        "remoteThumbnails": MessageLookupByLibrary.simpleMessage(
+          "Miniatures distantes",
+        ),
         "remoteVideos":
             MessageLookupByLibrary.simpleMessage("Vidéos distantes"),
         "remove": MessageLookupByLibrary.simpleMessage("Supprimer"),
-        "removeDuplicates":
-            MessageLookupByLibrary.simpleMessage("Supprimer les doublons"),
+        "removeDuplicates": MessageLookupByLibrary.simpleMessage(
+          "Supprimer les doublons",
+        ),
         "removeDuplicatesDesc": MessageLookupByLibrary.simpleMessage(
-            "Examinez et supprimez les fichiers étant des doublons exacts."),
-        "removeFromAlbum":
-            MessageLookupByLibrary.simpleMessage("Retirer de l\'album"),
-        "removeFromAlbumTitle":
-            MessageLookupByLibrary.simpleMessage("Retirer de l\'album ?"),
-        "removeFromFavorite":
-            MessageLookupByLibrary.simpleMessage("Retirer des favoris"),
-        "removeInvite":
-            MessageLookupByLibrary.simpleMessage("Supprimer l’Invitation"),
+          "Examinez et supprimez les fichiers étant des doublons exacts.",
+        ),
+        "removeFromAlbum": MessageLookupByLibrary.simpleMessage(
+          "Retirer de l\'album",
+        ),
+        "removeFromAlbumTitle": MessageLookupByLibrary.simpleMessage(
+          "Retirer de l\'album ?",
+        ),
+        "removeFromFavorite": MessageLookupByLibrary.simpleMessage(
+          "Retirer des favoris",
+        ),
+        "removeInvite": MessageLookupByLibrary.simpleMessage(
+          "Supprimer l’Invitation",
+        ),
         "removeLink": MessageLookupByLibrary.simpleMessage("Supprimer le lien"),
-        "removeParticipant":
-            MessageLookupByLibrary.simpleMessage("Supprimer le participant"),
+        "removeParticipant": MessageLookupByLibrary.simpleMessage(
+          "Supprimer le participant",
+        ),
         "removeParticipantBody": m74,
         "removePersonLabel": MessageLookupByLibrary.simpleMessage(
-            "Supprimer le libellé d\'une personne"),
-        "removePublicLink":
-            MessageLookupByLibrary.simpleMessage("Supprimer le lien public"),
-        "removePublicLinks":
-            MessageLookupByLibrary.simpleMessage("Supprimer les liens publics"),
+          "Supprimer le libellé d\'une personne",
+        ),
+        "removePublicLink": MessageLookupByLibrary.simpleMessage(
+          "Supprimer le lien public",
+        ),
+        "removePublicLinks": MessageLookupByLibrary.simpleMessage(
+          "Supprimer les liens publics",
+        ),
         "removeShareItemsWarning": MessageLookupByLibrary.simpleMessage(
-            "Certains des éléments que vous êtes en train de retirer ont été ajoutés par d\'autres personnes, vous perdrez l\'accès vers ces éléments"),
+          "Certains des éléments que vous êtes en train de retirer ont été ajoutés par d\'autres personnes, vous perdrez l\'accès vers ces éléments",
+        ),
         "removeWithQuestionMark":
             MessageLookupByLibrary.simpleMessage("Enlever?"),
         "removeYourselfAsTrustedContact": MessageLookupByLibrary.simpleMessage(
-            "Retirez-vous comme contact de confiance"),
-        "removingFromFavorites":
-            MessageLookupByLibrary.simpleMessage("Suppression des favoris…"),
+          "Retirez-vous comme contact de confiance",
+        ),
+        "removingFromFavorites": MessageLookupByLibrary.simpleMessage(
+          "Suppression des favoris…",
+        ),
         "rename": MessageLookupByLibrary.simpleMessage("Renommer"),
         "renameAlbum":
             MessageLookupByLibrary.simpleMessage("Renommer l\'album"),
         "renameFile":
             MessageLookupByLibrary.simpleMessage("Renommer le fichier"),
-        "renewSubscription":
-            MessageLookupByLibrary.simpleMessage("Renouveler l’abonnement"),
+        "renewSubscription": MessageLookupByLibrary.simpleMessage(
+          "Renouveler l’abonnement",
+        ),
         "renewsOn": m75,
         "reportABug": MessageLookupByLibrary.simpleMessage("Signaler un bogue"),
         "reportBug": MessageLookupByLibrary.simpleMessage("Signaler un bogue"),
@@ -4440,145 +2306,196 @@
             MessageLookupByLibrary.simpleMessage("Renvoyer l\'email"),
         "reset": MessageLookupByLibrary.simpleMessage("Réinitialiser"),
         "resetIgnoredFiles": MessageLookupByLibrary.simpleMessage(
-            "Réinitialiser les fichiers ignorés"),
+          "Réinitialiser les fichiers ignorés",
+        ),
         "resetPasswordTitle": MessageLookupByLibrary.simpleMessage(
-            "Réinitialiser le mot de passe"),
+          "Réinitialiser le mot de passe",
+        ),
         "resetPerson": MessageLookupByLibrary.simpleMessage("Réinitialiser"),
         "resetToDefault": MessageLookupByLibrary.simpleMessage(
-            "Réinitialiser aux valeurs par défaut"),
+          "Réinitialiser aux valeurs par défaut",
+        ),
         "restore": MessageLookupByLibrary.simpleMessage("Restaurer"),
-        "restoreToAlbum":
-            MessageLookupByLibrary.simpleMessage("Restaurer vers l\'album"),
+        "restoreToAlbum": MessageLookupByLibrary.simpleMessage(
+          "Restaurer vers l\'album",
+        ),
         "restoringFiles": MessageLookupByLibrary.simpleMessage(
-            "Restauration des fichiers..."),
+          "Restauration des fichiers...",
+        ),
         "resumableUploads": MessageLookupByLibrary.simpleMessage(
-            "Reprise automatique des transferts"),
+          "Reprise automatique des transferts",
+        ),
         "retry": MessageLookupByLibrary.simpleMessage("Réessayer"),
         "review": MessageLookupByLibrary.simpleMessage("Suggestions"),
         "reviewDeduplicateItems": MessageLookupByLibrary.simpleMessage(
-            "Veuillez vérifier et supprimer les éléments que vous croyez dupliqués."),
-        "reviewSuggestions":
-            MessageLookupByLibrary.simpleMessage("Examiner les suggestions"),
+          "Veuillez vérifier et supprimer les éléments que vous croyez dupliqués.",
+        ),
+        "reviewSuggestions": MessageLookupByLibrary.simpleMessage(
+          "Examiner les suggestions",
+        ),
         "right": MessageLookupByLibrary.simpleMessage("Droite"),
         "roadtripWithThem": m76,
         "rotate": MessageLookupByLibrary.simpleMessage("Pivoter"),
         "rotateLeft": MessageLookupByLibrary.simpleMessage("Pivoter à gauche"),
-        "rotateRight":
-            MessageLookupByLibrary.simpleMessage("Faire pivoter à droite"),
+        "rotateRight": MessageLookupByLibrary.simpleMessage(
+          "Faire pivoter à droite",
+        ),
         "safelyStored":
             MessageLookupByLibrary.simpleMessage("Stockage sécurisé"),
         "same": MessageLookupByLibrary.simpleMessage("Identique"),
         "sameperson": MessageLookupByLibrary.simpleMessage("Même personne ?"),
         "save": MessageLookupByLibrary.simpleMessage("Sauvegarder"),
         "saveAsAnotherPerson": MessageLookupByLibrary.simpleMessage(
-            "Enregistrer comme une autre personne"),
+          "Enregistrer comme une autre personne",
+        ),
         "saveChangesBeforeLeavingQuestion":
             MessageLookupByLibrary.simpleMessage(
-                "Enregistrer les modifications avant de quitter ?"),
-        "saveCollage":
-            MessageLookupByLibrary.simpleMessage("Enregistrer le collage"),
+          "Enregistrer les modifications avant de quitter ?",
+        ),
+        "saveCollage": MessageLookupByLibrary.simpleMessage(
+          "Enregistrer le collage",
+        ),
         "saveCopy":
             MessageLookupByLibrary.simpleMessage("Enregistrer une copie"),
         "saveKey": MessageLookupByLibrary.simpleMessage("Enregistrer la clé"),
-        "savePerson":
-            MessageLookupByLibrary.simpleMessage("Enregistrer la personne"),
+        "savePerson": MessageLookupByLibrary.simpleMessage(
+          "Enregistrer la personne",
+        ),
         "saveYourRecoveryKeyIfYouHaventAlready":
             MessageLookupByLibrary.simpleMessage(
-                "Enregistrez votre clé de récupération si vous ne l\'avez pas déjà fait"),
+          "Enregistrez votre clé de récupération si vous ne l\'avez pas déjà fait",
+        ),
         "saving": MessageLookupByLibrary.simpleMessage("Enregistrement..."),
         "savingEdits": MessageLookupByLibrary.simpleMessage(
-            "Enregistrement des modifications..."),
+          "Enregistrement des modifications...",
+        ),
         "scanCode": MessageLookupByLibrary.simpleMessage("Scanner le code"),
         "scanThisBarcodeWithnyourAuthenticatorApp":
             MessageLookupByLibrary.simpleMessage(
-                "Scannez ce code-barres avec\nvotre application d\'authentification"),
+          "Scannez ce code-barres avec\nvotre application d\'authentification",
+        ),
         "search": MessageLookupByLibrary.simpleMessage("Rechercher"),
         "searchAlbumsEmptySection":
             MessageLookupByLibrary.simpleMessage("Albums"),
-        "searchByAlbumNameHint":
-            MessageLookupByLibrary.simpleMessage("Nom de l\'album"),
+        "searchByAlbumNameHint": MessageLookupByLibrary.simpleMessage(
+          "Nom de l\'album",
+        ),
         "searchByExamples": MessageLookupByLibrary.simpleMessage(
-            "• Noms d\'albums (par exemple \"Caméra\")\n• Types de fichiers (par exemple \"Vidéos\", \".gif\")\n• Années et mois (par exemple \"2022\", \"Janvier\")\n• Vacances (par exemple \"Noël\")\n• Descriptions de photos (par exemple \"#fun\")"),
+          "• Noms d\'albums (par exemple \"Caméra\")\n• Types de fichiers (par exemple \"Vidéos\", \".gif\")\n• Années et mois (par exemple \"2022\", \"Janvier\")\n• Vacances (par exemple \"Noël\")\n• Descriptions de photos (par exemple \"#fun\")",
+        ),
         "searchCaptionEmptySection": MessageLookupByLibrary.simpleMessage(
-            "Ajoutez des descriptions comme \"#trip\" dans les infos photo pour les retrouver ici plus rapidement"),
+          "Ajoutez des descriptions comme \"#trip\" dans les infos photo pour les retrouver ici plus rapidement",
+        ),
         "searchDatesEmptySection": MessageLookupByLibrary.simpleMessage(
-            "Recherche par date, mois ou année"),
+          "Recherche par date, mois ou année",
+        ),
         "searchDiscoverEmptySection": MessageLookupByLibrary.simpleMessage(
-            "Les images seront affichées ici une fois le traitement terminé"),
+          "Les images seront affichées ici une fois le traitement terminé",
+        ),
         "searchFaceEmptySection": MessageLookupByLibrary.simpleMessage(
-            "Les personnes seront affichées ici une fois l\'indexation terminée"),
+          "Les personnes seront affichées ici une fois l\'indexation terminée",
+        ),
         "searchFileTypesAndNamesEmptySection":
-            MessageLookupByLibrary.simpleMessage("Types et noms de fichiers"),
+            MessageLookupByLibrary.simpleMessage(
+          "Types et noms de fichiers",
+        ),
         "searchHint1": MessageLookupByLibrary.simpleMessage(
-            "Recherche rapide, sur l\'appareil"),
+          "Recherche rapide, sur l\'appareil",
+        ),
         "searchHint2": MessageLookupByLibrary.simpleMessage(
-            "Dates des photos, descriptions"),
+          "Dates des photos, descriptions",
+        ),
         "searchHint3": MessageLookupByLibrary.simpleMessage(
-            "Albums, noms de fichiers et types"),
+          "Albums, noms de fichiers et types",
+        ),
         "searchHint4": MessageLookupByLibrary.simpleMessage("Emplacement"),
         "searchHint5": MessageLookupByLibrary.simpleMessage(
-            "Bientôt: Visages & recherche magique ✨"),
+          "Bientôt: Visages & recherche magique ✨",
+        ),
         "searchLocationEmptySection": MessageLookupByLibrary.simpleMessage(
-            "Grouper les photos qui sont prises dans un certain angle d\'une photo"),
+          "Grouper les photos qui sont prises dans un certain angle d\'une photo",
+        ),
         "searchPeopleEmptySection": MessageLookupByLibrary.simpleMessage(
-            "Invitez quelqu\'un·e et vous verrez ici toutes les photos partagées"),
+          "Invitez quelqu\'un·e et vous verrez ici toutes les photos partagées",
+        ),
         "searchPersonsEmptySection": MessageLookupByLibrary.simpleMessage(
-            "Les personnes seront affichées ici une fois le traitement terminé"),
+          "Les personnes seront affichées ici une fois le traitement terminé",
+        ),
         "searchResultCount": m77,
         "searchSectionsLengthMismatch": m78,
         "security": MessageLookupByLibrary.simpleMessage("Sécurité"),
         "seePublicAlbumLinksInApp": MessageLookupByLibrary.simpleMessage(
-            "Ouvrir les liens des albums publics dans l\'application"),
-        "selectALocation":
-            MessageLookupByLibrary.simpleMessage("Sélectionnez un emplacement"),
+          "Ouvrir les liens des albums publics dans l\'application",
+        ),
+        "selectALocation": MessageLookupByLibrary.simpleMessage(
+          "Sélectionnez un emplacement",
+        ),
         "selectALocationFirst": MessageLookupByLibrary.simpleMessage(
-            "Sélectionnez d\'abord un emplacement"),
+          "Sélectionnez d\'abord un emplacement",
+        ),
         "selectAlbum":
             MessageLookupByLibrary.simpleMessage("Sélectionner album"),
         "selectAll": MessageLookupByLibrary.simpleMessage("Tout sélectionner"),
         "selectAllShort": MessageLookupByLibrary.simpleMessage("Tout"),
         "selectCoverPhoto": MessageLookupByLibrary.simpleMessage(
-            "Sélectionnez la photo de couverture"),
+          "Sélectionnez la photo de couverture",
+        ),
         "selectDate":
             MessageLookupByLibrary.simpleMessage("Sélectionner la date"),
-        "selectFoldersForBackup":
-            MessageLookupByLibrary.simpleMessage("Dossiers à sauvegarder"),
+        "selectFoldersForBackup": MessageLookupByLibrary.simpleMessage(
+          "Dossiers à sauvegarder",
+        ),
         "selectItemsToAdd": MessageLookupByLibrary.simpleMessage(
-            "Sélectionner les éléments à ajouter"),
-        "selectLanguage":
-            MessageLookupByLibrary.simpleMessage("Sélectionnez une langue"),
+          "Sélectionner les éléments à ajouter",
+        ),
+        "selectLanguage": MessageLookupByLibrary.simpleMessage(
+          "Sélectionnez une langue",
+        ),
         "selectMailApp": MessageLookupByLibrary.simpleMessage(
-            "Sélectionnez l\'application mail"),
-        "selectMorePhotos":
-            MessageLookupByLibrary.simpleMessage("Sélectionner plus de photos"),
+          "Sélectionnez l\'application mail",
+        ),
+        "selectMorePhotos": MessageLookupByLibrary.simpleMessage(
+          "Sélectionner plus de photos",
+        ),
         "selectOneDateAndTime": MessageLookupByLibrary.simpleMessage(
-            "Sélectionner une date et une heure"),
+          "Sélectionner une date et une heure",
+        ),
         "selectOneDateAndTimeForAll": MessageLookupByLibrary.simpleMessage(
-            "Sélectionnez une date et une heure pour tous"),
+          "Sélectionnez une date et une heure pour tous",
+        ),
         "selectPersonToLink": MessageLookupByLibrary.simpleMessage(
-            "Sélectionnez la personne à associer"),
-        "selectReason":
-            MessageLookupByLibrary.simpleMessage("Sélectionnez une raison"),
+          "Sélectionnez la personne à associer",
+        ),
+        "selectReason": MessageLookupByLibrary.simpleMessage(
+          "Sélectionnez une raison",
+        ),
         "selectStartOfRange": MessageLookupByLibrary.simpleMessage(
-            "Sélectionner le début de la plage"),
+          "Sélectionner le début de la plage",
+        ),
         "selectTime":
             MessageLookupByLibrary.simpleMessage("Sélectionner l\'heure"),
-        "selectYourFace":
-            MessageLookupByLibrary.simpleMessage("Sélectionnez votre visage"),
-        "selectYourPlan":
-            MessageLookupByLibrary.simpleMessage("Sélectionner votre offre"),
+        "selectYourFace": MessageLookupByLibrary.simpleMessage(
+          "Sélectionnez votre visage",
+        ),
+        "selectYourPlan": MessageLookupByLibrary.simpleMessage(
+          "Sélectionner votre offre",
+        ),
         "selectedAlbums": m79,
         "selectedFilesAreNotOnEnte": MessageLookupByLibrary.simpleMessage(
-            "Les fichiers sélectionnés ne sont pas sur Ente"),
+          "Les fichiers sélectionnés ne sont pas sur Ente",
+        ),
         "selectedFoldersWillBeEncryptedAndBackedUp":
             MessageLookupByLibrary.simpleMessage(
-                "Les dossiers sélectionnés seront chiffrés et sauvegardés"),
+          "Les dossiers sélectionnés seront chiffrés et sauvegardés",
+        ),
         "selectedItemsWillBeDeletedFromAllAlbumsAndMoved":
             MessageLookupByLibrary.simpleMessage(
-                "Les éléments sélectionnés seront supprimés de tous les albums et déplacés dans la corbeille."),
+          "Les éléments sélectionnés seront supprimés de tous les albums et déplacés dans la corbeille.",
+        ),
         "selectedItemsWillBeRemovedFromThisPerson":
             MessageLookupByLibrary.simpleMessage(
-                "Les éléments sélectionnés seront retirés de cette personne, mais pas supprimés de votre bibliothèque."),
+          "Les éléments sélectionnés seront retirés de cette personne, mais pas supprimés de votre bibliothèque.",
+        ),
         "selectedPhotos": m80,
         "selectedPhotosWithYours": m81,
         "selfiesWithThem": m82,
@@ -4588,142 +2505,188 @@
             MessageLookupByLibrary.simpleMessage("Envoyer Invitations"),
         "sendLink": MessageLookupByLibrary.simpleMessage("Envoyer le lien"),
         "serverEndpoint": MessageLookupByLibrary.simpleMessage(
-            "Point de terminaison serveur"),
+          "Point de terminaison serveur",
+        ),
         "sessionExpired":
             MessageLookupByLibrary.simpleMessage("Session expirée"),
         "sessionIdMismatch": MessageLookupByLibrary.simpleMessage(
-            "Incompatibilité de l\'ID de session"),
-        "setAPassword":
-            MessageLookupByLibrary.simpleMessage("Définir un mot de passe"),
+          "Incompatibilité de l\'ID de session",
+        ),
+        "setAPassword": MessageLookupByLibrary.simpleMessage(
+          "Définir un mot de passe",
+        ),
         "setAs": MessageLookupByLibrary.simpleMessage("Définir comme"),
         "setCover":
             MessageLookupByLibrary.simpleMessage("Définir la couverture"),
         "setLabel": MessageLookupByLibrary.simpleMessage("Définir"),
         "setNewPassword": MessageLookupByLibrary.simpleMessage(
-            "Définir un nouveau mot de passe"),
-        "setNewPin":
-            MessageLookupByLibrary.simpleMessage("Définir un nouveau code PIN"),
-        "setPasswordTitle":
-            MessageLookupByLibrary.simpleMessage("Définir le mot de passe"),
+          "Définir un nouveau mot de passe",
+        ),
+        "setNewPin": MessageLookupByLibrary.simpleMessage(
+          "Définir un nouveau code PIN",
+        ),
+        "setPasswordTitle": MessageLookupByLibrary.simpleMessage(
+          "Définir le mot de passe",
+        ),
         "setRadius": MessageLookupByLibrary.simpleMessage("Définir le rayon"),
-        "setupComplete":
-            MessageLookupByLibrary.simpleMessage("Configuration terminée"),
+        "setupComplete": MessageLookupByLibrary.simpleMessage(
+          "Configuration terminée",
+        ),
         "share": MessageLookupByLibrary.simpleMessage("Partager"),
         "shareALink": MessageLookupByLibrary.simpleMessage("Partager le lien"),
         "shareAlbumHint": MessageLookupByLibrary.simpleMessage(
-            "Ouvrez un album et appuyez sur le bouton de partage en haut à droite pour le partager."),
+          "Ouvrez un album et appuyez sur le bouton de partage en haut à droite pour le partager.",
+        ),
         "shareAnAlbumNow": MessageLookupByLibrary.simpleMessage(
-            "Partagez un album maintenant"),
+          "Partagez un album maintenant",
+        ),
         "shareLink": MessageLookupByLibrary.simpleMessage("Partager le lien"),
         "shareMyVerificationID": m83,
         "shareOnlyWithThePeopleYouWant": MessageLookupByLibrary.simpleMessage(
-            "Partagez uniquement avec les personnes que vous souhaitez"),
+          "Partagez uniquement avec les personnes que vous souhaitez",
+        ),
         "shareTextConfirmOthersVerificationID": m84,
         "shareTextRecommendUsingEnte": MessageLookupByLibrary.simpleMessage(
-            "Téléchargez Ente pour pouvoir facilement partager des photos et vidéos en qualité originale\n\nhttps://ente.io"),
+          "Téléchargez Ente pour pouvoir facilement partager des photos et vidéos en qualité originale\n\nhttps://ente.io",
+        ),
         "shareTextReferralCode": m85,
         "shareWithNonenteUsers": MessageLookupByLibrary.simpleMessage(
-            "Partager avec des utilisateurs non-Ente"),
+          "Partager avec des utilisateurs non-Ente",
+        ),
         "shareWithPeopleSectionTitle": m86,
         "shareYourFirstAlbum": MessageLookupByLibrary.simpleMessage(
-            "Partagez votre premier album"),
+          "Partagez votre premier album",
+        ),
         "sharedAlbumSectionDescription": MessageLookupByLibrary.simpleMessage(
-            "Créez des albums partagés et collaboratifs avec d\'autres utilisateurs de Ente, y compris des utilisateurs ayant des plans gratuits."),
+          "Créez des albums partagés et collaboratifs avec d\'autres utilisateurs de Ente, y compris des utilisateurs ayant des plans gratuits.",
+        ),
         "sharedByMe": MessageLookupByLibrary.simpleMessage("Partagé par moi"),
         "sharedByYou": MessageLookupByLibrary.simpleMessage("Partagé par vous"),
-        "sharedPhotoNotifications":
-            MessageLookupByLibrary.simpleMessage("Nouvelles photos partagées"),
-        "sharedPhotoNotificationsExplanation": MessageLookupByLibrary.simpleMessage(
-            "Recevoir des notifications quand quelqu\'un·e ajoute une photo à un album partagé dont vous faites partie"),
+        "sharedPhotoNotifications": MessageLookupByLibrary.simpleMessage(
+          "Nouvelles photos partagées",
+        ),
+        "sharedPhotoNotificationsExplanation":
+            MessageLookupByLibrary.simpleMessage(
+          "Recevoir des notifications quand quelqu\'un·e ajoute une photo à un album partagé dont vous faites partie",
+        ),
         "sharedWith": m87,
         "sharedWithMe":
             MessageLookupByLibrary.simpleMessage("Partagés avec moi"),
         "sharedWithYou":
             MessageLookupByLibrary.simpleMessage("Partagé avec vous"),
         "sharing": MessageLookupByLibrary.simpleMessage("Partage..."),
-        "shiftDatesAndTime":
-            MessageLookupByLibrary.simpleMessage("Dates et heure de décalage"),
-        "showLessFaces":
-            MessageLookupByLibrary.simpleMessage("Afficher moins de visages"),
-        "showMemories":
-            MessageLookupByLibrary.simpleMessage("Afficher les souvenirs"),
-        "showMoreFaces":
-            MessageLookupByLibrary.simpleMessage("Afficher plus de visages"),
+        "shiftDatesAndTime": MessageLookupByLibrary.simpleMessage(
+          "Dates et heure de décalage",
+        ),
+        "showLessFaces": MessageLookupByLibrary.simpleMessage(
+          "Afficher moins de visages",
+        ),
+        "showMemories": MessageLookupByLibrary.simpleMessage(
+          "Afficher les souvenirs",
+        ),
+        "showMoreFaces": MessageLookupByLibrary.simpleMessage(
+          "Afficher plus de visages",
+        ),
         "showPerson":
             MessageLookupByLibrary.simpleMessage("Montrer la personne"),
         "signOutFromOtherDevices": MessageLookupByLibrary.simpleMessage(
-            "Se déconnecter d\'autres appareils"),
+          "Se déconnecter d\'autres appareils",
+        ),
         "signOutOtherBody": MessageLookupByLibrary.simpleMessage(
-            "Si vous pensez que quelqu\'un peut connaître votre mot de passe, vous pouvez forcer tous les autres appareils utilisant votre compte à se déconnecter."),
+          "Si vous pensez que quelqu\'un peut connaître votre mot de passe, vous pouvez forcer tous les autres appareils utilisant votre compte à se déconnecter.",
+        ),
         "signOutOtherDevices": MessageLookupByLibrary.simpleMessage(
-            "Déconnecter les autres appareils"),
+          "Déconnecter les autres appareils",
+        ),
         "signUpTerms": MessageLookupByLibrary.simpleMessage(
-            "J\'accepte les <u-terms>conditions d\'utilisation</u-terms> et la <u-policy>politique de confidentialité</u-policy>"),
+          "J\'accepte les <u-terms>conditions d\'utilisation</u-terms> et la <u-policy>politique de confidentialité</u-policy>",
+        ),
         "singleFileDeleteFromDevice": m88,
         "singleFileDeleteHighlight": MessageLookupByLibrary.simpleMessage(
-            "Elle sera supprimée de tous les albums."),
+          "Elle sera supprimée de tous les albums.",
+        ),
         "singleFileInBothLocalAndRemote": m89,
         "singleFileInRemoteOnly": m90,
         "skip": MessageLookupByLibrary.simpleMessage("Ignorer"),
-        "smartMemories":
-            MessageLookupByLibrary.simpleMessage("Souvenirs intelligents"),
+        "smartMemories": MessageLookupByLibrary.simpleMessage(
+          "Souvenirs intelligents",
+        ),
         "social": MessageLookupByLibrary.simpleMessage("Retrouvez nous"),
         "someItemsAreInBothEnteAndYourDevice":
             MessageLookupByLibrary.simpleMessage(
-                "Certains éléments sont à la fois sur Ente et votre appareil."),
+          "Certains éléments sont à la fois sur Ente et votre appareil.",
+        ),
         "someOfTheFilesYouAreTryingToDeleteAre":
             MessageLookupByLibrary.simpleMessage(
-                "Certains des fichiers que vous essayez de supprimer ne sont disponibles que sur votre appareil et ne peuvent pas être récupérés s\'ils sont supprimés"),
+          "Certains des fichiers que vous essayez de supprimer ne sont disponibles que sur votre appareil et ne peuvent pas être récupérés s\'ils sont supprimés",
+        ),
         "someoneSharingAlbumsWithYouShouldSeeTheSameId":
             MessageLookupByLibrary.simpleMessage(
-                "Quelqu\'un qui partage des albums avec vous devrait voir le même ID sur son appareil."),
-        "somethingWentWrong":
-            MessageLookupByLibrary.simpleMessage("Un problème est survenu"),
+          "Quelqu\'un qui partage des albums avec vous devrait voir le même ID sur son appareil.",
+        ),
+        "somethingWentWrong": MessageLookupByLibrary.simpleMessage(
+          "Un problème est survenu",
+        ),
         "somethingWentWrongPleaseTryAgain":
             MessageLookupByLibrary.simpleMessage(
-                "Quelque chose s\'est mal passé, veuillez recommencer"),
+          "Quelque chose s\'est mal passé, veuillez recommencer",
+        ),
         "sorry": MessageLookupByLibrary.simpleMessage("Désolé"),
         "sorryBackupFailedDesc": MessageLookupByLibrary.simpleMessage(
-            "Désolé, nous n\'avons pas pu sauvegarder ce fichier maintenant, nous allons réessayer plus tard."),
+          "Désolé, nous n\'avons pas pu sauvegarder ce fichier maintenant, nous allons réessayer plus tard.",
+        ),
         "sorryCouldNotAddToFavorites": MessageLookupByLibrary.simpleMessage(
-            "Désolé, impossible d\'ajouter aux favoris !"),
+          "Désolé, impossible d\'ajouter aux favoris !",
+        ),
         "sorryCouldNotRemoveFromFavorites":
             MessageLookupByLibrary.simpleMessage(
-                "Désolé, impossible de supprimer des favoris !"),
+          "Désolé, impossible de supprimer des favoris !",
+        ),
         "sorryTheCodeYouveEnteredIsIncorrect":
             MessageLookupByLibrary.simpleMessage(
-                "Le code que vous avez saisi est incorrect"),
+          "Le code que vous avez saisi est incorrect",
+        ),
         "sorryWeCouldNotGenerateSecureKeysOnThisDevicennplease":
             MessageLookupByLibrary.simpleMessage(
-                "Désolé, nous n\'avons pas pu générer de clés sécurisées sur cet appareil.\n\nVeuillez vous inscrire depuis un autre appareil."),
+          "Désolé, nous n\'avons pas pu générer de clés sécurisées sur cet appareil.\n\nVeuillez vous inscrire depuis un autre appareil.",
+        ),
         "sorryWeHadToPauseYourBackups": MessageLookupByLibrary.simpleMessage(
-            "Désolé, nous avons dû mettre en pause vos sauvegardes"),
+          "Désolé, nous avons dû mettre en pause vos sauvegardes",
+        ),
         "sort": MessageLookupByLibrary.simpleMessage("Trier"),
         "sortAlbumsBy": MessageLookupByLibrary.simpleMessage("Trier par"),
-        "sortNewestFirst":
-            MessageLookupByLibrary.simpleMessage("Plus récent en premier"),
-        "sortOldestFirst":
-            MessageLookupByLibrary.simpleMessage("Plus ancien en premier"),
+        "sortNewestFirst": MessageLookupByLibrary.simpleMessage(
+          "Plus récent en premier",
+        ),
+        "sortOldestFirst": MessageLookupByLibrary.simpleMessage(
+          "Plus ancien en premier",
+        ),
         "sparkleSuccess": MessageLookupByLibrary.simpleMessage("✨ Succès"),
         "sportsWithThem": m91,
         "spotlightOnThem": m92,
-        "spotlightOnYourself":
-            MessageLookupByLibrary.simpleMessage("Éclairage sur vous-même"),
-        "startAccountRecoveryTitle":
-            MessageLookupByLibrary.simpleMessage("Démarrer la récupération"),
-        "startBackup":
-            MessageLookupByLibrary.simpleMessage("Démarrer la sauvegarde"),
+        "spotlightOnYourself": MessageLookupByLibrary.simpleMessage(
+          "Éclairage sur vous-même",
+        ),
+        "startAccountRecoveryTitle": MessageLookupByLibrary.simpleMessage(
+          "Démarrer la récupération",
+        ),
+        "startBackup": MessageLookupByLibrary.simpleMessage(
+          "Démarrer la sauvegarde",
+        ),
         "status": MessageLookupByLibrary.simpleMessage("État"),
         "stopCastingBody": MessageLookupByLibrary.simpleMessage(
-            "Voulez-vous arrêter la diffusion ?"),
-        "stopCastingTitle":
-            MessageLookupByLibrary.simpleMessage("Arrêter la diffusion"),
+          "Voulez-vous arrêter la diffusion ?",
+        ),
+        "stopCastingTitle": MessageLookupByLibrary.simpleMessage(
+          "Arrêter la diffusion",
+        ),
         "storage": MessageLookupByLibrary.simpleMessage("Stockage"),
         "storageBreakupFamily": MessageLookupByLibrary.simpleMessage("Famille"),
         "storageBreakupYou": MessageLookupByLibrary.simpleMessage("Vous"),
         "storageInGB": m93,
-        "storageLimitExceeded":
-            MessageLookupByLibrary.simpleMessage("Limite de stockage atteinte"),
+        "storageLimitExceeded": MessageLookupByLibrary.simpleMessage(
+          "Limite de stockage atteinte",
+        ),
         "storageUsageInfo": m94,
         "streamDetails":
             MessageLookupByLibrary.simpleMessage("Détails du stream"),
@@ -4732,108 +2695,145 @@
         "subWillBeCancelledOn": m96,
         "subscribe": MessageLookupByLibrary.simpleMessage("S\'abonner"),
         "subscribeToEnableSharing": MessageLookupByLibrary.simpleMessage(
-            "Vous avez besoin d\'un abonnement payant actif pour activer le partage."),
+          "Vous avez besoin d\'un abonnement payant actif pour activer le partage.",
+        ),
         "subscription": MessageLookupByLibrary.simpleMessage("Abonnement"),
         "success": MessageLookupByLibrary.simpleMessage("Succès"),
-        "successfullyArchived":
-            MessageLookupByLibrary.simpleMessage("Archivé avec succès"),
+        "successfullyArchived": MessageLookupByLibrary.simpleMessage(
+          "Archivé avec succès",
+        ),
         "successfullyHid":
             MessageLookupByLibrary.simpleMessage("Masquage réussi"),
-        "successfullyUnarchived":
-            MessageLookupByLibrary.simpleMessage("Désarchivé avec succès"),
-        "successfullyUnhid":
-            MessageLookupByLibrary.simpleMessage("Masquage réussi"),
-        "suggestFeatures":
-            MessageLookupByLibrary.simpleMessage("Suggérer une fonctionnalité"),
+        "successfullyUnarchived": MessageLookupByLibrary.simpleMessage(
+          "Désarchivé avec succès",
+        ),
+        "successfullyUnhid": MessageLookupByLibrary.simpleMessage(
+          "Masquage réussi",
+        ),
+        "suggestFeatures": MessageLookupByLibrary.simpleMessage(
+          "Suggérer une fonctionnalité",
+        ),
         "sunrise": MessageLookupByLibrary.simpleMessage("À l\'horizon"),
         "support": MessageLookupByLibrary.simpleMessage("Support"),
         "syncProgress": m97,
-        "syncStopped":
-            MessageLookupByLibrary.simpleMessage("Synchronisation arrêtée ?"),
+        "syncStopped": MessageLookupByLibrary.simpleMessage(
+          "Synchronisation arrêtée ?",
+        ),
         "syncing": MessageLookupByLibrary.simpleMessage(
-            "En cours de synchronisation..."),
+          "En cours de synchronisation...",
+        ),
         "systemTheme": MessageLookupByLibrary.simpleMessage("Système"),
         "tapToCopy": MessageLookupByLibrary.simpleMessage("taper pour copier"),
-        "tapToEnterCode":
-            MessageLookupByLibrary.simpleMessage("Appuyez pour entrer le code"),
-        "tapToUnlock":
-            MessageLookupByLibrary.simpleMessage("Appuyer pour déverrouiller"),
+        "tapToEnterCode": MessageLookupByLibrary.simpleMessage(
+          "Appuyez pour entrer le code",
+        ),
+        "tapToUnlock": MessageLookupByLibrary.simpleMessage(
+          "Appuyer pour déverrouiller",
+        ),
         "tapToUpload":
             MessageLookupByLibrary.simpleMessage("Appuyer pour envoyer"),
         "tapToUploadIsIgnoredDue": m98,
-        "tempErrorContactSupportIfPersists": MessageLookupByLibrary.simpleMessage(
-            "Il semble qu\'une erreur s\'est produite. Veuillez réessayer après un certain temps. Si l\'erreur persiste, veuillez contacter notre équipe d\'assistance."),
+        "tempErrorContactSupportIfPersists":
+            MessageLookupByLibrary.simpleMessage(
+          "Il semble qu\'une erreur s\'est produite. Veuillez réessayer après un certain temps. Si l\'erreur persiste, veuillez contacter notre équipe d\'assistance.",
+        ),
         "terminate": MessageLookupByLibrary.simpleMessage("Se déconnecter"),
-        "terminateSession":
-            MessageLookupByLibrary.simpleMessage("Se déconnecter ?"),
+        "terminateSession": MessageLookupByLibrary.simpleMessage(
+          "Se déconnecter ?",
+        ),
         "terms": MessageLookupByLibrary.simpleMessage("Conditions"),
-        "termsOfServicesTitle":
-            MessageLookupByLibrary.simpleMessage("Conditions d\'utilisation"),
+        "termsOfServicesTitle": MessageLookupByLibrary.simpleMessage(
+          "Conditions d\'utilisation",
+        ),
         "thankYou": MessageLookupByLibrary.simpleMessage("Merci"),
-        "thankYouForSubscribing":
-            MessageLookupByLibrary.simpleMessage("Merci de vous être abonné !"),
+        "thankYouForSubscribing": MessageLookupByLibrary.simpleMessage(
+          "Merci de vous être abonné !",
+        ),
         "theDownloadCouldNotBeCompleted": MessageLookupByLibrary.simpleMessage(
-            "Le téléchargement n\'a pas pu être terminé"),
+          "Le téléchargement n\'a pas pu être terminé",
+        ),
         "theLinkYouAreTryingToAccessHasExpired":
             MessageLookupByLibrary.simpleMessage(
-                "Le lien que vous essayez d\'accéder a expiré."),
-        "thePersonGroupsWillNotBeDisplayed": MessageLookupByLibrary.simpleMessage(
-            "Les groupes de personnes ne seront plus affichés dans la section personnes. Les photos resteront intactes."),
+          "Le lien que vous essayez d\'accéder a expiré.",
+        ),
+        "thePersonGroupsWillNotBeDisplayed":
+            MessageLookupByLibrary.simpleMessage(
+          "Les groupes de personnes ne seront plus affichés dans la section personnes. Les photos resteront intactes.",
+        ),
         "thePersonWillNotBeDisplayed": MessageLookupByLibrary.simpleMessage(
-            "Les groupes de personnes ne seront plus affichés dans la section personnes. Les photos resteront intactes."),
+          "Les groupes de personnes ne seront plus affichés dans la section personnes. Les photos resteront intactes.",
+        ),
         "theRecoveryKeyYouEnteredIsIncorrect":
             MessageLookupByLibrary.simpleMessage(
-                "La clé de récupération que vous avez entrée est incorrecte"),
+          "La clé de récupération que vous avez entrée est incorrecte",
+        ),
         "theme": MessageLookupByLibrary.simpleMessage("Thème"),
         "theseItemsWillBeDeletedFromYourDevice":
             MessageLookupByLibrary.simpleMessage(
-                "Ces éléments seront supprimés de votre appareil."),
+          "Ces éléments seront supprimés de votre appareil.",
+        ),
         "theyAlsoGetXGb": m99,
         "theyWillBeDeletedFromAllAlbums": MessageLookupByLibrary.simpleMessage(
-            "Ils seront supprimés de tous les albums."),
+          "Ils seront supprimés de tous les albums.",
+        ),
         "thisActionCannotBeUndone": MessageLookupByLibrary.simpleMessage(
-            "Cette action ne peut pas être annulée"),
+          "Cette action ne peut pas être annulée",
+        ),
         "thisAlbumAlreadyHDACollaborativeLink":
             MessageLookupByLibrary.simpleMessage(
-                "Cet album a déjà un lien collaboratif"),
+          "Cet album a déjà un lien collaboratif",
+        ),
         "thisCanBeUsedToRecoverYourAccountIfYou":
             MessageLookupByLibrary.simpleMessage(
-                "Cela peut être utilisé pour récupérer votre compte si vous perdez votre deuxième facteur"),
+          "Cela peut être utilisé pour récupérer votre compte si vous perdez votre deuxième facteur",
+        ),
         "thisDevice": MessageLookupByLibrary.simpleMessage("Cet appareil"),
         "thisEmailIsAlreadyInUse": MessageLookupByLibrary.simpleMessage(
-            "Cette adresse mail est déjà utilisé"),
+          "Cette adresse mail est déjà utilisé",
+        ),
         "thisImageHasNoExifData": MessageLookupByLibrary.simpleMessage(
-            "Cette image n\'a pas de données exif"),
+          "Cette image n\'a pas de données exif",
+        ),
         "thisIsMeExclamation":
             MessageLookupByLibrary.simpleMessage("C\'est moi !"),
         "thisIsPersonVerificationId": m100,
         "thisIsYourVerificationId": MessageLookupByLibrary.simpleMessage(
-            "Ceci est votre ID de vérification"),
+          "Ceci est votre ID de vérification",
+        ),
         "thisWeekThroughTheYears": MessageLookupByLibrary.simpleMessage(
-            "Cette semaine au fil des années"),
+          "Cette semaine au fil des années",
+        ),
         "thisWeekXYearsAgo": m101,
         "thisWillLogYouOutOfTheFollowingDevice":
             MessageLookupByLibrary.simpleMessage(
-                "Cela vous déconnectera de l\'appareil suivant :"),
+          "Cela vous déconnectera de l\'appareil suivant :",
+        ),
         "thisWillLogYouOutOfThisDevice": MessageLookupByLibrary.simpleMessage(
-            "Cela vous déconnectera de cet appareil !"),
+          "Cela vous déconnectera de cet appareil !",
+        ),
         "thisWillMakeTheDateAndTimeOfAllSelected":
             MessageLookupByLibrary.simpleMessage(
-                "Cela rendra la date et l\'heure identique à toutes les photos sélectionnées."),
+          "Cela rendra la date et l\'heure identique à toutes les photos sélectionnées.",
+        ),
         "thisWillRemovePublicLinksOfAllSelectedQuickLinks":
             MessageLookupByLibrary.simpleMessage(
-                "Ceci supprimera les liens publics de tous les liens rapides sélectionnés."),
+          "Ceci supprimera les liens publics de tous les liens rapides sélectionnés.",
+        ),
         "throughTheYears": m102,
         "toEnableAppLockPleaseSetupDevicePasscodeOrScreen":
             MessageLookupByLibrary.simpleMessage(
-                "Pour activer le verrouillage de l\'application vous devez configurer le code d\'accès de l\'appareil ou le verrouillage de l\'écran dans les paramètres de votre système."),
+          "Pour activer le verrouillage de l\'application vous devez configurer le code d\'accès de l\'appareil ou le verrouillage de l\'écran dans les paramètres de votre système.",
+        ),
         "toHideAPhotoOrVideo": MessageLookupByLibrary.simpleMessage(
-            "Pour masquer une photo ou une vidéo:"),
+          "Pour masquer une photo ou une vidéo:",
+        ),
         "toResetVerifyEmail": MessageLookupByLibrary.simpleMessage(
-            "Pour réinitialiser votre mot de passe, vérifiez d\'abord votre email."),
+          "Pour réinitialiser votre mot de passe, vérifiez d\'abord votre email.",
+        ),
         "todaysLogs": MessageLookupByLibrary.simpleMessage("Journaux du jour"),
         "tooManyIncorrectAttempts": MessageLookupByLibrary.simpleMessage(
-            "Trop de tentatives incorrectes"),
+          "Trop de tentatives incorrectes",
+        ),
         "total": MessageLookupByLibrary.simpleMessage("total"),
         "totalSize": MessageLookupByLibrary.simpleMessage("Taille totale"),
         "trash": MessageLookupByLibrary.simpleMessage("Corbeille"),
@@ -4841,45 +2841,58 @@
         "trim": MessageLookupByLibrary.simpleMessage("Recadrer"),
         "tripInYear": m104,
         "tripToLocation": m105,
-        "trustedContacts":
-            MessageLookupByLibrary.simpleMessage("Contacts de confiance"),
+        "trustedContacts": MessageLookupByLibrary.simpleMessage(
+          "Contacts de confiance",
+        ),
         "trustedInviteBody": m106,
         "tryAgain": MessageLookupByLibrary.simpleMessage("Réessayer"),
         "turnOnBackupForAutoUpload": MessageLookupByLibrary.simpleMessage(
-            "Activez la sauvegarde pour charger automatiquement sur Ente les fichiers ajoutés à ce dossier de l\'appareil."),
+          "Activez la sauvegarde pour charger automatiquement sur Ente les fichiers ajoutés à ce dossier de l\'appareil.",
+        ),
         "twitter": MessageLookupByLibrary.simpleMessage("Twitter"),
         "twoMonthsFreeOnYearlyPlans": MessageLookupByLibrary.simpleMessage(
-            "2 mois gratuits sur les forfaits annuels"),
+          "2 mois gratuits sur les forfaits annuels",
+        ),
         "twofactor": MessageLookupByLibrary.simpleMessage(
-            "Authentification à deux facteurs (A2F)"),
+          "Authentification à deux facteurs (A2F)",
+        ),
         "twofactorAuthenticationHasBeenDisabled":
             MessageLookupByLibrary.simpleMessage(
-                "L\'authentification à deux facteurs a été désactivée"),
+          "L\'authentification à deux facteurs a été désactivée",
+        ),
         "twofactorAuthenticationPageTitle":
             MessageLookupByLibrary.simpleMessage(
-                "Authentification à deux facteurs (A2F)"),
+          "Authentification à deux facteurs (A2F)",
+        ),
         "twofactorAuthenticationSuccessfullyReset":
             MessageLookupByLibrary.simpleMessage(
-                "L\'authentification à deux facteurs a été réinitialisée avec succès "),
+          "L\'authentification à deux facteurs a été réinitialisée avec succès ",
+        ),
         "twofactorSetup": MessageLookupByLibrary.simpleMessage(
-            "Configuration de l\'authentification à deux facteurs"),
+          "Configuration de l\'authentification à deux facteurs",
+        ),
         "typeOfGallerGallerytypeIsNotSupportedForRename": m107,
         "unarchive": MessageLookupByLibrary.simpleMessage("Désarchiver"),
-        "unarchiveAlbum":
-            MessageLookupByLibrary.simpleMessage("Désarchiver l\'album"),
-        "unarchiving":
-            MessageLookupByLibrary.simpleMessage("Désarchivage en cours..."),
+        "unarchiveAlbum": MessageLookupByLibrary.simpleMessage(
+          "Désarchiver l\'album",
+        ),
+        "unarchiving": MessageLookupByLibrary.simpleMessage(
+          "Désarchivage en cours...",
+        ),
         "unavailableReferralCode": MessageLookupByLibrary.simpleMessage(
-            "Désolé, ce code n\'est pas disponible."),
+          "Désolé, ce code n\'est pas disponible.",
+        ),
         "uncategorized":
             MessageLookupByLibrary.simpleMessage("Aucune catégorie"),
         "unhide": MessageLookupByLibrary.simpleMessage("Dévoiler"),
-        "unhideToAlbum":
-            MessageLookupByLibrary.simpleMessage("Afficher dans l\'album"),
+        "unhideToAlbum": MessageLookupByLibrary.simpleMessage(
+          "Afficher dans l\'album",
+        ),
         "unhiding":
             MessageLookupByLibrary.simpleMessage("Démasquage en cours..."),
         "unhidingFilesToAlbum": MessageLookupByLibrary.simpleMessage(
-            "Démasquage des fichiers vers l\'album"),
+          "Démasquage des fichiers vers l\'album",
+        ),
         "unlock": MessageLookupByLibrary.simpleMessage("Déverrouiller"),
         "unpinAlbum":
             MessageLookupByLibrary.simpleMessage("Désépingler l\'album"),
@@ -4887,91 +2900,121 @@
             MessageLookupByLibrary.simpleMessage("Désélectionner tout"),
         "update": MessageLookupByLibrary.simpleMessage("Mise à jour"),
         "updateAvailable": MessageLookupByLibrary.simpleMessage(
-            "Une mise à jour est disponible"),
+          "Une mise à jour est disponible",
+        ),
         "updatingFolderSelection": MessageLookupByLibrary.simpleMessage(
-            "Mise à jour de la sélection du dossier..."),
+          "Mise à jour de la sélection du dossier...",
+        ),
         "upgrade": MessageLookupByLibrary.simpleMessage("Améliorer"),
         "uploadIsIgnoredDueToIgnorereason": m108,
         "uploadingFilesToAlbum": MessageLookupByLibrary.simpleMessage(
-            "Envoi des fichiers vers l\'album..."),
+          "Envoi des fichiers vers l\'album...",
+        ),
         "uploadingMultipleMemories": m109,
         "uploadingSingleMemory": MessageLookupByLibrary.simpleMessage(
-            "Sauvegarde d\'un souvenir..."),
+          "Sauvegarde d\'un souvenir...",
+        ),
         "upto50OffUntil4thDec": MessageLookupByLibrary.simpleMessage(
-            "Jusqu\'à 50% de réduction, jusqu\'au 4ème déc."),
+          "Jusqu\'à 50% de réduction, jusqu\'au 4ème déc.",
+        ),
         "usableReferralStorageInfo": MessageLookupByLibrary.simpleMessage(
-            "Le stockage gratuit possible est limité par votre offre actuelle. Vous pouvez au maximum doubler votre espace de stockage gratuitement, le stockage supplémentaire deviendra donc automatiquement utilisable lorsque vous mettrez à niveau votre offre."),
-        "useAsCover":
-            MessageLookupByLibrary.simpleMessage("Utiliser comme couverture"),
+          "Le stockage gratuit possible est limité par votre offre actuelle. Vous pouvez au maximum doubler votre espace de stockage gratuitement, le stockage supplémentaire deviendra donc automatiquement utilisable lorsque vous mettrez à niveau votre offre.",
+        ),
+        "useAsCover": MessageLookupByLibrary.simpleMessage(
+          "Utiliser comme couverture",
+        ),
         "useDifferentPlayerInfo": MessageLookupByLibrary.simpleMessage(
-            "Vous avez des difficultés pour lire cette vidéo ? Appuyez longuement ici pour essayer un autre lecteur."),
-        "usePublicLinksForPeopleNotOnEnte": MessageLookupByLibrary.simpleMessage(
-            "Utilisez des liens publics pour les personnes qui ne sont pas sur Ente"),
-        "useRecoveryKey":
-            MessageLookupByLibrary.simpleMessage("Utiliser la clé de secours"),
+          "Vous avez des difficultés pour lire cette vidéo ? Appuyez longuement ici pour essayer un autre lecteur.",
+        ),
+        "usePublicLinksForPeopleNotOnEnte":
+            MessageLookupByLibrary.simpleMessage(
+          "Utilisez des liens publics pour les personnes qui ne sont pas sur Ente",
+        ),
+        "useRecoveryKey": MessageLookupByLibrary.simpleMessage(
+          "Utiliser la clé de secours",
+        ),
         "useSelectedPhoto": MessageLookupByLibrary.simpleMessage(
-            "Utiliser la photo sélectionnée"),
+          "Utiliser la photo sélectionnée",
+        ),
         "usedSpace": MessageLookupByLibrary.simpleMessage("Stockage utilisé"),
         "validTill": m110,
         "verificationFailedPleaseTryAgain":
             MessageLookupByLibrary.simpleMessage(
-                "La vérification a échouée, veuillez réessayer"),
-        "verificationId":
-            MessageLookupByLibrary.simpleMessage("ID de vérification"),
+          "La vérification a échouée, veuillez réessayer",
+        ),
+        "verificationId": MessageLookupByLibrary.simpleMessage(
+          "ID de vérification",
+        ),
         "verify": MessageLookupByLibrary.simpleMessage("Vérifier"),
         "verifyEmail":
             MessageLookupByLibrary.simpleMessage("Vérifier l\'email"),
         "verifyEmailID": m111,
         "verifyIDLabel": MessageLookupByLibrary.simpleMessage("Vérifier"),
-        "verifyPasskey":
-            MessageLookupByLibrary.simpleMessage("Vérifier la clé de sécurité"),
-        "verifyPassword":
-            MessageLookupByLibrary.simpleMessage("Vérifier le mot de passe"),
+        "verifyPasskey": MessageLookupByLibrary.simpleMessage(
+          "Vérifier la clé de sécurité",
+        ),
+        "verifyPassword": MessageLookupByLibrary.simpleMessage(
+          "Vérifier le mot de passe",
+        ),
         "verifying":
             MessageLookupByLibrary.simpleMessage("Validation en cours..."),
         "verifyingRecoveryKey": MessageLookupByLibrary.simpleMessage(
-            "Vérification de la clé de récupération..."),
+          "Vérification de la clé de récupération...",
+        ),
         "videoInfo": MessageLookupByLibrary.simpleMessage("Informations vidéo"),
         "videoSmallCase": MessageLookupByLibrary.simpleMessage("vidéo"),
-        "videoStreaming":
-            MessageLookupByLibrary.simpleMessage("Vidéos diffusables"),
+        "videoStreaming": MessageLookupByLibrary.simpleMessage(
+          "Vidéos diffusables",
+        ),
         "videos": MessageLookupByLibrary.simpleMessage("Vidéos"),
         "viewActiveSessions": MessageLookupByLibrary.simpleMessage(
-            "Afficher les connexions actives"),
+          "Afficher les connexions actives",
+        ),
         "viewAddOnButton": MessageLookupByLibrary.simpleMessage(
-            "Afficher les modules complémentaires"),
+          "Afficher les modules complémentaires",
+        ),
         "viewAll": MessageLookupByLibrary.simpleMessage("Tout afficher"),
         "viewAllExifData": MessageLookupByLibrary.simpleMessage(
-            "Visualiser toutes les données EXIF"),
-        "viewLargeFiles":
-            MessageLookupByLibrary.simpleMessage("Fichiers volumineux"),
+          "Visualiser toutes les données EXIF",
+        ),
+        "viewLargeFiles": MessageLookupByLibrary.simpleMessage(
+          "Fichiers volumineux",
+        ),
         "viewLargeFilesDesc": MessageLookupByLibrary.simpleMessage(
-            "Affichez les fichiers qui consomment le plus de stockage."),
+          "Affichez les fichiers qui consomment le plus de stockage.",
+        ),
         "viewLogs":
             MessageLookupByLibrary.simpleMessage("Afficher les journaux"),
         "viewPersonToUnlink": m112,
-        "viewRecoveryKey":
-            MessageLookupByLibrary.simpleMessage("Voir la clé de récupération"),
+        "viewRecoveryKey": MessageLookupByLibrary.simpleMessage(
+          "Voir la clé de récupération",
+        ),
         "viewer": MessageLookupByLibrary.simpleMessage("Observateur"),
         "viewersSuccessfullyAdded": m113,
         "visitWebToManage": MessageLookupByLibrary.simpleMessage(
-            "Vous pouvez gérer votre abonnement sur web.ente.io"),
+          "Vous pouvez gérer votre abonnement sur web.ente.io",
+        ),
         "waitingForVerification": MessageLookupByLibrary.simpleMessage(
-            "En attente de vérification..."),
+          "En attente de vérification...",
+        ),
         "waitingForWifi": MessageLookupByLibrary.simpleMessage(
-            "En attente de connexion Wi-Fi..."),
+          "En attente de connexion Wi-Fi...",
+        ),
         "warning": MessageLookupByLibrary.simpleMessage("Attention"),
-        "weAreOpenSource":
-            MessageLookupByLibrary.simpleMessage("Nous sommes open source !"),
+        "weAreOpenSource": MessageLookupByLibrary.simpleMessage(
+          "Nous sommes open source !",
+        ),
         "weDontSupportEditingPhotosAndAlbumsThatYouDont":
             MessageLookupByLibrary.simpleMessage(
-                "Nous ne prenons pas en charge l\'édition des photos et des albums que vous ne possédez pas encore"),
+          "Nous ne prenons pas en charge l\'édition des photos et des albums que vous ne possédez pas encore",
+        ),
         "weHaveSendEmailTo": m114,
         "weakStrength": MessageLookupByLibrary.simpleMessage("Securité Faible"),
         "welcomeBack": MessageLookupByLibrary.simpleMessage("Bienvenue !"),
         "whatsNew": MessageLookupByLibrary.simpleMessage("Nouveautés"),
         "whyAddTrustContact": MessageLookupByLibrary.simpleMessage(
-            "Un contact de confiance peut vous aider à récupérer vos données."),
+          "Un contact de confiance peut vous aider à récupérer vos données.",
+        ),
         "widgets": MessageLookupByLibrary.simpleMessage("Gadgets"),
         "wishThemAHappyBirthday": m115,
         "yearShort": MessageLookupByLibrary.simpleMessage("an"),
@@ -4980,66 +3023,87 @@
         "yes": MessageLookupByLibrary.simpleMessage("Oui"),
         "yesCancel": MessageLookupByLibrary.simpleMessage("Oui, annuler"),
         "yesConvertToViewer": MessageLookupByLibrary.simpleMessage(
-            "Oui, convertir en observateur"),
+          "Oui, convertir en observateur",
+        ),
         "yesDelete": MessageLookupByLibrary.simpleMessage("Oui, supprimer"),
         "yesDiscardChanges": MessageLookupByLibrary.simpleMessage(
-            "Oui, ignorer les modifications"),
+          "Oui, ignorer les modifications",
+        ),
         "yesIgnore": MessageLookupByLibrary.simpleMessage("Oui, ignorer"),
         "yesLogout":
             MessageLookupByLibrary.simpleMessage("Oui, se déconnecter"),
         "yesRemove": MessageLookupByLibrary.simpleMessage("Oui, supprimer"),
         "yesRenew": MessageLookupByLibrary.simpleMessage("Oui, renouveler"),
         "yesResetPerson": MessageLookupByLibrary.simpleMessage(
-            "Oui, réinitialiser la personne"),
+          "Oui, réinitialiser la personne",
+        ),
         "you": MessageLookupByLibrary.simpleMessage("Vous"),
         "youAndThem": m117,
         "youAreOnAFamilyPlan": MessageLookupByLibrary.simpleMessage(
-            "Vous êtes sur un plan familial !"),
+          "Vous êtes sur un plan familial !",
+        ),
         "youAreOnTheLatestVersion": MessageLookupByLibrary.simpleMessage(
-            "Vous êtes sur la dernière version"),
+          "Vous êtes sur la dernière version",
+        ),
         "youCanAtMaxDoubleYourStorage": MessageLookupByLibrary.simpleMessage(
-            "* Vous pouvez au maximum doubler votre espace de stockage"),
+          "* Vous pouvez au maximum doubler votre espace de stockage",
+        ),
         "youCanManageYourLinksInTheShareTab":
             MessageLookupByLibrary.simpleMessage(
-                "Vous pouvez gérer vos liens dans l\'onglet Partage."),
+          "Vous pouvez gérer vos liens dans l\'onglet Partage.",
+        ),
         "youCanTrySearchingForADifferentQuery":
             MessageLookupByLibrary.simpleMessage(
-                "Vous pouvez essayer de rechercher une autre requête."),
+          "Vous pouvez essayer de rechercher une autre requête.",
+        ),
         "youCannotDowngradeToThisPlan": MessageLookupByLibrary.simpleMessage(
-            "Vous ne pouvez pas rétrograder vers cette offre"),
+          "Vous ne pouvez pas rétrograder vers cette offre",
+        ),
         "youCannotShareWithYourself": MessageLookupByLibrary.simpleMessage(
-            "Vous ne pouvez pas partager avec vous-même"),
+          "Vous ne pouvez pas partager avec vous-même",
+        ),
         "youDontHaveAnyArchivedItems": MessageLookupByLibrary.simpleMessage(
-            "Vous n\'avez aucun élément archivé."),
+          "Vous n\'avez aucun élément archivé.",
+        ),
         "youHaveSuccessfullyFreedUp": m118,
-        "yourAccountHasBeenDeleted":
-            MessageLookupByLibrary.simpleMessage("Votre compte a été supprimé"),
+        "yourAccountHasBeenDeleted": MessageLookupByLibrary.simpleMessage(
+          "Votre compte a été supprimé",
+        ),
         "yourMap": MessageLookupByLibrary.simpleMessage("Votre carte"),
         "yourPlanWasSuccessfullyDowngraded":
             MessageLookupByLibrary.simpleMessage(
-                "Votre plan a été rétrogradé avec succès"),
+          "Votre plan a été rétrogradé avec succès",
+        ),
         "yourPlanWasSuccessfullyUpgraded": MessageLookupByLibrary.simpleMessage(
-            "Votre offre a été mise à jour avec succès"),
+          "Votre offre a été mise à jour avec succès",
+        ),
         "yourPurchaseWasSuccessful": MessageLookupByLibrary.simpleMessage(
-            "Votre achat a été effectué avec succès"),
+          "Votre achat a été effectué avec succès",
+        ),
         "yourStorageDetailsCouldNotBeFetched":
             MessageLookupByLibrary.simpleMessage(
-                "Vos informations de stockage n\'ont pas pu être récupérées"),
-        "yourSubscriptionHasExpired":
-            MessageLookupByLibrary.simpleMessage("Votre abonnement a expiré"),
+          "Vos informations de stockage n\'ont pas pu être récupérées",
+        ),
+        "yourSubscriptionHasExpired": MessageLookupByLibrary.simpleMessage(
+          "Votre abonnement a expiré",
+        ),
         "yourSubscriptionWasUpdatedSuccessfully":
             MessageLookupByLibrary.simpleMessage(
-                "Votre abonnement a été mis à jour avec succès"),
+          "Votre abonnement a été mis à jour avec succès",
+        ),
         "yourVerificationCodeHasExpired": MessageLookupByLibrary.simpleMessage(
-            "Votre code de vérification a expiré"),
+          "Votre code de vérification a expiré",
+        ),
         "youveNoDuplicateFilesThatCanBeCleared":
             MessageLookupByLibrary.simpleMessage(
-                "Vous n\'avez aucun fichier dupliqué pouvant être nettoyé"),
+          "Vous n\'avez aucun fichier dupliqué pouvant être nettoyé",
+        ),
         "youveNoFilesInThisAlbumThatCanBeDeleted":
             MessageLookupByLibrary.simpleMessage(
-                "Vous n\'avez pas de fichiers dans cet album qui peuvent être supprimés"),
+          "Vous n\'avez pas de fichiers dans cet album qui peuvent être supprimés",
+        ),
         "zoomOutToSeePhotos": MessageLookupByLibrary.simpleMessage(
-            "Zoom en arrière pour voir les photos")
+          "Zoom en arrière pour voir les photos",
+        ),
       };
->>>>>>> 7d9cfd85
 }