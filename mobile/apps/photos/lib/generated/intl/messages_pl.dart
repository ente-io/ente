// DO NOT EDIT. This is code generated via package:intl/generate_localized.dart
// This is a library that provides messages for a pl locale. All the
// messages from the main program should be duplicated here with the same
// function name.

// Ignore issues from commonly used lints in this file.
// ignore_for_file:unnecessary_brace_in_string_interps, unnecessary_new
// ignore_for_file:prefer_single_quotes,comment_references, directives_ordering
// ignore_for_file:annotate_overrides,prefer_generic_function_type_aliases
// ignore_for_file:unused_import, file_names, avoid_escaping_inner_quotes
// ignore_for_file:unnecessary_string_interpolations, unnecessary_string_escapes

import 'package:intl/intl.dart';
import 'package:intl/message_lookup_by_library.dart';

final messages = new MessageLookup();

typedef String MessageIfAbsent(String messageStr, List<dynamic> args);

class MessageLookup extends MessageLookupByLibrary {
  String get localeName => 'pl';

  static String m0(title) => "${title} (Ja)";

  static String m3(storageAmount, endDate) =>
      "Twój dodatek ${storageAmount} jest ważny do ${endDate}";

  static String m5(emailOrName) => "Dodane przez ${emailOrName}";

  static String m6(albumName) => "Pomyślnie dodano do  ${albumName}";

  static String m7(name) => "Podziwianie ${name}";

  static String m8(count) =>
      "${Intl.plural(count, zero: 'Brak Uczestników', one: '1 Uczestnik', other: '${count} Uczestników')}";

  static String m9(versionValue) => "Wersja: ${versionValue}";

  static String m10(freeAmount, storageUnit) =>
      "${freeAmount} ${storageUnit} wolne";

  static String m11(name) => "Piękne widoki z ${name}";

  static String m12(paymentProvider) =>
      "Prosimy najpierw anulować istniejącą subskrypcję z ${paymentProvider}";

  static String m13(user) =>
      "${user} nie będzie mógł dodać więcej zdjęć do tego albumu\n\nJednak nadal będą mogli usunąć istniejące zdjęcia, które dodali";

  static String m14(isFamilyMember, storageAmountInGb) =>
      "${Intl.select(isFamilyMember, {'true': 'Twoja rodzina odebrała ${storageAmountInGb} GB do tej pory', 'false': 'Odebrałeś ${storageAmountInGb} GB do tej pory', 'other': 'Odebrałeś ${storageAmountInGb} GB do tej pory!'})}";

  static String m15(albumName) => "Utworzono link współpracy dla ${albumName}";

  static String m16(count) =>
      "${Intl.plural(count, zero: 'Dodano 0 współuczestników', one: 'Dodano 1 współuczestnika', other: 'Dodano ${count} współuczestników')}";

  static String m17(email, numOfDays) =>
      "Zamierzasz dodać ${email} jako zaufany kontakt. Będą mogli odzyskać Twoje konto, jeśli jesteś nieobecny przez ${numOfDays} dni.";

  static String m18(familyAdminEmail) =>
      "Prosimy skontaktować się z <green>${familyAdminEmail}</green>, by zarzadząć swoją subskrypcją";

  static String m19(provider) =>
      "Skontaktuj się z nami pod adresem support@ente.io, aby zarządzać subskrypcją ${provider}.";

  static String m20(endpoint) => "Połączono z ${endpoint}";

  static String m21(count) =>
      "${Intl.plural(count, one: 'Usuń ${count} element', few: 'Usuń ${count} elementy', many: 'Usuń ${count} elementów', other: 'Usuń ${count} elementu')}";

  static String m22(count) =>
      "Usunąć również zdjęcia (i filmy) obecne w tych albumach ${count} z <bold>wszystkich</bold> innych albumów, których są częścią?";

  static String m23(currentlyDeleting, totalCount) =>
      "Usuwanie ${currentlyDeleting} / ${totalCount}";

  static String m24(albumName) =>
      "Spowoduje to usunięcie publicznego linku dostępu do \"${albumName}\".";

  static String m25(supportEmail) =>
      "Wyślij wiadomość e-mail na ${supportEmail} z zarejestrowanego adresu e-mail";

  static String m26(count, storageSaved) =>
      "Wyczyszczono ${Intl.plural(count, one: '${count} zdduplikowany plik', other: '${count} zdduplikowane pliki')}, oszczędzając (${storageSaved}!)";

  static String m27(count, formattedSize) =>
      "${count} plików, każdy po ${formattedSize}";

  static String m28(name) => "Ten e-mail jest już powiązany z ${name}.";

  static String m29(newEmail) => "Adres e-mail został zmieniony na ${newEmail}";

  static String m30(email) => "${email} nie posiada konta Ente.";

  static String m31(email) =>
      "${email} nie posiada konta Ente.\n\nWyślij im zaproszenie do udostępniania zdjęć.";

  static String m33(text) => "Znaleziono dodatkowe zdjęcia dla ${text}";

  static String m34(name) => "Ucztowanie z ${name}";

  static String m35(count, formattedNumber) =>
      "${Intl.plural(count, one: '1 plikowi', other: '${formattedNumber} plikom')} na tym urządzeniu została bezpiecznie utworzona kopia zapasowa";

  static String m36(count, formattedNumber) =>
      "${Intl.plural(count, one: '1 plikowi', other: '${formattedNumber} plikom')} w tym albumie została bezpiecznie utworzona kopia zapasowa";

  static String m37(storageAmountInGB) =>
      "${storageAmountInGB} GB za każdym razem, gdy ktoś zarejestruje się w płatnym planie i użyje twojego kodu";

  static String m38(endDate) => "Okres próbny ważny do ${endDate}";

  static String m40(sizeInMBorGB) => "Zwolnij ${sizeInMBorGB}";

  static String m42(currentlyProcessing, totalCount) =>
      "Przetwarzanie ${currentlyProcessing} / ${totalCount}";

  static String m43(name) => "Wędrówka z ${name}";

  static String m44(count) =>
      "${Intl.plural(count, one: '${count} element', few: '${count} elementy', many: '${count} elementów', other: '${count} elementu')}";

  static String m45(name) => "Ostatnio z ${name}";

  static String m46(email) =>
      "${email} zaprosił Cię do zostania zaufanym kontaktem";

  static String m47(expiryTime) => "Link wygaśnie ${expiryTime}";

  static String m48(email) => "Połącz osobę z ${email}";

  static String m49(personName, email) =>
      "Spowoduje to powiązanie ${personName} z ${email}";

  static String m52(albumName) => "Pomyślnie przeniesiono do ${albumName}";

  static String m53(personName) => "Brak sugestii dla ${personName}";

  static String m54(name) => "Nie ${name}?";

  static String m55(familyAdminEmail) =>
      "Skontaktuj się z ${familyAdminEmail}, aby zmienić swój kod.";

  static String m57(passwordStrengthValue) =>
      "Siła hasła: ${passwordStrengthValue}";

  static String m58(providerName) =>
      "Porozmawiaj ze wsparciem ${providerName} jeśli zostałeś obciążony";

  static String m59(name, age) => "${name} ma ${age} lat!";

  static String m60(name, age) => "${name} wkrótce będzie mieć ${age} lat";

  static String m63(endDate) =>
      "Bezpłatny okres próbny ważny do ${endDate}.\nNastępnie możesz wybrać płatny plan.";

  static String m64(toEmail) =>
      "Prosimy o kontakt mailowy pod adresem ${toEmail}";

  static String m65(toEmail) => "Prosimy wysłać logi do ${toEmail}";

  static String m66(name) => "Pozowanie z ${name}";

  static String m67(folderName) => "Przetwarzanie ${folderName}...";

  static String m68(storeName) => "Oceń nas na ${storeName}";

  static String m69(name) => "Ponownie przypisano cię do ${name}";

  static String m70(days, email) =>
      "Możesz uzyskać dostęp do konta po dniu ${days} dni. Powiadomienie zostanie wysłane na ${email}.";

  static String m71(email) =>
      "Możesz teraz odzyskać konto ${email} poprzez ustawienie nowego hasła.";

  static String m72(email) => "${email} próbuje odzyskać Twoje konto.";

  static String m73(storageInGB) =>
      "3. Oboje otrzymujecie ${storageInGB} GB* za darmo";

  static String m74(userEmail) =>
      "${userEmail} zostanie usunięty z tego udostępnionego albumu\n\nWszelkie dodane przez nich zdjęcia zostaną usunięte z albumu";

  static String m75(endDate) => "Subskrypcja odnowi się ${endDate}";

  static String m76(name) => "Wycieczka z ${name}";

  static String m77(count) =>
      "${Intl.plural(count, one: 'Znaleziono ${count} wynik', few: 'Znaleziono ${count} wyniki', other: 'Znaleziono ${count} wyników')}";

  static String m78(snapshotLength, searchLength) =>
      "Niezgodność długości sekcji: ${snapshotLength} != ${searchLength}";

  static String m79(count) => "Wybrano ${count}";

  static String m80(count) => "Wybrano ${count}";

  static String m81(count, yourCount) =>
      "Wybrano ${count} (twoich ${yourCount})";

  static String m82(name) => "Selfie z ${name}";

  static String m83(verificationID) =>
      "Oto mój identyfikator weryfikacyjny: ${verificationID} dla ente.io.";

  static String m84(verificationID) =>
      "Hej, czy możesz potwierdzić, że to jest Twój identyfikator weryfikacyjny ente.io: ${verificationID}";

  static String m85(referralCode, referralStorageInGB) =>
      "Kod polecający: ${referralCode} \n\nZastosuj go w: Ustawienia → Ogólne → Polecanie, aby otrzymać ${referralStorageInGB} GB za darmo po zarejestrowaniu się w płatnym planie\n\nhttps://ente.io";

  static String m86(numberOfPeople) =>
      "${Intl.plural(numberOfPeople, zero: 'Udostępnione określonym osobom', one: 'Udostępnione 1 osobie', other: 'Udostępnione ${numberOfPeople} osobom')}";

  static String m87(emailIDs) => "Udostępnione z ${emailIDs}";

  static String m88(fileType) =>
      "Ten ${fileType} zostanie usunięty z Twojego urządzenia.";

  static String m89(fileType) =>
      "Ten ${fileType} jest zarówno w Ente, jak i na twoim urządzeniu.";

  static String m90(fileType) => "Ten ${fileType} zostanie usunięty z Ente.";

  static String m91(name) => "Sport z ${name}";

  static String m92(name) => "Uwaga na ${name}";

  static String m93(storageAmountInGB) => "${storageAmountInGB} GB";

  static String m94(
    usedAmount,
    usedStorageUnit,
    totalAmount,
    totalStorageUnit,
  ) =>
      "Użyto ${usedAmount} ${usedStorageUnit} z ${totalAmount} ${totalStorageUnit}";

  static String m95(id) =>
      "Twoje ${id} jest już połączony z innym kontem Ente.\nJeśli chcesz użyć swojego ${id} za pomocą tego konta, skontaktuj się z naszym wsparciem technicznym";

  static String m96(endDate) =>
      "Twoja subskrypcja zostanie anulowana dnia ${endDate}";

  static String m97(completed, total) =>
      "Zachowano ${completed}/${total} wspomnień";

  static String m98(ignoreReason) =>
      "Naciśnij, aby przesłać, przesyłanie jest obecnie ignorowane z powodu ${ignoreReason}";

  static String m99(storageAmountInGB) =>
      "Oni również otrzymują ${storageAmountInGB} GB";

  static String m100(email) => "To jest identyfikator weryfikacyjny ${email}";

  static String m102(dateFormat) => "${dateFormat} przez lata";

  static String m103(count) =>
      "${Intl.plural(count, zero: 'Wkrótce', one: '1 dzień', few: '${count} dni', other: '${count} dni')}";

  static String m104(year) => "Podróż w ${year}";

  static String m106(email) =>
      "Zostałeś zaproszony do bycia dziedzicznym kontaktem przez ${email}.";

  static String m107(galleryType) =>
      "Typ galerii ${galleryType} nie jest obsługiwany dla zmiany nazwy";

  static String m108(ignoreReason) =>
      "Przesyłanie jest ignorowane z powodu ${ignoreReason}";

  static String m109(count) => "Zachowywanie ${count} wspomnień...";

  static String m110(endDate) => "Ważne do ${endDate}";

  static String m111(email) => "Zweryfikuj ${email}";

  static String m112(name) => "Zobacz ${name}, aby odłączyć";

  static String m114(email) =>
      "Wysłaliśmy wiadomość na adres <green>${email}</green>";

  static String m115(name) => "Życz ${name} wszystkiego  najlepszego! 🎉";

  static String m116(count) =>
      "${Intl.plural(count, one: '${count} rok temu', few: '${count} lata temu', many: '${count} lat temu', other: '${count} lata temu')}";

  static String m117(name) => "Ty i ${name}";

  static String m118(storageSaved) => "Pomyślnie zwolniłeś/aś ${storageSaved}!";

  final messages = _notInlinedMessages(_notInlinedMessages);
  static Map<String, Function> _notInlinedMessages(_) => <String, Function>{
<<<<<<< HEAD
    "aNewVersionOfEnteIsAvailable": MessageLookupByLibrary.simpleMessage(
      "Dostępna jest nowa wersja Ente.",
    ),
    "about": MessageLookupByLibrary.simpleMessage("O nas"),
    "acceptTrustInvite": MessageLookupByLibrary.simpleMessage(
      "Zaakceptuj Zaproszenie",
    ),
    "account": MessageLookupByLibrary.simpleMessage("Konto"),
    "accountIsAlreadyConfigured": MessageLookupByLibrary.simpleMessage(
      "Konto jest już skonfigurowane.",
    ),
    "accountOwnerPersonAppbarTitle": m0,
    "accountWelcomeBack": MessageLookupByLibrary.simpleMessage(
      "Witaj ponownie!",
    ),
    "ackPasswordLostWarning": MessageLookupByLibrary.simpleMessage(
      "Rozumiem, że jeśli utracę hasło, mogę utracić dane, ponieważ moje dane są <underline>całkowicie zaszyfrowane</underline>.",
    ),
    "actionNotSupportedOnFavouritesAlbum": MessageLookupByLibrary.simpleMessage(
      "Akcja nie jest obsługiwana na Ulubionym albumie",
    ),
    "activeSessions": MessageLookupByLibrary.simpleMessage("Aktywne sesje"),
    "add": MessageLookupByLibrary.simpleMessage("Dodaj"),
    "addAName": MessageLookupByLibrary.simpleMessage("Dodaj nazwę"),
    "addANewEmail": MessageLookupByLibrary.simpleMessage(
      "Dodaj nowy adres e-mail",
    ),
    "addAlbumWidgetPrompt": MessageLookupByLibrary.simpleMessage(
      "Dodaj widżet albumu do ekranu głównego i wróć tutaj, aby dostosować.",
    ),
    "addCollaborator": MessageLookupByLibrary.simpleMessage(
      "Dodaj współuczestnika",
    ),
    "addFiles": MessageLookupByLibrary.simpleMessage("Dodaj Pliki"),
    "addFromDevice": MessageLookupByLibrary.simpleMessage("Dodaj z urządzenia"),
    "addLocation": MessageLookupByLibrary.simpleMessage("Dodaj lokalizację"),
    "addLocationButton": MessageLookupByLibrary.simpleMessage("Dodaj"),
    "addMemoriesWidgetPrompt": MessageLookupByLibrary.simpleMessage(
      "Dodaj widżet wspomnień do ekranu głównego i wróć tutaj, aby dostosować.",
    ),
    "addMore": MessageLookupByLibrary.simpleMessage("Dodaj więcej"),
    "addName": MessageLookupByLibrary.simpleMessage("Dodaj nazwę"),
    "addNameOrMerge": MessageLookupByLibrary.simpleMessage(
      "Dodaj nazwę lub scal",
    ),
    "addNew": MessageLookupByLibrary.simpleMessage("Dodaj nowe"),
    "addNewPerson": MessageLookupByLibrary.simpleMessage("Dodaj nową osobę"),
    "addOnPageSubtitle": MessageLookupByLibrary.simpleMessage(
      "Szczegóły dodatków",
    ),
    "addOnValidTill": m3,
    "addOns": MessageLookupByLibrary.simpleMessage("Dodatki"),
    "addParticipants": MessageLookupByLibrary.simpleMessage(
      "Dodaj uczestników",
    ),
    "addPeopleWidgetPrompt": MessageLookupByLibrary.simpleMessage(
      "Dodaj widżet ludzi do ekranu głównego i wróć tutaj, aby dostosować.",
    ),
    "addPhotos": MessageLookupByLibrary.simpleMessage("Dodaj zdjęcia"),
    "addSelected": MessageLookupByLibrary.simpleMessage("Dodaj zaznaczone"),
    "addToAlbum": MessageLookupByLibrary.simpleMessage("Dodaj do albumu"),
    "addToEnte": MessageLookupByLibrary.simpleMessage("Dodaj do Ente"),
    "addToHiddenAlbum": MessageLookupByLibrary.simpleMessage(
      "Dodaj do ukrytego albumu",
    ),
    "addTrustedContact": MessageLookupByLibrary.simpleMessage(
      "Dodaj Zaufany Kontakt",
    ),
    "addViewer": MessageLookupByLibrary.simpleMessage("Dodaj widza"),
    "addYourPhotosNow": MessageLookupByLibrary.simpleMessage(
      "Dodaj swoje zdjęcia teraz",
    ),
    "addedAs": MessageLookupByLibrary.simpleMessage("Dodano jako"),
    "addedBy": m5,
    "addedSuccessfullyTo": m6,
    "addingToFavorites": MessageLookupByLibrary.simpleMessage(
      "Dodawanie do ulubionych...",
    ),
    "admiringThem": m7,
    "advanced": MessageLookupByLibrary.simpleMessage("Zaawansowane"),
    "advancedSettings": MessageLookupByLibrary.simpleMessage("Zaawansowane"),
    "after1Day": MessageLookupByLibrary.simpleMessage("Po 1 dniu"),
    "after1Hour": MessageLookupByLibrary.simpleMessage("Po 1 godzinie"),
    "after1Month": MessageLookupByLibrary.simpleMessage("Po 1 miesiącu"),
    "after1Week": MessageLookupByLibrary.simpleMessage("Po 1 tygodniu"),
    "after1Year": MessageLookupByLibrary.simpleMessage("Po 1 roku"),
    "albumOwner": MessageLookupByLibrary.simpleMessage("Właściciel"),
    "albumParticipantsCount": m8,
    "albumTitle": MessageLookupByLibrary.simpleMessage("Tytuł albumu"),
    "albumUpdated": MessageLookupByLibrary.simpleMessage(
      "Album został zaktualizowany",
    ),
    "albums": MessageLookupByLibrary.simpleMessage("Albumy"),
    "albumsWidgetDesc": MessageLookupByLibrary.simpleMessage(
      "Wybierz albumy, które chcesz zobaczyć na ekranie głównym.",
    ),
    "allClear": MessageLookupByLibrary.simpleMessage("✨ Wszystko wyczyszczone"),
    "allMemoriesPreserved": MessageLookupByLibrary.simpleMessage(
      "Wszystkie wspomnienia zachowane",
    ),
    "allPersonGroupingWillReset": MessageLookupByLibrary.simpleMessage(
      "Wszystkie grupy dla tej osoby zostaną zresetowane i stracisz wszystkie sugestie dla tej osoby",
    ),
    "allUnnamedGroupsWillBeMergedIntoTheSelectedPerson":
        MessageLookupByLibrary.simpleMessage(
          "Wszystkie nienazwane grupy zostaną scalone z wybraną osobą. To nadal może zostać cofnięte z przeglądu historii sugestii danej osoby.",
        ),
    "allWillShiftRangeBasedOnFirst": MessageLookupByLibrary.simpleMessage(
      "To jest pierwsze w grupie. Inne wybrane zdjęcia zostaną automatycznie przesunięte w oparciu o tę nową datę",
    ),
    "allow": MessageLookupByLibrary.simpleMessage("Zezwól"),
    "allowAddPhotosDescription": MessageLookupByLibrary.simpleMessage(
      "Pozwól osobom z linkiem na dodawania zdjęć do udostępnionego albumu.",
    ),
    "allowAddingPhotos": MessageLookupByLibrary.simpleMessage(
      "Pozwól na dodawanie zdjęć",
    ),
    "allowAppToOpenSharedAlbumLinks": MessageLookupByLibrary.simpleMessage(
      "Zezwalaj aplikacji na otwieranie udostępnianych linków do albumu",
    ),
    "allowDownloads": MessageLookupByLibrary.simpleMessage(
      "Zezwól na pobieranie",
    ),
    "allowPeopleToAddPhotos": MessageLookupByLibrary.simpleMessage(
      "Pozwól innym dodawać zdjęcia",
    ),
    "allowPermBody": MessageLookupByLibrary.simpleMessage(
      "Prosimy zezwolić na dostęp do swoich zdjęć w Ustawieniach, aby Ente mogło wyświetlać i tworzyć kopię zapasową Twojej biblioteki.",
    ),
    "allowPermTitle": MessageLookupByLibrary.simpleMessage(
      "Zezwól na dostęp do zdjęć",
    ),
    "androidBiometricHint": MessageLookupByLibrary.simpleMessage(
      "Potwierdź swoją tożsamość",
    ),
    "androidBiometricNotRecognized": MessageLookupByLibrary.simpleMessage(
      "Nie rozpoznano. Spróbuj ponownie.",
    ),
    "androidBiometricRequiredTitle": MessageLookupByLibrary.simpleMessage(
      "Wymagana biometria",
    ),
    "androidBiometricSuccess": MessageLookupByLibrary.simpleMessage("Sukces"),
    "androidCancelButton": MessageLookupByLibrary.simpleMessage("Anuluj"),
    "androidDeviceCredentialsRequiredTitle":
        MessageLookupByLibrary.simpleMessage(
          "Wymagane dane logowania urządzenia",
        ),
    "androidDeviceCredentialsSetupDescription":
        MessageLookupByLibrary.simpleMessage(
          "Wymagane dane logowania urządzenia",
        ),
    "androidGoToSettingsDescription": MessageLookupByLibrary.simpleMessage(
      "Uwierzytelnianie biometryczne nie jest skonfigurowane na tym urządzeniu. Przejdź do \'Ustawienia > Bezpieczeństwo\', aby dodać uwierzytelnianie biometryczne.",
    ),
    "androidIosWebDesktop": MessageLookupByLibrary.simpleMessage(
      "Android, iOS, Strona Internetowa, Aplikacja Komputerowa",
    ),
    "androidSignInTitle": MessageLookupByLibrary.simpleMessage(
      "Wymagane uwierzytelnienie",
    ),
    "appIcon": MessageLookupByLibrary.simpleMessage("Ikona aplikacji"),
    "appLock": MessageLookupByLibrary.simpleMessage(
      "Blokada dostępu do aplikacji",
    ),
    "appLockDescriptions": MessageLookupByLibrary.simpleMessage(
      "Wybierz między domyślnym ekranem blokady urządzenia a niestandardowym ekranem blokady z kodem PIN lub hasłem.",
    ),
    "appVersion": m9,
    "appleId": MessageLookupByLibrary.simpleMessage("Apple ID"),
    "apply": MessageLookupByLibrary.simpleMessage("Zastosuj"),
    "applyCodeTitle": MessageLookupByLibrary.simpleMessage("Użyj kodu"),
    "appstoreSubscription": MessageLookupByLibrary.simpleMessage(
      "Subskrypcja AppStore",
    ),
    "archive": MessageLookupByLibrary.simpleMessage("Archiwum"),
    "archiveAlbum": MessageLookupByLibrary.simpleMessage("Archiwizuj album"),
    "archiving": MessageLookupByLibrary.simpleMessage("Archiwizowanie..."),
    "areThey": MessageLookupByLibrary.simpleMessage("Czy są "),
    "areYouSureRemoveThisFaceFromPerson": MessageLookupByLibrary.simpleMessage(
      "Czy na pewno chcesz usunąć tę twarz z tej osoby?",
    ),
    "areYouSureThatYouWantToLeaveTheFamily":
        MessageLookupByLibrary.simpleMessage(
          "Czy jesteś pewien/pewna, że chcesz opuścić plan rodzinny?",
        ),
    "areYouSureYouWantToCancel": MessageLookupByLibrary.simpleMessage(
      "Czy na pewno chcesz anulować?",
    ),
    "areYouSureYouWantToChangeYourPlan": MessageLookupByLibrary.simpleMessage(
      "Czy na pewno chcesz zmienić swój plan?",
    ),
    "areYouSureYouWantToExit": MessageLookupByLibrary.simpleMessage(
      "Czy na pewno chcesz wyjść?",
    ),
    "areYouSureYouWantToIgnoreThesePersons":
        MessageLookupByLibrary.simpleMessage(
          "Czy na pewno chcesz zignorować te osoby?",
        ),
    "areYouSureYouWantToIgnoreThisPerson": MessageLookupByLibrary.simpleMessage(
      "Czy na pewno chcesz zignorować tę osobę?",
    ),
    "areYouSureYouWantToLogout": MessageLookupByLibrary.simpleMessage(
      "Czy na pewno chcesz się wylogować?",
    ),
    "areYouSureYouWantToMergeThem": MessageLookupByLibrary.simpleMessage(
      "Czy na pewno chcesz je scalić?",
    ),
    "areYouSureYouWantToRenew": MessageLookupByLibrary.simpleMessage(
      "Czy na pewno chcesz odnowić?",
    ),
    "areYouSureYouWantToResetThisPerson": MessageLookupByLibrary.simpleMessage(
      "Czy na pewno chcesz zresetować tę osobę?",
    ),
    "askCancelReason": MessageLookupByLibrary.simpleMessage(
      "Twoja subskrypcja została anulowana. Czy chcesz podzielić się powodem?",
    ),
    "askDeleteReason": MessageLookupByLibrary.simpleMessage(
      "Jaka jest główna przyczyna usunięcia Twojego konta?",
    ),
    "askYourLovedOnesToShare": MessageLookupByLibrary.simpleMessage(
      "Poproś swoich bliskich o udostępnienie",
    ),
    "atAFalloutShelter": MessageLookupByLibrary.simpleMessage("w schronie"),
    "authToChangeEmailVerificationSetting":
        MessageLookupByLibrary.simpleMessage(
          "Prosimy uwierzytelnić się, aby zmienić weryfikację e-mail",
        ),
    "authToChangeLockscreenSetting": MessageLookupByLibrary.simpleMessage(
      "Prosimy uwierzytelnić się, aby zmienić ustawienia ekranu blokady",
    ),
    "authToChangeYourEmail": MessageLookupByLibrary.simpleMessage(
      "Prosimy uwierzytelnić się, aby zmienić swój adres e-mail",
    ),
    "authToChangeYourPassword": MessageLookupByLibrary.simpleMessage(
      "Prosimy uwierzytelnić się, aby zmienić hasło",
    ),
    "authToConfigureTwofactorAuthentication":
        MessageLookupByLibrary.simpleMessage(
          "Uwierzytelnij się, aby skonfigurować uwierzytelnianie dwustopniowe",
        ),
    "authToInitiateAccountDeletion": MessageLookupByLibrary.simpleMessage(
      "Prosimy uwierzytelnić się, aby zainicjować usuwanie konta",
    ),
    "authToManageLegacy": MessageLookupByLibrary.simpleMessage(
      "Prosimy uwierzytelnić się, aby zarządzać zaufanymi kontaktami",
    ),
    "authToViewPasskey": MessageLookupByLibrary.simpleMessage(
      "Prosimy uwierzytelnić się, aby wyświetlić swój klucz dostępu",
    ),
    "authToViewTrashedFiles": MessageLookupByLibrary.simpleMessage(
      "Prosimy uwierzytelnić się, aby wyświetlić swoje pliki w koszu",
    ),
    "authToViewYourActiveSessions": MessageLookupByLibrary.simpleMessage(
      "Prosimy uwierzytelnić się, aby wyświetlić swoje aktywne sesje",
    ),
    "authToViewYourHiddenFiles": MessageLookupByLibrary.simpleMessage(
      "Prosimy uwierzytelnić się, aby wyświetlić ukryte pliki",
    ),
    "authToViewYourMemories": MessageLookupByLibrary.simpleMessage(
      "Prosimy uwierzytelnić się, aby wyświetlić swoje wspomnienia",
    ),
    "authToViewYourRecoveryKey": MessageLookupByLibrary.simpleMessage(
      "Prosimy uwierzytelnić się, aby wyświetlić swój klucz odzyskiwania",
    ),
    "authenticating": MessageLookupByLibrary.simpleMessage(
      "Uwierzytelnianie...",
    ),
    "authenticationFailedPleaseTryAgain": MessageLookupByLibrary.simpleMessage(
      "Uwierzytelnianie nie powiodło się, prosimy spróbować ponownie",
    ),
    "authenticationSuccessful": MessageLookupByLibrary.simpleMessage(
      "Uwierzytelnianie powiodło się!",
    ),
    "autoCastDialogBody": MessageLookupByLibrary.simpleMessage(
      "Tutaj zobaczysz dostępne urządzenia Cast.",
    ),
    "autoCastiOSPermission": MessageLookupByLibrary.simpleMessage(
      "Upewnij się, że uprawnienia sieci lokalnej są włączone dla aplikacji Zdjęcia Ente w Ustawieniach.",
    ),
    "autoLock": MessageLookupByLibrary.simpleMessage("Automatyczna blokada"),
    "autoLockFeatureDescription": MessageLookupByLibrary.simpleMessage(
      "Czas, po którym aplikacja blokuje się po umieszczeniu jej w tle",
    ),
    "autoLogoutMessage": MessageLookupByLibrary.simpleMessage(
      "Z powodu technicznego błędu, zostałeś wylogowany. Przepraszamy za niedogodności.",
    ),
    "autoPair": MessageLookupByLibrary.simpleMessage("Automatyczne parowanie"),
    "autoPairDesc": MessageLookupByLibrary.simpleMessage(
      "Automatyczne parowanie działa tylko z urządzeniami obsługującymi Chromecast.",
    ),
    "available": MessageLookupByLibrary.simpleMessage("Dostępne"),
    "availableStorageSpace": m10,
    "backedUpFolders": MessageLookupByLibrary.simpleMessage(
      "Foldery kopii zapasowej",
    ),
    "backgroundWithThem": m11,
    "backup": MessageLookupByLibrary.simpleMessage("Kopia zapasowa"),
    "backupFailed": MessageLookupByLibrary.simpleMessage(
      "Tworzenie kopii zapasowej nie powiodło się",
    ),
    "backupFile": MessageLookupByLibrary.simpleMessage(
      "Zrób kopię zapasową pliku",
    ),
    "backupOverMobileData": MessageLookupByLibrary.simpleMessage(
      "Kopia zapasowa przez dane mobilne",
    ),
    "backupSettings": MessageLookupByLibrary.simpleMessage(
      "Ustawienia kopii zapasowej",
    ),
    "backupStatus": MessageLookupByLibrary.simpleMessage(
      "Status kopii zapasowej",
    ),
    "backupStatusDescription": MessageLookupByLibrary.simpleMessage(
      "Elementy, których kopia zapasowa została utworzona, zostaną wyświetlone w tym miejscu",
    ),
    "backupVideos": MessageLookupByLibrary.simpleMessage(
      "Utwórz kopię zapasową wideo",
    ),
    "beach": MessageLookupByLibrary.simpleMessage("Piasek i morze"),
    "birthday": MessageLookupByLibrary.simpleMessage("Urodziny"),
    "birthdayNotifications": MessageLookupByLibrary.simpleMessage(
      "Powiadomienia o urodzinach",
    ),
    "birthdays": MessageLookupByLibrary.simpleMessage("Urodziny"),
    "blackFridaySale": MessageLookupByLibrary.simpleMessage(
      "Wyprzedaż z okazji Czarnego Piątku",
    ),
    "blog": MessageLookupByLibrary.simpleMessage("Blog"),
    "cLDesc1": MessageLookupByLibrary.simpleMessage(
      "W związku z uruchomieniem wersji beta przesyłania strumieniowego wideo oraz pracami nad możliwością wznawiania przesyłania i pobierania plików, zwiększyliśmy limit przesyłanych plików do 10 GB. Jest to już dostępne zarówno w aplikacjach na komputery, jak i na urządzenia mobilne.",
    ),
    "cLDesc2": MessageLookupByLibrary.simpleMessage(
      "Funkcja przesyłania w tle jest teraz obsługiwana również na urządzeniach z systemem iOS, oprócz urządzeń z Androidem. Nie trzeba już otwierać aplikacji, aby utworzyć kopię zapasową najnowszych zdjęć i filmów.",
    ),
    "cLDesc3": MessageLookupByLibrary.simpleMessage(
      "Wprowadziliśmy istotne ulepszenia w funkcji wspomnień, w tym automatyczne odtwarzanie, przesuwanie do kolejnego wspomnienia i wiele innych.",
    ),
    "cLDesc4": MessageLookupByLibrary.simpleMessage(
      "Wraz z kilkoma ulepszeniami w mechanizmie teraz znacznie łatwiej jest widzieć wszystkie wykryte twarze, zapewniać informacje zwrotne o podobnych twarzach i dodawać/usuwać twarze z jednego zdjęcia.",
    ),
    "cLDesc5": MessageLookupByLibrary.simpleMessage(
      "Od teraz otrzymasz powiadomienie z możliwością rezygnacji dotyczące wszystkich zapisanych urodzin w Ente, wraz z kolekcją najlepszych zdjęć danej osoby.",
    ),
    "cLDesc6": MessageLookupByLibrary.simpleMessage(
      "Nie musisz już czekać na zakończenie przesyłania ani pobierania, żeby móc zamknąć aplikację. Wszystkie operacje przesyłania i pobierania można teraz wstrzymać w dowolnym momencie i wznowić od miejsca, w którym zostały przerwane.",
    ),
    "cLTitle1": MessageLookupByLibrary.simpleMessage(
      "Przesyłanie Dużych Plików Wideo",
    ),
    "cLTitle2": MessageLookupByLibrary.simpleMessage("Przesyłanie w Tle"),
    "cLTitle3": MessageLookupByLibrary.simpleMessage(
      "Automatyczne Odtwarzanie Wspomnień",
    ),
    "cLTitle4": MessageLookupByLibrary.simpleMessage(
      "Ulepszone Rozpoznawanie Twarzy",
    ),
    "cLTitle5": MessageLookupByLibrary.simpleMessage(
      "Powiadomienia o Urodzinach",
    ),
    "cLTitle6": MessageLookupByLibrary.simpleMessage(
      "Wznawialne Przesyłanie i Pobieranie Danych",
    ),
    "cachedData": MessageLookupByLibrary.simpleMessage(
      "Dane w pamięci podręcznej",
    ),
    "calculating": MessageLookupByLibrary.simpleMessage("Obliczanie..."),
    "canNotOpenBody": MessageLookupByLibrary.simpleMessage(
      "Przepraszamy, ten album nie może zostać otwarty w aplikacji.",
    ),
    "canNotOpenTitle": MessageLookupByLibrary.simpleMessage(
      "Nie można otworzyć tego albumu",
    ),
    "canNotUploadToAlbumsOwnedByOthers": MessageLookupByLibrary.simpleMessage(
      "Nie można przesłać do albumów należących do innych",
    ),
    "canOnlyCreateLinkForFilesOwnedByYou": MessageLookupByLibrary.simpleMessage(
      "Można tylko utworzyć link dla plików należących do Ciebie",
    ),
    "canOnlyRemoveFilesOwnedByYou": MessageLookupByLibrary.simpleMessage(
      "Można usuwać tylko pliki należące do Ciebie",
    ),
    "cancel": MessageLookupByLibrary.simpleMessage("Anuluj"),
    "cancelAccountRecovery": MessageLookupByLibrary.simpleMessage(
      "Anuluj odzyskiwanie",
    ),
    "cancelAccountRecoveryBody": MessageLookupByLibrary.simpleMessage(
      "Czy na pewno chcesz anulować odzyskiwanie?",
    ),
    "cancelOtherSubscription": m12,
    "cancelSubscription": MessageLookupByLibrary.simpleMessage(
      "Anuluj subskrypcję",
    ),
    "cannotAddMorePhotosAfterBecomingViewer": m13,
    "cannotDeleteSharedFiles": MessageLookupByLibrary.simpleMessage(
      "Nie można usunąć udostępnionych plików",
    ),
    "castAlbum": MessageLookupByLibrary.simpleMessage("Odtwórz album"),
    "castIPMismatchBody": MessageLookupByLibrary.simpleMessage(
      "Upewnij się, że jesteś w tej samej sieci co telewizor.",
    ),
    "castIPMismatchTitle": MessageLookupByLibrary.simpleMessage(
      "Nie udało się wyświetlić albumu",
    ),
    "castInstruction": MessageLookupByLibrary.simpleMessage(
      "Odwiedź cast.ente.io na urządzeniu, które chcesz sparować.\n\nWprowadź poniższy kod, aby odtworzyć album na telewizorze.",
    ),
    "centerPoint": MessageLookupByLibrary.simpleMessage("Punkt środkowy"),
    "change": MessageLookupByLibrary.simpleMessage("Zmień"),
    "changeEmail": MessageLookupByLibrary.simpleMessage("Zmień adres e-mail"),
    "changeLocationOfSelectedItems": MessageLookupByLibrary.simpleMessage(
      "Zmienić lokalizację wybranych elementów?",
    ),
    "changePassword": MessageLookupByLibrary.simpleMessage("Zmień hasło"),
    "changePasswordTitle": MessageLookupByLibrary.simpleMessage("Zmień hasło"),
    "changePermissions": MessageLookupByLibrary.simpleMessage(
      "Zmień uprawnienia?",
    ),
    "changeYourReferralCode": MessageLookupByLibrary.simpleMessage(
      "Zmień swój kod polecający",
    ),
    "checkForUpdates": MessageLookupByLibrary.simpleMessage(
      "Sprawdź dostępne aktualizacje",
    ),
    "checkInboxAndSpamFolder": MessageLookupByLibrary.simpleMessage(
      "Sprawdź swoją skrzynkę odbiorczą (i spam), aby zakończyć weryfikację",
    ),
    "checkStatus": MessageLookupByLibrary.simpleMessage("Sprawdź stan"),
    "checking": MessageLookupByLibrary.simpleMessage("Sprawdzanie..."),
    "checkingModels": MessageLookupByLibrary.simpleMessage(
      "Sprawdzanie modeli...",
    ),
    "city": MessageLookupByLibrary.simpleMessage("W mieście"),
    "claimFreeStorage": MessageLookupByLibrary.simpleMessage(
      "Odbierz bezpłatną przestrzeń dyskową",
    ),
    "claimMore": MessageLookupByLibrary.simpleMessage("Zdobądź więcej!"),
    "claimed": MessageLookupByLibrary.simpleMessage("Odebrano"),
    "claimedStorageSoFar": m14,
    "cleanUncategorized": MessageLookupByLibrary.simpleMessage(
      "Wyczyść Nieskategoryzowane",
    ),
    "cleanUncategorizedDescription": MessageLookupByLibrary.simpleMessage(
      "Usuń wszystkie pliki z Nieskategoryzowanych, które są obecne w innych albumach",
    ),
    "clearCaches": MessageLookupByLibrary.simpleMessage(
      "Wyczyść pamięć podręczną",
    ),
    "clearIndexes": MessageLookupByLibrary.simpleMessage("Wyczyść indeksy"),
    "click": MessageLookupByLibrary.simpleMessage("• Kliknij"),
    "clickOnTheOverflowMenu": MessageLookupByLibrary.simpleMessage(
      "• Kliknij na menu przepełnienia",
    ),
    "clickToInstallOurBestVersionYet": MessageLookupByLibrary.simpleMessage(
      "Kliknij, aby zainstalować naszą najlepszą wersję",
    ),
    "close": MessageLookupByLibrary.simpleMessage("Zamknij"),
    "clubByCaptureTime": MessageLookupByLibrary.simpleMessage(
      "Club według czasu przechwycenia",
    ),
    "clubByFileName": MessageLookupByLibrary.simpleMessage(
      "Club według nazwy pliku",
    ),
    "clusteringProgress": MessageLookupByLibrary.simpleMessage(
      "Postęp tworzenia klastrów",
    ),
    "codeAppliedPageTitle": MessageLookupByLibrary.simpleMessage(
      "Kod został zastosowany",
    ),
    "codeChangeLimitReached": MessageLookupByLibrary.simpleMessage(
      "Przepraszamy, osiągnięto limit zmian kodu.",
    ),
    "codeCopiedToClipboard": MessageLookupByLibrary.simpleMessage(
      "Kod został skopiowany do schowka",
    ),
    "codeUsedByYou": MessageLookupByLibrary.simpleMessage(
      "Kod użyty przez Ciebie",
    ),
    "collabLinkSectionDescription": MessageLookupByLibrary.simpleMessage(
      "Utwórz link, aby umożliwić innym dodawanie i przeglądanie zdjęć w udostępnionym albumie bez konieczności korzystania z aplikacji lub konta Ente. Świetne rozwiązanie do gromadzenia zdjęć ze wspólnych wydarzeń.",
    ),
    "collaborativeLink": MessageLookupByLibrary.simpleMessage(
      "Link do współpracy",
    ),
    "collaborativeLinkCreatedFor": m15,
    "collaborator": MessageLookupByLibrary.simpleMessage("Współuczestnik"),
    "collaboratorsCanAddPhotosAndVideosToTheSharedAlbum":
        MessageLookupByLibrary.simpleMessage(
          "Współuczestnicy mogą dodawać zdjęcia i wideo do udostępnionego albumu.",
        ),
    "collaboratorsSuccessfullyAdded": m16,
    "collageLayout": MessageLookupByLibrary.simpleMessage("Układ"),
    "collageSaved": MessageLookupByLibrary.simpleMessage(
      "Kolaż zapisano w galerii",
    ),
    "collect": MessageLookupByLibrary.simpleMessage("Zbieraj"),
    "collectEventPhotos": MessageLookupByLibrary.simpleMessage(
      "Zbierz zdjęcia z wydarzenia",
    ),
    "collectPhotos": MessageLookupByLibrary.simpleMessage("Zbierz zdjęcia"),
    "collectPhotosDescription": MessageLookupByLibrary.simpleMessage(
      "Utwórz link, w którym Twoi znajomi mogą przesyłać zdjęcia w oryginalnej jakości.",
    ),
    "color": MessageLookupByLibrary.simpleMessage("Kolor"),
    "configuration": MessageLookupByLibrary.simpleMessage("Konfiguracja"),
    "confirm": MessageLookupByLibrary.simpleMessage("Potwierdź"),
    "confirm2FADisable": MessageLookupByLibrary.simpleMessage(
      "Czy na pewno chcesz wyłączyć uwierzytelnianie dwustopniowe?",
    ),
    "confirmAccountDeletion": MessageLookupByLibrary.simpleMessage(
      "Potwierdź usunięcie konta",
    ),
    "confirmAddingTrustedContact": m17,
    "confirmDeletePrompt": MessageLookupByLibrary.simpleMessage(
      "Tak, chcę trwale usunąć to konto i jego dane ze wszystkich aplikacji.",
    ),
    "confirmPassword": MessageLookupByLibrary.simpleMessage("Powtórz hasło"),
    "confirmPlanChange": MessageLookupByLibrary.simpleMessage(
      "Potwierdź zmianę planu",
    ),
    "confirmRecoveryKey": MessageLookupByLibrary.simpleMessage(
      "Potwierdź klucz odzyskiwania",
    ),
    "confirmYourRecoveryKey": MessageLookupByLibrary.simpleMessage(
      "Potwierdź klucz odzyskiwania",
    ),
    "connectToDevice": MessageLookupByLibrary.simpleMessage(
      "Połącz z urządzeniem",
    ),
    "contactFamilyAdmin": m18,
    "contactSupport": MessageLookupByLibrary.simpleMessage(
      "Skontaktuj się z pomocą techniczną",
    ),
    "contactToManageSubscription": m19,
    "contacts": MessageLookupByLibrary.simpleMessage("Kontakty"),
    "contents": MessageLookupByLibrary.simpleMessage("Zawartość"),
    "continueLabel": MessageLookupByLibrary.simpleMessage("Kontynuuj"),
    "continueOnFreeTrial": MessageLookupByLibrary.simpleMessage(
      "Kontynuuj bezpłatny okres próbny",
    ),
    "convertToAlbum": MessageLookupByLibrary.simpleMessage(
      "Konwertuj na album",
    ),
    "copyEmailAddress": MessageLookupByLibrary.simpleMessage(
      "Kopiuj adres e-mail",
    ),
    "copyLink": MessageLookupByLibrary.simpleMessage("Skopiuj link"),
    "copypasteThisCodentoYourAuthenticatorApp":
        MessageLookupByLibrary.simpleMessage(
          "Kopiuj, wklej ten kod\ndo swojej aplikacji uwierzytelniającej",
        ),
    "couldNotBackUpTryLater": MessageLookupByLibrary.simpleMessage(
      "Nie można utworzyć kopii zapasowej Twoich danych.\nSpróbujemy ponownie później.",
    ),
    "couldNotFreeUpSpace": MessageLookupByLibrary.simpleMessage(
      "Nie udało się zwolnić miejsca",
    ),
    "couldNotUpdateSubscription": MessageLookupByLibrary.simpleMessage(
      "Nie można było zaktualizować subskrybcji",
    ),
    "count": MessageLookupByLibrary.simpleMessage("Ilość"),
    "crashReporting": MessageLookupByLibrary.simpleMessage("Zgłaszanie awarii"),
    "create": MessageLookupByLibrary.simpleMessage("Utwórz"),
    "createAccount": MessageLookupByLibrary.simpleMessage("Stwórz konto"),
    "createAlbumActionHint": MessageLookupByLibrary.simpleMessage(
      "Przytrzymaj, aby wybrać zdjęcia i kliknij +, aby utworzyć album",
    ),
    "createCollaborativeLink": MessageLookupByLibrary.simpleMessage(
      "Utwórz link współpracy",
    ),
    "createCollage": MessageLookupByLibrary.simpleMessage("Utwórz kolaż"),
    "createNewAccount": MessageLookupByLibrary.simpleMessage(
      "Stwórz nowe konto",
    ),
    "createOrSelectAlbum": MessageLookupByLibrary.simpleMessage(
      "Utwórz lub wybierz album",
    ),
    "createPublicLink": MessageLookupByLibrary.simpleMessage(
      "Utwórz publiczny link",
    ),
    "creatingLink": MessageLookupByLibrary.simpleMessage("Tworzenie linku..."),
    "criticalUpdateAvailable": MessageLookupByLibrary.simpleMessage(
      "Dostępna jest krytyczna aktualizacja",
    ),
    "crop": MessageLookupByLibrary.simpleMessage("Kadruj"),
    "curatedMemories": MessageLookupByLibrary.simpleMessage(
      "Wyselekcjonowane wspomnienia",
    ),
    "currentUsageIs": MessageLookupByLibrary.simpleMessage(
      "Aktualne użycie to ",
    ),
    "currentlyRunning": MessageLookupByLibrary.simpleMessage(
      "aktualnie uruchomiony",
    ),
    "custom": MessageLookupByLibrary.simpleMessage("Niestandardowy"),
    "customEndpoint": m20,
    "darkTheme": MessageLookupByLibrary.simpleMessage("Ciemny"),
    "dayToday": MessageLookupByLibrary.simpleMessage("Dzisiaj"),
    "dayYesterday": MessageLookupByLibrary.simpleMessage("Wczoraj"),
    "declineTrustInvite": MessageLookupByLibrary.simpleMessage(
      "Odrzuć Zaproszenie",
    ),
    "decrypting": MessageLookupByLibrary.simpleMessage("Odszyfrowanie..."),
    "decryptingVideo": MessageLookupByLibrary.simpleMessage(
      "Odszyfrowywanie wideo...",
    ),
    "deduplicateFiles": MessageLookupByLibrary.simpleMessage(
      "Odduplikuj pliki",
    ),
    "delete": MessageLookupByLibrary.simpleMessage("Usuń"),
    "deleteAccount": MessageLookupByLibrary.simpleMessage("Usuń konto"),
    "deleteAccountFeedbackPrompt": MessageLookupByLibrary.simpleMessage(
      "Przykro nam, że odchodzisz. Wyjaśnij nam, dlaczego nas opuszczasz, aby pomóc ulepszać nasze usługi.",
    ),
    "deleteAccountPermanentlyButton": MessageLookupByLibrary.simpleMessage(
      "Usuń konto na stałe",
    ),
    "deleteAlbum": MessageLookupByLibrary.simpleMessage("Usuń album"),
    "deleteAlbumDialog": MessageLookupByLibrary.simpleMessage(
      "Usunąć również zdjęcia (i wideo) znajdujące się w tym albumie ze <bold>wszystkich</bold> innych albumów, których są częścią?",
    ),
    "deleteAlbumsDialogBody": MessageLookupByLibrary.simpleMessage(
      "Spowoduje to usunięcie wszystkich pustych albumów. Jest to przydatne, gdy chcesz zmniejszyć ilość śmieci na liście albumów.",
    ),
    "deleteAll": MessageLookupByLibrary.simpleMessage("Usuń Wszystko"),
    "deleteConfirmDialogBody": MessageLookupByLibrary.simpleMessage(
      "To konto jest połączone z innymi aplikacjami Ente, jeśli ich używasz. Twoje przesłane dane, we wszystkich aplikacjach Ente, zostaną zaplanowane do usunięcia, a Twoje konto zostanie trwale usunięte.",
    ),
    "deleteEmailRequest": MessageLookupByLibrary.simpleMessage(
      "Wyślij wiadomość e-mail na <warning>account-deletion@ente.io</warning> z zarejestrowanego adresu e-mail.",
    ),
    "deleteEmptyAlbums": MessageLookupByLibrary.simpleMessage(
      "Usuń puste albumy",
    ),
    "deleteEmptyAlbumsWithQuestionMark": MessageLookupByLibrary.simpleMessage(
      "Usunąć puste albumy?",
    ),
    "deleteFromBoth": MessageLookupByLibrary.simpleMessage("Usuń z obu"),
    "deleteFromDevice": MessageLookupByLibrary.simpleMessage(
      "Usuń z urządzenia",
    ),
    "deleteFromEnte": MessageLookupByLibrary.simpleMessage("Usuń z Ente"),
    "deleteItemCount": m21,
    "deleteLocation": MessageLookupByLibrary.simpleMessage("Usuń lokalizację"),
    "deleteMultipleAlbumDialog": m22,
    "deletePhotos": MessageLookupByLibrary.simpleMessage("Usuń zdjęcia"),
    "deleteProgress": m23,
    "deleteReason1": MessageLookupByLibrary.simpleMessage(
      "Brakuje kluczowej funkcji, której potrzebuję",
    ),
    "deleteReason2": MessageLookupByLibrary.simpleMessage(
      "Aplikacja lub określona funkcja nie zachowuje się tak, jak sądzę, że powinna",
    ),
    "deleteReason3": MessageLookupByLibrary.simpleMessage(
      "Znalazłem/am inną, lepszą usługę",
    ),
    "deleteReason4": MessageLookupByLibrary.simpleMessage(
      "Moja przyczyna nie jest wymieniona",
    ),
    "deleteRequestSLAText": MessageLookupByLibrary.simpleMessage(
      "Twoje żądanie zostanie przetworzone w ciągu 72 godzin.",
    ),
    "deleteSharedAlbum": MessageLookupByLibrary.simpleMessage(
      "Usunąć udostępniony album?",
    ),
    "deleteSharedAlbumDialogBody": MessageLookupByLibrary.simpleMessage(
      "Album zostanie usunięty dla wszystkich\n\nUtracisz dostęp do udostępnionych zdjęć w tym albumie, które są własnością innych osób",
    ),
    "deselectAll": MessageLookupByLibrary.simpleMessage("Odznacz wszystko"),
    "designedToOutlive": MessageLookupByLibrary.simpleMessage(
      "Zaprojektowane do przetrwania",
    ),
    "details": MessageLookupByLibrary.simpleMessage("Szczegóły"),
    "developerSettings": MessageLookupByLibrary.simpleMessage(
      "Ustawienia dla programistów",
    ),
    "developerSettingsWarning": MessageLookupByLibrary.simpleMessage(
      "Czy na pewno chcesz zmodyfikować ustawienia programisty?",
    ),
    "deviceCodeHint": MessageLookupByLibrary.simpleMessage("Wprowadź kod"),
    "deviceFilesAutoUploading": MessageLookupByLibrary.simpleMessage(
      "Pliki dodane do tego albumu urządzenia zostaną automatycznie przesłane do Ente.",
    ),
    "deviceLock": MessageLookupByLibrary.simpleMessage("Blokada urządzenia"),
    "deviceLockExplanation": MessageLookupByLibrary.simpleMessage(
      "Wyłącz blokadę ekranu urządzenia, gdy Ente jest na pierwszym planie i w trakcie tworzenia kopii zapasowej. Zwykle nie jest to potrzebne, ale może pomóc w szybszym przesyłaniu i początkowym imporcie dużych bibliotek.",
    ),
    "deviceNotFound": MessageLookupByLibrary.simpleMessage(
      "Nie znaleziono urządzenia",
    ),
    "didYouKnow": MessageLookupByLibrary.simpleMessage("Czy wiedziałeś/aś?"),
    "different": MessageLookupByLibrary.simpleMessage("Inne"),
    "disableAutoLock": MessageLookupByLibrary.simpleMessage(
      "Wyłącz automatyczną blokadę",
    ),
    "disableDownloadWarningBody": MessageLookupByLibrary.simpleMessage(
      "Widzowie mogą nadal robić zrzuty ekranu lub zapisywać kopie zdjęć za pomocą programów trzecich",
    ),
    "disableDownloadWarningTitle": MessageLookupByLibrary.simpleMessage(
      "Uwaga",
    ),
    "disableLinkMessage": m24,
    "disableTwofactor": MessageLookupByLibrary.simpleMessage(
      "Wyłącz uwierzytelnianie dwustopniowe",
    ),
    "disablingTwofactorAuthentication": MessageLookupByLibrary.simpleMessage(
      "Uwierzytelnianie dwustopniowe jest wyłączane...",
    ),
    "discord": MessageLookupByLibrary.simpleMessage("Discord"),
    "discover": MessageLookupByLibrary.simpleMessage("Odkryj"),
    "discover_babies": MessageLookupByLibrary.simpleMessage("Niemowlęta"),
    "discover_celebrations": MessageLookupByLibrary.simpleMessage(
      "Uroczystości",
    ),
    "discover_food": MessageLookupByLibrary.simpleMessage("Jedzenie"),
    "discover_greenery": MessageLookupByLibrary.simpleMessage("Zieleń"),
    "discover_hills": MessageLookupByLibrary.simpleMessage("Wzgórza"),
    "discover_identity": MessageLookupByLibrary.simpleMessage("Tożsamość"),
    "discover_memes": MessageLookupByLibrary.simpleMessage("Memy"),
    "discover_notes": MessageLookupByLibrary.simpleMessage("Notatki"),
    "discover_pets": MessageLookupByLibrary.simpleMessage("Zwierzęta domowe"),
    "discover_receipts": MessageLookupByLibrary.simpleMessage("Paragony"),
    "discover_screenshots": MessageLookupByLibrary.simpleMessage(
      "Zrzuty ekranu",
    ),
    "discover_selfies": MessageLookupByLibrary.simpleMessage("Selfie"),
    "discover_sunset": MessageLookupByLibrary.simpleMessage("Zachód słońca"),
    "discover_visiting_cards": MessageLookupByLibrary.simpleMessage(
      "Wizytówki",
    ),
    "discover_wallpapers": MessageLookupByLibrary.simpleMessage("Tapety"),
    "dismiss": MessageLookupByLibrary.simpleMessage("Odrzuć"),
    "distanceInKMUnit": MessageLookupByLibrary.simpleMessage("km"),
    "doNotSignOut": MessageLookupByLibrary.simpleMessage("Nie wylogowuj mnie"),
    "doThisLater": MessageLookupByLibrary.simpleMessage("Spróbuj później"),
    "doYouWantToDiscardTheEditsYouHaveMade":
        MessageLookupByLibrary.simpleMessage(
          "Czy chcesz odrzucić dokonane zmiany?",
        ),
    "done": MessageLookupByLibrary.simpleMessage("Gotowe"),
    "dontSave": MessageLookupByLibrary.simpleMessage("Nie zapisuj"),
    "doubleYourStorage": MessageLookupByLibrary.simpleMessage(
      "Podwój swoją przestrzeń dyskową",
    ),
    "download": MessageLookupByLibrary.simpleMessage("Pobierz"),
    "downloadFailed": MessageLookupByLibrary.simpleMessage(
      "Pobieranie nie powiodło się",
    ),
    "downloading": MessageLookupByLibrary.simpleMessage("Pobieranie..."),
    "dropSupportEmail": m25,
    "duplicateFileCountWithStorageSaved": m26,
    "duplicateItemsGroup": m27,
    "edit": MessageLookupByLibrary.simpleMessage("Edytuj"),
    "editEmailAlreadyLinked": m28,
    "editLocation": MessageLookupByLibrary.simpleMessage("Edytuj lokalizację"),
    "editLocationTagTitle": MessageLookupByLibrary.simpleMessage(
      "Edytuj lokalizację",
    ),
    "editPerson": MessageLookupByLibrary.simpleMessage("Edytuj osobę"),
    "editTime": MessageLookupByLibrary.simpleMessage("Edytuj czas"),
    "editsSaved": MessageLookupByLibrary.simpleMessage("Edycje zapisane"),
    "editsToLocationWillOnlyBeSeenWithinEnte":
        MessageLookupByLibrary.simpleMessage(
          "Edycje lokalizacji będą widoczne tylko w Ente",
        ),
    "eligible": MessageLookupByLibrary.simpleMessage("kwalifikujący się"),
    "email": MessageLookupByLibrary.simpleMessage("Adres e-mail"),
    "emailAlreadyRegistered": MessageLookupByLibrary.simpleMessage(
      "Adres e-mail jest już zarejestrowany.",
    ),
    "emailChangedTo": m29,
    "emailDoesNotHaveEnteAccount": m30,
    "emailNoEnteAccount": m31,
    "emailNotRegistered": MessageLookupByLibrary.simpleMessage(
      "Adres e-mail nie jest zarejestrowany.",
    ),
    "emailVerificationToggle": MessageLookupByLibrary.simpleMessage(
      "Weryfikacja e-mail",
    ),
    "emailYourLogs": MessageLookupByLibrary.simpleMessage("Wyślij mailem logi"),
    "emergencyContacts": MessageLookupByLibrary.simpleMessage(
      "Kontakty Alarmowe",
    ),
    "empty": MessageLookupByLibrary.simpleMessage("Opróżnij"),
    "emptyTrash": MessageLookupByLibrary.simpleMessage("Opróżnić kosz?"),
    "enable": MessageLookupByLibrary.simpleMessage("Włącz"),
    "enableMLIndexingDesc": MessageLookupByLibrary.simpleMessage(
      "Ente obsługuje nauczanie maszynowe na urządzeniu dla rozpoznawania twarzy, wyszukiwania magicznego i innych zaawansowanych funkcji wyszukiwania",
    ),
    "enableMachineLearningBanner": MessageLookupByLibrary.simpleMessage(
      "Włącz nauczanie maszynowe dla magicznego wyszukiwania i rozpoznawania twarzy",
    ),
    "enableMaps": MessageLookupByLibrary.simpleMessage("Włącz mapy"),
    "enableMapsDesc": MessageLookupByLibrary.simpleMessage(
      "To pokaże Twoje zdjęcia na mapie świata.\n\nTa mapa jest hostowana przez Open Street Map, a dokładne lokalizacje Twoich zdjęć nigdy nie są udostępniane.\n\nMożesz wyłączyć tę funkcję w każdej chwili w ustawieniach.",
    ),
    "enabled": MessageLookupByLibrary.simpleMessage("Włączone"),
    "encryptingBackup": MessageLookupByLibrary.simpleMessage(
      "Szyfrowanie kopii zapasowej...",
    ),
    "encryption": MessageLookupByLibrary.simpleMessage("Szyfrowanie"),
    "encryptionKeys": MessageLookupByLibrary.simpleMessage(
      "Klucze szyfrowania",
    ),
    "endpointUpdatedMessage": MessageLookupByLibrary.simpleMessage(
      "Punkt końcowy zaktualizowano pomyślnie",
    ),
    "endtoendEncryptedByDefault": MessageLookupByLibrary.simpleMessage(
      "Domyślnie zaszyfrowane metodą end-to-end",
    ),
    "enteCanEncryptAndPreserveFilesOnlyIfYouGrant":
        MessageLookupByLibrary.simpleMessage(
          "Ente może zaszyfrować i zachować pliki tylko wtedy, gdy udzielisz do nich dostępu",
        ),
    "entePhotosPerm": MessageLookupByLibrary.simpleMessage(
      "Ente <i>potrzebuje uprawnień</i> aby przechowywać twoje zdjęcia",
    ),
    "enteSubscriptionPitch": MessageLookupByLibrary.simpleMessage(
      "Ente zachowuje Twoje wspomnienia, więc są zawsze dostępne dla Ciebie, nawet jeśli zgubisz urządzenie.",
    ),
    "enteSubscriptionShareWithFamily": MessageLookupByLibrary.simpleMessage(
      "Twoja rodzina może być również dodana do Twojego planu.",
    ),
    "enterAlbumName": MessageLookupByLibrary.simpleMessage(
      "Wprowadź nazwę albumu",
    ),
    "enterCode": MessageLookupByLibrary.simpleMessage("Wprowadź kod"),
    "enterCodeDescription": MessageLookupByLibrary.simpleMessage(
      "Wprowadź kod dostarczony przez znajomego, aby uzyskać bezpłatne miejsce dla was obojga",
    ),
    "enterDateOfBirth": MessageLookupByLibrary.simpleMessage(
      "Urodziny (nieobowiązkowo)",
    ),
    "enterEmail": MessageLookupByLibrary.simpleMessage("Wprowadź adres e-mail"),
    "enterFileName": MessageLookupByLibrary.simpleMessage(
      "Wprowadź nazwę pliku",
    ),
    "enterName": MessageLookupByLibrary.simpleMessage("Wprowadź nazwę"),
    "enterNewPasswordToEncrypt": MessageLookupByLibrary.simpleMessage(
      "Wprowadź nowe hasło, którego możemy użyć do zaszyfrowania Twoich danych",
    ),
    "enterPassword": MessageLookupByLibrary.simpleMessage("Wprowadź hasło"),
    "enterPasswordToEncrypt": MessageLookupByLibrary.simpleMessage(
      "Wprowadź hasło, którego możemy użyć do zaszyfrowania Twoich danych",
    ),
    "enterPersonName": MessageLookupByLibrary.simpleMessage(
      "Wprowadź imię osoby",
    ),
    "enterPin": MessageLookupByLibrary.simpleMessage("Wprowadź kod PIN"),
    "enterReferralCode": MessageLookupByLibrary.simpleMessage(
      "Wprowadź kod polecenia",
    ),
    "enterThe6digitCodeFromnyourAuthenticatorApp":
        MessageLookupByLibrary.simpleMessage(
          "Wprowadź 6-cyfrowy kod z\nTwojej aplikacji uwierzytelniającej",
        ),
    "enterValidEmail": MessageLookupByLibrary.simpleMessage(
      "Prosimy podać prawidłowy adres e-mail.",
    ),
    "enterYourEmailAddress": MessageLookupByLibrary.simpleMessage(
      "Podaj swój adres e-mail",
    ),
    "enterYourNewEmailAddress": MessageLookupByLibrary.simpleMessage(
      "Podaj swój nowy adres e-mail",
    ),
    "enterYourPassword": MessageLookupByLibrary.simpleMessage("Wprowadź hasło"),
    "enterYourRecoveryKey": MessageLookupByLibrary.simpleMessage(
      "Wprowadź swój klucz odzyskiwania",
    ),
    "error": MessageLookupByLibrary.simpleMessage("Błąd"),
    "everywhere": MessageLookupByLibrary.simpleMessage("wszędzie"),
    "exif": MessageLookupByLibrary.simpleMessage("EXIF"),
    "existingUser": MessageLookupByLibrary.simpleMessage(
      "Istniejący użytkownik",
    ),
    "expiredLinkInfo": MessageLookupByLibrary.simpleMessage(
      "Ten link wygasł. Wybierz nowy czas wygaśnięcia lub wyłącz automatyczne wygasanie linku.",
    ),
    "exportLogs": MessageLookupByLibrary.simpleMessage("Eksportuj logi"),
    "exportYourData": MessageLookupByLibrary.simpleMessage(
      "Eksportuj swoje dane",
    ),
    "extraPhotosFound": MessageLookupByLibrary.simpleMessage(
      "Znaleziono dodatkowe zdjęcia",
    ),
    "extraPhotosFoundFor": m33,
    "faceNotClusteredYet": MessageLookupByLibrary.simpleMessage(
      "Twarz jeszcze nie zgrupowana, prosimy wrócić później",
    ),
    "faceRecognition": MessageLookupByLibrary.simpleMessage(
      "Rozpoznawanie twarzy",
    ),
    "faceThumbnailGenerationFailed": MessageLookupByLibrary.simpleMessage(
      "Nie można wygenerować miniaturek twarzy",
    ),
    "faces": MessageLookupByLibrary.simpleMessage("Twarze"),
    "failed": MessageLookupByLibrary.simpleMessage("Nie powiodło się"),
    "failedToApplyCode": MessageLookupByLibrary.simpleMessage(
      "Nie udało się zastosować kodu",
    ),
    "failedToCancel": MessageLookupByLibrary.simpleMessage(
      "Nie udało się anulować",
    ),
    "failedToDownloadVideo": MessageLookupByLibrary.simpleMessage(
      "Nie udało się pobrać wideo",
    ),
    "failedToFetchActiveSessions": MessageLookupByLibrary.simpleMessage(
      "Nie udało się pobrać aktywnych sesji",
    ),
    "failedToFetchOriginalForEdit": MessageLookupByLibrary.simpleMessage(
      "Nie udało się pobrać oryginału do edycji",
    ),
    "failedToFetchReferralDetails": MessageLookupByLibrary.simpleMessage(
      "Nie można pobrać szczegółów polecenia. Spróbuj ponownie później.",
    ),
    "failedToLoadAlbums": MessageLookupByLibrary.simpleMessage(
      "Nie udało się załadować albumów",
    ),
    "failedToPlayVideo": MessageLookupByLibrary.simpleMessage(
      "Nie udało się odtworzyć wideo",
    ),
    "failedToRefreshStripeSubscription": MessageLookupByLibrary.simpleMessage(
      "Nie udało się odświeżyć subskrypcji",
    ),
    "failedToRenew": MessageLookupByLibrary.simpleMessage(
      "Nie udało się odnowić",
    ),
    "failedToVerifyPaymentStatus": MessageLookupByLibrary.simpleMessage(
      "Nie udało się zweryfikować stanu płatności",
    ),
    "familyPlanOverview": MessageLookupByLibrary.simpleMessage(
      "Dodaj 5 członków rodziny do istniejącego planu bez dodatkowego płacenia.\n\nKażdy członek otrzymuje własną przestrzeń prywatną i nie widzi wzajemnie swoich plików, chyba że są one udostępnione.\n\nPlany rodzinne są dostępne dla klientów, którzy mają płatną subskrypcję Ente.\n\nSubskrybuj teraz, aby rozpocząć!",
    ),
    "familyPlanPortalTitle": MessageLookupByLibrary.simpleMessage("Rodzina"),
    "familyPlans": MessageLookupByLibrary.simpleMessage("Plany rodzinne"),
    "faq": MessageLookupByLibrary.simpleMessage(
      "FAQ – Często zadawane pytania",
    ),
    "faqs": MessageLookupByLibrary.simpleMessage(
      "FAQ – Często zadawane pytania",
    ),
    "favorite": MessageLookupByLibrary.simpleMessage("Dodaj do ulubionych"),
    "feastingWithThem": m34,
    "feedback": MessageLookupByLibrary.simpleMessage("Opinia"),
    "file": MessageLookupByLibrary.simpleMessage("Plik"),
    "fileAnalysisFailed": MessageLookupByLibrary.simpleMessage(
      "Nie można przeanalizować pliku",
    ),
    "fileFailedToSaveToGallery": MessageLookupByLibrary.simpleMessage(
      "Nie udało się zapisać pliku do galerii",
    ),
    "fileInfoAddDescHint": MessageLookupByLibrary.simpleMessage(
      "Dodaj opis...",
    ),
    "fileNotUploadedYet": MessageLookupByLibrary.simpleMessage(
      "Plik nie został jeszcze przesłany",
    ),
    "fileSavedToGallery": MessageLookupByLibrary.simpleMessage(
      "Plik zapisany do galerii",
    ),
    "fileTypes": MessageLookupByLibrary.simpleMessage("Rodzaje plików"),
    "fileTypesAndNames": MessageLookupByLibrary.simpleMessage(
      "Typy plików i nazwy",
    ),
    "filesBackedUpFromDevice": m35,
    "filesBackedUpInAlbum": m36,
    "filesDeleted": MessageLookupByLibrary.simpleMessage("Pliki usunięto"),
    "filesSavedToGallery": MessageLookupByLibrary.simpleMessage(
      "Pliki zapisane do galerii",
    ),
    "findPeopleByName": MessageLookupByLibrary.simpleMessage(
      "Szybko szukaj osób po imieniu",
    ),
    "findThemQuickly": MessageLookupByLibrary.simpleMessage(
      "Znajdź ich szybko",
    ),
    "flip": MessageLookupByLibrary.simpleMessage("Obróć"),
    "food": MessageLookupByLibrary.simpleMessage("Kulinarna rozkosz"),
    "forYourMemories": MessageLookupByLibrary.simpleMessage(
      "dla twoich wspomnień",
    ),
    "forgotPassword": MessageLookupByLibrary.simpleMessage(
      "Nie pamiętam hasła",
    ),
    "foundFaces": MessageLookupByLibrary.simpleMessage("Znaleziono twarze"),
    "freeStorageClaimed": MessageLookupByLibrary.simpleMessage(
      "Bezpłatna pamięć, którą odebrano",
    ),
    "freeStorageOnReferralSuccess": m37,
    "freeStorageUsable": MessageLookupByLibrary.simpleMessage(
      "Darmowa pamięć użyteczna",
    ),
    "freeTrial": MessageLookupByLibrary.simpleMessage("Darmowy okres próbny"),
    "freeTrialValidTill": m38,
    "freeUpAmount": m40,
    "freeUpDeviceSpace": MessageLookupByLibrary.simpleMessage(
      "Zwolnij miejsce na urządzeniu",
    ),
    "freeUpDeviceSpaceDesc": MessageLookupByLibrary.simpleMessage(
      "Oszczędzaj miejsce na urządzeniu poprzez wyczyszczenie plików, które zostały już przesłane.",
    ),
    "freeUpSpace": MessageLookupByLibrary.simpleMessage("Zwolnij miejsce"),
    "gallery": MessageLookupByLibrary.simpleMessage("Galeria"),
    "galleryMemoryLimitInfo": MessageLookupByLibrary.simpleMessage(
      "W galerii wyświetlane jest do 1000 pamięci",
    ),
    "general": MessageLookupByLibrary.simpleMessage("Ogólne"),
    "generatingEncryptionKeys": MessageLookupByLibrary.simpleMessage(
      "Generowanie kluczy szyfrujących...",
    ),
    "genericProgress": m42,
    "goToSettings": MessageLookupByLibrary.simpleMessage("Przejdź do ustawień"),
    "googlePlayId": MessageLookupByLibrary.simpleMessage(
      "Identyfikator Google Play",
    ),
    "grantFullAccessPrompt": MessageLookupByLibrary.simpleMessage(
      "Zezwól na dostęp do wszystkich zdjęć w aplikacji Ustawienia",
    ),
    "grantPermission": MessageLookupByLibrary.simpleMessage(
      "Przyznaj uprawnienie",
    ),
    "greenery": MessageLookupByLibrary.simpleMessage("Zielone życie"),
    "groupNearbyPhotos": MessageLookupByLibrary.simpleMessage(
      "Grupuj pobliskie zdjęcia",
    ),
    "guestView": MessageLookupByLibrary.simpleMessage("Widok gościa"),
    "guestViewEnablePreSteps": MessageLookupByLibrary.simpleMessage(
      "Aby włączyć widok gościa, należy skonfigurować hasło urządzenia lub blokadę ekranu w ustawieniach Twojego systemu.",
    ),
    "happyBirthday": MessageLookupByLibrary.simpleMessage(
      "Wszystkiego najlepszego! 🥳",
    ),
    "hearUsExplanation": MessageLookupByLibrary.simpleMessage(
      "Nie śledzimy instalacji aplikacji. Pomogłyby nam, gdybyś powiedział/a nam, gdzie nas znalazłeś/aś!",
    ),
    "hearUsWhereTitle": MessageLookupByLibrary.simpleMessage(
      "Jak usłyszałeś/aś o Ente? (opcjonalnie)",
    ),
    "help": MessageLookupByLibrary.simpleMessage("Pomoc"),
    "hidden": MessageLookupByLibrary.simpleMessage("Ukryte"),
    "hide": MessageLookupByLibrary.simpleMessage("Ukryj"),
    "hideContent": MessageLookupByLibrary.simpleMessage("Ukryj zawartość"),
    "hideContentDescriptionAndroid": MessageLookupByLibrary.simpleMessage(
      "Ukrywa zawartość aplikacji w przełączniku aplikacji i wyłącza zrzuty ekranu",
    ),
    "hideContentDescriptionIos": MessageLookupByLibrary.simpleMessage(
      "Ukrywa zawartość aplikacji w przełączniku aplikacji",
    ),
    "hideSharedItemsFromHomeGallery": MessageLookupByLibrary.simpleMessage(
      "Ukryj współdzielone elementy w galerii głównej",
    ),
    "hiding": MessageLookupByLibrary.simpleMessage("Ukrywanie..."),
    "hikingWithThem": m43,
    "hostedAtOsmFrance": MessageLookupByLibrary.simpleMessage(
      "Hostowane w OSM Francja",
    ),
    "howItWorks": MessageLookupByLibrary.simpleMessage("Jak to działa"),
    "howToViewShareeVerificationID": MessageLookupByLibrary.simpleMessage(
      "Poproś ich o przytrzymanie swojego adresu e-mail na ekranie ustawień i sprawdzenie, czy identyfikatory na obu urządzeniach są zgodne.",
    ),
    "iOSGoToSettingsDescription": MessageLookupByLibrary.simpleMessage(
      "Uwierzytelnianie biometryczne nie jest skonfigurowane na Twoim urządzeniu. Prosimy włączyć Touch ID lub Face ID na swoim telefonie.",
    ),
    "iOSLockOut": MessageLookupByLibrary.simpleMessage(
      "Uwierzytelnianie biometryczne jest wyłączone. Prosimy zablokować i odblokować ekran, aby je włączyć.",
    ),
    "iOSOkButton": MessageLookupByLibrary.simpleMessage("OK"),
    "ignore": MessageLookupByLibrary.simpleMessage("Ignoruj"),
    "ignoreUpdate": MessageLookupByLibrary.simpleMessage("Ignoruj"),
    "ignored": MessageLookupByLibrary.simpleMessage("ignorowane"),
    "ignoredFolderUploadReason": MessageLookupByLibrary.simpleMessage(
      "Niektóre pliki w tym albumie są ignorowane podczas przesyłania, ponieważ zostały wcześniej usunięte z Ente.",
    ),
    "imageNotAnalyzed": MessageLookupByLibrary.simpleMessage(
      "Obraz nie został przeanalizowany",
    ),
    "immediately": MessageLookupByLibrary.simpleMessage("Natychmiast"),
    "importing": MessageLookupByLibrary.simpleMessage("Importowanie...."),
    "incorrectCode": MessageLookupByLibrary.simpleMessage("Nieprawidłowy kod"),
    "incorrectPasswordTitle": MessageLookupByLibrary.simpleMessage(
      "Nieprawidłowe hasło",
    ),
    "incorrectRecoveryKey": MessageLookupByLibrary.simpleMessage(
      "Nieprawidłowy klucz odzyskiwania",
    ),
    "incorrectRecoveryKeyBody": MessageLookupByLibrary.simpleMessage(
      "Kod jest nieprawidłowy",
    ),
    "incorrectRecoveryKeyTitle": MessageLookupByLibrary.simpleMessage(
      "Nieprawidłowy klucz odzyskiwania",
    ),
    "indexedItems": MessageLookupByLibrary.simpleMessage(
      "Zindeksowane elementy",
    ),
    "indexingPausedStatusDescription": MessageLookupByLibrary.simpleMessage(
      "Indeksowanie zostało wstrzymane. Zostanie automatycznie wznowione, gdy urządzenie będzie gotowe. Urządzenie uznaje się za gotowe, gdy poziom baterii, stan jej zdrowia oraz status termiczny znajdują się w bezpiecznym zakresie.",
    ),
    "ineligible": MessageLookupByLibrary.simpleMessage("Nie kwalifikuje się"),
    "info": MessageLookupByLibrary.simpleMessage("Informacje"),
    "insecureDevice": MessageLookupByLibrary.simpleMessage(
      "Niezabezpieczone urządzenie",
    ),
    "installManually": MessageLookupByLibrary.simpleMessage(
      "Zainstaluj manualnie",
    ),
    "invalidEmailAddress": MessageLookupByLibrary.simpleMessage(
      "Nieprawidłowy adres e-mail",
    ),
    "invalidEndpoint": MessageLookupByLibrary.simpleMessage(
      "Punkt końcowy jest nieprawidłowy",
    ),
    "invalidEndpointMessage": MessageLookupByLibrary.simpleMessage(
      "Niestety, wprowadzony punkt końcowy jest nieprawidłowy. Wprowadź prawidłowy punkt końcowy i spróbuj ponownie.",
    ),
    "invalidKey": MessageLookupByLibrary.simpleMessage(
      "Klucz jest nieprawidłowy",
    ),
    "invalidRecoveryKey": MessageLookupByLibrary.simpleMessage(
      "Wprowadzony klucz odzyskiwania jest nieprawidłowy. Upewnij się, że zawiera on 24 słowa i sprawdź pisownię każdego z nich.\n\nJeśli wprowadziłeś starszy kod odzyskiwania, upewnij się, że ma on 64 znaki i sprawdź każdy z nich.",
    ),
    "invite": MessageLookupByLibrary.simpleMessage("Zaproś"),
    "inviteToEnte": MessageLookupByLibrary.simpleMessage("Zaproś do Ente"),
    "inviteYourFriends": MessageLookupByLibrary.simpleMessage(
      "Zaproś znajomych",
    ),
    "inviteYourFriendsToEnte": MessageLookupByLibrary.simpleMessage(
      "Zaproś znajomych do Ente",
    ),
    "itLooksLikeSomethingWentWrongPleaseRetryAfterSome":
        MessageLookupByLibrary.simpleMessage(
          "Wygląda na to, że coś poszło nie tak. Spróbuj ponownie po pewnym czasie. Jeśli błąd będzie się powtarzał, skontaktuj się z naszym zespołem pomocy technicznej.",
        ),
    "itemCount": m44,
    "itemsShowTheNumberOfDaysRemainingBeforePermanentDeletion":
        MessageLookupByLibrary.simpleMessage(
          "Elementy pokazują liczbę dni pozostałych przed trwałym usunięciem",
        ),
    "itemsWillBeRemovedFromAlbum": MessageLookupByLibrary.simpleMessage(
      "Wybrane elementy zostaną usunięte z tego albumu",
    ),
    "join": MessageLookupByLibrary.simpleMessage("Dołącz"),
    "joinAlbum": MessageLookupByLibrary.simpleMessage("Dołącz do albumu"),
    "joinAlbumConfirmationDialogBody": MessageLookupByLibrary.simpleMessage(
      "Dołączenie do albumu sprawi, że Twój e-mail będzie widoczny dla jego uczestników.",
    ),
    "joinAlbumSubtext": MessageLookupByLibrary.simpleMessage(
      "aby wyświetlić i dodać swoje zdjęcia",
    ),
    "joinAlbumSubtextViewer": MessageLookupByLibrary.simpleMessage(
      "aby dodać to do udostępnionych albumów",
    ),
    "joinDiscord": MessageLookupByLibrary.simpleMessage(
      "Dołącz do serwera Discord",
    ),
    "keepPhotos": MessageLookupByLibrary.simpleMessage("Zachowaj Zdjęcia"),
    "kiloMeterUnit": MessageLookupByLibrary.simpleMessage("km"),
    "kindlyHelpUsWithThisInformation": MessageLookupByLibrary.simpleMessage(
      "Pomóż nam z tą informacją",
    ),
    "language": MessageLookupByLibrary.simpleMessage("Język"),
    "lastTimeWithThem": m45,
    "lastUpdated": MessageLookupByLibrary.simpleMessage(
      "Ostatnio zaktualizowano",
    ),
    "lastYearsTrip": MessageLookupByLibrary.simpleMessage(
      "Zeszłoroczna podróż",
    ),
    "leave": MessageLookupByLibrary.simpleMessage("Wyjdź"),
    "leaveAlbum": MessageLookupByLibrary.simpleMessage("Opuść album"),
    "leaveFamily": MessageLookupByLibrary.simpleMessage("Opuść rodzinę"),
    "leaveSharedAlbum": MessageLookupByLibrary.simpleMessage(
      "Opuścić udostępniony album?",
    ),
    "left": MessageLookupByLibrary.simpleMessage("W lewo"),
    "legacy": MessageLookupByLibrary.simpleMessage("Dziedzictwo"),
    "legacyAccounts": MessageLookupByLibrary.simpleMessage(
      "Odziedziczone konta",
    ),
    "legacyInvite": m46,
    "legacyPageDesc": MessageLookupByLibrary.simpleMessage(
      "Dziedzictwo pozwala zaufanym kontaktom na dostęp do Twojego konta w razie Twojej nieobecności.",
    ),
    "legacyPageDesc2": MessageLookupByLibrary.simpleMessage(
      "Zaufane kontakty mogą rozpocząć odzyskiwanie konta, a jeśli nie zostaną zablokowane w ciągu 30 dni, zresetować Twoje hasło i uzyskać dostęp do Twojego konta.",
    ),
    "light": MessageLookupByLibrary.simpleMessage("Jasny"),
    "lightTheme": MessageLookupByLibrary.simpleMessage("Jasny"),
    "linkCopiedToClipboard": MessageLookupByLibrary.simpleMessage(
      "Link skopiowany do schowka",
    ),
    "linkDeviceLimit": MessageLookupByLibrary.simpleMessage("Limit urządzeń"),
    "linkEmail": MessageLookupByLibrary.simpleMessage("Połącz adres e-mail"),
    "linkEmailToContactBannerCaption": MessageLookupByLibrary.simpleMessage(
      "aby szybciej udostępniać",
    ),
    "linkEnabled": MessageLookupByLibrary.simpleMessage("Aktywny"),
    "linkExpired": MessageLookupByLibrary.simpleMessage("Wygasł"),
    "linkExpiresOn": m47,
    "linkExpiry": MessageLookupByLibrary.simpleMessage("Wygaśnięcie linku"),
    "linkHasExpired": MessageLookupByLibrary.simpleMessage("Link wygasł"),
    "linkNeverExpires": MessageLookupByLibrary.simpleMessage("Nigdy"),
    "linkPersonToEmail": m48,
    "linkPersonToEmailConfirmation": m49,
    "livePhotos": MessageLookupByLibrary.simpleMessage("Zdjęcia Live Photo"),
    "loadMessage1": MessageLookupByLibrary.simpleMessage(
      "Możesz udostępnić swoją subskrypcję swojej rodzinie",
    ),
    "loadMessage2": MessageLookupByLibrary.simpleMessage(
      "Do tej pory zachowaliśmy ponad 200 milionów wspomnień",
    ),
    "loadMessage3": MessageLookupByLibrary.simpleMessage(
      "Przechowujemy 3 kopie Twoich danych, jedną w podziemnym schronie",
    ),
    "loadMessage4": MessageLookupByLibrary.simpleMessage(
      "Wszystkie nasze aplikacje są otwarto źródłowe",
    ),
    "loadMessage5": MessageLookupByLibrary.simpleMessage(
      "Nasz kod źródłowy i kryptografia zostały poddane zewnętrznemu audytowi",
    ),
    "loadMessage6": MessageLookupByLibrary.simpleMessage(
      "Możesz udostępniać linki do swoich albumów swoim bliskim",
    ),
    "loadMessage7": MessageLookupByLibrary.simpleMessage(
      "Nasze aplikacje mobilne działają w tle, aby zaszyfrować i wykonać kopię zapasową wszystkich nowych zdjęć, które klikniesz",
    ),
    "loadMessage8": MessageLookupByLibrary.simpleMessage(
      "web.ente.io ma zgrabny program do przesyłania",
    ),
    "loadMessage9": MessageLookupByLibrary.simpleMessage(
      "Używamy Xchacha20Poly1305 do bezpiecznego szyfrowania Twoich danych",
    ),
    "loadingExifData": MessageLookupByLibrary.simpleMessage(
      "Wczytywanie danych EXIF...",
    ),
    "loadingGallery": MessageLookupByLibrary.simpleMessage(
      "Ładowanie galerii...",
    ),
    "loadingMessage": MessageLookupByLibrary.simpleMessage(
      "Wczytywanie Twoich zdjęć...",
    ),
    "loadingModel": MessageLookupByLibrary.simpleMessage(
      "Pobieranie modeli...",
    ),
    "loadingYourPhotos": MessageLookupByLibrary.simpleMessage(
      "Wczytywanie Twoich zdjęć...",
    ),
    "localGallery": MessageLookupByLibrary.simpleMessage("Galeria lokalna"),
    "localIndexing": MessageLookupByLibrary.simpleMessage(
      "Indeksowanie lokalne",
    ),
    "localSyncErrorMessage": MessageLookupByLibrary.simpleMessage(
      "Wygląda na to, że coś poszło nie tak, ponieważ lokalna synchronizacja zdjęć zajmuje więcej czasu, niż oczekiwano. Skontaktuj się z naszym zespołem pomocy technicznej",
    ),
    "location": MessageLookupByLibrary.simpleMessage("Lokalizacja"),
    "locationName": MessageLookupByLibrary.simpleMessage("Nazwa lokalizacji"),
    "locationTagFeatureDescription": MessageLookupByLibrary.simpleMessage(
      "Znacznik lokalizacji grupuje wszystkie zdjęcia, które zostały zrobione w promieniu zdjęcia",
    ),
    "locations": MessageLookupByLibrary.simpleMessage("Lokalizacje"),
    "lockButtonLabel": MessageLookupByLibrary.simpleMessage("Zablokuj"),
    "lockscreen": MessageLookupByLibrary.simpleMessage("Ekran blokady"),
    "logInLabel": MessageLookupByLibrary.simpleMessage("Zaloguj się"),
    "loggingOut": MessageLookupByLibrary.simpleMessage("Wylogowywanie..."),
    "loginSessionExpired": MessageLookupByLibrary.simpleMessage(
      "Sesja wygasła",
    ),
    "loginSessionExpiredDetails": MessageLookupByLibrary.simpleMessage(
      "Twoja sesja wygasła. Zaloguj się ponownie.",
    ),
    "loginTerms": MessageLookupByLibrary.simpleMessage(
      "Klikając, zaloguj się, zgadzam się na <u-terms>regulamin</u-terms> i <u-policy>politykę prywatności</u-policy>",
    ),
    "loginWithTOTP": MessageLookupByLibrary.simpleMessage(
      "Zaloguj się za pomocą TOTP",
    ),
    "logout": MessageLookupByLibrary.simpleMessage("Wyloguj"),
    "logsDialogBody": MessageLookupByLibrary.simpleMessage(
      "Spowoduje to wysyłanie logów, aby pomóc nam w debugowaniu twojego problemu. Pamiętaj, że nazwy plików zostaną dołączone, aby pomóc w śledzeniu problemów z określonymi plikami.",
    ),
    "longPressAnEmailToVerifyEndToEndEncryption":
        MessageLookupByLibrary.simpleMessage(
          "Naciśnij i przytrzymaj e-mail, aby zweryfikować szyfrowanie end-to-end.",
        ),
    "longpressOnAnItemToViewInFullscreen": MessageLookupByLibrary.simpleMessage(
      "Długo naciśnij element, aby wyświetlić go na pełnym ekranie",
    ),
    "lookBackOnYourMemories": MessageLookupByLibrary.simpleMessage(
      "Spójrz ponownie na swoje wspomnienia 🌄",
    ),
    "loopVideoOff": MessageLookupByLibrary.simpleMessage(
      "Pętla wideo wyłączona",
    ),
    "loopVideoOn": MessageLookupByLibrary.simpleMessage("Pętla wideo włączona"),
    "lostDevice": MessageLookupByLibrary.simpleMessage("Utracono urządzenie?"),
    "machineLearning": MessageLookupByLibrary.simpleMessage(
      "Nauczanie maszynowe",
    ),
    "magicSearch": MessageLookupByLibrary.simpleMessage(
      "Magiczne wyszukiwanie",
    ),
    "magicSearchHint": MessageLookupByLibrary.simpleMessage(
      "Magiczne wyszukiwanie pozwala na wyszukiwanie zdjęć według ich zawartości, np. \"kwiat\", \"czerwony samochód\", \"dokumenty tożsamości\"",
    ),
    "manage": MessageLookupByLibrary.simpleMessage("Zarządzaj"),
    "manageDeviceStorage": MessageLookupByLibrary.simpleMessage(
      "Zarządzaj pamięcią podręczną urządzenia",
    ),
    "manageDeviceStorageDesc": MessageLookupByLibrary.simpleMessage(
      "Przejrzyj i wyczyść lokalną pamięć podręczną.",
    ),
    "manageFamily": MessageLookupByLibrary.simpleMessage("Zarządzaj Rodziną"),
    "manageLink": MessageLookupByLibrary.simpleMessage("Zarządzaj linkiem"),
    "manageParticipants": MessageLookupByLibrary.simpleMessage("Zarządzaj"),
    "manageSubscription": MessageLookupByLibrary.simpleMessage(
      "Zarządzaj subskrypcją",
    ),
    "manualPairDesc": MessageLookupByLibrary.simpleMessage(
      "Parowanie PIN-em działa z każdym ekranem, na którym chcesz wyświetlić swój album.",
    ),
    "map": MessageLookupByLibrary.simpleMessage("Mapa"),
    "maps": MessageLookupByLibrary.simpleMessage("Mapy"),
    "mastodon": MessageLookupByLibrary.simpleMessage("Mastodon"),
    "matrix": MessageLookupByLibrary.simpleMessage("Matrix"),
    "me": MessageLookupByLibrary.simpleMessage("Ja"),
    "memories": MessageLookupByLibrary.simpleMessage("Wspomnienia"),
    "memoriesWidgetDesc": MessageLookupByLibrary.simpleMessage(
      "Wybierz rodzaj wspomnień, które chcesz zobaczyć na ekranie głównym.",
    ),
    "merchandise": MessageLookupByLibrary.simpleMessage("Sklep"),
    "merge": MessageLookupByLibrary.simpleMessage("Scal"),
    "mergeWithExisting": MessageLookupByLibrary.simpleMessage(
      "Scal z istniejącym",
    ),
    "mergedPhotos": MessageLookupByLibrary.simpleMessage("Scalone zdjęcia"),
    "mlConsent": MessageLookupByLibrary.simpleMessage(
      "Włącz nauczanie maszynowe",
    ),
    "mlConsentConfirmation": MessageLookupByLibrary.simpleMessage(
      "Rozumiem i chcę włączyć nauczanie maszynowe",
    ),
    "mlConsentDescription": MessageLookupByLibrary.simpleMessage(
      "Jeśli włączysz nauczanie maszynowe, Ente wyodrębni informacje takie jak geometria twarzy z plików, w tym tych udostępnionych z Tobą.\n\nTo się stanie na Twoim urządzeniu i wygenerowane informacje biometryczne zostaną zaszyfrowane end-to-end.",
    ),
    "mlConsentPrivacy": MessageLookupByLibrary.simpleMessage(
      "Kliknij tutaj, aby uzyskać więcej informacji na temat tej funkcji w naszej polityce prywatności",
    ),
    "mlConsentTitle": MessageLookupByLibrary.simpleMessage(
      "Włączyć nauczanie maszynowe?",
    ),
    "mlIndexingDescription": MessageLookupByLibrary.simpleMessage(
      "Pamiętaj, że nauczanie maszynowe spowoduje większą przepustowość i zużycie baterii do czasu zindeksowania wszystkich elementów. Rozważ użycie aplikacji komputerowej do szybszego indeksowania, wszystkie wyniki zostaną automatycznie zsynchronizowane.",
    ),
    "mobileWebDesktop": MessageLookupByLibrary.simpleMessage(
      "Aplikacja Mobilna, Strona Internetowa, Aplikacja Komputerowa",
    ),
    "moderateStrength": MessageLookupByLibrary.simpleMessage("Umiarkowane"),
    "modifyYourQueryOrTrySearchingFor": MessageLookupByLibrary.simpleMessage(
      "Zmodyfikuj zapytanie lub spróbuj wyszukać",
    ),
    "moments": MessageLookupByLibrary.simpleMessage("Momenty"),
    "month": MessageLookupByLibrary.simpleMessage("miesiąc"),
    "monthly": MessageLookupByLibrary.simpleMessage("Miesięcznie"),
    "moon": MessageLookupByLibrary.simpleMessage("W świetle księżyca"),
    "moreDetails": MessageLookupByLibrary.simpleMessage("Więcej szczegółów"),
    "mostRecent": MessageLookupByLibrary.simpleMessage("Od najnowszych"),
    "mostRelevant": MessageLookupByLibrary.simpleMessage("Najbardziej trafne"),
    "mountains": MessageLookupByLibrary.simpleMessage("Na wzgórzach"),
    "moveSelectedPhotosToOneDate": MessageLookupByLibrary.simpleMessage(
      "Przenieś wybrane zdjęcia na jedną datę",
    ),
    "moveToAlbum": MessageLookupByLibrary.simpleMessage("Przenieś do albumu"),
    "moveToHiddenAlbum": MessageLookupByLibrary.simpleMessage(
      "Przenieś do ukrytego albumu",
    ),
    "movedSuccessfullyTo": m52,
    "movedToTrash": MessageLookupByLibrary.simpleMessage(
      "Przeniesiono do kosza",
    ),
    "movingFilesToAlbum": MessageLookupByLibrary.simpleMessage(
      "Przenoszenie plików do albumów...",
    ),
    "name": MessageLookupByLibrary.simpleMessage("Nazwa"),
    "nameTheAlbum": MessageLookupByLibrary.simpleMessage("Nazwij album"),
    "networkConnectionRefusedErr": MessageLookupByLibrary.simpleMessage(
      "Nie można połączyć się z Ente, spróbuj ponownie po pewnym czasie. Jeśli błąd będzie się powtarzał, skontaktuj się z pomocą techniczną.",
    ),
    "networkHostLookUpErr": MessageLookupByLibrary.simpleMessage(
      "Nie można połączyć się z Ente, sprawdź ustawienia sieci i skontaktuj się z pomocą techniczną, jeśli błąd będzie się powtarzał.",
    ),
    "never": MessageLookupByLibrary.simpleMessage("Nigdy"),
    "newAlbum": MessageLookupByLibrary.simpleMessage("Nowy album"),
    "newLocation": MessageLookupByLibrary.simpleMessage("Nowa lokalizacja"),
    "newPerson": MessageLookupByLibrary.simpleMessage("Nowa osoba"),
    "newPhotosEmoji": MessageLookupByLibrary.simpleMessage(" nowe 📸"),
    "newRange": MessageLookupByLibrary.simpleMessage("Nowy zakres"),
    "newToEnte": MessageLookupByLibrary.simpleMessage("Nowy/a do Ente"),
    "newest": MessageLookupByLibrary.simpleMessage("Najnowsze"),
    "next": MessageLookupByLibrary.simpleMessage("Dalej"),
    "no": MessageLookupByLibrary.simpleMessage("Nie"),
    "noAlbumsSharedByYouYet": MessageLookupByLibrary.simpleMessage(
      "Brak jeszcze albumów udostępnianych przez Ciebie",
    ),
    "noDeviceFound": MessageLookupByLibrary.simpleMessage(
      "Nie znaleziono żadnego urządzenia",
    ),
    "noDeviceLimit": MessageLookupByLibrary.simpleMessage("Brak"),
    "noDeviceThatCanBeDeleted": MessageLookupByLibrary.simpleMessage(
      "Nie masz żadnych plików na tym urządzeniu, które można usunąć",
    ),
    "noDuplicates": MessageLookupByLibrary.simpleMessage("✨ Brak duplikatów"),
    "noEnteAccountExclamation": MessageLookupByLibrary.simpleMessage(
      "Brak konta Ente!",
    ),
    "noExifData": MessageLookupByLibrary.simpleMessage("Brak danych EXIF"),
    "noFacesFound": MessageLookupByLibrary.simpleMessage(
      "Nie znaleziono twarzy",
    ),
    "noHiddenPhotosOrVideos": MessageLookupByLibrary.simpleMessage(
      "Brak ukrytych zdjęć lub wideo",
    ),
    "noImagesWithLocation": MessageLookupByLibrary.simpleMessage(
      "Brak zdjęć z lokalizacją",
    ),
    "noInternetConnection": MessageLookupByLibrary.simpleMessage(
      "Brak połączenia z Internetem",
    ),
    "noPhotosAreBeingBackedUpRightNow": MessageLookupByLibrary.simpleMessage(
      "W tej chwili nie wykonuje się kopii zapasowej zdjęć",
    ),
    "noPhotosFoundHere": MessageLookupByLibrary.simpleMessage(
      "Nie znaleziono tutaj zdjęć",
    ),
    "noQuickLinksSelected": MessageLookupByLibrary.simpleMessage(
      "Nie wybrano żadnych szybkich linków",
    ),
    "noRecoveryKey": MessageLookupByLibrary.simpleMessage(
      "Brak klucza odzyskiwania?",
    ),
    "noRecoveryKeyNoDecryption": MessageLookupByLibrary.simpleMessage(
      "Ze względu na charakter naszego protokołu szyfrowania end-to-end, dane nie mogą być odszyfrowane bez hasła lub klucza odzyskiwania",
    ),
    "noResults": MessageLookupByLibrary.simpleMessage("Brak wyników"),
    "noResultsFound": MessageLookupByLibrary.simpleMessage(
      "Nie znaleziono wyników",
    ),
    "noSuggestionsForPerson": m53,
    "noSystemLockFound": MessageLookupByLibrary.simpleMessage(
      "Nie znaleziono blokady systemowej",
    ),
    "notPersonLabel": m54,
    "notThisPerson": MessageLookupByLibrary.simpleMessage("Nie ta osoba?"),
    "nothingSharedWithYouYet": MessageLookupByLibrary.simpleMessage(
      "Nic Ci jeszcze nie udostępniono",
    ),
    "nothingToSeeHere": MessageLookupByLibrary.simpleMessage(
      "Nie ma tutaj nic do zobaczenia! 👀",
    ),
    "notifications": MessageLookupByLibrary.simpleMessage("Powiadomienia"),
    "ok": MessageLookupByLibrary.simpleMessage("Ok"),
    "onDevice": MessageLookupByLibrary.simpleMessage("Na urządzeniu"),
    "onEnte": MessageLookupByLibrary.simpleMessage(
      "W <branding>ente</branding>",
    ),
    "onTheRoad": MessageLookupByLibrary.simpleMessage("Znowu na drodze"),
    "onThisDay": MessageLookupByLibrary.simpleMessage("Tego dnia"),
    "onThisDayMemories": MessageLookupByLibrary.simpleMessage(
      "Wspomnienia z tego dnia",
    ),
    "onThisDayNotificationExplanation": MessageLookupByLibrary.simpleMessage(
      "Otrzymuj przypomnienia o wspomnieniach z tego dnia w poprzednich latach.",
    ),
    "onlyFamilyAdminCanChangeCode": m55,
    "onlyThem": MessageLookupByLibrary.simpleMessage("Tylko te"),
    "oops": MessageLookupByLibrary.simpleMessage("Ups"),
    "oopsCouldNotSaveEdits": MessageLookupByLibrary.simpleMessage(
      "Ups, nie udało się zapisać zmian",
    ),
    "oopsSomethingWentWrong": MessageLookupByLibrary.simpleMessage(
      "Ups, coś poszło nie tak",
    ),
    "openAlbumInBrowser": MessageLookupByLibrary.simpleMessage(
      "Otwórz album w przeglądarce",
    ),
    "openAlbumInBrowserTitle": MessageLookupByLibrary.simpleMessage(
      "Prosimy użyć aplikacji internetowej, aby dodać zdjęcia do tego albumu",
    ),
    "openFile": MessageLookupByLibrary.simpleMessage("Otwórz plik"),
    "openSettings": MessageLookupByLibrary.simpleMessage("Otwórz Ustawienia"),
    "openTheItem": MessageLookupByLibrary.simpleMessage("• Otwórz element"),
    "openstreetmapContributors": MessageLookupByLibrary.simpleMessage(
      "Współautorzy OpenStreetMap",
    ),
    "optionalAsShortAsYouLike": MessageLookupByLibrary.simpleMessage(
      "Opcjonalnie, tak krótko, jak chcesz...",
    ),
    "orMergeWithExistingPerson": MessageLookupByLibrary.simpleMessage(
      "Lub złącz z istniejącymi",
    ),
    "orPickAnExistingOne": MessageLookupByLibrary.simpleMessage(
      "Lub wybierz istniejący",
    ),
    "orPickFromYourContacts": MessageLookupByLibrary.simpleMessage(
      "lub wybierz ze swoich kontaktów",
    ),
    "otherDetectedFaces": MessageLookupByLibrary.simpleMessage(
      "Inne wykryte twarze",
    ),
    "pair": MessageLookupByLibrary.simpleMessage("Sparuj"),
    "pairWithPin": MessageLookupByLibrary.simpleMessage("Sparuj kodem PIN"),
    "pairingComplete": MessageLookupByLibrary.simpleMessage(
      "Parowanie zakończone",
    ),
    "panorama": MessageLookupByLibrary.simpleMessage("Panorama"),
    "passKeyPendingVerification": MessageLookupByLibrary.simpleMessage(
      "Weryfikacja jest nadal w toku",
    ),
    "passkey": MessageLookupByLibrary.simpleMessage("Klucz dostępu"),
    "passkeyAuthTitle": MessageLookupByLibrary.simpleMessage(
      "Weryfikacja kluczem dostępu",
    ),
    "password": MessageLookupByLibrary.simpleMessage("Hasło"),
    "passwordChangedSuccessfully": MessageLookupByLibrary.simpleMessage(
      "Hasło zostało pomyślnie zmienione",
    ),
    "passwordLock": MessageLookupByLibrary.simpleMessage("Blokada hasłem"),
    "passwordStrength": m57,
    "passwordStrengthInfo": MessageLookupByLibrary.simpleMessage(
      "Siła hasła jest obliczana, biorąc pod uwagę długość hasła, użyte znaki, i czy hasło pojawi się w 10 000 najczęściej używanych haseł",
    ),
    "passwordWarning": MessageLookupByLibrary.simpleMessage(
      "Nie przechowujemy tego hasła, więc jeśli go zapomnisz, <underline>nie będziemy w stanie odszyfrować Twoich danych</underline>",
    ),
    "pastYearsMemories": MessageLookupByLibrary.simpleMessage(
      "Wspomnienia z ubiegłych lat",
    ),
    "paymentDetails": MessageLookupByLibrary.simpleMessage(
      "Szczegóły płatności",
    ),
    "paymentFailed": MessageLookupByLibrary.simpleMessage(
      "Płatność się nie powiodła",
    ),
    "paymentFailedMessage": MessageLookupByLibrary.simpleMessage(
      "Niestety Twoja płatność nie powiodła się. Skontaktuj się z pomocą techniczną, a my Ci pomożemy!",
    ),
    "paymentFailedTalkToProvider": m58,
    "pendingItems": MessageLookupByLibrary.simpleMessage("Oczekujące elementy"),
    "pendingSync": MessageLookupByLibrary.simpleMessage(
      "Oczekująca synchronizacja",
    ),
    "people": MessageLookupByLibrary.simpleMessage("Ludzie"),
    "peopleUsingYourCode": MessageLookupByLibrary.simpleMessage(
      "Osoby używające twojego kodu",
    ),
    "peopleWidgetDesc": MessageLookupByLibrary.simpleMessage(
      "Wybierz osoby, które chcesz zobaczyć na ekranie głównym.",
    ),
    "permDeleteWarning": MessageLookupByLibrary.simpleMessage(
      "Wszystkie elementy w koszu zostaną trwale usunięte\n\nTej czynności nie można cofnąć",
    ),
    "permanentlyDelete": MessageLookupByLibrary.simpleMessage("Usuń trwale"),
    "permanentlyDeleteFromDevice": MessageLookupByLibrary.simpleMessage(
      "Trwale usunąć z urządzenia?",
    ),
    "personIsAge": m59,
    "personName": MessageLookupByLibrary.simpleMessage("Nazwa osoby"),
    "personTurningAge": m60,
    "pets": MessageLookupByLibrary.simpleMessage("Futrzani towarzysze"),
    "photoDescriptions": MessageLookupByLibrary.simpleMessage("Opisy zdjęć"),
    "photoGridSize": MessageLookupByLibrary.simpleMessage(
      "Rozmiar siatki zdjęć",
    ),
    "photoSmallCase": MessageLookupByLibrary.simpleMessage("zdjęcie"),
    "photos": MessageLookupByLibrary.simpleMessage("Zdjęcia"),
    "photosAddedByYouWillBeRemovedFromTheAlbum":
        MessageLookupByLibrary.simpleMessage(
          "Zdjęcia dodane przez Ciebie zostaną usunięte z albumu",
        ),
    "photosKeepRelativeTimeDifference": MessageLookupByLibrary.simpleMessage(
      "Zdjęcia zachowują względną różnicę czasu",
    ),
    "pickCenterPoint": MessageLookupByLibrary.simpleMessage(
      "Wybierz punkt środkowy",
    ),
    "pinAlbum": MessageLookupByLibrary.simpleMessage("Przypnij album"),
    "pinLock": MessageLookupByLibrary.simpleMessage("Blokada PIN"),
    "playOnTv": MessageLookupByLibrary.simpleMessage(
      "Odtwórz album na telewizorze",
    ),
    "playOriginal": MessageLookupByLibrary.simpleMessage("Odtwórz oryginał"),
    "playStoreFreeTrialValidTill": m63,
    "playstoreSubscription": MessageLookupByLibrary.simpleMessage(
      "Subskrypcja PlayStore",
    ),
    "pleaseCheckYourInternetConnectionAndTryAgain":
        MessageLookupByLibrary.simpleMessage(
          "Prosimy sprawdzić połączenie internetowe i spróbować ponownie.",
        ),
    "pleaseContactSupportAndWeWillBeHappyToHelp":
        MessageLookupByLibrary.simpleMessage(
          "Skontaktuj się z support@ente.io i z przyjemnością pomożemy!",
        ),
    "pleaseContactSupportIfTheProblemPersists":
        MessageLookupByLibrary.simpleMessage(
          "Skontaktuj się z pomocą techniczną, jeśli problem będzie się powtarzał",
        ),
    "pleaseEmailUsAt": m64,
    "pleaseGrantPermissions": MessageLookupByLibrary.simpleMessage(
      "Prosimy przyznać uprawnienia",
    ),
    "pleaseLoginAgain": MessageLookupByLibrary.simpleMessage(
      "Zaloguj się ponownie",
    ),
    "pleaseSelectQuickLinksToRemove": MessageLookupByLibrary.simpleMessage(
      "Prosimy wybrać szybkie linki do usunięcia",
    ),
    "pleaseSendTheLogsTo": m65,
    "pleaseTryAgain": MessageLookupByLibrary.simpleMessage("Spróbuj ponownie"),
    "pleaseVerifyTheCodeYouHaveEntered": MessageLookupByLibrary.simpleMessage(
      "Prosimy zweryfikować wprowadzony kod",
    ),
    "pleaseWait": MessageLookupByLibrary.simpleMessage("Prosimy czekać..."),
    "pleaseWaitDeletingAlbum": MessageLookupByLibrary.simpleMessage(
      "Prosimy czekać, usuwanie albumu",
    ),
    "pleaseWaitForSometimeBeforeRetrying": MessageLookupByLibrary.simpleMessage(
      "Prosimy poczekać chwilę przed ponowną próbą",
    ),
    "pleaseWaitThisWillTakeAWhile": MessageLookupByLibrary.simpleMessage(
      "Prosimy czekać, to może zająć chwilę.",
    ),
    "posingWithThem": m66,
    "preparingLogs": MessageLookupByLibrary.simpleMessage(
      "Przygotowywanie logów...",
    ),
    "preserveMore": MessageLookupByLibrary.simpleMessage("Zachowaj więcej"),
    "pressAndHoldToPlayVideo": MessageLookupByLibrary.simpleMessage(
      "Naciśnij i przytrzymaj, aby odtworzyć wideo",
    ),
    "pressAndHoldToPlayVideoDetailed": MessageLookupByLibrary.simpleMessage(
      "Naciśnij i przytrzymaj obraz, aby odtworzyć wideo",
    ),
    "previous": MessageLookupByLibrary.simpleMessage("Poprzedni"),
    "privacy": MessageLookupByLibrary.simpleMessage("Prywatność"),
    "privacyPolicyTitle": MessageLookupByLibrary.simpleMessage(
      "Polityka Prywatności",
    ),
    "privateBackups": MessageLookupByLibrary.simpleMessage(
      "Prywatne kopie zapasowe",
    ),
    "privateSharing": MessageLookupByLibrary.simpleMessage(
      "Udostępnianie prywatne",
    ),
    "proceed": MessageLookupByLibrary.simpleMessage("Kontynuuj"),
    "processed": MessageLookupByLibrary.simpleMessage("Przetworzone"),
    "processing": MessageLookupByLibrary.simpleMessage("Przetwarzanie"),
    "processingImport": m67,
    "processingVideos": MessageLookupByLibrary.simpleMessage(
      "Przetwarzanie wideo",
    ),
    "publicLinkCreated": MessageLookupByLibrary.simpleMessage(
      "Utworzono publiczny link",
    ),
    "publicLinkEnabled": MessageLookupByLibrary.simpleMessage(
      "Publiczny link włączony",
    ),
    "questionmark": MessageLookupByLibrary.simpleMessage("?"),
    "queued": MessageLookupByLibrary.simpleMessage("W kolejce"),
    "quickLinks": MessageLookupByLibrary.simpleMessage("Szybkie linki"),
    "radius": MessageLookupByLibrary.simpleMessage("Promień"),
    "raiseTicket": MessageLookupByLibrary.simpleMessage("Zgłoś"),
    "rateTheApp": MessageLookupByLibrary.simpleMessage("Oceń aplikację"),
    "rateUs": MessageLookupByLibrary.simpleMessage("Oceń nas"),
    "rateUsOnStore": m68,
    "reassignedToName": m69,
    "receiveRemindersOnBirthdays": MessageLookupByLibrary.simpleMessage(
      "Otrzymuj przypomnienia, kiedy są czyjeś urodziny. Naciskając na powiadomienie zabierze Cię do zdjęć osoby, która ma urodziny.",
    ),
    "recover": MessageLookupByLibrary.simpleMessage("Odzyskaj"),
    "recoverAccount": MessageLookupByLibrary.simpleMessage("Odzyskaj konto"),
    "recoverButton": MessageLookupByLibrary.simpleMessage("Odzyskaj"),
    "recoveryAccount": MessageLookupByLibrary.simpleMessage("Odzyskaj konto"),
    "recoveryInitiated": MessageLookupByLibrary.simpleMessage(
      "Odzyskiwanie rozpoczęte",
    ),
    "recoveryInitiatedDesc": m70,
    "recoveryKey": MessageLookupByLibrary.simpleMessage("Klucz odzyskiwania"),
    "recoveryKeyCopiedToClipboard": MessageLookupByLibrary.simpleMessage(
      "Klucz odzyskiwania został skopiowany do schowka",
    ),
    "recoveryKeyOnForgotPassword": MessageLookupByLibrary.simpleMessage(
      "Jeśli zapomnisz hasła, jedynym sposobem odzyskania danych jest ten klucz.",
    ),
    "recoveryKeySaveDescription": MessageLookupByLibrary.simpleMessage(
      "Nie przechowujemy tego klucza, prosimy zapisać ten 24-słowny klucz w bezpiecznym miejscu.",
    ),
    "recoveryKeySuccessBody": MessageLookupByLibrary.simpleMessage(
      "Znakomicie! Klucz odzyskiwania jest prawidłowy. Dziękujemy za weryfikację.\n\nPamiętaj, aby bezpiecznie przechowywać kopię zapasową klucza odzyskiwania.",
    ),
    "recoveryKeyVerified": MessageLookupByLibrary.simpleMessage(
      "Klucz odzyskiwania zweryfikowany",
    ),
    "recoveryKeyVerifyReason": MessageLookupByLibrary.simpleMessage(
      "Twój klucz odzyskiwania jest jedynym sposobem na odzyskanie zdjęć, jeśli zapomnisz hasła. Klucz odzyskiwania można znaleźć w Ustawieniach > Konto.\n\nWprowadź tutaj swój klucz odzyskiwania, aby sprawdzić, czy został zapisany poprawnie.",
    ),
    "recoveryReady": m71,
    "recoverySuccessful": MessageLookupByLibrary.simpleMessage(
      "Odzyskano pomyślnie!",
    ),
    "recoveryWarning": MessageLookupByLibrary.simpleMessage(
      "Zaufany kontakt próbuje uzyskać dostęp do Twojego konta",
    ),
    "recoveryWarningBody": m72,
    "recreatePasswordBody": MessageLookupByLibrary.simpleMessage(
      "Obecne urządzenie nie jest wystarczająco wydajne, aby zweryfikować hasło, ale możemy je wygenerować w sposób działający na wszystkich urządzeniach.\n\nZaloguj się przy użyciu klucza odzyskiwania i wygeneruj nowe hasło (jeśli chcesz, możesz ponownie użyć tego samego).",
    ),
    "recreatePasswordTitle": MessageLookupByLibrary.simpleMessage(
      "Ponownie utwórz hasło",
    ),
    "reddit": MessageLookupByLibrary.simpleMessage("Reddit"),
    "reenterPassword": MessageLookupByLibrary.simpleMessage(
      "Wprowadź ponownie hasło",
    ),
    "reenterPin": MessageLookupByLibrary.simpleMessage(
      "Wprowadź ponownie kod PIN",
    ),
    "referFriendsAnd2xYourPlan": MessageLookupByLibrary.simpleMessage(
      "Poleć znajomym i podwój swój plan",
    ),
    "referralStep1": MessageLookupByLibrary.simpleMessage(
      "1. Przekaż ten kod swoim znajomym",
    ),
    "referralStep2": MessageLookupByLibrary.simpleMessage(
      "2. Wykupują płatny plan",
    ),
    "referralStep3": m73,
    "referrals": MessageLookupByLibrary.simpleMessage("Polecenia"),
    "referralsAreCurrentlyPaused": MessageLookupByLibrary.simpleMessage(
      "Wysyłanie poleceń jest obecnie wstrzymane",
    ),
    "rejectRecovery": MessageLookupByLibrary.simpleMessage(
      "Odrzuć odzyskiwanie",
    ),
    "remindToEmptyDeviceTrash": MessageLookupByLibrary.simpleMessage(
      "Również opróżnij \"Ostatnio usunięte\" z \"Ustawienia\" -> \"Pamięć\", aby odebrać wolną przestrzeń",
    ),
    "remindToEmptyEnteTrash": MessageLookupByLibrary.simpleMessage(
      "Opróżnij również swój \"Kosz\", aby zwolnić miejsce",
    ),
    "remoteImages": MessageLookupByLibrary.simpleMessage("Zdjęcia zdalne"),
    "remoteThumbnails": MessageLookupByLibrary.simpleMessage(
      "Zdalne miniatury",
    ),
    "remoteVideos": MessageLookupByLibrary.simpleMessage("Zdalne wideo"),
    "remove": MessageLookupByLibrary.simpleMessage("Usuń"),
    "removeDuplicates": MessageLookupByLibrary.simpleMessage("Usuń duplikaty"),
    "removeDuplicatesDesc": MessageLookupByLibrary.simpleMessage(
      "Przejrzyj i usuń pliki, które są dokładnymi duplikatami.",
    ),
    "removeFromAlbum": MessageLookupByLibrary.simpleMessage("Usuń z albumu"),
    "removeFromAlbumTitle": MessageLookupByLibrary.simpleMessage(
      "Usunąć z albumu?",
    ),
    "removeFromFavorite": MessageLookupByLibrary.simpleMessage(
      "Usuń z ulubionych",
    ),
    "removeInvite": MessageLookupByLibrary.simpleMessage("Usuń zaproszenie"),
    "removeLink": MessageLookupByLibrary.simpleMessage("Usuń link"),
    "removeParticipant": MessageLookupByLibrary.simpleMessage(
      "Usuń użytkownika",
    ),
    "removeParticipantBody": m74,
    "removePersonLabel": MessageLookupByLibrary.simpleMessage(
      "Usuń etykietę osoby",
    ),
    "removePublicLink": MessageLookupByLibrary.simpleMessage(
      "Usuń link publiczny",
    ),
    "removePublicLinks": MessageLookupByLibrary.simpleMessage(
      "Usuń linki publiczne",
    ),
    "removeShareItemsWarning": MessageLookupByLibrary.simpleMessage(
      "Niektóre z usuwanych elementów zostały dodane przez inne osoby i utracisz do nich dostęp",
    ),
    "removeWithQuestionMark": MessageLookupByLibrary.simpleMessage("Usunąć?"),
    "removeYourselfAsTrustedContact": MessageLookupByLibrary.simpleMessage(
      "Usuń siebie z listy zaufanych kontaktów",
    ),
    "removingFromFavorites": MessageLookupByLibrary.simpleMessage(
      "Usuwanie z ulubionych...",
    ),
    "rename": MessageLookupByLibrary.simpleMessage("Zmień nazwę"),
    "renameAlbum": MessageLookupByLibrary.simpleMessage("Zmień nazwę albumu"),
    "renameFile": MessageLookupByLibrary.simpleMessage("Zmień nazwę pliku"),
    "renewSubscription": MessageLookupByLibrary.simpleMessage(
      "Odnów subskrypcję",
    ),
    "renewsOn": m75,
    "reportABug": MessageLookupByLibrary.simpleMessage("Zgłoś błąd"),
    "reportBug": MessageLookupByLibrary.simpleMessage("Zgłoś błąd"),
    "resendEmail": MessageLookupByLibrary.simpleMessage(
      "Wyślij e-mail ponownie",
    ),
    "reset": MessageLookupByLibrary.simpleMessage("Zresetuj"),
    "resetIgnoredFiles": MessageLookupByLibrary.simpleMessage(
      "Zresetuj zignorowane pliki",
    ),
    "resetPasswordTitle": MessageLookupByLibrary.simpleMessage(
      "Zresetuj hasło",
    ),
    "resetPerson": MessageLookupByLibrary.simpleMessage("Usuń"),
    "resetToDefault": MessageLookupByLibrary.simpleMessage("Przywróć domyślne"),
    "restore": MessageLookupByLibrary.simpleMessage("Przywróć"),
    "restoreToAlbum": MessageLookupByLibrary.simpleMessage(
      "Przywróć do albumu",
    ),
    "restoringFiles": MessageLookupByLibrary.simpleMessage(
      "Przywracanie plików...",
    ),
    "resumableUploads": MessageLookupByLibrary.simpleMessage(
      "Przesyłania wznawialne",
    ),
    "retry": MessageLookupByLibrary.simpleMessage("Spróbuj ponownie"),
    "review": MessageLookupByLibrary.simpleMessage("Przejrzyj"),
    "reviewDeduplicateItems": MessageLookupByLibrary.simpleMessage(
      "Przejrzyj i usuń elementy, które uważasz, że są duplikatami.",
    ),
    "reviewSuggestions": MessageLookupByLibrary.simpleMessage(
      "Przeglądaj sugestie",
    ),
    "right": MessageLookupByLibrary.simpleMessage("W prawo"),
    "roadtripWithThem": m76,
    "rotate": MessageLookupByLibrary.simpleMessage("Obróć"),
    "rotateLeft": MessageLookupByLibrary.simpleMessage("Obróć w lewo"),
    "rotateRight": MessageLookupByLibrary.simpleMessage("Obróć w prawo"),
    "safelyStored": MessageLookupByLibrary.simpleMessage(
      "Bezpiecznie przechowywane",
    ),
    "same": MessageLookupByLibrary.simpleMessage("Identyczne"),
    "sameperson": MessageLookupByLibrary.simpleMessage("Ta sama osoba?"),
    "save": MessageLookupByLibrary.simpleMessage("Zapisz"),
    "saveAsAnotherPerson": MessageLookupByLibrary.simpleMessage(
      "Zapisz jako inną osobę",
    ),
    "saveChangesBeforeLeavingQuestion": MessageLookupByLibrary.simpleMessage(
      "Zapisać zmiany przed wyjściem?",
    ),
    "saveCollage": MessageLookupByLibrary.simpleMessage("Zapisz kolaż"),
    "saveCopy": MessageLookupByLibrary.simpleMessage("Zapisz kopię"),
    "saveKey": MessageLookupByLibrary.simpleMessage("Zapisz klucz"),
    "savePerson": MessageLookupByLibrary.simpleMessage("Zapisz osobę"),
    "saveYourRecoveryKeyIfYouHaventAlready":
        MessageLookupByLibrary.simpleMessage(
          "Zapisz swój klucz odzyskiwania, jeśli jeszcze tego nie zrobiłeś",
        ),
    "saving": MessageLookupByLibrary.simpleMessage("Zapisywanie..."),
    "savingEdits": MessageLookupByLibrary.simpleMessage("Zapisywanie zmian..."),
    "scanCode": MessageLookupByLibrary.simpleMessage("Zeskanuj kod"),
    "scanThisBarcodeWithnyourAuthenticatorApp":
        MessageLookupByLibrary.simpleMessage(
          "Zeskanuj ten kod kreskowy używając\nswojej aplikacji uwierzytelniającej",
        ),
    "search": MessageLookupByLibrary.simpleMessage("Szukaj"),
    "searchAlbumsEmptySection": MessageLookupByLibrary.simpleMessage("Albumy"),
    "searchByAlbumNameHint": MessageLookupByLibrary.simpleMessage(
      "Nazwa albumu",
    ),
    "searchByExamples": MessageLookupByLibrary.simpleMessage(
      "• Nazwy albumów (np. \"Aparat\")\n• Rodzaje plików (np. \"Wideo\", \".gif\")\n• Lata i miesiące (np. \"2022\", \"Styczeń\")\n• Święta (np. \"Boże Narodzenie\")\n• Opisy zdjęć (np. \"#fun\")",
    ),
    "searchCaptionEmptySection": MessageLookupByLibrary.simpleMessage(
      "Dodaj opisy takie jak \"#trip\" w informacji o zdjęciu, aby szybko znaleźć je tutaj",
    ),
    "searchDatesEmptySection": MessageLookupByLibrary.simpleMessage(
      "Szukaj według daty, miesiąca lub roku",
    ),
    "searchDiscoverEmptySection": MessageLookupByLibrary.simpleMessage(
      "Obrazy będą wyświetlane tutaj po zakończeniu przetwarzania i synchronizacji",
    ),
    "searchFaceEmptySection": MessageLookupByLibrary.simpleMessage(
      "Po zakończeniu indeksowania ludzie będą tu wyświetlani",
    ),
    "searchFileTypesAndNamesEmptySection": MessageLookupByLibrary.simpleMessage(
      "Typy plików i nazwy",
    ),
    "searchHint1": MessageLookupByLibrary.simpleMessage(
      "Szybkie wyszukiwanie na urządzeniu",
    ),
    "searchHint2": MessageLookupByLibrary.simpleMessage("Daty zdjęć, opisy"),
    "searchHint3": MessageLookupByLibrary.simpleMessage(
      "Albumy, nazwy plików i typy",
    ),
    "searchHint4": MessageLookupByLibrary.simpleMessage("Lokalizacja"),
    "searchHint5": MessageLookupByLibrary.simpleMessage(
      "Wkrótce: Twarze i magiczne wyszukiwanie ✨",
    ),
    "searchLocationEmptySection": MessageLookupByLibrary.simpleMessage(
      "Grupuj zdjęcia zrobione w promieniu zdjęcia",
    ),
    "searchPeopleEmptySection": MessageLookupByLibrary.simpleMessage(
      "Zaproś ludzi, a zobaczysz tutaj wszystkie udostępnione przez nich zdjęcia",
    ),
    "searchPersonsEmptySection": MessageLookupByLibrary.simpleMessage(
      "Osoby będą wyświetlane tutaj po zakończeniu przetwarzania i synchronizacji",
    ),
    "searchResultCount": m77,
    "searchSectionsLengthMismatch": m78,
    "security": MessageLookupByLibrary.simpleMessage("Bezpieczeństwo"),
    "seePublicAlbumLinksInApp": MessageLookupByLibrary.simpleMessage(
      "Zobacz publiczne linki do albumów w aplikacji",
    ),
    "selectALocation": MessageLookupByLibrary.simpleMessage(
      "Wybierz lokalizację",
    ),
    "selectALocationFirst": MessageLookupByLibrary.simpleMessage(
      "Najpierw wybierz lokalizację",
    ),
    "selectAlbum": MessageLookupByLibrary.simpleMessage("Wybierz album"),
    "selectAll": MessageLookupByLibrary.simpleMessage("Zaznacz wszystko"),
    "selectAllShort": MessageLookupByLibrary.simpleMessage("Wszystko"),
    "selectCoverPhoto": MessageLookupByLibrary.simpleMessage(
      "Wybierz zdjęcie na okładkę",
    ),
    "selectDate": MessageLookupByLibrary.simpleMessage("Wybierz datę"),
    "selectFoldersForBackup": MessageLookupByLibrary.simpleMessage(
      "Wybierz foldery do stworzenia kopii zapasowej",
    ),
    "selectItemsToAdd": MessageLookupByLibrary.simpleMessage(
      "Wybierz elementy do dodania",
    ),
    "selectLanguage": MessageLookupByLibrary.simpleMessage("Wybierz Język"),
    "selectMailApp": MessageLookupByLibrary.simpleMessage(
      "Wybierz aplikację pocztową",
    ),
    "selectMorePhotos": MessageLookupByLibrary.simpleMessage(
      "Wybierz więcej zdjęć",
    ),
    "selectOneDateAndTime": MessageLookupByLibrary.simpleMessage(
      "Wybierz jedną datę i czas",
    ),
    "selectOneDateAndTimeForAll": MessageLookupByLibrary.simpleMessage(
      "Wybierz jedną datę i czas dla wszystkich",
    ),
    "selectPersonToLink": MessageLookupByLibrary.simpleMessage(
      "Wybierz osobę do powiązania",
    ),
    "selectReason": MessageLookupByLibrary.simpleMessage("Wybierz powód"),
    "selectStartOfRange": MessageLookupByLibrary.simpleMessage(
      "Wybierz początek zakresu",
    ),
    "selectTime": MessageLookupByLibrary.simpleMessage("Wybierz czas"),
    "selectYourFace": MessageLookupByLibrary.simpleMessage(
      "Wybierz swoją twarz",
    ),
    "selectYourPlan": MessageLookupByLibrary.simpleMessage("Wybierz swój plan"),
    "selectedAlbums": m79,
    "selectedFilesAreNotOnEnte": MessageLookupByLibrary.simpleMessage(
      "Wybrane pliki nie są w Ente",
    ),
    "selectedFoldersWillBeEncryptedAndBackedUp":
        MessageLookupByLibrary.simpleMessage(
          "Wybrane foldery zostaną zaszyforwane i zostanie utworzona ich kopia zapasowa",
        ),
    "selectedItemsWillBeDeletedFromAllAlbumsAndMoved":
        MessageLookupByLibrary.simpleMessage(
          "Wybrane elementy zostaną usunięte ze wszystkich albumów i przeniesione do kosza.",
        ),
    "selectedItemsWillBeRemovedFromThisPerson":
        MessageLookupByLibrary.simpleMessage(
          "Wybrane elementy zostaną usunięte z tej osoby, ale nie zostaną usunięte z Twojej biblioteki.",
        ),
    "selectedPhotos": m80,
    "selectedPhotosWithYours": m81,
    "selfiesWithThem": m82,
    "send": MessageLookupByLibrary.simpleMessage("Wyślij"),
    "sendEmail": MessageLookupByLibrary.simpleMessage("Wyślij e-mail"),
    "sendInvite": MessageLookupByLibrary.simpleMessage("Wyślij zaproszenie"),
    "sendLink": MessageLookupByLibrary.simpleMessage("Wyślij link"),
    "serverEndpoint": MessageLookupByLibrary.simpleMessage(
      "Punkt końcowy serwera",
    ),
    "sessionExpired": MessageLookupByLibrary.simpleMessage("Sesja wygasła"),
    "sessionIdMismatch": MessageLookupByLibrary.simpleMessage(
      "Niezgodność ID sesji",
    ),
    "setAPassword": MessageLookupByLibrary.simpleMessage("Ustaw hasło"),
    "setAs": MessageLookupByLibrary.simpleMessage("Ustaw jako"),
    "setCover": MessageLookupByLibrary.simpleMessage("Ustaw okładkę"),
    "setLabel": MessageLookupByLibrary.simpleMessage("Ustaw"),
    "setNewPassword": MessageLookupByLibrary.simpleMessage("Ustaw nowe hasło"),
    "setNewPin": MessageLookupByLibrary.simpleMessage("Ustaw nowy kod PIN"),
    "setPasswordTitle": MessageLookupByLibrary.simpleMessage("Ustaw hasło"),
    "setRadius": MessageLookupByLibrary.simpleMessage("Ustaw promień"),
    "setupComplete": MessageLookupByLibrary.simpleMessage(
      "Konfiguracja ukończona",
    ),
    "share": MessageLookupByLibrary.simpleMessage("Udostępnij"),
    "shareALink": MessageLookupByLibrary.simpleMessage("Udostępnij link"),
    "shareAlbumHint": MessageLookupByLibrary.simpleMessage(
      "Otwórz album i dotknij przycisk udostępniania w prawym górnym rogu, aby udostępnić.",
    ),
    "shareAnAlbumNow": MessageLookupByLibrary.simpleMessage(
      "Udostępnij teraz album",
    ),
    "shareLink": MessageLookupByLibrary.simpleMessage("Udostępnij link"),
    "shareMyVerificationID": m83,
    "shareOnlyWithThePeopleYouWant": MessageLookupByLibrary.simpleMessage(
      "Udostępnij tylko ludziom, którym chcesz",
    ),
    "shareTextConfirmOthersVerificationID": m84,
    "shareTextRecommendUsingEnte": MessageLookupByLibrary.simpleMessage(
      "Pobierz Ente, abyśmy mogli łatwo udostępniać zdjęcia i wideo w oryginalnej jakości\n\nhttps://ente.io",
    ),
    "shareTextReferralCode": m85,
    "shareWithNonenteUsers": MessageLookupByLibrary.simpleMessage(
      "Udostępnij użytkownikom bez konta Ente",
    ),
    "shareWithPeopleSectionTitle": m86,
    "shareYourFirstAlbum": MessageLookupByLibrary.simpleMessage(
      "Udostępnij swój pierwszy album",
    ),
    "sharedAlbumSectionDescription": MessageLookupByLibrary.simpleMessage(
      "Twórz wspólne albumy i współpracuj z innymi użytkownikami Ente, w tym z użytkownikami korzystającymi z bezpłatnych planów.",
    ),
    "sharedByMe": MessageLookupByLibrary.simpleMessage(
      "Udostępnione przeze mnie",
    ),
    "sharedByYou": MessageLookupByLibrary.simpleMessage(
      "Udostępnione przez Ciebie",
    ),
    "sharedPhotoNotifications": MessageLookupByLibrary.simpleMessage(
      "Nowe udostępnione zdjęcia",
    ),
    "sharedPhotoNotificationsExplanation": MessageLookupByLibrary.simpleMessage(
      "Otrzymuj powiadomienia, gdy ktoś doda zdjęcie do udostępnionego albumu, którego jesteś częścią",
    ),
    "sharedWith": m87,
    "sharedWithMe": MessageLookupByLibrary.simpleMessage("Udostępnione ze mną"),
    "sharedWithYou": MessageLookupByLibrary.simpleMessage(
      "Udostępnione z Tobą",
    ),
    "sharing": MessageLookupByLibrary.simpleMessage("Udostępnianie..."),
    "shiftDatesAndTime": MessageLookupByLibrary.simpleMessage(
      "Zmień daty i czas",
    ),
    "showLessFaces": MessageLookupByLibrary.simpleMessage("Pokaż mniej twarzy"),
    "showMemories": MessageLookupByLibrary.simpleMessage("Pokaż wspomnienia"),
    "showMoreFaces": MessageLookupByLibrary.simpleMessage(
      "Pokaż więcej twarzy",
    ),
    "showPerson": MessageLookupByLibrary.simpleMessage("Pokaż osobę"),
    "signOutFromOtherDevices": MessageLookupByLibrary.simpleMessage(
      "Wyloguj z pozostałych urządzeń",
    ),
    "signOutOtherBody": MessageLookupByLibrary.simpleMessage(
      "Jeśli uważasz, że ktoś może znać Twoje hasło, możesz wymusić wylogowanie na wszystkich innych urządzeniach korzystających z Twojego konta.",
    ),
    "signOutOtherDevices": MessageLookupByLibrary.simpleMessage(
      "Wyloguj z pozostałych urządzeń",
    ),
    "signUpTerms": MessageLookupByLibrary.simpleMessage(
      "Akceptuję <u-terms>warunki korzystania z usługi</u-terms> i <u-policy>politykę prywatności</u-policy>",
    ),
    "singleFileDeleteFromDevice": m88,
    "singleFileDeleteHighlight": MessageLookupByLibrary.simpleMessage(
      "To zostanie usunięte ze wszystkich albumów.",
    ),
    "singleFileInBothLocalAndRemote": m89,
    "singleFileInRemoteOnly": m90,
    "skip": MessageLookupByLibrary.simpleMessage("Pomiń"),
    "social": MessageLookupByLibrary.simpleMessage("Społeczność"),
    "someItemsAreInBothEnteAndYourDevice": MessageLookupByLibrary.simpleMessage(
      "Niektóre elementy są zarówno w Ente, jak i na Twoim urządzeniu.",
    ),
    "someOfTheFilesYouAreTryingToDeleteAre": MessageLookupByLibrary.simpleMessage(
      "Niektóre z plików, które próbujesz usunąć, są dostępne tylko na Twoim urządzeniu i nie można ich odzyskać po usunięciu",
    ),
    "someoneSharingAlbumsWithYouShouldSeeTheSameId":
        MessageLookupByLibrary.simpleMessage(
          "Osoba udostępniająca albumy powinna widzieć ten sam identyfikator na swoim urządzeniu.",
        ),
    "somethingWentWrong": MessageLookupByLibrary.simpleMessage(
      "Coś poszło nie tak",
    ),
    "somethingWentWrongPleaseTryAgain": MessageLookupByLibrary.simpleMessage(
      "Coś poszło nie tak, spróbuj ponownie",
    ),
    "sorry": MessageLookupByLibrary.simpleMessage("Przepraszamy"),
    "sorryBackupFailedDesc": MessageLookupByLibrary.simpleMessage(
      "Przepraszamy, nie mogliśmy utworzyć kopii zapasowej tego pliku teraz, spróbujemy ponownie później.",
    ),
    "sorryCouldNotAddToFavorites": MessageLookupByLibrary.simpleMessage(
      "Przepraszamy, nie udało się dodać do ulubionych!",
    ),
    "sorryCouldNotRemoveFromFavorites": MessageLookupByLibrary.simpleMessage(
      "Przepraszamy, nie udało się usunąć z ulubionych!",
    ),
    "sorryTheCodeYouveEnteredIsIncorrect": MessageLookupByLibrary.simpleMessage(
      "Niestety, wprowadzony kod jest nieprawidłowy",
    ),
    "sorryWeCouldNotGenerateSecureKeysOnThisDevicennplease":
        MessageLookupByLibrary.simpleMessage(
          "Przepraszamy, nie mogliśmy wygenerować bezpiecznych kluczy na tym urządzeniu.\n\nZarejestruj się z innego urządzenia.",
        ),
    "sorryWeHadToPauseYourBackups": MessageLookupByLibrary.simpleMessage(
      "Przepraszamy, musieliśmy wstrzymać tworzenie kopii zapasowych",
    ),
    "sort": MessageLookupByLibrary.simpleMessage("Sortuj"),
    "sortAlbumsBy": MessageLookupByLibrary.simpleMessage("Sortuj według"),
    "sortNewestFirst": MessageLookupByLibrary.simpleMessage("Od najnowszych"),
    "sortOldestFirst": MessageLookupByLibrary.simpleMessage("Od najstarszych"),
    "sparkleSuccess": MessageLookupByLibrary.simpleMessage("✨ Sukces"),
    "sportsWithThem": m91,
    "spotlightOnThem": m92,
    "spotlightOnYourself": MessageLookupByLibrary.simpleMessage(
      "Uwaga na siebie",
    ),
    "startAccountRecoveryTitle": MessageLookupByLibrary.simpleMessage(
      "Rozpocznij odzyskiwanie",
    ),
    "startBackup": MessageLookupByLibrary.simpleMessage(
      "Uruchom tworzenie kopii zapasowej",
    ),
    "status": MessageLookupByLibrary.simpleMessage("Stan"),
    "stopCastingBody": MessageLookupByLibrary.simpleMessage(
      "Czy chcesz przestać wyświetlać?",
    ),
    "stopCastingTitle": MessageLookupByLibrary.simpleMessage(
      "Zatrzymaj wyświetlanie",
    ),
    "storage": MessageLookupByLibrary.simpleMessage("Pamięć"),
    "storageBreakupFamily": MessageLookupByLibrary.simpleMessage("Rodzina"),
    "storageBreakupYou": MessageLookupByLibrary.simpleMessage("Ty"),
    "storageInGB": m93,
    "storageLimitExceeded": MessageLookupByLibrary.simpleMessage(
      "Przekroczono limit pamięci",
    ),
    "storageUsageInfo": m94,
    "strongStrength": MessageLookupByLibrary.simpleMessage("Silne"),
    "subAlreadyLinkedErrMessage": m95,
    "subWillBeCancelledOn": m96,
    "subscribe": MessageLookupByLibrary.simpleMessage("Subskrybuj"),
    "subscribeToEnableSharing": MessageLookupByLibrary.simpleMessage(
      "Potrzebujesz aktywnej płatnej subskrypcji, aby włączyć udostępnianie.",
    ),
    "subscription": MessageLookupByLibrary.simpleMessage("Subskrypcja"),
    "success": MessageLookupByLibrary.simpleMessage("Sukces"),
    "successfullyArchived": MessageLookupByLibrary.simpleMessage(
      "Pomyślnie zarchiwizowano",
    ),
    "successfullyHid": MessageLookupByLibrary.simpleMessage("Pomyślnie ukryto"),
    "successfullyUnarchived": MessageLookupByLibrary.simpleMessage(
      "Pomyślnie przywrócono z archiwum",
    ),
    "successfullyUnhid": MessageLookupByLibrary.simpleMessage(
      "Pomyślnie odkryto",
    ),
    "suggestFeatures": MessageLookupByLibrary.simpleMessage(
      "Zaproponuj funkcje",
    ),
    "sunrise": MessageLookupByLibrary.simpleMessage("Na horyzoncie"),
    "support": MessageLookupByLibrary.simpleMessage("Wsparcie techniczne"),
    "syncProgress": m97,
    "syncStopped": MessageLookupByLibrary.simpleMessage(
      "Synchronizacja zatrzymana",
    ),
    "syncing": MessageLookupByLibrary.simpleMessage("Synchronizowanie..."),
    "systemTheme": MessageLookupByLibrary.simpleMessage("Systemowy"),
    "tapToCopy": MessageLookupByLibrary.simpleMessage("naciśnij aby skopiować"),
    "tapToEnterCode": MessageLookupByLibrary.simpleMessage(
      "Stuknij, aby wprowadzić kod",
    ),
    "tapToUnlock": MessageLookupByLibrary.simpleMessage(
      "Naciśnij, aby odblokować",
    ),
    "tapToUpload": MessageLookupByLibrary.simpleMessage(
      "Naciśnij, aby przesłać",
    ),
    "tapToUploadIsIgnoredDue": m98,
    "tempErrorContactSupportIfPersists": MessageLookupByLibrary.simpleMessage(
      "Wygląda na to, że coś poszło nie tak. Spróbuj ponownie po pewnym czasie. Jeśli błąd będzie się powtarzał, skontaktuj się z naszym zespołem pomocy technicznej.",
    ),
    "terminate": MessageLookupByLibrary.simpleMessage("Zakończ"),
    "terminateSession": MessageLookupByLibrary.simpleMessage(
      "Zakończyć sesję?",
    ),
    "terms": MessageLookupByLibrary.simpleMessage("Warunki"),
    "termsOfServicesTitle": MessageLookupByLibrary.simpleMessage("Regulamin"),
    "thankYou": MessageLookupByLibrary.simpleMessage("Dziękujemy"),
    "thankYouForSubscribing": MessageLookupByLibrary.simpleMessage(
      "Dziękujemy za subskrypcję!",
    ),
    "theDownloadCouldNotBeCompleted": MessageLookupByLibrary.simpleMessage(
      "Pobieranie nie mogło zostać ukończone",
    ),
    "theLinkYouAreTryingToAccessHasExpired":
        MessageLookupByLibrary.simpleMessage(
          "Link, do którego próbujesz uzyskać dostęp, wygasł.",
        ),
    "thePersonGroupsWillNotBeDisplayed": MessageLookupByLibrary.simpleMessage(
      "Grupy osób nie będą już wyświetlane w sekcji ludzi. Zdjęcia pozostaną nienaruszone.",
    ),
    "thePersonWillNotBeDisplayed": MessageLookupByLibrary.simpleMessage(
      "Osoba nie będzie już wyświetlana w sekcji ludzi. Zdjęcia pozostaną nienaruszone.",
    ),
    "theRecoveryKeyYouEnteredIsIncorrect": MessageLookupByLibrary.simpleMessage(
      "Wprowadzony klucz odzyskiwania jest nieprawidłowy",
    ),
    "theme": MessageLookupByLibrary.simpleMessage("Motyw"),
    "theseItemsWillBeDeletedFromYourDevice":
        MessageLookupByLibrary.simpleMessage(
          "Te elementy zostaną usunięte z Twojego urządzenia.",
        ),
    "theyAlsoGetXGb": m99,
    "theyWillBeDeletedFromAllAlbums": MessageLookupByLibrary.simpleMessage(
      "Zostaną one usunięte ze wszystkich albumów.",
    ),
    "thisActionCannotBeUndone": MessageLookupByLibrary.simpleMessage(
      "Tej czynności nie można cofnąć",
    ),
    "thisAlbumAlreadyHDACollaborativeLink":
        MessageLookupByLibrary.simpleMessage(
          "Ten album posiada już link do współpracy",
        ),
    "thisCanBeUsedToRecoverYourAccountIfYou": MessageLookupByLibrary.simpleMessage(
      "Można go użyć do odzyskania konta w przypadku utraty swojej drugiej metody uwierzytelniania",
    ),
    "thisDevice": MessageLookupByLibrary.simpleMessage("To urządzenie"),
    "thisEmailIsAlreadyInUse": MessageLookupByLibrary.simpleMessage(
      "Ten e-mail jest już używany",
    ),
    "thisImageHasNoExifData": MessageLookupByLibrary.simpleMessage(
      "Ten obraz nie posiada danych exif",
    ),
    "thisIsMeExclamation": MessageLookupByLibrary.simpleMessage("To ja!"),
    "thisIsPersonVerificationId": m100,
    "thisIsYourVerificationId": MessageLookupByLibrary.simpleMessage(
      "To jest Twój Identyfikator Weryfikacji",
    ),
    "thisWeekThroughTheYears": MessageLookupByLibrary.simpleMessage(
      "Ten tydzień przez lata",
    ),
    "thisWillLogYouOutOfTheFollowingDevice":
        MessageLookupByLibrary.simpleMessage(
          "To wyloguje Cię z tego urządzenia:",
        ),
    "thisWillLogYouOutOfThisDevice": MessageLookupByLibrary.simpleMessage(
      "To wyloguje Cię z tego urządzenia!",
    ),
    "thisWillMakeTheDateAndTimeOfAllSelected":
        MessageLookupByLibrary.simpleMessage(
          "To sprawi, że data i czas wszystkich wybranych zdjęć będą takie same.",
        ),
    "thisWillRemovePublicLinksOfAllSelectedQuickLinks":
        MessageLookupByLibrary.simpleMessage(
          "Spowoduje to usunięcie publicznych linków wszystkich zaznaczonych szybkich linków.",
        ),
    "throughTheYears": m102,
    "toEnableAppLockPleaseSetupDevicePasscodeOrScreen":
        MessageLookupByLibrary.simpleMessage(
          "Aby włączyć blokadę aplikacji, należy skonfigurować hasło urządzenia lub blokadę ekranu w ustawieniach systemu.",
        ),
    "toHideAPhotoOrVideo": MessageLookupByLibrary.simpleMessage(
      "Aby ukryć zdjęcie lub wideo",
    ),
    "toResetVerifyEmail": MessageLookupByLibrary.simpleMessage(
      "Aby zresetować hasło, najpierw zweryfikuj swój adres e-mail.",
    ),
    "todaysLogs": MessageLookupByLibrary.simpleMessage("Dzisiejsze logi"),
    "tooManyIncorrectAttempts": MessageLookupByLibrary.simpleMessage(
      "Zbyt wiele błędnych prób",
    ),
    "total": MessageLookupByLibrary.simpleMessage("ogółem"),
    "totalSize": MessageLookupByLibrary.simpleMessage("Całkowity rozmiar"),
    "trash": MessageLookupByLibrary.simpleMessage("Kosz"),
    "trashDaysLeft": m103,
    "trim": MessageLookupByLibrary.simpleMessage("Przytnij"),
    "tripInYear": m104,
    "trustedContacts": MessageLookupByLibrary.simpleMessage("Zaufane kontakty"),
    "trustedInviteBody": m106,
    "tryAgain": MessageLookupByLibrary.simpleMessage("Spróbuj ponownie"),
    "turnOnBackupForAutoUpload": MessageLookupByLibrary.simpleMessage(
      "Włącz kopię zapasową, aby automatycznie przesyłać pliki dodane do folderu urządzenia do Ente.",
    ),
    "twitter": MessageLookupByLibrary.simpleMessage("Twitter"),
    "twoMonthsFreeOnYearlyPlans": MessageLookupByLibrary.simpleMessage(
      "2 miesiące za darmo na planach rocznych",
    ),
    "twofactor": MessageLookupByLibrary.simpleMessage(
      "Uwierzytelnianie dwustopniowe",
    ),
    "twofactorAuthenticationHasBeenDisabled":
        MessageLookupByLibrary.simpleMessage(
          "Uwierzytelnianie dwustopniowe zostało wyłączone",
        ),
    "twofactorAuthenticationPageTitle": MessageLookupByLibrary.simpleMessage(
      "Uwierzytelnianie dwustopniowe",
    ),
    "twofactorAuthenticationSuccessfullyReset":
        MessageLookupByLibrary.simpleMessage(
          "Pomyślnie zresetowano uwierzytelnianie dwustopniowe",
        ),
    "twofactorSetup": MessageLookupByLibrary.simpleMessage(
      "Uwierzytelnianie dwustopniowe",
    ),
    "typeOfGallerGallerytypeIsNotSupportedForRename": m107,
    "unarchive": MessageLookupByLibrary.simpleMessage("Przywróć z archiwum"),
    "unarchiveAlbum": MessageLookupByLibrary.simpleMessage(
      "Przywróć album z archiwum",
    ),
    "unarchiving": MessageLookupByLibrary.simpleMessage(
      "Usuwanie z archiwum...",
    ),
    "unavailableReferralCode": MessageLookupByLibrary.simpleMessage(
      "Przepraszamy, ten kod jest niedostępny.",
    ),
    "uncategorized": MessageLookupByLibrary.simpleMessage("Bez kategorii"),
    "unhide": MessageLookupByLibrary.simpleMessage("Odkryj"),
    "unhideToAlbum": MessageLookupByLibrary.simpleMessage("Odkryj do albumu"),
    "unhiding": MessageLookupByLibrary.simpleMessage("Odkrywanie..."),
    "unhidingFilesToAlbum": MessageLookupByLibrary.simpleMessage(
      "Odkrywanie plików do albumu",
    ),
    "unlock": MessageLookupByLibrary.simpleMessage("Odblokuj"),
    "unpinAlbum": MessageLookupByLibrary.simpleMessage("Odepnij album"),
    "unselectAll": MessageLookupByLibrary.simpleMessage("Odznacz wszystko"),
    "update": MessageLookupByLibrary.simpleMessage("Aktualizuj"),
    "updateAvailable": MessageLookupByLibrary.simpleMessage(
      "Dostępna jest aktualizacja",
    ),
    "updatingFolderSelection": MessageLookupByLibrary.simpleMessage(
      "Aktualizowanie wyboru folderu...",
    ),
    "upgrade": MessageLookupByLibrary.simpleMessage("Ulepsz"),
    "uploadIsIgnoredDueToIgnorereason": m108,
    "uploadingFilesToAlbum": MessageLookupByLibrary.simpleMessage(
      "Przesyłanie plików do albumu...",
    ),
    "uploadingMultipleMemories": m109,
    "uploadingSingleMemory": MessageLookupByLibrary.simpleMessage(
      "Zachowywanie 1 wspomnienia...",
    ),
    "upto50OffUntil4thDec": MessageLookupByLibrary.simpleMessage(
      "Do 50% zniżki, do 4 grudnia.",
    ),
    "usableReferralStorageInfo": MessageLookupByLibrary.simpleMessage(
      "Użyteczna przestrzeń dyskowa jest ograniczona przez Twój obecny plan. Nadmiar zadeklarowanej przestrzeni dyskowej stanie się automatycznie użyteczny po uaktualnieniu planu.",
    ),
    "useAsCover": MessageLookupByLibrary.simpleMessage("Użyj jako okładki"),
    "useDifferentPlayerInfo": MessageLookupByLibrary.simpleMessage(
      "Masz problem z odtwarzaniem tego wideo? Przytrzymaj tutaj, aby spróbować innego odtwarzacza.",
    ),
    "usePublicLinksForPeopleNotOnEnte": MessageLookupByLibrary.simpleMessage(
      "Użyj publicznych linków dla osób spoza Ente",
    ),
    "useRecoveryKey": MessageLookupByLibrary.simpleMessage(
      "Użyj kodu odzyskiwania",
    ),
    "useSelectedPhoto": MessageLookupByLibrary.simpleMessage(
      "Użyj zaznaczone zdjęcie",
    ),
    "usedSpace": MessageLookupByLibrary.simpleMessage("Zajęta przestrzeń"),
    "validTill": m110,
    "verificationFailedPleaseTryAgain": MessageLookupByLibrary.simpleMessage(
      "Weryfikacja nie powiodła się, spróbuj ponownie",
    ),
    "verificationId": MessageLookupByLibrary.simpleMessage(
      "Identyfikator weryfikacyjny",
    ),
    "verify": MessageLookupByLibrary.simpleMessage("Zweryfikuj"),
    "verifyEmail": MessageLookupByLibrary.simpleMessage(
      "Zweryfikuj adres e-mail",
    ),
    "verifyEmailID": m111,
    "verifyIDLabel": MessageLookupByLibrary.simpleMessage("Zweryfikuj"),
    "verifyPasskey": MessageLookupByLibrary.simpleMessage(
      "Zweryfikuj klucz dostępu",
    ),
    "verifyPassword": MessageLookupByLibrary.simpleMessage("Zweryfikuj hasło"),
    "verifying": MessageLookupByLibrary.simpleMessage("Weryfikowanie..."),
    "verifyingRecoveryKey": MessageLookupByLibrary.simpleMessage(
      "Weryfikowanie klucza odzyskiwania...",
    ),
    "videoInfo": MessageLookupByLibrary.simpleMessage("Informacje Wideo"),
    "videoSmallCase": MessageLookupByLibrary.simpleMessage("wideo"),
    "videoStreaming": MessageLookupByLibrary.simpleMessage(
      "Streamowalne wideo",
    ),
    "videos": MessageLookupByLibrary.simpleMessage("Wideo"),
    "viewActiveSessions": MessageLookupByLibrary.simpleMessage(
      "Zobacz aktywne sesje",
    ),
    "viewAddOnButton": MessageLookupByLibrary.simpleMessage("Zobacz dodatki"),
    "viewAll": MessageLookupByLibrary.simpleMessage("Pokaż wszystkie"),
    "viewAllExifData": MessageLookupByLibrary.simpleMessage(
      "Wyświetl wszystkie dane EXIF",
    ),
    "viewLargeFiles": MessageLookupByLibrary.simpleMessage("Duże pliki"),
    "viewLargeFilesDesc": MessageLookupByLibrary.simpleMessage(
      "Wyświetl pliki zużywające największą ilość pamięci.",
    ),
    "viewLogs": MessageLookupByLibrary.simpleMessage("Wyświetl logi"),
    "viewPersonToUnlink": m112,
    "viewRecoveryKey": MessageLookupByLibrary.simpleMessage(
      "Zobacz klucz odzyskiwania",
    ),
    "viewer": MessageLookupByLibrary.simpleMessage("Widz"),
    "visitWebToManage": MessageLookupByLibrary.simpleMessage(
      "Odwiedź stronę web.ente.io, aby zarządzać subskrypcją",
    ),
    "waitingForVerification": MessageLookupByLibrary.simpleMessage(
      "Oczekiwanie na weryfikację...",
    ),
    "waitingForWifi": MessageLookupByLibrary.simpleMessage(
      "Czekanie na WiFi...",
    ),
    "warning": MessageLookupByLibrary.simpleMessage("Uwaga"),
    "weAreOpenSource": MessageLookupByLibrary.simpleMessage(
      "Posiadamy otwarte źródło!",
    ),
    "weDontSupportEditingPhotosAndAlbumsThatYouDont":
        MessageLookupByLibrary.simpleMessage(
          "Nie wspieramy edycji zdjęć i albumów, których jeszcze nie posiadasz",
        ),
    "weHaveSendEmailTo": m114,
    "weakStrength": MessageLookupByLibrary.simpleMessage("Słabe"),
    "welcomeBack": MessageLookupByLibrary.simpleMessage("Witaj ponownie!"),
    "whatsNew": MessageLookupByLibrary.simpleMessage("Co nowego"),
    "whyAddTrustContact": MessageLookupByLibrary.simpleMessage(
      "Zaufany kontakt może pomóc w odzyskaniu Twoich danych.",
    ),
    "widgets": MessageLookupByLibrary.simpleMessage("Widżety"),
    "wishThemAHappyBirthday": m115,
    "yearShort": MessageLookupByLibrary.simpleMessage("r"),
    "yearly": MessageLookupByLibrary.simpleMessage("Rocznie"),
    "yearsAgo": m116,
    "yes": MessageLookupByLibrary.simpleMessage("Tak"),
    "yesCancel": MessageLookupByLibrary.simpleMessage("Tak, anuluj"),
    "yesConvertToViewer": MessageLookupByLibrary.simpleMessage(
      "Tak, konwertuj na widza",
    ),
    "yesDelete": MessageLookupByLibrary.simpleMessage("Tak, usuń"),
    "yesDiscardChanges": MessageLookupByLibrary.simpleMessage(
      "Tak, odrzuć zmiany",
    ),
    "yesIgnore": MessageLookupByLibrary.simpleMessage("Tak, ignoruj"),
    "yesLogout": MessageLookupByLibrary.simpleMessage("Tak, wyloguj"),
    "yesRemove": MessageLookupByLibrary.simpleMessage("Tak, usuń"),
    "yesRenew": MessageLookupByLibrary.simpleMessage("Tak, Odnów"),
    "yesResetPerson": MessageLookupByLibrary.simpleMessage(
      "Tak, zresetuj osobę",
    ),
    "you": MessageLookupByLibrary.simpleMessage("Ty"),
    "youAndThem": m117,
    "youAreOnAFamilyPlan": MessageLookupByLibrary.simpleMessage(
      "Jesteś w planie rodzinnym!",
    ),
    "youAreOnTheLatestVersion": MessageLookupByLibrary.simpleMessage(
      "Korzystasz z najnowszej wersji",
    ),
    "youCanAtMaxDoubleYourStorage": MessageLookupByLibrary.simpleMessage(
      "* Maksymalnie możesz podwoić swoją przestrzeń dyskową",
    ),
    "youCanManageYourLinksInTheShareTab": MessageLookupByLibrary.simpleMessage(
      "Możesz zarządzać swoimi linkami w zakładce udostępnianie.",
    ),
    "youCanTrySearchingForADifferentQuery":
        MessageLookupByLibrary.simpleMessage(
          "Możesz spróbować wyszukać inne zapytanie.",
        ),
    "youCannotDowngradeToThisPlan": MessageLookupByLibrary.simpleMessage(
      "Nie możesz przejść do tego planu",
    ),
    "youCannotShareWithYourself": MessageLookupByLibrary.simpleMessage(
      "Nie możesz udostępnić samemu sobie",
    ),
    "youDontHaveAnyArchivedItems": MessageLookupByLibrary.simpleMessage(
      "Nie masz żadnych zarchiwizowanych elementów.",
    ),
    "youHaveSuccessfullyFreedUp": m118,
    "yourAccountHasBeenDeleted": MessageLookupByLibrary.simpleMessage(
      "Twoje konto zostało usunięte",
    ),
    "yourMap": MessageLookupByLibrary.simpleMessage("Twoja mapa"),
    "yourPlanWasSuccessfullyDowngraded": MessageLookupByLibrary.simpleMessage(
      "Twój plan został pomyślnie obniżony",
    ),
    "yourPlanWasSuccessfullyUpgraded": MessageLookupByLibrary.simpleMessage(
      "Twój plan został pomyślnie ulepszony",
    ),
    "yourPurchaseWasSuccessful": MessageLookupByLibrary.simpleMessage(
      "Twój zakup zakończył się pomyślnie",
    ),
    "yourStorageDetailsCouldNotBeFetched": MessageLookupByLibrary.simpleMessage(
      "Nie można pobrać szczegółów pamięci",
    ),
    "yourSubscriptionHasExpired": MessageLookupByLibrary.simpleMessage(
      "Twoja subskrypcja wygasła",
    ),
    "yourSubscriptionWasUpdatedSuccessfully":
        MessageLookupByLibrary.simpleMessage(
          "Twoja subskrypcja została pomyślnie zaktualizowana",
        ),
    "yourVerificationCodeHasExpired": MessageLookupByLibrary.simpleMessage(
      "Twój kod weryfikacyjny wygasł",
    ),
    "youveNoDuplicateFilesThatCanBeCleared":
        MessageLookupByLibrary.simpleMessage(
          "Nie masz zduplikowanych plików, które można wyczyścić",
        ),
    "youveNoFilesInThisAlbumThatCanBeDeleted":
        MessageLookupByLibrary.simpleMessage(
          "Nie masz żadnych plików w tym albumie, które można usunąć",
        ),
    "zoomOutToSeePhotos": MessageLookupByLibrary.simpleMessage(
      "Pomniejsz, aby zobaczyć zdjęcia",
    ),
  };
=======
        "aNewVersionOfEnteIsAvailable": MessageLookupByLibrary.simpleMessage(
            "Dostępna jest nowa wersja Ente."),
        "about": MessageLookupByLibrary.simpleMessage("O nas"),
        "acceptTrustInvite":
            MessageLookupByLibrary.simpleMessage("Zaakceptuj Zaproszenie"),
        "account": MessageLookupByLibrary.simpleMessage("Konto"),
        "accountIsAlreadyConfigured": MessageLookupByLibrary.simpleMessage(
            "Konto jest już skonfigurowane."),
        "accountOwnerPersonAppbarTitle": m0,
        "accountWelcomeBack":
            MessageLookupByLibrary.simpleMessage("Witaj ponownie!"),
        "ackPasswordLostWarning": MessageLookupByLibrary.simpleMessage(
            "Rozumiem, że jeśli utracę hasło, mogę utracić dane, ponieważ moje dane są <underline>całkowicie zaszyfrowane</underline>."),
        "actionNotSupportedOnFavouritesAlbum":
            MessageLookupByLibrary.simpleMessage(
                "Akcja nie jest obsługiwana na Ulubionym albumie"),
        "activeSessions": MessageLookupByLibrary.simpleMessage("Aktywne sesje"),
        "add": MessageLookupByLibrary.simpleMessage("Dodaj"),
        "addAName": MessageLookupByLibrary.simpleMessage("Dodaj nazwę"),
        "addANewEmail":
            MessageLookupByLibrary.simpleMessage("Dodaj nowy adres e-mail"),
        "addAlbumWidgetPrompt": MessageLookupByLibrary.simpleMessage(
            "Dodaj widżet albumu do ekranu głównego i wróć tutaj, aby dostosować."),
        "addCollaborator":
            MessageLookupByLibrary.simpleMessage("Dodaj współuczestnika"),
        "addFiles": MessageLookupByLibrary.simpleMessage("Dodaj Pliki"),
        "addFromDevice":
            MessageLookupByLibrary.simpleMessage("Dodaj z urządzenia"),
        "addLocation":
            MessageLookupByLibrary.simpleMessage("Dodaj lokalizację"),
        "addLocationButton": MessageLookupByLibrary.simpleMessage("Dodaj"),
        "addMemoriesWidgetPrompt": MessageLookupByLibrary.simpleMessage(
            "Dodaj widżet wspomnień do ekranu głównego i wróć tutaj, aby dostosować."),
        "addMore": MessageLookupByLibrary.simpleMessage("Dodaj więcej"),
        "addName": MessageLookupByLibrary.simpleMessage("Dodaj nazwę"),
        "addNameOrMerge":
            MessageLookupByLibrary.simpleMessage("Dodaj nazwę lub scal"),
        "addNew": MessageLookupByLibrary.simpleMessage("Dodaj nowe"),
        "addNewPerson":
            MessageLookupByLibrary.simpleMessage("Dodaj nową osobę"),
        "addOnPageSubtitle":
            MessageLookupByLibrary.simpleMessage("Szczegóły dodatków"),
        "addOnValidTill": m3,
        "addOns": MessageLookupByLibrary.simpleMessage("Dodatki"),
        "addParticipants":
            MessageLookupByLibrary.simpleMessage("Dodaj uczestników"),
        "addPeopleWidgetPrompt": MessageLookupByLibrary.simpleMessage(
            "Dodaj widżet ludzi do ekranu głównego i wróć tutaj, aby dostosować."),
        "addPhotos": MessageLookupByLibrary.simpleMessage("Dodaj zdjęcia"),
        "addSelected": MessageLookupByLibrary.simpleMessage("Dodaj zaznaczone"),
        "addToAlbum": MessageLookupByLibrary.simpleMessage("Dodaj do albumu"),
        "addToEnte": MessageLookupByLibrary.simpleMessage("Dodaj do Ente"),
        "addToHiddenAlbum":
            MessageLookupByLibrary.simpleMessage("Dodaj do ukrytego albumu"),
        "addTrustedContact":
            MessageLookupByLibrary.simpleMessage("Dodaj Zaufany Kontakt"),
        "addViewer": MessageLookupByLibrary.simpleMessage("Dodaj widza"),
        "addYourPhotosNow":
            MessageLookupByLibrary.simpleMessage("Dodaj swoje zdjęcia teraz"),
        "addedAs": MessageLookupByLibrary.simpleMessage("Dodano jako"),
        "addedBy": m5,
        "addedSuccessfullyTo": m6,
        "addingToFavorites":
            MessageLookupByLibrary.simpleMessage("Dodawanie do ulubionych..."),
        "admiringThem": m7,
        "advanced": MessageLookupByLibrary.simpleMessage("Zaawansowane"),
        "advancedSettings":
            MessageLookupByLibrary.simpleMessage("Zaawansowane"),
        "after1Day": MessageLookupByLibrary.simpleMessage("Po 1 dniu"),
        "after1Hour": MessageLookupByLibrary.simpleMessage("Po 1 godzinie"),
        "after1Month": MessageLookupByLibrary.simpleMessage("Po 1 miesiącu"),
        "after1Week": MessageLookupByLibrary.simpleMessage("Po 1 tygodniu"),
        "after1Year": MessageLookupByLibrary.simpleMessage("Po 1 roku"),
        "albumOwner": MessageLookupByLibrary.simpleMessage("Właściciel"),
        "albumParticipantsCount": m8,
        "albumTitle": MessageLookupByLibrary.simpleMessage("Tytuł albumu"),
        "albumUpdated":
            MessageLookupByLibrary.simpleMessage("Album został zaktualizowany"),
        "albums": MessageLookupByLibrary.simpleMessage("Albumy"),
        "albumsWidgetDesc": MessageLookupByLibrary.simpleMessage(
            "Wybierz albumy, które chcesz zobaczyć na ekranie głównym."),
        "allClear":
            MessageLookupByLibrary.simpleMessage("✨ Wszystko wyczyszczone"),
        "allMemoriesPreserved": MessageLookupByLibrary.simpleMessage(
            "Wszystkie wspomnienia zachowane"),
        "allPersonGroupingWillReset": MessageLookupByLibrary.simpleMessage(
            "Wszystkie grupy dla tej osoby zostaną zresetowane i stracisz wszystkie sugestie dla tej osoby"),
        "allUnnamedGroupsWillBeMergedIntoTheSelectedPerson":
            MessageLookupByLibrary.simpleMessage(
                "Wszystkie nienazwane grupy zostaną scalone z wybraną osobą. To nadal może zostać cofnięte z przeglądu historii sugestii danej osoby."),
        "allWillShiftRangeBasedOnFirst": MessageLookupByLibrary.simpleMessage(
            "To jest pierwsze w grupie. Inne wybrane zdjęcia zostaną automatycznie przesunięte w oparciu o tę nową datę"),
        "allow": MessageLookupByLibrary.simpleMessage("Zezwól"),
        "allowAddPhotosDescription": MessageLookupByLibrary.simpleMessage(
            "Pozwól osobom z linkiem na dodawania zdjęć do udostępnionego albumu."),
        "allowAddingPhotos":
            MessageLookupByLibrary.simpleMessage("Pozwól na dodawanie zdjęć"),
        "allowAppToOpenSharedAlbumLinks": MessageLookupByLibrary.simpleMessage(
            "Zezwalaj aplikacji na otwieranie udostępnianych linków do albumu"),
        "allowDownloads":
            MessageLookupByLibrary.simpleMessage("Zezwól na pobieranie"),
        "allowPeopleToAddPhotos": MessageLookupByLibrary.simpleMessage(
            "Pozwól innym dodawać zdjęcia"),
        "allowPermBody": MessageLookupByLibrary.simpleMessage(
            "Prosimy zezwolić na dostęp do swoich zdjęć w Ustawieniach, aby Ente mogło wyświetlać i tworzyć kopię zapasową Twojej biblioteki."),
        "allowPermTitle":
            MessageLookupByLibrary.simpleMessage("Zezwól na dostęp do zdjęć"),
        "androidBiometricHint":
            MessageLookupByLibrary.simpleMessage("Potwierdź swoją tożsamość"),
        "androidBiometricNotRecognized": MessageLookupByLibrary.simpleMessage(
            "Nie rozpoznano. Spróbuj ponownie."),
        "androidBiometricRequiredTitle":
            MessageLookupByLibrary.simpleMessage("Wymagana biometria"),
        "androidBiometricSuccess":
            MessageLookupByLibrary.simpleMessage("Sukces"),
        "androidCancelButton": MessageLookupByLibrary.simpleMessage("Anuluj"),
        "androidDeviceCredentialsRequiredTitle":
            MessageLookupByLibrary.simpleMessage(
                "Wymagane dane logowania urządzenia"),
        "androidDeviceCredentialsSetupDescription":
            MessageLookupByLibrary.simpleMessage(
                "Wymagane dane logowania urządzenia"),
        "androidGoToSettingsDescription": MessageLookupByLibrary.simpleMessage(
            "Uwierzytelnianie biometryczne nie jest skonfigurowane na tym urządzeniu. Przejdź do \'Ustawienia > Bezpieczeństwo\', aby dodać uwierzytelnianie biometryczne."),
        "androidIosWebDesktop": MessageLookupByLibrary.simpleMessage(
            "Android, iOS, Strona Internetowa, Aplikacja Komputerowa"),
        "androidSignInTitle":
            MessageLookupByLibrary.simpleMessage("Wymagane uwierzytelnienie"),
        "appIcon": MessageLookupByLibrary.simpleMessage("Ikona aplikacji"),
        "appLock": MessageLookupByLibrary.simpleMessage(
            "Blokada dostępu do aplikacji"),
        "appLockDescriptions": MessageLookupByLibrary.simpleMessage(
            "Wybierz między domyślnym ekranem blokady urządzenia a niestandardowym ekranem blokady z kodem PIN lub hasłem."),
        "appVersion": m9,
        "appleId": MessageLookupByLibrary.simpleMessage("Apple ID"),
        "apply": MessageLookupByLibrary.simpleMessage("Zastosuj"),
        "applyCodeTitle": MessageLookupByLibrary.simpleMessage("Użyj kodu"),
        "appstoreSubscription":
            MessageLookupByLibrary.simpleMessage("Subskrypcja AppStore"),
        "archive": MessageLookupByLibrary.simpleMessage("Archiwum"),
        "archiveAlbum":
            MessageLookupByLibrary.simpleMessage("Archiwizuj album"),
        "archiving": MessageLookupByLibrary.simpleMessage("Archiwizowanie..."),
        "areThey": MessageLookupByLibrary.simpleMessage("Czy są "),
        "areYouSureRemoveThisFaceFromPerson":
            MessageLookupByLibrary.simpleMessage(
                "Czy na pewno chcesz usunąć tę twarz z tej osoby?"),
        "areYouSureThatYouWantToLeaveTheFamily":
            MessageLookupByLibrary.simpleMessage(
                "Czy jesteś pewien/pewna, że chcesz opuścić plan rodzinny?"),
        "areYouSureYouWantToCancel": MessageLookupByLibrary.simpleMessage(
            "Czy na pewno chcesz anulować?"),
        "areYouSureYouWantToChangeYourPlan":
            MessageLookupByLibrary.simpleMessage(
                "Czy na pewno chcesz zmienić swój plan?"),
        "areYouSureYouWantToExit":
            MessageLookupByLibrary.simpleMessage("Czy na pewno chcesz wyjść?"),
        "areYouSureYouWantToIgnoreThesePersons":
            MessageLookupByLibrary.simpleMessage(
                "Czy na pewno chcesz zignorować te osoby?"),
        "areYouSureYouWantToIgnoreThisPerson":
            MessageLookupByLibrary.simpleMessage(
                "Czy na pewno chcesz zignorować tę osobę?"),
        "areYouSureYouWantToLogout": MessageLookupByLibrary.simpleMessage(
            "Czy na pewno chcesz się wylogować?"),
        "areYouSureYouWantToMergeThem": MessageLookupByLibrary.simpleMessage(
            "Czy na pewno chcesz je scalić?"),
        "areYouSureYouWantToRenew": MessageLookupByLibrary.simpleMessage(
            "Czy na pewno chcesz odnowić?"),
        "areYouSureYouWantToResetThisPerson":
            MessageLookupByLibrary.simpleMessage(
                "Czy na pewno chcesz zresetować tę osobę?"),
        "askCancelReason": MessageLookupByLibrary.simpleMessage(
            "Twoja subskrypcja została anulowana. Czy chcesz podzielić się powodem?"),
        "askDeleteReason": MessageLookupByLibrary.simpleMessage(
            "Jaka jest główna przyczyna usunięcia Twojego konta?"),
        "askYourLovedOnesToShare": MessageLookupByLibrary.simpleMessage(
            "Poproś swoich bliskich o udostępnienie"),
        "atAFalloutShelter": MessageLookupByLibrary.simpleMessage("w schronie"),
        "authToChangeEmailVerificationSetting":
            MessageLookupByLibrary.simpleMessage(
                "Prosimy uwierzytelnić się, aby zmienić weryfikację e-mail"),
        "authToChangeLockscreenSetting": MessageLookupByLibrary.simpleMessage(
            "Prosimy uwierzytelnić się, aby zmienić ustawienia ekranu blokady"),
        "authToChangeYourEmail": MessageLookupByLibrary.simpleMessage(
            "Prosimy uwierzytelnić się, aby zmienić swój adres e-mail"),
        "authToChangeYourPassword": MessageLookupByLibrary.simpleMessage(
            "Prosimy uwierzytelnić się, aby zmienić hasło"),
        "authToConfigureTwofactorAuthentication":
            MessageLookupByLibrary.simpleMessage(
                "Uwierzytelnij się, aby skonfigurować uwierzytelnianie dwustopniowe"),
        "authToInitiateAccountDeletion": MessageLookupByLibrary.simpleMessage(
            "Prosimy uwierzytelnić się, aby zainicjować usuwanie konta"),
        "authToManageLegacy": MessageLookupByLibrary.simpleMessage(
            "Prosimy uwierzytelnić się, aby zarządzać zaufanymi kontaktami"),
        "authToViewPasskey": MessageLookupByLibrary.simpleMessage(
            "Prosimy uwierzytelnić się, aby wyświetlić swój klucz dostępu"),
        "authToViewTrashedFiles": MessageLookupByLibrary.simpleMessage(
            "Prosimy uwierzytelnić się, aby wyświetlić swoje pliki w koszu"),
        "authToViewYourActiveSessions": MessageLookupByLibrary.simpleMessage(
            "Prosimy uwierzytelnić się, aby wyświetlić swoje aktywne sesje"),
        "authToViewYourHiddenFiles": MessageLookupByLibrary.simpleMessage(
            "Prosimy uwierzytelnić się, aby wyświetlić ukryte pliki"),
        "authToViewYourMemories": MessageLookupByLibrary.simpleMessage(
            "Prosimy uwierzytelnić się, aby wyświetlić swoje wspomnienia"),
        "authToViewYourRecoveryKey": MessageLookupByLibrary.simpleMessage(
            "Prosimy uwierzytelnić się, aby wyświetlić swój klucz odzyskiwania"),
        "authenticating":
            MessageLookupByLibrary.simpleMessage("Uwierzytelnianie..."),
        "authenticationFailedPleaseTryAgain":
            MessageLookupByLibrary.simpleMessage(
                "Uwierzytelnianie nie powiodło się, prosimy spróbować ponownie"),
        "authenticationSuccessful": MessageLookupByLibrary.simpleMessage(
            "Uwierzytelnianie powiodło się!"),
        "autoCastDialogBody": MessageLookupByLibrary.simpleMessage(
            "Tutaj zobaczysz dostępne urządzenia Cast."),
        "autoCastiOSPermission": MessageLookupByLibrary.simpleMessage(
            "Upewnij się, że uprawnienia sieci lokalnej są włączone dla aplikacji Zdjęcia Ente w Ustawieniach."),
        "autoLock":
            MessageLookupByLibrary.simpleMessage("Automatyczna blokada"),
        "autoLockFeatureDescription": MessageLookupByLibrary.simpleMessage(
            "Czas, po którym aplikacja blokuje się po umieszczeniu jej w tle"),
        "autoLogoutMessage": MessageLookupByLibrary.simpleMessage(
            "Z powodu technicznego błędu, zostałeś wylogowany. Przepraszamy za niedogodności."),
        "autoPair":
            MessageLookupByLibrary.simpleMessage("Automatyczne parowanie"),
        "autoPairDesc": MessageLookupByLibrary.simpleMessage(
            "Automatyczne parowanie działa tylko z urządzeniami obsługującymi Chromecast."),
        "available": MessageLookupByLibrary.simpleMessage("Dostępne"),
        "availableStorageSpace": m10,
        "backedUpFolders":
            MessageLookupByLibrary.simpleMessage("Foldery kopii zapasowej"),
        "backgroundWithThem": m11,
        "backup": MessageLookupByLibrary.simpleMessage("Kopia zapasowa"),
        "backupFailed": MessageLookupByLibrary.simpleMessage(
            "Tworzenie kopii zapasowej nie powiodło się"),
        "backupFile":
            MessageLookupByLibrary.simpleMessage("Zrób kopię zapasową pliku"),
        "backupOverMobileData": MessageLookupByLibrary.simpleMessage(
            "Kopia zapasowa przez dane mobilne"),
        "backupSettings":
            MessageLookupByLibrary.simpleMessage("Ustawienia kopii zapasowej"),
        "backupStatus":
            MessageLookupByLibrary.simpleMessage("Status kopii zapasowej"),
        "backupStatusDescription": MessageLookupByLibrary.simpleMessage(
            "Elementy, których kopia zapasowa została utworzona, zostaną wyświetlone w tym miejscu"),
        "backupVideos":
            MessageLookupByLibrary.simpleMessage("Utwórz kopię zapasową wideo"),
        "beach": MessageLookupByLibrary.simpleMessage("Piasek i morze"),
        "birthday": MessageLookupByLibrary.simpleMessage("Urodziny"),
        "birthdayNotifications":
            MessageLookupByLibrary.simpleMessage("Powiadomienia o urodzinach"),
        "birthdays": MessageLookupByLibrary.simpleMessage("Urodziny"),
        "blackFridaySale": MessageLookupByLibrary.simpleMessage(
            "Wyprzedaż z okazji Czarnego Piątku"),
        "blog": MessageLookupByLibrary.simpleMessage("Blog"),
        "cLDesc1": MessageLookupByLibrary.simpleMessage(
            "W związku z uruchomieniem wersji beta przesyłania strumieniowego wideo oraz pracami nad możliwością wznawiania przesyłania i pobierania plików, zwiększyliśmy limit przesyłanych plików do 10 GB. Jest to już dostępne zarówno w aplikacjach na komputery, jak i na urządzenia mobilne."),
        "cLDesc2": MessageLookupByLibrary.simpleMessage(
            "Funkcja przesyłania w tle jest teraz obsługiwana również na urządzeniach z systemem iOS, oprócz urządzeń z Androidem. Nie trzeba już otwierać aplikacji, aby utworzyć kopię zapasową najnowszych zdjęć i filmów."),
        "cLDesc3": MessageLookupByLibrary.simpleMessage(
            "Wprowadziliśmy istotne ulepszenia w funkcji wspomnień, w tym automatyczne odtwarzanie, przesuwanie do kolejnego wspomnienia i wiele innych."),
        "cLDesc4": MessageLookupByLibrary.simpleMessage(
            "Wraz z kilkoma ulepszeniami w mechanizmie teraz znacznie łatwiej jest widzieć wszystkie wykryte twarze, zapewniać informacje zwrotne o podobnych twarzach i dodawać/usuwać twarze z jednego zdjęcia."),
        "cLDesc5": MessageLookupByLibrary.simpleMessage(
            "Od teraz otrzymasz powiadomienie z możliwością rezygnacji dotyczące wszystkich zapisanych urodzin w Ente, wraz z kolekcją najlepszych zdjęć danej osoby."),
        "cLDesc6": MessageLookupByLibrary.simpleMessage(
            "Nie musisz już czekać na zakończenie przesyłania ani pobierania, żeby móc zamknąć aplikację. Wszystkie operacje przesyłania i pobierania można teraz wstrzymać w dowolnym momencie i wznowić od miejsca, w którym zostały przerwane."),
        "cLTitle1": MessageLookupByLibrary.simpleMessage(
            "Przesyłanie Dużych Plików Wideo"),
        "cLTitle2": MessageLookupByLibrary.simpleMessage("Przesyłanie w Tle"),
        "cLTitle3": MessageLookupByLibrary.simpleMessage(
            "Automatyczne Odtwarzanie Wspomnień"),
        "cLTitle4": MessageLookupByLibrary.simpleMessage(
            "Ulepszone Rozpoznawanie Twarzy"),
        "cLTitle5":
            MessageLookupByLibrary.simpleMessage("Powiadomienia o Urodzinach"),
        "cLTitle6": MessageLookupByLibrary.simpleMessage(
            "Wznawialne Przesyłanie i Pobieranie Danych"),
        "cachedData":
            MessageLookupByLibrary.simpleMessage("Dane w pamięci podręcznej"),
        "calculating": MessageLookupByLibrary.simpleMessage("Obliczanie..."),
        "canNotOpenBody": MessageLookupByLibrary.simpleMessage(
            "Przepraszamy, ten album nie może zostać otwarty w aplikacji."),
        "canNotOpenTitle": MessageLookupByLibrary.simpleMessage(
            "Nie można otworzyć tego albumu"),
        "canNotUploadToAlbumsOwnedByOthers":
            MessageLookupByLibrary.simpleMessage(
                "Nie można przesłać do albumów należących do innych"),
        "canOnlyCreateLinkForFilesOwnedByYou":
            MessageLookupByLibrary.simpleMessage(
                "Można tylko utworzyć link dla plików należących do Ciebie"),
        "canOnlyRemoveFilesOwnedByYou": MessageLookupByLibrary.simpleMessage(
            "Można usuwać tylko pliki należące do Ciebie"),
        "cancel": MessageLookupByLibrary.simpleMessage("Anuluj"),
        "cancelAccountRecovery":
            MessageLookupByLibrary.simpleMessage("Anuluj odzyskiwanie"),
        "cancelAccountRecoveryBody": MessageLookupByLibrary.simpleMessage(
            "Czy na pewno chcesz anulować odzyskiwanie?"),
        "cancelOtherSubscription": m12,
        "cancelSubscription":
            MessageLookupByLibrary.simpleMessage("Anuluj subskrypcję"),
        "cannotAddMorePhotosAfterBecomingViewer": m13,
        "cannotDeleteSharedFiles": MessageLookupByLibrary.simpleMessage(
            "Nie można usunąć udostępnionych plików"),
        "castAlbum": MessageLookupByLibrary.simpleMessage("Odtwórz album"),
        "castIPMismatchBody": MessageLookupByLibrary.simpleMessage(
            "Upewnij się, że jesteś w tej samej sieci co telewizor."),
        "castIPMismatchTitle": MessageLookupByLibrary.simpleMessage(
            "Nie udało się wyświetlić albumu"),
        "castInstruction": MessageLookupByLibrary.simpleMessage(
            "Odwiedź cast.ente.io na urządzeniu, które chcesz sparować.\n\nWprowadź poniższy kod, aby odtworzyć album na telewizorze."),
        "centerPoint": MessageLookupByLibrary.simpleMessage("Punkt środkowy"),
        "change": MessageLookupByLibrary.simpleMessage("Zmień"),
        "changeEmail":
            MessageLookupByLibrary.simpleMessage("Zmień adres e-mail"),
        "changeLocationOfSelectedItems": MessageLookupByLibrary.simpleMessage(
            "Zmienić lokalizację wybranych elementów?"),
        "changePassword": MessageLookupByLibrary.simpleMessage("Zmień hasło"),
        "changePasswordTitle":
            MessageLookupByLibrary.simpleMessage("Zmień hasło"),
        "changePermissions":
            MessageLookupByLibrary.simpleMessage("Zmień uprawnienia?"),
        "changeYourReferralCode":
            MessageLookupByLibrary.simpleMessage("Zmień swój kod polecający"),
        "checkForUpdates": MessageLookupByLibrary.simpleMessage(
            "Sprawdź dostępne aktualizacje"),
        "checkInboxAndSpamFolder": MessageLookupByLibrary.simpleMessage(
            "Sprawdź swoją skrzynkę odbiorczą (i spam), aby zakończyć weryfikację"),
        "checkStatus": MessageLookupByLibrary.simpleMessage("Sprawdź stan"),
        "checking": MessageLookupByLibrary.simpleMessage("Sprawdzanie..."),
        "checkingModels":
            MessageLookupByLibrary.simpleMessage("Sprawdzanie modeli..."),
        "city": MessageLookupByLibrary.simpleMessage("W mieście"),
        "claimFreeStorage": MessageLookupByLibrary.simpleMessage(
            "Odbierz bezpłatną przestrzeń dyskową"),
        "claimMore": MessageLookupByLibrary.simpleMessage("Zdobądź więcej!"),
        "claimed": MessageLookupByLibrary.simpleMessage("Odebrano"),
        "claimedStorageSoFar": m14,
        "cleanUncategorized":
            MessageLookupByLibrary.simpleMessage("Wyczyść Nieskategoryzowane"),
        "cleanUncategorizedDescription": MessageLookupByLibrary.simpleMessage(
            "Usuń wszystkie pliki z Nieskategoryzowanych, które są obecne w innych albumach"),
        "clearCaches":
            MessageLookupByLibrary.simpleMessage("Wyczyść pamięć podręczną"),
        "clearIndexes": MessageLookupByLibrary.simpleMessage("Wyczyść indeksy"),
        "click": MessageLookupByLibrary.simpleMessage("• Kliknij"),
        "clickOnTheOverflowMenu": MessageLookupByLibrary.simpleMessage(
            "• Kliknij na menu przepełnienia"),
        "clickToInstallOurBestVersionYet": MessageLookupByLibrary.simpleMessage(
            "Kliknij, aby zainstalować naszą najlepszą wersję"),
        "close": MessageLookupByLibrary.simpleMessage("Zamknij"),
        "clubByCaptureTime": MessageLookupByLibrary.simpleMessage(
            "Club według czasu przechwycenia"),
        "clubByFileName":
            MessageLookupByLibrary.simpleMessage("Club według nazwy pliku"),
        "clusteringProgress":
            MessageLookupByLibrary.simpleMessage("Postęp tworzenia klastrów"),
        "codeAppliedPageTitle":
            MessageLookupByLibrary.simpleMessage("Kod został zastosowany"),
        "codeChangeLimitReached": MessageLookupByLibrary.simpleMessage(
            "Przepraszamy, osiągnięto limit zmian kodu."),
        "codeCopiedToClipboard": MessageLookupByLibrary.simpleMessage(
            "Kod został skopiowany do schowka"),
        "codeUsedByYou":
            MessageLookupByLibrary.simpleMessage("Kod użyty przez Ciebie"),
        "collabLinkSectionDescription": MessageLookupByLibrary.simpleMessage(
            "Utwórz link, aby umożliwić innym dodawanie i przeglądanie zdjęć w udostępnionym albumie bez konieczności korzystania z aplikacji lub konta Ente. Świetne rozwiązanie do gromadzenia zdjęć ze wspólnych wydarzeń."),
        "collaborativeLink":
            MessageLookupByLibrary.simpleMessage("Link do współpracy"),
        "collaborativeLinkCreatedFor": m15,
        "collaborator": MessageLookupByLibrary.simpleMessage("Współuczestnik"),
        "collaboratorsCanAddPhotosAndVideosToTheSharedAlbum":
            MessageLookupByLibrary.simpleMessage(
                "Współuczestnicy mogą dodawać zdjęcia i wideo do udostępnionego albumu."),
        "collaboratorsSuccessfullyAdded": m16,
        "collageLayout": MessageLookupByLibrary.simpleMessage("Układ"),
        "collageSaved":
            MessageLookupByLibrary.simpleMessage("Kolaż zapisano w galerii"),
        "collect": MessageLookupByLibrary.simpleMessage("Zbieraj"),
        "collectEventPhotos":
            MessageLookupByLibrary.simpleMessage("Zbierz zdjęcia z wydarzenia"),
        "collectPhotos": MessageLookupByLibrary.simpleMessage("Zbierz zdjęcia"),
        "collectPhotosDescription": MessageLookupByLibrary.simpleMessage(
            "Utwórz link, w którym Twoi znajomi mogą przesyłać zdjęcia w oryginalnej jakości."),
        "color": MessageLookupByLibrary.simpleMessage("Kolor"),
        "configuration": MessageLookupByLibrary.simpleMessage("Konfiguracja"),
        "confirm": MessageLookupByLibrary.simpleMessage("Potwierdź"),
        "confirm2FADisable": MessageLookupByLibrary.simpleMessage(
            "Czy na pewno chcesz wyłączyć uwierzytelnianie dwustopniowe?"),
        "confirmAccountDeletion":
            MessageLookupByLibrary.simpleMessage("Potwierdź usunięcie konta"),
        "confirmAddingTrustedContact": m17,
        "confirmDeletePrompt": MessageLookupByLibrary.simpleMessage(
            "Tak, chcę trwale usunąć to konto i jego dane ze wszystkich aplikacji."),
        "confirmPassword":
            MessageLookupByLibrary.simpleMessage("Powtórz hasło"),
        "confirmPlanChange":
            MessageLookupByLibrary.simpleMessage("Potwierdź zmianę planu"),
        "confirmRecoveryKey": MessageLookupByLibrary.simpleMessage(
            "Potwierdź klucz odzyskiwania"),
        "confirmYourRecoveryKey": MessageLookupByLibrary.simpleMessage(
            "Potwierdź klucz odzyskiwania"),
        "connectToDevice":
            MessageLookupByLibrary.simpleMessage("Połącz z urządzeniem"),
        "contactFamilyAdmin": m18,
        "contactSupport": MessageLookupByLibrary.simpleMessage(
            "Skontaktuj się z pomocą techniczną"),
        "contactToManageSubscription": m19,
        "contacts": MessageLookupByLibrary.simpleMessage("Kontakty"),
        "contents": MessageLookupByLibrary.simpleMessage("Zawartość"),
        "continueLabel": MessageLookupByLibrary.simpleMessage("Kontynuuj"),
        "continueOnFreeTrial": MessageLookupByLibrary.simpleMessage(
            "Kontynuuj bezpłatny okres próbny"),
        "convertToAlbum":
            MessageLookupByLibrary.simpleMessage("Konwertuj na album"),
        "copyEmailAddress":
            MessageLookupByLibrary.simpleMessage("Kopiuj adres e-mail"),
        "copyLink": MessageLookupByLibrary.simpleMessage("Skopiuj link"),
        "copypasteThisCodentoYourAuthenticatorApp":
            MessageLookupByLibrary.simpleMessage(
                "Kopiuj, wklej ten kod\ndo swojej aplikacji uwierzytelniającej"),
        "couldNotBackUpTryLater": MessageLookupByLibrary.simpleMessage(
            "Nie można utworzyć kopii zapasowej Twoich danych.\nSpróbujemy ponownie później."),
        "couldNotFreeUpSpace": MessageLookupByLibrary.simpleMessage(
            "Nie udało się zwolnić miejsca"),
        "couldNotUpdateSubscription": MessageLookupByLibrary.simpleMessage(
            "Nie można było zaktualizować subskrybcji"),
        "count": MessageLookupByLibrary.simpleMessage("Ilość"),
        "crashReporting":
            MessageLookupByLibrary.simpleMessage("Zgłaszanie awarii"),
        "create": MessageLookupByLibrary.simpleMessage("Utwórz"),
        "createAccount": MessageLookupByLibrary.simpleMessage("Stwórz konto"),
        "createAlbumActionHint": MessageLookupByLibrary.simpleMessage(
            "Przytrzymaj, aby wybrać zdjęcia i kliknij +, aby utworzyć album"),
        "createCollaborativeLink":
            MessageLookupByLibrary.simpleMessage("Utwórz link współpracy"),
        "createCollage": MessageLookupByLibrary.simpleMessage("Utwórz kolaż"),
        "createNewAccount":
            MessageLookupByLibrary.simpleMessage("Stwórz nowe konto"),
        "createOrSelectAlbum":
            MessageLookupByLibrary.simpleMessage("Utwórz lub wybierz album"),
        "createPublicLink":
            MessageLookupByLibrary.simpleMessage("Utwórz publiczny link"),
        "creatingLink":
            MessageLookupByLibrary.simpleMessage("Tworzenie linku..."),
        "criticalUpdateAvailable": MessageLookupByLibrary.simpleMessage(
            "Dostępna jest krytyczna aktualizacja"),
        "crop": MessageLookupByLibrary.simpleMessage("Kadruj"),
        "curatedMemories": MessageLookupByLibrary.simpleMessage(
            "Wyselekcjonowane wspomnienia"),
        "currentUsageIs":
            MessageLookupByLibrary.simpleMessage("Aktualne użycie to "),
        "currentlyRunning":
            MessageLookupByLibrary.simpleMessage("aktualnie uruchomiony"),
        "custom": MessageLookupByLibrary.simpleMessage("Niestandardowy"),
        "customEndpoint": m20,
        "darkTheme": MessageLookupByLibrary.simpleMessage("Ciemny"),
        "dayToday": MessageLookupByLibrary.simpleMessage("Dzisiaj"),
        "dayYesterday": MessageLookupByLibrary.simpleMessage("Wczoraj"),
        "declineTrustInvite":
            MessageLookupByLibrary.simpleMessage("Odrzuć Zaproszenie"),
        "decrypting": MessageLookupByLibrary.simpleMessage("Odszyfrowanie..."),
        "decryptingVideo":
            MessageLookupByLibrary.simpleMessage("Odszyfrowywanie wideo..."),
        "deduplicateFiles":
            MessageLookupByLibrary.simpleMessage("Odduplikuj pliki"),
        "delete": MessageLookupByLibrary.simpleMessage("Usuń"),
        "deleteAccount": MessageLookupByLibrary.simpleMessage("Usuń konto"),
        "deleteAccountFeedbackPrompt": MessageLookupByLibrary.simpleMessage(
            "Przykro nam, że odchodzisz. Wyjaśnij nam, dlaczego nas opuszczasz, aby pomóc ulepszać nasze usługi."),
        "deleteAccountPermanentlyButton":
            MessageLookupByLibrary.simpleMessage("Usuń konto na stałe"),
        "deleteAlbum": MessageLookupByLibrary.simpleMessage("Usuń album"),
        "deleteAlbumDialog": MessageLookupByLibrary.simpleMessage(
            "Usunąć również zdjęcia (i wideo) znajdujące się w tym albumie ze <bold>wszystkich</bold> innych albumów, których są częścią?"),
        "deleteAlbumsDialogBody": MessageLookupByLibrary.simpleMessage(
            "Spowoduje to usunięcie wszystkich pustych albumów. Jest to przydatne, gdy chcesz zmniejszyć ilość śmieci na liście albumów."),
        "deleteAll": MessageLookupByLibrary.simpleMessage("Usuń Wszystko"),
        "deleteConfirmDialogBody": MessageLookupByLibrary.simpleMessage(
            "To konto jest połączone z innymi aplikacjami Ente, jeśli ich używasz. Twoje przesłane dane, we wszystkich aplikacjach Ente, zostaną zaplanowane do usunięcia, a Twoje konto zostanie trwale usunięte."),
        "deleteEmailRequest": MessageLookupByLibrary.simpleMessage(
            "Wyślij wiadomość e-mail na <warning>account-deletion@ente.io</warning> z zarejestrowanego adresu e-mail."),
        "deleteEmptyAlbums":
            MessageLookupByLibrary.simpleMessage("Usuń puste albumy"),
        "deleteEmptyAlbumsWithQuestionMark":
            MessageLookupByLibrary.simpleMessage("Usunąć puste albumy?"),
        "deleteFromBoth": MessageLookupByLibrary.simpleMessage("Usuń z obu"),
        "deleteFromDevice":
            MessageLookupByLibrary.simpleMessage("Usuń z urządzenia"),
        "deleteFromEnte": MessageLookupByLibrary.simpleMessage("Usuń z Ente"),
        "deleteItemCount": m21,
        "deleteLocation":
            MessageLookupByLibrary.simpleMessage("Usuń lokalizację"),
        "deleteMultipleAlbumDialog": m22,
        "deletePhotos": MessageLookupByLibrary.simpleMessage("Usuń zdjęcia"),
        "deleteProgress": m23,
        "deleteReason1": MessageLookupByLibrary.simpleMessage(
            "Brakuje kluczowej funkcji, której potrzebuję"),
        "deleteReason2": MessageLookupByLibrary.simpleMessage(
            "Aplikacja lub określona funkcja nie zachowuje się tak, jak sądzę, że powinna"),
        "deleteReason3": MessageLookupByLibrary.simpleMessage(
            "Znalazłem/am inną, lepszą usługę"),
        "deleteReason4": MessageLookupByLibrary.simpleMessage(
            "Moja przyczyna nie jest wymieniona"),
        "deleteRequestSLAText": MessageLookupByLibrary.simpleMessage(
            "Twoje żądanie zostanie przetworzone w ciągu 72 godzin."),
        "deleteSharedAlbum":
            MessageLookupByLibrary.simpleMessage("Usunąć udostępniony album?"),
        "deleteSharedAlbumDialogBody": MessageLookupByLibrary.simpleMessage(
            "Album zostanie usunięty dla wszystkich\n\nUtracisz dostęp do udostępnionych zdjęć w tym albumie, które są własnością innych osób"),
        "deselectAll": MessageLookupByLibrary.simpleMessage("Odznacz wszystko"),
        "designedToOutlive": MessageLookupByLibrary.simpleMessage(
            "Zaprojektowane do przetrwania"),
        "details": MessageLookupByLibrary.simpleMessage("Szczegóły"),
        "developerSettings":
            MessageLookupByLibrary.simpleMessage("Ustawienia dla programistów"),
        "developerSettingsWarning": MessageLookupByLibrary.simpleMessage(
            "Czy na pewno chcesz zmodyfikować ustawienia programisty?"),
        "deviceCodeHint": MessageLookupByLibrary.simpleMessage("Wprowadź kod"),
        "deviceFilesAutoUploading": MessageLookupByLibrary.simpleMessage(
            "Pliki dodane do tego albumu urządzenia zostaną automatycznie przesłane do Ente."),
        "deviceLock":
            MessageLookupByLibrary.simpleMessage("Blokada urządzenia"),
        "deviceLockExplanation": MessageLookupByLibrary.simpleMessage(
            "Wyłącz blokadę ekranu urządzenia, gdy Ente jest na pierwszym planie i w trakcie tworzenia kopii zapasowej. Zwykle nie jest to potrzebne, ale może pomóc w szybszym przesyłaniu i początkowym imporcie dużych bibliotek."),
        "deviceNotFound":
            MessageLookupByLibrary.simpleMessage("Nie znaleziono urządzenia"),
        "didYouKnow":
            MessageLookupByLibrary.simpleMessage("Czy wiedziałeś/aś?"),
        "different": MessageLookupByLibrary.simpleMessage("Inne"),
        "disableAutoLock":
            MessageLookupByLibrary.simpleMessage("Wyłącz automatyczną blokadę"),
        "disableDownloadWarningBody": MessageLookupByLibrary.simpleMessage(
            "Widzowie mogą nadal robić zrzuty ekranu lub zapisywać kopie zdjęć za pomocą programów trzecich"),
        "disableDownloadWarningTitle":
            MessageLookupByLibrary.simpleMessage("Uwaga"),
        "disableLinkMessage": m24,
        "disableTwofactor": MessageLookupByLibrary.simpleMessage(
            "Wyłącz uwierzytelnianie dwustopniowe"),
        "disablingTwofactorAuthentication":
            MessageLookupByLibrary.simpleMessage(
                "Uwierzytelnianie dwustopniowe jest wyłączane..."),
        "discord": MessageLookupByLibrary.simpleMessage("Discord"),
        "discover": MessageLookupByLibrary.simpleMessage("Odkryj"),
        "discover_babies": MessageLookupByLibrary.simpleMessage("Niemowlęta"),
        "discover_celebrations":
            MessageLookupByLibrary.simpleMessage("Uroczystości"),
        "discover_food": MessageLookupByLibrary.simpleMessage("Jedzenie"),
        "discover_greenery": MessageLookupByLibrary.simpleMessage("Zieleń"),
        "discover_hills": MessageLookupByLibrary.simpleMessage("Wzgórza"),
        "discover_identity": MessageLookupByLibrary.simpleMessage("Tożsamość"),
        "discover_memes": MessageLookupByLibrary.simpleMessage("Memy"),
        "discover_notes": MessageLookupByLibrary.simpleMessage("Notatki"),
        "discover_pets":
            MessageLookupByLibrary.simpleMessage("Zwierzęta domowe"),
        "discover_receipts": MessageLookupByLibrary.simpleMessage("Paragony"),
        "discover_screenshots":
            MessageLookupByLibrary.simpleMessage("Zrzuty ekranu"),
        "discover_selfies": MessageLookupByLibrary.simpleMessage("Selfie"),
        "discover_sunset":
            MessageLookupByLibrary.simpleMessage("Zachód słońca"),
        "discover_visiting_cards":
            MessageLookupByLibrary.simpleMessage("Wizytówki"),
        "discover_wallpapers": MessageLookupByLibrary.simpleMessage("Tapety"),
        "dismiss": MessageLookupByLibrary.simpleMessage("Odrzuć"),
        "distanceInKMUnit": MessageLookupByLibrary.simpleMessage("km"),
        "doNotSignOut":
            MessageLookupByLibrary.simpleMessage("Nie wylogowuj mnie"),
        "doThisLater": MessageLookupByLibrary.simpleMessage("Spróbuj później"),
        "doYouWantToDiscardTheEditsYouHaveMade":
            MessageLookupByLibrary.simpleMessage(
                "Czy chcesz odrzucić dokonane zmiany?"),
        "done": MessageLookupByLibrary.simpleMessage("Gotowe"),
        "dontSave": MessageLookupByLibrary.simpleMessage("Nie zapisuj"),
        "doubleYourStorage": MessageLookupByLibrary.simpleMessage(
            "Podwój swoją przestrzeń dyskową"),
        "download": MessageLookupByLibrary.simpleMessage("Pobierz"),
        "downloadFailed":
            MessageLookupByLibrary.simpleMessage("Pobieranie nie powiodło się"),
        "downloading": MessageLookupByLibrary.simpleMessage("Pobieranie..."),
        "dropSupportEmail": m25,
        "duplicateFileCountWithStorageSaved": m26,
        "duplicateItemsGroup": m27,
        "edit": MessageLookupByLibrary.simpleMessage("Edytuj"),
        "editEmailAlreadyLinked": m28,
        "editLocation":
            MessageLookupByLibrary.simpleMessage("Edytuj lokalizację"),
        "editLocationTagTitle":
            MessageLookupByLibrary.simpleMessage("Edytuj lokalizację"),
        "editPerson": MessageLookupByLibrary.simpleMessage("Edytuj osobę"),
        "editTime": MessageLookupByLibrary.simpleMessage("Edytuj czas"),
        "editsSaved": MessageLookupByLibrary.simpleMessage("Edycje zapisane"),
        "editsToLocationWillOnlyBeSeenWithinEnte":
            MessageLookupByLibrary.simpleMessage(
                "Edycje lokalizacji będą widoczne tylko w Ente"),
        "eligible": MessageLookupByLibrary.simpleMessage("kwalifikujący się"),
        "email": MessageLookupByLibrary.simpleMessage("Adres e-mail"),
        "emailAlreadyRegistered": MessageLookupByLibrary.simpleMessage(
            "Adres e-mail jest już zarejestrowany."),
        "emailChangedTo": m29,
        "emailDoesNotHaveEnteAccount": m30,
        "emailNoEnteAccount": m31,
        "emailNotRegistered": MessageLookupByLibrary.simpleMessage(
            "Adres e-mail nie jest zarejestrowany."),
        "emailVerificationToggle":
            MessageLookupByLibrary.simpleMessage("Weryfikacja e-mail"),
        "emailYourLogs":
            MessageLookupByLibrary.simpleMessage("Wyślij mailem logi"),
        "emergencyContacts":
            MessageLookupByLibrary.simpleMessage("Kontakty Alarmowe"),
        "empty": MessageLookupByLibrary.simpleMessage("Opróżnij"),
        "emptyTrash": MessageLookupByLibrary.simpleMessage("Opróżnić kosz?"),
        "enable": MessageLookupByLibrary.simpleMessage("Włącz"),
        "enableMLIndexingDesc": MessageLookupByLibrary.simpleMessage(
            "Ente obsługuje nauczanie maszynowe na urządzeniu dla rozpoznawania twarzy, wyszukiwania magicznego i innych zaawansowanych funkcji wyszukiwania"),
        "enableMachineLearningBanner": MessageLookupByLibrary.simpleMessage(
            "Włącz nauczanie maszynowe dla magicznego wyszukiwania i rozpoznawania twarzy"),
        "enableMaps": MessageLookupByLibrary.simpleMessage("Włącz mapy"),
        "enableMapsDesc": MessageLookupByLibrary.simpleMessage(
            "To pokaże Twoje zdjęcia na mapie świata.\n\nTa mapa jest hostowana przez Open Street Map, a dokładne lokalizacje Twoich zdjęć nigdy nie są udostępniane.\n\nMożesz wyłączyć tę funkcję w każdej chwili w ustawieniach."),
        "enabled": MessageLookupByLibrary.simpleMessage("Włączone"),
        "encryptingBackup": MessageLookupByLibrary.simpleMessage(
            "Szyfrowanie kopii zapasowej..."),
        "encryption": MessageLookupByLibrary.simpleMessage("Szyfrowanie"),
        "encryptionKeys":
            MessageLookupByLibrary.simpleMessage("Klucze szyfrowania"),
        "endpointUpdatedMessage": MessageLookupByLibrary.simpleMessage(
            "Punkt końcowy zaktualizowano pomyślnie"),
        "endtoendEncryptedByDefault": MessageLookupByLibrary.simpleMessage(
            "Domyślnie zaszyfrowane metodą end-to-end"),
        "enteCanEncryptAndPreserveFilesOnlyIfYouGrant":
            MessageLookupByLibrary.simpleMessage(
                "Ente może zaszyfrować i zachować pliki tylko wtedy, gdy udzielisz do nich dostępu"),
        "entePhotosPerm": MessageLookupByLibrary.simpleMessage(
            "Ente <i>potrzebuje uprawnień</i> aby przechowywać twoje zdjęcia"),
        "enteSubscriptionPitch": MessageLookupByLibrary.simpleMessage(
            "Ente zachowuje Twoje wspomnienia, więc są zawsze dostępne dla Ciebie, nawet jeśli zgubisz urządzenie."),
        "enteSubscriptionShareWithFamily": MessageLookupByLibrary.simpleMessage(
            "Twoja rodzina może być również dodana do Twojego planu."),
        "enterAlbumName":
            MessageLookupByLibrary.simpleMessage("Wprowadź nazwę albumu"),
        "enterCode": MessageLookupByLibrary.simpleMessage("Wprowadź kod"),
        "enterCodeDescription": MessageLookupByLibrary.simpleMessage(
            "Wprowadź kod dostarczony przez znajomego, aby uzyskać bezpłatne miejsce dla was obojga"),
        "enterDateOfBirth":
            MessageLookupByLibrary.simpleMessage("Urodziny (nieobowiązkowo)"),
        "enterEmail":
            MessageLookupByLibrary.simpleMessage("Wprowadź adres e-mail"),
        "enterFileName":
            MessageLookupByLibrary.simpleMessage("Wprowadź nazwę pliku"),
        "enterName": MessageLookupByLibrary.simpleMessage("Wprowadź nazwę"),
        "enterNewPasswordToEncrypt": MessageLookupByLibrary.simpleMessage(
            "Wprowadź nowe hasło, którego możemy użyć do zaszyfrowania Twoich danych"),
        "enterPassword": MessageLookupByLibrary.simpleMessage("Wprowadź hasło"),
        "enterPasswordToEncrypt": MessageLookupByLibrary.simpleMessage(
            "Wprowadź hasło, którego możemy użyć do zaszyfrowania Twoich danych"),
        "enterPersonName":
            MessageLookupByLibrary.simpleMessage("Wprowadź imię osoby"),
        "enterPin": MessageLookupByLibrary.simpleMessage("Wprowadź kod PIN"),
        "enterReferralCode":
            MessageLookupByLibrary.simpleMessage("Wprowadź kod polecenia"),
        "enterThe6digitCodeFromnyourAuthenticatorApp":
            MessageLookupByLibrary.simpleMessage(
                "Wprowadź 6-cyfrowy kod z\nTwojej aplikacji uwierzytelniającej"),
        "enterValidEmail": MessageLookupByLibrary.simpleMessage(
            "Prosimy podać prawidłowy adres e-mail."),
        "enterYourEmailAddress":
            MessageLookupByLibrary.simpleMessage("Podaj swój adres e-mail"),
        "enterYourNewEmailAddress": MessageLookupByLibrary.simpleMessage(
            "Podaj swój nowy adres e-mail"),
        "enterYourPassword":
            MessageLookupByLibrary.simpleMessage("Wprowadź hasło"),
        "enterYourRecoveryKey": MessageLookupByLibrary.simpleMessage(
            "Wprowadź swój klucz odzyskiwania"),
        "error": MessageLookupByLibrary.simpleMessage("Błąd"),
        "everywhere": MessageLookupByLibrary.simpleMessage("wszędzie"),
        "exif": MessageLookupByLibrary.simpleMessage("EXIF"),
        "existingUser":
            MessageLookupByLibrary.simpleMessage("Istniejący użytkownik"),
        "expiredLinkInfo": MessageLookupByLibrary.simpleMessage(
            "Ten link wygasł. Wybierz nowy czas wygaśnięcia lub wyłącz automatyczne wygasanie linku."),
        "exportLogs": MessageLookupByLibrary.simpleMessage("Eksportuj logi"),
        "exportYourData":
            MessageLookupByLibrary.simpleMessage("Eksportuj swoje dane"),
        "extraPhotosFound": MessageLookupByLibrary.simpleMessage(
            "Znaleziono dodatkowe zdjęcia"),
        "extraPhotosFoundFor": m33,
        "faceNotClusteredYet": MessageLookupByLibrary.simpleMessage(
            "Twarz jeszcze nie zgrupowana, prosimy wrócić później"),
        "faceRecognition":
            MessageLookupByLibrary.simpleMessage("Rozpoznawanie twarzy"),
        "faceThumbnailGenerationFailed": MessageLookupByLibrary.simpleMessage(
            "Nie można wygenerować miniaturek twarzy"),
        "faces": MessageLookupByLibrary.simpleMessage("Twarze"),
        "failed": MessageLookupByLibrary.simpleMessage("Nie powiodło się"),
        "failedToApplyCode": MessageLookupByLibrary.simpleMessage(
            "Nie udało się zastosować kodu"),
        "failedToCancel":
            MessageLookupByLibrary.simpleMessage("Nie udało się anulować"),
        "failedToDownloadVideo":
            MessageLookupByLibrary.simpleMessage("Nie udało się pobrać wideo"),
        "failedToFetchActiveSessions": MessageLookupByLibrary.simpleMessage(
            "Nie udało się pobrać aktywnych sesji"),
        "failedToFetchOriginalForEdit": MessageLookupByLibrary.simpleMessage(
            "Nie udało się pobrać oryginału do edycji"),
        "failedToFetchReferralDetails": MessageLookupByLibrary.simpleMessage(
            "Nie można pobrać szczegółów polecenia. Spróbuj ponownie później."),
        "failedToLoadAlbums": MessageLookupByLibrary.simpleMessage(
            "Nie udało się załadować albumów"),
        "failedToPlayVideo": MessageLookupByLibrary.simpleMessage(
            "Nie udało się odtworzyć wideo"),
        "failedToRefreshStripeSubscription":
            MessageLookupByLibrary.simpleMessage(
                "Nie udało się odświeżyć subskrypcji"),
        "failedToRenew":
            MessageLookupByLibrary.simpleMessage("Nie udało się odnowić"),
        "failedToVerifyPaymentStatus": MessageLookupByLibrary.simpleMessage(
            "Nie udało się zweryfikować stanu płatności"),
        "familyPlanOverview": MessageLookupByLibrary.simpleMessage(
            "Dodaj 5 członków rodziny do istniejącego planu bez dodatkowego płacenia.\n\nKażdy członek otrzymuje własną przestrzeń prywatną i nie widzi wzajemnie swoich plików, chyba że są one udostępnione.\n\nPlany rodzinne są dostępne dla klientów, którzy mają płatną subskrypcję Ente.\n\nSubskrybuj teraz, aby rozpocząć!"),
        "familyPlanPortalTitle":
            MessageLookupByLibrary.simpleMessage("Rodzina"),
        "familyPlans": MessageLookupByLibrary.simpleMessage("Plany rodzinne"),
        "faq": MessageLookupByLibrary.simpleMessage(
            "FAQ – Często zadawane pytania"),
        "faqs": MessageLookupByLibrary.simpleMessage(
            "FAQ – Często zadawane pytania"),
        "favorite": MessageLookupByLibrary.simpleMessage("Dodaj do ulubionych"),
        "feastingWithThem": m34,
        "feedback": MessageLookupByLibrary.simpleMessage("Opinia"),
        "file": MessageLookupByLibrary.simpleMessage("Plik"),
        "fileAnalysisFailed": MessageLookupByLibrary.simpleMessage(
            "Nie można przeanalizować pliku"),
        "fileFailedToSaveToGallery": MessageLookupByLibrary.simpleMessage(
            "Nie udało się zapisać pliku do galerii"),
        "fileInfoAddDescHint":
            MessageLookupByLibrary.simpleMessage("Dodaj opis..."),
        "fileNotUploadedYet": MessageLookupByLibrary.simpleMessage(
            "Plik nie został jeszcze przesłany"),
        "fileSavedToGallery":
            MessageLookupByLibrary.simpleMessage("Plik zapisany do galerii"),
        "fileTypes": MessageLookupByLibrary.simpleMessage("Rodzaje plików"),
        "fileTypesAndNames":
            MessageLookupByLibrary.simpleMessage("Typy plików i nazwy"),
        "filesBackedUpFromDevice": m35,
        "filesBackedUpInAlbum": m36,
        "filesDeleted": MessageLookupByLibrary.simpleMessage("Pliki usunięto"),
        "filesSavedToGallery":
            MessageLookupByLibrary.simpleMessage("Pliki zapisane do galerii"),
        "findPeopleByName": MessageLookupByLibrary.simpleMessage(
            "Szybko szukaj osób po imieniu"),
        "findThemQuickly":
            MessageLookupByLibrary.simpleMessage("Znajdź ich szybko"),
        "flip": MessageLookupByLibrary.simpleMessage("Obróć"),
        "food": MessageLookupByLibrary.simpleMessage("Kulinarna rozkosz"),
        "forYourMemories":
            MessageLookupByLibrary.simpleMessage("dla twoich wspomnień"),
        "forgotPassword":
            MessageLookupByLibrary.simpleMessage("Nie pamiętam hasła"),
        "foundFaces": MessageLookupByLibrary.simpleMessage("Znaleziono twarze"),
        "freeStorageClaimed": MessageLookupByLibrary.simpleMessage(
            "Bezpłatna pamięć, którą odebrano"),
        "freeStorageOnReferralSuccess": m37,
        "freeStorageUsable":
            MessageLookupByLibrary.simpleMessage("Darmowa pamięć użyteczna"),
        "freeTrial":
            MessageLookupByLibrary.simpleMessage("Darmowy okres próbny"),
        "freeTrialValidTill": m38,
        "freeUpAmount": m40,
        "freeUpDeviceSpace": MessageLookupByLibrary.simpleMessage(
            "Zwolnij miejsce na urządzeniu"),
        "freeUpDeviceSpaceDesc": MessageLookupByLibrary.simpleMessage(
            "Oszczędzaj miejsce na urządzeniu poprzez wyczyszczenie plików, które zostały już przesłane."),
        "freeUpSpace": MessageLookupByLibrary.simpleMessage("Zwolnij miejsce"),
        "gallery": MessageLookupByLibrary.simpleMessage("Galeria"),
        "galleryMemoryLimitInfo": MessageLookupByLibrary.simpleMessage(
            "W galerii wyświetlane jest do 1000 pamięci"),
        "general": MessageLookupByLibrary.simpleMessage("Ogólne"),
        "generatingEncryptionKeys": MessageLookupByLibrary.simpleMessage(
            "Generowanie kluczy szyfrujących..."),
        "genericProgress": m42,
        "goToSettings":
            MessageLookupByLibrary.simpleMessage("Przejdź do ustawień"),
        "googlePlayId":
            MessageLookupByLibrary.simpleMessage("Identyfikator Google Play"),
        "grantFullAccessPrompt": MessageLookupByLibrary.simpleMessage(
            "Zezwól na dostęp do wszystkich zdjęć w aplikacji Ustawienia"),
        "grantPermission":
            MessageLookupByLibrary.simpleMessage("Przyznaj uprawnienie"),
        "greenery": MessageLookupByLibrary.simpleMessage("Zielone życie"),
        "groupNearbyPhotos":
            MessageLookupByLibrary.simpleMessage("Grupuj pobliskie zdjęcia"),
        "guestView": MessageLookupByLibrary.simpleMessage("Widok gościa"),
        "guestViewEnablePreSteps": MessageLookupByLibrary.simpleMessage(
            "Aby włączyć widok gościa, należy skonfigurować hasło urządzenia lub blokadę ekranu w ustawieniach Twojego systemu."),
        "happyBirthday":
            MessageLookupByLibrary.simpleMessage("Wszystkiego najlepszego! 🥳"),
        "hearUsExplanation": MessageLookupByLibrary.simpleMessage(
            "Nie śledzimy instalacji aplikacji. Pomogłyby nam, gdybyś powiedział/a nam, gdzie nas znalazłeś/aś!"),
        "hearUsWhereTitle": MessageLookupByLibrary.simpleMessage(
            "Jak usłyszałeś/aś o Ente? (opcjonalnie)"),
        "help": MessageLookupByLibrary.simpleMessage("Pomoc"),
        "hidden": MessageLookupByLibrary.simpleMessage("Ukryte"),
        "hide": MessageLookupByLibrary.simpleMessage("Ukryj"),
        "hideContent": MessageLookupByLibrary.simpleMessage("Ukryj zawartość"),
        "hideContentDescriptionAndroid": MessageLookupByLibrary.simpleMessage(
            "Ukrywa zawartość aplikacji w przełączniku aplikacji i wyłącza zrzuty ekranu"),
        "hideContentDescriptionIos": MessageLookupByLibrary.simpleMessage(
            "Ukrywa zawartość aplikacji w przełączniku aplikacji"),
        "hideSharedItemsFromHomeGallery": MessageLookupByLibrary.simpleMessage(
            "Ukryj współdzielone elementy w galerii głównej"),
        "hiding": MessageLookupByLibrary.simpleMessage("Ukrywanie..."),
        "hikingWithThem": m43,
        "hostedAtOsmFrance":
            MessageLookupByLibrary.simpleMessage("Hostowane w OSM Francja"),
        "howItWorks": MessageLookupByLibrary.simpleMessage("Jak to działa"),
        "howToViewShareeVerificationID": MessageLookupByLibrary.simpleMessage(
            "Poproś ich o przytrzymanie swojego adresu e-mail na ekranie ustawień i sprawdzenie, czy identyfikatory na obu urządzeniach są zgodne."),
        "iOSGoToSettingsDescription": MessageLookupByLibrary.simpleMessage(
            "Uwierzytelnianie biometryczne nie jest skonfigurowane na Twoim urządzeniu. Prosimy włączyć Touch ID lub Face ID na swoim telefonie."),
        "iOSLockOut": MessageLookupByLibrary.simpleMessage(
            "Uwierzytelnianie biometryczne jest wyłączone. Prosimy zablokować i odblokować ekran, aby je włączyć."),
        "iOSOkButton": MessageLookupByLibrary.simpleMessage("OK"),
        "ignore": MessageLookupByLibrary.simpleMessage("Ignoruj"),
        "ignoreUpdate": MessageLookupByLibrary.simpleMessage("Ignoruj"),
        "ignored": MessageLookupByLibrary.simpleMessage("ignorowane"),
        "ignoredFolderUploadReason": MessageLookupByLibrary.simpleMessage(
            "Niektóre pliki w tym albumie są ignorowane podczas przesyłania, ponieważ zostały wcześniej usunięte z Ente."),
        "imageNotAnalyzed": MessageLookupByLibrary.simpleMessage(
            "Obraz nie został przeanalizowany"),
        "immediately": MessageLookupByLibrary.simpleMessage("Natychmiast"),
        "importing": MessageLookupByLibrary.simpleMessage("Importowanie...."),
        "incorrectCode":
            MessageLookupByLibrary.simpleMessage("Nieprawidłowy kod"),
        "incorrectPasswordTitle":
            MessageLookupByLibrary.simpleMessage("Nieprawidłowe hasło"),
        "incorrectRecoveryKey": MessageLookupByLibrary.simpleMessage(
            "Nieprawidłowy klucz odzyskiwania"),
        "incorrectRecoveryKeyBody":
            MessageLookupByLibrary.simpleMessage("Kod jest nieprawidłowy"),
        "incorrectRecoveryKeyTitle": MessageLookupByLibrary.simpleMessage(
            "Nieprawidłowy klucz odzyskiwania"),
        "indexedItems":
            MessageLookupByLibrary.simpleMessage("Zindeksowane elementy"),
        "indexingPausedStatusDescription": MessageLookupByLibrary.simpleMessage(
            "Indeksowanie zostało wstrzymane. Zostanie automatycznie wznowione, gdy urządzenie będzie gotowe. Urządzenie uznaje się za gotowe, gdy poziom baterii, stan jej zdrowia oraz status termiczny znajdują się w bezpiecznym zakresie."),
        "ineligible":
            MessageLookupByLibrary.simpleMessage("Nie kwalifikuje się"),
        "info": MessageLookupByLibrary.simpleMessage("Informacje"),
        "insecureDevice":
            MessageLookupByLibrary.simpleMessage("Niezabezpieczone urządzenie"),
        "installManually":
            MessageLookupByLibrary.simpleMessage("Zainstaluj manualnie"),
        "invalidEmailAddress":
            MessageLookupByLibrary.simpleMessage("Nieprawidłowy adres e-mail"),
        "invalidEndpoint": MessageLookupByLibrary.simpleMessage(
            "Punkt końcowy jest nieprawidłowy"),
        "invalidEndpointMessage": MessageLookupByLibrary.simpleMessage(
            "Niestety, wprowadzony punkt końcowy jest nieprawidłowy. Wprowadź prawidłowy punkt końcowy i spróbuj ponownie."),
        "invalidKey":
            MessageLookupByLibrary.simpleMessage("Klucz jest nieprawidłowy"),
        "invalidRecoveryKey": MessageLookupByLibrary.simpleMessage(
            "Wprowadzony klucz odzyskiwania jest nieprawidłowy. Upewnij się, że zawiera on 24 słowa i sprawdź pisownię każdego z nich.\n\nJeśli wprowadziłeś starszy kod odzyskiwania, upewnij się, że ma on 64 znaki i sprawdź każdy z nich."),
        "invite": MessageLookupByLibrary.simpleMessage("Zaproś"),
        "inviteToEnte": MessageLookupByLibrary.simpleMessage("Zaproś do Ente"),
        "inviteYourFriends":
            MessageLookupByLibrary.simpleMessage("Zaproś znajomych"),
        "inviteYourFriendsToEnte":
            MessageLookupByLibrary.simpleMessage("Zaproś znajomych do Ente"),
        "itLooksLikeSomethingWentWrongPleaseRetryAfterSome":
            MessageLookupByLibrary.simpleMessage(
                "Wygląda na to, że coś poszło nie tak. Spróbuj ponownie po pewnym czasie. Jeśli błąd będzie się powtarzał, skontaktuj się z naszym zespołem pomocy technicznej."),
        "itemCount": m44,
        "itemsShowTheNumberOfDaysRemainingBeforePermanentDeletion":
            MessageLookupByLibrary.simpleMessage(
                "Elementy pokazują liczbę dni pozostałych przed trwałym usunięciem"),
        "itemsWillBeRemovedFromAlbum": MessageLookupByLibrary.simpleMessage(
            "Wybrane elementy zostaną usunięte z tego albumu"),
        "join": MessageLookupByLibrary.simpleMessage("Dołącz"),
        "joinAlbum": MessageLookupByLibrary.simpleMessage("Dołącz do albumu"),
        "joinAlbumConfirmationDialogBody": MessageLookupByLibrary.simpleMessage(
            "Dołączenie do albumu sprawi, że Twój e-mail będzie widoczny dla jego uczestników."),
        "joinAlbumSubtext": MessageLookupByLibrary.simpleMessage(
            "aby wyświetlić i dodać swoje zdjęcia"),
        "joinAlbumSubtextViewer": MessageLookupByLibrary.simpleMessage(
            "aby dodać to do udostępnionych albumów"),
        "joinDiscord":
            MessageLookupByLibrary.simpleMessage("Dołącz do serwera Discord"),
        "keepPhotos": MessageLookupByLibrary.simpleMessage("Zachowaj Zdjęcia"),
        "kiloMeterUnit": MessageLookupByLibrary.simpleMessage("km"),
        "kindlyHelpUsWithThisInformation":
            MessageLookupByLibrary.simpleMessage("Pomóż nam z tą informacją"),
        "language": MessageLookupByLibrary.simpleMessage("Język"),
        "lastTimeWithThem": m45,
        "lastUpdated":
            MessageLookupByLibrary.simpleMessage("Ostatnio zaktualizowano"),
        "lastYearsTrip":
            MessageLookupByLibrary.simpleMessage("Zeszłoroczna podróż"),
        "leave": MessageLookupByLibrary.simpleMessage("Wyjdź"),
        "leaveAlbum": MessageLookupByLibrary.simpleMessage("Opuść album"),
        "leaveFamily": MessageLookupByLibrary.simpleMessage("Opuść rodzinę"),
        "leaveSharedAlbum":
            MessageLookupByLibrary.simpleMessage("Opuścić udostępniony album?"),
        "left": MessageLookupByLibrary.simpleMessage("W lewo"),
        "legacy": MessageLookupByLibrary.simpleMessage("Dziedzictwo"),
        "legacyAccounts":
            MessageLookupByLibrary.simpleMessage("Odziedziczone konta"),
        "legacyInvite": m46,
        "legacyPageDesc": MessageLookupByLibrary.simpleMessage(
            "Dziedzictwo pozwala zaufanym kontaktom na dostęp do Twojego konta w razie Twojej nieobecności."),
        "legacyPageDesc2": MessageLookupByLibrary.simpleMessage(
            "Zaufane kontakty mogą rozpocząć odzyskiwanie konta, a jeśli nie zostaną zablokowane w ciągu 30 dni, zresetować Twoje hasło i uzyskać dostęp do Twojego konta."),
        "light": MessageLookupByLibrary.simpleMessage("Jasny"),
        "lightTheme": MessageLookupByLibrary.simpleMessage("Jasny"),
        "linkCopiedToClipboard":
            MessageLookupByLibrary.simpleMessage("Link skopiowany do schowka"),
        "linkDeviceLimit":
            MessageLookupByLibrary.simpleMessage("Limit urządzeń"),
        "linkEmail":
            MessageLookupByLibrary.simpleMessage("Połącz adres e-mail"),
        "linkEmailToContactBannerCaption":
            MessageLookupByLibrary.simpleMessage("aby szybciej udostępniać"),
        "linkEnabled": MessageLookupByLibrary.simpleMessage("Aktywny"),
        "linkExpired": MessageLookupByLibrary.simpleMessage("Wygasł"),
        "linkExpiresOn": m47,
        "linkExpiry": MessageLookupByLibrary.simpleMessage("Wygaśnięcie linku"),
        "linkHasExpired": MessageLookupByLibrary.simpleMessage("Link wygasł"),
        "linkNeverExpires": MessageLookupByLibrary.simpleMessage("Nigdy"),
        "linkPersonToEmail": m48,
        "linkPersonToEmailConfirmation": m49,
        "livePhotos":
            MessageLookupByLibrary.simpleMessage("Zdjęcia Live Photo"),
        "loadMessage1": MessageLookupByLibrary.simpleMessage(
            "Możesz udostępnić swoją subskrypcję swojej rodzinie"),
        "loadMessage2": MessageLookupByLibrary.simpleMessage(
            "Do tej pory zachowaliśmy ponad 200 milionów wspomnień"),
        "loadMessage3": MessageLookupByLibrary.simpleMessage(
            "Przechowujemy 3 kopie Twoich danych, jedną w podziemnym schronie"),
        "loadMessage4": MessageLookupByLibrary.simpleMessage(
            "Wszystkie nasze aplikacje są otwarto źródłowe"),
        "loadMessage5": MessageLookupByLibrary.simpleMessage(
            "Nasz kod źródłowy i kryptografia zostały poddane zewnętrznemu audytowi"),
        "loadMessage6": MessageLookupByLibrary.simpleMessage(
            "Możesz udostępniać linki do swoich albumów swoim bliskim"),
        "loadMessage7": MessageLookupByLibrary.simpleMessage(
            "Nasze aplikacje mobilne działają w tle, aby zaszyfrować i wykonać kopię zapasową wszystkich nowych zdjęć, które klikniesz"),
        "loadMessage8": MessageLookupByLibrary.simpleMessage(
            "web.ente.io ma zgrabny program do przesyłania"),
        "loadMessage9": MessageLookupByLibrary.simpleMessage(
            "Używamy Xchacha20Poly1305 do bezpiecznego szyfrowania Twoich danych"),
        "loadingExifData":
            MessageLookupByLibrary.simpleMessage("Wczytywanie danych EXIF..."),
        "loadingGallery":
            MessageLookupByLibrary.simpleMessage("Ładowanie galerii..."),
        "loadingMessage":
            MessageLookupByLibrary.simpleMessage("Wczytywanie Twoich zdjęć..."),
        "loadingModel":
            MessageLookupByLibrary.simpleMessage("Pobieranie modeli..."),
        "loadingYourPhotos":
            MessageLookupByLibrary.simpleMessage("Wczytywanie Twoich zdjęć..."),
        "localGallery": MessageLookupByLibrary.simpleMessage("Galeria lokalna"),
        "localIndexing":
            MessageLookupByLibrary.simpleMessage("Indeksowanie lokalne"),
        "localSyncErrorMessage": MessageLookupByLibrary.simpleMessage(
            "Wygląda na to, że coś poszło nie tak, ponieważ lokalna synchronizacja zdjęć zajmuje więcej czasu, niż oczekiwano. Skontaktuj się z naszym zespołem pomocy technicznej"),
        "location": MessageLookupByLibrary.simpleMessage("Lokalizacja"),
        "locationName":
            MessageLookupByLibrary.simpleMessage("Nazwa lokalizacji"),
        "locationTagFeatureDescription": MessageLookupByLibrary.simpleMessage(
            "Znacznik lokalizacji grupuje wszystkie zdjęcia, które zostały zrobione w promieniu zdjęcia"),
        "locations": MessageLookupByLibrary.simpleMessage("Lokalizacje"),
        "lockButtonLabel": MessageLookupByLibrary.simpleMessage("Zablokuj"),
        "lockscreen": MessageLookupByLibrary.simpleMessage("Ekran blokady"),
        "logInLabel": MessageLookupByLibrary.simpleMessage("Zaloguj się"),
        "loggingOut": MessageLookupByLibrary.simpleMessage("Wylogowywanie..."),
        "loginSessionExpired":
            MessageLookupByLibrary.simpleMessage("Sesja wygasła"),
        "loginSessionExpiredDetails": MessageLookupByLibrary.simpleMessage(
            "Twoja sesja wygasła. Zaloguj się ponownie."),
        "loginTerms": MessageLookupByLibrary.simpleMessage(
            "Klikając, zaloguj się, zgadzam się na <u-terms>regulamin</u-terms> i <u-policy>politykę prywatności</u-policy>"),
        "loginWithTOTP":
            MessageLookupByLibrary.simpleMessage("Zaloguj się za pomocą TOTP"),
        "logout": MessageLookupByLibrary.simpleMessage("Wyloguj"),
        "logsDialogBody": MessageLookupByLibrary.simpleMessage(
            "Spowoduje to wysyłanie logów, aby pomóc nam w debugowaniu twojego problemu. Pamiętaj, że nazwy plików zostaną dołączone, aby pomóc w śledzeniu problemów z określonymi plikami."),
        "longPressAnEmailToVerifyEndToEndEncryption":
            MessageLookupByLibrary.simpleMessage(
                "Naciśnij i przytrzymaj e-mail, aby zweryfikować szyfrowanie end-to-end."),
        "longpressOnAnItemToViewInFullscreen":
            MessageLookupByLibrary.simpleMessage(
                "Długo naciśnij element, aby wyświetlić go na pełnym ekranie"),
        "lookBackOnYourMemories": MessageLookupByLibrary.simpleMessage(
            "Spójrz ponownie na swoje wspomnienia 🌄"),
        "loopVideoOff":
            MessageLookupByLibrary.simpleMessage("Pętla wideo wyłączona"),
        "loopVideoOn":
            MessageLookupByLibrary.simpleMessage("Pętla wideo włączona"),
        "lostDevice":
            MessageLookupByLibrary.simpleMessage("Utracono urządzenie?"),
        "machineLearning":
            MessageLookupByLibrary.simpleMessage("Nauczanie maszynowe"),
        "magicSearch":
            MessageLookupByLibrary.simpleMessage("Magiczne wyszukiwanie"),
        "magicSearchHint": MessageLookupByLibrary.simpleMessage(
            "Magiczne wyszukiwanie pozwala na wyszukiwanie zdjęć według ich zawartości, np. \"kwiat\", \"czerwony samochód\", \"dokumenty tożsamości\""),
        "manage": MessageLookupByLibrary.simpleMessage("Zarządzaj"),
        "manageDeviceStorage": MessageLookupByLibrary.simpleMessage(
            "Zarządzaj pamięcią podręczną urządzenia"),
        "manageDeviceStorageDesc": MessageLookupByLibrary.simpleMessage(
            "Przejrzyj i wyczyść lokalną pamięć podręczną."),
        "manageFamily":
            MessageLookupByLibrary.simpleMessage("Zarządzaj Rodziną"),
        "manageLink": MessageLookupByLibrary.simpleMessage("Zarządzaj linkiem"),
        "manageParticipants": MessageLookupByLibrary.simpleMessage("Zarządzaj"),
        "manageSubscription":
            MessageLookupByLibrary.simpleMessage("Zarządzaj subskrypcją"),
        "manualPairDesc": MessageLookupByLibrary.simpleMessage(
            "Parowanie PIN-em działa z każdym ekranem, na którym chcesz wyświetlić swój album."),
        "map": MessageLookupByLibrary.simpleMessage("Mapa"),
        "maps": MessageLookupByLibrary.simpleMessage("Mapy"),
        "mastodon": MessageLookupByLibrary.simpleMessage("Mastodon"),
        "matrix": MessageLookupByLibrary.simpleMessage("Matrix"),
        "me": MessageLookupByLibrary.simpleMessage("Ja"),
        "memories": MessageLookupByLibrary.simpleMessage("Wspomnienia"),
        "memoriesWidgetDesc": MessageLookupByLibrary.simpleMessage(
            "Wybierz rodzaj wspomnień, które chcesz zobaczyć na ekranie głównym."),
        "merchandise": MessageLookupByLibrary.simpleMessage("Sklep"),
        "merge": MessageLookupByLibrary.simpleMessage("Scal"),
        "mergeWithExisting":
            MessageLookupByLibrary.simpleMessage("Scal z istniejącym"),
        "mergedPhotos": MessageLookupByLibrary.simpleMessage("Scalone zdjęcia"),
        "mlConsent":
            MessageLookupByLibrary.simpleMessage("Włącz nauczanie maszynowe"),
        "mlConsentConfirmation": MessageLookupByLibrary.simpleMessage(
            "Rozumiem i chcę włączyć nauczanie maszynowe"),
        "mlConsentDescription": MessageLookupByLibrary.simpleMessage(
            "Jeśli włączysz nauczanie maszynowe, Ente wyodrębni informacje takie jak geometria twarzy z plików, w tym tych udostępnionych z Tobą.\n\nTo się stanie na Twoim urządzeniu i wygenerowane informacje biometryczne zostaną zaszyfrowane end-to-end."),
        "mlConsentPrivacy": MessageLookupByLibrary.simpleMessage(
            "Kliknij tutaj, aby uzyskać więcej informacji na temat tej funkcji w naszej polityce prywatności"),
        "mlConsentTitle": MessageLookupByLibrary.simpleMessage(
            "Włączyć nauczanie maszynowe?"),
        "mlIndexingDescription": MessageLookupByLibrary.simpleMessage(
            "Pamiętaj, że nauczanie maszynowe spowoduje większą przepustowość i zużycie baterii do czasu zindeksowania wszystkich elementów. Rozważ użycie aplikacji komputerowej do szybszego indeksowania, wszystkie wyniki zostaną automatycznie zsynchronizowane."),
        "mobileWebDesktop": MessageLookupByLibrary.simpleMessage(
            "Aplikacja Mobilna, Strona Internetowa, Aplikacja Komputerowa"),
        "moderateStrength": MessageLookupByLibrary.simpleMessage("Umiarkowane"),
        "modifyYourQueryOrTrySearchingFor":
            MessageLookupByLibrary.simpleMessage(
                "Zmodyfikuj zapytanie lub spróbuj wyszukać"),
        "moments": MessageLookupByLibrary.simpleMessage("Momenty"),
        "month": MessageLookupByLibrary.simpleMessage("miesiąc"),
        "monthly": MessageLookupByLibrary.simpleMessage("Miesięcznie"),
        "moon": MessageLookupByLibrary.simpleMessage("W świetle księżyca"),
        "moreDetails":
            MessageLookupByLibrary.simpleMessage("Więcej szczegółów"),
        "mostRecent": MessageLookupByLibrary.simpleMessage("Od najnowszych"),
        "mostRelevant":
            MessageLookupByLibrary.simpleMessage("Najbardziej trafne"),
        "mountains": MessageLookupByLibrary.simpleMessage("Na wzgórzach"),
        "moveSelectedPhotosToOneDate": MessageLookupByLibrary.simpleMessage(
            "Przenieś wybrane zdjęcia na jedną datę"),
        "moveToAlbum":
            MessageLookupByLibrary.simpleMessage("Przenieś do albumu"),
        "moveToHiddenAlbum":
            MessageLookupByLibrary.simpleMessage("Przenieś do ukrytego albumu"),
        "movedSuccessfullyTo": m52,
        "movedToTrash":
            MessageLookupByLibrary.simpleMessage("Przeniesiono do kosza"),
        "movingFilesToAlbum": MessageLookupByLibrary.simpleMessage(
            "Przenoszenie plików do albumów..."),
        "name": MessageLookupByLibrary.simpleMessage("Nazwa"),
        "nameTheAlbum": MessageLookupByLibrary.simpleMessage("Nazwij album"),
        "networkConnectionRefusedErr": MessageLookupByLibrary.simpleMessage(
            "Nie można połączyć się z Ente, spróbuj ponownie po pewnym czasie. Jeśli błąd będzie się powtarzał, skontaktuj się z pomocą techniczną."),
        "networkHostLookUpErr": MessageLookupByLibrary.simpleMessage(
            "Nie można połączyć się z Ente, sprawdź ustawienia sieci i skontaktuj się z pomocą techniczną, jeśli błąd będzie się powtarzał."),
        "never": MessageLookupByLibrary.simpleMessage("Nigdy"),
        "newAlbum": MessageLookupByLibrary.simpleMessage("Nowy album"),
        "newLocation": MessageLookupByLibrary.simpleMessage("Nowa lokalizacja"),
        "newPerson": MessageLookupByLibrary.simpleMessage("Nowa osoba"),
        "newPhotosEmoji": MessageLookupByLibrary.simpleMessage(" nowe 📸"),
        "newRange": MessageLookupByLibrary.simpleMessage("Nowy zakres"),
        "newToEnte": MessageLookupByLibrary.simpleMessage("Nowy/a do Ente"),
        "newest": MessageLookupByLibrary.simpleMessage("Najnowsze"),
        "next": MessageLookupByLibrary.simpleMessage("Dalej"),
        "no": MessageLookupByLibrary.simpleMessage("Nie"),
        "noAlbumsSharedByYouYet": MessageLookupByLibrary.simpleMessage(
            "Brak jeszcze albumów udostępnianych przez Ciebie"),
        "noDeviceFound": MessageLookupByLibrary.simpleMessage(
            "Nie znaleziono żadnego urządzenia"),
        "noDeviceLimit": MessageLookupByLibrary.simpleMessage("Brak"),
        "noDeviceThatCanBeDeleted": MessageLookupByLibrary.simpleMessage(
            "Nie masz żadnych plików na tym urządzeniu, które można usunąć"),
        "noDuplicates":
            MessageLookupByLibrary.simpleMessage("✨ Brak duplikatów"),
        "noEnteAccountExclamation":
            MessageLookupByLibrary.simpleMessage("Brak konta Ente!"),
        "noExifData": MessageLookupByLibrary.simpleMessage("Brak danych EXIF"),
        "noFacesFound":
            MessageLookupByLibrary.simpleMessage("Nie znaleziono twarzy"),
        "noHiddenPhotosOrVideos": MessageLookupByLibrary.simpleMessage(
            "Brak ukrytych zdjęć lub wideo"),
        "noImagesWithLocation":
            MessageLookupByLibrary.simpleMessage("Brak zdjęć z lokalizacją"),
        "noInternetConnection": MessageLookupByLibrary.simpleMessage(
            "Brak połączenia z Internetem"),
        "noPhotosAreBeingBackedUpRightNow":
            MessageLookupByLibrary.simpleMessage(
                "W tej chwili nie wykonuje się kopii zapasowej zdjęć"),
        "noPhotosFoundHere":
            MessageLookupByLibrary.simpleMessage("Nie znaleziono tutaj zdjęć"),
        "noQuickLinksSelected": MessageLookupByLibrary.simpleMessage(
            "Nie wybrano żadnych szybkich linków"),
        "noRecoveryKey":
            MessageLookupByLibrary.simpleMessage("Brak klucza odzyskiwania?"),
        "noRecoveryKeyNoDecryption": MessageLookupByLibrary.simpleMessage(
            "Ze względu na charakter naszego protokołu szyfrowania end-to-end, dane nie mogą być odszyfrowane bez hasła lub klucza odzyskiwania"),
        "noResults": MessageLookupByLibrary.simpleMessage("Brak wyników"),
        "noResultsFound":
            MessageLookupByLibrary.simpleMessage("Nie znaleziono wyników"),
        "noSuggestionsForPerson": m53,
        "noSystemLockFound": MessageLookupByLibrary.simpleMessage(
            "Nie znaleziono blokady systemowej"),
        "notPersonLabel": m54,
        "notThisPerson": MessageLookupByLibrary.simpleMessage("Nie ta osoba?"),
        "nothingSharedWithYouYet": MessageLookupByLibrary.simpleMessage(
            "Nic Ci jeszcze nie udostępniono"),
        "nothingToSeeHere": MessageLookupByLibrary.simpleMessage(
            "Nie ma tutaj nic do zobaczenia! 👀"),
        "notifications": MessageLookupByLibrary.simpleMessage("Powiadomienia"),
        "ok": MessageLookupByLibrary.simpleMessage("Ok"),
        "onDevice": MessageLookupByLibrary.simpleMessage("Na urządzeniu"),
        "onEnte":
            MessageLookupByLibrary.simpleMessage("W <branding>ente</branding>"),
        "onTheRoad": MessageLookupByLibrary.simpleMessage("Znowu na drodze"),
        "onThisDay": MessageLookupByLibrary.simpleMessage("Tego dnia"),
        "onThisDayMemories":
            MessageLookupByLibrary.simpleMessage("Wspomnienia z tego dnia"),
        "onThisDayNotificationExplanation": MessageLookupByLibrary.simpleMessage(
            "Otrzymuj przypomnienia o wspomnieniach z tego dnia w poprzednich latach."),
        "onlyFamilyAdminCanChangeCode": m55,
        "onlyThem": MessageLookupByLibrary.simpleMessage("Tylko te"),
        "oops": MessageLookupByLibrary.simpleMessage("Ups"),
        "oopsCouldNotSaveEdits": MessageLookupByLibrary.simpleMessage(
            "Ups, nie udało się zapisać zmian"),
        "oopsSomethingWentWrong":
            MessageLookupByLibrary.simpleMessage("Ups, coś poszło nie tak"),
        "openAlbumInBrowser":
            MessageLookupByLibrary.simpleMessage("Otwórz album w przeglądarce"),
        "openAlbumInBrowserTitle": MessageLookupByLibrary.simpleMessage(
            "Prosimy użyć aplikacji internetowej, aby dodać zdjęcia do tego albumu"),
        "openFile": MessageLookupByLibrary.simpleMessage("Otwórz plik"),
        "openSettings":
            MessageLookupByLibrary.simpleMessage("Otwórz Ustawienia"),
        "openTheItem": MessageLookupByLibrary.simpleMessage("• Otwórz element"),
        "openstreetmapContributors":
            MessageLookupByLibrary.simpleMessage("Współautorzy OpenStreetMap"),
        "optionalAsShortAsYouLike": MessageLookupByLibrary.simpleMessage(
            "Opcjonalnie, tak krótko, jak chcesz..."),
        "orMergeWithExistingPerson":
            MessageLookupByLibrary.simpleMessage("Lub złącz z istniejącymi"),
        "orPickAnExistingOne":
            MessageLookupByLibrary.simpleMessage("Lub wybierz istniejący"),
        "orPickFromYourContacts": MessageLookupByLibrary.simpleMessage(
            "lub wybierz ze swoich kontaktów"),
        "otherDetectedFaces":
            MessageLookupByLibrary.simpleMessage("Inne wykryte twarze"),
        "pair": MessageLookupByLibrary.simpleMessage("Sparuj"),
        "pairWithPin": MessageLookupByLibrary.simpleMessage("Sparuj kodem PIN"),
        "pairingComplete":
            MessageLookupByLibrary.simpleMessage("Parowanie zakończone"),
        "panorama": MessageLookupByLibrary.simpleMessage("Panorama"),
        "passKeyPendingVerification": MessageLookupByLibrary.simpleMessage(
            "Weryfikacja jest nadal w toku"),
        "passkey": MessageLookupByLibrary.simpleMessage("Klucz dostępu"),
        "passkeyAuthTitle":
            MessageLookupByLibrary.simpleMessage("Weryfikacja kluczem dostępu"),
        "password": MessageLookupByLibrary.simpleMessage("Hasło"),
        "passwordChangedSuccessfully": MessageLookupByLibrary.simpleMessage(
            "Hasło zostało pomyślnie zmienione"),
        "passwordLock": MessageLookupByLibrary.simpleMessage("Blokada hasłem"),
        "passwordStrength": m57,
        "passwordStrengthInfo": MessageLookupByLibrary.simpleMessage(
            "Siła hasła jest obliczana, biorąc pod uwagę długość hasła, użyte znaki, i czy hasło pojawi się w 10 000 najczęściej używanych haseł"),
        "passwordWarning": MessageLookupByLibrary.simpleMessage(
            "Nie przechowujemy tego hasła, więc jeśli go zapomnisz, <underline>nie będziemy w stanie odszyfrować Twoich danych</underline>"),
        "pastYearsMemories":
            MessageLookupByLibrary.simpleMessage("Wspomnienia z ubiegłych lat"),
        "paymentDetails":
            MessageLookupByLibrary.simpleMessage("Szczegóły płatności"),
        "paymentFailed":
            MessageLookupByLibrary.simpleMessage("Płatność się nie powiodła"),
        "paymentFailedMessage": MessageLookupByLibrary.simpleMessage(
            "Niestety Twoja płatność nie powiodła się. Skontaktuj się z pomocą techniczną, a my Ci pomożemy!"),
        "paymentFailedTalkToProvider": m58,
        "pendingItems":
            MessageLookupByLibrary.simpleMessage("Oczekujące elementy"),
        "pendingSync":
            MessageLookupByLibrary.simpleMessage("Oczekująca synchronizacja"),
        "people": MessageLookupByLibrary.simpleMessage("Ludzie"),
        "peopleUsingYourCode": MessageLookupByLibrary.simpleMessage(
            "Osoby używające twojego kodu"),
        "peopleWidgetDesc": MessageLookupByLibrary.simpleMessage(
            "Wybierz osoby, które chcesz zobaczyć na ekranie głównym."),
        "permDeleteWarning": MessageLookupByLibrary.simpleMessage(
            "Wszystkie elementy w koszu zostaną trwale usunięte\n\nTej czynności nie można cofnąć"),
        "permanentlyDelete":
            MessageLookupByLibrary.simpleMessage("Usuń trwale"),
        "permanentlyDeleteFromDevice":
            MessageLookupByLibrary.simpleMessage("Trwale usunąć z urządzenia?"),
        "personIsAge": m59,
        "personName": MessageLookupByLibrary.simpleMessage("Nazwa osoby"),
        "personTurningAge": m60,
        "pets": MessageLookupByLibrary.simpleMessage("Futrzani towarzysze"),
        "photoDescriptions":
            MessageLookupByLibrary.simpleMessage("Opisy zdjęć"),
        "photoGridSize":
            MessageLookupByLibrary.simpleMessage("Rozmiar siatki zdjęć"),
        "photoSmallCase": MessageLookupByLibrary.simpleMessage("zdjęcie"),
        "photos": MessageLookupByLibrary.simpleMessage("Zdjęcia"),
        "photosAddedByYouWillBeRemovedFromTheAlbum":
            MessageLookupByLibrary.simpleMessage(
                "Zdjęcia dodane przez Ciebie zostaną usunięte z albumu"),
        "photosKeepRelativeTimeDifference":
            MessageLookupByLibrary.simpleMessage(
                "Zdjęcia zachowują względną różnicę czasu"),
        "pickCenterPoint":
            MessageLookupByLibrary.simpleMessage("Wybierz punkt środkowy"),
        "pinAlbum": MessageLookupByLibrary.simpleMessage("Przypnij album"),
        "pinLock": MessageLookupByLibrary.simpleMessage("Blokada PIN"),
        "playOnTv": MessageLookupByLibrary.simpleMessage(
            "Odtwórz album na telewizorze"),
        "playOriginal":
            MessageLookupByLibrary.simpleMessage("Odtwórz oryginał"),
        "playStoreFreeTrialValidTill": m63,
        "playstoreSubscription":
            MessageLookupByLibrary.simpleMessage("Subskrypcja PlayStore"),
        "pleaseCheckYourInternetConnectionAndTryAgain":
            MessageLookupByLibrary.simpleMessage(
                "Prosimy sprawdzić połączenie internetowe i spróbować ponownie."),
        "pleaseContactSupportAndWeWillBeHappyToHelp":
            MessageLookupByLibrary.simpleMessage(
                "Skontaktuj się z support@ente.io i z przyjemnością pomożemy!"),
        "pleaseContactSupportIfTheProblemPersists":
            MessageLookupByLibrary.simpleMessage(
                "Skontaktuj się z pomocą techniczną, jeśli problem będzie się powtarzał"),
        "pleaseEmailUsAt": m64,
        "pleaseGrantPermissions": MessageLookupByLibrary.simpleMessage(
            "Prosimy przyznać uprawnienia"),
        "pleaseLoginAgain":
            MessageLookupByLibrary.simpleMessage("Zaloguj się ponownie"),
        "pleaseSelectQuickLinksToRemove": MessageLookupByLibrary.simpleMessage(
            "Prosimy wybrać szybkie linki do usunięcia"),
        "pleaseSendTheLogsTo": m65,
        "pleaseTryAgain":
            MessageLookupByLibrary.simpleMessage("Spróbuj ponownie"),
        "pleaseVerifyTheCodeYouHaveEntered":
            MessageLookupByLibrary.simpleMessage(
                "Prosimy zweryfikować wprowadzony kod"),
        "pleaseWait": MessageLookupByLibrary.simpleMessage("Prosimy czekać..."),
        "pleaseWaitDeletingAlbum": MessageLookupByLibrary.simpleMessage(
            "Prosimy czekać, usuwanie albumu"),
        "pleaseWaitForSometimeBeforeRetrying":
            MessageLookupByLibrary.simpleMessage(
                "Prosimy poczekać chwilę przed ponowną próbą"),
        "pleaseWaitThisWillTakeAWhile": MessageLookupByLibrary.simpleMessage(
            "Prosimy czekać, to może zająć chwilę."),
        "posingWithThem": m66,
        "preparingLogs":
            MessageLookupByLibrary.simpleMessage("Przygotowywanie logów..."),
        "preserveMore": MessageLookupByLibrary.simpleMessage("Zachowaj więcej"),
        "pressAndHoldToPlayVideo": MessageLookupByLibrary.simpleMessage(
            "Naciśnij i przytrzymaj, aby odtworzyć wideo"),
        "pressAndHoldToPlayVideoDetailed": MessageLookupByLibrary.simpleMessage(
            "Naciśnij i przytrzymaj obraz, aby odtworzyć wideo"),
        "previous": MessageLookupByLibrary.simpleMessage("Poprzedni"),
        "privacy": MessageLookupByLibrary.simpleMessage("Prywatność"),
        "privacyPolicyTitle":
            MessageLookupByLibrary.simpleMessage("Polityka Prywatności"),
        "privateBackups":
            MessageLookupByLibrary.simpleMessage("Prywatne kopie zapasowe"),
        "privateSharing":
            MessageLookupByLibrary.simpleMessage("Udostępnianie prywatne"),
        "proceed": MessageLookupByLibrary.simpleMessage("Kontynuuj"),
        "processed": MessageLookupByLibrary.simpleMessage("Przetworzone"),
        "processing": MessageLookupByLibrary.simpleMessage("Przetwarzanie"),
        "processingImport": m67,
        "processingVideos":
            MessageLookupByLibrary.simpleMessage("Przetwarzanie wideo"),
        "publicLinkCreated":
            MessageLookupByLibrary.simpleMessage("Utworzono publiczny link"),
        "publicLinkEnabled":
            MessageLookupByLibrary.simpleMessage("Publiczny link włączony"),
        "questionmark": MessageLookupByLibrary.simpleMessage("?"),
        "queued": MessageLookupByLibrary.simpleMessage("W kolejce"),
        "quickLinks": MessageLookupByLibrary.simpleMessage("Szybkie linki"),
        "radius": MessageLookupByLibrary.simpleMessage("Promień"),
        "raiseTicket": MessageLookupByLibrary.simpleMessage("Zgłoś"),
        "rateTheApp": MessageLookupByLibrary.simpleMessage("Oceń aplikację"),
        "rateUs": MessageLookupByLibrary.simpleMessage("Oceń nas"),
        "rateUsOnStore": m68,
        "reassignedToName": m69,
        "receiveRemindersOnBirthdays": MessageLookupByLibrary.simpleMessage(
            "Otrzymuj przypomnienia, kiedy są czyjeś urodziny. Naciskając na powiadomienie zabierze Cię do zdjęć osoby, która ma urodziny."),
        "recover": MessageLookupByLibrary.simpleMessage("Odzyskaj"),
        "recoverAccount":
            MessageLookupByLibrary.simpleMessage("Odzyskaj konto"),
        "recoverButton": MessageLookupByLibrary.simpleMessage("Odzyskaj"),
        "recoveryAccount":
            MessageLookupByLibrary.simpleMessage("Odzyskaj konto"),
        "recoveryInitiated":
            MessageLookupByLibrary.simpleMessage("Odzyskiwanie rozpoczęte"),
        "recoveryInitiatedDesc": m70,
        "recoveryKey":
            MessageLookupByLibrary.simpleMessage("Klucz odzyskiwania"),
        "recoveryKeyCopiedToClipboard": MessageLookupByLibrary.simpleMessage(
            "Klucz odzyskiwania został skopiowany do schowka"),
        "recoveryKeyOnForgotPassword": MessageLookupByLibrary.simpleMessage(
            "Jeśli zapomnisz hasła, jedynym sposobem odzyskania danych jest ten klucz."),
        "recoveryKeySaveDescription": MessageLookupByLibrary.simpleMessage(
            "Nie przechowujemy tego klucza, prosimy zapisać ten 24-słowny klucz w bezpiecznym miejscu."),
        "recoveryKeySuccessBody": MessageLookupByLibrary.simpleMessage(
            "Znakomicie! Klucz odzyskiwania jest prawidłowy. Dziękujemy za weryfikację.\n\nPamiętaj, aby bezpiecznie przechowywać kopię zapasową klucza odzyskiwania."),
        "recoveryKeyVerified": MessageLookupByLibrary.simpleMessage(
            "Klucz odzyskiwania zweryfikowany"),
        "recoveryKeyVerifyReason": MessageLookupByLibrary.simpleMessage(
            "Twój klucz odzyskiwania jest jedynym sposobem na odzyskanie zdjęć, jeśli zapomnisz hasła. Klucz odzyskiwania można znaleźć w Ustawieniach > Konto.\n\nWprowadź tutaj swój klucz odzyskiwania, aby sprawdzić, czy został zapisany poprawnie."),
        "recoveryReady": m71,
        "recoverySuccessful":
            MessageLookupByLibrary.simpleMessage("Odzyskano pomyślnie!"),
        "recoveryWarning": MessageLookupByLibrary.simpleMessage(
            "Zaufany kontakt próbuje uzyskać dostęp do Twojego konta"),
        "recoveryWarningBody": m72,
        "recreatePasswordBody": MessageLookupByLibrary.simpleMessage(
            "Obecne urządzenie nie jest wystarczająco wydajne, aby zweryfikować hasło, ale możemy je wygenerować w sposób działający na wszystkich urządzeniach.\n\nZaloguj się przy użyciu klucza odzyskiwania i wygeneruj nowe hasło (jeśli chcesz, możesz ponownie użyć tego samego)."),
        "recreatePasswordTitle":
            MessageLookupByLibrary.simpleMessage("Ponownie utwórz hasło"),
        "reddit": MessageLookupByLibrary.simpleMessage("Reddit"),
        "reenterPassword":
            MessageLookupByLibrary.simpleMessage("Wprowadź ponownie hasło"),
        "reenterPin":
            MessageLookupByLibrary.simpleMessage("Wprowadź ponownie kod PIN"),
        "referFriendsAnd2xYourPlan": MessageLookupByLibrary.simpleMessage(
            "Poleć znajomym i podwój swój plan"),
        "referralStep1": MessageLookupByLibrary.simpleMessage(
            "1. Przekaż ten kod swoim znajomym"),
        "referralStep2":
            MessageLookupByLibrary.simpleMessage("2. Wykupują płatny plan"),
        "referralStep3": m73,
        "referrals": MessageLookupByLibrary.simpleMessage("Polecenia"),
        "referralsAreCurrentlyPaused": MessageLookupByLibrary.simpleMessage(
            "Wysyłanie poleceń jest obecnie wstrzymane"),
        "rejectRecovery":
            MessageLookupByLibrary.simpleMessage("Odrzuć odzyskiwanie"),
        "remindToEmptyDeviceTrash": MessageLookupByLibrary.simpleMessage(
            "Również opróżnij \"Ostatnio usunięte\" z \"Ustawienia\" -> \"Pamięć\", aby odebrać wolną przestrzeń"),
        "remindToEmptyEnteTrash": MessageLookupByLibrary.simpleMessage(
            "Opróżnij również swój \"Kosz\", aby zwolnić miejsce"),
        "remoteImages": MessageLookupByLibrary.simpleMessage("Zdjęcia zdalne"),
        "remoteThumbnails":
            MessageLookupByLibrary.simpleMessage("Zdalne miniatury"),
        "remoteVideos": MessageLookupByLibrary.simpleMessage("Zdalne wideo"),
        "remove": MessageLookupByLibrary.simpleMessage("Usuń"),
        "removeDuplicates":
            MessageLookupByLibrary.simpleMessage("Usuń duplikaty"),
        "removeDuplicatesDesc": MessageLookupByLibrary.simpleMessage(
            "Przejrzyj i usuń pliki, które są dokładnymi duplikatami."),
        "removeFromAlbum":
            MessageLookupByLibrary.simpleMessage("Usuń z albumu"),
        "removeFromAlbumTitle":
            MessageLookupByLibrary.simpleMessage("Usunąć z albumu?"),
        "removeFromFavorite":
            MessageLookupByLibrary.simpleMessage("Usuń z ulubionych"),
        "removeInvite":
            MessageLookupByLibrary.simpleMessage("Usuń zaproszenie"),
        "removeLink": MessageLookupByLibrary.simpleMessage("Usuń link"),
        "removeParticipant":
            MessageLookupByLibrary.simpleMessage("Usuń użytkownika"),
        "removeParticipantBody": m74,
        "removePersonLabel":
            MessageLookupByLibrary.simpleMessage("Usuń etykietę osoby"),
        "removePublicLink":
            MessageLookupByLibrary.simpleMessage("Usuń link publiczny"),
        "removePublicLinks":
            MessageLookupByLibrary.simpleMessage("Usuń linki publiczne"),
        "removeShareItemsWarning": MessageLookupByLibrary.simpleMessage(
            "Niektóre z usuwanych elementów zostały dodane przez inne osoby i utracisz do nich dostęp"),
        "removeWithQuestionMark":
            MessageLookupByLibrary.simpleMessage("Usunąć?"),
        "removeYourselfAsTrustedContact": MessageLookupByLibrary.simpleMessage(
            "Usuń siebie z listy zaufanych kontaktów"),
        "removingFromFavorites":
            MessageLookupByLibrary.simpleMessage("Usuwanie z ulubionych..."),
        "rename": MessageLookupByLibrary.simpleMessage("Zmień nazwę"),
        "renameAlbum":
            MessageLookupByLibrary.simpleMessage("Zmień nazwę albumu"),
        "renameFile": MessageLookupByLibrary.simpleMessage("Zmień nazwę pliku"),
        "renewSubscription":
            MessageLookupByLibrary.simpleMessage("Odnów subskrypcję"),
        "renewsOn": m75,
        "reportABug": MessageLookupByLibrary.simpleMessage("Zgłoś błąd"),
        "reportBug": MessageLookupByLibrary.simpleMessage("Zgłoś błąd"),
        "resendEmail":
            MessageLookupByLibrary.simpleMessage("Wyślij e-mail ponownie"),
        "reset": MessageLookupByLibrary.simpleMessage("Zresetuj"),
        "resetIgnoredFiles":
            MessageLookupByLibrary.simpleMessage("Zresetuj zignorowane pliki"),
        "resetPasswordTitle":
            MessageLookupByLibrary.simpleMessage("Zresetuj hasło"),
        "resetPerson": MessageLookupByLibrary.simpleMessage("Usuń"),
        "resetToDefault":
            MessageLookupByLibrary.simpleMessage("Przywróć domyślne"),
        "restore": MessageLookupByLibrary.simpleMessage("Przywróć"),
        "restoreToAlbum":
            MessageLookupByLibrary.simpleMessage("Przywróć do albumu"),
        "restoringFiles":
            MessageLookupByLibrary.simpleMessage("Przywracanie plików..."),
        "resumableUploads":
            MessageLookupByLibrary.simpleMessage("Przesyłania wznawialne"),
        "retry": MessageLookupByLibrary.simpleMessage("Spróbuj ponownie"),
        "review": MessageLookupByLibrary.simpleMessage("Przejrzyj"),
        "reviewDeduplicateItems": MessageLookupByLibrary.simpleMessage(
            "Przejrzyj i usuń elementy, które uważasz, że są duplikatami."),
        "reviewSuggestions":
            MessageLookupByLibrary.simpleMessage("Przeglądaj sugestie"),
        "right": MessageLookupByLibrary.simpleMessage("W prawo"),
        "roadtripWithThem": m76,
        "rotate": MessageLookupByLibrary.simpleMessage("Obróć"),
        "rotateLeft": MessageLookupByLibrary.simpleMessage("Obróć w lewo"),
        "rotateRight": MessageLookupByLibrary.simpleMessage("Obróć w prawo"),
        "safelyStored":
            MessageLookupByLibrary.simpleMessage("Bezpiecznie przechowywane"),
        "same": MessageLookupByLibrary.simpleMessage("Identyczne"),
        "sameperson": MessageLookupByLibrary.simpleMessage("Ta sama osoba?"),
        "save": MessageLookupByLibrary.simpleMessage("Zapisz"),
        "saveAsAnotherPerson":
            MessageLookupByLibrary.simpleMessage("Zapisz jako inną osobę"),
        "saveChangesBeforeLeavingQuestion":
            MessageLookupByLibrary.simpleMessage(
                "Zapisać zmiany przed wyjściem?"),
        "saveCollage": MessageLookupByLibrary.simpleMessage("Zapisz kolaż"),
        "saveCopy": MessageLookupByLibrary.simpleMessage("Zapisz kopię"),
        "saveKey": MessageLookupByLibrary.simpleMessage("Zapisz klucz"),
        "savePerson": MessageLookupByLibrary.simpleMessage("Zapisz osobę"),
        "saveYourRecoveryKeyIfYouHaventAlready":
            MessageLookupByLibrary.simpleMessage(
                "Zapisz swój klucz odzyskiwania, jeśli jeszcze tego nie zrobiłeś"),
        "saving": MessageLookupByLibrary.simpleMessage("Zapisywanie..."),
        "savingEdits":
            MessageLookupByLibrary.simpleMessage("Zapisywanie zmian..."),
        "scanCode": MessageLookupByLibrary.simpleMessage("Zeskanuj kod"),
        "scanThisBarcodeWithnyourAuthenticatorApp":
            MessageLookupByLibrary.simpleMessage(
                "Zeskanuj ten kod kreskowy używając\nswojej aplikacji uwierzytelniającej"),
        "search": MessageLookupByLibrary.simpleMessage("Szukaj"),
        "searchAlbumsEmptySection":
            MessageLookupByLibrary.simpleMessage("Albumy"),
        "searchByAlbumNameHint":
            MessageLookupByLibrary.simpleMessage("Nazwa albumu"),
        "searchByExamples": MessageLookupByLibrary.simpleMessage(
            "• Nazwy albumów (np. \"Aparat\")\n• Rodzaje plików (np. \"Wideo\", \".gif\")\n• Lata i miesiące (np. \"2022\", \"Styczeń\")\n• Święta (np. \"Boże Narodzenie\")\n• Opisy zdjęć (np. \"#fun\")"),
        "searchCaptionEmptySection": MessageLookupByLibrary.simpleMessage(
            "Dodaj opisy takie jak \"#trip\" w informacji o zdjęciu, aby szybko znaleźć je tutaj"),
        "searchDatesEmptySection": MessageLookupByLibrary.simpleMessage(
            "Szukaj według daty, miesiąca lub roku"),
        "searchDiscoverEmptySection": MessageLookupByLibrary.simpleMessage(
            "Obrazy będą wyświetlane tutaj po zakończeniu przetwarzania i synchronizacji"),
        "searchFaceEmptySection": MessageLookupByLibrary.simpleMessage(
            "Po zakończeniu indeksowania ludzie będą tu wyświetlani"),
        "searchFileTypesAndNamesEmptySection":
            MessageLookupByLibrary.simpleMessage("Typy plików i nazwy"),
        "searchHint1": MessageLookupByLibrary.simpleMessage(
            "Szybkie wyszukiwanie na urządzeniu"),
        "searchHint2":
            MessageLookupByLibrary.simpleMessage("Daty zdjęć, opisy"),
        "searchHint3":
            MessageLookupByLibrary.simpleMessage("Albumy, nazwy plików i typy"),
        "searchHint4": MessageLookupByLibrary.simpleMessage("Lokalizacja"),
        "searchHint5": MessageLookupByLibrary.simpleMessage(
            "Wkrótce: Twarze i magiczne wyszukiwanie ✨"),
        "searchLocationEmptySection": MessageLookupByLibrary.simpleMessage(
            "Grupuj zdjęcia zrobione w promieniu zdjęcia"),
        "searchPeopleEmptySection": MessageLookupByLibrary.simpleMessage(
            "Zaproś ludzi, a zobaczysz tutaj wszystkie udostępnione przez nich zdjęcia"),
        "searchPersonsEmptySection": MessageLookupByLibrary.simpleMessage(
            "Osoby będą wyświetlane tutaj po zakończeniu przetwarzania i synchronizacji"),
        "searchResultCount": m77,
        "searchSectionsLengthMismatch": m78,
        "security": MessageLookupByLibrary.simpleMessage("Bezpieczeństwo"),
        "seePublicAlbumLinksInApp": MessageLookupByLibrary.simpleMessage(
            "Zobacz publiczne linki do albumów w aplikacji"),
        "selectALocation":
            MessageLookupByLibrary.simpleMessage("Wybierz lokalizację"),
        "selectALocationFirst": MessageLookupByLibrary.simpleMessage(
            "Najpierw wybierz lokalizację"),
        "selectAlbum": MessageLookupByLibrary.simpleMessage("Wybierz album"),
        "selectAll": MessageLookupByLibrary.simpleMessage("Zaznacz wszystko"),
        "selectAllShort": MessageLookupByLibrary.simpleMessage("Wszystko"),
        "selectCoverPhoto":
            MessageLookupByLibrary.simpleMessage("Wybierz zdjęcie na okładkę"),
        "selectDate": MessageLookupByLibrary.simpleMessage("Wybierz datę"),
        "selectFoldersForBackup": MessageLookupByLibrary.simpleMessage(
            "Wybierz foldery do stworzenia kopii zapasowej"),
        "selectItemsToAdd":
            MessageLookupByLibrary.simpleMessage("Wybierz elementy do dodania"),
        "selectLanguage": MessageLookupByLibrary.simpleMessage("Wybierz Język"),
        "selectMailApp":
            MessageLookupByLibrary.simpleMessage("Wybierz aplikację pocztową"),
        "selectMorePhotos":
            MessageLookupByLibrary.simpleMessage("Wybierz więcej zdjęć"),
        "selectOneDateAndTime":
            MessageLookupByLibrary.simpleMessage("Wybierz jedną datę i czas"),
        "selectOneDateAndTimeForAll": MessageLookupByLibrary.simpleMessage(
            "Wybierz jedną datę i czas dla wszystkich"),
        "selectPersonToLink":
            MessageLookupByLibrary.simpleMessage("Wybierz osobę do powiązania"),
        "selectReason": MessageLookupByLibrary.simpleMessage("Wybierz powód"),
        "selectStartOfRange":
            MessageLookupByLibrary.simpleMessage("Wybierz początek zakresu"),
        "selectTime": MessageLookupByLibrary.simpleMessage("Wybierz czas"),
        "selectYourFace":
            MessageLookupByLibrary.simpleMessage("Wybierz swoją twarz"),
        "selectYourPlan":
            MessageLookupByLibrary.simpleMessage("Wybierz swój plan"),
        "selectedAlbums": m79,
        "selectedFilesAreNotOnEnte":
            MessageLookupByLibrary.simpleMessage("Wybrane pliki nie są w Ente"),
        "selectedFoldersWillBeEncryptedAndBackedUp":
            MessageLookupByLibrary.simpleMessage(
                "Wybrane foldery zostaną zaszyforwane i zostanie utworzona ich kopia zapasowa"),
        "selectedItemsWillBeDeletedFromAllAlbumsAndMoved":
            MessageLookupByLibrary.simpleMessage(
                "Wybrane elementy zostaną usunięte ze wszystkich albumów i przeniesione do kosza."),
        "selectedItemsWillBeRemovedFromThisPerson":
            MessageLookupByLibrary.simpleMessage(
                "Wybrane elementy zostaną usunięte z tej osoby, ale nie zostaną usunięte z Twojej biblioteki."),
        "selectedPhotos": m80,
        "selectedPhotosWithYours": m81,
        "selfiesWithThem": m82,
        "send": MessageLookupByLibrary.simpleMessage("Wyślij"),
        "sendEmail": MessageLookupByLibrary.simpleMessage("Wyślij e-mail"),
        "sendInvite":
            MessageLookupByLibrary.simpleMessage("Wyślij zaproszenie"),
        "sendLink": MessageLookupByLibrary.simpleMessage("Wyślij link"),
        "serverEndpoint":
            MessageLookupByLibrary.simpleMessage("Punkt końcowy serwera"),
        "sessionExpired": MessageLookupByLibrary.simpleMessage("Sesja wygasła"),
        "sessionIdMismatch":
            MessageLookupByLibrary.simpleMessage("Niezgodność ID sesji"),
        "setAPassword": MessageLookupByLibrary.simpleMessage("Ustaw hasło"),
        "setAs": MessageLookupByLibrary.simpleMessage("Ustaw jako"),
        "setCover": MessageLookupByLibrary.simpleMessage("Ustaw okładkę"),
        "setLabel": MessageLookupByLibrary.simpleMessage("Ustaw"),
        "setNewPassword":
            MessageLookupByLibrary.simpleMessage("Ustaw nowe hasło"),
        "setNewPin": MessageLookupByLibrary.simpleMessage("Ustaw nowy kod PIN"),
        "setPasswordTitle": MessageLookupByLibrary.simpleMessage("Ustaw hasło"),
        "setRadius": MessageLookupByLibrary.simpleMessage("Ustaw promień"),
        "setupComplete":
            MessageLookupByLibrary.simpleMessage("Konfiguracja ukończona"),
        "share": MessageLookupByLibrary.simpleMessage("Udostępnij"),
        "shareALink": MessageLookupByLibrary.simpleMessage("Udostępnij link"),
        "shareAlbumHint": MessageLookupByLibrary.simpleMessage(
            "Otwórz album i dotknij przycisk udostępniania w prawym górnym rogu, aby udostępnić."),
        "shareAnAlbumNow":
            MessageLookupByLibrary.simpleMessage("Udostępnij teraz album"),
        "shareLink": MessageLookupByLibrary.simpleMessage("Udostępnij link"),
        "shareMyVerificationID": m83,
        "shareOnlyWithThePeopleYouWant": MessageLookupByLibrary.simpleMessage(
            "Udostępnij tylko ludziom, którym chcesz"),
        "shareTextConfirmOthersVerificationID": m84,
        "shareTextRecommendUsingEnte": MessageLookupByLibrary.simpleMessage(
            "Pobierz Ente, abyśmy mogli łatwo udostępniać zdjęcia i wideo w oryginalnej jakości\n\nhttps://ente.io"),
        "shareTextReferralCode": m85,
        "shareWithNonenteUsers": MessageLookupByLibrary.simpleMessage(
            "Udostępnij użytkownikom bez konta Ente"),
        "shareWithPeopleSectionTitle": m86,
        "shareYourFirstAlbum": MessageLookupByLibrary.simpleMessage(
            "Udostępnij swój pierwszy album"),
        "sharedAlbumSectionDescription": MessageLookupByLibrary.simpleMessage(
            "Twórz wspólne albumy i współpracuj z innymi użytkownikami Ente, w tym z użytkownikami korzystającymi z bezpłatnych planów."),
        "sharedByMe":
            MessageLookupByLibrary.simpleMessage("Udostępnione przeze mnie"),
        "sharedByYou":
            MessageLookupByLibrary.simpleMessage("Udostępnione przez Ciebie"),
        "sharedPhotoNotifications":
            MessageLookupByLibrary.simpleMessage("Nowe udostępnione zdjęcia"),
        "sharedPhotoNotificationsExplanation": MessageLookupByLibrary.simpleMessage(
            "Otrzymuj powiadomienia, gdy ktoś doda zdjęcie do udostępnionego albumu, którego jesteś częścią"),
        "sharedWith": m87,
        "sharedWithMe":
            MessageLookupByLibrary.simpleMessage("Udostępnione ze mną"),
        "sharedWithYou":
            MessageLookupByLibrary.simpleMessage("Udostępnione z Tobą"),
        "sharing": MessageLookupByLibrary.simpleMessage("Udostępnianie..."),
        "shiftDatesAndTime":
            MessageLookupByLibrary.simpleMessage("Zmień daty i czas"),
        "showLessFaces":
            MessageLookupByLibrary.simpleMessage("Pokaż mniej twarzy"),
        "showMemories":
            MessageLookupByLibrary.simpleMessage("Pokaż wspomnienia"),
        "showMoreFaces":
            MessageLookupByLibrary.simpleMessage("Pokaż więcej twarzy"),
        "showPerson": MessageLookupByLibrary.simpleMessage("Pokaż osobę"),
        "signOutFromOtherDevices": MessageLookupByLibrary.simpleMessage(
            "Wyloguj z pozostałych urządzeń"),
        "signOutOtherBody": MessageLookupByLibrary.simpleMessage(
            "Jeśli uważasz, że ktoś może znać Twoje hasło, możesz wymusić wylogowanie na wszystkich innych urządzeniach korzystających z Twojego konta."),
        "signOutOtherDevices": MessageLookupByLibrary.simpleMessage(
            "Wyloguj z pozostałych urządzeń"),
        "signUpTerms": MessageLookupByLibrary.simpleMessage(
            "Akceptuję <u-terms>warunki korzystania z usługi</u-terms> i <u-policy>politykę prywatności</u-policy>"),
        "singleFileDeleteFromDevice": m88,
        "singleFileDeleteHighlight": MessageLookupByLibrary.simpleMessage(
            "To zostanie usunięte ze wszystkich albumów."),
        "singleFileInBothLocalAndRemote": m89,
        "singleFileInRemoteOnly": m90,
        "skip": MessageLookupByLibrary.simpleMessage("Pomiń"),
        "social": MessageLookupByLibrary.simpleMessage("Społeczność"),
        "someItemsAreInBothEnteAndYourDevice":
            MessageLookupByLibrary.simpleMessage(
                "Niektóre elementy są zarówno w Ente, jak i na Twoim urządzeniu."),
        "someOfTheFilesYouAreTryingToDeleteAre":
            MessageLookupByLibrary.simpleMessage(
                "Niektóre z plików, które próbujesz usunąć, są dostępne tylko na Twoim urządzeniu i nie można ich odzyskać po usunięciu"),
        "someoneSharingAlbumsWithYouShouldSeeTheSameId":
            MessageLookupByLibrary.simpleMessage(
                "Osoba udostępniająca albumy powinna widzieć ten sam identyfikator na swoim urządzeniu."),
        "somethingWentWrong":
            MessageLookupByLibrary.simpleMessage("Coś poszło nie tak"),
        "somethingWentWrongPleaseTryAgain":
            MessageLookupByLibrary.simpleMessage(
                "Coś poszło nie tak, spróbuj ponownie"),
        "sorry": MessageLookupByLibrary.simpleMessage("Przepraszamy"),
        "sorryBackupFailedDesc": MessageLookupByLibrary.simpleMessage(
            "Przepraszamy, nie mogliśmy utworzyć kopii zapasowej tego pliku teraz, spróbujemy ponownie później."),
        "sorryCouldNotAddToFavorites": MessageLookupByLibrary.simpleMessage(
            "Przepraszamy, nie udało się dodać do ulubionych!"),
        "sorryCouldNotRemoveFromFavorites":
            MessageLookupByLibrary.simpleMessage(
                "Przepraszamy, nie udało się usunąć z ulubionych!"),
        "sorryTheCodeYouveEnteredIsIncorrect":
            MessageLookupByLibrary.simpleMessage(
                "Niestety, wprowadzony kod jest nieprawidłowy"),
        "sorryWeCouldNotGenerateSecureKeysOnThisDevicennplease":
            MessageLookupByLibrary.simpleMessage(
                "Przepraszamy, nie mogliśmy wygenerować bezpiecznych kluczy na tym urządzeniu.\n\nZarejestruj się z innego urządzenia."),
        "sorryWeHadToPauseYourBackups": MessageLookupByLibrary.simpleMessage(
            "Przepraszamy, musieliśmy wstrzymać tworzenie kopii zapasowych"),
        "sort": MessageLookupByLibrary.simpleMessage("Sortuj"),
        "sortAlbumsBy": MessageLookupByLibrary.simpleMessage("Sortuj według"),
        "sortNewestFirst":
            MessageLookupByLibrary.simpleMessage("Od najnowszych"),
        "sortOldestFirst":
            MessageLookupByLibrary.simpleMessage("Od najstarszych"),
        "sparkleSuccess": MessageLookupByLibrary.simpleMessage("✨ Sukces"),
        "sportsWithThem": m91,
        "spotlightOnThem": m92,
        "spotlightOnYourself":
            MessageLookupByLibrary.simpleMessage("Uwaga na siebie"),
        "startAccountRecoveryTitle":
            MessageLookupByLibrary.simpleMessage("Rozpocznij odzyskiwanie"),
        "startBackup": MessageLookupByLibrary.simpleMessage(
            "Uruchom tworzenie kopii zapasowej"),
        "status": MessageLookupByLibrary.simpleMessage("Stan"),
        "stopCastingBody": MessageLookupByLibrary.simpleMessage(
            "Czy chcesz przestać wyświetlać?"),
        "stopCastingTitle":
            MessageLookupByLibrary.simpleMessage("Zatrzymaj wyświetlanie"),
        "storage": MessageLookupByLibrary.simpleMessage("Pamięć"),
        "storageBreakupFamily": MessageLookupByLibrary.simpleMessage("Rodzina"),
        "storageBreakupYou": MessageLookupByLibrary.simpleMessage("Ty"),
        "storageInGB": m93,
        "storageLimitExceeded":
            MessageLookupByLibrary.simpleMessage("Przekroczono limit pamięci"),
        "storageUsageInfo": m94,
        "strongStrength": MessageLookupByLibrary.simpleMessage("Silne"),
        "subAlreadyLinkedErrMessage": m95,
        "subWillBeCancelledOn": m96,
        "subscribe": MessageLookupByLibrary.simpleMessage("Subskrybuj"),
        "subscribeToEnableSharing": MessageLookupByLibrary.simpleMessage(
            "Potrzebujesz aktywnej płatnej subskrypcji, aby włączyć udostępnianie."),
        "subscription": MessageLookupByLibrary.simpleMessage("Subskrypcja"),
        "success": MessageLookupByLibrary.simpleMessage("Sukces"),
        "successfullyArchived":
            MessageLookupByLibrary.simpleMessage("Pomyślnie zarchiwizowano"),
        "successfullyHid":
            MessageLookupByLibrary.simpleMessage("Pomyślnie ukryto"),
        "successfullyUnarchived": MessageLookupByLibrary.simpleMessage(
            "Pomyślnie przywrócono z archiwum"),
        "successfullyUnhid":
            MessageLookupByLibrary.simpleMessage("Pomyślnie odkryto"),
        "suggestFeatures":
            MessageLookupByLibrary.simpleMessage("Zaproponuj funkcje"),
        "sunrise": MessageLookupByLibrary.simpleMessage("Na horyzoncie"),
        "support": MessageLookupByLibrary.simpleMessage("Wsparcie techniczne"),
        "syncProgress": m97,
        "syncStopped":
            MessageLookupByLibrary.simpleMessage("Synchronizacja zatrzymana"),
        "syncing": MessageLookupByLibrary.simpleMessage("Synchronizowanie..."),
        "systemTheme": MessageLookupByLibrary.simpleMessage("Systemowy"),
        "tapToCopy":
            MessageLookupByLibrary.simpleMessage("naciśnij aby skopiować"),
        "tapToEnterCode":
            MessageLookupByLibrary.simpleMessage("Stuknij, aby wprowadzić kod"),
        "tapToUnlock":
            MessageLookupByLibrary.simpleMessage("Naciśnij, aby odblokować"),
        "tapToUpload":
            MessageLookupByLibrary.simpleMessage("Naciśnij, aby przesłać"),
        "tapToUploadIsIgnoredDue": m98,
        "tempErrorContactSupportIfPersists": MessageLookupByLibrary.simpleMessage(
            "Wygląda na to, że coś poszło nie tak. Spróbuj ponownie po pewnym czasie. Jeśli błąd będzie się powtarzał, skontaktuj się z naszym zespołem pomocy technicznej."),
        "terminate": MessageLookupByLibrary.simpleMessage("Zakończ"),
        "terminateSession":
            MessageLookupByLibrary.simpleMessage("Zakończyć sesję?"),
        "terms": MessageLookupByLibrary.simpleMessage("Warunki"),
        "termsOfServicesTitle":
            MessageLookupByLibrary.simpleMessage("Regulamin"),
        "thankYou": MessageLookupByLibrary.simpleMessage("Dziękujemy"),
        "thankYouForSubscribing":
            MessageLookupByLibrary.simpleMessage("Dziękujemy za subskrypcję!"),
        "theDownloadCouldNotBeCompleted": MessageLookupByLibrary.simpleMessage(
            "Pobieranie nie mogło zostać ukończone"),
        "theLinkYouAreTryingToAccessHasExpired":
            MessageLookupByLibrary.simpleMessage(
                "Link, do którego próbujesz uzyskać dostęp, wygasł."),
        "thePersonGroupsWillNotBeDisplayed": MessageLookupByLibrary.simpleMessage(
            "Grupy osób nie będą już wyświetlane w sekcji ludzi. Zdjęcia pozostaną nienaruszone."),
        "thePersonWillNotBeDisplayed": MessageLookupByLibrary.simpleMessage(
            "Osoba nie będzie już wyświetlana w sekcji ludzi. Zdjęcia pozostaną nienaruszone."),
        "theRecoveryKeyYouEnteredIsIncorrect":
            MessageLookupByLibrary.simpleMessage(
                "Wprowadzony klucz odzyskiwania jest nieprawidłowy"),
        "theme": MessageLookupByLibrary.simpleMessage("Motyw"),
        "theseItemsWillBeDeletedFromYourDevice":
            MessageLookupByLibrary.simpleMessage(
                "Te elementy zostaną usunięte z Twojego urządzenia."),
        "theyAlsoGetXGb": m99,
        "theyWillBeDeletedFromAllAlbums": MessageLookupByLibrary.simpleMessage(
            "Zostaną one usunięte ze wszystkich albumów."),
        "thisActionCannotBeUndone": MessageLookupByLibrary.simpleMessage(
            "Tej czynności nie można cofnąć"),
        "thisAlbumAlreadyHDACollaborativeLink":
            MessageLookupByLibrary.simpleMessage(
                "Ten album posiada już link do współpracy"),
        "thisCanBeUsedToRecoverYourAccountIfYou":
            MessageLookupByLibrary.simpleMessage(
                "Można go użyć do odzyskania konta w przypadku utraty swojej drugiej metody uwierzytelniania"),
        "thisDevice": MessageLookupByLibrary.simpleMessage("To urządzenie"),
        "thisEmailIsAlreadyInUse":
            MessageLookupByLibrary.simpleMessage("Ten e-mail jest już używany"),
        "thisImageHasNoExifData": MessageLookupByLibrary.simpleMessage(
            "Ten obraz nie posiada danych exif"),
        "thisIsMeExclamation": MessageLookupByLibrary.simpleMessage("To ja!"),
        "thisIsPersonVerificationId": m100,
        "thisIsYourVerificationId": MessageLookupByLibrary.simpleMessage(
            "To jest Twój Identyfikator Weryfikacji"),
        "thisWeekThroughTheYears":
            MessageLookupByLibrary.simpleMessage("Ten tydzień przez lata"),
        "thisWillLogYouOutOfTheFollowingDevice":
            MessageLookupByLibrary.simpleMessage(
                "To wyloguje Cię z tego urządzenia:"),
        "thisWillLogYouOutOfThisDevice": MessageLookupByLibrary.simpleMessage(
            "To wyloguje Cię z tego urządzenia!"),
        "thisWillMakeTheDateAndTimeOfAllSelected":
            MessageLookupByLibrary.simpleMessage(
                "To sprawi, że data i czas wszystkich wybranych zdjęć będą takie same."),
        "thisWillRemovePublicLinksOfAllSelectedQuickLinks":
            MessageLookupByLibrary.simpleMessage(
                "Spowoduje to usunięcie publicznych linków wszystkich zaznaczonych szybkich linków."),
        "throughTheYears": m102,
        "toEnableAppLockPleaseSetupDevicePasscodeOrScreen":
            MessageLookupByLibrary.simpleMessage(
                "Aby włączyć blokadę aplikacji, należy skonfigurować hasło urządzenia lub blokadę ekranu w ustawieniach systemu."),
        "toHideAPhotoOrVideo":
            MessageLookupByLibrary.simpleMessage("Aby ukryć zdjęcie lub wideo"),
        "toResetVerifyEmail": MessageLookupByLibrary.simpleMessage(
            "Aby zresetować hasło, najpierw zweryfikuj swój adres e-mail."),
        "todaysLogs": MessageLookupByLibrary.simpleMessage("Dzisiejsze logi"),
        "tooManyIncorrectAttempts":
            MessageLookupByLibrary.simpleMessage("Zbyt wiele błędnych prób"),
        "total": MessageLookupByLibrary.simpleMessage("ogółem"),
        "totalSize": MessageLookupByLibrary.simpleMessage("Całkowity rozmiar"),
        "trash": MessageLookupByLibrary.simpleMessage("Kosz"),
        "trashDaysLeft": m103,
        "trim": MessageLookupByLibrary.simpleMessage("Przytnij"),
        "tripInYear": m104,
        "trustedContacts":
            MessageLookupByLibrary.simpleMessage("Zaufane kontakty"),
        "trustedInviteBody": m106,
        "tryAgain": MessageLookupByLibrary.simpleMessage("Spróbuj ponownie"),
        "turnOnBackupForAutoUpload": MessageLookupByLibrary.simpleMessage(
            "Włącz kopię zapasową, aby automatycznie przesyłać pliki dodane do folderu urządzenia do Ente."),
        "twitter": MessageLookupByLibrary.simpleMessage("Twitter"),
        "twoMonthsFreeOnYearlyPlans": MessageLookupByLibrary.simpleMessage(
            "2 miesiące za darmo na planach rocznych"),
        "twofactor": MessageLookupByLibrary.simpleMessage(
            "Uwierzytelnianie dwustopniowe"),
        "twofactorAuthenticationHasBeenDisabled":
            MessageLookupByLibrary.simpleMessage(
                "Uwierzytelnianie dwustopniowe zostało wyłączone"),
        "twofactorAuthenticationPageTitle":
            MessageLookupByLibrary.simpleMessage(
                "Uwierzytelnianie dwustopniowe"),
        "twofactorAuthenticationSuccessfullyReset":
            MessageLookupByLibrary.simpleMessage(
                "Pomyślnie zresetowano uwierzytelnianie dwustopniowe"),
        "twofactorSetup": MessageLookupByLibrary.simpleMessage(
            "Uwierzytelnianie dwustopniowe"),
        "typeOfGallerGallerytypeIsNotSupportedForRename": m107,
        "unarchive":
            MessageLookupByLibrary.simpleMessage("Przywróć z archiwum"),
        "unarchiveAlbum":
            MessageLookupByLibrary.simpleMessage("Przywróć album z archiwum"),
        "unarchiving":
            MessageLookupByLibrary.simpleMessage("Usuwanie z archiwum..."),
        "unavailableReferralCode": MessageLookupByLibrary.simpleMessage(
            "Przepraszamy, ten kod jest niedostępny."),
        "uncategorized": MessageLookupByLibrary.simpleMessage("Bez kategorii"),
        "unhide": MessageLookupByLibrary.simpleMessage("Odkryj"),
        "unhideToAlbum":
            MessageLookupByLibrary.simpleMessage("Odkryj do albumu"),
        "unhiding": MessageLookupByLibrary.simpleMessage("Odkrywanie..."),
        "unhidingFilesToAlbum":
            MessageLookupByLibrary.simpleMessage("Odkrywanie plików do albumu"),
        "unlock": MessageLookupByLibrary.simpleMessage("Odblokuj"),
        "unpinAlbum": MessageLookupByLibrary.simpleMessage("Odepnij album"),
        "unselectAll": MessageLookupByLibrary.simpleMessage("Odznacz wszystko"),
        "update": MessageLookupByLibrary.simpleMessage("Aktualizuj"),
        "updateAvailable":
            MessageLookupByLibrary.simpleMessage("Dostępna jest aktualizacja"),
        "updatingFolderSelection": MessageLookupByLibrary.simpleMessage(
            "Aktualizowanie wyboru folderu..."),
        "upgrade": MessageLookupByLibrary.simpleMessage("Ulepsz"),
        "uploadIsIgnoredDueToIgnorereason": m108,
        "uploadingFilesToAlbum": MessageLookupByLibrary.simpleMessage(
            "Przesyłanie plików do albumu..."),
        "uploadingMultipleMemories": m109,
        "uploadingSingleMemory": MessageLookupByLibrary.simpleMessage(
            "Zachowywanie 1 wspomnienia..."),
        "upto50OffUntil4thDec": MessageLookupByLibrary.simpleMessage(
            "Do 50% zniżki, do 4 grudnia."),
        "usableReferralStorageInfo": MessageLookupByLibrary.simpleMessage(
            "Użyteczna przestrzeń dyskowa jest ograniczona przez Twój obecny plan. Nadmiar zadeklarowanej przestrzeni dyskowej stanie się automatycznie użyteczny po uaktualnieniu planu."),
        "useAsCover": MessageLookupByLibrary.simpleMessage("Użyj jako okładki"),
        "useDifferentPlayerInfo": MessageLookupByLibrary.simpleMessage(
            "Masz problem z odtwarzaniem tego wideo? Przytrzymaj tutaj, aby spróbować innego odtwarzacza."),
        "usePublicLinksForPeopleNotOnEnte":
            MessageLookupByLibrary.simpleMessage(
                "Użyj publicznych linków dla osób spoza Ente"),
        "useRecoveryKey":
            MessageLookupByLibrary.simpleMessage("Użyj kodu odzyskiwania"),
        "useSelectedPhoto":
            MessageLookupByLibrary.simpleMessage("Użyj zaznaczone zdjęcie"),
        "usedSpace": MessageLookupByLibrary.simpleMessage("Zajęta przestrzeń"),
        "validTill": m110,
        "verificationFailedPleaseTryAgain":
            MessageLookupByLibrary.simpleMessage(
                "Weryfikacja nie powiodła się, spróbuj ponownie"),
        "verificationId":
            MessageLookupByLibrary.simpleMessage("Identyfikator weryfikacyjny"),
        "verify": MessageLookupByLibrary.simpleMessage("Zweryfikuj"),
        "verifyEmail":
            MessageLookupByLibrary.simpleMessage("Zweryfikuj adres e-mail"),
        "verifyEmailID": m111,
        "verifyIDLabel": MessageLookupByLibrary.simpleMessage("Zweryfikuj"),
        "verifyPasskey":
            MessageLookupByLibrary.simpleMessage("Zweryfikuj klucz dostępu"),
        "verifyPassword":
            MessageLookupByLibrary.simpleMessage("Zweryfikuj hasło"),
        "verifying": MessageLookupByLibrary.simpleMessage("Weryfikowanie..."),
        "verifyingRecoveryKey": MessageLookupByLibrary.simpleMessage(
            "Weryfikowanie klucza odzyskiwania..."),
        "videoInfo": MessageLookupByLibrary.simpleMessage("Informacje Wideo"),
        "videoSmallCase": MessageLookupByLibrary.simpleMessage("wideo"),
        "videoStreaming":
            MessageLookupByLibrary.simpleMessage("Streamowalne wideo"),
        "videos": MessageLookupByLibrary.simpleMessage("Wideo"),
        "viewActiveSessions":
            MessageLookupByLibrary.simpleMessage("Zobacz aktywne sesje"),
        "viewAddOnButton":
            MessageLookupByLibrary.simpleMessage("Zobacz dodatki"),
        "viewAll": MessageLookupByLibrary.simpleMessage("Pokaż wszystkie"),
        "viewAllExifData": MessageLookupByLibrary.simpleMessage(
            "Wyświetl wszystkie dane EXIF"),
        "viewLargeFiles": MessageLookupByLibrary.simpleMessage("Duże pliki"),
        "viewLargeFilesDesc": MessageLookupByLibrary.simpleMessage(
            "Wyświetl pliki zużywające największą ilość pamięci."),
        "viewLogs": MessageLookupByLibrary.simpleMessage("Wyświetl logi"),
        "viewPersonToUnlink": m112,
        "viewRecoveryKey":
            MessageLookupByLibrary.simpleMessage("Zobacz klucz odzyskiwania"),
        "viewer": MessageLookupByLibrary.simpleMessage("Widz"),
        "visitWebToManage": MessageLookupByLibrary.simpleMessage(
            "Odwiedź stronę web.ente.io, aby zarządzać subskrypcją"),
        "waitingForVerification": MessageLookupByLibrary.simpleMessage(
            "Oczekiwanie na weryfikację..."),
        "waitingForWifi":
            MessageLookupByLibrary.simpleMessage("Czekanie na WiFi..."),
        "warning": MessageLookupByLibrary.simpleMessage("Uwaga"),
        "weAreOpenSource":
            MessageLookupByLibrary.simpleMessage("Posiadamy otwarte źródło!"),
        "weDontSupportEditingPhotosAndAlbumsThatYouDont":
            MessageLookupByLibrary.simpleMessage(
                "Nie wspieramy edycji zdjęć i albumów, których jeszcze nie posiadasz"),
        "weHaveSendEmailTo": m114,
        "weakStrength": MessageLookupByLibrary.simpleMessage("Słabe"),
        "welcomeBack": MessageLookupByLibrary.simpleMessage("Witaj ponownie!"),
        "whatsNew": MessageLookupByLibrary.simpleMessage("Co nowego"),
        "whyAddTrustContact": MessageLookupByLibrary.simpleMessage(
            "Zaufany kontakt może pomóc w odzyskaniu Twoich danych."),
        "widgets": MessageLookupByLibrary.simpleMessage("Widżety"),
        "wishThemAHappyBirthday": m115,
        "yearShort": MessageLookupByLibrary.simpleMessage("r"),
        "yearly": MessageLookupByLibrary.simpleMessage("Rocznie"),
        "yearsAgo": m116,
        "yes": MessageLookupByLibrary.simpleMessage("Tak"),
        "yesCancel": MessageLookupByLibrary.simpleMessage("Tak, anuluj"),
        "yesConvertToViewer":
            MessageLookupByLibrary.simpleMessage("Tak, konwertuj na widza"),
        "yesDelete": MessageLookupByLibrary.simpleMessage("Tak, usuń"),
        "yesDiscardChanges":
            MessageLookupByLibrary.simpleMessage("Tak, odrzuć zmiany"),
        "yesIgnore": MessageLookupByLibrary.simpleMessage("Tak, ignoruj"),
        "yesLogout": MessageLookupByLibrary.simpleMessage("Tak, wyloguj"),
        "yesRemove": MessageLookupByLibrary.simpleMessage("Tak, usuń"),
        "yesRenew": MessageLookupByLibrary.simpleMessage("Tak, Odnów"),
        "yesResetPerson":
            MessageLookupByLibrary.simpleMessage("Tak, zresetuj osobę"),
        "you": MessageLookupByLibrary.simpleMessage("Ty"),
        "youAndThem": m117,
        "youAreOnAFamilyPlan":
            MessageLookupByLibrary.simpleMessage("Jesteś w planie rodzinnym!"),
        "youAreOnTheLatestVersion": MessageLookupByLibrary.simpleMessage(
            "Korzystasz z najnowszej wersji"),
        "youCanAtMaxDoubleYourStorage": MessageLookupByLibrary.simpleMessage(
            "* Maksymalnie możesz podwoić swoją przestrzeń dyskową"),
        "youCanManageYourLinksInTheShareTab":
            MessageLookupByLibrary.simpleMessage(
                "Możesz zarządzać swoimi linkami w zakładce udostępnianie."),
        "youCanTrySearchingForADifferentQuery":
            MessageLookupByLibrary.simpleMessage(
                "Możesz spróbować wyszukać inne zapytanie."),
        "youCannotDowngradeToThisPlan": MessageLookupByLibrary.simpleMessage(
            "Nie możesz przejść do tego planu"),
        "youCannotShareWithYourself": MessageLookupByLibrary.simpleMessage(
            "Nie możesz udostępnić samemu sobie"),
        "youDontHaveAnyArchivedItems": MessageLookupByLibrary.simpleMessage(
            "Nie masz żadnych zarchiwizowanych elementów."),
        "youHaveSuccessfullyFreedUp": m118,
        "yourAccountHasBeenDeleted": MessageLookupByLibrary.simpleMessage(
            "Twoje konto zostało usunięte"),
        "yourMap": MessageLookupByLibrary.simpleMessage("Twoja mapa"),
        "yourPlanWasSuccessfullyDowngraded":
            MessageLookupByLibrary.simpleMessage(
                "Twój plan został pomyślnie obniżony"),
        "yourPlanWasSuccessfullyUpgraded": MessageLookupByLibrary.simpleMessage(
            "Twój plan został pomyślnie ulepszony"),
        "yourPurchaseWasSuccessful": MessageLookupByLibrary.simpleMessage(
            "Twój zakup zakończył się pomyślnie"),
        "yourStorageDetailsCouldNotBeFetched":
            MessageLookupByLibrary.simpleMessage(
                "Nie można pobrać szczegółów pamięci"),
        "yourSubscriptionHasExpired":
            MessageLookupByLibrary.simpleMessage("Twoja subskrypcja wygasła"),
        "yourSubscriptionWasUpdatedSuccessfully":
            MessageLookupByLibrary.simpleMessage(
                "Twoja subskrypcja została pomyślnie zaktualizowana"),
        "yourVerificationCodeHasExpired": MessageLookupByLibrary.simpleMessage(
            "Twój kod weryfikacyjny wygasł"),
        "youveNoDuplicateFilesThatCanBeCleared":
            MessageLookupByLibrary.simpleMessage(
                "Nie masz zduplikowanych plików, które można wyczyścić"),
        "youveNoFilesInThisAlbumThatCanBeDeleted":
            MessageLookupByLibrary.simpleMessage(
                "Nie masz żadnych plików w tym albumie, które można usunąć"),
        "zoomOutToSeePhotos": MessageLookupByLibrary.simpleMessage(
            "Pomniejsz, aby zobaczyć zdjęcia")
      };
>>>>>>> 7d9cfd85
}<|MERGE_RESOLUTION|>--- conflicted
+++ resolved
@@ -48,7 +48,12 @@
       "${user} nie będzie mógł dodać więcej zdjęć do tego albumu\n\nJednak nadal będą mogli usunąć istniejące zdjęcia, które dodali";
 
   static String m14(isFamilyMember, storageAmountInGb) =>
-      "${Intl.select(isFamilyMember, {'true': 'Twoja rodzina odebrała ${storageAmountInGb} GB do tej pory', 'false': 'Odebrałeś ${storageAmountInGb} GB do tej pory', 'other': 'Odebrałeś ${storageAmountInGb} GB do tej pory!'})}";
+      "${Intl.select(isFamilyMember, {
+            'true':
+                'Twoja rodzina odebrała ${storageAmountInGb} GB do tej pory',
+            'false': 'Odebrałeś ${storageAmountInGb} GB do tej pory',
+            'other': 'Odebrałeś ${storageAmountInGb} GB do tej pory!'
+          })}";
 
   static String m15(albumName) => "Utworzono link współpracy dla ${albumName}";
 
@@ -292,2549 +297,40 @@
 
   final messages = _notInlinedMessages(_notInlinedMessages);
   static Map<String, Function> _notInlinedMessages(_) => <String, Function>{
-<<<<<<< HEAD
-    "aNewVersionOfEnteIsAvailable": MessageLookupByLibrary.simpleMessage(
-      "Dostępna jest nowa wersja Ente.",
-    ),
-    "about": MessageLookupByLibrary.simpleMessage("O nas"),
-    "acceptTrustInvite": MessageLookupByLibrary.simpleMessage(
-      "Zaakceptuj Zaproszenie",
-    ),
-    "account": MessageLookupByLibrary.simpleMessage("Konto"),
-    "accountIsAlreadyConfigured": MessageLookupByLibrary.simpleMessage(
-      "Konto jest już skonfigurowane.",
-    ),
-    "accountOwnerPersonAppbarTitle": m0,
-    "accountWelcomeBack": MessageLookupByLibrary.simpleMessage(
-      "Witaj ponownie!",
-    ),
-    "ackPasswordLostWarning": MessageLookupByLibrary.simpleMessage(
-      "Rozumiem, że jeśli utracę hasło, mogę utracić dane, ponieważ moje dane są <underline>całkowicie zaszyfrowane</underline>.",
-    ),
-    "actionNotSupportedOnFavouritesAlbum": MessageLookupByLibrary.simpleMessage(
-      "Akcja nie jest obsługiwana na Ulubionym albumie",
-    ),
-    "activeSessions": MessageLookupByLibrary.simpleMessage("Aktywne sesje"),
-    "add": MessageLookupByLibrary.simpleMessage("Dodaj"),
-    "addAName": MessageLookupByLibrary.simpleMessage("Dodaj nazwę"),
-    "addANewEmail": MessageLookupByLibrary.simpleMessage(
-      "Dodaj nowy adres e-mail",
-    ),
-    "addAlbumWidgetPrompt": MessageLookupByLibrary.simpleMessage(
-      "Dodaj widżet albumu do ekranu głównego i wróć tutaj, aby dostosować.",
-    ),
-    "addCollaborator": MessageLookupByLibrary.simpleMessage(
-      "Dodaj współuczestnika",
-    ),
-    "addFiles": MessageLookupByLibrary.simpleMessage("Dodaj Pliki"),
-    "addFromDevice": MessageLookupByLibrary.simpleMessage("Dodaj z urządzenia"),
-    "addLocation": MessageLookupByLibrary.simpleMessage("Dodaj lokalizację"),
-    "addLocationButton": MessageLookupByLibrary.simpleMessage("Dodaj"),
-    "addMemoriesWidgetPrompt": MessageLookupByLibrary.simpleMessage(
-      "Dodaj widżet wspomnień do ekranu głównego i wróć tutaj, aby dostosować.",
-    ),
-    "addMore": MessageLookupByLibrary.simpleMessage("Dodaj więcej"),
-    "addName": MessageLookupByLibrary.simpleMessage("Dodaj nazwę"),
-    "addNameOrMerge": MessageLookupByLibrary.simpleMessage(
-      "Dodaj nazwę lub scal",
-    ),
-    "addNew": MessageLookupByLibrary.simpleMessage("Dodaj nowe"),
-    "addNewPerson": MessageLookupByLibrary.simpleMessage("Dodaj nową osobę"),
-    "addOnPageSubtitle": MessageLookupByLibrary.simpleMessage(
-      "Szczegóły dodatków",
-    ),
-    "addOnValidTill": m3,
-    "addOns": MessageLookupByLibrary.simpleMessage("Dodatki"),
-    "addParticipants": MessageLookupByLibrary.simpleMessage(
-      "Dodaj uczestników",
-    ),
-    "addPeopleWidgetPrompt": MessageLookupByLibrary.simpleMessage(
-      "Dodaj widżet ludzi do ekranu głównego i wróć tutaj, aby dostosować.",
-    ),
-    "addPhotos": MessageLookupByLibrary.simpleMessage("Dodaj zdjęcia"),
-    "addSelected": MessageLookupByLibrary.simpleMessage("Dodaj zaznaczone"),
-    "addToAlbum": MessageLookupByLibrary.simpleMessage("Dodaj do albumu"),
-    "addToEnte": MessageLookupByLibrary.simpleMessage("Dodaj do Ente"),
-    "addToHiddenAlbum": MessageLookupByLibrary.simpleMessage(
-      "Dodaj do ukrytego albumu",
-    ),
-    "addTrustedContact": MessageLookupByLibrary.simpleMessage(
-      "Dodaj Zaufany Kontakt",
-    ),
-    "addViewer": MessageLookupByLibrary.simpleMessage("Dodaj widza"),
-    "addYourPhotosNow": MessageLookupByLibrary.simpleMessage(
-      "Dodaj swoje zdjęcia teraz",
-    ),
-    "addedAs": MessageLookupByLibrary.simpleMessage("Dodano jako"),
-    "addedBy": m5,
-    "addedSuccessfullyTo": m6,
-    "addingToFavorites": MessageLookupByLibrary.simpleMessage(
-      "Dodawanie do ulubionych...",
-    ),
-    "admiringThem": m7,
-    "advanced": MessageLookupByLibrary.simpleMessage("Zaawansowane"),
-    "advancedSettings": MessageLookupByLibrary.simpleMessage("Zaawansowane"),
-    "after1Day": MessageLookupByLibrary.simpleMessage("Po 1 dniu"),
-    "after1Hour": MessageLookupByLibrary.simpleMessage("Po 1 godzinie"),
-    "after1Month": MessageLookupByLibrary.simpleMessage("Po 1 miesiącu"),
-    "after1Week": MessageLookupByLibrary.simpleMessage("Po 1 tygodniu"),
-    "after1Year": MessageLookupByLibrary.simpleMessage("Po 1 roku"),
-    "albumOwner": MessageLookupByLibrary.simpleMessage("Właściciel"),
-    "albumParticipantsCount": m8,
-    "albumTitle": MessageLookupByLibrary.simpleMessage("Tytuł albumu"),
-    "albumUpdated": MessageLookupByLibrary.simpleMessage(
-      "Album został zaktualizowany",
-    ),
-    "albums": MessageLookupByLibrary.simpleMessage("Albumy"),
-    "albumsWidgetDesc": MessageLookupByLibrary.simpleMessage(
-      "Wybierz albumy, które chcesz zobaczyć na ekranie głównym.",
-    ),
-    "allClear": MessageLookupByLibrary.simpleMessage("✨ Wszystko wyczyszczone"),
-    "allMemoriesPreserved": MessageLookupByLibrary.simpleMessage(
-      "Wszystkie wspomnienia zachowane",
-    ),
-    "allPersonGroupingWillReset": MessageLookupByLibrary.simpleMessage(
-      "Wszystkie grupy dla tej osoby zostaną zresetowane i stracisz wszystkie sugestie dla tej osoby",
-    ),
-    "allUnnamedGroupsWillBeMergedIntoTheSelectedPerson":
-        MessageLookupByLibrary.simpleMessage(
-          "Wszystkie nienazwane grupy zostaną scalone z wybraną osobą. To nadal może zostać cofnięte z przeglądu historii sugestii danej osoby.",
-        ),
-    "allWillShiftRangeBasedOnFirst": MessageLookupByLibrary.simpleMessage(
-      "To jest pierwsze w grupie. Inne wybrane zdjęcia zostaną automatycznie przesunięte w oparciu o tę nową datę",
-    ),
-    "allow": MessageLookupByLibrary.simpleMessage("Zezwól"),
-    "allowAddPhotosDescription": MessageLookupByLibrary.simpleMessage(
-      "Pozwól osobom z linkiem na dodawania zdjęć do udostępnionego albumu.",
-    ),
-    "allowAddingPhotos": MessageLookupByLibrary.simpleMessage(
-      "Pozwól na dodawanie zdjęć",
-    ),
-    "allowAppToOpenSharedAlbumLinks": MessageLookupByLibrary.simpleMessage(
-      "Zezwalaj aplikacji na otwieranie udostępnianych linków do albumu",
-    ),
-    "allowDownloads": MessageLookupByLibrary.simpleMessage(
-      "Zezwól na pobieranie",
-    ),
-    "allowPeopleToAddPhotos": MessageLookupByLibrary.simpleMessage(
-      "Pozwól innym dodawać zdjęcia",
-    ),
-    "allowPermBody": MessageLookupByLibrary.simpleMessage(
-      "Prosimy zezwolić na dostęp do swoich zdjęć w Ustawieniach, aby Ente mogło wyświetlać i tworzyć kopię zapasową Twojej biblioteki.",
-    ),
-    "allowPermTitle": MessageLookupByLibrary.simpleMessage(
-      "Zezwól na dostęp do zdjęć",
-    ),
-    "androidBiometricHint": MessageLookupByLibrary.simpleMessage(
-      "Potwierdź swoją tożsamość",
-    ),
-    "androidBiometricNotRecognized": MessageLookupByLibrary.simpleMessage(
-      "Nie rozpoznano. Spróbuj ponownie.",
-    ),
-    "androidBiometricRequiredTitle": MessageLookupByLibrary.simpleMessage(
-      "Wymagana biometria",
-    ),
-    "androidBiometricSuccess": MessageLookupByLibrary.simpleMessage("Sukces"),
-    "androidCancelButton": MessageLookupByLibrary.simpleMessage("Anuluj"),
-    "androidDeviceCredentialsRequiredTitle":
-        MessageLookupByLibrary.simpleMessage(
-          "Wymagane dane logowania urządzenia",
-        ),
-    "androidDeviceCredentialsSetupDescription":
-        MessageLookupByLibrary.simpleMessage(
-          "Wymagane dane logowania urządzenia",
-        ),
-    "androidGoToSettingsDescription": MessageLookupByLibrary.simpleMessage(
-      "Uwierzytelnianie biometryczne nie jest skonfigurowane na tym urządzeniu. Przejdź do \'Ustawienia > Bezpieczeństwo\', aby dodać uwierzytelnianie biometryczne.",
-    ),
-    "androidIosWebDesktop": MessageLookupByLibrary.simpleMessage(
-      "Android, iOS, Strona Internetowa, Aplikacja Komputerowa",
-    ),
-    "androidSignInTitle": MessageLookupByLibrary.simpleMessage(
-      "Wymagane uwierzytelnienie",
-    ),
-    "appIcon": MessageLookupByLibrary.simpleMessage("Ikona aplikacji"),
-    "appLock": MessageLookupByLibrary.simpleMessage(
-      "Blokada dostępu do aplikacji",
-    ),
-    "appLockDescriptions": MessageLookupByLibrary.simpleMessage(
-      "Wybierz między domyślnym ekranem blokady urządzenia a niestandardowym ekranem blokady z kodem PIN lub hasłem.",
-    ),
-    "appVersion": m9,
-    "appleId": MessageLookupByLibrary.simpleMessage("Apple ID"),
-    "apply": MessageLookupByLibrary.simpleMessage("Zastosuj"),
-    "applyCodeTitle": MessageLookupByLibrary.simpleMessage("Użyj kodu"),
-    "appstoreSubscription": MessageLookupByLibrary.simpleMessage(
-      "Subskrypcja AppStore",
-    ),
-    "archive": MessageLookupByLibrary.simpleMessage("Archiwum"),
-    "archiveAlbum": MessageLookupByLibrary.simpleMessage("Archiwizuj album"),
-    "archiving": MessageLookupByLibrary.simpleMessage("Archiwizowanie..."),
-    "areThey": MessageLookupByLibrary.simpleMessage("Czy są "),
-    "areYouSureRemoveThisFaceFromPerson": MessageLookupByLibrary.simpleMessage(
-      "Czy na pewno chcesz usunąć tę twarz z tej osoby?",
-    ),
-    "areYouSureThatYouWantToLeaveTheFamily":
-        MessageLookupByLibrary.simpleMessage(
-          "Czy jesteś pewien/pewna, że chcesz opuścić plan rodzinny?",
-        ),
-    "areYouSureYouWantToCancel": MessageLookupByLibrary.simpleMessage(
-      "Czy na pewno chcesz anulować?",
-    ),
-    "areYouSureYouWantToChangeYourPlan": MessageLookupByLibrary.simpleMessage(
-      "Czy na pewno chcesz zmienić swój plan?",
-    ),
-    "areYouSureYouWantToExit": MessageLookupByLibrary.simpleMessage(
-      "Czy na pewno chcesz wyjść?",
-    ),
-    "areYouSureYouWantToIgnoreThesePersons":
-        MessageLookupByLibrary.simpleMessage(
-          "Czy na pewno chcesz zignorować te osoby?",
-        ),
-    "areYouSureYouWantToIgnoreThisPerson": MessageLookupByLibrary.simpleMessage(
-      "Czy na pewno chcesz zignorować tę osobę?",
-    ),
-    "areYouSureYouWantToLogout": MessageLookupByLibrary.simpleMessage(
-      "Czy na pewno chcesz się wylogować?",
-    ),
-    "areYouSureYouWantToMergeThem": MessageLookupByLibrary.simpleMessage(
-      "Czy na pewno chcesz je scalić?",
-    ),
-    "areYouSureYouWantToRenew": MessageLookupByLibrary.simpleMessage(
-      "Czy na pewno chcesz odnowić?",
-    ),
-    "areYouSureYouWantToResetThisPerson": MessageLookupByLibrary.simpleMessage(
-      "Czy na pewno chcesz zresetować tę osobę?",
-    ),
-    "askCancelReason": MessageLookupByLibrary.simpleMessage(
-      "Twoja subskrypcja została anulowana. Czy chcesz podzielić się powodem?",
-    ),
-    "askDeleteReason": MessageLookupByLibrary.simpleMessage(
-      "Jaka jest główna przyczyna usunięcia Twojego konta?",
-    ),
-    "askYourLovedOnesToShare": MessageLookupByLibrary.simpleMessage(
-      "Poproś swoich bliskich o udostępnienie",
-    ),
-    "atAFalloutShelter": MessageLookupByLibrary.simpleMessage("w schronie"),
-    "authToChangeEmailVerificationSetting":
-        MessageLookupByLibrary.simpleMessage(
-          "Prosimy uwierzytelnić się, aby zmienić weryfikację e-mail",
-        ),
-    "authToChangeLockscreenSetting": MessageLookupByLibrary.simpleMessage(
-      "Prosimy uwierzytelnić się, aby zmienić ustawienia ekranu blokady",
-    ),
-    "authToChangeYourEmail": MessageLookupByLibrary.simpleMessage(
-      "Prosimy uwierzytelnić się, aby zmienić swój adres e-mail",
-    ),
-    "authToChangeYourPassword": MessageLookupByLibrary.simpleMessage(
-      "Prosimy uwierzytelnić się, aby zmienić hasło",
-    ),
-    "authToConfigureTwofactorAuthentication":
-        MessageLookupByLibrary.simpleMessage(
-          "Uwierzytelnij się, aby skonfigurować uwierzytelnianie dwustopniowe",
-        ),
-    "authToInitiateAccountDeletion": MessageLookupByLibrary.simpleMessage(
-      "Prosimy uwierzytelnić się, aby zainicjować usuwanie konta",
-    ),
-    "authToManageLegacy": MessageLookupByLibrary.simpleMessage(
-      "Prosimy uwierzytelnić się, aby zarządzać zaufanymi kontaktami",
-    ),
-    "authToViewPasskey": MessageLookupByLibrary.simpleMessage(
-      "Prosimy uwierzytelnić się, aby wyświetlić swój klucz dostępu",
-    ),
-    "authToViewTrashedFiles": MessageLookupByLibrary.simpleMessage(
-      "Prosimy uwierzytelnić się, aby wyświetlić swoje pliki w koszu",
-    ),
-    "authToViewYourActiveSessions": MessageLookupByLibrary.simpleMessage(
-      "Prosimy uwierzytelnić się, aby wyświetlić swoje aktywne sesje",
-    ),
-    "authToViewYourHiddenFiles": MessageLookupByLibrary.simpleMessage(
-      "Prosimy uwierzytelnić się, aby wyświetlić ukryte pliki",
-    ),
-    "authToViewYourMemories": MessageLookupByLibrary.simpleMessage(
-      "Prosimy uwierzytelnić się, aby wyświetlić swoje wspomnienia",
-    ),
-    "authToViewYourRecoveryKey": MessageLookupByLibrary.simpleMessage(
-      "Prosimy uwierzytelnić się, aby wyświetlić swój klucz odzyskiwania",
-    ),
-    "authenticating": MessageLookupByLibrary.simpleMessage(
-      "Uwierzytelnianie...",
-    ),
-    "authenticationFailedPleaseTryAgain": MessageLookupByLibrary.simpleMessage(
-      "Uwierzytelnianie nie powiodło się, prosimy spróbować ponownie",
-    ),
-    "authenticationSuccessful": MessageLookupByLibrary.simpleMessage(
-      "Uwierzytelnianie powiodło się!",
-    ),
-    "autoCastDialogBody": MessageLookupByLibrary.simpleMessage(
-      "Tutaj zobaczysz dostępne urządzenia Cast.",
-    ),
-    "autoCastiOSPermission": MessageLookupByLibrary.simpleMessage(
-      "Upewnij się, że uprawnienia sieci lokalnej są włączone dla aplikacji Zdjęcia Ente w Ustawieniach.",
-    ),
-    "autoLock": MessageLookupByLibrary.simpleMessage("Automatyczna blokada"),
-    "autoLockFeatureDescription": MessageLookupByLibrary.simpleMessage(
-      "Czas, po którym aplikacja blokuje się po umieszczeniu jej w tle",
-    ),
-    "autoLogoutMessage": MessageLookupByLibrary.simpleMessage(
-      "Z powodu technicznego błędu, zostałeś wylogowany. Przepraszamy za niedogodności.",
-    ),
-    "autoPair": MessageLookupByLibrary.simpleMessage("Automatyczne parowanie"),
-    "autoPairDesc": MessageLookupByLibrary.simpleMessage(
-      "Automatyczne parowanie działa tylko z urządzeniami obsługującymi Chromecast.",
-    ),
-    "available": MessageLookupByLibrary.simpleMessage("Dostępne"),
-    "availableStorageSpace": m10,
-    "backedUpFolders": MessageLookupByLibrary.simpleMessage(
-      "Foldery kopii zapasowej",
-    ),
-    "backgroundWithThem": m11,
-    "backup": MessageLookupByLibrary.simpleMessage("Kopia zapasowa"),
-    "backupFailed": MessageLookupByLibrary.simpleMessage(
-      "Tworzenie kopii zapasowej nie powiodło się",
-    ),
-    "backupFile": MessageLookupByLibrary.simpleMessage(
-      "Zrób kopię zapasową pliku",
-    ),
-    "backupOverMobileData": MessageLookupByLibrary.simpleMessage(
-      "Kopia zapasowa przez dane mobilne",
-    ),
-    "backupSettings": MessageLookupByLibrary.simpleMessage(
-      "Ustawienia kopii zapasowej",
-    ),
-    "backupStatus": MessageLookupByLibrary.simpleMessage(
-      "Status kopii zapasowej",
-    ),
-    "backupStatusDescription": MessageLookupByLibrary.simpleMessage(
-      "Elementy, których kopia zapasowa została utworzona, zostaną wyświetlone w tym miejscu",
-    ),
-    "backupVideos": MessageLookupByLibrary.simpleMessage(
-      "Utwórz kopię zapasową wideo",
-    ),
-    "beach": MessageLookupByLibrary.simpleMessage("Piasek i morze"),
-    "birthday": MessageLookupByLibrary.simpleMessage("Urodziny"),
-    "birthdayNotifications": MessageLookupByLibrary.simpleMessage(
-      "Powiadomienia o urodzinach",
-    ),
-    "birthdays": MessageLookupByLibrary.simpleMessage("Urodziny"),
-    "blackFridaySale": MessageLookupByLibrary.simpleMessage(
-      "Wyprzedaż z okazji Czarnego Piątku",
-    ),
-    "blog": MessageLookupByLibrary.simpleMessage("Blog"),
-    "cLDesc1": MessageLookupByLibrary.simpleMessage(
-      "W związku z uruchomieniem wersji beta przesyłania strumieniowego wideo oraz pracami nad możliwością wznawiania przesyłania i pobierania plików, zwiększyliśmy limit przesyłanych plików do 10 GB. Jest to już dostępne zarówno w aplikacjach na komputery, jak i na urządzenia mobilne.",
-    ),
-    "cLDesc2": MessageLookupByLibrary.simpleMessage(
-      "Funkcja przesyłania w tle jest teraz obsługiwana również na urządzeniach z systemem iOS, oprócz urządzeń z Androidem. Nie trzeba już otwierać aplikacji, aby utworzyć kopię zapasową najnowszych zdjęć i filmów.",
-    ),
-    "cLDesc3": MessageLookupByLibrary.simpleMessage(
-      "Wprowadziliśmy istotne ulepszenia w funkcji wspomnień, w tym automatyczne odtwarzanie, przesuwanie do kolejnego wspomnienia i wiele innych.",
-    ),
-    "cLDesc4": MessageLookupByLibrary.simpleMessage(
-      "Wraz z kilkoma ulepszeniami w mechanizmie teraz znacznie łatwiej jest widzieć wszystkie wykryte twarze, zapewniać informacje zwrotne o podobnych twarzach i dodawać/usuwać twarze z jednego zdjęcia.",
-    ),
-    "cLDesc5": MessageLookupByLibrary.simpleMessage(
-      "Od teraz otrzymasz powiadomienie z możliwością rezygnacji dotyczące wszystkich zapisanych urodzin w Ente, wraz z kolekcją najlepszych zdjęć danej osoby.",
-    ),
-    "cLDesc6": MessageLookupByLibrary.simpleMessage(
-      "Nie musisz już czekać na zakończenie przesyłania ani pobierania, żeby móc zamknąć aplikację. Wszystkie operacje przesyłania i pobierania można teraz wstrzymać w dowolnym momencie i wznowić od miejsca, w którym zostały przerwane.",
-    ),
-    "cLTitle1": MessageLookupByLibrary.simpleMessage(
-      "Przesyłanie Dużych Plików Wideo",
-    ),
-    "cLTitle2": MessageLookupByLibrary.simpleMessage("Przesyłanie w Tle"),
-    "cLTitle3": MessageLookupByLibrary.simpleMessage(
-      "Automatyczne Odtwarzanie Wspomnień",
-    ),
-    "cLTitle4": MessageLookupByLibrary.simpleMessage(
-      "Ulepszone Rozpoznawanie Twarzy",
-    ),
-    "cLTitle5": MessageLookupByLibrary.simpleMessage(
-      "Powiadomienia o Urodzinach",
-    ),
-    "cLTitle6": MessageLookupByLibrary.simpleMessage(
-      "Wznawialne Przesyłanie i Pobieranie Danych",
-    ),
-    "cachedData": MessageLookupByLibrary.simpleMessage(
-      "Dane w pamięci podręcznej",
-    ),
-    "calculating": MessageLookupByLibrary.simpleMessage("Obliczanie..."),
-    "canNotOpenBody": MessageLookupByLibrary.simpleMessage(
-      "Przepraszamy, ten album nie może zostać otwarty w aplikacji.",
-    ),
-    "canNotOpenTitle": MessageLookupByLibrary.simpleMessage(
-      "Nie można otworzyć tego albumu",
-    ),
-    "canNotUploadToAlbumsOwnedByOthers": MessageLookupByLibrary.simpleMessage(
-      "Nie można przesłać do albumów należących do innych",
-    ),
-    "canOnlyCreateLinkForFilesOwnedByYou": MessageLookupByLibrary.simpleMessage(
-      "Można tylko utworzyć link dla plików należących do Ciebie",
-    ),
-    "canOnlyRemoveFilesOwnedByYou": MessageLookupByLibrary.simpleMessage(
-      "Można usuwać tylko pliki należące do Ciebie",
-    ),
-    "cancel": MessageLookupByLibrary.simpleMessage("Anuluj"),
-    "cancelAccountRecovery": MessageLookupByLibrary.simpleMessage(
-      "Anuluj odzyskiwanie",
-    ),
-    "cancelAccountRecoveryBody": MessageLookupByLibrary.simpleMessage(
-      "Czy na pewno chcesz anulować odzyskiwanie?",
-    ),
-    "cancelOtherSubscription": m12,
-    "cancelSubscription": MessageLookupByLibrary.simpleMessage(
-      "Anuluj subskrypcję",
-    ),
-    "cannotAddMorePhotosAfterBecomingViewer": m13,
-    "cannotDeleteSharedFiles": MessageLookupByLibrary.simpleMessage(
-      "Nie można usunąć udostępnionych plików",
-    ),
-    "castAlbum": MessageLookupByLibrary.simpleMessage("Odtwórz album"),
-    "castIPMismatchBody": MessageLookupByLibrary.simpleMessage(
-      "Upewnij się, że jesteś w tej samej sieci co telewizor.",
-    ),
-    "castIPMismatchTitle": MessageLookupByLibrary.simpleMessage(
-      "Nie udało się wyświetlić albumu",
-    ),
-    "castInstruction": MessageLookupByLibrary.simpleMessage(
-      "Odwiedź cast.ente.io na urządzeniu, które chcesz sparować.\n\nWprowadź poniższy kod, aby odtworzyć album na telewizorze.",
-    ),
-    "centerPoint": MessageLookupByLibrary.simpleMessage("Punkt środkowy"),
-    "change": MessageLookupByLibrary.simpleMessage("Zmień"),
-    "changeEmail": MessageLookupByLibrary.simpleMessage("Zmień adres e-mail"),
-    "changeLocationOfSelectedItems": MessageLookupByLibrary.simpleMessage(
-      "Zmienić lokalizację wybranych elementów?",
-    ),
-    "changePassword": MessageLookupByLibrary.simpleMessage("Zmień hasło"),
-    "changePasswordTitle": MessageLookupByLibrary.simpleMessage("Zmień hasło"),
-    "changePermissions": MessageLookupByLibrary.simpleMessage(
-      "Zmień uprawnienia?",
-    ),
-    "changeYourReferralCode": MessageLookupByLibrary.simpleMessage(
-      "Zmień swój kod polecający",
-    ),
-    "checkForUpdates": MessageLookupByLibrary.simpleMessage(
-      "Sprawdź dostępne aktualizacje",
-    ),
-    "checkInboxAndSpamFolder": MessageLookupByLibrary.simpleMessage(
-      "Sprawdź swoją skrzynkę odbiorczą (i spam), aby zakończyć weryfikację",
-    ),
-    "checkStatus": MessageLookupByLibrary.simpleMessage("Sprawdź stan"),
-    "checking": MessageLookupByLibrary.simpleMessage("Sprawdzanie..."),
-    "checkingModels": MessageLookupByLibrary.simpleMessage(
-      "Sprawdzanie modeli...",
-    ),
-    "city": MessageLookupByLibrary.simpleMessage("W mieście"),
-    "claimFreeStorage": MessageLookupByLibrary.simpleMessage(
-      "Odbierz bezpłatną przestrzeń dyskową",
-    ),
-    "claimMore": MessageLookupByLibrary.simpleMessage("Zdobądź więcej!"),
-    "claimed": MessageLookupByLibrary.simpleMessage("Odebrano"),
-    "claimedStorageSoFar": m14,
-    "cleanUncategorized": MessageLookupByLibrary.simpleMessage(
-      "Wyczyść Nieskategoryzowane",
-    ),
-    "cleanUncategorizedDescription": MessageLookupByLibrary.simpleMessage(
-      "Usuń wszystkie pliki z Nieskategoryzowanych, które są obecne w innych albumach",
-    ),
-    "clearCaches": MessageLookupByLibrary.simpleMessage(
-      "Wyczyść pamięć podręczną",
-    ),
-    "clearIndexes": MessageLookupByLibrary.simpleMessage("Wyczyść indeksy"),
-    "click": MessageLookupByLibrary.simpleMessage("• Kliknij"),
-    "clickOnTheOverflowMenu": MessageLookupByLibrary.simpleMessage(
-      "• Kliknij na menu przepełnienia",
-    ),
-    "clickToInstallOurBestVersionYet": MessageLookupByLibrary.simpleMessage(
-      "Kliknij, aby zainstalować naszą najlepszą wersję",
-    ),
-    "close": MessageLookupByLibrary.simpleMessage("Zamknij"),
-    "clubByCaptureTime": MessageLookupByLibrary.simpleMessage(
-      "Club według czasu przechwycenia",
-    ),
-    "clubByFileName": MessageLookupByLibrary.simpleMessage(
-      "Club według nazwy pliku",
-    ),
-    "clusteringProgress": MessageLookupByLibrary.simpleMessage(
-      "Postęp tworzenia klastrów",
-    ),
-    "codeAppliedPageTitle": MessageLookupByLibrary.simpleMessage(
-      "Kod został zastosowany",
-    ),
-    "codeChangeLimitReached": MessageLookupByLibrary.simpleMessage(
-      "Przepraszamy, osiągnięto limit zmian kodu.",
-    ),
-    "codeCopiedToClipboard": MessageLookupByLibrary.simpleMessage(
-      "Kod został skopiowany do schowka",
-    ),
-    "codeUsedByYou": MessageLookupByLibrary.simpleMessage(
-      "Kod użyty przez Ciebie",
-    ),
-    "collabLinkSectionDescription": MessageLookupByLibrary.simpleMessage(
-      "Utwórz link, aby umożliwić innym dodawanie i przeglądanie zdjęć w udostępnionym albumie bez konieczności korzystania z aplikacji lub konta Ente. Świetne rozwiązanie do gromadzenia zdjęć ze wspólnych wydarzeń.",
-    ),
-    "collaborativeLink": MessageLookupByLibrary.simpleMessage(
-      "Link do współpracy",
-    ),
-    "collaborativeLinkCreatedFor": m15,
-    "collaborator": MessageLookupByLibrary.simpleMessage("Współuczestnik"),
-    "collaboratorsCanAddPhotosAndVideosToTheSharedAlbum":
-        MessageLookupByLibrary.simpleMessage(
-          "Współuczestnicy mogą dodawać zdjęcia i wideo do udostępnionego albumu.",
-        ),
-    "collaboratorsSuccessfullyAdded": m16,
-    "collageLayout": MessageLookupByLibrary.simpleMessage("Układ"),
-    "collageSaved": MessageLookupByLibrary.simpleMessage(
-      "Kolaż zapisano w galerii",
-    ),
-    "collect": MessageLookupByLibrary.simpleMessage("Zbieraj"),
-    "collectEventPhotos": MessageLookupByLibrary.simpleMessage(
-      "Zbierz zdjęcia z wydarzenia",
-    ),
-    "collectPhotos": MessageLookupByLibrary.simpleMessage("Zbierz zdjęcia"),
-    "collectPhotosDescription": MessageLookupByLibrary.simpleMessage(
-      "Utwórz link, w którym Twoi znajomi mogą przesyłać zdjęcia w oryginalnej jakości.",
-    ),
-    "color": MessageLookupByLibrary.simpleMessage("Kolor"),
-    "configuration": MessageLookupByLibrary.simpleMessage("Konfiguracja"),
-    "confirm": MessageLookupByLibrary.simpleMessage("Potwierdź"),
-    "confirm2FADisable": MessageLookupByLibrary.simpleMessage(
-      "Czy na pewno chcesz wyłączyć uwierzytelnianie dwustopniowe?",
-    ),
-    "confirmAccountDeletion": MessageLookupByLibrary.simpleMessage(
-      "Potwierdź usunięcie konta",
-    ),
-    "confirmAddingTrustedContact": m17,
-    "confirmDeletePrompt": MessageLookupByLibrary.simpleMessage(
-      "Tak, chcę trwale usunąć to konto i jego dane ze wszystkich aplikacji.",
-    ),
-    "confirmPassword": MessageLookupByLibrary.simpleMessage("Powtórz hasło"),
-    "confirmPlanChange": MessageLookupByLibrary.simpleMessage(
-      "Potwierdź zmianę planu",
-    ),
-    "confirmRecoveryKey": MessageLookupByLibrary.simpleMessage(
-      "Potwierdź klucz odzyskiwania",
-    ),
-    "confirmYourRecoveryKey": MessageLookupByLibrary.simpleMessage(
-      "Potwierdź klucz odzyskiwania",
-    ),
-    "connectToDevice": MessageLookupByLibrary.simpleMessage(
-      "Połącz z urządzeniem",
-    ),
-    "contactFamilyAdmin": m18,
-    "contactSupport": MessageLookupByLibrary.simpleMessage(
-      "Skontaktuj się z pomocą techniczną",
-    ),
-    "contactToManageSubscription": m19,
-    "contacts": MessageLookupByLibrary.simpleMessage("Kontakty"),
-    "contents": MessageLookupByLibrary.simpleMessage("Zawartość"),
-    "continueLabel": MessageLookupByLibrary.simpleMessage("Kontynuuj"),
-    "continueOnFreeTrial": MessageLookupByLibrary.simpleMessage(
-      "Kontynuuj bezpłatny okres próbny",
-    ),
-    "convertToAlbum": MessageLookupByLibrary.simpleMessage(
-      "Konwertuj na album",
-    ),
-    "copyEmailAddress": MessageLookupByLibrary.simpleMessage(
-      "Kopiuj adres e-mail",
-    ),
-    "copyLink": MessageLookupByLibrary.simpleMessage("Skopiuj link"),
-    "copypasteThisCodentoYourAuthenticatorApp":
-        MessageLookupByLibrary.simpleMessage(
-          "Kopiuj, wklej ten kod\ndo swojej aplikacji uwierzytelniającej",
-        ),
-    "couldNotBackUpTryLater": MessageLookupByLibrary.simpleMessage(
-      "Nie można utworzyć kopii zapasowej Twoich danych.\nSpróbujemy ponownie później.",
-    ),
-    "couldNotFreeUpSpace": MessageLookupByLibrary.simpleMessage(
-      "Nie udało się zwolnić miejsca",
-    ),
-    "couldNotUpdateSubscription": MessageLookupByLibrary.simpleMessage(
-      "Nie można było zaktualizować subskrybcji",
-    ),
-    "count": MessageLookupByLibrary.simpleMessage("Ilość"),
-    "crashReporting": MessageLookupByLibrary.simpleMessage("Zgłaszanie awarii"),
-    "create": MessageLookupByLibrary.simpleMessage("Utwórz"),
-    "createAccount": MessageLookupByLibrary.simpleMessage("Stwórz konto"),
-    "createAlbumActionHint": MessageLookupByLibrary.simpleMessage(
-      "Przytrzymaj, aby wybrać zdjęcia i kliknij +, aby utworzyć album",
-    ),
-    "createCollaborativeLink": MessageLookupByLibrary.simpleMessage(
-      "Utwórz link współpracy",
-    ),
-    "createCollage": MessageLookupByLibrary.simpleMessage("Utwórz kolaż"),
-    "createNewAccount": MessageLookupByLibrary.simpleMessage(
-      "Stwórz nowe konto",
-    ),
-    "createOrSelectAlbum": MessageLookupByLibrary.simpleMessage(
-      "Utwórz lub wybierz album",
-    ),
-    "createPublicLink": MessageLookupByLibrary.simpleMessage(
-      "Utwórz publiczny link",
-    ),
-    "creatingLink": MessageLookupByLibrary.simpleMessage("Tworzenie linku..."),
-    "criticalUpdateAvailable": MessageLookupByLibrary.simpleMessage(
-      "Dostępna jest krytyczna aktualizacja",
-    ),
-    "crop": MessageLookupByLibrary.simpleMessage("Kadruj"),
-    "curatedMemories": MessageLookupByLibrary.simpleMessage(
-      "Wyselekcjonowane wspomnienia",
-    ),
-    "currentUsageIs": MessageLookupByLibrary.simpleMessage(
-      "Aktualne użycie to ",
-    ),
-    "currentlyRunning": MessageLookupByLibrary.simpleMessage(
-      "aktualnie uruchomiony",
-    ),
-    "custom": MessageLookupByLibrary.simpleMessage("Niestandardowy"),
-    "customEndpoint": m20,
-    "darkTheme": MessageLookupByLibrary.simpleMessage("Ciemny"),
-    "dayToday": MessageLookupByLibrary.simpleMessage("Dzisiaj"),
-    "dayYesterday": MessageLookupByLibrary.simpleMessage("Wczoraj"),
-    "declineTrustInvite": MessageLookupByLibrary.simpleMessage(
-      "Odrzuć Zaproszenie",
-    ),
-    "decrypting": MessageLookupByLibrary.simpleMessage("Odszyfrowanie..."),
-    "decryptingVideo": MessageLookupByLibrary.simpleMessage(
-      "Odszyfrowywanie wideo...",
-    ),
-    "deduplicateFiles": MessageLookupByLibrary.simpleMessage(
-      "Odduplikuj pliki",
-    ),
-    "delete": MessageLookupByLibrary.simpleMessage("Usuń"),
-    "deleteAccount": MessageLookupByLibrary.simpleMessage("Usuń konto"),
-    "deleteAccountFeedbackPrompt": MessageLookupByLibrary.simpleMessage(
-      "Przykro nam, że odchodzisz. Wyjaśnij nam, dlaczego nas opuszczasz, aby pomóc ulepszać nasze usługi.",
-    ),
-    "deleteAccountPermanentlyButton": MessageLookupByLibrary.simpleMessage(
-      "Usuń konto na stałe",
-    ),
-    "deleteAlbum": MessageLookupByLibrary.simpleMessage("Usuń album"),
-    "deleteAlbumDialog": MessageLookupByLibrary.simpleMessage(
-      "Usunąć również zdjęcia (i wideo) znajdujące się w tym albumie ze <bold>wszystkich</bold> innych albumów, których są częścią?",
-    ),
-    "deleteAlbumsDialogBody": MessageLookupByLibrary.simpleMessage(
-      "Spowoduje to usunięcie wszystkich pustych albumów. Jest to przydatne, gdy chcesz zmniejszyć ilość śmieci na liście albumów.",
-    ),
-    "deleteAll": MessageLookupByLibrary.simpleMessage("Usuń Wszystko"),
-    "deleteConfirmDialogBody": MessageLookupByLibrary.simpleMessage(
-      "To konto jest połączone z innymi aplikacjami Ente, jeśli ich używasz. Twoje przesłane dane, we wszystkich aplikacjach Ente, zostaną zaplanowane do usunięcia, a Twoje konto zostanie trwale usunięte.",
-    ),
-    "deleteEmailRequest": MessageLookupByLibrary.simpleMessage(
-      "Wyślij wiadomość e-mail na <warning>account-deletion@ente.io</warning> z zarejestrowanego adresu e-mail.",
-    ),
-    "deleteEmptyAlbums": MessageLookupByLibrary.simpleMessage(
-      "Usuń puste albumy",
-    ),
-    "deleteEmptyAlbumsWithQuestionMark": MessageLookupByLibrary.simpleMessage(
-      "Usunąć puste albumy?",
-    ),
-    "deleteFromBoth": MessageLookupByLibrary.simpleMessage("Usuń z obu"),
-    "deleteFromDevice": MessageLookupByLibrary.simpleMessage(
-      "Usuń z urządzenia",
-    ),
-    "deleteFromEnte": MessageLookupByLibrary.simpleMessage("Usuń z Ente"),
-    "deleteItemCount": m21,
-    "deleteLocation": MessageLookupByLibrary.simpleMessage("Usuń lokalizację"),
-    "deleteMultipleAlbumDialog": m22,
-    "deletePhotos": MessageLookupByLibrary.simpleMessage("Usuń zdjęcia"),
-    "deleteProgress": m23,
-    "deleteReason1": MessageLookupByLibrary.simpleMessage(
-      "Brakuje kluczowej funkcji, której potrzebuję",
-    ),
-    "deleteReason2": MessageLookupByLibrary.simpleMessage(
-      "Aplikacja lub określona funkcja nie zachowuje się tak, jak sądzę, że powinna",
-    ),
-    "deleteReason3": MessageLookupByLibrary.simpleMessage(
-      "Znalazłem/am inną, lepszą usługę",
-    ),
-    "deleteReason4": MessageLookupByLibrary.simpleMessage(
-      "Moja przyczyna nie jest wymieniona",
-    ),
-    "deleteRequestSLAText": MessageLookupByLibrary.simpleMessage(
-      "Twoje żądanie zostanie przetworzone w ciągu 72 godzin.",
-    ),
-    "deleteSharedAlbum": MessageLookupByLibrary.simpleMessage(
-      "Usunąć udostępniony album?",
-    ),
-    "deleteSharedAlbumDialogBody": MessageLookupByLibrary.simpleMessage(
-      "Album zostanie usunięty dla wszystkich\n\nUtracisz dostęp do udostępnionych zdjęć w tym albumie, które są własnością innych osób",
-    ),
-    "deselectAll": MessageLookupByLibrary.simpleMessage("Odznacz wszystko"),
-    "designedToOutlive": MessageLookupByLibrary.simpleMessage(
-      "Zaprojektowane do przetrwania",
-    ),
-    "details": MessageLookupByLibrary.simpleMessage("Szczegóły"),
-    "developerSettings": MessageLookupByLibrary.simpleMessage(
-      "Ustawienia dla programistów",
-    ),
-    "developerSettingsWarning": MessageLookupByLibrary.simpleMessage(
-      "Czy na pewno chcesz zmodyfikować ustawienia programisty?",
-    ),
-    "deviceCodeHint": MessageLookupByLibrary.simpleMessage("Wprowadź kod"),
-    "deviceFilesAutoUploading": MessageLookupByLibrary.simpleMessage(
-      "Pliki dodane do tego albumu urządzenia zostaną automatycznie przesłane do Ente.",
-    ),
-    "deviceLock": MessageLookupByLibrary.simpleMessage("Blokada urządzenia"),
-    "deviceLockExplanation": MessageLookupByLibrary.simpleMessage(
-      "Wyłącz blokadę ekranu urządzenia, gdy Ente jest na pierwszym planie i w trakcie tworzenia kopii zapasowej. Zwykle nie jest to potrzebne, ale może pomóc w szybszym przesyłaniu i początkowym imporcie dużych bibliotek.",
-    ),
-    "deviceNotFound": MessageLookupByLibrary.simpleMessage(
-      "Nie znaleziono urządzenia",
-    ),
-    "didYouKnow": MessageLookupByLibrary.simpleMessage("Czy wiedziałeś/aś?"),
-    "different": MessageLookupByLibrary.simpleMessage("Inne"),
-    "disableAutoLock": MessageLookupByLibrary.simpleMessage(
-      "Wyłącz automatyczną blokadę",
-    ),
-    "disableDownloadWarningBody": MessageLookupByLibrary.simpleMessage(
-      "Widzowie mogą nadal robić zrzuty ekranu lub zapisywać kopie zdjęć za pomocą programów trzecich",
-    ),
-    "disableDownloadWarningTitle": MessageLookupByLibrary.simpleMessage(
-      "Uwaga",
-    ),
-    "disableLinkMessage": m24,
-    "disableTwofactor": MessageLookupByLibrary.simpleMessage(
-      "Wyłącz uwierzytelnianie dwustopniowe",
-    ),
-    "disablingTwofactorAuthentication": MessageLookupByLibrary.simpleMessage(
-      "Uwierzytelnianie dwustopniowe jest wyłączane...",
-    ),
-    "discord": MessageLookupByLibrary.simpleMessage("Discord"),
-    "discover": MessageLookupByLibrary.simpleMessage("Odkryj"),
-    "discover_babies": MessageLookupByLibrary.simpleMessage("Niemowlęta"),
-    "discover_celebrations": MessageLookupByLibrary.simpleMessage(
-      "Uroczystości",
-    ),
-    "discover_food": MessageLookupByLibrary.simpleMessage("Jedzenie"),
-    "discover_greenery": MessageLookupByLibrary.simpleMessage("Zieleń"),
-    "discover_hills": MessageLookupByLibrary.simpleMessage("Wzgórza"),
-    "discover_identity": MessageLookupByLibrary.simpleMessage("Tożsamość"),
-    "discover_memes": MessageLookupByLibrary.simpleMessage("Memy"),
-    "discover_notes": MessageLookupByLibrary.simpleMessage("Notatki"),
-    "discover_pets": MessageLookupByLibrary.simpleMessage("Zwierzęta domowe"),
-    "discover_receipts": MessageLookupByLibrary.simpleMessage("Paragony"),
-    "discover_screenshots": MessageLookupByLibrary.simpleMessage(
-      "Zrzuty ekranu",
-    ),
-    "discover_selfies": MessageLookupByLibrary.simpleMessage("Selfie"),
-    "discover_sunset": MessageLookupByLibrary.simpleMessage("Zachód słońca"),
-    "discover_visiting_cards": MessageLookupByLibrary.simpleMessage(
-      "Wizytówki",
-    ),
-    "discover_wallpapers": MessageLookupByLibrary.simpleMessage("Tapety"),
-    "dismiss": MessageLookupByLibrary.simpleMessage("Odrzuć"),
-    "distanceInKMUnit": MessageLookupByLibrary.simpleMessage("km"),
-    "doNotSignOut": MessageLookupByLibrary.simpleMessage("Nie wylogowuj mnie"),
-    "doThisLater": MessageLookupByLibrary.simpleMessage("Spróbuj później"),
-    "doYouWantToDiscardTheEditsYouHaveMade":
-        MessageLookupByLibrary.simpleMessage(
-          "Czy chcesz odrzucić dokonane zmiany?",
-        ),
-    "done": MessageLookupByLibrary.simpleMessage("Gotowe"),
-    "dontSave": MessageLookupByLibrary.simpleMessage("Nie zapisuj"),
-    "doubleYourStorage": MessageLookupByLibrary.simpleMessage(
-      "Podwój swoją przestrzeń dyskową",
-    ),
-    "download": MessageLookupByLibrary.simpleMessage("Pobierz"),
-    "downloadFailed": MessageLookupByLibrary.simpleMessage(
-      "Pobieranie nie powiodło się",
-    ),
-    "downloading": MessageLookupByLibrary.simpleMessage("Pobieranie..."),
-    "dropSupportEmail": m25,
-    "duplicateFileCountWithStorageSaved": m26,
-    "duplicateItemsGroup": m27,
-    "edit": MessageLookupByLibrary.simpleMessage("Edytuj"),
-    "editEmailAlreadyLinked": m28,
-    "editLocation": MessageLookupByLibrary.simpleMessage("Edytuj lokalizację"),
-    "editLocationTagTitle": MessageLookupByLibrary.simpleMessage(
-      "Edytuj lokalizację",
-    ),
-    "editPerson": MessageLookupByLibrary.simpleMessage("Edytuj osobę"),
-    "editTime": MessageLookupByLibrary.simpleMessage("Edytuj czas"),
-    "editsSaved": MessageLookupByLibrary.simpleMessage("Edycje zapisane"),
-    "editsToLocationWillOnlyBeSeenWithinEnte":
-        MessageLookupByLibrary.simpleMessage(
-          "Edycje lokalizacji będą widoczne tylko w Ente",
-        ),
-    "eligible": MessageLookupByLibrary.simpleMessage("kwalifikujący się"),
-    "email": MessageLookupByLibrary.simpleMessage("Adres e-mail"),
-    "emailAlreadyRegistered": MessageLookupByLibrary.simpleMessage(
-      "Adres e-mail jest już zarejestrowany.",
-    ),
-    "emailChangedTo": m29,
-    "emailDoesNotHaveEnteAccount": m30,
-    "emailNoEnteAccount": m31,
-    "emailNotRegistered": MessageLookupByLibrary.simpleMessage(
-      "Adres e-mail nie jest zarejestrowany.",
-    ),
-    "emailVerificationToggle": MessageLookupByLibrary.simpleMessage(
-      "Weryfikacja e-mail",
-    ),
-    "emailYourLogs": MessageLookupByLibrary.simpleMessage("Wyślij mailem logi"),
-    "emergencyContacts": MessageLookupByLibrary.simpleMessage(
-      "Kontakty Alarmowe",
-    ),
-    "empty": MessageLookupByLibrary.simpleMessage("Opróżnij"),
-    "emptyTrash": MessageLookupByLibrary.simpleMessage("Opróżnić kosz?"),
-    "enable": MessageLookupByLibrary.simpleMessage("Włącz"),
-    "enableMLIndexingDesc": MessageLookupByLibrary.simpleMessage(
-      "Ente obsługuje nauczanie maszynowe na urządzeniu dla rozpoznawania twarzy, wyszukiwania magicznego i innych zaawansowanych funkcji wyszukiwania",
-    ),
-    "enableMachineLearningBanner": MessageLookupByLibrary.simpleMessage(
-      "Włącz nauczanie maszynowe dla magicznego wyszukiwania i rozpoznawania twarzy",
-    ),
-    "enableMaps": MessageLookupByLibrary.simpleMessage("Włącz mapy"),
-    "enableMapsDesc": MessageLookupByLibrary.simpleMessage(
-      "To pokaże Twoje zdjęcia na mapie świata.\n\nTa mapa jest hostowana przez Open Street Map, a dokładne lokalizacje Twoich zdjęć nigdy nie są udostępniane.\n\nMożesz wyłączyć tę funkcję w każdej chwili w ustawieniach.",
-    ),
-    "enabled": MessageLookupByLibrary.simpleMessage("Włączone"),
-    "encryptingBackup": MessageLookupByLibrary.simpleMessage(
-      "Szyfrowanie kopii zapasowej...",
-    ),
-    "encryption": MessageLookupByLibrary.simpleMessage("Szyfrowanie"),
-    "encryptionKeys": MessageLookupByLibrary.simpleMessage(
-      "Klucze szyfrowania",
-    ),
-    "endpointUpdatedMessage": MessageLookupByLibrary.simpleMessage(
-      "Punkt końcowy zaktualizowano pomyślnie",
-    ),
-    "endtoendEncryptedByDefault": MessageLookupByLibrary.simpleMessage(
-      "Domyślnie zaszyfrowane metodą end-to-end",
-    ),
-    "enteCanEncryptAndPreserveFilesOnlyIfYouGrant":
-        MessageLookupByLibrary.simpleMessage(
-          "Ente może zaszyfrować i zachować pliki tylko wtedy, gdy udzielisz do nich dostępu",
-        ),
-    "entePhotosPerm": MessageLookupByLibrary.simpleMessage(
-      "Ente <i>potrzebuje uprawnień</i> aby przechowywać twoje zdjęcia",
-    ),
-    "enteSubscriptionPitch": MessageLookupByLibrary.simpleMessage(
-      "Ente zachowuje Twoje wspomnienia, więc są zawsze dostępne dla Ciebie, nawet jeśli zgubisz urządzenie.",
-    ),
-    "enteSubscriptionShareWithFamily": MessageLookupByLibrary.simpleMessage(
-      "Twoja rodzina może być również dodana do Twojego planu.",
-    ),
-    "enterAlbumName": MessageLookupByLibrary.simpleMessage(
-      "Wprowadź nazwę albumu",
-    ),
-    "enterCode": MessageLookupByLibrary.simpleMessage("Wprowadź kod"),
-    "enterCodeDescription": MessageLookupByLibrary.simpleMessage(
-      "Wprowadź kod dostarczony przez znajomego, aby uzyskać bezpłatne miejsce dla was obojga",
-    ),
-    "enterDateOfBirth": MessageLookupByLibrary.simpleMessage(
-      "Urodziny (nieobowiązkowo)",
-    ),
-    "enterEmail": MessageLookupByLibrary.simpleMessage("Wprowadź adres e-mail"),
-    "enterFileName": MessageLookupByLibrary.simpleMessage(
-      "Wprowadź nazwę pliku",
-    ),
-    "enterName": MessageLookupByLibrary.simpleMessage("Wprowadź nazwę"),
-    "enterNewPasswordToEncrypt": MessageLookupByLibrary.simpleMessage(
-      "Wprowadź nowe hasło, którego możemy użyć do zaszyfrowania Twoich danych",
-    ),
-    "enterPassword": MessageLookupByLibrary.simpleMessage("Wprowadź hasło"),
-    "enterPasswordToEncrypt": MessageLookupByLibrary.simpleMessage(
-      "Wprowadź hasło, którego możemy użyć do zaszyfrowania Twoich danych",
-    ),
-    "enterPersonName": MessageLookupByLibrary.simpleMessage(
-      "Wprowadź imię osoby",
-    ),
-    "enterPin": MessageLookupByLibrary.simpleMessage("Wprowadź kod PIN"),
-    "enterReferralCode": MessageLookupByLibrary.simpleMessage(
-      "Wprowadź kod polecenia",
-    ),
-    "enterThe6digitCodeFromnyourAuthenticatorApp":
-        MessageLookupByLibrary.simpleMessage(
-          "Wprowadź 6-cyfrowy kod z\nTwojej aplikacji uwierzytelniającej",
-        ),
-    "enterValidEmail": MessageLookupByLibrary.simpleMessage(
-      "Prosimy podać prawidłowy adres e-mail.",
-    ),
-    "enterYourEmailAddress": MessageLookupByLibrary.simpleMessage(
-      "Podaj swój adres e-mail",
-    ),
-    "enterYourNewEmailAddress": MessageLookupByLibrary.simpleMessage(
-      "Podaj swój nowy adres e-mail",
-    ),
-    "enterYourPassword": MessageLookupByLibrary.simpleMessage("Wprowadź hasło"),
-    "enterYourRecoveryKey": MessageLookupByLibrary.simpleMessage(
-      "Wprowadź swój klucz odzyskiwania",
-    ),
-    "error": MessageLookupByLibrary.simpleMessage("Błąd"),
-    "everywhere": MessageLookupByLibrary.simpleMessage("wszędzie"),
-    "exif": MessageLookupByLibrary.simpleMessage("EXIF"),
-    "existingUser": MessageLookupByLibrary.simpleMessage(
-      "Istniejący użytkownik",
-    ),
-    "expiredLinkInfo": MessageLookupByLibrary.simpleMessage(
-      "Ten link wygasł. Wybierz nowy czas wygaśnięcia lub wyłącz automatyczne wygasanie linku.",
-    ),
-    "exportLogs": MessageLookupByLibrary.simpleMessage("Eksportuj logi"),
-    "exportYourData": MessageLookupByLibrary.simpleMessage(
-      "Eksportuj swoje dane",
-    ),
-    "extraPhotosFound": MessageLookupByLibrary.simpleMessage(
-      "Znaleziono dodatkowe zdjęcia",
-    ),
-    "extraPhotosFoundFor": m33,
-    "faceNotClusteredYet": MessageLookupByLibrary.simpleMessage(
-      "Twarz jeszcze nie zgrupowana, prosimy wrócić później",
-    ),
-    "faceRecognition": MessageLookupByLibrary.simpleMessage(
-      "Rozpoznawanie twarzy",
-    ),
-    "faceThumbnailGenerationFailed": MessageLookupByLibrary.simpleMessage(
-      "Nie można wygenerować miniaturek twarzy",
-    ),
-    "faces": MessageLookupByLibrary.simpleMessage("Twarze"),
-    "failed": MessageLookupByLibrary.simpleMessage("Nie powiodło się"),
-    "failedToApplyCode": MessageLookupByLibrary.simpleMessage(
-      "Nie udało się zastosować kodu",
-    ),
-    "failedToCancel": MessageLookupByLibrary.simpleMessage(
-      "Nie udało się anulować",
-    ),
-    "failedToDownloadVideo": MessageLookupByLibrary.simpleMessage(
-      "Nie udało się pobrać wideo",
-    ),
-    "failedToFetchActiveSessions": MessageLookupByLibrary.simpleMessage(
-      "Nie udało się pobrać aktywnych sesji",
-    ),
-    "failedToFetchOriginalForEdit": MessageLookupByLibrary.simpleMessage(
-      "Nie udało się pobrać oryginału do edycji",
-    ),
-    "failedToFetchReferralDetails": MessageLookupByLibrary.simpleMessage(
-      "Nie można pobrać szczegółów polecenia. Spróbuj ponownie później.",
-    ),
-    "failedToLoadAlbums": MessageLookupByLibrary.simpleMessage(
-      "Nie udało się załadować albumów",
-    ),
-    "failedToPlayVideo": MessageLookupByLibrary.simpleMessage(
-      "Nie udało się odtworzyć wideo",
-    ),
-    "failedToRefreshStripeSubscription": MessageLookupByLibrary.simpleMessage(
-      "Nie udało się odświeżyć subskrypcji",
-    ),
-    "failedToRenew": MessageLookupByLibrary.simpleMessage(
-      "Nie udało się odnowić",
-    ),
-    "failedToVerifyPaymentStatus": MessageLookupByLibrary.simpleMessage(
-      "Nie udało się zweryfikować stanu płatności",
-    ),
-    "familyPlanOverview": MessageLookupByLibrary.simpleMessage(
-      "Dodaj 5 członków rodziny do istniejącego planu bez dodatkowego płacenia.\n\nKażdy członek otrzymuje własną przestrzeń prywatną i nie widzi wzajemnie swoich plików, chyba że są one udostępnione.\n\nPlany rodzinne są dostępne dla klientów, którzy mają płatną subskrypcję Ente.\n\nSubskrybuj teraz, aby rozpocząć!",
-    ),
-    "familyPlanPortalTitle": MessageLookupByLibrary.simpleMessage("Rodzina"),
-    "familyPlans": MessageLookupByLibrary.simpleMessage("Plany rodzinne"),
-    "faq": MessageLookupByLibrary.simpleMessage(
-      "FAQ – Często zadawane pytania",
-    ),
-    "faqs": MessageLookupByLibrary.simpleMessage(
-      "FAQ – Często zadawane pytania",
-    ),
-    "favorite": MessageLookupByLibrary.simpleMessage("Dodaj do ulubionych"),
-    "feastingWithThem": m34,
-    "feedback": MessageLookupByLibrary.simpleMessage("Opinia"),
-    "file": MessageLookupByLibrary.simpleMessage("Plik"),
-    "fileAnalysisFailed": MessageLookupByLibrary.simpleMessage(
-      "Nie można przeanalizować pliku",
-    ),
-    "fileFailedToSaveToGallery": MessageLookupByLibrary.simpleMessage(
-      "Nie udało się zapisać pliku do galerii",
-    ),
-    "fileInfoAddDescHint": MessageLookupByLibrary.simpleMessage(
-      "Dodaj opis...",
-    ),
-    "fileNotUploadedYet": MessageLookupByLibrary.simpleMessage(
-      "Plik nie został jeszcze przesłany",
-    ),
-    "fileSavedToGallery": MessageLookupByLibrary.simpleMessage(
-      "Plik zapisany do galerii",
-    ),
-    "fileTypes": MessageLookupByLibrary.simpleMessage("Rodzaje plików"),
-    "fileTypesAndNames": MessageLookupByLibrary.simpleMessage(
-      "Typy plików i nazwy",
-    ),
-    "filesBackedUpFromDevice": m35,
-    "filesBackedUpInAlbum": m36,
-    "filesDeleted": MessageLookupByLibrary.simpleMessage("Pliki usunięto"),
-    "filesSavedToGallery": MessageLookupByLibrary.simpleMessage(
-      "Pliki zapisane do galerii",
-    ),
-    "findPeopleByName": MessageLookupByLibrary.simpleMessage(
-      "Szybko szukaj osób po imieniu",
-    ),
-    "findThemQuickly": MessageLookupByLibrary.simpleMessage(
-      "Znajdź ich szybko",
-    ),
-    "flip": MessageLookupByLibrary.simpleMessage("Obróć"),
-    "food": MessageLookupByLibrary.simpleMessage("Kulinarna rozkosz"),
-    "forYourMemories": MessageLookupByLibrary.simpleMessage(
-      "dla twoich wspomnień",
-    ),
-    "forgotPassword": MessageLookupByLibrary.simpleMessage(
-      "Nie pamiętam hasła",
-    ),
-    "foundFaces": MessageLookupByLibrary.simpleMessage("Znaleziono twarze"),
-    "freeStorageClaimed": MessageLookupByLibrary.simpleMessage(
-      "Bezpłatna pamięć, którą odebrano",
-    ),
-    "freeStorageOnReferralSuccess": m37,
-    "freeStorageUsable": MessageLookupByLibrary.simpleMessage(
-      "Darmowa pamięć użyteczna",
-    ),
-    "freeTrial": MessageLookupByLibrary.simpleMessage("Darmowy okres próbny"),
-    "freeTrialValidTill": m38,
-    "freeUpAmount": m40,
-    "freeUpDeviceSpace": MessageLookupByLibrary.simpleMessage(
-      "Zwolnij miejsce na urządzeniu",
-    ),
-    "freeUpDeviceSpaceDesc": MessageLookupByLibrary.simpleMessage(
-      "Oszczędzaj miejsce na urządzeniu poprzez wyczyszczenie plików, które zostały już przesłane.",
-    ),
-    "freeUpSpace": MessageLookupByLibrary.simpleMessage("Zwolnij miejsce"),
-    "gallery": MessageLookupByLibrary.simpleMessage("Galeria"),
-    "galleryMemoryLimitInfo": MessageLookupByLibrary.simpleMessage(
-      "W galerii wyświetlane jest do 1000 pamięci",
-    ),
-    "general": MessageLookupByLibrary.simpleMessage("Ogólne"),
-    "generatingEncryptionKeys": MessageLookupByLibrary.simpleMessage(
-      "Generowanie kluczy szyfrujących...",
-    ),
-    "genericProgress": m42,
-    "goToSettings": MessageLookupByLibrary.simpleMessage("Przejdź do ustawień"),
-    "googlePlayId": MessageLookupByLibrary.simpleMessage(
-      "Identyfikator Google Play",
-    ),
-    "grantFullAccessPrompt": MessageLookupByLibrary.simpleMessage(
-      "Zezwól na dostęp do wszystkich zdjęć w aplikacji Ustawienia",
-    ),
-    "grantPermission": MessageLookupByLibrary.simpleMessage(
-      "Przyznaj uprawnienie",
-    ),
-    "greenery": MessageLookupByLibrary.simpleMessage("Zielone życie"),
-    "groupNearbyPhotos": MessageLookupByLibrary.simpleMessage(
-      "Grupuj pobliskie zdjęcia",
-    ),
-    "guestView": MessageLookupByLibrary.simpleMessage("Widok gościa"),
-    "guestViewEnablePreSteps": MessageLookupByLibrary.simpleMessage(
-      "Aby włączyć widok gościa, należy skonfigurować hasło urządzenia lub blokadę ekranu w ustawieniach Twojego systemu.",
-    ),
-    "happyBirthday": MessageLookupByLibrary.simpleMessage(
-      "Wszystkiego najlepszego! 🥳",
-    ),
-    "hearUsExplanation": MessageLookupByLibrary.simpleMessage(
-      "Nie śledzimy instalacji aplikacji. Pomogłyby nam, gdybyś powiedział/a nam, gdzie nas znalazłeś/aś!",
-    ),
-    "hearUsWhereTitle": MessageLookupByLibrary.simpleMessage(
-      "Jak usłyszałeś/aś o Ente? (opcjonalnie)",
-    ),
-    "help": MessageLookupByLibrary.simpleMessage("Pomoc"),
-    "hidden": MessageLookupByLibrary.simpleMessage("Ukryte"),
-    "hide": MessageLookupByLibrary.simpleMessage("Ukryj"),
-    "hideContent": MessageLookupByLibrary.simpleMessage("Ukryj zawartość"),
-    "hideContentDescriptionAndroid": MessageLookupByLibrary.simpleMessage(
-      "Ukrywa zawartość aplikacji w przełączniku aplikacji i wyłącza zrzuty ekranu",
-    ),
-    "hideContentDescriptionIos": MessageLookupByLibrary.simpleMessage(
-      "Ukrywa zawartość aplikacji w przełączniku aplikacji",
-    ),
-    "hideSharedItemsFromHomeGallery": MessageLookupByLibrary.simpleMessage(
-      "Ukryj współdzielone elementy w galerii głównej",
-    ),
-    "hiding": MessageLookupByLibrary.simpleMessage("Ukrywanie..."),
-    "hikingWithThem": m43,
-    "hostedAtOsmFrance": MessageLookupByLibrary.simpleMessage(
-      "Hostowane w OSM Francja",
-    ),
-    "howItWorks": MessageLookupByLibrary.simpleMessage("Jak to działa"),
-    "howToViewShareeVerificationID": MessageLookupByLibrary.simpleMessage(
-      "Poproś ich o przytrzymanie swojego adresu e-mail na ekranie ustawień i sprawdzenie, czy identyfikatory na obu urządzeniach są zgodne.",
-    ),
-    "iOSGoToSettingsDescription": MessageLookupByLibrary.simpleMessage(
-      "Uwierzytelnianie biometryczne nie jest skonfigurowane na Twoim urządzeniu. Prosimy włączyć Touch ID lub Face ID na swoim telefonie.",
-    ),
-    "iOSLockOut": MessageLookupByLibrary.simpleMessage(
-      "Uwierzytelnianie biometryczne jest wyłączone. Prosimy zablokować i odblokować ekran, aby je włączyć.",
-    ),
-    "iOSOkButton": MessageLookupByLibrary.simpleMessage("OK"),
-    "ignore": MessageLookupByLibrary.simpleMessage("Ignoruj"),
-    "ignoreUpdate": MessageLookupByLibrary.simpleMessage("Ignoruj"),
-    "ignored": MessageLookupByLibrary.simpleMessage("ignorowane"),
-    "ignoredFolderUploadReason": MessageLookupByLibrary.simpleMessage(
-      "Niektóre pliki w tym albumie są ignorowane podczas przesyłania, ponieważ zostały wcześniej usunięte z Ente.",
-    ),
-    "imageNotAnalyzed": MessageLookupByLibrary.simpleMessage(
-      "Obraz nie został przeanalizowany",
-    ),
-    "immediately": MessageLookupByLibrary.simpleMessage("Natychmiast"),
-    "importing": MessageLookupByLibrary.simpleMessage("Importowanie...."),
-    "incorrectCode": MessageLookupByLibrary.simpleMessage("Nieprawidłowy kod"),
-    "incorrectPasswordTitle": MessageLookupByLibrary.simpleMessage(
-      "Nieprawidłowe hasło",
-    ),
-    "incorrectRecoveryKey": MessageLookupByLibrary.simpleMessage(
-      "Nieprawidłowy klucz odzyskiwania",
-    ),
-    "incorrectRecoveryKeyBody": MessageLookupByLibrary.simpleMessage(
-      "Kod jest nieprawidłowy",
-    ),
-    "incorrectRecoveryKeyTitle": MessageLookupByLibrary.simpleMessage(
-      "Nieprawidłowy klucz odzyskiwania",
-    ),
-    "indexedItems": MessageLookupByLibrary.simpleMessage(
-      "Zindeksowane elementy",
-    ),
-    "indexingPausedStatusDescription": MessageLookupByLibrary.simpleMessage(
-      "Indeksowanie zostało wstrzymane. Zostanie automatycznie wznowione, gdy urządzenie będzie gotowe. Urządzenie uznaje się za gotowe, gdy poziom baterii, stan jej zdrowia oraz status termiczny znajdują się w bezpiecznym zakresie.",
-    ),
-    "ineligible": MessageLookupByLibrary.simpleMessage("Nie kwalifikuje się"),
-    "info": MessageLookupByLibrary.simpleMessage("Informacje"),
-    "insecureDevice": MessageLookupByLibrary.simpleMessage(
-      "Niezabezpieczone urządzenie",
-    ),
-    "installManually": MessageLookupByLibrary.simpleMessage(
-      "Zainstaluj manualnie",
-    ),
-    "invalidEmailAddress": MessageLookupByLibrary.simpleMessage(
-      "Nieprawidłowy adres e-mail",
-    ),
-    "invalidEndpoint": MessageLookupByLibrary.simpleMessage(
-      "Punkt końcowy jest nieprawidłowy",
-    ),
-    "invalidEndpointMessage": MessageLookupByLibrary.simpleMessage(
-      "Niestety, wprowadzony punkt końcowy jest nieprawidłowy. Wprowadź prawidłowy punkt końcowy i spróbuj ponownie.",
-    ),
-    "invalidKey": MessageLookupByLibrary.simpleMessage(
-      "Klucz jest nieprawidłowy",
-    ),
-    "invalidRecoveryKey": MessageLookupByLibrary.simpleMessage(
-      "Wprowadzony klucz odzyskiwania jest nieprawidłowy. Upewnij się, że zawiera on 24 słowa i sprawdź pisownię każdego z nich.\n\nJeśli wprowadziłeś starszy kod odzyskiwania, upewnij się, że ma on 64 znaki i sprawdź każdy z nich.",
-    ),
-    "invite": MessageLookupByLibrary.simpleMessage("Zaproś"),
-    "inviteToEnte": MessageLookupByLibrary.simpleMessage("Zaproś do Ente"),
-    "inviteYourFriends": MessageLookupByLibrary.simpleMessage(
-      "Zaproś znajomych",
-    ),
-    "inviteYourFriendsToEnte": MessageLookupByLibrary.simpleMessage(
-      "Zaproś znajomych do Ente",
-    ),
-    "itLooksLikeSomethingWentWrongPleaseRetryAfterSome":
-        MessageLookupByLibrary.simpleMessage(
-          "Wygląda na to, że coś poszło nie tak. Spróbuj ponownie po pewnym czasie. Jeśli błąd będzie się powtarzał, skontaktuj się z naszym zespołem pomocy technicznej.",
-        ),
-    "itemCount": m44,
-    "itemsShowTheNumberOfDaysRemainingBeforePermanentDeletion":
-        MessageLookupByLibrary.simpleMessage(
-          "Elementy pokazują liczbę dni pozostałych przed trwałym usunięciem",
-        ),
-    "itemsWillBeRemovedFromAlbum": MessageLookupByLibrary.simpleMessage(
-      "Wybrane elementy zostaną usunięte z tego albumu",
-    ),
-    "join": MessageLookupByLibrary.simpleMessage("Dołącz"),
-    "joinAlbum": MessageLookupByLibrary.simpleMessage("Dołącz do albumu"),
-    "joinAlbumConfirmationDialogBody": MessageLookupByLibrary.simpleMessage(
-      "Dołączenie do albumu sprawi, że Twój e-mail będzie widoczny dla jego uczestników.",
-    ),
-    "joinAlbumSubtext": MessageLookupByLibrary.simpleMessage(
-      "aby wyświetlić i dodać swoje zdjęcia",
-    ),
-    "joinAlbumSubtextViewer": MessageLookupByLibrary.simpleMessage(
-      "aby dodać to do udostępnionych albumów",
-    ),
-    "joinDiscord": MessageLookupByLibrary.simpleMessage(
-      "Dołącz do serwera Discord",
-    ),
-    "keepPhotos": MessageLookupByLibrary.simpleMessage("Zachowaj Zdjęcia"),
-    "kiloMeterUnit": MessageLookupByLibrary.simpleMessage("km"),
-    "kindlyHelpUsWithThisInformation": MessageLookupByLibrary.simpleMessage(
-      "Pomóż nam z tą informacją",
-    ),
-    "language": MessageLookupByLibrary.simpleMessage("Język"),
-    "lastTimeWithThem": m45,
-    "lastUpdated": MessageLookupByLibrary.simpleMessage(
-      "Ostatnio zaktualizowano",
-    ),
-    "lastYearsTrip": MessageLookupByLibrary.simpleMessage(
-      "Zeszłoroczna podróż",
-    ),
-    "leave": MessageLookupByLibrary.simpleMessage("Wyjdź"),
-    "leaveAlbum": MessageLookupByLibrary.simpleMessage("Opuść album"),
-    "leaveFamily": MessageLookupByLibrary.simpleMessage("Opuść rodzinę"),
-    "leaveSharedAlbum": MessageLookupByLibrary.simpleMessage(
-      "Opuścić udostępniony album?",
-    ),
-    "left": MessageLookupByLibrary.simpleMessage("W lewo"),
-    "legacy": MessageLookupByLibrary.simpleMessage("Dziedzictwo"),
-    "legacyAccounts": MessageLookupByLibrary.simpleMessage(
-      "Odziedziczone konta",
-    ),
-    "legacyInvite": m46,
-    "legacyPageDesc": MessageLookupByLibrary.simpleMessage(
-      "Dziedzictwo pozwala zaufanym kontaktom na dostęp do Twojego konta w razie Twojej nieobecności.",
-    ),
-    "legacyPageDesc2": MessageLookupByLibrary.simpleMessage(
-      "Zaufane kontakty mogą rozpocząć odzyskiwanie konta, a jeśli nie zostaną zablokowane w ciągu 30 dni, zresetować Twoje hasło i uzyskać dostęp do Twojego konta.",
-    ),
-    "light": MessageLookupByLibrary.simpleMessage("Jasny"),
-    "lightTheme": MessageLookupByLibrary.simpleMessage("Jasny"),
-    "linkCopiedToClipboard": MessageLookupByLibrary.simpleMessage(
-      "Link skopiowany do schowka",
-    ),
-    "linkDeviceLimit": MessageLookupByLibrary.simpleMessage("Limit urządzeń"),
-    "linkEmail": MessageLookupByLibrary.simpleMessage("Połącz adres e-mail"),
-    "linkEmailToContactBannerCaption": MessageLookupByLibrary.simpleMessage(
-      "aby szybciej udostępniać",
-    ),
-    "linkEnabled": MessageLookupByLibrary.simpleMessage("Aktywny"),
-    "linkExpired": MessageLookupByLibrary.simpleMessage("Wygasł"),
-    "linkExpiresOn": m47,
-    "linkExpiry": MessageLookupByLibrary.simpleMessage("Wygaśnięcie linku"),
-    "linkHasExpired": MessageLookupByLibrary.simpleMessage("Link wygasł"),
-    "linkNeverExpires": MessageLookupByLibrary.simpleMessage("Nigdy"),
-    "linkPersonToEmail": m48,
-    "linkPersonToEmailConfirmation": m49,
-    "livePhotos": MessageLookupByLibrary.simpleMessage("Zdjęcia Live Photo"),
-    "loadMessage1": MessageLookupByLibrary.simpleMessage(
-      "Możesz udostępnić swoją subskrypcję swojej rodzinie",
-    ),
-    "loadMessage2": MessageLookupByLibrary.simpleMessage(
-      "Do tej pory zachowaliśmy ponad 200 milionów wspomnień",
-    ),
-    "loadMessage3": MessageLookupByLibrary.simpleMessage(
-      "Przechowujemy 3 kopie Twoich danych, jedną w podziemnym schronie",
-    ),
-    "loadMessage4": MessageLookupByLibrary.simpleMessage(
-      "Wszystkie nasze aplikacje są otwarto źródłowe",
-    ),
-    "loadMessage5": MessageLookupByLibrary.simpleMessage(
-      "Nasz kod źródłowy i kryptografia zostały poddane zewnętrznemu audytowi",
-    ),
-    "loadMessage6": MessageLookupByLibrary.simpleMessage(
-      "Możesz udostępniać linki do swoich albumów swoim bliskim",
-    ),
-    "loadMessage7": MessageLookupByLibrary.simpleMessage(
-      "Nasze aplikacje mobilne działają w tle, aby zaszyfrować i wykonać kopię zapasową wszystkich nowych zdjęć, które klikniesz",
-    ),
-    "loadMessage8": MessageLookupByLibrary.simpleMessage(
-      "web.ente.io ma zgrabny program do przesyłania",
-    ),
-    "loadMessage9": MessageLookupByLibrary.simpleMessage(
-      "Używamy Xchacha20Poly1305 do bezpiecznego szyfrowania Twoich danych",
-    ),
-    "loadingExifData": MessageLookupByLibrary.simpleMessage(
-      "Wczytywanie danych EXIF...",
-    ),
-    "loadingGallery": MessageLookupByLibrary.simpleMessage(
-      "Ładowanie galerii...",
-    ),
-    "loadingMessage": MessageLookupByLibrary.simpleMessage(
-      "Wczytywanie Twoich zdjęć...",
-    ),
-    "loadingModel": MessageLookupByLibrary.simpleMessage(
-      "Pobieranie modeli...",
-    ),
-    "loadingYourPhotos": MessageLookupByLibrary.simpleMessage(
-      "Wczytywanie Twoich zdjęć...",
-    ),
-    "localGallery": MessageLookupByLibrary.simpleMessage("Galeria lokalna"),
-    "localIndexing": MessageLookupByLibrary.simpleMessage(
-      "Indeksowanie lokalne",
-    ),
-    "localSyncErrorMessage": MessageLookupByLibrary.simpleMessage(
-      "Wygląda na to, że coś poszło nie tak, ponieważ lokalna synchronizacja zdjęć zajmuje więcej czasu, niż oczekiwano. Skontaktuj się z naszym zespołem pomocy technicznej",
-    ),
-    "location": MessageLookupByLibrary.simpleMessage("Lokalizacja"),
-    "locationName": MessageLookupByLibrary.simpleMessage("Nazwa lokalizacji"),
-    "locationTagFeatureDescription": MessageLookupByLibrary.simpleMessage(
-      "Znacznik lokalizacji grupuje wszystkie zdjęcia, które zostały zrobione w promieniu zdjęcia",
-    ),
-    "locations": MessageLookupByLibrary.simpleMessage("Lokalizacje"),
-    "lockButtonLabel": MessageLookupByLibrary.simpleMessage("Zablokuj"),
-    "lockscreen": MessageLookupByLibrary.simpleMessage("Ekran blokady"),
-    "logInLabel": MessageLookupByLibrary.simpleMessage("Zaloguj się"),
-    "loggingOut": MessageLookupByLibrary.simpleMessage("Wylogowywanie..."),
-    "loginSessionExpired": MessageLookupByLibrary.simpleMessage(
-      "Sesja wygasła",
-    ),
-    "loginSessionExpiredDetails": MessageLookupByLibrary.simpleMessage(
-      "Twoja sesja wygasła. Zaloguj się ponownie.",
-    ),
-    "loginTerms": MessageLookupByLibrary.simpleMessage(
-      "Klikając, zaloguj się, zgadzam się na <u-terms>regulamin</u-terms> i <u-policy>politykę prywatności</u-policy>",
-    ),
-    "loginWithTOTP": MessageLookupByLibrary.simpleMessage(
-      "Zaloguj się za pomocą TOTP",
-    ),
-    "logout": MessageLookupByLibrary.simpleMessage("Wyloguj"),
-    "logsDialogBody": MessageLookupByLibrary.simpleMessage(
-      "Spowoduje to wysyłanie logów, aby pomóc nam w debugowaniu twojego problemu. Pamiętaj, że nazwy plików zostaną dołączone, aby pomóc w śledzeniu problemów z określonymi plikami.",
-    ),
-    "longPressAnEmailToVerifyEndToEndEncryption":
-        MessageLookupByLibrary.simpleMessage(
-          "Naciśnij i przytrzymaj e-mail, aby zweryfikować szyfrowanie end-to-end.",
-        ),
-    "longpressOnAnItemToViewInFullscreen": MessageLookupByLibrary.simpleMessage(
-      "Długo naciśnij element, aby wyświetlić go na pełnym ekranie",
-    ),
-    "lookBackOnYourMemories": MessageLookupByLibrary.simpleMessage(
-      "Spójrz ponownie na swoje wspomnienia 🌄",
-    ),
-    "loopVideoOff": MessageLookupByLibrary.simpleMessage(
-      "Pętla wideo wyłączona",
-    ),
-    "loopVideoOn": MessageLookupByLibrary.simpleMessage("Pętla wideo włączona"),
-    "lostDevice": MessageLookupByLibrary.simpleMessage("Utracono urządzenie?"),
-    "machineLearning": MessageLookupByLibrary.simpleMessage(
-      "Nauczanie maszynowe",
-    ),
-    "magicSearch": MessageLookupByLibrary.simpleMessage(
-      "Magiczne wyszukiwanie",
-    ),
-    "magicSearchHint": MessageLookupByLibrary.simpleMessage(
-      "Magiczne wyszukiwanie pozwala na wyszukiwanie zdjęć według ich zawartości, np. \"kwiat\", \"czerwony samochód\", \"dokumenty tożsamości\"",
-    ),
-    "manage": MessageLookupByLibrary.simpleMessage("Zarządzaj"),
-    "manageDeviceStorage": MessageLookupByLibrary.simpleMessage(
-      "Zarządzaj pamięcią podręczną urządzenia",
-    ),
-    "manageDeviceStorageDesc": MessageLookupByLibrary.simpleMessage(
-      "Przejrzyj i wyczyść lokalną pamięć podręczną.",
-    ),
-    "manageFamily": MessageLookupByLibrary.simpleMessage("Zarządzaj Rodziną"),
-    "manageLink": MessageLookupByLibrary.simpleMessage("Zarządzaj linkiem"),
-    "manageParticipants": MessageLookupByLibrary.simpleMessage("Zarządzaj"),
-    "manageSubscription": MessageLookupByLibrary.simpleMessage(
-      "Zarządzaj subskrypcją",
-    ),
-    "manualPairDesc": MessageLookupByLibrary.simpleMessage(
-      "Parowanie PIN-em działa z każdym ekranem, na którym chcesz wyświetlić swój album.",
-    ),
-    "map": MessageLookupByLibrary.simpleMessage("Mapa"),
-    "maps": MessageLookupByLibrary.simpleMessage("Mapy"),
-    "mastodon": MessageLookupByLibrary.simpleMessage("Mastodon"),
-    "matrix": MessageLookupByLibrary.simpleMessage("Matrix"),
-    "me": MessageLookupByLibrary.simpleMessage("Ja"),
-    "memories": MessageLookupByLibrary.simpleMessage("Wspomnienia"),
-    "memoriesWidgetDesc": MessageLookupByLibrary.simpleMessage(
-      "Wybierz rodzaj wspomnień, które chcesz zobaczyć na ekranie głównym.",
-    ),
-    "merchandise": MessageLookupByLibrary.simpleMessage("Sklep"),
-    "merge": MessageLookupByLibrary.simpleMessage("Scal"),
-    "mergeWithExisting": MessageLookupByLibrary.simpleMessage(
-      "Scal z istniejącym",
-    ),
-    "mergedPhotos": MessageLookupByLibrary.simpleMessage("Scalone zdjęcia"),
-    "mlConsent": MessageLookupByLibrary.simpleMessage(
-      "Włącz nauczanie maszynowe",
-    ),
-    "mlConsentConfirmation": MessageLookupByLibrary.simpleMessage(
-      "Rozumiem i chcę włączyć nauczanie maszynowe",
-    ),
-    "mlConsentDescription": MessageLookupByLibrary.simpleMessage(
-      "Jeśli włączysz nauczanie maszynowe, Ente wyodrębni informacje takie jak geometria twarzy z plików, w tym tych udostępnionych z Tobą.\n\nTo się stanie na Twoim urządzeniu i wygenerowane informacje biometryczne zostaną zaszyfrowane end-to-end.",
-    ),
-    "mlConsentPrivacy": MessageLookupByLibrary.simpleMessage(
-      "Kliknij tutaj, aby uzyskać więcej informacji na temat tej funkcji w naszej polityce prywatności",
-    ),
-    "mlConsentTitle": MessageLookupByLibrary.simpleMessage(
-      "Włączyć nauczanie maszynowe?",
-    ),
-    "mlIndexingDescription": MessageLookupByLibrary.simpleMessage(
-      "Pamiętaj, że nauczanie maszynowe spowoduje większą przepustowość i zużycie baterii do czasu zindeksowania wszystkich elementów. Rozważ użycie aplikacji komputerowej do szybszego indeksowania, wszystkie wyniki zostaną automatycznie zsynchronizowane.",
-    ),
-    "mobileWebDesktop": MessageLookupByLibrary.simpleMessage(
-      "Aplikacja Mobilna, Strona Internetowa, Aplikacja Komputerowa",
-    ),
-    "moderateStrength": MessageLookupByLibrary.simpleMessage("Umiarkowane"),
-    "modifyYourQueryOrTrySearchingFor": MessageLookupByLibrary.simpleMessage(
-      "Zmodyfikuj zapytanie lub spróbuj wyszukać",
-    ),
-    "moments": MessageLookupByLibrary.simpleMessage("Momenty"),
-    "month": MessageLookupByLibrary.simpleMessage("miesiąc"),
-    "monthly": MessageLookupByLibrary.simpleMessage("Miesięcznie"),
-    "moon": MessageLookupByLibrary.simpleMessage("W świetle księżyca"),
-    "moreDetails": MessageLookupByLibrary.simpleMessage("Więcej szczegółów"),
-    "mostRecent": MessageLookupByLibrary.simpleMessage("Od najnowszych"),
-    "mostRelevant": MessageLookupByLibrary.simpleMessage("Najbardziej trafne"),
-    "mountains": MessageLookupByLibrary.simpleMessage("Na wzgórzach"),
-    "moveSelectedPhotosToOneDate": MessageLookupByLibrary.simpleMessage(
-      "Przenieś wybrane zdjęcia na jedną datę",
-    ),
-    "moveToAlbum": MessageLookupByLibrary.simpleMessage("Przenieś do albumu"),
-    "moveToHiddenAlbum": MessageLookupByLibrary.simpleMessage(
-      "Przenieś do ukrytego albumu",
-    ),
-    "movedSuccessfullyTo": m52,
-    "movedToTrash": MessageLookupByLibrary.simpleMessage(
-      "Przeniesiono do kosza",
-    ),
-    "movingFilesToAlbum": MessageLookupByLibrary.simpleMessage(
-      "Przenoszenie plików do albumów...",
-    ),
-    "name": MessageLookupByLibrary.simpleMessage("Nazwa"),
-    "nameTheAlbum": MessageLookupByLibrary.simpleMessage("Nazwij album"),
-    "networkConnectionRefusedErr": MessageLookupByLibrary.simpleMessage(
-      "Nie można połączyć się z Ente, spróbuj ponownie po pewnym czasie. Jeśli błąd będzie się powtarzał, skontaktuj się z pomocą techniczną.",
-    ),
-    "networkHostLookUpErr": MessageLookupByLibrary.simpleMessage(
-      "Nie można połączyć się z Ente, sprawdź ustawienia sieci i skontaktuj się z pomocą techniczną, jeśli błąd będzie się powtarzał.",
-    ),
-    "never": MessageLookupByLibrary.simpleMessage("Nigdy"),
-    "newAlbum": MessageLookupByLibrary.simpleMessage("Nowy album"),
-    "newLocation": MessageLookupByLibrary.simpleMessage("Nowa lokalizacja"),
-    "newPerson": MessageLookupByLibrary.simpleMessage("Nowa osoba"),
-    "newPhotosEmoji": MessageLookupByLibrary.simpleMessage(" nowe 📸"),
-    "newRange": MessageLookupByLibrary.simpleMessage("Nowy zakres"),
-    "newToEnte": MessageLookupByLibrary.simpleMessage("Nowy/a do Ente"),
-    "newest": MessageLookupByLibrary.simpleMessage("Najnowsze"),
-    "next": MessageLookupByLibrary.simpleMessage("Dalej"),
-    "no": MessageLookupByLibrary.simpleMessage("Nie"),
-    "noAlbumsSharedByYouYet": MessageLookupByLibrary.simpleMessage(
-      "Brak jeszcze albumów udostępnianych przez Ciebie",
-    ),
-    "noDeviceFound": MessageLookupByLibrary.simpleMessage(
-      "Nie znaleziono żadnego urządzenia",
-    ),
-    "noDeviceLimit": MessageLookupByLibrary.simpleMessage("Brak"),
-    "noDeviceThatCanBeDeleted": MessageLookupByLibrary.simpleMessage(
-      "Nie masz żadnych plików na tym urządzeniu, które można usunąć",
-    ),
-    "noDuplicates": MessageLookupByLibrary.simpleMessage("✨ Brak duplikatów"),
-    "noEnteAccountExclamation": MessageLookupByLibrary.simpleMessage(
-      "Brak konta Ente!",
-    ),
-    "noExifData": MessageLookupByLibrary.simpleMessage("Brak danych EXIF"),
-    "noFacesFound": MessageLookupByLibrary.simpleMessage(
-      "Nie znaleziono twarzy",
-    ),
-    "noHiddenPhotosOrVideos": MessageLookupByLibrary.simpleMessage(
-      "Brak ukrytych zdjęć lub wideo",
-    ),
-    "noImagesWithLocation": MessageLookupByLibrary.simpleMessage(
-      "Brak zdjęć z lokalizacją",
-    ),
-    "noInternetConnection": MessageLookupByLibrary.simpleMessage(
-      "Brak połączenia z Internetem",
-    ),
-    "noPhotosAreBeingBackedUpRightNow": MessageLookupByLibrary.simpleMessage(
-      "W tej chwili nie wykonuje się kopii zapasowej zdjęć",
-    ),
-    "noPhotosFoundHere": MessageLookupByLibrary.simpleMessage(
-      "Nie znaleziono tutaj zdjęć",
-    ),
-    "noQuickLinksSelected": MessageLookupByLibrary.simpleMessage(
-      "Nie wybrano żadnych szybkich linków",
-    ),
-    "noRecoveryKey": MessageLookupByLibrary.simpleMessage(
-      "Brak klucza odzyskiwania?",
-    ),
-    "noRecoveryKeyNoDecryption": MessageLookupByLibrary.simpleMessage(
-      "Ze względu na charakter naszego protokołu szyfrowania end-to-end, dane nie mogą być odszyfrowane bez hasła lub klucza odzyskiwania",
-    ),
-    "noResults": MessageLookupByLibrary.simpleMessage("Brak wyników"),
-    "noResultsFound": MessageLookupByLibrary.simpleMessage(
-      "Nie znaleziono wyników",
-    ),
-    "noSuggestionsForPerson": m53,
-    "noSystemLockFound": MessageLookupByLibrary.simpleMessage(
-      "Nie znaleziono blokady systemowej",
-    ),
-    "notPersonLabel": m54,
-    "notThisPerson": MessageLookupByLibrary.simpleMessage("Nie ta osoba?"),
-    "nothingSharedWithYouYet": MessageLookupByLibrary.simpleMessage(
-      "Nic Ci jeszcze nie udostępniono",
-    ),
-    "nothingToSeeHere": MessageLookupByLibrary.simpleMessage(
-      "Nie ma tutaj nic do zobaczenia! 👀",
-    ),
-    "notifications": MessageLookupByLibrary.simpleMessage("Powiadomienia"),
-    "ok": MessageLookupByLibrary.simpleMessage("Ok"),
-    "onDevice": MessageLookupByLibrary.simpleMessage("Na urządzeniu"),
-    "onEnte": MessageLookupByLibrary.simpleMessage(
-      "W <branding>ente</branding>",
-    ),
-    "onTheRoad": MessageLookupByLibrary.simpleMessage("Znowu na drodze"),
-    "onThisDay": MessageLookupByLibrary.simpleMessage("Tego dnia"),
-    "onThisDayMemories": MessageLookupByLibrary.simpleMessage(
-      "Wspomnienia z tego dnia",
-    ),
-    "onThisDayNotificationExplanation": MessageLookupByLibrary.simpleMessage(
-      "Otrzymuj przypomnienia o wspomnieniach z tego dnia w poprzednich latach.",
-    ),
-    "onlyFamilyAdminCanChangeCode": m55,
-    "onlyThem": MessageLookupByLibrary.simpleMessage("Tylko te"),
-    "oops": MessageLookupByLibrary.simpleMessage("Ups"),
-    "oopsCouldNotSaveEdits": MessageLookupByLibrary.simpleMessage(
-      "Ups, nie udało się zapisać zmian",
-    ),
-    "oopsSomethingWentWrong": MessageLookupByLibrary.simpleMessage(
-      "Ups, coś poszło nie tak",
-    ),
-    "openAlbumInBrowser": MessageLookupByLibrary.simpleMessage(
-      "Otwórz album w przeglądarce",
-    ),
-    "openAlbumInBrowserTitle": MessageLookupByLibrary.simpleMessage(
-      "Prosimy użyć aplikacji internetowej, aby dodać zdjęcia do tego albumu",
-    ),
-    "openFile": MessageLookupByLibrary.simpleMessage("Otwórz plik"),
-    "openSettings": MessageLookupByLibrary.simpleMessage("Otwórz Ustawienia"),
-    "openTheItem": MessageLookupByLibrary.simpleMessage("• Otwórz element"),
-    "openstreetmapContributors": MessageLookupByLibrary.simpleMessage(
-      "Współautorzy OpenStreetMap",
-    ),
-    "optionalAsShortAsYouLike": MessageLookupByLibrary.simpleMessage(
-      "Opcjonalnie, tak krótko, jak chcesz...",
-    ),
-    "orMergeWithExistingPerson": MessageLookupByLibrary.simpleMessage(
-      "Lub złącz z istniejącymi",
-    ),
-    "orPickAnExistingOne": MessageLookupByLibrary.simpleMessage(
-      "Lub wybierz istniejący",
-    ),
-    "orPickFromYourContacts": MessageLookupByLibrary.simpleMessage(
-      "lub wybierz ze swoich kontaktów",
-    ),
-    "otherDetectedFaces": MessageLookupByLibrary.simpleMessage(
-      "Inne wykryte twarze",
-    ),
-    "pair": MessageLookupByLibrary.simpleMessage("Sparuj"),
-    "pairWithPin": MessageLookupByLibrary.simpleMessage("Sparuj kodem PIN"),
-    "pairingComplete": MessageLookupByLibrary.simpleMessage(
-      "Parowanie zakończone",
-    ),
-    "panorama": MessageLookupByLibrary.simpleMessage("Panorama"),
-    "passKeyPendingVerification": MessageLookupByLibrary.simpleMessage(
-      "Weryfikacja jest nadal w toku",
-    ),
-    "passkey": MessageLookupByLibrary.simpleMessage("Klucz dostępu"),
-    "passkeyAuthTitle": MessageLookupByLibrary.simpleMessage(
-      "Weryfikacja kluczem dostępu",
-    ),
-    "password": MessageLookupByLibrary.simpleMessage("Hasło"),
-    "passwordChangedSuccessfully": MessageLookupByLibrary.simpleMessage(
-      "Hasło zostało pomyślnie zmienione",
-    ),
-    "passwordLock": MessageLookupByLibrary.simpleMessage("Blokada hasłem"),
-    "passwordStrength": m57,
-    "passwordStrengthInfo": MessageLookupByLibrary.simpleMessage(
-      "Siła hasła jest obliczana, biorąc pod uwagę długość hasła, użyte znaki, i czy hasło pojawi się w 10 000 najczęściej używanych haseł",
-    ),
-    "passwordWarning": MessageLookupByLibrary.simpleMessage(
-      "Nie przechowujemy tego hasła, więc jeśli go zapomnisz, <underline>nie będziemy w stanie odszyfrować Twoich danych</underline>",
-    ),
-    "pastYearsMemories": MessageLookupByLibrary.simpleMessage(
-      "Wspomnienia z ubiegłych lat",
-    ),
-    "paymentDetails": MessageLookupByLibrary.simpleMessage(
-      "Szczegóły płatności",
-    ),
-    "paymentFailed": MessageLookupByLibrary.simpleMessage(
-      "Płatność się nie powiodła",
-    ),
-    "paymentFailedMessage": MessageLookupByLibrary.simpleMessage(
-      "Niestety Twoja płatność nie powiodła się. Skontaktuj się z pomocą techniczną, a my Ci pomożemy!",
-    ),
-    "paymentFailedTalkToProvider": m58,
-    "pendingItems": MessageLookupByLibrary.simpleMessage("Oczekujące elementy"),
-    "pendingSync": MessageLookupByLibrary.simpleMessage(
-      "Oczekująca synchronizacja",
-    ),
-    "people": MessageLookupByLibrary.simpleMessage("Ludzie"),
-    "peopleUsingYourCode": MessageLookupByLibrary.simpleMessage(
-      "Osoby używające twojego kodu",
-    ),
-    "peopleWidgetDesc": MessageLookupByLibrary.simpleMessage(
-      "Wybierz osoby, które chcesz zobaczyć na ekranie głównym.",
-    ),
-    "permDeleteWarning": MessageLookupByLibrary.simpleMessage(
-      "Wszystkie elementy w koszu zostaną trwale usunięte\n\nTej czynności nie można cofnąć",
-    ),
-    "permanentlyDelete": MessageLookupByLibrary.simpleMessage("Usuń trwale"),
-    "permanentlyDeleteFromDevice": MessageLookupByLibrary.simpleMessage(
-      "Trwale usunąć z urządzenia?",
-    ),
-    "personIsAge": m59,
-    "personName": MessageLookupByLibrary.simpleMessage("Nazwa osoby"),
-    "personTurningAge": m60,
-    "pets": MessageLookupByLibrary.simpleMessage("Futrzani towarzysze"),
-    "photoDescriptions": MessageLookupByLibrary.simpleMessage("Opisy zdjęć"),
-    "photoGridSize": MessageLookupByLibrary.simpleMessage(
-      "Rozmiar siatki zdjęć",
-    ),
-    "photoSmallCase": MessageLookupByLibrary.simpleMessage("zdjęcie"),
-    "photos": MessageLookupByLibrary.simpleMessage("Zdjęcia"),
-    "photosAddedByYouWillBeRemovedFromTheAlbum":
-        MessageLookupByLibrary.simpleMessage(
-          "Zdjęcia dodane przez Ciebie zostaną usunięte z albumu",
-        ),
-    "photosKeepRelativeTimeDifference": MessageLookupByLibrary.simpleMessage(
-      "Zdjęcia zachowują względną różnicę czasu",
-    ),
-    "pickCenterPoint": MessageLookupByLibrary.simpleMessage(
-      "Wybierz punkt środkowy",
-    ),
-    "pinAlbum": MessageLookupByLibrary.simpleMessage("Przypnij album"),
-    "pinLock": MessageLookupByLibrary.simpleMessage("Blokada PIN"),
-    "playOnTv": MessageLookupByLibrary.simpleMessage(
-      "Odtwórz album na telewizorze",
-    ),
-    "playOriginal": MessageLookupByLibrary.simpleMessage("Odtwórz oryginał"),
-    "playStoreFreeTrialValidTill": m63,
-    "playstoreSubscription": MessageLookupByLibrary.simpleMessage(
-      "Subskrypcja PlayStore",
-    ),
-    "pleaseCheckYourInternetConnectionAndTryAgain":
-        MessageLookupByLibrary.simpleMessage(
-          "Prosimy sprawdzić połączenie internetowe i spróbować ponownie.",
-        ),
-    "pleaseContactSupportAndWeWillBeHappyToHelp":
-        MessageLookupByLibrary.simpleMessage(
-          "Skontaktuj się z support@ente.io i z przyjemnością pomożemy!",
-        ),
-    "pleaseContactSupportIfTheProblemPersists":
-        MessageLookupByLibrary.simpleMessage(
-          "Skontaktuj się z pomocą techniczną, jeśli problem będzie się powtarzał",
-        ),
-    "pleaseEmailUsAt": m64,
-    "pleaseGrantPermissions": MessageLookupByLibrary.simpleMessage(
-      "Prosimy przyznać uprawnienia",
-    ),
-    "pleaseLoginAgain": MessageLookupByLibrary.simpleMessage(
-      "Zaloguj się ponownie",
-    ),
-    "pleaseSelectQuickLinksToRemove": MessageLookupByLibrary.simpleMessage(
-      "Prosimy wybrać szybkie linki do usunięcia",
-    ),
-    "pleaseSendTheLogsTo": m65,
-    "pleaseTryAgain": MessageLookupByLibrary.simpleMessage("Spróbuj ponownie"),
-    "pleaseVerifyTheCodeYouHaveEntered": MessageLookupByLibrary.simpleMessage(
-      "Prosimy zweryfikować wprowadzony kod",
-    ),
-    "pleaseWait": MessageLookupByLibrary.simpleMessage("Prosimy czekać..."),
-    "pleaseWaitDeletingAlbum": MessageLookupByLibrary.simpleMessage(
-      "Prosimy czekać, usuwanie albumu",
-    ),
-    "pleaseWaitForSometimeBeforeRetrying": MessageLookupByLibrary.simpleMessage(
-      "Prosimy poczekać chwilę przed ponowną próbą",
-    ),
-    "pleaseWaitThisWillTakeAWhile": MessageLookupByLibrary.simpleMessage(
-      "Prosimy czekać, to może zająć chwilę.",
-    ),
-    "posingWithThem": m66,
-    "preparingLogs": MessageLookupByLibrary.simpleMessage(
-      "Przygotowywanie logów...",
-    ),
-    "preserveMore": MessageLookupByLibrary.simpleMessage("Zachowaj więcej"),
-    "pressAndHoldToPlayVideo": MessageLookupByLibrary.simpleMessage(
-      "Naciśnij i przytrzymaj, aby odtworzyć wideo",
-    ),
-    "pressAndHoldToPlayVideoDetailed": MessageLookupByLibrary.simpleMessage(
-      "Naciśnij i przytrzymaj obraz, aby odtworzyć wideo",
-    ),
-    "previous": MessageLookupByLibrary.simpleMessage("Poprzedni"),
-    "privacy": MessageLookupByLibrary.simpleMessage("Prywatność"),
-    "privacyPolicyTitle": MessageLookupByLibrary.simpleMessage(
-      "Polityka Prywatności",
-    ),
-    "privateBackups": MessageLookupByLibrary.simpleMessage(
-      "Prywatne kopie zapasowe",
-    ),
-    "privateSharing": MessageLookupByLibrary.simpleMessage(
-      "Udostępnianie prywatne",
-    ),
-    "proceed": MessageLookupByLibrary.simpleMessage("Kontynuuj"),
-    "processed": MessageLookupByLibrary.simpleMessage("Przetworzone"),
-    "processing": MessageLookupByLibrary.simpleMessage("Przetwarzanie"),
-    "processingImport": m67,
-    "processingVideos": MessageLookupByLibrary.simpleMessage(
-      "Przetwarzanie wideo",
-    ),
-    "publicLinkCreated": MessageLookupByLibrary.simpleMessage(
-      "Utworzono publiczny link",
-    ),
-    "publicLinkEnabled": MessageLookupByLibrary.simpleMessage(
-      "Publiczny link włączony",
-    ),
-    "questionmark": MessageLookupByLibrary.simpleMessage("?"),
-    "queued": MessageLookupByLibrary.simpleMessage("W kolejce"),
-    "quickLinks": MessageLookupByLibrary.simpleMessage("Szybkie linki"),
-    "radius": MessageLookupByLibrary.simpleMessage("Promień"),
-    "raiseTicket": MessageLookupByLibrary.simpleMessage("Zgłoś"),
-    "rateTheApp": MessageLookupByLibrary.simpleMessage("Oceń aplikację"),
-    "rateUs": MessageLookupByLibrary.simpleMessage("Oceń nas"),
-    "rateUsOnStore": m68,
-    "reassignedToName": m69,
-    "receiveRemindersOnBirthdays": MessageLookupByLibrary.simpleMessage(
-      "Otrzymuj przypomnienia, kiedy są czyjeś urodziny. Naciskając na powiadomienie zabierze Cię do zdjęć osoby, która ma urodziny.",
-    ),
-    "recover": MessageLookupByLibrary.simpleMessage("Odzyskaj"),
-    "recoverAccount": MessageLookupByLibrary.simpleMessage("Odzyskaj konto"),
-    "recoverButton": MessageLookupByLibrary.simpleMessage("Odzyskaj"),
-    "recoveryAccount": MessageLookupByLibrary.simpleMessage("Odzyskaj konto"),
-    "recoveryInitiated": MessageLookupByLibrary.simpleMessage(
-      "Odzyskiwanie rozpoczęte",
-    ),
-    "recoveryInitiatedDesc": m70,
-    "recoveryKey": MessageLookupByLibrary.simpleMessage("Klucz odzyskiwania"),
-    "recoveryKeyCopiedToClipboard": MessageLookupByLibrary.simpleMessage(
-      "Klucz odzyskiwania został skopiowany do schowka",
-    ),
-    "recoveryKeyOnForgotPassword": MessageLookupByLibrary.simpleMessage(
-      "Jeśli zapomnisz hasła, jedynym sposobem odzyskania danych jest ten klucz.",
-    ),
-    "recoveryKeySaveDescription": MessageLookupByLibrary.simpleMessage(
-      "Nie przechowujemy tego klucza, prosimy zapisać ten 24-słowny klucz w bezpiecznym miejscu.",
-    ),
-    "recoveryKeySuccessBody": MessageLookupByLibrary.simpleMessage(
-      "Znakomicie! Klucz odzyskiwania jest prawidłowy. Dziękujemy za weryfikację.\n\nPamiętaj, aby bezpiecznie przechowywać kopię zapasową klucza odzyskiwania.",
-    ),
-    "recoveryKeyVerified": MessageLookupByLibrary.simpleMessage(
-      "Klucz odzyskiwania zweryfikowany",
-    ),
-    "recoveryKeyVerifyReason": MessageLookupByLibrary.simpleMessage(
-      "Twój klucz odzyskiwania jest jedynym sposobem na odzyskanie zdjęć, jeśli zapomnisz hasła. Klucz odzyskiwania można znaleźć w Ustawieniach > Konto.\n\nWprowadź tutaj swój klucz odzyskiwania, aby sprawdzić, czy został zapisany poprawnie.",
-    ),
-    "recoveryReady": m71,
-    "recoverySuccessful": MessageLookupByLibrary.simpleMessage(
-      "Odzyskano pomyślnie!",
-    ),
-    "recoveryWarning": MessageLookupByLibrary.simpleMessage(
-      "Zaufany kontakt próbuje uzyskać dostęp do Twojego konta",
-    ),
-    "recoveryWarningBody": m72,
-    "recreatePasswordBody": MessageLookupByLibrary.simpleMessage(
-      "Obecne urządzenie nie jest wystarczająco wydajne, aby zweryfikować hasło, ale możemy je wygenerować w sposób działający na wszystkich urządzeniach.\n\nZaloguj się przy użyciu klucza odzyskiwania i wygeneruj nowe hasło (jeśli chcesz, możesz ponownie użyć tego samego).",
-    ),
-    "recreatePasswordTitle": MessageLookupByLibrary.simpleMessage(
-      "Ponownie utwórz hasło",
-    ),
-    "reddit": MessageLookupByLibrary.simpleMessage("Reddit"),
-    "reenterPassword": MessageLookupByLibrary.simpleMessage(
-      "Wprowadź ponownie hasło",
-    ),
-    "reenterPin": MessageLookupByLibrary.simpleMessage(
-      "Wprowadź ponownie kod PIN",
-    ),
-    "referFriendsAnd2xYourPlan": MessageLookupByLibrary.simpleMessage(
-      "Poleć znajomym i podwój swój plan",
-    ),
-    "referralStep1": MessageLookupByLibrary.simpleMessage(
-      "1. Przekaż ten kod swoim znajomym",
-    ),
-    "referralStep2": MessageLookupByLibrary.simpleMessage(
-      "2. Wykupują płatny plan",
-    ),
-    "referralStep3": m73,
-    "referrals": MessageLookupByLibrary.simpleMessage("Polecenia"),
-    "referralsAreCurrentlyPaused": MessageLookupByLibrary.simpleMessage(
-      "Wysyłanie poleceń jest obecnie wstrzymane",
-    ),
-    "rejectRecovery": MessageLookupByLibrary.simpleMessage(
-      "Odrzuć odzyskiwanie",
-    ),
-    "remindToEmptyDeviceTrash": MessageLookupByLibrary.simpleMessage(
-      "Również opróżnij \"Ostatnio usunięte\" z \"Ustawienia\" -> \"Pamięć\", aby odebrać wolną przestrzeń",
-    ),
-    "remindToEmptyEnteTrash": MessageLookupByLibrary.simpleMessage(
-      "Opróżnij również swój \"Kosz\", aby zwolnić miejsce",
-    ),
-    "remoteImages": MessageLookupByLibrary.simpleMessage("Zdjęcia zdalne"),
-    "remoteThumbnails": MessageLookupByLibrary.simpleMessage(
-      "Zdalne miniatury",
-    ),
-    "remoteVideos": MessageLookupByLibrary.simpleMessage("Zdalne wideo"),
-    "remove": MessageLookupByLibrary.simpleMessage("Usuń"),
-    "removeDuplicates": MessageLookupByLibrary.simpleMessage("Usuń duplikaty"),
-    "removeDuplicatesDesc": MessageLookupByLibrary.simpleMessage(
-      "Przejrzyj i usuń pliki, które są dokładnymi duplikatami.",
-    ),
-    "removeFromAlbum": MessageLookupByLibrary.simpleMessage("Usuń z albumu"),
-    "removeFromAlbumTitle": MessageLookupByLibrary.simpleMessage(
-      "Usunąć z albumu?",
-    ),
-    "removeFromFavorite": MessageLookupByLibrary.simpleMessage(
-      "Usuń z ulubionych",
-    ),
-    "removeInvite": MessageLookupByLibrary.simpleMessage("Usuń zaproszenie"),
-    "removeLink": MessageLookupByLibrary.simpleMessage("Usuń link"),
-    "removeParticipant": MessageLookupByLibrary.simpleMessage(
-      "Usuń użytkownika",
-    ),
-    "removeParticipantBody": m74,
-    "removePersonLabel": MessageLookupByLibrary.simpleMessage(
-      "Usuń etykietę osoby",
-    ),
-    "removePublicLink": MessageLookupByLibrary.simpleMessage(
-      "Usuń link publiczny",
-    ),
-    "removePublicLinks": MessageLookupByLibrary.simpleMessage(
-      "Usuń linki publiczne",
-    ),
-    "removeShareItemsWarning": MessageLookupByLibrary.simpleMessage(
-      "Niektóre z usuwanych elementów zostały dodane przez inne osoby i utracisz do nich dostęp",
-    ),
-    "removeWithQuestionMark": MessageLookupByLibrary.simpleMessage("Usunąć?"),
-    "removeYourselfAsTrustedContact": MessageLookupByLibrary.simpleMessage(
-      "Usuń siebie z listy zaufanych kontaktów",
-    ),
-    "removingFromFavorites": MessageLookupByLibrary.simpleMessage(
-      "Usuwanie z ulubionych...",
-    ),
-    "rename": MessageLookupByLibrary.simpleMessage("Zmień nazwę"),
-    "renameAlbum": MessageLookupByLibrary.simpleMessage("Zmień nazwę albumu"),
-    "renameFile": MessageLookupByLibrary.simpleMessage("Zmień nazwę pliku"),
-    "renewSubscription": MessageLookupByLibrary.simpleMessage(
-      "Odnów subskrypcję",
-    ),
-    "renewsOn": m75,
-    "reportABug": MessageLookupByLibrary.simpleMessage("Zgłoś błąd"),
-    "reportBug": MessageLookupByLibrary.simpleMessage("Zgłoś błąd"),
-    "resendEmail": MessageLookupByLibrary.simpleMessage(
-      "Wyślij e-mail ponownie",
-    ),
-    "reset": MessageLookupByLibrary.simpleMessage("Zresetuj"),
-    "resetIgnoredFiles": MessageLookupByLibrary.simpleMessage(
-      "Zresetuj zignorowane pliki",
-    ),
-    "resetPasswordTitle": MessageLookupByLibrary.simpleMessage(
-      "Zresetuj hasło",
-    ),
-    "resetPerson": MessageLookupByLibrary.simpleMessage("Usuń"),
-    "resetToDefault": MessageLookupByLibrary.simpleMessage("Przywróć domyślne"),
-    "restore": MessageLookupByLibrary.simpleMessage("Przywróć"),
-    "restoreToAlbum": MessageLookupByLibrary.simpleMessage(
-      "Przywróć do albumu",
-    ),
-    "restoringFiles": MessageLookupByLibrary.simpleMessage(
-      "Przywracanie plików...",
-    ),
-    "resumableUploads": MessageLookupByLibrary.simpleMessage(
-      "Przesyłania wznawialne",
-    ),
-    "retry": MessageLookupByLibrary.simpleMessage("Spróbuj ponownie"),
-    "review": MessageLookupByLibrary.simpleMessage("Przejrzyj"),
-    "reviewDeduplicateItems": MessageLookupByLibrary.simpleMessage(
-      "Przejrzyj i usuń elementy, które uważasz, że są duplikatami.",
-    ),
-    "reviewSuggestions": MessageLookupByLibrary.simpleMessage(
-      "Przeglądaj sugestie",
-    ),
-    "right": MessageLookupByLibrary.simpleMessage("W prawo"),
-    "roadtripWithThem": m76,
-    "rotate": MessageLookupByLibrary.simpleMessage("Obróć"),
-    "rotateLeft": MessageLookupByLibrary.simpleMessage("Obróć w lewo"),
-    "rotateRight": MessageLookupByLibrary.simpleMessage("Obróć w prawo"),
-    "safelyStored": MessageLookupByLibrary.simpleMessage(
-      "Bezpiecznie przechowywane",
-    ),
-    "same": MessageLookupByLibrary.simpleMessage("Identyczne"),
-    "sameperson": MessageLookupByLibrary.simpleMessage("Ta sama osoba?"),
-    "save": MessageLookupByLibrary.simpleMessage("Zapisz"),
-    "saveAsAnotherPerson": MessageLookupByLibrary.simpleMessage(
-      "Zapisz jako inną osobę",
-    ),
-    "saveChangesBeforeLeavingQuestion": MessageLookupByLibrary.simpleMessage(
-      "Zapisać zmiany przed wyjściem?",
-    ),
-    "saveCollage": MessageLookupByLibrary.simpleMessage("Zapisz kolaż"),
-    "saveCopy": MessageLookupByLibrary.simpleMessage("Zapisz kopię"),
-    "saveKey": MessageLookupByLibrary.simpleMessage("Zapisz klucz"),
-    "savePerson": MessageLookupByLibrary.simpleMessage("Zapisz osobę"),
-    "saveYourRecoveryKeyIfYouHaventAlready":
-        MessageLookupByLibrary.simpleMessage(
-          "Zapisz swój klucz odzyskiwania, jeśli jeszcze tego nie zrobiłeś",
-        ),
-    "saving": MessageLookupByLibrary.simpleMessage("Zapisywanie..."),
-    "savingEdits": MessageLookupByLibrary.simpleMessage("Zapisywanie zmian..."),
-    "scanCode": MessageLookupByLibrary.simpleMessage("Zeskanuj kod"),
-    "scanThisBarcodeWithnyourAuthenticatorApp":
-        MessageLookupByLibrary.simpleMessage(
-          "Zeskanuj ten kod kreskowy używając\nswojej aplikacji uwierzytelniającej",
-        ),
-    "search": MessageLookupByLibrary.simpleMessage("Szukaj"),
-    "searchAlbumsEmptySection": MessageLookupByLibrary.simpleMessage("Albumy"),
-    "searchByAlbumNameHint": MessageLookupByLibrary.simpleMessage(
-      "Nazwa albumu",
-    ),
-    "searchByExamples": MessageLookupByLibrary.simpleMessage(
-      "• Nazwy albumów (np. \"Aparat\")\n• Rodzaje plików (np. \"Wideo\", \".gif\")\n• Lata i miesiące (np. \"2022\", \"Styczeń\")\n• Święta (np. \"Boże Narodzenie\")\n• Opisy zdjęć (np. \"#fun\")",
-    ),
-    "searchCaptionEmptySection": MessageLookupByLibrary.simpleMessage(
-      "Dodaj opisy takie jak \"#trip\" w informacji o zdjęciu, aby szybko znaleźć je tutaj",
-    ),
-    "searchDatesEmptySection": MessageLookupByLibrary.simpleMessage(
-      "Szukaj według daty, miesiąca lub roku",
-    ),
-    "searchDiscoverEmptySection": MessageLookupByLibrary.simpleMessage(
-      "Obrazy będą wyświetlane tutaj po zakończeniu przetwarzania i synchronizacji",
-    ),
-    "searchFaceEmptySection": MessageLookupByLibrary.simpleMessage(
-      "Po zakończeniu indeksowania ludzie będą tu wyświetlani",
-    ),
-    "searchFileTypesAndNamesEmptySection": MessageLookupByLibrary.simpleMessage(
-      "Typy plików i nazwy",
-    ),
-    "searchHint1": MessageLookupByLibrary.simpleMessage(
-      "Szybkie wyszukiwanie na urządzeniu",
-    ),
-    "searchHint2": MessageLookupByLibrary.simpleMessage("Daty zdjęć, opisy"),
-    "searchHint3": MessageLookupByLibrary.simpleMessage(
-      "Albumy, nazwy plików i typy",
-    ),
-    "searchHint4": MessageLookupByLibrary.simpleMessage("Lokalizacja"),
-    "searchHint5": MessageLookupByLibrary.simpleMessage(
-      "Wkrótce: Twarze i magiczne wyszukiwanie ✨",
-    ),
-    "searchLocationEmptySection": MessageLookupByLibrary.simpleMessage(
-      "Grupuj zdjęcia zrobione w promieniu zdjęcia",
-    ),
-    "searchPeopleEmptySection": MessageLookupByLibrary.simpleMessage(
-      "Zaproś ludzi, a zobaczysz tutaj wszystkie udostępnione przez nich zdjęcia",
-    ),
-    "searchPersonsEmptySection": MessageLookupByLibrary.simpleMessage(
-      "Osoby będą wyświetlane tutaj po zakończeniu przetwarzania i synchronizacji",
-    ),
-    "searchResultCount": m77,
-    "searchSectionsLengthMismatch": m78,
-    "security": MessageLookupByLibrary.simpleMessage("Bezpieczeństwo"),
-    "seePublicAlbumLinksInApp": MessageLookupByLibrary.simpleMessage(
-      "Zobacz publiczne linki do albumów w aplikacji",
-    ),
-    "selectALocation": MessageLookupByLibrary.simpleMessage(
-      "Wybierz lokalizację",
-    ),
-    "selectALocationFirst": MessageLookupByLibrary.simpleMessage(
-      "Najpierw wybierz lokalizację",
-    ),
-    "selectAlbum": MessageLookupByLibrary.simpleMessage("Wybierz album"),
-    "selectAll": MessageLookupByLibrary.simpleMessage("Zaznacz wszystko"),
-    "selectAllShort": MessageLookupByLibrary.simpleMessage("Wszystko"),
-    "selectCoverPhoto": MessageLookupByLibrary.simpleMessage(
-      "Wybierz zdjęcie na okładkę",
-    ),
-    "selectDate": MessageLookupByLibrary.simpleMessage("Wybierz datę"),
-    "selectFoldersForBackup": MessageLookupByLibrary.simpleMessage(
-      "Wybierz foldery do stworzenia kopii zapasowej",
-    ),
-    "selectItemsToAdd": MessageLookupByLibrary.simpleMessage(
-      "Wybierz elementy do dodania",
-    ),
-    "selectLanguage": MessageLookupByLibrary.simpleMessage("Wybierz Język"),
-    "selectMailApp": MessageLookupByLibrary.simpleMessage(
-      "Wybierz aplikację pocztową",
-    ),
-    "selectMorePhotos": MessageLookupByLibrary.simpleMessage(
-      "Wybierz więcej zdjęć",
-    ),
-    "selectOneDateAndTime": MessageLookupByLibrary.simpleMessage(
-      "Wybierz jedną datę i czas",
-    ),
-    "selectOneDateAndTimeForAll": MessageLookupByLibrary.simpleMessage(
-      "Wybierz jedną datę i czas dla wszystkich",
-    ),
-    "selectPersonToLink": MessageLookupByLibrary.simpleMessage(
-      "Wybierz osobę do powiązania",
-    ),
-    "selectReason": MessageLookupByLibrary.simpleMessage("Wybierz powód"),
-    "selectStartOfRange": MessageLookupByLibrary.simpleMessage(
-      "Wybierz początek zakresu",
-    ),
-    "selectTime": MessageLookupByLibrary.simpleMessage("Wybierz czas"),
-    "selectYourFace": MessageLookupByLibrary.simpleMessage(
-      "Wybierz swoją twarz",
-    ),
-    "selectYourPlan": MessageLookupByLibrary.simpleMessage("Wybierz swój plan"),
-    "selectedAlbums": m79,
-    "selectedFilesAreNotOnEnte": MessageLookupByLibrary.simpleMessage(
-      "Wybrane pliki nie są w Ente",
-    ),
-    "selectedFoldersWillBeEncryptedAndBackedUp":
-        MessageLookupByLibrary.simpleMessage(
-          "Wybrane foldery zostaną zaszyforwane i zostanie utworzona ich kopia zapasowa",
-        ),
-    "selectedItemsWillBeDeletedFromAllAlbumsAndMoved":
-        MessageLookupByLibrary.simpleMessage(
-          "Wybrane elementy zostaną usunięte ze wszystkich albumów i przeniesione do kosza.",
-        ),
-    "selectedItemsWillBeRemovedFromThisPerson":
-        MessageLookupByLibrary.simpleMessage(
-          "Wybrane elementy zostaną usunięte z tej osoby, ale nie zostaną usunięte z Twojej biblioteki.",
-        ),
-    "selectedPhotos": m80,
-    "selectedPhotosWithYours": m81,
-    "selfiesWithThem": m82,
-    "send": MessageLookupByLibrary.simpleMessage("Wyślij"),
-    "sendEmail": MessageLookupByLibrary.simpleMessage("Wyślij e-mail"),
-    "sendInvite": MessageLookupByLibrary.simpleMessage("Wyślij zaproszenie"),
-    "sendLink": MessageLookupByLibrary.simpleMessage("Wyślij link"),
-    "serverEndpoint": MessageLookupByLibrary.simpleMessage(
-      "Punkt końcowy serwera",
-    ),
-    "sessionExpired": MessageLookupByLibrary.simpleMessage("Sesja wygasła"),
-    "sessionIdMismatch": MessageLookupByLibrary.simpleMessage(
-      "Niezgodność ID sesji",
-    ),
-    "setAPassword": MessageLookupByLibrary.simpleMessage("Ustaw hasło"),
-    "setAs": MessageLookupByLibrary.simpleMessage("Ustaw jako"),
-    "setCover": MessageLookupByLibrary.simpleMessage("Ustaw okładkę"),
-    "setLabel": MessageLookupByLibrary.simpleMessage("Ustaw"),
-    "setNewPassword": MessageLookupByLibrary.simpleMessage("Ustaw nowe hasło"),
-    "setNewPin": MessageLookupByLibrary.simpleMessage("Ustaw nowy kod PIN"),
-    "setPasswordTitle": MessageLookupByLibrary.simpleMessage("Ustaw hasło"),
-    "setRadius": MessageLookupByLibrary.simpleMessage("Ustaw promień"),
-    "setupComplete": MessageLookupByLibrary.simpleMessage(
-      "Konfiguracja ukończona",
-    ),
-    "share": MessageLookupByLibrary.simpleMessage("Udostępnij"),
-    "shareALink": MessageLookupByLibrary.simpleMessage("Udostępnij link"),
-    "shareAlbumHint": MessageLookupByLibrary.simpleMessage(
-      "Otwórz album i dotknij przycisk udostępniania w prawym górnym rogu, aby udostępnić.",
-    ),
-    "shareAnAlbumNow": MessageLookupByLibrary.simpleMessage(
-      "Udostępnij teraz album",
-    ),
-    "shareLink": MessageLookupByLibrary.simpleMessage("Udostępnij link"),
-    "shareMyVerificationID": m83,
-    "shareOnlyWithThePeopleYouWant": MessageLookupByLibrary.simpleMessage(
-      "Udostępnij tylko ludziom, którym chcesz",
-    ),
-    "shareTextConfirmOthersVerificationID": m84,
-    "shareTextRecommendUsingEnte": MessageLookupByLibrary.simpleMessage(
-      "Pobierz Ente, abyśmy mogli łatwo udostępniać zdjęcia i wideo w oryginalnej jakości\n\nhttps://ente.io",
-    ),
-    "shareTextReferralCode": m85,
-    "shareWithNonenteUsers": MessageLookupByLibrary.simpleMessage(
-      "Udostępnij użytkownikom bez konta Ente",
-    ),
-    "shareWithPeopleSectionTitle": m86,
-    "shareYourFirstAlbum": MessageLookupByLibrary.simpleMessage(
-      "Udostępnij swój pierwszy album",
-    ),
-    "sharedAlbumSectionDescription": MessageLookupByLibrary.simpleMessage(
-      "Twórz wspólne albumy i współpracuj z innymi użytkownikami Ente, w tym z użytkownikami korzystającymi z bezpłatnych planów.",
-    ),
-    "sharedByMe": MessageLookupByLibrary.simpleMessage(
-      "Udostępnione przeze mnie",
-    ),
-    "sharedByYou": MessageLookupByLibrary.simpleMessage(
-      "Udostępnione przez Ciebie",
-    ),
-    "sharedPhotoNotifications": MessageLookupByLibrary.simpleMessage(
-      "Nowe udostępnione zdjęcia",
-    ),
-    "sharedPhotoNotificationsExplanation": MessageLookupByLibrary.simpleMessage(
-      "Otrzymuj powiadomienia, gdy ktoś doda zdjęcie do udostępnionego albumu, którego jesteś częścią",
-    ),
-    "sharedWith": m87,
-    "sharedWithMe": MessageLookupByLibrary.simpleMessage("Udostępnione ze mną"),
-    "sharedWithYou": MessageLookupByLibrary.simpleMessage(
-      "Udostępnione z Tobą",
-    ),
-    "sharing": MessageLookupByLibrary.simpleMessage("Udostępnianie..."),
-    "shiftDatesAndTime": MessageLookupByLibrary.simpleMessage(
-      "Zmień daty i czas",
-    ),
-    "showLessFaces": MessageLookupByLibrary.simpleMessage("Pokaż mniej twarzy"),
-    "showMemories": MessageLookupByLibrary.simpleMessage("Pokaż wspomnienia"),
-    "showMoreFaces": MessageLookupByLibrary.simpleMessage(
-      "Pokaż więcej twarzy",
-    ),
-    "showPerson": MessageLookupByLibrary.simpleMessage("Pokaż osobę"),
-    "signOutFromOtherDevices": MessageLookupByLibrary.simpleMessage(
-      "Wyloguj z pozostałych urządzeń",
-    ),
-    "signOutOtherBody": MessageLookupByLibrary.simpleMessage(
-      "Jeśli uważasz, że ktoś może znać Twoje hasło, możesz wymusić wylogowanie na wszystkich innych urządzeniach korzystających z Twojego konta.",
-    ),
-    "signOutOtherDevices": MessageLookupByLibrary.simpleMessage(
-      "Wyloguj z pozostałych urządzeń",
-    ),
-    "signUpTerms": MessageLookupByLibrary.simpleMessage(
-      "Akceptuję <u-terms>warunki korzystania z usługi</u-terms> i <u-policy>politykę prywatności</u-policy>",
-    ),
-    "singleFileDeleteFromDevice": m88,
-    "singleFileDeleteHighlight": MessageLookupByLibrary.simpleMessage(
-      "To zostanie usunięte ze wszystkich albumów.",
-    ),
-    "singleFileInBothLocalAndRemote": m89,
-    "singleFileInRemoteOnly": m90,
-    "skip": MessageLookupByLibrary.simpleMessage("Pomiń"),
-    "social": MessageLookupByLibrary.simpleMessage("Społeczność"),
-    "someItemsAreInBothEnteAndYourDevice": MessageLookupByLibrary.simpleMessage(
-      "Niektóre elementy są zarówno w Ente, jak i na Twoim urządzeniu.",
-    ),
-    "someOfTheFilesYouAreTryingToDeleteAre": MessageLookupByLibrary.simpleMessage(
-      "Niektóre z plików, które próbujesz usunąć, są dostępne tylko na Twoim urządzeniu i nie można ich odzyskać po usunięciu",
-    ),
-    "someoneSharingAlbumsWithYouShouldSeeTheSameId":
-        MessageLookupByLibrary.simpleMessage(
-          "Osoba udostępniająca albumy powinna widzieć ten sam identyfikator na swoim urządzeniu.",
-        ),
-    "somethingWentWrong": MessageLookupByLibrary.simpleMessage(
-      "Coś poszło nie tak",
-    ),
-    "somethingWentWrongPleaseTryAgain": MessageLookupByLibrary.simpleMessage(
-      "Coś poszło nie tak, spróbuj ponownie",
-    ),
-    "sorry": MessageLookupByLibrary.simpleMessage("Przepraszamy"),
-    "sorryBackupFailedDesc": MessageLookupByLibrary.simpleMessage(
-      "Przepraszamy, nie mogliśmy utworzyć kopii zapasowej tego pliku teraz, spróbujemy ponownie później.",
-    ),
-    "sorryCouldNotAddToFavorites": MessageLookupByLibrary.simpleMessage(
-      "Przepraszamy, nie udało się dodać do ulubionych!",
-    ),
-    "sorryCouldNotRemoveFromFavorites": MessageLookupByLibrary.simpleMessage(
-      "Przepraszamy, nie udało się usunąć z ulubionych!",
-    ),
-    "sorryTheCodeYouveEnteredIsIncorrect": MessageLookupByLibrary.simpleMessage(
-      "Niestety, wprowadzony kod jest nieprawidłowy",
-    ),
-    "sorryWeCouldNotGenerateSecureKeysOnThisDevicennplease":
-        MessageLookupByLibrary.simpleMessage(
-          "Przepraszamy, nie mogliśmy wygenerować bezpiecznych kluczy na tym urządzeniu.\n\nZarejestruj się z innego urządzenia.",
-        ),
-    "sorryWeHadToPauseYourBackups": MessageLookupByLibrary.simpleMessage(
-      "Przepraszamy, musieliśmy wstrzymać tworzenie kopii zapasowych",
-    ),
-    "sort": MessageLookupByLibrary.simpleMessage("Sortuj"),
-    "sortAlbumsBy": MessageLookupByLibrary.simpleMessage("Sortuj według"),
-    "sortNewestFirst": MessageLookupByLibrary.simpleMessage("Od najnowszych"),
-    "sortOldestFirst": MessageLookupByLibrary.simpleMessage("Od najstarszych"),
-    "sparkleSuccess": MessageLookupByLibrary.simpleMessage("✨ Sukces"),
-    "sportsWithThem": m91,
-    "spotlightOnThem": m92,
-    "spotlightOnYourself": MessageLookupByLibrary.simpleMessage(
-      "Uwaga na siebie",
-    ),
-    "startAccountRecoveryTitle": MessageLookupByLibrary.simpleMessage(
-      "Rozpocznij odzyskiwanie",
-    ),
-    "startBackup": MessageLookupByLibrary.simpleMessage(
-      "Uruchom tworzenie kopii zapasowej",
-    ),
-    "status": MessageLookupByLibrary.simpleMessage("Stan"),
-    "stopCastingBody": MessageLookupByLibrary.simpleMessage(
-      "Czy chcesz przestać wyświetlać?",
-    ),
-    "stopCastingTitle": MessageLookupByLibrary.simpleMessage(
-      "Zatrzymaj wyświetlanie",
-    ),
-    "storage": MessageLookupByLibrary.simpleMessage("Pamięć"),
-    "storageBreakupFamily": MessageLookupByLibrary.simpleMessage("Rodzina"),
-    "storageBreakupYou": MessageLookupByLibrary.simpleMessage("Ty"),
-    "storageInGB": m93,
-    "storageLimitExceeded": MessageLookupByLibrary.simpleMessage(
-      "Przekroczono limit pamięci",
-    ),
-    "storageUsageInfo": m94,
-    "strongStrength": MessageLookupByLibrary.simpleMessage("Silne"),
-    "subAlreadyLinkedErrMessage": m95,
-    "subWillBeCancelledOn": m96,
-    "subscribe": MessageLookupByLibrary.simpleMessage("Subskrybuj"),
-    "subscribeToEnableSharing": MessageLookupByLibrary.simpleMessage(
-      "Potrzebujesz aktywnej płatnej subskrypcji, aby włączyć udostępnianie.",
-    ),
-    "subscription": MessageLookupByLibrary.simpleMessage("Subskrypcja"),
-    "success": MessageLookupByLibrary.simpleMessage("Sukces"),
-    "successfullyArchived": MessageLookupByLibrary.simpleMessage(
-      "Pomyślnie zarchiwizowano",
-    ),
-    "successfullyHid": MessageLookupByLibrary.simpleMessage("Pomyślnie ukryto"),
-    "successfullyUnarchived": MessageLookupByLibrary.simpleMessage(
-      "Pomyślnie przywrócono z archiwum",
-    ),
-    "successfullyUnhid": MessageLookupByLibrary.simpleMessage(
-      "Pomyślnie odkryto",
-    ),
-    "suggestFeatures": MessageLookupByLibrary.simpleMessage(
-      "Zaproponuj funkcje",
-    ),
-    "sunrise": MessageLookupByLibrary.simpleMessage("Na horyzoncie"),
-    "support": MessageLookupByLibrary.simpleMessage("Wsparcie techniczne"),
-    "syncProgress": m97,
-    "syncStopped": MessageLookupByLibrary.simpleMessage(
-      "Synchronizacja zatrzymana",
-    ),
-    "syncing": MessageLookupByLibrary.simpleMessage("Synchronizowanie..."),
-    "systemTheme": MessageLookupByLibrary.simpleMessage("Systemowy"),
-    "tapToCopy": MessageLookupByLibrary.simpleMessage("naciśnij aby skopiować"),
-    "tapToEnterCode": MessageLookupByLibrary.simpleMessage(
-      "Stuknij, aby wprowadzić kod",
-    ),
-    "tapToUnlock": MessageLookupByLibrary.simpleMessage(
-      "Naciśnij, aby odblokować",
-    ),
-    "tapToUpload": MessageLookupByLibrary.simpleMessage(
-      "Naciśnij, aby przesłać",
-    ),
-    "tapToUploadIsIgnoredDue": m98,
-    "tempErrorContactSupportIfPersists": MessageLookupByLibrary.simpleMessage(
-      "Wygląda na to, że coś poszło nie tak. Spróbuj ponownie po pewnym czasie. Jeśli błąd będzie się powtarzał, skontaktuj się z naszym zespołem pomocy technicznej.",
-    ),
-    "terminate": MessageLookupByLibrary.simpleMessage("Zakończ"),
-    "terminateSession": MessageLookupByLibrary.simpleMessage(
-      "Zakończyć sesję?",
-    ),
-    "terms": MessageLookupByLibrary.simpleMessage("Warunki"),
-    "termsOfServicesTitle": MessageLookupByLibrary.simpleMessage("Regulamin"),
-    "thankYou": MessageLookupByLibrary.simpleMessage("Dziękujemy"),
-    "thankYouForSubscribing": MessageLookupByLibrary.simpleMessage(
-      "Dziękujemy za subskrypcję!",
-    ),
-    "theDownloadCouldNotBeCompleted": MessageLookupByLibrary.simpleMessage(
-      "Pobieranie nie mogło zostać ukończone",
-    ),
-    "theLinkYouAreTryingToAccessHasExpired":
-        MessageLookupByLibrary.simpleMessage(
-          "Link, do którego próbujesz uzyskać dostęp, wygasł.",
-        ),
-    "thePersonGroupsWillNotBeDisplayed": MessageLookupByLibrary.simpleMessage(
-      "Grupy osób nie będą już wyświetlane w sekcji ludzi. Zdjęcia pozostaną nienaruszone.",
-    ),
-    "thePersonWillNotBeDisplayed": MessageLookupByLibrary.simpleMessage(
-      "Osoba nie będzie już wyświetlana w sekcji ludzi. Zdjęcia pozostaną nienaruszone.",
-    ),
-    "theRecoveryKeyYouEnteredIsIncorrect": MessageLookupByLibrary.simpleMessage(
-      "Wprowadzony klucz odzyskiwania jest nieprawidłowy",
-    ),
-    "theme": MessageLookupByLibrary.simpleMessage("Motyw"),
-    "theseItemsWillBeDeletedFromYourDevice":
-        MessageLookupByLibrary.simpleMessage(
-          "Te elementy zostaną usunięte z Twojego urządzenia.",
-        ),
-    "theyAlsoGetXGb": m99,
-    "theyWillBeDeletedFromAllAlbums": MessageLookupByLibrary.simpleMessage(
-      "Zostaną one usunięte ze wszystkich albumów.",
-    ),
-    "thisActionCannotBeUndone": MessageLookupByLibrary.simpleMessage(
-      "Tej czynności nie można cofnąć",
-    ),
-    "thisAlbumAlreadyHDACollaborativeLink":
-        MessageLookupByLibrary.simpleMessage(
-          "Ten album posiada już link do współpracy",
-        ),
-    "thisCanBeUsedToRecoverYourAccountIfYou": MessageLookupByLibrary.simpleMessage(
-      "Można go użyć do odzyskania konta w przypadku utraty swojej drugiej metody uwierzytelniania",
-    ),
-    "thisDevice": MessageLookupByLibrary.simpleMessage("To urządzenie"),
-    "thisEmailIsAlreadyInUse": MessageLookupByLibrary.simpleMessage(
-      "Ten e-mail jest już używany",
-    ),
-    "thisImageHasNoExifData": MessageLookupByLibrary.simpleMessage(
-      "Ten obraz nie posiada danych exif",
-    ),
-    "thisIsMeExclamation": MessageLookupByLibrary.simpleMessage("To ja!"),
-    "thisIsPersonVerificationId": m100,
-    "thisIsYourVerificationId": MessageLookupByLibrary.simpleMessage(
-      "To jest Twój Identyfikator Weryfikacji",
-    ),
-    "thisWeekThroughTheYears": MessageLookupByLibrary.simpleMessage(
-      "Ten tydzień przez lata",
-    ),
-    "thisWillLogYouOutOfTheFollowingDevice":
-        MessageLookupByLibrary.simpleMessage(
-          "To wyloguje Cię z tego urządzenia:",
-        ),
-    "thisWillLogYouOutOfThisDevice": MessageLookupByLibrary.simpleMessage(
-      "To wyloguje Cię z tego urządzenia!",
-    ),
-    "thisWillMakeTheDateAndTimeOfAllSelected":
-        MessageLookupByLibrary.simpleMessage(
-          "To sprawi, że data i czas wszystkich wybranych zdjęć będą takie same.",
-        ),
-    "thisWillRemovePublicLinksOfAllSelectedQuickLinks":
-        MessageLookupByLibrary.simpleMessage(
-          "Spowoduje to usunięcie publicznych linków wszystkich zaznaczonych szybkich linków.",
-        ),
-    "throughTheYears": m102,
-    "toEnableAppLockPleaseSetupDevicePasscodeOrScreen":
-        MessageLookupByLibrary.simpleMessage(
-          "Aby włączyć blokadę aplikacji, należy skonfigurować hasło urządzenia lub blokadę ekranu w ustawieniach systemu.",
-        ),
-    "toHideAPhotoOrVideo": MessageLookupByLibrary.simpleMessage(
-      "Aby ukryć zdjęcie lub wideo",
-    ),
-    "toResetVerifyEmail": MessageLookupByLibrary.simpleMessage(
-      "Aby zresetować hasło, najpierw zweryfikuj swój adres e-mail.",
-    ),
-    "todaysLogs": MessageLookupByLibrary.simpleMessage("Dzisiejsze logi"),
-    "tooManyIncorrectAttempts": MessageLookupByLibrary.simpleMessage(
-      "Zbyt wiele błędnych prób",
-    ),
-    "total": MessageLookupByLibrary.simpleMessage("ogółem"),
-    "totalSize": MessageLookupByLibrary.simpleMessage("Całkowity rozmiar"),
-    "trash": MessageLookupByLibrary.simpleMessage("Kosz"),
-    "trashDaysLeft": m103,
-    "trim": MessageLookupByLibrary.simpleMessage("Przytnij"),
-    "tripInYear": m104,
-    "trustedContacts": MessageLookupByLibrary.simpleMessage("Zaufane kontakty"),
-    "trustedInviteBody": m106,
-    "tryAgain": MessageLookupByLibrary.simpleMessage("Spróbuj ponownie"),
-    "turnOnBackupForAutoUpload": MessageLookupByLibrary.simpleMessage(
-      "Włącz kopię zapasową, aby automatycznie przesyłać pliki dodane do folderu urządzenia do Ente.",
-    ),
-    "twitter": MessageLookupByLibrary.simpleMessage("Twitter"),
-    "twoMonthsFreeOnYearlyPlans": MessageLookupByLibrary.simpleMessage(
-      "2 miesiące za darmo na planach rocznych",
-    ),
-    "twofactor": MessageLookupByLibrary.simpleMessage(
-      "Uwierzytelnianie dwustopniowe",
-    ),
-    "twofactorAuthenticationHasBeenDisabled":
-        MessageLookupByLibrary.simpleMessage(
-          "Uwierzytelnianie dwustopniowe zostało wyłączone",
-        ),
-    "twofactorAuthenticationPageTitle": MessageLookupByLibrary.simpleMessage(
-      "Uwierzytelnianie dwustopniowe",
-    ),
-    "twofactorAuthenticationSuccessfullyReset":
-        MessageLookupByLibrary.simpleMessage(
-          "Pomyślnie zresetowano uwierzytelnianie dwustopniowe",
-        ),
-    "twofactorSetup": MessageLookupByLibrary.simpleMessage(
-      "Uwierzytelnianie dwustopniowe",
-    ),
-    "typeOfGallerGallerytypeIsNotSupportedForRename": m107,
-    "unarchive": MessageLookupByLibrary.simpleMessage("Przywróć z archiwum"),
-    "unarchiveAlbum": MessageLookupByLibrary.simpleMessage(
-      "Przywróć album z archiwum",
-    ),
-    "unarchiving": MessageLookupByLibrary.simpleMessage(
-      "Usuwanie z archiwum...",
-    ),
-    "unavailableReferralCode": MessageLookupByLibrary.simpleMessage(
-      "Przepraszamy, ten kod jest niedostępny.",
-    ),
-    "uncategorized": MessageLookupByLibrary.simpleMessage("Bez kategorii"),
-    "unhide": MessageLookupByLibrary.simpleMessage("Odkryj"),
-    "unhideToAlbum": MessageLookupByLibrary.simpleMessage("Odkryj do albumu"),
-    "unhiding": MessageLookupByLibrary.simpleMessage("Odkrywanie..."),
-    "unhidingFilesToAlbum": MessageLookupByLibrary.simpleMessage(
-      "Odkrywanie plików do albumu",
-    ),
-    "unlock": MessageLookupByLibrary.simpleMessage("Odblokuj"),
-    "unpinAlbum": MessageLookupByLibrary.simpleMessage("Odepnij album"),
-    "unselectAll": MessageLookupByLibrary.simpleMessage("Odznacz wszystko"),
-    "update": MessageLookupByLibrary.simpleMessage("Aktualizuj"),
-    "updateAvailable": MessageLookupByLibrary.simpleMessage(
-      "Dostępna jest aktualizacja",
-    ),
-    "updatingFolderSelection": MessageLookupByLibrary.simpleMessage(
-      "Aktualizowanie wyboru folderu...",
-    ),
-    "upgrade": MessageLookupByLibrary.simpleMessage("Ulepsz"),
-    "uploadIsIgnoredDueToIgnorereason": m108,
-    "uploadingFilesToAlbum": MessageLookupByLibrary.simpleMessage(
-      "Przesyłanie plików do albumu...",
-    ),
-    "uploadingMultipleMemories": m109,
-    "uploadingSingleMemory": MessageLookupByLibrary.simpleMessage(
-      "Zachowywanie 1 wspomnienia...",
-    ),
-    "upto50OffUntil4thDec": MessageLookupByLibrary.simpleMessage(
-      "Do 50% zniżki, do 4 grudnia.",
-    ),
-    "usableReferralStorageInfo": MessageLookupByLibrary.simpleMessage(
-      "Użyteczna przestrzeń dyskowa jest ograniczona przez Twój obecny plan. Nadmiar zadeklarowanej przestrzeni dyskowej stanie się automatycznie użyteczny po uaktualnieniu planu.",
-    ),
-    "useAsCover": MessageLookupByLibrary.simpleMessage("Użyj jako okładki"),
-    "useDifferentPlayerInfo": MessageLookupByLibrary.simpleMessage(
-      "Masz problem z odtwarzaniem tego wideo? Przytrzymaj tutaj, aby spróbować innego odtwarzacza.",
-    ),
-    "usePublicLinksForPeopleNotOnEnte": MessageLookupByLibrary.simpleMessage(
-      "Użyj publicznych linków dla osób spoza Ente",
-    ),
-    "useRecoveryKey": MessageLookupByLibrary.simpleMessage(
-      "Użyj kodu odzyskiwania",
-    ),
-    "useSelectedPhoto": MessageLookupByLibrary.simpleMessage(
-      "Użyj zaznaczone zdjęcie",
-    ),
-    "usedSpace": MessageLookupByLibrary.simpleMessage("Zajęta przestrzeń"),
-    "validTill": m110,
-    "verificationFailedPleaseTryAgain": MessageLookupByLibrary.simpleMessage(
-      "Weryfikacja nie powiodła się, spróbuj ponownie",
-    ),
-    "verificationId": MessageLookupByLibrary.simpleMessage(
-      "Identyfikator weryfikacyjny",
-    ),
-    "verify": MessageLookupByLibrary.simpleMessage("Zweryfikuj"),
-    "verifyEmail": MessageLookupByLibrary.simpleMessage(
-      "Zweryfikuj adres e-mail",
-    ),
-    "verifyEmailID": m111,
-    "verifyIDLabel": MessageLookupByLibrary.simpleMessage("Zweryfikuj"),
-    "verifyPasskey": MessageLookupByLibrary.simpleMessage(
-      "Zweryfikuj klucz dostępu",
-    ),
-    "verifyPassword": MessageLookupByLibrary.simpleMessage("Zweryfikuj hasło"),
-    "verifying": MessageLookupByLibrary.simpleMessage("Weryfikowanie..."),
-    "verifyingRecoveryKey": MessageLookupByLibrary.simpleMessage(
-      "Weryfikowanie klucza odzyskiwania...",
-    ),
-    "videoInfo": MessageLookupByLibrary.simpleMessage("Informacje Wideo"),
-    "videoSmallCase": MessageLookupByLibrary.simpleMessage("wideo"),
-    "videoStreaming": MessageLookupByLibrary.simpleMessage(
-      "Streamowalne wideo",
-    ),
-    "videos": MessageLookupByLibrary.simpleMessage("Wideo"),
-    "viewActiveSessions": MessageLookupByLibrary.simpleMessage(
-      "Zobacz aktywne sesje",
-    ),
-    "viewAddOnButton": MessageLookupByLibrary.simpleMessage("Zobacz dodatki"),
-    "viewAll": MessageLookupByLibrary.simpleMessage("Pokaż wszystkie"),
-    "viewAllExifData": MessageLookupByLibrary.simpleMessage(
-      "Wyświetl wszystkie dane EXIF",
-    ),
-    "viewLargeFiles": MessageLookupByLibrary.simpleMessage("Duże pliki"),
-    "viewLargeFilesDesc": MessageLookupByLibrary.simpleMessage(
-      "Wyświetl pliki zużywające największą ilość pamięci.",
-    ),
-    "viewLogs": MessageLookupByLibrary.simpleMessage("Wyświetl logi"),
-    "viewPersonToUnlink": m112,
-    "viewRecoveryKey": MessageLookupByLibrary.simpleMessage(
-      "Zobacz klucz odzyskiwania",
-    ),
-    "viewer": MessageLookupByLibrary.simpleMessage("Widz"),
-    "visitWebToManage": MessageLookupByLibrary.simpleMessage(
-      "Odwiedź stronę web.ente.io, aby zarządzać subskrypcją",
-    ),
-    "waitingForVerification": MessageLookupByLibrary.simpleMessage(
-      "Oczekiwanie na weryfikację...",
-    ),
-    "waitingForWifi": MessageLookupByLibrary.simpleMessage(
-      "Czekanie na WiFi...",
-    ),
-    "warning": MessageLookupByLibrary.simpleMessage("Uwaga"),
-    "weAreOpenSource": MessageLookupByLibrary.simpleMessage(
-      "Posiadamy otwarte źródło!",
-    ),
-    "weDontSupportEditingPhotosAndAlbumsThatYouDont":
-        MessageLookupByLibrary.simpleMessage(
-          "Nie wspieramy edycji zdjęć i albumów, których jeszcze nie posiadasz",
-        ),
-    "weHaveSendEmailTo": m114,
-    "weakStrength": MessageLookupByLibrary.simpleMessage("Słabe"),
-    "welcomeBack": MessageLookupByLibrary.simpleMessage("Witaj ponownie!"),
-    "whatsNew": MessageLookupByLibrary.simpleMessage("Co nowego"),
-    "whyAddTrustContact": MessageLookupByLibrary.simpleMessage(
-      "Zaufany kontakt może pomóc w odzyskaniu Twoich danych.",
-    ),
-    "widgets": MessageLookupByLibrary.simpleMessage("Widżety"),
-    "wishThemAHappyBirthday": m115,
-    "yearShort": MessageLookupByLibrary.simpleMessage("r"),
-    "yearly": MessageLookupByLibrary.simpleMessage("Rocznie"),
-    "yearsAgo": m116,
-    "yes": MessageLookupByLibrary.simpleMessage("Tak"),
-    "yesCancel": MessageLookupByLibrary.simpleMessage("Tak, anuluj"),
-    "yesConvertToViewer": MessageLookupByLibrary.simpleMessage(
-      "Tak, konwertuj na widza",
-    ),
-    "yesDelete": MessageLookupByLibrary.simpleMessage("Tak, usuń"),
-    "yesDiscardChanges": MessageLookupByLibrary.simpleMessage(
-      "Tak, odrzuć zmiany",
-    ),
-    "yesIgnore": MessageLookupByLibrary.simpleMessage("Tak, ignoruj"),
-    "yesLogout": MessageLookupByLibrary.simpleMessage("Tak, wyloguj"),
-    "yesRemove": MessageLookupByLibrary.simpleMessage("Tak, usuń"),
-    "yesRenew": MessageLookupByLibrary.simpleMessage("Tak, Odnów"),
-    "yesResetPerson": MessageLookupByLibrary.simpleMessage(
-      "Tak, zresetuj osobę",
-    ),
-    "you": MessageLookupByLibrary.simpleMessage("Ty"),
-    "youAndThem": m117,
-    "youAreOnAFamilyPlan": MessageLookupByLibrary.simpleMessage(
-      "Jesteś w planie rodzinnym!",
-    ),
-    "youAreOnTheLatestVersion": MessageLookupByLibrary.simpleMessage(
-      "Korzystasz z najnowszej wersji",
-    ),
-    "youCanAtMaxDoubleYourStorage": MessageLookupByLibrary.simpleMessage(
-      "* Maksymalnie możesz podwoić swoją przestrzeń dyskową",
-    ),
-    "youCanManageYourLinksInTheShareTab": MessageLookupByLibrary.simpleMessage(
-      "Możesz zarządzać swoimi linkami w zakładce udostępnianie.",
-    ),
-    "youCanTrySearchingForADifferentQuery":
-        MessageLookupByLibrary.simpleMessage(
-          "Możesz spróbować wyszukać inne zapytanie.",
-        ),
-    "youCannotDowngradeToThisPlan": MessageLookupByLibrary.simpleMessage(
-      "Nie możesz przejść do tego planu",
-    ),
-    "youCannotShareWithYourself": MessageLookupByLibrary.simpleMessage(
-      "Nie możesz udostępnić samemu sobie",
-    ),
-    "youDontHaveAnyArchivedItems": MessageLookupByLibrary.simpleMessage(
-      "Nie masz żadnych zarchiwizowanych elementów.",
-    ),
-    "youHaveSuccessfullyFreedUp": m118,
-    "yourAccountHasBeenDeleted": MessageLookupByLibrary.simpleMessage(
-      "Twoje konto zostało usunięte",
-    ),
-    "yourMap": MessageLookupByLibrary.simpleMessage("Twoja mapa"),
-    "yourPlanWasSuccessfullyDowngraded": MessageLookupByLibrary.simpleMessage(
-      "Twój plan został pomyślnie obniżony",
-    ),
-    "yourPlanWasSuccessfullyUpgraded": MessageLookupByLibrary.simpleMessage(
-      "Twój plan został pomyślnie ulepszony",
-    ),
-    "yourPurchaseWasSuccessful": MessageLookupByLibrary.simpleMessage(
-      "Twój zakup zakończył się pomyślnie",
-    ),
-    "yourStorageDetailsCouldNotBeFetched": MessageLookupByLibrary.simpleMessage(
-      "Nie można pobrać szczegółów pamięci",
-    ),
-    "yourSubscriptionHasExpired": MessageLookupByLibrary.simpleMessage(
-      "Twoja subskrypcja wygasła",
-    ),
-    "yourSubscriptionWasUpdatedSuccessfully":
-        MessageLookupByLibrary.simpleMessage(
-          "Twoja subskrypcja została pomyślnie zaktualizowana",
-        ),
-    "yourVerificationCodeHasExpired": MessageLookupByLibrary.simpleMessage(
-      "Twój kod weryfikacyjny wygasł",
-    ),
-    "youveNoDuplicateFilesThatCanBeCleared":
-        MessageLookupByLibrary.simpleMessage(
-          "Nie masz zduplikowanych plików, które można wyczyścić",
-        ),
-    "youveNoFilesInThisAlbumThatCanBeDeleted":
-        MessageLookupByLibrary.simpleMessage(
-          "Nie masz żadnych plików w tym albumie, które można usunąć",
-        ),
-    "zoomOutToSeePhotos": MessageLookupByLibrary.simpleMessage(
-      "Pomniejsz, aby zobaczyć zdjęcia",
-    ),
-  };
-=======
         "aNewVersionOfEnteIsAvailable": MessageLookupByLibrary.simpleMessage(
-            "Dostępna jest nowa wersja Ente."),
+          "Dostępna jest nowa wersja Ente.",
+        ),
         "about": MessageLookupByLibrary.simpleMessage("O nas"),
-        "acceptTrustInvite":
-            MessageLookupByLibrary.simpleMessage("Zaakceptuj Zaproszenie"),
+        "acceptTrustInvite": MessageLookupByLibrary.simpleMessage(
+          "Zaakceptuj Zaproszenie",
+        ),
         "account": MessageLookupByLibrary.simpleMessage("Konto"),
         "accountIsAlreadyConfigured": MessageLookupByLibrary.simpleMessage(
-            "Konto jest już skonfigurowane."),
+          "Konto jest już skonfigurowane.",
+        ),
         "accountOwnerPersonAppbarTitle": m0,
-        "accountWelcomeBack":
-            MessageLookupByLibrary.simpleMessage("Witaj ponownie!"),
+        "accountWelcomeBack": MessageLookupByLibrary.simpleMessage(
+          "Witaj ponownie!",
+        ),
         "ackPasswordLostWarning": MessageLookupByLibrary.simpleMessage(
-            "Rozumiem, że jeśli utracę hasło, mogę utracić dane, ponieważ moje dane są <underline>całkowicie zaszyfrowane</underline>."),
+          "Rozumiem, że jeśli utracę hasło, mogę utracić dane, ponieważ moje dane są <underline>całkowicie zaszyfrowane</underline>.",
+        ),
         "actionNotSupportedOnFavouritesAlbum":
             MessageLookupByLibrary.simpleMessage(
-                "Akcja nie jest obsługiwana na Ulubionym albumie"),
+          "Akcja nie jest obsługiwana na Ulubionym albumie",
+        ),
         "activeSessions": MessageLookupByLibrary.simpleMessage("Aktywne sesje"),
         "add": MessageLookupByLibrary.simpleMessage("Dodaj"),
         "addAName": MessageLookupByLibrary.simpleMessage("Dodaj nazwę"),
-        "addANewEmail":
-            MessageLookupByLibrary.simpleMessage("Dodaj nowy adres e-mail"),
+        "addANewEmail": MessageLookupByLibrary.simpleMessage(
+          "Dodaj nowy adres e-mail",
+        ),
         "addAlbumWidgetPrompt": MessageLookupByLibrary.simpleMessage(
-            "Dodaj widżet albumu do ekranu głównego i wróć tutaj, aby dostosować."),
-        "addCollaborator":
-            MessageLookupByLibrary.simpleMessage("Dodaj współuczestnika"),
+          "Dodaj widżet albumu do ekranu głównego i wróć tutaj, aby dostosować.",
+        ),
+        "addCollaborator": MessageLookupByLibrary.simpleMessage(
+          "Dodaj współuczestnika",
+        ),
         "addFiles": MessageLookupByLibrary.simpleMessage("Dodaj Pliki"),
         "addFromDevice":
             MessageLookupByLibrary.simpleMessage("Dodaj z urządzenia"),
@@ -2842,38 +338,47 @@
             MessageLookupByLibrary.simpleMessage("Dodaj lokalizację"),
         "addLocationButton": MessageLookupByLibrary.simpleMessage("Dodaj"),
         "addMemoriesWidgetPrompt": MessageLookupByLibrary.simpleMessage(
-            "Dodaj widżet wspomnień do ekranu głównego i wróć tutaj, aby dostosować."),
+          "Dodaj widżet wspomnień do ekranu głównego i wróć tutaj, aby dostosować.",
+        ),
         "addMore": MessageLookupByLibrary.simpleMessage("Dodaj więcej"),
         "addName": MessageLookupByLibrary.simpleMessage("Dodaj nazwę"),
-        "addNameOrMerge":
-            MessageLookupByLibrary.simpleMessage("Dodaj nazwę lub scal"),
+        "addNameOrMerge": MessageLookupByLibrary.simpleMessage(
+          "Dodaj nazwę lub scal",
+        ),
         "addNew": MessageLookupByLibrary.simpleMessage("Dodaj nowe"),
         "addNewPerson":
             MessageLookupByLibrary.simpleMessage("Dodaj nową osobę"),
-        "addOnPageSubtitle":
-            MessageLookupByLibrary.simpleMessage("Szczegóły dodatków"),
+        "addOnPageSubtitle": MessageLookupByLibrary.simpleMessage(
+          "Szczegóły dodatków",
+        ),
         "addOnValidTill": m3,
         "addOns": MessageLookupByLibrary.simpleMessage("Dodatki"),
-        "addParticipants":
-            MessageLookupByLibrary.simpleMessage("Dodaj uczestników"),
+        "addParticipants": MessageLookupByLibrary.simpleMessage(
+          "Dodaj uczestników",
+        ),
         "addPeopleWidgetPrompt": MessageLookupByLibrary.simpleMessage(
-            "Dodaj widżet ludzi do ekranu głównego i wróć tutaj, aby dostosować."),
+          "Dodaj widżet ludzi do ekranu głównego i wróć tutaj, aby dostosować.",
+        ),
         "addPhotos": MessageLookupByLibrary.simpleMessage("Dodaj zdjęcia"),
         "addSelected": MessageLookupByLibrary.simpleMessage("Dodaj zaznaczone"),
         "addToAlbum": MessageLookupByLibrary.simpleMessage("Dodaj do albumu"),
         "addToEnte": MessageLookupByLibrary.simpleMessage("Dodaj do Ente"),
-        "addToHiddenAlbum":
-            MessageLookupByLibrary.simpleMessage("Dodaj do ukrytego albumu"),
-        "addTrustedContact":
-            MessageLookupByLibrary.simpleMessage("Dodaj Zaufany Kontakt"),
+        "addToHiddenAlbum": MessageLookupByLibrary.simpleMessage(
+          "Dodaj do ukrytego albumu",
+        ),
+        "addTrustedContact": MessageLookupByLibrary.simpleMessage(
+          "Dodaj Zaufany Kontakt",
+        ),
         "addViewer": MessageLookupByLibrary.simpleMessage("Dodaj widza"),
-        "addYourPhotosNow":
-            MessageLookupByLibrary.simpleMessage("Dodaj swoje zdjęcia teraz"),
+        "addYourPhotosNow": MessageLookupByLibrary.simpleMessage(
+          "Dodaj swoje zdjęcia teraz",
+        ),
         "addedAs": MessageLookupByLibrary.simpleMessage("Dodano jako"),
         "addedBy": m5,
         "addedSuccessfullyTo": m6,
-        "addingToFavorites":
-            MessageLookupByLibrary.simpleMessage("Dodawanie do ulubionych..."),
+        "addingToFavorites": MessageLookupByLibrary.simpleMessage(
+          "Dodawanie do ulubionych...",
+        ),
         "admiringThem": m7,
         "advanced": MessageLookupByLibrary.simpleMessage("Zaawansowane"),
         "advancedSettings":
@@ -2886,69 +391,93 @@
         "albumOwner": MessageLookupByLibrary.simpleMessage("Właściciel"),
         "albumParticipantsCount": m8,
         "albumTitle": MessageLookupByLibrary.simpleMessage("Tytuł albumu"),
-        "albumUpdated":
-            MessageLookupByLibrary.simpleMessage("Album został zaktualizowany"),
+        "albumUpdated": MessageLookupByLibrary.simpleMessage(
+          "Album został zaktualizowany",
+        ),
         "albums": MessageLookupByLibrary.simpleMessage("Albumy"),
         "albumsWidgetDesc": MessageLookupByLibrary.simpleMessage(
-            "Wybierz albumy, które chcesz zobaczyć na ekranie głównym."),
+          "Wybierz albumy, które chcesz zobaczyć na ekranie głównym.",
+        ),
         "allClear":
             MessageLookupByLibrary.simpleMessage("✨ Wszystko wyczyszczone"),
         "allMemoriesPreserved": MessageLookupByLibrary.simpleMessage(
-            "Wszystkie wspomnienia zachowane"),
+          "Wszystkie wspomnienia zachowane",
+        ),
         "allPersonGroupingWillReset": MessageLookupByLibrary.simpleMessage(
-            "Wszystkie grupy dla tej osoby zostaną zresetowane i stracisz wszystkie sugestie dla tej osoby"),
+          "Wszystkie grupy dla tej osoby zostaną zresetowane i stracisz wszystkie sugestie dla tej osoby",
+        ),
         "allUnnamedGroupsWillBeMergedIntoTheSelectedPerson":
             MessageLookupByLibrary.simpleMessage(
-                "Wszystkie nienazwane grupy zostaną scalone z wybraną osobą. To nadal może zostać cofnięte z przeglądu historii sugestii danej osoby."),
+          "Wszystkie nienazwane grupy zostaną scalone z wybraną osobą. To nadal może zostać cofnięte z przeglądu historii sugestii danej osoby.",
+        ),
         "allWillShiftRangeBasedOnFirst": MessageLookupByLibrary.simpleMessage(
-            "To jest pierwsze w grupie. Inne wybrane zdjęcia zostaną automatycznie przesunięte w oparciu o tę nową datę"),
+          "To jest pierwsze w grupie. Inne wybrane zdjęcia zostaną automatycznie przesunięte w oparciu o tę nową datę",
+        ),
         "allow": MessageLookupByLibrary.simpleMessage("Zezwól"),
         "allowAddPhotosDescription": MessageLookupByLibrary.simpleMessage(
-            "Pozwól osobom z linkiem na dodawania zdjęć do udostępnionego albumu."),
-        "allowAddingPhotos":
-            MessageLookupByLibrary.simpleMessage("Pozwól na dodawanie zdjęć"),
+          "Pozwól osobom z linkiem na dodawania zdjęć do udostępnionego albumu.",
+        ),
+        "allowAddingPhotos": MessageLookupByLibrary.simpleMessage(
+          "Pozwól na dodawanie zdjęć",
+        ),
         "allowAppToOpenSharedAlbumLinks": MessageLookupByLibrary.simpleMessage(
-            "Zezwalaj aplikacji na otwieranie udostępnianych linków do albumu"),
-        "allowDownloads":
-            MessageLookupByLibrary.simpleMessage("Zezwól na pobieranie"),
+          "Zezwalaj aplikacji na otwieranie udostępnianych linków do albumu",
+        ),
+        "allowDownloads": MessageLookupByLibrary.simpleMessage(
+          "Zezwól na pobieranie",
+        ),
         "allowPeopleToAddPhotos": MessageLookupByLibrary.simpleMessage(
-            "Pozwól innym dodawać zdjęcia"),
+          "Pozwól innym dodawać zdjęcia",
+        ),
         "allowPermBody": MessageLookupByLibrary.simpleMessage(
-            "Prosimy zezwolić na dostęp do swoich zdjęć w Ustawieniach, aby Ente mogło wyświetlać i tworzyć kopię zapasową Twojej biblioteki."),
-        "allowPermTitle":
-            MessageLookupByLibrary.simpleMessage("Zezwól na dostęp do zdjęć"),
-        "androidBiometricHint":
-            MessageLookupByLibrary.simpleMessage("Potwierdź swoją tożsamość"),
+          "Prosimy zezwolić na dostęp do swoich zdjęć w Ustawieniach, aby Ente mogło wyświetlać i tworzyć kopię zapasową Twojej biblioteki.",
+        ),
+        "allowPermTitle": MessageLookupByLibrary.simpleMessage(
+          "Zezwól na dostęp do zdjęć",
+        ),
+        "androidBiometricHint": MessageLookupByLibrary.simpleMessage(
+          "Potwierdź swoją tożsamość",
+        ),
         "androidBiometricNotRecognized": MessageLookupByLibrary.simpleMessage(
-            "Nie rozpoznano. Spróbuj ponownie."),
-        "androidBiometricRequiredTitle":
-            MessageLookupByLibrary.simpleMessage("Wymagana biometria"),
+          "Nie rozpoznano. Spróbuj ponownie.",
+        ),
+        "androidBiometricRequiredTitle": MessageLookupByLibrary.simpleMessage(
+          "Wymagana biometria",
+        ),
         "androidBiometricSuccess":
             MessageLookupByLibrary.simpleMessage("Sukces"),
         "androidCancelButton": MessageLookupByLibrary.simpleMessage("Anuluj"),
         "androidDeviceCredentialsRequiredTitle":
             MessageLookupByLibrary.simpleMessage(
-                "Wymagane dane logowania urządzenia"),
+          "Wymagane dane logowania urządzenia",
+        ),
         "androidDeviceCredentialsSetupDescription":
             MessageLookupByLibrary.simpleMessage(
-                "Wymagane dane logowania urządzenia"),
+          "Wymagane dane logowania urządzenia",
+        ),
         "androidGoToSettingsDescription": MessageLookupByLibrary.simpleMessage(
-            "Uwierzytelnianie biometryczne nie jest skonfigurowane na tym urządzeniu. Przejdź do \'Ustawienia > Bezpieczeństwo\', aby dodać uwierzytelnianie biometryczne."),
+          "Uwierzytelnianie biometryczne nie jest skonfigurowane na tym urządzeniu. Przejdź do \'Ustawienia > Bezpieczeństwo\', aby dodać uwierzytelnianie biometryczne.",
+        ),
         "androidIosWebDesktop": MessageLookupByLibrary.simpleMessage(
-            "Android, iOS, Strona Internetowa, Aplikacja Komputerowa"),
-        "androidSignInTitle":
-            MessageLookupByLibrary.simpleMessage("Wymagane uwierzytelnienie"),
+          "Android, iOS, Strona Internetowa, Aplikacja Komputerowa",
+        ),
+        "androidSignInTitle": MessageLookupByLibrary.simpleMessage(
+          "Wymagane uwierzytelnienie",
+        ),
         "appIcon": MessageLookupByLibrary.simpleMessage("Ikona aplikacji"),
         "appLock": MessageLookupByLibrary.simpleMessage(
-            "Blokada dostępu do aplikacji"),
+          "Blokada dostępu do aplikacji",
+        ),
         "appLockDescriptions": MessageLookupByLibrary.simpleMessage(
-            "Wybierz między domyślnym ekranem blokady urządzenia a niestandardowym ekranem blokady z kodem PIN lub hasłem."),
+          "Wybierz między domyślnym ekranem blokady urządzenia a niestandardowym ekranem blokady z kodem PIN lub hasłem.",
+        ),
         "appVersion": m9,
         "appleId": MessageLookupByLibrary.simpleMessage("Apple ID"),
         "apply": MessageLookupByLibrary.simpleMessage("Zastosuj"),
         "applyCodeTitle": MessageLookupByLibrary.simpleMessage("Użyj kodu"),
-        "appstoreSubscription":
-            MessageLookupByLibrary.simpleMessage("Subskrypcja AppStore"),
+        "appstoreSubscription": MessageLookupByLibrary.simpleMessage(
+          "Subskrypcja AppStore",
+        ),
         "archive": MessageLookupByLibrary.simpleMessage("Archiwum"),
         "archiveAlbum":
             MessageLookupByLibrary.simpleMessage("Archiwizuj album"),
@@ -2956,350 +485,481 @@
         "areThey": MessageLookupByLibrary.simpleMessage("Czy są "),
         "areYouSureRemoveThisFaceFromPerson":
             MessageLookupByLibrary.simpleMessage(
-                "Czy na pewno chcesz usunąć tę twarz z tej osoby?"),
+          "Czy na pewno chcesz usunąć tę twarz z tej osoby?",
+        ),
         "areYouSureThatYouWantToLeaveTheFamily":
             MessageLookupByLibrary.simpleMessage(
-                "Czy jesteś pewien/pewna, że chcesz opuścić plan rodzinny?"),
+          "Czy jesteś pewien/pewna, że chcesz opuścić plan rodzinny?",
+        ),
         "areYouSureYouWantToCancel": MessageLookupByLibrary.simpleMessage(
-            "Czy na pewno chcesz anulować?"),
+          "Czy na pewno chcesz anulować?",
+        ),
         "areYouSureYouWantToChangeYourPlan":
             MessageLookupByLibrary.simpleMessage(
-                "Czy na pewno chcesz zmienić swój plan?"),
-        "areYouSureYouWantToExit":
-            MessageLookupByLibrary.simpleMessage("Czy na pewno chcesz wyjść?"),
+          "Czy na pewno chcesz zmienić swój plan?",
+        ),
+        "areYouSureYouWantToExit": MessageLookupByLibrary.simpleMessage(
+          "Czy na pewno chcesz wyjść?",
+        ),
         "areYouSureYouWantToIgnoreThesePersons":
             MessageLookupByLibrary.simpleMessage(
-                "Czy na pewno chcesz zignorować te osoby?"),
+          "Czy na pewno chcesz zignorować te osoby?",
+        ),
         "areYouSureYouWantToIgnoreThisPerson":
             MessageLookupByLibrary.simpleMessage(
-                "Czy na pewno chcesz zignorować tę osobę?"),
+          "Czy na pewno chcesz zignorować tę osobę?",
+        ),
         "areYouSureYouWantToLogout": MessageLookupByLibrary.simpleMessage(
-            "Czy na pewno chcesz się wylogować?"),
+          "Czy na pewno chcesz się wylogować?",
+        ),
         "areYouSureYouWantToMergeThem": MessageLookupByLibrary.simpleMessage(
-            "Czy na pewno chcesz je scalić?"),
+          "Czy na pewno chcesz je scalić?",
+        ),
         "areYouSureYouWantToRenew": MessageLookupByLibrary.simpleMessage(
-            "Czy na pewno chcesz odnowić?"),
+          "Czy na pewno chcesz odnowić?",
+        ),
         "areYouSureYouWantToResetThisPerson":
             MessageLookupByLibrary.simpleMessage(
-                "Czy na pewno chcesz zresetować tę osobę?"),
+          "Czy na pewno chcesz zresetować tę osobę?",
+        ),
         "askCancelReason": MessageLookupByLibrary.simpleMessage(
-            "Twoja subskrypcja została anulowana. Czy chcesz podzielić się powodem?"),
+          "Twoja subskrypcja została anulowana. Czy chcesz podzielić się powodem?",
+        ),
         "askDeleteReason": MessageLookupByLibrary.simpleMessage(
-            "Jaka jest główna przyczyna usunięcia Twojego konta?"),
+          "Jaka jest główna przyczyna usunięcia Twojego konta?",
+        ),
         "askYourLovedOnesToShare": MessageLookupByLibrary.simpleMessage(
-            "Poproś swoich bliskich o udostępnienie"),
+          "Poproś swoich bliskich o udostępnienie",
+        ),
         "atAFalloutShelter": MessageLookupByLibrary.simpleMessage("w schronie"),
         "authToChangeEmailVerificationSetting":
             MessageLookupByLibrary.simpleMessage(
-                "Prosimy uwierzytelnić się, aby zmienić weryfikację e-mail"),
+          "Prosimy uwierzytelnić się, aby zmienić weryfikację e-mail",
+        ),
         "authToChangeLockscreenSetting": MessageLookupByLibrary.simpleMessage(
-            "Prosimy uwierzytelnić się, aby zmienić ustawienia ekranu blokady"),
+          "Prosimy uwierzytelnić się, aby zmienić ustawienia ekranu blokady",
+        ),
         "authToChangeYourEmail": MessageLookupByLibrary.simpleMessage(
-            "Prosimy uwierzytelnić się, aby zmienić swój adres e-mail"),
+          "Prosimy uwierzytelnić się, aby zmienić swój adres e-mail",
+        ),
         "authToChangeYourPassword": MessageLookupByLibrary.simpleMessage(
-            "Prosimy uwierzytelnić się, aby zmienić hasło"),
+          "Prosimy uwierzytelnić się, aby zmienić hasło",
+        ),
         "authToConfigureTwofactorAuthentication":
             MessageLookupByLibrary.simpleMessage(
-                "Uwierzytelnij się, aby skonfigurować uwierzytelnianie dwustopniowe"),
+          "Uwierzytelnij się, aby skonfigurować uwierzytelnianie dwustopniowe",
+        ),
         "authToInitiateAccountDeletion": MessageLookupByLibrary.simpleMessage(
-            "Prosimy uwierzytelnić się, aby zainicjować usuwanie konta"),
+          "Prosimy uwierzytelnić się, aby zainicjować usuwanie konta",
+        ),
         "authToManageLegacy": MessageLookupByLibrary.simpleMessage(
-            "Prosimy uwierzytelnić się, aby zarządzać zaufanymi kontaktami"),
+          "Prosimy uwierzytelnić się, aby zarządzać zaufanymi kontaktami",
+        ),
         "authToViewPasskey": MessageLookupByLibrary.simpleMessage(
-            "Prosimy uwierzytelnić się, aby wyświetlić swój klucz dostępu"),
+          "Prosimy uwierzytelnić się, aby wyświetlić swój klucz dostępu",
+        ),
         "authToViewTrashedFiles": MessageLookupByLibrary.simpleMessage(
-            "Prosimy uwierzytelnić się, aby wyświetlić swoje pliki w koszu"),
+          "Prosimy uwierzytelnić się, aby wyświetlić swoje pliki w koszu",
+        ),
         "authToViewYourActiveSessions": MessageLookupByLibrary.simpleMessage(
-            "Prosimy uwierzytelnić się, aby wyświetlić swoje aktywne sesje"),
+          "Prosimy uwierzytelnić się, aby wyświetlić swoje aktywne sesje",
+        ),
         "authToViewYourHiddenFiles": MessageLookupByLibrary.simpleMessage(
-            "Prosimy uwierzytelnić się, aby wyświetlić ukryte pliki"),
+          "Prosimy uwierzytelnić się, aby wyświetlić ukryte pliki",
+        ),
         "authToViewYourMemories": MessageLookupByLibrary.simpleMessage(
-            "Prosimy uwierzytelnić się, aby wyświetlić swoje wspomnienia"),
+          "Prosimy uwierzytelnić się, aby wyświetlić swoje wspomnienia",
+        ),
         "authToViewYourRecoveryKey": MessageLookupByLibrary.simpleMessage(
-            "Prosimy uwierzytelnić się, aby wyświetlić swój klucz odzyskiwania"),
-        "authenticating":
-            MessageLookupByLibrary.simpleMessage("Uwierzytelnianie..."),
+          "Prosimy uwierzytelnić się, aby wyświetlić swój klucz odzyskiwania",
+        ),
+        "authenticating": MessageLookupByLibrary.simpleMessage(
+          "Uwierzytelnianie...",
+        ),
         "authenticationFailedPleaseTryAgain":
             MessageLookupByLibrary.simpleMessage(
-                "Uwierzytelnianie nie powiodło się, prosimy spróbować ponownie"),
+          "Uwierzytelnianie nie powiodło się, prosimy spróbować ponownie",
+        ),
         "authenticationSuccessful": MessageLookupByLibrary.simpleMessage(
-            "Uwierzytelnianie powiodło się!"),
+          "Uwierzytelnianie powiodło się!",
+        ),
         "autoCastDialogBody": MessageLookupByLibrary.simpleMessage(
-            "Tutaj zobaczysz dostępne urządzenia Cast."),
+          "Tutaj zobaczysz dostępne urządzenia Cast.",
+        ),
         "autoCastiOSPermission": MessageLookupByLibrary.simpleMessage(
-            "Upewnij się, że uprawnienia sieci lokalnej są włączone dla aplikacji Zdjęcia Ente w Ustawieniach."),
+          "Upewnij się, że uprawnienia sieci lokalnej są włączone dla aplikacji Zdjęcia Ente w Ustawieniach.",
+        ),
         "autoLock":
             MessageLookupByLibrary.simpleMessage("Automatyczna blokada"),
         "autoLockFeatureDescription": MessageLookupByLibrary.simpleMessage(
-            "Czas, po którym aplikacja blokuje się po umieszczeniu jej w tle"),
+          "Czas, po którym aplikacja blokuje się po umieszczeniu jej w tle",
+        ),
         "autoLogoutMessage": MessageLookupByLibrary.simpleMessage(
-            "Z powodu technicznego błędu, zostałeś wylogowany. Przepraszamy za niedogodności."),
+          "Z powodu technicznego błędu, zostałeś wylogowany. Przepraszamy za niedogodności.",
+        ),
         "autoPair":
             MessageLookupByLibrary.simpleMessage("Automatyczne parowanie"),
         "autoPairDesc": MessageLookupByLibrary.simpleMessage(
-            "Automatyczne parowanie działa tylko z urządzeniami obsługującymi Chromecast."),
+          "Automatyczne parowanie działa tylko z urządzeniami obsługującymi Chromecast.",
+        ),
         "available": MessageLookupByLibrary.simpleMessage("Dostępne"),
         "availableStorageSpace": m10,
-        "backedUpFolders":
-            MessageLookupByLibrary.simpleMessage("Foldery kopii zapasowej"),
+        "backedUpFolders": MessageLookupByLibrary.simpleMessage(
+          "Foldery kopii zapasowej",
+        ),
         "backgroundWithThem": m11,
         "backup": MessageLookupByLibrary.simpleMessage("Kopia zapasowa"),
         "backupFailed": MessageLookupByLibrary.simpleMessage(
-            "Tworzenie kopii zapasowej nie powiodło się"),
-        "backupFile":
-            MessageLookupByLibrary.simpleMessage("Zrób kopię zapasową pliku"),
+          "Tworzenie kopii zapasowej nie powiodło się",
+        ),
+        "backupFile": MessageLookupByLibrary.simpleMessage(
+          "Zrób kopię zapasową pliku",
+        ),
         "backupOverMobileData": MessageLookupByLibrary.simpleMessage(
-            "Kopia zapasowa przez dane mobilne"),
-        "backupSettings":
-            MessageLookupByLibrary.simpleMessage("Ustawienia kopii zapasowej"),
-        "backupStatus":
-            MessageLookupByLibrary.simpleMessage("Status kopii zapasowej"),
+          "Kopia zapasowa przez dane mobilne",
+        ),
+        "backupSettings": MessageLookupByLibrary.simpleMessage(
+          "Ustawienia kopii zapasowej",
+        ),
+        "backupStatus": MessageLookupByLibrary.simpleMessage(
+          "Status kopii zapasowej",
+        ),
         "backupStatusDescription": MessageLookupByLibrary.simpleMessage(
-            "Elementy, których kopia zapasowa została utworzona, zostaną wyświetlone w tym miejscu"),
-        "backupVideos":
-            MessageLookupByLibrary.simpleMessage("Utwórz kopię zapasową wideo"),
+          "Elementy, których kopia zapasowa została utworzona, zostaną wyświetlone w tym miejscu",
+        ),
+        "backupVideos": MessageLookupByLibrary.simpleMessage(
+          "Utwórz kopię zapasową wideo",
+        ),
         "beach": MessageLookupByLibrary.simpleMessage("Piasek i morze"),
         "birthday": MessageLookupByLibrary.simpleMessage("Urodziny"),
-        "birthdayNotifications":
-            MessageLookupByLibrary.simpleMessage("Powiadomienia o urodzinach"),
+        "birthdayNotifications": MessageLookupByLibrary.simpleMessage(
+          "Powiadomienia o urodzinach",
+        ),
         "birthdays": MessageLookupByLibrary.simpleMessage("Urodziny"),
         "blackFridaySale": MessageLookupByLibrary.simpleMessage(
-            "Wyprzedaż z okazji Czarnego Piątku"),
+          "Wyprzedaż z okazji Czarnego Piątku",
+        ),
         "blog": MessageLookupByLibrary.simpleMessage("Blog"),
         "cLDesc1": MessageLookupByLibrary.simpleMessage(
-            "W związku z uruchomieniem wersji beta przesyłania strumieniowego wideo oraz pracami nad możliwością wznawiania przesyłania i pobierania plików, zwiększyliśmy limit przesyłanych plików do 10 GB. Jest to już dostępne zarówno w aplikacjach na komputery, jak i na urządzenia mobilne."),
+          "W związku z uruchomieniem wersji beta przesyłania strumieniowego wideo oraz pracami nad możliwością wznawiania przesyłania i pobierania plików, zwiększyliśmy limit przesyłanych plików do 10 GB. Jest to już dostępne zarówno w aplikacjach na komputery, jak i na urządzenia mobilne.",
+        ),
         "cLDesc2": MessageLookupByLibrary.simpleMessage(
-            "Funkcja przesyłania w tle jest teraz obsługiwana również na urządzeniach z systemem iOS, oprócz urządzeń z Androidem. Nie trzeba już otwierać aplikacji, aby utworzyć kopię zapasową najnowszych zdjęć i filmów."),
+          "Funkcja przesyłania w tle jest teraz obsługiwana również na urządzeniach z systemem iOS, oprócz urządzeń z Androidem. Nie trzeba już otwierać aplikacji, aby utworzyć kopię zapasową najnowszych zdjęć i filmów.",
+        ),
         "cLDesc3": MessageLookupByLibrary.simpleMessage(
-            "Wprowadziliśmy istotne ulepszenia w funkcji wspomnień, w tym automatyczne odtwarzanie, przesuwanie do kolejnego wspomnienia i wiele innych."),
+          "Wprowadziliśmy istotne ulepszenia w funkcji wspomnień, w tym automatyczne odtwarzanie, przesuwanie do kolejnego wspomnienia i wiele innych.",
+        ),
         "cLDesc4": MessageLookupByLibrary.simpleMessage(
-            "Wraz z kilkoma ulepszeniami w mechanizmie teraz znacznie łatwiej jest widzieć wszystkie wykryte twarze, zapewniać informacje zwrotne o podobnych twarzach i dodawać/usuwać twarze z jednego zdjęcia."),
+          "Wraz z kilkoma ulepszeniami w mechanizmie teraz znacznie łatwiej jest widzieć wszystkie wykryte twarze, zapewniać informacje zwrotne o podobnych twarzach i dodawać/usuwać twarze z jednego zdjęcia.",
+        ),
         "cLDesc5": MessageLookupByLibrary.simpleMessage(
-            "Od teraz otrzymasz powiadomienie z możliwością rezygnacji dotyczące wszystkich zapisanych urodzin w Ente, wraz z kolekcją najlepszych zdjęć danej osoby."),
+          "Od teraz otrzymasz powiadomienie z możliwością rezygnacji dotyczące wszystkich zapisanych urodzin w Ente, wraz z kolekcją najlepszych zdjęć danej osoby.",
+        ),
         "cLDesc6": MessageLookupByLibrary.simpleMessage(
-            "Nie musisz już czekać na zakończenie przesyłania ani pobierania, żeby móc zamknąć aplikację. Wszystkie operacje przesyłania i pobierania można teraz wstrzymać w dowolnym momencie i wznowić od miejsca, w którym zostały przerwane."),
+          "Nie musisz już czekać na zakończenie przesyłania ani pobierania, żeby móc zamknąć aplikację. Wszystkie operacje przesyłania i pobierania można teraz wstrzymać w dowolnym momencie i wznowić od miejsca, w którym zostały przerwane.",
+        ),
         "cLTitle1": MessageLookupByLibrary.simpleMessage(
-            "Przesyłanie Dużych Plików Wideo"),
+          "Przesyłanie Dużych Plików Wideo",
+        ),
         "cLTitle2": MessageLookupByLibrary.simpleMessage("Przesyłanie w Tle"),
         "cLTitle3": MessageLookupByLibrary.simpleMessage(
-            "Automatyczne Odtwarzanie Wspomnień"),
+          "Automatyczne Odtwarzanie Wspomnień",
+        ),
         "cLTitle4": MessageLookupByLibrary.simpleMessage(
-            "Ulepszone Rozpoznawanie Twarzy"),
-        "cLTitle5":
-            MessageLookupByLibrary.simpleMessage("Powiadomienia o Urodzinach"),
+          "Ulepszone Rozpoznawanie Twarzy",
+        ),
+        "cLTitle5": MessageLookupByLibrary.simpleMessage(
+          "Powiadomienia o Urodzinach",
+        ),
         "cLTitle6": MessageLookupByLibrary.simpleMessage(
-            "Wznawialne Przesyłanie i Pobieranie Danych"),
-        "cachedData":
-            MessageLookupByLibrary.simpleMessage("Dane w pamięci podręcznej"),
+          "Wznawialne Przesyłanie i Pobieranie Danych",
+        ),
+        "cachedData": MessageLookupByLibrary.simpleMessage(
+          "Dane w pamięci podręcznej",
+        ),
         "calculating": MessageLookupByLibrary.simpleMessage("Obliczanie..."),
         "canNotOpenBody": MessageLookupByLibrary.simpleMessage(
-            "Przepraszamy, ten album nie może zostać otwarty w aplikacji."),
+          "Przepraszamy, ten album nie może zostać otwarty w aplikacji.",
+        ),
         "canNotOpenTitle": MessageLookupByLibrary.simpleMessage(
-            "Nie można otworzyć tego albumu"),
+          "Nie można otworzyć tego albumu",
+        ),
         "canNotUploadToAlbumsOwnedByOthers":
             MessageLookupByLibrary.simpleMessage(
-                "Nie można przesłać do albumów należących do innych"),
+          "Nie można przesłać do albumów należących do innych",
+        ),
         "canOnlyCreateLinkForFilesOwnedByYou":
             MessageLookupByLibrary.simpleMessage(
-                "Można tylko utworzyć link dla plików należących do Ciebie"),
+          "Można tylko utworzyć link dla plików należących do Ciebie",
+        ),
         "canOnlyRemoveFilesOwnedByYou": MessageLookupByLibrary.simpleMessage(
-            "Można usuwać tylko pliki należące do Ciebie"),
+          "Można usuwać tylko pliki należące do Ciebie",
+        ),
         "cancel": MessageLookupByLibrary.simpleMessage("Anuluj"),
-        "cancelAccountRecovery":
-            MessageLookupByLibrary.simpleMessage("Anuluj odzyskiwanie"),
+        "cancelAccountRecovery": MessageLookupByLibrary.simpleMessage(
+          "Anuluj odzyskiwanie",
+        ),
         "cancelAccountRecoveryBody": MessageLookupByLibrary.simpleMessage(
-            "Czy na pewno chcesz anulować odzyskiwanie?"),
+          "Czy na pewno chcesz anulować odzyskiwanie?",
+        ),
         "cancelOtherSubscription": m12,
-        "cancelSubscription":
-            MessageLookupByLibrary.simpleMessage("Anuluj subskrypcję"),
+        "cancelSubscription": MessageLookupByLibrary.simpleMessage(
+          "Anuluj subskrypcję",
+        ),
         "cannotAddMorePhotosAfterBecomingViewer": m13,
         "cannotDeleteSharedFiles": MessageLookupByLibrary.simpleMessage(
-            "Nie można usunąć udostępnionych plików"),
+          "Nie można usunąć udostępnionych plików",
+        ),
         "castAlbum": MessageLookupByLibrary.simpleMessage("Odtwórz album"),
         "castIPMismatchBody": MessageLookupByLibrary.simpleMessage(
-            "Upewnij się, że jesteś w tej samej sieci co telewizor."),
+          "Upewnij się, że jesteś w tej samej sieci co telewizor.",
+        ),
         "castIPMismatchTitle": MessageLookupByLibrary.simpleMessage(
-            "Nie udało się wyświetlić albumu"),
+          "Nie udało się wyświetlić albumu",
+        ),
         "castInstruction": MessageLookupByLibrary.simpleMessage(
-            "Odwiedź cast.ente.io na urządzeniu, które chcesz sparować.\n\nWprowadź poniższy kod, aby odtworzyć album na telewizorze."),
+          "Odwiedź cast.ente.io na urządzeniu, które chcesz sparować.\n\nWprowadź poniższy kod, aby odtworzyć album na telewizorze.",
+        ),
         "centerPoint": MessageLookupByLibrary.simpleMessage("Punkt środkowy"),
         "change": MessageLookupByLibrary.simpleMessage("Zmień"),
         "changeEmail":
             MessageLookupByLibrary.simpleMessage("Zmień adres e-mail"),
         "changeLocationOfSelectedItems": MessageLookupByLibrary.simpleMessage(
-            "Zmienić lokalizację wybranych elementów?"),
+          "Zmienić lokalizację wybranych elementów?",
+        ),
         "changePassword": MessageLookupByLibrary.simpleMessage("Zmień hasło"),
         "changePasswordTitle":
             MessageLookupByLibrary.simpleMessage("Zmień hasło"),
-        "changePermissions":
-            MessageLookupByLibrary.simpleMessage("Zmień uprawnienia?"),
-        "changeYourReferralCode":
-            MessageLookupByLibrary.simpleMessage("Zmień swój kod polecający"),
+        "changePermissions": MessageLookupByLibrary.simpleMessage(
+          "Zmień uprawnienia?",
+        ),
+        "changeYourReferralCode": MessageLookupByLibrary.simpleMessage(
+          "Zmień swój kod polecający",
+        ),
         "checkForUpdates": MessageLookupByLibrary.simpleMessage(
-            "Sprawdź dostępne aktualizacje"),
+          "Sprawdź dostępne aktualizacje",
+        ),
         "checkInboxAndSpamFolder": MessageLookupByLibrary.simpleMessage(
-            "Sprawdź swoją skrzynkę odbiorczą (i spam), aby zakończyć weryfikację"),
+          "Sprawdź swoją skrzynkę odbiorczą (i spam), aby zakończyć weryfikację",
+        ),
         "checkStatus": MessageLookupByLibrary.simpleMessage("Sprawdź stan"),
         "checking": MessageLookupByLibrary.simpleMessage("Sprawdzanie..."),
-        "checkingModels":
-            MessageLookupByLibrary.simpleMessage("Sprawdzanie modeli..."),
+        "checkingModels": MessageLookupByLibrary.simpleMessage(
+          "Sprawdzanie modeli...",
+        ),
         "city": MessageLookupByLibrary.simpleMessage("W mieście"),
         "claimFreeStorage": MessageLookupByLibrary.simpleMessage(
-            "Odbierz bezpłatną przestrzeń dyskową"),
+          "Odbierz bezpłatną przestrzeń dyskową",
+        ),
         "claimMore": MessageLookupByLibrary.simpleMessage("Zdobądź więcej!"),
         "claimed": MessageLookupByLibrary.simpleMessage("Odebrano"),
         "claimedStorageSoFar": m14,
-        "cleanUncategorized":
-            MessageLookupByLibrary.simpleMessage("Wyczyść Nieskategoryzowane"),
+        "cleanUncategorized": MessageLookupByLibrary.simpleMessage(
+          "Wyczyść Nieskategoryzowane",
+        ),
         "cleanUncategorizedDescription": MessageLookupByLibrary.simpleMessage(
-            "Usuń wszystkie pliki z Nieskategoryzowanych, które są obecne w innych albumach"),
-        "clearCaches":
-            MessageLookupByLibrary.simpleMessage("Wyczyść pamięć podręczną"),
+          "Usuń wszystkie pliki z Nieskategoryzowanych, które są obecne w innych albumach",
+        ),
+        "clearCaches": MessageLookupByLibrary.simpleMessage(
+          "Wyczyść pamięć podręczną",
+        ),
         "clearIndexes": MessageLookupByLibrary.simpleMessage("Wyczyść indeksy"),
         "click": MessageLookupByLibrary.simpleMessage("• Kliknij"),
         "clickOnTheOverflowMenu": MessageLookupByLibrary.simpleMessage(
-            "• Kliknij na menu przepełnienia"),
+          "• Kliknij na menu przepełnienia",
+        ),
         "clickToInstallOurBestVersionYet": MessageLookupByLibrary.simpleMessage(
-            "Kliknij, aby zainstalować naszą najlepszą wersję"),
+          "Kliknij, aby zainstalować naszą najlepszą wersję",
+        ),
         "close": MessageLookupByLibrary.simpleMessage("Zamknij"),
         "clubByCaptureTime": MessageLookupByLibrary.simpleMessage(
-            "Club według czasu przechwycenia"),
-        "clubByFileName":
-            MessageLookupByLibrary.simpleMessage("Club według nazwy pliku"),
-        "clusteringProgress":
-            MessageLookupByLibrary.simpleMessage("Postęp tworzenia klastrów"),
-        "codeAppliedPageTitle":
-            MessageLookupByLibrary.simpleMessage("Kod został zastosowany"),
+          "Club według czasu przechwycenia",
+        ),
+        "clubByFileName": MessageLookupByLibrary.simpleMessage(
+          "Club według nazwy pliku",
+        ),
+        "clusteringProgress": MessageLookupByLibrary.simpleMessage(
+          "Postęp tworzenia klastrów",
+        ),
+        "codeAppliedPageTitle": MessageLookupByLibrary.simpleMessage(
+          "Kod został zastosowany",
+        ),
         "codeChangeLimitReached": MessageLookupByLibrary.simpleMessage(
-            "Przepraszamy, osiągnięto limit zmian kodu."),
+          "Przepraszamy, osiągnięto limit zmian kodu.",
+        ),
         "codeCopiedToClipboard": MessageLookupByLibrary.simpleMessage(
-            "Kod został skopiowany do schowka"),
-        "codeUsedByYou":
-            MessageLookupByLibrary.simpleMessage("Kod użyty przez Ciebie"),
+          "Kod został skopiowany do schowka",
+        ),
+        "codeUsedByYou": MessageLookupByLibrary.simpleMessage(
+          "Kod użyty przez Ciebie",
+        ),
         "collabLinkSectionDescription": MessageLookupByLibrary.simpleMessage(
-            "Utwórz link, aby umożliwić innym dodawanie i przeglądanie zdjęć w udostępnionym albumie bez konieczności korzystania z aplikacji lub konta Ente. Świetne rozwiązanie do gromadzenia zdjęć ze wspólnych wydarzeń."),
-        "collaborativeLink":
-            MessageLookupByLibrary.simpleMessage("Link do współpracy"),
+          "Utwórz link, aby umożliwić innym dodawanie i przeglądanie zdjęć w udostępnionym albumie bez konieczności korzystania z aplikacji lub konta Ente. Świetne rozwiązanie do gromadzenia zdjęć ze wspólnych wydarzeń.",
+        ),
+        "collaborativeLink": MessageLookupByLibrary.simpleMessage(
+          "Link do współpracy",
+        ),
         "collaborativeLinkCreatedFor": m15,
         "collaborator": MessageLookupByLibrary.simpleMessage("Współuczestnik"),
         "collaboratorsCanAddPhotosAndVideosToTheSharedAlbum":
             MessageLookupByLibrary.simpleMessage(
-                "Współuczestnicy mogą dodawać zdjęcia i wideo do udostępnionego albumu."),
+          "Współuczestnicy mogą dodawać zdjęcia i wideo do udostępnionego albumu.",
+        ),
         "collaboratorsSuccessfullyAdded": m16,
         "collageLayout": MessageLookupByLibrary.simpleMessage("Układ"),
-        "collageSaved":
-            MessageLookupByLibrary.simpleMessage("Kolaż zapisano w galerii"),
+        "collageSaved": MessageLookupByLibrary.simpleMessage(
+          "Kolaż zapisano w galerii",
+        ),
         "collect": MessageLookupByLibrary.simpleMessage("Zbieraj"),
-        "collectEventPhotos":
-            MessageLookupByLibrary.simpleMessage("Zbierz zdjęcia z wydarzenia"),
+        "collectEventPhotos": MessageLookupByLibrary.simpleMessage(
+          "Zbierz zdjęcia z wydarzenia",
+        ),
         "collectPhotos": MessageLookupByLibrary.simpleMessage("Zbierz zdjęcia"),
         "collectPhotosDescription": MessageLookupByLibrary.simpleMessage(
-            "Utwórz link, w którym Twoi znajomi mogą przesyłać zdjęcia w oryginalnej jakości."),
+          "Utwórz link, w którym Twoi znajomi mogą przesyłać zdjęcia w oryginalnej jakości.",
+        ),
         "color": MessageLookupByLibrary.simpleMessage("Kolor"),
         "configuration": MessageLookupByLibrary.simpleMessage("Konfiguracja"),
         "confirm": MessageLookupByLibrary.simpleMessage("Potwierdź"),
         "confirm2FADisable": MessageLookupByLibrary.simpleMessage(
-            "Czy na pewno chcesz wyłączyć uwierzytelnianie dwustopniowe?"),
-        "confirmAccountDeletion":
-            MessageLookupByLibrary.simpleMessage("Potwierdź usunięcie konta"),
+          "Czy na pewno chcesz wyłączyć uwierzytelnianie dwustopniowe?",
+        ),
+        "confirmAccountDeletion": MessageLookupByLibrary.simpleMessage(
+          "Potwierdź usunięcie konta",
+        ),
         "confirmAddingTrustedContact": m17,
         "confirmDeletePrompt": MessageLookupByLibrary.simpleMessage(
-            "Tak, chcę trwale usunąć to konto i jego dane ze wszystkich aplikacji."),
+          "Tak, chcę trwale usunąć to konto i jego dane ze wszystkich aplikacji.",
+        ),
         "confirmPassword":
             MessageLookupByLibrary.simpleMessage("Powtórz hasło"),
-        "confirmPlanChange":
-            MessageLookupByLibrary.simpleMessage("Potwierdź zmianę planu"),
+        "confirmPlanChange": MessageLookupByLibrary.simpleMessage(
+          "Potwierdź zmianę planu",
+        ),
         "confirmRecoveryKey": MessageLookupByLibrary.simpleMessage(
-            "Potwierdź klucz odzyskiwania"),
+          "Potwierdź klucz odzyskiwania",
+        ),
         "confirmYourRecoveryKey": MessageLookupByLibrary.simpleMessage(
-            "Potwierdź klucz odzyskiwania"),
-        "connectToDevice":
-            MessageLookupByLibrary.simpleMessage("Połącz z urządzeniem"),
+          "Potwierdź klucz odzyskiwania",
+        ),
+        "connectToDevice": MessageLookupByLibrary.simpleMessage(
+          "Połącz z urządzeniem",
+        ),
         "contactFamilyAdmin": m18,
         "contactSupport": MessageLookupByLibrary.simpleMessage(
-            "Skontaktuj się z pomocą techniczną"),
+          "Skontaktuj się z pomocą techniczną",
+        ),
         "contactToManageSubscription": m19,
         "contacts": MessageLookupByLibrary.simpleMessage("Kontakty"),
         "contents": MessageLookupByLibrary.simpleMessage("Zawartość"),
         "continueLabel": MessageLookupByLibrary.simpleMessage("Kontynuuj"),
         "continueOnFreeTrial": MessageLookupByLibrary.simpleMessage(
-            "Kontynuuj bezpłatny okres próbny"),
-        "convertToAlbum":
-            MessageLookupByLibrary.simpleMessage("Konwertuj na album"),
-        "copyEmailAddress":
-            MessageLookupByLibrary.simpleMessage("Kopiuj adres e-mail"),
+          "Kontynuuj bezpłatny okres próbny",
+        ),
+        "convertToAlbum": MessageLookupByLibrary.simpleMessage(
+          "Konwertuj na album",
+        ),
+        "copyEmailAddress": MessageLookupByLibrary.simpleMessage(
+          "Kopiuj adres e-mail",
+        ),
         "copyLink": MessageLookupByLibrary.simpleMessage("Skopiuj link"),
         "copypasteThisCodentoYourAuthenticatorApp":
             MessageLookupByLibrary.simpleMessage(
-                "Kopiuj, wklej ten kod\ndo swojej aplikacji uwierzytelniającej"),
+          "Kopiuj, wklej ten kod\ndo swojej aplikacji uwierzytelniającej",
+        ),
         "couldNotBackUpTryLater": MessageLookupByLibrary.simpleMessage(
-            "Nie można utworzyć kopii zapasowej Twoich danych.\nSpróbujemy ponownie później."),
+          "Nie można utworzyć kopii zapasowej Twoich danych.\nSpróbujemy ponownie później.",
+        ),
         "couldNotFreeUpSpace": MessageLookupByLibrary.simpleMessage(
-            "Nie udało się zwolnić miejsca"),
+          "Nie udało się zwolnić miejsca",
+        ),
         "couldNotUpdateSubscription": MessageLookupByLibrary.simpleMessage(
-            "Nie można było zaktualizować subskrybcji"),
+          "Nie można było zaktualizować subskrybcji",
+        ),
         "count": MessageLookupByLibrary.simpleMessage("Ilość"),
         "crashReporting":
             MessageLookupByLibrary.simpleMessage("Zgłaszanie awarii"),
         "create": MessageLookupByLibrary.simpleMessage("Utwórz"),
         "createAccount": MessageLookupByLibrary.simpleMessage("Stwórz konto"),
         "createAlbumActionHint": MessageLookupByLibrary.simpleMessage(
-            "Przytrzymaj, aby wybrać zdjęcia i kliknij +, aby utworzyć album"),
-        "createCollaborativeLink":
-            MessageLookupByLibrary.simpleMessage("Utwórz link współpracy"),
+          "Przytrzymaj, aby wybrać zdjęcia i kliknij +, aby utworzyć album",
+        ),
+        "createCollaborativeLink": MessageLookupByLibrary.simpleMessage(
+          "Utwórz link współpracy",
+        ),
         "createCollage": MessageLookupByLibrary.simpleMessage("Utwórz kolaż"),
-        "createNewAccount":
-            MessageLookupByLibrary.simpleMessage("Stwórz nowe konto"),
-        "createOrSelectAlbum":
-            MessageLookupByLibrary.simpleMessage("Utwórz lub wybierz album"),
-        "createPublicLink":
-            MessageLookupByLibrary.simpleMessage("Utwórz publiczny link"),
+        "createNewAccount": MessageLookupByLibrary.simpleMessage(
+          "Stwórz nowe konto",
+        ),
+        "createOrSelectAlbum": MessageLookupByLibrary.simpleMessage(
+          "Utwórz lub wybierz album",
+        ),
+        "createPublicLink": MessageLookupByLibrary.simpleMessage(
+          "Utwórz publiczny link",
+        ),
         "creatingLink":
             MessageLookupByLibrary.simpleMessage("Tworzenie linku..."),
         "criticalUpdateAvailable": MessageLookupByLibrary.simpleMessage(
-            "Dostępna jest krytyczna aktualizacja"),
+          "Dostępna jest krytyczna aktualizacja",
+        ),
         "crop": MessageLookupByLibrary.simpleMessage("Kadruj"),
         "curatedMemories": MessageLookupByLibrary.simpleMessage(
-            "Wyselekcjonowane wspomnienia"),
-        "currentUsageIs":
-            MessageLookupByLibrary.simpleMessage("Aktualne użycie to "),
-        "currentlyRunning":
-            MessageLookupByLibrary.simpleMessage("aktualnie uruchomiony"),
+          "Wyselekcjonowane wspomnienia",
+        ),
+        "currentUsageIs": MessageLookupByLibrary.simpleMessage(
+          "Aktualne użycie to ",
+        ),
+        "currentlyRunning": MessageLookupByLibrary.simpleMessage(
+          "aktualnie uruchomiony",
+        ),
         "custom": MessageLookupByLibrary.simpleMessage("Niestandardowy"),
         "customEndpoint": m20,
         "darkTheme": MessageLookupByLibrary.simpleMessage("Ciemny"),
         "dayToday": MessageLookupByLibrary.simpleMessage("Dzisiaj"),
         "dayYesterday": MessageLookupByLibrary.simpleMessage("Wczoraj"),
-        "declineTrustInvite":
-            MessageLookupByLibrary.simpleMessage("Odrzuć Zaproszenie"),
+        "declineTrustInvite": MessageLookupByLibrary.simpleMessage(
+          "Odrzuć Zaproszenie",
+        ),
         "decrypting": MessageLookupByLibrary.simpleMessage("Odszyfrowanie..."),
-        "decryptingVideo":
-            MessageLookupByLibrary.simpleMessage("Odszyfrowywanie wideo..."),
-        "deduplicateFiles":
-            MessageLookupByLibrary.simpleMessage("Odduplikuj pliki"),
+        "decryptingVideo": MessageLookupByLibrary.simpleMessage(
+          "Odszyfrowywanie wideo...",
+        ),
+        "deduplicateFiles": MessageLookupByLibrary.simpleMessage(
+          "Odduplikuj pliki",
+        ),
         "delete": MessageLookupByLibrary.simpleMessage("Usuń"),
         "deleteAccount": MessageLookupByLibrary.simpleMessage("Usuń konto"),
         "deleteAccountFeedbackPrompt": MessageLookupByLibrary.simpleMessage(
-            "Przykro nam, że odchodzisz. Wyjaśnij nam, dlaczego nas opuszczasz, aby pomóc ulepszać nasze usługi."),
-        "deleteAccountPermanentlyButton":
-            MessageLookupByLibrary.simpleMessage("Usuń konto na stałe"),
+          "Przykro nam, że odchodzisz. Wyjaśnij nam, dlaczego nas opuszczasz, aby pomóc ulepszać nasze usługi.",
+        ),
+        "deleteAccountPermanentlyButton": MessageLookupByLibrary.simpleMessage(
+          "Usuń konto na stałe",
+        ),
         "deleteAlbum": MessageLookupByLibrary.simpleMessage("Usuń album"),
         "deleteAlbumDialog": MessageLookupByLibrary.simpleMessage(
-            "Usunąć również zdjęcia (i wideo) znajdujące się w tym albumie ze <bold>wszystkich</bold> innych albumów, których są częścią?"),
+          "Usunąć również zdjęcia (i wideo) znajdujące się w tym albumie ze <bold>wszystkich</bold> innych albumów, których są częścią?",
+        ),
         "deleteAlbumsDialogBody": MessageLookupByLibrary.simpleMessage(
-            "Spowoduje to usunięcie wszystkich pustych albumów. Jest to przydatne, gdy chcesz zmniejszyć ilość śmieci na liście albumów."),
+          "Spowoduje to usunięcie wszystkich pustych albumów. Jest to przydatne, gdy chcesz zmniejszyć ilość śmieci na liście albumów.",
+        ),
         "deleteAll": MessageLookupByLibrary.simpleMessage("Usuń Wszystko"),
         "deleteConfirmDialogBody": MessageLookupByLibrary.simpleMessage(
-            "To konto jest połączone z innymi aplikacjami Ente, jeśli ich używasz. Twoje przesłane dane, we wszystkich aplikacjach Ente, zostaną zaplanowane do usunięcia, a Twoje konto zostanie trwale usunięte."),
+          "To konto jest połączone z innymi aplikacjami Ente, jeśli ich używasz. Twoje przesłane dane, we wszystkich aplikacjach Ente, zostaną zaplanowane do usunięcia, a Twoje konto zostanie trwale usunięte.",
+        ),
         "deleteEmailRequest": MessageLookupByLibrary.simpleMessage(
-            "Wyślij wiadomość e-mail na <warning>account-deletion@ente.io</warning> z zarejestrowanego adresu e-mail."),
-        "deleteEmptyAlbums":
-            MessageLookupByLibrary.simpleMessage("Usuń puste albumy"),
+          "Wyślij wiadomość e-mail na <warning>account-deletion@ente.io</warning> z zarejestrowanego adresu e-mail.",
+        ),
+        "deleteEmptyAlbums": MessageLookupByLibrary.simpleMessage(
+          "Usuń puste albumy",
+        ),
         "deleteEmptyAlbumsWithQuestionMark":
-            MessageLookupByLibrary.simpleMessage("Usunąć puste albumy?"),
+            MessageLookupByLibrary.simpleMessage(
+          "Usunąć puste albumy?",
+        ),
         "deleteFromBoth": MessageLookupByLibrary.simpleMessage("Usuń z obu"),
-        "deleteFromDevice":
-            MessageLookupByLibrary.simpleMessage("Usuń z urządzenia"),
+        "deleteFromDevice": MessageLookupByLibrary.simpleMessage(
+          "Usuń z urządzenia",
+        ),
         "deleteFromEnte": MessageLookupByLibrary.simpleMessage("Usuń z Ente"),
         "deleteItemCount": m21,
         "deleteLocation":
@@ -3308,56 +968,75 @@
         "deletePhotos": MessageLookupByLibrary.simpleMessage("Usuń zdjęcia"),
         "deleteProgress": m23,
         "deleteReason1": MessageLookupByLibrary.simpleMessage(
-            "Brakuje kluczowej funkcji, której potrzebuję"),
+          "Brakuje kluczowej funkcji, której potrzebuję",
+        ),
         "deleteReason2": MessageLookupByLibrary.simpleMessage(
-            "Aplikacja lub określona funkcja nie zachowuje się tak, jak sądzę, że powinna"),
+          "Aplikacja lub określona funkcja nie zachowuje się tak, jak sądzę, że powinna",
+        ),
         "deleteReason3": MessageLookupByLibrary.simpleMessage(
-            "Znalazłem/am inną, lepszą usługę"),
+          "Znalazłem/am inną, lepszą usługę",
+        ),
         "deleteReason4": MessageLookupByLibrary.simpleMessage(
-            "Moja przyczyna nie jest wymieniona"),
+          "Moja przyczyna nie jest wymieniona",
+        ),
         "deleteRequestSLAText": MessageLookupByLibrary.simpleMessage(
-            "Twoje żądanie zostanie przetworzone w ciągu 72 godzin."),
-        "deleteSharedAlbum":
-            MessageLookupByLibrary.simpleMessage("Usunąć udostępniony album?"),
+          "Twoje żądanie zostanie przetworzone w ciągu 72 godzin.",
+        ),
+        "deleteSharedAlbum": MessageLookupByLibrary.simpleMessage(
+          "Usunąć udostępniony album?",
+        ),
         "deleteSharedAlbumDialogBody": MessageLookupByLibrary.simpleMessage(
-            "Album zostanie usunięty dla wszystkich\n\nUtracisz dostęp do udostępnionych zdjęć w tym albumie, które są własnością innych osób"),
+          "Album zostanie usunięty dla wszystkich\n\nUtracisz dostęp do udostępnionych zdjęć w tym albumie, które są własnością innych osób",
+        ),
         "deselectAll": MessageLookupByLibrary.simpleMessage("Odznacz wszystko"),
         "designedToOutlive": MessageLookupByLibrary.simpleMessage(
-            "Zaprojektowane do przetrwania"),
+          "Zaprojektowane do przetrwania",
+        ),
         "details": MessageLookupByLibrary.simpleMessage("Szczegóły"),
-        "developerSettings":
-            MessageLookupByLibrary.simpleMessage("Ustawienia dla programistów"),
+        "developerSettings": MessageLookupByLibrary.simpleMessage(
+          "Ustawienia dla programistów",
+        ),
         "developerSettingsWarning": MessageLookupByLibrary.simpleMessage(
-            "Czy na pewno chcesz zmodyfikować ustawienia programisty?"),
+          "Czy na pewno chcesz zmodyfikować ustawienia programisty?",
+        ),
         "deviceCodeHint": MessageLookupByLibrary.simpleMessage("Wprowadź kod"),
         "deviceFilesAutoUploading": MessageLookupByLibrary.simpleMessage(
-            "Pliki dodane do tego albumu urządzenia zostaną automatycznie przesłane do Ente."),
+          "Pliki dodane do tego albumu urządzenia zostaną automatycznie przesłane do Ente.",
+        ),
         "deviceLock":
             MessageLookupByLibrary.simpleMessage("Blokada urządzenia"),
         "deviceLockExplanation": MessageLookupByLibrary.simpleMessage(
-            "Wyłącz blokadę ekranu urządzenia, gdy Ente jest na pierwszym planie i w trakcie tworzenia kopii zapasowej. Zwykle nie jest to potrzebne, ale może pomóc w szybszym przesyłaniu i początkowym imporcie dużych bibliotek."),
-        "deviceNotFound":
-            MessageLookupByLibrary.simpleMessage("Nie znaleziono urządzenia"),
+          "Wyłącz blokadę ekranu urządzenia, gdy Ente jest na pierwszym planie i w trakcie tworzenia kopii zapasowej. Zwykle nie jest to potrzebne, ale może pomóc w szybszym przesyłaniu i początkowym imporcie dużych bibliotek.",
+        ),
+        "deviceNotFound": MessageLookupByLibrary.simpleMessage(
+          "Nie znaleziono urządzenia",
+        ),
         "didYouKnow":
             MessageLookupByLibrary.simpleMessage("Czy wiedziałeś/aś?"),
         "different": MessageLookupByLibrary.simpleMessage("Inne"),
-        "disableAutoLock":
-            MessageLookupByLibrary.simpleMessage("Wyłącz automatyczną blokadę"),
+        "disableAutoLock": MessageLookupByLibrary.simpleMessage(
+          "Wyłącz automatyczną blokadę",
+        ),
         "disableDownloadWarningBody": MessageLookupByLibrary.simpleMessage(
-            "Widzowie mogą nadal robić zrzuty ekranu lub zapisywać kopie zdjęć za pomocą programów trzecich"),
-        "disableDownloadWarningTitle":
-            MessageLookupByLibrary.simpleMessage("Uwaga"),
+          "Widzowie mogą nadal robić zrzuty ekranu lub zapisywać kopie zdjęć za pomocą programów trzecich",
+        ),
+        "disableDownloadWarningTitle": MessageLookupByLibrary.simpleMessage(
+          "Uwaga",
+        ),
         "disableLinkMessage": m24,
         "disableTwofactor": MessageLookupByLibrary.simpleMessage(
-            "Wyłącz uwierzytelnianie dwustopniowe"),
+          "Wyłącz uwierzytelnianie dwustopniowe",
+        ),
         "disablingTwofactorAuthentication":
             MessageLookupByLibrary.simpleMessage(
-                "Uwierzytelnianie dwustopniowe jest wyłączane..."),
+          "Uwierzytelnianie dwustopniowe jest wyłączane...",
+        ),
         "discord": MessageLookupByLibrary.simpleMessage("Discord"),
         "discover": MessageLookupByLibrary.simpleMessage("Odkryj"),
         "discover_babies": MessageLookupByLibrary.simpleMessage("Niemowlęta"),
-        "discover_celebrations":
-            MessageLookupByLibrary.simpleMessage("Uroczystości"),
+        "discover_celebrations": MessageLookupByLibrary.simpleMessage(
+          "Uroczystości",
+        ),
         "discover_food": MessageLookupByLibrary.simpleMessage("Jedzenie"),
         "discover_greenery": MessageLookupByLibrary.simpleMessage("Zieleń"),
         "discover_hills": MessageLookupByLibrary.simpleMessage("Wzgórza"),
@@ -3367,13 +1046,15 @@
         "discover_pets":
             MessageLookupByLibrary.simpleMessage("Zwierzęta domowe"),
         "discover_receipts": MessageLookupByLibrary.simpleMessage("Paragony"),
-        "discover_screenshots":
-            MessageLookupByLibrary.simpleMessage("Zrzuty ekranu"),
+        "discover_screenshots": MessageLookupByLibrary.simpleMessage(
+          "Zrzuty ekranu",
+        ),
         "discover_selfies": MessageLookupByLibrary.simpleMessage("Selfie"),
         "discover_sunset":
             MessageLookupByLibrary.simpleMessage("Zachód słońca"),
-        "discover_visiting_cards":
-            MessageLookupByLibrary.simpleMessage("Wizytówki"),
+        "discover_visiting_cards": MessageLookupByLibrary.simpleMessage(
+          "Wizytówki",
+        ),
         "discover_wallpapers": MessageLookupByLibrary.simpleMessage("Tapety"),
         "dismiss": MessageLookupByLibrary.simpleMessage("Odrzuć"),
         "distanceInKMUnit": MessageLookupByLibrary.simpleMessage("km"),
@@ -3382,14 +1063,17 @@
         "doThisLater": MessageLookupByLibrary.simpleMessage("Spróbuj później"),
         "doYouWantToDiscardTheEditsYouHaveMade":
             MessageLookupByLibrary.simpleMessage(
-                "Czy chcesz odrzucić dokonane zmiany?"),
+          "Czy chcesz odrzucić dokonane zmiany?",
+        ),
         "done": MessageLookupByLibrary.simpleMessage("Gotowe"),
         "dontSave": MessageLookupByLibrary.simpleMessage("Nie zapisuj"),
         "doubleYourStorage": MessageLookupByLibrary.simpleMessage(
-            "Podwój swoją przestrzeń dyskową"),
+          "Podwój swoją przestrzeń dyskową",
+        ),
         "download": MessageLookupByLibrary.simpleMessage("Pobierz"),
-        "downloadFailed":
-            MessageLookupByLibrary.simpleMessage("Pobieranie nie powiodło się"),
+        "downloadFailed": MessageLookupByLibrary.simpleMessage(
+          "Pobieranie nie powiodło się",
+        ),
         "downloading": MessageLookupByLibrary.simpleMessage("Pobieranie..."),
         "dropSupportEmail": m25,
         "duplicateFileCountWithStorageSaved": m26,
@@ -3398,341 +1082,457 @@
         "editEmailAlreadyLinked": m28,
         "editLocation":
             MessageLookupByLibrary.simpleMessage("Edytuj lokalizację"),
-        "editLocationTagTitle":
-            MessageLookupByLibrary.simpleMessage("Edytuj lokalizację"),
+        "editLocationTagTitle": MessageLookupByLibrary.simpleMessage(
+          "Edytuj lokalizację",
+        ),
         "editPerson": MessageLookupByLibrary.simpleMessage("Edytuj osobę"),
         "editTime": MessageLookupByLibrary.simpleMessage("Edytuj czas"),
         "editsSaved": MessageLookupByLibrary.simpleMessage("Edycje zapisane"),
         "editsToLocationWillOnlyBeSeenWithinEnte":
             MessageLookupByLibrary.simpleMessage(
-                "Edycje lokalizacji będą widoczne tylko w Ente"),
+          "Edycje lokalizacji będą widoczne tylko w Ente",
+        ),
         "eligible": MessageLookupByLibrary.simpleMessage("kwalifikujący się"),
         "email": MessageLookupByLibrary.simpleMessage("Adres e-mail"),
         "emailAlreadyRegistered": MessageLookupByLibrary.simpleMessage(
-            "Adres e-mail jest już zarejestrowany."),
+          "Adres e-mail jest już zarejestrowany.",
+        ),
         "emailChangedTo": m29,
         "emailDoesNotHaveEnteAccount": m30,
         "emailNoEnteAccount": m31,
         "emailNotRegistered": MessageLookupByLibrary.simpleMessage(
-            "Adres e-mail nie jest zarejestrowany."),
-        "emailVerificationToggle":
-            MessageLookupByLibrary.simpleMessage("Weryfikacja e-mail"),
+          "Adres e-mail nie jest zarejestrowany.",
+        ),
+        "emailVerificationToggle": MessageLookupByLibrary.simpleMessage(
+          "Weryfikacja e-mail",
+        ),
         "emailYourLogs":
             MessageLookupByLibrary.simpleMessage("Wyślij mailem logi"),
-        "emergencyContacts":
-            MessageLookupByLibrary.simpleMessage("Kontakty Alarmowe"),
+        "emergencyContacts": MessageLookupByLibrary.simpleMessage(
+          "Kontakty Alarmowe",
+        ),
         "empty": MessageLookupByLibrary.simpleMessage("Opróżnij"),
         "emptyTrash": MessageLookupByLibrary.simpleMessage("Opróżnić kosz?"),
         "enable": MessageLookupByLibrary.simpleMessage("Włącz"),
         "enableMLIndexingDesc": MessageLookupByLibrary.simpleMessage(
-            "Ente obsługuje nauczanie maszynowe na urządzeniu dla rozpoznawania twarzy, wyszukiwania magicznego i innych zaawansowanych funkcji wyszukiwania"),
+          "Ente obsługuje nauczanie maszynowe na urządzeniu dla rozpoznawania twarzy, wyszukiwania magicznego i innych zaawansowanych funkcji wyszukiwania",
+        ),
         "enableMachineLearningBanner": MessageLookupByLibrary.simpleMessage(
-            "Włącz nauczanie maszynowe dla magicznego wyszukiwania i rozpoznawania twarzy"),
+          "Włącz nauczanie maszynowe dla magicznego wyszukiwania i rozpoznawania twarzy",
+        ),
         "enableMaps": MessageLookupByLibrary.simpleMessage("Włącz mapy"),
         "enableMapsDesc": MessageLookupByLibrary.simpleMessage(
-            "To pokaże Twoje zdjęcia na mapie świata.\n\nTa mapa jest hostowana przez Open Street Map, a dokładne lokalizacje Twoich zdjęć nigdy nie są udostępniane.\n\nMożesz wyłączyć tę funkcję w każdej chwili w ustawieniach."),
+          "To pokaże Twoje zdjęcia na mapie świata.\n\nTa mapa jest hostowana przez Open Street Map, a dokładne lokalizacje Twoich zdjęć nigdy nie są udostępniane.\n\nMożesz wyłączyć tę funkcję w każdej chwili w ustawieniach.",
+        ),
         "enabled": MessageLookupByLibrary.simpleMessage("Włączone"),
         "encryptingBackup": MessageLookupByLibrary.simpleMessage(
-            "Szyfrowanie kopii zapasowej..."),
+          "Szyfrowanie kopii zapasowej...",
+        ),
         "encryption": MessageLookupByLibrary.simpleMessage("Szyfrowanie"),
-        "encryptionKeys":
-            MessageLookupByLibrary.simpleMessage("Klucze szyfrowania"),
+        "encryptionKeys": MessageLookupByLibrary.simpleMessage(
+          "Klucze szyfrowania",
+        ),
         "endpointUpdatedMessage": MessageLookupByLibrary.simpleMessage(
-            "Punkt końcowy zaktualizowano pomyślnie"),
+          "Punkt końcowy zaktualizowano pomyślnie",
+        ),
         "endtoendEncryptedByDefault": MessageLookupByLibrary.simpleMessage(
-            "Domyślnie zaszyfrowane metodą end-to-end"),
+          "Domyślnie zaszyfrowane metodą end-to-end",
+        ),
         "enteCanEncryptAndPreserveFilesOnlyIfYouGrant":
             MessageLookupByLibrary.simpleMessage(
-                "Ente może zaszyfrować i zachować pliki tylko wtedy, gdy udzielisz do nich dostępu"),
+          "Ente może zaszyfrować i zachować pliki tylko wtedy, gdy udzielisz do nich dostępu",
+        ),
         "entePhotosPerm": MessageLookupByLibrary.simpleMessage(
-            "Ente <i>potrzebuje uprawnień</i> aby przechowywać twoje zdjęcia"),
+          "Ente <i>potrzebuje uprawnień</i> aby przechowywać twoje zdjęcia",
+        ),
         "enteSubscriptionPitch": MessageLookupByLibrary.simpleMessage(
-            "Ente zachowuje Twoje wspomnienia, więc są zawsze dostępne dla Ciebie, nawet jeśli zgubisz urządzenie."),
+          "Ente zachowuje Twoje wspomnienia, więc są zawsze dostępne dla Ciebie, nawet jeśli zgubisz urządzenie.",
+        ),
         "enteSubscriptionShareWithFamily": MessageLookupByLibrary.simpleMessage(
-            "Twoja rodzina może być również dodana do Twojego planu."),
-        "enterAlbumName":
-            MessageLookupByLibrary.simpleMessage("Wprowadź nazwę albumu"),
+          "Twoja rodzina może być również dodana do Twojego planu.",
+        ),
+        "enterAlbumName": MessageLookupByLibrary.simpleMessage(
+          "Wprowadź nazwę albumu",
+        ),
         "enterCode": MessageLookupByLibrary.simpleMessage("Wprowadź kod"),
         "enterCodeDescription": MessageLookupByLibrary.simpleMessage(
-            "Wprowadź kod dostarczony przez znajomego, aby uzyskać bezpłatne miejsce dla was obojga"),
-        "enterDateOfBirth":
-            MessageLookupByLibrary.simpleMessage("Urodziny (nieobowiązkowo)"),
+          "Wprowadź kod dostarczony przez znajomego, aby uzyskać bezpłatne miejsce dla was obojga",
+        ),
+        "enterDateOfBirth": MessageLookupByLibrary.simpleMessage(
+          "Urodziny (nieobowiązkowo)",
+        ),
         "enterEmail":
             MessageLookupByLibrary.simpleMessage("Wprowadź adres e-mail"),
-        "enterFileName":
-            MessageLookupByLibrary.simpleMessage("Wprowadź nazwę pliku"),
+        "enterFileName": MessageLookupByLibrary.simpleMessage(
+          "Wprowadź nazwę pliku",
+        ),
         "enterName": MessageLookupByLibrary.simpleMessage("Wprowadź nazwę"),
         "enterNewPasswordToEncrypt": MessageLookupByLibrary.simpleMessage(
-            "Wprowadź nowe hasło, którego możemy użyć do zaszyfrowania Twoich danych"),
+          "Wprowadź nowe hasło, którego możemy użyć do zaszyfrowania Twoich danych",
+        ),
         "enterPassword": MessageLookupByLibrary.simpleMessage("Wprowadź hasło"),
         "enterPasswordToEncrypt": MessageLookupByLibrary.simpleMessage(
-            "Wprowadź hasło, którego możemy użyć do zaszyfrowania Twoich danych"),
-        "enterPersonName":
-            MessageLookupByLibrary.simpleMessage("Wprowadź imię osoby"),
+          "Wprowadź hasło, którego możemy użyć do zaszyfrowania Twoich danych",
+        ),
+        "enterPersonName": MessageLookupByLibrary.simpleMessage(
+          "Wprowadź imię osoby",
+        ),
         "enterPin": MessageLookupByLibrary.simpleMessage("Wprowadź kod PIN"),
-        "enterReferralCode":
-            MessageLookupByLibrary.simpleMessage("Wprowadź kod polecenia"),
+        "enterReferralCode": MessageLookupByLibrary.simpleMessage(
+          "Wprowadź kod polecenia",
+        ),
         "enterThe6digitCodeFromnyourAuthenticatorApp":
             MessageLookupByLibrary.simpleMessage(
-                "Wprowadź 6-cyfrowy kod z\nTwojej aplikacji uwierzytelniającej"),
+          "Wprowadź 6-cyfrowy kod z\nTwojej aplikacji uwierzytelniającej",
+        ),
         "enterValidEmail": MessageLookupByLibrary.simpleMessage(
-            "Prosimy podać prawidłowy adres e-mail."),
-        "enterYourEmailAddress":
-            MessageLookupByLibrary.simpleMessage("Podaj swój adres e-mail"),
+          "Prosimy podać prawidłowy adres e-mail.",
+        ),
+        "enterYourEmailAddress": MessageLookupByLibrary.simpleMessage(
+          "Podaj swój adres e-mail",
+        ),
         "enterYourNewEmailAddress": MessageLookupByLibrary.simpleMessage(
-            "Podaj swój nowy adres e-mail"),
+          "Podaj swój nowy adres e-mail",
+        ),
         "enterYourPassword":
             MessageLookupByLibrary.simpleMessage("Wprowadź hasło"),
         "enterYourRecoveryKey": MessageLookupByLibrary.simpleMessage(
-            "Wprowadź swój klucz odzyskiwania"),
+          "Wprowadź swój klucz odzyskiwania",
+        ),
         "error": MessageLookupByLibrary.simpleMessage("Błąd"),
         "everywhere": MessageLookupByLibrary.simpleMessage("wszędzie"),
         "exif": MessageLookupByLibrary.simpleMessage("EXIF"),
-        "existingUser":
-            MessageLookupByLibrary.simpleMessage("Istniejący użytkownik"),
+        "existingUser": MessageLookupByLibrary.simpleMessage(
+          "Istniejący użytkownik",
+        ),
         "expiredLinkInfo": MessageLookupByLibrary.simpleMessage(
-            "Ten link wygasł. Wybierz nowy czas wygaśnięcia lub wyłącz automatyczne wygasanie linku."),
+          "Ten link wygasł. Wybierz nowy czas wygaśnięcia lub wyłącz automatyczne wygasanie linku.",
+        ),
         "exportLogs": MessageLookupByLibrary.simpleMessage("Eksportuj logi"),
-        "exportYourData":
-            MessageLookupByLibrary.simpleMessage("Eksportuj swoje dane"),
+        "exportYourData": MessageLookupByLibrary.simpleMessage(
+          "Eksportuj swoje dane",
+        ),
         "extraPhotosFound": MessageLookupByLibrary.simpleMessage(
-            "Znaleziono dodatkowe zdjęcia"),
+          "Znaleziono dodatkowe zdjęcia",
+        ),
         "extraPhotosFoundFor": m33,
         "faceNotClusteredYet": MessageLookupByLibrary.simpleMessage(
-            "Twarz jeszcze nie zgrupowana, prosimy wrócić później"),
-        "faceRecognition":
-            MessageLookupByLibrary.simpleMessage("Rozpoznawanie twarzy"),
+          "Twarz jeszcze nie zgrupowana, prosimy wrócić później",
+        ),
+        "faceRecognition": MessageLookupByLibrary.simpleMessage(
+          "Rozpoznawanie twarzy",
+        ),
         "faceThumbnailGenerationFailed": MessageLookupByLibrary.simpleMessage(
-            "Nie można wygenerować miniaturek twarzy"),
+          "Nie można wygenerować miniaturek twarzy",
+        ),
         "faces": MessageLookupByLibrary.simpleMessage("Twarze"),
         "failed": MessageLookupByLibrary.simpleMessage("Nie powiodło się"),
         "failedToApplyCode": MessageLookupByLibrary.simpleMessage(
-            "Nie udało się zastosować kodu"),
-        "failedToCancel":
-            MessageLookupByLibrary.simpleMessage("Nie udało się anulować"),
-        "failedToDownloadVideo":
-            MessageLookupByLibrary.simpleMessage("Nie udało się pobrać wideo"),
+          "Nie udało się zastosować kodu",
+        ),
+        "failedToCancel": MessageLookupByLibrary.simpleMessage(
+          "Nie udało się anulować",
+        ),
+        "failedToDownloadVideo": MessageLookupByLibrary.simpleMessage(
+          "Nie udało się pobrać wideo",
+        ),
         "failedToFetchActiveSessions": MessageLookupByLibrary.simpleMessage(
-            "Nie udało się pobrać aktywnych sesji"),
+          "Nie udało się pobrać aktywnych sesji",
+        ),
         "failedToFetchOriginalForEdit": MessageLookupByLibrary.simpleMessage(
-            "Nie udało się pobrać oryginału do edycji"),
+          "Nie udało się pobrać oryginału do edycji",
+        ),
         "failedToFetchReferralDetails": MessageLookupByLibrary.simpleMessage(
-            "Nie można pobrać szczegółów polecenia. Spróbuj ponownie później."),
+          "Nie można pobrać szczegółów polecenia. Spróbuj ponownie później.",
+        ),
         "failedToLoadAlbums": MessageLookupByLibrary.simpleMessage(
-            "Nie udało się załadować albumów"),
+          "Nie udało się załadować albumów",
+        ),
         "failedToPlayVideo": MessageLookupByLibrary.simpleMessage(
-            "Nie udało się odtworzyć wideo"),
+          "Nie udało się odtworzyć wideo",
+        ),
         "failedToRefreshStripeSubscription":
             MessageLookupByLibrary.simpleMessage(
-                "Nie udało się odświeżyć subskrypcji"),
-        "failedToRenew":
-            MessageLookupByLibrary.simpleMessage("Nie udało się odnowić"),
+          "Nie udało się odświeżyć subskrypcji",
+        ),
+        "failedToRenew": MessageLookupByLibrary.simpleMessage(
+          "Nie udało się odnowić",
+        ),
         "failedToVerifyPaymentStatus": MessageLookupByLibrary.simpleMessage(
-            "Nie udało się zweryfikować stanu płatności"),
+          "Nie udało się zweryfikować stanu płatności",
+        ),
         "familyPlanOverview": MessageLookupByLibrary.simpleMessage(
-            "Dodaj 5 członków rodziny do istniejącego planu bez dodatkowego płacenia.\n\nKażdy członek otrzymuje własną przestrzeń prywatną i nie widzi wzajemnie swoich plików, chyba że są one udostępnione.\n\nPlany rodzinne są dostępne dla klientów, którzy mają płatną subskrypcję Ente.\n\nSubskrybuj teraz, aby rozpocząć!"),
+          "Dodaj 5 członków rodziny do istniejącego planu bez dodatkowego płacenia.\n\nKażdy członek otrzymuje własną przestrzeń prywatną i nie widzi wzajemnie swoich plików, chyba że są one udostępnione.\n\nPlany rodzinne są dostępne dla klientów, którzy mają płatną subskrypcję Ente.\n\nSubskrybuj teraz, aby rozpocząć!",
+        ),
         "familyPlanPortalTitle":
             MessageLookupByLibrary.simpleMessage("Rodzina"),
         "familyPlans": MessageLookupByLibrary.simpleMessage("Plany rodzinne"),
         "faq": MessageLookupByLibrary.simpleMessage(
-            "FAQ – Często zadawane pytania"),
+          "FAQ – Często zadawane pytania",
+        ),
         "faqs": MessageLookupByLibrary.simpleMessage(
-            "FAQ – Często zadawane pytania"),
+          "FAQ – Często zadawane pytania",
+        ),
         "favorite": MessageLookupByLibrary.simpleMessage("Dodaj do ulubionych"),
         "feastingWithThem": m34,
         "feedback": MessageLookupByLibrary.simpleMessage("Opinia"),
         "file": MessageLookupByLibrary.simpleMessage("Plik"),
         "fileAnalysisFailed": MessageLookupByLibrary.simpleMessage(
-            "Nie można przeanalizować pliku"),
+          "Nie można przeanalizować pliku",
+        ),
         "fileFailedToSaveToGallery": MessageLookupByLibrary.simpleMessage(
-            "Nie udało się zapisać pliku do galerii"),
-        "fileInfoAddDescHint":
-            MessageLookupByLibrary.simpleMessage("Dodaj opis..."),
+          "Nie udało się zapisać pliku do galerii",
+        ),
+        "fileInfoAddDescHint": MessageLookupByLibrary.simpleMessage(
+          "Dodaj opis...",
+        ),
         "fileNotUploadedYet": MessageLookupByLibrary.simpleMessage(
-            "Plik nie został jeszcze przesłany"),
-        "fileSavedToGallery":
-            MessageLookupByLibrary.simpleMessage("Plik zapisany do galerii"),
+          "Plik nie został jeszcze przesłany",
+        ),
+        "fileSavedToGallery": MessageLookupByLibrary.simpleMessage(
+          "Plik zapisany do galerii",
+        ),
         "fileTypes": MessageLookupByLibrary.simpleMessage("Rodzaje plików"),
-        "fileTypesAndNames":
-            MessageLookupByLibrary.simpleMessage("Typy plików i nazwy"),
+        "fileTypesAndNames": MessageLookupByLibrary.simpleMessage(
+          "Typy plików i nazwy",
+        ),
         "filesBackedUpFromDevice": m35,
         "filesBackedUpInAlbum": m36,
         "filesDeleted": MessageLookupByLibrary.simpleMessage("Pliki usunięto"),
-        "filesSavedToGallery":
-            MessageLookupByLibrary.simpleMessage("Pliki zapisane do galerii"),
+        "filesSavedToGallery": MessageLookupByLibrary.simpleMessage(
+          "Pliki zapisane do galerii",
+        ),
         "findPeopleByName": MessageLookupByLibrary.simpleMessage(
-            "Szybko szukaj osób po imieniu"),
-        "findThemQuickly":
-            MessageLookupByLibrary.simpleMessage("Znajdź ich szybko"),
+          "Szybko szukaj osób po imieniu",
+        ),
+        "findThemQuickly": MessageLookupByLibrary.simpleMessage(
+          "Znajdź ich szybko",
+        ),
         "flip": MessageLookupByLibrary.simpleMessage("Obróć"),
         "food": MessageLookupByLibrary.simpleMessage("Kulinarna rozkosz"),
-        "forYourMemories":
-            MessageLookupByLibrary.simpleMessage("dla twoich wspomnień"),
-        "forgotPassword":
-            MessageLookupByLibrary.simpleMessage("Nie pamiętam hasła"),
+        "forYourMemories": MessageLookupByLibrary.simpleMessage(
+          "dla twoich wspomnień",
+        ),
+        "forgotPassword": MessageLookupByLibrary.simpleMessage(
+          "Nie pamiętam hasła",
+        ),
         "foundFaces": MessageLookupByLibrary.simpleMessage("Znaleziono twarze"),
         "freeStorageClaimed": MessageLookupByLibrary.simpleMessage(
-            "Bezpłatna pamięć, którą odebrano"),
+          "Bezpłatna pamięć, którą odebrano",
+        ),
         "freeStorageOnReferralSuccess": m37,
-        "freeStorageUsable":
-            MessageLookupByLibrary.simpleMessage("Darmowa pamięć użyteczna"),
+        "freeStorageUsable": MessageLookupByLibrary.simpleMessage(
+          "Darmowa pamięć użyteczna",
+        ),
         "freeTrial":
             MessageLookupByLibrary.simpleMessage("Darmowy okres próbny"),
         "freeTrialValidTill": m38,
         "freeUpAmount": m40,
         "freeUpDeviceSpace": MessageLookupByLibrary.simpleMessage(
-            "Zwolnij miejsce na urządzeniu"),
+          "Zwolnij miejsce na urządzeniu",
+        ),
         "freeUpDeviceSpaceDesc": MessageLookupByLibrary.simpleMessage(
-            "Oszczędzaj miejsce na urządzeniu poprzez wyczyszczenie plików, które zostały już przesłane."),
+          "Oszczędzaj miejsce na urządzeniu poprzez wyczyszczenie plików, które zostały już przesłane.",
+        ),
         "freeUpSpace": MessageLookupByLibrary.simpleMessage("Zwolnij miejsce"),
         "gallery": MessageLookupByLibrary.simpleMessage("Galeria"),
         "galleryMemoryLimitInfo": MessageLookupByLibrary.simpleMessage(
-            "W galerii wyświetlane jest do 1000 pamięci"),
+          "W galerii wyświetlane jest do 1000 pamięci",
+        ),
         "general": MessageLookupByLibrary.simpleMessage("Ogólne"),
         "generatingEncryptionKeys": MessageLookupByLibrary.simpleMessage(
-            "Generowanie kluczy szyfrujących..."),
+          "Generowanie kluczy szyfrujących...",
+        ),
         "genericProgress": m42,
         "goToSettings":
             MessageLookupByLibrary.simpleMessage("Przejdź do ustawień"),
-        "googlePlayId":
-            MessageLookupByLibrary.simpleMessage("Identyfikator Google Play"),
+        "googlePlayId": MessageLookupByLibrary.simpleMessage(
+          "Identyfikator Google Play",
+        ),
         "grantFullAccessPrompt": MessageLookupByLibrary.simpleMessage(
-            "Zezwól na dostęp do wszystkich zdjęć w aplikacji Ustawienia"),
-        "grantPermission":
-            MessageLookupByLibrary.simpleMessage("Przyznaj uprawnienie"),
+          "Zezwól na dostęp do wszystkich zdjęć w aplikacji Ustawienia",
+        ),
+        "grantPermission": MessageLookupByLibrary.simpleMessage(
+          "Przyznaj uprawnienie",
+        ),
         "greenery": MessageLookupByLibrary.simpleMessage("Zielone życie"),
-        "groupNearbyPhotos":
-            MessageLookupByLibrary.simpleMessage("Grupuj pobliskie zdjęcia"),
+        "groupNearbyPhotos": MessageLookupByLibrary.simpleMessage(
+          "Grupuj pobliskie zdjęcia",
+        ),
         "guestView": MessageLookupByLibrary.simpleMessage("Widok gościa"),
         "guestViewEnablePreSteps": MessageLookupByLibrary.simpleMessage(
-            "Aby włączyć widok gościa, należy skonfigurować hasło urządzenia lub blokadę ekranu w ustawieniach Twojego systemu."),
-        "happyBirthday":
-            MessageLookupByLibrary.simpleMessage("Wszystkiego najlepszego! 🥳"),
+          "Aby włączyć widok gościa, należy skonfigurować hasło urządzenia lub blokadę ekranu w ustawieniach Twojego systemu.",
+        ),
+        "happyBirthday": MessageLookupByLibrary.simpleMessage(
+          "Wszystkiego najlepszego! 🥳",
+        ),
         "hearUsExplanation": MessageLookupByLibrary.simpleMessage(
-            "Nie śledzimy instalacji aplikacji. Pomogłyby nam, gdybyś powiedział/a nam, gdzie nas znalazłeś/aś!"),
+          "Nie śledzimy instalacji aplikacji. Pomogłyby nam, gdybyś powiedział/a nam, gdzie nas znalazłeś/aś!",
+        ),
         "hearUsWhereTitle": MessageLookupByLibrary.simpleMessage(
-            "Jak usłyszałeś/aś o Ente? (opcjonalnie)"),
+          "Jak usłyszałeś/aś o Ente? (opcjonalnie)",
+        ),
         "help": MessageLookupByLibrary.simpleMessage("Pomoc"),
         "hidden": MessageLookupByLibrary.simpleMessage("Ukryte"),
         "hide": MessageLookupByLibrary.simpleMessage("Ukryj"),
         "hideContent": MessageLookupByLibrary.simpleMessage("Ukryj zawartość"),
         "hideContentDescriptionAndroid": MessageLookupByLibrary.simpleMessage(
-            "Ukrywa zawartość aplikacji w przełączniku aplikacji i wyłącza zrzuty ekranu"),
+          "Ukrywa zawartość aplikacji w przełączniku aplikacji i wyłącza zrzuty ekranu",
+        ),
         "hideContentDescriptionIos": MessageLookupByLibrary.simpleMessage(
-            "Ukrywa zawartość aplikacji w przełączniku aplikacji"),
+          "Ukrywa zawartość aplikacji w przełączniku aplikacji",
+        ),
         "hideSharedItemsFromHomeGallery": MessageLookupByLibrary.simpleMessage(
-            "Ukryj współdzielone elementy w galerii głównej"),
+          "Ukryj współdzielone elementy w galerii głównej",
+        ),
         "hiding": MessageLookupByLibrary.simpleMessage("Ukrywanie..."),
         "hikingWithThem": m43,
-        "hostedAtOsmFrance":
-            MessageLookupByLibrary.simpleMessage("Hostowane w OSM Francja"),
+        "hostedAtOsmFrance": MessageLookupByLibrary.simpleMessage(
+          "Hostowane w OSM Francja",
+        ),
         "howItWorks": MessageLookupByLibrary.simpleMessage("Jak to działa"),
         "howToViewShareeVerificationID": MessageLookupByLibrary.simpleMessage(
-            "Poproś ich o przytrzymanie swojego adresu e-mail na ekranie ustawień i sprawdzenie, czy identyfikatory na obu urządzeniach są zgodne."),
+          "Poproś ich o przytrzymanie swojego adresu e-mail na ekranie ustawień i sprawdzenie, czy identyfikatory na obu urządzeniach są zgodne.",
+        ),
         "iOSGoToSettingsDescription": MessageLookupByLibrary.simpleMessage(
-            "Uwierzytelnianie biometryczne nie jest skonfigurowane na Twoim urządzeniu. Prosimy włączyć Touch ID lub Face ID na swoim telefonie."),
+          "Uwierzytelnianie biometryczne nie jest skonfigurowane na Twoim urządzeniu. Prosimy włączyć Touch ID lub Face ID na swoim telefonie.",
+        ),
         "iOSLockOut": MessageLookupByLibrary.simpleMessage(
-            "Uwierzytelnianie biometryczne jest wyłączone. Prosimy zablokować i odblokować ekran, aby je włączyć."),
+          "Uwierzytelnianie biometryczne jest wyłączone. Prosimy zablokować i odblokować ekran, aby je włączyć.",
+        ),
         "iOSOkButton": MessageLookupByLibrary.simpleMessage("OK"),
         "ignore": MessageLookupByLibrary.simpleMessage("Ignoruj"),
         "ignoreUpdate": MessageLookupByLibrary.simpleMessage("Ignoruj"),
         "ignored": MessageLookupByLibrary.simpleMessage("ignorowane"),
         "ignoredFolderUploadReason": MessageLookupByLibrary.simpleMessage(
-            "Niektóre pliki w tym albumie są ignorowane podczas przesyłania, ponieważ zostały wcześniej usunięte z Ente."),
+          "Niektóre pliki w tym albumie są ignorowane podczas przesyłania, ponieważ zostały wcześniej usunięte z Ente.",
+        ),
         "imageNotAnalyzed": MessageLookupByLibrary.simpleMessage(
-            "Obraz nie został przeanalizowany"),
+          "Obraz nie został przeanalizowany",
+        ),
         "immediately": MessageLookupByLibrary.simpleMessage("Natychmiast"),
         "importing": MessageLookupByLibrary.simpleMessage("Importowanie...."),
         "incorrectCode":
             MessageLookupByLibrary.simpleMessage("Nieprawidłowy kod"),
-        "incorrectPasswordTitle":
-            MessageLookupByLibrary.simpleMessage("Nieprawidłowe hasło"),
+        "incorrectPasswordTitle": MessageLookupByLibrary.simpleMessage(
+          "Nieprawidłowe hasło",
+        ),
         "incorrectRecoveryKey": MessageLookupByLibrary.simpleMessage(
-            "Nieprawidłowy klucz odzyskiwania"),
-        "incorrectRecoveryKeyBody":
-            MessageLookupByLibrary.simpleMessage("Kod jest nieprawidłowy"),
+          "Nieprawidłowy klucz odzyskiwania",
+        ),
+        "incorrectRecoveryKeyBody": MessageLookupByLibrary.simpleMessage(
+          "Kod jest nieprawidłowy",
+        ),
         "incorrectRecoveryKeyTitle": MessageLookupByLibrary.simpleMessage(
-            "Nieprawidłowy klucz odzyskiwania"),
-        "indexedItems":
-            MessageLookupByLibrary.simpleMessage("Zindeksowane elementy"),
+          "Nieprawidłowy klucz odzyskiwania",
+        ),
+        "indexedItems": MessageLookupByLibrary.simpleMessage(
+          "Zindeksowane elementy",
+        ),
         "indexingPausedStatusDescription": MessageLookupByLibrary.simpleMessage(
-            "Indeksowanie zostało wstrzymane. Zostanie automatycznie wznowione, gdy urządzenie będzie gotowe. Urządzenie uznaje się za gotowe, gdy poziom baterii, stan jej zdrowia oraz status termiczny znajdują się w bezpiecznym zakresie."),
+          "Indeksowanie zostało wstrzymane. Zostanie automatycznie wznowione, gdy urządzenie będzie gotowe. Urządzenie uznaje się za gotowe, gdy poziom baterii, stan jej zdrowia oraz status termiczny znajdują się w bezpiecznym zakresie.",
+        ),
         "ineligible":
             MessageLookupByLibrary.simpleMessage("Nie kwalifikuje się"),
         "info": MessageLookupByLibrary.simpleMessage("Informacje"),
-        "insecureDevice":
-            MessageLookupByLibrary.simpleMessage("Niezabezpieczone urządzenie"),
-        "installManually":
-            MessageLookupByLibrary.simpleMessage("Zainstaluj manualnie"),
-        "invalidEmailAddress":
-            MessageLookupByLibrary.simpleMessage("Nieprawidłowy adres e-mail"),
+        "insecureDevice": MessageLookupByLibrary.simpleMessage(
+          "Niezabezpieczone urządzenie",
+        ),
+        "installManually": MessageLookupByLibrary.simpleMessage(
+          "Zainstaluj manualnie",
+        ),
+        "invalidEmailAddress": MessageLookupByLibrary.simpleMessage(
+          "Nieprawidłowy adres e-mail",
+        ),
         "invalidEndpoint": MessageLookupByLibrary.simpleMessage(
-            "Punkt końcowy jest nieprawidłowy"),
+          "Punkt końcowy jest nieprawidłowy",
+        ),
         "invalidEndpointMessage": MessageLookupByLibrary.simpleMessage(
-            "Niestety, wprowadzony punkt końcowy jest nieprawidłowy. Wprowadź prawidłowy punkt końcowy i spróbuj ponownie."),
-        "invalidKey":
-            MessageLookupByLibrary.simpleMessage("Klucz jest nieprawidłowy"),
+          "Niestety, wprowadzony punkt końcowy jest nieprawidłowy. Wprowadź prawidłowy punkt końcowy i spróbuj ponownie.",
+        ),
+        "invalidKey": MessageLookupByLibrary.simpleMessage(
+          "Klucz jest nieprawidłowy",
+        ),
         "invalidRecoveryKey": MessageLookupByLibrary.simpleMessage(
-            "Wprowadzony klucz odzyskiwania jest nieprawidłowy. Upewnij się, że zawiera on 24 słowa i sprawdź pisownię każdego z nich.\n\nJeśli wprowadziłeś starszy kod odzyskiwania, upewnij się, że ma on 64 znaki i sprawdź każdy z nich."),
+          "Wprowadzony klucz odzyskiwania jest nieprawidłowy. Upewnij się, że zawiera on 24 słowa i sprawdź pisownię każdego z nich.\n\nJeśli wprowadziłeś starszy kod odzyskiwania, upewnij się, że ma on 64 znaki i sprawdź każdy z nich.",
+        ),
         "invite": MessageLookupByLibrary.simpleMessage("Zaproś"),
         "inviteToEnte": MessageLookupByLibrary.simpleMessage("Zaproś do Ente"),
-        "inviteYourFriends":
-            MessageLookupByLibrary.simpleMessage("Zaproś znajomych"),
-        "inviteYourFriendsToEnte":
-            MessageLookupByLibrary.simpleMessage("Zaproś znajomych do Ente"),
+        "inviteYourFriends": MessageLookupByLibrary.simpleMessage(
+          "Zaproś znajomych",
+        ),
+        "inviteYourFriendsToEnte": MessageLookupByLibrary.simpleMessage(
+          "Zaproś znajomych do Ente",
+        ),
         "itLooksLikeSomethingWentWrongPleaseRetryAfterSome":
             MessageLookupByLibrary.simpleMessage(
-                "Wygląda na to, że coś poszło nie tak. Spróbuj ponownie po pewnym czasie. Jeśli błąd będzie się powtarzał, skontaktuj się z naszym zespołem pomocy technicznej."),
+          "Wygląda na to, że coś poszło nie tak. Spróbuj ponownie po pewnym czasie. Jeśli błąd będzie się powtarzał, skontaktuj się z naszym zespołem pomocy technicznej.",
+        ),
         "itemCount": m44,
         "itemsShowTheNumberOfDaysRemainingBeforePermanentDeletion":
             MessageLookupByLibrary.simpleMessage(
-                "Elementy pokazują liczbę dni pozostałych przed trwałym usunięciem"),
+          "Elementy pokazują liczbę dni pozostałych przed trwałym usunięciem",
+        ),
         "itemsWillBeRemovedFromAlbum": MessageLookupByLibrary.simpleMessage(
-            "Wybrane elementy zostaną usunięte z tego albumu"),
+          "Wybrane elementy zostaną usunięte z tego albumu",
+        ),
         "join": MessageLookupByLibrary.simpleMessage("Dołącz"),
         "joinAlbum": MessageLookupByLibrary.simpleMessage("Dołącz do albumu"),
         "joinAlbumConfirmationDialogBody": MessageLookupByLibrary.simpleMessage(
-            "Dołączenie do albumu sprawi, że Twój e-mail będzie widoczny dla jego uczestników."),
+          "Dołączenie do albumu sprawi, że Twój e-mail będzie widoczny dla jego uczestników.",
+        ),
         "joinAlbumSubtext": MessageLookupByLibrary.simpleMessage(
-            "aby wyświetlić i dodać swoje zdjęcia"),
+          "aby wyświetlić i dodać swoje zdjęcia",
+        ),
         "joinAlbumSubtextViewer": MessageLookupByLibrary.simpleMessage(
-            "aby dodać to do udostępnionych albumów"),
-        "joinDiscord":
-            MessageLookupByLibrary.simpleMessage("Dołącz do serwera Discord"),
+          "aby dodać to do udostępnionych albumów",
+        ),
+        "joinDiscord": MessageLookupByLibrary.simpleMessage(
+          "Dołącz do serwera Discord",
+        ),
         "keepPhotos": MessageLookupByLibrary.simpleMessage("Zachowaj Zdjęcia"),
         "kiloMeterUnit": MessageLookupByLibrary.simpleMessage("km"),
-        "kindlyHelpUsWithThisInformation":
-            MessageLookupByLibrary.simpleMessage("Pomóż nam z tą informacją"),
+        "kindlyHelpUsWithThisInformation": MessageLookupByLibrary.simpleMessage(
+          "Pomóż nam z tą informacją",
+        ),
         "language": MessageLookupByLibrary.simpleMessage("Język"),
         "lastTimeWithThem": m45,
-        "lastUpdated":
-            MessageLookupByLibrary.simpleMessage("Ostatnio zaktualizowano"),
-        "lastYearsTrip":
-            MessageLookupByLibrary.simpleMessage("Zeszłoroczna podróż"),
+        "lastUpdated": MessageLookupByLibrary.simpleMessage(
+          "Ostatnio zaktualizowano",
+        ),
+        "lastYearsTrip": MessageLookupByLibrary.simpleMessage(
+          "Zeszłoroczna podróż",
+        ),
         "leave": MessageLookupByLibrary.simpleMessage("Wyjdź"),
         "leaveAlbum": MessageLookupByLibrary.simpleMessage("Opuść album"),
         "leaveFamily": MessageLookupByLibrary.simpleMessage("Opuść rodzinę"),
-        "leaveSharedAlbum":
-            MessageLookupByLibrary.simpleMessage("Opuścić udostępniony album?"),
+        "leaveSharedAlbum": MessageLookupByLibrary.simpleMessage(
+          "Opuścić udostępniony album?",
+        ),
         "left": MessageLookupByLibrary.simpleMessage("W lewo"),
         "legacy": MessageLookupByLibrary.simpleMessage("Dziedzictwo"),
-        "legacyAccounts":
-            MessageLookupByLibrary.simpleMessage("Odziedziczone konta"),
+        "legacyAccounts": MessageLookupByLibrary.simpleMessage(
+          "Odziedziczone konta",
+        ),
         "legacyInvite": m46,
         "legacyPageDesc": MessageLookupByLibrary.simpleMessage(
-            "Dziedzictwo pozwala zaufanym kontaktom na dostęp do Twojego konta w razie Twojej nieobecności."),
+          "Dziedzictwo pozwala zaufanym kontaktom na dostęp do Twojego konta w razie Twojej nieobecności.",
+        ),
         "legacyPageDesc2": MessageLookupByLibrary.simpleMessage(
-            "Zaufane kontakty mogą rozpocząć odzyskiwanie konta, a jeśli nie zostaną zablokowane w ciągu 30 dni, zresetować Twoje hasło i uzyskać dostęp do Twojego konta."),
+          "Zaufane kontakty mogą rozpocząć odzyskiwanie konta, a jeśli nie zostaną zablokowane w ciągu 30 dni, zresetować Twoje hasło i uzyskać dostęp do Twojego konta.",
+        ),
         "light": MessageLookupByLibrary.simpleMessage("Jasny"),
         "lightTheme": MessageLookupByLibrary.simpleMessage("Jasny"),
-        "linkCopiedToClipboard":
-            MessageLookupByLibrary.simpleMessage("Link skopiowany do schowka"),
+        "linkCopiedToClipboard": MessageLookupByLibrary.simpleMessage(
+          "Link skopiowany do schowka",
+        ),
         "linkDeviceLimit":
             MessageLookupByLibrary.simpleMessage("Limit urządzeń"),
         "linkEmail":
             MessageLookupByLibrary.simpleMessage("Połącz adres e-mail"),
-        "linkEmailToContactBannerCaption":
-            MessageLookupByLibrary.simpleMessage("aby szybciej udostępniać"),
+        "linkEmailToContactBannerCaption": MessageLookupByLibrary.simpleMessage(
+          "aby szybciej udostępniać",
+        ),
         "linkEnabled": MessageLookupByLibrary.simpleMessage("Aktywny"),
         "linkExpired": MessageLookupByLibrary.simpleMessage("Wygasł"),
         "linkExpiresOn": m47,
@@ -3744,92 +1544,125 @@
         "livePhotos":
             MessageLookupByLibrary.simpleMessage("Zdjęcia Live Photo"),
         "loadMessage1": MessageLookupByLibrary.simpleMessage(
-            "Możesz udostępnić swoją subskrypcję swojej rodzinie"),
+          "Możesz udostępnić swoją subskrypcję swojej rodzinie",
+        ),
         "loadMessage2": MessageLookupByLibrary.simpleMessage(
-            "Do tej pory zachowaliśmy ponad 200 milionów wspomnień"),
+          "Do tej pory zachowaliśmy ponad 200 milionów wspomnień",
+        ),
         "loadMessage3": MessageLookupByLibrary.simpleMessage(
-            "Przechowujemy 3 kopie Twoich danych, jedną w podziemnym schronie"),
+          "Przechowujemy 3 kopie Twoich danych, jedną w podziemnym schronie",
+        ),
         "loadMessage4": MessageLookupByLibrary.simpleMessage(
-            "Wszystkie nasze aplikacje są otwarto źródłowe"),
+          "Wszystkie nasze aplikacje są otwarto źródłowe",
+        ),
         "loadMessage5": MessageLookupByLibrary.simpleMessage(
-            "Nasz kod źródłowy i kryptografia zostały poddane zewnętrznemu audytowi"),
+          "Nasz kod źródłowy i kryptografia zostały poddane zewnętrznemu audytowi",
+        ),
         "loadMessage6": MessageLookupByLibrary.simpleMessage(
-            "Możesz udostępniać linki do swoich albumów swoim bliskim"),
+          "Możesz udostępniać linki do swoich albumów swoim bliskim",
+        ),
         "loadMessage7": MessageLookupByLibrary.simpleMessage(
-            "Nasze aplikacje mobilne działają w tle, aby zaszyfrować i wykonać kopię zapasową wszystkich nowych zdjęć, które klikniesz"),
+          "Nasze aplikacje mobilne działają w tle, aby zaszyfrować i wykonać kopię zapasową wszystkich nowych zdjęć, które klikniesz",
+        ),
         "loadMessage8": MessageLookupByLibrary.simpleMessage(
-            "web.ente.io ma zgrabny program do przesyłania"),
+          "web.ente.io ma zgrabny program do przesyłania",
+        ),
         "loadMessage9": MessageLookupByLibrary.simpleMessage(
-            "Używamy Xchacha20Poly1305 do bezpiecznego szyfrowania Twoich danych"),
-        "loadingExifData":
-            MessageLookupByLibrary.simpleMessage("Wczytywanie danych EXIF..."),
-        "loadingGallery":
-            MessageLookupByLibrary.simpleMessage("Ładowanie galerii..."),
-        "loadingMessage":
-            MessageLookupByLibrary.simpleMessage("Wczytywanie Twoich zdjęć..."),
-        "loadingModel":
-            MessageLookupByLibrary.simpleMessage("Pobieranie modeli..."),
-        "loadingYourPhotos":
-            MessageLookupByLibrary.simpleMessage("Wczytywanie Twoich zdjęć..."),
+          "Używamy Xchacha20Poly1305 do bezpiecznego szyfrowania Twoich danych",
+        ),
+        "loadingExifData": MessageLookupByLibrary.simpleMessage(
+          "Wczytywanie danych EXIF...",
+        ),
+        "loadingGallery": MessageLookupByLibrary.simpleMessage(
+          "Ładowanie galerii...",
+        ),
+        "loadingMessage": MessageLookupByLibrary.simpleMessage(
+          "Wczytywanie Twoich zdjęć...",
+        ),
+        "loadingModel": MessageLookupByLibrary.simpleMessage(
+          "Pobieranie modeli...",
+        ),
+        "loadingYourPhotos": MessageLookupByLibrary.simpleMessage(
+          "Wczytywanie Twoich zdjęć...",
+        ),
         "localGallery": MessageLookupByLibrary.simpleMessage("Galeria lokalna"),
-        "localIndexing":
-            MessageLookupByLibrary.simpleMessage("Indeksowanie lokalne"),
+        "localIndexing": MessageLookupByLibrary.simpleMessage(
+          "Indeksowanie lokalne",
+        ),
         "localSyncErrorMessage": MessageLookupByLibrary.simpleMessage(
-            "Wygląda na to, że coś poszło nie tak, ponieważ lokalna synchronizacja zdjęć zajmuje więcej czasu, niż oczekiwano. Skontaktuj się z naszym zespołem pomocy technicznej"),
+          "Wygląda na to, że coś poszło nie tak, ponieważ lokalna synchronizacja zdjęć zajmuje więcej czasu, niż oczekiwano. Skontaktuj się z naszym zespołem pomocy technicznej",
+        ),
         "location": MessageLookupByLibrary.simpleMessage("Lokalizacja"),
         "locationName":
             MessageLookupByLibrary.simpleMessage("Nazwa lokalizacji"),
         "locationTagFeatureDescription": MessageLookupByLibrary.simpleMessage(
-            "Znacznik lokalizacji grupuje wszystkie zdjęcia, które zostały zrobione w promieniu zdjęcia"),
+          "Znacznik lokalizacji grupuje wszystkie zdjęcia, które zostały zrobione w promieniu zdjęcia",
+        ),
         "locations": MessageLookupByLibrary.simpleMessage("Lokalizacje"),
         "lockButtonLabel": MessageLookupByLibrary.simpleMessage("Zablokuj"),
         "lockscreen": MessageLookupByLibrary.simpleMessage("Ekran blokady"),
         "logInLabel": MessageLookupByLibrary.simpleMessage("Zaloguj się"),
         "loggingOut": MessageLookupByLibrary.simpleMessage("Wylogowywanie..."),
-        "loginSessionExpired":
-            MessageLookupByLibrary.simpleMessage("Sesja wygasła"),
+        "loginSessionExpired": MessageLookupByLibrary.simpleMessage(
+          "Sesja wygasła",
+        ),
         "loginSessionExpiredDetails": MessageLookupByLibrary.simpleMessage(
-            "Twoja sesja wygasła. Zaloguj się ponownie."),
+          "Twoja sesja wygasła. Zaloguj się ponownie.",
+        ),
         "loginTerms": MessageLookupByLibrary.simpleMessage(
-            "Klikając, zaloguj się, zgadzam się na <u-terms>regulamin</u-terms> i <u-policy>politykę prywatności</u-policy>"),
-        "loginWithTOTP":
-            MessageLookupByLibrary.simpleMessage("Zaloguj się za pomocą TOTP"),
+          "Klikając, zaloguj się, zgadzam się na <u-terms>regulamin</u-terms> i <u-policy>politykę prywatności</u-policy>",
+        ),
+        "loginWithTOTP": MessageLookupByLibrary.simpleMessage(
+          "Zaloguj się za pomocą TOTP",
+        ),
         "logout": MessageLookupByLibrary.simpleMessage("Wyloguj"),
         "logsDialogBody": MessageLookupByLibrary.simpleMessage(
-            "Spowoduje to wysyłanie logów, aby pomóc nam w debugowaniu twojego problemu. Pamiętaj, że nazwy plików zostaną dołączone, aby pomóc w śledzeniu problemów z określonymi plikami."),
+          "Spowoduje to wysyłanie logów, aby pomóc nam w debugowaniu twojego problemu. Pamiętaj, że nazwy plików zostaną dołączone, aby pomóc w śledzeniu problemów z określonymi plikami.",
+        ),
         "longPressAnEmailToVerifyEndToEndEncryption":
             MessageLookupByLibrary.simpleMessage(
-                "Naciśnij i przytrzymaj e-mail, aby zweryfikować szyfrowanie end-to-end."),
+          "Naciśnij i przytrzymaj e-mail, aby zweryfikować szyfrowanie end-to-end.",
+        ),
         "longpressOnAnItemToViewInFullscreen":
             MessageLookupByLibrary.simpleMessage(
-                "Długo naciśnij element, aby wyświetlić go na pełnym ekranie"),
+          "Długo naciśnij element, aby wyświetlić go na pełnym ekranie",
+        ),
         "lookBackOnYourMemories": MessageLookupByLibrary.simpleMessage(
-            "Spójrz ponownie na swoje wspomnienia 🌄"),
-        "loopVideoOff":
-            MessageLookupByLibrary.simpleMessage("Pętla wideo wyłączona"),
+          "Spójrz ponownie na swoje wspomnienia 🌄",
+        ),
+        "loopVideoOff": MessageLookupByLibrary.simpleMessage(
+          "Pętla wideo wyłączona",
+        ),
         "loopVideoOn":
             MessageLookupByLibrary.simpleMessage("Pętla wideo włączona"),
         "lostDevice":
             MessageLookupByLibrary.simpleMessage("Utracono urządzenie?"),
-        "machineLearning":
-            MessageLookupByLibrary.simpleMessage("Nauczanie maszynowe"),
-        "magicSearch":
-            MessageLookupByLibrary.simpleMessage("Magiczne wyszukiwanie"),
+        "machineLearning": MessageLookupByLibrary.simpleMessage(
+          "Nauczanie maszynowe",
+        ),
+        "magicSearch": MessageLookupByLibrary.simpleMessage(
+          "Magiczne wyszukiwanie",
+        ),
         "magicSearchHint": MessageLookupByLibrary.simpleMessage(
-            "Magiczne wyszukiwanie pozwala na wyszukiwanie zdjęć według ich zawartości, np. \"kwiat\", \"czerwony samochód\", \"dokumenty tożsamości\""),
+          "Magiczne wyszukiwanie pozwala na wyszukiwanie zdjęć według ich zawartości, np. \"kwiat\", \"czerwony samochód\", \"dokumenty tożsamości\"",
+        ),
         "manage": MessageLookupByLibrary.simpleMessage("Zarządzaj"),
         "manageDeviceStorage": MessageLookupByLibrary.simpleMessage(
-            "Zarządzaj pamięcią podręczną urządzenia"),
+          "Zarządzaj pamięcią podręczną urządzenia",
+        ),
         "manageDeviceStorageDesc": MessageLookupByLibrary.simpleMessage(
-            "Przejrzyj i wyczyść lokalną pamięć podręczną."),
+          "Przejrzyj i wyczyść lokalną pamięć podręczną.",
+        ),
         "manageFamily":
             MessageLookupByLibrary.simpleMessage("Zarządzaj Rodziną"),
         "manageLink": MessageLookupByLibrary.simpleMessage("Zarządzaj linkiem"),
         "manageParticipants": MessageLookupByLibrary.simpleMessage("Zarządzaj"),
-        "manageSubscription":
-            MessageLookupByLibrary.simpleMessage("Zarządzaj subskrypcją"),
+        "manageSubscription": MessageLookupByLibrary.simpleMessage(
+          "Zarządzaj subskrypcją",
+        ),
         "manualPairDesc": MessageLookupByLibrary.simpleMessage(
-            "Parowanie PIN-em działa z każdym ekranem, na którym chcesz wyświetlić swój album."),
+          "Parowanie PIN-em działa z każdym ekranem, na którym chcesz wyświetlić swój album.",
+        ),
         "map": MessageLookupByLibrary.simpleMessage("Mapa"),
         "maps": MessageLookupByLibrary.simpleMessage("Mapy"),
         "mastodon": MessageLookupByLibrary.simpleMessage("Mastodon"),
@@ -3837,30 +1670,40 @@
         "me": MessageLookupByLibrary.simpleMessage("Ja"),
         "memories": MessageLookupByLibrary.simpleMessage("Wspomnienia"),
         "memoriesWidgetDesc": MessageLookupByLibrary.simpleMessage(
-            "Wybierz rodzaj wspomnień, które chcesz zobaczyć na ekranie głównym."),
+          "Wybierz rodzaj wspomnień, które chcesz zobaczyć na ekranie głównym.",
+        ),
         "merchandise": MessageLookupByLibrary.simpleMessage("Sklep"),
         "merge": MessageLookupByLibrary.simpleMessage("Scal"),
-        "mergeWithExisting":
-            MessageLookupByLibrary.simpleMessage("Scal z istniejącym"),
+        "mergeWithExisting": MessageLookupByLibrary.simpleMessage(
+          "Scal z istniejącym",
+        ),
         "mergedPhotos": MessageLookupByLibrary.simpleMessage("Scalone zdjęcia"),
-        "mlConsent":
-            MessageLookupByLibrary.simpleMessage("Włącz nauczanie maszynowe"),
+        "mlConsent": MessageLookupByLibrary.simpleMessage(
+          "Włącz nauczanie maszynowe",
+        ),
         "mlConsentConfirmation": MessageLookupByLibrary.simpleMessage(
-            "Rozumiem i chcę włączyć nauczanie maszynowe"),
+          "Rozumiem i chcę włączyć nauczanie maszynowe",
+        ),
         "mlConsentDescription": MessageLookupByLibrary.simpleMessage(
-            "Jeśli włączysz nauczanie maszynowe, Ente wyodrębni informacje takie jak geometria twarzy z plików, w tym tych udostępnionych z Tobą.\n\nTo się stanie na Twoim urządzeniu i wygenerowane informacje biometryczne zostaną zaszyfrowane end-to-end."),
+          "Jeśli włączysz nauczanie maszynowe, Ente wyodrębni informacje takie jak geometria twarzy z plików, w tym tych udostępnionych z Tobą.\n\nTo się stanie na Twoim urządzeniu i wygenerowane informacje biometryczne zostaną zaszyfrowane end-to-end.",
+        ),
         "mlConsentPrivacy": MessageLookupByLibrary.simpleMessage(
-            "Kliknij tutaj, aby uzyskać więcej informacji na temat tej funkcji w naszej polityce prywatności"),
+          "Kliknij tutaj, aby uzyskać więcej informacji na temat tej funkcji w naszej polityce prywatności",
+        ),
         "mlConsentTitle": MessageLookupByLibrary.simpleMessage(
-            "Włączyć nauczanie maszynowe?"),
+          "Włączyć nauczanie maszynowe?",
+        ),
         "mlIndexingDescription": MessageLookupByLibrary.simpleMessage(
-            "Pamiętaj, że nauczanie maszynowe spowoduje większą przepustowość i zużycie baterii do czasu zindeksowania wszystkich elementów. Rozważ użycie aplikacji komputerowej do szybszego indeksowania, wszystkie wyniki zostaną automatycznie zsynchronizowane."),
+          "Pamiętaj, że nauczanie maszynowe spowoduje większą przepustowość i zużycie baterii do czasu zindeksowania wszystkich elementów. Rozważ użycie aplikacji komputerowej do szybszego indeksowania, wszystkie wyniki zostaną automatycznie zsynchronizowane.",
+        ),
         "mobileWebDesktop": MessageLookupByLibrary.simpleMessage(
-            "Aplikacja Mobilna, Strona Internetowa, Aplikacja Komputerowa"),
+          "Aplikacja Mobilna, Strona Internetowa, Aplikacja Komputerowa",
+        ),
         "moderateStrength": MessageLookupByLibrary.simpleMessage("Umiarkowane"),
         "modifyYourQueryOrTrySearchingFor":
             MessageLookupByLibrary.simpleMessage(
-                "Zmodyfikuj zapytanie lub spróbuj wyszukać"),
+          "Zmodyfikuj zapytanie lub spróbuj wyszukać",
+        ),
         "moments": MessageLookupByLibrary.simpleMessage("Momenty"),
         "month": MessageLookupByLibrary.simpleMessage("miesiąc"),
         "monthly": MessageLookupByLibrary.simpleMessage("Miesięcznie"),
@@ -3872,22 +1715,28 @@
             MessageLookupByLibrary.simpleMessage("Najbardziej trafne"),
         "mountains": MessageLookupByLibrary.simpleMessage("Na wzgórzach"),
         "moveSelectedPhotosToOneDate": MessageLookupByLibrary.simpleMessage(
-            "Przenieś wybrane zdjęcia na jedną datę"),
+          "Przenieś wybrane zdjęcia na jedną datę",
+        ),
         "moveToAlbum":
             MessageLookupByLibrary.simpleMessage("Przenieś do albumu"),
-        "moveToHiddenAlbum":
-            MessageLookupByLibrary.simpleMessage("Przenieś do ukrytego albumu"),
+        "moveToHiddenAlbum": MessageLookupByLibrary.simpleMessage(
+          "Przenieś do ukrytego albumu",
+        ),
         "movedSuccessfullyTo": m52,
-        "movedToTrash":
-            MessageLookupByLibrary.simpleMessage("Przeniesiono do kosza"),
+        "movedToTrash": MessageLookupByLibrary.simpleMessage(
+          "Przeniesiono do kosza",
+        ),
         "movingFilesToAlbum": MessageLookupByLibrary.simpleMessage(
-            "Przenoszenie plików do albumów..."),
+          "Przenoszenie plików do albumów...",
+        ),
         "name": MessageLookupByLibrary.simpleMessage("Nazwa"),
         "nameTheAlbum": MessageLookupByLibrary.simpleMessage("Nazwij album"),
         "networkConnectionRefusedErr": MessageLookupByLibrary.simpleMessage(
-            "Nie można połączyć się z Ente, spróbuj ponownie po pewnym czasie. Jeśli błąd będzie się powtarzał, skontaktuj się z pomocą techniczną."),
+          "Nie można połączyć się z Ente, spróbuj ponownie po pewnym czasie. Jeśli błąd będzie się powtarzał, skontaktuj się z pomocą techniczną.",
+        ),
         "networkHostLookUpErr": MessageLookupByLibrary.simpleMessage(
-            "Nie można połączyć się z Ente, sprawdź ustawienia sieci i skontaktuj się z pomocą techniczną, jeśli błąd będzie się powtarzał."),
+          "Nie można połączyć się z Ente, sprawdź ustawienia sieci i skontaktuj się z pomocą techniczną, jeśli błąd będzie się powtarzał.",
+        ),
         "never": MessageLookupByLibrary.simpleMessage("Nigdy"),
         "newAlbum": MessageLookupByLibrary.simpleMessage("Nowy album"),
         "newLocation": MessageLookupByLibrary.simpleMessage("Nowa lokalizacja"),
@@ -3899,212 +1748,283 @@
         "next": MessageLookupByLibrary.simpleMessage("Dalej"),
         "no": MessageLookupByLibrary.simpleMessage("Nie"),
         "noAlbumsSharedByYouYet": MessageLookupByLibrary.simpleMessage(
-            "Brak jeszcze albumów udostępnianych przez Ciebie"),
+          "Brak jeszcze albumów udostępnianych przez Ciebie",
+        ),
         "noDeviceFound": MessageLookupByLibrary.simpleMessage(
-            "Nie znaleziono żadnego urządzenia"),
+          "Nie znaleziono żadnego urządzenia",
+        ),
         "noDeviceLimit": MessageLookupByLibrary.simpleMessage("Brak"),
         "noDeviceThatCanBeDeleted": MessageLookupByLibrary.simpleMessage(
-            "Nie masz żadnych plików na tym urządzeniu, które można usunąć"),
+          "Nie masz żadnych plików na tym urządzeniu, które można usunąć",
+        ),
         "noDuplicates":
             MessageLookupByLibrary.simpleMessage("✨ Brak duplikatów"),
-        "noEnteAccountExclamation":
-            MessageLookupByLibrary.simpleMessage("Brak konta Ente!"),
+        "noEnteAccountExclamation": MessageLookupByLibrary.simpleMessage(
+          "Brak konta Ente!",
+        ),
         "noExifData": MessageLookupByLibrary.simpleMessage("Brak danych EXIF"),
-        "noFacesFound":
-            MessageLookupByLibrary.simpleMessage("Nie znaleziono twarzy"),
+        "noFacesFound": MessageLookupByLibrary.simpleMessage(
+          "Nie znaleziono twarzy",
+        ),
         "noHiddenPhotosOrVideos": MessageLookupByLibrary.simpleMessage(
-            "Brak ukrytych zdjęć lub wideo"),
-        "noImagesWithLocation":
-            MessageLookupByLibrary.simpleMessage("Brak zdjęć z lokalizacją"),
+          "Brak ukrytych zdjęć lub wideo",
+        ),
+        "noImagesWithLocation": MessageLookupByLibrary.simpleMessage(
+          "Brak zdjęć z lokalizacją",
+        ),
         "noInternetConnection": MessageLookupByLibrary.simpleMessage(
-            "Brak połączenia z Internetem"),
+          "Brak połączenia z Internetem",
+        ),
         "noPhotosAreBeingBackedUpRightNow":
             MessageLookupByLibrary.simpleMessage(
-                "W tej chwili nie wykonuje się kopii zapasowej zdjęć"),
-        "noPhotosFoundHere":
-            MessageLookupByLibrary.simpleMessage("Nie znaleziono tutaj zdjęć"),
+          "W tej chwili nie wykonuje się kopii zapasowej zdjęć",
+        ),
+        "noPhotosFoundHere": MessageLookupByLibrary.simpleMessage(
+          "Nie znaleziono tutaj zdjęć",
+        ),
         "noQuickLinksSelected": MessageLookupByLibrary.simpleMessage(
-            "Nie wybrano żadnych szybkich linków"),
-        "noRecoveryKey":
-            MessageLookupByLibrary.simpleMessage("Brak klucza odzyskiwania?"),
+          "Nie wybrano żadnych szybkich linków",
+        ),
+        "noRecoveryKey": MessageLookupByLibrary.simpleMessage(
+          "Brak klucza odzyskiwania?",
+        ),
         "noRecoveryKeyNoDecryption": MessageLookupByLibrary.simpleMessage(
-            "Ze względu na charakter naszego protokołu szyfrowania end-to-end, dane nie mogą być odszyfrowane bez hasła lub klucza odzyskiwania"),
+          "Ze względu na charakter naszego protokołu szyfrowania end-to-end, dane nie mogą być odszyfrowane bez hasła lub klucza odzyskiwania",
+        ),
         "noResults": MessageLookupByLibrary.simpleMessage("Brak wyników"),
-        "noResultsFound":
-            MessageLookupByLibrary.simpleMessage("Nie znaleziono wyników"),
+        "noResultsFound": MessageLookupByLibrary.simpleMessage(
+          "Nie znaleziono wyników",
+        ),
         "noSuggestionsForPerson": m53,
         "noSystemLockFound": MessageLookupByLibrary.simpleMessage(
-            "Nie znaleziono blokady systemowej"),
+          "Nie znaleziono blokady systemowej",
+        ),
         "notPersonLabel": m54,
         "notThisPerson": MessageLookupByLibrary.simpleMessage("Nie ta osoba?"),
         "nothingSharedWithYouYet": MessageLookupByLibrary.simpleMessage(
-            "Nic Ci jeszcze nie udostępniono"),
+          "Nic Ci jeszcze nie udostępniono",
+        ),
         "nothingToSeeHere": MessageLookupByLibrary.simpleMessage(
-            "Nie ma tutaj nic do zobaczenia! 👀"),
+          "Nie ma tutaj nic do zobaczenia! 👀",
+        ),
         "notifications": MessageLookupByLibrary.simpleMessage("Powiadomienia"),
         "ok": MessageLookupByLibrary.simpleMessage("Ok"),
         "onDevice": MessageLookupByLibrary.simpleMessage("Na urządzeniu"),
-        "onEnte":
-            MessageLookupByLibrary.simpleMessage("W <branding>ente</branding>"),
+        "onEnte": MessageLookupByLibrary.simpleMessage(
+          "W <branding>ente</branding>",
+        ),
         "onTheRoad": MessageLookupByLibrary.simpleMessage("Znowu na drodze"),
         "onThisDay": MessageLookupByLibrary.simpleMessage("Tego dnia"),
-        "onThisDayMemories":
-            MessageLookupByLibrary.simpleMessage("Wspomnienia z tego dnia"),
-        "onThisDayNotificationExplanation": MessageLookupByLibrary.simpleMessage(
-            "Otrzymuj przypomnienia o wspomnieniach z tego dnia w poprzednich latach."),
+        "onThisDayMemories": MessageLookupByLibrary.simpleMessage(
+          "Wspomnienia z tego dnia",
+        ),
+        "onThisDayNotificationExplanation":
+            MessageLookupByLibrary.simpleMessage(
+          "Otrzymuj przypomnienia o wspomnieniach z tego dnia w poprzednich latach.",
+        ),
         "onlyFamilyAdminCanChangeCode": m55,
         "onlyThem": MessageLookupByLibrary.simpleMessage("Tylko te"),
         "oops": MessageLookupByLibrary.simpleMessage("Ups"),
         "oopsCouldNotSaveEdits": MessageLookupByLibrary.simpleMessage(
-            "Ups, nie udało się zapisać zmian"),
-        "oopsSomethingWentWrong":
-            MessageLookupByLibrary.simpleMessage("Ups, coś poszło nie tak"),
-        "openAlbumInBrowser":
-            MessageLookupByLibrary.simpleMessage("Otwórz album w przeglądarce"),
+          "Ups, nie udało się zapisać zmian",
+        ),
+        "oopsSomethingWentWrong": MessageLookupByLibrary.simpleMessage(
+          "Ups, coś poszło nie tak",
+        ),
+        "openAlbumInBrowser": MessageLookupByLibrary.simpleMessage(
+          "Otwórz album w przeglądarce",
+        ),
         "openAlbumInBrowserTitle": MessageLookupByLibrary.simpleMessage(
-            "Prosimy użyć aplikacji internetowej, aby dodać zdjęcia do tego albumu"),
+          "Prosimy użyć aplikacji internetowej, aby dodać zdjęcia do tego albumu",
+        ),
         "openFile": MessageLookupByLibrary.simpleMessage("Otwórz plik"),
         "openSettings":
             MessageLookupByLibrary.simpleMessage("Otwórz Ustawienia"),
         "openTheItem": MessageLookupByLibrary.simpleMessage("• Otwórz element"),
-        "openstreetmapContributors":
-            MessageLookupByLibrary.simpleMessage("Współautorzy OpenStreetMap"),
+        "openstreetmapContributors": MessageLookupByLibrary.simpleMessage(
+          "Współautorzy OpenStreetMap",
+        ),
         "optionalAsShortAsYouLike": MessageLookupByLibrary.simpleMessage(
-            "Opcjonalnie, tak krótko, jak chcesz..."),
-        "orMergeWithExistingPerson":
-            MessageLookupByLibrary.simpleMessage("Lub złącz z istniejącymi"),
-        "orPickAnExistingOne":
-            MessageLookupByLibrary.simpleMessage("Lub wybierz istniejący"),
+          "Opcjonalnie, tak krótko, jak chcesz...",
+        ),
+        "orMergeWithExistingPerson": MessageLookupByLibrary.simpleMessage(
+          "Lub złącz z istniejącymi",
+        ),
+        "orPickAnExistingOne": MessageLookupByLibrary.simpleMessage(
+          "Lub wybierz istniejący",
+        ),
         "orPickFromYourContacts": MessageLookupByLibrary.simpleMessage(
-            "lub wybierz ze swoich kontaktów"),
-        "otherDetectedFaces":
-            MessageLookupByLibrary.simpleMessage("Inne wykryte twarze"),
+          "lub wybierz ze swoich kontaktów",
+        ),
+        "otherDetectedFaces": MessageLookupByLibrary.simpleMessage(
+          "Inne wykryte twarze",
+        ),
         "pair": MessageLookupByLibrary.simpleMessage("Sparuj"),
         "pairWithPin": MessageLookupByLibrary.simpleMessage("Sparuj kodem PIN"),
-        "pairingComplete":
-            MessageLookupByLibrary.simpleMessage("Parowanie zakończone"),
+        "pairingComplete": MessageLookupByLibrary.simpleMessage(
+          "Parowanie zakończone",
+        ),
         "panorama": MessageLookupByLibrary.simpleMessage("Panorama"),
         "passKeyPendingVerification": MessageLookupByLibrary.simpleMessage(
-            "Weryfikacja jest nadal w toku"),
+          "Weryfikacja jest nadal w toku",
+        ),
         "passkey": MessageLookupByLibrary.simpleMessage("Klucz dostępu"),
-        "passkeyAuthTitle":
-            MessageLookupByLibrary.simpleMessage("Weryfikacja kluczem dostępu"),
+        "passkeyAuthTitle": MessageLookupByLibrary.simpleMessage(
+          "Weryfikacja kluczem dostępu",
+        ),
         "password": MessageLookupByLibrary.simpleMessage("Hasło"),
         "passwordChangedSuccessfully": MessageLookupByLibrary.simpleMessage(
-            "Hasło zostało pomyślnie zmienione"),
+          "Hasło zostało pomyślnie zmienione",
+        ),
         "passwordLock": MessageLookupByLibrary.simpleMessage("Blokada hasłem"),
         "passwordStrength": m57,
         "passwordStrengthInfo": MessageLookupByLibrary.simpleMessage(
-            "Siła hasła jest obliczana, biorąc pod uwagę długość hasła, użyte znaki, i czy hasło pojawi się w 10 000 najczęściej używanych haseł"),
+          "Siła hasła jest obliczana, biorąc pod uwagę długość hasła, użyte znaki, i czy hasło pojawi się w 10 000 najczęściej używanych haseł",
+        ),
         "passwordWarning": MessageLookupByLibrary.simpleMessage(
-            "Nie przechowujemy tego hasła, więc jeśli go zapomnisz, <underline>nie będziemy w stanie odszyfrować Twoich danych</underline>"),
-        "pastYearsMemories":
-            MessageLookupByLibrary.simpleMessage("Wspomnienia z ubiegłych lat"),
-        "paymentDetails":
-            MessageLookupByLibrary.simpleMessage("Szczegóły płatności"),
-        "paymentFailed":
-            MessageLookupByLibrary.simpleMessage("Płatność się nie powiodła"),
+          "Nie przechowujemy tego hasła, więc jeśli go zapomnisz, <underline>nie będziemy w stanie odszyfrować Twoich danych</underline>",
+        ),
+        "pastYearsMemories": MessageLookupByLibrary.simpleMessage(
+          "Wspomnienia z ubiegłych lat",
+        ),
+        "paymentDetails": MessageLookupByLibrary.simpleMessage(
+          "Szczegóły płatności",
+        ),
+        "paymentFailed": MessageLookupByLibrary.simpleMessage(
+          "Płatność się nie powiodła",
+        ),
         "paymentFailedMessage": MessageLookupByLibrary.simpleMessage(
-            "Niestety Twoja płatność nie powiodła się. Skontaktuj się z pomocą techniczną, a my Ci pomożemy!"),
+          "Niestety Twoja płatność nie powiodła się. Skontaktuj się z pomocą techniczną, a my Ci pomożemy!",
+        ),
         "paymentFailedTalkToProvider": m58,
         "pendingItems":
             MessageLookupByLibrary.simpleMessage("Oczekujące elementy"),
-        "pendingSync":
-            MessageLookupByLibrary.simpleMessage("Oczekująca synchronizacja"),
+        "pendingSync": MessageLookupByLibrary.simpleMessage(
+          "Oczekująca synchronizacja",
+        ),
         "people": MessageLookupByLibrary.simpleMessage("Ludzie"),
         "peopleUsingYourCode": MessageLookupByLibrary.simpleMessage(
-            "Osoby używające twojego kodu"),
+          "Osoby używające twojego kodu",
+        ),
         "peopleWidgetDesc": MessageLookupByLibrary.simpleMessage(
-            "Wybierz osoby, które chcesz zobaczyć na ekranie głównym."),
+          "Wybierz osoby, które chcesz zobaczyć na ekranie głównym.",
+        ),
         "permDeleteWarning": MessageLookupByLibrary.simpleMessage(
-            "Wszystkie elementy w koszu zostaną trwale usunięte\n\nTej czynności nie można cofnąć"),
+          "Wszystkie elementy w koszu zostaną trwale usunięte\n\nTej czynności nie można cofnąć",
+        ),
         "permanentlyDelete":
             MessageLookupByLibrary.simpleMessage("Usuń trwale"),
-        "permanentlyDeleteFromDevice":
-            MessageLookupByLibrary.simpleMessage("Trwale usunąć z urządzenia?"),
+        "permanentlyDeleteFromDevice": MessageLookupByLibrary.simpleMessage(
+          "Trwale usunąć z urządzenia?",
+        ),
         "personIsAge": m59,
         "personName": MessageLookupByLibrary.simpleMessage("Nazwa osoby"),
         "personTurningAge": m60,
         "pets": MessageLookupByLibrary.simpleMessage("Futrzani towarzysze"),
         "photoDescriptions":
             MessageLookupByLibrary.simpleMessage("Opisy zdjęć"),
-        "photoGridSize":
-            MessageLookupByLibrary.simpleMessage("Rozmiar siatki zdjęć"),
+        "photoGridSize": MessageLookupByLibrary.simpleMessage(
+          "Rozmiar siatki zdjęć",
+        ),
         "photoSmallCase": MessageLookupByLibrary.simpleMessage("zdjęcie"),
         "photos": MessageLookupByLibrary.simpleMessage("Zdjęcia"),
         "photosAddedByYouWillBeRemovedFromTheAlbum":
             MessageLookupByLibrary.simpleMessage(
-                "Zdjęcia dodane przez Ciebie zostaną usunięte z albumu"),
+          "Zdjęcia dodane przez Ciebie zostaną usunięte z albumu",
+        ),
         "photosKeepRelativeTimeDifference":
             MessageLookupByLibrary.simpleMessage(
-                "Zdjęcia zachowują względną różnicę czasu"),
-        "pickCenterPoint":
-            MessageLookupByLibrary.simpleMessage("Wybierz punkt środkowy"),
+          "Zdjęcia zachowują względną różnicę czasu",
+        ),
+        "pickCenterPoint": MessageLookupByLibrary.simpleMessage(
+          "Wybierz punkt środkowy",
+        ),
         "pinAlbum": MessageLookupByLibrary.simpleMessage("Przypnij album"),
         "pinLock": MessageLookupByLibrary.simpleMessage("Blokada PIN"),
         "playOnTv": MessageLookupByLibrary.simpleMessage(
-            "Odtwórz album na telewizorze"),
+          "Odtwórz album na telewizorze",
+        ),
         "playOriginal":
             MessageLookupByLibrary.simpleMessage("Odtwórz oryginał"),
         "playStoreFreeTrialValidTill": m63,
-        "playstoreSubscription":
-            MessageLookupByLibrary.simpleMessage("Subskrypcja PlayStore"),
+        "playstoreSubscription": MessageLookupByLibrary.simpleMessage(
+          "Subskrypcja PlayStore",
+        ),
         "pleaseCheckYourInternetConnectionAndTryAgain":
             MessageLookupByLibrary.simpleMessage(
-                "Prosimy sprawdzić połączenie internetowe i spróbować ponownie."),
+          "Prosimy sprawdzić połączenie internetowe i spróbować ponownie.",
+        ),
         "pleaseContactSupportAndWeWillBeHappyToHelp":
             MessageLookupByLibrary.simpleMessage(
-                "Skontaktuj się z support@ente.io i z przyjemnością pomożemy!"),
+          "Skontaktuj się z support@ente.io i z przyjemnością pomożemy!",
+        ),
         "pleaseContactSupportIfTheProblemPersists":
             MessageLookupByLibrary.simpleMessage(
-                "Skontaktuj się z pomocą techniczną, jeśli problem będzie się powtarzał"),
+          "Skontaktuj się z pomocą techniczną, jeśli problem będzie się powtarzał",
+        ),
         "pleaseEmailUsAt": m64,
         "pleaseGrantPermissions": MessageLookupByLibrary.simpleMessage(
-            "Prosimy przyznać uprawnienia"),
-        "pleaseLoginAgain":
-            MessageLookupByLibrary.simpleMessage("Zaloguj się ponownie"),
+          "Prosimy przyznać uprawnienia",
+        ),
+        "pleaseLoginAgain": MessageLookupByLibrary.simpleMessage(
+          "Zaloguj się ponownie",
+        ),
         "pleaseSelectQuickLinksToRemove": MessageLookupByLibrary.simpleMessage(
-            "Prosimy wybrać szybkie linki do usunięcia"),
+          "Prosimy wybrać szybkie linki do usunięcia",
+        ),
         "pleaseSendTheLogsTo": m65,
         "pleaseTryAgain":
             MessageLookupByLibrary.simpleMessage("Spróbuj ponownie"),
         "pleaseVerifyTheCodeYouHaveEntered":
             MessageLookupByLibrary.simpleMessage(
-                "Prosimy zweryfikować wprowadzony kod"),
+          "Prosimy zweryfikować wprowadzony kod",
+        ),
         "pleaseWait": MessageLookupByLibrary.simpleMessage("Prosimy czekać..."),
         "pleaseWaitDeletingAlbum": MessageLookupByLibrary.simpleMessage(
-            "Prosimy czekać, usuwanie albumu"),
+          "Prosimy czekać, usuwanie albumu",
+        ),
         "pleaseWaitForSometimeBeforeRetrying":
             MessageLookupByLibrary.simpleMessage(
-                "Prosimy poczekać chwilę przed ponowną próbą"),
+          "Prosimy poczekać chwilę przed ponowną próbą",
+        ),
         "pleaseWaitThisWillTakeAWhile": MessageLookupByLibrary.simpleMessage(
-            "Prosimy czekać, to może zająć chwilę."),
+          "Prosimy czekać, to może zająć chwilę.",
+        ),
         "posingWithThem": m66,
-        "preparingLogs":
-            MessageLookupByLibrary.simpleMessage("Przygotowywanie logów..."),
+        "preparingLogs": MessageLookupByLibrary.simpleMessage(
+          "Przygotowywanie logów...",
+        ),
         "preserveMore": MessageLookupByLibrary.simpleMessage("Zachowaj więcej"),
         "pressAndHoldToPlayVideo": MessageLookupByLibrary.simpleMessage(
-            "Naciśnij i przytrzymaj, aby odtworzyć wideo"),
+          "Naciśnij i przytrzymaj, aby odtworzyć wideo",
+        ),
         "pressAndHoldToPlayVideoDetailed": MessageLookupByLibrary.simpleMessage(
-            "Naciśnij i przytrzymaj obraz, aby odtworzyć wideo"),
+          "Naciśnij i przytrzymaj obraz, aby odtworzyć wideo",
+        ),
         "previous": MessageLookupByLibrary.simpleMessage("Poprzedni"),
         "privacy": MessageLookupByLibrary.simpleMessage("Prywatność"),
-        "privacyPolicyTitle":
-            MessageLookupByLibrary.simpleMessage("Polityka Prywatności"),
-        "privateBackups":
-            MessageLookupByLibrary.simpleMessage("Prywatne kopie zapasowe"),
-        "privateSharing":
-            MessageLookupByLibrary.simpleMessage("Udostępnianie prywatne"),
+        "privacyPolicyTitle": MessageLookupByLibrary.simpleMessage(
+          "Polityka Prywatności",
+        ),
+        "privateBackups": MessageLookupByLibrary.simpleMessage(
+          "Prywatne kopie zapasowe",
+        ),
+        "privateSharing": MessageLookupByLibrary.simpleMessage(
+          "Udostępnianie prywatne",
+        ),
         "proceed": MessageLookupByLibrary.simpleMessage("Kontynuuj"),
         "processed": MessageLookupByLibrary.simpleMessage("Przetworzone"),
         "processing": MessageLookupByLibrary.simpleMessage("Przetwarzanie"),
         "processingImport": m67,
-        "processingVideos":
-            MessageLookupByLibrary.simpleMessage("Przetwarzanie wideo"),
-        "publicLinkCreated":
-            MessageLookupByLibrary.simpleMessage("Utworzono publiczny link"),
-        "publicLinkEnabled":
-            MessageLookupByLibrary.simpleMessage("Publiczny link włączony"),
+        "processingVideos": MessageLookupByLibrary.simpleMessage(
+          "Przetwarzanie wideo",
+        ),
+        "publicLinkCreated": MessageLookupByLibrary.simpleMessage(
+          "Utworzono publiczny link",
+        ),
+        "publicLinkEnabled": MessageLookupByLibrary.simpleMessage(
+          "Publiczny link włączony",
+        ),
         "questionmark": MessageLookupByLibrary.simpleMessage("?"),
         "queued": MessageLookupByLibrary.simpleMessage("W kolejce"),
         "quickLinks": MessageLookupByLibrary.simpleMessage("Szybkie linki"),
@@ -4115,239 +2035,316 @@
         "rateUsOnStore": m68,
         "reassignedToName": m69,
         "receiveRemindersOnBirthdays": MessageLookupByLibrary.simpleMessage(
-            "Otrzymuj przypomnienia, kiedy są czyjeś urodziny. Naciskając na powiadomienie zabierze Cię do zdjęć osoby, która ma urodziny."),
+          "Otrzymuj przypomnienia, kiedy są czyjeś urodziny. Naciskając na powiadomienie zabierze Cię do zdjęć osoby, która ma urodziny.",
+        ),
         "recover": MessageLookupByLibrary.simpleMessage("Odzyskaj"),
         "recoverAccount":
             MessageLookupByLibrary.simpleMessage("Odzyskaj konto"),
         "recoverButton": MessageLookupByLibrary.simpleMessage("Odzyskaj"),
         "recoveryAccount":
             MessageLookupByLibrary.simpleMessage("Odzyskaj konto"),
-        "recoveryInitiated":
-            MessageLookupByLibrary.simpleMessage("Odzyskiwanie rozpoczęte"),
+        "recoveryInitiated": MessageLookupByLibrary.simpleMessage(
+          "Odzyskiwanie rozpoczęte",
+        ),
         "recoveryInitiatedDesc": m70,
         "recoveryKey":
             MessageLookupByLibrary.simpleMessage("Klucz odzyskiwania"),
         "recoveryKeyCopiedToClipboard": MessageLookupByLibrary.simpleMessage(
-            "Klucz odzyskiwania został skopiowany do schowka"),
+          "Klucz odzyskiwania został skopiowany do schowka",
+        ),
         "recoveryKeyOnForgotPassword": MessageLookupByLibrary.simpleMessage(
-            "Jeśli zapomnisz hasła, jedynym sposobem odzyskania danych jest ten klucz."),
+          "Jeśli zapomnisz hasła, jedynym sposobem odzyskania danych jest ten klucz.",
+        ),
         "recoveryKeySaveDescription": MessageLookupByLibrary.simpleMessage(
-            "Nie przechowujemy tego klucza, prosimy zapisać ten 24-słowny klucz w bezpiecznym miejscu."),
+          "Nie przechowujemy tego klucza, prosimy zapisać ten 24-słowny klucz w bezpiecznym miejscu.",
+        ),
         "recoveryKeySuccessBody": MessageLookupByLibrary.simpleMessage(
-            "Znakomicie! Klucz odzyskiwania jest prawidłowy. Dziękujemy za weryfikację.\n\nPamiętaj, aby bezpiecznie przechowywać kopię zapasową klucza odzyskiwania."),
+          "Znakomicie! Klucz odzyskiwania jest prawidłowy. Dziękujemy za weryfikację.\n\nPamiętaj, aby bezpiecznie przechowywać kopię zapasową klucza odzyskiwania.",
+        ),
         "recoveryKeyVerified": MessageLookupByLibrary.simpleMessage(
-            "Klucz odzyskiwania zweryfikowany"),
+          "Klucz odzyskiwania zweryfikowany",
+        ),
         "recoveryKeyVerifyReason": MessageLookupByLibrary.simpleMessage(
-            "Twój klucz odzyskiwania jest jedynym sposobem na odzyskanie zdjęć, jeśli zapomnisz hasła. Klucz odzyskiwania można znaleźć w Ustawieniach > Konto.\n\nWprowadź tutaj swój klucz odzyskiwania, aby sprawdzić, czy został zapisany poprawnie."),
+          "Twój klucz odzyskiwania jest jedynym sposobem na odzyskanie zdjęć, jeśli zapomnisz hasła. Klucz odzyskiwania można znaleźć w Ustawieniach > Konto.\n\nWprowadź tutaj swój klucz odzyskiwania, aby sprawdzić, czy został zapisany poprawnie.",
+        ),
         "recoveryReady": m71,
-        "recoverySuccessful":
-            MessageLookupByLibrary.simpleMessage("Odzyskano pomyślnie!"),
+        "recoverySuccessful": MessageLookupByLibrary.simpleMessage(
+          "Odzyskano pomyślnie!",
+        ),
         "recoveryWarning": MessageLookupByLibrary.simpleMessage(
-            "Zaufany kontakt próbuje uzyskać dostęp do Twojego konta"),
+          "Zaufany kontakt próbuje uzyskać dostęp do Twojego konta",
+        ),
         "recoveryWarningBody": m72,
         "recreatePasswordBody": MessageLookupByLibrary.simpleMessage(
-            "Obecne urządzenie nie jest wystarczająco wydajne, aby zweryfikować hasło, ale możemy je wygenerować w sposób działający na wszystkich urządzeniach.\n\nZaloguj się przy użyciu klucza odzyskiwania i wygeneruj nowe hasło (jeśli chcesz, możesz ponownie użyć tego samego)."),
-        "recreatePasswordTitle":
-            MessageLookupByLibrary.simpleMessage("Ponownie utwórz hasło"),
+          "Obecne urządzenie nie jest wystarczająco wydajne, aby zweryfikować hasło, ale możemy je wygenerować w sposób działający na wszystkich urządzeniach.\n\nZaloguj się przy użyciu klucza odzyskiwania i wygeneruj nowe hasło (jeśli chcesz, możesz ponownie użyć tego samego).",
+        ),
+        "recreatePasswordTitle": MessageLookupByLibrary.simpleMessage(
+          "Ponownie utwórz hasło",
+        ),
         "reddit": MessageLookupByLibrary.simpleMessage("Reddit"),
-        "reenterPassword":
-            MessageLookupByLibrary.simpleMessage("Wprowadź ponownie hasło"),
-        "reenterPin":
-            MessageLookupByLibrary.simpleMessage("Wprowadź ponownie kod PIN"),
+        "reenterPassword": MessageLookupByLibrary.simpleMessage(
+          "Wprowadź ponownie hasło",
+        ),
+        "reenterPin": MessageLookupByLibrary.simpleMessage(
+          "Wprowadź ponownie kod PIN",
+        ),
         "referFriendsAnd2xYourPlan": MessageLookupByLibrary.simpleMessage(
-            "Poleć znajomym i podwój swój plan"),
+          "Poleć znajomym i podwój swój plan",
+        ),
         "referralStep1": MessageLookupByLibrary.simpleMessage(
-            "1. Przekaż ten kod swoim znajomym"),
-        "referralStep2":
-            MessageLookupByLibrary.simpleMessage("2. Wykupują płatny plan"),
+          "1. Przekaż ten kod swoim znajomym",
+        ),
+        "referralStep2": MessageLookupByLibrary.simpleMessage(
+          "2. Wykupują płatny plan",
+        ),
         "referralStep3": m73,
         "referrals": MessageLookupByLibrary.simpleMessage("Polecenia"),
         "referralsAreCurrentlyPaused": MessageLookupByLibrary.simpleMessage(
-            "Wysyłanie poleceń jest obecnie wstrzymane"),
-        "rejectRecovery":
-            MessageLookupByLibrary.simpleMessage("Odrzuć odzyskiwanie"),
+          "Wysyłanie poleceń jest obecnie wstrzymane",
+        ),
+        "rejectRecovery": MessageLookupByLibrary.simpleMessage(
+          "Odrzuć odzyskiwanie",
+        ),
         "remindToEmptyDeviceTrash": MessageLookupByLibrary.simpleMessage(
-            "Również opróżnij \"Ostatnio usunięte\" z \"Ustawienia\" -> \"Pamięć\", aby odebrać wolną przestrzeń"),
+          "Również opróżnij \"Ostatnio usunięte\" z \"Ustawienia\" -> \"Pamięć\", aby odebrać wolną przestrzeń",
+        ),
         "remindToEmptyEnteTrash": MessageLookupByLibrary.simpleMessage(
-            "Opróżnij również swój \"Kosz\", aby zwolnić miejsce"),
+          "Opróżnij również swój \"Kosz\", aby zwolnić miejsce",
+        ),
         "remoteImages": MessageLookupByLibrary.simpleMessage("Zdjęcia zdalne"),
-        "remoteThumbnails":
-            MessageLookupByLibrary.simpleMessage("Zdalne miniatury"),
+        "remoteThumbnails": MessageLookupByLibrary.simpleMessage(
+          "Zdalne miniatury",
+        ),
         "remoteVideos": MessageLookupByLibrary.simpleMessage("Zdalne wideo"),
         "remove": MessageLookupByLibrary.simpleMessage("Usuń"),
         "removeDuplicates":
             MessageLookupByLibrary.simpleMessage("Usuń duplikaty"),
         "removeDuplicatesDesc": MessageLookupByLibrary.simpleMessage(
-            "Przejrzyj i usuń pliki, które są dokładnymi duplikatami."),
+          "Przejrzyj i usuń pliki, które są dokładnymi duplikatami.",
+        ),
         "removeFromAlbum":
             MessageLookupByLibrary.simpleMessage("Usuń z albumu"),
-        "removeFromAlbumTitle":
-            MessageLookupByLibrary.simpleMessage("Usunąć z albumu?"),
-        "removeFromFavorite":
-            MessageLookupByLibrary.simpleMessage("Usuń z ulubionych"),
+        "removeFromAlbumTitle": MessageLookupByLibrary.simpleMessage(
+          "Usunąć z albumu?",
+        ),
+        "removeFromFavorite": MessageLookupByLibrary.simpleMessage(
+          "Usuń z ulubionych",
+        ),
         "removeInvite":
             MessageLookupByLibrary.simpleMessage("Usuń zaproszenie"),
         "removeLink": MessageLookupByLibrary.simpleMessage("Usuń link"),
-        "removeParticipant":
-            MessageLookupByLibrary.simpleMessage("Usuń użytkownika"),
+        "removeParticipant": MessageLookupByLibrary.simpleMessage(
+          "Usuń użytkownika",
+        ),
         "removeParticipantBody": m74,
-        "removePersonLabel":
-            MessageLookupByLibrary.simpleMessage("Usuń etykietę osoby"),
-        "removePublicLink":
-            MessageLookupByLibrary.simpleMessage("Usuń link publiczny"),
-        "removePublicLinks":
-            MessageLookupByLibrary.simpleMessage("Usuń linki publiczne"),
+        "removePersonLabel": MessageLookupByLibrary.simpleMessage(
+          "Usuń etykietę osoby",
+        ),
+        "removePublicLink": MessageLookupByLibrary.simpleMessage(
+          "Usuń link publiczny",
+        ),
+        "removePublicLinks": MessageLookupByLibrary.simpleMessage(
+          "Usuń linki publiczne",
+        ),
         "removeShareItemsWarning": MessageLookupByLibrary.simpleMessage(
-            "Niektóre z usuwanych elementów zostały dodane przez inne osoby i utracisz do nich dostęp"),
+          "Niektóre z usuwanych elementów zostały dodane przez inne osoby i utracisz do nich dostęp",
+        ),
         "removeWithQuestionMark":
             MessageLookupByLibrary.simpleMessage("Usunąć?"),
         "removeYourselfAsTrustedContact": MessageLookupByLibrary.simpleMessage(
-            "Usuń siebie z listy zaufanych kontaktów"),
-        "removingFromFavorites":
-            MessageLookupByLibrary.simpleMessage("Usuwanie z ulubionych..."),
+          "Usuń siebie z listy zaufanych kontaktów",
+        ),
+        "removingFromFavorites": MessageLookupByLibrary.simpleMessage(
+          "Usuwanie z ulubionych...",
+        ),
         "rename": MessageLookupByLibrary.simpleMessage("Zmień nazwę"),
         "renameAlbum":
             MessageLookupByLibrary.simpleMessage("Zmień nazwę albumu"),
         "renameFile": MessageLookupByLibrary.simpleMessage("Zmień nazwę pliku"),
-        "renewSubscription":
-            MessageLookupByLibrary.simpleMessage("Odnów subskrypcję"),
+        "renewSubscription": MessageLookupByLibrary.simpleMessage(
+          "Odnów subskrypcję",
+        ),
         "renewsOn": m75,
         "reportABug": MessageLookupByLibrary.simpleMessage("Zgłoś błąd"),
         "reportBug": MessageLookupByLibrary.simpleMessage("Zgłoś błąd"),
-        "resendEmail":
-            MessageLookupByLibrary.simpleMessage("Wyślij e-mail ponownie"),
+        "resendEmail": MessageLookupByLibrary.simpleMessage(
+          "Wyślij e-mail ponownie",
+        ),
         "reset": MessageLookupByLibrary.simpleMessage("Zresetuj"),
-        "resetIgnoredFiles":
-            MessageLookupByLibrary.simpleMessage("Zresetuj zignorowane pliki"),
-        "resetPasswordTitle":
-            MessageLookupByLibrary.simpleMessage("Zresetuj hasło"),
+        "resetIgnoredFiles": MessageLookupByLibrary.simpleMessage(
+          "Zresetuj zignorowane pliki",
+        ),
+        "resetPasswordTitle": MessageLookupByLibrary.simpleMessage(
+          "Zresetuj hasło",
+        ),
         "resetPerson": MessageLookupByLibrary.simpleMessage("Usuń"),
         "resetToDefault":
             MessageLookupByLibrary.simpleMessage("Przywróć domyślne"),
         "restore": MessageLookupByLibrary.simpleMessage("Przywróć"),
-        "restoreToAlbum":
-            MessageLookupByLibrary.simpleMessage("Przywróć do albumu"),
-        "restoringFiles":
-            MessageLookupByLibrary.simpleMessage("Przywracanie plików..."),
-        "resumableUploads":
-            MessageLookupByLibrary.simpleMessage("Przesyłania wznawialne"),
+        "restoreToAlbum": MessageLookupByLibrary.simpleMessage(
+          "Przywróć do albumu",
+        ),
+        "restoringFiles": MessageLookupByLibrary.simpleMessage(
+          "Przywracanie plików...",
+        ),
+        "resumableUploads": MessageLookupByLibrary.simpleMessage(
+          "Przesyłania wznawialne",
+        ),
         "retry": MessageLookupByLibrary.simpleMessage("Spróbuj ponownie"),
         "review": MessageLookupByLibrary.simpleMessage("Przejrzyj"),
         "reviewDeduplicateItems": MessageLookupByLibrary.simpleMessage(
-            "Przejrzyj i usuń elementy, które uważasz, że są duplikatami."),
-        "reviewSuggestions":
-            MessageLookupByLibrary.simpleMessage("Przeglądaj sugestie"),
+          "Przejrzyj i usuń elementy, które uważasz, że są duplikatami.",
+        ),
+        "reviewSuggestions": MessageLookupByLibrary.simpleMessage(
+          "Przeglądaj sugestie",
+        ),
         "right": MessageLookupByLibrary.simpleMessage("W prawo"),
         "roadtripWithThem": m76,
         "rotate": MessageLookupByLibrary.simpleMessage("Obróć"),
         "rotateLeft": MessageLookupByLibrary.simpleMessage("Obróć w lewo"),
         "rotateRight": MessageLookupByLibrary.simpleMessage("Obróć w prawo"),
-        "safelyStored":
-            MessageLookupByLibrary.simpleMessage("Bezpiecznie przechowywane"),
+        "safelyStored": MessageLookupByLibrary.simpleMessage(
+          "Bezpiecznie przechowywane",
+        ),
         "same": MessageLookupByLibrary.simpleMessage("Identyczne"),
         "sameperson": MessageLookupByLibrary.simpleMessage("Ta sama osoba?"),
         "save": MessageLookupByLibrary.simpleMessage("Zapisz"),
-        "saveAsAnotherPerson":
-            MessageLookupByLibrary.simpleMessage("Zapisz jako inną osobę"),
+        "saveAsAnotherPerson": MessageLookupByLibrary.simpleMessage(
+          "Zapisz jako inną osobę",
+        ),
         "saveChangesBeforeLeavingQuestion":
             MessageLookupByLibrary.simpleMessage(
-                "Zapisać zmiany przed wyjściem?"),
+          "Zapisać zmiany przed wyjściem?",
+        ),
         "saveCollage": MessageLookupByLibrary.simpleMessage("Zapisz kolaż"),
         "saveCopy": MessageLookupByLibrary.simpleMessage("Zapisz kopię"),
         "saveKey": MessageLookupByLibrary.simpleMessage("Zapisz klucz"),
         "savePerson": MessageLookupByLibrary.simpleMessage("Zapisz osobę"),
         "saveYourRecoveryKeyIfYouHaventAlready":
             MessageLookupByLibrary.simpleMessage(
-                "Zapisz swój klucz odzyskiwania, jeśli jeszcze tego nie zrobiłeś"),
+          "Zapisz swój klucz odzyskiwania, jeśli jeszcze tego nie zrobiłeś",
+        ),
         "saving": MessageLookupByLibrary.simpleMessage("Zapisywanie..."),
         "savingEdits":
             MessageLookupByLibrary.simpleMessage("Zapisywanie zmian..."),
         "scanCode": MessageLookupByLibrary.simpleMessage("Zeskanuj kod"),
         "scanThisBarcodeWithnyourAuthenticatorApp":
             MessageLookupByLibrary.simpleMessage(
-                "Zeskanuj ten kod kreskowy używając\nswojej aplikacji uwierzytelniającej"),
+          "Zeskanuj ten kod kreskowy używając\nswojej aplikacji uwierzytelniającej",
+        ),
         "search": MessageLookupByLibrary.simpleMessage("Szukaj"),
         "searchAlbumsEmptySection":
             MessageLookupByLibrary.simpleMessage("Albumy"),
-        "searchByAlbumNameHint":
-            MessageLookupByLibrary.simpleMessage("Nazwa albumu"),
+        "searchByAlbumNameHint": MessageLookupByLibrary.simpleMessage(
+          "Nazwa albumu",
+        ),
         "searchByExamples": MessageLookupByLibrary.simpleMessage(
-            "• Nazwy albumów (np. \"Aparat\")\n• Rodzaje plików (np. \"Wideo\", \".gif\")\n• Lata i miesiące (np. \"2022\", \"Styczeń\")\n• Święta (np. \"Boże Narodzenie\")\n• Opisy zdjęć (np. \"#fun\")"),
+          "• Nazwy albumów (np. \"Aparat\")\n• Rodzaje plików (np. \"Wideo\", \".gif\")\n• Lata i miesiące (np. \"2022\", \"Styczeń\")\n• Święta (np. \"Boże Narodzenie\")\n• Opisy zdjęć (np. \"#fun\")",
+        ),
         "searchCaptionEmptySection": MessageLookupByLibrary.simpleMessage(
-            "Dodaj opisy takie jak \"#trip\" w informacji o zdjęciu, aby szybko znaleźć je tutaj"),
+          "Dodaj opisy takie jak \"#trip\" w informacji o zdjęciu, aby szybko znaleźć je tutaj",
+        ),
         "searchDatesEmptySection": MessageLookupByLibrary.simpleMessage(
-            "Szukaj według daty, miesiąca lub roku"),
+          "Szukaj według daty, miesiąca lub roku",
+        ),
         "searchDiscoverEmptySection": MessageLookupByLibrary.simpleMessage(
-            "Obrazy będą wyświetlane tutaj po zakończeniu przetwarzania i synchronizacji"),
+          "Obrazy będą wyświetlane tutaj po zakończeniu przetwarzania i synchronizacji",
+        ),
         "searchFaceEmptySection": MessageLookupByLibrary.simpleMessage(
-            "Po zakończeniu indeksowania ludzie będą tu wyświetlani"),
+          "Po zakończeniu indeksowania ludzie będą tu wyświetlani",
+        ),
         "searchFileTypesAndNamesEmptySection":
-            MessageLookupByLibrary.simpleMessage("Typy plików i nazwy"),
+            MessageLookupByLibrary.simpleMessage(
+          "Typy plików i nazwy",
+        ),
         "searchHint1": MessageLookupByLibrary.simpleMessage(
-            "Szybkie wyszukiwanie na urządzeniu"),
+          "Szybkie wyszukiwanie na urządzeniu",
+        ),
         "searchHint2":
             MessageLookupByLibrary.simpleMessage("Daty zdjęć, opisy"),
-        "searchHint3":
-            MessageLookupByLibrary.simpleMessage("Albumy, nazwy plików i typy"),
+        "searchHint3": MessageLookupByLibrary.simpleMessage(
+          "Albumy, nazwy plików i typy",
+        ),
         "searchHint4": MessageLookupByLibrary.simpleMessage("Lokalizacja"),
         "searchHint5": MessageLookupByLibrary.simpleMessage(
-            "Wkrótce: Twarze i magiczne wyszukiwanie ✨"),
+          "Wkrótce: Twarze i magiczne wyszukiwanie ✨",
+        ),
         "searchLocationEmptySection": MessageLookupByLibrary.simpleMessage(
-            "Grupuj zdjęcia zrobione w promieniu zdjęcia"),
+          "Grupuj zdjęcia zrobione w promieniu zdjęcia",
+        ),
         "searchPeopleEmptySection": MessageLookupByLibrary.simpleMessage(
-            "Zaproś ludzi, a zobaczysz tutaj wszystkie udostępnione przez nich zdjęcia"),
+          "Zaproś ludzi, a zobaczysz tutaj wszystkie udostępnione przez nich zdjęcia",
+        ),
         "searchPersonsEmptySection": MessageLookupByLibrary.simpleMessage(
-            "Osoby będą wyświetlane tutaj po zakończeniu przetwarzania i synchronizacji"),
+          "Osoby będą wyświetlane tutaj po zakończeniu przetwarzania i synchronizacji",
+        ),
         "searchResultCount": m77,
         "searchSectionsLengthMismatch": m78,
         "security": MessageLookupByLibrary.simpleMessage("Bezpieczeństwo"),
         "seePublicAlbumLinksInApp": MessageLookupByLibrary.simpleMessage(
-            "Zobacz publiczne linki do albumów w aplikacji"),
-        "selectALocation":
-            MessageLookupByLibrary.simpleMessage("Wybierz lokalizację"),
+          "Zobacz publiczne linki do albumów w aplikacji",
+        ),
+        "selectALocation": MessageLookupByLibrary.simpleMessage(
+          "Wybierz lokalizację",
+        ),
         "selectALocationFirst": MessageLookupByLibrary.simpleMessage(
-            "Najpierw wybierz lokalizację"),
+          "Najpierw wybierz lokalizację",
+        ),
         "selectAlbum": MessageLookupByLibrary.simpleMessage("Wybierz album"),
         "selectAll": MessageLookupByLibrary.simpleMessage("Zaznacz wszystko"),
         "selectAllShort": MessageLookupByLibrary.simpleMessage("Wszystko"),
-        "selectCoverPhoto":
-            MessageLookupByLibrary.simpleMessage("Wybierz zdjęcie na okładkę"),
+        "selectCoverPhoto": MessageLookupByLibrary.simpleMessage(
+          "Wybierz zdjęcie na okładkę",
+        ),
         "selectDate": MessageLookupByLibrary.simpleMessage("Wybierz datę"),
         "selectFoldersForBackup": MessageLookupByLibrary.simpleMessage(
-            "Wybierz foldery do stworzenia kopii zapasowej"),
-        "selectItemsToAdd":
-            MessageLookupByLibrary.simpleMessage("Wybierz elementy do dodania"),
+          "Wybierz foldery do stworzenia kopii zapasowej",
+        ),
+        "selectItemsToAdd": MessageLookupByLibrary.simpleMessage(
+          "Wybierz elementy do dodania",
+        ),
         "selectLanguage": MessageLookupByLibrary.simpleMessage("Wybierz Język"),
-        "selectMailApp":
-            MessageLookupByLibrary.simpleMessage("Wybierz aplikację pocztową"),
-        "selectMorePhotos":
-            MessageLookupByLibrary.simpleMessage("Wybierz więcej zdjęć"),
-        "selectOneDateAndTime":
-            MessageLookupByLibrary.simpleMessage("Wybierz jedną datę i czas"),
+        "selectMailApp": MessageLookupByLibrary.simpleMessage(
+          "Wybierz aplikację pocztową",
+        ),
+        "selectMorePhotos": MessageLookupByLibrary.simpleMessage(
+          "Wybierz więcej zdjęć",
+        ),
+        "selectOneDateAndTime": MessageLookupByLibrary.simpleMessage(
+          "Wybierz jedną datę i czas",
+        ),
         "selectOneDateAndTimeForAll": MessageLookupByLibrary.simpleMessage(
-            "Wybierz jedną datę i czas dla wszystkich"),
-        "selectPersonToLink":
-            MessageLookupByLibrary.simpleMessage("Wybierz osobę do powiązania"),
+          "Wybierz jedną datę i czas dla wszystkich",
+        ),
+        "selectPersonToLink": MessageLookupByLibrary.simpleMessage(
+          "Wybierz osobę do powiązania",
+        ),
         "selectReason": MessageLookupByLibrary.simpleMessage("Wybierz powód"),
-        "selectStartOfRange":
-            MessageLookupByLibrary.simpleMessage("Wybierz początek zakresu"),
+        "selectStartOfRange": MessageLookupByLibrary.simpleMessage(
+          "Wybierz początek zakresu",
+        ),
         "selectTime": MessageLookupByLibrary.simpleMessage("Wybierz czas"),
-        "selectYourFace":
-            MessageLookupByLibrary.simpleMessage("Wybierz swoją twarz"),
+        "selectYourFace": MessageLookupByLibrary.simpleMessage(
+          "Wybierz swoją twarz",
+        ),
         "selectYourPlan":
             MessageLookupByLibrary.simpleMessage("Wybierz swój plan"),
         "selectedAlbums": m79,
-        "selectedFilesAreNotOnEnte":
-            MessageLookupByLibrary.simpleMessage("Wybrane pliki nie są w Ente"),
+        "selectedFilesAreNotOnEnte": MessageLookupByLibrary.simpleMessage(
+          "Wybrane pliki nie są w Ente",
+        ),
         "selectedFoldersWillBeEncryptedAndBackedUp":
             MessageLookupByLibrary.simpleMessage(
-                "Wybrane foldery zostaną zaszyforwane i zostanie utworzona ich kopia zapasowa"),
+          "Wybrane foldery zostaną zaszyforwane i zostanie utworzona ich kopia zapasowa",
+        ),
         "selectedItemsWillBeDeletedFromAllAlbumsAndMoved":
             MessageLookupByLibrary.simpleMessage(
-                "Wybrane elementy zostaną usunięte ze wszystkich albumów i przeniesione do kosza."),
+          "Wybrane elementy zostaną usunięte ze wszystkich albumów i przeniesione do kosza.",
+        ),
         "selectedItemsWillBeRemovedFromThisPerson":
             MessageLookupByLibrary.simpleMessage(
-                "Wybrane elementy zostaną usunięte z tej osoby, ale nie zostaną usunięte z Twojej biblioteki."),
+          "Wybrane elementy zostaną usunięte z tej osoby, ale nie zostaną usunięte z Twojej biblioteki.",
+        ),
         "selectedPhotos": m80,
         "selectedPhotosWithYours": m81,
         "selfiesWithThem": m82,
@@ -4356,11 +2353,13 @@
         "sendInvite":
             MessageLookupByLibrary.simpleMessage("Wyślij zaproszenie"),
         "sendLink": MessageLookupByLibrary.simpleMessage("Wyślij link"),
-        "serverEndpoint":
-            MessageLookupByLibrary.simpleMessage("Punkt końcowy serwera"),
+        "serverEndpoint": MessageLookupByLibrary.simpleMessage(
+          "Punkt końcowy serwera",
+        ),
         "sessionExpired": MessageLookupByLibrary.simpleMessage("Sesja wygasła"),
-        "sessionIdMismatch":
-            MessageLookupByLibrary.simpleMessage("Niezgodność ID sesji"),
+        "sessionIdMismatch": MessageLookupByLibrary.simpleMessage(
+          "Niezgodność ID sesji",
+        ),
         "setAPassword": MessageLookupByLibrary.simpleMessage("Ustaw hasło"),
         "setAs": MessageLookupByLibrary.simpleMessage("Ustaw jako"),
         "setCover": MessageLookupByLibrary.simpleMessage("Ustaw okładkę"),
@@ -4370,97 +2369,129 @@
         "setNewPin": MessageLookupByLibrary.simpleMessage("Ustaw nowy kod PIN"),
         "setPasswordTitle": MessageLookupByLibrary.simpleMessage("Ustaw hasło"),
         "setRadius": MessageLookupByLibrary.simpleMessage("Ustaw promień"),
-        "setupComplete":
-            MessageLookupByLibrary.simpleMessage("Konfiguracja ukończona"),
+        "setupComplete": MessageLookupByLibrary.simpleMessage(
+          "Konfiguracja ukończona",
+        ),
         "share": MessageLookupByLibrary.simpleMessage("Udostępnij"),
         "shareALink": MessageLookupByLibrary.simpleMessage("Udostępnij link"),
         "shareAlbumHint": MessageLookupByLibrary.simpleMessage(
-            "Otwórz album i dotknij przycisk udostępniania w prawym górnym rogu, aby udostępnić."),
-        "shareAnAlbumNow":
-            MessageLookupByLibrary.simpleMessage("Udostępnij teraz album"),
+          "Otwórz album i dotknij przycisk udostępniania w prawym górnym rogu, aby udostępnić.",
+        ),
+        "shareAnAlbumNow": MessageLookupByLibrary.simpleMessage(
+          "Udostępnij teraz album",
+        ),
         "shareLink": MessageLookupByLibrary.simpleMessage("Udostępnij link"),
         "shareMyVerificationID": m83,
         "shareOnlyWithThePeopleYouWant": MessageLookupByLibrary.simpleMessage(
-            "Udostępnij tylko ludziom, którym chcesz"),
+          "Udostępnij tylko ludziom, którym chcesz",
+        ),
         "shareTextConfirmOthersVerificationID": m84,
         "shareTextRecommendUsingEnte": MessageLookupByLibrary.simpleMessage(
-            "Pobierz Ente, abyśmy mogli łatwo udostępniać zdjęcia i wideo w oryginalnej jakości\n\nhttps://ente.io"),
+          "Pobierz Ente, abyśmy mogli łatwo udostępniać zdjęcia i wideo w oryginalnej jakości\n\nhttps://ente.io",
+        ),
         "shareTextReferralCode": m85,
         "shareWithNonenteUsers": MessageLookupByLibrary.simpleMessage(
-            "Udostępnij użytkownikom bez konta Ente"),
+          "Udostępnij użytkownikom bez konta Ente",
+        ),
         "shareWithPeopleSectionTitle": m86,
         "shareYourFirstAlbum": MessageLookupByLibrary.simpleMessage(
-            "Udostępnij swój pierwszy album"),
+          "Udostępnij swój pierwszy album",
+        ),
         "sharedAlbumSectionDescription": MessageLookupByLibrary.simpleMessage(
-            "Twórz wspólne albumy i współpracuj z innymi użytkownikami Ente, w tym z użytkownikami korzystającymi z bezpłatnych planów."),
-        "sharedByMe":
-            MessageLookupByLibrary.simpleMessage("Udostępnione przeze mnie"),
-        "sharedByYou":
-            MessageLookupByLibrary.simpleMessage("Udostępnione przez Ciebie"),
-        "sharedPhotoNotifications":
-            MessageLookupByLibrary.simpleMessage("Nowe udostępnione zdjęcia"),
-        "sharedPhotoNotificationsExplanation": MessageLookupByLibrary.simpleMessage(
-            "Otrzymuj powiadomienia, gdy ktoś doda zdjęcie do udostępnionego albumu, którego jesteś częścią"),
+          "Twórz wspólne albumy i współpracuj z innymi użytkownikami Ente, w tym z użytkownikami korzystającymi z bezpłatnych planów.",
+        ),
+        "sharedByMe": MessageLookupByLibrary.simpleMessage(
+          "Udostępnione przeze mnie",
+        ),
+        "sharedByYou": MessageLookupByLibrary.simpleMessage(
+          "Udostępnione przez Ciebie",
+        ),
+        "sharedPhotoNotifications": MessageLookupByLibrary.simpleMessage(
+          "Nowe udostępnione zdjęcia",
+        ),
+        "sharedPhotoNotificationsExplanation":
+            MessageLookupByLibrary.simpleMessage(
+          "Otrzymuj powiadomienia, gdy ktoś doda zdjęcie do udostępnionego albumu, którego jesteś częścią",
+        ),
         "sharedWith": m87,
         "sharedWithMe":
             MessageLookupByLibrary.simpleMessage("Udostępnione ze mną"),
-        "sharedWithYou":
-            MessageLookupByLibrary.simpleMessage("Udostępnione z Tobą"),
+        "sharedWithYou": MessageLookupByLibrary.simpleMessage(
+          "Udostępnione z Tobą",
+        ),
         "sharing": MessageLookupByLibrary.simpleMessage("Udostępnianie..."),
-        "shiftDatesAndTime":
-            MessageLookupByLibrary.simpleMessage("Zmień daty i czas"),
+        "shiftDatesAndTime": MessageLookupByLibrary.simpleMessage(
+          "Zmień daty i czas",
+        ),
         "showLessFaces":
             MessageLookupByLibrary.simpleMessage("Pokaż mniej twarzy"),
         "showMemories":
             MessageLookupByLibrary.simpleMessage("Pokaż wspomnienia"),
-        "showMoreFaces":
-            MessageLookupByLibrary.simpleMessage("Pokaż więcej twarzy"),
+        "showMoreFaces": MessageLookupByLibrary.simpleMessage(
+          "Pokaż więcej twarzy",
+        ),
         "showPerson": MessageLookupByLibrary.simpleMessage("Pokaż osobę"),
         "signOutFromOtherDevices": MessageLookupByLibrary.simpleMessage(
-            "Wyloguj z pozostałych urządzeń"),
+          "Wyloguj z pozostałych urządzeń",
+        ),
         "signOutOtherBody": MessageLookupByLibrary.simpleMessage(
-            "Jeśli uważasz, że ktoś może znać Twoje hasło, możesz wymusić wylogowanie na wszystkich innych urządzeniach korzystających z Twojego konta."),
+          "Jeśli uważasz, że ktoś może znać Twoje hasło, możesz wymusić wylogowanie na wszystkich innych urządzeniach korzystających z Twojego konta.",
+        ),
         "signOutOtherDevices": MessageLookupByLibrary.simpleMessage(
-            "Wyloguj z pozostałych urządzeń"),
+          "Wyloguj z pozostałych urządzeń",
+        ),
         "signUpTerms": MessageLookupByLibrary.simpleMessage(
-            "Akceptuję <u-terms>warunki korzystania z usługi</u-terms> i <u-policy>politykę prywatności</u-policy>"),
+          "Akceptuję <u-terms>warunki korzystania z usługi</u-terms> i <u-policy>politykę prywatności</u-policy>",
+        ),
         "singleFileDeleteFromDevice": m88,
         "singleFileDeleteHighlight": MessageLookupByLibrary.simpleMessage(
-            "To zostanie usunięte ze wszystkich albumów."),
+          "To zostanie usunięte ze wszystkich albumów.",
+        ),
         "singleFileInBothLocalAndRemote": m89,
         "singleFileInRemoteOnly": m90,
         "skip": MessageLookupByLibrary.simpleMessage("Pomiń"),
         "social": MessageLookupByLibrary.simpleMessage("Społeczność"),
         "someItemsAreInBothEnteAndYourDevice":
             MessageLookupByLibrary.simpleMessage(
-                "Niektóre elementy są zarówno w Ente, jak i na Twoim urządzeniu."),
+          "Niektóre elementy są zarówno w Ente, jak i na Twoim urządzeniu.",
+        ),
         "someOfTheFilesYouAreTryingToDeleteAre":
             MessageLookupByLibrary.simpleMessage(
-                "Niektóre z plików, które próbujesz usunąć, są dostępne tylko na Twoim urządzeniu i nie można ich odzyskać po usunięciu"),
+          "Niektóre z plików, które próbujesz usunąć, są dostępne tylko na Twoim urządzeniu i nie można ich odzyskać po usunięciu",
+        ),
         "someoneSharingAlbumsWithYouShouldSeeTheSameId":
             MessageLookupByLibrary.simpleMessage(
-                "Osoba udostępniająca albumy powinna widzieć ten sam identyfikator na swoim urządzeniu."),
-        "somethingWentWrong":
-            MessageLookupByLibrary.simpleMessage("Coś poszło nie tak"),
+          "Osoba udostępniająca albumy powinna widzieć ten sam identyfikator na swoim urządzeniu.",
+        ),
+        "somethingWentWrong": MessageLookupByLibrary.simpleMessage(
+          "Coś poszło nie tak",
+        ),
         "somethingWentWrongPleaseTryAgain":
             MessageLookupByLibrary.simpleMessage(
-                "Coś poszło nie tak, spróbuj ponownie"),
+          "Coś poszło nie tak, spróbuj ponownie",
+        ),
         "sorry": MessageLookupByLibrary.simpleMessage("Przepraszamy"),
         "sorryBackupFailedDesc": MessageLookupByLibrary.simpleMessage(
-            "Przepraszamy, nie mogliśmy utworzyć kopii zapasowej tego pliku teraz, spróbujemy ponownie później."),
+          "Przepraszamy, nie mogliśmy utworzyć kopii zapasowej tego pliku teraz, spróbujemy ponownie później.",
+        ),
         "sorryCouldNotAddToFavorites": MessageLookupByLibrary.simpleMessage(
-            "Przepraszamy, nie udało się dodać do ulubionych!"),
+          "Przepraszamy, nie udało się dodać do ulubionych!",
+        ),
         "sorryCouldNotRemoveFromFavorites":
             MessageLookupByLibrary.simpleMessage(
-                "Przepraszamy, nie udało się usunąć z ulubionych!"),
+          "Przepraszamy, nie udało się usunąć z ulubionych!",
+        ),
         "sorryTheCodeYouveEnteredIsIncorrect":
             MessageLookupByLibrary.simpleMessage(
-                "Niestety, wprowadzony kod jest nieprawidłowy"),
+          "Niestety, wprowadzony kod jest nieprawidłowy",
+        ),
         "sorryWeCouldNotGenerateSecureKeysOnThisDevicennplease":
             MessageLookupByLibrary.simpleMessage(
-                "Przepraszamy, nie mogliśmy wygenerować bezpiecznych kluczy na tym urządzeniu.\n\nZarejestruj się z innego urządzenia."),
+          "Przepraszamy, nie mogliśmy wygenerować bezpiecznych kluczy na tym urządzeniu.\n\nZarejestruj się z innego urządzenia.",
+        ),
         "sorryWeHadToPauseYourBackups": MessageLookupByLibrary.simpleMessage(
-            "Przepraszamy, musieliśmy wstrzymać tworzenie kopii zapasowych"),
+          "Przepraszamy, musieliśmy wstrzymać tworzenie kopii zapasowych",
+        ),
         "sort": MessageLookupByLibrary.simpleMessage("Sortuj"),
         "sortAlbumsBy": MessageLookupByLibrary.simpleMessage("Sortuj według"),
         "sortNewestFirst":
@@ -4470,129 +2501,171 @@
         "sparkleSuccess": MessageLookupByLibrary.simpleMessage("✨ Sukces"),
         "sportsWithThem": m91,
         "spotlightOnThem": m92,
-        "spotlightOnYourself":
-            MessageLookupByLibrary.simpleMessage("Uwaga na siebie"),
-        "startAccountRecoveryTitle":
-            MessageLookupByLibrary.simpleMessage("Rozpocznij odzyskiwanie"),
+        "spotlightOnYourself": MessageLookupByLibrary.simpleMessage(
+          "Uwaga na siebie",
+        ),
+        "startAccountRecoveryTitle": MessageLookupByLibrary.simpleMessage(
+          "Rozpocznij odzyskiwanie",
+        ),
         "startBackup": MessageLookupByLibrary.simpleMessage(
-            "Uruchom tworzenie kopii zapasowej"),
+          "Uruchom tworzenie kopii zapasowej",
+        ),
         "status": MessageLookupByLibrary.simpleMessage("Stan"),
         "stopCastingBody": MessageLookupByLibrary.simpleMessage(
-            "Czy chcesz przestać wyświetlać?"),
-        "stopCastingTitle":
-            MessageLookupByLibrary.simpleMessage("Zatrzymaj wyświetlanie"),
+          "Czy chcesz przestać wyświetlać?",
+        ),
+        "stopCastingTitle": MessageLookupByLibrary.simpleMessage(
+          "Zatrzymaj wyświetlanie",
+        ),
         "storage": MessageLookupByLibrary.simpleMessage("Pamięć"),
         "storageBreakupFamily": MessageLookupByLibrary.simpleMessage("Rodzina"),
         "storageBreakupYou": MessageLookupByLibrary.simpleMessage("Ty"),
         "storageInGB": m93,
-        "storageLimitExceeded":
-            MessageLookupByLibrary.simpleMessage("Przekroczono limit pamięci"),
+        "storageLimitExceeded": MessageLookupByLibrary.simpleMessage(
+          "Przekroczono limit pamięci",
+        ),
         "storageUsageInfo": m94,
         "strongStrength": MessageLookupByLibrary.simpleMessage("Silne"),
         "subAlreadyLinkedErrMessage": m95,
         "subWillBeCancelledOn": m96,
         "subscribe": MessageLookupByLibrary.simpleMessage("Subskrybuj"),
         "subscribeToEnableSharing": MessageLookupByLibrary.simpleMessage(
-            "Potrzebujesz aktywnej płatnej subskrypcji, aby włączyć udostępnianie."),
+          "Potrzebujesz aktywnej płatnej subskrypcji, aby włączyć udostępnianie.",
+        ),
         "subscription": MessageLookupByLibrary.simpleMessage("Subskrypcja"),
         "success": MessageLookupByLibrary.simpleMessage("Sukces"),
-        "successfullyArchived":
-            MessageLookupByLibrary.simpleMessage("Pomyślnie zarchiwizowano"),
+        "successfullyArchived": MessageLookupByLibrary.simpleMessage(
+          "Pomyślnie zarchiwizowano",
+        ),
         "successfullyHid":
             MessageLookupByLibrary.simpleMessage("Pomyślnie ukryto"),
         "successfullyUnarchived": MessageLookupByLibrary.simpleMessage(
-            "Pomyślnie przywrócono z archiwum"),
-        "successfullyUnhid":
-            MessageLookupByLibrary.simpleMessage("Pomyślnie odkryto"),
-        "suggestFeatures":
-            MessageLookupByLibrary.simpleMessage("Zaproponuj funkcje"),
+          "Pomyślnie przywrócono z archiwum",
+        ),
+        "successfullyUnhid": MessageLookupByLibrary.simpleMessage(
+          "Pomyślnie odkryto",
+        ),
+        "suggestFeatures": MessageLookupByLibrary.simpleMessage(
+          "Zaproponuj funkcje",
+        ),
         "sunrise": MessageLookupByLibrary.simpleMessage("Na horyzoncie"),
         "support": MessageLookupByLibrary.simpleMessage("Wsparcie techniczne"),
         "syncProgress": m97,
-        "syncStopped":
-            MessageLookupByLibrary.simpleMessage("Synchronizacja zatrzymana"),
+        "syncStopped": MessageLookupByLibrary.simpleMessage(
+          "Synchronizacja zatrzymana",
+        ),
         "syncing": MessageLookupByLibrary.simpleMessage("Synchronizowanie..."),
         "systemTheme": MessageLookupByLibrary.simpleMessage("Systemowy"),
         "tapToCopy":
             MessageLookupByLibrary.simpleMessage("naciśnij aby skopiować"),
-        "tapToEnterCode":
-            MessageLookupByLibrary.simpleMessage("Stuknij, aby wprowadzić kod"),
-        "tapToUnlock":
-            MessageLookupByLibrary.simpleMessage("Naciśnij, aby odblokować"),
-        "tapToUpload":
-            MessageLookupByLibrary.simpleMessage("Naciśnij, aby przesłać"),
+        "tapToEnterCode": MessageLookupByLibrary.simpleMessage(
+          "Stuknij, aby wprowadzić kod",
+        ),
+        "tapToUnlock": MessageLookupByLibrary.simpleMessage(
+          "Naciśnij, aby odblokować",
+        ),
+        "tapToUpload": MessageLookupByLibrary.simpleMessage(
+          "Naciśnij, aby przesłać",
+        ),
         "tapToUploadIsIgnoredDue": m98,
-        "tempErrorContactSupportIfPersists": MessageLookupByLibrary.simpleMessage(
-            "Wygląda na to, że coś poszło nie tak. Spróbuj ponownie po pewnym czasie. Jeśli błąd będzie się powtarzał, skontaktuj się z naszym zespołem pomocy technicznej."),
+        "tempErrorContactSupportIfPersists":
+            MessageLookupByLibrary.simpleMessage(
+          "Wygląda na to, że coś poszło nie tak. Spróbuj ponownie po pewnym czasie. Jeśli błąd będzie się powtarzał, skontaktuj się z naszym zespołem pomocy technicznej.",
+        ),
         "terminate": MessageLookupByLibrary.simpleMessage("Zakończ"),
-        "terminateSession":
-            MessageLookupByLibrary.simpleMessage("Zakończyć sesję?"),
+        "terminateSession": MessageLookupByLibrary.simpleMessage(
+          "Zakończyć sesję?",
+        ),
         "terms": MessageLookupByLibrary.simpleMessage("Warunki"),
         "termsOfServicesTitle":
             MessageLookupByLibrary.simpleMessage("Regulamin"),
         "thankYou": MessageLookupByLibrary.simpleMessage("Dziękujemy"),
-        "thankYouForSubscribing":
-            MessageLookupByLibrary.simpleMessage("Dziękujemy za subskrypcję!"),
+        "thankYouForSubscribing": MessageLookupByLibrary.simpleMessage(
+          "Dziękujemy za subskrypcję!",
+        ),
         "theDownloadCouldNotBeCompleted": MessageLookupByLibrary.simpleMessage(
-            "Pobieranie nie mogło zostać ukończone"),
+          "Pobieranie nie mogło zostać ukończone",
+        ),
         "theLinkYouAreTryingToAccessHasExpired":
             MessageLookupByLibrary.simpleMessage(
-                "Link, do którego próbujesz uzyskać dostęp, wygasł."),
-        "thePersonGroupsWillNotBeDisplayed": MessageLookupByLibrary.simpleMessage(
-            "Grupy osób nie będą już wyświetlane w sekcji ludzi. Zdjęcia pozostaną nienaruszone."),
+          "Link, do którego próbujesz uzyskać dostęp, wygasł.",
+        ),
+        "thePersonGroupsWillNotBeDisplayed":
+            MessageLookupByLibrary.simpleMessage(
+          "Grupy osób nie będą już wyświetlane w sekcji ludzi. Zdjęcia pozostaną nienaruszone.",
+        ),
         "thePersonWillNotBeDisplayed": MessageLookupByLibrary.simpleMessage(
-            "Osoba nie będzie już wyświetlana w sekcji ludzi. Zdjęcia pozostaną nienaruszone."),
+          "Osoba nie będzie już wyświetlana w sekcji ludzi. Zdjęcia pozostaną nienaruszone.",
+        ),
         "theRecoveryKeyYouEnteredIsIncorrect":
             MessageLookupByLibrary.simpleMessage(
-                "Wprowadzony klucz odzyskiwania jest nieprawidłowy"),
+          "Wprowadzony klucz odzyskiwania jest nieprawidłowy",
+        ),
         "theme": MessageLookupByLibrary.simpleMessage("Motyw"),
         "theseItemsWillBeDeletedFromYourDevice":
             MessageLookupByLibrary.simpleMessage(
-                "Te elementy zostaną usunięte z Twojego urządzenia."),
+          "Te elementy zostaną usunięte z Twojego urządzenia.",
+        ),
         "theyAlsoGetXGb": m99,
         "theyWillBeDeletedFromAllAlbums": MessageLookupByLibrary.simpleMessage(
-            "Zostaną one usunięte ze wszystkich albumów."),
+          "Zostaną one usunięte ze wszystkich albumów.",
+        ),
         "thisActionCannotBeUndone": MessageLookupByLibrary.simpleMessage(
-            "Tej czynności nie można cofnąć"),
+          "Tej czynności nie można cofnąć",
+        ),
         "thisAlbumAlreadyHDACollaborativeLink":
             MessageLookupByLibrary.simpleMessage(
-                "Ten album posiada już link do współpracy"),
+          "Ten album posiada już link do współpracy",
+        ),
         "thisCanBeUsedToRecoverYourAccountIfYou":
             MessageLookupByLibrary.simpleMessage(
-                "Można go użyć do odzyskania konta w przypadku utraty swojej drugiej metody uwierzytelniania"),
+          "Można go użyć do odzyskania konta w przypadku utraty swojej drugiej metody uwierzytelniania",
+        ),
         "thisDevice": MessageLookupByLibrary.simpleMessage("To urządzenie"),
-        "thisEmailIsAlreadyInUse":
-            MessageLookupByLibrary.simpleMessage("Ten e-mail jest już używany"),
+        "thisEmailIsAlreadyInUse": MessageLookupByLibrary.simpleMessage(
+          "Ten e-mail jest już używany",
+        ),
         "thisImageHasNoExifData": MessageLookupByLibrary.simpleMessage(
-            "Ten obraz nie posiada danych exif"),
+          "Ten obraz nie posiada danych exif",
+        ),
         "thisIsMeExclamation": MessageLookupByLibrary.simpleMessage("To ja!"),
         "thisIsPersonVerificationId": m100,
         "thisIsYourVerificationId": MessageLookupByLibrary.simpleMessage(
-            "To jest Twój Identyfikator Weryfikacji"),
-        "thisWeekThroughTheYears":
-            MessageLookupByLibrary.simpleMessage("Ten tydzień przez lata"),
+          "To jest Twój Identyfikator Weryfikacji",
+        ),
+        "thisWeekThroughTheYears": MessageLookupByLibrary.simpleMessage(
+          "Ten tydzień przez lata",
+        ),
         "thisWillLogYouOutOfTheFollowingDevice":
             MessageLookupByLibrary.simpleMessage(
-                "To wyloguje Cię z tego urządzenia:"),
+          "To wyloguje Cię z tego urządzenia:",
+        ),
         "thisWillLogYouOutOfThisDevice": MessageLookupByLibrary.simpleMessage(
-            "To wyloguje Cię z tego urządzenia!"),
+          "To wyloguje Cię z tego urządzenia!",
+        ),
         "thisWillMakeTheDateAndTimeOfAllSelected":
             MessageLookupByLibrary.simpleMessage(
-                "To sprawi, że data i czas wszystkich wybranych zdjęć będą takie same."),
+          "To sprawi, że data i czas wszystkich wybranych zdjęć będą takie same.",
+        ),
         "thisWillRemovePublicLinksOfAllSelectedQuickLinks":
             MessageLookupByLibrary.simpleMessage(
-                "Spowoduje to usunięcie publicznych linków wszystkich zaznaczonych szybkich linków."),
+          "Spowoduje to usunięcie publicznych linków wszystkich zaznaczonych szybkich linków.",
+        ),
         "throughTheYears": m102,
         "toEnableAppLockPleaseSetupDevicePasscodeOrScreen":
             MessageLookupByLibrary.simpleMessage(
-                "Aby włączyć blokadę aplikacji, należy skonfigurować hasło urządzenia lub blokadę ekranu w ustawieniach systemu."),
-        "toHideAPhotoOrVideo":
-            MessageLookupByLibrary.simpleMessage("Aby ukryć zdjęcie lub wideo"),
+          "Aby włączyć blokadę aplikacji, należy skonfigurować hasło urządzenia lub blokadę ekranu w ustawieniach systemu.",
+        ),
+        "toHideAPhotoOrVideo": MessageLookupByLibrary.simpleMessage(
+          "Aby ukryć zdjęcie lub wideo",
+        ),
         "toResetVerifyEmail": MessageLookupByLibrary.simpleMessage(
-            "Aby zresetować hasło, najpierw zweryfikuj swój adres e-mail."),
+          "Aby zresetować hasło, najpierw zweryfikuj swój adres e-mail.",
+        ),
         "todaysLogs": MessageLookupByLibrary.simpleMessage("Dzisiejsze logi"),
-        "tooManyIncorrectAttempts":
-            MessageLookupByLibrary.simpleMessage("Zbyt wiele błędnych prób"),
+        "tooManyIncorrectAttempts": MessageLookupByLibrary.simpleMessage(
+          "Zbyt wiele błędnych prób",
+        ),
         "total": MessageLookupByLibrary.simpleMessage("ogółem"),
         "totalSize": MessageLookupByLibrary.simpleMessage("Całkowity rozmiar"),
         "trash": MessageLookupByLibrary.simpleMessage("Kosz"),
@@ -4604,125 +2677,162 @@
         "trustedInviteBody": m106,
         "tryAgain": MessageLookupByLibrary.simpleMessage("Spróbuj ponownie"),
         "turnOnBackupForAutoUpload": MessageLookupByLibrary.simpleMessage(
-            "Włącz kopię zapasową, aby automatycznie przesyłać pliki dodane do folderu urządzenia do Ente."),
+          "Włącz kopię zapasową, aby automatycznie przesyłać pliki dodane do folderu urządzenia do Ente.",
+        ),
         "twitter": MessageLookupByLibrary.simpleMessage("Twitter"),
         "twoMonthsFreeOnYearlyPlans": MessageLookupByLibrary.simpleMessage(
-            "2 miesiące za darmo na planach rocznych"),
+          "2 miesiące za darmo na planach rocznych",
+        ),
         "twofactor": MessageLookupByLibrary.simpleMessage(
-            "Uwierzytelnianie dwustopniowe"),
+          "Uwierzytelnianie dwustopniowe",
+        ),
         "twofactorAuthenticationHasBeenDisabled":
             MessageLookupByLibrary.simpleMessage(
-                "Uwierzytelnianie dwustopniowe zostało wyłączone"),
+          "Uwierzytelnianie dwustopniowe zostało wyłączone",
+        ),
         "twofactorAuthenticationPageTitle":
             MessageLookupByLibrary.simpleMessage(
-                "Uwierzytelnianie dwustopniowe"),
+          "Uwierzytelnianie dwustopniowe",
+        ),
         "twofactorAuthenticationSuccessfullyReset":
             MessageLookupByLibrary.simpleMessage(
-                "Pomyślnie zresetowano uwierzytelnianie dwustopniowe"),
+          "Pomyślnie zresetowano uwierzytelnianie dwustopniowe",
+        ),
         "twofactorSetup": MessageLookupByLibrary.simpleMessage(
-            "Uwierzytelnianie dwustopniowe"),
+          "Uwierzytelnianie dwustopniowe",
+        ),
         "typeOfGallerGallerytypeIsNotSupportedForRename": m107,
         "unarchive":
             MessageLookupByLibrary.simpleMessage("Przywróć z archiwum"),
-        "unarchiveAlbum":
-            MessageLookupByLibrary.simpleMessage("Przywróć album z archiwum"),
-        "unarchiving":
-            MessageLookupByLibrary.simpleMessage("Usuwanie z archiwum..."),
+        "unarchiveAlbum": MessageLookupByLibrary.simpleMessage(
+          "Przywróć album z archiwum",
+        ),
+        "unarchiving": MessageLookupByLibrary.simpleMessage(
+          "Usuwanie z archiwum...",
+        ),
         "unavailableReferralCode": MessageLookupByLibrary.simpleMessage(
-            "Przepraszamy, ten kod jest niedostępny."),
+          "Przepraszamy, ten kod jest niedostępny.",
+        ),
         "uncategorized": MessageLookupByLibrary.simpleMessage("Bez kategorii"),
         "unhide": MessageLookupByLibrary.simpleMessage("Odkryj"),
         "unhideToAlbum":
             MessageLookupByLibrary.simpleMessage("Odkryj do albumu"),
         "unhiding": MessageLookupByLibrary.simpleMessage("Odkrywanie..."),
-        "unhidingFilesToAlbum":
-            MessageLookupByLibrary.simpleMessage("Odkrywanie plików do albumu"),
+        "unhidingFilesToAlbum": MessageLookupByLibrary.simpleMessage(
+          "Odkrywanie plików do albumu",
+        ),
         "unlock": MessageLookupByLibrary.simpleMessage("Odblokuj"),
         "unpinAlbum": MessageLookupByLibrary.simpleMessage("Odepnij album"),
         "unselectAll": MessageLookupByLibrary.simpleMessage("Odznacz wszystko"),
         "update": MessageLookupByLibrary.simpleMessage("Aktualizuj"),
-        "updateAvailable":
-            MessageLookupByLibrary.simpleMessage("Dostępna jest aktualizacja"),
+        "updateAvailable": MessageLookupByLibrary.simpleMessage(
+          "Dostępna jest aktualizacja",
+        ),
         "updatingFolderSelection": MessageLookupByLibrary.simpleMessage(
-            "Aktualizowanie wyboru folderu..."),
+          "Aktualizowanie wyboru folderu...",
+        ),
         "upgrade": MessageLookupByLibrary.simpleMessage("Ulepsz"),
         "uploadIsIgnoredDueToIgnorereason": m108,
         "uploadingFilesToAlbum": MessageLookupByLibrary.simpleMessage(
-            "Przesyłanie plików do albumu..."),
+          "Przesyłanie plików do albumu...",
+        ),
         "uploadingMultipleMemories": m109,
         "uploadingSingleMemory": MessageLookupByLibrary.simpleMessage(
-            "Zachowywanie 1 wspomnienia..."),
+          "Zachowywanie 1 wspomnienia...",
+        ),
         "upto50OffUntil4thDec": MessageLookupByLibrary.simpleMessage(
-            "Do 50% zniżki, do 4 grudnia."),
+          "Do 50% zniżki, do 4 grudnia.",
+        ),
         "usableReferralStorageInfo": MessageLookupByLibrary.simpleMessage(
-            "Użyteczna przestrzeń dyskowa jest ograniczona przez Twój obecny plan. Nadmiar zadeklarowanej przestrzeni dyskowej stanie się automatycznie użyteczny po uaktualnieniu planu."),
+          "Użyteczna przestrzeń dyskowa jest ograniczona przez Twój obecny plan. Nadmiar zadeklarowanej przestrzeni dyskowej stanie się automatycznie użyteczny po uaktualnieniu planu.",
+        ),
         "useAsCover": MessageLookupByLibrary.simpleMessage("Użyj jako okładki"),
         "useDifferentPlayerInfo": MessageLookupByLibrary.simpleMessage(
-            "Masz problem z odtwarzaniem tego wideo? Przytrzymaj tutaj, aby spróbować innego odtwarzacza."),
+          "Masz problem z odtwarzaniem tego wideo? Przytrzymaj tutaj, aby spróbować innego odtwarzacza.",
+        ),
         "usePublicLinksForPeopleNotOnEnte":
             MessageLookupByLibrary.simpleMessage(
-                "Użyj publicznych linków dla osób spoza Ente"),
-        "useRecoveryKey":
-            MessageLookupByLibrary.simpleMessage("Użyj kodu odzyskiwania"),
-        "useSelectedPhoto":
-            MessageLookupByLibrary.simpleMessage("Użyj zaznaczone zdjęcie"),
+          "Użyj publicznych linków dla osób spoza Ente",
+        ),
+        "useRecoveryKey": MessageLookupByLibrary.simpleMessage(
+          "Użyj kodu odzyskiwania",
+        ),
+        "useSelectedPhoto": MessageLookupByLibrary.simpleMessage(
+          "Użyj zaznaczone zdjęcie",
+        ),
         "usedSpace": MessageLookupByLibrary.simpleMessage("Zajęta przestrzeń"),
         "validTill": m110,
         "verificationFailedPleaseTryAgain":
             MessageLookupByLibrary.simpleMessage(
-                "Weryfikacja nie powiodła się, spróbuj ponownie"),
-        "verificationId":
-            MessageLookupByLibrary.simpleMessage("Identyfikator weryfikacyjny"),
+          "Weryfikacja nie powiodła się, spróbuj ponownie",
+        ),
+        "verificationId": MessageLookupByLibrary.simpleMessage(
+          "Identyfikator weryfikacyjny",
+        ),
         "verify": MessageLookupByLibrary.simpleMessage("Zweryfikuj"),
-        "verifyEmail":
-            MessageLookupByLibrary.simpleMessage("Zweryfikuj adres e-mail"),
+        "verifyEmail": MessageLookupByLibrary.simpleMessage(
+          "Zweryfikuj adres e-mail",
+        ),
         "verifyEmailID": m111,
         "verifyIDLabel": MessageLookupByLibrary.simpleMessage("Zweryfikuj"),
-        "verifyPasskey":
-            MessageLookupByLibrary.simpleMessage("Zweryfikuj klucz dostępu"),
+        "verifyPasskey": MessageLookupByLibrary.simpleMessage(
+          "Zweryfikuj klucz dostępu",
+        ),
         "verifyPassword":
             MessageLookupByLibrary.simpleMessage("Zweryfikuj hasło"),
         "verifying": MessageLookupByLibrary.simpleMessage("Weryfikowanie..."),
         "verifyingRecoveryKey": MessageLookupByLibrary.simpleMessage(
-            "Weryfikowanie klucza odzyskiwania..."),
+          "Weryfikowanie klucza odzyskiwania...",
+        ),
         "videoInfo": MessageLookupByLibrary.simpleMessage("Informacje Wideo"),
         "videoSmallCase": MessageLookupByLibrary.simpleMessage("wideo"),
-        "videoStreaming":
-            MessageLookupByLibrary.simpleMessage("Streamowalne wideo"),
+        "videoStreaming": MessageLookupByLibrary.simpleMessage(
+          "Streamowalne wideo",
+        ),
         "videos": MessageLookupByLibrary.simpleMessage("Wideo"),
-        "viewActiveSessions":
-            MessageLookupByLibrary.simpleMessage("Zobacz aktywne sesje"),
+        "viewActiveSessions": MessageLookupByLibrary.simpleMessage(
+          "Zobacz aktywne sesje",
+        ),
         "viewAddOnButton":
             MessageLookupByLibrary.simpleMessage("Zobacz dodatki"),
         "viewAll": MessageLookupByLibrary.simpleMessage("Pokaż wszystkie"),
         "viewAllExifData": MessageLookupByLibrary.simpleMessage(
-            "Wyświetl wszystkie dane EXIF"),
+          "Wyświetl wszystkie dane EXIF",
+        ),
         "viewLargeFiles": MessageLookupByLibrary.simpleMessage("Duże pliki"),
         "viewLargeFilesDesc": MessageLookupByLibrary.simpleMessage(
-            "Wyświetl pliki zużywające największą ilość pamięci."),
+          "Wyświetl pliki zużywające największą ilość pamięci.",
+        ),
         "viewLogs": MessageLookupByLibrary.simpleMessage("Wyświetl logi"),
         "viewPersonToUnlink": m112,
-        "viewRecoveryKey":
-            MessageLookupByLibrary.simpleMessage("Zobacz klucz odzyskiwania"),
+        "viewRecoveryKey": MessageLookupByLibrary.simpleMessage(
+          "Zobacz klucz odzyskiwania",
+        ),
         "viewer": MessageLookupByLibrary.simpleMessage("Widz"),
         "visitWebToManage": MessageLookupByLibrary.simpleMessage(
-            "Odwiedź stronę web.ente.io, aby zarządzać subskrypcją"),
+          "Odwiedź stronę web.ente.io, aby zarządzać subskrypcją",
+        ),
         "waitingForVerification": MessageLookupByLibrary.simpleMessage(
-            "Oczekiwanie na weryfikację..."),
-        "waitingForWifi":
-            MessageLookupByLibrary.simpleMessage("Czekanie na WiFi..."),
+          "Oczekiwanie na weryfikację...",
+        ),
+        "waitingForWifi": MessageLookupByLibrary.simpleMessage(
+          "Czekanie na WiFi...",
+        ),
         "warning": MessageLookupByLibrary.simpleMessage("Uwaga"),
-        "weAreOpenSource":
-            MessageLookupByLibrary.simpleMessage("Posiadamy otwarte źródło!"),
+        "weAreOpenSource": MessageLookupByLibrary.simpleMessage(
+          "Posiadamy otwarte źródło!",
+        ),
         "weDontSupportEditingPhotosAndAlbumsThatYouDont":
             MessageLookupByLibrary.simpleMessage(
-                "Nie wspieramy edycji zdjęć i albumów, których jeszcze nie posiadasz"),
+          "Nie wspieramy edycji zdjęć i albumów, których jeszcze nie posiadasz",
+        ),
         "weHaveSendEmailTo": m114,
         "weakStrength": MessageLookupByLibrary.simpleMessage("Słabe"),
         "welcomeBack": MessageLookupByLibrary.simpleMessage("Witaj ponownie!"),
         "whatsNew": MessageLookupByLibrary.simpleMessage("Co nowego"),
         "whyAddTrustContact": MessageLookupByLibrary.simpleMessage(
-            "Zaufany kontakt może pomóc w odzyskaniu Twoich danych."),
+          "Zaufany kontakt może pomóc w odzyskaniu Twoich danych.",
+        ),
         "widgets": MessageLookupByLibrary.simpleMessage("Widżety"),
         "wishThemAHappyBirthday": m115,
         "yearShort": MessageLookupByLibrary.simpleMessage("r"),
@@ -4730,66 +2840,87 @@
         "yearsAgo": m116,
         "yes": MessageLookupByLibrary.simpleMessage("Tak"),
         "yesCancel": MessageLookupByLibrary.simpleMessage("Tak, anuluj"),
-        "yesConvertToViewer":
-            MessageLookupByLibrary.simpleMessage("Tak, konwertuj na widza"),
+        "yesConvertToViewer": MessageLookupByLibrary.simpleMessage(
+          "Tak, konwertuj na widza",
+        ),
         "yesDelete": MessageLookupByLibrary.simpleMessage("Tak, usuń"),
-        "yesDiscardChanges":
-            MessageLookupByLibrary.simpleMessage("Tak, odrzuć zmiany"),
+        "yesDiscardChanges": MessageLookupByLibrary.simpleMessage(
+          "Tak, odrzuć zmiany",
+        ),
         "yesIgnore": MessageLookupByLibrary.simpleMessage("Tak, ignoruj"),
         "yesLogout": MessageLookupByLibrary.simpleMessage("Tak, wyloguj"),
         "yesRemove": MessageLookupByLibrary.simpleMessage("Tak, usuń"),
         "yesRenew": MessageLookupByLibrary.simpleMessage("Tak, Odnów"),
-        "yesResetPerson":
-            MessageLookupByLibrary.simpleMessage("Tak, zresetuj osobę"),
+        "yesResetPerson": MessageLookupByLibrary.simpleMessage(
+          "Tak, zresetuj osobę",
+        ),
         "you": MessageLookupByLibrary.simpleMessage("Ty"),
         "youAndThem": m117,
-        "youAreOnAFamilyPlan":
-            MessageLookupByLibrary.simpleMessage("Jesteś w planie rodzinnym!"),
+        "youAreOnAFamilyPlan": MessageLookupByLibrary.simpleMessage(
+          "Jesteś w planie rodzinnym!",
+        ),
         "youAreOnTheLatestVersion": MessageLookupByLibrary.simpleMessage(
-            "Korzystasz z najnowszej wersji"),
+          "Korzystasz z najnowszej wersji",
+        ),
         "youCanAtMaxDoubleYourStorage": MessageLookupByLibrary.simpleMessage(
-            "* Maksymalnie możesz podwoić swoją przestrzeń dyskową"),
+          "* Maksymalnie możesz podwoić swoją przestrzeń dyskową",
+        ),
         "youCanManageYourLinksInTheShareTab":
             MessageLookupByLibrary.simpleMessage(
-                "Możesz zarządzać swoimi linkami w zakładce udostępnianie."),
+          "Możesz zarządzać swoimi linkami w zakładce udostępnianie.",
+        ),
         "youCanTrySearchingForADifferentQuery":
             MessageLookupByLibrary.simpleMessage(
-                "Możesz spróbować wyszukać inne zapytanie."),
+          "Możesz spróbować wyszukać inne zapytanie.",
+        ),
         "youCannotDowngradeToThisPlan": MessageLookupByLibrary.simpleMessage(
-            "Nie możesz przejść do tego planu"),
+          "Nie możesz przejść do tego planu",
+        ),
         "youCannotShareWithYourself": MessageLookupByLibrary.simpleMessage(
-            "Nie możesz udostępnić samemu sobie"),
+          "Nie możesz udostępnić samemu sobie",
+        ),
         "youDontHaveAnyArchivedItems": MessageLookupByLibrary.simpleMessage(
-            "Nie masz żadnych zarchiwizowanych elementów."),
+          "Nie masz żadnych zarchiwizowanych elementów.",
+        ),
         "youHaveSuccessfullyFreedUp": m118,
         "yourAccountHasBeenDeleted": MessageLookupByLibrary.simpleMessage(
-            "Twoje konto zostało usunięte"),
+          "Twoje konto zostało usunięte",
+        ),
         "yourMap": MessageLookupByLibrary.simpleMessage("Twoja mapa"),
         "yourPlanWasSuccessfullyDowngraded":
             MessageLookupByLibrary.simpleMessage(
-                "Twój plan został pomyślnie obniżony"),
+          "Twój plan został pomyślnie obniżony",
+        ),
         "yourPlanWasSuccessfullyUpgraded": MessageLookupByLibrary.simpleMessage(
-            "Twój plan został pomyślnie ulepszony"),
+          "Twój plan został pomyślnie ulepszony",
+        ),
         "yourPurchaseWasSuccessful": MessageLookupByLibrary.simpleMessage(
-            "Twój zakup zakończył się pomyślnie"),
+          "Twój zakup zakończył się pomyślnie",
+        ),
         "yourStorageDetailsCouldNotBeFetched":
             MessageLookupByLibrary.simpleMessage(
-                "Nie można pobrać szczegółów pamięci"),
-        "yourSubscriptionHasExpired":
-            MessageLookupByLibrary.simpleMessage("Twoja subskrypcja wygasła"),
+          "Nie można pobrać szczegółów pamięci",
+        ),
+        "yourSubscriptionHasExpired": MessageLookupByLibrary.simpleMessage(
+          "Twoja subskrypcja wygasła",
+        ),
         "yourSubscriptionWasUpdatedSuccessfully":
             MessageLookupByLibrary.simpleMessage(
-                "Twoja subskrypcja została pomyślnie zaktualizowana"),
+          "Twoja subskrypcja została pomyślnie zaktualizowana",
+        ),
         "yourVerificationCodeHasExpired": MessageLookupByLibrary.simpleMessage(
-            "Twój kod weryfikacyjny wygasł"),
+          "Twój kod weryfikacyjny wygasł",
+        ),
         "youveNoDuplicateFilesThatCanBeCleared":
             MessageLookupByLibrary.simpleMessage(
-                "Nie masz zduplikowanych plików, które można wyczyścić"),
+          "Nie masz zduplikowanych plików, które można wyczyścić",
+        ),
         "youveNoFilesInThisAlbumThatCanBeDeleted":
             MessageLookupByLibrary.simpleMessage(
-                "Nie masz żadnych plików w tym albumie, które można usunąć"),
+          "Nie masz żadnych plików w tym albumie, które można usunąć",
+        ),
         "zoomOutToSeePhotos": MessageLookupByLibrary.simpleMessage(
-            "Pomniejsz, aby zobaczyć zdjęcia")
+          "Pomniejsz, aby zobaczyć zdjęcia",
+        ),
       };
->>>>>>> 7d9cfd85
 }