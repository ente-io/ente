--- conflicted
+++ resolved
@@ -45,885 +45,674 @@
 
   final messages = _notInlinedMessages(_notInlinedMessages);
   static Map<String, Function> _notInlinedMessages(_) => <String, Function>{
-        "aNewVersionOfEnteIsAvailable": MessageLookupByLibrary.simpleMessage(
-          "Je dostupná nová verze Ente.",
-        ),
-        "acceptTrustInvite": MessageLookupByLibrary.simpleMessage(
-          "Přijmout pozvání",
-        ),
-        "account": MessageLookupByLibrary.simpleMessage("Účet"),
-        "accountWelcomeBack":
-            MessageLookupByLibrary.simpleMessage("Vítejte zpět!"),
-        "ackPasswordLostWarning": MessageLookupByLibrary.simpleMessage(
-<<<<<<< HEAD
-          "Rozumím, že pokud zapomenu své heslo, mohu přijít o data, jelikož má data jsou <underline>koncově šifrována</underline>.",
-        ),
-=======
-            "Rozumím, že pokud zapomenu své heslo, mohu přijít o data, jelikož má data jsou <underline>koncově šifrována</underline>."),
->>>>>>> b66348f2
-        "activeSessions":
-            MessageLookupByLibrary.simpleMessage("Aktivní relace"),
-        "add": MessageLookupByLibrary.simpleMessage("Přidat"),
-        "addFiles": MessageLookupByLibrary.simpleMessage("Přidat soubory"),
-        "addLocation": MessageLookupByLibrary.simpleMessage("Přidat polohu"),
-        "addLocationButton": MessageLookupByLibrary.simpleMessage("Přidat"),
-        "addMore": MessageLookupByLibrary.simpleMessage("Přidat další"),
-        "addName": MessageLookupByLibrary.simpleMessage("Přidat název"),
-        "addNew": MessageLookupByLibrary.simpleMessage("Přidat nový"),
-        "addNewPerson":
-            MessageLookupByLibrary.simpleMessage("Přidat novou osobu"),
-        "addPhotos": MessageLookupByLibrary.simpleMessage("Přidat fotky"),
-        "addToAlbum": MessageLookupByLibrary.simpleMessage("Přidat do alba"),
-        "addedSuccessfullyTo": m6,
-        "advancedSettings": MessageLookupByLibrary.simpleMessage("Pokročilé"),
-        "after1Day": MessageLookupByLibrary.simpleMessage("Po 1 dni"),
-        "after1Hour": MessageLookupByLibrary.simpleMessage("Po 1 hodině"),
-        "after1Month": MessageLookupByLibrary.simpleMessage("Po 1 měsíci"),
-        "after1Week": MessageLookupByLibrary.simpleMessage("Po 1 týdnu"),
-        "after1Year": MessageLookupByLibrary.simpleMessage("Po 1 roce"),
-        "albumOwner": MessageLookupByLibrary.simpleMessage("Vlastník"),
-        "albumUpdated": MessageLookupByLibrary.simpleMessage(
-          "Album bylo aktualizováno",
-        ),
-        "albums": MessageLookupByLibrary.simpleMessage("Alba"),
-        "allow": MessageLookupByLibrary.simpleMessage("Povolit"),
-        "androidBiometricRequiredTitle": MessageLookupByLibrary.simpleMessage(
-          "Je požadováno biometrické ověření",
-        ),
-        "androidBiometricSuccess": MessageLookupByLibrary.simpleMessage(
-          "Úspěšně dokončeno",
-        ),
-        "androidCancelButton": MessageLookupByLibrary.simpleMessage("Zrušit"),
-        "appleId": MessageLookupByLibrary.simpleMessage("Apple ID"),
-        "apply": MessageLookupByLibrary.simpleMessage("Použít"),
-        "archiveAlbum":
-            MessageLookupByLibrary.simpleMessage("Archivovat album"),
-        "archiving": MessageLookupByLibrary.simpleMessage("Archivování..."),
-        "areYouSureYouWantToLogout": MessageLookupByLibrary.simpleMessage(
-          "Opravdu se chcete odhlásit?",
-        ),
-        "askDeleteReason": MessageLookupByLibrary.simpleMessage(
-          "Jaký je váš hlavní důvod, proč mažete svůj účet?",
-        ),
-        "autoLock":
-            MessageLookupByLibrary.simpleMessage("Automatické zamykání"),
-        "backedUpFolders": MessageLookupByLibrary.simpleMessage(
-          "Zálohované složky",
-        ),
-        "backup": MessageLookupByLibrary.simpleMessage("Zálohovat"),
-        "backupFile": MessageLookupByLibrary.simpleMessage("Zálohovat soubor"),
-        "backupStatus": MessageLookupByLibrary.simpleMessage("Stav zálohování"),
-        "birthday": MessageLookupByLibrary.simpleMessage("Narozeniny"),
-        "blog": MessageLookupByLibrary.simpleMessage("Blog"),
-        "cachedData": MessageLookupByLibrary.simpleMessage(
-          "Data uložená v mezipaměti",
-        ),
-        "calculating":
-            MessageLookupByLibrary.simpleMessage("Probíhá výpočet..."),
-        "cancel": MessageLookupByLibrary.simpleMessage("Zrušit"),
-        "cancelAccountRecovery": MessageLookupByLibrary.simpleMessage(
-          "Zrušit obnovení",
-        ),
-        "cannotDeleteSharedFiles": MessageLookupByLibrary.simpleMessage(
-          "Sdílené soubory nelze odstranit",
-        ),
-        "changeEmail": MessageLookupByLibrary.simpleMessage("Změnit e-mail"),
-        "changePassword": MessageLookupByLibrary.simpleMessage("Změnit heslo"),
-        "changePasswordTitle":
-            MessageLookupByLibrary.simpleMessage("Změnit heslo"),
-<<<<<<< HEAD
-        "checkForUpdates": MessageLookupByLibrary.simpleMessage(
-          "Zkontrolovat aktualizace",
-        ),
-=======
-        "checkForUpdates":
-            MessageLookupByLibrary.simpleMessage("Zkontrolovat aktualizace"),
->>>>>>> b66348f2
-        "checkInboxAndSpamFolder": MessageLookupByLibrary.simpleMessage(
-          "Zkontrolujte prosím svou doručenou poštu (a spam) pro dokončení ověření",
-        ),
-        "checkStatus":
-            MessageLookupByLibrary.simpleMessage("Zkontrolovat stav"),
-        "checking": MessageLookupByLibrary.simpleMessage("Probíhá kontrola..."),
-        "clearCaches":
-            MessageLookupByLibrary.simpleMessage("Vymazat mezipaměť"),
-        "clearIndexes": MessageLookupByLibrary.simpleMessage("Smazat indexy"),
-        "close": MessageLookupByLibrary.simpleMessage("Zavřít"),
-<<<<<<< HEAD
-        "codeAppliedPageTitle": MessageLookupByLibrary.simpleMessage(
-          "Kód byl použit",
-        ),
-        "codeCopiedToClipboard": MessageLookupByLibrary.simpleMessage(
-          "Kód zkopírován do schránky",
-        ),
-=======
-        "codeAppliedPageTitle":
-            MessageLookupByLibrary.simpleMessage("Kód byl použit"),
-        "codeCopiedToClipboard":
-            MessageLookupByLibrary.simpleMessage("Kód zkopírován do schránky"),
->>>>>>> b66348f2
-        "collaborator": MessageLookupByLibrary.simpleMessage("Spolupracovník"),
-        "collageLayout": MessageLookupByLibrary.simpleMessage("Rozvržení"),
-        "color": MessageLookupByLibrary.simpleMessage("Barva"),
-        "configuration": MessageLookupByLibrary.simpleMessage("Nastavení"),
-        "confirm": MessageLookupByLibrary.simpleMessage("Potvrdit"),
-<<<<<<< HEAD
-        "confirmAccountDeletion": MessageLookupByLibrary.simpleMessage(
-          "Potvrdit odstranění účtu",
-        ),
-        "confirmDeletePrompt": MessageLookupByLibrary.simpleMessage(
-          "Ano, chci trvale smazat tento účet a jeho data napříč všemi aplikacemi.",
-        ),
-        "confirmPassword":
-            MessageLookupByLibrary.simpleMessage("Potvrdte heslo"),
-        "contactSupport": MessageLookupByLibrary.simpleMessage(
-          "Kontaktovat podporu",
-        ),
-=======
-        "confirmAccountDeletion":
-            MessageLookupByLibrary.simpleMessage("Potvrdit odstranění účtu"),
-        "confirmDeletePrompt": MessageLookupByLibrary.simpleMessage(
-            "Ano, chci trvale smazat tento účet a jeho data napříč všemi aplikacemi."),
-        "confirmPassword":
-            MessageLookupByLibrary.simpleMessage("Potvrdte heslo"),
-        "contactSupport":
-            MessageLookupByLibrary.simpleMessage("Kontaktovat podporu"),
->>>>>>> b66348f2
-        "contacts": MessageLookupByLibrary.simpleMessage("Kontakty"),
-        "continueLabel": MessageLookupByLibrary.simpleMessage("Pokračovat"),
-        "count": MessageLookupByLibrary.simpleMessage("Počet"),
-        "crashReporting":
-            MessageLookupByLibrary.simpleMessage("Hlášení o pádu"),
-        "create": MessageLookupByLibrary.simpleMessage("Vytvořit"),
-        "createAccount": MessageLookupByLibrary.simpleMessage("Vytvořit účet"),
-        "createNewAccount": MessageLookupByLibrary.simpleMessage(
-          "Vytvořit nový účet",
-        ),
-        "crop": MessageLookupByLibrary.simpleMessage("Oříznout"),
-        "darkTheme": MessageLookupByLibrary.simpleMessage("Tmavý"),
-        "dayToday": MessageLookupByLibrary.simpleMessage("Dnes"),
-        "dayYesterday": MessageLookupByLibrary.simpleMessage("Včera"),
-        "declineTrustInvite": MessageLookupByLibrary.simpleMessage(
-          "Odmítnout pozvání",
-        ),
-        "decrypting": MessageLookupByLibrary.simpleMessage("Dešifrování..."),
-        "decryptingVideo": MessageLookupByLibrary.simpleMessage(
-          "Dešifrování videa...",
-        ),
-        "delete": MessageLookupByLibrary.simpleMessage("Smazat"),
-        "deleteAccount": MessageLookupByLibrary.simpleMessage("Smazat účet"),
-        "deleteAccountFeedbackPrompt": MessageLookupByLibrary.simpleMessage(
-<<<<<<< HEAD
-          "Je nám líto, že nás opouštíte. Prosím, dejte nám zpětnou vazbu, ať se můžeme zlepšit.",
-        ),
-        "deleteAccountPermanentlyButton": MessageLookupByLibrary.simpleMessage(
-          "Trvale smazat účet",
-        ),
-        "deleteAlbum": MessageLookupByLibrary.simpleMessage("Odstranit album"),
-        "deleteAll": MessageLookupByLibrary.simpleMessage("Smazat vše"),
-        "deleteEmailRequest": MessageLookupByLibrary.simpleMessage(
-          "Prosím, zašlete e-mail na <warning>account-deletion@ente.io</warning> ze schránky, se kterou jste se registrovali.",
-        ),
-        "deleteEmptyAlbums": MessageLookupByLibrary.simpleMessage(
-          "Smazat prázdná alba",
-        ),
-=======
-            "Je nám líto, že nás opouštíte. Prosím, dejte nám zpětnou vazbu, ať se můžeme zlepšit."),
-        "deleteAccountPermanentlyButton":
-            MessageLookupByLibrary.simpleMessage("Trvale smazat účet"),
-        "deleteAlbum": MessageLookupByLibrary.simpleMessage("Odstranit album"),
-        "deleteAll": MessageLookupByLibrary.simpleMessage("Smazat vše"),
-        "deleteEmailRequest": MessageLookupByLibrary.simpleMessage(
-            "Prosím, zašlete e-mail na <warning>account-deletion@ente.io</warning> ze schránky, se kterou jste se registrovali."),
-        "deleteEmptyAlbums":
-            MessageLookupByLibrary.simpleMessage("Smazat prázdná alba"),
->>>>>>> b66348f2
-        "deleteEmptyAlbumsWithQuestionMark":
-            MessageLookupByLibrary.simpleMessage(
-          "Smazat prázdná alba?",
-        ),
-        "deleteFromBoth":
-            MessageLookupByLibrary.simpleMessage("Odstranit z obou"),
-        "deleteFromDevice": MessageLookupByLibrary.simpleMessage(
-          "Odstranit ze zařízení",
-        ),
-        "deleteFromEnte":
-            MessageLookupByLibrary.simpleMessage("Odstranit z Ente"),
-        "deleteLocation":
-            MessageLookupByLibrary.simpleMessage("Odstranit polohu"),
-        "deleteReason1": MessageLookupByLibrary.simpleMessage(
-          "Chybí klíčová funkce, kterou potřebuji",
-        ),
-        "deleteReason2": MessageLookupByLibrary.simpleMessage(
-          "Aplikace nebo určitá funkce se nechová tak, jak si myslím, že by měla",
-        ),
-        "deleteReason3": MessageLookupByLibrary.simpleMessage(
-          "Našel jsem jinou službu, která se mi líbí více",
-        ),
-        "deleteReason4": MessageLookupByLibrary.simpleMessage(
-          "Můj důvod není uveden",
-        ),
-        "deleteRequestSLAText": MessageLookupByLibrary.simpleMessage(
-          "Váš požadavek bude zpracován do 72 hodin.",
-        ),
-        "deleteSharedAlbum": MessageLookupByLibrary.simpleMessage(
-          "Opustit sdílené album?",
-        ),
-        "deselectAll":
-            MessageLookupByLibrary.simpleMessage("Zrušte výběr všech"),
-        "deviceCodeHint": MessageLookupByLibrary.simpleMessage("Zadejte kód"),
-        "deviceLock": MessageLookupByLibrary.simpleMessage("Zámek zařízení"),
-        "deviceNotFound": MessageLookupByLibrary.simpleMessage(
-          "Zařízení nebylo nalezeno",
-        ),
-        "didYouKnow": MessageLookupByLibrary.simpleMessage("Věděli jste?"),
-        "discord": MessageLookupByLibrary.simpleMessage("Discord"),
-        "discover_food": MessageLookupByLibrary.simpleMessage("Jídlo"),
-        "discover_pets":
-            MessageLookupByLibrary.simpleMessage("Domácí mazlíčci"),
-        "discover_screenshots": MessageLookupByLibrary.simpleMessage(
-          "Snímky obrazovky",
-        ),
-        "discover_selfies": MessageLookupByLibrary.simpleMessage("Selfie"),
-        "discover_wallpapers": MessageLookupByLibrary.simpleMessage("Pozadí"),
-        "dismiss": MessageLookupByLibrary.simpleMessage("Zrušit"),
-        "doThisLater": MessageLookupByLibrary.simpleMessage("Udělat později"),
-        "done": MessageLookupByLibrary.simpleMessage("Hotovo"),
-        "doubleYourStorage": MessageLookupByLibrary.simpleMessage(
-          "Zdvojnásobte své úložiště",
-        ),
-        "download": MessageLookupByLibrary.simpleMessage("Stáhnout"),
-        "downloadFailed":
-            MessageLookupByLibrary.simpleMessage("Stahování selhalo"),
-        "downloading": MessageLookupByLibrary.simpleMessage("Stahuji..."),
-        "dropSupportEmail": m25,
-        "edit": MessageLookupByLibrary.simpleMessage("Upravit"),
-        "editLocation": MessageLookupByLibrary.simpleMessage("Upravit polohu"),
-        "editLocationTagTitle": MessageLookupByLibrary.simpleMessage(
-          "Upravit lokalitu",
-        ),
-        "editPerson": MessageLookupByLibrary.simpleMessage("Upravit osobu"),
-        "editTime": MessageLookupByLibrary.simpleMessage("Upravit čas"),
-        "email": MessageLookupByLibrary.simpleMessage("E-mail"),
-        "emailAlreadyRegistered": MessageLookupByLibrary.simpleMessage(
-          "E-mail je již zaregistrován.",
-        ),
-        "emailNotRegistered": MessageLookupByLibrary.simpleMessage(
-          "E-mail není registrován.",
-        ),
-        "empty": MessageLookupByLibrary.simpleMessage("Vyprázdnit"),
-        "emptyTrash": MessageLookupByLibrary.simpleMessage("Vyprázdnit koš?"),
-        "enable": MessageLookupByLibrary.simpleMessage("Povolit"),
-        "enabled": MessageLookupByLibrary.simpleMessage("Zapnuto"),
-        "encryption": MessageLookupByLibrary.simpleMessage("Šifrování"),
-        "encryptionKeys":
-            MessageLookupByLibrary.simpleMessage("Šifrovací klíče"),
-        "entePhotosPerm": MessageLookupByLibrary.simpleMessage(
-<<<<<<< HEAD
-          "Ente <i>potřebuje oprávnění</i> k uchovávání vašich fotek",
-        ),
-        "enterAlbumName": MessageLookupByLibrary.simpleMessage(
-          "Zadejte název alba",
-        ),
-        "enterCode": MessageLookupByLibrary.simpleMessage("Zadat kód"),
-        "enterDateOfBirth": MessageLookupByLibrary.simpleMessage(
-          "Narozeniny (volitelné)",
-        ),
-        "enterFileName": MessageLookupByLibrary.simpleMessage(
-          "Zadejte název souboru",
-        ),
-        "enterNewPasswordToEncrypt": MessageLookupByLibrary.simpleMessage(
-          "Zadejte nové heslo, které můžeme použít k šifrování vašich dat",
-        ),
-        "enterPassword": MessageLookupByLibrary.simpleMessage("Zadejte heslo"),
-        "enterPasswordToEncrypt": MessageLookupByLibrary.simpleMessage(
-          "Zadejte heslo, které můžeme použít k šifrování vašich dat",
-        ),
-=======
-            "Ente <i>potřebuje oprávnění</i> k uchovávání vašich fotek"),
-        "enterAlbumName":
-            MessageLookupByLibrary.simpleMessage("Zadejte název alba"),
-        "enterCode": MessageLookupByLibrary.simpleMessage("Zadat kód"),
-        "enterDateOfBirth":
-            MessageLookupByLibrary.simpleMessage("Narozeniny (volitelné)"),
-        "enterFileName":
-            MessageLookupByLibrary.simpleMessage("Zadejte název souboru"),
-        "enterNewPasswordToEncrypt": MessageLookupByLibrary.simpleMessage(
-            "Zadejte nové heslo, které můžeme použít k šifrování vašich dat"),
-        "enterPassword": MessageLookupByLibrary.simpleMessage("Zadejte heslo"),
-        "enterPasswordToEncrypt": MessageLookupByLibrary.simpleMessage(
-            "Zadejte heslo, které můžeme použít k šifrování vašich dat"),
->>>>>>> b66348f2
-        "enterPin": MessageLookupByLibrary.simpleMessage("Zadejte PIN"),
-        "enterValidEmail": MessageLookupByLibrary.simpleMessage(
-          "Prosím, zadejte platnou e-mailovou adresu.",
-        ),
-        "enterYourEmailAddress": MessageLookupByLibrary.simpleMessage(
-<<<<<<< HEAD
-          "Zadejte svou e-mailovou adresu",
-        ),
-        "enterYourNewEmailAddress": MessageLookupByLibrary.simpleMessage(
-          "Zadejte novou e-mailovou adresu",
-        ),
-        "enterYourPassword": MessageLookupByLibrary.simpleMessage(
-          "Zadejte své heslo",
-        ),
-=======
-            "Zadejte svou e-mailovou adresu"),
-        "enterYourNewEmailAddress": MessageLookupByLibrary.simpleMessage(
-            "Zadejte novou e-mailovou adresu"),
-        "enterYourPassword":
-            MessageLookupByLibrary.simpleMessage("Zadejte své heslo"),
->>>>>>> b66348f2
-        "enterYourRecoveryKey": MessageLookupByLibrary.simpleMessage(
-          "Zadejte svůj obnovovací klíč",
-        ),
-        "everywhere": MessageLookupByLibrary.simpleMessage("všude"),
-        "exif": MessageLookupByLibrary.simpleMessage("EXIF"),
-        "exportLogs": MessageLookupByLibrary.simpleMessage("Exportovat logy"),
-        "exportYourData": MessageLookupByLibrary.simpleMessage(
-          "Exportujte svá data",
-        ),
-        "faces": MessageLookupByLibrary.simpleMessage("Obličeje"),
-        "failedToDownloadVideo": MessageLookupByLibrary.simpleMessage(
-          "Stahování videa se nezdařilo",
-        ),
-        "failedToLoadAlbums": MessageLookupByLibrary.simpleMessage(
-          "Nepodařilo se načíst alba",
-        ),
-        "failedToPlayVideo": MessageLookupByLibrary.simpleMessage(
-          "Přehrávání videa se nezdařilo",
-        ),
-        "familyPlanPortalTitle": MessageLookupByLibrary.simpleMessage("Rodina"),
-        "faq": MessageLookupByLibrary.simpleMessage("Často kladené dotazy"),
-        "faqs": MessageLookupByLibrary.simpleMessage("Často kladené dotazy"),
-        "favorite": MessageLookupByLibrary.simpleMessage("Oblíbené"),
-        "feedback": MessageLookupByLibrary.simpleMessage("Zpětná vazba"),
-        "fileInfoAddDescHint": MessageLookupByLibrary.simpleMessage(
-          "Přidat popis...",
-        ),
-        "fileTypes": MessageLookupByLibrary.simpleMessage("Typy souboru"),
-        "filesDeleted":
-            MessageLookupByLibrary.simpleMessage("Soubory odstraněny"),
-        "flip": MessageLookupByLibrary.simpleMessage("Překlopit"),
-        "forgotPassword":
-            MessageLookupByLibrary.simpleMessage("Zapomenuté heslo"),
-        "freeUpSpace": MessageLookupByLibrary.simpleMessage("Uvolnit místo"),
-        "gallery": MessageLookupByLibrary.simpleMessage("Galerie"),
-        "general": MessageLookupByLibrary.simpleMessage("Obecné"),
-        "generatingEncryptionKeys": MessageLookupByLibrary.simpleMessage(
-          "Generování šifrovacích klíčů...",
-        ),
-        "goToSettings":
-            MessageLookupByLibrary.simpleMessage("Jít do nastavení"),
-        "hidden": MessageLookupByLibrary.simpleMessage("Skryté"),
-        "hide": MessageLookupByLibrary.simpleMessage("Skrýt"),
-        "howItWorks": MessageLookupByLibrary.simpleMessage("Jak to funguje"),
-        "iOSOkButton": MessageLookupByLibrary.simpleMessage("OK"),
-        "ignoreUpdate": MessageLookupByLibrary.simpleMessage("Ignorovat"),
-        "immediately": MessageLookupByLibrary.simpleMessage("Ihned"),
-        "importing": MessageLookupByLibrary.simpleMessage("Importování…"),
-        "incorrectPasswordTitle": MessageLookupByLibrary.simpleMessage(
-          "Nesprávné heslo",
-        ),
-        "incorrectRecoveryKeyBody": MessageLookupByLibrary.simpleMessage(""),
-        "incorrectRecoveryKeyTitle": MessageLookupByLibrary.simpleMessage(
-          "Nesprávný obnovovací klíč",
-        ),
-        "info": MessageLookupByLibrary.simpleMessage("Informace"),
-<<<<<<< HEAD
-        "insecureDevice": MessageLookupByLibrary.simpleMessage(
-          "Nezabezpečené zařízení",
-        ),
-        "installManually": MessageLookupByLibrary.simpleMessage(
-          "Instalovat manuálně",
-        ),
-        "invalidEmailAddress": MessageLookupByLibrary.simpleMessage(
-          "Neplatná e-mailová adresa",
-        ),
-=======
-        "insecureDevice":
-            MessageLookupByLibrary.simpleMessage("Nezabezpečené zařízení"),
-        "installManually":
-            MessageLookupByLibrary.simpleMessage("Instalovat manuálně"),
-        "invalidEmailAddress":
-            MessageLookupByLibrary.simpleMessage("Neplatná e-mailová adresa"),
->>>>>>> b66348f2
-        "invalidKey": MessageLookupByLibrary.simpleMessage("Neplatný klíč"),
-        "invite": MessageLookupByLibrary.simpleMessage("Pozvat"),
-        "inviteToEnte": MessageLookupByLibrary.simpleMessage("Pozvat do Ente"),
-        "inviteYourFriendsToEnte": MessageLookupByLibrary.simpleMessage(
-          "Pozvěte své přátelé do Ente",
-        ),
-        "join": MessageLookupByLibrary.simpleMessage("Připojit se"),
-        "kindlyHelpUsWithThisInformation": MessageLookupByLibrary.simpleMessage(
-          "Pomozte nám s těmito informacemi",
-        ),
-        "language": MessageLookupByLibrary.simpleMessage("Jazyk"),
-        "leave": MessageLookupByLibrary.simpleMessage("Odejít"),
-        "leaveAlbum": MessageLookupByLibrary.simpleMessage("Opustit album"),
-        "left": MessageLookupByLibrary.simpleMessage("Doleva"),
-        "lightTheme": MessageLookupByLibrary.simpleMessage("Světlý"),
-        "linkExpiresOn": m47,
-        "linkHasExpired": MessageLookupByLibrary.simpleMessage(
-          "Platnost odkazu vypršela",
-        ),
-        "linkNeverExpires": MessageLookupByLibrary.simpleMessage("Nikdy"),
-        "loadingGallery": MessageLookupByLibrary.simpleMessage(
-          "Načítání galerie...",
-        ),
-        "location": MessageLookupByLibrary.simpleMessage("Poloha"),
-        "locations": MessageLookupByLibrary.simpleMessage("Lokality"),
-        "lockButtonLabel": MessageLookupByLibrary.simpleMessage("Uzamknout"),
-        "logInLabel": MessageLookupByLibrary.simpleMessage("Přihlásit se"),
-        "loggingOut": MessageLookupByLibrary.simpleMessage("Odhlašování..."),
-<<<<<<< HEAD
-        "loginSessionExpired": MessageLookupByLibrary.simpleMessage(
-          "Relace vypršela",
-        ),
-        "loginTerms": MessageLookupByLibrary.simpleMessage(
-          "Kliknutím na přihlášení souhlasím s <u-terms>podmínkami služby</u-terms> a <u-policy>zásadami ochrany osobních údajů</u-policy>",
-        ),
-        "loginWithTOTP": MessageLookupByLibrary.simpleMessage(
-          "Přihlášení pomocí TOTP",
-        ),
-=======
-        "loginSessionExpired":
-            MessageLookupByLibrary.simpleMessage("Relace vypršela"),
-        "loginTerms": MessageLookupByLibrary.simpleMessage(
-            "Kliknutím na přihlášení souhlasím s <u-terms>podmínkami služby</u-terms> a <u-policy>zásadami ochrany osobních údajů</u-policy>"),
-        "loginWithTOTP":
-            MessageLookupByLibrary.simpleMessage("Přihlášení pomocí TOTP"),
->>>>>>> b66348f2
-        "logout": MessageLookupByLibrary.simpleMessage("Odhlásit se"),
-        "lostDevice": MessageLookupByLibrary.simpleMessage(
-          "Ztratili jste zařízení?",
-        ),
-        "manage": MessageLookupByLibrary.simpleMessage("Spravovat"),
-        "manageParticipants": MessageLookupByLibrary.simpleMessage("Spravovat"),
-        "manageSubscription": MessageLookupByLibrary.simpleMessage(
-          "Spravovat předplatné",
-        ),
-        "map": MessageLookupByLibrary.simpleMessage("Mapa"),
-        "maps": MessageLookupByLibrary.simpleMessage("Mapy"),
-        "mastodon": MessageLookupByLibrary.simpleMessage("Mastodon"),
-        "matrix": MessageLookupByLibrary.simpleMessage("Matrix"),
-        "me": MessageLookupByLibrary.simpleMessage("Já"),
-        "merchandise": MessageLookupByLibrary.simpleMessage("E-shop"),
-        "mergedPhotos":
-            MessageLookupByLibrary.simpleMessage("Sloučené fotografie"),
-        "moderateStrength": MessageLookupByLibrary.simpleMessage("Střední"),
-        "moments": MessageLookupByLibrary.simpleMessage("Momenty"),
-        "monthly": MessageLookupByLibrary.simpleMessage("Měsíčně"),
-        "moreDetails":
-            MessageLookupByLibrary.simpleMessage("Další podrobnosti"),
-        "moveToAlbum":
-            MessageLookupByLibrary.simpleMessage("Přesunout do alba"),
-        "movedToTrash":
-            MessageLookupByLibrary.simpleMessage("Přesunuto do koše"),
-        "never": MessageLookupByLibrary.simpleMessage("Nikdy"),
-        "newAlbum": MessageLookupByLibrary.simpleMessage("Nové album"),
-        "newPerson": MessageLookupByLibrary.simpleMessage("Nová osoba"),
-        "newRange": MessageLookupByLibrary.simpleMessage("Nový rozsah"),
-        "newest": MessageLookupByLibrary.simpleMessage("Nejnovější"),
-        "next": MessageLookupByLibrary.simpleMessage("Další"),
-        "no": MessageLookupByLibrary.simpleMessage("Ne"),
-        "noAlbumsSharedByYouYet": MessageLookupByLibrary.simpleMessage(
-          "Zatím nemáte žádná sdílená alba",
-        ),
-        "noDuplicates":
-            MessageLookupByLibrary.simpleMessage("✨ Žádné duplicity"),
-        "noInternetConnection": MessageLookupByLibrary.simpleMessage(
-          "Žádné připojení k internetu",
-        ),
-        "noPhotosFoundHere": MessageLookupByLibrary.simpleMessage(
-<<<<<<< HEAD
-          "Zde nebyly nalezeny žádné fotky",
-        ),
-        "noRecoveryKey": MessageLookupByLibrary.simpleMessage(
-          "Nemáte obnovovací klíč?",
-        ),
-        "noRecoveryKeyNoDecryption": MessageLookupByLibrary.simpleMessage(
-          "Vzhledem k povaze našeho protokolu koncového šifrování nemohou být vaše data dešifrována bez vašeho hesla nebo obnovovacího klíče",
-        ),
-=======
-            "Zde nebyly nalezeny žádné fotky"),
-        "noRecoveryKey":
-            MessageLookupByLibrary.simpleMessage("Nemáte obnovovací klíč?"),
-        "noRecoveryKeyNoDecryption": MessageLookupByLibrary.simpleMessage(
-            "Vzhledem k povaze našeho protokolu koncového šifrování nemohou být vaše data dešifrována bez vašeho hesla nebo obnovovacího klíče"),
->>>>>>> b66348f2
-        "noResultsFound": MessageLookupByLibrary.simpleMessage(
-          "Nebyly nalezeny žádné výsledky",
-        ),
-        "notifications": MessageLookupByLibrary.simpleMessage("Notifikace"),
-        "ok": MessageLookupByLibrary.simpleMessage("Ok"),
-        "onDevice": MessageLookupByLibrary.simpleMessage("V zařízení"),
-        "onEnte": MessageLookupByLibrary.simpleMessage(
-          "Na <branding>ente</branding>",
-        ),
-        "oops": MessageLookupByLibrary.simpleMessage("Jejda"),
-        "oopsSomethingWentWrong": MessageLookupByLibrary.simpleMessage(
-          "Jejda, něco se pokazilo",
-        ),
-        "openAlbumInBrowser": MessageLookupByLibrary.simpleMessage(
-          "Otevřít album v prohlížeči",
-        ),
-        "openFile": MessageLookupByLibrary.simpleMessage("Otevřít soubor"),
-        "openSettings":
-            MessageLookupByLibrary.simpleMessage("Otevřít Nastavení"),
-        "pair": MessageLookupByLibrary.simpleMessage("Spárovat"),
-        "panorama": MessageLookupByLibrary.simpleMessage("Panorama"),
-        "password": MessageLookupByLibrary.simpleMessage("Heslo"),
-<<<<<<< HEAD
-        "passwordChangedSuccessfully": MessageLookupByLibrary.simpleMessage(
-          "Heslo úspěšně změněno",
-        ),
-        "passwordStrength": m57,
-        "passwordWarning": MessageLookupByLibrary.simpleMessage(
-          "Toto heslo neukládáme, takže pokud jej zapomenete, <underline>nemůžeme dešifrovat vaše data</underline>",
-        ),
-=======
-        "passwordChangedSuccessfully":
-            MessageLookupByLibrary.simpleMessage("Heslo úspěšně změněno"),
-        "passwordStrength": m57,
-        "passwordWarning": MessageLookupByLibrary.simpleMessage(
-            "Toto heslo neukládáme, takže pokud jej zapomenete, <underline>nemůžeme dešifrovat vaše data</underline>"),
->>>>>>> b66348f2
-        "paymentDetails":
-            MessageLookupByLibrary.simpleMessage("Platební údaje"),
-        "people": MessageLookupByLibrary.simpleMessage("Lidé"),
-        "permanentlyDelete": MessageLookupByLibrary.simpleMessage(
-          "Trvale odstranit",
-        ),
-        "personName": MessageLookupByLibrary.simpleMessage("Jméno osoby"),
-        "photos": MessageLookupByLibrary.simpleMessage("Fotky"),
-        "pinAlbum": MessageLookupByLibrary.simpleMessage("Připnout album"),
-        "pleaseLoginAgain": MessageLookupByLibrary.simpleMessage(
-          "Přihlaste se, prosím, znovu",
-        ),
-        "pleaseTryAgain": MessageLookupByLibrary.simpleMessage(
-          "Zkuste to prosím znovu",
-        ),
-        "pleaseWait": MessageLookupByLibrary.simpleMessage("Čekejte prosím..."),
-        "previous": MessageLookupByLibrary.simpleMessage("Předchozí"),
-        "privacy": MessageLookupByLibrary.simpleMessage("Soukromí"),
-        "privacyPolicyTitle": MessageLookupByLibrary.simpleMessage(
-<<<<<<< HEAD
-          "Zásady ochrany osobních údajů",
-        ),
-=======
-            "Zásady ochrany osobních údajů"),
->>>>>>> b66348f2
-        "processing": MessageLookupByLibrary.simpleMessage("Zpracovává se"),
-        "publicLinkCreated": MessageLookupByLibrary.simpleMessage(
-          "Veřejný odkaz vytvořen",
-        ),
-        "queued": MessageLookupByLibrary.simpleMessage("Ve frontě"),
-        "radius": MessageLookupByLibrary.simpleMessage("Rádius"),
-        "rateUs": MessageLookupByLibrary.simpleMessage("Ohodnoť nás"),
-        "rateUsOnStore": m68,
-        "recover": MessageLookupByLibrary.simpleMessage("Obnovit"),
-        "recoverAccount": MessageLookupByLibrary.simpleMessage("Obnovit účet"),
-        "recoverButton": MessageLookupByLibrary.simpleMessage("Obnovit"),
-        "recoveryKey": MessageLookupByLibrary.simpleMessage("Obnovovací klíč"),
-        "recoveryKeyCopiedToClipboard": MessageLookupByLibrary.simpleMessage(
-<<<<<<< HEAD
-          "Obnovovací klíč zkopírován do schránky",
-        ),
-        "recoveryKeyOnForgotPassword": MessageLookupByLibrary.simpleMessage(
-          "Tento klíč je jedinou cestou pro obnovení Vašich dat, pokud zapomenete heslo.",
-        ),
-        "recoveryKeySaveDescription": MessageLookupByLibrary.simpleMessage(
-          "Tento 24-slovný klíč neuchováváme, uschovejte ho, prosím, na bezpečném místě.",
-        ),
-        "recoveryKeyVerified": MessageLookupByLibrary.simpleMessage(
-          "Obnovovací klíč byl ověřen",
-        ),
-        "recoverySuccessful": MessageLookupByLibrary.simpleMessage(
-          "Úspěšně obnoveno!",
-        ),
-        "recreatePasswordBody": MessageLookupByLibrary.simpleMessage(
-          "Aktuální zařízení není dostatečně silné k ověření vašeho hesla, ale můžeme ho regenerovat způsobem, které funguje na všech zařízeních.\n\nProsím, přihlašte se pomocí vašeho obnovovacího klíče a regenerujte své heslo (můžete klidně znovu použít své aktuální heslo).",
-        ),
-        "recreatePasswordTitle": MessageLookupByLibrary.simpleMessage(
-          "Znovu vytvořit heslo",
-        ),
-=======
-            "Obnovovací klíč zkopírován do schránky"),
-        "recoveryKeyOnForgotPassword": MessageLookupByLibrary.simpleMessage(
-            "Tento klíč je jedinou cestou pro obnovení Vašich dat, pokud zapomenete heslo."),
-        "recoveryKeySaveDescription": MessageLookupByLibrary.simpleMessage(
-            "Tento 24-slovný klíč neuchováváme, uschovejte ho, prosím, na bezpečném místě."),
-        "recoveryKeyVerified":
-            MessageLookupByLibrary.simpleMessage("Obnovovací klíč byl ověřen"),
-        "recoverySuccessful":
-            MessageLookupByLibrary.simpleMessage("Úspěšně obnoveno!"),
-        "recreatePasswordBody": MessageLookupByLibrary.simpleMessage(
-            "Aktuální zařízení není dostatečně silné k ověření vašeho hesla, ale můžeme ho regenerovat způsobem, které funguje na všech zařízeních.\n\nProsím, přihlašte se pomocí vašeho obnovovacího klíče a regenerujte své heslo (můžete klidně znovu použít své aktuální heslo)."),
-        "recreatePasswordTitle":
-            MessageLookupByLibrary.simpleMessage("Znovu vytvořit heslo"),
->>>>>>> b66348f2
-        "reddit": MessageLookupByLibrary.simpleMessage("Reddit"),
-        "reenterPin": MessageLookupByLibrary.simpleMessage("Zadejte PIN znovu"),
-        "remove": MessageLookupByLibrary.simpleMessage("Odstranit"),
-        "removeDuplicates": MessageLookupByLibrary.simpleMessage(
-          "Odstranit duplicity",
-        ),
-        "removeFromAlbum":
-            MessageLookupByLibrary.simpleMessage("Odstranit z alba"),
-        "removeFromAlbumTitle": MessageLookupByLibrary.simpleMessage(
-          "Odstranit z alba?",
-        ),
-        "removeInvite":
-            MessageLookupByLibrary.simpleMessage("Odstranit pozvání"),
-        "removeLink": MessageLookupByLibrary.simpleMessage("Odstranit odkaz"),
-        "removeParticipant": MessageLookupByLibrary.simpleMessage(
-          "Odebrat účastníka",
-        ),
-        "removePublicLink": MessageLookupByLibrary.simpleMessage(
-          "Odstranit veřejný odkaz",
-        ),
-        "removeWithQuestionMark": MessageLookupByLibrary.simpleMessage(
-          "Odstranit?",
-        ),
-        "rename": MessageLookupByLibrary.simpleMessage("Přejmenovat"),
-        "renameAlbum":
-            MessageLookupByLibrary.simpleMessage("Přejmenovat album"),
-        "renameFile":
-            MessageLookupByLibrary.simpleMessage("Přejmenovat soubor"),
-        "renewsOn": m75,
-        "reportABug": MessageLookupByLibrary.simpleMessage("Nahlásit chybu"),
-        "reportBug": MessageLookupByLibrary.simpleMessage("Nahlásit chybu"),
-        "resendEmail":
-            MessageLookupByLibrary.simpleMessage("Znovu odeslat e-mail"),
-        "resetPasswordTitle":
-            MessageLookupByLibrary.simpleMessage("Obnovit heslo"),
-        "resetPerson": MessageLookupByLibrary.simpleMessage("Odstranit"),
-        "restore": MessageLookupByLibrary.simpleMessage("Obnovit"),
-        "restoringFiles": MessageLookupByLibrary.simpleMessage(
-          "Obnovuji soubory...",
-        ),
-        "retry": MessageLookupByLibrary.simpleMessage("Opakovat"),
-        "right": MessageLookupByLibrary.simpleMessage("Doprava"),
-        "rotate": MessageLookupByLibrary.simpleMessage("Otočit"),
-        "rotateLeft": MessageLookupByLibrary.simpleMessage("Otočit doleva"),
-        "rotateRight": MessageLookupByLibrary.simpleMessage("Otočit doprava"),
-        "safelyStored":
-            MessageLookupByLibrary.simpleMessage("Bezpečně uloženo"),
-        "save": MessageLookupByLibrary.simpleMessage("Uložit"),
-        "saveCopy": MessageLookupByLibrary.simpleMessage("Uložit kopii"),
-        "saveKey": MessageLookupByLibrary.simpleMessage("Uložit klíč"),
-        "savePerson": MessageLookupByLibrary.simpleMessage("Uložit osobu"),
-        "scanCode": MessageLookupByLibrary.simpleMessage("Skenovat kód"),
-        "search": MessageLookupByLibrary.simpleMessage("Hledat"),
-        "searchAlbumsEmptySection":
-            MessageLookupByLibrary.simpleMessage("Alba"),
-        "searchByAlbumNameHint":
-            MessageLookupByLibrary.simpleMessage("Název alba"),
-        "security": MessageLookupByLibrary.simpleMessage("Zabezpečení"),
-        "selectALocation":
-            MessageLookupByLibrary.simpleMessage("Vybrat polohu"),
-        "selectALocationFirst": MessageLookupByLibrary.simpleMessage(
-          "Nejprve vyberte polohu",
-        ),
-        "selectAlbum": MessageLookupByLibrary.simpleMessage("Vybrat album"),
-        "selectAll": MessageLookupByLibrary.simpleMessage("Vybrat vše"),
-        "selectDate": MessageLookupByLibrary.simpleMessage("Vybrat datum"),
-        "selectFoldersForBackup": MessageLookupByLibrary.simpleMessage(
-          "Vyberte složky pro zálohování",
-        ),
-        "selectLanguage": MessageLookupByLibrary.simpleMessage("Vybrat jazyk"),
-        "selectReason": MessageLookupByLibrary.simpleMessage("Vyberte důvod"),
-        "selectTime": MessageLookupByLibrary.simpleMessage("Vybrat čas"),
-        "selectYourPlan":
-            MessageLookupByLibrary.simpleMessage("Vyberte svůj plán"),
-        "selfiesWithThem": m82,
-        "send": MessageLookupByLibrary.simpleMessage("Odeslat"),
-        "sendEmail": MessageLookupByLibrary.simpleMessage("Odeslat e-mail"),
-        "sendInvite": MessageLookupByLibrary.simpleMessage("Odeslat pozvánku"),
-        "sendLink": MessageLookupByLibrary.simpleMessage("Odeslat odkaz"),
-        "sessionExpired":
-            MessageLookupByLibrary.simpleMessage("Relace vypršela"),
-        "setAPassword": MessageLookupByLibrary.simpleMessage("Nastavit heslo"),
-        "setLabel": MessageLookupByLibrary.simpleMessage("Nastavit"),
-        "setNewPassword": MessageLookupByLibrary.simpleMessage(
-          "Nastavit nové heslo",
-        ),
-        "setNewPin": MessageLookupByLibrary.simpleMessage("Nastavit nový PIN"),
-        "setPasswordTitle":
-            MessageLookupByLibrary.simpleMessage("Nastavit heslo"),
-        "share": MessageLookupByLibrary.simpleMessage("Sdílet"),
-        "shareLink": MessageLookupByLibrary.simpleMessage("Sdílet odkaz"),
-        "sharedByMe": MessageLookupByLibrary.simpleMessage("Sdíleno mnou"),
-        "sharedByYou": MessageLookupByLibrary.simpleMessage("Sdíleno vámi"),
-        "sharedWithMe": MessageLookupByLibrary.simpleMessage("Sdíleno se mnou"),
-        "sharedWithYou": MessageLookupByLibrary.simpleMessage("Sdíleno s vámi"),
-        "sharing": MessageLookupByLibrary.simpleMessage("Sdílení..."),
-        "signUpTerms": MessageLookupByLibrary.simpleMessage(
-<<<<<<< HEAD
-          "Souhlasím s <u-terms>podmínkami služby</u-terms> a <u-terms>zásadami ochrany osobních údajů</u-terms>",
-        ),
-        "skip": MessageLookupByLibrary.simpleMessage("Přeskočit"),
-        "somethingWentWrongPleaseTryAgain":
-            MessageLookupByLibrary.simpleMessage(
-          "Něco se pokazilo. Zkuste to, prosím, znovu",
-        ),
-        "sorry": MessageLookupByLibrary.simpleMessage("Omlouváme se"),
-        "sorryWeCouldNotGenerateSecureKeysOnThisDevicennplease":
-            MessageLookupByLibrary.simpleMessage(
+    "aNewVersionOfEnteIsAvailable": MessageLookupByLibrary.simpleMessage(
+      "Je dostupná nová verze Ente.",
+    ),
+    "acceptTrustInvite": MessageLookupByLibrary.simpleMessage(
+      "Přijmout pozvání",
+    ),
+    "account": MessageLookupByLibrary.simpleMessage("Účet"),
+    "accountWelcomeBack": MessageLookupByLibrary.simpleMessage("Vítejte zpět!"),
+    "ackPasswordLostWarning": MessageLookupByLibrary.simpleMessage(
+      "Rozumím, že pokud zapomenu své heslo, mohu přijít o data, jelikož má data jsou <underline>koncově šifrována</underline>.",
+    ),
+    "activeSessions": MessageLookupByLibrary.simpleMessage("Aktivní relace"),
+    "add": MessageLookupByLibrary.simpleMessage("Přidat"),
+    "addFiles": MessageLookupByLibrary.simpleMessage("Přidat soubory"),
+    "addLocation": MessageLookupByLibrary.simpleMessage("Přidat polohu"),
+    "addLocationButton": MessageLookupByLibrary.simpleMessage("Přidat"),
+    "addMore": MessageLookupByLibrary.simpleMessage("Přidat další"),
+    "addName": MessageLookupByLibrary.simpleMessage("Přidat název"),
+    "addNew": MessageLookupByLibrary.simpleMessage("Přidat nový"),
+    "addNewPerson": MessageLookupByLibrary.simpleMessage("Přidat novou osobu"),
+    "addPhotos": MessageLookupByLibrary.simpleMessage("Přidat fotky"),
+    "addToAlbum": MessageLookupByLibrary.simpleMessage("Přidat do alba"),
+    "addedSuccessfullyTo": m6,
+    "advancedSettings": MessageLookupByLibrary.simpleMessage("Pokročilé"),
+    "after1Day": MessageLookupByLibrary.simpleMessage("Po 1 dni"),
+    "after1Hour": MessageLookupByLibrary.simpleMessage("Po 1 hodině"),
+    "after1Month": MessageLookupByLibrary.simpleMessage("Po 1 měsíci"),
+    "after1Week": MessageLookupByLibrary.simpleMessage("Po 1 týdnu"),
+    "after1Year": MessageLookupByLibrary.simpleMessage("Po 1 roce"),
+    "albumOwner": MessageLookupByLibrary.simpleMessage("Vlastník"),
+    "albumUpdated": MessageLookupByLibrary.simpleMessage(
+      "Album bylo aktualizováno",
+    ),
+    "albums": MessageLookupByLibrary.simpleMessage("Alba"),
+    "allow": MessageLookupByLibrary.simpleMessage("Povolit"),
+    "androidBiometricRequiredTitle": MessageLookupByLibrary.simpleMessage(
+      "Je požadováno biometrické ověření",
+    ),
+    "androidBiometricSuccess": MessageLookupByLibrary.simpleMessage(
+      "Úspěšně dokončeno",
+    ),
+    "androidCancelButton": MessageLookupByLibrary.simpleMessage("Zrušit"),
+    "appleId": MessageLookupByLibrary.simpleMessage("Apple ID"),
+    "apply": MessageLookupByLibrary.simpleMessage("Použít"),
+    "archiveAlbum": MessageLookupByLibrary.simpleMessage("Archivovat album"),
+    "archiving": MessageLookupByLibrary.simpleMessage("Archivování..."),
+    "areYouSureYouWantToLogout": MessageLookupByLibrary.simpleMessage(
+      "Opravdu se chcete odhlásit?",
+    ),
+    "askDeleteReason": MessageLookupByLibrary.simpleMessage(
+      "Jaký je váš hlavní důvod, proč mažete svůj účet?",
+    ),
+    "autoLock": MessageLookupByLibrary.simpleMessage("Automatické zamykání"),
+    "backedUpFolders": MessageLookupByLibrary.simpleMessage(
+      "Zálohované složky",
+    ),
+    "backup": MessageLookupByLibrary.simpleMessage("Zálohovat"),
+    "backupFile": MessageLookupByLibrary.simpleMessage("Zálohovat soubor"),
+    "backupStatus": MessageLookupByLibrary.simpleMessage("Stav zálohování"),
+    "birthday": MessageLookupByLibrary.simpleMessage("Narozeniny"),
+    "blog": MessageLookupByLibrary.simpleMessage("Blog"),
+    "cachedData": MessageLookupByLibrary.simpleMessage(
+      "Data uložená v mezipaměti",
+    ),
+    "calculating": MessageLookupByLibrary.simpleMessage("Probíhá výpočet..."),
+    "cancel": MessageLookupByLibrary.simpleMessage("Zrušit"),
+    "cancelAccountRecovery": MessageLookupByLibrary.simpleMessage(
+      "Zrušit obnovení",
+    ),
+    "cannotDeleteSharedFiles": MessageLookupByLibrary.simpleMessage(
+      "Sdílené soubory nelze odstranit",
+    ),
+    "changeEmail": MessageLookupByLibrary.simpleMessage("Změnit e-mail"),
+    "changePassword": MessageLookupByLibrary.simpleMessage("Změnit heslo"),
+    "changePasswordTitle": MessageLookupByLibrary.simpleMessage("Změnit heslo"),
+    "checkForUpdates": MessageLookupByLibrary.simpleMessage(
+      "Zkontrolovat aktualizace",
+    ),
+    "checkInboxAndSpamFolder": MessageLookupByLibrary.simpleMessage(
+      "Zkontrolujte prosím svou doručenou poštu (a spam) pro dokončení ověření",
+    ),
+    "checkStatus": MessageLookupByLibrary.simpleMessage("Zkontrolovat stav"),
+    "checking": MessageLookupByLibrary.simpleMessage("Probíhá kontrola..."),
+    "clearCaches": MessageLookupByLibrary.simpleMessage("Vymazat mezipaměť"),
+    "clearIndexes": MessageLookupByLibrary.simpleMessage("Smazat indexy"),
+    "close": MessageLookupByLibrary.simpleMessage("Zavřít"),
+    "codeAppliedPageTitle": MessageLookupByLibrary.simpleMessage(
+      "Kód byl použit",
+    ),
+    "codeCopiedToClipboard": MessageLookupByLibrary.simpleMessage(
+      "Kód zkopírován do schránky",
+    ),
+    "collaborator": MessageLookupByLibrary.simpleMessage("Spolupracovník"),
+    "collageLayout": MessageLookupByLibrary.simpleMessage("Rozvržení"),
+    "color": MessageLookupByLibrary.simpleMessage("Barva"),
+    "configuration": MessageLookupByLibrary.simpleMessage("Nastavení"),
+    "confirm": MessageLookupByLibrary.simpleMessage("Potvrdit"),
+    "confirmAccountDeletion": MessageLookupByLibrary.simpleMessage(
+      "Potvrdit odstranění účtu",
+    ),
+    "confirmDeletePrompt": MessageLookupByLibrary.simpleMessage(
+      "Ano, chci trvale smazat tento účet a jeho data napříč všemi aplikacemi.",
+    ),
+    "confirmPassword": MessageLookupByLibrary.simpleMessage("Potvrdte heslo"),
+    "contactSupport": MessageLookupByLibrary.simpleMessage(
+      "Kontaktovat podporu",
+    ),
+    "contacts": MessageLookupByLibrary.simpleMessage("Kontakty"),
+    "continueLabel": MessageLookupByLibrary.simpleMessage("Pokračovat"),
+    "count": MessageLookupByLibrary.simpleMessage("Počet"),
+    "crashReporting": MessageLookupByLibrary.simpleMessage("Hlášení o pádu"),
+    "create": MessageLookupByLibrary.simpleMessage("Vytvořit"),
+    "createAccount": MessageLookupByLibrary.simpleMessage("Vytvořit účet"),
+    "createNewAccount": MessageLookupByLibrary.simpleMessage(
+      "Vytvořit nový účet",
+    ),
+    "crop": MessageLookupByLibrary.simpleMessage("Oříznout"),
+    "darkTheme": MessageLookupByLibrary.simpleMessage("Tmavý"),
+    "dayToday": MessageLookupByLibrary.simpleMessage("Dnes"),
+    "dayYesterday": MessageLookupByLibrary.simpleMessage("Včera"),
+    "declineTrustInvite": MessageLookupByLibrary.simpleMessage(
+      "Odmítnout pozvání",
+    ),
+    "decrypting": MessageLookupByLibrary.simpleMessage("Dešifrování..."),
+    "decryptingVideo": MessageLookupByLibrary.simpleMessage(
+      "Dešifrování videa...",
+    ),
+    "delete": MessageLookupByLibrary.simpleMessage("Smazat"),
+    "deleteAccount": MessageLookupByLibrary.simpleMessage("Smazat účet"),
+    "deleteAccountFeedbackPrompt": MessageLookupByLibrary.simpleMessage(
+      "Je nám líto, že nás opouštíte. Prosím, dejte nám zpětnou vazbu, ať se můžeme zlepšit.",
+    ),
+    "deleteAccountPermanentlyButton": MessageLookupByLibrary.simpleMessage(
+      "Trvale smazat účet",
+    ),
+    "deleteAlbum": MessageLookupByLibrary.simpleMessage("Odstranit album"),
+    "deleteAll": MessageLookupByLibrary.simpleMessage("Smazat vše"),
+    "deleteEmailRequest": MessageLookupByLibrary.simpleMessage(
+      "Prosím, zašlete e-mail na <warning>account-deletion@ente.io</warning> ze schránky, se kterou jste se registrovali.",
+    ),
+    "deleteEmptyAlbums": MessageLookupByLibrary.simpleMessage(
+      "Smazat prázdná alba",
+    ),
+    "deleteEmptyAlbumsWithQuestionMark": MessageLookupByLibrary.simpleMessage(
+      "Smazat prázdná alba?",
+    ),
+    "deleteFromBoth": MessageLookupByLibrary.simpleMessage("Odstranit z obou"),
+    "deleteFromDevice": MessageLookupByLibrary.simpleMessage(
+      "Odstranit ze zařízení",
+    ),
+    "deleteFromEnte": MessageLookupByLibrary.simpleMessage("Odstranit z Ente"),
+    "deleteLocation": MessageLookupByLibrary.simpleMessage("Odstranit polohu"),
+    "deleteReason1": MessageLookupByLibrary.simpleMessage(
+      "Chybí klíčová funkce, kterou potřebuji",
+    ),
+    "deleteReason2": MessageLookupByLibrary.simpleMessage(
+      "Aplikace nebo určitá funkce se nechová tak, jak si myslím, že by měla",
+    ),
+    "deleteReason3": MessageLookupByLibrary.simpleMessage(
+      "Našel jsem jinou službu, která se mi líbí více",
+    ),
+    "deleteReason4": MessageLookupByLibrary.simpleMessage(
+      "Můj důvod není uveden",
+    ),
+    "deleteRequestSLAText": MessageLookupByLibrary.simpleMessage(
+      "Váš požadavek bude zpracován do 72 hodin.",
+    ),
+    "deleteSharedAlbum": MessageLookupByLibrary.simpleMessage(
+      "Opustit sdílené album?",
+    ),
+    "deselectAll": MessageLookupByLibrary.simpleMessage("Zrušte výběr všech"),
+    "deviceCodeHint": MessageLookupByLibrary.simpleMessage("Zadejte kód"),
+    "deviceLock": MessageLookupByLibrary.simpleMessage("Zámek zařízení"),
+    "deviceNotFound": MessageLookupByLibrary.simpleMessage(
+      "Zařízení nebylo nalezeno",
+    ),
+    "didYouKnow": MessageLookupByLibrary.simpleMessage("Věděli jste?"),
+    "discord": MessageLookupByLibrary.simpleMessage("Discord"),
+    "discover_food": MessageLookupByLibrary.simpleMessage("Jídlo"),
+    "discover_pets": MessageLookupByLibrary.simpleMessage("Domácí mazlíčci"),
+    "discover_screenshots": MessageLookupByLibrary.simpleMessage(
+      "Snímky obrazovky",
+    ),
+    "discover_selfies": MessageLookupByLibrary.simpleMessage("Selfie"),
+    "discover_wallpapers": MessageLookupByLibrary.simpleMessage("Pozadí"),
+    "dismiss": MessageLookupByLibrary.simpleMessage("Zrušit"),
+    "doThisLater": MessageLookupByLibrary.simpleMessage("Udělat později"),
+    "done": MessageLookupByLibrary.simpleMessage("Hotovo"),
+    "doubleYourStorage": MessageLookupByLibrary.simpleMessage(
+      "Zdvojnásobte své úložiště",
+    ),
+    "download": MessageLookupByLibrary.simpleMessage("Stáhnout"),
+    "downloadFailed": MessageLookupByLibrary.simpleMessage("Stahování selhalo"),
+    "downloading": MessageLookupByLibrary.simpleMessage("Stahuji..."),
+    "dropSupportEmail": m25,
+    "edit": MessageLookupByLibrary.simpleMessage("Upravit"),
+    "editLocation": MessageLookupByLibrary.simpleMessage("Upravit polohu"),
+    "editLocationTagTitle": MessageLookupByLibrary.simpleMessage(
+      "Upravit lokalitu",
+    ),
+    "editPerson": MessageLookupByLibrary.simpleMessage("Upravit osobu"),
+    "editTime": MessageLookupByLibrary.simpleMessage("Upravit čas"),
+    "email": MessageLookupByLibrary.simpleMessage("E-mail"),
+    "emailAlreadyRegistered": MessageLookupByLibrary.simpleMessage(
+      "E-mail je již zaregistrován.",
+    ),
+    "emailNotRegistered": MessageLookupByLibrary.simpleMessage(
+      "E-mail není registrován.",
+    ),
+    "empty": MessageLookupByLibrary.simpleMessage("Vyprázdnit"),
+    "emptyTrash": MessageLookupByLibrary.simpleMessage("Vyprázdnit koš?"),
+    "enable": MessageLookupByLibrary.simpleMessage("Povolit"),
+    "enabled": MessageLookupByLibrary.simpleMessage("Zapnuto"),
+    "encryption": MessageLookupByLibrary.simpleMessage("Šifrování"),
+    "encryptionKeys": MessageLookupByLibrary.simpleMessage("Šifrovací klíče"),
+    "entePhotosPerm": MessageLookupByLibrary.simpleMessage(
+      "Ente <i>potřebuje oprávnění</i> k uchovávání vašich fotek",
+    ),
+    "enterAlbumName": MessageLookupByLibrary.simpleMessage(
+      "Zadejte název alba",
+    ),
+    "enterCode": MessageLookupByLibrary.simpleMessage("Zadat kód"),
+    "enterDateOfBirth": MessageLookupByLibrary.simpleMessage(
+      "Narozeniny (volitelné)",
+    ),
+    "enterFileName": MessageLookupByLibrary.simpleMessage(
+      "Zadejte název souboru",
+    ),
+    "enterNewPasswordToEncrypt": MessageLookupByLibrary.simpleMessage(
+      "Zadejte nové heslo, které můžeme použít k šifrování vašich dat",
+    ),
+    "enterPassword": MessageLookupByLibrary.simpleMessage("Zadejte heslo"),
+    "enterPasswordToEncrypt": MessageLookupByLibrary.simpleMessage(
+      "Zadejte heslo, které můžeme použít k šifrování vašich dat",
+    ),
+    "enterPin": MessageLookupByLibrary.simpleMessage("Zadejte PIN"),
+    "enterValidEmail": MessageLookupByLibrary.simpleMessage(
+      "Prosím, zadejte platnou e-mailovou adresu.",
+    ),
+    "enterYourEmailAddress": MessageLookupByLibrary.simpleMessage(
+      "Zadejte svou e-mailovou adresu",
+    ),
+    "enterYourNewEmailAddress": MessageLookupByLibrary.simpleMessage(
+      "Zadejte novou e-mailovou adresu",
+    ),
+    "enterYourPassword": MessageLookupByLibrary.simpleMessage(
+      "Zadejte své heslo",
+    ),
+    "enterYourRecoveryKey": MessageLookupByLibrary.simpleMessage(
+      "Zadejte svůj obnovovací klíč",
+    ),
+    "everywhere": MessageLookupByLibrary.simpleMessage("všude"),
+    "exif": MessageLookupByLibrary.simpleMessage("EXIF"),
+    "exportLogs": MessageLookupByLibrary.simpleMessage("Exportovat logy"),
+    "exportYourData": MessageLookupByLibrary.simpleMessage(
+      "Exportujte svá data",
+    ),
+    "faces": MessageLookupByLibrary.simpleMessage("Obličeje"),
+    "failedToDownloadVideo": MessageLookupByLibrary.simpleMessage(
+      "Stahování videa se nezdařilo",
+    ),
+    "failedToLoadAlbums": MessageLookupByLibrary.simpleMessage(
+      "Nepodařilo se načíst alba",
+    ),
+    "failedToPlayVideo": MessageLookupByLibrary.simpleMessage(
+      "Přehrávání videa se nezdařilo",
+    ),
+    "familyPlanPortalTitle": MessageLookupByLibrary.simpleMessage("Rodina"),
+    "faq": MessageLookupByLibrary.simpleMessage("Často kladené dotazy"),
+    "faqs": MessageLookupByLibrary.simpleMessage("Často kladené dotazy"),
+    "favorite": MessageLookupByLibrary.simpleMessage("Oblíbené"),
+    "feedback": MessageLookupByLibrary.simpleMessage("Zpětná vazba"),
+    "fileInfoAddDescHint": MessageLookupByLibrary.simpleMessage(
+      "Přidat popis...",
+    ),
+    "fileTypes": MessageLookupByLibrary.simpleMessage("Typy souboru"),
+    "filesDeleted": MessageLookupByLibrary.simpleMessage("Soubory odstraněny"),
+    "flip": MessageLookupByLibrary.simpleMessage("Překlopit"),
+    "forgotPassword": MessageLookupByLibrary.simpleMessage("Zapomenuté heslo"),
+    "freeUpSpace": MessageLookupByLibrary.simpleMessage("Uvolnit místo"),
+    "gallery": MessageLookupByLibrary.simpleMessage("Galerie"),
+    "general": MessageLookupByLibrary.simpleMessage("Obecné"),
+    "generatingEncryptionKeys": MessageLookupByLibrary.simpleMessage(
+      "Generování šifrovacích klíčů...",
+    ),
+    "goToSettings": MessageLookupByLibrary.simpleMessage("Jít do nastavení"),
+    "hidden": MessageLookupByLibrary.simpleMessage("Skryté"),
+    "hide": MessageLookupByLibrary.simpleMessage("Skrýt"),
+    "howItWorks": MessageLookupByLibrary.simpleMessage("Jak to funguje"),
+    "iOSOkButton": MessageLookupByLibrary.simpleMessage("OK"),
+    "ignoreUpdate": MessageLookupByLibrary.simpleMessage("Ignorovat"),
+    "immediately": MessageLookupByLibrary.simpleMessage("Ihned"),
+    "importing": MessageLookupByLibrary.simpleMessage("Importování…"),
+    "incorrectPasswordTitle": MessageLookupByLibrary.simpleMessage(
+      "Nesprávné heslo",
+    ),
+    "incorrectRecoveryKeyBody": MessageLookupByLibrary.simpleMessage(""),
+    "incorrectRecoveryKeyTitle": MessageLookupByLibrary.simpleMessage(
+      "Nesprávný obnovovací klíč",
+    ),
+    "info": MessageLookupByLibrary.simpleMessage("Informace"),
+    "insecureDevice": MessageLookupByLibrary.simpleMessage(
+      "Nezabezpečené zařízení",
+    ),
+    "installManually": MessageLookupByLibrary.simpleMessage(
+      "Instalovat manuálně",
+    ),
+    "invalidEmailAddress": MessageLookupByLibrary.simpleMessage(
+      "Neplatná e-mailová adresa",
+    ),
+    "invalidKey": MessageLookupByLibrary.simpleMessage("Neplatný klíč"),
+    "invite": MessageLookupByLibrary.simpleMessage("Pozvat"),
+    "inviteToEnte": MessageLookupByLibrary.simpleMessage("Pozvat do Ente"),
+    "inviteYourFriendsToEnte": MessageLookupByLibrary.simpleMessage(
+      "Pozvěte své přátelé do Ente",
+    ),
+    "join": MessageLookupByLibrary.simpleMessage("Připojit se"),
+    "kindlyHelpUsWithThisInformation": MessageLookupByLibrary.simpleMessage(
+      "Pomozte nám s těmito informacemi",
+    ),
+    "language": MessageLookupByLibrary.simpleMessage("Jazyk"),
+    "leave": MessageLookupByLibrary.simpleMessage("Odejít"),
+    "leaveAlbum": MessageLookupByLibrary.simpleMessage("Opustit album"),
+    "left": MessageLookupByLibrary.simpleMessage("Doleva"),
+    "lightTheme": MessageLookupByLibrary.simpleMessage("Světlý"),
+    "linkExpiresOn": m47,
+    "linkHasExpired": MessageLookupByLibrary.simpleMessage(
+      "Platnost odkazu vypršela",
+    ),
+    "linkNeverExpires": MessageLookupByLibrary.simpleMessage("Nikdy"),
+    "loadingGallery": MessageLookupByLibrary.simpleMessage(
+      "Načítání galerie...",
+    ),
+    "location": MessageLookupByLibrary.simpleMessage("Poloha"),
+    "locations": MessageLookupByLibrary.simpleMessage("Lokality"),
+    "lockButtonLabel": MessageLookupByLibrary.simpleMessage("Uzamknout"),
+    "logInLabel": MessageLookupByLibrary.simpleMessage("Přihlásit se"),
+    "loggingOut": MessageLookupByLibrary.simpleMessage("Odhlašování..."),
+    "loginSessionExpired": MessageLookupByLibrary.simpleMessage(
+      "Relace vypršela",
+    ),
+    "loginTerms": MessageLookupByLibrary.simpleMessage(
+      "Kliknutím na přihlášení souhlasím s <u-terms>podmínkami služby</u-terms> a <u-policy>zásadami ochrany osobních údajů</u-policy>",
+    ),
+    "loginWithTOTP": MessageLookupByLibrary.simpleMessage(
+      "Přihlášení pomocí TOTP",
+    ),
+    "logout": MessageLookupByLibrary.simpleMessage("Odhlásit se"),
+    "lostDevice": MessageLookupByLibrary.simpleMessage(
+      "Ztratili jste zařízení?",
+    ),
+    "manage": MessageLookupByLibrary.simpleMessage("Spravovat"),
+    "manageParticipants": MessageLookupByLibrary.simpleMessage("Spravovat"),
+    "manageSubscription": MessageLookupByLibrary.simpleMessage(
+      "Spravovat předplatné",
+    ),
+    "map": MessageLookupByLibrary.simpleMessage("Mapa"),
+    "maps": MessageLookupByLibrary.simpleMessage("Mapy"),
+    "mastodon": MessageLookupByLibrary.simpleMessage("Mastodon"),
+    "matrix": MessageLookupByLibrary.simpleMessage("Matrix"),
+    "me": MessageLookupByLibrary.simpleMessage("Já"),
+    "merchandise": MessageLookupByLibrary.simpleMessage("E-shop"),
+    "mergedPhotos": MessageLookupByLibrary.simpleMessage("Sloučené fotografie"),
+    "moderateStrength": MessageLookupByLibrary.simpleMessage("Střední"),
+    "moments": MessageLookupByLibrary.simpleMessage("Momenty"),
+    "monthly": MessageLookupByLibrary.simpleMessage("Měsíčně"),
+    "moreDetails": MessageLookupByLibrary.simpleMessage("Další podrobnosti"),
+    "moveToAlbum": MessageLookupByLibrary.simpleMessage("Přesunout do alba"),
+    "movedToTrash": MessageLookupByLibrary.simpleMessage("Přesunuto do koše"),
+    "never": MessageLookupByLibrary.simpleMessage("Nikdy"),
+    "newAlbum": MessageLookupByLibrary.simpleMessage("Nové album"),
+    "newPerson": MessageLookupByLibrary.simpleMessage("Nová osoba"),
+    "newRange": MessageLookupByLibrary.simpleMessage("Nový rozsah"),
+    "newest": MessageLookupByLibrary.simpleMessage("Nejnovější"),
+    "next": MessageLookupByLibrary.simpleMessage("Další"),
+    "no": MessageLookupByLibrary.simpleMessage("Ne"),
+    "noAlbumsSharedByYouYet": MessageLookupByLibrary.simpleMessage(
+      "Zatím nemáte žádná sdílená alba",
+    ),
+    "noDuplicates": MessageLookupByLibrary.simpleMessage("✨ Žádné duplicity"),
+    "noInternetConnection": MessageLookupByLibrary.simpleMessage(
+      "Žádné připojení k internetu",
+    ),
+    "noPhotosFoundHere": MessageLookupByLibrary.simpleMessage(
+      "Zde nebyly nalezeny žádné fotky",
+    ),
+    "noRecoveryKey": MessageLookupByLibrary.simpleMessage(
+      "Nemáte obnovovací klíč?",
+    ),
+    "noRecoveryKeyNoDecryption": MessageLookupByLibrary.simpleMessage(
+      "Vzhledem k povaze našeho protokolu koncového šifrování nemohou být vaše data dešifrována bez vašeho hesla nebo obnovovacího klíče",
+    ),
+    "noResultsFound": MessageLookupByLibrary.simpleMessage(
+      "Nebyly nalezeny žádné výsledky",
+    ),
+    "notifications": MessageLookupByLibrary.simpleMessage("Notifikace"),
+    "ok": MessageLookupByLibrary.simpleMessage("Ok"),
+    "onDevice": MessageLookupByLibrary.simpleMessage("V zařízení"),
+    "onEnte": MessageLookupByLibrary.simpleMessage(
+      "Na <branding>ente</branding>",
+    ),
+    "oops": MessageLookupByLibrary.simpleMessage("Jejda"),
+    "oopsSomethingWentWrong": MessageLookupByLibrary.simpleMessage(
+      "Jejda, něco se pokazilo",
+    ),
+    "openAlbumInBrowser": MessageLookupByLibrary.simpleMessage(
+      "Otevřít album v prohlížeči",
+    ),
+    "openFile": MessageLookupByLibrary.simpleMessage("Otevřít soubor"),
+    "openSettings": MessageLookupByLibrary.simpleMessage("Otevřít Nastavení"),
+    "pair": MessageLookupByLibrary.simpleMessage("Spárovat"),
+    "panorama": MessageLookupByLibrary.simpleMessage("Panorama"),
+    "password": MessageLookupByLibrary.simpleMessage("Heslo"),
+    "passwordChangedSuccessfully": MessageLookupByLibrary.simpleMessage(
+      "Heslo úspěšně změněno",
+    ),
+    "passwordStrength": m57,
+    "passwordWarning": MessageLookupByLibrary.simpleMessage(
+      "Toto heslo neukládáme, takže pokud jej zapomenete, <underline>nemůžeme dešifrovat vaše data</underline>",
+    ),
+    "paymentDetails": MessageLookupByLibrary.simpleMessage("Platební údaje"),
+    "people": MessageLookupByLibrary.simpleMessage("Lidé"),
+    "permanentlyDelete": MessageLookupByLibrary.simpleMessage(
+      "Trvale odstranit",
+    ),
+    "personName": MessageLookupByLibrary.simpleMessage("Jméno osoby"),
+    "photos": MessageLookupByLibrary.simpleMessage("Fotky"),
+    "pinAlbum": MessageLookupByLibrary.simpleMessage("Připnout album"),
+    "pleaseLoginAgain": MessageLookupByLibrary.simpleMessage(
+      "Přihlaste se, prosím, znovu",
+    ),
+    "pleaseTryAgain": MessageLookupByLibrary.simpleMessage(
+      "Zkuste to prosím znovu",
+    ),
+    "pleaseWait": MessageLookupByLibrary.simpleMessage("Čekejte prosím..."),
+    "previous": MessageLookupByLibrary.simpleMessage("Předchozí"),
+    "privacy": MessageLookupByLibrary.simpleMessage("Soukromí"),
+    "privacyPolicyTitle": MessageLookupByLibrary.simpleMessage(
+      "Zásady ochrany osobních údajů",
+    ),
+    "processing": MessageLookupByLibrary.simpleMessage("Zpracovává se"),
+    "publicLinkCreated": MessageLookupByLibrary.simpleMessage(
+      "Veřejný odkaz vytvořen",
+    ),
+    "queued": MessageLookupByLibrary.simpleMessage("Ve frontě"),
+    "radius": MessageLookupByLibrary.simpleMessage("Rádius"),
+    "rateUs": MessageLookupByLibrary.simpleMessage("Ohodnoť nás"),
+    "rateUsOnStore": m68,
+    "recover": MessageLookupByLibrary.simpleMessage("Obnovit"),
+    "recoverAccount": MessageLookupByLibrary.simpleMessage("Obnovit účet"),
+    "recoverButton": MessageLookupByLibrary.simpleMessage("Obnovit"),
+    "recoveryKey": MessageLookupByLibrary.simpleMessage("Obnovovací klíč"),
+    "recoveryKeyCopiedToClipboard": MessageLookupByLibrary.simpleMessage(
+      "Obnovovací klíč zkopírován do schránky",
+    ),
+    "recoveryKeyOnForgotPassword": MessageLookupByLibrary.simpleMessage(
+      "Tento klíč je jedinou cestou pro obnovení Vašich dat, pokud zapomenete heslo.",
+    ),
+    "recoveryKeySaveDescription": MessageLookupByLibrary.simpleMessage(
+      "Tento 24-slovný klíč neuchováváme, uschovejte ho, prosím, na bezpečném místě.",
+    ),
+    "recoveryKeyVerified": MessageLookupByLibrary.simpleMessage(
+      "Obnovovací klíč byl ověřen",
+    ),
+    "recoverySuccessful": MessageLookupByLibrary.simpleMessage(
+      "Úspěšně obnoveno!",
+    ),
+    "recreatePasswordBody": MessageLookupByLibrary.simpleMessage(
+      "Aktuální zařízení není dostatečně silné k ověření vašeho hesla, ale můžeme ho regenerovat způsobem, které funguje na všech zařízeních.\n\nProsím, přihlašte se pomocí vašeho obnovovacího klíče a regenerujte své heslo (můžete klidně znovu použít své aktuální heslo).",
+    ),
+    "recreatePasswordTitle": MessageLookupByLibrary.simpleMessage(
+      "Znovu vytvořit heslo",
+    ),
+    "reddit": MessageLookupByLibrary.simpleMessage("Reddit"),
+    "reenterPin": MessageLookupByLibrary.simpleMessage("Zadejte PIN znovu"),
+    "remove": MessageLookupByLibrary.simpleMessage("Odstranit"),
+    "removeDuplicates": MessageLookupByLibrary.simpleMessage(
+      "Odstranit duplicity",
+    ),
+    "removeFromAlbum": MessageLookupByLibrary.simpleMessage("Odstranit z alba"),
+    "removeFromAlbumTitle": MessageLookupByLibrary.simpleMessage(
+      "Odstranit z alba?",
+    ),
+    "removeInvite": MessageLookupByLibrary.simpleMessage("Odstranit pozvání"),
+    "removeLink": MessageLookupByLibrary.simpleMessage("Odstranit odkaz"),
+    "removeParticipant": MessageLookupByLibrary.simpleMessage(
+      "Odebrat účastníka",
+    ),
+    "removePublicLink": MessageLookupByLibrary.simpleMessage(
+      "Odstranit veřejný odkaz",
+    ),
+    "removeWithQuestionMark": MessageLookupByLibrary.simpleMessage(
+      "Odstranit?",
+    ),
+    "rename": MessageLookupByLibrary.simpleMessage("Přejmenovat"),
+    "renameAlbum": MessageLookupByLibrary.simpleMessage("Přejmenovat album"),
+    "renameFile": MessageLookupByLibrary.simpleMessage("Přejmenovat soubor"),
+    "renewsOn": m75,
+    "reportABug": MessageLookupByLibrary.simpleMessage("Nahlásit chybu"),
+    "reportBug": MessageLookupByLibrary.simpleMessage("Nahlásit chybu"),
+    "resendEmail": MessageLookupByLibrary.simpleMessage("Znovu odeslat e-mail"),
+    "resetPasswordTitle": MessageLookupByLibrary.simpleMessage("Obnovit heslo"),
+    "resetPerson": MessageLookupByLibrary.simpleMessage("Odstranit"),
+    "restore": MessageLookupByLibrary.simpleMessage("Obnovit"),
+    "restoringFiles": MessageLookupByLibrary.simpleMessage(
+      "Obnovuji soubory...",
+    ),
+    "retry": MessageLookupByLibrary.simpleMessage("Opakovat"),
+    "right": MessageLookupByLibrary.simpleMessage("Doprava"),
+    "rotate": MessageLookupByLibrary.simpleMessage("Otočit"),
+    "rotateLeft": MessageLookupByLibrary.simpleMessage("Otočit doleva"),
+    "rotateRight": MessageLookupByLibrary.simpleMessage("Otočit doprava"),
+    "safelyStored": MessageLookupByLibrary.simpleMessage("Bezpečně uloženo"),
+    "save": MessageLookupByLibrary.simpleMessage("Uložit"),
+    "saveCopy": MessageLookupByLibrary.simpleMessage("Uložit kopii"),
+    "saveKey": MessageLookupByLibrary.simpleMessage("Uložit klíč"),
+    "savePerson": MessageLookupByLibrary.simpleMessage("Uložit osobu"),
+    "scanCode": MessageLookupByLibrary.simpleMessage("Skenovat kód"),
+    "search": MessageLookupByLibrary.simpleMessage("Hledat"),
+    "searchAlbumsEmptySection": MessageLookupByLibrary.simpleMessage("Alba"),
+    "searchByAlbumNameHint": MessageLookupByLibrary.simpleMessage("Název alba"),
+    "security": MessageLookupByLibrary.simpleMessage("Zabezpečení"),
+    "selectALocation": MessageLookupByLibrary.simpleMessage("Vybrat polohu"),
+    "selectALocationFirst": MessageLookupByLibrary.simpleMessage(
+      "Nejprve vyberte polohu",
+    ),
+    "selectAlbum": MessageLookupByLibrary.simpleMessage("Vybrat album"),
+    "selectAll": MessageLookupByLibrary.simpleMessage("Vybrat vše"),
+    "selectDate": MessageLookupByLibrary.simpleMessage("Vybrat datum"),
+    "selectFoldersForBackup": MessageLookupByLibrary.simpleMessage(
+      "Vyberte složky pro zálohování",
+    ),
+    "selectLanguage": MessageLookupByLibrary.simpleMessage("Vybrat jazyk"),
+    "selectReason": MessageLookupByLibrary.simpleMessage("Vyberte důvod"),
+    "selectTime": MessageLookupByLibrary.simpleMessage("Vybrat čas"),
+    "selectYourPlan": MessageLookupByLibrary.simpleMessage("Vyberte svůj plán"),
+    "selfiesWithThem": m82,
+    "send": MessageLookupByLibrary.simpleMessage("Odeslat"),
+    "sendEmail": MessageLookupByLibrary.simpleMessage("Odeslat e-mail"),
+    "sendInvite": MessageLookupByLibrary.simpleMessage("Odeslat pozvánku"),
+    "sendLink": MessageLookupByLibrary.simpleMessage("Odeslat odkaz"),
+    "sessionExpired": MessageLookupByLibrary.simpleMessage("Relace vypršela"),
+    "setAPassword": MessageLookupByLibrary.simpleMessage("Nastavit heslo"),
+    "setLabel": MessageLookupByLibrary.simpleMessage("Nastavit"),
+    "setNewPassword": MessageLookupByLibrary.simpleMessage(
+      "Nastavit nové heslo",
+    ),
+    "setNewPin": MessageLookupByLibrary.simpleMessage("Nastavit nový PIN"),
+    "setPasswordTitle": MessageLookupByLibrary.simpleMessage("Nastavit heslo"),
+    "share": MessageLookupByLibrary.simpleMessage("Sdílet"),
+    "shareLink": MessageLookupByLibrary.simpleMessage("Sdílet odkaz"),
+    "sharedByMe": MessageLookupByLibrary.simpleMessage("Sdíleno mnou"),
+    "sharedByYou": MessageLookupByLibrary.simpleMessage("Sdíleno vámi"),
+    "sharedWithMe": MessageLookupByLibrary.simpleMessage("Sdíleno se mnou"),
+    "sharedWithYou": MessageLookupByLibrary.simpleMessage("Sdíleno s vámi"),
+    "sharing": MessageLookupByLibrary.simpleMessage("Sdílení..."),
+    "signUpTerms": MessageLookupByLibrary.simpleMessage(
+      "Souhlasím s <u-terms>podmínkami služby</u-terms> a <u-terms>zásadami ochrany osobních údajů</u-terms>",
+    ),
+    "skip": MessageLookupByLibrary.simpleMessage("Přeskočit"),
+    "somethingWentWrongPleaseTryAgain": MessageLookupByLibrary.simpleMessage(
+      "Něco se pokazilo. Zkuste to, prosím, znovu",
+    ),
+    "sorry": MessageLookupByLibrary.simpleMessage("Omlouváme se"),
+    "sorryWeCouldNotGenerateSecureKeysOnThisDevicennplease":
+        MessageLookupByLibrary.simpleMessage(
           "Omlouváme se, nemohli jsme vygenerovat bezpečné klíče na tomto zařízení.\n\nProsíme, zaregistrujte se z jiného zařízení.",
         ),
-=======
-            "Souhlasím s <u-terms>podmínkami služby</u-terms> a <u-terms>zásadami ochrany osobních údajů</u-terms>"),
-        "skip": MessageLookupByLibrary.simpleMessage("Přeskočit"),
-        "somethingWentWrongPleaseTryAgain":
-            MessageLookupByLibrary.simpleMessage(
-                "Něco se pokazilo. Zkuste to, prosím, znovu"),
-        "sorry": MessageLookupByLibrary.simpleMessage("Omlouváme se"),
-        "sorryWeCouldNotGenerateSecureKeysOnThisDevicennplease":
-            MessageLookupByLibrary.simpleMessage(
-                "Omlouváme se, nemohli jsme vygenerovat bezpečné klíče na tomto zařízení.\n\nProsíme, zaregistrujte se z jiného zařízení."),
->>>>>>> b66348f2
-        "sort": MessageLookupByLibrary.simpleMessage("Seřadit"),
-        "sortAlbumsBy": MessageLookupByLibrary.simpleMessage("Seřadit podle"),
-        "sortNewestFirst":
-            MessageLookupByLibrary.simpleMessage("Od nejnovějších"),
-        "sortOldestFirst":
-            MessageLookupByLibrary.simpleMessage("Od nejstarších"),
-        "stopCastingTitle":
-            MessageLookupByLibrary.simpleMessage("Zastavit přenos"),
-        "storage": MessageLookupByLibrary.simpleMessage("Úložiště"),
-        "storageBreakupFamily": MessageLookupByLibrary.simpleMessage("Rodina"),
-        "strongStrength": MessageLookupByLibrary.simpleMessage("Silné"),
-        "subscribe": MessageLookupByLibrary.simpleMessage("Odebírat"),
-        "subscription": MessageLookupByLibrary.simpleMessage("Předplatné"),
-        "suggestFeatures":
-            MessageLookupByLibrary.simpleMessage("Navrhnout funkce"),
-        "support": MessageLookupByLibrary.simpleMessage("Podpora"),
-        "syncStopped": MessageLookupByLibrary.simpleMessage(
-          "Synchronizace zastavena",
-        ),
-        "syncing": MessageLookupByLibrary.simpleMessage("Synchronizace..."),
-        "systemTheme": MessageLookupByLibrary.simpleMessage("Systém"),
-<<<<<<< HEAD
-        "tapToEnterCode": MessageLookupByLibrary.simpleMessage(
-          "Klepněte pro zadání kódu",
-        ),
-=======
-        "tapToEnterCode":
-            MessageLookupByLibrary.simpleMessage("Klepněte pro zadání kódu"),
->>>>>>> b66348f2
-        "terminate": MessageLookupByLibrary.simpleMessage("Ukončit"),
-        "terminateSession":
-            MessageLookupByLibrary.simpleMessage("Ukončit relaci?"),
-        "terms": MessageLookupByLibrary.simpleMessage("Podmínky"),
-<<<<<<< HEAD
-        "termsOfServicesTitle": MessageLookupByLibrary.simpleMessage(
-          "Podmínky služby",
-        ),
-=======
-        "termsOfServicesTitle":
-            MessageLookupByLibrary.simpleMessage("Podmínky služby"),
->>>>>>> b66348f2
-        "thankYou": MessageLookupByLibrary.simpleMessage("Děkujeme"),
-        "theDownloadCouldNotBeCompleted": MessageLookupByLibrary.simpleMessage(
-          "Stahování nebylo možné dokončit",
-        ),
-        "theme": MessageLookupByLibrary.simpleMessage("Motiv"),
-        "thisDevice": MessageLookupByLibrary.simpleMessage("Toto zařízení"),
-        "thisIsMeExclamation":
-            MessageLookupByLibrary.simpleMessage("To jsem já!"),
-        "thisWillLogYouOutOfTheFollowingDevice":
-            MessageLookupByLibrary.simpleMessage(
-<<<<<<< HEAD
+    "sort": MessageLookupByLibrary.simpleMessage("Seřadit"),
+    "sortAlbumsBy": MessageLookupByLibrary.simpleMessage("Seřadit podle"),
+    "sortNewestFirst": MessageLookupByLibrary.simpleMessage("Od nejnovějších"),
+    "sortOldestFirst": MessageLookupByLibrary.simpleMessage("Od nejstarších"),
+    "stopCastingTitle": MessageLookupByLibrary.simpleMessage("Zastavit přenos"),
+    "storage": MessageLookupByLibrary.simpleMessage("Úložiště"),
+    "storageBreakupFamily": MessageLookupByLibrary.simpleMessage("Rodina"),
+    "strongStrength": MessageLookupByLibrary.simpleMessage("Silné"),
+    "subscribe": MessageLookupByLibrary.simpleMessage("Odebírat"),
+    "subscription": MessageLookupByLibrary.simpleMessage("Předplatné"),
+    "suggestFeatures": MessageLookupByLibrary.simpleMessage("Navrhnout funkce"),
+    "support": MessageLookupByLibrary.simpleMessage("Podpora"),
+    "syncStopped": MessageLookupByLibrary.simpleMessage(
+      "Synchronizace zastavena",
+    ),
+    "syncing": MessageLookupByLibrary.simpleMessage("Synchronizace..."),
+    "systemTheme": MessageLookupByLibrary.simpleMessage("Systém"),
+    "tapToEnterCode": MessageLookupByLibrary.simpleMessage(
+      "Klepněte pro zadání kódu",
+    ),
+    "terminate": MessageLookupByLibrary.simpleMessage("Ukončit"),
+    "terminateSession": MessageLookupByLibrary.simpleMessage("Ukončit relaci?"),
+    "terms": MessageLookupByLibrary.simpleMessage("Podmínky"),
+    "termsOfServicesTitle": MessageLookupByLibrary.simpleMessage(
+      "Podmínky služby",
+    ),
+    "thankYou": MessageLookupByLibrary.simpleMessage("Děkujeme"),
+    "theDownloadCouldNotBeCompleted": MessageLookupByLibrary.simpleMessage(
+      "Stahování nebylo možné dokončit",
+    ),
+    "theme": MessageLookupByLibrary.simpleMessage("Motiv"),
+    "thisDevice": MessageLookupByLibrary.simpleMessage("Toto zařízení"),
+    "thisIsMeExclamation": MessageLookupByLibrary.simpleMessage("To jsem já!"),
+    "thisWillLogYouOutOfTheFollowingDevice":
+        MessageLookupByLibrary.simpleMessage(
           "Toto vás odhlásí z následujícího zařízení:",
         ),
-        "thisWillLogYouOutOfThisDevice": MessageLookupByLibrary.simpleMessage(
-          "Toto vás odhlásí z tohoto zařízení!",
-        ),
-        "toResetVerifyEmail": MessageLookupByLibrary.simpleMessage(
-          "Pro reset vašeho hesla nejprve vyplňte vaší e-mailovou adresu prosím.",
-        ),
-=======
-                "Toto vás odhlásí z následujícího zařízení:"),
-        "thisWillLogYouOutOfThisDevice": MessageLookupByLibrary.simpleMessage(
-            "Toto vás odhlásí z tohoto zařízení!"),
-        "toResetVerifyEmail": MessageLookupByLibrary.simpleMessage(
-            "Pro reset vašeho hesla nejprve vyplňte vaší e-mailovou adresu prosím."),
->>>>>>> b66348f2
-        "totalSize": MessageLookupByLibrary.simpleMessage("Celková velikost"),
-        "trash": MessageLookupByLibrary.simpleMessage("Koš"),
-        "tryAgain": MessageLookupByLibrary.simpleMessage("Zkusit znovu"),
-        "twitter": MessageLookupByLibrary.simpleMessage("Twitter"),
-        "twofactorSetup": MessageLookupByLibrary.simpleMessage(
-<<<<<<< HEAD
-          "Nastavení dvoufaktorového ověřování",
-        ),
-=======
-            "Nastavení dvoufaktorového ověřování"),
->>>>>>> b66348f2
-        "unlock": MessageLookupByLibrary.simpleMessage("Odemknout"),
-        "unpinAlbum": MessageLookupByLibrary.simpleMessage("Odepnout album"),
-        "unselectAll": MessageLookupByLibrary.simpleMessage("Zrušit výběr"),
-        "update": MessageLookupByLibrary.simpleMessage("Aktualizovat"),
-        "updateAvailable": MessageLookupByLibrary.simpleMessage(
-          "Je k dispozici aktualizace",
-        ),
-        "upgrade": MessageLookupByLibrary.simpleMessage("Upgradovat"),
-        "uploadingFilesToAlbum": MessageLookupByLibrary.simpleMessage(
-<<<<<<< HEAD
-          "Nahrávání souborů do alba...",
-        ),
-        "useRecoveryKey": MessageLookupByLibrary.simpleMessage(
-          "Použít obnovovací klíč",
-        ),
-=======
-            "Nahrávání souborů do alba..."),
-        "useRecoveryKey":
-            MessageLookupByLibrary.simpleMessage("Použít obnovovací klíč"),
->>>>>>> b66348f2
-        "usedSpace": MessageLookupByLibrary.simpleMessage("Využité místo"),
-        "verify": MessageLookupByLibrary.simpleMessage("Ověřit"),
-        "verifyEmail": MessageLookupByLibrary.simpleMessage("Ověřit e-mail"),
-        "verifyEmailID": m111,
-        "verifyIDLabel": MessageLookupByLibrary.simpleMessage("Ověřit"),
-        "verifyPassword": MessageLookupByLibrary.simpleMessage("Ověřit heslo"),
-        "verifying": MessageLookupByLibrary.simpleMessage("Ověřování..."),
-        "verifyingRecoveryKey": MessageLookupByLibrary.simpleMessage(
-          "Ověřování obnovovacího klíče...",
-        ),
-        "videos": MessageLookupByLibrary.simpleMessage("Videa"),
-        "viewAll": MessageLookupByLibrary.simpleMessage("Zobrazit vše"),
-        "viewer": MessageLookupByLibrary.simpleMessage("Prohlížející"),
-        "warning": MessageLookupByLibrary.simpleMessage("Varování"),
-<<<<<<< HEAD
-        "weAreOpenSource": MessageLookupByLibrary.simpleMessage(
-          "Jsme open source!",
-        ),
-=======
-        "weAreOpenSource":
-            MessageLookupByLibrary.simpleMessage("Jsme open source!"),
->>>>>>> b66348f2
-        "weHaveSendEmailTo": m114,
-        "weakStrength": MessageLookupByLibrary.simpleMessage("Slabé"),
-        "welcomeBack": MessageLookupByLibrary.simpleMessage("Vítejte zpět!"),
-        "whatsNew": MessageLookupByLibrary.simpleMessage("Co je nového"),
-        "yearly": MessageLookupByLibrary.simpleMessage("Ročně"),
-        "yes": MessageLookupByLibrary.simpleMessage("Ano"),
-        "yesCancel": MessageLookupByLibrary.simpleMessage("Ano, zrušit"),
-        "yesDelete": MessageLookupByLibrary.simpleMessage("Ano, smazat"),
-        "yesDiscardChanges": MessageLookupByLibrary.simpleMessage(
-          "Ano, zahodit změny",
-        ),
-        "yesLogout": MessageLookupByLibrary.simpleMessage("Ano, odhlásit se"),
-        "yesRemove": MessageLookupByLibrary.simpleMessage("Ano, odstranit"),
-        "yesRenew": MessageLookupByLibrary.simpleMessage("Ano, obnovit"),
-        "you": MessageLookupByLibrary.simpleMessage("Vy"),
-        "youAndThem": m117,
-        "yourAccountHasBeenDeleted": MessageLookupByLibrary.simpleMessage(
-          "Váš účet byl smazán",
-        ),
-        "yourMap": MessageLookupByLibrary.simpleMessage("Vaše mapa"),
-      };
+    "thisWillLogYouOutOfThisDevice": MessageLookupByLibrary.simpleMessage(
+      "Toto vás odhlásí z tohoto zařízení!",
+    ),
+    "toResetVerifyEmail": MessageLookupByLibrary.simpleMessage(
+      "Pro reset vašeho hesla nejprve vyplňte vaší e-mailovou adresu prosím.",
+    ),
+    "totalSize": MessageLookupByLibrary.simpleMessage("Celková velikost"),
+    "trash": MessageLookupByLibrary.simpleMessage("Koš"),
+    "tryAgain": MessageLookupByLibrary.simpleMessage("Zkusit znovu"),
+    "twitter": MessageLookupByLibrary.simpleMessage("Twitter"),
+    "twofactorSetup": MessageLookupByLibrary.simpleMessage(
+      "Nastavení dvoufaktorového ověřování",
+    ),
+    "unlock": MessageLookupByLibrary.simpleMessage("Odemknout"),
+    "unpinAlbum": MessageLookupByLibrary.simpleMessage("Odepnout album"),
+    "unselectAll": MessageLookupByLibrary.simpleMessage("Zrušit výběr"),
+    "update": MessageLookupByLibrary.simpleMessage("Aktualizovat"),
+    "updateAvailable": MessageLookupByLibrary.simpleMessage(
+      "Je k dispozici aktualizace",
+    ),
+    "upgrade": MessageLookupByLibrary.simpleMessage("Upgradovat"),
+    "uploadingFilesToAlbum": MessageLookupByLibrary.simpleMessage(
+      "Nahrávání souborů do alba...",
+    ),
+    "useRecoveryKey": MessageLookupByLibrary.simpleMessage(
+      "Použít obnovovací klíč",
+    ),
+    "usedSpace": MessageLookupByLibrary.simpleMessage("Využité místo"),
+    "verify": MessageLookupByLibrary.simpleMessage("Ověřit"),
+    "verifyEmail": MessageLookupByLibrary.simpleMessage("Ověřit e-mail"),
+    "verifyEmailID": m111,
+    "verifyIDLabel": MessageLookupByLibrary.simpleMessage("Ověřit"),
+    "verifyPassword": MessageLookupByLibrary.simpleMessage("Ověřit heslo"),
+    "verifying": MessageLookupByLibrary.simpleMessage("Ověřování..."),
+    "verifyingRecoveryKey": MessageLookupByLibrary.simpleMessage(
+      "Ověřování obnovovacího klíče...",
+    ),
+    "videos": MessageLookupByLibrary.simpleMessage("Videa"),
+    "viewAll": MessageLookupByLibrary.simpleMessage("Zobrazit vše"),
+    "viewer": MessageLookupByLibrary.simpleMessage("Prohlížející"),
+    "warning": MessageLookupByLibrary.simpleMessage("Varování"),
+    "weAreOpenSource": MessageLookupByLibrary.simpleMessage(
+      "Jsme open source!",
+    ),
+    "weHaveSendEmailTo": m114,
+    "weakStrength": MessageLookupByLibrary.simpleMessage("Slabé"),
+    "welcomeBack": MessageLookupByLibrary.simpleMessage("Vítejte zpět!"),
+    "whatsNew": MessageLookupByLibrary.simpleMessage("Co je nového"),
+    "yearly": MessageLookupByLibrary.simpleMessage("Ročně"),
+    "yes": MessageLookupByLibrary.simpleMessage("Ano"),
+    "yesCancel": MessageLookupByLibrary.simpleMessage("Ano, zrušit"),
+    "yesDelete": MessageLookupByLibrary.simpleMessage("Ano, smazat"),
+    "yesDiscardChanges": MessageLookupByLibrary.simpleMessage(
+      "Ano, zahodit změny",
+    ),
+    "yesLogout": MessageLookupByLibrary.simpleMessage("Ano, odhlásit se"),
+    "yesRemove": MessageLookupByLibrary.simpleMessage("Ano, odstranit"),
+    "yesRenew": MessageLookupByLibrary.simpleMessage("Ano, obnovit"),
+    "you": MessageLookupByLibrary.simpleMessage("Vy"),
+    "youAndThem": m117,
+    "yourAccountHasBeenDeleted": MessageLookupByLibrary.simpleMessage(
+      "Váš účet byl smazán",
+    ),
+    "yourMap": MessageLookupByLibrary.simpleMessage("Vaše mapa"),
+  };
 }