// DO NOT EDIT. This is code generated via package:intl/generate_localized.dart
// This is a library that provides messages for a ru locale. All the
// messages from the main program should be duplicated here with the same
// function name.

// Ignore issues from commonly used lints in this file.
// ignore_for_file:unnecessary_brace_in_string_interps, unnecessary_new
// ignore_for_file:prefer_single_quotes,comment_references, directives_ordering
// ignore_for_file:annotate_overrides,prefer_generic_function_type_aliases
// ignore_for_file:unused_import, file_names, avoid_escaping_inner_quotes
// ignore_for_file:unnecessary_string_interpolations, unnecessary_string_escapes

import 'package:intl/intl.dart';
import 'package:intl/message_lookup_by_library.dart';

final messages = new MessageLookup();

typedef String MessageIfAbsent(String messageStr, List<dynamic> args);

class MessageLookup extends MessageLookupByLibrary {
  String get localeName => 'ru';

  static String m0(title) => "${title} (Я)";

  static String m1(count) =>
      "${Intl.plural(count, zero: 'Добавить соавтора', one: 'Добавить соавтора', other: 'Добавить соавторов')}";

  static String m2(count) =>
      "${Intl.plural(count, one: 'Добавить элемент', other: 'Добавить элементы')}";

  static String m3(storageAmount, endDate) =>
      "Ваше дополнение на ${storageAmount} действительно до ${endDate}";

  static String m4(count) =>
      "${Intl.plural(count, zero: 'Добавить зрителя', one: 'Добавить зрителя', other: 'Добавить зрителей')}";

  static String m5(emailOrName) => "Добавлено ${emailOrName}";

  static String m6(albumName) => "Успешно добавлено в ${albumName}";

  static String m7(name) => "Любуясь ${name}";

  static String m8(count) =>
      "${Intl.plural(count, zero: 'Нет участников', one: '${count} участник', other: '${count} участников')}";

  static String m9(versionValue) => "Версия: ${versionValue}";

  static String m10(freeAmount, storageUnit) =>
      "Свободно ${freeAmount} ${storageUnit}";

  static String m11(name) => "Красивые виды с ${name}";

  static String m12(paymentProvider) =>
      "Пожалуйста, сначала отмените существующую подписку через ${paymentProvider}";

  static String m13(user) =>
      "${user} не сможет добавлять новые фото в этот альбом\n\nЭтот пользователь всё ещё сможет удалять существующие фото, добавленные им";

  static String m14(isFamilyMember, storageAmountInGb) =>
      "${Intl.select(isFamilyMember, {'true': 'Ваша семья получила ${storageAmountInGb} ГБ на данный момент', 'false': 'Вы получили ${storageAmountInGb} ГБ на данный момент', 'other': 'Вы получили ${storageAmountInGb} ГБ на данный момент!'})}";

  static String m15(albumName) => "Совместная ссылка создана для ${albumName}";

  static String m16(count) =>
      "${Intl.plural(count, zero: 'Добавлено 0 соавторов', one: 'Добавлен 1 соавтор', other: 'Добавлено ${count} соавторов')}";

  static String m17(email, numOfDays) =>
      "Вы собираетесь добавить ${email} в качестве доверенного контакта. Доверенный контакт сможет восстановить ваш аккаунт, если вы будете отсутствовать ${numOfDays} дней.";

  static String m18(familyAdminEmail) =>
      "Пожалуйста, свяжитесь с <green>${familyAdminEmail}</green> для управления подпиской";

  static String m19(provider) =>
      "Пожалуйста, свяжитесь с нами по адресу support@ente.io для управления вашей подпиской ${provider}.";

  static String m20(endpoint) => "Подключено к ${endpoint}";

  static String m21(count) =>
      "${Intl.plural(count, one: 'Удалить ${count} элемент', other: 'Удалить ${count} элементов')}";

  static String m22(count) =>
      "Также удалить фото (и видео), находящиеся в этих ${count} альбомах, из <bold>всех</bold> других альбомов, частью которых они являются?";

  static String m23(currentlyDeleting, totalCount) =>
      "Удаление ${currentlyDeleting} / ${totalCount}";

  static String m24(albumName) =>
      "Это удалит публичную ссылку для доступа к \"${albumName}\".";

  static String m25(supportEmail) =>
      "Пожалуйста, отправьте письмо на ${supportEmail} с вашего зарегистрированного адреса электронной почты";

  static String m26(count, storageSaved) =>
      "Вы удалили ${Intl.plural(count, one: '${count} дубликат', other: '${count} дубликатов')}, освободив (${storageSaved}!)";

  static String m27(count, formattedSize) =>
      "${count} файлов, по ${formattedSize} каждый";

  static String m28(name) =>
      "Этот адрес электронной почты уже связан с ${name}.";

  static String m29(newEmail) => "Электронная почта изменена на ${newEmail}";

  static String m30(email) => "${email} не имеет аккаунта Ente.";

  static String m31(email) =>
      "У ${email} нет аккаунта Ente.\n\nОтправьте ему приглашение для обмена фото.";

  static String m32(name) => "Обнимая ${name}";

  static String m33(text) => "Дополнительные фото найдены для ${text}";

  static String m34(name) => "Пир с ${name}";

  static String m35(count, formattedNumber) =>
      "${Intl.plural(count, one: '${formattedNumber} файл на этом устройстве был успешно сохранён', other: '${formattedNumber} файлов на этом устройстве были успешно сохранены')}";

  static String m36(count, formattedNumber) =>
      "${Intl.plural(count, one: '${formattedNumber} файл в этом альбоме был успешно сохранён', other: '${formattedNumber} файлов в этом альбоме были успешно сохранены')}";

  static String m37(storageAmountInGB) =>
      "${storageAmountInGB} ГБ каждый раз, когда кто-то подписывается на платный тариф и применяет ваш код";

  static String m38(endDate) =>
      "Бесплатный пробный период действителен до ${endDate}";

  static String m39(count) =>
      "Вы всё ещё сможете получить доступ к ${Intl.plural(count, one: 'нему', other: 'ним')} в Ente, пока у вас активна подписка";

  static String m40(sizeInMBorGB) => "Освободить ${sizeInMBorGB}";

  static String m41(count, formattedSize) =>
      "${Intl.plural(count, one: 'Его можно удалить с устройства, чтобы освободить ${formattedSize}', other: 'Их можно удалить с устройства, чтобы освободить ${formattedSize}')}";

  static String m42(currentlyProcessing, totalCount) =>
      "Обработка ${currentlyProcessing} / ${totalCount}";

  static String m43(name) => "Поход с ${name}";

  static String m44(count) =>
      "${Intl.plural(count, one: '${count} элемент', other: '${count} элементов')}";

  static String m45(name) => "В последний раз с ${name}";

  static String m46(email) =>
      "${email} пригласил вас стать доверенным контактом";

  static String m47(expiryTime) => "Ссылка истечёт ${expiryTime}";

  static String m48(email) => "Связать человека с ${email}";

  static String m49(personName, email) => "Это свяжет ${personName} с ${email}";

  static String m50(count, formattedCount) =>
      "${Intl.plural(count, zero: 'нет воспоминаний', one: '${formattedCount} воспоминание', other: '${formattedCount} воспоминаний')}";

  static String m51(count) =>
      "${Intl.plural(count, one: 'Переместить элемент', other: 'Переместить элементы')}";

  static String m52(albumName) => "Успешно перемещено в ${albumName}";

  static String m53(personName) => "Нет предложений для ${personName}";

  static String m54(name) => "Не ${name}?";

  static String m55(familyAdminEmail) =>
      "Пожалуйста, свяжитесь с ${familyAdminEmail} для изменения кода.";

  static String m56(name) => "Вечеринка с ${name}";

  static String m57(passwordStrengthValue) =>
      "Надёжность пароля: ${passwordStrengthValue}";

  static String m58(providerName) =>
      "Пожалуйста, обратитесь в поддержку ${providerName}, если с вас сняли деньги";

  static String m59(name, age) => "${name} исполнилось ${age}!";

  static String m60(name, age) => "${name} скоро исполнится ${age}";

  static String m61(count) =>
      "${Intl.plural(count, zero: 'Нет фото', one: '1 фото', other: '${count} фото')}";

  static String m62(count) =>
      "${Intl.plural(count, zero: '0 фотографий', one: '1 фотография', other: '${count} фотографий')}";

  static String m63(endDate) =>
      "Бесплатный пробный период действителен до ${endDate}.\nПосле этого вы можете выбрать платный тариф.";

  static String m64(toEmail) => "Пожалуйста, напишите нам на ${toEmail}";

  static String m65(toEmail) => "Пожалуйста, отправьте логи на \n${toEmail}";

  static String m66(name) => "Позируя с ${name}";

  static String m67(folderName) => "Обработка ${folderName}...";

  static String m68(storeName) => "Оцените нас в ${storeName}";

  static String m69(name) => "Вы переназначены на ${name}";

  static String m70(days, email) =>
      "Вы сможете получить доступ к аккаунту через ${days} дней. Уведомление будет отправлено на ${email}.";

  static String m71(email) =>
      "Теперь вы можете восстановить аккаунт ${email}, установив новый пароль.";

  static String m72(email) => "${email} пытается восстановить ваш аккаунт.";

  static String m73(storageInGB) =>
      "3. Вы оба получаете ${storageInGB} ГБ* бесплатно";

  static String m74(userEmail) =>
      "${userEmail} будет удалён из этого общего альбома\n\nВсе фото, добавленные этим пользователем, также будут удалены из альбома";

  static String m75(endDate) => "Подписка будет продлена ${endDate}";

  static String m76(name) => "Путешествие с ${name}";

  static String m77(count) =>
      "${Intl.plural(count, one: '${count} результат найден', other: '${count} результатов найдено')}";

  static String m78(snapshotLength, searchLength) =>
      "Несоответствие длины разделов: ${snapshotLength} != ${searchLength}";

  static String m79(count) => "${count} выбрано";

  static String m80(count) => "${count} выбрано";

  static String m81(count, yourCount) =>
      "${count} выбрано (${yourCount} ваших)";

  static String m82(name) => "Селфи с ${name}";

  static String m83(verificationID) =>
      "Вот мой идентификатор подтверждения: ${verificationID} для ente.io.";

  static String m84(verificationID) =>
      "Привет, можешь подтвердить, что это твой идентификатор подтверждения ente.io: ${verificationID}";

  static String m85(referralCode, referralStorageInGB) =>
      "Реферальный код Ente: ${referralCode} \n\nПримените его в разделе «Настройки» → «Общие» → «Рефералы», чтобы получить ${referralStorageInGB} ГБ бесплатно после подписки на платный тариф\n\nhttps://ente.io";

  static String m86(numberOfPeople) =>
      "${Intl.plural(numberOfPeople, zero: 'Поделиться с конкретными людьми', one: 'Доступно 1 человеку', other: 'Доступно ${numberOfPeople} людям')}";

  static String m87(emailIDs) => "Доступен для ${emailIDs}";

  static String m88(fileType) =>
      "Это ${fileType} будет удалено с вашего устройства.";

  static String m89(fileType) =>
      "Это ${fileType} есть и в Ente, и на вашем устройстве.";

  static String m90(fileType) => "Это ${fileType} будет удалено из Ente.";

  static String m91(name) => "Спорт с ${name}";

  static String m92(name) => "В центре внимания ${name}";

  static String m93(storageAmountInGB) => "${storageAmountInGB} ГБ";

  static String m94(
    usedAmount,
    usedStorageUnit,
    totalAmount,
    totalStorageUnit,
  ) =>
      "Использовано ${usedAmount} ${usedStorageUnit} из ${totalAmount} ${totalStorageUnit}";

  static String m95(id) =>
      "Ваш ${id} уже связан с другим аккаунтом Ente.\nЕсли вы хотите использовать ${id} с этим аккаунтом, пожалуйста, свяжитесь с нашей службой поддержки";

  static String m96(endDate) => "Ваша подписка будет отменена ${endDate}";

  static String m97(completed, total) =>
      "${completed}/${total} воспоминаний сохранено";

  static String m98(ignoreReason) =>
      "Нажмите для загрузки. Загрузка игнорируется из-за ${ignoreReason}";

  static String m99(storageAmountInGB) =>
      "Они тоже получат ${storageAmountInGB} ГБ";

  static String m100(email) => "Это идентификатор подтверждения ${email}";

  static String m101(count) =>
      "${Intl.plural(count, one: 'Эта неделя, ${count} год назад', other: 'Эта неделя, ${count} лет назад')}";

  static String m102(dateFormat) => "${dateFormat} сквозь годы";

  static String m103(count) =>
      "${Intl.plural(count, zero: 'Скоро', one: '1 день', other: '${count} дней')}";

  static String m104(year) => "Поездка в ${year}";

  static String m105(location) => "Поездка в ${location}";

  static String m106(email) =>
      "Вы приглашены стать доверенным контактом ${email}.";

  static String m107(galleryType) =>
      "Тип галереи ${galleryType} не поддерживает переименование";

  static String m108(ignoreReason) =>
      "Загрузка игнорируется из-за ${ignoreReason}";

  static String m109(count) => "Сохранение ${count} воспоминаний...";

  static String m110(endDate) => "Действительно до ${endDate}";

  static String m111(email) => "Подтвердить ${email}";

  static String m112(name) => "Посмотреть ${name} для отмены привязки";

  static String m113(count) =>
      "${Intl.plural(count, zero: 'Добавлено 0 зрителей', one: 'Добавлен 1 зритель', other: 'Добавлено ${count} зрителей')}";

  static String m114(email) => "Мы отправили письмо на <green>${email}</green>";

  static String m115(name) => "Поздравляем ${name} с днем ​​рождения! 🎉";

  static String m116(count) =>
      "${Intl.plural(count, one: '${count} год назад', few: '${count} года назад', other: '${count} лет назад')}";

  static String m117(name) => "Вы и ${name}";

  static String m118(storageSaved) => "Вы успешно освободили ${storageSaved}!";

  final messages = _notInlinedMessages(_notInlinedMessages);
  static Map<String, Function> _notInlinedMessages(_) => <String, Function>{
<<<<<<< HEAD
    "aNewVersionOfEnteIsAvailable": MessageLookupByLibrary.simpleMessage(
      "Доступна новая версия Ente.",
    ),
    "about": MessageLookupByLibrary.simpleMessage("О программе"),
    "acceptTrustInvite": MessageLookupByLibrary.simpleMessage(
      "Принять приглашение",
    ),
    "account": MessageLookupByLibrary.simpleMessage("Аккаунт"),
    "accountIsAlreadyConfigured": MessageLookupByLibrary.simpleMessage(
      "Аккаунт уже настроен.",
    ),
    "accountOwnerPersonAppbarTitle": m0,
    "accountWelcomeBack": MessageLookupByLibrary.simpleMessage(
      "С возвращением!",
    ),
    "ackPasswordLostWarning": MessageLookupByLibrary.simpleMessage(
      "Я понимаю, что если я потеряю пароль, я могу потерять свои данные, так как они <underline>защищены сквозным шифрованием</underline>.",
    ),
    "actionNotSupportedOnFavouritesAlbum": MessageLookupByLibrary.simpleMessage(
      "Действие не поддерживается в альбоме «Избранное»",
    ),
    "activeSessions": MessageLookupByLibrary.simpleMessage("Активные сеансы"),
    "add": MessageLookupByLibrary.simpleMessage("Добавить"),
    "addAName": MessageLookupByLibrary.simpleMessage("Добавить имя"),
    "addANewEmail": MessageLookupByLibrary.simpleMessage(
      "Добавьте новую электронную почту",
    ),
    "addAlbumWidgetPrompt": MessageLookupByLibrary.simpleMessage(
      "Добавьте виджет альбома на главный экран и вернитесь сюда, чтобы настроить его.",
    ),
    "addCollaborator": MessageLookupByLibrary.simpleMessage(
      "Добавить соавтора",
    ),
    "addCollaborators": m1,
    "addFiles": MessageLookupByLibrary.simpleMessage("Добавить файлы"),
    "addFromDevice": MessageLookupByLibrary.simpleMessage(
      "Добавить с устройства",
    ),
    "addItem": m2,
    "addLocation": MessageLookupByLibrary.simpleMessage(
      "Добавить местоположение",
    ),
    "addLocationButton": MessageLookupByLibrary.simpleMessage("Добавить"),
    "addMemoriesWidgetPrompt": MessageLookupByLibrary.simpleMessage(
      "Добавьте виджет воспоминаний на главный экран и вернитесь сюда, чтобы настроить его.",
    ),
    "addMore": MessageLookupByLibrary.simpleMessage("Добавить ещё"),
    "addName": MessageLookupByLibrary.simpleMessage("Добавить имя"),
    "addNameOrMerge": MessageLookupByLibrary.simpleMessage(
      "Добавить имя или объединить",
    ),
    "addNew": MessageLookupByLibrary.simpleMessage("Добавить новое"),
    "addNewPerson": MessageLookupByLibrary.simpleMessage(
      "Добавить нового человека",
    ),
    "addOnPageSubtitle": MessageLookupByLibrary.simpleMessage(
      "Подробности дополнений",
    ),
    "addOnValidTill": m3,
    "addOns": MessageLookupByLibrary.simpleMessage("Дополнения"),
    "addParticipants": MessageLookupByLibrary.simpleMessage(
      "Добавить участников",
    ),
    "addPeopleWidgetPrompt": MessageLookupByLibrary.simpleMessage(
      "Добавьте виджет людей на главный экран и вернитесь сюда, чтобы настроить его.",
    ),
    "addPhotos": MessageLookupByLibrary.simpleMessage("Добавить фото"),
    "addSelected": MessageLookupByLibrary.simpleMessage("Добавить выбранные"),
    "addToAlbum": MessageLookupByLibrary.simpleMessage("Добавить в альбом"),
    "addToEnte": MessageLookupByLibrary.simpleMessage("Добавить в Ente"),
    "addToHiddenAlbum": MessageLookupByLibrary.simpleMessage(
      "Добавить в скрытый альбом",
    ),
    "addTrustedContact": MessageLookupByLibrary.simpleMessage(
      "Добавить доверенный контакт",
    ),
    "addViewer": MessageLookupByLibrary.simpleMessage("Добавить зрителя"),
    "addViewers": m4,
    "addYourPhotosNow": MessageLookupByLibrary.simpleMessage(
      "Добавьте ваши фото",
    ),
    "addedAs": MessageLookupByLibrary.simpleMessage("Добавлен как"),
    "addedBy": m5,
    "addedSuccessfullyTo": m6,
    "addingToFavorites": MessageLookupByLibrary.simpleMessage(
      "Добавление в избранное...",
    ),
    "admiringThem": m7,
    "advanced": MessageLookupByLibrary.simpleMessage("Расширенные"),
    "advancedSettings": MessageLookupByLibrary.simpleMessage("Расширенные"),
    "after1Day": MessageLookupByLibrary.simpleMessage("Через 1 день"),
    "after1Hour": MessageLookupByLibrary.simpleMessage("Через 1 час"),
    "after1Month": MessageLookupByLibrary.simpleMessage("Через 1 месяц"),
    "after1Week": MessageLookupByLibrary.simpleMessage("Через 1 неделю"),
    "after1Year": MessageLookupByLibrary.simpleMessage("Через 1 год"),
    "albumOwner": MessageLookupByLibrary.simpleMessage("Владелец"),
    "albumParticipantsCount": m8,
    "albumTitle": MessageLookupByLibrary.simpleMessage("Название альбома"),
    "albumUpdated": MessageLookupByLibrary.simpleMessage("Альбом обновлён"),
    "albums": MessageLookupByLibrary.simpleMessage("Альбомы"),
    "albumsWidgetDesc": MessageLookupByLibrary.simpleMessage(
      "Выберите альбомы, которые вы хотите видеть на главном экране.",
    ),
    "allClear": MessageLookupByLibrary.simpleMessage("✨ Всё чисто"),
    "allMemoriesPreserved": MessageLookupByLibrary.simpleMessage(
      "Все воспоминания сохранены",
    ),
    "allPersonGroupingWillReset": MessageLookupByLibrary.simpleMessage(
      "Все группы этого человека будут сброшены, и вы потеряете все предложения для него",
    ),
    "allUnnamedGroupsWillBeMergedIntoTheSelectedPerson":
        MessageLookupByLibrary.simpleMessage(
          "Все неназванные группы будут объединены в выбранного человека. Это можно отменить в обзоре истории предложений для данного человека.",
        ),
    "allWillShiftRangeBasedOnFirst": MessageLookupByLibrary.simpleMessage(
      "Это первое фото в группе. Остальные выбранные фото автоматически сместятся на основе новой даты",
    ),
    "allow": MessageLookupByLibrary.simpleMessage("Разрешить"),
    "allowAddPhotosDescription": MessageLookupByLibrary.simpleMessage(
      "Разрешить людям с этой ссылкой добавлять фото в общий альбом.",
    ),
    "allowAddingPhotos": MessageLookupByLibrary.simpleMessage(
      "Разрешить добавление фото",
    ),
    "allowAppToOpenSharedAlbumLinks": MessageLookupByLibrary.simpleMessage(
      "Разрешить приложению открывать ссылки на общие альбомы",
    ),
    "allowDownloads": MessageLookupByLibrary.simpleMessage(
      "Разрешить скачивание",
    ),
    "allowPeopleToAddPhotos": MessageLookupByLibrary.simpleMessage(
      "Разрешить людям добавлять фото",
    ),
    "allowPermBody": MessageLookupByLibrary.simpleMessage(
      "Пожалуйста, разрешите доступ к вашим фото через настройки устройства, чтобы Ente мог отображать и сохранять вашу библиотеку.",
    ),
    "allowPermTitle": MessageLookupByLibrary.simpleMessage(
      "Разрешить доступ к фото",
    ),
    "androidBiometricHint": MessageLookupByLibrary.simpleMessage(
      "Подтвердите личность",
    ),
    "androidBiometricNotRecognized": MessageLookupByLibrary.simpleMessage(
      "Не распознано. Попробуйте снова.",
    ),
    "androidBiometricRequiredTitle": MessageLookupByLibrary.simpleMessage(
      "Требуется биометрия",
    ),
    "androidBiometricSuccess": MessageLookupByLibrary.simpleMessage("Успешно"),
    "androidCancelButton": MessageLookupByLibrary.simpleMessage("Отмена"),
    "androidDeviceCredentialsRequiredTitle":
        MessageLookupByLibrary.simpleMessage(
          "Требуются учётные данные устройства",
        ),
    "androidDeviceCredentialsSetupDescription":
        MessageLookupByLibrary.simpleMessage(
          "Требуются учётные данные устройства",
        ),
    "androidGoToSettingsDescription": MessageLookupByLibrary.simpleMessage(
      "Биометрическая аутентификация не настроена. Перейдите в «Настройки» → «Безопасность», чтобы добавить её.",
    ),
    "androidIosWebDesktop": MessageLookupByLibrary.simpleMessage(
      "Android, iOS, браузер, компьютер",
    ),
    "androidSignInTitle": MessageLookupByLibrary.simpleMessage(
      "Требуется аутентификация",
    ),
    "appIcon": MessageLookupByLibrary.simpleMessage("Иконка приложения"),
    "appLock": MessageLookupByLibrary.simpleMessage("Блокировка приложения"),
    "appLockDescriptions": MessageLookupByLibrary.simpleMessage(
      "Выберите между экраном блокировки устройства и пользовательским с PIN-кодом или паролем.",
    ),
    "appVersion": m9,
    "appleId": MessageLookupByLibrary.simpleMessage("Идентификатор Apple"),
    "apply": MessageLookupByLibrary.simpleMessage("Применить"),
    "applyCodeTitle": MessageLookupByLibrary.simpleMessage("Применить код"),
    "appstoreSubscription": MessageLookupByLibrary.simpleMessage(
      "Подписка AppStore",
    ),
    "archive": MessageLookupByLibrary.simpleMessage("Архив"),
    "archiveAlbum": MessageLookupByLibrary.simpleMessage("Архивировать альбом"),
    "archiving": MessageLookupByLibrary.simpleMessage("Архивация..."),
    "areThey": MessageLookupByLibrary.simpleMessage("Они "),
    "areYouSureRemoveThisFaceFromPerson": MessageLookupByLibrary.simpleMessage(
      "Вы уверены, что хотите удалить лицо этого человека?",
    ),
    "areYouSureThatYouWantToLeaveTheFamily":
        MessageLookupByLibrary.simpleMessage(
          "Вы уверены, что хотите покинуть семейный тариф?",
        ),
    "areYouSureYouWantToCancel": MessageLookupByLibrary.simpleMessage(
      "Вы уверены, что хотите отменить?",
    ),
    "areYouSureYouWantToChangeYourPlan": MessageLookupByLibrary.simpleMessage(
      "Вы уверены, что хотите сменить тариф?",
    ),
    "areYouSureYouWantToExit": MessageLookupByLibrary.simpleMessage(
      "Вы уверены, что хотите выйти?",
    ),
    "areYouSureYouWantToIgnoreThesePersons":
        MessageLookupByLibrary.simpleMessage(
          "Вы уверены, что хотите игнорировать этих людей?",
        ),
    "areYouSureYouWantToIgnoreThisPerson": MessageLookupByLibrary.simpleMessage(
      "Вы уверены, что хотите игнорировать этого человека?",
    ),
    "areYouSureYouWantToLogout": MessageLookupByLibrary.simpleMessage(
      "Вы уверены, что хотите выйти?",
    ),
    "areYouSureYouWantToMergeThem": MessageLookupByLibrary.simpleMessage(
      "Вы уверены, что хотите их объединить?",
    ),
    "areYouSureYouWantToRenew": MessageLookupByLibrary.simpleMessage(
      "Вы уверены, что хотите продлить?",
    ),
    "areYouSureYouWantToResetThisPerson": MessageLookupByLibrary.simpleMessage(
      "Вы уверены, что хотите сбросить данные этого человека?",
    ),
    "askCancelReason": MessageLookupByLibrary.simpleMessage(
      "Ваша подписка была отменена. Не хотели бы вы поделиться причиной?",
    ),
    "askDeleteReason": MessageLookupByLibrary.simpleMessage(
      "Какова основная причина удаления вашего аккаунта?",
    ),
    "askYourLovedOnesToShare": MessageLookupByLibrary.simpleMessage(
      "Попросите близких поделиться",
    ),
    "atAFalloutShelter": MessageLookupByLibrary.simpleMessage("в бункере"),
    "authToChangeEmailVerificationSetting": MessageLookupByLibrary.simpleMessage(
      "Пожалуйста, авторизуйтесь для изменения настроек подтверждения электронной почты",
    ),
    "authToChangeLockscreenSetting": MessageLookupByLibrary.simpleMessage(
      "Пожалуйста, авторизуйтесь для изменения настроек экрана блокировки",
    ),
    "authToChangeYourEmail": MessageLookupByLibrary.simpleMessage(
      "Пожалуйста, авторизуйтесь для смены электронной почты",
    ),
    "authToChangeYourPassword": MessageLookupByLibrary.simpleMessage(
      "Пожалуйста, авторизуйтесь для смены пароля",
    ),
    "authToConfigureTwofactorAuthentication":
        MessageLookupByLibrary.simpleMessage(
          "Пожалуйста, авторизуйтесь для настройки двухфакторной аутентификации",
        ),
    "authToInitiateAccountDeletion": MessageLookupByLibrary.simpleMessage(
      "Пожалуйста, авторизуйтесь для начала процедуры удаления аккаунта",
    ),
    "authToManageLegacy": MessageLookupByLibrary.simpleMessage(
      "Пожалуйста, авторизуйтесь для управления доверенными контактами",
    ),
    "authToViewPasskey": MessageLookupByLibrary.simpleMessage(
      "Пожалуйста, авторизуйтесь для просмотра ключа доступа",
    ),
    "authToViewTrashedFiles": MessageLookupByLibrary.simpleMessage(
      "Пожалуйста, авторизуйтесь для просмотра удалённых файлов",
    ),
    "authToViewYourActiveSessions": MessageLookupByLibrary.simpleMessage(
      "Пожалуйста, авторизуйтесь для просмотра активных сессий",
    ),
    "authToViewYourHiddenFiles": MessageLookupByLibrary.simpleMessage(
      "Пожалуйста, авторизуйтесь для просмотра скрытых файлов",
    ),
    "authToViewYourMemories": MessageLookupByLibrary.simpleMessage(
      "Пожалуйста, авторизуйтесь для просмотра воспоминаний",
    ),
    "authToViewYourRecoveryKey": MessageLookupByLibrary.simpleMessage(
      "Пожалуйста, авторизуйтесь для просмотра ключа восстановления",
    ),
    "authenticating": MessageLookupByLibrary.simpleMessage("Аутентификация..."),
    "authenticationFailedPleaseTryAgain": MessageLookupByLibrary.simpleMessage(
      "Аутентификация не удалась, пожалуйста, попробуйте снова",
    ),
    "authenticationSuccessful": MessageLookupByLibrary.simpleMessage(
      "Аутентификация прошла успешно!",
    ),
    "autoCastDialogBody": MessageLookupByLibrary.simpleMessage(
      "Здесь вы увидите доступные устройства.",
    ),
    "autoCastiOSPermission": MessageLookupByLibrary.simpleMessage(
      "Убедитесь, что для приложения Ente Photos включены разрешения локальной сети в настройках.",
    ),
    "autoLock": MessageLookupByLibrary.simpleMessage("Автоблокировка"),
    "autoLockFeatureDescription": MessageLookupByLibrary.simpleMessage(
      "Спустя какое время приложение блокируется после перехода в фоновый режим",
    ),
    "autoLogoutMessage": MessageLookupByLibrary.simpleMessage(
      "Из-за технического сбоя вы были выведены из системы. Приносим извинения за неудобства.",
    ),
    "autoPair": MessageLookupByLibrary.simpleMessage("Автоподключение"),
    "autoPairDesc": MessageLookupByLibrary.simpleMessage(
      "Автоподключение работает только с устройствами, поддерживающими Chromecast.",
    ),
    "available": MessageLookupByLibrary.simpleMessage("Доступно"),
    "availableStorageSpace": m10,
    "backedUpFolders": MessageLookupByLibrary.simpleMessage(
      "Папки для резервного копирования",
    ),
    "backgroundWithThem": m11,
    "backup": MessageLookupByLibrary.simpleMessage("Резервное копирование"),
    "backupFailed": MessageLookupByLibrary.simpleMessage(
      "Резервное копирование не удалось",
    ),
    "backupFile": MessageLookupByLibrary.simpleMessage(
      "Резервное копирование файла",
    ),
    "backupOverMobileData": MessageLookupByLibrary.simpleMessage(
      "Резервное копирование через мобильный интернет",
    ),
    "backupSettings": MessageLookupByLibrary.simpleMessage(
      "Настройки резервного копирования",
    ),
    "backupStatus": MessageLookupByLibrary.simpleMessage(
      "Статус резервного копирования",
    ),
    "backupStatusDescription": MessageLookupByLibrary.simpleMessage(
      "Элементы, сохранённые в резервной копии, появятся здесь",
    ),
    "backupVideos": MessageLookupByLibrary.simpleMessage(
      "Резервное копирование видео",
    ),
    "beach": MessageLookupByLibrary.simpleMessage("Песок и море"),
    "birthday": MessageLookupByLibrary.simpleMessage("День рождения"),
    "birthdayNotifications": MessageLookupByLibrary.simpleMessage(
      "Уведомления о днях рождения",
    ),
    "birthdays": MessageLookupByLibrary.simpleMessage("Дни рождения"),
    "blackFridaySale": MessageLookupByLibrary.simpleMessage(
      "Распродажа в \"Черную пятницу\"",
    ),
    "blog": MessageLookupByLibrary.simpleMessage("Блог"),
    "cLDesc1": MessageLookupByLibrary.simpleMessage(
      "В результате бета-тестирования потоковой передачи видео и работы над возобновляемыми загрузками и скачиваниями мы увеличили лимит загружаемых файлов до 10 ГБ. Теперь это доступно как в настольных, так и в мобильных приложениях.",
    ),
    "cLDesc2": MessageLookupByLibrary.simpleMessage(
      "Фоновая загрузка теперь поддерживается не только на устройствах Android, но и на iOS. Не нужно открывать приложение для резервного копирования последних фотографий и видео.",
    ),
    "cLDesc3": MessageLookupByLibrary.simpleMessage(
      "Мы внесли значительные улучшения в работу с воспоминаниями, включая автовоспроизведение, переход к следующему воспоминанию и многое другое.",
    ),
    "cLDesc4": MessageLookupByLibrary.simpleMessage(
      "Наряду с рядом внутренних улучшений теперь стало гораздо проще просматривать все обнаруженные лица, оставлять отзывы о похожих лицах, а также добавлять/удалять лица с одной фотографии.",
    ),
    "cLDesc5": MessageLookupByLibrary.simpleMessage(
      "Теперь вы будете получать уведомления о всех днях рождениях, которые вы сохранили на Ente, а также коллекцию их лучших фотографий.",
    ),
    "cLDesc6": MessageLookupByLibrary.simpleMessage(
      "Больше не нужно ждать завершения загрузки/скачивания, прежде чем закрыть приложение. Все загрузки и скачивания теперь можно приостановить и возобновить с того места, где вы остановились.",
    ),
    "cLTitle1": MessageLookupByLibrary.simpleMessage(
      "Загрузка больших видеофайлов",
    ),
    "cLTitle2": MessageLookupByLibrary.simpleMessage("Фоновая загрузка"),
    "cLTitle3": MessageLookupByLibrary.simpleMessage(
      "Автовоспроизведение воспоминаний",
    ),
    "cLTitle4": MessageLookupByLibrary.simpleMessage(
      "Улучшенное распознавание лиц",
    ),
    "cLTitle5": MessageLookupByLibrary.simpleMessage(
      "Уведомления о днях рождения",
    ),
    "cLTitle6": MessageLookupByLibrary.simpleMessage(
      "Возобновляемые загрузки и скачивания",
    ),
    "cachedData": MessageLookupByLibrary.simpleMessage("Кэшированные данные"),
    "calculating": MessageLookupByLibrary.simpleMessage("Подсчёт..."),
    "canNotOpenBody": MessageLookupByLibrary.simpleMessage(
      "Извините, этот альбом не может быть открыт в приложении.",
    ),
    "canNotOpenTitle": MessageLookupByLibrary.simpleMessage(
      "Не удаётся открыть этот альбом",
    ),
    "canNotUploadToAlbumsOwnedByOthers": MessageLookupByLibrary.simpleMessage(
      "Нельзя загружать в альбомы, принадлежащие другим",
    ),
    "canOnlyCreateLinkForFilesOwnedByYou": MessageLookupByLibrary.simpleMessage(
      "Можно создать ссылку только для ваших файлов",
    ),
    "canOnlyRemoveFilesOwnedByYou": MessageLookupByLibrary.simpleMessage(
      "Можно удалять только файлы, принадлежащие вам",
    ),
    "cancel": MessageLookupByLibrary.simpleMessage("Отменить"),
    "cancelAccountRecovery": MessageLookupByLibrary.simpleMessage(
      "Отменить восстановление",
    ),
    "cancelAccountRecoveryBody": MessageLookupByLibrary.simpleMessage(
      "Вы уверены, что хотите отменить восстановление?",
    ),
    "cancelOtherSubscription": m12,
    "cancelSubscription": MessageLookupByLibrary.simpleMessage(
      "Отменить подписку",
    ),
    "cannotAddMorePhotosAfterBecomingViewer": m13,
    "cannotDeleteSharedFiles": MessageLookupByLibrary.simpleMessage(
      "Нельзя удалить общие файлы",
    ),
    "castAlbum": MessageLookupByLibrary.simpleMessage("Транслировать альбом"),
    "castIPMismatchBody": MessageLookupByLibrary.simpleMessage(
      "Пожалуйста, убедитесь, что вы находитесь в одной сети с телевизором.",
    ),
    "castIPMismatchTitle": MessageLookupByLibrary.simpleMessage(
      "Не удалось транслировать альбом",
    ),
    "castInstruction": MessageLookupByLibrary.simpleMessage(
      "Посетите cast.ente.io на устройстве, которое хотите подключить.\n\nВведите код ниже, чтобы воспроизвести альбом на телевизоре.",
    ),
    "centerPoint": MessageLookupByLibrary.simpleMessage("Центральная точка"),
    "change": MessageLookupByLibrary.simpleMessage("Изменить"),
    "changeEmail": MessageLookupByLibrary.simpleMessage(
      "Изменить адрес электронной почты",
    ),
    "changeLocationOfSelectedItems": MessageLookupByLibrary.simpleMessage(
      "Изменить местоположение выбранных элементов?",
    ),
    "changePassword": MessageLookupByLibrary.simpleMessage("Сменить пароль"),
    "changePasswordTitle": MessageLookupByLibrary.simpleMessage(
      "Изменить пароль",
    ),
    "changePermissions": MessageLookupByLibrary.simpleMessage(
      "Изменить разрешения?",
    ),
    "changeYourReferralCode": MessageLookupByLibrary.simpleMessage(
      "Изменить ваш реферальный код",
    ),
    "checkForUpdates": MessageLookupByLibrary.simpleMessage(
      "Проверить обновления",
    ),
    "checkInboxAndSpamFolder": MessageLookupByLibrary.simpleMessage(
      "Пожалуйста, проверьте ваш почтовый ящик (и спам) для завершения верификации",
    ),
    "checkStatus": MessageLookupByLibrary.simpleMessage("Проверить статус"),
    "checking": MessageLookupByLibrary.simpleMessage("Проверка..."),
    "checkingModels": MessageLookupByLibrary.simpleMessage(
      "Проверка моделей...",
    ),
    "city": MessageLookupByLibrary.simpleMessage("В городе"),
    "claimFreeStorage": MessageLookupByLibrary.simpleMessage(
      "Получить бесплатное хранилище",
    ),
    "claimMore": MessageLookupByLibrary.simpleMessage("Получите больше!"),
    "claimed": MessageLookupByLibrary.simpleMessage("Получено"),
    "claimedStorageSoFar": m14,
    "cleanUncategorized": MessageLookupByLibrary.simpleMessage(
      "Очистить «Без категории»",
    ),
    "cleanUncategorizedDescription": MessageLookupByLibrary.simpleMessage(
      "Удалить из «Без категории» все файлы, присутствующие в других альбомах",
    ),
    "clearCaches": MessageLookupByLibrary.simpleMessage("Очистить кэш"),
    "clearIndexes": MessageLookupByLibrary.simpleMessage("Удалить индексы"),
    "click": MessageLookupByLibrary.simpleMessage("• Нажмите"),
    "clickOnTheOverflowMenu": MessageLookupByLibrary.simpleMessage(
      "• Нажмите на меню дополнительных действий",
    ),
    "clickToInstallOurBestVersionYet": MessageLookupByLibrary.simpleMessage(
      "Нажмите, чтобы установить нашу лучшую версию",
    ),
    "close": MessageLookupByLibrary.simpleMessage("Закрыть"),
    "clubByCaptureTime": MessageLookupByLibrary.simpleMessage(
      "Группировать по времени съёмки",
    ),
    "clubByFileName": MessageLookupByLibrary.simpleMessage(
      "Группировать по имени файла",
    ),
    "clusteringProgress": MessageLookupByLibrary.simpleMessage(
      "Прогресс кластеризации",
    ),
    "codeAppliedPageTitle": MessageLookupByLibrary.simpleMessage(
      "Код применён",
    ),
    "codeChangeLimitReached": MessageLookupByLibrary.simpleMessage(
      "Извините, вы достигли лимита изменений кода.",
    ),
    "codeCopiedToClipboard": MessageLookupByLibrary.simpleMessage(
      "Код скопирован в буфер обмена",
    ),
    "codeUsedByYou": MessageLookupByLibrary.simpleMessage(
      "Код, использованный вами",
    ),
    "collabLinkSectionDescription": MessageLookupByLibrary.simpleMessage(
      "Создайте ссылку, чтобы люди могли добавлять и просматривать фото в вашем общем альбоме без использования приложения или аккаунта Ente. Это отлично подходит для сбора фото с мероприятий.",
    ),
    "collaborativeLink": MessageLookupByLibrary.simpleMessage(
      "Совместная ссылка",
    ),
    "collaborativeLinkCreatedFor": m15,
    "collaborator": MessageLookupByLibrary.simpleMessage("Соавтор"),
    "collaboratorsCanAddPhotosAndVideosToTheSharedAlbum":
        MessageLookupByLibrary.simpleMessage(
          "Соавторы могут добавлять фото и видео в общий альбом.",
        ),
    "collaboratorsSuccessfullyAdded": m16,
    "collageLayout": MessageLookupByLibrary.simpleMessage("Макет"),
    "collageSaved": MessageLookupByLibrary.simpleMessage(
      "Коллаж сохранён в галерее",
    ),
    "collect": MessageLookupByLibrary.simpleMessage("Собрать"),
    "collectEventPhotos": MessageLookupByLibrary.simpleMessage(
      "Собрать фото с мероприятия",
    ),
    "collectPhotos": MessageLookupByLibrary.simpleMessage("Сбор фото"),
    "collectPhotosDescription": MessageLookupByLibrary.simpleMessage(
      "Создайте ссылку, по которой ваши друзья смогут загружать фото в оригинальном качестве.",
    ),
    "color": MessageLookupByLibrary.simpleMessage("Цвет"),
    "configuration": MessageLookupByLibrary.simpleMessage("Настройки"),
    "confirm": MessageLookupByLibrary.simpleMessage("Подтвердить"),
    "confirm2FADisable": MessageLookupByLibrary.simpleMessage(
      "Вы уверены, что хотите отключить двухфакторную аутентификацию?",
    ),
    "confirmAccountDeletion": MessageLookupByLibrary.simpleMessage(
      "Подтвердить удаление аккаунта",
    ),
    "confirmAddingTrustedContact": m17,
    "confirmDeletePrompt": MessageLookupByLibrary.simpleMessage(
      "Да, я хочу навсегда удалить этот аккаунт и все его данные во всех приложениях.",
    ),
    "confirmPassword": MessageLookupByLibrary.simpleMessage(
      "Подтвердите пароль",
    ),
    "confirmPlanChange": MessageLookupByLibrary.simpleMessage(
      "Подтвердить смену тарифа",
    ),
    "confirmRecoveryKey": MessageLookupByLibrary.simpleMessage(
      "Подтвердить ключ восстановления",
    ),
    "confirmYourRecoveryKey": MessageLookupByLibrary.simpleMessage(
      "Подтвердите ваш ключ восстановления",
    ),
    "connectToDevice": MessageLookupByLibrary.simpleMessage(
      "Подключиться к устройству",
    ),
    "contactFamilyAdmin": m18,
    "contactSupport": MessageLookupByLibrary.simpleMessage(
      "Связаться с поддержкой",
    ),
    "contactToManageSubscription": m19,
    "contacts": MessageLookupByLibrary.simpleMessage("Контакты"),
    "contents": MessageLookupByLibrary.simpleMessage("Содержимое"),
    "continueLabel": MessageLookupByLibrary.simpleMessage("Продолжить"),
    "continueOnFreeTrial": MessageLookupByLibrary.simpleMessage(
      "Продолжить с бесплатным пробным периодом",
    ),
    "convertToAlbum": MessageLookupByLibrary.simpleMessage(
      "Преобразовать в альбом",
    ),
    "copyEmailAddress": MessageLookupByLibrary.simpleMessage(
      "Скопировать адрес электронной почты",
    ),
    "copyLink": MessageLookupByLibrary.simpleMessage("Скопировать ссылку"),
    "copypasteThisCodentoYourAuthenticatorApp":
        MessageLookupByLibrary.simpleMessage(
          "Скопируйте этот код\nв ваше приложение для аутентификации",
        ),
    "couldNotBackUpTryLater": MessageLookupByLibrary.simpleMessage(
      "Нам не удалось создать резервную копию ваших данных.\nМы повторим попытку позже.",
    ),
    "couldNotFreeUpSpace": MessageLookupByLibrary.simpleMessage(
      "Не удалось освободить место",
    ),
    "couldNotUpdateSubscription": MessageLookupByLibrary.simpleMessage(
      "Не удалось обновить подписку",
    ),
    "count": MessageLookupByLibrary.simpleMessage("Количество"),
    "crashReporting": MessageLookupByLibrary.simpleMessage("Отчёты об ошибках"),
    "create": MessageLookupByLibrary.simpleMessage("Создать"),
    "createAccount": MessageLookupByLibrary.simpleMessage("Создать аккаунт"),
    "createAlbumActionHint": MessageLookupByLibrary.simpleMessage(
      "Нажмите и удерживайте, чтобы выбрать фото, и нажмите «+», чтобы создать альбом",
    ),
    "createCollaborativeLink": MessageLookupByLibrary.simpleMessage(
      "Создать совместную ссылку",
    ),
    "createCollage": MessageLookupByLibrary.simpleMessage("Создать коллаж"),
    "createNewAccount": MessageLookupByLibrary.simpleMessage(
      "Создать новый аккаунт",
    ),
    "createOrSelectAlbum": MessageLookupByLibrary.simpleMessage(
      "Создать или выбрать альбом",
    ),
    "createPublicLink": MessageLookupByLibrary.simpleMessage(
      "Создать публичную ссылку",
    ),
    "creatingLink": MessageLookupByLibrary.simpleMessage("Создание ссылки..."),
    "criticalUpdateAvailable": MessageLookupByLibrary.simpleMessage(
      "Доступно критическое обновление",
    ),
    "crop": MessageLookupByLibrary.simpleMessage("Обрезать"),
    "curatedMemories": MessageLookupByLibrary.simpleMessage(
      "Отобранные воспоминания",
    ),
    "currentUsageIs": MessageLookupByLibrary.simpleMessage(
      "Текущее использование составляет ",
    ),
    "currentlyRunning": MessageLookupByLibrary.simpleMessage("выполняется"),
    "custom": MessageLookupByLibrary.simpleMessage("Пользовательский"),
    "customEndpoint": m20,
    "darkTheme": MessageLookupByLibrary.simpleMessage("Тёмная"),
    "dayToday": MessageLookupByLibrary.simpleMessage("Сегодня"),
    "dayYesterday": MessageLookupByLibrary.simpleMessage("Вчера"),
    "declineTrustInvite": MessageLookupByLibrary.simpleMessage(
      "Отклонить приглашение",
    ),
    "decrypting": MessageLookupByLibrary.simpleMessage("Расшифровка..."),
    "decryptingVideo": MessageLookupByLibrary.simpleMessage(
      "Расшифровка видео...",
    ),
    "deduplicateFiles": MessageLookupByLibrary.simpleMessage(
      "Удалить дубликаты файлов",
    ),
    "delete": MessageLookupByLibrary.simpleMessage("Удалить"),
    "deleteAccount": MessageLookupByLibrary.simpleMessage("Удалить аккаунт"),
    "deleteAccountFeedbackPrompt": MessageLookupByLibrary.simpleMessage(
      "Нам жаль, что вы уходите. Пожалуйста, поделитесь мнением о том, как мы могли бы стать лучше.",
    ),
    "deleteAccountPermanentlyButton": MessageLookupByLibrary.simpleMessage(
      "Удалить аккаунт навсегда",
    ),
    "deleteAlbum": MessageLookupByLibrary.simpleMessage("Удалить альбом"),
    "deleteAlbumDialog": MessageLookupByLibrary.simpleMessage(
      "Также удалить фото (и видео), находящиеся в этом альбоме, из <bold>всех</bold> других альбомов, частью которых они являются?",
    ),
    "deleteAlbumsDialogBody": MessageLookupByLibrary.simpleMessage(
      "Это удалит все пустые альбомы. Это может быть полезно, если вы хотите навести порядок в списке альбомов.",
    ),
    "deleteAll": MessageLookupByLibrary.simpleMessage("Удалить всё"),
    "deleteConfirmDialogBody": MessageLookupByLibrary.simpleMessage(
      "Этот аккаунт связан с другими приложениями Ente, если вы их используете. Все загруженные данные во всех приложениях Ente будут поставлены в очередь на удаление, а ваш аккаунт будет удален навсегда.",
    ),
    "deleteEmailRequest": MessageLookupByLibrary.simpleMessage(
      "Пожалуйста, отправьте письмо на <warning>account-deletion@ente.io</warning> с вашего зарегистрированного адреса электронной почты.",
    ),
    "deleteEmptyAlbums": MessageLookupByLibrary.simpleMessage(
      "Удалить пустые альбомы",
    ),
    "deleteEmptyAlbumsWithQuestionMark": MessageLookupByLibrary.simpleMessage(
      "Удалить пустые альбомы?",
    ),
    "deleteFromBoth": MessageLookupByLibrary.simpleMessage(
      "Удалить из обоих мест",
    ),
    "deleteFromDevice": MessageLookupByLibrary.simpleMessage(
      "Удалить с устройства",
    ),
    "deleteFromEnte": MessageLookupByLibrary.simpleMessage("Удалить из Ente"),
    "deleteItemCount": m21,
    "deleteLocation": MessageLookupByLibrary.simpleMessage(
      "Удалить местоположение",
    ),
    "deleteMultipleAlbumDialog": m22,
    "deletePhotos": MessageLookupByLibrary.simpleMessage("Удалить фото"),
    "deleteProgress": m23,
    "deleteReason1": MessageLookupByLibrary.simpleMessage(
      "Отсутствует необходимая функция",
    ),
    "deleteReason2": MessageLookupByLibrary.simpleMessage(
      "Приложение или определённая функция работают не так, как я ожидал",
    ),
    "deleteReason3": MessageLookupByLibrary.simpleMessage(
      "Я нашёл другой сервис, который мне больше нравится",
    ),
    "deleteReason4": MessageLookupByLibrary.simpleMessage(
      "Моя причина не указана",
    ),
    "deleteRequestSLAText": MessageLookupByLibrary.simpleMessage(
      "Ваш запрос будет обработан в течение 72 часов.",
    ),
    "deleteSharedAlbum": MessageLookupByLibrary.simpleMessage(
      "Удалить общий альбом?",
    ),
    "deleteSharedAlbumDialogBody": MessageLookupByLibrary.simpleMessage(
      "Альбом будет удалён для всех\n\nВы потеряете доступ к общим фото в этом альбоме, принадлежащим другим",
    ),
    "deselectAll": MessageLookupByLibrary.simpleMessage("Отменить выделение"),
    "designedToOutlive": MessageLookupByLibrary.simpleMessage(
      "Создано на века",
    ),
    "details": MessageLookupByLibrary.simpleMessage("Подробности"),
    "developerSettings": MessageLookupByLibrary.simpleMessage(
      "Настройки для разработчиков",
    ),
    "developerSettingsWarning": MessageLookupByLibrary.simpleMessage(
      "Вы уверены, что хотите изменить настройки для разработчиков?",
    ),
    "deviceCodeHint": MessageLookupByLibrary.simpleMessage("Введите код"),
    "deviceFilesAutoUploading": MessageLookupByLibrary.simpleMessage(
      "Файлы, добавленные в этот альбом на устройстве, будут автоматически загружены в Ente.",
    ),
    "deviceLock": MessageLookupByLibrary.simpleMessage("Блокировка устройства"),
    "deviceLockExplanation": MessageLookupByLibrary.simpleMessage(
      "Отключить блокировку экрана устройства, когда Ente на экране, и выполняется резервное копирование. Обычно это не требуется, но это может ускорить завершение больших загрузок и первоначального импортирования крупных библиотек.",
    ),
    "deviceNotFound": MessageLookupByLibrary.simpleMessage(
      "Устройство не найдено",
    ),
    "didYouKnow": MessageLookupByLibrary.simpleMessage("Знаете ли вы?"),
    "different": MessageLookupByLibrary.simpleMessage("Разные"),
    "disableAutoLock": MessageLookupByLibrary.simpleMessage(
      "Отключить автоблокировку",
    ),
    "disableDownloadWarningBody": MessageLookupByLibrary.simpleMessage(
      "Зрители всё ещё могут делать скриншоты или сохранять копии ваших фото с помощью внешних инструментов",
    ),
    "disableDownloadWarningTitle": MessageLookupByLibrary.simpleMessage(
      "Обратите внимание",
    ),
    "disableLinkMessage": m24,
    "disableTwofactor": MessageLookupByLibrary.simpleMessage(
      "Отключить двухфакторную аутентификацию",
    ),
    "disablingTwofactorAuthentication": MessageLookupByLibrary.simpleMessage(
      "Отключение двухфакторной аутентификации...",
    ),
    "discord": MessageLookupByLibrary.simpleMessage("Discord"),
    "discover": MessageLookupByLibrary.simpleMessage("Откройте для себя"),
    "discover_babies": MessageLookupByLibrary.simpleMessage("Малыши"),
    "discover_celebrations": MessageLookupByLibrary.simpleMessage("Праздники"),
    "discover_food": MessageLookupByLibrary.simpleMessage("Еда"),
    "discover_greenery": MessageLookupByLibrary.simpleMessage("Зелень"),
    "discover_hills": MessageLookupByLibrary.simpleMessage("Холмы"),
    "discover_identity": MessageLookupByLibrary.simpleMessage("Документы"),
    "discover_memes": MessageLookupByLibrary.simpleMessage("Мемы"),
    "discover_notes": MessageLookupByLibrary.simpleMessage("Заметки"),
    "discover_pets": MessageLookupByLibrary.simpleMessage("Питомцы"),
    "discover_receipts": MessageLookupByLibrary.simpleMessage("Чеки"),
    "discover_screenshots": MessageLookupByLibrary.simpleMessage("Скриншоты"),
    "discover_selfies": MessageLookupByLibrary.simpleMessage("Селфи"),
    "discover_sunset": MessageLookupByLibrary.simpleMessage("Закат"),
    "discover_visiting_cards": MessageLookupByLibrary.simpleMessage("Визитки"),
    "discover_wallpapers": MessageLookupByLibrary.simpleMessage("Обои"),
    "dismiss": MessageLookupByLibrary.simpleMessage("Отклонить"),
    "distanceInKMUnit": MessageLookupByLibrary.simpleMessage("км"),
    "doNotSignOut": MessageLookupByLibrary.simpleMessage("Не выходить"),
    "doThisLater": MessageLookupByLibrary.simpleMessage("Сделать это позже"),
    "doYouWantToDiscardTheEditsYouHaveMade":
        MessageLookupByLibrary.simpleMessage(
          "Хотите отменить сделанные изменения?",
        ),
    "done": MessageLookupByLibrary.simpleMessage("Готово"),
    "dontSave": MessageLookupByLibrary.simpleMessage("Не сохранять"),
    "doubleYourStorage": MessageLookupByLibrary.simpleMessage(
      "Удвойте своё хранилище",
    ),
    "download": MessageLookupByLibrary.simpleMessage("Скачать"),
    "downloadFailed": MessageLookupByLibrary.simpleMessage(
      "Скачивание не удалось",
    ),
    "downloading": MessageLookupByLibrary.simpleMessage("Скачивание..."),
    "dropSupportEmail": m25,
    "duplicateFileCountWithStorageSaved": m26,
    "duplicateItemsGroup": m27,
    "edit": MessageLookupByLibrary.simpleMessage("Редактировать"),
    "editEmailAlreadyLinked": m28,
    "editLocation": MessageLookupByLibrary.simpleMessage(
      "Изменить местоположение",
    ),
    "editLocationTagTitle": MessageLookupByLibrary.simpleMessage(
      "Изменить местоположение",
    ),
    "editPerson": MessageLookupByLibrary.simpleMessage(
      "Редактировать человека",
    ),
    "editTime": MessageLookupByLibrary.simpleMessage("Изменить время"),
    "editsSaved": MessageLookupByLibrary.simpleMessage("Изменения сохранены"),
    "editsToLocationWillOnlyBeSeenWithinEnte":
        MessageLookupByLibrary.simpleMessage(
          "Изменения в местоположении будут видны только в Ente",
        ),
    "eligible": MessageLookupByLibrary.simpleMessage("доступно"),
    "email": MessageLookupByLibrary.simpleMessage("Электронная почта"),
    "emailAlreadyRegistered": MessageLookupByLibrary.simpleMessage(
      "Электронная почта уже зарегистрирована.",
    ),
    "emailChangedTo": m29,
    "emailDoesNotHaveEnteAccount": m30,
    "emailNoEnteAccount": m31,
    "emailNotRegistered": MessageLookupByLibrary.simpleMessage(
      "Электронная почта не зарегистрирована.",
    ),
    "emailVerificationToggle": MessageLookupByLibrary.simpleMessage(
      "Подтверждение входа по почте",
    ),
    "emailYourLogs": MessageLookupByLibrary.simpleMessage(
      "Отправить логи по электронной почте",
    ),
    "embracingThem": m32,
    "emergencyContacts": MessageLookupByLibrary.simpleMessage(
      "Экстренные контакты",
    ),
    "empty": MessageLookupByLibrary.simpleMessage("Очистить"),
    "emptyTrash": MessageLookupByLibrary.simpleMessage("Очистить корзину?"),
    "enable": MessageLookupByLibrary.simpleMessage("Включить"),
    "enableMLIndexingDesc": MessageLookupByLibrary.simpleMessage(
      "Ente поддерживает машинное обучение прямо на устройстве для распознавания лиц, магического поиска и других поисковых функций",
    ),
    "enableMachineLearningBanner": MessageLookupByLibrary.simpleMessage(
      "Включите машинное обучение для магического поиска и распознавания лиц",
    ),
    "enableMaps": MessageLookupByLibrary.simpleMessage("Включить Карты"),
    "enableMapsDesc": MessageLookupByLibrary.simpleMessage(
      "Ваши фото будут отображены на карте мира.\n\nЭта карта размещена на OpenStreetMap, и точное местоположение ваших фото никогда не разглашается.\n\nВы можете отключить эту функцию в любое время в настройках.",
    ),
    "enabled": MessageLookupByLibrary.simpleMessage("Включено"),
    "encryptingBackup": MessageLookupByLibrary.simpleMessage(
      "Шифрование резервной копии...",
    ),
    "encryption": MessageLookupByLibrary.simpleMessage("Шифрование"),
    "encryptionKeys": MessageLookupByLibrary.simpleMessage("Ключи шифрования"),
    "endpointUpdatedMessage": MessageLookupByLibrary.simpleMessage(
      "Конечная точка успешно обновлена",
    ),
    "endtoendEncryptedByDefault": MessageLookupByLibrary.simpleMessage(
      "Сквозное шифрование по умолчанию",
    ),
    "enteCanEncryptAndPreserveFilesOnlyIfYouGrant":
        MessageLookupByLibrary.simpleMessage(
          "Ente может шифровать и сохранять файлы, только если вы предоставите к ним доступ",
        ),
    "entePhotosPerm": MessageLookupByLibrary.simpleMessage(
      "Ente <i>требуется разрешение для</i> сохранения ваших фото",
    ),
    "enteSubscriptionPitch": MessageLookupByLibrary.simpleMessage(
      "Ente сохраняет ваши воспоминания, чтобы они всегда были доступны вам, даже если вы потеряете устройство.",
    ),
    "enteSubscriptionShareWithFamily": MessageLookupByLibrary.simpleMessage(
      "Ваша семья также может быть включена в ваш тариф.",
    ),
    "enterAlbumName": MessageLookupByLibrary.simpleMessage(
      "Введите название альбома",
    ),
    "enterCode": MessageLookupByLibrary.simpleMessage("Введите код"),
    "enterCodeDescription": MessageLookupByLibrary.simpleMessage(
      "Введите код, предоставленный вашим другом, чтобы вы оба могли получить бесплатное хранилище",
    ),
    "enterDateOfBirth": MessageLookupByLibrary.simpleMessage(
      "Дата рождения (необязательно)",
    ),
    "enterEmail": MessageLookupByLibrary.simpleMessage(
      "Введите электронную почту",
    ),
    "enterFileName": MessageLookupByLibrary.simpleMessage(
      "Введите название файла",
    ),
    "enterName": MessageLookupByLibrary.simpleMessage("Введите имя"),
    "enterNewPasswordToEncrypt": MessageLookupByLibrary.simpleMessage(
      "Введите новый пароль для шифрования ваших данных",
    ),
    "enterPassword": MessageLookupByLibrary.simpleMessage("Введите пароль"),
    "enterPasswordToEncrypt": MessageLookupByLibrary.simpleMessage(
      "Введите пароль для шифрования ваших данных",
    ),
    "enterPersonName": MessageLookupByLibrary.simpleMessage(
      "Введите имя человека",
    ),
    "enterPin": MessageLookupByLibrary.simpleMessage("Введите PIN-код"),
    "enterReferralCode": MessageLookupByLibrary.simpleMessage(
      "Введите реферальный код",
    ),
    "enterThe6digitCodeFromnyourAuthenticatorApp":
        MessageLookupByLibrary.simpleMessage(
          "Введите 6-значный код из\nвашего приложения для аутентификации",
        ),
    "enterValidEmail": MessageLookupByLibrary.simpleMessage(
      "Пожалуйста, введите действительный адрес электронной почты.",
    ),
    "enterYourEmailAddress": MessageLookupByLibrary.simpleMessage(
      "Введите адрес вашей электронной почты",
    ),
    "enterYourNewEmailAddress": MessageLookupByLibrary.simpleMessage(
      "Введите ваш новый адрес электронной почты",
    ),
    "enterYourPassword": MessageLookupByLibrary.simpleMessage(
      "Введите ваш пароль",
    ),
    "enterYourRecoveryKey": MessageLookupByLibrary.simpleMessage(
      "Введите ваш ключ восстановления",
    ),
    "error": MessageLookupByLibrary.simpleMessage("Ошибка"),
    "everywhere": MessageLookupByLibrary.simpleMessage("везде"),
    "exif": MessageLookupByLibrary.simpleMessage("EXIF"),
    "existingUser": MessageLookupByLibrary.simpleMessage(
      "Существующий пользователь",
    ),
    "expiredLinkInfo": MessageLookupByLibrary.simpleMessage(
      "Срок действия этой ссылки истёк. Пожалуйста, выберите новый срок или отключите его.",
    ),
    "exportLogs": MessageLookupByLibrary.simpleMessage("Экспортировать логи"),
    "exportYourData": MessageLookupByLibrary.simpleMessage(
      "Экспортировать ваши данные",
    ),
    "extraPhotosFound": MessageLookupByLibrary.simpleMessage(
      "Найдены дополнительные фото",
    ),
    "extraPhotosFoundFor": m33,
    "faceNotClusteredYet": MessageLookupByLibrary.simpleMessage(
      "Лицо ещё не кластеризовано. Пожалуйста, попробуйте позже",
    ),
    "faceRecognition": MessageLookupByLibrary.simpleMessage(
      "Распознавание лиц",
    ),
    "faceThumbnailGenerationFailed": MessageLookupByLibrary.simpleMessage(
      "Не удалось создать миниатюры лиц",
    ),
    "faces": MessageLookupByLibrary.simpleMessage("Лица"),
    "failed": MessageLookupByLibrary.simpleMessage("Не удалось"),
    "failedToApplyCode": MessageLookupByLibrary.simpleMessage(
      "Не удалось применить код",
    ),
    "failedToCancel": MessageLookupByLibrary.simpleMessage(
      "Не удалось отменить",
    ),
    "failedToDownloadVideo": MessageLookupByLibrary.simpleMessage(
      "Не удалось скачать видео",
    ),
    "failedToFetchActiveSessions": MessageLookupByLibrary.simpleMessage(
      "Не удалось получить активные сессии",
    ),
    "failedToFetchOriginalForEdit": MessageLookupByLibrary.simpleMessage(
      "Не удалось скачать оригинал для редактирования",
    ),
    "failedToFetchReferralDetails": MessageLookupByLibrary.simpleMessage(
      "Не удалось получить данные о рефералах. Пожалуйста, попробуйте позже.",
    ),
    "failedToLoadAlbums": MessageLookupByLibrary.simpleMessage(
      "Не удалось загрузить альбомы",
    ),
    "failedToPlayVideo": MessageLookupByLibrary.simpleMessage(
      "Не удалось воспроизвести видео",
    ),
    "failedToRefreshStripeSubscription": MessageLookupByLibrary.simpleMessage(
      "Не удалось обновить подписку",
    ),
    "failedToRenew": MessageLookupByLibrary.simpleMessage(
      "Не удалось продлить",
    ),
    "failedToVerifyPaymentStatus": MessageLookupByLibrary.simpleMessage(
      "Не удалось проверить статус платежа",
    ),
    "familyPlanOverview": MessageLookupByLibrary.simpleMessage(
      "Добавьте 5 членов семьи к существующему тарифу без дополнительной оплаты.\n\nКаждый участник получает своё личное пространство и не может видеть файлы других, если они не общедоступны.\n\nСемейные тарифы доступны клиентам с платной подпиской на Ente.\n\nПодпишитесь сейчас, чтобы начать!",
    ),
    "familyPlanPortalTitle": MessageLookupByLibrary.simpleMessage("Семья"),
    "familyPlans": MessageLookupByLibrary.simpleMessage("Семейные тарифы"),
    "faq": MessageLookupByLibrary.simpleMessage("Часто задаваемые вопросы"),
    "faqs": MessageLookupByLibrary.simpleMessage("Часто задаваемые вопросы"),
    "favorite": MessageLookupByLibrary.simpleMessage("В избранное"),
    "feastingWithThem": m34,
    "feedback": MessageLookupByLibrary.simpleMessage("Обратная связь"),
    "file": MessageLookupByLibrary.simpleMessage("Файл"),
    "fileAnalysisFailed": MessageLookupByLibrary.simpleMessage(
      "Не удалось проанализировать файл",
    ),
    "fileFailedToSaveToGallery": MessageLookupByLibrary.simpleMessage(
      "Не удалось сохранить файл в галерею",
    ),
    "fileInfoAddDescHint": MessageLookupByLibrary.simpleMessage(
      "Добавить описание...",
    ),
    "fileNotUploadedYet": MessageLookupByLibrary.simpleMessage(
      "Файл ещё не загружен",
    ),
    "fileSavedToGallery": MessageLookupByLibrary.simpleMessage(
      "Файл сохранён в галерею",
    ),
    "fileTypes": MessageLookupByLibrary.simpleMessage("Типы файлов"),
    "fileTypesAndNames": MessageLookupByLibrary.simpleMessage(
      "Типы и названия файлов",
    ),
    "filesBackedUpFromDevice": m35,
    "filesBackedUpInAlbum": m36,
    "filesDeleted": MessageLookupByLibrary.simpleMessage("Файлы удалены"),
    "filesSavedToGallery": MessageLookupByLibrary.simpleMessage(
      "Файлы сохранены в галерею",
    ),
    "findPeopleByName": MessageLookupByLibrary.simpleMessage(
      "С лёгкостью находите людей по имени",
    ),
    "findThemQuickly": MessageLookupByLibrary.simpleMessage(
      "С лёгкостью находите его",
    ),
    "flip": MessageLookupByLibrary.simpleMessage("Отразить"),
    "food": MessageLookupByLibrary.simpleMessage("Кулинарное наслаждение"),
    "forYourMemories": MessageLookupByLibrary.simpleMessage(
      "для ваших воспоминаний",
    ),
    "forgotPassword": MessageLookupByLibrary.simpleMessage("Забыл пароль"),
    "foundFaces": MessageLookupByLibrary.simpleMessage("Найденные лица"),
    "freeStorageClaimed": MessageLookupByLibrary.simpleMessage(
      "Полученное бесплатное хранилище",
    ),
    "freeStorageOnReferralSuccess": m37,
    "freeStorageUsable": MessageLookupByLibrary.simpleMessage(
      "Доступное бесплатное хранилище",
    ),
    "freeTrial": MessageLookupByLibrary.simpleMessage(
      "Бесплатный пробный период",
    ),
    "freeTrialValidTill": m38,
    "freeUpAccessPostDelete": m39,
    "freeUpAmount": m40,
    "freeUpDeviceSpace": MessageLookupByLibrary.simpleMessage(
      "Освободить место на устройстве",
    ),
    "freeUpDeviceSpaceDesc": MessageLookupByLibrary.simpleMessage(
      "Освободите место на устройстве, удалив файлы, которые уже сохранены в резервной копии.",
    ),
    "freeUpSpace": MessageLookupByLibrary.simpleMessage("Освободить место"),
    "freeUpSpaceSaving": m41,
    "gallery": MessageLookupByLibrary.simpleMessage("Галерея"),
    "galleryMemoryLimitInfo": MessageLookupByLibrary.simpleMessage(
      "В галерее отображается до 1000 воспоминаний",
    ),
    "general": MessageLookupByLibrary.simpleMessage("Общие"),
    "generatingEncryptionKeys": MessageLookupByLibrary.simpleMessage(
      "Генерация ключей шифрования...",
    ),
    "genericProgress": m42,
    "goToSettings": MessageLookupByLibrary.simpleMessage("Перейти в настройки"),
    "googlePlayId": MessageLookupByLibrary.simpleMessage(
      "Идентификатор Google Play",
    ),
    "grantFullAccessPrompt": MessageLookupByLibrary.simpleMessage(
      "Пожалуйста, разрешите доступ ко всем фото в настройках устройства",
    ),
    "grantPermission": MessageLookupByLibrary.simpleMessage(
      "Предоставить разрешение",
    ),
    "greenery": MessageLookupByLibrary.simpleMessage("Зелёная жизнь"),
    "groupNearbyPhotos": MessageLookupByLibrary.simpleMessage(
      "Группировать ближайшие фото",
    ),
    "guestView": MessageLookupByLibrary.simpleMessage("Гостевой просмотр"),
    "guestViewEnablePreSteps": MessageLookupByLibrary.simpleMessage(
      "Для включения гостевого просмотра, пожалуйста, настройте код или блокировку экрана в настройках устройства.",
    ),
    "happyBirthday": MessageLookupByLibrary.simpleMessage(
      "С днём рождения! 🥳",
    ),
    "hearUsExplanation": MessageLookupByLibrary.simpleMessage(
      "Мы не отслеживаем установки приложений. Нам поможет, если скажете, как вы нас нашли!",
    ),
    "hearUsWhereTitle": MessageLookupByLibrary.simpleMessage(
      "Как вы узнали об Ente? (необязательно)",
    ),
    "help": MessageLookupByLibrary.simpleMessage("Помощь"),
    "hidden": MessageLookupByLibrary.simpleMessage("Скрытые"),
    "hide": MessageLookupByLibrary.simpleMessage("Скрыть"),
    "hideContent": MessageLookupByLibrary.simpleMessage("Скрыть содержимое"),
    "hideContentDescriptionAndroid": MessageLookupByLibrary.simpleMessage(
      "Скрывает содержимое приложения при переключении между приложениями и отключает скриншоты",
    ),
    "hideContentDescriptionIos": MessageLookupByLibrary.simpleMessage(
      "Скрывает содержимое приложения при переключении между приложениями",
    ),
    "hideSharedItemsFromHomeGallery": MessageLookupByLibrary.simpleMessage(
      "Скрыть общие элементы из основной галереи",
    ),
    "hiding": MessageLookupByLibrary.simpleMessage("Скрытие..."),
    "hikingWithThem": m43,
    "hostedAtOsmFrance": MessageLookupByLibrary.simpleMessage(
      "Размещено на OSM France",
    ),
    "howItWorks": MessageLookupByLibrary.simpleMessage("Как это работает"),
    "howToViewShareeVerificationID": MessageLookupByLibrary.simpleMessage(
      "Попросите их нажать с удержанием на адрес электронной почты на экране настроек и убедиться, что идентификаторы на обоих устройствах совпадают.",
    ),
    "iOSGoToSettingsDescription": MessageLookupByLibrary.simpleMessage(
      "Биометрическая аутентификация не настроена. Пожалуйста, включите Touch ID или Face ID на вашем устройстве.",
    ),
    "iOSLockOut": MessageLookupByLibrary.simpleMessage(
      "Биометрическая аутентификация отключена. Пожалуйста, заблокируйте и разблокируйте экран, чтобы включить её.",
    ),
    "iOSOkButton": MessageLookupByLibrary.simpleMessage("Хорошо"),
    "ignore": MessageLookupByLibrary.simpleMessage("Игнорировать"),
    "ignoreUpdate": MessageLookupByLibrary.simpleMessage("Игнорировать"),
    "ignored": MessageLookupByLibrary.simpleMessage("игнорируется"),
    "ignoredFolderUploadReason": MessageLookupByLibrary.simpleMessage(
      "Некоторые файлы в этом альбоме игнорируются, так как ранее они были удалены из Ente.",
    ),
    "imageNotAnalyzed": MessageLookupByLibrary.simpleMessage(
      "Изображение не проанализировано",
    ),
    "immediately": MessageLookupByLibrary.simpleMessage("Немедленно"),
    "importing": MessageLookupByLibrary.simpleMessage("Импортирование..."),
    "incorrectCode": MessageLookupByLibrary.simpleMessage("Неверный код"),
    "incorrectPasswordTitle": MessageLookupByLibrary.simpleMessage(
      "Неверный пароль",
    ),
    "incorrectRecoveryKey": MessageLookupByLibrary.simpleMessage(
      "Неверный ключ восстановления",
    ),
    "incorrectRecoveryKeyBody": MessageLookupByLibrary.simpleMessage(
      "Введённый вами ключ восстановления неверен",
    ),
    "incorrectRecoveryKeyTitle": MessageLookupByLibrary.simpleMessage(
      "Неверный ключ восстановления",
    ),
    "indexedItems": MessageLookupByLibrary.simpleMessage(
      "Проиндексированные элементы",
    ),
    "indexingPausedStatusDescription": MessageLookupByLibrary.simpleMessage(
      "Индексирование приостановлено. Оно автоматически возобновится, когда устройство будет готово. Устройство считается готовым, когда уровень заряда батареи, её состояние и температура находятся в пределах нормы.",
    ),
    "ineligible": MessageLookupByLibrary.simpleMessage("Неподходящий"),
    "info": MessageLookupByLibrary.simpleMessage("Информация"),
    "insecureDevice": MessageLookupByLibrary.simpleMessage(
      "Небезопасное устройство",
    ),
    "installManually": MessageLookupByLibrary.simpleMessage(
      "Установить вручную",
    ),
    "invalidEmailAddress": MessageLookupByLibrary.simpleMessage(
      "Недействительный адрес электронной почты",
    ),
    "invalidEndpoint": MessageLookupByLibrary.simpleMessage(
      "Недействительная конечная точка",
    ),
    "invalidEndpointMessage": MessageLookupByLibrary.simpleMessage(
      "Извините, введённая вами конечная точка недействительна. Пожалуйста, введите корректную точку и попробуйте снова.",
    ),
    "invalidKey": MessageLookupByLibrary.simpleMessage("Недействительный ключ"),
    "invalidRecoveryKey": MessageLookupByLibrary.simpleMessage(
      "Введённый вами ключ восстановления недействителен. Убедитесь, что он содержит 24 слова, и проверьте правописание каждого из них.\n\nЕсли вы ввели старый код восстановления, убедитесь, что он состоит из 64 символов, и проверьте каждый из них.",
    ),
    "invite": MessageLookupByLibrary.simpleMessage("Пригласить"),
    "inviteToEnte": MessageLookupByLibrary.simpleMessage("Пригласить в Ente"),
    "inviteYourFriends": MessageLookupByLibrary.simpleMessage(
      "Пригласите своих друзей",
    ),
    "inviteYourFriendsToEnte": MessageLookupByLibrary.simpleMessage(
      "Пригласите друзей в Ente",
    ),
    "itLooksLikeSomethingWentWrongPleaseRetryAfterSome":
        MessageLookupByLibrary.simpleMessage(
          "Похоже, что-то пошло не так. Пожалуйста, повторите попытку через некоторое время. Если ошибка сохраняется, обратитесь в нашу службу поддержки.",
        ),
    "itemCount": m44,
    "itemsShowTheNumberOfDaysRemainingBeforePermanentDeletion":
        MessageLookupByLibrary.simpleMessage(
          "На элементах отображается количество дней, оставшихся до их безвозвратного удаления",
        ),
    "itemsWillBeRemovedFromAlbum": MessageLookupByLibrary.simpleMessage(
      "Выбранные элементы будут удалены из этого альбома",
    ),
    "join": MessageLookupByLibrary.simpleMessage("Присоединиться"),
    "joinAlbum": MessageLookupByLibrary.simpleMessage(
      "Присоединиться к альбому",
    ),
    "joinAlbumConfirmationDialogBody": MessageLookupByLibrary.simpleMessage(
      "Если вы присоединитесь к альбому, ваша электронная почта станет видимой для его участников.",
    ),
    "joinAlbumSubtext": MessageLookupByLibrary.simpleMessage(
      "чтобы просматривать и добавлять свои фото",
    ),
    "joinAlbumSubtextViewer": MessageLookupByLibrary.simpleMessage(
      "чтобы добавить это в общие альбомы",
    ),
    "joinDiscord": MessageLookupByLibrary.simpleMessage(
      "Присоединиться в Discord",
    ),
    "keepPhotos": MessageLookupByLibrary.simpleMessage("Оставить фото"),
    "kiloMeterUnit": MessageLookupByLibrary.simpleMessage("км"),
    "kindlyHelpUsWithThisInformation": MessageLookupByLibrary.simpleMessage(
      "Пожалуйста, помогите нам с этой информацией",
    ),
    "language": MessageLookupByLibrary.simpleMessage("Язык"),
    "lastTimeWithThem": m45,
    "lastUpdated": MessageLookupByLibrary.simpleMessage("Последнее обновление"),
    "lastYearsTrip": MessageLookupByLibrary.simpleMessage(
      "Прошлогодняя поездка",
    ),
    "leave": MessageLookupByLibrary.simpleMessage("Покинуть"),
    "leaveAlbum": MessageLookupByLibrary.simpleMessage("Покинуть альбом"),
    "leaveFamily": MessageLookupByLibrary.simpleMessage("Покинуть семью"),
    "leaveSharedAlbum": MessageLookupByLibrary.simpleMessage(
      "Покинуть общий альбом?",
    ),
    "left": MessageLookupByLibrary.simpleMessage("Влево"),
    "legacy": MessageLookupByLibrary.simpleMessage("Наследие"),
    "legacyAccounts": MessageLookupByLibrary.simpleMessage(
      "Наследуемые аккаунты",
    ),
    "legacyInvite": m46,
    "legacyPageDesc": MessageLookupByLibrary.simpleMessage(
      "Наследие позволяет доверенным контактам получить доступ к вашему аккаунту в ваше отсутствие.",
    ),
    "legacyPageDesc2": MessageLookupByLibrary.simpleMessage(
      "Доверенные контакты могут начать восстановление аккаунта. Если не отменить это в течение 30 дней, то они смогут сбросить пароль и получить доступ.",
    ),
    "light": MessageLookupByLibrary.simpleMessage("Яркость"),
    "lightTheme": MessageLookupByLibrary.simpleMessage("Светлая"),
    "link": MessageLookupByLibrary.simpleMessage("Привязать"),
    "linkCopiedToClipboard": MessageLookupByLibrary.simpleMessage(
      "Ссылка скопирована в буфер обмена",
    ),
    "linkDeviceLimit": MessageLookupByLibrary.simpleMessage(
      "Ограничение по количеству устройств",
    ),
    "linkEmail": MessageLookupByLibrary.simpleMessage(
      "Привязать электронную почту",
    ),
    "linkEmailToContactBannerCaption": MessageLookupByLibrary.simpleMessage(
      "чтобы быстрее делиться",
    ),
    "linkEnabled": MessageLookupByLibrary.simpleMessage("Включена"),
    "linkExpired": MessageLookupByLibrary.simpleMessage("Истекла"),
    "linkExpiresOn": m47,
    "linkExpiry": MessageLookupByLibrary.simpleMessage("Срок действия ссылки"),
    "linkHasExpired": MessageLookupByLibrary.simpleMessage(
      "Срок действия ссылки истёк",
    ),
    "linkNeverExpires": MessageLookupByLibrary.simpleMessage("Никогда"),
    "linkPerson": MessageLookupByLibrary.simpleMessage("Связать человека"),
    "linkPersonCaption": MessageLookupByLibrary.simpleMessage(
      "чтобы было удобнее делиться",
    ),
    "linkPersonToEmail": m48,
    "linkPersonToEmailConfirmation": m49,
    "livePhotos": MessageLookupByLibrary.simpleMessage("Живые фото"),
    "loadMessage1": MessageLookupByLibrary.simpleMessage(
      "Вы можете поделиться подпиской с вашей семьёй",
    ),
    "loadMessage2": MessageLookupByLibrary.simpleMessage(
      "На сегодняшний день мы сохранили более 200 миллионов воспоминаний",
    ),
    "loadMessage3": MessageLookupByLibrary.simpleMessage(
      "Мы храним 3 копии ваших данных, одну из них — в бункере",
    ),
    "loadMessage4": MessageLookupByLibrary.simpleMessage(
      "Все наши приложения имеют открытый исходный код",
    ),
    "loadMessage5": MessageLookupByLibrary.simpleMessage(
      "Наш исходный код и криптография прошли внешний аудит",
    ),
    "loadMessage6": MessageLookupByLibrary.simpleMessage(
      "Вы можете делиться ссылками на свои альбомы с близкими",
    ),
    "loadMessage7": MessageLookupByLibrary.simpleMessage(
      "Наши мобильные приложения работают в фоновом режиме, чтобы шифровать и сохранять все новые фото, которые вы снимаете",
    ),
    "loadMessage8": MessageLookupByLibrary.simpleMessage(
      "На web.ente.io есть удобный загрузчик",
    ),
    "loadMessage9": MessageLookupByLibrary.simpleMessage(
      "Мы используем Xchacha20Poly1305 для безопасного шифрования ваших данных",
    ),
    "loadingExifData": MessageLookupByLibrary.simpleMessage(
      "Загрузка данных EXIF...",
    ),
    "loadingGallery": MessageLookupByLibrary.simpleMessage(
      "Загрузка галереи...",
    ),
    "loadingMessage": MessageLookupByLibrary.simpleMessage(
      "Загрузка ваших фото...",
    ),
    "loadingModel": MessageLookupByLibrary.simpleMessage("Загрузка моделей..."),
    "loadingYourPhotos": MessageLookupByLibrary.simpleMessage(
      "Загрузка ваших фото...",
    ),
    "localGallery": MessageLookupByLibrary.simpleMessage("Локальная галерея"),
    "localIndexing": MessageLookupByLibrary.simpleMessage(
      "Локальная индексация",
    ),
    "localSyncErrorMessage": MessageLookupByLibrary.simpleMessage(
      "Похоже, что-то пошло не так: синхронизация фото занимает больше времени, чем ожидалось. Пожалуйста, обратитесь в поддержку",
    ),
    "location": MessageLookupByLibrary.simpleMessage("Местоположение"),
    "locationName": MessageLookupByLibrary.simpleMessage(
      "Название местоположения",
    ),
    "locationTagFeatureDescription": MessageLookupByLibrary.simpleMessage(
      "Тег местоположения группирует все фото, снятые в определённом радиусе от фото",
    ),
    "locations": MessageLookupByLibrary.simpleMessage("Местоположения"),
    "lockButtonLabel": MessageLookupByLibrary.simpleMessage("Заблокировать"),
    "lockscreen": MessageLookupByLibrary.simpleMessage("Экран блокировки"),
    "logInLabel": MessageLookupByLibrary.simpleMessage("Войти"),
    "loggingOut": MessageLookupByLibrary.simpleMessage("Выход..."),
    "loginSessionExpired": MessageLookupByLibrary.simpleMessage(
      "Сессия истекла",
    ),
    "loginSessionExpiredDetails": MessageLookupByLibrary.simpleMessage(
      "Ваша сессия истекла. Пожалуйста, войдите снова.",
    ),
    "loginTerms": MessageLookupByLibrary.simpleMessage(
      "Нажимая \"Войти\", я соглашаюсь с <u-terms>условиями предоставления услуг</u-terms> и <u-policy>политикой конфиденциальности</u-policy>",
    ),
    "loginWithTOTP": MessageLookupByLibrary.simpleMessage(
      "Войти с одноразовым кодом",
    ),
    "logout": MessageLookupByLibrary.simpleMessage("Выйти"),
    "logsDialogBody": MessageLookupByLibrary.simpleMessage(
      "Это отправит нам логи, чтобы помочь разобраться с вашей проблемой. Обратите внимание, что имена файлов будут включены для отслеживания проблем с конкретными файлами.",
    ),
    "longPressAnEmailToVerifyEndToEndEncryption":
        MessageLookupByLibrary.simpleMessage(
          "Нажмите с удержанием на электронную почту для подтверждения сквозного шифрования.",
        ),
    "longpressOnAnItemToViewInFullscreen": MessageLookupByLibrary.simpleMessage(
      "Нажмите с удержанием на элемент для просмотра в полноэкранном режиме",
    ),
    "lookBackOnYourMemories": MessageLookupByLibrary.simpleMessage(
      "Оглянитесь на ваши воспоминания 🌄",
    ),
    "loopVideoOff": MessageLookupByLibrary.simpleMessage("Видео не зациклено"),
    "loopVideoOn": MessageLookupByLibrary.simpleMessage("Видео зациклено"),
    "lostDevice": MessageLookupByLibrary.simpleMessage("Потеряли устройство?"),
    "machineLearning": MessageLookupByLibrary.simpleMessage(
      "Машинное обучение",
    ),
    "magicSearch": MessageLookupByLibrary.simpleMessage("Магический поиск"),
    "magicSearchHint": MessageLookupByLibrary.simpleMessage(
      "Магический поиск позволяет искать фото по содержимому, например, «цветок», «красная машина», «документы»",
    ),
    "manage": MessageLookupByLibrary.simpleMessage("Управлять"),
    "manageDeviceStorage": MessageLookupByLibrary.simpleMessage(
      "Управление кэшем устройства",
    ),
    "manageDeviceStorageDesc": MessageLookupByLibrary.simpleMessage(
      "Ознакомиться и очистить локальный кэш.",
    ),
    "manageFamily": MessageLookupByLibrary.simpleMessage("Управление семьёй"),
    "manageLink": MessageLookupByLibrary.simpleMessage("Управлять ссылкой"),
    "manageParticipants": MessageLookupByLibrary.simpleMessage("Управлять"),
    "manageSubscription": MessageLookupByLibrary.simpleMessage(
      "Управление подпиской",
    ),
    "manualPairDesc": MessageLookupByLibrary.simpleMessage(
      "Подключение с PIN-кодом работает с любым устройством, на котором вы хотите просматривать альбом.",
    ),
    "map": MessageLookupByLibrary.simpleMessage("Карта"),
    "maps": MessageLookupByLibrary.simpleMessage("Карты"),
    "mastodon": MessageLookupByLibrary.simpleMessage("Mastodon"),
    "matrix": MessageLookupByLibrary.simpleMessage("Matrix"),
    "me": MessageLookupByLibrary.simpleMessage("Я"),
    "memories": MessageLookupByLibrary.simpleMessage("Воспоминания"),
    "memoriesWidgetDesc": MessageLookupByLibrary.simpleMessage(
      "Выберите, какие воспоминания вы хотите видеть на главном экране.",
    ),
    "memoryCount": m50,
    "merchandise": MessageLookupByLibrary.simpleMessage("Мерч"),
    "merge": MessageLookupByLibrary.simpleMessage("Объединить"),
    "mergeWithExisting": MessageLookupByLibrary.simpleMessage(
      "Объединить с существующим",
    ),
    "mergedPhotos": MessageLookupByLibrary.simpleMessage("Объединённые фото"),
    "mlConsent": MessageLookupByLibrary.simpleMessage(
      "Включить машинное обучение",
    ),
    "mlConsentConfirmation": MessageLookupByLibrary.simpleMessage(
      "Я понимаю и хочу включить машинное обучение",
    ),
    "mlConsentDescription": MessageLookupByLibrary.simpleMessage(
      "Если вы включите машинное обучение, Ente будет извлекать информацию такую, как геометрия лица, из файлов, включая те, которыми с вами поделились.\n\nЭтот процесс будет происходить на вашем устройстве, и любая сгенерированная биометрическая информация будет защищена сквозным шифрованием.",
    ),
    "mlConsentPrivacy": MessageLookupByLibrary.simpleMessage(
      "Пожалуйста, нажмите здесь для получения подробностей об этой функции в нашей политике конфиденциальности",
    ),
    "mlConsentTitle": MessageLookupByLibrary.simpleMessage(
      "Включить машинное обучение?",
    ),
    "mlIndexingDescription": MessageLookupByLibrary.simpleMessage(
      "Обратите внимание, что машинное обучение увеличит использование трафика и батареи, пока все элементы не будут проиндексированы. Рассмотрите использование приложения для компьютера для более быстрой индексации. Результаты будут автоматически синхронизированы.",
    ),
    "mobileWebDesktop": MessageLookupByLibrary.simpleMessage(
      "Смартфон, браузер, компьютер",
    ),
    "moderateStrength": MessageLookupByLibrary.simpleMessage("Средняя"),
    "modifyYourQueryOrTrySearchingFor": MessageLookupByLibrary.simpleMessage(
      "Измените запрос или попробуйте поискать",
    ),
    "moments": MessageLookupByLibrary.simpleMessage("Моменты"),
    "month": MessageLookupByLibrary.simpleMessage("месяц"),
    "monthly": MessageLookupByLibrary.simpleMessage("Ежемесячно"),
    "moon": MessageLookupByLibrary.simpleMessage("В лунном свете"),
    "moreDetails": MessageLookupByLibrary.simpleMessage("Подробнее"),
    "mostRecent": MessageLookupByLibrary.simpleMessage("Самые последние"),
    "mostRelevant": MessageLookupByLibrary.simpleMessage("Самые актуальные"),
    "mountains": MessageLookupByLibrary.simpleMessage("За холмами"),
    "moveItem": m51,
    "moveSelectedPhotosToOneDate": MessageLookupByLibrary.simpleMessage(
      "Переместите выбранные фото на одну дату",
    ),
    "moveToAlbum": MessageLookupByLibrary.simpleMessage("Переместить в альбом"),
    "moveToHiddenAlbum": MessageLookupByLibrary.simpleMessage(
      "Переместить в скрытый альбом",
    ),
    "movedSuccessfullyTo": m52,
    "movedToTrash": MessageLookupByLibrary.simpleMessage(
      "Перемещено в корзину",
    ),
    "movingFilesToAlbum": MessageLookupByLibrary.simpleMessage(
      "Перемещение файлов в альбом...",
    ),
    "name": MessageLookupByLibrary.simpleMessage("Имя"),
    "nameTheAlbum": MessageLookupByLibrary.simpleMessage(
      "Дайте название альбому",
    ),
    "networkConnectionRefusedErr": MessageLookupByLibrary.simpleMessage(
      "Не удалось подключиться к Ente. Повторите попытку через некоторое время. Если ошибка сохраняется, обратитесь в поддержку.",
    ),
    "networkHostLookUpErr": MessageLookupByLibrary.simpleMessage(
      "Не удалось подключиться к Ente. Проверьте настройки сети и обратитесь в поддержку, если ошибка сохраняется.",
    ),
    "never": MessageLookupByLibrary.simpleMessage("Никогда"),
    "newAlbum": MessageLookupByLibrary.simpleMessage("Новый альбом"),
    "newLocation": MessageLookupByLibrary.simpleMessage("Новое местоположение"),
    "newPerson": MessageLookupByLibrary.simpleMessage("Новый человек"),
    "newPhotosEmoji": MessageLookupByLibrary.simpleMessage(" новая 📸"),
    "newRange": MessageLookupByLibrary.simpleMessage("Новый диапазон"),
    "newToEnte": MessageLookupByLibrary.simpleMessage("Впервые в Ente"),
    "newest": MessageLookupByLibrary.simpleMessage("Недавние"),
    "next": MessageLookupByLibrary.simpleMessage("Далее"),
    "no": MessageLookupByLibrary.simpleMessage("Нет"),
    "noAlbumsSharedByYouYet": MessageLookupByLibrary.simpleMessage(
      "Вы пока не делились альбомами",
    ),
    "noDeviceFound": MessageLookupByLibrary.simpleMessage(
      "Устройства не обнаружены",
    ),
    "noDeviceLimit": MessageLookupByLibrary.simpleMessage("Нет"),
    "noDeviceThatCanBeDeleted": MessageLookupByLibrary.simpleMessage(
      "На этом устройстве нет файлов, которые можно удалить",
    ),
    "noDuplicates": MessageLookupByLibrary.simpleMessage("✨ Дубликатов нет"),
    "noEnteAccountExclamation": MessageLookupByLibrary.simpleMessage(
      "Нет аккаунта Ente!",
    ),
    "noExifData": MessageLookupByLibrary.simpleMessage("Нет данных EXIF"),
    "noFacesFound": MessageLookupByLibrary.simpleMessage("Лица не найдены"),
    "noHiddenPhotosOrVideos": MessageLookupByLibrary.simpleMessage(
      "Нет скрытых фото или видео",
    ),
    "noImagesWithLocation": MessageLookupByLibrary.simpleMessage(
      "Нет фото с местоположением",
    ),
    "noInternetConnection": MessageLookupByLibrary.simpleMessage(
      "Нет подключения к Интернету",
    ),
    "noPhotosAreBeingBackedUpRightNow": MessageLookupByLibrary.simpleMessage(
      "В данный момент фото не копируются",
    ),
    "noPhotosFoundHere": MessageLookupByLibrary.simpleMessage(
      "Здесь фото не найдены",
    ),
    "noQuickLinksSelected": MessageLookupByLibrary.simpleMessage(
      "Быстрые ссылки не выбраны",
    ),
    "noRecoveryKey": MessageLookupByLibrary.simpleMessage(
      "Нет ключа восстановления?",
    ),
    "noRecoveryKeyNoDecryption": MessageLookupByLibrary.simpleMessage(
      "Из-за особенностей нашего протокола сквозного шифрования ваши данные не могут быть расшифрованы без пароля или ключа восстановления",
    ),
    "noResults": MessageLookupByLibrary.simpleMessage("Нет результатов"),
    "noResultsFound": MessageLookupByLibrary.simpleMessage("Нет результатов"),
    "noSuggestionsForPerson": m53,
    "noSystemLockFound": MessageLookupByLibrary.simpleMessage(
      "Системная блокировка не найдена",
    ),
    "notPersonLabel": m54,
    "notThisPerson": MessageLookupByLibrary.simpleMessage("Не этот человек?"),
    "nothingSharedWithYouYet": MessageLookupByLibrary.simpleMessage(
      "С вами пока ничем не поделились",
    ),
    "nothingToSeeHere": MessageLookupByLibrary.simpleMessage(
      "Здесь ничего нет! 👀",
    ),
    "notifications": MessageLookupByLibrary.simpleMessage("Уведомления"),
    "ok": MessageLookupByLibrary.simpleMessage("Хорошо"),
    "onDevice": MessageLookupByLibrary.simpleMessage("На устройстве"),
    "onEnte": MessageLookupByLibrary.simpleMessage(
      "В <branding>ente</branding>",
    ),
    "onTheRoad": MessageLookupByLibrary.simpleMessage("Снова в пути"),
    "onThisDay": MessageLookupByLibrary.simpleMessage("В этот день"),
    "onThisDayMemories": MessageLookupByLibrary.simpleMessage(
      "В этот день воспоминания",
    ),
    "onThisDayNotificationExplanation": MessageLookupByLibrary.simpleMessage(
      "Получайте напоминания о воспоминаниях, связанных с этим днем в прошлые годы.",
    ),
    "onlyFamilyAdminCanChangeCode": m55,
    "onlyThem": MessageLookupByLibrary.simpleMessage("Только он(а)"),
    "oops": MessageLookupByLibrary.simpleMessage("Ой"),
    "oopsCouldNotSaveEdits": MessageLookupByLibrary.simpleMessage(
      "Ой, не удалось сохранить изменения",
    ),
    "oopsSomethingWentWrong": MessageLookupByLibrary.simpleMessage(
      "Ой, что-то пошло не так",
    ),
    "openAlbumInBrowser": MessageLookupByLibrary.simpleMessage(
      "Открыть альбом в браузере",
    ),
    "openAlbumInBrowserTitle": MessageLookupByLibrary.simpleMessage(
      "Пожалуйста, используйте веб-версию, чтобы добавить фото в этот альбом",
    ),
    "openFile": MessageLookupByLibrary.simpleMessage("Открыть файл"),
    "openSettings": MessageLookupByLibrary.simpleMessage("Открыть настройки"),
    "openTheItem": MessageLookupByLibrary.simpleMessage("• Откройте элемент"),
    "openstreetmapContributors": MessageLookupByLibrary.simpleMessage(
      "Участники OpenStreetMap",
    ),
    "optionalAsShortAsYouLike": MessageLookupByLibrary.simpleMessage(
      "Необязательно, насколько коротко пожелаете...",
    ),
    "orMergeWithExistingPerson": MessageLookupByLibrary.simpleMessage(
      "Или объединить с существующим",
    ),
    "orPickAnExistingOne": MessageLookupByLibrary.simpleMessage(
      "Или выберите существующую",
    ),
    "orPickFromYourContacts": MessageLookupByLibrary.simpleMessage(
      "или выберите из ваших контактов",
    ),
    "otherDetectedFaces": MessageLookupByLibrary.simpleMessage(
      "Другие найденные лица",
    ),
    "pair": MessageLookupByLibrary.simpleMessage("Подключить"),
    "pairWithPin": MessageLookupByLibrary.simpleMessage("Подключить с PIN"),
    "pairingComplete": MessageLookupByLibrary.simpleMessage(
      "Подключение завершено",
    ),
    "panorama": MessageLookupByLibrary.simpleMessage("Панорама"),
    "partyWithThem": m56,
    "passKeyPendingVerification": MessageLookupByLibrary.simpleMessage(
      "Проверка всё ещё ожидается",
    ),
    "passkey": MessageLookupByLibrary.simpleMessage("Ключ доступа"),
    "passkeyAuthTitle": MessageLookupByLibrary.simpleMessage(
      "Проверка ключа доступа",
    ),
    "password": MessageLookupByLibrary.simpleMessage("Пароль"),
    "passwordChangedSuccessfully": MessageLookupByLibrary.simpleMessage(
      "Пароль успешно изменён",
    ),
    "passwordLock": MessageLookupByLibrary.simpleMessage("Защита паролем"),
    "passwordStrength": m57,
    "passwordStrengthInfo": MessageLookupByLibrary.simpleMessage(
      "Надёжность пароля определяется его длиной, используемыми символами и присутствием среди 10000 самых популярных паролей",
    ),
    "passwordWarning": MessageLookupByLibrary.simpleMessage(
      "Мы не храним этот пароль, поэтому, если вы его забудете, <underline>мы не сможем расшифровать ваши данные</underline>",
    ),
    "pastYearsMemories": MessageLookupByLibrary.simpleMessage(
      "Воспоминания прошлых лет",
    ),
    "paymentDetails": MessageLookupByLibrary.simpleMessage("Платёжные данные"),
    "paymentFailed": MessageLookupByLibrary.simpleMessage("Платёж не удался"),
    "paymentFailedMessage": MessageLookupByLibrary.simpleMessage(
      "К сожалению, ваш платёж не удался. Пожалуйста, свяжитесь с поддержкой, и мы вам поможем!",
    ),
    "paymentFailedTalkToProvider": m58,
    "pendingItems": MessageLookupByLibrary.simpleMessage("Элементы в очереди"),
    "pendingSync": MessageLookupByLibrary.simpleMessage(
      "Ожидание синхронизации",
    ),
    "people": MessageLookupByLibrary.simpleMessage("Люди"),
    "peopleUsingYourCode": MessageLookupByLibrary.simpleMessage(
      "Люди, использующие ваш код",
    ),
    "peopleWidgetDesc": MessageLookupByLibrary.simpleMessage(
      "Выберите людей, которых вы хотите видеть на главном экране.",
    ),
    "permDeleteWarning": MessageLookupByLibrary.simpleMessage(
      "Все элементы в корзине будут удалены навсегда\n\nЭто действие нельзя отменить",
    ),
    "permanentlyDelete": MessageLookupByLibrary.simpleMessage(
      "Удалить безвозвратно",
    ),
    "permanentlyDeleteFromDevice": MessageLookupByLibrary.simpleMessage(
      "Удалить с устройства безвозвратно?",
    ),
    "personIsAge": m59,
    "personName": MessageLookupByLibrary.simpleMessage("Имя человека"),
    "personTurningAge": m60,
    "pets": MessageLookupByLibrary.simpleMessage("Пушистые спутники"),
    "photoDescriptions": MessageLookupByLibrary.simpleMessage("Описания фото"),
    "photoGridSize": MessageLookupByLibrary.simpleMessage("Размер сетки фото"),
    "photoSmallCase": MessageLookupByLibrary.simpleMessage("фото"),
    "photocountPhotos": m61,
    "photos": MessageLookupByLibrary.simpleMessage("Фото"),
    "photosAddedByYouWillBeRemovedFromTheAlbum":
        MessageLookupByLibrary.simpleMessage(
          "Добавленные вами фото будут удалены из альбома",
        ),
    "photosCount": m62,
    "photosKeepRelativeTimeDifference": MessageLookupByLibrary.simpleMessage(
      "Фото сохранят относительную разницу во времени",
    ),
    "pickCenterPoint": MessageLookupByLibrary.simpleMessage(
      "Выбрать центральную точку",
    ),
    "pinAlbum": MessageLookupByLibrary.simpleMessage("Закрепить альбом"),
    "pinLock": MessageLookupByLibrary.simpleMessage("Блокировка PIN-кодом"),
    "playOnTv": MessageLookupByLibrary.simpleMessage(
      "Воспроизвести альбом на ТВ",
    ),
    "playOriginal": MessageLookupByLibrary.simpleMessage(
      "Воспроизвести оригинал",
    ),
    "playStoreFreeTrialValidTill": m63,
    "playStream": MessageLookupByLibrary.simpleMessage("Воспроизвести поток"),
    "playstoreSubscription": MessageLookupByLibrary.simpleMessage(
      "Подписка PlayStore",
    ),
    "pleaseCheckYourInternetConnectionAndTryAgain":
        MessageLookupByLibrary.simpleMessage(
          "Пожалуйста, проверьте подключение к Интернету и попробуйте снова.",
        ),
    "pleaseContactSupportAndWeWillBeHappyToHelp":
        MessageLookupByLibrary.simpleMessage(
          "Пожалуйста, свяжитесь с support@ente.io, и мы будем рады помочь!",
        ),
    "pleaseContactSupportIfTheProblemPersists":
        MessageLookupByLibrary.simpleMessage(
          "Пожалуйста, обратитесь в поддержку, если проблема сохраняется",
        ),
    "pleaseEmailUsAt": m64,
    "pleaseGrantPermissions": MessageLookupByLibrary.simpleMessage(
      "Пожалуйста, предоставьте разрешения",
    ),
    "pleaseLoginAgain": MessageLookupByLibrary.simpleMessage(
      "Пожалуйста, войдите снова",
    ),
    "pleaseSelectQuickLinksToRemove": MessageLookupByLibrary.simpleMessage(
      "Пожалуйста, выберите быстрые ссылки для удаления",
    ),
    "pleaseSendTheLogsTo": m65,
    "pleaseTryAgain": MessageLookupByLibrary.simpleMessage(
      "Пожалуйста, попробуйте снова",
    ),
    "pleaseVerifyTheCodeYouHaveEntered": MessageLookupByLibrary.simpleMessage(
      "Пожалуйста, проверьте введённый вами код",
    ),
    "pleaseWait": MessageLookupByLibrary.simpleMessage(
      "Пожалуйста, подождите...",
    ),
    "pleaseWaitDeletingAlbum": MessageLookupByLibrary.simpleMessage(
      "Пожалуйста, подождите, альбом удаляется",
    ),
    "pleaseWaitForSometimeBeforeRetrying": MessageLookupByLibrary.simpleMessage(
      "Пожалуйста, подождите некоторое время перед повторной попыткой",
    ),
    "pleaseWaitThisWillTakeAWhile": MessageLookupByLibrary.simpleMessage(
      "Пожалуйста, подождите, это займёт некоторое время.",
    ),
    "posingWithThem": m66,
    "preparingLogs": MessageLookupByLibrary.simpleMessage(
      "Подготовка логов...",
    ),
    "preserveMore": MessageLookupByLibrary.simpleMessage("Сохранить больше"),
    "pressAndHoldToPlayVideo": MessageLookupByLibrary.simpleMessage(
      "Нажмите и удерживайте для воспроизведения видео",
    ),
    "pressAndHoldToPlayVideoDetailed": MessageLookupByLibrary.simpleMessage(
      "Нажмите с удержанием на изображение для воспроизведения видео",
    ),
    "previous": MessageLookupByLibrary.simpleMessage("Предыдущий"),
    "privacy": MessageLookupByLibrary.simpleMessage("Конфиденциальность"),
    "privacyPolicyTitle": MessageLookupByLibrary.simpleMessage(
      "Политика конфиденциальности",
    ),
    "privateBackups": MessageLookupByLibrary.simpleMessage(
      "Защищённые резервные копии",
    ),
    "privateSharing": MessageLookupByLibrary.simpleMessage("Защищённый обмен"),
    "proceed": MessageLookupByLibrary.simpleMessage("Продолжить"),
    "processed": MessageLookupByLibrary.simpleMessage("Обработано"),
    "processing": MessageLookupByLibrary.simpleMessage("Обработка"),
    "processingImport": m67,
    "processingVideos": MessageLookupByLibrary.simpleMessage("Обработка видео"),
    "publicLinkCreated": MessageLookupByLibrary.simpleMessage(
      "Публичная ссылка создана",
    ),
    "publicLinkEnabled": MessageLookupByLibrary.simpleMessage(
      "Публичная ссылка включена",
    ),
    "questionmark": MessageLookupByLibrary.simpleMessage("?"),
    "queued": MessageLookupByLibrary.simpleMessage("В очереди"),
    "quickLinks": MessageLookupByLibrary.simpleMessage("Быстрые ссылки"),
    "radius": MessageLookupByLibrary.simpleMessage("Радиус"),
    "raiseTicket": MessageLookupByLibrary.simpleMessage("Создать запрос"),
    "rateTheApp": MessageLookupByLibrary.simpleMessage("Оценить приложение"),
    "rateUs": MessageLookupByLibrary.simpleMessage("Оцените нас"),
    "rateUsOnStore": m68,
    "reassignMe": MessageLookupByLibrary.simpleMessage(
      "Переназначить \"Меня\"",
    ),
    "reassignedToName": m69,
    "reassigningLoading": MessageLookupByLibrary.simpleMessage(
      "Переназначение...",
    ),
    "receiveRemindersOnBirthdays": MessageLookupByLibrary.simpleMessage(
      "Получайте напоминания, когда у кого-то день рождения. Нажатие на уведомление перенесет вас к фотографиям именинника.",
    ),
    "recover": MessageLookupByLibrary.simpleMessage("Восстановить"),
    "recoverAccount": MessageLookupByLibrary.simpleMessage(
      "Восстановить аккаунт",
    ),
    "recoverButton": MessageLookupByLibrary.simpleMessage("Восстановить"),
    "recoveryAccount": MessageLookupByLibrary.simpleMessage(
      "Восстановить аккаунт",
    ),
    "recoveryInitiated": MessageLookupByLibrary.simpleMessage(
      "Восстановление начато",
    ),
    "recoveryInitiatedDesc": m70,
    "recoveryKey": MessageLookupByLibrary.simpleMessage("Ключ восстановления"),
    "recoveryKeyCopiedToClipboard": MessageLookupByLibrary.simpleMessage(
      "Ключ восстановления скопирован в буфер обмена",
    ),
    "recoveryKeyOnForgotPassword": MessageLookupByLibrary.simpleMessage(
      "Если вы забудете пароль, единственный способ восстановить ваши данные — это использовать этот ключ.",
    ),
    "recoveryKeySaveDescription": MessageLookupByLibrary.simpleMessage(
      "Мы не храним этот ключ. Пожалуйста, сохраните этот ключ из 24 слов в безопасном месте.",
    ),
    "recoveryKeySuccessBody": MessageLookupByLibrary.simpleMessage(
      "Отлично! Ваш ключ восстановления действителен. Спасибо за проверку.\n\nПожалуйста, не забудьте сохранить ключ восстановления в безопасном месте.",
    ),
    "recoveryKeyVerified": MessageLookupByLibrary.simpleMessage(
      "Ключ восстановления подтверждён",
    ),
    "recoveryKeyVerifyReason": MessageLookupByLibrary.simpleMessage(
      "Ваш ключ восстановления — единственный способ восстановить ваши фото, если вы забудете пароль. Вы можете найти ключ восстановления в разделе «Настройки» → «Аккаунт».\n\nПожалуйста, введите ваш ключ восстановления здесь, чтобы убедиться, что вы сохранили его правильно.",
    ),
    "recoveryReady": m71,
    "recoverySuccessful": MessageLookupByLibrary.simpleMessage(
      "Успешное восстановление!",
    ),
    "recoveryWarning": MessageLookupByLibrary.simpleMessage(
      "Доверенный контакт пытается получить доступ к вашему аккаунту",
    ),
    "recoveryWarningBody": m72,
    "recreatePasswordBody": MessageLookupByLibrary.simpleMessage(
      "Текущее устройство недостаточно мощное для проверки вашего пароля, но мы можем сгенерировать его снова так, чтобы он работал на всех устройствах.\n\nПожалуйста, войдите, используя ваш ключ восстановления, и сгенерируйте пароль (при желании вы можете использовать тот же самый).",
    ),
    "recreatePasswordTitle": MessageLookupByLibrary.simpleMessage(
      "Пересоздать пароль",
    ),
    "reddit": MessageLookupByLibrary.simpleMessage("Reddit"),
    "reenterPassword": MessageLookupByLibrary.simpleMessage(
      "Подтвердите пароль",
    ),
    "reenterPin": MessageLookupByLibrary.simpleMessage(
      "Введите PIN-код ещё раз",
    ),
    "referFriendsAnd2xYourPlan": MessageLookupByLibrary.simpleMessage(
      "Пригласите друзей и удвойте свой тариф",
    ),
    "referralStep1": MessageLookupByLibrary.simpleMessage(
      "1. Даёте этот код своим друзьям",
    ),
    "referralStep2": MessageLookupByLibrary.simpleMessage(
      "2. Они подписываются на платный тариф",
    ),
    "referralStep3": m73,
    "referrals": MessageLookupByLibrary.simpleMessage("Рефералы"),
    "referralsAreCurrentlyPaused": MessageLookupByLibrary.simpleMessage(
      "Реферальная программа временно приостановлена",
    ),
    "rejectRecovery": MessageLookupByLibrary.simpleMessage(
      "Отклонить восстановление",
    ),
    "remindToEmptyDeviceTrash": MessageLookupByLibrary.simpleMessage(
      "Также очистите «Недавно удалённые» в «Настройки» → «Хранилище», чтобы освободить место",
    ),
    "remindToEmptyEnteTrash": MessageLookupByLibrary.simpleMessage(
      "Также очистите «Корзину», чтобы освободить место",
    ),
    "remoteImages": MessageLookupByLibrary.simpleMessage(
      "Изображения вне устройства",
    ),
    "remoteThumbnails": MessageLookupByLibrary.simpleMessage(
      "Миниатюры вне устройства",
    ),
    "remoteVideos": MessageLookupByLibrary.simpleMessage(
      "Видео вне устройства",
    ),
    "remove": MessageLookupByLibrary.simpleMessage("Удалить"),
    "removeDuplicates": MessageLookupByLibrary.simpleMessage(
      "Удалить дубликаты",
    ),
    "removeDuplicatesDesc": MessageLookupByLibrary.simpleMessage(
      "Проверьте и удалите файлы, которые являются точными дубликатами.",
    ),
    "removeFromAlbum": MessageLookupByLibrary.simpleMessage(
      "Удалить из альбома",
    ),
    "removeFromAlbumTitle": MessageLookupByLibrary.simpleMessage(
      "Удалить из альбома?",
    ),
    "removeFromFavorite": MessageLookupByLibrary.simpleMessage(
      "Убрать из избранного",
    ),
    "removeInvite": MessageLookupByLibrary.simpleMessage("Удалить приглашение"),
    "removeLink": MessageLookupByLibrary.simpleMessage("Удалить ссылку"),
    "removeParticipant": MessageLookupByLibrary.simpleMessage(
      "Удалить участника",
    ),
    "removeParticipantBody": m74,
    "removePersonLabel": MessageLookupByLibrary.simpleMessage(
      "Удалить метку человека",
    ),
    "removePublicLink": MessageLookupByLibrary.simpleMessage(
      "Удалить публичную ссылку",
    ),
    "removePublicLinks": MessageLookupByLibrary.simpleMessage(
      "Удалить публичные ссылки",
    ),
    "removeShareItemsWarning": MessageLookupByLibrary.simpleMessage(
      "Некоторые из удаляемых вами элементов были добавлены другими людьми, и вы потеряете к ним доступ",
    ),
    "removeWithQuestionMark": MessageLookupByLibrary.simpleMessage("Удалить?"),
    "removeYourselfAsTrustedContact": MessageLookupByLibrary.simpleMessage(
      "Удалить себя из доверенных контактов",
    ),
    "removingFromFavorites": MessageLookupByLibrary.simpleMessage(
      "Удаление из избранного...",
    ),
    "rename": MessageLookupByLibrary.simpleMessage("Переименовать"),
    "renameAlbum": MessageLookupByLibrary.simpleMessage("Переименовать альбом"),
    "renameFile": MessageLookupByLibrary.simpleMessage("Переименовать файл"),
    "renewSubscription": MessageLookupByLibrary.simpleMessage(
      "Продлить подписку",
    ),
    "renewsOn": m75,
    "reportABug": MessageLookupByLibrary.simpleMessage("Сообщить об ошибке"),
    "reportBug": MessageLookupByLibrary.simpleMessage("Сообщить об ошибке"),
    "resendEmail": MessageLookupByLibrary.simpleMessage(
      "Отправить письмо повторно",
    ),
    "reset": MessageLookupByLibrary.simpleMessage("Сбросить"),
    "resetIgnoredFiles": MessageLookupByLibrary.simpleMessage(
      "Сбросить игнорируемые файлы",
    ),
    "resetPasswordTitle": MessageLookupByLibrary.simpleMessage(
      "Сбросить пароль",
    ),
    "resetPerson": MessageLookupByLibrary.simpleMessage("Удалить"),
    "resetToDefault": MessageLookupByLibrary.simpleMessage(
      "Вернуть стандартную",
    ),
    "restore": MessageLookupByLibrary.simpleMessage("Восстановить"),
    "restoreToAlbum": MessageLookupByLibrary.simpleMessage(
      "Восстановить в альбом",
    ),
    "restoringFiles": MessageLookupByLibrary.simpleMessage(
      "Восстановление файлов...",
    ),
    "resumableUploads": MessageLookupByLibrary.simpleMessage(
      "Возобновляемые загрузки",
    ),
    "retry": MessageLookupByLibrary.simpleMessage("Повторить"),
    "review": MessageLookupByLibrary.simpleMessage("Предложения"),
    "reviewDeduplicateItems": MessageLookupByLibrary.simpleMessage(
      "Пожалуйста, проверьте и удалите элементы, которые считаете дубликатами.",
    ),
    "reviewSuggestions": MessageLookupByLibrary.simpleMessage(
      "Посмотреть предложения",
    ),
    "right": MessageLookupByLibrary.simpleMessage("Вправо"),
    "roadtripWithThem": m76,
    "rotate": MessageLookupByLibrary.simpleMessage("Повернуть"),
    "rotateLeft": MessageLookupByLibrary.simpleMessage("Повернуть влево"),
    "rotateRight": MessageLookupByLibrary.simpleMessage("Повернуть вправо"),
    "safelyStored": MessageLookupByLibrary.simpleMessage("Надёжно сохранены"),
    "same": MessageLookupByLibrary.simpleMessage("Такой же"),
    "sameperson": MessageLookupByLibrary.simpleMessage("Тот же человек?"),
    "save": MessageLookupByLibrary.simpleMessage("Сохранить"),
    "saveAsAnotherPerson": MessageLookupByLibrary.simpleMessage(
      "Сохранить как другого человека",
    ),
    "saveChangesBeforeLeavingQuestion": MessageLookupByLibrary.simpleMessage(
      "Сохранить изменения перед выходом?",
    ),
    "saveCollage": MessageLookupByLibrary.simpleMessage("Сохранить коллаж"),
    "saveCopy": MessageLookupByLibrary.simpleMessage("Сохранить копию"),
    "saveKey": MessageLookupByLibrary.simpleMessage("Сохранить ключ"),
    "savePerson": MessageLookupByLibrary.simpleMessage("Сохранить человека"),
    "saveYourRecoveryKeyIfYouHaventAlready":
        MessageLookupByLibrary.simpleMessage(
          "Сохраните ваш ключ восстановления, если вы ещё этого не сделали",
        ),
    "saving": MessageLookupByLibrary.simpleMessage("Сохранение..."),
    "savingEdits": MessageLookupByLibrary.simpleMessage(
      "Сохранение изменений...",
    ),
    "scanCode": MessageLookupByLibrary.simpleMessage("Сканировать код"),
    "scanThisBarcodeWithnyourAuthenticatorApp":
        MessageLookupByLibrary.simpleMessage(
          "Отсканируйте этот штрих-код\nс помощью вашего приложения для аутентификации",
        ),
    "search": MessageLookupByLibrary.simpleMessage("Поиск"),
    "searchAlbumsEmptySection": MessageLookupByLibrary.simpleMessage("Альбомы"),
    "searchByAlbumNameHint": MessageLookupByLibrary.simpleMessage(
      "Название альбома",
    ),
    "searchByExamples": MessageLookupByLibrary.simpleMessage(
      "• Названия альбомов (например, «Камера»)\n• Типы файлов (например, «Видео», «.gif»)\n• Годы и месяцы (например, «2022», «Январь»)\n• Праздники (например, «Рождество»)\n• Описания фото (например, «#веселье»)",
    ),
    "searchCaptionEmptySection": MessageLookupByLibrary.simpleMessage(
      "Добавляйте описания вроде «#поездка» в информацию о фото, чтобы быстро находить их здесь",
    ),
    "searchDatesEmptySection": MessageLookupByLibrary.simpleMessage(
      "Ищите по дате, месяцу или году",
    ),
    "searchDiscoverEmptySection": MessageLookupByLibrary.simpleMessage(
      "Изображения появятся здесь после завершения обработки и синхронизации",
    ),
    "searchFaceEmptySection": MessageLookupByLibrary.simpleMessage(
      "Люди появятся здесь после завершения индексации",
    ),
    "searchFileTypesAndNamesEmptySection": MessageLookupByLibrary.simpleMessage(
      "Типы и названия файлов",
    ),
    "searchHint1": MessageLookupByLibrary.simpleMessage(
      "Быстрый поиск прямо на устройстве",
    ),
    "searchHint2": MessageLookupByLibrary.simpleMessage("Даты, описания фото"),
    "searchHint3": MessageLookupByLibrary.simpleMessage(
      "Альбомы, названия и типы файлов",
    ),
    "searchHint4": MessageLookupByLibrary.simpleMessage("Местоположение"),
    "searchHint5": MessageLookupByLibrary.simpleMessage(
      "Скоро: Лица и магический поиск ✨",
    ),
    "searchLocationEmptySection": MessageLookupByLibrary.simpleMessage(
      "Группируйте фото, снятые в определённом радиусе от фото",
    ),
    "searchPeopleEmptySection": MessageLookupByLibrary.simpleMessage(
      "Приглашайте людей, и здесь появятся все фото, которыми они поделились",
    ),
    "searchPersonsEmptySection": MessageLookupByLibrary.simpleMessage(
      "Люди появятся здесь после завершения обработки и синхронизации",
    ),
    "searchResultCount": m77,
    "searchSectionsLengthMismatch": m78,
    "security": MessageLookupByLibrary.simpleMessage("Безопасность"),
    "seePublicAlbumLinksInApp": MessageLookupByLibrary.simpleMessage(
      "Просматривать публичные ссылки на альбомы в приложении",
    ),
    "selectALocation": MessageLookupByLibrary.simpleMessage(
      "Выбрать местоположение",
    ),
    "selectALocationFirst": MessageLookupByLibrary.simpleMessage(
      "Сначала выберите местоположение",
    ),
    "selectAlbum": MessageLookupByLibrary.simpleMessage("Выбрать альбом"),
    "selectAll": MessageLookupByLibrary.simpleMessage("Выбрать все"),
    "selectAllShort": MessageLookupByLibrary.simpleMessage("Все"),
    "selectCoverPhoto": MessageLookupByLibrary.simpleMessage(
      "Выберите обложку",
    ),
    "selectDate": MessageLookupByLibrary.simpleMessage("Выбрать дату"),
    "selectFoldersForBackup": MessageLookupByLibrary.simpleMessage(
      "Выберите папки для резервного копирования",
    ),
    "selectItemsToAdd": MessageLookupByLibrary.simpleMessage(
      "Выберите элементы для добавления",
    ),
    "selectLanguage": MessageLookupByLibrary.simpleMessage("Выберите язык"),
    "selectMailApp": MessageLookupByLibrary.simpleMessage(
      "Выберите почтовое приложение",
    ),
    "selectMorePhotos": MessageLookupByLibrary.simpleMessage(
      "Выбрать больше фото",
    ),
    "selectOneDateAndTime": MessageLookupByLibrary.simpleMessage(
      "Выбрать одну дату и время",
    ),
    "selectOneDateAndTimeForAll": MessageLookupByLibrary.simpleMessage(
      "Выберите одну дату и время для всех",
    ),
    "selectPersonToLink": MessageLookupByLibrary.simpleMessage(
      "Выберите человека для привязки",
    ),
    "selectReason": MessageLookupByLibrary.simpleMessage("Выберите причину"),
    "selectStartOfRange": MessageLookupByLibrary.simpleMessage(
      "Выберите начало диапазона",
    ),
    "selectTime": MessageLookupByLibrary.simpleMessage("Выбрать время"),
    "selectYourFace": MessageLookupByLibrary.simpleMessage(
      "Выберите своё лицо",
    ),
    "selectYourPlan": MessageLookupByLibrary.simpleMessage("Выберите тариф"),
    "selectedAlbums": m79,
    "selectedFilesAreNotOnEnte": MessageLookupByLibrary.simpleMessage(
      "Выбранные файлы отсутствуют в Ente",
    ),
    "selectedFoldersWillBeEncryptedAndBackedUp":
        MessageLookupByLibrary.simpleMessage(
          "Выбранные папки будут зашифрованы и сохранены в резервной копии",
        ),
    "selectedItemsWillBeDeletedFromAllAlbumsAndMoved":
        MessageLookupByLibrary.simpleMessage(
          "Выбранные элементы будут удалены из всех альбомов и перемещены в корзину.",
        ),
    "selectedItemsWillBeRemovedFromThisPerson":
        MessageLookupByLibrary.simpleMessage(
          "Выбранные элементы будут отвязаны от этого человека, но не удалены из вашей библиотеки.",
        ),
    "selectedPhotos": m80,
    "selectedPhotosWithYours": m81,
    "selfiesWithThem": m82,
    "send": MessageLookupByLibrary.simpleMessage("Отправить"),
    "sendEmail": MessageLookupByLibrary.simpleMessage(
      "Отправить электронное письмо",
    ),
    "sendInvite": MessageLookupByLibrary.simpleMessage("Отправить приглашение"),
    "sendLink": MessageLookupByLibrary.simpleMessage("Отправить ссылку"),
    "serverEndpoint": MessageLookupByLibrary.simpleMessage(
      "Конечная точка сервера",
    ),
    "sessionExpired": MessageLookupByLibrary.simpleMessage("Сессия истекла"),
    "sessionIdMismatch": MessageLookupByLibrary.simpleMessage(
      "Несоответствие ID сессии",
    ),
    "setAPassword": MessageLookupByLibrary.simpleMessage("Установить пароль"),
    "setAs": MessageLookupByLibrary.simpleMessage("Установить как"),
    "setCover": MessageLookupByLibrary.simpleMessage("Установить обложку"),
    "setLabel": MessageLookupByLibrary.simpleMessage("Установить"),
    "setNewPassword": MessageLookupByLibrary.simpleMessage(
      "Установите новый пароль",
    ),
    "setNewPin": MessageLookupByLibrary.simpleMessage(
      "Установите новый PIN-код",
    ),
    "setPasswordTitle": MessageLookupByLibrary.simpleMessage(
      "Установить пароль",
    ),
    "setRadius": MessageLookupByLibrary.simpleMessage("Установить радиус"),
    "setupComplete": MessageLookupByLibrary.simpleMessage(
      "Настройка завершена",
    ),
    "share": MessageLookupByLibrary.simpleMessage("Поделиться"),
    "shareALink": MessageLookupByLibrary.simpleMessage("Поделиться ссылкой"),
    "shareAlbumHint": MessageLookupByLibrary.simpleMessage(
      "Откройте альбом и нажмите кнопку «Поделиться» в правом верхнем углу, чтобы поделиться.",
    ),
    "shareAnAlbumNow": MessageLookupByLibrary.simpleMessage(
      "Поделиться альбомом",
    ),
    "shareLink": MessageLookupByLibrary.simpleMessage("Поделиться ссылкой"),
    "shareMyVerificationID": m83,
    "shareOnlyWithThePeopleYouWant": MessageLookupByLibrary.simpleMessage(
      "Делитесь только с теми, с кем хотите",
    ),
    "shareTextConfirmOthersVerificationID": m84,
    "shareTextRecommendUsingEnte": MessageLookupByLibrary.simpleMessage(
      "Скачай Ente, чтобы мы могли легко делиться фото и видео в оригинальном качестве\n\nhttps://ente.io",
    ),
    "shareTextReferralCode": m85,
    "shareWithNonenteUsers": MessageLookupByLibrary.simpleMessage(
      "Поделиться с пользователями, не использующими Ente",
    ),
    "shareWithPeopleSectionTitle": m86,
    "shareYourFirstAlbum": MessageLookupByLibrary.simpleMessage(
      "Поделитесь своим первым альбомом",
    ),
    "sharedAlbumSectionDescription": MessageLookupByLibrary.simpleMessage(
      "Создавайте общие и совместные альбомы с другими пользователями Ente, включая пользователей на бесплатных тарифах.",
    ),
    "sharedByMe": MessageLookupByLibrary.simpleMessage("Я поделился"),
    "sharedByYou": MessageLookupByLibrary.simpleMessage("Вы поделились"),
    "sharedPhotoNotifications": MessageLookupByLibrary.simpleMessage(
      "Новые общие фото",
    ),
    "sharedPhotoNotificationsExplanation": MessageLookupByLibrary.simpleMessage(
      "Получать уведомления, когда кто-то добавляет фото в общий альбом, в котором вы состоите",
    ),
    "sharedWith": m87,
    "sharedWithMe": MessageLookupByLibrary.simpleMessage("Со мной поделились"),
    "sharedWithYou": MessageLookupByLibrary.simpleMessage("Поделились с вами"),
    "sharing": MessageLookupByLibrary.simpleMessage("Отправка..."),
    "shiftDatesAndTime": MessageLookupByLibrary.simpleMessage(
      "Сместить даты и время",
    ),
    "showLessFaces": MessageLookupByLibrary.simpleMessage(
      "Показывать меньше лиц",
    ),
    "showMemories": MessageLookupByLibrary.simpleMessage(
      "Показывать воспоминания",
    ),
    "showMoreFaces": MessageLookupByLibrary.simpleMessage(
      "Показывать больше лиц",
    ),
    "showPerson": MessageLookupByLibrary.simpleMessage("Показать человека"),
    "signOutFromOtherDevices": MessageLookupByLibrary.simpleMessage(
      "Выйти с других устройств",
    ),
    "signOutOtherBody": MessageLookupByLibrary.simpleMessage(
      "Если вы считаете, что кто-то может знать ваш пароль, вы можете принудительно выйти с других устройств, использующих ваш аккаунт.",
    ),
    "signOutOtherDevices": MessageLookupByLibrary.simpleMessage(
      "Выйти с других устройств",
    ),
    "signUpTerms": MessageLookupByLibrary.simpleMessage(
      "Я согласен с <u-terms>условиями предоставления услуг</u-terms> и <u-policy>политикой конфиденциальности</u-policy>",
    ),
    "singleFileDeleteFromDevice": m88,
    "singleFileDeleteHighlight": MessageLookupByLibrary.simpleMessage(
      "Оно будет удалено из всех альбомов.",
    ),
    "singleFileInBothLocalAndRemote": m89,
    "singleFileInRemoteOnly": m90,
    "skip": MessageLookupByLibrary.simpleMessage("Пропустить"),
    "smartMemories": MessageLookupByLibrary.simpleMessage("Умные воспоминания"),
    "social": MessageLookupByLibrary.simpleMessage("Социальные сети"),
    "someItemsAreInBothEnteAndYourDevice": MessageLookupByLibrary.simpleMessage(
      "Некоторые элементы находятся как в Ente, так и на вашем устройстве.",
    ),
    "someOfTheFilesYouAreTryingToDeleteAre": MessageLookupByLibrary.simpleMessage(
      "Некоторые файлы, которые вы пытаетесь удалить, доступны только на вашем устройстве и не могут быть восстановлены после удаления",
    ),
    "someoneSharingAlbumsWithYouShouldSeeTheSameId":
        MessageLookupByLibrary.simpleMessage(
          "Тот, кто делится с вами альбомами, должен видеть такой же идентификатор на своём устройстве.",
        ),
    "somethingWentWrong": MessageLookupByLibrary.simpleMessage(
      "Что-то пошло не так",
    ),
    "somethingWentWrongPleaseTryAgain": MessageLookupByLibrary.simpleMessage(
      "Что-то пошло не так. Пожалуйста, попробуйте снова",
    ),
    "sorry": MessageLookupByLibrary.simpleMessage("Извините"),
    "sorryBackupFailedDesc": MessageLookupByLibrary.simpleMessage(
      "К сожалению, мы не смогли сделать резервную копию этого файла сейчас, мы повторим попытку позже.",
    ),
    "sorryCouldNotAddToFavorites": MessageLookupByLibrary.simpleMessage(
      "Извините, не удалось добавить в избранное!",
    ),
    "sorryCouldNotRemoveFromFavorites": MessageLookupByLibrary.simpleMessage(
      "Извините, не удалось удалить из избранного!",
    ),
    "sorryTheCodeYouveEnteredIsIncorrect": MessageLookupByLibrary.simpleMessage(
      "Извините, введённый вами код неверен",
    ),
    "sorryWeCouldNotGenerateSecureKeysOnThisDevicennplease":
        MessageLookupByLibrary.simpleMessage(
          "К сожалению, мы не смогли сгенерировать безопасные ключи на этом устройстве.\n\nПожалуйста, зарегистрируйтесь с другого устройства.",
        ),
    "sorryWeHadToPauseYourBackups": MessageLookupByLibrary.simpleMessage(
      "Извините, нам пришлось приостановить резервное копирование",
    ),
    "sort": MessageLookupByLibrary.simpleMessage("Сортировать"),
    "sortAlbumsBy": MessageLookupByLibrary.simpleMessage("Сортировать по"),
    "sortNewestFirst": MessageLookupByLibrary.simpleMessage("Сначала новые"),
    "sortOldestFirst": MessageLookupByLibrary.simpleMessage("Сначала старые"),
    "sparkleSuccess": MessageLookupByLibrary.simpleMessage("✨ Успех"),
    "sportsWithThem": m91,
    "spotlightOnThem": m92,
    "spotlightOnYourself": MessageLookupByLibrary.simpleMessage(
      "Вы в центре внимания",
    ),
    "startAccountRecoveryTitle": MessageLookupByLibrary.simpleMessage(
      "Начать восстановление",
    ),
    "startBackup": MessageLookupByLibrary.simpleMessage(
      "Начать резервное копирование",
    ),
    "status": MessageLookupByLibrary.simpleMessage("Статус"),
    "stopCastingBody": MessageLookupByLibrary.simpleMessage(
      "Хотите остановить трансляцию?",
    ),
    "stopCastingTitle": MessageLookupByLibrary.simpleMessage(
      "Остановить трансляцию",
    ),
    "storage": MessageLookupByLibrary.simpleMessage("Хранилище"),
    "storageBreakupFamily": MessageLookupByLibrary.simpleMessage("Семья"),
    "storageBreakupYou": MessageLookupByLibrary.simpleMessage("Вы"),
    "storageInGB": m93,
    "storageLimitExceeded": MessageLookupByLibrary.simpleMessage(
      "Превышен лимит хранилища",
    ),
    "storageUsageInfo": m94,
    "streamDetails": MessageLookupByLibrary.simpleMessage(
      "Информация о потоке",
    ),
    "strongStrength": MessageLookupByLibrary.simpleMessage("Высокая"),
    "subAlreadyLinkedErrMessage": m95,
    "subWillBeCancelledOn": m96,
    "subscribe": MessageLookupByLibrary.simpleMessage("Подписаться"),
    "subscribeToEnableSharing": MessageLookupByLibrary.simpleMessage(
      "Вам нужна активная платная подписка, чтобы включить общий доступ.",
    ),
    "subscription": MessageLookupByLibrary.simpleMessage("Подписка"),
    "success": MessageLookupByLibrary.simpleMessage("Успех"),
    "successfullyArchived": MessageLookupByLibrary.simpleMessage(
      "Успешно архивировано",
    ),
    "successfullyHid": MessageLookupByLibrary.simpleMessage("Успешно скрыто"),
    "successfullyUnarchived": MessageLookupByLibrary.simpleMessage(
      "Успешно извлечено",
    ),
    "successfullyUnhid": MessageLookupByLibrary.simpleMessage(
      "Успешно раскрыто",
    ),
    "suggestFeatures": MessageLookupByLibrary.simpleMessage("Предложить идею"),
    "sunrise": MessageLookupByLibrary.simpleMessage("На горизонте"),
    "support": MessageLookupByLibrary.simpleMessage("Поддержка"),
    "syncProgress": m97,
    "syncStopped": MessageLookupByLibrary.simpleMessage(
      "Синхронизация остановлена",
    ),
    "syncing": MessageLookupByLibrary.simpleMessage("Синхронизация..."),
    "systemTheme": MessageLookupByLibrary.simpleMessage("Системная"),
    "tapToCopy": MessageLookupByLibrary.simpleMessage(
      "нажмите, чтобы скопировать",
    ),
    "tapToEnterCode": MessageLookupByLibrary.simpleMessage(
      "Нажмите, чтобы ввести код",
    ),
    "tapToUnlock": MessageLookupByLibrary.simpleMessage(
      "Нажмите для разблокировки",
    ),
    "tapToUpload": MessageLookupByLibrary.simpleMessage("Нажмите для загрузки"),
    "tapToUploadIsIgnoredDue": m98,
    "tempErrorContactSupportIfPersists": MessageLookupByLibrary.simpleMessage(
      "Похоже, что-то пошло не так. Пожалуйста, повторите попытку через некоторое время. Если ошибка сохраняется, обратитесь в нашу службу поддержки.",
    ),
    "terminate": MessageLookupByLibrary.simpleMessage("Завершить"),
    "terminateSession": MessageLookupByLibrary.simpleMessage(
      "Завершить сеанс?",
    ),
    "terms": MessageLookupByLibrary.simpleMessage("Условия"),
    "termsOfServicesTitle": MessageLookupByLibrary.simpleMessage(
      "Условия использования",
    ),
    "thankYou": MessageLookupByLibrary.simpleMessage("Спасибо"),
    "thankYouForSubscribing": MessageLookupByLibrary.simpleMessage(
      "Спасибо за подписку!",
    ),
    "theDownloadCouldNotBeCompleted": MessageLookupByLibrary.simpleMessage(
      "Скачивание не может быть завершено",
    ),
    "theLinkYouAreTryingToAccessHasExpired":
        MessageLookupByLibrary.simpleMessage(
          "Срок действия ссылки, к которой вы обращаетесь, истёк.",
        ),
    "thePersonGroupsWillNotBeDisplayed": MessageLookupByLibrary.simpleMessage(
      "Группы людей больше не будут отображаться в разделе людей. Фотографии останутся нетронутыми.",
    ),
    "thePersonWillNotBeDisplayed": MessageLookupByLibrary.simpleMessage(
      "Человек больше не будет отображаться в разделе людей. Фотографии останутся нетронутыми.",
    ),
    "theRecoveryKeyYouEnteredIsIncorrect": MessageLookupByLibrary.simpleMessage(
      "Введённый вами ключ восстановления неверен",
    ),
    "theme": MessageLookupByLibrary.simpleMessage("Тема"),
    "theseItemsWillBeDeletedFromYourDevice":
        MessageLookupByLibrary.simpleMessage(
          "Эти элементы будут удалены с вашего устройства.",
        ),
    "theyAlsoGetXGb": m99,
    "theyWillBeDeletedFromAllAlbums": MessageLookupByLibrary.simpleMessage(
      "Они будут удалены из всех альбомов.",
    ),
    "thisActionCannotBeUndone": MessageLookupByLibrary.simpleMessage(
      "Это действие нельзя отменить",
    ),
    "thisAlbumAlreadyHDACollaborativeLink":
        MessageLookupByLibrary.simpleMessage(
          "У этого альбома уже есть совместная ссылка",
        ),
    "thisCanBeUsedToRecoverYourAccountIfYou": MessageLookupByLibrary.simpleMessage(
      "Это можно использовать для восстановления вашего аккаунта, если вы потеряете свой аутентификатор",
    ),
    "thisDevice": MessageLookupByLibrary.simpleMessage("Это устройство"),
    "thisEmailIsAlreadyInUse": MessageLookupByLibrary.simpleMessage(
      "Эта электронная почта уже используется",
    ),
    "thisImageHasNoExifData": MessageLookupByLibrary.simpleMessage(
      "Это фото не имеет данных EXIF",
    ),
    "thisIsMeExclamation": MessageLookupByLibrary.simpleMessage("Это я!"),
    "thisIsPersonVerificationId": m100,
    "thisIsYourVerificationId": MessageLookupByLibrary.simpleMessage(
      "Это ваш идентификатор подтверждения",
    ),
    "thisWeekThroughTheYears": MessageLookupByLibrary.simpleMessage(
      "Эта неделя сквозь годы",
    ),
    "thisWeekXYearsAgo": m101,
    "thisWillLogYouOutOfTheFollowingDevice":
        MessageLookupByLibrary.simpleMessage(
          "Это завершит ваш сеанс на следующем устройстве:",
        ),
    "thisWillLogYouOutOfThisDevice": MessageLookupByLibrary.simpleMessage(
      "Это завершит ваш сеанс на этом устройстве!",
    ),
    "thisWillMakeTheDateAndTimeOfAllSelected":
        MessageLookupByLibrary.simpleMessage(
          "Это сделает дату и время всех выбранных фото одинаковыми.",
        ),
    "thisWillRemovePublicLinksOfAllSelectedQuickLinks":
        MessageLookupByLibrary.simpleMessage(
          "Это удалит публичные ссылки всех выбранных быстрых ссылок.",
        ),
    "throughTheYears": m102,
    "toEnableAppLockPleaseSetupDevicePasscodeOrScreen":
        MessageLookupByLibrary.simpleMessage(
          "Для блокировки приложения, пожалуйста, настройте код или экран блокировки в настройках устройства.",
        ),
    "toHideAPhotoOrVideo": MessageLookupByLibrary.simpleMessage(
      "Скрыть фото или видео",
    ),
    "toResetVerifyEmail": MessageLookupByLibrary.simpleMessage(
      "Чтобы сбросить пароль, сначала подтвердите вашу электронную почту.",
    ),
    "todaysLogs": MessageLookupByLibrary.simpleMessage("Сегодняшние логи"),
    "tooManyIncorrectAttempts": MessageLookupByLibrary.simpleMessage(
      "Слишком много неудачных попыток",
    ),
    "total": MessageLookupByLibrary.simpleMessage("всего"),
    "totalSize": MessageLookupByLibrary.simpleMessage("Общий размер"),
    "trash": MessageLookupByLibrary.simpleMessage("Корзина"),
    "trashDaysLeft": m103,
    "trim": MessageLookupByLibrary.simpleMessage("Сократить"),
    "tripInYear": m104,
    "tripToLocation": m105,
    "trustedContacts": MessageLookupByLibrary.simpleMessage(
      "Доверенные контакты",
    ),
    "trustedInviteBody": m106,
    "tryAgain": MessageLookupByLibrary.simpleMessage("Попробовать снова"),
    "turnOnBackupForAutoUpload": MessageLookupByLibrary.simpleMessage(
      "Включите резервное копирование, чтобы автоматически загружать файлы из этой папки на устройстве в Ente.",
    ),
    "twitter": MessageLookupByLibrary.simpleMessage("Twitter"),
    "twoMonthsFreeOnYearlyPlans": MessageLookupByLibrary.simpleMessage(
      "2 месяца в подарок на годовом тарифе",
    ),
    "twofactor": MessageLookupByLibrary.simpleMessage(
      "Двухфакторная аутентификация",
    ),
    "twofactorAuthenticationHasBeenDisabled":
        MessageLookupByLibrary.simpleMessage(
          "Двухфакторная аутентификация отключена",
        ),
    "twofactorAuthenticationPageTitle": MessageLookupByLibrary.simpleMessage(
      "Двухфакторная аутентификация",
    ),
    "twofactorAuthenticationSuccessfullyReset":
        MessageLookupByLibrary.simpleMessage(
          "Двухфакторная аутентификация успешно сброшена",
        ),
    "twofactorSetup": MessageLookupByLibrary.simpleMessage(
      "Настройка двухфакторной аутентификации",
    ),
    "typeOfGallerGallerytypeIsNotSupportedForRename": m107,
    "unarchive": MessageLookupByLibrary.simpleMessage("Извлечь из архива"),
    "unarchiveAlbum": MessageLookupByLibrary.simpleMessage(
      "Извлечь альбом из архива",
    ),
    "unarchiving": MessageLookupByLibrary.simpleMessage("Извлечение..."),
    "unavailableReferralCode": MessageLookupByLibrary.simpleMessage(
      "Извините, этот код недоступен.",
    ),
    "uncategorized": MessageLookupByLibrary.simpleMessage("Без категории"),
    "unhide": MessageLookupByLibrary.simpleMessage("Не скрывать"),
    "unhideToAlbum": MessageLookupByLibrary.simpleMessage("Перенести в альбом"),
    "unhiding": MessageLookupByLibrary.simpleMessage("Раскрытие..."),
    "unhidingFilesToAlbum": MessageLookupByLibrary.simpleMessage(
      "Перенос файлов в альбом",
    ),
    "unlock": MessageLookupByLibrary.simpleMessage("Разблокировать"),
    "unpinAlbum": MessageLookupByLibrary.simpleMessage("Открепить альбом"),
    "unselectAll": MessageLookupByLibrary.simpleMessage("Отменить выбор"),
    "update": MessageLookupByLibrary.simpleMessage("Обновить"),
    "updateAvailable": MessageLookupByLibrary.simpleMessage(
      "Доступно обновление",
    ),
    "updatingFolderSelection": MessageLookupByLibrary.simpleMessage(
      "Обновление выбора папок...",
    ),
    "upgrade": MessageLookupByLibrary.simpleMessage("Улучшить"),
    "uploadIsIgnoredDueToIgnorereason": m108,
    "uploadingFilesToAlbum": MessageLookupByLibrary.simpleMessage(
      "Загрузка файлов в альбом...",
    ),
    "uploadingMultipleMemories": m109,
    "uploadingSingleMemory": MessageLookupByLibrary.simpleMessage(
      "Сохранение 1 воспоминания...",
    ),
    "upto50OffUntil4thDec": MessageLookupByLibrary.simpleMessage(
      "Скидки до 50% до 4 декабря",
    ),
    "usableReferralStorageInfo": MessageLookupByLibrary.simpleMessage(
      "Доступное хранилище ограничено вашим текущим тарифом. Избыточное полученное хранилище автоматически станет доступным при улучшении тарифа.",
    ),
    "useAsCover": MessageLookupByLibrary.simpleMessage(
      "Использовать для обложки",
    ),
    "useDifferentPlayerInfo": MessageLookupByLibrary.simpleMessage(
      "Проблемы с воспроизведением видео? Нажмите и удерживайте здесь, чтобы попробовать другой плеер.",
    ),
    "usePublicLinksForPeopleNotOnEnte": MessageLookupByLibrary.simpleMessage(
      "Используйте публичные ссылки для людей, не использующих Ente",
    ),
    "useRecoveryKey": MessageLookupByLibrary.simpleMessage(
      "Использовать ключ восстановления",
    ),
    "useSelectedPhoto": MessageLookupByLibrary.simpleMessage(
      "Использовать выбранное фото",
    ),
    "usedSpace": MessageLookupByLibrary.simpleMessage("Использовано места"),
    "validTill": m110,
    "verificationFailedPleaseTryAgain": MessageLookupByLibrary.simpleMessage(
      "Проверка не удалась, пожалуйста, попробуйте снова",
    ),
    "verificationId": MessageLookupByLibrary.simpleMessage(
      "Идентификатор подтверждения",
    ),
    "verify": MessageLookupByLibrary.simpleMessage("Подтвердить"),
    "verifyEmail": MessageLookupByLibrary.simpleMessage(
      "Подтвердить электронную почту",
    ),
    "verifyEmailID": m111,
    "verifyIDLabel": MessageLookupByLibrary.simpleMessage("Подтвердить"),
    "verifyPasskey": MessageLookupByLibrary.simpleMessage(
      "Подтвердить ключ доступа",
    ),
    "verifyPassword": MessageLookupByLibrary.simpleMessage(
      "Подтвердить пароль",
    ),
    "verifying": MessageLookupByLibrary.simpleMessage("Проверка..."),
    "verifyingRecoveryKey": MessageLookupByLibrary.simpleMessage(
      "Проверка ключа восстановления...",
    ),
    "videoInfo": MessageLookupByLibrary.simpleMessage("Информация о видео"),
    "videoSmallCase": MessageLookupByLibrary.simpleMessage("видео"),
    "videoStreaming": MessageLookupByLibrary.simpleMessage("Потоковое видео"),
    "videos": MessageLookupByLibrary.simpleMessage("Видео"),
    "viewActiveSessions": MessageLookupByLibrary.simpleMessage(
      "Просмотр активных сессий",
    ),
    "viewAddOnButton": MessageLookupByLibrary.simpleMessage(
      "Посмотреть дополнения",
    ),
    "viewAll": MessageLookupByLibrary.simpleMessage("Посмотреть все"),
    "viewAllExifData": MessageLookupByLibrary.simpleMessage(
      "Посмотреть все данные EXIF",
    ),
    "viewLargeFiles": MessageLookupByLibrary.simpleMessage("Большие файлы"),
    "viewLargeFilesDesc": MessageLookupByLibrary.simpleMessage(
      "Узнайте, какие файлы занимают больше всего места.",
    ),
    "viewLogs": MessageLookupByLibrary.simpleMessage("Просмотреть логи"),
    "viewPersonToUnlink": m112,
    "viewRecoveryKey": MessageLookupByLibrary.simpleMessage(
      "Увидеть ключ восстановления",
    ),
    "viewer": MessageLookupByLibrary.simpleMessage("Зритель"),
    "viewersSuccessfullyAdded": m113,
    "visitWebToManage": MessageLookupByLibrary.simpleMessage(
      "Пожалуйста, посетите web.ente.io для управления вашей подпиской",
    ),
    "waitingForVerification": MessageLookupByLibrary.simpleMessage(
      "Ожидание подтверждения...",
    ),
    "waitingForWifi": MessageLookupByLibrary.simpleMessage("Ожидание Wi-Fi..."),
    "warning": MessageLookupByLibrary.simpleMessage("Предупреждение"),
    "weAreOpenSource": MessageLookupByLibrary.simpleMessage(
      "У нас открытый исходный код!",
    ),
    "weDontSupportEditingPhotosAndAlbumsThatYouDont":
        MessageLookupByLibrary.simpleMessage(
          "Мы не поддерживаем редактирование фото и альбомов, которые вам пока не принадлежат",
        ),
    "weHaveSendEmailTo": m114,
    "weakStrength": MessageLookupByLibrary.simpleMessage("Низкая"),
    "welcomeBack": MessageLookupByLibrary.simpleMessage("С возвращением!"),
    "whatsNew": MessageLookupByLibrary.simpleMessage("Что нового"),
    "whyAddTrustContact": MessageLookupByLibrary.simpleMessage(
      "Доверенный контакт может помочь в восстановлении ваших данных.",
    ),
    "widgets": MessageLookupByLibrary.simpleMessage("Виджеты"),
    "wishThemAHappyBirthday": m115,
    "yearShort": MessageLookupByLibrary.simpleMessage("год"),
    "yearly": MessageLookupByLibrary.simpleMessage("Ежегодно"),
    "yearsAgo": m116,
    "yes": MessageLookupByLibrary.simpleMessage("Да"),
    "yesCancel": MessageLookupByLibrary.simpleMessage("Да, отменить"),
    "yesConvertToViewer": MessageLookupByLibrary.simpleMessage(
      "Да, перевести в зрители",
    ),
    "yesDelete": MessageLookupByLibrary.simpleMessage("Да, удалить"),
    "yesDiscardChanges": MessageLookupByLibrary.simpleMessage(
      "Да, отменить изменения",
    ),
    "yesIgnore": MessageLookupByLibrary.simpleMessage("Да, игнорировать"),
    "yesLogout": MessageLookupByLibrary.simpleMessage("Да, выйти"),
    "yesRemove": MessageLookupByLibrary.simpleMessage("Да, удалить"),
    "yesRenew": MessageLookupByLibrary.simpleMessage("Да, продлить"),
    "yesResetPerson": MessageLookupByLibrary.simpleMessage(
      "Да, сбросить данные человека",
    ),
    "you": MessageLookupByLibrary.simpleMessage("Вы"),
    "youAndThem": m117,
    "youAreOnAFamilyPlan": MessageLookupByLibrary.simpleMessage(
      "Вы на семейном тарифе!",
    ),
    "youAreOnTheLatestVersion": MessageLookupByLibrary.simpleMessage(
      "Вы используете последнюю версию",
    ),
    "youCanAtMaxDoubleYourStorage": MessageLookupByLibrary.simpleMessage(
      "* Вы можете увеличить хранилище максимум в два раза",
    ),
    "youCanManageYourLinksInTheShareTab": MessageLookupByLibrary.simpleMessage(
      "Вы можете управлять своими ссылками на вкладке «Поделиться».",
    ),
    "youCanTrySearchingForADifferentQuery":
        MessageLookupByLibrary.simpleMessage(
          "Вы можете попробовать выполнить поиск по другому запросу.",
        ),
    "youCannotDowngradeToThisPlan": MessageLookupByLibrary.simpleMessage(
      "Вы не можете понизить до этого тарифа",
    ),
    "youCannotShareWithYourself": MessageLookupByLibrary.simpleMessage(
      "Вы не можете поделиться с самим собой",
    ),
    "youDontHaveAnyArchivedItems": MessageLookupByLibrary.simpleMessage(
      "У вас нет архивных элементов.",
    ),
    "youHaveSuccessfullyFreedUp": m118,
    "yourAccountHasBeenDeleted": MessageLookupByLibrary.simpleMessage(
      "Ваш аккаунт был удалён",
    ),
    "yourMap": MessageLookupByLibrary.simpleMessage("Ваша карта"),
    "yourPlanWasSuccessfullyDowngraded": MessageLookupByLibrary.simpleMessage(
      "Ваш тариф успешно понижен",
    ),
    "yourPlanWasSuccessfullyUpgraded": MessageLookupByLibrary.simpleMessage(
      "Ваш тариф успешно повышен",
    ),
    "yourPurchaseWasSuccessful": MessageLookupByLibrary.simpleMessage(
      "Ваша покупка прошла успешно",
    ),
    "yourStorageDetailsCouldNotBeFetched": MessageLookupByLibrary.simpleMessage(
      "Не удалось получить данные о вашем хранилище",
    ),
    "yourSubscriptionHasExpired": MessageLookupByLibrary.simpleMessage(
      "Срок действия вашей подписки истёк",
    ),
    "yourSubscriptionWasUpdatedSuccessfully":
        MessageLookupByLibrary.simpleMessage("Ваша подписка успешно обновлена"),
    "yourVerificationCodeHasExpired": MessageLookupByLibrary.simpleMessage(
      "Срок действия вашего кода подтверждения истёк",
    ),
    "youveNoDuplicateFilesThatCanBeCleared":
        MessageLookupByLibrary.simpleMessage(
          "У вас нет дубликатов файлов, которые можно удалить",
        ),
    "youveNoFilesInThisAlbumThatCanBeDeleted":
        MessageLookupByLibrary.simpleMessage(
          "В этом альбоме нет файлов, которые можно удалить",
        ),
    "zoomOutToSeePhotos": MessageLookupByLibrary.simpleMessage(
      "Уменьшите масштаб, чтобы увидеть фото",
    ),
  };
=======
        "aNewVersionOfEnteIsAvailable":
            MessageLookupByLibrary.simpleMessage("Доступна новая версия Ente."),
        "about": MessageLookupByLibrary.simpleMessage("О программе"),
        "acceptTrustInvite":
            MessageLookupByLibrary.simpleMessage("Принять приглашение"),
        "account": MessageLookupByLibrary.simpleMessage("Аккаунт"),
        "accountIsAlreadyConfigured":
            MessageLookupByLibrary.simpleMessage("Аккаунт уже настроен."),
        "accountOwnerPersonAppbarTitle": m0,
        "accountWelcomeBack":
            MessageLookupByLibrary.simpleMessage("С возвращением!"),
        "ackPasswordLostWarning": MessageLookupByLibrary.simpleMessage(
            "Я понимаю, что если я потеряю пароль, я могу потерять свои данные, так как они <underline>защищены сквозным шифрованием</underline>."),
        "actionNotSupportedOnFavouritesAlbum":
            MessageLookupByLibrary.simpleMessage(
                "Действие не поддерживается в альбоме «Избранное»"),
        "activeSessions":
            MessageLookupByLibrary.simpleMessage("Активные сеансы"),
        "add": MessageLookupByLibrary.simpleMessage("Добавить"),
        "addAName": MessageLookupByLibrary.simpleMessage("Добавить имя"),
        "addANewEmail": MessageLookupByLibrary.simpleMessage(
            "Добавьте новую электронную почту"),
        "addAlbumWidgetPrompt": MessageLookupByLibrary.simpleMessage(
            "Добавьте виджет альбома на главный экран и вернитесь сюда, чтобы настроить его."),
        "addCollaborator":
            MessageLookupByLibrary.simpleMessage("Добавить соавтора"),
        "addCollaborators": m1,
        "addFiles": MessageLookupByLibrary.simpleMessage("Добавить файлы"),
        "addFromDevice":
            MessageLookupByLibrary.simpleMessage("Добавить с устройства"),
        "addItem": m2,
        "addLocation":
            MessageLookupByLibrary.simpleMessage("Добавить местоположение"),
        "addLocationButton": MessageLookupByLibrary.simpleMessage("Добавить"),
        "addMemoriesWidgetPrompt": MessageLookupByLibrary.simpleMessage(
            "Добавьте виджет воспоминаний на главный экран и вернитесь сюда, чтобы настроить его."),
        "addMore": MessageLookupByLibrary.simpleMessage("Добавить ещё"),
        "addName": MessageLookupByLibrary.simpleMessage("Добавить имя"),
        "addNameOrMerge":
            MessageLookupByLibrary.simpleMessage("Добавить имя или объединить"),
        "addNew": MessageLookupByLibrary.simpleMessage("Добавить новое"),
        "addNewPerson":
            MessageLookupByLibrary.simpleMessage("Добавить нового человека"),
        "addOnPageSubtitle":
            MessageLookupByLibrary.simpleMessage("Подробности дополнений"),
        "addOnValidTill": m3,
        "addOns": MessageLookupByLibrary.simpleMessage("Дополнения"),
        "addParticipants":
            MessageLookupByLibrary.simpleMessage("Добавить участников"),
        "addPeopleWidgetPrompt": MessageLookupByLibrary.simpleMessage(
            "Добавьте виджет людей на главный экран и вернитесь сюда, чтобы настроить его."),
        "addPhotos": MessageLookupByLibrary.simpleMessage("Добавить фото"),
        "addSelected":
            MessageLookupByLibrary.simpleMessage("Добавить выбранные"),
        "addToAlbum": MessageLookupByLibrary.simpleMessage("Добавить в альбом"),
        "addToEnte": MessageLookupByLibrary.simpleMessage("Добавить в Ente"),
        "addToHiddenAlbum":
            MessageLookupByLibrary.simpleMessage("Добавить в скрытый альбом"),
        "addTrustedContact":
            MessageLookupByLibrary.simpleMessage("Добавить доверенный контакт"),
        "addViewer": MessageLookupByLibrary.simpleMessage("Добавить зрителя"),
        "addViewers": m4,
        "addYourPhotosNow":
            MessageLookupByLibrary.simpleMessage("Добавьте ваши фото"),
        "addedAs": MessageLookupByLibrary.simpleMessage("Добавлен как"),
        "addedBy": m5,
        "addedSuccessfullyTo": m6,
        "addingToFavorites":
            MessageLookupByLibrary.simpleMessage("Добавление в избранное..."),
        "admiringThem": m7,
        "advanced": MessageLookupByLibrary.simpleMessage("Расширенные"),
        "advancedSettings": MessageLookupByLibrary.simpleMessage("Расширенные"),
        "after1Day": MessageLookupByLibrary.simpleMessage("Через 1 день"),
        "after1Hour": MessageLookupByLibrary.simpleMessage("Через 1 час"),
        "after1Month": MessageLookupByLibrary.simpleMessage("Через 1 месяц"),
        "after1Week": MessageLookupByLibrary.simpleMessage("Через 1 неделю"),
        "after1Year": MessageLookupByLibrary.simpleMessage("Через 1 год"),
        "albumOwner": MessageLookupByLibrary.simpleMessage("Владелец"),
        "albumParticipantsCount": m8,
        "albumTitle": MessageLookupByLibrary.simpleMessage("Название альбома"),
        "albumUpdated": MessageLookupByLibrary.simpleMessage("Альбом обновлён"),
        "albums": MessageLookupByLibrary.simpleMessage("Альбомы"),
        "albumsWidgetDesc": MessageLookupByLibrary.simpleMessage(
            "Выберите альбомы, которые вы хотите видеть на главном экране."),
        "allClear": MessageLookupByLibrary.simpleMessage("✨ Всё чисто"),
        "allMemoriesPreserved":
            MessageLookupByLibrary.simpleMessage("Все воспоминания сохранены"),
        "allPersonGroupingWillReset": MessageLookupByLibrary.simpleMessage(
            "Все группы этого человека будут сброшены, и вы потеряете все предложения для него"),
        "allUnnamedGroupsWillBeMergedIntoTheSelectedPerson":
            MessageLookupByLibrary.simpleMessage(
                "Все неназванные группы будут объединены в выбранного человека. Это можно отменить в обзоре истории предложений для данного человека."),
        "allWillShiftRangeBasedOnFirst": MessageLookupByLibrary.simpleMessage(
            "Это первое фото в группе. Остальные выбранные фото автоматически сместятся на основе новой даты"),
        "allow": MessageLookupByLibrary.simpleMessage("Разрешить"),
        "allowAddPhotosDescription": MessageLookupByLibrary.simpleMessage(
            "Разрешить людям с этой ссылкой добавлять фото в общий альбом."),
        "allowAddingPhotos":
            MessageLookupByLibrary.simpleMessage("Разрешить добавление фото"),
        "allowAppToOpenSharedAlbumLinks": MessageLookupByLibrary.simpleMessage(
            "Разрешить приложению открывать ссылки на общие альбомы"),
        "allowDownloads":
            MessageLookupByLibrary.simpleMessage("Разрешить скачивание"),
        "allowPeopleToAddPhotos": MessageLookupByLibrary.simpleMessage(
            "Разрешить людям добавлять фото"),
        "allowPermBody": MessageLookupByLibrary.simpleMessage(
            "Пожалуйста, разрешите доступ к вашим фото через настройки устройства, чтобы Ente мог отображать и сохранять вашу библиотеку."),
        "allowPermTitle":
            MessageLookupByLibrary.simpleMessage("Разрешить доступ к фото"),
        "androidBiometricHint":
            MessageLookupByLibrary.simpleMessage("Подтвердите личность"),
        "androidBiometricNotRecognized": MessageLookupByLibrary.simpleMessage(
            "Не распознано. Попробуйте снова."),
        "androidBiometricRequiredTitle":
            MessageLookupByLibrary.simpleMessage("Требуется биометрия"),
        "androidBiometricSuccess":
            MessageLookupByLibrary.simpleMessage("Успешно"),
        "androidCancelButton": MessageLookupByLibrary.simpleMessage("Отмена"),
        "androidDeviceCredentialsRequiredTitle":
            MessageLookupByLibrary.simpleMessage(
                "Требуются учётные данные устройства"),
        "androidDeviceCredentialsSetupDescription":
            MessageLookupByLibrary.simpleMessage(
                "Требуются учётные данные устройства"),
        "androidGoToSettingsDescription": MessageLookupByLibrary.simpleMessage(
            "Биометрическая аутентификация не настроена. Перейдите в «Настройки» → «Безопасность», чтобы добавить её."),
        "androidIosWebDesktop": MessageLookupByLibrary.simpleMessage(
            "Android, iOS, браузер, компьютер"),
        "androidSignInTitle":
            MessageLookupByLibrary.simpleMessage("Требуется аутентификация"),
        "appIcon": MessageLookupByLibrary.simpleMessage("Иконка приложения"),
        "appLock":
            MessageLookupByLibrary.simpleMessage("Блокировка приложения"),
        "appLockDescriptions": MessageLookupByLibrary.simpleMessage(
            "Выберите между экраном блокировки устройства и пользовательским с PIN-кодом или паролем."),
        "appVersion": m9,
        "appleId": MessageLookupByLibrary.simpleMessage("Идентификатор Apple"),
        "apply": MessageLookupByLibrary.simpleMessage("Применить"),
        "applyCodeTitle": MessageLookupByLibrary.simpleMessage("Применить код"),
        "appstoreSubscription":
            MessageLookupByLibrary.simpleMessage("Подписка AppStore"),
        "archive": MessageLookupByLibrary.simpleMessage("Архив"),
        "archiveAlbum":
            MessageLookupByLibrary.simpleMessage("Архивировать альбом"),
        "archiving": MessageLookupByLibrary.simpleMessage("Архивация..."),
        "areThey": MessageLookupByLibrary.simpleMessage("Они "),
        "areYouSureRemoveThisFaceFromPerson":
            MessageLookupByLibrary.simpleMessage(
                "Вы уверены, что хотите удалить лицо этого человека?"),
        "areYouSureThatYouWantToLeaveTheFamily":
            MessageLookupByLibrary.simpleMessage(
                "Вы уверены, что хотите покинуть семейный тариф?"),
        "areYouSureYouWantToCancel": MessageLookupByLibrary.simpleMessage(
            "Вы уверены, что хотите отменить?"),
        "areYouSureYouWantToChangeYourPlan":
            MessageLookupByLibrary.simpleMessage(
                "Вы уверены, что хотите сменить тариф?"),
        "areYouSureYouWantToExit": MessageLookupByLibrary.simpleMessage(
            "Вы уверены, что хотите выйти?"),
        "areYouSureYouWantToIgnoreThesePersons":
            MessageLookupByLibrary.simpleMessage(
                "Вы уверены, что хотите игнорировать этих людей?"),
        "areYouSureYouWantToIgnoreThisPerson":
            MessageLookupByLibrary.simpleMessage(
                "Вы уверены, что хотите игнорировать этого человека?"),
        "areYouSureYouWantToLogout": MessageLookupByLibrary.simpleMessage(
            "Вы уверены, что хотите выйти?"),
        "areYouSureYouWantToMergeThem": MessageLookupByLibrary.simpleMessage(
            "Вы уверены, что хотите их объединить?"),
        "areYouSureYouWantToRenew": MessageLookupByLibrary.simpleMessage(
            "Вы уверены, что хотите продлить?"),
        "areYouSureYouWantToResetThisPerson":
            MessageLookupByLibrary.simpleMessage(
                "Вы уверены, что хотите сбросить данные этого человека?"),
        "askCancelReason": MessageLookupByLibrary.simpleMessage(
            "Ваша подписка была отменена. Не хотели бы вы поделиться причиной?"),
        "askDeleteReason": MessageLookupByLibrary.simpleMessage(
            "Какова основная причина удаления вашего аккаунта?"),
        "askYourLovedOnesToShare": MessageLookupByLibrary.simpleMessage(
            "Попросите близких поделиться"),
        "atAFalloutShelter": MessageLookupByLibrary.simpleMessage("в бункере"),
        "authToChangeEmailVerificationSetting":
            MessageLookupByLibrary.simpleMessage(
                "Пожалуйста, авторизуйтесь для изменения настроек подтверждения электронной почты"),
        "authToChangeLockscreenSetting": MessageLookupByLibrary.simpleMessage(
            "Пожалуйста, авторизуйтесь для изменения настроек экрана блокировки"),
        "authToChangeYourEmail": MessageLookupByLibrary.simpleMessage(
            "Пожалуйста, авторизуйтесь для смены электронной почты"),
        "authToChangeYourPassword": MessageLookupByLibrary.simpleMessage(
            "Пожалуйста, авторизуйтесь для смены пароля"),
        "authToConfigureTwofactorAuthentication":
            MessageLookupByLibrary.simpleMessage(
                "Пожалуйста, авторизуйтесь для настройки двухфакторной аутентификации"),
        "authToInitiateAccountDeletion": MessageLookupByLibrary.simpleMessage(
            "Пожалуйста, авторизуйтесь для начала процедуры удаления аккаунта"),
        "authToManageLegacy": MessageLookupByLibrary.simpleMessage(
            "Пожалуйста, авторизуйтесь для управления доверенными контактами"),
        "authToViewPasskey": MessageLookupByLibrary.simpleMessage(
            "Пожалуйста, авторизуйтесь для просмотра ключа доступа"),
        "authToViewTrashedFiles": MessageLookupByLibrary.simpleMessage(
            "Пожалуйста, авторизуйтесь для просмотра удалённых файлов"),
        "authToViewYourActiveSessions": MessageLookupByLibrary.simpleMessage(
            "Пожалуйста, авторизуйтесь для просмотра активных сессий"),
        "authToViewYourHiddenFiles": MessageLookupByLibrary.simpleMessage(
            "Пожалуйста, авторизуйтесь для просмотра скрытых файлов"),
        "authToViewYourMemories": MessageLookupByLibrary.simpleMessage(
            "Пожалуйста, авторизуйтесь для просмотра воспоминаний"),
        "authToViewYourRecoveryKey": MessageLookupByLibrary.simpleMessage(
            "Пожалуйста, авторизуйтесь для просмотра ключа восстановления"),
        "authenticating":
            MessageLookupByLibrary.simpleMessage("Аутентификация..."),
        "authenticationFailedPleaseTryAgain":
            MessageLookupByLibrary.simpleMessage(
                "Аутентификация не удалась, пожалуйста, попробуйте снова"),
        "authenticationSuccessful": MessageLookupByLibrary.simpleMessage(
            "Аутентификация прошла успешно!"),
        "autoCastDialogBody": MessageLookupByLibrary.simpleMessage(
            "Здесь вы увидите доступные устройства."),
        "autoCastiOSPermission": MessageLookupByLibrary.simpleMessage(
            "Убедитесь, что для приложения Ente Photos включены разрешения локальной сети в настройках."),
        "autoLock": MessageLookupByLibrary.simpleMessage("Автоблокировка"),
        "autoLockFeatureDescription": MessageLookupByLibrary.simpleMessage(
            "Спустя какое время приложение блокируется после перехода в фоновый режим"),
        "autoLogoutMessage": MessageLookupByLibrary.simpleMessage(
            "Из-за технического сбоя вы были выведены из системы. Приносим извинения за неудобства."),
        "autoPair": MessageLookupByLibrary.simpleMessage("Автоподключение"),
        "autoPairDesc": MessageLookupByLibrary.simpleMessage(
            "Автоподключение работает только с устройствами, поддерживающими Chromecast."),
        "available": MessageLookupByLibrary.simpleMessage("Доступно"),
        "availableStorageSpace": m10,
        "backedUpFolders": MessageLookupByLibrary.simpleMessage(
            "Папки для резервного копирования"),
        "backgroundWithThem": m11,
        "backup": MessageLookupByLibrary.simpleMessage("Резервное копирование"),
        "backupFailed": MessageLookupByLibrary.simpleMessage(
            "Резервное копирование не удалось"),
        "backupFile":
            MessageLookupByLibrary.simpleMessage("Резервное копирование файла"),
        "backupOverMobileData": MessageLookupByLibrary.simpleMessage(
            "Резервное копирование через мобильный интернет"),
        "backupSettings": MessageLookupByLibrary.simpleMessage(
            "Настройки резервного копирования"),
        "backupStatus": MessageLookupByLibrary.simpleMessage(
            "Статус резервного копирования"),
        "backupStatusDescription": MessageLookupByLibrary.simpleMessage(
            "Элементы, сохранённые в резервной копии, появятся здесь"),
        "backupVideos":
            MessageLookupByLibrary.simpleMessage("Резервное копирование видео"),
        "beach": MessageLookupByLibrary.simpleMessage("Песок и море"),
        "birthday": MessageLookupByLibrary.simpleMessage("День рождения"),
        "birthdayNotifications":
            MessageLookupByLibrary.simpleMessage("Уведомления о днях рождения"),
        "birthdays": MessageLookupByLibrary.simpleMessage("Дни рождения"),
        "blackFridaySale": MessageLookupByLibrary.simpleMessage(
            "Распродажа в \"Черную пятницу\""),
        "blog": MessageLookupByLibrary.simpleMessage("Блог"),
        "cLDesc1": MessageLookupByLibrary.simpleMessage(
            "В результате бета-тестирования потоковой передачи видео и работы над возобновляемыми загрузками и скачиваниями мы увеличили лимит загружаемых файлов до 10 ГБ. Теперь это доступно как в настольных, так и в мобильных приложениях."),
        "cLDesc2": MessageLookupByLibrary.simpleMessage(
            "Фоновая загрузка теперь поддерживается не только на устройствах Android, но и на iOS. Не нужно открывать приложение для резервного копирования последних фотографий и видео."),
        "cLDesc3": MessageLookupByLibrary.simpleMessage(
            "Мы внесли значительные улучшения в работу с воспоминаниями, включая автовоспроизведение, переход к следующему воспоминанию и многое другое."),
        "cLDesc4": MessageLookupByLibrary.simpleMessage(
            "Наряду с рядом внутренних улучшений теперь стало гораздо проще просматривать все обнаруженные лица, оставлять отзывы о похожих лицах, а также добавлять/удалять лица с одной фотографии."),
        "cLDesc5": MessageLookupByLibrary.simpleMessage(
            "Теперь вы будете получать уведомления о всех днях рождениях, которые вы сохранили на Ente, а также коллекцию их лучших фотографий."),
        "cLDesc6": MessageLookupByLibrary.simpleMessage(
            "Больше не нужно ждать завершения загрузки/скачивания, прежде чем закрыть приложение. Все загрузки и скачивания теперь можно приостановить и возобновить с того места, где вы остановились."),
        "cLTitle1": MessageLookupByLibrary.simpleMessage(
            "Загрузка больших видеофайлов"),
        "cLTitle2": MessageLookupByLibrary.simpleMessage("Фоновая загрузка"),
        "cLTitle3": MessageLookupByLibrary.simpleMessage(
            "Автовоспроизведение воспоминаний"),
        "cLTitle4": MessageLookupByLibrary.simpleMessage(
            "Улучшенное распознавание лиц"),
        "cLTitle5":
            MessageLookupByLibrary.simpleMessage("Уведомления о днях рождения"),
        "cLTitle6": MessageLookupByLibrary.simpleMessage(
            "Возобновляемые загрузки и скачивания"),
        "cachedData":
            MessageLookupByLibrary.simpleMessage("Кэшированные данные"),
        "calculating": MessageLookupByLibrary.simpleMessage("Подсчёт..."),
        "canNotOpenBody": MessageLookupByLibrary.simpleMessage(
            "Извините, этот альбом не может быть открыт в приложении."),
        "canNotOpenTitle": MessageLookupByLibrary.simpleMessage(
            "Не удаётся открыть этот альбом"),
        "canNotUploadToAlbumsOwnedByOthers":
            MessageLookupByLibrary.simpleMessage(
                "Нельзя загружать в альбомы, принадлежащие другим"),
        "canOnlyCreateLinkForFilesOwnedByYou":
            MessageLookupByLibrary.simpleMessage(
                "Можно создать ссылку только для ваших файлов"),
        "canOnlyRemoveFilesOwnedByYou": MessageLookupByLibrary.simpleMessage(
            "Можно удалять только файлы, принадлежащие вам"),
        "cancel": MessageLookupByLibrary.simpleMessage("Отменить"),
        "cancelAccountRecovery":
            MessageLookupByLibrary.simpleMessage("Отменить восстановление"),
        "cancelAccountRecoveryBody": MessageLookupByLibrary.simpleMessage(
            "Вы уверены, что хотите отменить восстановление?"),
        "cancelOtherSubscription": m12,
        "cancelSubscription":
            MessageLookupByLibrary.simpleMessage("Отменить подписку"),
        "cannotAddMorePhotosAfterBecomingViewer": m13,
        "cannotDeleteSharedFiles":
            MessageLookupByLibrary.simpleMessage("Нельзя удалить общие файлы"),
        "castAlbum":
            MessageLookupByLibrary.simpleMessage("Транслировать альбом"),
        "castIPMismatchBody": MessageLookupByLibrary.simpleMessage(
            "Пожалуйста, убедитесь, что вы находитесь в одной сети с телевизором."),
        "castIPMismatchTitle": MessageLookupByLibrary.simpleMessage(
            "Не удалось транслировать альбом"),
        "castInstruction": MessageLookupByLibrary.simpleMessage(
            "Посетите cast.ente.io на устройстве, которое хотите подключить.\n\nВведите код ниже, чтобы воспроизвести альбом на телевизоре."),
        "centerPoint":
            MessageLookupByLibrary.simpleMessage("Центральная точка"),
        "change": MessageLookupByLibrary.simpleMessage("Изменить"),
        "changeEmail": MessageLookupByLibrary.simpleMessage(
            "Изменить адрес электронной почты"),
        "changeLocationOfSelectedItems": MessageLookupByLibrary.simpleMessage(
            "Изменить местоположение выбранных элементов?"),
        "changePassword":
            MessageLookupByLibrary.simpleMessage("Сменить пароль"),
        "changePasswordTitle":
            MessageLookupByLibrary.simpleMessage("Изменить пароль"),
        "changePermissions":
            MessageLookupByLibrary.simpleMessage("Изменить разрешения?"),
        "changeYourReferralCode": MessageLookupByLibrary.simpleMessage(
            "Изменить ваш реферальный код"),
        "checkForUpdates":
            MessageLookupByLibrary.simpleMessage("Проверить обновления"),
        "checkInboxAndSpamFolder": MessageLookupByLibrary.simpleMessage(
            "Пожалуйста, проверьте ваш почтовый ящик (и спам) для завершения верификации"),
        "checkStatus": MessageLookupByLibrary.simpleMessage("Проверить статус"),
        "checking": MessageLookupByLibrary.simpleMessage("Проверка..."),
        "checkingModels":
            MessageLookupByLibrary.simpleMessage("Проверка моделей..."),
        "city": MessageLookupByLibrary.simpleMessage("В городе"),
        "claimFreeStorage": MessageLookupByLibrary.simpleMessage(
            "Получить бесплатное хранилище"),
        "claimMore": MessageLookupByLibrary.simpleMessage("Получите больше!"),
        "claimed": MessageLookupByLibrary.simpleMessage("Получено"),
        "claimedStorageSoFar": m14,
        "cleanUncategorized":
            MessageLookupByLibrary.simpleMessage("Очистить «Без категории»"),
        "cleanUncategorizedDescription": MessageLookupByLibrary.simpleMessage(
            "Удалить из «Без категории» все файлы, присутствующие в других альбомах"),
        "clearCaches": MessageLookupByLibrary.simpleMessage("Очистить кэш"),
        "clearIndexes": MessageLookupByLibrary.simpleMessage("Удалить индексы"),
        "click": MessageLookupByLibrary.simpleMessage("• Нажмите"),
        "clickOnTheOverflowMenu": MessageLookupByLibrary.simpleMessage(
            "• Нажмите на меню дополнительных действий"),
        "clickToInstallOurBestVersionYet": MessageLookupByLibrary.simpleMessage(
            "Нажмите, чтобы установить нашу лучшую версию"),
        "close": MessageLookupByLibrary.simpleMessage("Закрыть"),
        "clubByCaptureTime": MessageLookupByLibrary.simpleMessage(
            "Группировать по времени съёмки"),
        "clubByFileName":
            MessageLookupByLibrary.simpleMessage("Группировать по имени файла"),
        "clusteringProgress":
            MessageLookupByLibrary.simpleMessage("Прогресс кластеризации"),
        "codeAppliedPageTitle":
            MessageLookupByLibrary.simpleMessage("Код применён"),
        "codeChangeLimitReached": MessageLookupByLibrary.simpleMessage(
            "Извините, вы достигли лимита изменений кода."),
        "codeCopiedToClipboard": MessageLookupByLibrary.simpleMessage(
            "Код скопирован в буфер обмена"),
        "codeUsedByYou":
            MessageLookupByLibrary.simpleMessage("Код, использованный вами"),
        "collabLinkSectionDescription": MessageLookupByLibrary.simpleMessage(
            "Создайте ссылку, чтобы люди могли добавлять и просматривать фото в вашем общем альбоме без использования приложения или аккаунта Ente. Это отлично подходит для сбора фото с мероприятий."),
        "collaborativeLink":
            MessageLookupByLibrary.simpleMessage("Совместная ссылка"),
        "collaborativeLinkCreatedFor": m15,
        "collaborator": MessageLookupByLibrary.simpleMessage("Соавтор"),
        "collaboratorsCanAddPhotosAndVideosToTheSharedAlbum":
            MessageLookupByLibrary.simpleMessage(
                "Соавторы могут добавлять фото и видео в общий альбом."),
        "collaboratorsSuccessfullyAdded": m16,
        "collageLayout": MessageLookupByLibrary.simpleMessage("Макет"),
        "collageSaved":
            MessageLookupByLibrary.simpleMessage("Коллаж сохранён в галерее"),
        "collect": MessageLookupByLibrary.simpleMessage("Собрать"),
        "collectEventPhotos":
            MessageLookupByLibrary.simpleMessage("Собрать фото с мероприятия"),
        "collectPhotos": MessageLookupByLibrary.simpleMessage("Сбор фото"),
        "collectPhotosDescription": MessageLookupByLibrary.simpleMessage(
            "Создайте ссылку, по которой ваши друзья смогут загружать фото в оригинальном качестве."),
        "color": MessageLookupByLibrary.simpleMessage("Цвет"),
        "configuration": MessageLookupByLibrary.simpleMessage("Настройки"),
        "confirm": MessageLookupByLibrary.simpleMessage("Подтвердить"),
        "confirm2FADisable": MessageLookupByLibrary.simpleMessage(
            "Вы уверены, что хотите отключить двухфакторную аутентификацию?"),
        "confirmAccountDeletion": MessageLookupByLibrary.simpleMessage(
            "Подтвердить удаление аккаунта"),
        "confirmAddingTrustedContact": m17,
        "confirmDeletePrompt": MessageLookupByLibrary.simpleMessage(
            "Да, я хочу навсегда удалить этот аккаунт и все его данные во всех приложениях."),
        "confirmPassword":
            MessageLookupByLibrary.simpleMessage("Подтвердите пароль"),
        "confirmPlanChange":
            MessageLookupByLibrary.simpleMessage("Подтвердить смену тарифа"),
        "confirmRecoveryKey": MessageLookupByLibrary.simpleMessage(
            "Подтвердить ключ восстановления"),
        "confirmYourRecoveryKey": MessageLookupByLibrary.simpleMessage(
            "Подтвердите ваш ключ восстановления"),
        "connectToDevice":
            MessageLookupByLibrary.simpleMessage("Подключиться к устройству"),
        "contactFamilyAdmin": m18,
        "contactSupport":
            MessageLookupByLibrary.simpleMessage("Связаться с поддержкой"),
        "contactToManageSubscription": m19,
        "contacts": MessageLookupByLibrary.simpleMessage("Контакты"),
        "contents": MessageLookupByLibrary.simpleMessage("Содержимое"),
        "continueLabel": MessageLookupByLibrary.simpleMessage("Продолжить"),
        "continueOnFreeTrial": MessageLookupByLibrary.simpleMessage(
            "Продолжить с бесплатным пробным периодом"),
        "convertToAlbum":
            MessageLookupByLibrary.simpleMessage("Преобразовать в альбом"),
        "copyEmailAddress": MessageLookupByLibrary.simpleMessage(
            "Скопировать адрес электронной почты"),
        "copyLink": MessageLookupByLibrary.simpleMessage("Скопировать ссылку"),
        "copypasteThisCodentoYourAuthenticatorApp":
            MessageLookupByLibrary.simpleMessage(
                "Скопируйте этот код\nв ваше приложение для аутентификации"),
        "couldNotBackUpTryLater": MessageLookupByLibrary.simpleMessage(
            "Нам не удалось создать резервную копию ваших данных.\nМы повторим попытку позже."),
        "couldNotFreeUpSpace":
            MessageLookupByLibrary.simpleMessage("Не удалось освободить место"),
        "couldNotUpdateSubscription": MessageLookupByLibrary.simpleMessage(
            "Не удалось обновить подписку"),
        "count": MessageLookupByLibrary.simpleMessage("Количество"),
        "crashReporting":
            MessageLookupByLibrary.simpleMessage("Отчёты об ошибках"),
        "create": MessageLookupByLibrary.simpleMessage("Создать"),
        "createAccount":
            MessageLookupByLibrary.simpleMessage("Создать аккаунт"),
        "createAlbumActionHint": MessageLookupByLibrary.simpleMessage(
            "Нажмите и удерживайте, чтобы выбрать фото, и нажмите «+», чтобы создать альбом"),
        "createCollaborativeLink":
            MessageLookupByLibrary.simpleMessage("Создать совместную ссылку"),
        "createCollage": MessageLookupByLibrary.simpleMessage("Создать коллаж"),
        "createNewAccount":
            MessageLookupByLibrary.simpleMessage("Создать новый аккаунт"),
        "createOrSelectAlbum":
            MessageLookupByLibrary.simpleMessage("Создать или выбрать альбом"),
        "createPublicLink":
            MessageLookupByLibrary.simpleMessage("Создать публичную ссылку"),
        "creatingLink":
            MessageLookupByLibrary.simpleMessage("Создание ссылки..."),
        "criticalUpdateAvailable": MessageLookupByLibrary.simpleMessage(
            "Доступно критическое обновление"),
        "crop": MessageLookupByLibrary.simpleMessage("Обрезать"),
        "curatedMemories":
            MessageLookupByLibrary.simpleMessage("Отобранные воспоминания"),
        "currentUsageIs": MessageLookupByLibrary.simpleMessage(
            "Текущее использование составляет "),
        "currentlyRunning": MessageLookupByLibrary.simpleMessage("выполняется"),
        "custom": MessageLookupByLibrary.simpleMessage("Пользовательский"),
        "customEndpoint": m20,
        "darkTheme": MessageLookupByLibrary.simpleMessage("Тёмная"),
        "dayToday": MessageLookupByLibrary.simpleMessage("Сегодня"),
        "dayYesterday": MessageLookupByLibrary.simpleMessage("Вчера"),
        "declineTrustInvite":
            MessageLookupByLibrary.simpleMessage("Отклонить приглашение"),
        "decrypting": MessageLookupByLibrary.simpleMessage("Расшифровка..."),
        "decryptingVideo":
            MessageLookupByLibrary.simpleMessage("Расшифровка видео..."),
        "deduplicateFiles":
            MessageLookupByLibrary.simpleMessage("Удалить дубликаты файлов"),
        "delete": MessageLookupByLibrary.simpleMessage("Удалить"),
        "deleteAccount":
            MessageLookupByLibrary.simpleMessage("Удалить аккаунт"),
        "deleteAccountFeedbackPrompt": MessageLookupByLibrary.simpleMessage(
            "Нам жаль, что вы уходите. Пожалуйста, поделитесь мнением о том, как мы могли бы стать лучше."),
        "deleteAccountPermanentlyButton":
            MessageLookupByLibrary.simpleMessage("Удалить аккаунт навсегда"),
        "deleteAlbum": MessageLookupByLibrary.simpleMessage("Удалить альбом"),
        "deleteAlbumDialog": MessageLookupByLibrary.simpleMessage(
            "Также удалить фото (и видео), находящиеся в этом альбоме, из <bold>всех</bold> других альбомов, частью которых они являются?"),
        "deleteAlbumsDialogBody": MessageLookupByLibrary.simpleMessage(
            "Это удалит все пустые альбомы. Это может быть полезно, если вы хотите навести порядок в списке альбомов."),
        "deleteAll": MessageLookupByLibrary.simpleMessage("Удалить всё"),
        "deleteConfirmDialogBody": MessageLookupByLibrary.simpleMessage(
            "Этот аккаунт связан с другими приложениями Ente, если вы их используете. Все загруженные данные во всех приложениях Ente будут поставлены в очередь на удаление, а ваш аккаунт будет удален навсегда."),
        "deleteEmailRequest": MessageLookupByLibrary.simpleMessage(
            "Пожалуйста, отправьте письмо на <warning>account-deletion@ente.io</warning> с вашего зарегистрированного адреса электронной почты."),
        "deleteEmptyAlbums":
            MessageLookupByLibrary.simpleMessage("Удалить пустые альбомы"),
        "deleteEmptyAlbumsWithQuestionMark":
            MessageLookupByLibrary.simpleMessage("Удалить пустые альбомы?"),
        "deleteFromBoth":
            MessageLookupByLibrary.simpleMessage("Удалить из обоих мест"),
        "deleteFromDevice":
            MessageLookupByLibrary.simpleMessage("Удалить с устройства"),
        "deleteFromEnte":
            MessageLookupByLibrary.simpleMessage("Удалить из Ente"),
        "deleteItemCount": m21,
        "deleteLocation":
            MessageLookupByLibrary.simpleMessage("Удалить местоположение"),
        "deleteMultipleAlbumDialog": m22,
        "deletePhotos": MessageLookupByLibrary.simpleMessage("Удалить фото"),
        "deleteProgress": m23,
        "deleteReason1": MessageLookupByLibrary.simpleMessage(
            "Отсутствует необходимая функция"),
        "deleteReason2": MessageLookupByLibrary.simpleMessage(
            "Приложение или определённая функция работают не так, как я ожидал"),
        "deleteReason3": MessageLookupByLibrary.simpleMessage(
            "Я нашёл другой сервис, который мне больше нравится"),
        "deleteReason4":
            MessageLookupByLibrary.simpleMessage("Моя причина не указана"),
        "deleteRequestSLAText": MessageLookupByLibrary.simpleMessage(
            "Ваш запрос будет обработан в течение 72 часов."),
        "deleteSharedAlbum":
            MessageLookupByLibrary.simpleMessage("Удалить общий альбом?"),
        "deleteSharedAlbumDialogBody": MessageLookupByLibrary.simpleMessage(
            "Альбом будет удалён для всех\n\nВы потеряете доступ к общим фото в этом альбоме, принадлежащим другим"),
        "deselectAll":
            MessageLookupByLibrary.simpleMessage("Отменить выделение"),
        "designedToOutlive":
            MessageLookupByLibrary.simpleMessage("Создано на века"),
        "details": MessageLookupByLibrary.simpleMessage("Подробности"),
        "developerSettings":
            MessageLookupByLibrary.simpleMessage("Настройки для разработчиков"),
        "developerSettingsWarning": MessageLookupByLibrary.simpleMessage(
            "Вы уверены, что хотите изменить настройки для разработчиков?"),
        "deviceCodeHint": MessageLookupByLibrary.simpleMessage("Введите код"),
        "deviceFilesAutoUploading": MessageLookupByLibrary.simpleMessage(
            "Файлы, добавленные в этот альбом на устройстве, будут автоматически загружены в Ente."),
        "deviceLock":
            MessageLookupByLibrary.simpleMessage("Блокировка устройства"),
        "deviceLockExplanation": MessageLookupByLibrary.simpleMessage(
            "Отключить блокировку экрана устройства, когда Ente на экране, и выполняется резервное копирование. Обычно это не требуется, но это может ускорить завершение больших загрузок и первоначального импортирования крупных библиотек."),
        "deviceNotFound":
            MessageLookupByLibrary.simpleMessage("Устройство не найдено"),
        "didYouKnow": MessageLookupByLibrary.simpleMessage("Знаете ли вы?"),
        "different": MessageLookupByLibrary.simpleMessage("Разные"),
        "disableAutoLock":
            MessageLookupByLibrary.simpleMessage("Отключить автоблокировку"),
        "disableDownloadWarningBody": MessageLookupByLibrary.simpleMessage(
            "Зрители всё ещё могут делать скриншоты или сохранять копии ваших фото с помощью внешних инструментов"),
        "disableDownloadWarningTitle":
            MessageLookupByLibrary.simpleMessage("Обратите внимание"),
        "disableLinkMessage": m24,
        "disableTwofactor": MessageLookupByLibrary.simpleMessage(
            "Отключить двухфакторную аутентификацию"),
        "disablingTwofactorAuthentication":
            MessageLookupByLibrary.simpleMessage(
                "Отключение двухфакторной аутентификации..."),
        "discord": MessageLookupByLibrary.simpleMessage("Discord"),
        "discover": MessageLookupByLibrary.simpleMessage("Откройте для себя"),
        "discover_babies": MessageLookupByLibrary.simpleMessage("Малыши"),
        "discover_celebrations":
            MessageLookupByLibrary.simpleMessage("Праздники"),
        "discover_food": MessageLookupByLibrary.simpleMessage("Еда"),
        "discover_greenery": MessageLookupByLibrary.simpleMessage("Зелень"),
        "discover_hills": MessageLookupByLibrary.simpleMessage("Холмы"),
        "discover_identity": MessageLookupByLibrary.simpleMessage("Документы"),
        "discover_memes": MessageLookupByLibrary.simpleMessage("Мемы"),
        "discover_notes": MessageLookupByLibrary.simpleMessage("Заметки"),
        "discover_pets": MessageLookupByLibrary.simpleMessage("Питомцы"),
        "discover_receipts": MessageLookupByLibrary.simpleMessage("Чеки"),
        "discover_screenshots":
            MessageLookupByLibrary.simpleMessage("Скриншоты"),
        "discover_selfies": MessageLookupByLibrary.simpleMessage("Селфи"),
        "discover_sunset": MessageLookupByLibrary.simpleMessage("Закат"),
        "discover_visiting_cards":
            MessageLookupByLibrary.simpleMessage("Визитки"),
        "discover_wallpapers": MessageLookupByLibrary.simpleMessage("Обои"),
        "dismiss": MessageLookupByLibrary.simpleMessage("Отклонить"),
        "distanceInKMUnit": MessageLookupByLibrary.simpleMessage("км"),
        "doNotSignOut": MessageLookupByLibrary.simpleMessage("Не выходить"),
        "doThisLater":
            MessageLookupByLibrary.simpleMessage("Сделать это позже"),
        "doYouWantToDiscardTheEditsYouHaveMade":
            MessageLookupByLibrary.simpleMessage(
                "Хотите отменить сделанные изменения?"),
        "done": MessageLookupByLibrary.simpleMessage("Готово"),
        "dontSave": MessageLookupByLibrary.simpleMessage("Не сохранять"),
        "doubleYourStorage":
            MessageLookupByLibrary.simpleMessage("Удвойте своё хранилище"),
        "download": MessageLookupByLibrary.simpleMessage("Скачать"),
        "downloadFailed":
            MessageLookupByLibrary.simpleMessage("Скачивание не удалось"),
        "downloading": MessageLookupByLibrary.simpleMessage("Скачивание..."),
        "dropSupportEmail": m25,
        "duplicateFileCountWithStorageSaved": m26,
        "duplicateItemsGroup": m27,
        "edit": MessageLookupByLibrary.simpleMessage("Редактировать"),
        "editEmailAlreadyLinked": m28,
        "editLocation":
            MessageLookupByLibrary.simpleMessage("Изменить местоположение"),
        "editLocationTagTitle":
            MessageLookupByLibrary.simpleMessage("Изменить местоположение"),
        "editPerson":
            MessageLookupByLibrary.simpleMessage("Редактировать человека"),
        "editTime": MessageLookupByLibrary.simpleMessage("Изменить время"),
        "editsSaved":
            MessageLookupByLibrary.simpleMessage("Изменения сохранены"),
        "editsToLocationWillOnlyBeSeenWithinEnte":
            MessageLookupByLibrary.simpleMessage(
                "Изменения в местоположении будут видны только в Ente"),
        "eligible": MessageLookupByLibrary.simpleMessage("доступно"),
        "email": MessageLookupByLibrary.simpleMessage("Электронная почта"),
        "emailAlreadyRegistered": MessageLookupByLibrary.simpleMessage(
            "Электронная почта уже зарегистрирована."),
        "emailChangedTo": m29,
        "emailDoesNotHaveEnteAccount": m30,
        "emailNoEnteAccount": m31,
        "emailNotRegistered": MessageLookupByLibrary.simpleMessage(
            "Электронная почта не зарегистрирована."),
        "emailVerificationToggle": MessageLookupByLibrary.simpleMessage(
            "Подтверждение входа по почте"),
        "emailYourLogs": MessageLookupByLibrary.simpleMessage(
            "Отправить логи по электронной почте"),
        "embracingThem": m32,
        "emergencyContacts":
            MessageLookupByLibrary.simpleMessage("Экстренные контакты"),
        "empty": MessageLookupByLibrary.simpleMessage("Очистить"),
        "emptyTrash": MessageLookupByLibrary.simpleMessage("Очистить корзину?"),
        "enable": MessageLookupByLibrary.simpleMessage("Включить"),
        "enableMLIndexingDesc": MessageLookupByLibrary.simpleMessage(
            "Ente поддерживает машинное обучение прямо на устройстве для распознавания лиц, магического поиска и других поисковых функций"),
        "enableMachineLearningBanner": MessageLookupByLibrary.simpleMessage(
            "Включите машинное обучение для магического поиска и распознавания лиц"),
        "enableMaps": MessageLookupByLibrary.simpleMessage("Включить Карты"),
        "enableMapsDesc": MessageLookupByLibrary.simpleMessage(
            "Ваши фото будут отображены на карте мира.\n\nЭта карта размещена на OpenStreetMap, и точное местоположение ваших фото никогда не разглашается.\n\nВы можете отключить эту функцию в любое время в настройках."),
        "enabled": MessageLookupByLibrary.simpleMessage("Включено"),
        "encryptingBackup": MessageLookupByLibrary.simpleMessage(
            "Шифрование резервной копии..."),
        "encryption": MessageLookupByLibrary.simpleMessage("Шифрование"),
        "encryptionKeys":
            MessageLookupByLibrary.simpleMessage("Ключи шифрования"),
        "endpointUpdatedMessage": MessageLookupByLibrary.simpleMessage(
            "Конечная точка успешно обновлена"),
        "endtoendEncryptedByDefault": MessageLookupByLibrary.simpleMessage(
            "Сквозное шифрование по умолчанию"),
        "enteCanEncryptAndPreserveFilesOnlyIfYouGrant":
            MessageLookupByLibrary.simpleMessage(
                "Ente может шифровать и сохранять файлы, только если вы предоставите к ним доступ"),
        "entePhotosPerm": MessageLookupByLibrary.simpleMessage(
            "Ente <i>требуется разрешение для</i> сохранения ваших фото"),
        "enteSubscriptionPitch": MessageLookupByLibrary.simpleMessage(
            "Ente сохраняет ваши воспоминания, чтобы они всегда были доступны вам, даже если вы потеряете устройство."),
        "enteSubscriptionShareWithFamily": MessageLookupByLibrary.simpleMessage(
            "Ваша семья также может быть включена в ваш тариф."),
        "enterAlbumName":
            MessageLookupByLibrary.simpleMessage("Введите название альбома"),
        "enterCode": MessageLookupByLibrary.simpleMessage("Введите код"),
        "enterCodeDescription": MessageLookupByLibrary.simpleMessage(
            "Введите код, предоставленный вашим другом, чтобы вы оба могли получить бесплатное хранилище"),
        "enterDateOfBirth": MessageLookupByLibrary.simpleMessage(
            "Дата рождения (необязательно)"),
        "enterEmail":
            MessageLookupByLibrary.simpleMessage("Введите электронную почту"),
        "enterFileName":
            MessageLookupByLibrary.simpleMessage("Введите название файла"),
        "enterName": MessageLookupByLibrary.simpleMessage("Введите имя"),
        "enterNewPasswordToEncrypt": MessageLookupByLibrary.simpleMessage(
            "Введите новый пароль для шифрования ваших данных"),
        "enterPassword": MessageLookupByLibrary.simpleMessage("Введите пароль"),
        "enterPasswordToEncrypt": MessageLookupByLibrary.simpleMessage(
            "Введите пароль для шифрования ваших данных"),
        "enterPersonName":
            MessageLookupByLibrary.simpleMessage("Введите имя человека"),
        "enterPin": MessageLookupByLibrary.simpleMessage("Введите PIN-код"),
        "enterReferralCode":
            MessageLookupByLibrary.simpleMessage("Введите реферальный код"),
        "enterThe6digitCodeFromnyourAuthenticatorApp":
            MessageLookupByLibrary.simpleMessage(
                "Введите 6-значный код из\nвашего приложения для аутентификации"),
        "enterValidEmail": MessageLookupByLibrary.simpleMessage(
            "Пожалуйста, введите действительный адрес электронной почты."),
        "enterYourEmailAddress": MessageLookupByLibrary.simpleMessage(
            "Введите адрес вашей электронной почты"),
        "enterYourNewEmailAddress": MessageLookupByLibrary.simpleMessage(
            "Введите ваш новый адрес электронной почты"),
        "enterYourPassword":
            MessageLookupByLibrary.simpleMessage("Введите ваш пароль"),
        "enterYourRecoveryKey": MessageLookupByLibrary.simpleMessage(
            "Введите ваш ключ восстановления"),
        "error": MessageLookupByLibrary.simpleMessage("Ошибка"),
        "everywhere": MessageLookupByLibrary.simpleMessage("везде"),
        "exif": MessageLookupByLibrary.simpleMessage("EXIF"),
        "existingUser":
            MessageLookupByLibrary.simpleMessage("Существующий пользователь"),
        "expiredLinkInfo": MessageLookupByLibrary.simpleMessage(
            "Срок действия этой ссылки истёк. Пожалуйста, выберите новый срок или отключите его."),
        "exportLogs":
            MessageLookupByLibrary.simpleMessage("Экспортировать логи"),
        "exportYourData":
            MessageLookupByLibrary.simpleMessage("Экспортировать ваши данные"),
        "extraPhotosFound":
            MessageLookupByLibrary.simpleMessage("Найдены дополнительные фото"),
        "extraPhotosFoundFor": m33,
        "faceNotClusteredYet": MessageLookupByLibrary.simpleMessage(
            "Лицо ещё не кластеризовано. Пожалуйста, попробуйте позже"),
        "faceRecognition":
            MessageLookupByLibrary.simpleMessage("Распознавание лиц"),
        "faceThumbnailGenerationFailed": MessageLookupByLibrary.simpleMessage(
            "Не удалось создать миниатюры лиц"),
        "faces": MessageLookupByLibrary.simpleMessage("Лица"),
        "failed": MessageLookupByLibrary.simpleMessage("Не удалось"),
        "failedToApplyCode":
            MessageLookupByLibrary.simpleMessage("Не удалось применить код"),
        "failedToCancel":
            MessageLookupByLibrary.simpleMessage("Не удалось отменить"),
        "failedToDownloadVideo":
            MessageLookupByLibrary.simpleMessage("Не удалось скачать видео"),
        "failedToFetchActiveSessions": MessageLookupByLibrary.simpleMessage(
            "Не удалось получить активные сессии"),
        "failedToFetchOriginalForEdit": MessageLookupByLibrary.simpleMessage(
            "Не удалось скачать оригинал для редактирования"),
        "failedToFetchReferralDetails": MessageLookupByLibrary.simpleMessage(
            "Не удалось получить данные о рефералах. Пожалуйста, попробуйте позже."),
        "failedToLoadAlbums": MessageLookupByLibrary.simpleMessage(
            "Не удалось загрузить альбомы"),
        "failedToPlayVideo": MessageLookupByLibrary.simpleMessage(
            "Не удалось воспроизвести видео"),
        "failedToRefreshStripeSubscription":
            MessageLookupByLibrary.simpleMessage(
                "Не удалось обновить подписку"),
        "failedToRenew":
            MessageLookupByLibrary.simpleMessage("Не удалось продлить"),
        "failedToVerifyPaymentStatus": MessageLookupByLibrary.simpleMessage(
            "Не удалось проверить статус платежа"),
        "familyPlanOverview": MessageLookupByLibrary.simpleMessage(
            "Добавьте 5 членов семьи к существующему тарифу без дополнительной оплаты.\n\nКаждый участник получает своё личное пространство и не может видеть файлы других, если они не общедоступны.\n\nСемейные тарифы доступны клиентам с платной подпиской на Ente.\n\nПодпишитесь сейчас, чтобы начать!"),
        "familyPlanPortalTitle": MessageLookupByLibrary.simpleMessage("Семья"),
        "familyPlans": MessageLookupByLibrary.simpleMessage("Семейные тарифы"),
        "faq": MessageLookupByLibrary.simpleMessage("Часто задаваемые вопросы"),
        "faqs":
            MessageLookupByLibrary.simpleMessage("Часто задаваемые вопросы"),
        "favorite": MessageLookupByLibrary.simpleMessage("В избранное"),
        "feastingWithThem": m34,
        "feedback": MessageLookupByLibrary.simpleMessage("Обратная связь"),
        "file": MessageLookupByLibrary.simpleMessage("Файл"),
        "fileAnalysisFailed": MessageLookupByLibrary.simpleMessage(
            "Не удалось проанализировать файл"),
        "fileFailedToSaveToGallery": MessageLookupByLibrary.simpleMessage(
            "Не удалось сохранить файл в галерею"),
        "fileInfoAddDescHint":
            MessageLookupByLibrary.simpleMessage("Добавить описание..."),
        "fileNotUploadedYet":
            MessageLookupByLibrary.simpleMessage("Файл ещё не загружен"),
        "fileSavedToGallery":
            MessageLookupByLibrary.simpleMessage("Файл сохранён в галерею"),
        "fileTypes": MessageLookupByLibrary.simpleMessage("Типы файлов"),
        "fileTypesAndNames":
            MessageLookupByLibrary.simpleMessage("Типы и названия файлов"),
        "filesBackedUpFromDevice": m35,
        "filesBackedUpInAlbum": m36,
        "filesDeleted": MessageLookupByLibrary.simpleMessage("Файлы удалены"),
        "filesSavedToGallery":
            MessageLookupByLibrary.simpleMessage("Файлы сохранены в галерею"),
        "findPeopleByName": MessageLookupByLibrary.simpleMessage(
            "С лёгкостью находите людей по имени"),
        "findThemQuickly":
            MessageLookupByLibrary.simpleMessage("С лёгкостью находите его"),
        "flip": MessageLookupByLibrary.simpleMessage("Отразить"),
        "food": MessageLookupByLibrary.simpleMessage("Кулинарное наслаждение"),
        "forYourMemories":
            MessageLookupByLibrary.simpleMessage("для ваших воспоминаний"),
        "forgotPassword": MessageLookupByLibrary.simpleMessage("Забыл пароль"),
        "foundFaces": MessageLookupByLibrary.simpleMessage("Найденные лица"),
        "freeStorageClaimed": MessageLookupByLibrary.simpleMessage(
            "Полученное бесплатное хранилище"),
        "freeStorageOnReferralSuccess": m37,
        "freeStorageUsable": MessageLookupByLibrary.simpleMessage(
            "Доступное бесплатное хранилище"),
        "freeTrial":
            MessageLookupByLibrary.simpleMessage("Бесплатный пробный период"),
        "freeTrialValidTill": m38,
        "freeUpAccessPostDelete": m39,
        "freeUpAmount": m40,
        "freeUpDeviceSpace": MessageLookupByLibrary.simpleMessage(
            "Освободить место на устройстве"),
        "freeUpDeviceSpaceDesc": MessageLookupByLibrary.simpleMessage(
            "Освободите место на устройстве, удалив файлы, которые уже сохранены в резервной копии."),
        "freeUpSpace": MessageLookupByLibrary.simpleMessage("Освободить место"),
        "freeUpSpaceSaving": m41,
        "gallery": MessageLookupByLibrary.simpleMessage("Галерея"),
        "galleryMemoryLimitInfo": MessageLookupByLibrary.simpleMessage(
            "В галерее отображается до 1000 воспоминаний"),
        "general": MessageLookupByLibrary.simpleMessage("Общие"),
        "generatingEncryptionKeys": MessageLookupByLibrary.simpleMessage(
            "Генерация ключей шифрования..."),
        "genericProgress": m42,
        "goToSettings":
            MessageLookupByLibrary.simpleMessage("Перейти в настройки"),
        "googlePlayId":
            MessageLookupByLibrary.simpleMessage("Идентификатор Google Play"),
        "grantFullAccessPrompt": MessageLookupByLibrary.simpleMessage(
            "Пожалуйста, разрешите доступ ко всем фото в настройках устройства"),
        "grantPermission":
            MessageLookupByLibrary.simpleMessage("Предоставить разрешение"),
        "greenery": MessageLookupByLibrary.simpleMessage("Зелёная жизнь"),
        "groupNearbyPhotos":
            MessageLookupByLibrary.simpleMessage("Группировать ближайшие фото"),
        "guestView": MessageLookupByLibrary.simpleMessage("Гостевой просмотр"),
        "guestViewEnablePreSteps": MessageLookupByLibrary.simpleMessage(
            "Для включения гостевого просмотра, пожалуйста, настройте код или блокировку экрана в настройках устройства."),
        "happyBirthday":
            MessageLookupByLibrary.simpleMessage("С днём рождения! 🥳"),
        "hearUsExplanation": MessageLookupByLibrary.simpleMessage(
            "Мы не отслеживаем установки приложений. Нам поможет, если скажете, как вы нас нашли!"),
        "hearUsWhereTitle": MessageLookupByLibrary.simpleMessage(
            "Как вы узнали об Ente? (необязательно)"),
        "help": MessageLookupByLibrary.simpleMessage("Помощь"),
        "hidden": MessageLookupByLibrary.simpleMessage("Скрытые"),
        "hide": MessageLookupByLibrary.simpleMessage("Скрыть"),
        "hideContent":
            MessageLookupByLibrary.simpleMessage("Скрыть содержимое"),
        "hideContentDescriptionAndroid": MessageLookupByLibrary.simpleMessage(
            "Скрывает содержимое приложения при переключении между приложениями и отключает скриншоты"),
        "hideContentDescriptionIos": MessageLookupByLibrary.simpleMessage(
            "Скрывает содержимое приложения при переключении между приложениями"),
        "hideSharedItemsFromHomeGallery": MessageLookupByLibrary.simpleMessage(
            "Скрыть общие элементы из основной галереи"),
        "hiding": MessageLookupByLibrary.simpleMessage("Скрытие..."),
        "hikingWithThem": m43,
        "hostedAtOsmFrance":
            MessageLookupByLibrary.simpleMessage("Размещено на OSM France"),
        "howItWorks": MessageLookupByLibrary.simpleMessage("Как это работает"),
        "howToViewShareeVerificationID": MessageLookupByLibrary.simpleMessage(
            "Попросите их нажать с удержанием на адрес электронной почты на экране настроек и убедиться, что идентификаторы на обоих устройствах совпадают."),
        "iOSGoToSettingsDescription": MessageLookupByLibrary.simpleMessage(
            "Биометрическая аутентификация не настроена. Пожалуйста, включите Touch ID или Face ID на вашем устройстве."),
        "iOSLockOut": MessageLookupByLibrary.simpleMessage(
            "Биометрическая аутентификация отключена. Пожалуйста, заблокируйте и разблокируйте экран, чтобы включить её."),
        "iOSOkButton": MessageLookupByLibrary.simpleMessage("Хорошо"),
        "ignore": MessageLookupByLibrary.simpleMessage("Игнорировать"),
        "ignoreUpdate": MessageLookupByLibrary.simpleMessage("Игнорировать"),
        "ignored": MessageLookupByLibrary.simpleMessage("игнорируется"),
        "ignoredFolderUploadReason": MessageLookupByLibrary.simpleMessage(
            "Некоторые файлы в этом альбоме игнорируются, так как ранее они были удалены из Ente."),
        "imageNotAnalyzed": MessageLookupByLibrary.simpleMessage(
            "Изображение не проанализировано"),
        "immediately": MessageLookupByLibrary.simpleMessage("Немедленно"),
        "importing": MessageLookupByLibrary.simpleMessage("Импортирование..."),
        "incorrectCode": MessageLookupByLibrary.simpleMessage("Неверный код"),
        "incorrectPasswordTitle":
            MessageLookupByLibrary.simpleMessage("Неверный пароль"),
        "incorrectRecoveryKey": MessageLookupByLibrary.simpleMessage(
            "Неверный ключ восстановления"),
        "incorrectRecoveryKeyBody": MessageLookupByLibrary.simpleMessage(
            "Введённый вами ключ восстановления неверен"),
        "incorrectRecoveryKeyTitle": MessageLookupByLibrary.simpleMessage(
            "Неверный ключ восстановления"),
        "indexedItems":
            MessageLookupByLibrary.simpleMessage("Проиндексированные элементы"),
        "indexingPausedStatusDescription": MessageLookupByLibrary.simpleMessage(
            "Индексирование приостановлено. Оно автоматически возобновится, когда устройство будет готово. Устройство считается готовым, когда уровень заряда батареи, её состояние и температура находятся в пределах нормы."),
        "ineligible": MessageLookupByLibrary.simpleMessage("Неподходящий"),
        "info": MessageLookupByLibrary.simpleMessage("Информация"),
        "insecureDevice":
            MessageLookupByLibrary.simpleMessage("Небезопасное устройство"),
        "installManually":
            MessageLookupByLibrary.simpleMessage("Установить вручную"),
        "invalidEmailAddress": MessageLookupByLibrary.simpleMessage(
            "Недействительный адрес электронной почты"),
        "invalidEndpoint": MessageLookupByLibrary.simpleMessage(
            "Недействительная конечная точка"),
        "invalidEndpointMessage": MessageLookupByLibrary.simpleMessage(
            "Извините, введённая вами конечная точка недействительна. Пожалуйста, введите корректную точку и попробуйте снова."),
        "invalidKey":
            MessageLookupByLibrary.simpleMessage("Недействительный ключ"),
        "invalidRecoveryKey": MessageLookupByLibrary.simpleMessage(
            "Введённый вами ключ восстановления недействителен. Убедитесь, что он содержит 24 слова, и проверьте правописание каждого из них.\n\nЕсли вы ввели старый код восстановления, убедитесь, что он состоит из 64 символов, и проверьте каждый из них."),
        "invite": MessageLookupByLibrary.simpleMessage("Пригласить"),
        "inviteToEnte":
            MessageLookupByLibrary.simpleMessage("Пригласить в Ente"),
        "inviteYourFriends":
            MessageLookupByLibrary.simpleMessage("Пригласите своих друзей"),
        "inviteYourFriendsToEnte":
            MessageLookupByLibrary.simpleMessage("Пригласите друзей в Ente"),
        "itLooksLikeSomethingWentWrongPleaseRetryAfterSome":
            MessageLookupByLibrary.simpleMessage(
                "Похоже, что-то пошло не так. Пожалуйста, повторите попытку через некоторое время. Если ошибка сохраняется, обратитесь в нашу службу поддержки."),
        "itemCount": m44,
        "itemsShowTheNumberOfDaysRemainingBeforePermanentDeletion":
            MessageLookupByLibrary.simpleMessage(
                "На элементах отображается количество дней, оставшихся до их безвозвратного удаления"),
        "itemsWillBeRemovedFromAlbum": MessageLookupByLibrary.simpleMessage(
            "Выбранные элементы будут удалены из этого альбома"),
        "join": MessageLookupByLibrary.simpleMessage("Присоединиться"),
        "joinAlbum":
            MessageLookupByLibrary.simpleMessage("Присоединиться к альбому"),
        "joinAlbumConfirmationDialogBody": MessageLookupByLibrary.simpleMessage(
            "Если вы присоединитесь к альбому, ваша электронная почта станет видимой для его участников."),
        "joinAlbumSubtext": MessageLookupByLibrary.simpleMessage(
            "чтобы просматривать и добавлять свои фото"),
        "joinAlbumSubtextViewer": MessageLookupByLibrary.simpleMessage(
            "чтобы добавить это в общие альбомы"),
        "joinDiscord":
            MessageLookupByLibrary.simpleMessage("Присоединиться в Discord"),
        "keepPhotos": MessageLookupByLibrary.simpleMessage("Оставить фото"),
        "kiloMeterUnit": MessageLookupByLibrary.simpleMessage("км"),
        "kindlyHelpUsWithThisInformation": MessageLookupByLibrary.simpleMessage(
            "Пожалуйста, помогите нам с этой информацией"),
        "language": MessageLookupByLibrary.simpleMessage("Язык"),
        "lastTimeWithThem": m45,
        "lastUpdated":
            MessageLookupByLibrary.simpleMessage("Последнее обновление"),
        "lastYearsTrip":
            MessageLookupByLibrary.simpleMessage("Прошлогодняя поездка"),
        "leave": MessageLookupByLibrary.simpleMessage("Покинуть"),
        "leaveAlbum": MessageLookupByLibrary.simpleMessage("Покинуть альбом"),
        "leaveFamily": MessageLookupByLibrary.simpleMessage("Покинуть семью"),
        "leaveSharedAlbum":
            MessageLookupByLibrary.simpleMessage("Покинуть общий альбом?"),
        "left": MessageLookupByLibrary.simpleMessage("Влево"),
        "legacy": MessageLookupByLibrary.simpleMessage("Наследие"),
        "legacyAccounts":
            MessageLookupByLibrary.simpleMessage("Наследуемые аккаунты"),
        "legacyInvite": m46,
        "legacyPageDesc": MessageLookupByLibrary.simpleMessage(
            "Наследие позволяет доверенным контактам получить доступ к вашему аккаунту в ваше отсутствие."),
        "legacyPageDesc2": MessageLookupByLibrary.simpleMessage(
            "Доверенные контакты могут начать восстановление аккаунта. Если не отменить это в течение 30 дней, то они смогут сбросить пароль и получить доступ."),
        "light": MessageLookupByLibrary.simpleMessage("Яркость"),
        "lightTheme": MessageLookupByLibrary.simpleMessage("Светлая"),
        "link": MessageLookupByLibrary.simpleMessage("Привязать"),
        "linkCopiedToClipboard": MessageLookupByLibrary.simpleMessage(
            "Ссылка скопирована в буфер обмена"),
        "linkDeviceLimit": MessageLookupByLibrary.simpleMessage(
            "Ограничение по количеству устройств"),
        "linkEmail":
            MessageLookupByLibrary.simpleMessage("Привязать электронную почту"),
        "linkEmailToContactBannerCaption":
            MessageLookupByLibrary.simpleMessage("чтобы быстрее делиться"),
        "linkEnabled": MessageLookupByLibrary.simpleMessage("Включена"),
        "linkExpired": MessageLookupByLibrary.simpleMessage("Истекла"),
        "linkExpiresOn": m47,
        "linkExpiry":
            MessageLookupByLibrary.simpleMessage("Срок действия ссылки"),
        "linkHasExpired":
            MessageLookupByLibrary.simpleMessage("Срок действия ссылки истёк"),
        "linkNeverExpires": MessageLookupByLibrary.simpleMessage("Никогда"),
        "linkPerson": MessageLookupByLibrary.simpleMessage("Связать человека"),
        "linkPersonCaption":
            MessageLookupByLibrary.simpleMessage("чтобы было удобнее делиться"),
        "linkPersonToEmail": m48,
        "linkPersonToEmailConfirmation": m49,
        "livePhotos": MessageLookupByLibrary.simpleMessage("Живые фото"),
        "loadMessage1": MessageLookupByLibrary.simpleMessage(
            "Вы можете поделиться подпиской с вашей семьёй"),
        "loadMessage2": MessageLookupByLibrary.simpleMessage(
            "На сегодняшний день мы сохранили более 200 миллионов воспоминаний"),
        "loadMessage3": MessageLookupByLibrary.simpleMessage(
            "Мы храним 3 копии ваших данных, одну из них — в бункере"),
        "loadMessage4": MessageLookupByLibrary.simpleMessage(
            "Все наши приложения имеют открытый исходный код"),
        "loadMessage5": MessageLookupByLibrary.simpleMessage(
            "Наш исходный код и криптография прошли внешний аудит"),
        "loadMessage6": MessageLookupByLibrary.simpleMessage(
            "Вы можете делиться ссылками на свои альбомы с близкими"),
        "loadMessage7": MessageLookupByLibrary.simpleMessage(
            "Наши мобильные приложения работают в фоновом режиме, чтобы шифровать и сохранять все новые фото, которые вы снимаете"),
        "loadMessage8": MessageLookupByLibrary.simpleMessage(
            "На web.ente.io есть удобный загрузчик"),
        "loadMessage9": MessageLookupByLibrary.simpleMessage(
            "Мы используем Xchacha20Poly1305 для безопасного шифрования ваших данных"),
        "loadingExifData":
            MessageLookupByLibrary.simpleMessage("Загрузка данных EXIF..."),
        "loadingGallery":
            MessageLookupByLibrary.simpleMessage("Загрузка галереи..."),
        "loadingMessage":
            MessageLookupByLibrary.simpleMessage("Загрузка ваших фото..."),
        "loadingModel":
            MessageLookupByLibrary.simpleMessage("Загрузка моделей..."),
        "loadingYourPhotos":
            MessageLookupByLibrary.simpleMessage("Загрузка ваших фото..."),
        "localGallery":
            MessageLookupByLibrary.simpleMessage("Локальная галерея"),
        "localIndexing":
            MessageLookupByLibrary.simpleMessage("Локальная индексация"),
        "localSyncErrorMessage": MessageLookupByLibrary.simpleMessage(
            "Похоже, что-то пошло не так: синхронизация фото занимает больше времени, чем ожидалось. Пожалуйста, обратитесь в поддержку"),
        "location": MessageLookupByLibrary.simpleMessage("Местоположение"),
        "locationName":
            MessageLookupByLibrary.simpleMessage("Название местоположения"),
        "locationTagFeatureDescription": MessageLookupByLibrary.simpleMessage(
            "Тег местоположения группирует все фото, снятые в определённом радиусе от фото"),
        "locations": MessageLookupByLibrary.simpleMessage("Местоположения"),
        "lockButtonLabel":
            MessageLookupByLibrary.simpleMessage("Заблокировать"),
        "lockscreen": MessageLookupByLibrary.simpleMessage("Экран блокировки"),
        "logInLabel": MessageLookupByLibrary.simpleMessage("Войти"),
        "loggingOut": MessageLookupByLibrary.simpleMessage("Выход..."),
        "loginSessionExpired":
            MessageLookupByLibrary.simpleMessage("Сессия истекла"),
        "loginSessionExpiredDetails": MessageLookupByLibrary.simpleMessage(
            "Ваша сессия истекла. Пожалуйста, войдите снова."),
        "loginTerms": MessageLookupByLibrary.simpleMessage(
            "Нажимая \"Войти\", я соглашаюсь с <u-terms>условиями предоставления услуг</u-terms> и <u-policy>политикой конфиденциальности</u-policy>"),
        "loginWithTOTP":
            MessageLookupByLibrary.simpleMessage("Войти с одноразовым кодом"),
        "logout": MessageLookupByLibrary.simpleMessage("Выйти"),
        "logsDialogBody": MessageLookupByLibrary.simpleMessage(
            "Это отправит нам логи, чтобы помочь разобраться с вашей проблемой. Обратите внимание, что имена файлов будут включены для отслеживания проблем с конкретными файлами."),
        "longPressAnEmailToVerifyEndToEndEncryption":
            MessageLookupByLibrary.simpleMessage(
                "Нажмите с удержанием на электронную почту для подтверждения сквозного шифрования."),
        "longpressOnAnItemToViewInFullscreen": MessageLookupByLibrary.simpleMessage(
            "Нажмите с удержанием на элемент для просмотра в полноэкранном режиме"),
        "lookBackOnYourMemories": MessageLookupByLibrary.simpleMessage(
            "Оглянитесь на ваши воспоминания 🌄"),
        "loopVideoOff":
            MessageLookupByLibrary.simpleMessage("Видео не зациклено"),
        "loopVideoOn": MessageLookupByLibrary.simpleMessage("Видео зациклено"),
        "lostDevice":
            MessageLookupByLibrary.simpleMessage("Потеряли устройство?"),
        "machineLearning":
            MessageLookupByLibrary.simpleMessage("Машинное обучение"),
        "magicSearch": MessageLookupByLibrary.simpleMessage("Магический поиск"),
        "magicSearchHint": MessageLookupByLibrary.simpleMessage(
            "Магический поиск позволяет искать фото по содержимому, например, «цветок», «красная машина», «документы»"),
        "manage": MessageLookupByLibrary.simpleMessage("Управлять"),
        "manageDeviceStorage":
            MessageLookupByLibrary.simpleMessage("Управление кэшем устройства"),
        "manageDeviceStorageDesc": MessageLookupByLibrary.simpleMessage(
            "Ознакомиться и очистить локальный кэш."),
        "manageFamily":
            MessageLookupByLibrary.simpleMessage("Управление семьёй"),
        "manageLink": MessageLookupByLibrary.simpleMessage("Управлять ссылкой"),
        "manageParticipants": MessageLookupByLibrary.simpleMessage("Управлять"),
        "manageSubscription":
            MessageLookupByLibrary.simpleMessage("Управление подпиской"),
        "manualPairDesc": MessageLookupByLibrary.simpleMessage(
            "Подключение с PIN-кодом работает с любым устройством, на котором вы хотите просматривать альбом."),
        "map": MessageLookupByLibrary.simpleMessage("Карта"),
        "maps": MessageLookupByLibrary.simpleMessage("Карты"),
        "mastodon": MessageLookupByLibrary.simpleMessage("Mastodon"),
        "matrix": MessageLookupByLibrary.simpleMessage("Matrix"),
        "me": MessageLookupByLibrary.simpleMessage("Я"),
        "memories": MessageLookupByLibrary.simpleMessage("Воспоминания"),
        "memoriesWidgetDesc": MessageLookupByLibrary.simpleMessage(
            "Выберите, какие воспоминания вы хотите видеть на главном экране."),
        "memoryCount": m50,
        "merchandise": MessageLookupByLibrary.simpleMessage("Мерч"),
        "merge": MessageLookupByLibrary.simpleMessage("Объединить"),
        "mergeWithExisting":
            MessageLookupByLibrary.simpleMessage("Объединить с существующим"),
        "mergedPhotos":
            MessageLookupByLibrary.simpleMessage("Объединённые фото"),
        "mlConsent":
            MessageLookupByLibrary.simpleMessage("Включить машинное обучение"),
        "mlConsentConfirmation": MessageLookupByLibrary.simpleMessage(
            "Я понимаю и хочу включить машинное обучение"),
        "mlConsentDescription": MessageLookupByLibrary.simpleMessage(
            "Если вы включите машинное обучение, Ente будет извлекать информацию такую, как геометрия лица, из файлов, включая те, которыми с вами поделились.\n\nЭтот процесс будет происходить на вашем устройстве, и любая сгенерированная биометрическая информация будет защищена сквозным шифрованием."),
        "mlConsentPrivacy": MessageLookupByLibrary.simpleMessage(
            "Пожалуйста, нажмите здесь для получения подробностей об этой функции в нашей политике конфиденциальности"),
        "mlConsentTitle":
            MessageLookupByLibrary.simpleMessage("Включить машинное обучение?"),
        "mlIndexingDescription": MessageLookupByLibrary.simpleMessage(
            "Обратите внимание, что машинное обучение увеличит использование трафика и батареи, пока все элементы не будут проиндексированы. Рассмотрите использование приложения для компьютера для более быстрой индексации. Результаты будут автоматически синхронизированы."),
        "mobileWebDesktop": MessageLookupByLibrary.simpleMessage(
            "Смартфон, браузер, компьютер"),
        "moderateStrength": MessageLookupByLibrary.simpleMessage("Средняя"),
        "modifyYourQueryOrTrySearchingFor":
            MessageLookupByLibrary.simpleMessage(
                "Измените запрос или попробуйте поискать"),
        "moments": MessageLookupByLibrary.simpleMessage("Моменты"),
        "month": MessageLookupByLibrary.simpleMessage("месяц"),
        "monthly": MessageLookupByLibrary.simpleMessage("Ежемесячно"),
        "moon": MessageLookupByLibrary.simpleMessage("В лунном свете"),
        "moreDetails": MessageLookupByLibrary.simpleMessage("Подробнее"),
        "mostRecent": MessageLookupByLibrary.simpleMessage("Самые последние"),
        "mostRelevant":
            MessageLookupByLibrary.simpleMessage("Самые актуальные"),
        "mountains": MessageLookupByLibrary.simpleMessage("За холмами"),
        "moveItem": m51,
        "moveSelectedPhotosToOneDate": MessageLookupByLibrary.simpleMessage(
            "Переместите выбранные фото на одну дату"),
        "moveToAlbum":
            MessageLookupByLibrary.simpleMessage("Переместить в альбом"),
        "moveToHiddenAlbum": MessageLookupByLibrary.simpleMessage(
            "Переместить в скрытый альбом"),
        "movedSuccessfullyTo": m52,
        "movedToTrash":
            MessageLookupByLibrary.simpleMessage("Перемещено в корзину"),
        "movingFilesToAlbum": MessageLookupByLibrary.simpleMessage(
            "Перемещение файлов в альбом..."),
        "name": MessageLookupByLibrary.simpleMessage("Имя"),
        "nameTheAlbum":
            MessageLookupByLibrary.simpleMessage("Дайте название альбому"),
        "networkConnectionRefusedErr": MessageLookupByLibrary.simpleMessage(
            "Не удалось подключиться к Ente. Повторите попытку через некоторое время. Если ошибка сохраняется, обратитесь в поддержку."),
        "networkHostLookUpErr": MessageLookupByLibrary.simpleMessage(
            "Не удалось подключиться к Ente. Проверьте настройки сети и обратитесь в поддержку, если ошибка сохраняется."),
        "never": MessageLookupByLibrary.simpleMessage("Никогда"),
        "newAlbum": MessageLookupByLibrary.simpleMessage("Новый альбом"),
        "newLocation":
            MessageLookupByLibrary.simpleMessage("Новое местоположение"),
        "newPerson": MessageLookupByLibrary.simpleMessage("Новый человек"),
        "newPhotosEmoji": MessageLookupByLibrary.simpleMessage(" новая 📸"),
        "newRange": MessageLookupByLibrary.simpleMessage("Новый диапазон"),
        "newToEnte": MessageLookupByLibrary.simpleMessage("Впервые в Ente"),
        "newest": MessageLookupByLibrary.simpleMessage("Недавние"),
        "next": MessageLookupByLibrary.simpleMessage("Далее"),
        "no": MessageLookupByLibrary.simpleMessage("Нет"),
        "noAlbumsSharedByYouYet": MessageLookupByLibrary.simpleMessage(
            "Вы пока не делились альбомами"),
        "noDeviceFound":
            MessageLookupByLibrary.simpleMessage("Устройства не обнаружены"),
        "noDeviceLimit": MessageLookupByLibrary.simpleMessage("Нет"),
        "noDeviceThatCanBeDeleted": MessageLookupByLibrary.simpleMessage(
            "На этом устройстве нет файлов, которые можно удалить"),
        "noDuplicates":
            MessageLookupByLibrary.simpleMessage("✨ Дубликатов нет"),
        "noEnteAccountExclamation":
            MessageLookupByLibrary.simpleMessage("Нет аккаунта Ente!"),
        "noExifData": MessageLookupByLibrary.simpleMessage("Нет данных EXIF"),
        "noFacesFound": MessageLookupByLibrary.simpleMessage("Лица не найдены"),
        "noHiddenPhotosOrVideos":
            MessageLookupByLibrary.simpleMessage("Нет скрытых фото или видео"),
        "noImagesWithLocation":
            MessageLookupByLibrary.simpleMessage("Нет фото с местоположением"),
        "noInternetConnection":
            MessageLookupByLibrary.simpleMessage("Нет подключения к Интернету"),
        "noPhotosAreBeingBackedUpRightNow":
            MessageLookupByLibrary.simpleMessage(
                "В данный момент фото не копируются"),
        "noPhotosFoundHere":
            MessageLookupByLibrary.simpleMessage("Здесь фото не найдены"),
        "noQuickLinksSelected":
            MessageLookupByLibrary.simpleMessage("Быстрые ссылки не выбраны"),
        "noRecoveryKey":
            MessageLookupByLibrary.simpleMessage("Нет ключа восстановления?"),
        "noRecoveryKeyNoDecryption": MessageLookupByLibrary.simpleMessage(
            "Из-за особенностей нашего протокола сквозного шифрования ваши данные не могут быть расшифрованы без пароля или ключа восстановления"),
        "noResults": MessageLookupByLibrary.simpleMessage("Нет результатов"),
        "noResultsFound":
            MessageLookupByLibrary.simpleMessage("Нет результатов"),
        "noSuggestionsForPerson": m53,
        "noSystemLockFound": MessageLookupByLibrary.simpleMessage(
            "Системная блокировка не найдена"),
        "notPersonLabel": m54,
        "notThisPerson":
            MessageLookupByLibrary.simpleMessage("Не этот человек?"),
        "nothingSharedWithYouYet": MessageLookupByLibrary.simpleMessage(
            "С вами пока ничем не поделились"),
        "nothingToSeeHere":
            MessageLookupByLibrary.simpleMessage("Здесь ничего нет! 👀"),
        "notifications": MessageLookupByLibrary.simpleMessage("Уведомления"),
        "ok": MessageLookupByLibrary.simpleMessage("Хорошо"),
        "onDevice": MessageLookupByLibrary.simpleMessage("На устройстве"),
        "onEnte":
            MessageLookupByLibrary.simpleMessage("В <branding>ente</branding>"),
        "onTheRoad": MessageLookupByLibrary.simpleMessage("Снова в пути"),
        "onThisDay": MessageLookupByLibrary.simpleMessage("В этот день"),
        "onThisDayMemories":
            MessageLookupByLibrary.simpleMessage("В этот день воспоминания"),
        "onThisDayNotificationExplanation": MessageLookupByLibrary.simpleMessage(
            "Получайте напоминания о воспоминаниях, связанных с этим днем в прошлые годы."),
        "onlyFamilyAdminCanChangeCode": m55,
        "onlyThem": MessageLookupByLibrary.simpleMessage("Только он(а)"),
        "oops": MessageLookupByLibrary.simpleMessage("Ой"),
        "oopsCouldNotSaveEdits": MessageLookupByLibrary.simpleMessage(
            "Ой, не удалось сохранить изменения"),
        "oopsSomethingWentWrong":
            MessageLookupByLibrary.simpleMessage("Ой, что-то пошло не так"),
        "openAlbumInBrowser":
            MessageLookupByLibrary.simpleMessage("Открыть альбом в браузере"),
        "openAlbumInBrowserTitle": MessageLookupByLibrary.simpleMessage(
            "Пожалуйста, используйте веб-версию, чтобы добавить фото в этот альбом"),
        "openFile": MessageLookupByLibrary.simpleMessage("Открыть файл"),
        "openSettings":
            MessageLookupByLibrary.simpleMessage("Открыть настройки"),
        "openTheItem":
            MessageLookupByLibrary.simpleMessage("• Откройте элемент"),
        "openstreetmapContributors":
            MessageLookupByLibrary.simpleMessage("Участники OpenStreetMap"),
        "optionalAsShortAsYouLike": MessageLookupByLibrary.simpleMessage(
            "Необязательно, насколько коротко пожелаете..."),
        "orMergeWithExistingPerson": MessageLookupByLibrary.simpleMessage(
            "Или объединить с существующим"),
        "orPickAnExistingOne":
            MessageLookupByLibrary.simpleMessage("Или выберите существующую"),
        "orPickFromYourContacts": MessageLookupByLibrary.simpleMessage(
            "или выберите из ваших контактов"),
        "otherDetectedFaces":
            MessageLookupByLibrary.simpleMessage("Другие найденные лица"),
        "pair": MessageLookupByLibrary.simpleMessage("Подключить"),
        "pairWithPin": MessageLookupByLibrary.simpleMessage("Подключить с PIN"),
        "pairingComplete":
            MessageLookupByLibrary.simpleMessage("Подключение завершено"),
        "panorama": MessageLookupByLibrary.simpleMessage("Панорама"),
        "partyWithThem": m56,
        "passKeyPendingVerification":
            MessageLookupByLibrary.simpleMessage("Проверка всё ещё ожидается"),
        "passkey": MessageLookupByLibrary.simpleMessage("Ключ доступа"),
        "passkeyAuthTitle":
            MessageLookupByLibrary.simpleMessage("Проверка ключа доступа"),
        "password": MessageLookupByLibrary.simpleMessage("Пароль"),
        "passwordChangedSuccessfully":
            MessageLookupByLibrary.simpleMessage("Пароль успешно изменён"),
        "passwordLock": MessageLookupByLibrary.simpleMessage("Защита паролем"),
        "passwordStrength": m57,
        "passwordStrengthInfo": MessageLookupByLibrary.simpleMessage(
            "Надёжность пароля определяется его длиной, используемыми символами и присутствием среди 10000 самых популярных паролей"),
        "passwordWarning": MessageLookupByLibrary.simpleMessage(
            "Мы не храним этот пароль, поэтому, если вы его забудете, <underline>мы не сможем расшифровать ваши данные</underline>"),
        "pastYearsMemories":
            MessageLookupByLibrary.simpleMessage("Воспоминания прошлых лет"),
        "paymentDetails":
            MessageLookupByLibrary.simpleMessage("Платёжные данные"),
        "paymentFailed":
            MessageLookupByLibrary.simpleMessage("Платёж не удался"),
        "paymentFailedMessage": MessageLookupByLibrary.simpleMessage(
            "К сожалению, ваш платёж не удался. Пожалуйста, свяжитесь с поддержкой, и мы вам поможем!"),
        "paymentFailedTalkToProvider": m58,
        "pendingItems":
            MessageLookupByLibrary.simpleMessage("Элементы в очереди"),
        "pendingSync":
            MessageLookupByLibrary.simpleMessage("Ожидание синхронизации"),
        "people": MessageLookupByLibrary.simpleMessage("Люди"),
        "peopleUsingYourCode":
            MessageLookupByLibrary.simpleMessage("Люди, использующие ваш код"),
        "peopleWidgetDesc": MessageLookupByLibrary.simpleMessage(
            "Выберите людей, которых вы хотите видеть на главном экране."),
        "permDeleteWarning": MessageLookupByLibrary.simpleMessage(
            "Все элементы в корзине будут удалены навсегда\n\nЭто действие нельзя отменить"),
        "permanentlyDelete":
            MessageLookupByLibrary.simpleMessage("Удалить безвозвратно"),
        "permanentlyDeleteFromDevice": MessageLookupByLibrary.simpleMessage(
            "Удалить с устройства безвозвратно?"),
        "personIsAge": m59,
        "personName": MessageLookupByLibrary.simpleMessage("Имя человека"),
        "personTurningAge": m60,
        "pets": MessageLookupByLibrary.simpleMessage("Пушистые спутники"),
        "photoDescriptions":
            MessageLookupByLibrary.simpleMessage("Описания фото"),
        "photoGridSize":
            MessageLookupByLibrary.simpleMessage("Размер сетки фото"),
        "photoSmallCase": MessageLookupByLibrary.simpleMessage("фото"),
        "photocountPhotos": m61,
        "photos": MessageLookupByLibrary.simpleMessage("Фото"),
        "photosAddedByYouWillBeRemovedFromTheAlbum":
            MessageLookupByLibrary.simpleMessage(
                "Добавленные вами фото будут удалены из альбома"),
        "photosCount": m62,
        "photosKeepRelativeTimeDifference":
            MessageLookupByLibrary.simpleMessage(
                "Фото сохранят относительную разницу во времени"),
        "pickCenterPoint":
            MessageLookupByLibrary.simpleMessage("Выбрать центральную точку"),
        "pinAlbum": MessageLookupByLibrary.simpleMessage("Закрепить альбом"),
        "pinLock": MessageLookupByLibrary.simpleMessage("Блокировка PIN-кодом"),
        "playOnTv":
            MessageLookupByLibrary.simpleMessage("Воспроизвести альбом на ТВ"),
        "playOriginal":
            MessageLookupByLibrary.simpleMessage("Воспроизвести оригинал"),
        "playStoreFreeTrialValidTill": m63,
        "playStream":
            MessageLookupByLibrary.simpleMessage("Воспроизвести поток"),
        "playstoreSubscription":
            MessageLookupByLibrary.simpleMessage("Подписка PlayStore"),
        "pleaseCheckYourInternetConnectionAndTryAgain":
            MessageLookupByLibrary.simpleMessage(
                "Пожалуйста, проверьте подключение к Интернету и попробуйте снова."),
        "pleaseContactSupportAndWeWillBeHappyToHelp":
            MessageLookupByLibrary.simpleMessage(
                "Пожалуйста, свяжитесь с support@ente.io, и мы будем рады помочь!"),
        "pleaseContactSupportIfTheProblemPersists":
            MessageLookupByLibrary.simpleMessage(
                "Пожалуйста, обратитесь в поддержку, если проблема сохраняется"),
        "pleaseEmailUsAt": m64,
        "pleaseGrantPermissions": MessageLookupByLibrary.simpleMessage(
            "Пожалуйста, предоставьте разрешения"),
        "pleaseLoginAgain":
            MessageLookupByLibrary.simpleMessage("Пожалуйста, войдите снова"),
        "pleaseSelectQuickLinksToRemove": MessageLookupByLibrary.simpleMessage(
            "Пожалуйста, выберите быстрые ссылки для удаления"),
        "pleaseSendTheLogsTo": m65,
        "pleaseTryAgain": MessageLookupByLibrary.simpleMessage(
            "Пожалуйста, попробуйте снова"),
        "pleaseVerifyTheCodeYouHaveEntered":
            MessageLookupByLibrary.simpleMessage(
                "Пожалуйста, проверьте введённый вами код"),
        "pleaseWait":
            MessageLookupByLibrary.simpleMessage("Пожалуйста, подождите..."),
        "pleaseWaitDeletingAlbum": MessageLookupByLibrary.simpleMessage(
            "Пожалуйста, подождите, альбом удаляется"),
        "pleaseWaitForSometimeBeforeRetrying":
            MessageLookupByLibrary.simpleMessage(
                "Пожалуйста, подождите некоторое время перед повторной попыткой"),
        "pleaseWaitThisWillTakeAWhile": MessageLookupByLibrary.simpleMessage(
            "Пожалуйста, подождите, это займёт некоторое время."),
        "posingWithThem": m66,
        "preparingLogs":
            MessageLookupByLibrary.simpleMessage("Подготовка логов..."),
        "preserveMore":
            MessageLookupByLibrary.simpleMessage("Сохранить больше"),
        "pressAndHoldToPlayVideo": MessageLookupByLibrary.simpleMessage(
            "Нажмите и удерживайте для воспроизведения видео"),
        "pressAndHoldToPlayVideoDetailed": MessageLookupByLibrary.simpleMessage(
            "Нажмите с удержанием на изображение для воспроизведения видео"),
        "previous": MessageLookupByLibrary.simpleMessage("Предыдущий"),
        "privacy": MessageLookupByLibrary.simpleMessage("Конфиденциальность"),
        "privacyPolicyTitle":
            MessageLookupByLibrary.simpleMessage("Политика конфиденциальности"),
        "privateBackups":
            MessageLookupByLibrary.simpleMessage("Защищённые резервные копии"),
        "privateSharing":
            MessageLookupByLibrary.simpleMessage("Защищённый обмен"),
        "proceed": MessageLookupByLibrary.simpleMessage("Продолжить"),
        "processed": MessageLookupByLibrary.simpleMessage("Обработано"),
        "processing": MessageLookupByLibrary.simpleMessage("Обработка"),
        "processingImport": m67,
        "processingVideos":
            MessageLookupByLibrary.simpleMessage("Обработка видео"),
        "publicLinkCreated":
            MessageLookupByLibrary.simpleMessage("Публичная ссылка создана"),
        "publicLinkEnabled":
            MessageLookupByLibrary.simpleMessage("Публичная ссылка включена"),
        "questionmark": MessageLookupByLibrary.simpleMessage("?"),
        "queued": MessageLookupByLibrary.simpleMessage("В очереди"),
        "quickLinks": MessageLookupByLibrary.simpleMessage("Быстрые ссылки"),
        "radius": MessageLookupByLibrary.simpleMessage("Радиус"),
        "raiseTicket": MessageLookupByLibrary.simpleMessage("Создать запрос"),
        "rateTheApp":
            MessageLookupByLibrary.simpleMessage("Оценить приложение"),
        "rateUs": MessageLookupByLibrary.simpleMessage("Оцените нас"),
        "rateUsOnStore": m68,
        "reassignMe":
            MessageLookupByLibrary.simpleMessage("Переназначить \"Меня\""),
        "reassignedToName": m69,
        "reassigningLoading":
            MessageLookupByLibrary.simpleMessage("Переназначение..."),
        "receiveRemindersOnBirthdays": MessageLookupByLibrary.simpleMessage(
            "Получайте напоминания, когда у кого-то день рождения. Нажатие на уведомление перенесет вас к фотографиям именинника."),
        "recover": MessageLookupByLibrary.simpleMessage("Восстановить"),
        "recoverAccount":
            MessageLookupByLibrary.simpleMessage("Восстановить аккаунт"),
        "recoverButton": MessageLookupByLibrary.simpleMessage("Восстановить"),
        "recoveryAccount":
            MessageLookupByLibrary.simpleMessage("Восстановить аккаунт"),
        "recoveryInitiated":
            MessageLookupByLibrary.simpleMessage("Восстановление начато"),
        "recoveryInitiatedDesc": m70,
        "recoveryKey":
            MessageLookupByLibrary.simpleMessage("Ключ восстановления"),
        "recoveryKeyCopiedToClipboard": MessageLookupByLibrary.simpleMessage(
            "Ключ восстановления скопирован в буфер обмена"),
        "recoveryKeyOnForgotPassword": MessageLookupByLibrary.simpleMessage(
            "Если вы забудете пароль, единственный способ восстановить ваши данные — это использовать этот ключ."),
        "recoveryKeySaveDescription": MessageLookupByLibrary.simpleMessage(
            "Мы не храним этот ключ. Пожалуйста, сохраните этот ключ из 24 слов в безопасном месте."),
        "recoveryKeySuccessBody": MessageLookupByLibrary.simpleMessage(
            "Отлично! Ваш ключ восстановления действителен. Спасибо за проверку.\n\nПожалуйста, не забудьте сохранить ключ восстановления в безопасном месте."),
        "recoveryKeyVerified": MessageLookupByLibrary.simpleMessage(
            "Ключ восстановления подтверждён"),
        "recoveryKeyVerifyReason": MessageLookupByLibrary.simpleMessage(
            "Ваш ключ восстановления — единственный способ восстановить ваши фото, если вы забудете пароль. Вы можете найти ключ восстановления в разделе «Настройки» → «Аккаунт».\n\nПожалуйста, введите ваш ключ восстановления здесь, чтобы убедиться, что вы сохранили его правильно."),
        "recoveryReady": m71,
        "recoverySuccessful":
            MessageLookupByLibrary.simpleMessage("Успешное восстановление!"),
        "recoveryWarning": MessageLookupByLibrary.simpleMessage(
            "Доверенный контакт пытается получить доступ к вашему аккаунту"),
        "recoveryWarningBody": m72,
        "recreatePasswordBody": MessageLookupByLibrary.simpleMessage(
            "Текущее устройство недостаточно мощное для проверки вашего пароля, но мы можем сгенерировать его снова так, чтобы он работал на всех устройствах.\n\nПожалуйста, войдите, используя ваш ключ восстановления, и сгенерируйте пароль (при желании вы можете использовать тот же самый)."),
        "recreatePasswordTitle":
            MessageLookupByLibrary.simpleMessage("Пересоздать пароль"),
        "reddit": MessageLookupByLibrary.simpleMessage("Reddit"),
        "reenterPassword":
            MessageLookupByLibrary.simpleMessage("Подтвердите пароль"),
        "reenterPin":
            MessageLookupByLibrary.simpleMessage("Введите PIN-код ещё раз"),
        "referFriendsAnd2xYourPlan": MessageLookupByLibrary.simpleMessage(
            "Пригласите друзей и удвойте свой тариф"),
        "referralStep1": MessageLookupByLibrary.simpleMessage(
            "1. Даёте этот код своим друзьям"),
        "referralStep2": MessageLookupByLibrary.simpleMessage(
            "2. Они подписываются на платный тариф"),
        "referralStep3": m73,
        "referrals": MessageLookupByLibrary.simpleMessage("Рефералы"),
        "referralsAreCurrentlyPaused": MessageLookupByLibrary.simpleMessage(
            "Реферальная программа временно приостановлена"),
        "rejectRecovery":
            MessageLookupByLibrary.simpleMessage("Отклонить восстановление"),
        "remindToEmptyDeviceTrash": MessageLookupByLibrary.simpleMessage(
            "Также очистите «Недавно удалённые» в «Настройки» → «Хранилище», чтобы освободить место"),
        "remindToEmptyEnteTrash": MessageLookupByLibrary.simpleMessage(
            "Также очистите «Корзину», чтобы освободить место"),
        "remoteImages":
            MessageLookupByLibrary.simpleMessage("Изображения вне устройства"),
        "remoteThumbnails":
            MessageLookupByLibrary.simpleMessage("Миниатюры вне устройства"),
        "remoteVideos":
            MessageLookupByLibrary.simpleMessage("Видео вне устройства"),
        "remove": MessageLookupByLibrary.simpleMessage("Удалить"),
        "removeDuplicates":
            MessageLookupByLibrary.simpleMessage("Удалить дубликаты"),
        "removeDuplicatesDesc": MessageLookupByLibrary.simpleMessage(
            "Проверьте и удалите файлы, которые являются точными дубликатами."),
        "removeFromAlbum":
            MessageLookupByLibrary.simpleMessage("Удалить из альбома"),
        "removeFromAlbumTitle":
            MessageLookupByLibrary.simpleMessage("Удалить из альбома?"),
        "removeFromFavorite":
            MessageLookupByLibrary.simpleMessage("Убрать из избранного"),
        "removeInvite":
            MessageLookupByLibrary.simpleMessage("Удалить приглашение"),
        "removeLink": MessageLookupByLibrary.simpleMessage("Удалить ссылку"),
        "removeParticipant":
            MessageLookupByLibrary.simpleMessage("Удалить участника"),
        "removeParticipantBody": m74,
        "removePersonLabel":
            MessageLookupByLibrary.simpleMessage("Удалить метку человека"),
        "removePublicLink":
            MessageLookupByLibrary.simpleMessage("Удалить публичную ссылку"),
        "removePublicLinks":
            MessageLookupByLibrary.simpleMessage("Удалить публичные ссылки"),
        "removeShareItemsWarning": MessageLookupByLibrary.simpleMessage(
            "Некоторые из удаляемых вами элементов были добавлены другими людьми, и вы потеряете к ним доступ"),
        "removeWithQuestionMark":
            MessageLookupByLibrary.simpleMessage("Удалить?"),
        "removeYourselfAsTrustedContact": MessageLookupByLibrary.simpleMessage(
            "Удалить себя из доверенных контактов"),
        "removingFromFavorites":
            MessageLookupByLibrary.simpleMessage("Удаление из избранного..."),
        "rename": MessageLookupByLibrary.simpleMessage("Переименовать"),
        "renameAlbum":
            MessageLookupByLibrary.simpleMessage("Переименовать альбом"),
        "renameFile":
            MessageLookupByLibrary.simpleMessage("Переименовать файл"),
        "renewSubscription":
            MessageLookupByLibrary.simpleMessage("Продлить подписку"),
        "renewsOn": m75,
        "reportABug":
            MessageLookupByLibrary.simpleMessage("Сообщить об ошибке"),
        "reportBug": MessageLookupByLibrary.simpleMessage("Сообщить об ошибке"),
        "resendEmail":
            MessageLookupByLibrary.simpleMessage("Отправить письмо повторно"),
        "reset": MessageLookupByLibrary.simpleMessage("Сбросить"),
        "resetIgnoredFiles":
            MessageLookupByLibrary.simpleMessage("Сбросить игнорируемые файлы"),
        "resetPasswordTitle":
            MessageLookupByLibrary.simpleMessage("Сбросить пароль"),
        "resetPerson": MessageLookupByLibrary.simpleMessage("Удалить"),
        "resetToDefault":
            MessageLookupByLibrary.simpleMessage("Вернуть стандартную"),
        "restore": MessageLookupByLibrary.simpleMessage("Восстановить"),
        "restoreToAlbum":
            MessageLookupByLibrary.simpleMessage("Восстановить в альбом"),
        "restoringFiles":
            MessageLookupByLibrary.simpleMessage("Восстановление файлов..."),
        "resumableUploads":
            MessageLookupByLibrary.simpleMessage("Возобновляемые загрузки"),
        "retry": MessageLookupByLibrary.simpleMessage("Повторить"),
        "review": MessageLookupByLibrary.simpleMessage("Предложения"),
        "reviewDeduplicateItems": MessageLookupByLibrary.simpleMessage(
            "Пожалуйста, проверьте и удалите элементы, которые считаете дубликатами."),
        "reviewSuggestions":
            MessageLookupByLibrary.simpleMessage("Посмотреть предложения"),
        "right": MessageLookupByLibrary.simpleMessage("Вправо"),
        "roadtripWithThem": m76,
        "rotate": MessageLookupByLibrary.simpleMessage("Повернуть"),
        "rotateLeft": MessageLookupByLibrary.simpleMessage("Повернуть влево"),
        "rotateRight": MessageLookupByLibrary.simpleMessage("Повернуть вправо"),
        "safelyStored":
            MessageLookupByLibrary.simpleMessage("Надёжно сохранены"),
        "same": MessageLookupByLibrary.simpleMessage("Такой же"),
        "sameperson": MessageLookupByLibrary.simpleMessage("Тот же человек?"),
        "save": MessageLookupByLibrary.simpleMessage("Сохранить"),
        "saveAsAnotherPerson": MessageLookupByLibrary.simpleMessage(
            "Сохранить как другого человека"),
        "saveChangesBeforeLeavingQuestion":
            MessageLookupByLibrary.simpleMessage(
                "Сохранить изменения перед выходом?"),
        "saveCollage": MessageLookupByLibrary.simpleMessage("Сохранить коллаж"),
        "saveCopy": MessageLookupByLibrary.simpleMessage("Сохранить копию"),
        "saveKey": MessageLookupByLibrary.simpleMessage("Сохранить ключ"),
        "savePerson":
            MessageLookupByLibrary.simpleMessage("Сохранить человека"),
        "saveYourRecoveryKeyIfYouHaventAlready":
            MessageLookupByLibrary.simpleMessage(
                "Сохраните ваш ключ восстановления, если вы ещё этого не сделали"),
        "saving": MessageLookupByLibrary.simpleMessage("Сохранение..."),
        "savingEdits":
            MessageLookupByLibrary.simpleMessage("Сохранение изменений..."),
        "scanCode": MessageLookupByLibrary.simpleMessage("Сканировать код"),
        "scanThisBarcodeWithnyourAuthenticatorApp":
            MessageLookupByLibrary.simpleMessage(
                "Отсканируйте этот штрих-код\nс помощью вашего приложения для аутентификации"),
        "search": MessageLookupByLibrary.simpleMessage("Поиск"),
        "searchAlbumsEmptySection":
            MessageLookupByLibrary.simpleMessage("Альбомы"),
        "searchByAlbumNameHint":
            MessageLookupByLibrary.simpleMessage("Название альбома"),
        "searchByExamples": MessageLookupByLibrary.simpleMessage(
            "• Названия альбомов (например, «Камера»)\n• Типы файлов (например, «Видео», «.gif»)\n• Годы и месяцы (например, «2022», «Январь»)\n• Праздники (например, «Рождество»)\n• Описания фото (например, «#веселье»)"),
        "searchCaptionEmptySection": MessageLookupByLibrary.simpleMessage(
            "Добавляйте описания вроде «#поездка» в информацию о фото, чтобы быстро находить их здесь"),
        "searchDatesEmptySection": MessageLookupByLibrary.simpleMessage(
            "Ищите по дате, месяцу или году"),
        "searchDiscoverEmptySection": MessageLookupByLibrary.simpleMessage(
            "Изображения появятся здесь после завершения обработки и синхронизации"),
        "searchFaceEmptySection": MessageLookupByLibrary.simpleMessage(
            "Люди появятся здесь после завершения индексации"),
        "searchFileTypesAndNamesEmptySection":
            MessageLookupByLibrary.simpleMessage("Типы и названия файлов"),
        "searchHint1": MessageLookupByLibrary.simpleMessage(
            "Быстрый поиск прямо на устройстве"),
        "searchHint2":
            MessageLookupByLibrary.simpleMessage("Даты, описания фото"),
        "searchHint3": MessageLookupByLibrary.simpleMessage(
            "Альбомы, названия и типы файлов"),
        "searchHint4": MessageLookupByLibrary.simpleMessage("Местоположение"),
        "searchHint5": MessageLookupByLibrary.simpleMessage(
            "Скоро: Лица и магический поиск ✨"),
        "searchLocationEmptySection": MessageLookupByLibrary.simpleMessage(
            "Группируйте фото, снятые в определённом радиусе от фото"),
        "searchPeopleEmptySection": MessageLookupByLibrary.simpleMessage(
            "Приглашайте людей, и здесь появятся все фото, которыми они поделились"),
        "searchPersonsEmptySection": MessageLookupByLibrary.simpleMessage(
            "Люди появятся здесь после завершения обработки и синхронизации"),
        "searchResultCount": m77,
        "searchSectionsLengthMismatch": m78,
        "security": MessageLookupByLibrary.simpleMessage("Безопасность"),
        "seePublicAlbumLinksInApp": MessageLookupByLibrary.simpleMessage(
            "Просматривать публичные ссылки на альбомы в приложении"),
        "selectALocation":
            MessageLookupByLibrary.simpleMessage("Выбрать местоположение"),
        "selectALocationFirst": MessageLookupByLibrary.simpleMessage(
            "Сначала выберите местоположение"),
        "selectAlbum": MessageLookupByLibrary.simpleMessage("Выбрать альбом"),
        "selectAll": MessageLookupByLibrary.simpleMessage("Выбрать все"),
        "selectAllShort": MessageLookupByLibrary.simpleMessage("Все"),
        "selectCoverPhoto":
            MessageLookupByLibrary.simpleMessage("Выберите обложку"),
        "selectDate": MessageLookupByLibrary.simpleMessage("Выбрать дату"),
        "selectFoldersForBackup": MessageLookupByLibrary.simpleMessage(
            "Выберите папки для резервного копирования"),
        "selectItemsToAdd": MessageLookupByLibrary.simpleMessage(
            "Выберите элементы для добавления"),
        "selectLanguage": MessageLookupByLibrary.simpleMessage("Выберите язык"),
        "selectMailApp": MessageLookupByLibrary.simpleMessage(
            "Выберите почтовое приложение"),
        "selectMorePhotos":
            MessageLookupByLibrary.simpleMessage("Выбрать больше фото"),
        "selectOneDateAndTime":
            MessageLookupByLibrary.simpleMessage("Выбрать одну дату и время"),
        "selectOneDateAndTimeForAll": MessageLookupByLibrary.simpleMessage(
            "Выберите одну дату и время для всех"),
        "selectPersonToLink": MessageLookupByLibrary.simpleMessage(
            "Выберите человека для привязки"),
        "selectReason":
            MessageLookupByLibrary.simpleMessage("Выберите причину"),
        "selectStartOfRange":
            MessageLookupByLibrary.simpleMessage("Выберите начало диапазона"),
        "selectTime": MessageLookupByLibrary.simpleMessage("Выбрать время"),
        "selectYourFace":
            MessageLookupByLibrary.simpleMessage("Выберите своё лицо"),
        "selectYourPlan":
            MessageLookupByLibrary.simpleMessage("Выберите тариф"),
        "selectedAlbums": m79,
        "selectedFilesAreNotOnEnte": MessageLookupByLibrary.simpleMessage(
            "Выбранные файлы отсутствуют в Ente"),
        "selectedFoldersWillBeEncryptedAndBackedUp":
            MessageLookupByLibrary.simpleMessage(
                "Выбранные папки будут зашифрованы и сохранены в резервной копии"),
        "selectedItemsWillBeDeletedFromAllAlbumsAndMoved":
            MessageLookupByLibrary.simpleMessage(
                "Выбранные элементы будут удалены из всех альбомов и перемещены в корзину."),
        "selectedItemsWillBeRemovedFromThisPerson":
            MessageLookupByLibrary.simpleMessage(
                "Выбранные элементы будут отвязаны от этого человека, но не удалены из вашей библиотеки."),
        "selectedPhotos": m80,
        "selectedPhotosWithYours": m81,
        "selfiesWithThem": m82,
        "send": MessageLookupByLibrary.simpleMessage("Отправить"),
        "sendEmail": MessageLookupByLibrary.simpleMessage(
            "Отправить электронное письмо"),
        "sendInvite":
            MessageLookupByLibrary.simpleMessage("Отправить приглашение"),
        "sendLink": MessageLookupByLibrary.simpleMessage("Отправить ссылку"),
        "serverEndpoint":
            MessageLookupByLibrary.simpleMessage("Конечная точка сервера"),
        "sessionExpired":
            MessageLookupByLibrary.simpleMessage("Сессия истекла"),
        "sessionIdMismatch":
            MessageLookupByLibrary.simpleMessage("Несоответствие ID сессии"),
        "setAPassword":
            MessageLookupByLibrary.simpleMessage("Установить пароль"),
        "setAs": MessageLookupByLibrary.simpleMessage("Установить как"),
        "setCover": MessageLookupByLibrary.simpleMessage("Установить обложку"),
        "setLabel": MessageLookupByLibrary.simpleMessage("Установить"),
        "setNewPassword":
            MessageLookupByLibrary.simpleMessage("Установите новый пароль"),
        "setNewPin":
            MessageLookupByLibrary.simpleMessage("Установите новый PIN-код"),
        "setPasswordTitle":
            MessageLookupByLibrary.simpleMessage("Установить пароль"),
        "setRadius": MessageLookupByLibrary.simpleMessage("Установить радиус"),
        "setupComplete":
            MessageLookupByLibrary.simpleMessage("Настройка завершена"),
        "share": MessageLookupByLibrary.simpleMessage("Поделиться"),
        "shareALink":
            MessageLookupByLibrary.simpleMessage("Поделиться ссылкой"),
        "shareAlbumHint": MessageLookupByLibrary.simpleMessage(
            "Откройте альбом и нажмите кнопку «Поделиться» в правом верхнем углу, чтобы поделиться."),
        "shareAnAlbumNow":
            MessageLookupByLibrary.simpleMessage("Поделиться альбомом"),
        "shareLink": MessageLookupByLibrary.simpleMessage("Поделиться ссылкой"),
        "shareMyVerificationID": m83,
        "shareOnlyWithThePeopleYouWant": MessageLookupByLibrary.simpleMessage(
            "Делитесь только с теми, с кем хотите"),
        "shareTextConfirmOthersVerificationID": m84,
        "shareTextRecommendUsingEnte": MessageLookupByLibrary.simpleMessage(
            "Скачай Ente, чтобы мы могли легко делиться фото и видео в оригинальном качестве\n\nhttps://ente.io"),
        "shareTextReferralCode": m85,
        "shareWithNonenteUsers": MessageLookupByLibrary.simpleMessage(
            "Поделиться с пользователями, не использующими Ente"),
        "shareWithPeopleSectionTitle": m86,
        "shareYourFirstAlbum": MessageLookupByLibrary.simpleMessage(
            "Поделитесь своим первым альбомом"),
        "sharedAlbumSectionDescription": MessageLookupByLibrary.simpleMessage(
            "Создавайте общие и совместные альбомы с другими пользователями Ente, включая пользователей на бесплатных тарифах."),
        "sharedByMe": MessageLookupByLibrary.simpleMessage("Я поделился"),
        "sharedByYou": MessageLookupByLibrary.simpleMessage("Вы поделились"),
        "sharedPhotoNotifications":
            MessageLookupByLibrary.simpleMessage("Новые общие фото"),
        "sharedPhotoNotificationsExplanation": MessageLookupByLibrary.simpleMessage(
            "Получать уведомления, когда кто-то добавляет фото в общий альбом, в котором вы состоите"),
        "sharedWith": m87,
        "sharedWithMe":
            MessageLookupByLibrary.simpleMessage("Со мной поделились"),
        "sharedWithYou":
            MessageLookupByLibrary.simpleMessage("Поделились с вами"),
        "sharing": MessageLookupByLibrary.simpleMessage("Отправка..."),
        "shiftDatesAndTime":
            MessageLookupByLibrary.simpleMessage("Сместить даты и время"),
        "showLessFaces":
            MessageLookupByLibrary.simpleMessage("Показывать меньше лиц"),
        "showMemories":
            MessageLookupByLibrary.simpleMessage("Показывать воспоминания"),
        "showMoreFaces":
            MessageLookupByLibrary.simpleMessage("Показывать больше лиц"),
        "showPerson": MessageLookupByLibrary.simpleMessage("Показать человека"),
        "signOutFromOtherDevices":
            MessageLookupByLibrary.simpleMessage("Выйти с других устройств"),
        "signOutOtherBody": MessageLookupByLibrary.simpleMessage(
            "Если вы считаете, что кто-то может знать ваш пароль, вы можете принудительно выйти с других устройств, использующих ваш аккаунт."),
        "signOutOtherDevices":
            MessageLookupByLibrary.simpleMessage("Выйти с других устройств"),
        "signUpTerms": MessageLookupByLibrary.simpleMessage(
            "Я согласен с <u-terms>условиями предоставления услуг</u-terms> и <u-policy>политикой конфиденциальности</u-policy>"),
        "singleFileDeleteFromDevice": m88,
        "singleFileDeleteHighlight": MessageLookupByLibrary.simpleMessage(
            "Оно будет удалено из всех альбомов."),
        "singleFileInBothLocalAndRemote": m89,
        "singleFileInRemoteOnly": m90,
        "skip": MessageLookupByLibrary.simpleMessage("Пропустить"),
        "smartMemories":
            MessageLookupByLibrary.simpleMessage("Умные воспоминания"),
        "social": MessageLookupByLibrary.simpleMessage("Социальные сети"),
        "someItemsAreInBothEnteAndYourDevice": MessageLookupByLibrary.simpleMessage(
            "Некоторые элементы находятся как в Ente, так и на вашем устройстве."),
        "someOfTheFilesYouAreTryingToDeleteAre":
            MessageLookupByLibrary.simpleMessage(
                "Некоторые файлы, которые вы пытаетесь удалить, доступны только на вашем устройстве и не могут быть восстановлены после удаления"),
        "someoneSharingAlbumsWithYouShouldSeeTheSameId":
            MessageLookupByLibrary.simpleMessage(
                "Тот, кто делится с вами альбомами, должен видеть такой же идентификатор на своём устройстве."),
        "somethingWentWrong":
            MessageLookupByLibrary.simpleMessage("Что-то пошло не так"),
        "somethingWentWrongPleaseTryAgain":
            MessageLookupByLibrary.simpleMessage(
                "Что-то пошло не так. Пожалуйста, попробуйте снова"),
        "sorry": MessageLookupByLibrary.simpleMessage("Извините"),
        "sorryBackupFailedDesc": MessageLookupByLibrary.simpleMessage(
            "К сожалению, мы не смогли сделать резервную копию этого файла сейчас, мы повторим попытку позже."),
        "sorryCouldNotAddToFavorites": MessageLookupByLibrary.simpleMessage(
            "Извините, не удалось добавить в избранное!"),
        "sorryCouldNotRemoveFromFavorites":
            MessageLookupByLibrary.simpleMessage(
                "Извините, не удалось удалить из избранного!"),
        "sorryTheCodeYouveEnteredIsIncorrect":
            MessageLookupByLibrary.simpleMessage(
                "Извините, введённый вами код неверен"),
        "sorryWeCouldNotGenerateSecureKeysOnThisDevicennplease":
            MessageLookupByLibrary.simpleMessage(
                "К сожалению, мы не смогли сгенерировать безопасные ключи на этом устройстве.\n\nПожалуйста, зарегистрируйтесь с другого устройства."),
        "sorryWeHadToPauseYourBackups": MessageLookupByLibrary.simpleMessage(
            "Извините, нам пришлось приостановить резервное копирование"),
        "sort": MessageLookupByLibrary.simpleMessage("Сортировать"),
        "sortAlbumsBy": MessageLookupByLibrary.simpleMessage("Сортировать по"),
        "sortNewestFirst":
            MessageLookupByLibrary.simpleMessage("Сначала новые"),
        "sortOldestFirst":
            MessageLookupByLibrary.simpleMessage("Сначала старые"),
        "sparkleSuccess": MessageLookupByLibrary.simpleMessage("✨ Успех"),
        "sportsWithThem": m91,
        "spotlightOnThem": m92,
        "spotlightOnYourself":
            MessageLookupByLibrary.simpleMessage("Вы в центре внимания"),
        "startAccountRecoveryTitle":
            MessageLookupByLibrary.simpleMessage("Начать восстановление"),
        "startBackup": MessageLookupByLibrary.simpleMessage(
            "Начать резервное копирование"),
        "status": MessageLookupByLibrary.simpleMessage("Статус"),
        "stopCastingBody": MessageLookupByLibrary.simpleMessage(
            "Хотите остановить трансляцию?"),
        "stopCastingTitle":
            MessageLookupByLibrary.simpleMessage("Остановить трансляцию"),
        "storage": MessageLookupByLibrary.simpleMessage("Хранилище"),
        "storageBreakupFamily": MessageLookupByLibrary.simpleMessage("Семья"),
        "storageBreakupYou": MessageLookupByLibrary.simpleMessage("Вы"),
        "storageInGB": m93,
        "storageLimitExceeded":
            MessageLookupByLibrary.simpleMessage("Превышен лимит хранилища"),
        "storageUsageInfo": m94,
        "streamDetails":
            MessageLookupByLibrary.simpleMessage("Информация о потоке"),
        "strongStrength": MessageLookupByLibrary.simpleMessage("Высокая"),
        "subAlreadyLinkedErrMessage": m95,
        "subWillBeCancelledOn": m96,
        "subscribe": MessageLookupByLibrary.simpleMessage("Подписаться"),
        "subscribeToEnableSharing": MessageLookupByLibrary.simpleMessage(
            "Вам нужна активная платная подписка, чтобы включить общий доступ."),
        "subscription": MessageLookupByLibrary.simpleMessage("Подписка"),
        "success": MessageLookupByLibrary.simpleMessage("Успех"),
        "successfullyArchived":
            MessageLookupByLibrary.simpleMessage("Успешно архивировано"),
        "successfullyHid":
            MessageLookupByLibrary.simpleMessage("Успешно скрыто"),
        "successfullyUnarchived":
            MessageLookupByLibrary.simpleMessage("Успешно извлечено"),
        "successfullyUnhid":
            MessageLookupByLibrary.simpleMessage("Успешно раскрыто"),
        "suggestFeatures":
            MessageLookupByLibrary.simpleMessage("Предложить идею"),
        "sunrise": MessageLookupByLibrary.simpleMessage("На горизонте"),
        "support": MessageLookupByLibrary.simpleMessage("Поддержка"),
        "syncProgress": m97,
        "syncStopped":
            MessageLookupByLibrary.simpleMessage("Синхронизация остановлена"),
        "syncing": MessageLookupByLibrary.simpleMessage("Синхронизация..."),
        "systemTheme": MessageLookupByLibrary.simpleMessage("Системная"),
        "tapToCopy":
            MessageLookupByLibrary.simpleMessage("нажмите, чтобы скопировать"),
        "tapToEnterCode":
            MessageLookupByLibrary.simpleMessage("Нажмите, чтобы ввести код"),
        "tapToUnlock":
            MessageLookupByLibrary.simpleMessage("Нажмите для разблокировки"),
        "tapToUpload":
            MessageLookupByLibrary.simpleMessage("Нажмите для загрузки"),
        "tapToUploadIsIgnoredDue": m98,
        "tempErrorContactSupportIfPersists": MessageLookupByLibrary.simpleMessage(
            "Похоже, что-то пошло не так. Пожалуйста, повторите попытку через некоторое время. Если ошибка сохраняется, обратитесь в нашу службу поддержки."),
        "terminate": MessageLookupByLibrary.simpleMessage("Завершить"),
        "terminateSession":
            MessageLookupByLibrary.simpleMessage("Завершить сеанс?"),
        "terms": MessageLookupByLibrary.simpleMessage("Условия"),
        "termsOfServicesTitle":
            MessageLookupByLibrary.simpleMessage("Условия использования"),
        "thankYou": MessageLookupByLibrary.simpleMessage("Спасибо"),
        "thankYouForSubscribing":
            MessageLookupByLibrary.simpleMessage("Спасибо за подписку!"),
        "theDownloadCouldNotBeCompleted": MessageLookupByLibrary.simpleMessage(
            "Скачивание не может быть завершено"),
        "theLinkYouAreTryingToAccessHasExpired":
            MessageLookupByLibrary.simpleMessage(
                "Срок действия ссылки, к которой вы обращаетесь, истёк."),
        "thePersonGroupsWillNotBeDisplayed": MessageLookupByLibrary.simpleMessage(
            "Группы людей больше не будут отображаться в разделе людей. Фотографии останутся нетронутыми."),
        "thePersonWillNotBeDisplayed": MessageLookupByLibrary.simpleMessage(
            "Человек больше не будет отображаться в разделе людей. Фотографии останутся нетронутыми."),
        "theRecoveryKeyYouEnteredIsIncorrect":
            MessageLookupByLibrary.simpleMessage(
                "Введённый вами ключ восстановления неверен"),
        "theme": MessageLookupByLibrary.simpleMessage("Тема"),
        "theseItemsWillBeDeletedFromYourDevice":
            MessageLookupByLibrary.simpleMessage(
                "Эти элементы будут удалены с вашего устройства."),
        "theyAlsoGetXGb": m99,
        "theyWillBeDeletedFromAllAlbums": MessageLookupByLibrary.simpleMessage(
            "Они будут удалены из всех альбомов."),
        "thisActionCannotBeUndone": MessageLookupByLibrary.simpleMessage(
            "Это действие нельзя отменить"),
        "thisAlbumAlreadyHDACollaborativeLink":
            MessageLookupByLibrary.simpleMessage(
                "У этого альбома уже есть совместная ссылка"),
        "thisCanBeUsedToRecoverYourAccountIfYou":
            MessageLookupByLibrary.simpleMessage(
                "Это можно использовать для восстановления вашего аккаунта, если вы потеряете свой аутентификатор"),
        "thisDevice": MessageLookupByLibrary.simpleMessage("Это устройство"),
        "thisEmailIsAlreadyInUse": MessageLookupByLibrary.simpleMessage(
            "Эта электронная почта уже используется"),
        "thisImageHasNoExifData": MessageLookupByLibrary.simpleMessage(
            "Это фото не имеет данных EXIF"),
        "thisIsMeExclamation": MessageLookupByLibrary.simpleMessage("Это я!"),
        "thisIsPersonVerificationId": m100,
        "thisIsYourVerificationId": MessageLookupByLibrary.simpleMessage(
            "Это ваш идентификатор подтверждения"),
        "thisWeekThroughTheYears":
            MessageLookupByLibrary.simpleMessage("Эта неделя сквозь годы"),
        "thisWeekXYearsAgo": m101,
        "thisWillLogYouOutOfTheFollowingDevice":
            MessageLookupByLibrary.simpleMessage(
                "Это завершит ваш сеанс на следующем устройстве:"),
        "thisWillLogYouOutOfThisDevice": MessageLookupByLibrary.simpleMessage(
            "Это завершит ваш сеанс на этом устройстве!"),
        "thisWillMakeTheDateAndTimeOfAllSelected":
            MessageLookupByLibrary.simpleMessage(
                "Это сделает дату и время всех выбранных фото одинаковыми."),
        "thisWillRemovePublicLinksOfAllSelectedQuickLinks":
            MessageLookupByLibrary.simpleMessage(
                "Это удалит публичные ссылки всех выбранных быстрых ссылок."),
        "throughTheYears": m102,
        "toEnableAppLockPleaseSetupDevicePasscodeOrScreen":
            MessageLookupByLibrary.simpleMessage(
                "Для блокировки приложения, пожалуйста, настройте код или экран блокировки в настройках устройства."),
        "toHideAPhotoOrVideo":
            MessageLookupByLibrary.simpleMessage("Скрыть фото или видео"),
        "toResetVerifyEmail": MessageLookupByLibrary.simpleMessage(
            "Чтобы сбросить пароль, сначала подтвердите вашу электронную почту."),
        "todaysLogs": MessageLookupByLibrary.simpleMessage("Сегодняшние логи"),
        "tooManyIncorrectAttempts": MessageLookupByLibrary.simpleMessage(
            "Слишком много неудачных попыток"),
        "total": MessageLookupByLibrary.simpleMessage("всего"),
        "totalSize": MessageLookupByLibrary.simpleMessage("Общий размер"),
        "trash": MessageLookupByLibrary.simpleMessage("Корзина"),
        "trashDaysLeft": m103,
        "trim": MessageLookupByLibrary.simpleMessage("Сократить"),
        "tripInYear": m104,
        "tripToLocation": m105,
        "trustedContacts":
            MessageLookupByLibrary.simpleMessage("Доверенные контакты"),
        "trustedInviteBody": m106,
        "tryAgain": MessageLookupByLibrary.simpleMessage("Попробовать снова"),
        "turnOnBackupForAutoUpload": MessageLookupByLibrary.simpleMessage(
            "Включите резервное копирование, чтобы автоматически загружать файлы из этой папки на устройстве в Ente."),
        "twitter": MessageLookupByLibrary.simpleMessage("Twitter"),
        "twoMonthsFreeOnYearlyPlans": MessageLookupByLibrary.simpleMessage(
            "2 месяца в подарок на годовом тарифе"),
        "twofactor": MessageLookupByLibrary.simpleMessage(
            "Двухфакторная аутентификация"),
        "twofactorAuthenticationHasBeenDisabled":
            MessageLookupByLibrary.simpleMessage(
                "Двухфакторная аутентификация отключена"),
        "twofactorAuthenticationPageTitle":
            MessageLookupByLibrary.simpleMessage(
                "Двухфакторная аутентификация"),
        "twofactorAuthenticationSuccessfullyReset":
            MessageLookupByLibrary.simpleMessage(
                "Двухфакторная аутентификация успешно сброшена"),
        "twofactorSetup": MessageLookupByLibrary.simpleMessage(
            "Настройка двухфакторной аутентификации"),
        "typeOfGallerGallerytypeIsNotSupportedForRename": m107,
        "unarchive": MessageLookupByLibrary.simpleMessage("Извлечь из архива"),
        "unarchiveAlbum":
            MessageLookupByLibrary.simpleMessage("Извлечь альбом из архива"),
        "unarchiving": MessageLookupByLibrary.simpleMessage("Извлечение..."),
        "unavailableReferralCode": MessageLookupByLibrary.simpleMessage(
            "Извините, этот код недоступен."),
        "uncategorized": MessageLookupByLibrary.simpleMessage("Без категории"),
        "unhide": MessageLookupByLibrary.simpleMessage("Не скрывать"),
        "unhideToAlbum":
            MessageLookupByLibrary.simpleMessage("Перенести в альбом"),
        "unhiding": MessageLookupByLibrary.simpleMessage("Раскрытие..."),
        "unhidingFilesToAlbum":
            MessageLookupByLibrary.simpleMessage("Перенос файлов в альбом"),
        "unlock": MessageLookupByLibrary.simpleMessage("Разблокировать"),
        "unpinAlbum": MessageLookupByLibrary.simpleMessage("Открепить альбом"),
        "unselectAll": MessageLookupByLibrary.simpleMessage("Отменить выбор"),
        "update": MessageLookupByLibrary.simpleMessage("Обновить"),
        "updateAvailable":
            MessageLookupByLibrary.simpleMessage("Доступно обновление"),
        "updatingFolderSelection":
            MessageLookupByLibrary.simpleMessage("Обновление выбора папок..."),
        "upgrade": MessageLookupByLibrary.simpleMessage("Улучшить"),
        "uploadIsIgnoredDueToIgnorereason": m108,
        "uploadingFilesToAlbum":
            MessageLookupByLibrary.simpleMessage("Загрузка файлов в альбом..."),
        "uploadingMultipleMemories": m109,
        "uploadingSingleMemory": MessageLookupByLibrary.simpleMessage(
            "Сохранение 1 воспоминания..."),
        "upto50OffUntil4thDec":
            MessageLookupByLibrary.simpleMessage("Скидки до 50% до 4 декабря"),
        "usableReferralStorageInfo": MessageLookupByLibrary.simpleMessage(
            "Доступное хранилище ограничено вашим текущим тарифом. Избыточное полученное хранилище автоматически станет доступным при улучшении тарифа."),
        "useAsCover":
            MessageLookupByLibrary.simpleMessage("Использовать для обложки"),
        "useDifferentPlayerInfo": MessageLookupByLibrary.simpleMessage(
            "Проблемы с воспроизведением видео? Нажмите и удерживайте здесь, чтобы попробовать другой плеер."),
        "usePublicLinksForPeopleNotOnEnte":
            MessageLookupByLibrary.simpleMessage(
                "Используйте публичные ссылки для людей, не использующих Ente"),
        "useRecoveryKey": MessageLookupByLibrary.simpleMessage(
            "Использовать ключ восстановления"),
        "useSelectedPhoto":
            MessageLookupByLibrary.simpleMessage("Использовать выбранное фото"),
        "usedSpace": MessageLookupByLibrary.simpleMessage("Использовано места"),
        "validTill": m110,
        "verificationFailedPleaseTryAgain":
            MessageLookupByLibrary.simpleMessage(
                "Проверка не удалась, пожалуйста, попробуйте снова"),
        "verificationId":
            MessageLookupByLibrary.simpleMessage("Идентификатор подтверждения"),
        "verify": MessageLookupByLibrary.simpleMessage("Подтвердить"),
        "verifyEmail": MessageLookupByLibrary.simpleMessage(
            "Подтвердить электронную почту"),
        "verifyEmailID": m111,
        "verifyIDLabel": MessageLookupByLibrary.simpleMessage("Подтвердить"),
        "verifyPasskey":
            MessageLookupByLibrary.simpleMessage("Подтвердить ключ доступа"),
        "verifyPassword":
            MessageLookupByLibrary.simpleMessage("Подтвердить пароль"),
        "verifying": MessageLookupByLibrary.simpleMessage("Проверка..."),
        "verifyingRecoveryKey": MessageLookupByLibrary.simpleMessage(
            "Проверка ключа восстановления..."),
        "videoInfo": MessageLookupByLibrary.simpleMessage("Информация о видео"),
        "videoSmallCase": MessageLookupByLibrary.simpleMessage("видео"),
        "videoStreaming":
            MessageLookupByLibrary.simpleMessage("Потоковое видео"),
        "videos": MessageLookupByLibrary.simpleMessage("Видео"),
        "viewActiveSessions":
            MessageLookupByLibrary.simpleMessage("Просмотр активных сессий"),
        "viewAddOnButton":
            MessageLookupByLibrary.simpleMessage("Посмотреть дополнения"),
        "viewAll": MessageLookupByLibrary.simpleMessage("Посмотреть все"),
        "viewAllExifData":
            MessageLookupByLibrary.simpleMessage("Посмотреть все данные EXIF"),
        "viewLargeFiles": MessageLookupByLibrary.simpleMessage("Большие файлы"),
        "viewLargeFilesDesc": MessageLookupByLibrary.simpleMessage(
            "Узнайте, какие файлы занимают больше всего места."),
        "viewLogs": MessageLookupByLibrary.simpleMessage("Просмотреть логи"),
        "viewPersonToUnlink": m112,
        "viewRecoveryKey":
            MessageLookupByLibrary.simpleMessage("Увидеть ключ восстановления"),
        "viewer": MessageLookupByLibrary.simpleMessage("Зритель"),
        "viewersSuccessfullyAdded": m113,
        "visitWebToManage": MessageLookupByLibrary.simpleMessage(
            "Пожалуйста, посетите web.ente.io для управления вашей подпиской"),
        "waitingForVerification":
            MessageLookupByLibrary.simpleMessage("Ожидание подтверждения..."),
        "waitingForWifi":
            MessageLookupByLibrary.simpleMessage("Ожидание Wi-Fi..."),
        "warning": MessageLookupByLibrary.simpleMessage("Предупреждение"),
        "weAreOpenSource": MessageLookupByLibrary.simpleMessage(
            "У нас открытый исходный код!"),
        "weDontSupportEditingPhotosAndAlbumsThatYouDont":
            MessageLookupByLibrary.simpleMessage(
                "Мы не поддерживаем редактирование фото и альбомов, которые вам пока не принадлежат"),
        "weHaveSendEmailTo": m114,
        "weakStrength": MessageLookupByLibrary.simpleMessage("Низкая"),
        "welcomeBack": MessageLookupByLibrary.simpleMessage("С возвращением!"),
        "whatsNew": MessageLookupByLibrary.simpleMessage("Что нового"),
        "whyAddTrustContact": MessageLookupByLibrary.simpleMessage(
            "Доверенный контакт может помочь в восстановлении ваших данных."),
        "widgets": MessageLookupByLibrary.simpleMessage("Виджеты"),
        "wishThemAHappyBirthday": m115,
        "yearShort": MessageLookupByLibrary.simpleMessage("год"),
        "yearly": MessageLookupByLibrary.simpleMessage("Ежегодно"),
        "yearsAgo": m116,
        "yes": MessageLookupByLibrary.simpleMessage("Да"),
        "yesCancel": MessageLookupByLibrary.simpleMessage("Да, отменить"),
        "yesConvertToViewer":
            MessageLookupByLibrary.simpleMessage("Да, перевести в зрители"),
        "yesDelete": MessageLookupByLibrary.simpleMessage("Да, удалить"),
        "yesDiscardChanges":
            MessageLookupByLibrary.simpleMessage("Да, отменить изменения"),
        "yesIgnore": MessageLookupByLibrary.simpleMessage("Да, игнорировать"),
        "yesLogout": MessageLookupByLibrary.simpleMessage("Да, выйти"),
        "yesRemove": MessageLookupByLibrary.simpleMessage("Да, удалить"),
        "yesRenew": MessageLookupByLibrary.simpleMessage("Да, продлить"),
        "yesResetPerson": MessageLookupByLibrary.simpleMessage(
            "Да, сбросить данные человека"),
        "you": MessageLookupByLibrary.simpleMessage("Вы"),
        "youAndThem": m117,
        "youAreOnAFamilyPlan":
            MessageLookupByLibrary.simpleMessage("Вы на семейном тарифе!"),
        "youAreOnTheLatestVersion": MessageLookupByLibrary.simpleMessage(
            "Вы используете последнюю версию"),
        "youCanAtMaxDoubleYourStorage": MessageLookupByLibrary.simpleMessage(
            "* Вы можете увеличить хранилище максимум в два раза"),
        "youCanManageYourLinksInTheShareTab":
            MessageLookupByLibrary.simpleMessage(
                "Вы можете управлять своими ссылками на вкладке «Поделиться»."),
        "youCanTrySearchingForADifferentQuery":
            MessageLookupByLibrary.simpleMessage(
                "Вы можете попробовать выполнить поиск по другому запросу."),
        "youCannotDowngradeToThisPlan": MessageLookupByLibrary.simpleMessage(
            "Вы не можете понизить до этого тарифа"),
        "youCannotShareWithYourself": MessageLookupByLibrary.simpleMessage(
            "Вы не можете поделиться с самим собой"),
        "youDontHaveAnyArchivedItems": MessageLookupByLibrary.simpleMessage(
            "У вас нет архивных элементов."),
        "youHaveSuccessfullyFreedUp": m118,
        "yourAccountHasBeenDeleted":
            MessageLookupByLibrary.simpleMessage("Ваш аккаунт был удалён"),
        "yourMap": MessageLookupByLibrary.simpleMessage("Ваша карта"),
        "yourPlanWasSuccessfullyDowngraded":
            MessageLookupByLibrary.simpleMessage("Ваш тариф успешно понижен"),
        "yourPlanWasSuccessfullyUpgraded":
            MessageLookupByLibrary.simpleMessage("Ваш тариф успешно повышен"),
        "yourPurchaseWasSuccessful":
            MessageLookupByLibrary.simpleMessage("Ваша покупка прошла успешно"),
        "yourStorageDetailsCouldNotBeFetched":
            MessageLookupByLibrary.simpleMessage(
                "Не удалось получить данные о вашем хранилище"),
        "yourSubscriptionHasExpired": MessageLookupByLibrary.simpleMessage(
            "Срок действия вашей подписки истёк"),
        "yourSubscriptionWasUpdatedSuccessfully":
            MessageLookupByLibrary.simpleMessage(
                "Ваша подписка успешно обновлена"),
        "yourVerificationCodeHasExpired": MessageLookupByLibrary.simpleMessage(
            "Срок действия вашего кода подтверждения истёк"),
        "youveNoDuplicateFilesThatCanBeCleared":
            MessageLookupByLibrary.simpleMessage(
                "У вас нет дубликатов файлов, которые можно удалить"),
        "youveNoFilesInThisAlbumThatCanBeDeleted":
            MessageLookupByLibrary.simpleMessage(
                "В этом альбоме нет файлов, которые можно удалить"),
        "zoomOutToSeePhotos": MessageLookupByLibrary.simpleMessage(
            "Уменьшите масштаб, чтобы увидеть фото")
      };
>>>>>>> 7d9cfd85
}<|MERGE_RESOLUTION|>--- conflicted
+++ resolved
@@ -57,7 +57,12 @@
       "${user} не сможет добавлять новые фото в этот альбом\n\nЭтот пользователь всё ещё сможет удалять существующие фото, добавленные им";
 
   static String m14(isFamilyMember, storageAmountInGb) =>
-      "${Intl.select(isFamilyMember, {'true': 'Ваша семья получила ${storageAmountInGb} ГБ на данный момент', 'false': 'Вы получили ${storageAmountInGb} ГБ на данный момент', 'other': 'Вы получили ${storageAmountInGb} ГБ на данный момент!'})}";
+      "${Intl.select(isFamilyMember, {
+            'true':
+                'Ваша семья получила ${storageAmountInGb} ГБ на данный момент',
+            'false': 'Вы получили ${storageAmountInGb} ГБ на данный момент',
+            'other': 'Вы получили ${storageAmountInGb} ГБ на данный момент!'
+          })}";
 
   static String m15(albumName) => "Совместная ссылка создана для ${albumName}";
 
@@ -329,2640 +334,96 @@
 
   final messages = _notInlinedMessages(_notInlinedMessages);
   static Map<String, Function> _notInlinedMessages(_) => <String, Function>{
-<<<<<<< HEAD
-    "aNewVersionOfEnteIsAvailable": MessageLookupByLibrary.simpleMessage(
-      "Доступна новая версия Ente.",
-    ),
-    "about": MessageLookupByLibrary.simpleMessage("О программе"),
-    "acceptTrustInvite": MessageLookupByLibrary.simpleMessage(
-      "Принять приглашение",
-    ),
-    "account": MessageLookupByLibrary.simpleMessage("Аккаунт"),
-    "accountIsAlreadyConfigured": MessageLookupByLibrary.simpleMessage(
-      "Аккаунт уже настроен.",
-    ),
-    "accountOwnerPersonAppbarTitle": m0,
-    "accountWelcomeBack": MessageLookupByLibrary.simpleMessage(
-      "С возвращением!",
-    ),
-    "ackPasswordLostWarning": MessageLookupByLibrary.simpleMessage(
-      "Я понимаю, что если я потеряю пароль, я могу потерять свои данные, так как они <underline>защищены сквозным шифрованием</underline>.",
-    ),
-    "actionNotSupportedOnFavouritesAlbum": MessageLookupByLibrary.simpleMessage(
-      "Действие не поддерживается в альбоме «Избранное»",
-    ),
-    "activeSessions": MessageLookupByLibrary.simpleMessage("Активные сеансы"),
-    "add": MessageLookupByLibrary.simpleMessage("Добавить"),
-    "addAName": MessageLookupByLibrary.simpleMessage("Добавить имя"),
-    "addANewEmail": MessageLookupByLibrary.simpleMessage(
-      "Добавьте новую электронную почту",
-    ),
-    "addAlbumWidgetPrompt": MessageLookupByLibrary.simpleMessage(
-      "Добавьте виджет альбома на главный экран и вернитесь сюда, чтобы настроить его.",
-    ),
-    "addCollaborator": MessageLookupByLibrary.simpleMessage(
-      "Добавить соавтора",
-    ),
-    "addCollaborators": m1,
-    "addFiles": MessageLookupByLibrary.simpleMessage("Добавить файлы"),
-    "addFromDevice": MessageLookupByLibrary.simpleMessage(
-      "Добавить с устройства",
-    ),
-    "addItem": m2,
-    "addLocation": MessageLookupByLibrary.simpleMessage(
-      "Добавить местоположение",
-    ),
-    "addLocationButton": MessageLookupByLibrary.simpleMessage("Добавить"),
-    "addMemoriesWidgetPrompt": MessageLookupByLibrary.simpleMessage(
-      "Добавьте виджет воспоминаний на главный экран и вернитесь сюда, чтобы настроить его.",
-    ),
-    "addMore": MessageLookupByLibrary.simpleMessage("Добавить ещё"),
-    "addName": MessageLookupByLibrary.simpleMessage("Добавить имя"),
-    "addNameOrMerge": MessageLookupByLibrary.simpleMessage(
-      "Добавить имя или объединить",
-    ),
-    "addNew": MessageLookupByLibrary.simpleMessage("Добавить новое"),
-    "addNewPerson": MessageLookupByLibrary.simpleMessage(
-      "Добавить нового человека",
-    ),
-    "addOnPageSubtitle": MessageLookupByLibrary.simpleMessage(
-      "Подробности дополнений",
-    ),
-    "addOnValidTill": m3,
-    "addOns": MessageLookupByLibrary.simpleMessage("Дополнения"),
-    "addParticipants": MessageLookupByLibrary.simpleMessage(
-      "Добавить участников",
-    ),
-    "addPeopleWidgetPrompt": MessageLookupByLibrary.simpleMessage(
-      "Добавьте виджет людей на главный экран и вернитесь сюда, чтобы настроить его.",
-    ),
-    "addPhotos": MessageLookupByLibrary.simpleMessage("Добавить фото"),
-    "addSelected": MessageLookupByLibrary.simpleMessage("Добавить выбранные"),
-    "addToAlbum": MessageLookupByLibrary.simpleMessage("Добавить в альбом"),
-    "addToEnte": MessageLookupByLibrary.simpleMessage("Добавить в Ente"),
-    "addToHiddenAlbum": MessageLookupByLibrary.simpleMessage(
-      "Добавить в скрытый альбом",
-    ),
-    "addTrustedContact": MessageLookupByLibrary.simpleMessage(
-      "Добавить доверенный контакт",
-    ),
-    "addViewer": MessageLookupByLibrary.simpleMessage("Добавить зрителя"),
-    "addViewers": m4,
-    "addYourPhotosNow": MessageLookupByLibrary.simpleMessage(
-      "Добавьте ваши фото",
-    ),
-    "addedAs": MessageLookupByLibrary.simpleMessage("Добавлен как"),
-    "addedBy": m5,
-    "addedSuccessfullyTo": m6,
-    "addingToFavorites": MessageLookupByLibrary.simpleMessage(
-      "Добавление в избранное...",
-    ),
-    "admiringThem": m7,
-    "advanced": MessageLookupByLibrary.simpleMessage("Расширенные"),
-    "advancedSettings": MessageLookupByLibrary.simpleMessage("Расширенные"),
-    "after1Day": MessageLookupByLibrary.simpleMessage("Через 1 день"),
-    "after1Hour": MessageLookupByLibrary.simpleMessage("Через 1 час"),
-    "after1Month": MessageLookupByLibrary.simpleMessage("Через 1 месяц"),
-    "after1Week": MessageLookupByLibrary.simpleMessage("Через 1 неделю"),
-    "after1Year": MessageLookupByLibrary.simpleMessage("Через 1 год"),
-    "albumOwner": MessageLookupByLibrary.simpleMessage("Владелец"),
-    "albumParticipantsCount": m8,
-    "albumTitle": MessageLookupByLibrary.simpleMessage("Название альбома"),
-    "albumUpdated": MessageLookupByLibrary.simpleMessage("Альбом обновлён"),
-    "albums": MessageLookupByLibrary.simpleMessage("Альбомы"),
-    "albumsWidgetDesc": MessageLookupByLibrary.simpleMessage(
-      "Выберите альбомы, которые вы хотите видеть на главном экране.",
-    ),
-    "allClear": MessageLookupByLibrary.simpleMessage("✨ Всё чисто"),
-    "allMemoriesPreserved": MessageLookupByLibrary.simpleMessage(
-      "Все воспоминания сохранены",
-    ),
-    "allPersonGroupingWillReset": MessageLookupByLibrary.simpleMessage(
-      "Все группы этого человека будут сброшены, и вы потеряете все предложения для него",
-    ),
-    "allUnnamedGroupsWillBeMergedIntoTheSelectedPerson":
-        MessageLookupByLibrary.simpleMessage(
-          "Все неназванные группы будут объединены в выбранного человека. Это можно отменить в обзоре истории предложений для данного человека.",
-        ),
-    "allWillShiftRangeBasedOnFirst": MessageLookupByLibrary.simpleMessage(
-      "Это первое фото в группе. Остальные выбранные фото автоматически сместятся на основе новой даты",
-    ),
-    "allow": MessageLookupByLibrary.simpleMessage("Разрешить"),
-    "allowAddPhotosDescription": MessageLookupByLibrary.simpleMessage(
-      "Разрешить людям с этой ссылкой добавлять фото в общий альбом.",
-    ),
-    "allowAddingPhotos": MessageLookupByLibrary.simpleMessage(
-      "Разрешить добавление фото",
-    ),
-    "allowAppToOpenSharedAlbumLinks": MessageLookupByLibrary.simpleMessage(
-      "Разрешить приложению открывать ссылки на общие альбомы",
-    ),
-    "allowDownloads": MessageLookupByLibrary.simpleMessage(
-      "Разрешить скачивание",
-    ),
-    "allowPeopleToAddPhotos": MessageLookupByLibrary.simpleMessage(
-      "Разрешить людям добавлять фото",
-    ),
-    "allowPermBody": MessageLookupByLibrary.simpleMessage(
-      "Пожалуйста, разрешите доступ к вашим фото через настройки устройства, чтобы Ente мог отображать и сохранять вашу библиотеку.",
-    ),
-    "allowPermTitle": MessageLookupByLibrary.simpleMessage(
-      "Разрешить доступ к фото",
-    ),
-    "androidBiometricHint": MessageLookupByLibrary.simpleMessage(
-      "Подтвердите личность",
-    ),
-    "androidBiometricNotRecognized": MessageLookupByLibrary.simpleMessage(
-      "Не распознано. Попробуйте снова.",
-    ),
-    "androidBiometricRequiredTitle": MessageLookupByLibrary.simpleMessage(
-      "Требуется биометрия",
-    ),
-    "androidBiometricSuccess": MessageLookupByLibrary.simpleMessage("Успешно"),
-    "androidCancelButton": MessageLookupByLibrary.simpleMessage("Отмена"),
-    "androidDeviceCredentialsRequiredTitle":
-        MessageLookupByLibrary.simpleMessage(
-          "Требуются учётные данные устройства",
-        ),
-    "androidDeviceCredentialsSetupDescription":
-        MessageLookupByLibrary.simpleMessage(
-          "Требуются учётные данные устройства",
-        ),
-    "androidGoToSettingsDescription": MessageLookupByLibrary.simpleMessage(
-      "Биометрическая аутентификация не настроена. Перейдите в «Настройки» → «Безопасность», чтобы добавить её.",
-    ),
-    "androidIosWebDesktop": MessageLookupByLibrary.simpleMessage(
-      "Android, iOS, браузер, компьютер",
-    ),
-    "androidSignInTitle": MessageLookupByLibrary.simpleMessage(
-      "Требуется аутентификация",
-    ),
-    "appIcon": MessageLookupByLibrary.simpleMessage("Иконка приложения"),
-    "appLock": MessageLookupByLibrary.simpleMessage("Блокировка приложения"),
-    "appLockDescriptions": MessageLookupByLibrary.simpleMessage(
-      "Выберите между экраном блокировки устройства и пользовательским с PIN-кодом или паролем.",
-    ),
-    "appVersion": m9,
-    "appleId": MessageLookupByLibrary.simpleMessage("Идентификатор Apple"),
-    "apply": MessageLookupByLibrary.simpleMessage("Применить"),
-    "applyCodeTitle": MessageLookupByLibrary.simpleMessage("Применить код"),
-    "appstoreSubscription": MessageLookupByLibrary.simpleMessage(
-      "Подписка AppStore",
-    ),
-    "archive": MessageLookupByLibrary.simpleMessage("Архив"),
-    "archiveAlbum": MessageLookupByLibrary.simpleMessage("Архивировать альбом"),
-    "archiving": MessageLookupByLibrary.simpleMessage("Архивация..."),
-    "areThey": MessageLookupByLibrary.simpleMessage("Они "),
-    "areYouSureRemoveThisFaceFromPerson": MessageLookupByLibrary.simpleMessage(
-      "Вы уверены, что хотите удалить лицо этого человека?",
-    ),
-    "areYouSureThatYouWantToLeaveTheFamily":
-        MessageLookupByLibrary.simpleMessage(
-          "Вы уверены, что хотите покинуть семейный тариф?",
-        ),
-    "areYouSureYouWantToCancel": MessageLookupByLibrary.simpleMessage(
-      "Вы уверены, что хотите отменить?",
-    ),
-    "areYouSureYouWantToChangeYourPlan": MessageLookupByLibrary.simpleMessage(
-      "Вы уверены, что хотите сменить тариф?",
-    ),
-    "areYouSureYouWantToExit": MessageLookupByLibrary.simpleMessage(
-      "Вы уверены, что хотите выйти?",
-    ),
-    "areYouSureYouWantToIgnoreThesePersons":
-        MessageLookupByLibrary.simpleMessage(
-          "Вы уверены, что хотите игнорировать этих людей?",
-        ),
-    "areYouSureYouWantToIgnoreThisPerson": MessageLookupByLibrary.simpleMessage(
-      "Вы уверены, что хотите игнорировать этого человека?",
-    ),
-    "areYouSureYouWantToLogout": MessageLookupByLibrary.simpleMessage(
-      "Вы уверены, что хотите выйти?",
-    ),
-    "areYouSureYouWantToMergeThem": MessageLookupByLibrary.simpleMessage(
-      "Вы уверены, что хотите их объединить?",
-    ),
-    "areYouSureYouWantToRenew": MessageLookupByLibrary.simpleMessage(
-      "Вы уверены, что хотите продлить?",
-    ),
-    "areYouSureYouWantToResetThisPerson": MessageLookupByLibrary.simpleMessage(
-      "Вы уверены, что хотите сбросить данные этого человека?",
-    ),
-    "askCancelReason": MessageLookupByLibrary.simpleMessage(
-      "Ваша подписка была отменена. Не хотели бы вы поделиться причиной?",
-    ),
-    "askDeleteReason": MessageLookupByLibrary.simpleMessage(
-      "Какова основная причина удаления вашего аккаунта?",
-    ),
-    "askYourLovedOnesToShare": MessageLookupByLibrary.simpleMessage(
-      "Попросите близких поделиться",
-    ),
-    "atAFalloutShelter": MessageLookupByLibrary.simpleMessage("в бункере"),
-    "authToChangeEmailVerificationSetting": MessageLookupByLibrary.simpleMessage(
-      "Пожалуйста, авторизуйтесь для изменения настроек подтверждения электронной почты",
-    ),
-    "authToChangeLockscreenSetting": MessageLookupByLibrary.simpleMessage(
-      "Пожалуйста, авторизуйтесь для изменения настроек экрана блокировки",
-    ),
-    "authToChangeYourEmail": MessageLookupByLibrary.simpleMessage(
-      "Пожалуйста, авторизуйтесь для смены электронной почты",
-    ),
-    "authToChangeYourPassword": MessageLookupByLibrary.simpleMessage(
-      "Пожалуйста, авторизуйтесь для смены пароля",
-    ),
-    "authToConfigureTwofactorAuthentication":
-        MessageLookupByLibrary.simpleMessage(
-          "Пожалуйста, авторизуйтесь для настройки двухфакторной аутентификации",
-        ),
-    "authToInitiateAccountDeletion": MessageLookupByLibrary.simpleMessage(
-      "Пожалуйста, авторизуйтесь для начала процедуры удаления аккаунта",
-    ),
-    "authToManageLegacy": MessageLookupByLibrary.simpleMessage(
-      "Пожалуйста, авторизуйтесь для управления доверенными контактами",
-    ),
-    "authToViewPasskey": MessageLookupByLibrary.simpleMessage(
-      "Пожалуйста, авторизуйтесь для просмотра ключа доступа",
-    ),
-    "authToViewTrashedFiles": MessageLookupByLibrary.simpleMessage(
-      "Пожалуйста, авторизуйтесь для просмотра удалённых файлов",
-    ),
-    "authToViewYourActiveSessions": MessageLookupByLibrary.simpleMessage(
-      "Пожалуйста, авторизуйтесь для просмотра активных сессий",
-    ),
-    "authToViewYourHiddenFiles": MessageLookupByLibrary.simpleMessage(
-      "Пожалуйста, авторизуйтесь для просмотра скрытых файлов",
-    ),
-    "authToViewYourMemories": MessageLookupByLibrary.simpleMessage(
-      "Пожалуйста, авторизуйтесь для просмотра воспоминаний",
-    ),
-    "authToViewYourRecoveryKey": MessageLookupByLibrary.simpleMessage(
-      "Пожалуйста, авторизуйтесь для просмотра ключа восстановления",
-    ),
-    "authenticating": MessageLookupByLibrary.simpleMessage("Аутентификация..."),
-    "authenticationFailedPleaseTryAgain": MessageLookupByLibrary.simpleMessage(
-      "Аутентификация не удалась, пожалуйста, попробуйте снова",
-    ),
-    "authenticationSuccessful": MessageLookupByLibrary.simpleMessage(
-      "Аутентификация прошла успешно!",
-    ),
-    "autoCastDialogBody": MessageLookupByLibrary.simpleMessage(
-      "Здесь вы увидите доступные устройства.",
-    ),
-    "autoCastiOSPermission": MessageLookupByLibrary.simpleMessage(
-      "Убедитесь, что для приложения Ente Photos включены разрешения локальной сети в настройках.",
-    ),
-    "autoLock": MessageLookupByLibrary.simpleMessage("Автоблокировка"),
-    "autoLockFeatureDescription": MessageLookupByLibrary.simpleMessage(
-      "Спустя какое время приложение блокируется после перехода в фоновый режим",
-    ),
-    "autoLogoutMessage": MessageLookupByLibrary.simpleMessage(
-      "Из-за технического сбоя вы были выведены из системы. Приносим извинения за неудобства.",
-    ),
-    "autoPair": MessageLookupByLibrary.simpleMessage("Автоподключение"),
-    "autoPairDesc": MessageLookupByLibrary.simpleMessage(
-      "Автоподключение работает только с устройствами, поддерживающими Chromecast.",
-    ),
-    "available": MessageLookupByLibrary.simpleMessage("Доступно"),
-    "availableStorageSpace": m10,
-    "backedUpFolders": MessageLookupByLibrary.simpleMessage(
-      "Папки для резервного копирования",
-    ),
-    "backgroundWithThem": m11,
-    "backup": MessageLookupByLibrary.simpleMessage("Резервное копирование"),
-    "backupFailed": MessageLookupByLibrary.simpleMessage(
-      "Резервное копирование не удалось",
-    ),
-    "backupFile": MessageLookupByLibrary.simpleMessage(
-      "Резервное копирование файла",
-    ),
-    "backupOverMobileData": MessageLookupByLibrary.simpleMessage(
-      "Резервное копирование через мобильный интернет",
-    ),
-    "backupSettings": MessageLookupByLibrary.simpleMessage(
-      "Настройки резервного копирования",
-    ),
-    "backupStatus": MessageLookupByLibrary.simpleMessage(
-      "Статус резервного копирования",
-    ),
-    "backupStatusDescription": MessageLookupByLibrary.simpleMessage(
-      "Элементы, сохранённые в резервной копии, появятся здесь",
-    ),
-    "backupVideos": MessageLookupByLibrary.simpleMessage(
-      "Резервное копирование видео",
-    ),
-    "beach": MessageLookupByLibrary.simpleMessage("Песок и море"),
-    "birthday": MessageLookupByLibrary.simpleMessage("День рождения"),
-    "birthdayNotifications": MessageLookupByLibrary.simpleMessage(
-      "Уведомления о днях рождения",
-    ),
-    "birthdays": MessageLookupByLibrary.simpleMessage("Дни рождения"),
-    "blackFridaySale": MessageLookupByLibrary.simpleMessage(
-      "Распродажа в \"Черную пятницу\"",
-    ),
-    "blog": MessageLookupByLibrary.simpleMessage("Блог"),
-    "cLDesc1": MessageLookupByLibrary.simpleMessage(
-      "В результате бета-тестирования потоковой передачи видео и работы над возобновляемыми загрузками и скачиваниями мы увеличили лимит загружаемых файлов до 10 ГБ. Теперь это доступно как в настольных, так и в мобильных приложениях.",
-    ),
-    "cLDesc2": MessageLookupByLibrary.simpleMessage(
-      "Фоновая загрузка теперь поддерживается не только на устройствах Android, но и на iOS. Не нужно открывать приложение для резервного копирования последних фотографий и видео.",
-    ),
-    "cLDesc3": MessageLookupByLibrary.simpleMessage(
-      "Мы внесли значительные улучшения в работу с воспоминаниями, включая автовоспроизведение, переход к следующему воспоминанию и многое другое.",
-    ),
-    "cLDesc4": MessageLookupByLibrary.simpleMessage(
-      "Наряду с рядом внутренних улучшений теперь стало гораздо проще просматривать все обнаруженные лица, оставлять отзывы о похожих лицах, а также добавлять/удалять лица с одной фотографии.",
-    ),
-    "cLDesc5": MessageLookupByLibrary.simpleMessage(
-      "Теперь вы будете получать уведомления о всех днях рождениях, которые вы сохранили на Ente, а также коллекцию их лучших фотографий.",
-    ),
-    "cLDesc6": MessageLookupByLibrary.simpleMessage(
-      "Больше не нужно ждать завершения загрузки/скачивания, прежде чем закрыть приложение. Все загрузки и скачивания теперь можно приостановить и возобновить с того места, где вы остановились.",
-    ),
-    "cLTitle1": MessageLookupByLibrary.simpleMessage(
-      "Загрузка больших видеофайлов",
-    ),
-    "cLTitle2": MessageLookupByLibrary.simpleMessage("Фоновая загрузка"),
-    "cLTitle3": MessageLookupByLibrary.simpleMessage(
-      "Автовоспроизведение воспоминаний",
-    ),
-    "cLTitle4": MessageLookupByLibrary.simpleMessage(
-      "Улучшенное распознавание лиц",
-    ),
-    "cLTitle5": MessageLookupByLibrary.simpleMessage(
-      "Уведомления о днях рождения",
-    ),
-    "cLTitle6": MessageLookupByLibrary.simpleMessage(
-      "Возобновляемые загрузки и скачивания",
-    ),
-    "cachedData": MessageLookupByLibrary.simpleMessage("Кэшированные данные"),
-    "calculating": MessageLookupByLibrary.simpleMessage("Подсчёт..."),
-    "canNotOpenBody": MessageLookupByLibrary.simpleMessage(
-      "Извините, этот альбом не может быть открыт в приложении.",
-    ),
-    "canNotOpenTitle": MessageLookupByLibrary.simpleMessage(
-      "Не удаётся открыть этот альбом",
-    ),
-    "canNotUploadToAlbumsOwnedByOthers": MessageLookupByLibrary.simpleMessage(
-      "Нельзя загружать в альбомы, принадлежащие другим",
-    ),
-    "canOnlyCreateLinkForFilesOwnedByYou": MessageLookupByLibrary.simpleMessage(
-      "Можно создать ссылку только для ваших файлов",
-    ),
-    "canOnlyRemoveFilesOwnedByYou": MessageLookupByLibrary.simpleMessage(
-      "Можно удалять только файлы, принадлежащие вам",
-    ),
-    "cancel": MessageLookupByLibrary.simpleMessage("Отменить"),
-    "cancelAccountRecovery": MessageLookupByLibrary.simpleMessage(
-      "Отменить восстановление",
-    ),
-    "cancelAccountRecoveryBody": MessageLookupByLibrary.simpleMessage(
-      "Вы уверены, что хотите отменить восстановление?",
-    ),
-    "cancelOtherSubscription": m12,
-    "cancelSubscription": MessageLookupByLibrary.simpleMessage(
-      "Отменить подписку",
-    ),
-    "cannotAddMorePhotosAfterBecomingViewer": m13,
-    "cannotDeleteSharedFiles": MessageLookupByLibrary.simpleMessage(
-      "Нельзя удалить общие файлы",
-    ),
-    "castAlbum": MessageLookupByLibrary.simpleMessage("Транслировать альбом"),
-    "castIPMismatchBody": MessageLookupByLibrary.simpleMessage(
-      "Пожалуйста, убедитесь, что вы находитесь в одной сети с телевизором.",
-    ),
-    "castIPMismatchTitle": MessageLookupByLibrary.simpleMessage(
-      "Не удалось транслировать альбом",
-    ),
-    "castInstruction": MessageLookupByLibrary.simpleMessage(
-      "Посетите cast.ente.io на устройстве, которое хотите подключить.\n\nВведите код ниже, чтобы воспроизвести альбом на телевизоре.",
-    ),
-    "centerPoint": MessageLookupByLibrary.simpleMessage("Центральная точка"),
-    "change": MessageLookupByLibrary.simpleMessage("Изменить"),
-    "changeEmail": MessageLookupByLibrary.simpleMessage(
-      "Изменить адрес электронной почты",
-    ),
-    "changeLocationOfSelectedItems": MessageLookupByLibrary.simpleMessage(
-      "Изменить местоположение выбранных элементов?",
-    ),
-    "changePassword": MessageLookupByLibrary.simpleMessage("Сменить пароль"),
-    "changePasswordTitle": MessageLookupByLibrary.simpleMessage(
-      "Изменить пароль",
-    ),
-    "changePermissions": MessageLookupByLibrary.simpleMessage(
-      "Изменить разрешения?",
-    ),
-    "changeYourReferralCode": MessageLookupByLibrary.simpleMessage(
-      "Изменить ваш реферальный код",
-    ),
-    "checkForUpdates": MessageLookupByLibrary.simpleMessage(
-      "Проверить обновления",
-    ),
-    "checkInboxAndSpamFolder": MessageLookupByLibrary.simpleMessage(
-      "Пожалуйста, проверьте ваш почтовый ящик (и спам) для завершения верификации",
-    ),
-    "checkStatus": MessageLookupByLibrary.simpleMessage("Проверить статус"),
-    "checking": MessageLookupByLibrary.simpleMessage("Проверка..."),
-    "checkingModels": MessageLookupByLibrary.simpleMessage(
-      "Проверка моделей...",
-    ),
-    "city": MessageLookupByLibrary.simpleMessage("В городе"),
-    "claimFreeStorage": MessageLookupByLibrary.simpleMessage(
-      "Получить бесплатное хранилище",
-    ),
-    "claimMore": MessageLookupByLibrary.simpleMessage("Получите больше!"),
-    "claimed": MessageLookupByLibrary.simpleMessage("Получено"),
-    "claimedStorageSoFar": m14,
-    "cleanUncategorized": MessageLookupByLibrary.simpleMessage(
-      "Очистить «Без категории»",
-    ),
-    "cleanUncategorizedDescription": MessageLookupByLibrary.simpleMessage(
-      "Удалить из «Без категории» все файлы, присутствующие в других альбомах",
-    ),
-    "clearCaches": MessageLookupByLibrary.simpleMessage("Очистить кэш"),
-    "clearIndexes": MessageLookupByLibrary.simpleMessage("Удалить индексы"),
-    "click": MessageLookupByLibrary.simpleMessage("• Нажмите"),
-    "clickOnTheOverflowMenu": MessageLookupByLibrary.simpleMessage(
-      "• Нажмите на меню дополнительных действий",
-    ),
-    "clickToInstallOurBestVersionYet": MessageLookupByLibrary.simpleMessage(
-      "Нажмите, чтобы установить нашу лучшую версию",
-    ),
-    "close": MessageLookupByLibrary.simpleMessage("Закрыть"),
-    "clubByCaptureTime": MessageLookupByLibrary.simpleMessage(
-      "Группировать по времени съёмки",
-    ),
-    "clubByFileName": MessageLookupByLibrary.simpleMessage(
-      "Группировать по имени файла",
-    ),
-    "clusteringProgress": MessageLookupByLibrary.simpleMessage(
-      "Прогресс кластеризации",
-    ),
-    "codeAppliedPageTitle": MessageLookupByLibrary.simpleMessage(
-      "Код применён",
-    ),
-    "codeChangeLimitReached": MessageLookupByLibrary.simpleMessage(
-      "Извините, вы достигли лимита изменений кода.",
-    ),
-    "codeCopiedToClipboard": MessageLookupByLibrary.simpleMessage(
-      "Код скопирован в буфер обмена",
-    ),
-    "codeUsedByYou": MessageLookupByLibrary.simpleMessage(
-      "Код, использованный вами",
-    ),
-    "collabLinkSectionDescription": MessageLookupByLibrary.simpleMessage(
-      "Создайте ссылку, чтобы люди могли добавлять и просматривать фото в вашем общем альбоме без использования приложения или аккаунта Ente. Это отлично подходит для сбора фото с мероприятий.",
-    ),
-    "collaborativeLink": MessageLookupByLibrary.simpleMessage(
-      "Совместная ссылка",
-    ),
-    "collaborativeLinkCreatedFor": m15,
-    "collaborator": MessageLookupByLibrary.simpleMessage("Соавтор"),
-    "collaboratorsCanAddPhotosAndVideosToTheSharedAlbum":
-        MessageLookupByLibrary.simpleMessage(
-          "Соавторы могут добавлять фото и видео в общий альбом.",
-        ),
-    "collaboratorsSuccessfullyAdded": m16,
-    "collageLayout": MessageLookupByLibrary.simpleMessage("Макет"),
-    "collageSaved": MessageLookupByLibrary.simpleMessage(
-      "Коллаж сохранён в галерее",
-    ),
-    "collect": MessageLookupByLibrary.simpleMessage("Собрать"),
-    "collectEventPhotos": MessageLookupByLibrary.simpleMessage(
-      "Собрать фото с мероприятия",
-    ),
-    "collectPhotos": MessageLookupByLibrary.simpleMessage("Сбор фото"),
-    "collectPhotosDescription": MessageLookupByLibrary.simpleMessage(
-      "Создайте ссылку, по которой ваши друзья смогут загружать фото в оригинальном качестве.",
-    ),
-    "color": MessageLookupByLibrary.simpleMessage("Цвет"),
-    "configuration": MessageLookupByLibrary.simpleMessage("Настройки"),
-    "confirm": MessageLookupByLibrary.simpleMessage("Подтвердить"),
-    "confirm2FADisable": MessageLookupByLibrary.simpleMessage(
-      "Вы уверены, что хотите отключить двухфакторную аутентификацию?",
-    ),
-    "confirmAccountDeletion": MessageLookupByLibrary.simpleMessage(
-      "Подтвердить удаление аккаунта",
-    ),
-    "confirmAddingTrustedContact": m17,
-    "confirmDeletePrompt": MessageLookupByLibrary.simpleMessage(
-      "Да, я хочу навсегда удалить этот аккаунт и все его данные во всех приложениях.",
-    ),
-    "confirmPassword": MessageLookupByLibrary.simpleMessage(
-      "Подтвердите пароль",
-    ),
-    "confirmPlanChange": MessageLookupByLibrary.simpleMessage(
-      "Подтвердить смену тарифа",
-    ),
-    "confirmRecoveryKey": MessageLookupByLibrary.simpleMessage(
-      "Подтвердить ключ восстановления",
-    ),
-    "confirmYourRecoveryKey": MessageLookupByLibrary.simpleMessage(
-      "Подтвердите ваш ключ восстановления",
-    ),
-    "connectToDevice": MessageLookupByLibrary.simpleMessage(
-      "Подключиться к устройству",
-    ),
-    "contactFamilyAdmin": m18,
-    "contactSupport": MessageLookupByLibrary.simpleMessage(
-      "Связаться с поддержкой",
-    ),
-    "contactToManageSubscription": m19,
-    "contacts": MessageLookupByLibrary.simpleMessage("Контакты"),
-    "contents": MessageLookupByLibrary.simpleMessage("Содержимое"),
-    "continueLabel": MessageLookupByLibrary.simpleMessage("Продолжить"),
-    "continueOnFreeTrial": MessageLookupByLibrary.simpleMessage(
-      "Продолжить с бесплатным пробным периодом",
-    ),
-    "convertToAlbum": MessageLookupByLibrary.simpleMessage(
-      "Преобразовать в альбом",
-    ),
-    "copyEmailAddress": MessageLookupByLibrary.simpleMessage(
-      "Скопировать адрес электронной почты",
-    ),
-    "copyLink": MessageLookupByLibrary.simpleMessage("Скопировать ссылку"),
-    "copypasteThisCodentoYourAuthenticatorApp":
-        MessageLookupByLibrary.simpleMessage(
-          "Скопируйте этот код\nв ваше приложение для аутентификации",
-        ),
-    "couldNotBackUpTryLater": MessageLookupByLibrary.simpleMessage(
-      "Нам не удалось создать резервную копию ваших данных.\nМы повторим попытку позже.",
-    ),
-    "couldNotFreeUpSpace": MessageLookupByLibrary.simpleMessage(
-      "Не удалось освободить место",
-    ),
-    "couldNotUpdateSubscription": MessageLookupByLibrary.simpleMessage(
-      "Не удалось обновить подписку",
-    ),
-    "count": MessageLookupByLibrary.simpleMessage("Количество"),
-    "crashReporting": MessageLookupByLibrary.simpleMessage("Отчёты об ошибках"),
-    "create": MessageLookupByLibrary.simpleMessage("Создать"),
-    "createAccount": MessageLookupByLibrary.simpleMessage("Создать аккаунт"),
-    "createAlbumActionHint": MessageLookupByLibrary.simpleMessage(
-      "Нажмите и удерживайте, чтобы выбрать фото, и нажмите «+», чтобы создать альбом",
-    ),
-    "createCollaborativeLink": MessageLookupByLibrary.simpleMessage(
-      "Создать совместную ссылку",
-    ),
-    "createCollage": MessageLookupByLibrary.simpleMessage("Создать коллаж"),
-    "createNewAccount": MessageLookupByLibrary.simpleMessage(
-      "Создать новый аккаунт",
-    ),
-    "createOrSelectAlbum": MessageLookupByLibrary.simpleMessage(
-      "Создать или выбрать альбом",
-    ),
-    "createPublicLink": MessageLookupByLibrary.simpleMessage(
-      "Создать публичную ссылку",
-    ),
-    "creatingLink": MessageLookupByLibrary.simpleMessage("Создание ссылки..."),
-    "criticalUpdateAvailable": MessageLookupByLibrary.simpleMessage(
-      "Доступно критическое обновление",
-    ),
-    "crop": MessageLookupByLibrary.simpleMessage("Обрезать"),
-    "curatedMemories": MessageLookupByLibrary.simpleMessage(
-      "Отобранные воспоминания",
-    ),
-    "currentUsageIs": MessageLookupByLibrary.simpleMessage(
-      "Текущее использование составляет ",
-    ),
-    "currentlyRunning": MessageLookupByLibrary.simpleMessage("выполняется"),
-    "custom": MessageLookupByLibrary.simpleMessage("Пользовательский"),
-    "customEndpoint": m20,
-    "darkTheme": MessageLookupByLibrary.simpleMessage("Тёмная"),
-    "dayToday": MessageLookupByLibrary.simpleMessage("Сегодня"),
-    "dayYesterday": MessageLookupByLibrary.simpleMessage("Вчера"),
-    "declineTrustInvite": MessageLookupByLibrary.simpleMessage(
-      "Отклонить приглашение",
-    ),
-    "decrypting": MessageLookupByLibrary.simpleMessage("Расшифровка..."),
-    "decryptingVideo": MessageLookupByLibrary.simpleMessage(
-      "Расшифровка видео...",
-    ),
-    "deduplicateFiles": MessageLookupByLibrary.simpleMessage(
-      "Удалить дубликаты файлов",
-    ),
-    "delete": MessageLookupByLibrary.simpleMessage("Удалить"),
-    "deleteAccount": MessageLookupByLibrary.simpleMessage("Удалить аккаунт"),
-    "deleteAccountFeedbackPrompt": MessageLookupByLibrary.simpleMessage(
-      "Нам жаль, что вы уходите. Пожалуйста, поделитесь мнением о том, как мы могли бы стать лучше.",
-    ),
-    "deleteAccountPermanentlyButton": MessageLookupByLibrary.simpleMessage(
-      "Удалить аккаунт навсегда",
-    ),
-    "deleteAlbum": MessageLookupByLibrary.simpleMessage("Удалить альбом"),
-    "deleteAlbumDialog": MessageLookupByLibrary.simpleMessage(
-      "Также удалить фото (и видео), находящиеся в этом альбоме, из <bold>всех</bold> других альбомов, частью которых они являются?",
-    ),
-    "deleteAlbumsDialogBody": MessageLookupByLibrary.simpleMessage(
-      "Это удалит все пустые альбомы. Это может быть полезно, если вы хотите навести порядок в списке альбомов.",
-    ),
-    "deleteAll": MessageLookupByLibrary.simpleMessage("Удалить всё"),
-    "deleteConfirmDialogBody": MessageLookupByLibrary.simpleMessage(
-      "Этот аккаунт связан с другими приложениями Ente, если вы их используете. Все загруженные данные во всех приложениях Ente будут поставлены в очередь на удаление, а ваш аккаунт будет удален навсегда.",
-    ),
-    "deleteEmailRequest": MessageLookupByLibrary.simpleMessage(
-      "Пожалуйста, отправьте письмо на <warning>account-deletion@ente.io</warning> с вашего зарегистрированного адреса электронной почты.",
-    ),
-    "deleteEmptyAlbums": MessageLookupByLibrary.simpleMessage(
-      "Удалить пустые альбомы",
-    ),
-    "deleteEmptyAlbumsWithQuestionMark": MessageLookupByLibrary.simpleMessage(
-      "Удалить пустые альбомы?",
-    ),
-    "deleteFromBoth": MessageLookupByLibrary.simpleMessage(
-      "Удалить из обоих мест",
-    ),
-    "deleteFromDevice": MessageLookupByLibrary.simpleMessage(
-      "Удалить с устройства",
-    ),
-    "deleteFromEnte": MessageLookupByLibrary.simpleMessage("Удалить из Ente"),
-    "deleteItemCount": m21,
-    "deleteLocation": MessageLookupByLibrary.simpleMessage(
-      "Удалить местоположение",
-    ),
-    "deleteMultipleAlbumDialog": m22,
-    "deletePhotos": MessageLookupByLibrary.simpleMessage("Удалить фото"),
-    "deleteProgress": m23,
-    "deleteReason1": MessageLookupByLibrary.simpleMessage(
-      "Отсутствует необходимая функция",
-    ),
-    "deleteReason2": MessageLookupByLibrary.simpleMessage(
-      "Приложение или определённая функция работают не так, как я ожидал",
-    ),
-    "deleteReason3": MessageLookupByLibrary.simpleMessage(
-      "Я нашёл другой сервис, который мне больше нравится",
-    ),
-    "deleteReason4": MessageLookupByLibrary.simpleMessage(
-      "Моя причина не указана",
-    ),
-    "deleteRequestSLAText": MessageLookupByLibrary.simpleMessage(
-      "Ваш запрос будет обработан в течение 72 часов.",
-    ),
-    "deleteSharedAlbum": MessageLookupByLibrary.simpleMessage(
-      "Удалить общий альбом?",
-    ),
-    "deleteSharedAlbumDialogBody": MessageLookupByLibrary.simpleMessage(
-      "Альбом будет удалён для всех\n\nВы потеряете доступ к общим фото в этом альбоме, принадлежащим другим",
-    ),
-    "deselectAll": MessageLookupByLibrary.simpleMessage("Отменить выделение"),
-    "designedToOutlive": MessageLookupByLibrary.simpleMessage(
-      "Создано на века",
-    ),
-    "details": MessageLookupByLibrary.simpleMessage("Подробности"),
-    "developerSettings": MessageLookupByLibrary.simpleMessage(
-      "Настройки для разработчиков",
-    ),
-    "developerSettingsWarning": MessageLookupByLibrary.simpleMessage(
-      "Вы уверены, что хотите изменить настройки для разработчиков?",
-    ),
-    "deviceCodeHint": MessageLookupByLibrary.simpleMessage("Введите код"),
-    "deviceFilesAutoUploading": MessageLookupByLibrary.simpleMessage(
-      "Файлы, добавленные в этот альбом на устройстве, будут автоматически загружены в Ente.",
-    ),
-    "deviceLock": MessageLookupByLibrary.simpleMessage("Блокировка устройства"),
-    "deviceLockExplanation": MessageLookupByLibrary.simpleMessage(
-      "Отключить блокировку экрана устройства, когда Ente на экране, и выполняется резервное копирование. Обычно это не требуется, но это может ускорить завершение больших загрузок и первоначального импортирования крупных библиотек.",
-    ),
-    "deviceNotFound": MessageLookupByLibrary.simpleMessage(
-      "Устройство не найдено",
-    ),
-    "didYouKnow": MessageLookupByLibrary.simpleMessage("Знаете ли вы?"),
-    "different": MessageLookupByLibrary.simpleMessage("Разные"),
-    "disableAutoLock": MessageLookupByLibrary.simpleMessage(
-      "Отключить автоблокировку",
-    ),
-    "disableDownloadWarningBody": MessageLookupByLibrary.simpleMessage(
-      "Зрители всё ещё могут делать скриншоты или сохранять копии ваших фото с помощью внешних инструментов",
-    ),
-    "disableDownloadWarningTitle": MessageLookupByLibrary.simpleMessage(
-      "Обратите внимание",
-    ),
-    "disableLinkMessage": m24,
-    "disableTwofactor": MessageLookupByLibrary.simpleMessage(
-      "Отключить двухфакторную аутентификацию",
-    ),
-    "disablingTwofactorAuthentication": MessageLookupByLibrary.simpleMessage(
-      "Отключение двухфакторной аутентификации...",
-    ),
-    "discord": MessageLookupByLibrary.simpleMessage("Discord"),
-    "discover": MessageLookupByLibrary.simpleMessage("Откройте для себя"),
-    "discover_babies": MessageLookupByLibrary.simpleMessage("Малыши"),
-    "discover_celebrations": MessageLookupByLibrary.simpleMessage("Праздники"),
-    "discover_food": MessageLookupByLibrary.simpleMessage("Еда"),
-    "discover_greenery": MessageLookupByLibrary.simpleMessage("Зелень"),
-    "discover_hills": MessageLookupByLibrary.simpleMessage("Холмы"),
-    "discover_identity": MessageLookupByLibrary.simpleMessage("Документы"),
-    "discover_memes": MessageLookupByLibrary.simpleMessage("Мемы"),
-    "discover_notes": MessageLookupByLibrary.simpleMessage("Заметки"),
-    "discover_pets": MessageLookupByLibrary.simpleMessage("Питомцы"),
-    "discover_receipts": MessageLookupByLibrary.simpleMessage("Чеки"),
-    "discover_screenshots": MessageLookupByLibrary.simpleMessage("Скриншоты"),
-    "discover_selfies": MessageLookupByLibrary.simpleMessage("Селфи"),
-    "discover_sunset": MessageLookupByLibrary.simpleMessage("Закат"),
-    "discover_visiting_cards": MessageLookupByLibrary.simpleMessage("Визитки"),
-    "discover_wallpapers": MessageLookupByLibrary.simpleMessage("Обои"),
-    "dismiss": MessageLookupByLibrary.simpleMessage("Отклонить"),
-    "distanceInKMUnit": MessageLookupByLibrary.simpleMessage("км"),
-    "doNotSignOut": MessageLookupByLibrary.simpleMessage("Не выходить"),
-    "doThisLater": MessageLookupByLibrary.simpleMessage("Сделать это позже"),
-    "doYouWantToDiscardTheEditsYouHaveMade":
-        MessageLookupByLibrary.simpleMessage(
-          "Хотите отменить сделанные изменения?",
-        ),
-    "done": MessageLookupByLibrary.simpleMessage("Готово"),
-    "dontSave": MessageLookupByLibrary.simpleMessage("Не сохранять"),
-    "doubleYourStorage": MessageLookupByLibrary.simpleMessage(
-      "Удвойте своё хранилище",
-    ),
-    "download": MessageLookupByLibrary.simpleMessage("Скачать"),
-    "downloadFailed": MessageLookupByLibrary.simpleMessage(
-      "Скачивание не удалось",
-    ),
-    "downloading": MessageLookupByLibrary.simpleMessage("Скачивание..."),
-    "dropSupportEmail": m25,
-    "duplicateFileCountWithStorageSaved": m26,
-    "duplicateItemsGroup": m27,
-    "edit": MessageLookupByLibrary.simpleMessage("Редактировать"),
-    "editEmailAlreadyLinked": m28,
-    "editLocation": MessageLookupByLibrary.simpleMessage(
-      "Изменить местоположение",
-    ),
-    "editLocationTagTitle": MessageLookupByLibrary.simpleMessage(
-      "Изменить местоположение",
-    ),
-    "editPerson": MessageLookupByLibrary.simpleMessage(
-      "Редактировать человека",
-    ),
-    "editTime": MessageLookupByLibrary.simpleMessage("Изменить время"),
-    "editsSaved": MessageLookupByLibrary.simpleMessage("Изменения сохранены"),
-    "editsToLocationWillOnlyBeSeenWithinEnte":
-        MessageLookupByLibrary.simpleMessage(
-          "Изменения в местоположении будут видны только в Ente",
-        ),
-    "eligible": MessageLookupByLibrary.simpleMessage("доступно"),
-    "email": MessageLookupByLibrary.simpleMessage("Электронная почта"),
-    "emailAlreadyRegistered": MessageLookupByLibrary.simpleMessage(
-      "Электронная почта уже зарегистрирована.",
-    ),
-    "emailChangedTo": m29,
-    "emailDoesNotHaveEnteAccount": m30,
-    "emailNoEnteAccount": m31,
-    "emailNotRegistered": MessageLookupByLibrary.simpleMessage(
-      "Электронная почта не зарегистрирована.",
-    ),
-    "emailVerificationToggle": MessageLookupByLibrary.simpleMessage(
-      "Подтверждение входа по почте",
-    ),
-    "emailYourLogs": MessageLookupByLibrary.simpleMessage(
-      "Отправить логи по электронной почте",
-    ),
-    "embracingThem": m32,
-    "emergencyContacts": MessageLookupByLibrary.simpleMessage(
-      "Экстренные контакты",
-    ),
-    "empty": MessageLookupByLibrary.simpleMessage("Очистить"),
-    "emptyTrash": MessageLookupByLibrary.simpleMessage("Очистить корзину?"),
-    "enable": MessageLookupByLibrary.simpleMessage("Включить"),
-    "enableMLIndexingDesc": MessageLookupByLibrary.simpleMessage(
-      "Ente поддерживает машинное обучение прямо на устройстве для распознавания лиц, магического поиска и других поисковых функций",
-    ),
-    "enableMachineLearningBanner": MessageLookupByLibrary.simpleMessage(
-      "Включите машинное обучение для магического поиска и распознавания лиц",
-    ),
-    "enableMaps": MessageLookupByLibrary.simpleMessage("Включить Карты"),
-    "enableMapsDesc": MessageLookupByLibrary.simpleMessage(
-      "Ваши фото будут отображены на карте мира.\n\nЭта карта размещена на OpenStreetMap, и точное местоположение ваших фото никогда не разглашается.\n\nВы можете отключить эту функцию в любое время в настройках.",
-    ),
-    "enabled": MessageLookupByLibrary.simpleMessage("Включено"),
-    "encryptingBackup": MessageLookupByLibrary.simpleMessage(
-      "Шифрование резервной копии...",
-    ),
-    "encryption": MessageLookupByLibrary.simpleMessage("Шифрование"),
-    "encryptionKeys": MessageLookupByLibrary.simpleMessage("Ключи шифрования"),
-    "endpointUpdatedMessage": MessageLookupByLibrary.simpleMessage(
-      "Конечная точка успешно обновлена",
-    ),
-    "endtoendEncryptedByDefault": MessageLookupByLibrary.simpleMessage(
-      "Сквозное шифрование по умолчанию",
-    ),
-    "enteCanEncryptAndPreserveFilesOnlyIfYouGrant":
-        MessageLookupByLibrary.simpleMessage(
-          "Ente может шифровать и сохранять файлы, только если вы предоставите к ним доступ",
-        ),
-    "entePhotosPerm": MessageLookupByLibrary.simpleMessage(
-      "Ente <i>требуется разрешение для</i> сохранения ваших фото",
-    ),
-    "enteSubscriptionPitch": MessageLookupByLibrary.simpleMessage(
-      "Ente сохраняет ваши воспоминания, чтобы они всегда были доступны вам, даже если вы потеряете устройство.",
-    ),
-    "enteSubscriptionShareWithFamily": MessageLookupByLibrary.simpleMessage(
-      "Ваша семья также может быть включена в ваш тариф.",
-    ),
-    "enterAlbumName": MessageLookupByLibrary.simpleMessage(
-      "Введите название альбома",
-    ),
-    "enterCode": MessageLookupByLibrary.simpleMessage("Введите код"),
-    "enterCodeDescription": MessageLookupByLibrary.simpleMessage(
-      "Введите код, предоставленный вашим другом, чтобы вы оба могли получить бесплатное хранилище",
-    ),
-    "enterDateOfBirth": MessageLookupByLibrary.simpleMessage(
-      "Дата рождения (необязательно)",
-    ),
-    "enterEmail": MessageLookupByLibrary.simpleMessage(
-      "Введите электронную почту",
-    ),
-    "enterFileName": MessageLookupByLibrary.simpleMessage(
-      "Введите название файла",
-    ),
-    "enterName": MessageLookupByLibrary.simpleMessage("Введите имя"),
-    "enterNewPasswordToEncrypt": MessageLookupByLibrary.simpleMessage(
-      "Введите новый пароль для шифрования ваших данных",
-    ),
-    "enterPassword": MessageLookupByLibrary.simpleMessage("Введите пароль"),
-    "enterPasswordToEncrypt": MessageLookupByLibrary.simpleMessage(
-      "Введите пароль для шифрования ваших данных",
-    ),
-    "enterPersonName": MessageLookupByLibrary.simpleMessage(
-      "Введите имя человека",
-    ),
-    "enterPin": MessageLookupByLibrary.simpleMessage("Введите PIN-код"),
-    "enterReferralCode": MessageLookupByLibrary.simpleMessage(
-      "Введите реферальный код",
-    ),
-    "enterThe6digitCodeFromnyourAuthenticatorApp":
-        MessageLookupByLibrary.simpleMessage(
-          "Введите 6-значный код из\nвашего приложения для аутентификации",
-        ),
-    "enterValidEmail": MessageLookupByLibrary.simpleMessage(
-      "Пожалуйста, введите действительный адрес электронной почты.",
-    ),
-    "enterYourEmailAddress": MessageLookupByLibrary.simpleMessage(
-      "Введите адрес вашей электронной почты",
-    ),
-    "enterYourNewEmailAddress": MessageLookupByLibrary.simpleMessage(
-      "Введите ваш новый адрес электронной почты",
-    ),
-    "enterYourPassword": MessageLookupByLibrary.simpleMessage(
-      "Введите ваш пароль",
-    ),
-    "enterYourRecoveryKey": MessageLookupByLibrary.simpleMessage(
-      "Введите ваш ключ восстановления",
-    ),
-    "error": MessageLookupByLibrary.simpleMessage("Ошибка"),
-    "everywhere": MessageLookupByLibrary.simpleMessage("везде"),
-    "exif": MessageLookupByLibrary.simpleMessage("EXIF"),
-    "existingUser": MessageLookupByLibrary.simpleMessage(
-      "Существующий пользователь",
-    ),
-    "expiredLinkInfo": MessageLookupByLibrary.simpleMessage(
-      "Срок действия этой ссылки истёк. Пожалуйста, выберите новый срок или отключите его.",
-    ),
-    "exportLogs": MessageLookupByLibrary.simpleMessage("Экспортировать логи"),
-    "exportYourData": MessageLookupByLibrary.simpleMessage(
-      "Экспортировать ваши данные",
-    ),
-    "extraPhotosFound": MessageLookupByLibrary.simpleMessage(
-      "Найдены дополнительные фото",
-    ),
-    "extraPhotosFoundFor": m33,
-    "faceNotClusteredYet": MessageLookupByLibrary.simpleMessage(
-      "Лицо ещё не кластеризовано. Пожалуйста, попробуйте позже",
-    ),
-    "faceRecognition": MessageLookupByLibrary.simpleMessage(
-      "Распознавание лиц",
-    ),
-    "faceThumbnailGenerationFailed": MessageLookupByLibrary.simpleMessage(
-      "Не удалось создать миниатюры лиц",
-    ),
-    "faces": MessageLookupByLibrary.simpleMessage("Лица"),
-    "failed": MessageLookupByLibrary.simpleMessage("Не удалось"),
-    "failedToApplyCode": MessageLookupByLibrary.simpleMessage(
-      "Не удалось применить код",
-    ),
-    "failedToCancel": MessageLookupByLibrary.simpleMessage(
-      "Не удалось отменить",
-    ),
-    "failedToDownloadVideo": MessageLookupByLibrary.simpleMessage(
-      "Не удалось скачать видео",
-    ),
-    "failedToFetchActiveSessions": MessageLookupByLibrary.simpleMessage(
-      "Не удалось получить активные сессии",
-    ),
-    "failedToFetchOriginalForEdit": MessageLookupByLibrary.simpleMessage(
-      "Не удалось скачать оригинал для редактирования",
-    ),
-    "failedToFetchReferralDetails": MessageLookupByLibrary.simpleMessage(
-      "Не удалось получить данные о рефералах. Пожалуйста, попробуйте позже.",
-    ),
-    "failedToLoadAlbums": MessageLookupByLibrary.simpleMessage(
-      "Не удалось загрузить альбомы",
-    ),
-    "failedToPlayVideo": MessageLookupByLibrary.simpleMessage(
-      "Не удалось воспроизвести видео",
-    ),
-    "failedToRefreshStripeSubscription": MessageLookupByLibrary.simpleMessage(
-      "Не удалось обновить подписку",
-    ),
-    "failedToRenew": MessageLookupByLibrary.simpleMessage(
-      "Не удалось продлить",
-    ),
-    "failedToVerifyPaymentStatus": MessageLookupByLibrary.simpleMessage(
-      "Не удалось проверить статус платежа",
-    ),
-    "familyPlanOverview": MessageLookupByLibrary.simpleMessage(
-      "Добавьте 5 членов семьи к существующему тарифу без дополнительной оплаты.\n\nКаждый участник получает своё личное пространство и не может видеть файлы других, если они не общедоступны.\n\nСемейные тарифы доступны клиентам с платной подпиской на Ente.\n\nПодпишитесь сейчас, чтобы начать!",
-    ),
-    "familyPlanPortalTitle": MessageLookupByLibrary.simpleMessage("Семья"),
-    "familyPlans": MessageLookupByLibrary.simpleMessage("Семейные тарифы"),
-    "faq": MessageLookupByLibrary.simpleMessage("Часто задаваемые вопросы"),
-    "faqs": MessageLookupByLibrary.simpleMessage("Часто задаваемые вопросы"),
-    "favorite": MessageLookupByLibrary.simpleMessage("В избранное"),
-    "feastingWithThem": m34,
-    "feedback": MessageLookupByLibrary.simpleMessage("Обратная связь"),
-    "file": MessageLookupByLibrary.simpleMessage("Файл"),
-    "fileAnalysisFailed": MessageLookupByLibrary.simpleMessage(
-      "Не удалось проанализировать файл",
-    ),
-    "fileFailedToSaveToGallery": MessageLookupByLibrary.simpleMessage(
-      "Не удалось сохранить файл в галерею",
-    ),
-    "fileInfoAddDescHint": MessageLookupByLibrary.simpleMessage(
-      "Добавить описание...",
-    ),
-    "fileNotUploadedYet": MessageLookupByLibrary.simpleMessage(
-      "Файл ещё не загружен",
-    ),
-    "fileSavedToGallery": MessageLookupByLibrary.simpleMessage(
-      "Файл сохранён в галерею",
-    ),
-    "fileTypes": MessageLookupByLibrary.simpleMessage("Типы файлов"),
-    "fileTypesAndNames": MessageLookupByLibrary.simpleMessage(
-      "Типы и названия файлов",
-    ),
-    "filesBackedUpFromDevice": m35,
-    "filesBackedUpInAlbum": m36,
-    "filesDeleted": MessageLookupByLibrary.simpleMessage("Файлы удалены"),
-    "filesSavedToGallery": MessageLookupByLibrary.simpleMessage(
-      "Файлы сохранены в галерею",
-    ),
-    "findPeopleByName": MessageLookupByLibrary.simpleMessage(
-      "С лёгкостью находите людей по имени",
-    ),
-    "findThemQuickly": MessageLookupByLibrary.simpleMessage(
-      "С лёгкостью находите его",
-    ),
-    "flip": MessageLookupByLibrary.simpleMessage("Отразить"),
-    "food": MessageLookupByLibrary.simpleMessage("Кулинарное наслаждение"),
-    "forYourMemories": MessageLookupByLibrary.simpleMessage(
-      "для ваших воспоминаний",
-    ),
-    "forgotPassword": MessageLookupByLibrary.simpleMessage("Забыл пароль"),
-    "foundFaces": MessageLookupByLibrary.simpleMessage("Найденные лица"),
-    "freeStorageClaimed": MessageLookupByLibrary.simpleMessage(
-      "Полученное бесплатное хранилище",
-    ),
-    "freeStorageOnReferralSuccess": m37,
-    "freeStorageUsable": MessageLookupByLibrary.simpleMessage(
-      "Доступное бесплатное хранилище",
-    ),
-    "freeTrial": MessageLookupByLibrary.simpleMessage(
-      "Бесплатный пробный период",
-    ),
-    "freeTrialValidTill": m38,
-    "freeUpAccessPostDelete": m39,
-    "freeUpAmount": m40,
-    "freeUpDeviceSpace": MessageLookupByLibrary.simpleMessage(
-      "Освободить место на устройстве",
-    ),
-    "freeUpDeviceSpaceDesc": MessageLookupByLibrary.simpleMessage(
-      "Освободите место на устройстве, удалив файлы, которые уже сохранены в резервной копии.",
-    ),
-    "freeUpSpace": MessageLookupByLibrary.simpleMessage("Освободить место"),
-    "freeUpSpaceSaving": m41,
-    "gallery": MessageLookupByLibrary.simpleMessage("Галерея"),
-    "galleryMemoryLimitInfo": MessageLookupByLibrary.simpleMessage(
-      "В галерее отображается до 1000 воспоминаний",
-    ),
-    "general": MessageLookupByLibrary.simpleMessage("Общие"),
-    "generatingEncryptionKeys": MessageLookupByLibrary.simpleMessage(
-      "Генерация ключей шифрования...",
-    ),
-    "genericProgress": m42,
-    "goToSettings": MessageLookupByLibrary.simpleMessage("Перейти в настройки"),
-    "googlePlayId": MessageLookupByLibrary.simpleMessage(
-      "Идентификатор Google Play",
-    ),
-    "grantFullAccessPrompt": MessageLookupByLibrary.simpleMessage(
-      "Пожалуйста, разрешите доступ ко всем фото в настройках устройства",
-    ),
-    "grantPermission": MessageLookupByLibrary.simpleMessage(
-      "Предоставить разрешение",
-    ),
-    "greenery": MessageLookupByLibrary.simpleMessage("Зелёная жизнь"),
-    "groupNearbyPhotos": MessageLookupByLibrary.simpleMessage(
-      "Группировать ближайшие фото",
-    ),
-    "guestView": MessageLookupByLibrary.simpleMessage("Гостевой просмотр"),
-    "guestViewEnablePreSteps": MessageLookupByLibrary.simpleMessage(
-      "Для включения гостевого просмотра, пожалуйста, настройте код или блокировку экрана в настройках устройства.",
-    ),
-    "happyBirthday": MessageLookupByLibrary.simpleMessage(
-      "С днём рождения! 🥳",
-    ),
-    "hearUsExplanation": MessageLookupByLibrary.simpleMessage(
-      "Мы не отслеживаем установки приложений. Нам поможет, если скажете, как вы нас нашли!",
-    ),
-    "hearUsWhereTitle": MessageLookupByLibrary.simpleMessage(
-      "Как вы узнали об Ente? (необязательно)",
-    ),
-    "help": MessageLookupByLibrary.simpleMessage("Помощь"),
-    "hidden": MessageLookupByLibrary.simpleMessage("Скрытые"),
-    "hide": MessageLookupByLibrary.simpleMessage("Скрыть"),
-    "hideContent": MessageLookupByLibrary.simpleMessage("Скрыть содержимое"),
-    "hideContentDescriptionAndroid": MessageLookupByLibrary.simpleMessage(
-      "Скрывает содержимое приложения при переключении между приложениями и отключает скриншоты",
-    ),
-    "hideContentDescriptionIos": MessageLookupByLibrary.simpleMessage(
-      "Скрывает содержимое приложения при переключении между приложениями",
-    ),
-    "hideSharedItemsFromHomeGallery": MessageLookupByLibrary.simpleMessage(
-      "Скрыть общие элементы из основной галереи",
-    ),
-    "hiding": MessageLookupByLibrary.simpleMessage("Скрытие..."),
-    "hikingWithThem": m43,
-    "hostedAtOsmFrance": MessageLookupByLibrary.simpleMessage(
-      "Размещено на OSM France",
-    ),
-    "howItWorks": MessageLookupByLibrary.simpleMessage("Как это работает"),
-    "howToViewShareeVerificationID": MessageLookupByLibrary.simpleMessage(
-      "Попросите их нажать с удержанием на адрес электронной почты на экране настроек и убедиться, что идентификаторы на обоих устройствах совпадают.",
-    ),
-    "iOSGoToSettingsDescription": MessageLookupByLibrary.simpleMessage(
-      "Биометрическая аутентификация не настроена. Пожалуйста, включите Touch ID или Face ID на вашем устройстве.",
-    ),
-    "iOSLockOut": MessageLookupByLibrary.simpleMessage(
-      "Биометрическая аутентификация отключена. Пожалуйста, заблокируйте и разблокируйте экран, чтобы включить её.",
-    ),
-    "iOSOkButton": MessageLookupByLibrary.simpleMessage("Хорошо"),
-    "ignore": MessageLookupByLibrary.simpleMessage("Игнорировать"),
-    "ignoreUpdate": MessageLookupByLibrary.simpleMessage("Игнорировать"),
-    "ignored": MessageLookupByLibrary.simpleMessage("игнорируется"),
-    "ignoredFolderUploadReason": MessageLookupByLibrary.simpleMessage(
-      "Некоторые файлы в этом альбоме игнорируются, так как ранее они были удалены из Ente.",
-    ),
-    "imageNotAnalyzed": MessageLookupByLibrary.simpleMessage(
-      "Изображение не проанализировано",
-    ),
-    "immediately": MessageLookupByLibrary.simpleMessage("Немедленно"),
-    "importing": MessageLookupByLibrary.simpleMessage("Импортирование..."),
-    "incorrectCode": MessageLookupByLibrary.simpleMessage("Неверный код"),
-    "incorrectPasswordTitle": MessageLookupByLibrary.simpleMessage(
-      "Неверный пароль",
-    ),
-    "incorrectRecoveryKey": MessageLookupByLibrary.simpleMessage(
-      "Неверный ключ восстановления",
-    ),
-    "incorrectRecoveryKeyBody": MessageLookupByLibrary.simpleMessage(
-      "Введённый вами ключ восстановления неверен",
-    ),
-    "incorrectRecoveryKeyTitle": MessageLookupByLibrary.simpleMessage(
-      "Неверный ключ восстановления",
-    ),
-    "indexedItems": MessageLookupByLibrary.simpleMessage(
-      "Проиндексированные элементы",
-    ),
-    "indexingPausedStatusDescription": MessageLookupByLibrary.simpleMessage(
-      "Индексирование приостановлено. Оно автоматически возобновится, когда устройство будет готово. Устройство считается готовым, когда уровень заряда батареи, её состояние и температура находятся в пределах нормы.",
-    ),
-    "ineligible": MessageLookupByLibrary.simpleMessage("Неподходящий"),
-    "info": MessageLookupByLibrary.simpleMessage("Информация"),
-    "insecureDevice": MessageLookupByLibrary.simpleMessage(
-      "Небезопасное устройство",
-    ),
-    "installManually": MessageLookupByLibrary.simpleMessage(
-      "Установить вручную",
-    ),
-    "invalidEmailAddress": MessageLookupByLibrary.simpleMessage(
-      "Недействительный адрес электронной почты",
-    ),
-    "invalidEndpoint": MessageLookupByLibrary.simpleMessage(
-      "Недействительная конечная точка",
-    ),
-    "invalidEndpointMessage": MessageLookupByLibrary.simpleMessage(
-      "Извините, введённая вами конечная точка недействительна. Пожалуйста, введите корректную точку и попробуйте снова.",
-    ),
-    "invalidKey": MessageLookupByLibrary.simpleMessage("Недействительный ключ"),
-    "invalidRecoveryKey": MessageLookupByLibrary.simpleMessage(
-      "Введённый вами ключ восстановления недействителен. Убедитесь, что он содержит 24 слова, и проверьте правописание каждого из них.\n\nЕсли вы ввели старый код восстановления, убедитесь, что он состоит из 64 символов, и проверьте каждый из них.",
-    ),
-    "invite": MessageLookupByLibrary.simpleMessage("Пригласить"),
-    "inviteToEnte": MessageLookupByLibrary.simpleMessage("Пригласить в Ente"),
-    "inviteYourFriends": MessageLookupByLibrary.simpleMessage(
-      "Пригласите своих друзей",
-    ),
-    "inviteYourFriendsToEnte": MessageLookupByLibrary.simpleMessage(
-      "Пригласите друзей в Ente",
-    ),
-    "itLooksLikeSomethingWentWrongPleaseRetryAfterSome":
-        MessageLookupByLibrary.simpleMessage(
-          "Похоже, что-то пошло не так. Пожалуйста, повторите попытку через некоторое время. Если ошибка сохраняется, обратитесь в нашу службу поддержки.",
-        ),
-    "itemCount": m44,
-    "itemsShowTheNumberOfDaysRemainingBeforePermanentDeletion":
-        MessageLookupByLibrary.simpleMessage(
-          "На элементах отображается количество дней, оставшихся до их безвозвратного удаления",
-        ),
-    "itemsWillBeRemovedFromAlbum": MessageLookupByLibrary.simpleMessage(
-      "Выбранные элементы будут удалены из этого альбома",
-    ),
-    "join": MessageLookupByLibrary.simpleMessage("Присоединиться"),
-    "joinAlbum": MessageLookupByLibrary.simpleMessage(
-      "Присоединиться к альбому",
-    ),
-    "joinAlbumConfirmationDialogBody": MessageLookupByLibrary.simpleMessage(
-      "Если вы присоединитесь к альбому, ваша электронная почта станет видимой для его участников.",
-    ),
-    "joinAlbumSubtext": MessageLookupByLibrary.simpleMessage(
-      "чтобы просматривать и добавлять свои фото",
-    ),
-    "joinAlbumSubtextViewer": MessageLookupByLibrary.simpleMessage(
-      "чтобы добавить это в общие альбомы",
-    ),
-    "joinDiscord": MessageLookupByLibrary.simpleMessage(
-      "Присоединиться в Discord",
-    ),
-    "keepPhotos": MessageLookupByLibrary.simpleMessage("Оставить фото"),
-    "kiloMeterUnit": MessageLookupByLibrary.simpleMessage("км"),
-    "kindlyHelpUsWithThisInformation": MessageLookupByLibrary.simpleMessage(
-      "Пожалуйста, помогите нам с этой информацией",
-    ),
-    "language": MessageLookupByLibrary.simpleMessage("Язык"),
-    "lastTimeWithThem": m45,
-    "lastUpdated": MessageLookupByLibrary.simpleMessage("Последнее обновление"),
-    "lastYearsTrip": MessageLookupByLibrary.simpleMessage(
-      "Прошлогодняя поездка",
-    ),
-    "leave": MessageLookupByLibrary.simpleMessage("Покинуть"),
-    "leaveAlbum": MessageLookupByLibrary.simpleMessage("Покинуть альбом"),
-    "leaveFamily": MessageLookupByLibrary.simpleMessage("Покинуть семью"),
-    "leaveSharedAlbum": MessageLookupByLibrary.simpleMessage(
-      "Покинуть общий альбом?",
-    ),
-    "left": MessageLookupByLibrary.simpleMessage("Влево"),
-    "legacy": MessageLookupByLibrary.simpleMessage("Наследие"),
-    "legacyAccounts": MessageLookupByLibrary.simpleMessage(
-      "Наследуемые аккаунты",
-    ),
-    "legacyInvite": m46,
-    "legacyPageDesc": MessageLookupByLibrary.simpleMessage(
-      "Наследие позволяет доверенным контактам получить доступ к вашему аккаунту в ваше отсутствие.",
-    ),
-    "legacyPageDesc2": MessageLookupByLibrary.simpleMessage(
-      "Доверенные контакты могут начать восстановление аккаунта. Если не отменить это в течение 30 дней, то они смогут сбросить пароль и получить доступ.",
-    ),
-    "light": MessageLookupByLibrary.simpleMessage("Яркость"),
-    "lightTheme": MessageLookupByLibrary.simpleMessage("Светлая"),
-    "link": MessageLookupByLibrary.simpleMessage("Привязать"),
-    "linkCopiedToClipboard": MessageLookupByLibrary.simpleMessage(
-      "Ссылка скопирована в буфер обмена",
-    ),
-    "linkDeviceLimit": MessageLookupByLibrary.simpleMessage(
-      "Ограничение по количеству устройств",
-    ),
-    "linkEmail": MessageLookupByLibrary.simpleMessage(
-      "Привязать электронную почту",
-    ),
-    "linkEmailToContactBannerCaption": MessageLookupByLibrary.simpleMessage(
-      "чтобы быстрее делиться",
-    ),
-    "linkEnabled": MessageLookupByLibrary.simpleMessage("Включена"),
-    "linkExpired": MessageLookupByLibrary.simpleMessage("Истекла"),
-    "linkExpiresOn": m47,
-    "linkExpiry": MessageLookupByLibrary.simpleMessage("Срок действия ссылки"),
-    "linkHasExpired": MessageLookupByLibrary.simpleMessage(
-      "Срок действия ссылки истёк",
-    ),
-    "linkNeverExpires": MessageLookupByLibrary.simpleMessage("Никогда"),
-    "linkPerson": MessageLookupByLibrary.simpleMessage("Связать человека"),
-    "linkPersonCaption": MessageLookupByLibrary.simpleMessage(
-      "чтобы было удобнее делиться",
-    ),
-    "linkPersonToEmail": m48,
-    "linkPersonToEmailConfirmation": m49,
-    "livePhotos": MessageLookupByLibrary.simpleMessage("Живые фото"),
-    "loadMessage1": MessageLookupByLibrary.simpleMessage(
-      "Вы можете поделиться подпиской с вашей семьёй",
-    ),
-    "loadMessage2": MessageLookupByLibrary.simpleMessage(
-      "На сегодняшний день мы сохранили более 200 миллионов воспоминаний",
-    ),
-    "loadMessage3": MessageLookupByLibrary.simpleMessage(
-      "Мы храним 3 копии ваших данных, одну из них — в бункере",
-    ),
-    "loadMessage4": MessageLookupByLibrary.simpleMessage(
-      "Все наши приложения имеют открытый исходный код",
-    ),
-    "loadMessage5": MessageLookupByLibrary.simpleMessage(
-      "Наш исходный код и криптография прошли внешний аудит",
-    ),
-    "loadMessage6": MessageLookupByLibrary.simpleMessage(
-      "Вы можете делиться ссылками на свои альбомы с близкими",
-    ),
-    "loadMessage7": MessageLookupByLibrary.simpleMessage(
-      "Наши мобильные приложения работают в фоновом режиме, чтобы шифровать и сохранять все новые фото, которые вы снимаете",
-    ),
-    "loadMessage8": MessageLookupByLibrary.simpleMessage(
-      "На web.ente.io есть удобный загрузчик",
-    ),
-    "loadMessage9": MessageLookupByLibrary.simpleMessage(
-      "Мы используем Xchacha20Poly1305 для безопасного шифрования ваших данных",
-    ),
-    "loadingExifData": MessageLookupByLibrary.simpleMessage(
-      "Загрузка данных EXIF...",
-    ),
-    "loadingGallery": MessageLookupByLibrary.simpleMessage(
-      "Загрузка галереи...",
-    ),
-    "loadingMessage": MessageLookupByLibrary.simpleMessage(
-      "Загрузка ваших фото...",
-    ),
-    "loadingModel": MessageLookupByLibrary.simpleMessage("Загрузка моделей..."),
-    "loadingYourPhotos": MessageLookupByLibrary.simpleMessage(
-      "Загрузка ваших фото...",
-    ),
-    "localGallery": MessageLookupByLibrary.simpleMessage("Локальная галерея"),
-    "localIndexing": MessageLookupByLibrary.simpleMessage(
-      "Локальная индексация",
-    ),
-    "localSyncErrorMessage": MessageLookupByLibrary.simpleMessage(
-      "Похоже, что-то пошло не так: синхронизация фото занимает больше времени, чем ожидалось. Пожалуйста, обратитесь в поддержку",
-    ),
-    "location": MessageLookupByLibrary.simpleMessage("Местоположение"),
-    "locationName": MessageLookupByLibrary.simpleMessage(
-      "Название местоположения",
-    ),
-    "locationTagFeatureDescription": MessageLookupByLibrary.simpleMessage(
-      "Тег местоположения группирует все фото, снятые в определённом радиусе от фото",
-    ),
-    "locations": MessageLookupByLibrary.simpleMessage("Местоположения"),
-    "lockButtonLabel": MessageLookupByLibrary.simpleMessage("Заблокировать"),
-    "lockscreen": MessageLookupByLibrary.simpleMessage("Экран блокировки"),
-    "logInLabel": MessageLookupByLibrary.simpleMessage("Войти"),
-    "loggingOut": MessageLookupByLibrary.simpleMessage("Выход..."),
-    "loginSessionExpired": MessageLookupByLibrary.simpleMessage(
-      "Сессия истекла",
-    ),
-    "loginSessionExpiredDetails": MessageLookupByLibrary.simpleMessage(
-      "Ваша сессия истекла. Пожалуйста, войдите снова.",
-    ),
-    "loginTerms": MessageLookupByLibrary.simpleMessage(
-      "Нажимая \"Войти\", я соглашаюсь с <u-terms>условиями предоставления услуг</u-terms> и <u-policy>политикой конфиденциальности</u-policy>",
-    ),
-    "loginWithTOTP": MessageLookupByLibrary.simpleMessage(
-      "Войти с одноразовым кодом",
-    ),
-    "logout": MessageLookupByLibrary.simpleMessage("Выйти"),
-    "logsDialogBody": MessageLookupByLibrary.simpleMessage(
-      "Это отправит нам логи, чтобы помочь разобраться с вашей проблемой. Обратите внимание, что имена файлов будут включены для отслеживания проблем с конкретными файлами.",
-    ),
-    "longPressAnEmailToVerifyEndToEndEncryption":
-        MessageLookupByLibrary.simpleMessage(
-          "Нажмите с удержанием на электронную почту для подтверждения сквозного шифрования.",
-        ),
-    "longpressOnAnItemToViewInFullscreen": MessageLookupByLibrary.simpleMessage(
-      "Нажмите с удержанием на элемент для просмотра в полноэкранном режиме",
-    ),
-    "lookBackOnYourMemories": MessageLookupByLibrary.simpleMessage(
-      "Оглянитесь на ваши воспоминания 🌄",
-    ),
-    "loopVideoOff": MessageLookupByLibrary.simpleMessage("Видео не зациклено"),
-    "loopVideoOn": MessageLookupByLibrary.simpleMessage("Видео зациклено"),
-    "lostDevice": MessageLookupByLibrary.simpleMessage("Потеряли устройство?"),
-    "machineLearning": MessageLookupByLibrary.simpleMessage(
-      "Машинное обучение",
-    ),
-    "magicSearch": MessageLookupByLibrary.simpleMessage("Магический поиск"),
-    "magicSearchHint": MessageLookupByLibrary.simpleMessage(
-      "Магический поиск позволяет искать фото по содержимому, например, «цветок», «красная машина», «документы»",
-    ),
-    "manage": MessageLookupByLibrary.simpleMessage("Управлять"),
-    "manageDeviceStorage": MessageLookupByLibrary.simpleMessage(
-      "Управление кэшем устройства",
-    ),
-    "manageDeviceStorageDesc": MessageLookupByLibrary.simpleMessage(
-      "Ознакомиться и очистить локальный кэш.",
-    ),
-    "manageFamily": MessageLookupByLibrary.simpleMessage("Управление семьёй"),
-    "manageLink": MessageLookupByLibrary.simpleMessage("Управлять ссылкой"),
-    "manageParticipants": MessageLookupByLibrary.simpleMessage("Управлять"),
-    "manageSubscription": MessageLookupByLibrary.simpleMessage(
-      "Управление подпиской",
-    ),
-    "manualPairDesc": MessageLookupByLibrary.simpleMessage(
-      "Подключение с PIN-кодом работает с любым устройством, на котором вы хотите просматривать альбом.",
-    ),
-    "map": MessageLookupByLibrary.simpleMessage("Карта"),
-    "maps": MessageLookupByLibrary.simpleMessage("Карты"),
-    "mastodon": MessageLookupByLibrary.simpleMessage("Mastodon"),
-    "matrix": MessageLookupByLibrary.simpleMessage("Matrix"),
-    "me": MessageLookupByLibrary.simpleMessage("Я"),
-    "memories": MessageLookupByLibrary.simpleMessage("Воспоминания"),
-    "memoriesWidgetDesc": MessageLookupByLibrary.simpleMessage(
-      "Выберите, какие воспоминания вы хотите видеть на главном экране.",
-    ),
-    "memoryCount": m50,
-    "merchandise": MessageLookupByLibrary.simpleMessage("Мерч"),
-    "merge": MessageLookupByLibrary.simpleMessage("Объединить"),
-    "mergeWithExisting": MessageLookupByLibrary.simpleMessage(
-      "Объединить с существующим",
-    ),
-    "mergedPhotos": MessageLookupByLibrary.simpleMessage("Объединённые фото"),
-    "mlConsent": MessageLookupByLibrary.simpleMessage(
-      "Включить машинное обучение",
-    ),
-    "mlConsentConfirmation": MessageLookupByLibrary.simpleMessage(
-      "Я понимаю и хочу включить машинное обучение",
-    ),
-    "mlConsentDescription": MessageLookupByLibrary.simpleMessage(
-      "Если вы включите машинное обучение, Ente будет извлекать информацию такую, как геометрия лица, из файлов, включая те, которыми с вами поделились.\n\nЭтот процесс будет происходить на вашем устройстве, и любая сгенерированная биометрическая информация будет защищена сквозным шифрованием.",
-    ),
-    "mlConsentPrivacy": MessageLookupByLibrary.simpleMessage(
-      "Пожалуйста, нажмите здесь для получения подробностей об этой функции в нашей политике конфиденциальности",
-    ),
-    "mlConsentTitle": MessageLookupByLibrary.simpleMessage(
-      "Включить машинное обучение?",
-    ),
-    "mlIndexingDescription": MessageLookupByLibrary.simpleMessage(
-      "Обратите внимание, что машинное обучение увеличит использование трафика и батареи, пока все элементы не будут проиндексированы. Рассмотрите использование приложения для компьютера для более быстрой индексации. Результаты будут автоматически синхронизированы.",
-    ),
-    "mobileWebDesktop": MessageLookupByLibrary.simpleMessage(
-      "Смартфон, браузер, компьютер",
-    ),
-    "moderateStrength": MessageLookupByLibrary.simpleMessage("Средняя"),
-    "modifyYourQueryOrTrySearchingFor": MessageLookupByLibrary.simpleMessage(
-      "Измените запрос или попробуйте поискать",
-    ),
-    "moments": MessageLookupByLibrary.simpleMessage("Моменты"),
-    "month": MessageLookupByLibrary.simpleMessage("месяц"),
-    "monthly": MessageLookupByLibrary.simpleMessage("Ежемесячно"),
-    "moon": MessageLookupByLibrary.simpleMessage("В лунном свете"),
-    "moreDetails": MessageLookupByLibrary.simpleMessage("Подробнее"),
-    "mostRecent": MessageLookupByLibrary.simpleMessage("Самые последние"),
-    "mostRelevant": MessageLookupByLibrary.simpleMessage("Самые актуальные"),
-    "mountains": MessageLookupByLibrary.simpleMessage("За холмами"),
-    "moveItem": m51,
-    "moveSelectedPhotosToOneDate": MessageLookupByLibrary.simpleMessage(
-      "Переместите выбранные фото на одну дату",
-    ),
-    "moveToAlbum": MessageLookupByLibrary.simpleMessage("Переместить в альбом"),
-    "moveToHiddenAlbum": MessageLookupByLibrary.simpleMessage(
-      "Переместить в скрытый альбом",
-    ),
-    "movedSuccessfullyTo": m52,
-    "movedToTrash": MessageLookupByLibrary.simpleMessage(
-      "Перемещено в корзину",
-    ),
-    "movingFilesToAlbum": MessageLookupByLibrary.simpleMessage(
-      "Перемещение файлов в альбом...",
-    ),
-    "name": MessageLookupByLibrary.simpleMessage("Имя"),
-    "nameTheAlbum": MessageLookupByLibrary.simpleMessage(
-      "Дайте название альбому",
-    ),
-    "networkConnectionRefusedErr": MessageLookupByLibrary.simpleMessage(
-      "Не удалось подключиться к Ente. Повторите попытку через некоторое время. Если ошибка сохраняется, обратитесь в поддержку.",
-    ),
-    "networkHostLookUpErr": MessageLookupByLibrary.simpleMessage(
-      "Не удалось подключиться к Ente. Проверьте настройки сети и обратитесь в поддержку, если ошибка сохраняется.",
-    ),
-    "never": MessageLookupByLibrary.simpleMessage("Никогда"),
-    "newAlbum": MessageLookupByLibrary.simpleMessage("Новый альбом"),
-    "newLocation": MessageLookupByLibrary.simpleMessage("Новое местоположение"),
-    "newPerson": MessageLookupByLibrary.simpleMessage("Новый человек"),
-    "newPhotosEmoji": MessageLookupByLibrary.simpleMessage(" новая 📸"),
-    "newRange": MessageLookupByLibrary.simpleMessage("Новый диапазон"),
-    "newToEnte": MessageLookupByLibrary.simpleMessage("Впервые в Ente"),
-    "newest": MessageLookupByLibrary.simpleMessage("Недавние"),
-    "next": MessageLookupByLibrary.simpleMessage("Далее"),
-    "no": MessageLookupByLibrary.simpleMessage("Нет"),
-    "noAlbumsSharedByYouYet": MessageLookupByLibrary.simpleMessage(
-      "Вы пока не делились альбомами",
-    ),
-    "noDeviceFound": MessageLookupByLibrary.simpleMessage(
-      "Устройства не обнаружены",
-    ),
-    "noDeviceLimit": MessageLookupByLibrary.simpleMessage("Нет"),
-    "noDeviceThatCanBeDeleted": MessageLookupByLibrary.simpleMessage(
-      "На этом устройстве нет файлов, которые можно удалить",
-    ),
-    "noDuplicates": MessageLookupByLibrary.simpleMessage("✨ Дубликатов нет"),
-    "noEnteAccountExclamation": MessageLookupByLibrary.simpleMessage(
-      "Нет аккаунта Ente!",
-    ),
-    "noExifData": MessageLookupByLibrary.simpleMessage("Нет данных EXIF"),
-    "noFacesFound": MessageLookupByLibrary.simpleMessage("Лица не найдены"),
-    "noHiddenPhotosOrVideos": MessageLookupByLibrary.simpleMessage(
-      "Нет скрытых фото или видео",
-    ),
-    "noImagesWithLocation": MessageLookupByLibrary.simpleMessage(
-      "Нет фото с местоположением",
-    ),
-    "noInternetConnection": MessageLookupByLibrary.simpleMessage(
-      "Нет подключения к Интернету",
-    ),
-    "noPhotosAreBeingBackedUpRightNow": MessageLookupByLibrary.simpleMessage(
-      "В данный момент фото не копируются",
-    ),
-    "noPhotosFoundHere": MessageLookupByLibrary.simpleMessage(
-      "Здесь фото не найдены",
-    ),
-    "noQuickLinksSelected": MessageLookupByLibrary.simpleMessage(
-      "Быстрые ссылки не выбраны",
-    ),
-    "noRecoveryKey": MessageLookupByLibrary.simpleMessage(
-      "Нет ключа восстановления?",
-    ),
-    "noRecoveryKeyNoDecryption": MessageLookupByLibrary.simpleMessage(
-      "Из-за особенностей нашего протокола сквозного шифрования ваши данные не могут быть расшифрованы без пароля или ключа восстановления",
-    ),
-    "noResults": MessageLookupByLibrary.simpleMessage("Нет результатов"),
-    "noResultsFound": MessageLookupByLibrary.simpleMessage("Нет результатов"),
-    "noSuggestionsForPerson": m53,
-    "noSystemLockFound": MessageLookupByLibrary.simpleMessage(
-      "Системная блокировка не найдена",
-    ),
-    "notPersonLabel": m54,
-    "notThisPerson": MessageLookupByLibrary.simpleMessage("Не этот человек?"),
-    "nothingSharedWithYouYet": MessageLookupByLibrary.simpleMessage(
-      "С вами пока ничем не поделились",
-    ),
-    "nothingToSeeHere": MessageLookupByLibrary.simpleMessage(
-      "Здесь ничего нет! 👀",
-    ),
-    "notifications": MessageLookupByLibrary.simpleMessage("Уведомления"),
-    "ok": MessageLookupByLibrary.simpleMessage("Хорошо"),
-    "onDevice": MessageLookupByLibrary.simpleMessage("На устройстве"),
-    "onEnte": MessageLookupByLibrary.simpleMessage(
-      "В <branding>ente</branding>",
-    ),
-    "onTheRoad": MessageLookupByLibrary.simpleMessage("Снова в пути"),
-    "onThisDay": MessageLookupByLibrary.simpleMessage("В этот день"),
-    "onThisDayMemories": MessageLookupByLibrary.simpleMessage(
-      "В этот день воспоминания",
-    ),
-    "onThisDayNotificationExplanation": MessageLookupByLibrary.simpleMessage(
-      "Получайте напоминания о воспоминаниях, связанных с этим днем в прошлые годы.",
-    ),
-    "onlyFamilyAdminCanChangeCode": m55,
-    "onlyThem": MessageLookupByLibrary.simpleMessage("Только он(а)"),
-    "oops": MessageLookupByLibrary.simpleMessage("Ой"),
-    "oopsCouldNotSaveEdits": MessageLookupByLibrary.simpleMessage(
-      "Ой, не удалось сохранить изменения",
-    ),
-    "oopsSomethingWentWrong": MessageLookupByLibrary.simpleMessage(
-      "Ой, что-то пошло не так",
-    ),
-    "openAlbumInBrowser": MessageLookupByLibrary.simpleMessage(
-      "Открыть альбом в браузере",
-    ),
-    "openAlbumInBrowserTitle": MessageLookupByLibrary.simpleMessage(
-      "Пожалуйста, используйте веб-версию, чтобы добавить фото в этот альбом",
-    ),
-    "openFile": MessageLookupByLibrary.simpleMessage("Открыть файл"),
-    "openSettings": MessageLookupByLibrary.simpleMessage("Открыть настройки"),
-    "openTheItem": MessageLookupByLibrary.simpleMessage("• Откройте элемент"),
-    "openstreetmapContributors": MessageLookupByLibrary.simpleMessage(
-      "Участники OpenStreetMap",
-    ),
-    "optionalAsShortAsYouLike": MessageLookupByLibrary.simpleMessage(
-      "Необязательно, насколько коротко пожелаете...",
-    ),
-    "orMergeWithExistingPerson": MessageLookupByLibrary.simpleMessage(
-      "Или объединить с существующим",
-    ),
-    "orPickAnExistingOne": MessageLookupByLibrary.simpleMessage(
-      "Или выберите существующую",
-    ),
-    "orPickFromYourContacts": MessageLookupByLibrary.simpleMessage(
-      "или выберите из ваших контактов",
-    ),
-    "otherDetectedFaces": MessageLookupByLibrary.simpleMessage(
-      "Другие найденные лица",
-    ),
-    "pair": MessageLookupByLibrary.simpleMessage("Подключить"),
-    "pairWithPin": MessageLookupByLibrary.simpleMessage("Подключить с PIN"),
-    "pairingComplete": MessageLookupByLibrary.simpleMessage(
-      "Подключение завершено",
-    ),
-    "panorama": MessageLookupByLibrary.simpleMessage("Панорама"),
-    "partyWithThem": m56,
-    "passKeyPendingVerification": MessageLookupByLibrary.simpleMessage(
-      "Проверка всё ещё ожидается",
-    ),
-    "passkey": MessageLookupByLibrary.simpleMessage("Ключ доступа"),
-    "passkeyAuthTitle": MessageLookupByLibrary.simpleMessage(
-      "Проверка ключа доступа",
-    ),
-    "password": MessageLookupByLibrary.simpleMessage("Пароль"),
-    "passwordChangedSuccessfully": MessageLookupByLibrary.simpleMessage(
-      "Пароль успешно изменён",
-    ),
-    "passwordLock": MessageLookupByLibrary.simpleMessage("Защита паролем"),
-    "passwordStrength": m57,
-    "passwordStrengthInfo": MessageLookupByLibrary.simpleMessage(
-      "Надёжность пароля определяется его длиной, используемыми символами и присутствием среди 10000 самых популярных паролей",
-    ),
-    "passwordWarning": MessageLookupByLibrary.simpleMessage(
-      "Мы не храним этот пароль, поэтому, если вы его забудете, <underline>мы не сможем расшифровать ваши данные</underline>",
-    ),
-    "pastYearsMemories": MessageLookupByLibrary.simpleMessage(
-      "Воспоминания прошлых лет",
-    ),
-    "paymentDetails": MessageLookupByLibrary.simpleMessage("Платёжные данные"),
-    "paymentFailed": MessageLookupByLibrary.simpleMessage("Платёж не удался"),
-    "paymentFailedMessage": MessageLookupByLibrary.simpleMessage(
-      "К сожалению, ваш платёж не удался. Пожалуйста, свяжитесь с поддержкой, и мы вам поможем!",
-    ),
-    "paymentFailedTalkToProvider": m58,
-    "pendingItems": MessageLookupByLibrary.simpleMessage("Элементы в очереди"),
-    "pendingSync": MessageLookupByLibrary.simpleMessage(
-      "Ожидание синхронизации",
-    ),
-    "people": MessageLookupByLibrary.simpleMessage("Люди"),
-    "peopleUsingYourCode": MessageLookupByLibrary.simpleMessage(
-      "Люди, использующие ваш код",
-    ),
-    "peopleWidgetDesc": MessageLookupByLibrary.simpleMessage(
-      "Выберите людей, которых вы хотите видеть на главном экране.",
-    ),
-    "permDeleteWarning": MessageLookupByLibrary.simpleMessage(
-      "Все элементы в корзине будут удалены навсегда\n\nЭто действие нельзя отменить",
-    ),
-    "permanentlyDelete": MessageLookupByLibrary.simpleMessage(
-      "Удалить безвозвратно",
-    ),
-    "permanentlyDeleteFromDevice": MessageLookupByLibrary.simpleMessage(
-      "Удалить с устройства безвозвратно?",
-    ),
-    "personIsAge": m59,
-    "personName": MessageLookupByLibrary.simpleMessage("Имя человека"),
-    "personTurningAge": m60,
-    "pets": MessageLookupByLibrary.simpleMessage("Пушистые спутники"),
-    "photoDescriptions": MessageLookupByLibrary.simpleMessage("Описания фото"),
-    "photoGridSize": MessageLookupByLibrary.simpleMessage("Размер сетки фото"),
-    "photoSmallCase": MessageLookupByLibrary.simpleMessage("фото"),
-    "photocountPhotos": m61,
-    "photos": MessageLookupByLibrary.simpleMessage("Фото"),
-    "photosAddedByYouWillBeRemovedFromTheAlbum":
-        MessageLookupByLibrary.simpleMessage(
-          "Добавленные вами фото будут удалены из альбома",
-        ),
-    "photosCount": m62,
-    "photosKeepRelativeTimeDifference": MessageLookupByLibrary.simpleMessage(
-      "Фото сохранят относительную разницу во времени",
-    ),
-    "pickCenterPoint": MessageLookupByLibrary.simpleMessage(
-      "Выбрать центральную точку",
-    ),
-    "pinAlbum": MessageLookupByLibrary.simpleMessage("Закрепить альбом"),
-    "pinLock": MessageLookupByLibrary.simpleMessage("Блокировка PIN-кодом"),
-    "playOnTv": MessageLookupByLibrary.simpleMessage(
-      "Воспроизвести альбом на ТВ",
-    ),
-    "playOriginal": MessageLookupByLibrary.simpleMessage(
-      "Воспроизвести оригинал",
-    ),
-    "playStoreFreeTrialValidTill": m63,
-    "playStream": MessageLookupByLibrary.simpleMessage("Воспроизвести поток"),
-    "playstoreSubscription": MessageLookupByLibrary.simpleMessage(
-      "Подписка PlayStore",
-    ),
-    "pleaseCheckYourInternetConnectionAndTryAgain":
-        MessageLookupByLibrary.simpleMessage(
-          "Пожалуйста, проверьте подключение к Интернету и попробуйте снова.",
-        ),
-    "pleaseContactSupportAndWeWillBeHappyToHelp":
-        MessageLookupByLibrary.simpleMessage(
-          "Пожалуйста, свяжитесь с support@ente.io, и мы будем рады помочь!",
-        ),
-    "pleaseContactSupportIfTheProblemPersists":
-        MessageLookupByLibrary.simpleMessage(
-          "Пожалуйста, обратитесь в поддержку, если проблема сохраняется",
-        ),
-    "pleaseEmailUsAt": m64,
-    "pleaseGrantPermissions": MessageLookupByLibrary.simpleMessage(
-      "Пожалуйста, предоставьте разрешения",
-    ),
-    "pleaseLoginAgain": MessageLookupByLibrary.simpleMessage(
-      "Пожалуйста, войдите снова",
-    ),
-    "pleaseSelectQuickLinksToRemove": MessageLookupByLibrary.simpleMessage(
-      "Пожалуйста, выберите быстрые ссылки для удаления",
-    ),
-    "pleaseSendTheLogsTo": m65,
-    "pleaseTryAgain": MessageLookupByLibrary.simpleMessage(
-      "Пожалуйста, попробуйте снова",
-    ),
-    "pleaseVerifyTheCodeYouHaveEntered": MessageLookupByLibrary.simpleMessage(
-      "Пожалуйста, проверьте введённый вами код",
-    ),
-    "pleaseWait": MessageLookupByLibrary.simpleMessage(
-      "Пожалуйста, подождите...",
-    ),
-    "pleaseWaitDeletingAlbum": MessageLookupByLibrary.simpleMessage(
-      "Пожалуйста, подождите, альбом удаляется",
-    ),
-    "pleaseWaitForSometimeBeforeRetrying": MessageLookupByLibrary.simpleMessage(
-      "Пожалуйста, подождите некоторое время перед повторной попыткой",
-    ),
-    "pleaseWaitThisWillTakeAWhile": MessageLookupByLibrary.simpleMessage(
-      "Пожалуйста, подождите, это займёт некоторое время.",
-    ),
-    "posingWithThem": m66,
-    "preparingLogs": MessageLookupByLibrary.simpleMessage(
-      "Подготовка логов...",
-    ),
-    "preserveMore": MessageLookupByLibrary.simpleMessage("Сохранить больше"),
-    "pressAndHoldToPlayVideo": MessageLookupByLibrary.simpleMessage(
-      "Нажмите и удерживайте для воспроизведения видео",
-    ),
-    "pressAndHoldToPlayVideoDetailed": MessageLookupByLibrary.simpleMessage(
-      "Нажмите с удержанием на изображение для воспроизведения видео",
-    ),
-    "previous": MessageLookupByLibrary.simpleMessage("Предыдущий"),
-    "privacy": MessageLookupByLibrary.simpleMessage("Конфиденциальность"),
-    "privacyPolicyTitle": MessageLookupByLibrary.simpleMessage(
-      "Политика конфиденциальности",
-    ),
-    "privateBackups": MessageLookupByLibrary.simpleMessage(
-      "Защищённые резервные копии",
-    ),
-    "privateSharing": MessageLookupByLibrary.simpleMessage("Защищённый обмен"),
-    "proceed": MessageLookupByLibrary.simpleMessage("Продолжить"),
-    "processed": MessageLookupByLibrary.simpleMessage("Обработано"),
-    "processing": MessageLookupByLibrary.simpleMessage("Обработка"),
-    "processingImport": m67,
-    "processingVideos": MessageLookupByLibrary.simpleMessage("Обработка видео"),
-    "publicLinkCreated": MessageLookupByLibrary.simpleMessage(
-      "Публичная ссылка создана",
-    ),
-    "publicLinkEnabled": MessageLookupByLibrary.simpleMessage(
-      "Публичная ссылка включена",
-    ),
-    "questionmark": MessageLookupByLibrary.simpleMessage("?"),
-    "queued": MessageLookupByLibrary.simpleMessage("В очереди"),
-    "quickLinks": MessageLookupByLibrary.simpleMessage("Быстрые ссылки"),
-    "radius": MessageLookupByLibrary.simpleMessage("Радиус"),
-    "raiseTicket": MessageLookupByLibrary.simpleMessage("Создать запрос"),
-    "rateTheApp": MessageLookupByLibrary.simpleMessage("Оценить приложение"),
-    "rateUs": MessageLookupByLibrary.simpleMessage("Оцените нас"),
-    "rateUsOnStore": m68,
-    "reassignMe": MessageLookupByLibrary.simpleMessage(
-      "Переназначить \"Меня\"",
-    ),
-    "reassignedToName": m69,
-    "reassigningLoading": MessageLookupByLibrary.simpleMessage(
-      "Переназначение...",
-    ),
-    "receiveRemindersOnBirthdays": MessageLookupByLibrary.simpleMessage(
-      "Получайте напоминания, когда у кого-то день рождения. Нажатие на уведомление перенесет вас к фотографиям именинника.",
-    ),
-    "recover": MessageLookupByLibrary.simpleMessage("Восстановить"),
-    "recoverAccount": MessageLookupByLibrary.simpleMessage(
-      "Восстановить аккаунт",
-    ),
-    "recoverButton": MessageLookupByLibrary.simpleMessage("Восстановить"),
-    "recoveryAccount": MessageLookupByLibrary.simpleMessage(
-      "Восстановить аккаунт",
-    ),
-    "recoveryInitiated": MessageLookupByLibrary.simpleMessage(
-      "Восстановление начато",
-    ),
-    "recoveryInitiatedDesc": m70,
-    "recoveryKey": MessageLookupByLibrary.simpleMessage("Ключ восстановления"),
-    "recoveryKeyCopiedToClipboard": MessageLookupByLibrary.simpleMessage(
-      "Ключ восстановления скопирован в буфер обмена",
-    ),
-    "recoveryKeyOnForgotPassword": MessageLookupByLibrary.simpleMessage(
-      "Если вы забудете пароль, единственный способ восстановить ваши данные — это использовать этот ключ.",
-    ),
-    "recoveryKeySaveDescription": MessageLookupByLibrary.simpleMessage(
-      "Мы не храним этот ключ. Пожалуйста, сохраните этот ключ из 24 слов в безопасном месте.",
-    ),
-    "recoveryKeySuccessBody": MessageLookupByLibrary.simpleMessage(
-      "Отлично! Ваш ключ восстановления действителен. Спасибо за проверку.\n\nПожалуйста, не забудьте сохранить ключ восстановления в безопасном месте.",
-    ),
-    "recoveryKeyVerified": MessageLookupByLibrary.simpleMessage(
-      "Ключ восстановления подтверждён",
-    ),
-    "recoveryKeyVerifyReason": MessageLookupByLibrary.simpleMessage(
-      "Ваш ключ восстановления — единственный способ восстановить ваши фото, если вы забудете пароль. Вы можете найти ключ восстановления в разделе «Настройки» → «Аккаунт».\n\nПожалуйста, введите ваш ключ восстановления здесь, чтобы убедиться, что вы сохранили его правильно.",
-    ),
-    "recoveryReady": m71,
-    "recoverySuccessful": MessageLookupByLibrary.simpleMessage(
-      "Успешное восстановление!",
-    ),
-    "recoveryWarning": MessageLookupByLibrary.simpleMessage(
-      "Доверенный контакт пытается получить доступ к вашему аккаунту",
-    ),
-    "recoveryWarningBody": m72,
-    "recreatePasswordBody": MessageLookupByLibrary.simpleMessage(
-      "Текущее устройство недостаточно мощное для проверки вашего пароля, но мы можем сгенерировать его снова так, чтобы он работал на всех устройствах.\n\nПожалуйста, войдите, используя ваш ключ восстановления, и сгенерируйте пароль (при желании вы можете использовать тот же самый).",
-    ),
-    "recreatePasswordTitle": MessageLookupByLibrary.simpleMessage(
-      "Пересоздать пароль",
-    ),
-    "reddit": MessageLookupByLibrary.simpleMessage("Reddit"),
-    "reenterPassword": MessageLookupByLibrary.simpleMessage(
-      "Подтвердите пароль",
-    ),
-    "reenterPin": MessageLookupByLibrary.simpleMessage(
-      "Введите PIN-код ещё раз",
-    ),
-    "referFriendsAnd2xYourPlan": MessageLookupByLibrary.simpleMessage(
-      "Пригласите друзей и удвойте свой тариф",
-    ),
-    "referralStep1": MessageLookupByLibrary.simpleMessage(
-      "1. Даёте этот код своим друзьям",
-    ),
-    "referralStep2": MessageLookupByLibrary.simpleMessage(
-      "2. Они подписываются на платный тариф",
-    ),
-    "referralStep3": m73,
-    "referrals": MessageLookupByLibrary.simpleMessage("Рефералы"),
-    "referralsAreCurrentlyPaused": MessageLookupByLibrary.simpleMessage(
-      "Реферальная программа временно приостановлена",
-    ),
-    "rejectRecovery": MessageLookupByLibrary.simpleMessage(
-      "Отклонить восстановление",
-    ),
-    "remindToEmptyDeviceTrash": MessageLookupByLibrary.simpleMessage(
-      "Также очистите «Недавно удалённые» в «Настройки» → «Хранилище», чтобы освободить место",
-    ),
-    "remindToEmptyEnteTrash": MessageLookupByLibrary.simpleMessage(
-      "Также очистите «Корзину», чтобы освободить место",
-    ),
-    "remoteImages": MessageLookupByLibrary.simpleMessage(
-      "Изображения вне устройства",
-    ),
-    "remoteThumbnails": MessageLookupByLibrary.simpleMessage(
-      "Миниатюры вне устройства",
-    ),
-    "remoteVideos": MessageLookupByLibrary.simpleMessage(
-      "Видео вне устройства",
-    ),
-    "remove": MessageLookupByLibrary.simpleMessage("Удалить"),
-    "removeDuplicates": MessageLookupByLibrary.simpleMessage(
-      "Удалить дубликаты",
-    ),
-    "removeDuplicatesDesc": MessageLookupByLibrary.simpleMessage(
-      "Проверьте и удалите файлы, которые являются точными дубликатами.",
-    ),
-    "removeFromAlbum": MessageLookupByLibrary.simpleMessage(
-      "Удалить из альбома",
-    ),
-    "removeFromAlbumTitle": MessageLookupByLibrary.simpleMessage(
-      "Удалить из альбома?",
-    ),
-    "removeFromFavorite": MessageLookupByLibrary.simpleMessage(
-      "Убрать из избранного",
-    ),
-    "removeInvite": MessageLookupByLibrary.simpleMessage("Удалить приглашение"),
-    "removeLink": MessageLookupByLibrary.simpleMessage("Удалить ссылку"),
-    "removeParticipant": MessageLookupByLibrary.simpleMessage(
-      "Удалить участника",
-    ),
-    "removeParticipantBody": m74,
-    "removePersonLabel": MessageLookupByLibrary.simpleMessage(
-      "Удалить метку человека",
-    ),
-    "removePublicLink": MessageLookupByLibrary.simpleMessage(
-      "Удалить публичную ссылку",
-    ),
-    "removePublicLinks": MessageLookupByLibrary.simpleMessage(
-      "Удалить публичные ссылки",
-    ),
-    "removeShareItemsWarning": MessageLookupByLibrary.simpleMessage(
-      "Некоторые из удаляемых вами элементов были добавлены другими людьми, и вы потеряете к ним доступ",
-    ),
-    "removeWithQuestionMark": MessageLookupByLibrary.simpleMessage("Удалить?"),
-    "removeYourselfAsTrustedContact": MessageLookupByLibrary.simpleMessage(
-      "Удалить себя из доверенных контактов",
-    ),
-    "removingFromFavorites": MessageLookupByLibrary.simpleMessage(
-      "Удаление из избранного...",
-    ),
-    "rename": MessageLookupByLibrary.simpleMessage("Переименовать"),
-    "renameAlbum": MessageLookupByLibrary.simpleMessage("Переименовать альбом"),
-    "renameFile": MessageLookupByLibrary.simpleMessage("Переименовать файл"),
-    "renewSubscription": MessageLookupByLibrary.simpleMessage(
-      "Продлить подписку",
-    ),
-    "renewsOn": m75,
-    "reportABug": MessageLookupByLibrary.simpleMessage("Сообщить об ошибке"),
-    "reportBug": MessageLookupByLibrary.simpleMessage("Сообщить об ошибке"),
-    "resendEmail": MessageLookupByLibrary.simpleMessage(
-      "Отправить письмо повторно",
-    ),
-    "reset": MessageLookupByLibrary.simpleMessage("Сбросить"),
-    "resetIgnoredFiles": MessageLookupByLibrary.simpleMessage(
-      "Сбросить игнорируемые файлы",
-    ),
-    "resetPasswordTitle": MessageLookupByLibrary.simpleMessage(
-      "Сбросить пароль",
-    ),
-    "resetPerson": MessageLookupByLibrary.simpleMessage("Удалить"),
-    "resetToDefault": MessageLookupByLibrary.simpleMessage(
-      "Вернуть стандартную",
-    ),
-    "restore": MessageLookupByLibrary.simpleMessage("Восстановить"),
-    "restoreToAlbum": MessageLookupByLibrary.simpleMessage(
-      "Восстановить в альбом",
-    ),
-    "restoringFiles": MessageLookupByLibrary.simpleMessage(
-      "Восстановление файлов...",
-    ),
-    "resumableUploads": MessageLookupByLibrary.simpleMessage(
-      "Возобновляемые загрузки",
-    ),
-    "retry": MessageLookupByLibrary.simpleMessage("Повторить"),
-    "review": MessageLookupByLibrary.simpleMessage("Предложения"),
-    "reviewDeduplicateItems": MessageLookupByLibrary.simpleMessage(
-      "Пожалуйста, проверьте и удалите элементы, которые считаете дубликатами.",
-    ),
-    "reviewSuggestions": MessageLookupByLibrary.simpleMessage(
-      "Посмотреть предложения",
-    ),
-    "right": MessageLookupByLibrary.simpleMessage("Вправо"),
-    "roadtripWithThem": m76,
-    "rotate": MessageLookupByLibrary.simpleMessage("Повернуть"),
-    "rotateLeft": MessageLookupByLibrary.simpleMessage("Повернуть влево"),
-    "rotateRight": MessageLookupByLibrary.simpleMessage("Повернуть вправо"),
-    "safelyStored": MessageLookupByLibrary.simpleMessage("Надёжно сохранены"),
-    "same": MessageLookupByLibrary.simpleMessage("Такой же"),
-    "sameperson": MessageLookupByLibrary.simpleMessage("Тот же человек?"),
-    "save": MessageLookupByLibrary.simpleMessage("Сохранить"),
-    "saveAsAnotherPerson": MessageLookupByLibrary.simpleMessage(
-      "Сохранить как другого человека",
-    ),
-    "saveChangesBeforeLeavingQuestion": MessageLookupByLibrary.simpleMessage(
-      "Сохранить изменения перед выходом?",
-    ),
-    "saveCollage": MessageLookupByLibrary.simpleMessage("Сохранить коллаж"),
-    "saveCopy": MessageLookupByLibrary.simpleMessage("Сохранить копию"),
-    "saveKey": MessageLookupByLibrary.simpleMessage("Сохранить ключ"),
-    "savePerson": MessageLookupByLibrary.simpleMessage("Сохранить человека"),
-    "saveYourRecoveryKeyIfYouHaventAlready":
-        MessageLookupByLibrary.simpleMessage(
-          "Сохраните ваш ключ восстановления, если вы ещё этого не сделали",
-        ),
-    "saving": MessageLookupByLibrary.simpleMessage("Сохранение..."),
-    "savingEdits": MessageLookupByLibrary.simpleMessage(
-      "Сохранение изменений...",
-    ),
-    "scanCode": MessageLookupByLibrary.simpleMessage("Сканировать код"),
-    "scanThisBarcodeWithnyourAuthenticatorApp":
-        MessageLookupByLibrary.simpleMessage(
-          "Отсканируйте этот штрих-код\nс помощью вашего приложения для аутентификации",
-        ),
-    "search": MessageLookupByLibrary.simpleMessage("Поиск"),
-    "searchAlbumsEmptySection": MessageLookupByLibrary.simpleMessage("Альбомы"),
-    "searchByAlbumNameHint": MessageLookupByLibrary.simpleMessage(
-      "Название альбома",
-    ),
-    "searchByExamples": MessageLookupByLibrary.simpleMessage(
-      "• Названия альбомов (например, «Камера»)\n• Типы файлов (например, «Видео», «.gif»)\n• Годы и месяцы (например, «2022», «Январь»)\n• Праздники (например, «Рождество»)\n• Описания фото (например, «#веселье»)",
-    ),
-    "searchCaptionEmptySection": MessageLookupByLibrary.simpleMessage(
-      "Добавляйте описания вроде «#поездка» в информацию о фото, чтобы быстро находить их здесь",
-    ),
-    "searchDatesEmptySection": MessageLookupByLibrary.simpleMessage(
-      "Ищите по дате, месяцу или году",
-    ),
-    "searchDiscoverEmptySection": MessageLookupByLibrary.simpleMessage(
-      "Изображения появятся здесь после завершения обработки и синхронизации",
-    ),
-    "searchFaceEmptySection": MessageLookupByLibrary.simpleMessage(
-      "Люди появятся здесь после завершения индексации",
-    ),
-    "searchFileTypesAndNamesEmptySection": MessageLookupByLibrary.simpleMessage(
-      "Типы и названия файлов",
-    ),
-    "searchHint1": MessageLookupByLibrary.simpleMessage(
-      "Быстрый поиск прямо на устройстве",
-    ),
-    "searchHint2": MessageLookupByLibrary.simpleMessage("Даты, описания фото"),
-    "searchHint3": MessageLookupByLibrary.simpleMessage(
-      "Альбомы, названия и типы файлов",
-    ),
-    "searchHint4": MessageLookupByLibrary.simpleMessage("Местоположение"),
-    "searchHint5": MessageLookupByLibrary.simpleMessage(
-      "Скоро: Лица и магический поиск ✨",
-    ),
-    "searchLocationEmptySection": MessageLookupByLibrary.simpleMessage(
-      "Группируйте фото, снятые в определённом радиусе от фото",
-    ),
-    "searchPeopleEmptySection": MessageLookupByLibrary.simpleMessage(
-      "Приглашайте людей, и здесь появятся все фото, которыми они поделились",
-    ),
-    "searchPersonsEmptySection": MessageLookupByLibrary.simpleMessage(
-      "Люди появятся здесь после завершения обработки и синхронизации",
-    ),
-    "searchResultCount": m77,
-    "searchSectionsLengthMismatch": m78,
-    "security": MessageLookupByLibrary.simpleMessage("Безопасность"),
-    "seePublicAlbumLinksInApp": MessageLookupByLibrary.simpleMessage(
-      "Просматривать публичные ссылки на альбомы в приложении",
-    ),
-    "selectALocation": MessageLookupByLibrary.simpleMessage(
-      "Выбрать местоположение",
-    ),
-    "selectALocationFirst": MessageLookupByLibrary.simpleMessage(
-      "Сначала выберите местоположение",
-    ),
-    "selectAlbum": MessageLookupByLibrary.simpleMessage("Выбрать альбом"),
-    "selectAll": MessageLookupByLibrary.simpleMessage("Выбрать все"),
-    "selectAllShort": MessageLookupByLibrary.simpleMessage("Все"),
-    "selectCoverPhoto": MessageLookupByLibrary.simpleMessage(
-      "Выберите обложку",
-    ),
-    "selectDate": MessageLookupByLibrary.simpleMessage("Выбрать дату"),
-    "selectFoldersForBackup": MessageLookupByLibrary.simpleMessage(
-      "Выберите папки для резервного копирования",
-    ),
-    "selectItemsToAdd": MessageLookupByLibrary.simpleMessage(
-      "Выберите элементы для добавления",
-    ),
-    "selectLanguage": MessageLookupByLibrary.simpleMessage("Выберите язык"),
-    "selectMailApp": MessageLookupByLibrary.simpleMessage(
-      "Выберите почтовое приложение",
-    ),
-    "selectMorePhotos": MessageLookupByLibrary.simpleMessage(
-      "Выбрать больше фото",
-    ),
-    "selectOneDateAndTime": MessageLookupByLibrary.simpleMessage(
-      "Выбрать одну дату и время",
-    ),
-    "selectOneDateAndTimeForAll": MessageLookupByLibrary.simpleMessage(
-      "Выберите одну дату и время для всех",
-    ),
-    "selectPersonToLink": MessageLookupByLibrary.simpleMessage(
-      "Выберите человека для привязки",
-    ),
-    "selectReason": MessageLookupByLibrary.simpleMessage("Выберите причину"),
-    "selectStartOfRange": MessageLookupByLibrary.simpleMessage(
-      "Выберите начало диапазона",
-    ),
-    "selectTime": MessageLookupByLibrary.simpleMessage("Выбрать время"),
-    "selectYourFace": MessageLookupByLibrary.simpleMessage(
-      "Выберите своё лицо",
-    ),
-    "selectYourPlan": MessageLookupByLibrary.simpleMessage("Выберите тариф"),
-    "selectedAlbums": m79,
-    "selectedFilesAreNotOnEnte": MessageLookupByLibrary.simpleMessage(
-      "Выбранные файлы отсутствуют в Ente",
-    ),
-    "selectedFoldersWillBeEncryptedAndBackedUp":
-        MessageLookupByLibrary.simpleMessage(
-          "Выбранные папки будут зашифрованы и сохранены в резервной копии",
-        ),
-    "selectedItemsWillBeDeletedFromAllAlbumsAndMoved":
-        MessageLookupByLibrary.simpleMessage(
-          "Выбранные элементы будут удалены из всех альбомов и перемещены в корзину.",
-        ),
-    "selectedItemsWillBeRemovedFromThisPerson":
-        MessageLookupByLibrary.simpleMessage(
-          "Выбранные элементы будут отвязаны от этого человека, но не удалены из вашей библиотеки.",
-        ),
-    "selectedPhotos": m80,
-    "selectedPhotosWithYours": m81,
-    "selfiesWithThem": m82,
-    "send": MessageLookupByLibrary.simpleMessage("Отправить"),
-    "sendEmail": MessageLookupByLibrary.simpleMessage(
-      "Отправить электронное письмо",
-    ),
-    "sendInvite": MessageLookupByLibrary.simpleMessage("Отправить приглашение"),
-    "sendLink": MessageLookupByLibrary.simpleMessage("Отправить ссылку"),
-    "serverEndpoint": MessageLookupByLibrary.simpleMessage(
-      "Конечная точка сервера",
-    ),
-    "sessionExpired": MessageLookupByLibrary.simpleMessage("Сессия истекла"),
-    "sessionIdMismatch": MessageLookupByLibrary.simpleMessage(
-      "Несоответствие ID сессии",
-    ),
-    "setAPassword": MessageLookupByLibrary.simpleMessage("Установить пароль"),
-    "setAs": MessageLookupByLibrary.simpleMessage("Установить как"),
-    "setCover": MessageLookupByLibrary.simpleMessage("Установить обложку"),
-    "setLabel": MessageLookupByLibrary.simpleMessage("Установить"),
-    "setNewPassword": MessageLookupByLibrary.simpleMessage(
-      "Установите новый пароль",
-    ),
-    "setNewPin": MessageLookupByLibrary.simpleMessage(
-      "Установите новый PIN-код",
-    ),
-    "setPasswordTitle": MessageLookupByLibrary.simpleMessage(
-      "Установить пароль",
-    ),
-    "setRadius": MessageLookupByLibrary.simpleMessage("Установить радиус"),
-    "setupComplete": MessageLookupByLibrary.simpleMessage(
-      "Настройка завершена",
-    ),
-    "share": MessageLookupByLibrary.simpleMessage("Поделиться"),
-    "shareALink": MessageLookupByLibrary.simpleMessage("Поделиться ссылкой"),
-    "shareAlbumHint": MessageLookupByLibrary.simpleMessage(
-      "Откройте альбом и нажмите кнопку «Поделиться» в правом верхнем углу, чтобы поделиться.",
-    ),
-    "shareAnAlbumNow": MessageLookupByLibrary.simpleMessage(
-      "Поделиться альбомом",
-    ),
-    "shareLink": MessageLookupByLibrary.simpleMessage("Поделиться ссылкой"),
-    "shareMyVerificationID": m83,
-    "shareOnlyWithThePeopleYouWant": MessageLookupByLibrary.simpleMessage(
-      "Делитесь только с теми, с кем хотите",
-    ),
-    "shareTextConfirmOthersVerificationID": m84,
-    "shareTextRecommendUsingEnte": MessageLookupByLibrary.simpleMessage(
-      "Скачай Ente, чтобы мы могли легко делиться фото и видео в оригинальном качестве\n\nhttps://ente.io",
-    ),
-    "shareTextReferralCode": m85,
-    "shareWithNonenteUsers": MessageLookupByLibrary.simpleMessage(
-      "Поделиться с пользователями, не использующими Ente",
-    ),
-    "shareWithPeopleSectionTitle": m86,
-    "shareYourFirstAlbum": MessageLookupByLibrary.simpleMessage(
-      "Поделитесь своим первым альбомом",
-    ),
-    "sharedAlbumSectionDescription": MessageLookupByLibrary.simpleMessage(
-      "Создавайте общие и совместные альбомы с другими пользователями Ente, включая пользователей на бесплатных тарифах.",
-    ),
-    "sharedByMe": MessageLookupByLibrary.simpleMessage("Я поделился"),
-    "sharedByYou": MessageLookupByLibrary.simpleMessage("Вы поделились"),
-    "sharedPhotoNotifications": MessageLookupByLibrary.simpleMessage(
-      "Новые общие фото",
-    ),
-    "sharedPhotoNotificationsExplanation": MessageLookupByLibrary.simpleMessage(
-      "Получать уведомления, когда кто-то добавляет фото в общий альбом, в котором вы состоите",
-    ),
-    "sharedWith": m87,
-    "sharedWithMe": MessageLookupByLibrary.simpleMessage("Со мной поделились"),
-    "sharedWithYou": MessageLookupByLibrary.simpleMessage("Поделились с вами"),
-    "sharing": MessageLookupByLibrary.simpleMessage("Отправка..."),
-    "shiftDatesAndTime": MessageLookupByLibrary.simpleMessage(
-      "Сместить даты и время",
-    ),
-    "showLessFaces": MessageLookupByLibrary.simpleMessage(
-      "Показывать меньше лиц",
-    ),
-    "showMemories": MessageLookupByLibrary.simpleMessage(
-      "Показывать воспоминания",
-    ),
-    "showMoreFaces": MessageLookupByLibrary.simpleMessage(
-      "Показывать больше лиц",
-    ),
-    "showPerson": MessageLookupByLibrary.simpleMessage("Показать человека"),
-    "signOutFromOtherDevices": MessageLookupByLibrary.simpleMessage(
-      "Выйти с других устройств",
-    ),
-    "signOutOtherBody": MessageLookupByLibrary.simpleMessage(
-      "Если вы считаете, что кто-то может знать ваш пароль, вы можете принудительно выйти с других устройств, использующих ваш аккаунт.",
-    ),
-    "signOutOtherDevices": MessageLookupByLibrary.simpleMessage(
-      "Выйти с других устройств",
-    ),
-    "signUpTerms": MessageLookupByLibrary.simpleMessage(
-      "Я согласен с <u-terms>условиями предоставления услуг</u-terms> и <u-policy>политикой конфиденциальности</u-policy>",
-    ),
-    "singleFileDeleteFromDevice": m88,
-    "singleFileDeleteHighlight": MessageLookupByLibrary.simpleMessage(
-      "Оно будет удалено из всех альбомов.",
-    ),
-    "singleFileInBothLocalAndRemote": m89,
-    "singleFileInRemoteOnly": m90,
-    "skip": MessageLookupByLibrary.simpleMessage("Пропустить"),
-    "smartMemories": MessageLookupByLibrary.simpleMessage("Умные воспоминания"),
-    "social": MessageLookupByLibrary.simpleMessage("Социальные сети"),
-    "someItemsAreInBothEnteAndYourDevice": MessageLookupByLibrary.simpleMessage(
-      "Некоторые элементы находятся как в Ente, так и на вашем устройстве.",
-    ),
-    "someOfTheFilesYouAreTryingToDeleteAre": MessageLookupByLibrary.simpleMessage(
-      "Некоторые файлы, которые вы пытаетесь удалить, доступны только на вашем устройстве и не могут быть восстановлены после удаления",
-    ),
-    "someoneSharingAlbumsWithYouShouldSeeTheSameId":
-        MessageLookupByLibrary.simpleMessage(
-          "Тот, кто делится с вами альбомами, должен видеть такой же идентификатор на своём устройстве.",
-        ),
-    "somethingWentWrong": MessageLookupByLibrary.simpleMessage(
-      "Что-то пошло не так",
-    ),
-    "somethingWentWrongPleaseTryAgain": MessageLookupByLibrary.simpleMessage(
-      "Что-то пошло не так. Пожалуйста, попробуйте снова",
-    ),
-    "sorry": MessageLookupByLibrary.simpleMessage("Извините"),
-    "sorryBackupFailedDesc": MessageLookupByLibrary.simpleMessage(
-      "К сожалению, мы не смогли сделать резервную копию этого файла сейчас, мы повторим попытку позже.",
-    ),
-    "sorryCouldNotAddToFavorites": MessageLookupByLibrary.simpleMessage(
-      "Извините, не удалось добавить в избранное!",
-    ),
-    "sorryCouldNotRemoveFromFavorites": MessageLookupByLibrary.simpleMessage(
-      "Извините, не удалось удалить из избранного!",
-    ),
-    "sorryTheCodeYouveEnteredIsIncorrect": MessageLookupByLibrary.simpleMessage(
-      "Извините, введённый вами код неверен",
-    ),
-    "sorryWeCouldNotGenerateSecureKeysOnThisDevicennplease":
-        MessageLookupByLibrary.simpleMessage(
-          "К сожалению, мы не смогли сгенерировать безопасные ключи на этом устройстве.\n\nПожалуйста, зарегистрируйтесь с другого устройства.",
-        ),
-    "sorryWeHadToPauseYourBackups": MessageLookupByLibrary.simpleMessage(
-      "Извините, нам пришлось приостановить резервное копирование",
-    ),
-    "sort": MessageLookupByLibrary.simpleMessage("Сортировать"),
-    "sortAlbumsBy": MessageLookupByLibrary.simpleMessage("Сортировать по"),
-    "sortNewestFirst": MessageLookupByLibrary.simpleMessage("Сначала новые"),
-    "sortOldestFirst": MessageLookupByLibrary.simpleMessage("Сначала старые"),
-    "sparkleSuccess": MessageLookupByLibrary.simpleMessage("✨ Успех"),
-    "sportsWithThem": m91,
-    "spotlightOnThem": m92,
-    "spotlightOnYourself": MessageLookupByLibrary.simpleMessage(
-      "Вы в центре внимания",
-    ),
-    "startAccountRecoveryTitle": MessageLookupByLibrary.simpleMessage(
-      "Начать восстановление",
-    ),
-    "startBackup": MessageLookupByLibrary.simpleMessage(
-      "Начать резервное копирование",
-    ),
-    "status": MessageLookupByLibrary.simpleMessage("Статус"),
-    "stopCastingBody": MessageLookupByLibrary.simpleMessage(
-      "Хотите остановить трансляцию?",
-    ),
-    "stopCastingTitle": MessageLookupByLibrary.simpleMessage(
-      "Остановить трансляцию",
-    ),
-    "storage": MessageLookupByLibrary.simpleMessage("Хранилище"),
-    "storageBreakupFamily": MessageLookupByLibrary.simpleMessage("Семья"),
-    "storageBreakupYou": MessageLookupByLibrary.simpleMessage("Вы"),
-    "storageInGB": m93,
-    "storageLimitExceeded": MessageLookupByLibrary.simpleMessage(
-      "Превышен лимит хранилища",
-    ),
-    "storageUsageInfo": m94,
-    "streamDetails": MessageLookupByLibrary.simpleMessage(
-      "Информация о потоке",
-    ),
-    "strongStrength": MessageLookupByLibrary.simpleMessage("Высокая"),
-    "subAlreadyLinkedErrMessage": m95,
-    "subWillBeCancelledOn": m96,
-    "subscribe": MessageLookupByLibrary.simpleMessage("Подписаться"),
-    "subscribeToEnableSharing": MessageLookupByLibrary.simpleMessage(
-      "Вам нужна активная платная подписка, чтобы включить общий доступ.",
-    ),
-    "subscription": MessageLookupByLibrary.simpleMessage("Подписка"),
-    "success": MessageLookupByLibrary.simpleMessage("Успех"),
-    "successfullyArchived": MessageLookupByLibrary.simpleMessage(
-      "Успешно архивировано",
-    ),
-    "successfullyHid": MessageLookupByLibrary.simpleMessage("Успешно скрыто"),
-    "successfullyUnarchived": MessageLookupByLibrary.simpleMessage(
-      "Успешно извлечено",
-    ),
-    "successfullyUnhid": MessageLookupByLibrary.simpleMessage(
-      "Успешно раскрыто",
-    ),
-    "suggestFeatures": MessageLookupByLibrary.simpleMessage("Предложить идею"),
-    "sunrise": MessageLookupByLibrary.simpleMessage("На горизонте"),
-    "support": MessageLookupByLibrary.simpleMessage("Поддержка"),
-    "syncProgress": m97,
-    "syncStopped": MessageLookupByLibrary.simpleMessage(
-      "Синхронизация остановлена",
-    ),
-    "syncing": MessageLookupByLibrary.simpleMessage("Синхронизация..."),
-    "systemTheme": MessageLookupByLibrary.simpleMessage("Системная"),
-    "tapToCopy": MessageLookupByLibrary.simpleMessage(
-      "нажмите, чтобы скопировать",
-    ),
-    "tapToEnterCode": MessageLookupByLibrary.simpleMessage(
-      "Нажмите, чтобы ввести код",
-    ),
-    "tapToUnlock": MessageLookupByLibrary.simpleMessage(
-      "Нажмите для разблокировки",
-    ),
-    "tapToUpload": MessageLookupByLibrary.simpleMessage("Нажмите для загрузки"),
-    "tapToUploadIsIgnoredDue": m98,
-    "tempErrorContactSupportIfPersists": MessageLookupByLibrary.simpleMessage(
-      "Похоже, что-то пошло не так. Пожалуйста, повторите попытку через некоторое время. Если ошибка сохраняется, обратитесь в нашу службу поддержки.",
-    ),
-    "terminate": MessageLookupByLibrary.simpleMessage("Завершить"),
-    "terminateSession": MessageLookupByLibrary.simpleMessage(
-      "Завершить сеанс?",
-    ),
-    "terms": MessageLookupByLibrary.simpleMessage("Условия"),
-    "termsOfServicesTitle": MessageLookupByLibrary.simpleMessage(
-      "Условия использования",
-    ),
-    "thankYou": MessageLookupByLibrary.simpleMessage("Спасибо"),
-    "thankYouForSubscribing": MessageLookupByLibrary.simpleMessage(
-      "Спасибо за подписку!",
-    ),
-    "theDownloadCouldNotBeCompleted": MessageLookupByLibrary.simpleMessage(
-      "Скачивание не может быть завершено",
-    ),
-    "theLinkYouAreTryingToAccessHasExpired":
-        MessageLookupByLibrary.simpleMessage(
-          "Срок действия ссылки, к которой вы обращаетесь, истёк.",
-        ),
-    "thePersonGroupsWillNotBeDisplayed": MessageLookupByLibrary.simpleMessage(
-      "Группы людей больше не будут отображаться в разделе людей. Фотографии останутся нетронутыми.",
-    ),
-    "thePersonWillNotBeDisplayed": MessageLookupByLibrary.simpleMessage(
-      "Человек больше не будет отображаться в разделе людей. Фотографии останутся нетронутыми.",
-    ),
-    "theRecoveryKeyYouEnteredIsIncorrect": MessageLookupByLibrary.simpleMessage(
-      "Введённый вами ключ восстановления неверен",
-    ),
-    "theme": MessageLookupByLibrary.simpleMessage("Тема"),
-    "theseItemsWillBeDeletedFromYourDevice":
-        MessageLookupByLibrary.simpleMessage(
-          "Эти элементы будут удалены с вашего устройства.",
-        ),
-    "theyAlsoGetXGb": m99,
-    "theyWillBeDeletedFromAllAlbums": MessageLookupByLibrary.simpleMessage(
-      "Они будут удалены из всех альбомов.",
-    ),
-    "thisActionCannotBeUndone": MessageLookupByLibrary.simpleMessage(
-      "Это действие нельзя отменить",
-    ),
-    "thisAlbumAlreadyHDACollaborativeLink":
-        MessageLookupByLibrary.simpleMessage(
-          "У этого альбома уже есть совместная ссылка",
-        ),
-    "thisCanBeUsedToRecoverYourAccountIfYou": MessageLookupByLibrary.simpleMessage(
-      "Это можно использовать для восстановления вашего аккаунта, если вы потеряете свой аутентификатор",
-    ),
-    "thisDevice": MessageLookupByLibrary.simpleMessage("Это устройство"),
-    "thisEmailIsAlreadyInUse": MessageLookupByLibrary.simpleMessage(
-      "Эта электронная почта уже используется",
-    ),
-    "thisImageHasNoExifData": MessageLookupByLibrary.simpleMessage(
-      "Это фото не имеет данных EXIF",
-    ),
-    "thisIsMeExclamation": MessageLookupByLibrary.simpleMessage("Это я!"),
-    "thisIsPersonVerificationId": m100,
-    "thisIsYourVerificationId": MessageLookupByLibrary.simpleMessage(
-      "Это ваш идентификатор подтверждения",
-    ),
-    "thisWeekThroughTheYears": MessageLookupByLibrary.simpleMessage(
-      "Эта неделя сквозь годы",
-    ),
-    "thisWeekXYearsAgo": m101,
-    "thisWillLogYouOutOfTheFollowingDevice":
-        MessageLookupByLibrary.simpleMessage(
-          "Это завершит ваш сеанс на следующем устройстве:",
-        ),
-    "thisWillLogYouOutOfThisDevice": MessageLookupByLibrary.simpleMessage(
-      "Это завершит ваш сеанс на этом устройстве!",
-    ),
-    "thisWillMakeTheDateAndTimeOfAllSelected":
-        MessageLookupByLibrary.simpleMessage(
-          "Это сделает дату и время всех выбранных фото одинаковыми.",
-        ),
-    "thisWillRemovePublicLinksOfAllSelectedQuickLinks":
-        MessageLookupByLibrary.simpleMessage(
-          "Это удалит публичные ссылки всех выбранных быстрых ссылок.",
-        ),
-    "throughTheYears": m102,
-    "toEnableAppLockPleaseSetupDevicePasscodeOrScreen":
-        MessageLookupByLibrary.simpleMessage(
-          "Для блокировки приложения, пожалуйста, настройте код или экран блокировки в настройках устройства.",
-        ),
-    "toHideAPhotoOrVideo": MessageLookupByLibrary.simpleMessage(
-      "Скрыть фото или видео",
-    ),
-    "toResetVerifyEmail": MessageLookupByLibrary.simpleMessage(
-      "Чтобы сбросить пароль, сначала подтвердите вашу электронную почту.",
-    ),
-    "todaysLogs": MessageLookupByLibrary.simpleMessage("Сегодняшние логи"),
-    "tooManyIncorrectAttempts": MessageLookupByLibrary.simpleMessage(
-      "Слишком много неудачных попыток",
-    ),
-    "total": MessageLookupByLibrary.simpleMessage("всего"),
-    "totalSize": MessageLookupByLibrary.simpleMessage("Общий размер"),
-    "trash": MessageLookupByLibrary.simpleMessage("Корзина"),
-    "trashDaysLeft": m103,
-    "trim": MessageLookupByLibrary.simpleMessage("Сократить"),
-    "tripInYear": m104,
-    "tripToLocation": m105,
-    "trustedContacts": MessageLookupByLibrary.simpleMessage(
-      "Доверенные контакты",
-    ),
-    "trustedInviteBody": m106,
-    "tryAgain": MessageLookupByLibrary.simpleMessage("Попробовать снова"),
-    "turnOnBackupForAutoUpload": MessageLookupByLibrary.simpleMessage(
-      "Включите резервное копирование, чтобы автоматически загружать файлы из этой папки на устройстве в Ente.",
-    ),
-    "twitter": MessageLookupByLibrary.simpleMessage("Twitter"),
-    "twoMonthsFreeOnYearlyPlans": MessageLookupByLibrary.simpleMessage(
-      "2 месяца в подарок на годовом тарифе",
-    ),
-    "twofactor": MessageLookupByLibrary.simpleMessage(
-      "Двухфакторная аутентификация",
-    ),
-    "twofactorAuthenticationHasBeenDisabled":
-        MessageLookupByLibrary.simpleMessage(
-          "Двухфакторная аутентификация отключена",
-        ),
-    "twofactorAuthenticationPageTitle": MessageLookupByLibrary.simpleMessage(
-      "Двухфакторная аутентификация",
-    ),
-    "twofactorAuthenticationSuccessfullyReset":
-        MessageLookupByLibrary.simpleMessage(
-          "Двухфакторная аутентификация успешно сброшена",
-        ),
-    "twofactorSetup": MessageLookupByLibrary.simpleMessage(
-      "Настройка двухфакторной аутентификации",
-    ),
-    "typeOfGallerGallerytypeIsNotSupportedForRename": m107,
-    "unarchive": MessageLookupByLibrary.simpleMessage("Извлечь из архива"),
-    "unarchiveAlbum": MessageLookupByLibrary.simpleMessage(
-      "Извлечь альбом из архива",
-    ),
-    "unarchiving": MessageLookupByLibrary.simpleMessage("Извлечение..."),
-    "unavailableReferralCode": MessageLookupByLibrary.simpleMessage(
-      "Извините, этот код недоступен.",
-    ),
-    "uncategorized": MessageLookupByLibrary.simpleMessage("Без категории"),
-    "unhide": MessageLookupByLibrary.simpleMessage("Не скрывать"),
-    "unhideToAlbum": MessageLookupByLibrary.simpleMessage("Перенести в альбом"),
-    "unhiding": MessageLookupByLibrary.simpleMessage("Раскрытие..."),
-    "unhidingFilesToAlbum": MessageLookupByLibrary.simpleMessage(
-      "Перенос файлов в альбом",
-    ),
-    "unlock": MessageLookupByLibrary.simpleMessage("Разблокировать"),
-    "unpinAlbum": MessageLookupByLibrary.simpleMessage("Открепить альбом"),
-    "unselectAll": MessageLookupByLibrary.simpleMessage("Отменить выбор"),
-    "update": MessageLookupByLibrary.simpleMessage("Обновить"),
-    "updateAvailable": MessageLookupByLibrary.simpleMessage(
-      "Доступно обновление",
-    ),
-    "updatingFolderSelection": MessageLookupByLibrary.simpleMessage(
-      "Обновление выбора папок...",
-    ),
-    "upgrade": MessageLookupByLibrary.simpleMessage("Улучшить"),
-    "uploadIsIgnoredDueToIgnorereason": m108,
-    "uploadingFilesToAlbum": MessageLookupByLibrary.simpleMessage(
-      "Загрузка файлов в альбом...",
-    ),
-    "uploadingMultipleMemories": m109,
-    "uploadingSingleMemory": MessageLookupByLibrary.simpleMessage(
-      "Сохранение 1 воспоминания...",
-    ),
-    "upto50OffUntil4thDec": MessageLookupByLibrary.simpleMessage(
-      "Скидки до 50% до 4 декабря",
-    ),
-    "usableReferralStorageInfo": MessageLookupByLibrary.simpleMessage(
-      "Доступное хранилище ограничено вашим текущим тарифом. Избыточное полученное хранилище автоматически станет доступным при улучшении тарифа.",
-    ),
-    "useAsCover": MessageLookupByLibrary.simpleMessage(
-      "Использовать для обложки",
-    ),
-    "useDifferentPlayerInfo": MessageLookupByLibrary.simpleMessage(
-      "Проблемы с воспроизведением видео? Нажмите и удерживайте здесь, чтобы попробовать другой плеер.",
-    ),
-    "usePublicLinksForPeopleNotOnEnte": MessageLookupByLibrary.simpleMessage(
-      "Используйте публичные ссылки для людей, не использующих Ente",
-    ),
-    "useRecoveryKey": MessageLookupByLibrary.simpleMessage(
-      "Использовать ключ восстановления",
-    ),
-    "useSelectedPhoto": MessageLookupByLibrary.simpleMessage(
-      "Использовать выбранное фото",
-    ),
-    "usedSpace": MessageLookupByLibrary.simpleMessage("Использовано места"),
-    "validTill": m110,
-    "verificationFailedPleaseTryAgain": MessageLookupByLibrary.simpleMessage(
-      "Проверка не удалась, пожалуйста, попробуйте снова",
-    ),
-    "verificationId": MessageLookupByLibrary.simpleMessage(
-      "Идентификатор подтверждения",
-    ),
-    "verify": MessageLookupByLibrary.simpleMessage("Подтвердить"),
-    "verifyEmail": MessageLookupByLibrary.simpleMessage(
-      "Подтвердить электронную почту",
-    ),
-    "verifyEmailID": m111,
-    "verifyIDLabel": MessageLookupByLibrary.simpleMessage("Подтвердить"),
-    "verifyPasskey": MessageLookupByLibrary.simpleMessage(
-      "Подтвердить ключ доступа",
-    ),
-    "verifyPassword": MessageLookupByLibrary.simpleMessage(
-      "Подтвердить пароль",
-    ),
-    "verifying": MessageLookupByLibrary.simpleMessage("Проверка..."),
-    "verifyingRecoveryKey": MessageLookupByLibrary.simpleMessage(
-      "Проверка ключа восстановления...",
-    ),
-    "videoInfo": MessageLookupByLibrary.simpleMessage("Информация о видео"),
-    "videoSmallCase": MessageLookupByLibrary.simpleMessage("видео"),
-    "videoStreaming": MessageLookupByLibrary.simpleMessage("Потоковое видео"),
-    "videos": MessageLookupByLibrary.simpleMessage("Видео"),
-    "viewActiveSessions": MessageLookupByLibrary.simpleMessage(
-      "Просмотр активных сессий",
-    ),
-    "viewAddOnButton": MessageLookupByLibrary.simpleMessage(
-      "Посмотреть дополнения",
-    ),
-    "viewAll": MessageLookupByLibrary.simpleMessage("Посмотреть все"),
-    "viewAllExifData": MessageLookupByLibrary.simpleMessage(
-      "Посмотреть все данные EXIF",
-    ),
-    "viewLargeFiles": MessageLookupByLibrary.simpleMessage("Большие файлы"),
-    "viewLargeFilesDesc": MessageLookupByLibrary.simpleMessage(
-      "Узнайте, какие файлы занимают больше всего места.",
-    ),
-    "viewLogs": MessageLookupByLibrary.simpleMessage("Просмотреть логи"),
-    "viewPersonToUnlink": m112,
-    "viewRecoveryKey": MessageLookupByLibrary.simpleMessage(
-      "Увидеть ключ восстановления",
-    ),
-    "viewer": MessageLookupByLibrary.simpleMessage("Зритель"),
-    "viewersSuccessfullyAdded": m113,
-    "visitWebToManage": MessageLookupByLibrary.simpleMessage(
-      "Пожалуйста, посетите web.ente.io для управления вашей подпиской",
-    ),
-    "waitingForVerification": MessageLookupByLibrary.simpleMessage(
-      "Ожидание подтверждения...",
-    ),
-    "waitingForWifi": MessageLookupByLibrary.simpleMessage("Ожидание Wi-Fi..."),
-    "warning": MessageLookupByLibrary.simpleMessage("Предупреждение"),
-    "weAreOpenSource": MessageLookupByLibrary.simpleMessage(
-      "У нас открытый исходный код!",
-    ),
-    "weDontSupportEditingPhotosAndAlbumsThatYouDont":
-        MessageLookupByLibrary.simpleMessage(
-          "Мы не поддерживаем редактирование фото и альбомов, которые вам пока не принадлежат",
-        ),
-    "weHaveSendEmailTo": m114,
-    "weakStrength": MessageLookupByLibrary.simpleMessage("Низкая"),
-    "welcomeBack": MessageLookupByLibrary.simpleMessage("С возвращением!"),
-    "whatsNew": MessageLookupByLibrary.simpleMessage("Что нового"),
-    "whyAddTrustContact": MessageLookupByLibrary.simpleMessage(
-      "Доверенный контакт может помочь в восстановлении ваших данных.",
-    ),
-    "widgets": MessageLookupByLibrary.simpleMessage("Виджеты"),
-    "wishThemAHappyBirthday": m115,
-    "yearShort": MessageLookupByLibrary.simpleMessage("год"),
-    "yearly": MessageLookupByLibrary.simpleMessage("Ежегодно"),
-    "yearsAgo": m116,
-    "yes": MessageLookupByLibrary.simpleMessage("Да"),
-    "yesCancel": MessageLookupByLibrary.simpleMessage("Да, отменить"),
-    "yesConvertToViewer": MessageLookupByLibrary.simpleMessage(
-      "Да, перевести в зрители",
-    ),
-    "yesDelete": MessageLookupByLibrary.simpleMessage("Да, удалить"),
-    "yesDiscardChanges": MessageLookupByLibrary.simpleMessage(
-      "Да, отменить изменения",
-    ),
-    "yesIgnore": MessageLookupByLibrary.simpleMessage("Да, игнорировать"),
-    "yesLogout": MessageLookupByLibrary.simpleMessage("Да, выйти"),
-    "yesRemove": MessageLookupByLibrary.simpleMessage("Да, удалить"),
-    "yesRenew": MessageLookupByLibrary.simpleMessage("Да, продлить"),
-    "yesResetPerson": MessageLookupByLibrary.simpleMessage(
-      "Да, сбросить данные человека",
-    ),
-    "you": MessageLookupByLibrary.simpleMessage("Вы"),
-    "youAndThem": m117,
-    "youAreOnAFamilyPlan": MessageLookupByLibrary.simpleMessage(
-      "Вы на семейном тарифе!",
-    ),
-    "youAreOnTheLatestVersion": MessageLookupByLibrary.simpleMessage(
-      "Вы используете последнюю версию",
-    ),
-    "youCanAtMaxDoubleYourStorage": MessageLookupByLibrary.simpleMessage(
-      "* Вы можете увеличить хранилище максимум в два раза",
-    ),
-    "youCanManageYourLinksInTheShareTab": MessageLookupByLibrary.simpleMessage(
-      "Вы можете управлять своими ссылками на вкладке «Поделиться».",
-    ),
-    "youCanTrySearchingForADifferentQuery":
-        MessageLookupByLibrary.simpleMessage(
-          "Вы можете попробовать выполнить поиск по другому запросу.",
-        ),
-    "youCannotDowngradeToThisPlan": MessageLookupByLibrary.simpleMessage(
-      "Вы не можете понизить до этого тарифа",
-    ),
-    "youCannotShareWithYourself": MessageLookupByLibrary.simpleMessage(
-      "Вы не можете поделиться с самим собой",
-    ),
-    "youDontHaveAnyArchivedItems": MessageLookupByLibrary.simpleMessage(
-      "У вас нет архивных элементов.",
-    ),
-    "youHaveSuccessfullyFreedUp": m118,
-    "yourAccountHasBeenDeleted": MessageLookupByLibrary.simpleMessage(
-      "Ваш аккаунт был удалён",
-    ),
-    "yourMap": MessageLookupByLibrary.simpleMessage("Ваша карта"),
-    "yourPlanWasSuccessfullyDowngraded": MessageLookupByLibrary.simpleMessage(
-      "Ваш тариф успешно понижен",
-    ),
-    "yourPlanWasSuccessfullyUpgraded": MessageLookupByLibrary.simpleMessage(
-      "Ваш тариф успешно повышен",
-    ),
-    "yourPurchaseWasSuccessful": MessageLookupByLibrary.simpleMessage(
-      "Ваша покупка прошла успешно",
-    ),
-    "yourStorageDetailsCouldNotBeFetched": MessageLookupByLibrary.simpleMessage(
-      "Не удалось получить данные о вашем хранилище",
-    ),
-    "yourSubscriptionHasExpired": MessageLookupByLibrary.simpleMessage(
-      "Срок действия вашей подписки истёк",
-    ),
-    "yourSubscriptionWasUpdatedSuccessfully":
-        MessageLookupByLibrary.simpleMessage("Ваша подписка успешно обновлена"),
-    "yourVerificationCodeHasExpired": MessageLookupByLibrary.simpleMessage(
-      "Срок действия вашего кода подтверждения истёк",
-    ),
-    "youveNoDuplicateFilesThatCanBeCleared":
-        MessageLookupByLibrary.simpleMessage(
-          "У вас нет дубликатов файлов, которые можно удалить",
-        ),
-    "youveNoFilesInThisAlbumThatCanBeDeleted":
-        MessageLookupByLibrary.simpleMessage(
-          "В этом альбоме нет файлов, которые можно удалить",
-        ),
-    "zoomOutToSeePhotos": MessageLookupByLibrary.simpleMessage(
-      "Уменьшите масштаб, чтобы увидеть фото",
-    ),
-  };
-=======
-        "aNewVersionOfEnteIsAvailable":
-            MessageLookupByLibrary.simpleMessage("Доступна новая версия Ente."),
+        "aNewVersionOfEnteIsAvailable": MessageLookupByLibrary.simpleMessage(
+          "Доступна новая версия Ente.",
+        ),
         "about": MessageLookupByLibrary.simpleMessage("О программе"),
-        "acceptTrustInvite":
-            MessageLookupByLibrary.simpleMessage("Принять приглашение"),
+        "acceptTrustInvite": MessageLookupByLibrary.simpleMessage(
+          "Принять приглашение",
+        ),
         "account": MessageLookupByLibrary.simpleMessage("Аккаунт"),
-        "accountIsAlreadyConfigured":
-            MessageLookupByLibrary.simpleMessage("Аккаунт уже настроен."),
+        "accountIsAlreadyConfigured": MessageLookupByLibrary.simpleMessage(
+          "Аккаунт уже настроен.",
+        ),
         "accountOwnerPersonAppbarTitle": m0,
-        "accountWelcomeBack":
-            MessageLookupByLibrary.simpleMessage("С возвращением!"),
+        "accountWelcomeBack": MessageLookupByLibrary.simpleMessage(
+          "С возвращением!",
+        ),
         "ackPasswordLostWarning": MessageLookupByLibrary.simpleMessage(
-            "Я понимаю, что если я потеряю пароль, я могу потерять свои данные, так как они <underline>защищены сквозным шифрованием</underline>."),
+          "Я понимаю, что если я потеряю пароль, я могу потерять свои данные, так как они <underline>защищены сквозным шифрованием</underline>.",
+        ),
         "actionNotSupportedOnFavouritesAlbum":
             MessageLookupByLibrary.simpleMessage(
-                "Действие не поддерживается в альбоме «Избранное»"),
+          "Действие не поддерживается в альбоме «Избранное»",
+        ),
         "activeSessions":
             MessageLookupByLibrary.simpleMessage("Активные сеансы"),
         "add": MessageLookupByLibrary.simpleMessage("Добавить"),
         "addAName": MessageLookupByLibrary.simpleMessage("Добавить имя"),
         "addANewEmail": MessageLookupByLibrary.simpleMessage(
-            "Добавьте новую электронную почту"),
+          "Добавьте новую электронную почту",
+        ),
         "addAlbumWidgetPrompt": MessageLookupByLibrary.simpleMessage(
-            "Добавьте виджет альбома на главный экран и вернитесь сюда, чтобы настроить его."),
-        "addCollaborator":
-            MessageLookupByLibrary.simpleMessage("Добавить соавтора"),
+          "Добавьте виджет альбома на главный экран и вернитесь сюда, чтобы настроить его.",
+        ),
+        "addCollaborator": MessageLookupByLibrary.simpleMessage(
+          "Добавить соавтора",
+        ),
         "addCollaborators": m1,
         "addFiles": MessageLookupByLibrary.simpleMessage("Добавить файлы"),
-        "addFromDevice":
-            MessageLookupByLibrary.simpleMessage("Добавить с устройства"),
+        "addFromDevice": MessageLookupByLibrary.simpleMessage(
+          "Добавить с устройства",
+        ),
         "addItem": m2,
-        "addLocation":
-            MessageLookupByLibrary.simpleMessage("Добавить местоположение"),
+        "addLocation": MessageLookupByLibrary.simpleMessage(
+          "Добавить местоположение",
+        ),
         "addLocationButton": MessageLookupByLibrary.simpleMessage("Добавить"),
         "addMemoriesWidgetPrompt": MessageLookupByLibrary.simpleMessage(
-            "Добавьте виджет воспоминаний на главный экран и вернитесь сюда, чтобы настроить его."),
+          "Добавьте виджет воспоминаний на главный экран и вернитесь сюда, чтобы настроить его.",
+        ),
         "addMore": MessageLookupByLibrary.simpleMessage("Добавить ещё"),
         "addName": MessageLookupByLibrary.simpleMessage("Добавить имя"),
-        "addNameOrMerge":
-            MessageLookupByLibrary.simpleMessage("Добавить имя или объединить"),
+        "addNameOrMerge": MessageLookupByLibrary.simpleMessage(
+          "Добавить имя или объединить",
+        ),
         "addNew": MessageLookupByLibrary.simpleMessage("Добавить новое"),
-        "addNewPerson":
-            MessageLookupByLibrary.simpleMessage("Добавить нового человека"),
-        "addOnPageSubtitle":
-            MessageLookupByLibrary.simpleMessage("Подробности дополнений"),
+        "addNewPerson": MessageLookupByLibrary.simpleMessage(
+          "Добавить нового человека",
+        ),
+        "addOnPageSubtitle": MessageLookupByLibrary.simpleMessage(
+          "Подробности дополнений",
+        ),
         "addOnValidTill": m3,
         "addOns": MessageLookupByLibrary.simpleMessage("Дополнения"),
-        "addParticipants":
-            MessageLookupByLibrary.simpleMessage("Добавить участников"),
+        "addParticipants": MessageLookupByLibrary.simpleMessage(
+          "Добавить участников",
+        ),
         "addPeopleWidgetPrompt": MessageLookupByLibrary.simpleMessage(
-            "Добавьте виджет людей на главный экран и вернитесь сюда, чтобы настроить его."),
+          "Добавьте виджет людей на главный экран и вернитесь сюда, чтобы настроить его.",
+        ),
         "addPhotos": MessageLookupByLibrary.simpleMessage("Добавить фото"),
         "addSelected":
             MessageLookupByLibrary.simpleMessage("Добавить выбранные"),
         "addToAlbum": MessageLookupByLibrary.simpleMessage("Добавить в альбом"),
         "addToEnte": MessageLookupByLibrary.simpleMessage("Добавить в Ente"),
-        "addToHiddenAlbum":
-            MessageLookupByLibrary.simpleMessage("Добавить в скрытый альбом"),
-        "addTrustedContact":
-            MessageLookupByLibrary.simpleMessage("Добавить доверенный контакт"),
+        "addToHiddenAlbum": MessageLookupByLibrary.simpleMessage(
+          "Добавить в скрытый альбом",
+        ),
+        "addTrustedContact": MessageLookupByLibrary.simpleMessage(
+          "Добавить доверенный контакт",
+        ),
         "addViewer": MessageLookupByLibrary.simpleMessage("Добавить зрителя"),
         "addViewers": m4,
-        "addYourPhotosNow":
-            MessageLookupByLibrary.simpleMessage("Добавьте ваши фото"),
+        "addYourPhotosNow": MessageLookupByLibrary.simpleMessage(
+          "Добавьте ваши фото",
+        ),
         "addedAs": MessageLookupByLibrary.simpleMessage("Добавлен как"),
         "addedBy": m5,
         "addedSuccessfullyTo": m6,
-        "addingToFavorites":
-            MessageLookupByLibrary.simpleMessage("Добавление в избранное..."),
+        "addingToFavorites": MessageLookupByLibrary.simpleMessage(
+          "Добавление в избранное...",
+        ),
         "admiringThem": m7,
         "advanced": MessageLookupByLibrary.simpleMessage("Расширенные"),
         "advancedSettings": MessageLookupByLibrary.simpleMessage("Расширенные"),
@@ -2977,64 +438,86 @@
         "albumUpdated": MessageLookupByLibrary.simpleMessage("Альбом обновлён"),
         "albums": MessageLookupByLibrary.simpleMessage("Альбомы"),
         "albumsWidgetDesc": MessageLookupByLibrary.simpleMessage(
-            "Выберите альбомы, которые вы хотите видеть на главном экране."),
+          "Выберите альбомы, которые вы хотите видеть на главном экране.",
+        ),
         "allClear": MessageLookupByLibrary.simpleMessage("✨ Всё чисто"),
-        "allMemoriesPreserved":
-            MessageLookupByLibrary.simpleMessage("Все воспоминания сохранены"),
+        "allMemoriesPreserved": MessageLookupByLibrary.simpleMessage(
+          "Все воспоминания сохранены",
+        ),
         "allPersonGroupingWillReset": MessageLookupByLibrary.simpleMessage(
-            "Все группы этого человека будут сброшены, и вы потеряете все предложения для него"),
+          "Все группы этого человека будут сброшены, и вы потеряете все предложения для него",
+        ),
         "allUnnamedGroupsWillBeMergedIntoTheSelectedPerson":
             MessageLookupByLibrary.simpleMessage(
-                "Все неназванные группы будут объединены в выбранного человека. Это можно отменить в обзоре истории предложений для данного человека."),
+          "Все неназванные группы будут объединены в выбранного человека. Это можно отменить в обзоре истории предложений для данного человека.",
+        ),
         "allWillShiftRangeBasedOnFirst": MessageLookupByLibrary.simpleMessage(
-            "Это первое фото в группе. Остальные выбранные фото автоматически сместятся на основе новой даты"),
+          "Это первое фото в группе. Остальные выбранные фото автоматически сместятся на основе новой даты",
+        ),
         "allow": MessageLookupByLibrary.simpleMessage("Разрешить"),
         "allowAddPhotosDescription": MessageLookupByLibrary.simpleMessage(
-            "Разрешить людям с этой ссылкой добавлять фото в общий альбом."),
-        "allowAddingPhotos":
-            MessageLookupByLibrary.simpleMessage("Разрешить добавление фото"),
+          "Разрешить людям с этой ссылкой добавлять фото в общий альбом.",
+        ),
+        "allowAddingPhotos": MessageLookupByLibrary.simpleMessage(
+          "Разрешить добавление фото",
+        ),
         "allowAppToOpenSharedAlbumLinks": MessageLookupByLibrary.simpleMessage(
-            "Разрешить приложению открывать ссылки на общие альбомы"),
-        "allowDownloads":
-            MessageLookupByLibrary.simpleMessage("Разрешить скачивание"),
+          "Разрешить приложению открывать ссылки на общие альбомы",
+        ),
+        "allowDownloads": MessageLookupByLibrary.simpleMessage(
+          "Разрешить скачивание",
+        ),
         "allowPeopleToAddPhotos": MessageLookupByLibrary.simpleMessage(
-            "Разрешить людям добавлять фото"),
+          "Разрешить людям добавлять фото",
+        ),
         "allowPermBody": MessageLookupByLibrary.simpleMessage(
-            "Пожалуйста, разрешите доступ к вашим фото через настройки устройства, чтобы Ente мог отображать и сохранять вашу библиотеку."),
-        "allowPermTitle":
-            MessageLookupByLibrary.simpleMessage("Разрешить доступ к фото"),
-        "androidBiometricHint":
-            MessageLookupByLibrary.simpleMessage("Подтвердите личность"),
+          "Пожалуйста, разрешите доступ к вашим фото через настройки устройства, чтобы Ente мог отображать и сохранять вашу библиотеку.",
+        ),
+        "allowPermTitle": MessageLookupByLibrary.simpleMessage(
+          "Разрешить доступ к фото",
+        ),
+        "androidBiometricHint": MessageLookupByLibrary.simpleMessage(
+          "Подтвердите личность",
+        ),
         "androidBiometricNotRecognized": MessageLookupByLibrary.simpleMessage(
-            "Не распознано. Попробуйте снова."),
-        "androidBiometricRequiredTitle":
-            MessageLookupByLibrary.simpleMessage("Требуется биометрия"),
+          "Не распознано. Попробуйте снова.",
+        ),
+        "androidBiometricRequiredTitle": MessageLookupByLibrary.simpleMessage(
+          "Требуется биометрия",
+        ),
         "androidBiometricSuccess":
             MessageLookupByLibrary.simpleMessage("Успешно"),
         "androidCancelButton": MessageLookupByLibrary.simpleMessage("Отмена"),
         "androidDeviceCredentialsRequiredTitle":
             MessageLookupByLibrary.simpleMessage(
-                "Требуются учётные данные устройства"),
+          "Требуются учётные данные устройства",
+        ),
         "androidDeviceCredentialsSetupDescription":
             MessageLookupByLibrary.simpleMessage(
-                "Требуются учётные данные устройства"),
+          "Требуются учётные данные устройства",
+        ),
         "androidGoToSettingsDescription": MessageLookupByLibrary.simpleMessage(
-            "Биометрическая аутентификация не настроена. Перейдите в «Настройки» → «Безопасность», чтобы добавить её."),
+          "Биометрическая аутентификация не настроена. Перейдите в «Настройки» → «Безопасность», чтобы добавить её.",
+        ),
         "androidIosWebDesktop": MessageLookupByLibrary.simpleMessage(
-            "Android, iOS, браузер, компьютер"),
-        "androidSignInTitle":
-            MessageLookupByLibrary.simpleMessage("Требуется аутентификация"),
+          "Android, iOS, браузер, компьютер",
+        ),
+        "androidSignInTitle": MessageLookupByLibrary.simpleMessage(
+          "Требуется аутентификация",
+        ),
         "appIcon": MessageLookupByLibrary.simpleMessage("Иконка приложения"),
         "appLock":
             MessageLookupByLibrary.simpleMessage("Блокировка приложения"),
         "appLockDescriptions": MessageLookupByLibrary.simpleMessage(
-            "Выберите между экраном блокировки устройства и пользовательским с PIN-кодом или паролем."),
+          "Выберите между экраном блокировки устройства и пользовательским с PIN-кодом или паролем.",
+        ),
         "appVersion": m9,
         "appleId": MessageLookupByLibrary.simpleMessage("Идентификатор Apple"),
         "apply": MessageLookupByLibrary.simpleMessage("Применить"),
         "applyCodeTitle": MessageLookupByLibrary.simpleMessage("Применить код"),
-        "appstoreSubscription":
-            MessageLookupByLibrary.simpleMessage("Подписка AppStore"),
+        "appstoreSubscription": MessageLookupByLibrary.simpleMessage(
+          "Подписка AppStore",
+        ),
         "archive": MessageLookupByLibrary.simpleMessage("Архив"),
         "archiveAlbum":
             MessageLookupByLibrary.simpleMessage("Архивировать альбом"),
@@ -3042,288 +525,397 @@
         "areThey": MessageLookupByLibrary.simpleMessage("Они "),
         "areYouSureRemoveThisFaceFromPerson":
             MessageLookupByLibrary.simpleMessage(
-                "Вы уверены, что хотите удалить лицо этого человека?"),
+          "Вы уверены, что хотите удалить лицо этого человека?",
+        ),
         "areYouSureThatYouWantToLeaveTheFamily":
             MessageLookupByLibrary.simpleMessage(
-                "Вы уверены, что хотите покинуть семейный тариф?"),
+          "Вы уверены, что хотите покинуть семейный тариф?",
+        ),
         "areYouSureYouWantToCancel": MessageLookupByLibrary.simpleMessage(
-            "Вы уверены, что хотите отменить?"),
+          "Вы уверены, что хотите отменить?",
+        ),
         "areYouSureYouWantToChangeYourPlan":
             MessageLookupByLibrary.simpleMessage(
-                "Вы уверены, что хотите сменить тариф?"),
+          "Вы уверены, что хотите сменить тариф?",
+        ),
         "areYouSureYouWantToExit": MessageLookupByLibrary.simpleMessage(
-            "Вы уверены, что хотите выйти?"),
+          "Вы уверены, что хотите выйти?",
+        ),
         "areYouSureYouWantToIgnoreThesePersons":
             MessageLookupByLibrary.simpleMessage(
-                "Вы уверены, что хотите игнорировать этих людей?"),
+          "Вы уверены, что хотите игнорировать этих людей?",
+        ),
         "areYouSureYouWantToIgnoreThisPerson":
             MessageLookupByLibrary.simpleMessage(
-                "Вы уверены, что хотите игнорировать этого человека?"),
+          "Вы уверены, что хотите игнорировать этого человека?",
+        ),
         "areYouSureYouWantToLogout": MessageLookupByLibrary.simpleMessage(
-            "Вы уверены, что хотите выйти?"),
+          "Вы уверены, что хотите выйти?",
+        ),
         "areYouSureYouWantToMergeThem": MessageLookupByLibrary.simpleMessage(
-            "Вы уверены, что хотите их объединить?"),
+          "Вы уверены, что хотите их объединить?",
+        ),
         "areYouSureYouWantToRenew": MessageLookupByLibrary.simpleMessage(
-            "Вы уверены, что хотите продлить?"),
+          "Вы уверены, что хотите продлить?",
+        ),
         "areYouSureYouWantToResetThisPerson":
             MessageLookupByLibrary.simpleMessage(
-                "Вы уверены, что хотите сбросить данные этого человека?"),
+          "Вы уверены, что хотите сбросить данные этого человека?",
+        ),
         "askCancelReason": MessageLookupByLibrary.simpleMessage(
-            "Ваша подписка была отменена. Не хотели бы вы поделиться причиной?"),
+          "Ваша подписка была отменена. Не хотели бы вы поделиться причиной?",
+        ),
         "askDeleteReason": MessageLookupByLibrary.simpleMessage(
-            "Какова основная причина удаления вашего аккаунта?"),
+          "Какова основная причина удаления вашего аккаунта?",
+        ),
         "askYourLovedOnesToShare": MessageLookupByLibrary.simpleMessage(
-            "Попросите близких поделиться"),
+          "Попросите близких поделиться",
+        ),
         "atAFalloutShelter": MessageLookupByLibrary.simpleMessage("в бункере"),
         "authToChangeEmailVerificationSetting":
             MessageLookupByLibrary.simpleMessage(
-                "Пожалуйста, авторизуйтесь для изменения настроек подтверждения электронной почты"),
+          "Пожалуйста, авторизуйтесь для изменения настроек подтверждения электронной почты",
+        ),
         "authToChangeLockscreenSetting": MessageLookupByLibrary.simpleMessage(
-            "Пожалуйста, авторизуйтесь для изменения настроек экрана блокировки"),
+          "Пожалуйста, авторизуйтесь для изменения настроек экрана блокировки",
+        ),
         "authToChangeYourEmail": MessageLookupByLibrary.simpleMessage(
-            "Пожалуйста, авторизуйтесь для смены электронной почты"),
+          "Пожалуйста, авторизуйтесь для смены электронной почты",
+        ),
         "authToChangeYourPassword": MessageLookupByLibrary.simpleMessage(
-            "Пожалуйста, авторизуйтесь для смены пароля"),
+          "Пожалуйста, авторизуйтесь для смены пароля",
+        ),
         "authToConfigureTwofactorAuthentication":
             MessageLookupByLibrary.simpleMessage(
-                "Пожалуйста, авторизуйтесь для настройки двухфакторной аутентификации"),
+          "Пожалуйста, авторизуйтесь для настройки двухфакторной аутентификации",
+        ),
         "authToInitiateAccountDeletion": MessageLookupByLibrary.simpleMessage(
-            "Пожалуйста, авторизуйтесь для начала процедуры удаления аккаунта"),
+          "Пожалуйста, авторизуйтесь для начала процедуры удаления аккаунта",
+        ),
         "authToManageLegacy": MessageLookupByLibrary.simpleMessage(
-            "Пожалуйста, авторизуйтесь для управления доверенными контактами"),
+          "Пожалуйста, авторизуйтесь для управления доверенными контактами",
+        ),
         "authToViewPasskey": MessageLookupByLibrary.simpleMessage(
-            "Пожалуйста, авторизуйтесь для просмотра ключа доступа"),
+          "Пожалуйста, авторизуйтесь для просмотра ключа доступа",
+        ),
         "authToViewTrashedFiles": MessageLookupByLibrary.simpleMessage(
-            "Пожалуйста, авторизуйтесь для просмотра удалённых файлов"),
+          "Пожалуйста, авторизуйтесь для просмотра удалённых файлов",
+        ),
         "authToViewYourActiveSessions": MessageLookupByLibrary.simpleMessage(
-            "Пожалуйста, авторизуйтесь для просмотра активных сессий"),
+          "Пожалуйста, авторизуйтесь для просмотра активных сессий",
+        ),
         "authToViewYourHiddenFiles": MessageLookupByLibrary.simpleMessage(
-            "Пожалуйста, авторизуйтесь для просмотра скрытых файлов"),
+          "Пожалуйста, авторизуйтесь для просмотра скрытых файлов",
+        ),
         "authToViewYourMemories": MessageLookupByLibrary.simpleMessage(
-            "Пожалуйста, авторизуйтесь для просмотра воспоминаний"),
+          "Пожалуйста, авторизуйтесь для просмотра воспоминаний",
+        ),
         "authToViewYourRecoveryKey": MessageLookupByLibrary.simpleMessage(
-            "Пожалуйста, авторизуйтесь для просмотра ключа восстановления"),
+          "Пожалуйста, авторизуйтесь для просмотра ключа восстановления",
+        ),
         "authenticating":
             MessageLookupByLibrary.simpleMessage("Аутентификация..."),
         "authenticationFailedPleaseTryAgain":
             MessageLookupByLibrary.simpleMessage(
-                "Аутентификация не удалась, пожалуйста, попробуйте снова"),
+          "Аутентификация не удалась, пожалуйста, попробуйте снова",
+        ),
         "authenticationSuccessful": MessageLookupByLibrary.simpleMessage(
-            "Аутентификация прошла успешно!"),
+          "Аутентификация прошла успешно!",
+        ),
         "autoCastDialogBody": MessageLookupByLibrary.simpleMessage(
-            "Здесь вы увидите доступные устройства."),
+          "Здесь вы увидите доступные устройства.",
+        ),
         "autoCastiOSPermission": MessageLookupByLibrary.simpleMessage(
-            "Убедитесь, что для приложения Ente Photos включены разрешения локальной сети в настройках."),
+          "Убедитесь, что для приложения Ente Photos включены разрешения локальной сети в настройках.",
+        ),
         "autoLock": MessageLookupByLibrary.simpleMessage("Автоблокировка"),
         "autoLockFeatureDescription": MessageLookupByLibrary.simpleMessage(
-            "Спустя какое время приложение блокируется после перехода в фоновый режим"),
+          "Спустя какое время приложение блокируется после перехода в фоновый режим",
+        ),
         "autoLogoutMessage": MessageLookupByLibrary.simpleMessage(
-            "Из-за технического сбоя вы были выведены из системы. Приносим извинения за неудобства."),
+          "Из-за технического сбоя вы были выведены из системы. Приносим извинения за неудобства.",
+        ),
         "autoPair": MessageLookupByLibrary.simpleMessage("Автоподключение"),
         "autoPairDesc": MessageLookupByLibrary.simpleMessage(
-            "Автоподключение работает только с устройствами, поддерживающими Chromecast."),
+          "Автоподключение работает только с устройствами, поддерживающими Chromecast.",
+        ),
         "available": MessageLookupByLibrary.simpleMessage("Доступно"),
         "availableStorageSpace": m10,
         "backedUpFolders": MessageLookupByLibrary.simpleMessage(
-            "Папки для резервного копирования"),
+          "Папки для резервного копирования",
+        ),
         "backgroundWithThem": m11,
         "backup": MessageLookupByLibrary.simpleMessage("Резервное копирование"),
         "backupFailed": MessageLookupByLibrary.simpleMessage(
-            "Резервное копирование не удалось"),
-        "backupFile":
-            MessageLookupByLibrary.simpleMessage("Резервное копирование файла"),
+          "Резервное копирование не удалось",
+        ),
+        "backupFile": MessageLookupByLibrary.simpleMessage(
+          "Резервное копирование файла",
+        ),
         "backupOverMobileData": MessageLookupByLibrary.simpleMessage(
-            "Резервное копирование через мобильный интернет"),
+          "Резервное копирование через мобильный интернет",
+        ),
         "backupSettings": MessageLookupByLibrary.simpleMessage(
-            "Настройки резервного копирования"),
+          "Настройки резервного копирования",
+        ),
         "backupStatus": MessageLookupByLibrary.simpleMessage(
-            "Статус резервного копирования"),
+          "Статус резервного копирования",
+        ),
         "backupStatusDescription": MessageLookupByLibrary.simpleMessage(
-            "Элементы, сохранённые в резервной копии, появятся здесь"),
-        "backupVideos":
-            MessageLookupByLibrary.simpleMessage("Резервное копирование видео"),
+          "Элементы, сохранённые в резервной копии, появятся здесь",
+        ),
+        "backupVideos": MessageLookupByLibrary.simpleMessage(
+          "Резервное копирование видео",
+        ),
         "beach": MessageLookupByLibrary.simpleMessage("Песок и море"),
         "birthday": MessageLookupByLibrary.simpleMessage("День рождения"),
-        "birthdayNotifications":
-            MessageLookupByLibrary.simpleMessage("Уведомления о днях рождения"),
+        "birthdayNotifications": MessageLookupByLibrary.simpleMessage(
+          "Уведомления о днях рождения",
+        ),
         "birthdays": MessageLookupByLibrary.simpleMessage("Дни рождения"),
         "blackFridaySale": MessageLookupByLibrary.simpleMessage(
-            "Распродажа в \"Черную пятницу\""),
+          "Распродажа в \"Черную пятницу\"",
+        ),
         "blog": MessageLookupByLibrary.simpleMessage("Блог"),
         "cLDesc1": MessageLookupByLibrary.simpleMessage(
-            "В результате бета-тестирования потоковой передачи видео и работы над возобновляемыми загрузками и скачиваниями мы увеличили лимит загружаемых файлов до 10 ГБ. Теперь это доступно как в настольных, так и в мобильных приложениях."),
+          "В результате бета-тестирования потоковой передачи видео и работы над возобновляемыми загрузками и скачиваниями мы увеличили лимит загружаемых файлов до 10 ГБ. Теперь это доступно как в настольных, так и в мобильных приложениях.",
+        ),
         "cLDesc2": MessageLookupByLibrary.simpleMessage(
-            "Фоновая загрузка теперь поддерживается не только на устройствах Android, но и на iOS. Не нужно открывать приложение для резервного копирования последних фотографий и видео."),
+          "Фоновая загрузка теперь поддерживается не только на устройствах Android, но и на iOS. Не нужно открывать приложение для резервного копирования последних фотографий и видео.",
+        ),
         "cLDesc3": MessageLookupByLibrary.simpleMessage(
-            "Мы внесли значительные улучшения в работу с воспоминаниями, включая автовоспроизведение, переход к следующему воспоминанию и многое другое."),
+          "Мы внесли значительные улучшения в работу с воспоминаниями, включая автовоспроизведение, переход к следующему воспоминанию и многое другое.",
+        ),
         "cLDesc4": MessageLookupByLibrary.simpleMessage(
-            "Наряду с рядом внутренних улучшений теперь стало гораздо проще просматривать все обнаруженные лица, оставлять отзывы о похожих лицах, а также добавлять/удалять лица с одной фотографии."),
+          "Наряду с рядом внутренних улучшений теперь стало гораздо проще просматривать все обнаруженные лица, оставлять отзывы о похожих лицах, а также добавлять/удалять лица с одной фотографии.",
+        ),
         "cLDesc5": MessageLookupByLibrary.simpleMessage(
-            "Теперь вы будете получать уведомления о всех днях рождениях, которые вы сохранили на Ente, а также коллекцию их лучших фотографий."),
+          "Теперь вы будете получать уведомления о всех днях рождениях, которые вы сохранили на Ente, а также коллекцию их лучших фотографий.",
+        ),
         "cLDesc6": MessageLookupByLibrary.simpleMessage(
-            "Больше не нужно ждать завершения загрузки/скачивания, прежде чем закрыть приложение. Все загрузки и скачивания теперь можно приостановить и возобновить с того места, где вы остановились."),
+          "Больше не нужно ждать завершения загрузки/скачивания, прежде чем закрыть приложение. Все загрузки и скачивания теперь можно приостановить и возобновить с того места, где вы остановились.",
+        ),
         "cLTitle1": MessageLookupByLibrary.simpleMessage(
-            "Загрузка больших видеофайлов"),
+          "Загрузка больших видеофайлов",
+        ),
         "cLTitle2": MessageLookupByLibrary.simpleMessage("Фоновая загрузка"),
         "cLTitle3": MessageLookupByLibrary.simpleMessage(
-            "Автовоспроизведение воспоминаний"),
+          "Автовоспроизведение воспоминаний",
+        ),
         "cLTitle4": MessageLookupByLibrary.simpleMessage(
-            "Улучшенное распознавание лиц"),
-        "cLTitle5":
-            MessageLookupByLibrary.simpleMessage("Уведомления о днях рождения"),
+          "Улучшенное распознавание лиц",
+        ),
+        "cLTitle5": MessageLookupByLibrary.simpleMessage(
+          "Уведомления о днях рождения",
+        ),
         "cLTitle6": MessageLookupByLibrary.simpleMessage(
-            "Возобновляемые загрузки и скачивания"),
+          "Возобновляемые загрузки и скачивания",
+        ),
         "cachedData":
             MessageLookupByLibrary.simpleMessage("Кэшированные данные"),
         "calculating": MessageLookupByLibrary.simpleMessage("Подсчёт..."),
         "canNotOpenBody": MessageLookupByLibrary.simpleMessage(
-            "Извините, этот альбом не может быть открыт в приложении."),
+          "Извините, этот альбом не может быть открыт в приложении.",
+        ),
         "canNotOpenTitle": MessageLookupByLibrary.simpleMessage(
-            "Не удаётся открыть этот альбом"),
+          "Не удаётся открыть этот альбом",
+        ),
         "canNotUploadToAlbumsOwnedByOthers":
             MessageLookupByLibrary.simpleMessage(
-                "Нельзя загружать в альбомы, принадлежащие другим"),
+          "Нельзя загружать в альбомы, принадлежащие другим",
+        ),
         "canOnlyCreateLinkForFilesOwnedByYou":
             MessageLookupByLibrary.simpleMessage(
-                "Можно создать ссылку только для ваших файлов"),
+          "Можно создать ссылку только для ваших файлов",
+        ),
         "canOnlyRemoveFilesOwnedByYou": MessageLookupByLibrary.simpleMessage(
-            "Можно удалять только файлы, принадлежащие вам"),
+          "Можно удалять только файлы, принадлежащие вам",
+        ),
         "cancel": MessageLookupByLibrary.simpleMessage("Отменить"),
-        "cancelAccountRecovery":
-            MessageLookupByLibrary.simpleMessage("Отменить восстановление"),
+        "cancelAccountRecovery": MessageLookupByLibrary.simpleMessage(
+          "Отменить восстановление",
+        ),
         "cancelAccountRecoveryBody": MessageLookupByLibrary.simpleMessage(
-            "Вы уверены, что хотите отменить восстановление?"),
+          "Вы уверены, что хотите отменить восстановление?",
+        ),
         "cancelOtherSubscription": m12,
-        "cancelSubscription":
-            MessageLookupByLibrary.simpleMessage("Отменить подписку"),
+        "cancelSubscription": MessageLookupByLibrary.simpleMessage(
+          "Отменить подписку",
+        ),
         "cannotAddMorePhotosAfterBecomingViewer": m13,
-        "cannotDeleteSharedFiles":
-            MessageLookupByLibrary.simpleMessage("Нельзя удалить общие файлы"),
+        "cannotDeleteSharedFiles": MessageLookupByLibrary.simpleMessage(
+          "Нельзя удалить общие файлы",
+        ),
         "castAlbum":
             MessageLookupByLibrary.simpleMessage("Транслировать альбом"),
         "castIPMismatchBody": MessageLookupByLibrary.simpleMessage(
-            "Пожалуйста, убедитесь, что вы находитесь в одной сети с телевизором."),
+          "Пожалуйста, убедитесь, что вы находитесь в одной сети с телевизором.",
+        ),
         "castIPMismatchTitle": MessageLookupByLibrary.simpleMessage(
-            "Не удалось транслировать альбом"),
+          "Не удалось транслировать альбом",
+        ),
         "castInstruction": MessageLookupByLibrary.simpleMessage(
-            "Посетите cast.ente.io на устройстве, которое хотите подключить.\n\nВведите код ниже, чтобы воспроизвести альбом на телевизоре."),
+          "Посетите cast.ente.io на устройстве, которое хотите подключить.\n\nВведите код ниже, чтобы воспроизвести альбом на телевизоре.",
+        ),
         "centerPoint":
             MessageLookupByLibrary.simpleMessage("Центральная точка"),
         "change": MessageLookupByLibrary.simpleMessage("Изменить"),
         "changeEmail": MessageLookupByLibrary.simpleMessage(
-            "Изменить адрес электронной почты"),
+          "Изменить адрес электронной почты",
+        ),
         "changeLocationOfSelectedItems": MessageLookupByLibrary.simpleMessage(
-            "Изменить местоположение выбранных элементов?"),
+          "Изменить местоположение выбранных элементов?",
+        ),
         "changePassword":
             MessageLookupByLibrary.simpleMessage("Сменить пароль"),
-        "changePasswordTitle":
-            MessageLookupByLibrary.simpleMessage("Изменить пароль"),
-        "changePermissions":
-            MessageLookupByLibrary.simpleMessage("Изменить разрешения?"),
+        "changePasswordTitle": MessageLookupByLibrary.simpleMessage(
+          "Изменить пароль",
+        ),
+        "changePermissions": MessageLookupByLibrary.simpleMessage(
+          "Изменить разрешения?",
+        ),
         "changeYourReferralCode": MessageLookupByLibrary.simpleMessage(
-            "Изменить ваш реферальный код"),
-        "checkForUpdates":
-            MessageLookupByLibrary.simpleMessage("Проверить обновления"),
+          "Изменить ваш реферальный код",
+        ),
+        "checkForUpdates": MessageLookupByLibrary.simpleMessage(
+          "Проверить обновления",
+        ),
         "checkInboxAndSpamFolder": MessageLookupByLibrary.simpleMessage(
-            "Пожалуйста, проверьте ваш почтовый ящик (и спам) для завершения верификации"),
+          "Пожалуйста, проверьте ваш почтовый ящик (и спам) для завершения верификации",
+        ),
         "checkStatus": MessageLookupByLibrary.simpleMessage("Проверить статус"),
         "checking": MessageLookupByLibrary.simpleMessage("Проверка..."),
-        "checkingModels":
-            MessageLookupByLibrary.simpleMessage("Проверка моделей..."),
+        "checkingModels": MessageLookupByLibrary.simpleMessage(
+          "Проверка моделей...",
+        ),
         "city": MessageLookupByLibrary.simpleMessage("В городе"),
         "claimFreeStorage": MessageLookupByLibrary.simpleMessage(
-            "Получить бесплатное хранилище"),
+          "Получить бесплатное хранилище",
+        ),
         "claimMore": MessageLookupByLibrary.simpleMessage("Получите больше!"),
         "claimed": MessageLookupByLibrary.simpleMessage("Получено"),
         "claimedStorageSoFar": m14,
-        "cleanUncategorized":
-            MessageLookupByLibrary.simpleMessage("Очистить «Без категории»"),
+        "cleanUncategorized": MessageLookupByLibrary.simpleMessage(
+          "Очистить «Без категории»",
+        ),
         "cleanUncategorizedDescription": MessageLookupByLibrary.simpleMessage(
-            "Удалить из «Без категории» все файлы, присутствующие в других альбомах"),
+          "Удалить из «Без категории» все файлы, присутствующие в других альбомах",
+        ),
         "clearCaches": MessageLookupByLibrary.simpleMessage("Очистить кэш"),
         "clearIndexes": MessageLookupByLibrary.simpleMessage("Удалить индексы"),
         "click": MessageLookupByLibrary.simpleMessage("• Нажмите"),
         "clickOnTheOverflowMenu": MessageLookupByLibrary.simpleMessage(
-            "• Нажмите на меню дополнительных действий"),
+          "• Нажмите на меню дополнительных действий",
+        ),
         "clickToInstallOurBestVersionYet": MessageLookupByLibrary.simpleMessage(
-            "Нажмите, чтобы установить нашу лучшую версию"),
+          "Нажмите, чтобы установить нашу лучшую версию",
+        ),
         "close": MessageLookupByLibrary.simpleMessage("Закрыть"),
         "clubByCaptureTime": MessageLookupByLibrary.simpleMessage(
-            "Группировать по времени съёмки"),
-        "clubByFileName":
-            MessageLookupByLibrary.simpleMessage("Группировать по имени файла"),
-        "clusteringProgress":
-            MessageLookupByLibrary.simpleMessage("Прогресс кластеризации"),
-        "codeAppliedPageTitle":
-            MessageLookupByLibrary.simpleMessage("Код применён"),
+          "Группировать по времени съёмки",
+        ),
+        "clubByFileName": MessageLookupByLibrary.simpleMessage(
+          "Группировать по имени файла",
+        ),
+        "clusteringProgress": MessageLookupByLibrary.simpleMessage(
+          "Прогресс кластеризации",
+        ),
+        "codeAppliedPageTitle": MessageLookupByLibrary.simpleMessage(
+          "Код применён",
+        ),
         "codeChangeLimitReached": MessageLookupByLibrary.simpleMessage(
-            "Извините, вы достигли лимита изменений кода."),
+          "Извините, вы достигли лимита изменений кода.",
+        ),
         "codeCopiedToClipboard": MessageLookupByLibrary.simpleMessage(
-            "Код скопирован в буфер обмена"),
-        "codeUsedByYou":
-            MessageLookupByLibrary.simpleMessage("Код, использованный вами"),
+          "Код скопирован в буфер обмена",
+        ),
+        "codeUsedByYou": MessageLookupByLibrary.simpleMessage(
+          "Код, использованный вами",
+        ),
         "collabLinkSectionDescription": MessageLookupByLibrary.simpleMessage(
-            "Создайте ссылку, чтобы люди могли добавлять и просматривать фото в вашем общем альбоме без использования приложения или аккаунта Ente. Это отлично подходит для сбора фото с мероприятий."),
-        "collaborativeLink":
-            MessageLookupByLibrary.simpleMessage("Совместная ссылка"),
+          "Создайте ссылку, чтобы люди могли добавлять и просматривать фото в вашем общем альбоме без использования приложения или аккаунта Ente. Это отлично подходит для сбора фото с мероприятий.",
+        ),
+        "collaborativeLink": MessageLookupByLibrary.simpleMessage(
+          "Совместная ссылка",
+        ),
         "collaborativeLinkCreatedFor": m15,
         "collaborator": MessageLookupByLibrary.simpleMessage("Соавтор"),
         "collaboratorsCanAddPhotosAndVideosToTheSharedAlbum":
             MessageLookupByLibrary.simpleMessage(
-                "Соавторы могут добавлять фото и видео в общий альбом."),
+          "Соавторы могут добавлять фото и видео в общий альбом.",
+        ),
         "collaboratorsSuccessfullyAdded": m16,
         "collageLayout": MessageLookupByLibrary.simpleMessage("Макет"),
-        "collageSaved":
-            MessageLookupByLibrary.simpleMessage("Коллаж сохранён в галерее"),
+        "collageSaved": MessageLookupByLibrary.simpleMessage(
+          "Коллаж сохранён в галерее",
+        ),
         "collect": MessageLookupByLibrary.simpleMessage("Собрать"),
-        "collectEventPhotos":
-            MessageLookupByLibrary.simpleMessage("Собрать фото с мероприятия"),
+        "collectEventPhotos": MessageLookupByLibrary.simpleMessage(
+          "Собрать фото с мероприятия",
+        ),
         "collectPhotos": MessageLookupByLibrary.simpleMessage("Сбор фото"),
         "collectPhotosDescription": MessageLookupByLibrary.simpleMessage(
-            "Создайте ссылку, по которой ваши друзья смогут загружать фото в оригинальном качестве."),
+          "Создайте ссылку, по которой ваши друзья смогут загружать фото в оригинальном качестве.",
+        ),
         "color": MessageLookupByLibrary.simpleMessage("Цвет"),
         "configuration": MessageLookupByLibrary.simpleMessage("Настройки"),
         "confirm": MessageLookupByLibrary.simpleMessage("Подтвердить"),
         "confirm2FADisable": MessageLookupByLibrary.simpleMessage(
-            "Вы уверены, что хотите отключить двухфакторную аутентификацию?"),
+          "Вы уверены, что хотите отключить двухфакторную аутентификацию?",
+        ),
         "confirmAccountDeletion": MessageLookupByLibrary.simpleMessage(
-            "Подтвердить удаление аккаунта"),
+          "Подтвердить удаление аккаунта",
+        ),
         "confirmAddingTrustedContact": m17,
         "confirmDeletePrompt": MessageLookupByLibrary.simpleMessage(
-            "Да, я хочу навсегда удалить этот аккаунт и все его данные во всех приложениях."),
-        "confirmPassword":
-            MessageLookupByLibrary.simpleMessage("Подтвердите пароль"),
-        "confirmPlanChange":
-            MessageLookupByLibrary.simpleMessage("Подтвердить смену тарифа"),
+          "Да, я хочу навсегда удалить этот аккаунт и все его данные во всех приложениях.",
+        ),
+        "confirmPassword": MessageLookupByLibrary.simpleMessage(
+          "Подтвердите пароль",
+        ),
+        "confirmPlanChange": MessageLookupByLibrary.simpleMessage(
+          "Подтвердить смену тарифа",
+        ),
         "confirmRecoveryKey": MessageLookupByLibrary.simpleMessage(
-            "Подтвердить ключ восстановления"),
+          "Подтвердить ключ восстановления",
+        ),
         "confirmYourRecoveryKey": MessageLookupByLibrary.simpleMessage(
-            "Подтвердите ваш ключ восстановления"),
-        "connectToDevice":
-            MessageLookupByLibrary.simpleMessage("Подключиться к устройству"),
+          "Подтвердите ваш ключ восстановления",
+        ),
+        "connectToDevice": MessageLookupByLibrary.simpleMessage(
+          "Подключиться к устройству",
+        ),
         "contactFamilyAdmin": m18,
-        "contactSupport":
-            MessageLookupByLibrary.simpleMessage("Связаться с поддержкой"),
+        "contactSupport": MessageLookupByLibrary.simpleMessage(
+          "Связаться с поддержкой",
+        ),
         "contactToManageSubscription": m19,
         "contacts": MessageLookupByLibrary.simpleMessage("Контакты"),
         "contents": MessageLookupByLibrary.simpleMessage("Содержимое"),
         "continueLabel": MessageLookupByLibrary.simpleMessage("Продолжить"),
         "continueOnFreeTrial": MessageLookupByLibrary.simpleMessage(
-            "Продолжить с бесплатным пробным периодом"),
-        "convertToAlbum":
-            MessageLookupByLibrary.simpleMessage("Преобразовать в альбом"),
+          "Продолжить с бесплатным пробным периодом",
+        ),
+        "convertToAlbum": MessageLookupByLibrary.simpleMessage(
+          "Преобразовать в альбом",
+        ),
         "copyEmailAddress": MessageLookupByLibrary.simpleMessage(
-            "Скопировать адрес электронной почты"),
+          "Скопировать адрес электронной почты",
+        ),
         "copyLink": MessageLookupByLibrary.simpleMessage("Скопировать ссылку"),
         "copypasteThisCodentoYourAuthenticatorApp":
             MessageLookupByLibrary.simpleMessage(
-                "Скопируйте этот код\nв ваше приложение для аутентификации"),
+          "Скопируйте этот код\nв ваше приложение для аутентификации",
+        ),
         "couldNotBackUpTryLater": MessageLookupByLibrary.simpleMessage(
-            "Нам не удалось создать резервную копию ваших данных.\nМы повторим попытку позже."),
-        "couldNotFreeUpSpace":
-            MessageLookupByLibrary.simpleMessage("Не удалось освободить место"),
+          "Нам не удалось создать резервную копию ваших данных.\nМы повторим попытку позже.",
+        ),
+        "couldNotFreeUpSpace": MessageLookupByLibrary.simpleMessage(
+          "Не удалось освободить место",
+        ),
         "couldNotUpdateSubscription": MessageLookupByLibrary.simpleMessage(
-            "Не удалось обновить подписку"),
+          "Не удалось обновить подписку",
+        ),
         "count": MessageLookupByLibrary.simpleMessage("Количество"),
         "crashReporting":
             MessageLookupByLibrary.simpleMessage("Отчёты об ошибках"),
@@ -3331,117 +923,158 @@
         "createAccount":
             MessageLookupByLibrary.simpleMessage("Создать аккаунт"),
         "createAlbumActionHint": MessageLookupByLibrary.simpleMessage(
-            "Нажмите и удерживайте, чтобы выбрать фото, и нажмите «+», чтобы создать альбом"),
-        "createCollaborativeLink":
-            MessageLookupByLibrary.simpleMessage("Создать совместную ссылку"),
+          "Нажмите и удерживайте, чтобы выбрать фото, и нажмите «+», чтобы создать альбом",
+        ),
+        "createCollaborativeLink": MessageLookupByLibrary.simpleMessage(
+          "Создать совместную ссылку",
+        ),
         "createCollage": MessageLookupByLibrary.simpleMessage("Создать коллаж"),
-        "createNewAccount":
-            MessageLookupByLibrary.simpleMessage("Создать новый аккаунт"),
-        "createOrSelectAlbum":
-            MessageLookupByLibrary.simpleMessage("Создать или выбрать альбом"),
-        "createPublicLink":
-            MessageLookupByLibrary.simpleMessage("Создать публичную ссылку"),
+        "createNewAccount": MessageLookupByLibrary.simpleMessage(
+          "Создать новый аккаунт",
+        ),
+        "createOrSelectAlbum": MessageLookupByLibrary.simpleMessage(
+          "Создать или выбрать альбом",
+        ),
+        "createPublicLink": MessageLookupByLibrary.simpleMessage(
+          "Создать публичную ссылку",
+        ),
         "creatingLink":
             MessageLookupByLibrary.simpleMessage("Создание ссылки..."),
         "criticalUpdateAvailable": MessageLookupByLibrary.simpleMessage(
-            "Доступно критическое обновление"),
+          "Доступно критическое обновление",
+        ),
         "crop": MessageLookupByLibrary.simpleMessage("Обрезать"),
-        "curatedMemories":
-            MessageLookupByLibrary.simpleMessage("Отобранные воспоминания"),
+        "curatedMemories": MessageLookupByLibrary.simpleMessage(
+          "Отобранные воспоминания",
+        ),
         "currentUsageIs": MessageLookupByLibrary.simpleMessage(
-            "Текущее использование составляет "),
+          "Текущее использование составляет ",
+        ),
         "currentlyRunning": MessageLookupByLibrary.simpleMessage("выполняется"),
         "custom": MessageLookupByLibrary.simpleMessage("Пользовательский"),
         "customEndpoint": m20,
         "darkTheme": MessageLookupByLibrary.simpleMessage("Тёмная"),
         "dayToday": MessageLookupByLibrary.simpleMessage("Сегодня"),
         "dayYesterday": MessageLookupByLibrary.simpleMessage("Вчера"),
-        "declineTrustInvite":
-            MessageLookupByLibrary.simpleMessage("Отклонить приглашение"),
+        "declineTrustInvite": MessageLookupByLibrary.simpleMessage(
+          "Отклонить приглашение",
+        ),
         "decrypting": MessageLookupByLibrary.simpleMessage("Расшифровка..."),
-        "decryptingVideo":
-            MessageLookupByLibrary.simpleMessage("Расшифровка видео..."),
-        "deduplicateFiles":
-            MessageLookupByLibrary.simpleMessage("Удалить дубликаты файлов"),
+        "decryptingVideo": MessageLookupByLibrary.simpleMessage(
+          "Расшифровка видео...",
+        ),
+        "deduplicateFiles": MessageLookupByLibrary.simpleMessage(
+          "Удалить дубликаты файлов",
+        ),
         "delete": MessageLookupByLibrary.simpleMessage("Удалить"),
         "deleteAccount":
             MessageLookupByLibrary.simpleMessage("Удалить аккаунт"),
         "deleteAccountFeedbackPrompt": MessageLookupByLibrary.simpleMessage(
-            "Нам жаль, что вы уходите. Пожалуйста, поделитесь мнением о том, как мы могли бы стать лучше."),
-        "deleteAccountPermanentlyButton":
-            MessageLookupByLibrary.simpleMessage("Удалить аккаунт навсегда"),
+          "Нам жаль, что вы уходите. Пожалуйста, поделитесь мнением о том, как мы могли бы стать лучше.",
+        ),
+        "deleteAccountPermanentlyButton": MessageLookupByLibrary.simpleMessage(
+          "Удалить аккаунт навсегда",
+        ),
         "deleteAlbum": MessageLookupByLibrary.simpleMessage("Удалить альбом"),
         "deleteAlbumDialog": MessageLookupByLibrary.simpleMessage(
-            "Также удалить фото (и видео), находящиеся в этом альбоме, из <bold>всех</bold> других альбомов, частью которых они являются?"),
+          "Также удалить фото (и видео), находящиеся в этом альбоме, из <bold>всех</bold> других альбомов, частью которых они являются?",
+        ),
         "deleteAlbumsDialogBody": MessageLookupByLibrary.simpleMessage(
-            "Это удалит все пустые альбомы. Это может быть полезно, если вы хотите навести порядок в списке альбомов."),
+          "Это удалит все пустые альбомы. Это может быть полезно, если вы хотите навести порядок в списке альбомов.",
+        ),
         "deleteAll": MessageLookupByLibrary.simpleMessage("Удалить всё"),
         "deleteConfirmDialogBody": MessageLookupByLibrary.simpleMessage(
-            "Этот аккаунт связан с другими приложениями Ente, если вы их используете. Все загруженные данные во всех приложениях Ente будут поставлены в очередь на удаление, а ваш аккаунт будет удален навсегда."),
+          "Этот аккаунт связан с другими приложениями Ente, если вы их используете. Все загруженные данные во всех приложениях Ente будут поставлены в очередь на удаление, а ваш аккаунт будет удален навсегда.",
+        ),
         "deleteEmailRequest": MessageLookupByLibrary.simpleMessage(
-            "Пожалуйста, отправьте письмо на <warning>account-deletion@ente.io</warning> с вашего зарегистрированного адреса электронной почты."),
-        "deleteEmptyAlbums":
-            MessageLookupByLibrary.simpleMessage("Удалить пустые альбомы"),
+          "Пожалуйста, отправьте письмо на <warning>account-deletion@ente.io</warning> с вашего зарегистрированного адреса электронной почты.",
+        ),
+        "deleteEmptyAlbums": MessageLookupByLibrary.simpleMessage(
+          "Удалить пустые альбомы",
+        ),
         "deleteEmptyAlbumsWithQuestionMark":
-            MessageLookupByLibrary.simpleMessage("Удалить пустые альбомы?"),
-        "deleteFromBoth":
-            MessageLookupByLibrary.simpleMessage("Удалить из обоих мест"),
-        "deleteFromDevice":
-            MessageLookupByLibrary.simpleMessage("Удалить с устройства"),
+            MessageLookupByLibrary.simpleMessage(
+          "Удалить пустые альбомы?",
+        ),
+        "deleteFromBoth": MessageLookupByLibrary.simpleMessage(
+          "Удалить из обоих мест",
+        ),
+        "deleteFromDevice": MessageLookupByLibrary.simpleMessage(
+          "Удалить с устройства",
+        ),
         "deleteFromEnte":
             MessageLookupByLibrary.simpleMessage("Удалить из Ente"),
         "deleteItemCount": m21,
-        "deleteLocation":
-            MessageLookupByLibrary.simpleMessage("Удалить местоположение"),
+        "deleteLocation": MessageLookupByLibrary.simpleMessage(
+          "Удалить местоположение",
+        ),
         "deleteMultipleAlbumDialog": m22,
         "deletePhotos": MessageLookupByLibrary.simpleMessage("Удалить фото"),
         "deleteProgress": m23,
         "deleteReason1": MessageLookupByLibrary.simpleMessage(
-            "Отсутствует необходимая функция"),
+          "Отсутствует необходимая функция",
+        ),
         "deleteReason2": MessageLookupByLibrary.simpleMessage(
-            "Приложение или определённая функция работают не так, как я ожидал"),
+          "Приложение или определённая функция работают не так, как я ожидал",
+        ),
         "deleteReason3": MessageLookupByLibrary.simpleMessage(
-            "Я нашёл другой сервис, который мне больше нравится"),
-        "deleteReason4":
-            MessageLookupByLibrary.simpleMessage("Моя причина не указана"),
+          "Я нашёл другой сервис, который мне больше нравится",
+        ),
+        "deleteReason4": MessageLookupByLibrary.simpleMessage(
+          "Моя причина не указана",
+        ),
         "deleteRequestSLAText": MessageLookupByLibrary.simpleMessage(
-            "Ваш запрос будет обработан в течение 72 часов."),
-        "deleteSharedAlbum":
-            MessageLookupByLibrary.simpleMessage("Удалить общий альбом?"),
+          "Ваш запрос будет обработан в течение 72 часов.",
+        ),
+        "deleteSharedAlbum": MessageLookupByLibrary.simpleMessage(
+          "Удалить общий альбом?",
+        ),
         "deleteSharedAlbumDialogBody": MessageLookupByLibrary.simpleMessage(
-            "Альбом будет удалён для всех\n\nВы потеряете доступ к общим фото в этом альбоме, принадлежащим другим"),
+          "Альбом будет удалён для всех\n\nВы потеряете доступ к общим фото в этом альбоме, принадлежащим другим",
+        ),
         "deselectAll":
             MessageLookupByLibrary.simpleMessage("Отменить выделение"),
-        "designedToOutlive":
-            MessageLookupByLibrary.simpleMessage("Создано на века"),
+        "designedToOutlive": MessageLookupByLibrary.simpleMessage(
+          "Создано на века",
+        ),
         "details": MessageLookupByLibrary.simpleMessage("Подробности"),
-        "developerSettings":
-            MessageLookupByLibrary.simpleMessage("Настройки для разработчиков"),
+        "developerSettings": MessageLookupByLibrary.simpleMessage(
+          "Настройки для разработчиков",
+        ),
         "developerSettingsWarning": MessageLookupByLibrary.simpleMessage(
-            "Вы уверены, что хотите изменить настройки для разработчиков?"),
+          "Вы уверены, что хотите изменить настройки для разработчиков?",
+        ),
         "deviceCodeHint": MessageLookupByLibrary.simpleMessage("Введите код"),
         "deviceFilesAutoUploading": MessageLookupByLibrary.simpleMessage(
-            "Файлы, добавленные в этот альбом на устройстве, будут автоматически загружены в Ente."),
+          "Файлы, добавленные в этот альбом на устройстве, будут автоматически загружены в Ente.",
+        ),
         "deviceLock":
             MessageLookupByLibrary.simpleMessage("Блокировка устройства"),
         "deviceLockExplanation": MessageLookupByLibrary.simpleMessage(
-            "Отключить блокировку экрана устройства, когда Ente на экране, и выполняется резервное копирование. Обычно это не требуется, но это может ускорить завершение больших загрузок и первоначального импортирования крупных библиотек."),
-        "deviceNotFound":
-            MessageLookupByLibrary.simpleMessage("Устройство не найдено"),
+          "Отключить блокировку экрана устройства, когда Ente на экране, и выполняется резервное копирование. Обычно это не требуется, но это может ускорить завершение больших загрузок и первоначального импортирования крупных библиотек.",
+        ),
+        "deviceNotFound": MessageLookupByLibrary.simpleMessage(
+          "Устройство не найдено",
+        ),
         "didYouKnow": MessageLookupByLibrary.simpleMessage("Знаете ли вы?"),
         "different": MessageLookupByLibrary.simpleMessage("Разные"),
-        "disableAutoLock":
-            MessageLookupByLibrary.simpleMessage("Отключить автоблокировку"),
+        "disableAutoLock": MessageLookupByLibrary.simpleMessage(
+          "Отключить автоблокировку",
+        ),
         "disableDownloadWarningBody": MessageLookupByLibrary.simpleMessage(
-            "Зрители всё ещё могут делать скриншоты или сохранять копии ваших фото с помощью внешних инструментов"),
-        "disableDownloadWarningTitle":
-            MessageLookupByLibrary.simpleMessage("Обратите внимание"),
+          "Зрители всё ещё могут делать скриншоты или сохранять копии ваших фото с помощью внешних инструментов",
+        ),
+        "disableDownloadWarningTitle": MessageLookupByLibrary.simpleMessage(
+          "Обратите внимание",
+        ),
         "disableLinkMessage": m24,
         "disableTwofactor": MessageLookupByLibrary.simpleMessage(
-            "Отключить двухфакторную аутентификацию"),
+          "Отключить двухфакторную аутентификацию",
+        ),
         "disablingTwofactorAuthentication":
             MessageLookupByLibrary.simpleMessage(
-                "Отключение двухфакторной аутентификации..."),
+          "Отключение двухфакторной аутентификации...",
+        ),
         "discord": MessageLookupByLibrary.simpleMessage("Discord"),
         "discover": MessageLookupByLibrary.simpleMessage("Откройте для себя"),
         "discover_babies": MessageLookupByLibrary.simpleMessage("Малыши"),
@@ -3469,159 +1102,215 @@
             MessageLookupByLibrary.simpleMessage("Сделать это позже"),
         "doYouWantToDiscardTheEditsYouHaveMade":
             MessageLookupByLibrary.simpleMessage(
-                "Хотите отменить сделанные изменения?"),
+          "Хотите отменить сделанные изменения?",
+        ),
         "done": MessageLookupByLibrary.simpleMessage("Готово"),
         "dontSave": MessageLookupByLibrary.simpleMessage("Не сохранять"),
-        "doubleYourStorage":
-            MessageLookupByLibrary.simpleMessage("Удвойте своё хранилище"),
+        "doubleYourStorage": MessageLookupByLibrary.simpleMessage(
+          "Удвойте своё хранилище",
+        ),
         "download": MessageLookupByLibrary.simpleMessage("Скачать"),
-        "downloadFailed":
-            MessageLookupByLibrary.simpleMessage("Скачивание не удалось"),
+        "downloadFailed": MessageLookupByLibrary.simpleMessage(
+          "Скачивание не удалось",
+        ),
         "downloading": MessageLookupByLibrary.simpleMessage("Скачивание..."),
         "dropSupportEmail": m25,
         "duplicateFileCountWithStorageSaved": m26,
         "duplicateItemsGroup": m27,
         "edit": MessageLookupByLibrary.simpleMessage("Редактировать"),
         "editEmailAlreadyLinked": m28,
-        "editLocation":
-            MessageLookupByLibrary.simpleMessage("Изменить местоположение"),
-        "editLocationTagTitle":
-            MessageLookupByLibrary.simpleMessage("Изменить местоположение"),
-        "editPerson":
-            MessageLookupByLibrary.simpleMessage("Редактировать человека"),
+        "editLocation": MessageLookupByLibrary.simpleMessage(
+          "Изменить местоположение",
+        ),
+        "editLocationTagTitle": MessageLookupByLibrary.simpleMessage(
+          "Изменить местоположение",
+        ),
+        "editPerson": MessageLookupByLibrary.simpleMessage(
+          "Редактировать человека",
+        ),
         "editTime": MessageLookupByLibrary.simpleMessage("Изменить время"),
         "editsSaved":
             MessageLookupByLibrary.simpleMessage("Изменения сохранены"),
         "editsToLocationWillOnlyBeSeenWithinEnte":
             MessageLookupByLibrary.simpleMessage(
-                "Изменения в местоположении будут видны только в Ente"),
+          "Изменения в местоположении будут видны только в Ente",
+        ),
         "eligible": MessageLookupByLibrary.simpleMessage("доступно"),
         "email": MessageLookupByLibrary.simpleMessage("Электронная почта"),
         "emailAlreadyRegistered": MessageLookupByLibrary.simpleMessage(
-            "Электронная почта уже зарегистрирована."),
+          "Электронная почта уже зарегистрирована.",
+        ),
         "emailChangedTo": m29,
         "emailDoesNotHaveEnteAccount": m30,
         "emailNoEnteAccount": m31,
         "emailNotRegistered": MessageLookupByLibrary.simpleMessage(
-            "Электронная почта не зарегистрирована."),
+          "Электронная почта не зарегистрирована.",
+        ),
         "emailVerificationToggle": MessageLookupByLibrary.simpleMessage(
-            "Подтверждение входа по почте"),
+          "Подтверждение входа по почте",
+        ),
         "emailYourLogs": MessageLookupByLibrary.simpleMessage(
-            "Отправить логи по электронной почте"),
+          "Отправить логи по электронной почте",
+        ),
         "embracingThem": m32,
-        "emergencyContacts":
-            MessageLookupByLibrary.simpleMessage("Экстренные контакты"),
+        "emergencyContacts": MessageLookupByLibrary.simpleMessage(
+          "Экстренные контакты",
+        ),
         "empty": MessageLookupByLibrary.simpleMessage("Очистить"),
         "emptyTrash": MessageLookupByLibrary.simpleMessage("Очистить корзину?"),
         "enable": MessageLookupByLibrary.simpleMessage("Включить"),
         "enableMLIndexingDesc": MessageLookupByLibrary.simpleMessage(
-            "Ente поддерживает машинное обучение прямо на устройстве для распознавания лиц, магического поиска и других поисковых функций"),
+          "Ente поддерживает машинное обучение прямо на устройстве для распознавания лиц, магического поиска и других поисковых функций",
+        ),
         "enableMachineLearningBanner": MessageLookupByLibrary.simpleMessage(
-            "Включите машинное обучение для магического поиска и распознавания лиц"),
+          "Включите машинное обучение для магического поиска и распознавания лиц",
+        ),
         "enableMaps": MessageLookupByLibrary.simpleMessage("Включить Карты"),
         "enableMapsDesc": MessageLookupByLibrary.simpleMessage(
-            "Ваши фото будут отображены на карте мира.\n\nЭта карта размещена на OpenStreetMap, и точное местоположение ваших фото никогда не разглашается.\n\nВы можете отключить эту функцию в любое время в настройках."),
+          "Ваши фото будут отображены на карте мира.\n\nЭта карта размещена на OpenStreetMap, и точное местоположение ваших фото никогда не разглашается.\n\nВы можете отключить эту функцию в любое время в настройках.",
+        ),
         "enabled": MessageLookupByLibrary.simpleMessage("Включено"),
         "encryptingBackup": MessageLookupByLibrary.simpleMessage(
-            "Шифрование резервной копии..."),
+          "Шифрование резервной копии...",
+        ),
         "encryption": MessageLookupByLibrary.simpleMessage("Шифрование"),
         "encryptionKeys":
             MessageLookupByLibrary.simpleMessage("Ключи шифрования"),
         "endpointUpdatedMessage": MessageLookupByLibrary.simpleMessage(
-            "Конечная точка успешно обновлена"),
+          "Конечная точка успешно обновлена",
+        ),
         "endtoendEncryptedByDefault": MessageLookupByLibrary.simpleMessage(
-            "Сквозное шифрование по умолчанию"),
+          "Сквозное шифрование по умолчанию",
+        ),
         "enteCanEncryptAndPreserveFilesOnlyIfYouGrant":
             MessageLookupByLibrary.simpleMessage(
-                "Ente может шифровать и сохранять файлы, только если вы предоставите к ним доступ"),
+          "Ente может шифровать и сохранять файлы, только если вы предоставите к ним доступ",
+        ),
         "entePhotosPerm": MessageLookupByLibrary.simpleMessage(
-            "Ente <i>требуется разрешение для</i> сохранения ваших фото"),
+          "Ente <i>требуется разрешение для</i> сохранения ваших фото",
+        ),
         "enteSubscriptionPitch": MessageLookupByLibrary.simpleMessage(
-            "Ente сохраняет ваши воспоминания, чтобы они всегда были доступны вам, даже если вы потеряете устройство."),
+          "Ente сохраняет ваши воспоминания, чтобы они всегда были доступны вам, даже если вы потеряете устройство.",
+        ),
         "enteSubscriptionShareWithFamily": MessageLookupByLibrary.simpleMessage(
-            "Ваша семья также может быть включена в ваш тариф."),
-        "enterAlbumName":
-            MessageLookupByLibrary.simpleMessage("Введите название альбома"),
+          "Ваша семья также может быть включена в ваш тариф.",
+        ),
+        "enterAlbumName": MessageLookupByLibrary.simpleMessage(
+          "Введите название альбома",
+        ),
         "enterCode": MessageLookupByLibrary.simpleMessage("Введите код"),
         "enterCodeDescription": MessageLookupByLibrary.simpleMessage(
-            "Введите код, предоставленный вашим другом, чтобы вы оба могли получить бесплатное хранилище"),
+          "Введите код, предоставленный вашим другом, чтобы вы оба могли получить бесплатное хранилище",
+        ),
         "enterDateOfBirth": MessageLookupByLibrary.simpleMessage(
-            "Дата рождения (необязательно)"),
-        "enterEmail":
-            MessageLookupByLibrary.simpleMessage("Введите электронную почту"),
-        "enterFileName":
-            MessageLookupByLibrary.simpleMessage("Введите название файла"),
+          "Дата рождения (необязательно)",
+        ),
+        "enterEmail": MessageLookupByLibrary.simpleMessage(
+          "Введите электронную почту",
+        ),
+        "enterFileName": MessageLookupByLibrary.simpleMessage(
+          "Введите название файла",
+        ),
         "enterName": MessageLookupByLibrary.simpleMessage("Введите имя"),
         "enterNewPasswordToEncrypt": MessageLookupByLibrary.simpleMessage(
-            "Введите новый пароль для шифрования ваших данных"),
+          "Введите новый пароль для шифрования ваших данных",
+        ),
         "enterPassword": MessageLookupByLibrary.simpleMessage("Введите пароль"),
         "enterPasswordToEncrypt": MessageLookupByLibrary.simpleMessage(
-            "Введите пароль для шифрования ваших данных"),
-        "enterPersonName":
-            MessageLookupByLibrary.simpleMessage("Введите имя человека"),
+          "Введите пароль для шифрования ваших данных",
+        ),
+        "enterPersonName": MessageLookupByLibrary.simpleMessage(
+          "Введите имя человека",
+        ),
         "enterPin": MessageLookupByLibrary.simpleMessage("Введите PIN-код"),
-        "enterReferralCode":
-            MessageLookupByLibrary.simpleMessage("Введите реферальный код"),
+        "enterReferralCode": MessageLookupByLibrary.simpleMessage(
+          "Введите реферальный код",
+        ),
         "enterThe6digitCodeFromnyourAuthenticatorApp":
             MessageLookupByLibrary.simpleMessage(
-                "Введите 6-значный код из\nвашего приложения для аутентификации"),
+          "Введите 6-значный код из\nвашего приложения для аутентификации",
+        ),
         "enterValidEmail": MessageLookupByLibrary.simpleMessage(
-            "Пожалуйста, введите действительный адрес электронной почты."),
+          "Пожалуйста, введите действительный адрес электронной почты.",
+        ),
         "enterYourEmailAddress": MessageLookupByLibrary.simpleMessage(
-            "Введите адрес вашей электронной почты"),
+          "Введите адрес вашей электронной почты",
+        ),
         "enterYourNewEmailAddress": MessageLookupByLibrary.simpleMessage(
-            "Введите ваш новый адрес электронной почты"),
-        "enterYourPassword":
-            MessageLookupByLibrary.simpleMessage("Введите ваш пароль"),
+          "Введите ваш новый адрес электронной почты",
+        ),
+        "enterYourPassword": MessageLookupByLibrary.simpleMessage(
+          "Введите ваш пароль",
+        ),
         "enterYourRecoveryKey": MessageLookupByLibrary.simpleMessage(
-            "Введите ваш ключ восстановления"),
+          "Введите ваш ключ восстановления",
+        ),
         "error": MessageLookupByLibrary.simpleMessage("Ошибка"),
         "everywhere": MessageLookupByLibrary.simpleMessage("везде"),
         "exif": MessageLookupByLibrary.simpleMessage("EXIF"),
-        "existingUser":
-            MessageLookupByLibrary.simpleMessage("Существующий пользователь"),
+        "existingUser": MessageLookupByLibrary.simpleMessage(
+          "Существующий пользователь",
+        ),
         "expiredLinkInfo": MessageLookupByLibrary.simpleMessage(
-            "Срок действия этой ссылки истёк. Пожалуйста, выберите новый срок или отключите его."),
+          "Срок действия этой ссылки истёк. Пожалуйста, выберите новый срок или отключите его.",
+        ),
         "exportLogs":
             MessageLookupByLibrary.simpleMessage("Экспортировать логи"),
-        "exportYourData":
-            MessageLookupByLibrary.simpleMessage("Экспортировать ваши данные"),
-        "extraPhotosFound":
-            MessageLookupByLibrary.simpleMessage("Найдены дополнительные фото"),
+        "exportYourData": MessageLookupByLibrary.simpleMessage(
+          "Экспортировать ваши данные",
+        ),
+        "extraPhotosFound": MessageLookupByLibrary.simpleMessage(
+          "Найдены дополнительные фото",
+        ),
         "extraPhotosFoundFor": m33,
         "faceNotClusteredYet": MessageLookupByLibrary.simpleMessage(
-            "Лицо ещё не кластеризовано. Пожалуйста, попробуйте позже"),
-        "faceRecognition":
-            MessageLookupByLibrary.simpleMessage("Распознавание лиц"),
+          "Лицо ещё не кластеризовано. Пожалуйста, попробуйте позже",
+        ),
+        "faceRecognition": MessageLookupByLibrary.simpleMessage(
+          "Распознавание лиц",
+        ),
         "faceThumbnailGenerationFailed": MessageLookupByLibrary.simpleMessage(
-            "Не удалось создать миниатюры лиц"),
+          "Не удалось создать миниатюры лиц",
+        ),
         "faces": MessageLookupByLibrary.simpleMessage("Лица"),
         "failed": MessageLookupByLibrary.simpleMessage("Не удалось"),
-        "failedToApplyCode":
-            MessageLookupByLibrary.simpleMessage("Не удалось применить код"),
-        "failedToCancel":
-            MessageLookupByLibrary.simpleMessage("Не удалось отменить"),
-        "failedToDownloadVideo":
-            MessageLookupByLibrary.simpleMessage("Не удалось скачать видео"),
+        "failedToApplyCode": MessageLookupByLibrary.simpleMessage(
+          "Не удалось применить код",
+        ),
+        "failedToCancel": MessageLookupByLibrary.simpleMessage(
+          "Не удалось отменить",
+        ),
+        "failedToDownloadVideo": MessageLookupByLibrary.simpleMessage(
+          "Не удалось скачать видео",
+        ),
         "failedToFetchActiveSessions": MessageLookupByLibrary.simpleMessage(
-            "Не удалось получить активные сессии"),
+          "Не удалось получить активные сессии",
+        ),
         "failedToFetchOriginalForEdit": MessageLookupByLibrary.simpleMessage(
-            "Не удалось скачать оригинал для редактирования"),
+          "Не удалось скачать оригинал для редактирования",
+        ),
         "failedToFetchReferralDetails": MessageLookupByLibrary.simpleMessage(
-            "Не удалось получить данные о рефералах. Пожалуйста, попробуйте позже."),
+          "Не удалось получить данные о рефералах. Пожалуйста, попробуйте позже.",
+        ),
         "failedToLoadAlbums": MessageLookupByLibrary.simpleMessage(
-            "Не удалось загрузить альбомы"),
+          "Не удалось загрузить альбомы",
+        ),
         "failedToPlayVideo": MessageLookupByLibrary.simpleMessage(
-            "Не удалось воспроизвести видео"),
+          "Не удалось воспроизвести видео",
+        ),
         "failedToRefreshStripeSubscription":
             MessageLookupByLibrary.simpleMessage(
-                "Не удалось обновить подписку"),
-        "failedToRenew":
-            MessageLookupByLibrary.simpleMessage("Не удалось продлить"),
+          "Не удалось обновить подписку",
+        ),
+        "failedToRenew": MessageLookupByLibrary.simpleMessage(
+          "Не удалось продлить",
+        ),
         "failedToVerifyPaymentStatus": MessageLookupByLibrary.simpleMessage(
-            "Не удалось проверить статус платежа"),
+          "Не удалось проверить статус платежа",
+        ),
         "familyPlanOverview": MessageLookupByLibrary.simpleMessage(
-            "Добавьте 5 членов семьи к существующему тарифу без дополнительной оплаты.\n\nКаждый участник получает своё личное пространство и не может видеть файлы других, если они не общедоступны.\n\nСемейные тарифы доступны клиентам с платной подпиской на Ente.\n\nПодпишитесь сейчас, чтобы начать!"),
+          "Добавьте 5 членов семьи к существующему тарифу без дополнительной оплаты.\n\nКаждый участник получает своё личное пространство и не может видеть файлы других, если они не общедоступны.\n\nСемейные тарифы доступны клиентам с платной подпиской на Ente.\n\nПодпишитесь сейчас, чтобы начать!",
+        ),
         "familyPlanPortalTitle": MessageLookupByLibrary.simpleMessage("Семья"),
         "familyPlans": MessageLookupByLibrary.simpleMessage("Семейные тарифы"),
         "faq": MessageLookupByLibrary.simpleMessage("Часто задаваемые вопросы"),
@@ -3632,299 +1321,399 @@
         "feedback": MessageLookupByLibrary.simpleMessage("Обратная связь"),
         "file": MessageLookupByLibrary.simpleMessage("Файл"),
         "fileAnalysisFailed": MessageLookupByLibrary.simpleMessage(
-            "Не удалось проанализировать файл"),
+          "Не удалось проанализировать файл",
+        ),
         "fileFailedToSaveToGallery": MessageLookupByLibrary.simpleMessage(
-            "Не удалось сохранить файл в галерею"),
-        "fileInfoAddDescHint":
-            MessageLookupByLibrary.simpleMessage("Добавить описание..."),
-        "fileNotUploadedYet":
-            MessageLookupByLibrary.simpleMessage("Файл ещё не загружен"),
-        "fileSavedToGallery":
-            MessageLookupByLibrary.simpleMessage("Файл сохранён в галерею"),
+          "Не удалось сохранить файл в галерею",
+        ),
+        "fileInfoAddDescHint": MessageLookupByLibrary.simpleMessage(
+          "Добавить описание...",
+        ),
+        "fileNotUploadedYet": MessageLookupByLibrary.simpleMessage(
+          "Файл ещё не загружен",
+        ),
+        "fileSavedToGallery": MessageLookupByLibrary.simpleMessage(
+          "Файл сохранён в галерею",
+        ),
         "fileTypes": MessageLookupByLibrary.simpleMessage("Типы файлов"),
-        "fileTypesAndNames":
-            MessageLookupByLibrary.simpleMessage("Типы и названия файлов"),
+        "fileTypesAndNames": MessageLookupByLibrary.simpleMessage(
+          "Типы и названия файлов",
+        ),
         "filesBackedUpFromDevice": m35,
         "filesBackedUpInAlbum": m36,
         "filesDeleted": MessageLookupByLibrary.simpleMessage("Файлы удалены"),
-        "filesSavedToGallery":
-            MessageLookupByLibrary.simpleMessage("Файлы сохранены в галерею"),
+        "filesSavedToGallery": MessageLookupByLibrary.simpleMessage(
+          "Файлы сохранены в галерею",
+        ),
         "findPeopleByName": MessageLookupByLibrary.simpleMessage(
-            "С лёгкостью находите людей по имени"),
-        "findThemQuickly":
-            MessageLookupByLibrary.simpleMessage("С лёгкостью находите его"),
+          "С лёгкостью находите людей по имени",
+        ),
+        "findThemQuickly": MessageLookupByLibrary.simpleMessage(
+          "С лёгкостью находите его",
+        ),
         "flip": MessageLookupByLibrary.simpleMessage("Отразить"),
         "food": MessageLookupByLibrary.simpleMessage("Кулинарное наслаждение"),
-        "forYourMemories":
-            MessageLookupByLibrary.simpleMessage("для ваших воспоминаний"),
+        "forYourMemories": MessageLookupByLibrary.simpleMessage(
+          "для ваших воспоминаний",
+        ),
         "forgotPassword": MessageLookupByLibrary.simpleMessage("Забыл пароль"),
         "foundFaces": MessageLookupByLibrary.simpleMessage("Найденные лица"),
         "freeStorageClaimed": MessageLookupByLibrary.simpleMessage(
-            "Полученное бесплатное хранилище"),
+          "Полученное бесплатное хранилище",
+        ),
         "freeStorageOnReferralSuccess": m37,
         "freeStorageUsable": MessageLookupByLibrary.simpleMessage(
-            "Доступное бесплатное хранилище"),
-        "freeTrial":
-            MessageLookupByLibrary.simpleMessage("Бесплатный пробный период"),
+          "Доступное бесплатное хранилище",
+        ),
+        "freeTrial": MessageLookupByLibrary.simpleMessage(
+          "Бесплатный пробный период",
+        ),
         "freeTrialValidTill": m38,
         "freeUpAccessPostDelete": m39,
         "freeUpAmount": m40,
         "freeUpDeviceSpace": MessageLookupByLibrary.simpleMessage(
-            "Освободить место на устройстве"),
+          "Освободить место на устройстве",
+        ),
         "freeUpDeviceSpaceDesc": MessageLookupByLibrary.simpleMessage(
-            "Освободите место на устройстве, удалив файлы, которые уже сохранены в резервной копии."),
+          "Освободите место на устройстве, удалив файлы, которые уже сохранены в резервной копии.",
+        ),
         "freeUpSpace": MessageLookupByLibrary.simpleMessage("Освободить место"),
         "freeUpSpaceSaving": m41,
         "gallery": MessageLookupByLibrary.simpleMessage("Галерея"),
         "galleryMemoryLimitInfo": MessageLookupByLibrary.simpleMessage(
-            "В галерее отображается до 1000 воспоминаний"),
+          "В галерее отображается до 1000 воспоминаний",
+        ),
         "general": MessageLookupByLibrary.simpleMessage("Общие"),
         "generatingEncryptionKeys": MessageLookupByLibrary.simpleMessage(
-            "Генерация ключей шифрования..."),
+          "Генерация ключей шифрования...",
+        ),
         "genericProgress": m42,
         "goToSettings":
             MessageLookupByLibrary.simpleMessage("Перейти в настройки"),
-        "googlePlayId":
-            MessageLookupByLibrary.simpleMessage("Идентификатор Google Play"),
+        "googlePlayId": MessageLookupByLibrary.simpleMessage(
+          "Идентификатор Google Play",
+        ),
         "grantFullAccessPrompt": MessageLookupByLibrary.simpleMessage(
-            "Пожалуйста, разрешите доступ ко всем фото в настройках устройства"),
-        "grantPermission":
-            MessageLookupByLibrary.simpleMessage("Предоставить разрешение"),
+          "Пожалуйста, разрешите доступ ко всем фото в настройках устройства",
+        ),
+        "grantPermission": MessageLookupByLibrary.simpleMessage(
+          "Предоставить разрешение",
+        ),
         "greenery": MessageLookupByLibrary.simpleMessage("Зелёная жизнь"),
-        "groupNearbyPhotos":
-            MessageLookupByLibrary.simpleMessage("Группировать ближайшие фото"),
+        "groupNearbyPhotos": MessageLookupByLibrary.simpleMessage(
+          "Группировать ближайшие фото",
+        ),
         "guestView": MessageLookupByLibrary.simpleMessage("Гостевой просмотр"),
         "guestViewEnablePreSteps": MessageLookupByLibrary.simpleMessage(
-            "Для включения гостевого просмотра, пожалуйста, настройте код или блокировку экрана в настройках устройства."),
-        "happyBirthday":
-            MessageLookupByLibrary.simpleMessage("С днём рождения! 🥳"),
+          "Для включения гостевого просмотра, пожалуйста, настройте код или блокировку экрана в настройках устройства.",
+        ),
+        "happyBirthday": MessageLookupByLibrary.simpleMessage(
+          "С днём рождения! 🥳",
+        ),
         "hearUsExplanation": MessageLookupByLibrary.simpleMessage(
-            "Мы не отслеживаем установки приложений. Нам поможет, если скажете, как вы нас нашли!"),
+          "Мы не отслеживаем установки приложений. Нам поможет, если скажете, как вы нас нашли!",
+        ),
         "hearUsWhereTitle": MessageLookupByLibrary.simpleMessage(
-            "Как вы узнали об Ente? (необязательно)"),
+          "Как вы узнали об Ente? (необязательно)",
+        ),
         "help": MessageLookupByLibrary.simpleMessage("Помощь"),
         "hidden": MessageLookupByLibrary.simpleMessage("Скрытые"),
         "hide": MessageLookupByLibrary.simpleMessage("Скрыть"),
         "hideContent":
             MessageLookupByLibrary.simpleMessage("Скрыть содержимое"),
         "hideContentDescriptionAndroid": MessageLookupByLibrary.simpleMessage(
-            "Скрывает содержимое приложения при переключении между приложениями и отключает скриншоты"),
+          "Скрывает содержимое приложения при переключении между приложениями и отключает скриншоты",
+        ),
         "hideContentDescriptionIos": MessageLookupByLibrary.simpleMessage(
-            "Скрывает содержимое приложения при переключении между приложениями"),
+          "Скрывает содержимое приложения при переключении между приложениями",
+        ),
         "hideSharedItemsFromHomeGallery": MessageLookupByLibrary.simpleMessage(
-            "Скрыть общие элементы из основной галереи"),
+          "Скрыть общие элементы из основной галереи",
+        ),
         "hiding": MessageLookupByLibrary.simpleMessage("Скрытие..."),
         "hikingWithThem": m43,
-        "hostedAtOsmFrance":
-            MessageLookupByLibrary.simpleMessage("Размещено на OSM France"),
+        "hostedAtOsmFrance": MessageLookupByLibrary.simpleMessage(
+          "Размещено на OSM France",
+        ),
         "howItWorks": MessageLookupByLibrary.simpleMessage("Как это работает"),
         "howToViewShareeVerificationID": MessageLookupByLibrary.simpleMessage(
-            "Попросите их нажать с удержанием на адрес электронной почты на экране настроек и убедиться, что идентификаторы на обоих устройствах совпадают."),
+          "Попросите их нажать с удержанием на адрес электронной почты на экране настроек и убедиться, что идентификаторы на обоих устройствах совпадают.",
+        ),
         "iOSGoToSettingsDescription": MessageLookupByLibrary.simpleMessage(
-            "Биометрическая аутентификация не настроена. Пожалуйста, включите Touch ID или Face ID на вашем устройстве."),
+          "Биометрическая аутентификация не настроена. Пожалуйста, включите Touch ID или Face ID на вашем устройстве.",
+        ),
         "iOSLockOut": MessageLookupByLibrary.simpleMessage(
-            "Биометрическая аутентификация отключена. Пожалуйста, заблокируйте и разблокируйте экран, чтобы включить её."),
+          "Биометрическая аутентификация отключена. Пожалуйста, заблокируйте и разблокируйте экран, чтобы включить её.",
+        ),
         "iOSOkButton": MessageLookupByLibrary.simpleMessage("Хорошо"),
         "ignore": MessageLookupByLibrary.simpleMessage("Игнорировать"),
         "ignoreUpdate": MessageLookupByLibrary.simpleMessage("Игнорировать"),
         "ignored": MessageLookupByLibrary.simpleMessage("игнорируется"),
         "ignoredFolderUploadReason": MessageLookupByLibrary.simpleMessage(
-            "Некоторые файлы в этом альбоме игнорируются, так как ранее они были удалены из Ente."),
+          "Некоторые файлы в этом альбоме игнорируются, так как ранее они были удалены из Ente.",
+        ),
         "imageNotAnalyzed": MessageLookupByLibrary.simpleMessage(
-            "Изображение не проанализировано"),
+          "Изображение не проанализировано",
+        ),
         "immediately": MessageLookupByLibrary.simpleMessage("Немедленно"),
         "importing": MessageLookupByLibrary.simpleMessage("Импортирование..."),
         "incorrectCode": MessageLookupByLibrary.simpleMessage("Неверный код"),
-        "incorrectPasswordTitle":
-            MessageLookupByLibrary.simpleMessage("Неверный пароль"),
+        "incorrectPasswordTitle": MessageLookupByLibrary.simpleMessage(
+          "Неверный пароль",
+        ),
         "incorrectRecoveryKey": MessageLookupByLibrary.simpleMessage(
-            "Неверный ключ восстановления"),
+          "Неверный ключ восстановления",
+        ),
         "incorrectRecoveryKeyBody": MessageLookupByLibrary.simpleMessage(
-            "Введённый вами ключ восстановления неверен"),
+          "Введённый вами ключ восстановления неверен",
+        ),
         "incorrectRecoveryKeyTitle": MessageLookupByLibrary.simpleMessage(
-            "Неверный ключ восстановления"),
-        "indexedItems":
-            MessageLookupByLibrary.simpleMessage("Проиндексированные элементы"),
+          "Неверный ключ восстановления",
+        ),
+        "indexedItems": MessageLookupByLibrary.simpleMessage(
+          "Проиндексированные элементы",
+        ),
         "indexingPausedStatusDescription": MessageLookupByLibrary.simpleMessage(
-            "Индексирование приостановлено. Оно автоматически возобновится, когда устройство будет готово. Устройство считается готовым, когда уровень заряда батареи, её состояние и температура находятся в пределах нормы."),
+          "Индексирование приостановлено. Оно автоматически возобновится, когда устройство будет готово. Устройство считается готовым, когда уровень заряда батареи, её состояние и температура находятся в пределах нормы.",
+        ),
         "ineligible": MessageLookupByLibrary.simpleMessage("Неподходящий"),
         "info": MessageLookupByLibrary.simpleMessage("Информация"),
-        "insecureDevice":
-            MessageLookupByLibrary.simpleMessage("Небезопасное устройство"),
-        "installManually":
-            MessageLookupByLibrary.simpleMessage("Установить вручную"),
+        "insecureDevice": MessageLookupByLibrary.simpleMessage(
+          "Небезопасное устройство",
+        ),
+        "installManually": MessageLookupByLibrary.simpleMessage(
+          "Установить вручную",
+        ),
         "invalidEmailAddress": MessageLookupByLibrary.simpleMessage(
-            "Недействительный адрес электронной почты"),
+          "Недействительный адрес электронной почты",
+        ),
         "invalidEndpoint": MessageLookupByLibrary.simpleMessage(
-            "Недействительная конечная точка"),
+          "Недействительная конечная точка",
+        ),
         "invalidEndpointMessage": MessageLookupByLibrary.simpleMessage(
-            "Извините, введённая вами конечная точка недействительна. Пожалуйста, введите корректную точку и попробуйте снова."),
+          "Извините, введённая вами конечная точка недействительна. Пожалуйста, введите корректную точку и попробуйте снова.",
+        ),
         "invalidKey":
             MessageLookupByLibrary.simpleMessage("Недействительный ключ"),
         "invalidRecoveryKey": MessageLookupByLibrary.simpleMessage(
-            "Введённый вами ключ восстановления недействителен. Убедитесь, что он содержит 24 слова, и проверьте правописание каждого из них.\n\nЕсли вы ввели старый код восстановления, убедитесь, что он состоит из 64 символов, и проверьте каждый из них."),
+          "Введённый вами ключ восстановления недействителен. Убедитесь, что он содержит 24 слова, и проверьте правописание каждого из них.\n\nЕсли вы ввели старый код восстановления, убедитесь, что он состоит из 64 символов, и проверьте каждый из них.",
+        ),
         "invite": MessageLookupByLibrary.simpleMessage("Пригласить"),
         "inviteToEnte":
             MessageLookupByLibrary.simpleMessage("Пригласить в Ente"),
-        "inviteYourFriends":
-            MessageLookupByLibrary.simpleMessage("Пригласите своих друзей"),
-        "inviteYourFriendsToEnte":
-            MessageLookupByLibrary.simpleMessage("Пригласите друзей в Ente"),
+        "inviteYourFriends": MessageLookupByLibrary.simpleMessage(
+          "Пригласите своих друзей",
+        ),
+        "inviteYourFriendsToEnte": MessageLookupByLibrary.simpleMessage(
+          "Пригласите друзей в Ente",
+        ),
         "itLooksLikeSomethingWentWrongPleaseRetryAfterSome":
             MessageLookupByLibrary.simpleMessage(
-                "Похоже, что-то пошло не так. Пожалуйста, повторите попытку через некоторое время. Если ошибка сохраняется, обратитесь в нашу службу поддержки."),
+          "Похоже, что-то пошло не так. Пожалуйста, повторите попытку через некоторое время. Если ошибка сохраняется, обратитесь в нашу службу поддержки.",
+        ),
         "itemCount": m44,
         "itemsShowTheNumberOfDaysRemainingBeforePermanentDeletion":
             MessageLookupByLibrary.simpleMessage(
-                "На элементах отображается количество дней, оставшихся до их безвозвратного удаления"),
+          "На элементах отображается количество дней, оставшихся до их безвозвратного удаления",
+        ),
         "itemsWillBeRemovedFromAlbum": MessageLookupByLibrary.simpleMessage(
-            "Выбранные элементы будут удалены из этого альбома"),
+          "Выбранные элементы будут удалены из этого альбома",
+        ),
         "join": MessageLookupByLibrary.simpleMessage("Присоединиться"),
-        "joinAlbum":
-            MessageLookupByLibrary.simpleMessage("Присоединиться к альбому"),
+        "joinAlbum": MessageLookupByLibrary.simpleMessage(
+          "Присоединиться к альбому",
+        ),
         "joinAlbumConfirmationDialogBody": MessageLookupByLibrary.simpleMessage(
-            "Если вы присоединитесь к альбому, ваша электронная почта станет видимой для его участников."),
+          "Если вы присоединитесь к альбому, ваша электронная почта станет видимой для его участников.",
+        ),
         "joinAlbumSubtext": MessageLookupByLibrary.simpleMessage(
-            "чтобы просматривать и добавлять свои фото"),
+          "чтобы просматривать и добавлять свои фото",
+        ),
         "joinAlbumSubtextViewer": MessageLookupByLibrary.simpleMessage(
-            "чтобы добавить это в общие альбомы"),
-        "joinDiscord":
-            MessageLookupByLibrary.simpleMessage("Присоединиться в Discord"),
+          "чтобы добавить это в общие альбомы",
+        ),
+        "joinDiscord": MessageLookupByLibrary.simpleMessage(
+          "Присоединиться в Discord",
+        ),
         "keepPhotos": MessageLookupByLibrary.simpleMessage("Оставить фото"),
         "kiloMeterUnit": MessageLookupByLibrary.simpleMessage("км"),
         "kindlyHelpUsWithThisInformation": MessageLookupByLibrary.simpleMessage(
-            "Пожалуйста, помогите нам с этой информацией"),
+          "Пожалуйста, помогите нам с этой информацией",
+        ),
         "language": MessageLookupByLibrary.simpleMessage("Язык"),
         "lastTimeWithThem": m45,
         "lastUpdated":
             MessageLookupByLibrary.simpleMessage("Последнее обновление"),
-        "lastYearsTrip":
-            MessageLookupByLibrary.simpleMessage("Прошлогодняя поездка"),
+        "lastYearsTrip": MessageLookupByLibrary.simpleMessage(
+          "Прошлогодняя поездка",
+        ),
         "leave": MessageLookupByLibrary.simpleMessage("Покинуть"),
         "leaveAlbum": MessageLookupByLibrary.simpleMessage("Покинуть альбом"),
         "leaveFamily": MessageLookupByLibrary.simpleMessage("Покинуть семью"),
-        "leaveSharedAlbum":
-            MessageLookupByLibrary.simpleMessage("Покинуть общий альбом?"),
+        "leaveSharedAlbum": MessageLookupByLibrary.simpleMessage(
+          "Покинуть общий альбом?",
+        ),
         "left": MessageLookupByLibrary.simpleMessage("Влево"),
         "legacy": MessageLookupByLibrary.simpleMessage("Наследие"),
-        "legacyAccounts":
-            MessageLookupByLibrary.simpleMessage("Наследуемые аккаунты"),
+        "legacyAccounts": MessageLookupByLibrary.simpleMessage(
+          "Наследуемые аккаунты",
+        ),
         "legacyInvite": m46,
         "legacyPageDesc": MessageLookupByLibrary.simpleMessage(
-            "Наследие позволяет доверенным контактам получить доступ к вашему аккаунту в ваше отсутствие."),
+          "Наследие позволяет доверенным контактам получить доступ к вашему аккаунту в ваше отсутствие.",
+        ),
         "legacyPageDesc2": MessageLookupByLibrary.simpleMessage(
-            "Доверенные контакты могут начать восстановление аккаунта. Если не отменить это в течение 30 дней, то они смогут сбросить пароль и получить доступ."),
+          "Доверенные контакты могут начать восстановление аккаунта. Если не отменить это в течение 30 дней, то они смогут сбросить пароль и получить доступ.",
+        ),
         "light": MessageLookupByLibrary.simpleMessage("Яркость"),
         "lightTheme": MessageLookupByLibrary.simpleMessage("Светлая"),
         "link": MessageLookupByLibrary.simpleMessage("Привязать"),
         "linkCopiedToClipboard": MessageLookupByLibrary.simpleMessage(
-            "Ссылка скопирована в буфер обмена"),
+          "Ссылка скопирована в буфер обмена",
+        ),
         "linkDeviceLimit": MessageLookupByLibrary.simpleMessage(
-            "Ограничение по количеству устройств"),
-        "linkEmail":
-            MessageLookupByLibrary.simpleMessage("Привязать электронную почту"),
-        "linkEmailToContactBannerCaption":
-            MessageLookupByLibrary.simpleMessage("чтобы быстрее делиться"),
+          "Ограничение по количеству устройств",
+        ),
+        "linkEmail": MessageLookupByLibrary.simpleMessage(
+          "Привязать электронную почту",
+        ),
+        "linkEmailToContactBannerCaption": MessageLookupByLibrary.simpleMessage(
+          "чтобы быстрее делиться",
+        ),
         "linkEnabled": MessageLookupByLibrary.simpleMessage("Включена"),
         "linkExpired": MessageLookupByLibrary.simpleMessage("Истекла"),
         "linkExpiresOn": m47,
         "linkExpiry":
             MessageLookupByLibrary.simpleMessage("Срок действия ссылки"),
-        "linkHasExpired":
-            MessageLookupByLibrary.simpleMessage("Срок действия ссылки истёк"),
+        "linkHasExpired": MessageLookupByLibrary.simpleMessage(
+          "Срок действия ссылки истёк",
+        ),
         "linkNeverExpires": MessageLookupByLibrary.simpleMessage("Никогда"),
         "linkPerson": MessageLookupByLibrary.simpleMessage("Связать человека"),
-        "linkPersonCaption":
-            MessageLookupByLibrary.simpleMessage("чтобы было удобнее делиться"),
+        "linkPersonCaption": MessageLookupByLibrary.simpleMessage(
+          "чтобы было удобнее делиться",
+        ),
         "linkPersonToEmail": m48,
         "linkPersonToEmailConfirmation": m49,
         "livePhotos": MessageLookupByLibrary.simpleMessage("Живые фото"),
         "loadMessage1": MessageLookupByLibrary.simpleMessage(
-            "Вы можете поделиться подпиской с вашей семьёй"),
+          "Вы можете поделиться подпиской с вашей семьёй",
+        ),
         "loadMessage2": MessageLookupByLibrary.simpleMessage(
-            "На сегодняшний день мы сохранили более 200 миллионов воспоминаний"),
+          "На сегодняшний день мы сохранили более 200 миллионов воспоминаний",
+        ),
         "loadMessage3": MessageLookupByLibrary.simpleMessage(
-            "Мы храним 3 копии ваших данных, одну из них — в бункере"),
+          "Мы храним 3 копии ваших данных, одну из них — в бункере",
+        ),
         "loadMessage4": MessageLookupByLibrary.simpleMessage(
-            "Все наши приложения имеют открытый исходный код"),
+          "Все наши приложения имеют открытый исходный код",
+        ),
         "loadMessage5": MessageLookupByLibrary.simpleMessage(
-            "Наш исходный код и криптография прошли внешний аудит"),
+          "Наш исходный код и криптография прошли внешний аудит",
+        ),
         "loadMessage6": MessageLookupByLibrary.simpleMessage(
-            "Вы можете делиться ссылками на свои альбомы с близкими"),
+          "Вы можете делиться ссылками на свои альбомы с близкими",
+        ),
         "loadMessage7": MessageLookupByLibrary.simpleMessage(
-            "Наши мобильные приложения работают в фоновом режиме, чтобы шифровать и сохранять все новые фото, которые вы снимаете"),
+          "Наши мобильные приложения работают в фоновом режиме, чтобы шифровать и сохранять все новые фото, которые вы снимаете",
+        ),
         "loadMessage8": MessageLookupByLibrary.simpleMessage(
-            "На web.ente.io есть удобный загрузчик"),
+          "На web.ente.io есть удобный загрузчик",
+        ),
         "loadMessage9": MessageLookupByLibrary.simpleMessage(
-            "Мы используем Xchacha20Poly1305 для безопасного шифрования ваших данных"),
-        "loadingExifData":
-            MessageLookupByLibrary.simpleMessage("Загрузка данных EXIF..."),
-        "loadingGallery":
-            MessageLookupByLibrary.simpleMessage("Загрузка галереи..."),
-        "loadingMessage":
-            MessageLookupByLibrary.simpleMessage("Загрузка ваших фото..."),
+          "Мы используем Xchacha20Poly1305 для безопасного шифрования ваших данных",
+        ),
+        "loadingExifData": MessageLookupByLibrary.simpleMessage(
+          "Загрузка данных EXIF...",
+        ),
+        "loadingGallery": MessageLookupByLibrary.simpleMessage(
+          "Загрузка галереи...",
+        ),
+        "loadingMessage": MessageLookupByLibrary.simpleMessage(
+          "Загрузка ваших фото...",
+        ),
         "loadingModel":
             MessageLookupByLibrary.simpleMessage("Загрузка моделей..."),
-        "loadingYourPhotos":
-            MessageLookupByLibrary.simpleMessage("Загрузка ваших фото..."),
+        "loadingYourPhotos": MessageLookupByLibrary.simpleMessage(
+          "Загрузка ваших фото...",
+        ),
         "localGallery":
             MessageLookupByLibrary.simpleMessage("Локальная галерея"),
-        "localIndexing":
-            MessageLookupByLibrary.simpleMessage("Локальная индексация"),
+        "localIndexing": MessageLookupByLibrary.simpleMessage(
+          "Локальная индексация",
+        ),
         "localSyncErrorMessage": MessageLookupByLibrary.simpleMessage(
-            "Похоже, что-то пошло не так: синхронизация фото занимает больше времени, чем ожидалось. Пожалуйста, обратитесь в поддержку"),
+          "Похоже, что-то пошло не так: синхронизация фото занимает больше времени, чем ожидалось. Пожалуйста, обратитесь в поддержку",
+        ),
         "location": MessageLookupByLibrary.simpleMessage("Местоположение"),
-        "locationName":
-            MessageLookupByLibrary.simpleMessage("Название местоположения"),
+        "locationName": MessageLookupByLibrary.simpleMessage(
+          "Название местоположения",
+        ),
         "locationTagFeatureDescription": MessageLookupByLibrary.simpleMessage(
-            "Тег местоположения группирует все фото, снятые в определённом радиусе от фото"),
+          "Тег местоположения группирует все фото, снятые в определённом радиусе от фото",
+        ),
         "locations": MessageLookupByLibrary.simpleMessage("Местоположения"),
         "lockButtonLabel":
             MessageLookupByLibrary.simpleMessage("Заблокировать"),
         "lockscreen": MessageLookupByLibrary.simpleMessage("Экран блокировки"),
         "logInLabel": MessageLookupByLibrary.simpleMessage("Войти"),
         "loggingOut": MessageLookupByLibrary.simpleMessage("Выход..."),
-        "loginSessionExpired":
-            MessageLookupByLibrary.simpleMessage("Сессия истекла"),
+        "loginSessionExpired": MessageLookupByLibrary.simpleMessage(
+          "Сессия истекла",
+        ),
         "loginSessionExpiredDetails": MessageLookupByLibrary.simpleMessage(
-            "Ваша сессия истекла. Пожалуйста, войдите снова."),
+          "Ваша сессия истекла. Пожалуйста, войдите снова.",
+        ),
         "loginTerms": MessageLookupByLibrary.simpleMessage(
-            "Нажимая \"Войти\", я соглашаюсь с <u-terms>условиями предоставления услуг</u-terms> и <u-policy>политикой конфиденциальности</u-policy>"),
-        "loginWithTOTP":
-            MessageLookupByLibrary.simpleMessage("Войти с одноразовым кодом"),
+          "Нажимая \"Войти\", я соглашаюсь с <u-terms>условиями предоставления услуг</u-terms> и <u-policy>политикой конфиденциальности</u-policy>",
+        ),
+        "loginWithTOTP": MessageLookupByLibrary.simpleMessage(
+          "Войти с одноразовым кодом",
+        ),
         "logout": MessageLookupByLibrary.simpleMessage("Выйти"),
         "logsDialogBody": MessageLookupByLibrary.simpleMessage(
-            "Это отправит нам логи, чтобы помочь разобраться с вашей проблемой. Обратите внимание, что имена файлов будут включены для отслеживания проблем с конкретными файлами."),
+          "Это отправит нам логи, чтобы помочь разобраться с вашей проблемой. Обратите внимание, что имена файлов будут включены для отслеживания проблем с конкретными файлами.",
+        ),
         "longPressAnEmailToVerifyEndToEndEncryption":
             MessageLookupByLibrary.simpleMessage(
-                "Нажмите с удержанием на электронную почту для подтверждения сквозного шифрования."),
-        "longpressOnAnItemToViewInFullscreen": MessageLookupByLibrary.simpleMessage(
-            "Нажмите с удержанием на элемент для просмотра в полноэкранном режиме"),
+          "Нажмите с удержанием на электронную почту для подтверждения сквозного шифрования.",
+        ),
+        "longpressOnAnItemToViewInFullscreen":
+            MessageLookupByLibrary.simpleMessage(
+          "Нажмите с удержанием на элемент для просмотра в полноэкранном режиме",
+        ),
         "lookBackOnYourMemories": MessageLookupByLibrary.simpleMessage(
-            "Оглянитесь на ваши воспоминания 🌄"),
+          "Оглянитесь на ваши воспоминания 🌄",
+        ),
         "loopVideoOff":
             MessageLookupByLibrary.simpleMessage("Видео не зациклено"),
         "loopVideoOn": MessageLookupByLibrary.simpleMessage("Видео зациклено"),
         "lostDevice":
             MessageLookupByLibrary.simpleMessage("Потеряли устройство?"),
-        "machineLearning":
-            MessageLookupByLibrary.simpleMessage("Машинное обучение"),
+        "machineLearning": MessageLookupByLibrary.simpleMessage(
+          "Машинное обучение",
+        ),
         "magicSearch": MessageLookupByLibrary.simpleMessage("Магический поиск"),
         "magicSearchHint": MessageLookupByLibrary.simpleMessage(
-            "Магический поиск позволяет искать фото по содержимому, например, «цветок», «красная машина», «документы»"),
+          "Магический поиск позволяет искать фото по содержимому, например, «цветок», «красная машина», «документы»",
+        ),
         "manage": MessageLookupByLibrary.simpleMessage("Управлять"),
-        "manageDeviceStorage":
-            MessageLookupByLibrary.simpleMessage("Управление кэшем устройства"),
+        "manageDeviceStorage": MessageLookupByLibrary.simpleMessage(
+          "Управление кэшем устройства",
+        ),
         "manageDeviceStorageDesc": MessageLookupByLibrary.simpleMessage(
-            "Ознакомиться и очистить локальный кэш."),
+          "Ознакомиться и очистить локальный кэш.",
+        ),
         "manageFamily":
             MessageLookupByLibrary.simpleMessage("Управление семьёй"),
         "manageLink": MessageLookupByLibrary.simpleMessage("Управлять ссылкой"),
         "manageParticipants": MessageLookupByLibrary.simpleMessage("Управлять"),
-        "manageSubscription":
-            MessageLookupByLibrary.simpleMessage("Управление подпиской"),
+        "manageSubscription": MessageLookupByLibrary.simpleMessage(
+          "Управление подпиской",
+        ),
         "manualPairDesc": MessageLookupByLibrary.simpleMessage(
-            "Подключение с PIN-кодом работает с любым устройством, на котором вы хотите просматривать альбом."),
+          "Подключение с PIN-кодом работает с любым устройством, на котором вы хотите просматривать альбом.",
+        ),
         "map": MessageLookupByLibrary.simpleMessage("Карта"),
         "maps": MessageLookupByLibrary.simpleMessage("Карты"),
         "mastodon": MessageLookupByLibrary.simpleMessage("Mastodon"),
@@ -3932,32 +1721,42 @@
         "me": MessageLookupByLibrary.simpleMessage("Я"),
         "memories": MessageLookupByLibrary.simpleMessage("Воспоминания"),
         "memoriesWidgetDesc": MessageLookupByLibrary.simpleMessage(
-            "Выберите, какие воспоминания вы хотите видеть на главном экране."),
+          "Выберите, какие воспоминания вы хотите видеть на главном экране.",
+        ),
         "memoryCount": m50,
         "merchandise": MessageLookupByLibrary.simpleMessage("Мерч"),
         "merge": MessageLookupByLibrary.simpleMessage("Объединить"),
-        "mergeWithExisting":
-            MessageLookupByLibrary.simpleMessage("Объединить с существующим"),
+        "mergeWithExisting": MessageLookupByLibrary.simpleMessage(
+          "Объединить с существующим",
+        ),
         "mergedPhotos":
             MessageLookupByLibrary.simpleMessage("Объединённые фото"),
-        "mlConsent":
-            MessageLookupByLibrary.simpleMessage("Включить машинное обучение"),
+        "mlConsent": MessageLookupByLibrary.simpleMessage(
+          "Включить машинное обучение",
+        ),
         "mlConsentConfirmation": MessageLookupByLibrary.simpleMessage(
-            "Я понимаю и хочу включить машинное обучение"),
+          "Я понимаю и хочу включить машинное обучение",
+        ),
         "mlConsentDescription": MessageLookupByLibrary.simpleMessage(
-            "Если вы включите машинное обучение, Ente будет извлекать информацию такую, как геометрия лица, из файлов, включая те, которыми с вами поделились.\n\nЭтот процесс будет происходить на вашем устройстве, и любая сгенерированная биометрическая информация будет защищена сквозным шифрованием."),
+          "Если вы включите машинное обучение, Ente будет извлекать информацию такую, как геометрия лица, из файлов, включая те, которыми с вами поделились.\n\nЭтот процесс будет происходить на вашем устройстве, и любая сгенерированная биометрическая информация будет защищена сквозным шифрованием.",
+        ),
         "mlConsentPrivacy": MessageLookupByLibrary.simpleMessage(
-            "Пожалуйста, нажмите здесь для получения подробностей об этой функции в нашей политике конфиденциальности"),
-        "mlConsentTitle":
-            MessageLookupByLibrary.simpleMessage("Включить машинное обучение?"),
+          "Пожалуйста, нажмите здесь для получения подробностей об этой функции в нашей политике конфиденциальности",
+        ),
+        "mlConsentTitle": MessageLookupByLibrary.simpleMessage(
+          "Включить машинное обучение?",
+        ),
         "mlIndexingDescription": MessageLookupByLibrary.simpleMessage(
-            "Обратите внимание, что машинное обучение увеличит использование трафика и батареи, пока все элементы не будут проиндексированы. Рассмотрите использование приложения для компьютера для более быстрой индексации. Результаты будут автоматически синхронизированы."),
+          "Обратите внимание, что машинное обучение увеличит использование трафика и батареи, пока все элементы не будут проиндексированы. Рассмотрите использование приложения для компьютера для более быстрой индексации. Результаты будут автоматически синхронизированы.",
+        ),
         "mobileWebDesktop": MessageLookupByLibrary.simpleMessage(
-            "Смартфон, браузер, компьютер"),
+          "Смартфон, браузер, компьютер",
+        ),
         "moderateStrength": MessageLookupByLibrary.simpleMessage("Средняя"),
         "modifyYourQueryOrTrySearchingFor":
             MessageLookupByLibrary.simpleMessage(
-                "Измените запрос или попробуйте поискать"),
+          "Измените запрос или попробуйте поискать",
+        ),
         "moments": MessageLookupByLibrary.simpleMessage("Моменты"),
         "month": MessageLookupByLibrary.simpleMessage("месяц"),
         "monthly": MessageLookupByLibrary.simpleMessage("Ежемесячно"),
@@ -3969,23 +1768,30 @@
         "mountains": MessageLookupByLibrary.simpleMessage("За холмами"),
         "moveItem": m51,
         "moveSelectedPhotosToOneDate": MessageLookupByLibrary.simpleMessage(
-            "Переместите выбранные фото на одну дату"),
+          "Переместите выбранные фото на одну дату",
+        ),
         "moveToAlbum":
             MessageLookupByLibrary.simpleMessage("Переместить в альбом"),
         "moveToHiddenAlbum": MessageLookupByLibrary.simpleMessage(
-            "Переместить в скрытый альбом"),
+          "Переместить в скрытый альбом",
+        ),
         "movedSuccessfullyTo": m52,
-        "movedToTrash":
-            MessageLookupByLibrary.simpleMessage("Перемещено в корзину"),
+        "movedToTrash": MessageLookupByLibrary.simpleMessage(
+          "Перемещено в корзину",
+        ),
         "movingFilesToAlbum": MessageLookupByLibrary.simpleMessage(
-            "Перемещение файлов в альбом..."),
+          "Перемещение файлов в альбом...",
+        ),
         "name": MessageLookupByLibrary.simpleMessage("Имя"),
-        "nameTheAlbum":
-            MessageLookupByLibrary.simpleMessage("Дайте название альбому"),
+        "nameTheAlbum": MessageLookupByLibrary.simpleMessage(
+          "Дайте название альбому",
+        ),
         "networkConnectionRefusedErr": MessageLookupByLibrary.simpleMessage(
-            "Не удалось подключиться к Ente. Повторите попытку через некоторое время. Если ошибка сохраняется, обратитесь в поддержку."),
+          "Не удалось подключиться к Ente. Повторите попытку через некоторое время. Если ошибка сохраняется, обратитесь в поддержку.",
+        ),
         "networkHostLookUpErr": MessageLookupByLibrary.simpleMessage(
-            "Не удалось подключиться к Ente. Проверьте настройки сети и обратитесь в поддержку, если ошибка сохраняется."),
+          "Не удалось подключиться к Ente. Проверьте настройки сети и обратитесь в поддержку, если ошибка сохраняется.",
+        ),
         "never": MessageLookupByLibrary.simpleMessage("Никогда"),
         "newAlbum": MessageLookupByLibrary.simpleMessage("Новый альбом"),
         "newLocation":
@@ -3998,131 +1804,174 @@
         "next": MessageLookupByLibrary.simpleMessage("Далее"),
         "no": MessageLookupByLibrary.simpleMessage("Нет"),
         "noAlbumsSharedByYouYet": MessageLookupByLibrary.simpleMessage(
-            "Вы пока не делились альбомами"),
-        "noDeviceFound":
-            MessageLookupByLibrary.simpleMessage("Устройства не обнаружены"),
+          "Вы пока не делились альбомами",
+        ),
+        "noDeviceFound": MessageLookupByLibrary.simpleMessage(
+          "Устройства не обнаружены",
+        ),
         "noDeviceLimit": MessageLookupByLibrary.simpleMessage("Нет"),
         "noDeviceThatCanBeDeleted": MessageLookupByLibrary.simpleMessage(
-            "На этом устройстве нет файлов, которые можно удалить"),
+          "На этом устройстве нет файлов, которые можно удалить",
+        ),
         "noDuplicates":
             MessageLookupByLibrary.simpleMessage("✨ Дубликатов нет"),
-        "noEnteAccountExclamation":
-            MessageLookupByLibrary.simpleMessage("Нет аккаунта Ente!"),
+        "noEnteAccountExclamation": MessageLookupByLibrary.simpleMessage(
+          "Нет аккаунта Ente!",
+        ),
         "noExifData": MessageLookupByLibrary.simpleMessage("Нет данных EXIF"),
         "noFacesFound": MessageLookupByLibrary.simpleMessage("Лица не найдены"),
-        "noHiddenPhotosOrVideos":
-            MessageLookupByLibrary.simpleMessage("Нет скрытых фото или видео"),
-        "noImagesWithLocation":
-            MessageLookupByLibrary.simpleMessage("Нет фото с местоположением"),
-        "noInternetConnection":
-            MessageLookupByLibrary.simpleMessage("Нет подключения к Интернету"),
+        "noHiddenPhotosOrVideos": MessageLookupByLibrary.simpleMessage(
+          "Нет скрытых фото или видео",
+        ),
+        "noImagesWithLocation": MessageLookupByLibrary.simpleMessage(
+          "Нет фото с местоположением",
+        ),
+        "noInternetConnection": MessageLookupByLibrary.simpleMessage(
+          "Нет подключения к Интернету",
+        ),
         "noPhotosAreBeingBackedUpRightNow":
             MessageLookupByLibrary.simpleMessage(
-                "В данный момент фото не копируются"),
-        "noPhotosFoundHere":
-            MessageLookupByLibrary.simpleMessage("Здесь фото не найдены"),
-        "noQuickLinksSelected":
-            MessageLookupByLibrary.simpleMessage("Быстрые ссылки не выбраны"),
-        "noRecoveryKey":
-            MessageLookupByLibrary.simpleMessage("Нет ключа восстановления?"),
+          "В данный момент фото не копируются",
+        ),
+        "noPhotosFoundHere": MessageLookupByLibrary.simpleMessage(
+          "Здесь фото не найдены",
+        ),
+        "noQuickLinksSelected": MessageLookupByLibrary.simpleMessage(
+          "Быстрые ссылки не выбраны",
+        ),
+        "noRecoveryKey": MessageLookupByLibrary.simpleMessage(
+          "Нет ключа восстановления?",
+        ),
         "noRecoveryKeyNoDecryption": MessageLookupByLibrary.simpleMessage(
-            "Из-за особенностей нашего протокола сквозного шифрования ваши данные не могут быть расшифрованы без пароля или ключа восстановления"),
+          "Из-за особенностей нашего протокола сквозного шифрования ваши данные не могут быть расшифрованы без пароля или ключа восстановления",
+        ),
         "noResults": MessageLookupByLibrary.simpleMessage("Нет результатов"),
         "noResultsFound":
             MessageLookupByLibrary.simpleMessage("Нет результатов"),
         "noSuggestionsForPerson": m53,
         "noSystemLockFound": MessageLookupByLibrary.simpleMessage(
-            "Системная блокировка не найдена"),
+          "Системная блокировка не найдена",
+        ),
         "notPersonLabel": m54,
         "notThisPerson":
             MessageLookupByLibrary.simpleMessage("Не этот человек?"),
         "nothingSharedWithYouYet": MessageLookupByLibrary.simpleMessage(
-            "С вами пока ничем не поделились"),
-        "nothingToSeeHere":
-            MessageLookupByLibrary.simpleMessage("Здесь ничего нет! 👀"),
+          "С вами пока ничем не поделились",
+        ),
+        "nothingToSeeHere": MessageLookupByLibrary.simpleMessage(
+          "Здесь ничего нет! 👀",
+        ),
         "notifications": MessageLookupByLibrary.simpleMessage("Уведомления"),
         "ok": MessageLookupByLibrary.simpleMessage("Хорошо"),
         "onDevice": MessageLookupByLibrary.simpleMessage("На устройстве"),
-        "onEnte":
-            MessageLookupByLibrary.simpleMessage("В <branding>ente</branding>"),
+        "onEnte": MessageLookupByLibrary.simpleMessage(
+          "В <branding>ente</branding>",
+        ),
         "onTheRoad": MessageLookupByLibrary.simpleMessage("Снова в пути"),
         "onThisDay": MessageLookupByLibrary.simpleMessage("В этот день"),
-        "onThisDayMemories":
-            MessageLookupByLibrary.simpleMessage("В этот день воспоминания"),
-        "onThisDayNotificationExplanation": MessageLookupByLibrary.simpleMessage(
-            "Получайте напоминания о воспоминаниях, связанных с этим днем в прошлые годы."),
+        "onThisDayMemories": MessageLookupByLibrary.simpleMessage(
+          "В этот день воспоминания",
+        ),
+        "onThisDayNotificationExplanation":
+            MessageLookupByLibrary.simpleMessage(
+          "Получайте напоминания о воспоминаниях, связанных с этим днем в прошлые годы.",
+        ),
         "onlyFamilyAdminCanChangeCode": m55,
         "onlyThem": MessageLookupByLibrary.simpleMessage("Только он(а)"),
         "oops": MessageLookupByLibrary.simpleMessage("Ой"),
         "oopsCouldNotSaveEdits": MessageLookupByLibrary.simpleMessage(
-            "Ой, не удалось сохранить изменения"),
-        "oopsSomethingWentWrong":
-            MessageLookupByLibrary.simpleMessage("Ой, что-то пошло не так"),
-        "openAlbumInBrowser":
-            MessageLookupByLibrary.simpleMessage("Открыть альбом в браузере"),
+          "Ой, не удалось сохранить изменения",
+        ),
+        "oopsSomethingWentWrong": MessageLookupByLibrary.simpleMessage(
+          "Ой, что-то пошло не так",
+        ),
+        "openAlbumInBrowser": MessageLookupByLibrary.simpleMessage(
+          "Открыть альбом в браузере",
+        ),
         "openAlbumInBrowserTitle": MessageLookupByLibrary.simpleMessage(
-            "Пожалуйста, используйте веб-версию, чтобы добавить фото в этот альбом"),
+          "Пожалуйста, используйте веб-версию, чтобы добавить фото в этот альбом",
+        ),
         "openFile": MessageLookupByLibrary.simpleMessage("Открыть файл"),
         "openSettings":
             MessageLookupByLibrary.simpleMessage("Открыть настройки"),
         "openTheItem":
             MessageLookupByLibrary.simpleMessage("• Откройте элемент"),
-        "openstreetmapContributors":
-            MessageLookupByLibrary.simpleMessage("Участники OpenStreetMap"),
+        "openstreetmapContributors": MessageLookupByLibrary.simpleMessage(
+          "Участники OpenStreetMap",
+        ),
         "optionalAsShortAsYouLike": MessageLookupByLibrary.simpleMessage(
-            "Необязательно, насколько коротко пожелаете..."),
+          "Необязательно, насколько коротко пожелаете...",
+        ),
         "orMergeWithExistingPerson": MessageLookupByLibrary.simpleMessage(
-            "Или объединить с существующим"),
-        "orPickAnExistingOne":
-            MessageLookupByLibrary.simpleMessage("Или выберите существующую"),
+          "Или объединить с существующим",
+        ),
+        "orPickAnExistingOne": MessageLookupByLibrary.simpleMessage(
+          "Или выберите существующую",
+        ),
         "orPickFromYourContacts": MessageLookupByLibrary.simpleMessage(
-            "или выберите из ваших контактов"),
-        "otherDetectedFaces":
-            MessageLookupByLibrary.simpleMessage("Другие найденные лица"),
+          "или выберите из ваших контактов",
+        ),
+        "otherDetectedFaces": MessageLookupByLibrary.simpleMessage(
+          "Другие найденные лица",
+        ),
         "pair": MessageLookupByLibrary.simpleMessage("Подключить"),
         "pairWithPin": MessageLookupByLibrary.simpleMessage("Подключить с PIN"),
-        "pairingComplete":
-            MessageLookupByLibrary.simpleMessage("Подключение завершено"),
+        "pairingComplete": MessageLookupByLibrary.simpleMessage(
+          "Подключение завершено",
+        ),
         "panorama": MessageLookupByLibrary.simpleMessage("Панорама"),
         "partyWithThem": m56,
-        "passKeyPendingVerification":
-            MessageLookupByLibrary.simpleMessage("Проверка всё ещё ожидается"),
+        "passKeyPendingVerification": MessageLookupByLibrary.simpleMessage(
+          "Проверка всё ещё ожидается",
+        ),
         "passkey": MessageLookupByLibrary.simpleMessage("Ключ доступа"),
-        "passkeyAuthTitle":
-            MessageLookupByLibrary.simpleMessage("Проверка ключа доступа"),
+        "passkeyAuthTitle": MessageLookupByLibrary.simpleMessage(
+          "Проверка ключа доступа",
+        ),
         "password": MessageLookupByLibrary.simpleMessage("Пароль"),
-        "passwordChangedSuccessfully":
-            MessageLookupByLibrary.simpleMessage("Пароль успешно изменён"),
+        "passwordChangedSuccessfully": MessageLookupByLibrary.simpleMessage(
+          "Пароль успешно изменён",
+        ),
         "passwordLock": MessageLookupByLibrary.simpleMessage("Защита паролем"),
         "passwordStrength": m57,
         "passwordStrengthInfo": MessageLookupByLibrary.simpleMessage(
-            "Надёжность пароля определяется его длиной, используемыми символами и присутствием среди 10000 самых популярных паролей"),
+          "Надёжность пароля определяется его длиной, используемыми символами и присутствием среди 10000 самых популярных паролей",
+        ),
         "passwordWarning": MessageLookupByLibrary.simpleMessage(
-            "Мы не храним этот пароль, поэтому, если вы его забудете, <underline>мы не сможем расшифровать ваши данные</underline>"),
-        "pastYearsMemories":
-            MessageLookupByLibrary.simpleMessage("Воспоминания прошлых лет"),
+          "Мы не храним этот пароль, поэтому, если вы его забудете, <underline>мы не сможем расшифровать ваши данные</underline>",
+        ),
+        "pastYearsMemories": MessageLookupByLibrary.simpleMessage(
+          "Воспоминания прошлых лет",
+        ),
         "paymentDetails":
             MessageLookupByLibrary.simpleMessage("Платёжные данные"),
         "paymentFailed":
             MessageLookupByLibrary.simpleMessage("Платёж не удался"),
         "paymentFailedMessage": MessageLookupByLibrary.simpleMessage(
-            "К сожалению, ваш платёж не удался. Пожалуйста, свяжитесь с поддержкой, и мы вам поможем!"),
+          "К сожалению, ваш платёж не удался. Пожалуйста, свяжитесь с поддержкой, и мы вам поможем!",
+        ),
         "paymentFailedTalkToProvider": m58,
         "pendingItems":
             MessageLookupByLibrary.simpleMessage("Элементы в очереди"),
-        "pendingSync":
-            MessageLookupByLibrary.simpleMessage("Ожидание синхронизации"),
+        "pendingSync": MessageLookupByLibrary.simpleMessage(
+          "Ожидание синхронизации",
+        ),
         "people": MessageLookupByLibrary.simpleMessage("Люди"),
-        "peopleUsingYourCode":
-            MessageLookupByLibrary.simpleMessage("Люди, использующие ваш код"),
+        "peopleUsingYourCode": MessageLookupByLibrary.simpleMessage(
+          "Люди, использующие ваш код",
+        ),
         "peopleWidgetDesc": MessageLookupByLibrary.simpleMessage(
-            "Выберите людей, которых вы хотите видеть на главном экране."),
+          "Выберите людей, которых вы хотите видеть на главном экране.",
+        ),
         "permDeleteWarning": MessageLookupByLibrary.simpleMessage(
-            "Все элементы в корзине будут удалены навсегда\n\nЭто действие нельзя отменить"),
-        "permanentlyDelete":
-            MessageLookupByLibrary.simpleMessage("Удалить безвозвратно"),
+          "Все элементы в корзине будут удалены навсегда\n\nЭто действие нельзя отменить",
+        ),
+        "permanentlyDelete": MessageLookupByLibrary.simpleMessage(
+          "Удалить безвозвратно",
+        ),
         "permanentlyDeleteFromDevice": MessageLookupByLibrary.simpleMessage(
-            "Удалить с устройства безвозвратно?"),
+          "Удалить с устройства безвозвратно?",
+        ),
         "personIsAge": m59,
         "personName": MessageLookupByLibrary.simpleMessage("Имя человека"),
         "personTurningAge": m60,
@@ -4136,70 +1985,93 @@
         "photos": MessageLookupByLibrary.simpleMessage("Фото"),
         "photosAddedByYouWillBeRemovedFromTheAlbum":
             MessageLookupByLibrary.simpleMessage(
-                "Добавленные вами фото будут удалены из альбома"),
+          "Добавленные вами фото будут удалены из альбома",
+        ),
         "photosCount": m62,
         "photosKeepRelativeTimeDifference":
             MessageLookupByLibrary.simpleMessage(
-                "Фото сохранят относительную разницу во времени"),
-        "pickCenterPoint":
-            MessageLookupByLibrary.simpleMessage("Выбрать центральную точку"),
+          "Фото сохранят относительную разницу во времени",
+        ),
+        "pickCenterPoint": MessageLookupByLibrary.simpleMessage(
+          "Выбрать центральную точку",
+        ),
         "pinAlbum": MessageLookupByLibrary.simpleMessage("Закрепить альбом"),
         "pinLock": MessageLookupByLibrary.simpleMessage("Блокировка PIN-кодом"),
-        "playOnTv":
-            MessageLookupByLibrary.simpleMessage("Воспроизвести альбом на ТВ"),
-        "playOriginal":
-            MessageLookupByLibrary.simpleMessage("Воспроизвести оригинал"),
+        "playOnTv": MessageLookupByLibrary.simpleMessage(
+          "Воспроизвести альбом на ТВ",
+        ),
+        "playOriginal": MessageLookupByLibrary.simpleMessage(
+          "Воспроизвести оригинал",
+        ),
         "playStoreFreeTrialValidTill": m63,
         "playStream":
             MessageLookupByLibrary.simpleMessage("Воспроизвести поток"),
-        "playstoreSubscription":
-            MessageLookupByLibrary.simpleMessage("Подписка PlayStore"),
+        "playstoreSubscription": MessageLookupByLibrary.simpleMessage(
+          "Подписка PlayStore",
+        ),
         "pleaseCheckYourInternetConnectionAndTryAgain":
             MessageLookupByLibrary.simpleMessage(
-                "Пожалуйста, проверьте подключение к Интернету и попробуйте снова."),
+          "Пожалуйста, проверьте подключение к Интернету и попробуйте снова.",
+        ),
         "pleaseContactSupportAndWeWillBeHappyToHelp":
             MessageLookupByLibrary.simpleMessage(
-                "Пожалуйста, свяжитесь с support@ente.io, и мы будем рады помочь!"),
+          "Пожалуйста, свяжитесь с support@ente.io, и мы будем рады помочь!",
+        ),
         "pleaseContactSupportIfTheProblemPersists":
             MessageLookupByLibrary.simpleMessage(
-                "Пожалуйста, обратитесь в поддержку, если проблема сохраняется"),
+          "Пожалуйста, обратитесь в поддержку, если проблема сохраняется",
+        ),
         "pleaseEmailUsAt": m64,
         "pleaseGrantPermissions": MessageLookupByLibrary.simpleMessage(
-            "Пожалуйста, предоставьте разрешения"),
-        "pleaseLoginAgain":
-            MessageLookupByLibrary.simpleMessage("Пожалуйста, войдите снова"),
+          "Пожалуйста, предоставьте разрешения",
+        ),
+        "pleaseLoginAgain": MessageLookupByLibrary.simpleMessage(
+          "Пожалуйста, войдите снова",
+        ),
         "pleaseSelectQuickLinksToRemove": MessageLookupByLibrary.simpleMessage(
-            "Пожалуйста, выберите быстрые ссылки для удаления"),
+          "Пожалуйста, выберите быстрые ссылки для удаления",
+        ),
         "pleaseSendTheLogsTo": m65,
         "pleaseTryAgain": MessageLookupByLibrary.simpleMessage(
-            "Пожалуйста, попробуйте снова"),
+          "Пожалуйста, попробуйте снова",
+        ),
         "pleaseVerifyTheCodeYouHaveEntered":
             MessageLookupByLibrary.simpleMessage(
-                "Пожалуйста, проверьте введённый вами код"),
-        "pleaseWait":
-            MessageLookupByLibrary.simpleMessage("Пожалуйста, подождите..."),
+          "Пожалуйста, проверьте введённый вами код",
+        ),
+        "pleaseWait": MessageLookupByLibrary.simpleMessage(
+          "Пожалуйста, подождите...",
+        ),
         "pleaseWaitDeletingAlbum": MessageLookupByLibrary.simpleMessage(
-            "Пожалуйста, подождите, альбом удаляется"),
+          "Пожалуйста, подождите, альбом удаляется",
+        ),
         "pleaseWaitForSometimeBeforeRetrying":
             MessageLookupByLibrary.simpleMessage(
-                "Пожалуйста, подождите некоторое время перед повторной попыткой"),
+          "Пожалуйста, подождите некоторое время перед повторной попыткой",
+        ),
         "pleaseWaitThisWillTakeAWhile": MessageLookupByLibrary.simpleMessage(
-            "Пожалуйста, подождите, это займёт некоторое время."),
+          "Пожалуйста, подождите, это займёт некоторое время.",
+        ),
         "posingWithThem": m66,
-        "preparingLogs":
-            MessageLookupByLibrary.simpleMessage("Подготовка логов..."),
+        "preparingLogs": MessageLookupByLibrary.simpleMessage(
+          "Подготовка логов...",
+        ),
         "preserveMore":
             MessageLookupByLibrary.simpleMessage("Сохранить больше"),
         "pressAndHoldToPlayVideo": MessageLookupByLibrary.simpleMessage(
-            "Нажмите и удерживайте для воспроизведения видео"),
+          "Нажмите и удерживайте для воспроизведения видео",
+        ),
         "pressAndHoldToPlayVideoDetailed": MessageLookupByLibrary.simpleMessage(
-            "Нажмите с удержанием на изображение для воспроизведения видео"),
+          "Нажмите с удержанием на изображение для воспроизведения видео",
+        ),
         "previous": MessageLookupByLibrary.simpleMessage("Предыдущий"),
         "privacy": MessageLookupByLibrary.simpleMessage("Конфиденциальность"),
-        "privacyPolicyTitle":
-            MessageLookupByLibrary.simpleMessage("Политика конфиденциальности"),
-        "privateBackups":
-            MessageLookupByLibrary.simpleMessage("Защищённые резервные копии"),
+        "privacyPolicyTitle": MessageLookupByLibrary.simpleMessage(
+          "Политика конфиденциальности",
+        ),
+        "privateBackups": MessageLookupByLibrary.simpleMessage(
+          "Защищённые резервные копии",
+        ),
         "privateSharing":
             MessageLookupByLibrary.simpleMessage("Защищённый обмен"),
         "proceed": MessageLookupByLibrary.simpleMessage("Продолжить"),
@@ -4208,10 +2080,12 @@
         "processingImport": m67,
         "processingVideos":
             MessageLookupByLibrary.simpleMessage("Обработка видео"),
-        "publicLinkCreated":
-            MessageLookupByLibrary.simpleMessage("Публичная ссылка создана"),
-        "publicLinkEnabled":
-            MessageLookupByLibrary.simpleMessage("Публичная ссылка включена"),
+        "publicLinkCreated": MessageLookupByLibrary.simpleMessage(
+          "Публичная ссылка создана",
+        ),
+        "publicLinkEnabled": MessageLookupByLibrary.simpleMessage(
+          "Публичная ссылка включена",
+        ),
         "questionmark": MessageLookupByLibrary.simpleMessage("?"),
         "queued": MessageLookupByLibrary.simpleMessage("В очереди"),
         "quickLinks": MessageLookupByLibrary.simpleMessage("Быстрые ссылки"),
@@ -4221,138 +2095,188 @@
             MessageLookupByLibrary.simpleMessage("Оценить приложение"),
         "rateUs": MessageLookupByLibrary.simpleMessage("Оцените нас"),
         "rateUsOnStore": m68,
-        "reassignMe":
-            MessageLookupByLibrary.simpleMessage("Переназначить \"Меня\""),
+        "reassignMe": MessageLookupByLibrary.simpleMessage(
+          "Переназначить \"Меня\"",
+        ),
         "reassignedToName": m69,
-        "reassigningLoading":
-            MessageLookupByLibrary.simpleMessage("Переназначение..."),
+        "reassigningLoading": MessageLookupByLibrary.simpleMessage(
+          "Переназначение...",
+        ),
         "receiveRemindersOnBirthdays": MessageLookupByLibrary.simpleMessage(
-            "Получайте напоминания, когда у кого-то день рождения. Нажатие на уведомление перенесет вас к фотографиям именинника."),
+          "Получайте напоминания, когда у кого-то день рождения. Нажатие на уведомление перенесет вас к фотографиям именинника.",
+        ),
         "recover": MessageLookupByLibrary.simpleMessage("Восстановить"),
-        "recoverAccount":
-            MessageLookupByLibrary.simpleMessage("Восстановить аккаунт"),
+        "recoverAccount": MessageLookupByLibrary.simpleMessage(
+          "Восстановить аккаунт",
+        ),
         "recoverButton": MessageLookupByLibrary.simpleMessage("Восстановить"),
-        "recoveryAccount":
-            MessageLookupByLibrary.simpleMessage("Восстановить аккаунт"),
-        "recoveryInitiated":
-            MessageLookupByLibrary.simpleMessage("Восстановление начато"),
+        "recoveryAccount": MessageLookupByLibrary.simpleMessage(
+          "Восстановить аккаунт",
+        ),
+        "recoveryInitiated": MessageLookupByLibrary.simpleMessage(
+          "Восстановление начато",
+        ),
         "recoveryInitiatedDesc": m70,
         "recoveryKey":
             MessageLookupByLibrary.simpleMessage("Ключ восстановления"),
         "recoveryKeyCopiedToClipboard": MessageLookupByLibrary.simpleMessage(
-            "Ключ восстановления скопирован в буфер обмена"),
+          "Ключ восстановления скопирован в буфер обмена",
+        ),
         "recoveryKeyOnForgotPassword": MessageLookupByLibrary.simpleMessage(
-            "Если вы забудете пароль, единственный способ восстановить ваши данные — это использовать этот ключ."),
+          "Если вы забудете пароль, единственный способ восстановить ваши данные — это использовать этот ключ.",
+        ),
         "recoveryKeySaveDescription": MessageLookupByLibrary.simpleMessage(
-            "Мы не храним этот ключ. Пожалуйста, сохраните этот ключ из 24 слов в безопасном месте."),
+          "Мы не храним этот ключ. Пожалуйста, сохраните этот ключ из 24 слов в безопасном месте.",
+        ),
         "recoveryKeySuccessBody": MessageLookupByLibrary.simpleMessage(
-            "Отлично! Ваш ключ восстановления действителен. Спасибо за проверку.\n\nПожалуйста, не забудьте сохранить ключ восстановления в безопасном месте."),
+          "Отлично! Ваш ключ восстановления действителен. Спасибо за проверку.\n\nПожалуйста, не забудьте сохранить ключ восстановления в безопасном месте.",
+        ),
         "recoveryKeyVerified": MessageLookupByLibrary.simpleMessage(
-            "Ключ восстановления подтверждён"),
+          "Ключ восстановления подтверждён",
+        ),
         "recoveryKeyVerifyReason": MessageLookupByLibrary.simpleMessage(
-            "Ваш ключ восстановления — единственный способ восстановить ваши фото, если вы забудете пароль. Вы можете найти ключ восстановления в разделе «Настройки» → «Аккаунт».\n\nПожалуйста, введите ваш ключ восстановления здесь, чтобы убедиться, что вы сохранили его правильно."),
+          "Ваш ключ восстановления — единственный способ восстановить ваши фото, если вы забудете пароль. Вы можете найти ключ восстановления в разделе «Настройки» → «Аккаунт».\n\nПожалуйста, введите ваш ключ восстановления здесь, чтобы убедиться, что вы сохранили его правильно.",
+        ),
         "recoveryReady": m71,
-        "recoverySuccessful":
-            MessageLookupByLibrary.simpleMessage("Успешное восстановление!"),
+        "recoverySuccessful": MessageLookupByLibrary.simpleMessage(
+          "Успешное восстановление!",
+        ),
         "recoveryWarning": MessageLookupByLibrary.simpleMessage(
-            "Доверенный контакт пытается получить доступ к вашему аккаунту"),
+          "Доверенный контакт пытается получить доступ к вашему аккаунту",
+        ),
         "recoveryWarningBody": m72,
         "recreatePasswordBody": MessageLookupByLibrary.simpleMessage(
-            "Текущее устройство недостаточно мощное для проверки вашего пароля, но мы можем сгенерировать его снова так, чтобы он работал на всех устройствах.\n\nПожалуйста, войдите, используя ваш ключ восстановления, и сгенерируйте пароль (при желании вы можете использовать тот же самый)."),
-        "recreatePasswordTitle":
-            MessageLookupByLibrary.simpleMessage("Пересоздать пароль"),
+          "Текущее устройство недостаточно мощное для проверки вашего пароля, но мы можем сгенерировать его снова так, чтобы он работал на всех устройствах.\n\nПожалуйста, войдите, используя ваш ключ восстановления, и сгенерируйте пароль (при желании вы можете использовать тот же самый).",
+        ),
+        "recreatePasswordTitle": MessageLookupByLibrary.simpleMessage(
+          "Пересоздать пароль",
+        ),
         "reddit": MessageLookupByLibrary.simpleMessage("Reddit"),
-        "reenterPassword":
-            MessageLookupByLibrary.simpleMessage("Подтвердите пароль"),
-        "reenterPin":
-            MessageLookupByLibrary.simpleMessage("Введите PIN-код ещё раз"),
+        "reenterPassword": MessageLookupByLibrary.simpleMessage(
+          "Подтвердите пароль",
+        ),
+        "reenterPin": MessageLookupByLibrary.simpleMessage(
+          "Введите PIN-код ещё раз",
+        ),
         "referFriendsAnd2xYourPlan": MessageLookupByLibrary.simpleMessage(
-            "Пригласите друзей и удвойте свой тариф"),
+          "Пригласите друзей и удвойте свой тариф",
+        ),
         "referralStep1": MessageLookupByLibrary.simpleMessage(
-            "1. Даёте этот код своим друзьям"),
+          "1. Даёте этот код своим друзьям",
+        ),
         "referralStep2": MessageLookupByLibrary.simpleMessage(
-            "2. Они подписываются на платный тариф"),
+          "2. Они подписываются на платный тариф",
+        ),
         "referralStep3": m73,
         "referrals": MessageLookupByLibrary.simpleMessage("Рефералы"),
         "referralsAreCurrentlyPaused": MessageLookupByLibrary.simpleMessage(
-            "Реферальная программа временно приостановлена"),
-        "rejectRecovery":
-            MessageLookupByLibrary.simpleMessage("Отклонить восстановление"),
+          "Реферальная программа временно приостановлена",
+        ),
+        "rejectRecovery": MessageLookupByLibrary.simpleMessage(
+          "Отклонить восстановление",
+        ),
         "remindToEmptyDeviceTrash": MessageLookupByLibrary.simpleMessage(
-            "Также очистите «Недавно удалённые» в «Настройки» → «Хранилище», чтобы освободить место"),
+          "Также очистите «Недавно удалённые» в «Настройки» → «Хранилище», чтобы освободить место",
+        ),
         "remindToEmptyEnteTrash": MessageLookupByLibrary.simpleMessage(
-            "Также очистите «Корзину», чтобы освободить место"),
-        "remoteImages":
-            MessageLookupByLibrary.simpleMessage("Изображения вне устройства"),
-        "remoteThumbnails":
-            MessageLookupByLibrary.simpleMessage("Миниатюры вне устройства"),
-        "remoteVideos":
-            MessageLookupByLibrary.simpleMessage("Видео вне устройства"),
+          "Также очистите «Корзину», чтобы освободить место",
+        ),
+        "remoteImages": MessageLookupByLibrary.simpleMessage(
+          "Изображения вне устройства",
+        ),
+        "remoteThumbnails": MessageLookupByLibrary.simpleMessage(
+          "Миниатюры вне устройства",
+        ),
+        "remoteVideos": MessageLookupByLibrary.simpleMessage(
+          "Видео вне устройства",
+        ),
         "remove": MessageLookupByLibrary.simpleMessage("Удалить"),
-        "removeDuplicates":
-            MessageLookupByLibrary.simpleMessage("Удалить дубликаты"),
+        "removeDuplicates": MessageLookupByLibrary.simpleMessage(
+          "Удалить дубликаты",
+        ),
         "removeDuplicatesDesc": MessageLookupByLibrary.simpleMessage(
-            "Проверьте и удалите файлы, которые являются точными дубликатами."),
-        "removeFromAlbum":
-            MessageLookupByLibrary.simpleMessage("Удалить из альбома"),
-        "removeFromAlbumTitle":
-            MessageLookupByLibrary.simpleMessage("Удалить из альбома?"),
-        "removeFromFavorite":
-            MessageLookupByLibrary.simpleMessage("Убрать из избранного"),
+          "Проверьте и удалите файлы, которые являются точными дубликатами.",
+        ),
+        "removeFromAlbum": MessageLookupByLibrary.simpleMessage(
+          "Удалить из альбома",
+        ),
+        "removeFromAlbumTitle": MessageLookupByLibrary.simpleMessage(
+          "Удалить из альбома?",
+        ),
+        "removeFromFavorite": MessageLookupByLibrary.simpleMessage(
+          "Убрать из избранного",
+        ),
         "removeInvite":
             MessageLookupByLibrary.simpleMessage("Удалить приглашение"),
         "removeLink": MessageLookupByLibrary.simpleMessage("Удалить ссылку"),
-        "removeParticipant":
-            MessageLookupByLibrary.simpleMessage("Удалить участника"),
+        "removeParticipant": MessageLookupByLibrary.simpleMessage(
+          "Удалить участника",
+        ),
         "removeParticipantBody": m74,
-        "removePersonLabel":
-            MessageLookupByLibrary.simpleMessage("Удалить метку человека"),
-        "removePublicLink":
-            MessageLookupByLibrary.simpleMessage("Удалить публичную ссылку"),
-        "removePublicLinks":
-            MessageLookupByLibrary.simpleMessage("Удалить публичные ссылки"),
+        "removePersonLabel": MessageLookupByLibrary.simpleMessage(
+          "Удалить метку человека",
+        ),
+        "removePublicLink": MessageLookupByLibrary.simpleMessage(
+          "Удалить публичную ссылку",
+        ),
+        "removePublicLinks": MessageLookupByLibrary.simpleMessage(
+          "Удалить публичные ссылки",
+        ),
         "removeShareItemsWarning": MessageLookupByLibrary.simpleMessage(
-            "Некоторые из удаляемых вами элементов были добавлены другими людьми, и вы потеряете к ним доступ"),
+          "Некоторые из удаляемых вами элементов были добавлены другими людьми, и вы потеряете к ним доступ",
+        ),
         "removeWithQuestionMark":
             MessageLookupByLibrary.simpleMessage("Удалить?"),
         "removeYourselfAsTrustedContact": MessageLookupByLibrary.simpleMessage(
-            "Удалить себя из доверенных контактов"),
-        "removingFromFavorites":
-            MessageLookupByLibrary.simpleMessage("Удаление из избранного..."),
+          "Удалить себя из доверенных контактов",
+        ),
+        "removingFromFavorites": MessageLookupByLibrary.simpleMessage(
+          "Удаление из избранного...",
+        ),
         "rename": MessageLookupByLibrary.simpleMessage("Переименовать"),
         "renameAlbum":
             MessageLookupByLibrary.simpleMessage("Переименовать альбом"),
         "renameFile":
             MessageLookupByLibrary.simpleMessage("Переименовать файл"),
-        "renewSubscription":
-            MessageLookupByLibrary.simpleMessage("Продлить подписку"),
+        "renewSubscription": MessageLookupByLibrary.simpleMessage(
+          "Продлить подписку",
+        ),
         "renewsOn": m75,
         "reportABug":
             MessageLookupByLibrary.simpleMessage("Сообщить об ошибке"),
         "reportBug": MessageLookupByLibrary.simpleMessage("Сообщить об ошибке"),
-        "resendEmail":
-            MessageLookupByLibrary.simpleMessage("Отправить письмо повторно"),
+        "resendEmail": MessageLookupByLibrary.simpleMessage(
+          "Отправить письмо повторно",
+        ),
         "reset": MessageLookupByLibrary.simpleMessage("Сбросить"),
-        "resetIgnoredFiles":
-            MessageLookupByLibrary.simpleMessage("Сбросить игнорируемые файлы"),
-        "resetPasswordTitle":
-            MessageLookupByLibrary.simpleMessage("Сбросить пароль"),
+        "resetIgnoredFiles": MessageLookupByLibrary.simpleMessage(
+          "Сбросить игнорируемые файлы",
+        ),
+        "resetPasswordTitle": MessageLookupByLibrary.simpleMessage(
+          "Сбросить пароль",
+        ),
         "resetPerson": MessageLookupByLibrary.simpleMessage("Удалить"),
-        "resetToDefault":
-            MessageLookupByLibrary.simpleMessage("Вернуть стандартную"),
+        "resetToDefault": MessageLookupByLibrary.simpleMessage(
+          "Вернуть стандартную",
+        ),
         "restore": MessageLookupByLibrary.simpleMessage("Восстановить"),
-        "restoreToAlbum":
-            MessageLookupByLibrary.simpleMessage("Восстановить в альбом"),
-        "restoringFiles":
-            MessageLookupByLibrary.simpleMessage("Восстановление файлов..."),
-        "resumableUploads":
-            MessageLookupByLibrary.simpleMessage("Возобновляемые загрузки"),
+        "restoreToAlbum": MessageLookupByLibrary.simpleMessage(
+          "Восстановить в альбом",
+        ),
+        "restoringFiles": MessageLookupByLibrary.simpleMessage(
+          "Восстановление файлов...",
+        ),
+        "resumableUploads": MessageLookupByLibrary.simpleMessage(
+          "Возобновляемые загрузки",
+        ),
         "retry": MessageLookupByLibrary.simpleMessage("Повторить"),
         "review": MessageLookupByLibrary.simpleMessage("Предложения"),
         "reviewDeduplicateItems": MessageLookupByLibrary.simpleMessage(
-            "Пожалуйста, проверьте и удалите элементы, которые считаете дубликатами."),
-        "reviewSuggestions":
-            MessageLookupByLibrary.simpleMessage("Посмотреть предложения"),
+          "Пожалуйста, проверьте и удалите элементы, которые считаете дубликатами.",
+        ),
+        "reviewSuggestions": MessageLookupByLibrary.simpleMessage(
+          "Посмотреть предложения",
+        ),
         "right": MessageLookupByLibrary.simpleMessage("Вправо"),
         "roadtripWithThem": m76,
         "rotate": MessageLookupByLibrary.simpleMessage("Повернуть"),
@@ -4364,10 +2288,12 @@
         "sameperson": MessageLookupByLibrary.simpleMessage("Тот же человек?"),
         "save": MessageLookupByLibrary.simpleMessage("Сохранить"),
         "saveAsAnotherPerson": MessageLookupByLibrary.simpleMessage(
-            "Сохранить как другого человека"),
+          "Сохранить как другого человека",
+        ),
         "saveChangesBeforeLeavingQuestion":
             MessageLookupByLibrary.simpleMessage(
-                "Сохранить изменения перед выходом?"),
+          "Сохранить изменения перед выходом?",
+        ),
         "saveCollage": MessageLookupByLibrary.simpleMessage("Сохранить коллаж"),
         "saveCopy": MessageLookupByLibrary.simpleMessage("Сохранить копию"),
         "saveKey": MessageLookupByLibrary.simpleMessage("Сохранить ключ"),
@@ -4375,215 +2301,287 @@
             MessageLookupByLibrary.simpleMessage("Сохранить человека"),
         "saveYourRecoveryKeyIfYouHaventAlready":
             MessageLookupByLibrary.simpleMessage(
-                "Сохраните ваш ключ восстановления, если вы ещё этого не сделали"),
+          "Сохраните ваш ключ восстановления, если вы ещё этого не сделали",
+        ),
         "saving": MessageLookupByLibrary.simpleMessage("Сохранение..."),
-        "savingEdits":
-            MessageLookupByLibrary.simpleMessage("Сохранение изменений..."),
+        "savingEdits": MessageLookupByLibrary.simpleMessage(
+          "Сохранение изменений...",
+        ),
         "scanCode": MessageLookupByLibrary.simpleMessage("Сканировать код"),
         "scanThisBarcodeWithnyourAuthenticatorApp":
             MessageLookupByLibrary.simpleMessage(
-                "Отсканируйте этот штрих-код\nс помощью вашего приложения для аутентификации"),
+          "Отсканируйте этот штрих-код\nс помощью вашего приложения для аутентификации",
+        ),
         "search": MessageLookupByLibrary.simpleMessage("Поиск"),
         "searchAlbumsEmptySection":
             MessageLookupByLibrary.simpleMessage("Альбомы"),
-        "searchByAlbumNameHint":
-            MessageLookupByLibrary.simpleMessage("Название альбома"),
+        "searchByAlbumNameHint": MessageLookupByLibrary.simpleMessage(
+          "Название альбома",
+        ),
         "searchByExamples": MessageLookupByLibrary.simpleMessage(
-            "• Названия альбомов (например, «Камера»)\n• Типы файлов (например, «Видео», «.gif»)\n• Годы и месяцы (например, «2022», «Январь»)\n• Праздники (например, «Рождество»)\n• Описания фото (например, «#веселье»)"),
+          "• Названия альбомов (например, «Камера»)\n• Типы файлов (например, «Видео», «.gif»)\n• Годы и месяцы (например, «2022», «Январь»)\n• Праздники (например, «Рождество»)\n• Описания фото (например, «#веселье»)",
+        ),
         "searchCaptionEmptySection": MessageLookupByLibrary.simpleMessage(
-            "Добавляйте описания вроде «#поездка» в информацию о фото, чтобы быстро находить их здесь"),
+          "Добавляйте описания вроде «#поездка» в информацию о фото, чтобы быстро находить их здесь",
+        ),
         "searchDatesEmptySection": MessageLookupByLibrary.simpleMessage(
-            "Ищите по дате, месяцу или году"),
+          "Ищите по дате, месяцу или году",
+        ),
         "searchDiscoverEmptySection": MessageLookupByLibrary.simpleMessage(
-            "Изображения появятся здесь после завершения обработки и синхронизации"),
+          "Изображения появятся здесь после завершения обработки и синхронизации",
+        ),
         "searchFaceEmptySection": MessageLookupByLibrary.simpleMessage(
-            "Люди появятся здесь после завершения индексации"),
+          "Люди появятся здесь после завершения индексации",
+        ),
         "searchFileTypesAndNamesEmptySection":
-            MessageLookupByLibrary.simpleMessage("Типы и названия файлов"),
+            MessageLookupByLibrary.simpleMessage(
+          "Типы и названия файлов",
+        ),
         "searchHint1": MessageLookupByLibrary.simpleMessage(
-            "Быстрый поиск прямо на устройстве"),
+          "Быстрый поиск прямо на устройстве",
+        ),
         "searchHint2":
             MessageLookupByLibrary.simpleMessage("Даты, описания фото"),
         "searchHint3": MessageLookupByLibrary.simpleMessage(
-            "Альбомы, названия и типы файлов"),
+          "Альбомы, названия и типы файлов",
+        ),
         "searchHint4": MessageLookupByLibrary.simpleMessage("Местоположение"),
         "searchHint5": MessageLookupByLibrary.simpleMessage(
-            "Скоро: Лица и магический поиск ✨"),
+          "Скоро: Лица и магический поиск ✨",
+        ),
         "searchLocationEmptySection": MessageLookupByLibrary.simpleMessage(
-            "Группируйте фото, снятые в определённом радиусе от фото"),
+          "Группируйте фото, снятые в определённом радиусе от фото",
+        ),
         "searchPeopleEmptySection": MessageLookupByLibrary.simpleMessage(
-            "Приглашайте людей, и здесь появятся все фото, которыми они поделились"),
+          "Приглашайте людей, и здесь появятся все фото, которыми они поделились",
+        ),
         "searchPersonsEmptySection": MessageLookupByLibrary.simpleMessage(
-            "Люди появятся здесь после завершения обработки и синхронизации"),
+          "Люди появятся здесь после завершения обработки и синхронизации",
+        ),
         "searchResultCount": m77,
         "searchSectionsLengthMismatch": m78,
         "security": MessageLookupByLibrary.simpleMessage("Безопасность"),
         "seePublicAlbumLinksInApp": MessageLookupByLibrary.simpleMessage(
-            "Просматривать публичные ссылки на альбомы в приложении"),
-        "selectALocation":
-            MessageLookupByLibrary.simpleMessage("Выбрать местоположение"),
+          "Просматривать публичные ссылки на альбомы в приложении",
+        ),
+        "selectALocation": MessageLookupByLibrary.simpleMessage(
+          "Выбрать местоположение",
+        ),
         "selectALocationFirst": MessageLookupByLibrary.simpleMessage(
-            "Сначала выберите местоположение"),
+          "Сначала выберите местоположение",
+        ),
         "selectAlbum": MessageLookupByLibrary.simpleMessage("Выбрать альбом"),
         "selectAll": MessageLookupByLibrary.simpleMessage("Выбрать все"),
         "selectAllShort": MessageLookupByLibrary.simpleMessage("Все"),
-        "selectCoverPhoto":
-            MessageLookupByLibrary.simpleMessage("Выберите обложку"),
+        "selectCoverPhoto": MessageLookupByLibrary.simpleMessage(
+          "Выберите обложку",
+        ),
         "selectDate": MessageLookupByLibrary.simpleMessage("Выбрать дату"),
         "selectFoldersForBackup": MessageLookupByLibrary.simpleMessage(
-            "Выберите папки для резервного копирования"),
+          "Выберите папки для резервного копирования",
+        ),
         "selectItemsToAdd": MessageLookupByLibrary.simpleMessage(
-            "Выберите элементы для добавления"),
+          "Выберите элементы для добавления",
+        ),
         "selectLanguage": MessageLookupByLibrary.simpleMessage("Выберите язык"),
         "selectMailApp": MessageLookupByLibrary.simpleMessage(
-            "Выберите почтовое приложение"),
-        "selectMorePhotos":
-            MessageLookupByLibrary.simpleMessage("Выбрать больше фото"),
-        "selectOneDateAndTime":
-            MessageLookupByLibrary.simpleMessage("Выбрать одну дату и время"),
+          "Выберите почтовое приложение",
+        ),
+        "selectMorePhotos": MessageLookupByLibrary.simpleMessage(
+          "Выбрать больше фото",
+        ),
+        "selectOneDateAndTime": MessageLookupByLibrary.simpleMessage(
+          "Выбрать одну дату и время",
+        ),
         "selectOneDateAndTimeForAll": MessageLookupByLibrary.simpleMessage(
-            "Выберите одну дату и время для всех"),
+          "Выберите одну дату и время для всех",
+        ),
         "selectPersonToLink": MessageLookupByLibrary.simpleMessage(
-            "Выберите человека для привязки"),
+          "Выберите человека для привязки",
+        ),
         "selectReason":
             MessageLookupByLibrary.simpleMessage("Выберите причину"),
-        "selectStartOfRange":
-            MessageLookupByLibrary.simpleMessage("Выберите начало диапазона"),
+        "selectStartOfRange": MessageLookupByLibrary.simpleMessage(
+          "Выберите начало диапазона",
+        ),
         "selectTime": MessageLookupByLibrary.simpleMessage("Выбрать время"),
-        "selectYourFace":
-            MessageLookupByLibrary.simpleMessage("Выберите своё лицо"),
+        "selectYourFace": MessageLookupByLibrary.simpleMessage(
+          "Выберите своё лицо",
+        ),
         "selectYourPlan":
             MessageLookupByLibrary.simpleMessage("Выберите тариф"),
         "selectedAlbums": m79,
         "selectedFilesAreNotOnEnte": MessageLookupByLibrary.simpleMessage(
-            "Выбранные файлы отсутствуют в Ente"),
+          "Выбранные файлы отсутствуют в Ente",
+        ),
         "selectedFoldersWillBeEncryptedAndBackedUp":
             MessageLookupByLibrary.simpleMessage(
-                "Выбранные папки будут зашифрованы и сохранены в резервной копии"),
+          "Выбранные папки будут зашифрованы и сохранены в резервной копии",
+        ),
         "selectedItemsWillBeDeletedFromAllAlbumsAndMoved":
             MessageLookupByLibrary.simpleMessage(
-                "Выбранные элементы будут удалены из всех альбомов и перемещены в корзину."),
+          "Выбранные элементы будут удалены из всех альбомов и перемещены в корзину.",
+        ),
         "selectedItemsWillBeRemovedFromThisPerson":
             MessageLookupByLibrary.simpleMessage(
-                "Выбранные элементы будут отвязаны от этого человека, но не удалены из вашей библиотеки."),
+          "Выбранные элементы будут отвязаны от этого человека, но не удалены из вашей библиотеки.",
+        ),
         "selectedPhotos": m80,
         "selectedPhotosWithYours": m81,
         "selfiesWithThem": m82,
         "send": MessageLookupByLibrary.simpleMessage("Отправить"),
         "sendEmail": MessageLookupByLibrary.simpleMessage(
-            "Отправить электронное письмо"),
+          "Отправить электронное письмо",
+        ),
         "sendInvite":
             MessageLookupByLibrary.simpleMessage("Отправить приглашение"),
         "sendLink": MessageLookupByLibrary.simpleMessage("Отправить ссылку"),
-        "serverEndpoint":
-            MessageLookupByLibrary.simpleMessage("Конечная точка сервера"),
+        "serverEndpoint": MessageLookupByLibrary.simpleMessage(
+          "Конечная точка сервера",
+        ),
         "sessionExpired":
             MessageLookupByLibrary.simpleMessage("Сессия истекла"),
-        "sessionIdMismatch":
-            MessageLookupByLibrary.simpleMessage("Несоответствие ID сессии"),
+        "sessionIdMismatch": MessageLookupByLibrary.simpleMessage(
+          "Несоответствие ID сессии",
+        ),
         "setAPassword":
             MessageLookupByLibrary.simpleMessage("Установить пароль"),
         "setAs": MessageLookupByLibrary.simpleMessage("Установить как"),
         "setCover": MessageLookupByLibrary.simpleMessage("Установить обложку"),
         "setLabel": MessageLookupByLibrary.simpleMessage("Установить"),
-        "setNewPassword":
-            MessageLookupByLibrary.simpleMessage("Установите новый пароль"),
-        "setNewPin":
-            MessageLookupByLibrary.simpleMessage("Установите новый PIN-код"),
-        "setPasswordTitle":
-            MessageLookupByLibrary.simpleMessage("Установить пароль"),
+        "setNewPassword": MessageLookupByLibrary.simpleMessage(
+          "Установите новый пароль",
+        ),
+        "setNewPin": MessageLookupByLibrary.simpleMessage(
+          "Установите новый PIN-код",
+        ),
+        "setPasswordTitle": MessageLookupByLibrary.simpleMessage(
+          "Установить пароль",
+        ),
         "setRadius": MessageLookupByLibrary.simpleMessage("Установить радиус"),
-        "setupComplete":
-            MessageLookupByLibrary.simpleMessage("Настройка завершена"),
+        "setupComplete": MessageLookupByLibrary.simpleMessage(
+          "Настройка завершена",
+        ),
         "share": MessageLookupByLibrary.simpleMessage("Поделиться"),
         "shareALink":
             MessageLookupByLibrary.simpleMessage("Поделиться ссылкой"),
         "shareAlbumHint": MessageLookupByLibrary.simpleMessage(
-            "Откройте альбом и нажмите кнопку «Поделиться» в правом верхнем углу, чтобы поделиться."),
-        "shareAnAlbumNow":
-            MessageLookupByLibrary.simpleMessage("Поделиться альбомом"),
+          "Откройте альбом и нажмите кнопку «Поделиться» в правом верхнем углу, чтобы поделиться.",
+        ),
+        "shareAnAlbumNow": MessageLookupByLibrary.simpleMessage(
+          "Поделиться альбомом",
+        ),
         "shareLink": MessageLookupByLibrary.simpleMessage("Поделиться ссылкой"),
         "shareMyVerificationID": m83,
         "shareOnlyWithThePeopleYouWant": MessageLookupByLibrary.simpleMessage(
-            "Делитесь только с теми, с кем хотите"),
+          "Делитесь только с теми, с кем хотите",
+        ),
         "shareTextConfirmOthersVerificationID": m84,
         "shareTextRecommendUsingEnte": MessageLookupByLibrary.simpleMessage(
-            "Скачай Ente, чтобы мы могли легко делиться фото и видео в оригинальном качестве\n\nhttps://ente.io"),
+          "Скачай Ente, чтобы мы могли легко делиться фото и видео в оригинальном качестве\n\nhttps://ente.io",
+        ),
         "shareTextReferralCode": m85,
         "shareWithNonenteUsers": MessageLookupByLibrary.simpleMessage(
-            "Поделиться с пользователями, не использующими Ente"),
+          "Поделиться с пользователями, не использующими Ente",
+        ),
         "shareWithPeopleSectionTitle": m86,
         "shareYourFirstAlbum": MessageLookupByLibrary.simpleMessage(
-            "Поделитесь своим первым альбомом"),
+          "Поделитесь своим первым альбомом",
+        ),
         "sharedAlbumSectionDescription": MessageLookupByLibrary.simpleMessage(
-            "Создавайте общие и совместные альбомы с другими пользователями Ente, включая пользователей на бесплатных тарифах."),
+          "Создавайте общие и совместные альбомы с другими пользователями Ente, включая пользователей на бесплатных тарифах.",
+        ),
         "sharedByMe": MessageLookupByLibrary.simpleMessage("Я поделился"),
         "sharedByYou": MessageLookupByLibrary.simpleMessage("Вы поделились"),
-        "sharedPhotoNotifications":
-            MessageLookupByLibrary.simpleMessage("Новые общие фото"),
-        "sharedPhotoNotificationsExplanation": MessageLookupByLibrary.simpleMessage(
-            "Получать уведомления, когда кто-то добавляет фото в общий альбом, в котором вы состоите"),
+        "sharedPhotoNotifications": MessageLookupByLibrary.simpleMessage(
+          "Новые общие фото",
+        ),
+        "sharedPhotoNotificationsExplanation":
+            MessageLookupByLibrary.simpleMessage(
+          "Получать уведомления, когда кто-то добавляет фото в общий альбом, в котором вы состоите",
+        ),
         "sharedWith": m87,
         "sharedWithMe":
             MessageLookupByLibrary.simpleMessage("Со мной поделились"),
         "sharedWithYou":
             MessageLookupByLibrary.simpleMessage("Поделились с вами"),
         "sharing": MessageLookupByLibrary.simpleMessage("Отправка..."),
-        "shiftDatesAndTime":
-            MessageLookupByLibrary.simpleMessage("Сместить даты и время"),
-        "showLessFaces":
-            MessageLookupByLibrary.simpleMessage("Показывать меньше лиц"),
-        "showMemories":
-            MessageLookupByLibrary.simpleMessage("Показывать воспоминания"),
-        "showMoreFaces":
-            MessageLookupByLibrary.simpleMessage("Показывать больше лиц"),
+        "shiftDatesAndTime": MessageLookupByLibrary.simpleMessage(
+          "Сместить даты и время",
+        ),
+        "showLessFaces": MessageLookupByLibrary.simpleMessage(
+          "Показывать меньше лиц",
+        ),
+        "showMemories": MessageLookupByLibrary.simpleMessage(
+          "Показывать воспоминания",
+        ),
+        "showMoreFaces": MessageLookupByLibrary.simpleMessage(
+          "Показывать больше лиц",
+        ),
         "showPerson": MessageLookupByLibrary.simpleMessage("Показать человека"),
-        "signOutFromOtherDevices":
-            MessageLookupByLibrary.simpleMessage("Выйти с других устройств"),
+        "signOutFromOtherDevices": MessageLookupByLibrary.simpleMessage(
+          "Выйти с других устройств",
+        ),
         "signOutOtherBody": MessageLookupByLibrary.simpleMessage(
-            "Если вы считаете, что кто-то может знать ваш пароль, вы можете принудительно выйти с других устройств, использующих ваш аккаунт."),
-        "signOutOtherDevices":
-            MessageLookupByLibrary.simpleMessage("Выйти с других устройств"),
+          "Если вы считаете, что кто-то может знать ваш пароль, вы можете принудительно выйти с других устройств, использующих ваш аккаунт.",
+        ),
+        "signOutOtherDevices": MessageLookupByLibrary.simpleMessage(
+          "Выйти с других устройств",
+        ),
         "signUpTerms": MessageLookupByLibrary.simpleMessage(
-            "Я согласен с <u-terms>условиями предоставления услуг</u-terms> и <u-policy>политикой конфиденциальности</u-policy>"),
+          "Я согласен с <u-terms>условиями предоставления услуг</u-terms> и <u-policy>политикой конфиденциальности</u-policy>",
+        ),
         "singleFileDeleteFromDevice": m88,
         "singleFileDeleteHighlight": MessageLookupByLibrary.simpleMessage(
-            "Оно будет удалено из всех альбомов."),
+          "Оно будет удалено из всех альбомов.",
+        ),
         "singleFileInBothLocalAndRemote": m89,
         "singleFileInRemoteOnly": m90,
         "skip": MessageLookupByLibrary.simpleMessage("Пропустить"),
         "smartMemories":
             MessageLookupByLibrary.simpleMessage("Умные воспоминания"),
         "social": MessageLookupByLibrary.simpleMessage("Социальные сети"),
-        "someItemsAreInBothEnteAndYourDevice": MessageLookupByLibrary.simpleMessage(
-            "Некоторые элементы находятся как в Ente, так и на вашем устройстве."),
+        "someItemsAreInBothEnteAndYourDevice":
+            MessageLookupByLibrary.simpleMessage(
+          "Некоторые элементы находятся как в Ente, так и на вашем устройстве.",
+        ),
         "someOfTheFilesYouAreTryingToDeleteAre":
             MessageLookupByLibrary.simpleMessage(
-                "Некоторые файлы, которые вы пытаетесь удалить, доступны только на вашем устройстве и не могут быть восстановлены после удаления"),
+          "Некоторые файлы, которые вы пытаетесь удалить, доступны только на вашем устройстве и не могут быть восстановлены после удаления",
+        ),
         "someoneSharingAlbumsWithYouShouldSeeTheSameId":
             MessageLookupByLibrary.simpleMessage(
-                "Тот, кто делится с вами альбомами, должен видеть такой же идентификатор на своём устройстве."),
-        "somethingWentWrong":
-            MessageLookupByLibrary.simpleMessage("Что-то пошло не так"),
+          "Тот, кто делится с вами альбомами, должен видеть такой же идентификатор на своём устройстве.",
+        ),
+        "somethingWentWrong": MessageLookupByLibrary.simpleMessage(
+          "Что-то пошло не так",
+        ),
         "somethingWentWrongPleaseTryAgain":
             MessageLookupByLibrary.simpleMessage(
-                "Что-то пошло не так. Пожалуйста, попробуйте снова"),
+          "Что-то пошло не так. Пожалуйста, попробуйте снова",
+        ),
         "sorry": MessageLookupByLibrary.simpleMessage("Извините"),
         "sorryBackupFailedDesc": MessageLookupByLibrary.simpleMessage(
-            "К сожалению, мы не смогли сделать резервную копию этого файла сейчас, мы повторим попытку позже."),
+          "К сожалению, мы не смогли сделать резервную копию этого файла сейчас, мы повторим попытку позже.",
+        ),
         "sorryCouldNotAddToFavorites": MessageLookupByLibrary.simpleMessage(
-            "Извините, не удалось добавить в избранное!"),
+          "Извините, не удалось добавить в избранное!",
+        ),
         "sorryCouldNotRemoveFromFavorites":
             MessageLookupByLibrary.simpleMessage(
-                "Извините, не удалось удалить из избранного!"),
+          "Извините, не удалось удалить из избранного!",
+        ),
         "sorryTheCodeYouveEnteredIsIncorrect":
             MessageLookupByLibrary.simpleMessage(
-                "Извините, введённый вами код неверен"),
+          "Извините, введённый вами код неверен",
+        ),
         "sorryWeCouldNotGenerateSecureKeysOnThisDevicennplease":
             MessageLookupByLibrary.simpleMessage(
-                "К сожалению, мы не смогли сгенерировать безопасные ключи на этом устройстве.\n\nПожалуйста, зарегистрируйтесь с другого устройства."),
+          "К сожалению, мы не смогли сгенерировать безопасные ключи на этом устройстве.\n\nПожалуйста, зарегистрируйтесь с другого устройства.",
+        ),
         "sorryWeHadToPauseYourBackups": MessageLookupByLibrary.simpleMessage(
-            "Извините, нам пришлось приостановить резервное копирование"),
+          "Извините, нам пришлось приостановить резервное копирование",
+        ),
         "sort": MessageLookupByLibrary.simpleMessage("Сортировать"),
         "sortAlbumsBy": MessageLookupByLibrary.simpleMessage("Сортировать по"),
         "sortNewestFirst":
@@ -4593,132 +2591,175 @@
         "sparkleSuccess": MessageLookupByLibrary.simpleMessage("✨ Успех"),
         "sportsWithThem": m91,
         "spotlightOnThem": m92,
-        "spotlightOnYourself":
-            MessageLookupByLibrary.simpleMessage("Вы в центре внимания"),
-        "startAccountRecoveryTitle":
-            MessageLookupByLibrary.simpleMessage("Начать восстановление"),
+        "spotlightOnYourself": MessageLookupByLibrary.simpleMessage(
+          "Вы в центре внимания",
+        ),
+        "startAccountRecoveryTitle": MessageLookupByLibrary.simpleMessage(
+          "Начать восстановление",
+        ),
         "startBackup": MessageLookupByLibrary.simpleMessage(
-            "Начать резервное копирование"),
+          "Начать резервное копирование",
+        ),
         "status": MessageLookupByLibrary.simpleMessage("Статус"),
         "stopCastingBody": MessageLookupByLibrary.simpleMessage(
-            "Хотите остановить трансляцию?"),
-        "stopCastingTitle":
-            MessageLookupByLibrary.simpleMessage("Остановить трансляцию"),
+          "Хотите остановить трансляцию?",
+        ),
+        "stopCastingTitle": MessageLookupByLibrary.simpleMessage(
+          "Остановить трансляцию",
+        ),
         "storage": MessageLookupByLibrary.simpleMessage("Хранилище"),
         "storageBreakupFamily": MessageLookupByLibrary.simpleMessage("Семья"),
         "storageBreakupYou": MessageLookupByLibrary.simpleMessage("Вы"),
         "storageInGB": m93,
-        "storageLimitExceeded":
-            MessageLookupByLibrary.simpleMessage("Превышен лимит хранилища"),
+        "storageLimitExceeded": MessageLookupByLibrary.simpleMessage(
+          "Превышен лимит хранилища",
+        ),
         "storageUsageInfo": m94,
-        "streamDetails":
-            MessageLookupByLibrary.simpleMessage("Информация о потоке"),
+        "streamDetails": MessageLookupByLibrary.simpleMessage(
+          "Информация о потоке",
+        ),
         "strongStrength": MessageLookupByLibrary.simpleMessage("Высокая"),
         "subAlreadyLinkedErrMessage": m95,
         "subWillBeCancelledOn": m96,
         "subscribe": MessageLookupByLibrary.simpleMessage("Подписаться"),
         "subscribeToEnableSharing": MessageLookupByLibrary.simpleMessage(
-            "Вам нужна активная платная подписка, чтобы включить общий доступ."),
+          "Вам нужна активная платная подписка, чтобы включить общий доступ.",
+        ),
         "subscription": MessageLookupByLibrary.simpleMessage("Подписка"),
         "success": MessageLookupByLibrary.simpleMessage("Успех"),
-        "successfullyArchived":
-            MessageLookupByLibrary.simpleMessage("Успешно архивировано"),
+        "successfullyArchived": MessageLookupByLibrary.simpleMessage(
+          "Успешно архивировано",
+        ),
         "successfullyHid":
             MessageLookupByLibrary.simpleMessage("Успешно скрыто"),
-        "successfullyUnarchived":
-            MessageLookupByLibrary.simpleMessage("Успешно извлечено"),
-        "successfullyUnhid":
-            MessageLookupByLibrary.simpleMessage("Успешно раскрыто"),
+        "successfullyUnarchived": MessageLookupByLibrary.simpleMessage(
+          "Успешно извлечено",
+        ),
+        "successfullyUnhid": MessageLookupByLibrary.simpleMessage(
+          "Успешно раскрыто",
+        ),
         "suggestFeatures":
             MessageLookupByLibrary.simpleMessage("Предложить идею"),
         "sunrise": MessageLookupByLibrary.simpleMessage("На горизонте"),
         "support": MessageLookupByLibrary.simpleMessage("Поддержка"),
         "syncProgress": m97,
-        "syncStopped":
-            MessageLookupByLibrary.simpleMessage("Синхронизация остановлена"),
+        "syncStopped": MessageLookupByLibrary.simpleMessage(
+          "Синхронизация остановлена",
+        ),
         "syncing": MessageLookupByLibrary.simpleMessage("Синхронизация..."),
         "systemTheme": MessageLookupByLibrary.simpleMessage("Системная"),
-        "tapToCopy":
-            MessageLookupByLibrary.simpleMessage("нажмите, чтобы скопировать"),
-        "tapToEnterCode":
-            MessageLookupByLibrary.simpleMessage("Нажмите, чтобы ввести код"),
-        "tapToUnlock":
-            MessageLookupByLibrary.simpleMessage("Нажмите для разблокировки"),
+        "tapToCopy": MessageLookupByLibrary.simpleMessage(
+          "нажмите, чтобы скопировать",
+        ),
+        "tapToEnterCode": MessageLookupByLibrary.simpleMessage(
+          "Нажмите, чтобы ввести код",
+        ),
+        "tapToUnlock": MessageLookupByLibrary.simpleMessage(
+          "Нажмите для разблокировки",
+        ),
         "tapToUpload":
             MessageLookupByLibrary.simpleMessage("Нажмите для загрузки"),
         "tapToUploadIsIgnoredDue": m98,
-        "tempErrorContactSupportIfPersists": MessageLookupByLibrary.simpleMessage(
-            "Похоже, что-то пошло не так. Пожалуйста, повторите попытку через некоторое время. Если ошибка сохраняется, обратитесь в нашу службу поддержки."),
+        "tempErrorContactSupportIfPersists":
+            MessageLookupByLibrary.simpleMessage(
+          "Похоже, что-то пошло не так. Пожалуйста, повторите попытку через некоторое время. Если ошибка сохраняется, обратитесь в нашу службу поддержки.",
+        ),
         "terminate": MessageLookupByLibrary.simpleMessage("Завершить"),
-        "terminateSession":
-            MessageLookupByLibrary.simpleMessage("Завершить сеанс?"),
+        "terminateSession": MessageLookupByLibrary.simpleMessage(
+          "Завершить сеанс?",
+        ),
         "terms": MessageLookupByLibrary.simpleMessage("Условия"),
-        "termsOfServicesTitle":
-            MessageLookupByLibrary.simpleMessage("Условия использования"),
+        "termsOfServicesTitle": MessageLookupByLibrary.simpleMessage(
+          "Условия использования",
+        ),
         "thankYou": MessageLookupByLibrary.simpleMessage("Спасибо"),
-        "thankYouForSubscribing":
-            MessageLookupByLibrary.simpleMessage("Спасибо за подписку!"),
+        "thankYouForSubscribing": MessageLookupByLibrary.simpleMessage(
+          "Спасибо за подписку!",
+        ),
         "theDownloadCouldNotBeCompleted": MessageLookupByLibrary.simpleMessage(
-            "Скачивание не может быть завершено"),
+          "Скачивание не может быть завершено",
+        ),
         "theLinkYouAreTryingToAccessHasExpired":
             MessageLookupByLibrary.simpleMessage(
-                "Срок действия ссылки, к которой вы обращаетесь, истёк."),
-        "thePersonGroupsWillNotBeDisplayed": MessageLookupByLibrary.simpleMessage(
-            "Группы людей больше не будут отображаться в разделе людей. Фотографии останутся нетронутыми."),
+          "Срок действия ссылки, к которой вы обращаетесь, истёк.",
+        ),
+        "thePersonGroupsWillNotBeDisplayed":
+            MessageLookupByLibrary.simpleMessage(
+          "Группы людей больше не будут отображаться в разделе людей. Фотографии останутся нетронутыми.",
+        ),
         "thePersonWillNotBeDisplayed": MessageLookupByLibrary.simpleMessage(
-            "Человек больше не будет отображаться в разделе людей. Фотографии останутся нетронутыми."),
+          "Человек больше не будет отображаться в разделе людей. Фотографии останутся нетронутыми.",
+        ),
         "theRecoveryKeyYouEnteredIsIncorrect":
             MessageLookupByLibrary.simpleMessage(
-                "Введённый вами ключ восстановления неверен"),
+          "Введённый вами ключ восстановления неверен",
+        ),
         "theme": MessageLookupByLibrary.simpleMessage("Тема"),
         "theseItemsWillBeDeletedFromYourDevice":
             MessageLookupByLibrary.simpleMessage(
-                "Эти элементы будут удалены с вашего устройства."),
+          "Эти элементы будут удалены с вашего устройства.",
+        ),
         "theyAlsoGetXGb": m99,
         "theyWillBeDeletedFromAllAlbums": MessageLookupByLibrary.simpleMessage(
-            "Они будут удалены из всех альбомов."),
+          "Они будут удалены из всех альбомов.",
+        ),
         "thisActionCannotBeUndone": MessageLookupByLibrary.simpleMessage(
-            "Это действие нельзя отменить"),
+          "Это действие нельзя отменить",
+        ),
         "thisAlbumAlreadyHDACollaborativeLink":
             MessageLookupByLibrary.simpleMessage(
-                "У этого альбома уже есть совместная ссылка"),
+          "У этого альбома уже есть совместная ссылка",
+        ),
         "thisCanBeUsedToRecoverYourAccountIfYou":
             MessageLookupByLibrary.simpleMessage(
-                "Это можно использовать для восстановления вашего аккаунта, если вы потеряете свой аутентификатор"),
+          "Это можно использовать для восстановления вашего аккаунта, если вы потеряете свой аутентификатор",
+        ),
         "thisDevice": MessageLookupByLibrary.simpleMessage("Это устройство"),
         "thisEmailIsAlreadyInUse": MessageLookupByLibrary.simpleMessage(
-            "Эта электронная почта уже используется"),
+          "Эта электронная почта уже используется",
+        ),
         "thisImageHasNoExifData": MessageLookupByLibrary.simpleMessage(
-            "Это фото не имеет данных EXIF"),
+          "Это фото не имеет данных EXIF",
+        ),
         "thisIsMeExclamation": MessageLookupByLibrary.simpleMessage("Это я!"),
         "thisIsPersonVerificationId": m100,
         "thisIsYourVerificationId": MessageLookupByLibrary.simpleMessage(
-            "Это ваш идентификатор подтверждения"),
-        "thisWeekThroughTheYears":
-            MessageLookupByLibrary.simpleMessage("Эта неделя сквозь годы"),
+          "Это ваш идентификатор подтверждения",
+        ),
+        "thisWeekThroughTheYears": MessageLookupByLibrary.simpleMessage(
+          "Эта неделя сквозь годы",
+        ),
         "thisWeekXYearsAgo": m101,
         "thisWillLogYouOutOfTheFollowingDevice":
             MessageLookupByLibrary.simpleMessage(
-                "Это завершит ваш сеанс на следующем устройстве:"),
+          "Это завершит ваш сеанс на следующем устройстве:",
+        ),
         "thisWillLogYouOutOfThisDevice": MessageLookupByLibrary.simpleMessage(
-            "Это завершит ваш сеанс на этом устройстве!"),
+          "Это завершит ваш сеанс на этом устройстве!",
+        ),
         "thisWillMakeTheDateAndTimeOfAllSelected":
             MessageLookupByLibrary.simpleMessage(
-                "Это сделает дату и время всех выбранных фото одинаковыми."),
+          "Это сделает дату и время всех выбранных фото одинаковыми.",
+        ),
         "thisWillRemovePublicLinksOfAllSelectedQuickLinks":
             MessageLookupByLibrary.simpleMessage(
-                "Это удалит публичные ссылки всех выбранных быстрых ссылок."),
+          "Это удалит публичные ссылки всех выбранных быстрых ссылок.",
+        ),
         "throughTheYears": m102,
         "toEnableAppLockPleaseSetupDevicePasscodeOrScreen":
             MessageLookupByLibrary.simpleMessage(
-                "Для блокировки приложения, пожалуйста, настройте код или экран блокировки в настройках устройства."),
-        "toHideAPhotoOrVideo":
-            MessageLookupByLibrary.simpleMessage("Скрыть фото или видео"),
+          "Для блокировки приложения, пожалуйста, настройте код или экран блокировки в настройках устройства.",
+        ),
+        "toHideAPhotoOrVideo": MessageLookupByLibrary.simpleMessage(
+          "Скрыть фото или видео",
+        ),
         "toResetVerifyEmail": MessageLookupByLibrary.simpleMessage(
-            "Чтобы сбросить пароль, сначала подтвердите вашу электронную почту."),
+          "Чтобы сбросить пароль, сначала подтвердите вашу электронную почту.",
+        ),
         "todaysLogs": MessageLookupByLibrary.simpleMessage("Сегодняшние логи"),
         "tooManyIncorrectAttempts": MessageLookupByLibrary.simpleMessage(
-            "Слишком много неудачных попыток"),
+          "Слишком много неудачных попыток",
+        ),
         "total": MessageLookupByLibrary.simpleMessage("всего"),
         "totalSize": MessageLookupByLibrary.simpleMessage("Общий размер"),
         "trash": MessageLookupByLibrary.simpleMessage("Корзина"),
@@ -4726,130 +2767,168 @@
         "trim": MessageLookupByLibrary.simpleMessage("Сократить"),
         "tripInYear": m104,
         "tripToLocation": m105,
-        "trustedContacts":
-            MessageLookupByLibrary.simpleMessage("Доверенные контакты"),
+        "trustedContacts": MessageLookupByLibrary.simpleMessage(
+          "Доверенные контакты",
+        ),
         "trustedInviteBody": m106,
         "tryAgain": MessageLookupByLibrary.simpleMessage("Попробовать снова"),
         "turnOnBackupForAutoUpload": MessageLookupByLibrary.simpleMessage(
-            "Включите резервное копирование, чтобы автоматически загружать файлы из этой папки на устройстве в Ente."),
+          "Включите резервное копирование, чтобы автоматически загружать файлы из этой папки на устройстве в Ente.",
+        ),
         "twitter": MessageLookupByLibrary.simpleMessage("Twitter"),
         "twoMonthsFreeOnYearlyPlans": MessageLookupByLibrary.simpleMessage(
-            "2 месяца в подарок на годовом тарифе"),
+          "2 месяца в подарок на годовом тарифе",
+        ),
         "twofactor": MessageLookupByLibrary.simpleMessage(
-            "Двухфакторная аутентификация"),
+          "Двухфакторная аутентификация",
+        ),
         "twofactorAuthenticationHasBeenDisabled":
             MessageLookupByLibrary.simpleMessage(
-                "Двухфакторная аутентификация отключена"),
+          "Двухфакторная аутентификация отключена",
+        ),
         "twofactorAuthenticationPageTitle":
             MessageLookupByLibrary.simpleMessage(
-                "Двухфакторная аутентификация"),
+          "Двухфакторная аутентификация",
+        ),
         "twofactorAuthenticationSuccessfullyReset":
             MessageLookupByLibrary.simpleMessage(
-                "Двухфакторная аутентификация успешно сброшена"),
+          "Двухфакторная аутентификация успешно сброшена",
+        ),
         "twofactorSetup": MessageLookupByLibrary.simpleMessage(
-            "Настройка двухфакторной аутентификации"),
+          "Настройка двухфакторной аутентификации",
+        ),
         "typeOfGallerGallerytypeIsNotSupportedForRename": m107,
         "unarchive": MessageLookupByLibrary.simpleMessage("Извлечь из архива"),
-        "unarchiveAlbum":
-            MessageLookupByLibrary.simpleMessage("Извлечь альбом из архива"),
+        "unarchiveAlbum": MessageLookupByLibrary.simpleMessage(
+          "Извлечь альбом из архива",
+        ),
         "unarchiving": MessageLookupByLibrary.simpleMessage("Извлечение..."),
         "unavailableReferralCode": MessageLookupByLibrary.simpleMessage(
-            "Извините, этот код недоступен."),
+          "Извините, этот код недоступен.",
+        ),
         "uncategorized": MessageLookupByLibrary.simpleMessage("Без категории"),
         "unhide": MessageLookupByLibrary.simpleMessage("Не скрывать"),
         "unhideToAlbum":
             MessageLookupByLibrary.simpleMessage("Перенести в альбом"),
         "unhiding": MessageLookupByLibrary.simpleMessage("Раскрытие..."),
-        "unhidingFilesToAlbum":
-            MessageLookupByLibrary.simpleMessage("Перенос файлов в альбом"),
+        "unhidingFilesToAlbum": MessageLookupByLibrary.simpleMessage(
+          "Перенос файлов в альбом",
+        ),
         "unlock": MessageLookupByLibrary.simpleMessage("Разблокировать"),
         "unpinAlbum": MessageLookupByLibrary.simpleMessage("Открепить альбом"),
         "unselectAll": MessageLookupByLibrary.simpleMessage("Отменить выбор"),
         "update": MessageLookupByLibrary.simpleMessage("Обновить"),
-        "updateAvailable":
-            MessageLookupByLibrary.simpleMessage("Доступно обновление"),
-        "updatingFolderSelection":
-            MessageLookupByLibrary.simpleMessage("Обновление выбора папок..."),
+        "updateAvailable": MessageLookupByLibrary.simpleMessage(
+          "Доступно обновление",
+        ),
+        "updatingFolderSelection": MessageLookupByLibrary.simpleMessage(
+          "Обновление выбора папок...",
+        ),
         "upgrade": MessageLookupByLibrary.simpleMessage("Улучшить"),
         "uploadIsIgnoredDueToIgnorereason": m108,
-        "uploadingFilesToAlbum":
-            MessageLookupByLibrary.simpleMessage("Загрузка файлов в альбом..."),
+        "uploadingFilesToAlbum": MessageLookupByLibrary.simpleMessage(
+          "Загрузка файлов в альбом...",
+        ),
         "uploadingMultipleMemories": m109,
         "uploadingSingleMemory": MessageLookupByLibrary.simpleMessage(
-            "Сохранение 1 воспоминания..."),
-        "upto50OffUntil4thDec":
-            MessageLookupByLibrary.simpleMessage("Скидки до 50% до 4 декабря"),
+          "Сохранение 1 воспоминания...",
+        ),
+        "upto50OffUntil4thDec": MessageLookupByLibrary.simpleMessage(
+          "Скидки до 50% до 4 декабря",
+        ),
         "usableReferralStorageInfo": MessageLookupByLibrary.simpleMessage(
-            "Доступное хранилище ограничено вашим текущим тарифом. Избыточное полученное хранилище автоматически станет доступным при улучшении тарифа."),
-        "useAsCover":
-            MessageLookupByLibrary.simpleMessage("Использовать для обложки"),
+          "Доступное хранилище ограничено вашим текущим тарифом. Избыточное полученное хранилище автоматически станет доступным при улучшении тарифа.",
+        ),
+        "useAsCover": MessageLookupByLibrary.simpleMessage(
+          "Использовать для обложки",
+        ),
         "useDifferentPlayerInfo": MessageLookupByLibrary.simpleMessage(
-            "Проблемы с воспроизведением видео? Нажмите и удерживайте здесь, чтобы попробовать другой плеер."),
+          "Проблемы с воспроизведением видео? Нажмите и удерживайте здесь, чтобы попробовать другой плеер.",
+        ),
         "usePublicLinksForPeopleNotOnEnte":
             MessageLookupByLibrary.simpleMessage(
-                "Используйте публичные ссылки для людей, не использующих Ente"),
+          "Используйте публичные ссылки для людей, не использующих Ente",
+        ),
         "useRecoveryKey": MessageLookupByLibrary.simpleMessage(
-            "Использовать ключ восстановления"),
-        "useSelectedPhoto":
-            MessageLookupByLibrary.simpleMessage("Использовать выбранное фото"),
+          "Использовать ключ восстановления",
+        ),
+        "useSelectedPhoto": MessageLookupByLibrary.simpleMessage(
+          "Использовать выбранное фото",
+        ),
         "usedSpace": MessageLookupByLibrary.simpleMessage("Использовано места"),
         "validTill": m110,
         "verificationFailedPleaseTryAgain":
             MessageLookupByLibrary.simpleMessage(
-                "Проверка не удалась, пожалуйста, попробуйте снова"),
-        "verificationId":
-            MessageLookupByLibrary.simpleMessage("Идентификатор подтверждения"),
+          "Проверка не удалась, пожалуйста, попробуйте снова",
+        ),
+        "verificationId": MessageLookupByLibrary.simpleMessage(
+          "Идентификатор подтверждения",
+        ),
         "verify": MessageLookupByLibrary.simpleMessage("Подтвердить"),
         "verifyEmail": MessageLookupByLibrary.simpleMessage(
-            "Подтвердить электронную почту"),
+          "Подтвердить электронную почту",
+        ),
         "verifyEmailID": m111,
         "verifyIDLabel": MessageLookupByLibrary.simpleMessage("Подтвердить"),
-        "verifyPasskey":
-            MessageLookupByLibrary.simpleMessage("Подтвердить ключ доступа"),
-        "verifyPassword":
-            MessageLookupByLibrary.simpleMessage("Подтвердить пароль"),
+        "verifyPasskey": MessageLookupByLibrary.simpleMessage(
+          "Подтвердить ключ доступа",
+        ),
+        "verifyPassword": MessageLookupByLibrary.simpleMessage(
+          "Подтвердить пароль",
+        ),
         "verifying": MessageLookupByLibrary.simpleMessage("Проверка..."),
         "verifyingRecoveryKey": MessageLookupByLibrary.simpleMessage(
-            "Проверка ключа восстановления..."),
+          "Проверка ключа восстановления...",
+        ),
         "videoInfo": MessageLookupByLibrary.simpleMessage("Информация о видео"),
         "videoSmallCase": MessageLookupByLibrary.simpleMessage("видео"),
         "videoStreaming":
             MessageLookupByLibrary.simpleMessage("Потоковое видео"),
         "videos": MessageLookupByLibrary.simpleMessage("Видео"),
-        "viewActiveSessions":
-            MessageLookupByLibrary.simpleMessage("Просмотр активных сессий"),
-        "viewAddOnButton":
-            MessageLookupByLibrary.simpleMessage("Посмотреть дополнения"),
+        "viewActiveSessions": MessageLookupByLibrary.simpleMessage(
+          "Просмотр активных сессий",
+        ),
+        "viewAddOnButton": MessageLookupByLibrary.simpleMessage(
+          "Посмотреть дополнения",
+        ),
         "viewAll": MessageLookupByLibrary.simpleMessage("Посмотреть все"),
-        "viewAllExifData":
-            MessageLookupByLibrary.simpleMessage("Посмотреть все данные EXIF"),
+        "viewAllExifData": MessageLookupByLibrary.simpleMessage(
+          "Посмотреть все данные EXIF",
+        ),
         "viewLargeFiles": MessageLookupByLibrary.simpleMessage("Большие файлы"),
         "viewLargeFilesDesc": MessageLookupByLibrary.simpleMessage(
-            "Узнайте, какие файлы занимают больше всего места."),
+          "Узнайте, какие файлы занимают больше всего места.",
+        ),
         "viewLogs": MessageLookupByLibrary.simpleMessage("Просмотреть логи"),
         "viewPersonToUnlink": m112,
-        "viewRecoveryKey":
-            MessageLookupByLibrary.simpleMessage("Увидеть ключ восстановления"),
+        "viewRecoveryKey": MessageLookupByLibrary.simpleMessage(
+          "Увидеть ключ восстановления",
+        ),
         "viewer": MessageLookupByLibrary.simpleMessage("Зритель"),
         "viewersSuccessfullyAdded": m113,
         "visitWebToManage": MessageLookupByLibrary.simpleMessage(
-            "Пожалуйста, посетите web.ente.io для управления вашей подпиской"),
-        "waitingForVerification":
-            MessageLookupByLibrary.simpleMessage("Ожидание подтверждения..."),
+          "Пожалуйста, посетите web.ente.io для управления вашей подпиской",
+        ),
+        "waitingForVerification": MessageLookupByLibrary.simpleMessage(
+          "Ожидание подтверждения...",
+        ),
         "waitingForWifi":
             MessageLookupByLibrary.simpleMessage("Ожидание Wi-Fi..."),
         "warning": MessageLookupByLibrary.simpleMessage("Предупреждение"),
         "weAreOpenSource": MessageLookupByLibrary.simpleMessage(
-            "У нас открытый исходный код!"),
+          "У нас открытый исходный код!",
+        ),
         "weDontSupportEditingPhotosAndAlbumsThatYouDont":
             MessageLookupByLibrary.simpleMessage(
-                "Мы не поддерживаем редактирование фото и альбомов, которые вам пока не принадлежат"),
+          "Мы не поддерживаем редактирование фото и альбомов, которые вам пока не принадлежат",
+        ),
         "weHaveSendEmailTo": m114,
         "weakStrength": MessageLookupByLibrary.simpleMessage("Низкая"),
         "welcomeBack": MessageLookupByLibrary.simpleMessage("С возвращением!"),
         "whatsNew": MessageLookupByLibrary.simpleMessage("Что нового"),
         "whyAddTrustContact": MessageLookupByLibrary.simpleMessage(
-            "Доверенный контакт может помочь в восстановлении ваших данных."),
+          "Доверенный контакт может помочь в восстановлении ваших данных.",
+        ),
         "widgets": MessageLookupByLibrary.simpleMessage("Виджеты"),
         "wishThemAHappyBirthday": m115,
         "yearShort": MessageLookupByLibrary.simpleMessage("год"),
@@ -4857,65 +2936,86 @@
         "yearsAgo": m116,
         "yes": MessageLookupByLibrary.simpleMessage("Да"),
         "yesCancel": MessageLookupByLibrary.simpleMessage("Да, отменить"),
-        "yesConvertToViewer":
-            MessageLookupByLibrary.simpleMessage("Да, перевести в зрители"),
+        "yesConvertToViewer": MessageLookupByLibrary.simpleMessage(
+          "Да, перевести в зрители",
+        ),
         "yesDelete": MessageLookupByLibrary.simpleMessage("Да, удалить"),
-        "yesDiscardChanges":
-            MessageLookupByLibrary.simpleMessage("Да, отменить изменения"),
+        "yesDiscardChanges": MessageLookupByLibrary.simpleMessage(
+          "Да, отменить изменения",
+        ),
         "yesIgnore": MessageLookupByLibrary.simpleMessage("Да, игнорировать"),
         "yesLogout": MessageLookupByLibrary.simpleMessage("Да, выйти"),
         "yesRemove": MessageLookupByLibrary.simpleMessage("Да, удалить"),
         "yesRenew": MessageLookupByLibrary.simpleMessage("Да, продлить"),
         "yesResetPerson": MessageLookupByLibrary.simpleMessage(
-            "Да, сбросить данные человека"),
+          "Да, сбросить данные человека",
+        ),
         "you": MessageLookupByLibrary.simpleMessage("Вы"),
         "youAndThem": m117,
-        "youAreOnAFamilyPlan":
-            MessageLookupByLibrary.simpleMessage("Вы на семейном тарифе!"),
+        "youAreOnAFamilyPlan": MessageLookupByLibrary.simpleMessage(
+          "Вы на семейном тарифе!",
+        ),
         "youAreOnTheLatestVersion": MessageLookupByLibrary.simpleMessage(
-            "Вы используете последнюю версию"),
+          "Вы используете последнюю версию",
+        ),
         "youCanAtMaxDoubleYourStorage": MessageLookupByLibrary.simpleMessage(
-            "* Вы можете увеличить хранилище максимум в два раза"),
+          "* Вы можете увеличить хранилище максимум в два раза",
+        ),
         "youCanManageYourLinksInTheShareTab":
             MessageLookupByLibrary.simpleMessage(
-                "Вы можете управлять своими ссылками на вкладке «Поделиться»."),
+          "Вы можете управлять своими ссылками на вкладке «Поделиться».",
+        ),
         "youCanTrySearchingForADifferentQuery":
             MessageLookupByLibrary.simpleMessage(
-                "Вы можете попробовать выполнить поиск по другому запросу."),
+          "Вы можете попробовать выполнить поиск по другому запросу.",
+        ),
         "youCannotDowngradeToThisPlan": MessageLookupByLibrary.simpleMessage(
-            "Вы не можете понизить до этого тарифа"),
+          "Вы не можете понизить до этого тарифа",
+        ),
         "youCannotShareWithYourself": MessageLookupByLibrary.simpleMessage(
-            "Вы не можете поделиться с самим собой"),
+          "Вы не можете поделиться с самим собой",
+        ),
         "youDontHaveAnyArchivedItems": MessageLookupByLibrary.simpleMessage(
-            "У вас нет архивных элементов."),
+          "У вас нет архивных элементов.",
+        ),
         "youHaveSuccessfullyFreedUp": m118,
-        "yourAccountHasBeenDeleted":
-            MessageLookupByLibrary.simpleMessage("Ваш аккаунт был удалён"),
+        "yourAccountHasBeenDeleted": MessageLookupByLibrary.simpleMessage(
+          "Ваш аккаунт был удалён",
+        ),
         "yourMap": MessageLookupByLibrary.simpleMessage("Ваша карта"),
         "yourPlanWasSuccessfullyDowngraded":
-            MessageLookupByLibrary.simpleMessage("Ваш тариф успешно понижен"),
-        "yourPlanWasSuccessfullyUpgraded":
-            MessageLookupByLibrary.simpleMessage("Ваш тариф успешно повышен"),
-        "yourPurchaseWasSuccessful":
-            MessageLookupByLibrary.simpleMessage("Ваша покупка прошла успешно"),
+            MessageLookupByLibrary.simpleMessage(
+          "Ваш тариф успешно понижен",
+        ),
+        "yourPlanWasSuccessfullyUpgraded": MessageLookupByLibrary.simpleMessage(
+          "Ваш тариф успешно повышен",
+        ),
+        "yourPurchaseWasSuccessful": MessageLookupByLibrary.simpleMessage(
+          "Ваша покупка прошла успешно",
+        ),
         "yourStorageDetailsCouldNotBeFetched":
             MessageLookupByLibrary.simpleMessage(
-                "Не удалось получить данные о вашем хранилище"),
+          "Не удалось получить данные о вашем хранилище",
+        ),
         "yourSubscriptionHasExpired": MessageLookupByLibrary.simpleMessage(
-            "Срок действия вашей подписки истёк"),
+          "Срок действия вашей подписки истёк",
+        ),
         "yourSubscriptionWasUpdatedSuccessfully":
             MessageLookupByLibrary.simpleMessage(
                 "Ваша подписка успешно обновлена"),
         "yourVerificationCodeHasExpired": MessageLookupByLibrary.simpleMessage(
-            "Срок действия вашего кода подтверждения истёк"),
+          "Срок действия вашего кода подтверждения истёк",
+        ),
         "youveNoDuplicateFilesThatCanBeCleared":
             MessageLookupByLibrary.simpleMessage(
-                "У вас нет дубликатов файлов, которые можно удалить"),
+          "У вас нет дубликатов файлов, которые можно удалить",
+        ),
         "youveNoFilesInThisAlbumThatCanBeDeleted":
             MessageLookupByLibrary.simpleMessage(
-                "В этом альбоме нет файлов, которые можно удалить"),
+          "В этом альбоме нет файлов, которые можно удалить",
+        ),
         "zoomOutToSeePhotos": MessageLookupByLibrary.simpleMessage(
-            "Уменьшите масштаб, чтобы увидеть фото")
+          "Уменьшите масштаб, чтобы увидеть фото",
+        ),
       };
->>>>>>> 7d9cfd85
 }