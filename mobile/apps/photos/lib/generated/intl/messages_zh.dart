--- conflicted
+++ resolved
@@ -246,11 +246,7 @@
   static String m93(storageAmountInGB) => "${storageAmountInGB} GB";
 
   static String m94(
-    usedAmount,
-    usedStorageUnit,
-    totalAmount,
-    totalStorageUnit,
-  ) =>
+          usedAmount, usedStorageUnit, totalAmount, totalStorageUnit) =>
       "已使用 ${usedAmount} ${usedStorageUnit} / ${totalAmount} ${totalStorageUnit}";
 
   static String m95(id) =>
@@ -967,14 +963,9 @@
         "faceNotClusteredYet":
             MessageLookupByLibrary.simpleMessage("人脸尚未聚类，请稍后再来"),
         "faceRecognition": MessageLookupByLibrary.simpleMessage("人脸识别"),
-<<<<<<< HEAD
         "faceThumbnailGenerationFailed": MessageLookupByLibrary.simpleMessage(
           "无法生成人脸缩略图",
         ),
-=======
-        "faceThumbnailGenerationFailed":
-            MessageLookupByLibrary.simpleMessage("无法生成人脸缩略图"),
->>>>>>> b66348f2
         "faces": MessageLookupByLibrary.simpleMessage("人脸"),
         "failed": MessageLookupByLibrary.simpleMessage("失败"),
         "failedToApplyCode": MessageLookupByLibrary.simpleMessage("无法使用此代码"),
@@ -1011,14 +1002,9 @@
         "feedback": MessageLookupByLibrary.simpleMessage("反馈"),
         "file": MessageLookupByLibrary.simpleMessage("文件"),
         "fileAnalysisFailed": MessageLookupByLibrary.simpleMessage("无法分析文件"),
-<<<<<<< HEAD
         "fileFailedToSaveToGallery": MessageLookupByLibrary.simpleMessage(
           "无法将文件保存到相册",
         ),
-=======
-        "fileFailedToSaveToGallery":
-            MessageLookupByLibrary.simpleMessage("无法将文件保存到相册"),
->>>>>>> b66348f2
         "fileInfoAddDescHint": MessageLookupByLibrary.simpleMessage("添加说明..."),
         "fileNotUploadedYet": MessageLookupByLibrary.simpleMessage("文件尚未上传"),
         "fileSavedToGallery": MessageLookupByLibrary.simpleMessage("文件已保存到相册"),
