// DO NOT EDIT. This is code generated via package:intl/generate_localized.dart
// This is a library that provides messages for a es locale. All the
// messages from the main program should be duplicated here with the same
// function name.

// Ignore issues from commonly used lints in this file.
// ignore_for_file:unnecessary_brace_in_string_interps, unnecessary_new
// ignore_for_file:prefer_single_quotes,comment_references, directives_ordering
// ignore_for_file:annotate_overrides,prefer_generic_function_type_aliases
// ignore_for_file:unused_import, file_names, avoid_escaping_inner_quotes
// ignore_for_file:unnecessary_string_interpolations, unnecessary_string_escapes

import 'package:intl/intl.dart';
import 'package:intl/message_lookup_by_library.dart';

final messages = new MessageLookup();

typedef String MessageIfAbsent(String messageStr, List<dynamic> args);

class MessageLookup extends MessageLookupByLibrary {
  String get localeName => 'es';

  static String m0(title) => "${title} (Yo)";

  static String m1(count) =>
      "${Intl.plural(count, zero: 'Añadir colaborador', one: 'Añadir colaborador', other: 'Añadir colaboradores')}";

  static String m2(count) =>
      "${Intl.plural(count, one: 'Añadir objeto', other: 'Añadir objetos')}";

  static String m3(storageAmount, endDate) =>
      "Tu ${storageAmount} adicional es válido hasta ${endDate}";

  static String m4(count) =>
      "${Intl.plural(count, zero: 'Añadir espectador', one: 'Añadir espectador', other: 'Añadir espectadores')}";

  static String m5(emailOrName) => "Añadido por ${emailOrName}";

  static String m6(albumName) => "Añadido exitosamente a  ${albumName}";

  static String m7(name) => "Admirando a ${name}";

  static String m8(count) =>
      "${Intl.plural(count, zero: 'No hay Participantes', one: '1 Participante', other: '${count} Participantes')}";

  static String m9(versionValue) => "Versión: ${versionValue}";

  static String m10(freeAmount, storageUnit) =>
      "${freeAmount} ${storageUnit} disponible";

  static String m11(name) => "Preciosas vistas con ${name}";

  static String m12(paymentProvider) =>
      "Por favor, cancela primero tu suscripción existente de ${paymentProvider}";

  static String m13(user) =>
      "${user} no podrá añadir más fotos a este álbum\n\nTodavía podrán eliminar las fotos ya añadidas por ellos";

  static String m14(isFamilyMember, storageAmountInGb) =>
      "${Intl.select(isFamilyMember, {
            'true':
                'Tu familia ha obtenido ${storageAmountInGb} GB hasta el momento',
            'false': 'Tú has obtenido ${storageAmountInGb} GB hasta el momento',
            'other':
                '¡Tú has obtenido ${storageAmountInGb} GB hasta el momento!'
          })}";

  static String m15(albumName) =>
      "Enlace colaborativo creado para ${albumName}";

  static String m16(count) =>
      "${Intl.plural(count, zero: '0 colaboradores añadidos', one: '1 colaborador añadido', other: '${count} colaboradores añadidos')}";

  static String m17(email, numOfDays) =>
      "Estás a punto de añadir ${email} como un contacto de confianza. Esta persona podrá recuperar tu cuenta si no estás durante ${numOfDays} días.";

  static String m18(familyAdminEmail) =>
      "Por favor contacta con <green>${familyAdminEmail}</green> para administrar tu suscripción";

  static String m19(provider) =>
      "Por favor, contáctanos en support@ente.io para gestionar tu suscripción a ${provider}.";

  static String m20(endpoint) => "Conectado a ${endpoint}";

  static String m21(count) =>
      "${Intl.plural(count, one: 'Elimina ${count} elemento', other: 'Elimina ${count} elementos')}";

  static String m22(count) =>
      "¿Quiere borrar también las fotos (y vídeos) presentes en estos ${count} álbumes de <bold>todos</bold> los otros álbumes de los que forman parte?";

  static String m23(currentlyDeleting, totalCount) =>
      "Borrando ${currentlyDeleting} / ${totalCount}";

  static String m24(albumName) =>
      "Esto eliminará el enlace público para acceder a \"${albumName}\".";

  static String m25(supportEmail) =>
      "Por favor, envía un correo electrónico a ${supportEmail} desde tu dirección de correo electrónico que usó para registrarse";

  static String m26(count, storageSaved) =>
      "¡Has limpiado ${Intl.plural(count, one: '${count} archivo duplicado', other: '${count} archivos duplicados')}, ahorrando (${storageSaved}!)";

  static String m27(count, formattedSize) =>
      "${count} archivos, ${formattedSize} cada uno";

  static String m28(name) =>
      "Este correo electrónico ya está vinculado a ${name}.";

  static String m29(newEmail) => "Correo cambiado a ${newEmail}";

  static String m30(email) => "${email} no tiene una cuenta de Ente.";

  static String m31(email) =>
      "${email} no tiene una cuente en Ente.\n\nEnvíale una invitación para compartir fotos.";

  static String m32(name) => "Abrazando a ${name}";

  static String m33(text) => "Fotos adicionales encontradas para ${text}";

  static String m34(name) => "Festejando con ${name}";

  static String m35(count, formattedNumber) =>
      "Se ha realizado la copia de seguridad de ${Intl.plural(count, one: '1 archivo', other: '${formattedNumber} archivos')} de este dispositivo de forma segura";

  static String m36(count, formattedNumber) =>
      "Se ha realizado la copia de seguridad de ${Intl.plural(count, one: '1 archivo', other: '${formattedNumber} archivos')} de este álbum de forma segura";

  static String m37(storageAmountInGB) =>
      "${storageAmountInGB} GB cada vez que alguien se registra en un plan de pago y aplica tu código";

  static String m38(endDate) => "Prueba gratuita válida hasta ${endDate}";

  static String m39(count) =>
      "Aún puedes acceder ${Intl.plural(count, one: 'a él', other: 'a ellos')} en Ente mientras tengas una suscripción activa";

  static String m40(sizeInMBorGB) => "Liberar ${sizeInMBorGB}";

  static String m41(count, formattedSize) =>
      "${Intl.plural(count, one: 'Se puede eliminar del dispositivo para liberar ${formattedSize}', other: 'Se pueden eliminar del dispositivo para liberar ${formattedSize}')}";

  static String m42(currentlyProcessing, totalCount) =>
      "Procesando ${currentlyProcessing} / ${totalCount}";

  static String m43(name) => "Senderismo con ${name}";

  static String m44(count) =>
      "${Intl.plural(count, one: '${count} elemento', other: '${count} elementos')}";

  static String m45(name) => "Última vez con ${name}";

  static String m46(email) =>
      "${email} te ha invitado a ser un contacto de confianza";

  static String m47(expiryTime) => "El enlace caducará en ${expiryTime}";

  static String m48(email) => "Enlazar persona a ${email}";

  static String m49(personName, email) =>
      "Esto enlazará a ${personName} a ${email}";

  static String m50(count, formattedCount) =>
      "${Intl.plural(count, zero: 'no hay recuerdos', one: '${formattedCount} recuerdo', other: '${formattedCount} recuerdos')}";

  static String m51(count) =>
      "${Intl.plural(count, one: 'Mover objeto', other: 'Mover objetos')}";

  static String m52(albumName) => "Movido exitosamente a ${albumName}";

  static String m53(personName) => "No hay sugerencias para ${personName}";

  static String m54(name) => "¿No es ${name}?";

  static String m55(familyAdminEmail) =>
      "Por favor, contacta a ${familyAdminEmail} para cambiar tu código.";

  static String m56(name) => "Fiesta con ${name}";

  static String m57(passwordStrengthValue) =>
      "Seguridad de la contraseña: ${passwordStrengthValue}";

  static String m58(providerName) =>
      "Por favor, habla con el soporte de ${providerName} si se te cobró";

  static String m59(name, age) => "¡${name} tiene ${age} años!";

  static String m60(name, age) => "${name} cumpliendo ${age} pronto";

  static String m61(count) =>
      "${Intl.plural(count, zero: 'No hay fotos', one: '1 foto', other: '${count} fotos')}";

  static String m62(count) =>
      "${Intl.plural(count, zero: '0 fotos', one: '1 foto', other: '${count} fotos')}";

  static String m63(endDate) =>
      "Prueba gratuita válida hasta ${endDate}.\nPuedes elegir un plan de pago después.";

  static String m64(toEmail) =>
      "Por favor, envíanos un correo electrónico a ${toEmail}";

  static String m65(toEmail) => "Por favor, envía los registros a ${toEmail}";

  static String m66(name) => "Posando con ${name}";

  static String m67(folderName) => "Procesando ${folderName}...";

  static String m68(storeName) => "Puntúanos en ${storeName}";

  static String m69(name) => "Te has reasignado a ${name}";

  static String m70(days, email) =>
      "Puedes acceder a la cuenta después de ${days} días. Se enviará una notificación a ${email}.";

  static String m71(email) =>
      "Ahora puedes recuperar la cuenta de ${email} estableciendo una nueva contraseña.";

  static String m72(email) => "${email} está intentando recuperar tu cuenta.";

  static String m73(storageInGB) =>
      "3. Ambos obtienen ${storageInGB} GB* gratis";

  static String m74(userEmail) =>
      "${userEmail} será eliminado de este álbum compartido\n\nCualquier foto añadida por ellos también será eliminada del álbum";

  static String m75(endDate) => "La suscripción se renueva el ${endDate}";

  static String m76(name) => "Viaje en carretera con ${name}";

  static String m77(count) =>
      "${Intl.plural(count, one: '${count} resultado encontrado', other: '${count} resultados encontrados')}";

  static String m78(snapshotLength, searchLength) =>
      "La longitud de las secciones no coincide: ${snapshotLength} != ${searchLength}";

  static String m79(count) => "${count} seleccionados";

  static String m80(count) => "${count} seleccionados";

  static String m81(count, yourCount) =>
      "${count} seleccionados (${yourCount} tuyos)";

  static String m82(name) => "Selfies con ${name}";

  static String m83(verificationID) =>
      "Aquí está mi ID de verificación: ${verificationID} para ente.io.";

  static String m84(verificationID) =>
      "Hola, ¿puedes confirmar que esta es tu ID de verificación ente.io: ${verificationID}?";

  static String m85(referralCode, referralStorageInGB) =>
      "Código de referido de Ente: ${referralCode} \n\nAñádelo en Ajustes → General → Referidos para obtener ${referralStorageInGB} GB gratis tras comprar un plan de pago.\n\nhttps://ente.io";

  static String m86(numberOfPeople) =>
      "${Intl.plural(numberOfPeople, zero: 'Compartir con personas específicas', one: 'Compartido con 1 persona', other: 'Compartido con ${numberOfPeople} personas')}";

  static String m87(emailIDs) => "Compartido con ${emailIDs}";

  static String m88(fileType) =>
      "Este ${fileType} se eliminará de tu dispositivo.";

  static String m89(fileType) =>
      "Este ${fileType} está tanto en Ente como en tu dispositivo.";

  static String m90(fileType) => "Este ${fileType} será eliminado de Ente.";

  static String m91(name) => "Deportes con ${name}";

  static String m92(name) => "Enfocar a ${name}";

  static String m93(storageAmountInGB) => "${storageAmountInGB} GB";

  static String m94(
    usedAmount,
    usedStorageUnit,
    totalAmount,
    totalStorageUnit,
  ) =>
      "${usedAmount} ${usedStorageUnit} de ${totalAmount} ${totalStorageUnit} usados";

  static String m95(id) =>
      "Tu ${id} ya está vinculada a otra cuenta de Ente.\nSi deseas utilizar tu ${id} con esta cuenta, ponte en contacto con nuestro servicio de asistencia\'\'";

  static String m96(endDate) => "Tu suscripción se cancelará el ${endDate}";

  static String m97(completed, total) =>
      "${completed}/${total} recuerdos conservados";

  static String m98(ignoreReason) =>
      "Toca para subir, la subida se está ignorando debido a ${ignoreReason}";

  static String m99(storageAmountInGB) =>
      "También obtienen ${storageAmountInGB} GB";

  static String m100(email) => "Este es el ID de verificación de ${email}";

  static String m101(count) =>
      "${Intl.plural(count, one: 'Esta semana, hace ${count} año', other: 'Esta semana, hace ${count} años')}";

  static String m102(dateFormat) => "${dateFormat} a través de los años";

  static String m103(count) =>
      "${Intl.plural(count, zero: 'Pronto', one: '1 día', other: '${count} días')}";

  static String m104(year) => "Viaje en ${year}";

  static String m105(location) => "Viaje a ${location}";

  static String m106(email) =>
      "Has sido invitado a ser un contacto legado por ${email}.";

  static String m107(galleryType) =>
      "El tipo de galería ${galleryType} no es compatible con el renombrado";

  static String m108(ignoreReason) =>
      "La subida se ignoró debido a ${ignoreReason}";

  static String m109(count) => "Preservando ${count} memorias...";

  static String m110(endDate) => "Válido hasta ${endDate}";

  static String m111(email) => "Verificar ${email}";

  static String m112(name) => "Ver ${name} para desvincular";

  static String m113(count) =>
      "${Intl.plural(count, zero: '0 espectadores añadidos', one: '1 espectador añadido', other: '${count} espectadores añadidos')}";

  static String m114(email) =>
      "Hemos enviado un correo a <green>${email}</green>";

  static String m115(name) => "¡Desea a ${name} un cumpleaños feliz! 🎉";

  static String m116(count) =>
      "${Intl.plural(count, one: 'Hace ${count} año', other: 'Hace ${count} años')}";

  static String m117(name) => "Tú y ${name}";

  static String m118(storageSaved) =>
      "¡Has liberado ${storageSaved} con éxito!";

  final messages = _notInlinedMessages(_notInlinedMessages);
  static Map<String, Function> _notInlinedMessages(_) => <String, Function>{
        "aNewVersionOfEnteIsAvailable": MessageLookupByLibrary.simpleMessage(
          "Hay una nueva versión de Ente disponible.",
        ),
        "about": MessageLookupByLibrary.simpleMessage("Acerca de"),
        "acceptTrustInvite": MessageLookupByLibrary.simpleMessage(
          "Aceptar invitación",
        ),
        "account": MessageLookupByLibrary.simpleMessage("Cuenta"),
        "accountIsAlreadyConfigured": MessageLookupByLibrary.simpleMessage(
          "La cuenta ya está configurada.",
        ),
        "accountOwnerPersonAppbarTitle": m0,
        "accountWelcomeBack": MessageLookupByLibrary.simpleMessage(
          "¡Bienvenido de nuevo!",
        ),
        "ackPasswordLostWarning": MessageLookupByLibrary.simpleMessage(
<<<<<<< HEAD
          "Entiendo que si pierdo mi contraseña podría perder mis datos, ya que mis datos están <underline>cifrados de extremo a extremo</underline>.",
        ),
        "actionNotSupportedOnFavouritesAlbum":
            MessageLookupByLibrary.simpleMessage(
          "Acción no compatible con el álbum de Favoritos",
        ),
=======
            "Entiendo que si pierdo mi contraseña podría perder mis datos, ya que mis datos están <underline>cifrados de extremo a extremo</underline>."),
        "actionNotSupportedOnFavouritesAlbum":
            MessageLookupByLibrary.simpleMessage(
                "Acción no compatible con el álbum de Favoritos"),
>>>>>>> b66348f2
        "activeSessions":
            MessageLookupByLibrary.simpleMessage("Sesiones activas"),
        "add": MessageLookupByLibrary.simpleMessage("Añadir"),
        "addAName": MessageLookupByLibrary.simpleMessage("Añade un nombre"),
        "addANewEmail": MessageLookupByLibrary.simpleMessage(
<<<<<<< HEAD
          "Agregar nuevo correo electrónico",
        ),
        "addAlbumWidgetPrompt": MessageLookupByLibrary.simpleMessage(
          "Añade un widget de álbum a tu pantalla de inicio y vuelve aquí para personalizarlo.",
        ),
        "addCollaborator": MessageLookupByLibrary.simpleMessage(
          "Agregar colaborador",
        ),
=======
            "Agregar nuevo correo electrónico"),
        "addAlbumWidgetPrompt": MessageLookupByLibrary.simpleMessage(
            "Añade un widget de álbum a tu pantalla de inicio y vuelve aquí para personalizarlo."),
        "addCollaborator":
            MessageLookupByLibrary.simpleMessage("Agregar colaborador"),
>>>>>>> b66348f2
        "addCollaborators": m1,
        "addFiles": MessageLookupByLibrary.simpleMessage("Añadir archivos"),
        "addFromDevice": MessageLookupByLibrary.simpleMessage(
          "Agregar desde el dispositivo",
        ),
        "addItem": m2,
        "addLocation":
            MessageLookupByLibrary.simpleMessage("Agregar ubicación"),
        "addLocationButton": MessageLookupByLibrary.simpleMessage("Añadir"),
        "addMemoriesWidgetPrompt": MessageLookupByLibrary.simpleMessage(
<<<<<<< HEAD
          "Añade un widget de recuerdos a tu pantalla de inicio y vuelve aquí para personalizarlo.",
        ),
=======
            "Añade un widget de recuerdos a tu pantalla de inicio y vuelve aquí para personalizarlo."),
>>>>>>> b66348f2
        "addMore": MessageLookupByLibrary.simpleMessage("Añadir más"),
        "addName": MessageLookupByLibrary.simpleMessage("Añadir nombre"),
        "addNameOrMerge": MessageLookupByLibrary.simpleMessage(
          "Añadir nombre o combinar",
        ),
        "addNew": MessageLookupByLibrary.simpleMessage("Añadir nuevo"),
        "addNewPerson": MessageLookupByLibrary.simpleMessage(
          "Añadir nueva persona",
        ),
        "addOnPageSubtitle": MessageLookupByLibrary.simpleMessage(
          "Detalles de los complementos",
        ),
        "addOnValidTill": m3,
        "addOns": MessageLookupByLibrary.simpleMessage("Complementos"),
<<<<<<< HEAD
        "addParticipants": MessageLookupByLibrary.simpleMessage(
          "Añadir participantes",
        ),
        "addPeopleWidgetPrompt": MessageLookupByLibrary.simpleMessage(
          "Añade un widget de personas a tu pantalla de inicio y vuelve aquí para personalizarlo.",
        ),
=======
        "addParticipants":
            MessageLookupByLibrary.simpleMessage("Añadir participantes"),
        "addPeopleWidgetPrompt": MessageLookupByLibrary.simpleMessage(
            "Añade un widget de personas a tu pantalla de inicio y vuelve aquí para personalizarlo."),
>>>>>>> b66348f2
        "addPhotos": MessageLookupByLibrary.simpleMessage("Agregar fotos"),
        "addSelected":
            MessageLookupByLibrary.simpleMessage("Agregar selección"),
        "addToAlbum": MessageLookupByLibrary.simpleMessage("Añadir al álbum"),
        "addToEnte": MessageLookupByLibrary.simpleMessage("Añadir a Ente"),
        "addToHiddenAlbum": MessageLookupByLibrary.simpleMessage(
          "Añadir al álbum oculto",
        ),
        "addTrustedContact": MessageLookupByLibrary.simpleMessage(
          "Añadir contacto de confianza",
        ),
        "addViewer": MessageLookupByLibrary.simpleMessage("Añadir espectador"),
        "addViewers": m4,
        "addYourPhotosNow": MessageLookupByLibrary.simpleMessage(
          "Añade tus fotos ahora",
        ),
        "addedAs": MessageLookupByLibrary.simpleMessage("Agregado como"),
        "addedBy": m5,
        "addedSuccessfullyTo": m6,
        "addingToFavorites": MessageLookupByLibrary.simpleMessage(
          "Añadiendo a favoritos...",
        ),
        "admiringThem": m7,
        "advanced": MessageLookupByLibrary.simpleMessage("Avanzado"),
        "advancedSettings": MessageLookupByLibrary.simpleMessage("Avanzado"),
        "after1Day": MessageLookupByLibrary.simpleMessage("Después de un día"),
        "after1Hour": MessageLookupByLibrary.simpleMessage("Después de 1 hora"),
        "after1Month":
            MessageLookupByLibrary.simpleMessage("Después de un mes"),
        "after1Week":
            MessageLookupByLibrary.simpleMessage("Después de una semana"),
        "after1Year": MessageLookupByLibrary.simpleMessage("Después de un año"),
        "albumOwner": MessageLookupByLibrary.simpleMessage("Propietario"),
        "albumParticipantsCount": m8,
        "albumTitle": MessageLookupByLibrary.simpleMessage("Título del álbum"),
        "albumUpdated":
            MessageLookupByLibrary.simpleMessage("Álbum actualizado"),
        "albums": MessageLookupByLibrary.simpleMessage("Álbumes"),
        "albumsWidgetDesc": MessageLookupByLibrary.simpleMessage(
<<<<<<< HEAD
          "Seleccione los álbumes que desea ver en su pantalla de inicio.",
        ),
=======
            "Seleccione los álbumes que desea ver en su pantalla de inicio."),
>>>>>>> b66348f2
        "allClear": MessageLookupByLibrary.simpleMessage("✨ Todo limpio"),
        "allMemoriesPreserved": MessageLookupByLibrary.simpleMessage(
          "Todos los recuerdos preservados",
        ),
        "allPersonGroupingWillReset": MessageLookupByLibrary.simpleMessage(
<<<<<<< HEAD
          "Se eliminarán todas las agrupaciones para esta persona, y se eliminarán todas sus sugerencias",
        ),
        "allUnnamedGroupsWillBeMergedIntoTheSelectedPerson":
            MessageLookupByLibrary.simpleMessage(
          "Todos los grupos sin nombre se combinarán en la persona seleccionada. Esto puede deshacerse desde el historial de sugerencias de la persona.",
        ),
=======
            "Se eliminarán todas las agrupaciones para esta persona, y se eliminarán todas sus sugerencias"),
        "allUnnamedGroupsWillBeMergedIntoTheSelectedPerson":
            MessageLookupByLibrary.simpleMessage(
                "Todos los grupos sin nombre se combinarán en la persona seleccionada. Esto puede deshacerse desde el historial de sugerencias de la persona."),
>>>>>>> b66348f2
        "allWillShiftRangeBasedOnFirst": MessageLookupByLibrary.simpleMessage(
          "Este es el primero en el grupo. Otras fotos seleccionadas cambiarán automáticamente basándose en esta nueva fecha",
        ),
        "allow": MessageLookupByLibrary.simpleMessage("Permitir"),
        "allowAddPhotosDescription": MessageLookupByLibrary.simpleMessage(
          "Permitir a las personas con el enlace añadir fotos al álbum compartido.",
        ),
        "allowAddingPhotos": MessageLookupByLibrary.simpleMessage(
          "Permitir añadir fotos",
        ),
        "allowAppToOpenSharedAlbumLinks": MessageLookupByLibrary.simpleMessage(
          "Permitir a la aplicación abrir enlaces de álbum compartidos",
        ),
        "allowDownloads": MessageLookupByLibrary.simpleMessage(
          "Permitir descargas",
        ),
        "allowPeopleToAddPhotos": MessageLookupByLibrary.simpleMessage(
          "Permitir que la gente añada fotos",
        ),
        "allowPermBody": MessageLookupByLibrary.simpleMessage(
          "Por favor, permite el acceso a tus fotos desde Ajustes para que Ente pueda mostrar y hacer una copia de seguridad de tu biblioteca.",
        ),
        "allowPermTitle": MessageLookupByLibrary.simpleMessage(
          "Permitir el acceso a las fotos",
        ),
        "androidBiometricHint": MessageLookupByLibrary.simpleMessage(
          "Verificar identidad",
        ),
        "androidBiometricNotRecognized": MessageLookupByLibrary.simpleMessage(
          "No reconocido. Inténtelo nuevamente.",
        ),
        "androidBiometricRequiredTitle": MessageLookupByLibrary.simpleMessage(
          "Autenticación biométrica necesaria",
        ),
        "androidBiometricSuccess":
            MessageLookupByLibrary.simpleMessage("Listo"),
        "androidCancelButton": MessageLookupByLibrary.simpleMessage("Cancelar"),
        "androidDeviceCredentialsRequiredTitle":
            MessageLookupByLibrary.simpleMessage(
          "Se necesitan credenciales de dispositivo",
        ),
        "androidDeviceCredentialsSetupDescription":
            MessageLookupByLibrary.simpleMessage(
          "Se necesitan credenciales de dispositivo",
        ),
        "androidGoToSettingsDescription": MessageLookupByLibrary.simpleMessage(
          "La autenticación biométrica no está configurada en su dispositivo. \'Ve a Ajustes > Seguridad\' para añadir autenticación biométrica.",
        ),
        "androidIosWebDesktop": MessageLookupByLibrary.simpleMessage(
          "Android, iOS, Web, Computadora",
        ),
        "androidSignInTitle": MessageLookupByLibrary.simpleMessage(
          "Se necesita autenticación biométrica",
        ),
        "appIcon": MessageLookupByLibrary.simpleMessage("Ícono"),
        "appLock":
            MessageLookupByLibrary.simpleMessage("Bloqueo de aplicación"),
        "appLockDescriptions": MessageLookupByLibrary.simpleMessage(
          "Escoge entre la pantalla de bloqueo por defecto de tu dispositivo y una pantalla de bloqueo personalizada con un PIN o contraseña.",
        ),
        "appVersion": m9,
        "appleId": MessageLookupByLibrary.simpleMessage("ID de Apple"),
        "apply": MessageLookupByLibrary.simpleMessage("Aplicar"),
        "applyCodeTitle": MessageLookupByLibrary.simpleMessage("Usar código"),
        "appstoreSubscription": MessageLookupByLibrary.simpleMessage(
          "Suscripción en la AppStore",
        ),
        "archive": MessageLookupByLibrary.simpleMessage("Archivo"),
        "archiveAlbum": MessageLookupByLibrary.simpleMessage("Archivar álbum"),
        "archiving": MessageLookupByLibrary.simpleMessage("Archivando..."),
        "areThey": MessageLookupByLibrary.simpleMessage("¿Son ellos"),
<<<<<<< HEAD
        "areYouSureRemoveThisFaceFromPerson":
            MessageLookupByLibrary.simpleMessage(
          "¿Estás seguro de que quieres eliminar esta cara de esta persona?",
        ),
=======
        "areYouSureRemoveThisFaceFromPerson": MessageLookupByLibrary.simpleMessage(
            "¿Estás seguro de que quieres eliminar esta cara de esta persona?"),
>>>>>>> b66348f2
        "areYouSureThatYouWantToLeaveTheFamily":
            MessageLookupByLibrary.simpleMessage(
          "¿Está seguro de que desea abandonar el plan familiar?",
        ),
        "areYouSureYouWantToCancel": MessageLookupByLibrary.simpleMessage(
          "¿Estás seguro de que quieres cancelar?",
        ),
        "areYouSureYouWantToChangeYourPlan":
            MessageLookupByLibrary.simpleMessage(
          "¿Estás seguro de que quieres cambiar tu plan?",
        ),
        "areYouSureYouWantToExit": MessageLookupByLibrary.simpleMessage(
<<<<<<< HEAD
          "¿Estás seguro de que deseas salir?",
        ),
        "areYouSureYouWantToIgnoreThesePersons":
            MessageLookupByLibrary.simpleMessage(
          "¿Estás seguro de que quieres ignorar a estas personas?",
        ),
        "areYouSureYouWantToIgnoreThisPerson":
            MessageLookupByLibrary.simpleMessage(
          "¿Estás seguro de que quieres ignorar a esta persona?",
        ),
        "areYouSureYouWantToLogout": MessageLookupByLibrary.simpleMessage(
          "¿Estás seguro de que quieres cerrar la sesión?",
        ),
        "areYouSureYouWantToMergeThem": MessageLookupByLibrary.simpleMessage(
          "¿Estás seguro de que quieres combinarlas?",
        ),
=======
            "¿Estás seguro de que deseas salir?"),
        "areYouSureYouWantToIgnoreThesePersons":
            MessageLookupByLibrary.simpleMessage(
                "¿Estás seguro de que quieres ignorar a estas personas?"),
        "areYouSureYouWantToIgnoreThisPerson":
            MessageLookupByLibrary.simpleMessage(
                "¿Estás seguro de que quieres ignorar a esta persona?"),
        "areYouSureYouWantToLogout": MessageLookupByLibrary.simpleMessage(
            "¿Estás seguro de que quieres cerrar la sesión?"),
        "areYouSureYouWantToMergeThem": MessageLookupByLibrary.simpleMessage(
            "¿Estás seguro de que quieres combinarlas?"),
>>>>>>> b66348f2
        "areYouSureYouWantToRenew": MessageLookupByLibrary.simpleMessage(
          "¿Estás seguro de que quieres renovar?",
        ),
        "areYouSureYouWantToResetThisPerson":
            MessageLookupByLibrary.simpleMessage(
          "¿Seguro que desea eliminar esta persona?",
        ),
        "askCancelReason": MessageLookupByLibrary.simpleMessage(
          "Tu suscripción ha sido cancelada. ¿Quieres compartir el motivo?",
        ),
        "askDeleteReason": MessageLookupByLibrary.simpleMessage(
          "¿Cuál es la razón principal por la que eliminas tu cuenta?",
        ),
        "askYourLovedOnesToShare": MessageLookupByLibrary.simpleMessage(
          "Pide a tus seres queridos que compartan",
        ),
        "atAFalloutShelter": MessageLookupByLibrary.simpleMessage(
          "en un refugio blindado",
        ),
        "authToChangeEmailVerificationSetting":
            MessageLookupByLibrary.simpleMessage(
          "Por favor, autentícate para cambiar la verificación por correo electrónico",
        ),
        "authToChangeLockscreenSetting": MessageLookupByLibrary.simpleMessage(
          "Por favor, autentícate para cambiar la configuración de la pantalla de bloqueo",
        ),
        "authToChangeYourEmail": MessageLookupByLibrary.simpleMessage(
          "Por favor, autentícate para cambiar tu correo electrónico",
        ),
        "authToChangeYourPassword": MessageLookupByLibrary.simpleMessage(
          "Por favor, autentícate para cambiar tu contraseña",
        ),
        "authToConfigureTwofactorAuthentication":
            MessageLookupByLibrary.simpleMessage(
          "Por favor, autentícate para configurar la autenticación de dos factores",
        ),
        "authToInitiateAccountDeletion": MessageLookupByLibrary.simpleMessage(
          "Por favor, autentícate para iniciar la eliminación de la cuenta",
        ),
        "authToManageLegacy": MessageLookupByLibrary.simpleMessage(
          "Por favor, autentícate para administrar tus contactos de confianza",
        ),
        "authToViewPasskey": MessageLookupByLibrary.simpleMessage(
          "Por favor, autentícate para ver tu clave de acceso",
        ),
        "authToViewTrashedFiles": MessageLookupByLibrary.simpleMessage(
          "Por favor, autentícate para ver los archivos enviados a la papelera",
        ),
        "authToViewYourActiveSessions": MessageLookupByLibrary.simpleMessage(
          "Por favor, autentícate para ver tus sesiones activas",
        ),
        "authToViewYourHiddenFiles": MessageLookupByLibrary.simpleMessage(
          "Por favor, autentícate para ver tus archivos ocultos",
        ),
        "authToViewYourMemories": MessageLookupByLibrary.simpleMessage(
          "Por favor, autentícate para ver tus recuerdos",
        ),
        "authToViewYourRecoveryKey": MessageLookupByLibrary.simpleMessage(
          "Por favor, autentícate para ver tu clave de recuperación",
        ),
        "authenticating":
            MessageLookupByLibrary.simpleMessage("Autenticando..."),
        "authenticationFailedPleaseTryAgain":
            MessageLookupByLibrary.simpleMessage(
          "Error de autenticación, por favor inténtalo de nuevo",
        ),
        "authenticationSuccessful": MessageLookupByLibrary.simpleMessage(
          "¡Autenticación exitosa!",
        ),
        "autoCastDialogBody": MessageLookupByLibrary.simpleMessage(
          "Aquí verás los dispositivos de transmisión disponibles.",
        ),
        "autoCastiOSPermission": MessageLookupByLibrary.simpleMessage(
          "Asegúrate de que los permisos de la red local están activados para la aplicación Ente Fotos, en Configuración.",
        ),
        "autoLock": MessageLookupByLibrary.simpleMessage("Bloqueo automático"),
        "autoLockFeatureDescription": MessageLookupByLibrary.simpleMessage(
          "Tiempo después de que la aplicación esté en segundo plano",
        ),
        "autoLogoutMessage": MessageLookupByLibrary.simpleMessage(
          "Debido a un fallo técnico, has sido desconectado. Nuestras disculpas por las molestias.",
        ),
        "autoPair": MessageLookupByLibrary.simpleMessage(
          "Emparejamiento automático",
        ),
        "autoPairDesc": MessageLookupByLibrary.simpleMessage(
          "El emparejamiento automático funciona sólo con dispositivos compatibles con Chromecast.",
        ),
        "available": MessageLookupByLibrary.simpleMessage("Disponible"),
        "availableStorageSpace": m10,
        "backedUpFolders": MessageLookupByLibrary.simpleMessage(
          "Carpetas con copia de seguridad",
        ),
        "backgroundWithThem": m11,
        "backup": MessageLookupByLibrary.simpleMessage("Copia de seguridad"),
        "backupFailed": MessageLookupByLibrary.simpleMessage(
          "La copia de seguridad ha fallado",
        ),
        "backupFile": MessageLookupByLibrary.simpleMessage(
          "Archivo de copia de seguridad",
        ),
        "backupOverMobileData": MessageLookupByLibrary.simpleMessage(
          "Copia de seguridad usando datos móviles",
        ),
        "backupSettings": MessageLookupByLibrary.simpleMessage(
          "Ajustes de copia de seguridad",
        ),
        "backupStatus": MessageLookupByLibrary.simpleMessage(
          "Estado de la copia de seguridad",
        ),
        "backupStatusDescription": MessageLookupByLibrary.simpleMessage(
          "Los elementos con copia seguridad aparecerán aquí",
        ),
        "backupVideos": MessageLookupByLibrary.simpleMessage(
          "Copia de seguridad de vídeos",
        ),
        "beach": MessageLookupByLibrary.simpleMessage("Arena y mar "),
        "birthday": MessageLookupByLibrary.simpleMessage("Cumpleaños"),
        "birthdayNotifications": MessageLookupByLibrary.simpleMessage(
<<<<<<< HEAD
          "Notificaciones de cumpleaños",
        ),
        "birthdays": MessageLookupByLibrary.simpleMessage("Cumpleaños"),
        "blackFridaySale": MessageLookupByLibrary.simpleMessage(
          "Oferta del Black Friday",
        ),
        "blog": MessageLookupByLibrary.simpleMessage("Blog"),
        "cLDesc1": MessageLookupByLibrary.simpleMessage(
          "Dado el trabajo que hemos hecho en la versión beta de vídeos en streaming y en las cargas y descargas reanudables, hemos aumentado el límite de subida de archivos a 10 GB. Esto ya está disponible tanto en la aplicación de escritorio como en la móvil.",
        ),
        "cLDesc2": MessageLookupByLibrary.simpleMessage(
          "Las subidas en segundo plano ya están también soportadas en iOS, además de los dispositivos Android. No es necesario abrir la aplicación para hacer una copia de seguridad de tus fotos y vídeos más recientes.",
        ),
        "cLDesc3": MessageLookupByLibrary.simpleMessage(
          "Hemos hecho mejoras significativas en nuestra experiencia de recuerdos, incluyendo la reproducción automática, el deslizado a la memoria siguiente y mucho más.",
        ),
        "cLDesc4": MessageLookupByLibrary.simpleMessage(
          "Junto con un montón de mejoras adicionales, ahora es mucho más fácil ver todas las caras detectadas, proporcionar comentarios sobre caras similares, y añadir o quitar caras de una sola foto.",
        ),
        "cLDesc5": MessageLookupByLibrary.simpleMessage(
          "Ahora recibirás una notificación de exclusión voluntaria para todos los cumpleaños que hayas guardado en Ente, junto con una colección de sus mejores fotos.",
        ),
        "cLDesc6": MessageLookupByLibrary.simpleMessage(
          "Ya no tienes que esperar a que las subidas o descargas se completen para cerrar la aplicación. Ahora, todas las subidas y descargas se pueden pausar a mitad de proceso y reanudarse justo donde lo dejaste.",
        ),
        "cLTitle1": MessageLookupByLibrary.simpleMessage(
          "Subiendo archivos de vídeo grandes",
        ),
        "cLTitle2":
            MessageLookupByLibrary.simpleMessage("Subida en segundo plano"),
        "cLTitle3": MessageLookupByLibrary.simpleMessage(
          "Reproducción automática de recuerdos",
        ),
        "cLTitle4": MessageLookupByLibrary.simpleMessage(
          "Reconocimiento facial mejorado",
        ),
        "cLTitle5": MessageLookupByLibrary.simpleMessage(
          "Notificación de cumpleaños",
        ),
        "cLTitle6": MessageLookupByLibrary.simpleMessage(
          "Subidas y Descargas reanudables",
        ),
        "cachedData": MessageLookupByLibrary.simpleMessage(
          "Datos almacenados en caché",
        ),
=======
            "Notificaciones de cumpleaños"),
        "birthdays": MessageLookupByLibrary.simpleMessage("Cumpleaños"),
        "blackFridaySale":
            MessageLookupByLibrary.simpleMessage("Oferta del Black Friday"),
        "blog": MessageLookupByLibrary.simpleMessage("Blog"),
        "cLDesc1": MessageLookupByLibrary.simpleMessage(
            "Dado el trabajo que hemos hecho en la versión beta de vídeos en streaming y en las cargas y descargas reanudables, hemos aumentado el límite de subida de archivos a 10 GB. Esto ya está disponible tanto en la aplicación de escritorio como en la móvil."),
        "cLDesc2": MessageLookupByLibrary.simpleMessage(
            "Las subidas en segundo plano ya están también soportadas en iOS, además de los dispositivos Android. No es necesario abrir la aplicación para hacer una copia de seguridad de tus fotos y vídeos más recientes."),
        "cLDesc3": MessageLookupByLibrary.simpleMessage(
            "Hemos hecho mejoras significativas en nuestra experiencia de recuerdos, incluyendo la reproducción automática, el deslizado a la memoria siguiente y mucho más."),
        "cLDesc4": MessageLookupByLibrary.simpleMessage(
            "Junto con un montón de mejoras adicionales, ahora es mucho más fácil ver todas las caras detectadas, proporcionar comentarios sobre caras similares, y añadir o quitar caras de una sola foto."),
        "cLDesc5": MessageLookupByLibrary.simpleMessage(
            "Ahora recibirás una notificación de exclusión voluntaria para todos los cumpleaños que hayas guardado en Ente, junto con una colección de sus mejores fotos."),
        "cLDesc6": MessageLookupByLibrary.simpleMessage(
            "Ya no tienes que esperar a que las subidas o descargas se completen para cerrar la aplicación. Ahora, todas las subidas y descargas se pueden pausar a mitad de proceso y reanudarse justo donde lo dejaste."),
        "cLTitle1": MessageLookupByLibrary.simpleMessage(
            "Subiendo archivos de vídeo grandes"),
        "cLTitle2":
            MessageLookupByLibrary.simpleMessage("Subida en segundo plano"),
        "cLTitle3": MessageLookupByLibrary.simpleMessage(
            "Reproducción automática de recuerdos"),
        "cLTitle4": MessageLookupByLibrary.simpleMessage(
            "Reconocimiento facial mejorado"),
        "cLTitle5":
            MessageLookupByLibrary.simpleMessage("Notificación de cumpleaños"),
        "cLTitle6": MessageLookupByLibrary.simpleMessage(
            "Subidas y Descargas reanudables"),
        "cachedData":
            MessageLookupByLibrary.simpleMessage("Datos almacenados en caché"),
>>>>>>> b66348f2
        "calculating": MessageLookupByLibrary.simpleMessage("Calculando..."),
        "canNotOpenBody": MessageLookupByLibrary.simpleMessage(
          "Lo sentimos, este álbum no se puede abrir en la aplicación.",
        ),
        "canNotOpenTitle": MessageLookupByLibrary.simpleMessage(
          "No es posible abrir este álbum",
        ),
        "canNotUploadToAlbumsOwnedByOthers":
            MessageLookupByLibrary.simpleMessage(
          "No se puede subir a álbumes que sean propiedad de otros",
        ),
        "canOnlyCreateLinkForFilesOwnedByYou":
            MessageLookupByLibrary.simpleMessage(
          "Sólo puedes crear un enlace para archivos de tu propiedad",
        ),
        "canOnlyRemoveFilesOwnedByYou": MessageLookupByLibrary.simpleMessage(
          "Sólo puede eliminar archivos de tu propiedad",
        ),
        "cancel": MessageLookupByLibrary.simpleMessage("Cancelar"),
        "cancelAccountRecovery": MessageLookupByLibrary.simpleMessage(
          "Cancelar la recuperación",
        ),
        "cancelAccountRecoveryBody": MessageLookupByLibrary.simpleMessage(
          "¿Estás seguro de que quieres cancelar la recuperación?",
        ),
        "cancelOtherSubscription": m12,
        "cancelSubscription": MessageLookupByLibrary.simpleMessage(
          "Cancelar suscripción",
        ),
        "cannotAddMorePhotosAfterBecomingViewer": m13,
        "cannotDeleteSharedFiles": MessageLookupByLibrary.simpleMessage(
          "No se pueden eliminar los archivos compartidos",
        ),
        "castAlbum": MessageLookupByLibrary.simpleMessage("Enviar álbum"),
        "castIPMismatchBody": MessageLookupByLibrary.simpleMessage(
          "Por favor, asegúrate de estar en la misma red que el televisor.",
        ),
        "castIPMismatchTitle": MessageLookupByLibrary.simpleMessage(
          "Error al transmitir álbum",
        ),
        "castInstruction": MessageLookupByLibrary.simpleMessage(
          "Visita cast.ente.io en el dispositivo que quieres emparejar.\n\nIntroduce el código de abajo para reproducir el álbum en tu TV.",
        ),
        "centerPoint": MessageLookupByLibrary.simpleMessage("Punto central"),
        "change": MessageLookupByLibrary.simpleMessage("Cambiar"),
        "changeEmail": MessageLookupByLibrary.simpleMessage(
          "Cambiar correo electrónico",
        ),
        "changeLocationOfSelectedItems": MessageLookupByLibrary.simpleMessage(
          "¿Cambiar la ubicación de los elementos seleccionados?",
        ),
        "changePassword": MessageLookupByLibrary.simpleMessage(
          "Cambiar contraseña",
        ),
        "changePasswordTitle": MessageLookupByLibrary.simpleMessage(
          "Cambiar contraseña",
        ),
        "changePermissions": MessageLookupByLibrary.simpleMessage(
          "¿Cambiar permisos?",
        ),
        "changeYourReferralCode": MessageLookupByLibrary.simpleMessage(
          "Cambiar tu código de referido",
        ),
        "checkForUpdates": MessageLookupByLibrary.simpleMessage(
          "Comprobar actualizaciones",
        ),
        "checkInboxAndSpamFolder": MessageLookupByLibrary.simpleMessage(
          "Revisa tu bandeja de entrada (y spam) para completar la verificación",
        ),
        "checkStatus": MessageLookupByLibrary.simpleMessage("Comprobar estado"),
        "checking": MessageLookupByLibrary.simpleMessage("Comprobando..."),
        "checkingModels": MessageLookupByLibrary.simpleMessage(
          "Comprobando modelos...",
        ),
        "city": MessageLookupByLibrary.simpleMessage("En la ciudad"),
        "claimFreeStorage": MessageLookupByLibrary.simpleMessage(
          "Obtén almacenamiento gratuito",
        ),
        "claimMore": MessageLookupByLibrary.simpleMessage("¡Obtén más!"),
        "claimed": MessageLookupByLibrary.simpleMessage("Obtenido"),
        "claimedStorageSoFar": m14,
        "cleanUncategorized": MessageLookupByLibrary.simpleMessage(
          "Limpiar sin categorizar",
        ),
        "cleanUncategorizedDescription": MessageLookupByLibrary.simpleMessage(
          "Elimina todos los archivos de Sin categorizar que están presentes en otros álbumes",
        ),
        "clearCaches": MessageLookupByLibrary.simpleMessage("Limpiar cachés"),
        "clearIndexes": MessageLookupByLibrary.simpleMessage("Limpiar índices"),
        "click": MessageLookupByLibrary.simpleMessage("• Clic"),
        "clickOnTheOverflowMenu": MessageLookupByLibrary.simpleMessage(
<<<<<<< HEAD
          "• Haga clic en el menú desbordante",
        ),
        "clickToInstallOurBestVersionYet": MessageLookupByLibrary.simpleMessage(
          "Haz clic para instalar nuestra mejor versión hasta la fecha",
        ),
=======
            "• Haga clic en el menú desbordante"),
        "clickToInstallOurBestVersionYet": MessageLookupByLibrary.simpleMessage(
            "Haz clic para instalar nuestra mejor versión hasta la fecha"),
>>>>>>> b66348f2
        "close": MessageLookupByLibrary.simpleMessage("Cerrar"),
        "clubByCaptureTime": MessageLookupByLibrary.simpleMessage(
          "Agrupar por tiempo de captura",
        ),
        "clubByFileName": MessageLookupByLibrary.simpleMessage(
          "Club por nombre de archivo",
        ),
        "clusteringProgress": MessageLookupByLibrary.simpleMessage(
          "Proceso de agrupación",
        ),
        "codeAppliedPageTitle": MessageLookupByLibrary.simpleMessage(
          "Código aplicado",
        ),
        "codeChangeLimitReached": MessageLookupByLibrary.simpleMessage(
          "Lo sentimos, has alcanzado el límite de cambios de códigos.",
        ),
        "codeCopiedToClipboard": MessageLookupByLibrary.simpleMessage(
          "Código copiado al portapapeles",
        ),
        "codeUsedByYou": MessageLookupByLibrary.simpleMessage(
          "Código usado por ti",
        ),
        "collabLinkSectionDescription": MessageLookupByLibrary.simpleMessage(
          "Crea un enlace para permitir que otros pueda añadir y ver fotos en tu álbum compartido sin necesitar la aplicación Ente o una cuenta. Genial para recolectar fotos de eventos.",
        ),
        "collaborativeLink": MessageLookupByLibrary.simpleMessage(
          "Enlace colaborativo",
        ),
        "collaborativeLinkCreatedFor": m15,
        "collaborator": MessageLookupByLibrary.simpleMessage("Colaborador"),
        "collaboratorsCanAddPhotosAndVideosToTheSharedAlbum":
            MessageLookupByLibrary.simpleMessage(
          "Colaboradores pueden añadir fotos y videos al álbum compartido.",
        ),
        "collaboratorsSuccessfullyAdded": m16,
        "collageLayout": MessageLookupByLibrary.simpleMessage("Disposición"),
        "collageSaved": MessageLookupByLibrary.simpleMessage(
          "Collage guardado en la galería",
        ),
        "collect": MessageLookupByLibrary.simpleMessage("Recolectar"),
        "collectEventPhotos": MessageLookupByLibrary.simpleMessage(
          "Recopilar fotos del evento",
        ),
        "collectPhotos":
            MessageLookupByLibrary.simpleMessage("Recolectar fotos"),
        "collectPhotosDescription": MessageLookupByLibrary.simpleMessage(
          "Crea un enlace donde tus amigos pueden subir fotos en su calidad original.",
        ),
        "color": MessageLookupByLibrary.simpleMessage("Color"),
        "configuration": MessageLookupByLibrary.simpleMessage("Configuración"),
        "confirm": MessageLookupByLibrary.simpleMessage("Confirmar"),
        "confirm2FADisable": MessageLookupByLibrary.simpleMessage(
          "¿Estás seguro de que deseas deshabilitar la autenticación de doble factor?",
        ),
        "confirmAccountDeletion": MessageLookupByLibrary.simpleMessage(
          "Confirmar eliminación de cuenta",
        ),
        "confirmAddingTrustedContact": m17,
        "confirmDeletePrompt": MessageLookupByLibrary.simpleMessage(
          "Sí, quiero eliminar permanentemente esta cuenta y todos sus datos en todas las aplicaciones.",
        ),
        "confirmPassword": MessageLookupByLibrary.simpleMessage(
          "Confirmar contraseña",
        ),
        "confirmPlanChange": MessageLookupByLibrary.simpleMessage(
          "Confirmar los cambios en el plan",
        ),
        "confirmRecoveryKey": MessageLookupByLibrary.simpleMessage(
          "Confirmar clave de recuperación",
        ),
        "confirmYourRecoveryKey": MessageLookupByLibrary.simpleMessage(
          "Confirma tu clave de recuperación",
        ),
        "connectToDevice": MessageLookupByLibrary.simpleMessage(
          "Conectar a dispositivo",
        ),
        "contactFamilyAdmin": m18,
        "contactSupport": MessageLookupByLibrary.simpleMessage(
          "Contactar con soporte",
        ),
        "contactToManageSubscription": m19,
        "contacts": MessageLookupByLibrary.simpleMessage("Contactos"),
        "contents": MessageLookupByLibrary.simpleMessage("Contenidos"),
        "continueLabel": MessageLookupByLibrary.simpleMessage("Continuar"),
        "continueOnFreeTrial": MessageLookupByLibrary.simpleMessage(
          "Continuar con el plan gratuito",
        ),
        "convertToAlbum":
            MessageLookupByLibrary.simpleMessage("Convertir a álbum"),
        "copyEmailAddress": MessageLookupByLibrary.simpleMessage(
          "Copiar dirección de correo electrónico",
        ),
        "copyLink": MessageLookupByLibrary.simpleMessage("Copiar enlace"),
        "copypasteThisCodentoYourAuthenticatorApp":
            MessageLookupByLibrary.simpleMessage(
          "Copia y pega este código\na tu aplicación de autenticador",
        ),
        "couldNotBackUpTryLater": MessageLookupByLibrary.simpleMessage(
          "No pudimos hacer una copia de seguridad de tus datos.\nVolveremos a intentarlo más tarde.",
        ),
        "couldNotFreeUpSpace": MessageLookupByLibrary.simpleMessage(
          "No se pudo liberar espacio",
        ),
        "couldNotUpdateSubscription": MessageLookupByLibrary.simpleMessage(
          "No se pudo actualizar la suscripción",
        ),
        "count": MessageLookupByLibrary.simpleMessage("Cuenta"),
        "crashReporting": MessageLookupByLibrary.simpleMessage(
          "Reporte de errores",
        ),
        "create": MessageLookupByLibrary.simpleMessage("Crear"),
        "createAccount": MessageLookupByLibrary.simpleMessage("Crear cuenta"),
        "createAlbumActionHint": MessageLookupByLibrary.simpleMessage(
          "Manten presionado para seleccionar fotos y haz clic en + para crear un álbum",
        ),
        "createCollaborativeLink": MessageLookupByLibrary.simpleMessage(
          "Crear enlace colaborativo",
        ),
        "createCollage":
            MessageLookupByLibrary.simpleMessage("Crear un collage"),
        "createNewAccount": MessageLookupByLibrary.simpleMessage(
          "Crear nueva cuenta",
        ),
        "createOrSelectAlbum": MessageLookupByLibrary.simpleMessage(
          "Crear o seleccionar álbum",
        ),
        "createPublicLink": MessageLookupByLibrary.simpleMessage(
          "Crear enlace público",
        ),
        "creatingLink":
            MessageLookupByLibrary.simpleMessage("Creando enlace..."),
        "criticalUpdateAvailable": MessageLookupByLibrary.simpleMessage(
          "Actualización crítica disponible",
        ),
        "crop": MessageLookupByLibrary.simpleMessage("Ajustar encuadre"),
        "curatedMemories": MessageLookupByLibrary.simpleMessage(
          "Memorias revisadas",
        ),
        "currentUsageIs": MessageLookupByLibrary.simpleMessage(
          "El uso actual es de ",
        ),
        "currentlyRunning": MessageLookupByLibrary.simpleMessage("ejecutando"),
        "custom": MessageLookupByLibrary.simpleMessage("Personalizado"),
        "customEndpoint": m20,
        "darkTheme": MessageLookupByLibrary.simpleMessage("Oscuro"),
        "dayToday": MessageLookupByLibrary.simpleMessage("Hoy"),
        "dayYesterday": MessageLookupByLibrary.simpleMessage("Ayer"),
        "declineTrustInvite": MessageLookupByLibrary.simpleMessage(
          "Rechazar invitación",
        ),
        "decrypting": MessageLookupByLibrary.simpleMessage("Descifrando..."),
        "decryptingVideo": MessageLookupByLibrary.simpleMessage(
          "Descifrando video...",
        ),
        "deduplicateFiles": MessageLookupByLibrary.simpleMessage(
          "Deduplicar archivos",
        ),
        "delete": MessageLookupByLibrary.simpleMessage("Eliminar"),
        "deleteAccount":
            MessageLookupByLibrary.simpleMessage("Eliminar cuenta"),
        "deleteAccountFeedbackPrompt": MessageLookupByLibrary.simpleMessage(
          "Lamentamos que te vayas. Por favor, explícanos el motivo para ayudarnos a mejorar.",
        ),
        "deleteAccountPermanentlyButton": MessageLookupByLibrary.simpleMessage(
          "Eliminar cuenta permanentemente",
        ),
        "deleteAlbum": MessageLookupByLibrary.simpleMessage("Borrar álbum"),
        "deleteAlbumDialog": MessageLookupByLibrary.simpleMessage(
          "¿También eliminar las fotos (y los vídeos) presentes en este álbum de <bold>todos</bold> los otros álbumes de los que forman parte?",
        ),
        "deleteAlbumsDialogBody": MessageLookupByLibrary.simpleMessage(
          "Esto eliminará todos los álbumes vacíos. Esto es útil cuando quieres reducir el desorden en tu lista de álbumes.",
        ),
        "deleteAll": MessageLookupByLibrary.simpleMessage("Borrar Todo"),
        "deleteConfirmDialogBody": MessageLookupByLibrary.simpleMessage(
          "Esta cuenta está vinculada a otras aplicaciones de Ente, si utilizas alguna. Se programará la eliminación de los datos cargados en todas las aplicaciones de Ente, y tu cuenta se eliminará permanentemente.",
        ),
        "deleteEmailRequest": MessageLookupByLibrary.simpleMessage(
          "Por favor, envía un correo electrónico a <warning>account-deletion@ente.io</warning> desde la dirección de correo electrónico que usó para registrarse.",
        ),
        "deleteEmptyAlbums": MessageLookupByLibrary.simpleMessage(
          "Eliminar álbumes vacíos",
        ),
        "deleteEmptyAlbumsWithQuestionMark":
            MessageLookupByLibrary.simpleMessage(
          "¿Eliminar álbumes vacíos?",
        ),
        "deleteFromBoth":
            MessageLookupByLibrary.simpleMessage("Eliminar de ambos"),
        "deleteFromDevice": MessageLookupByLibrary.simpleMessage(
          "Eliminar del dispositivo",
        ),
        "deleteFromEnte":
            MessageLookupByLibrary.simpleMessage("Eliminar de Ente"),
        "deleteItemCount": m21,
<<<<<<< HEAD
        "deleteLocation": MessageLookupByLibrary.simpleMessage(
          "Borrar la ubicación",
        ),
=======
        "deleteLocation":
            MessageLookupByLibrary.simpleMessage("Borrar la ubicación"),
>>>>>>> b66348f2
        "deleteMultipleAlbumDialog": m22,
        "deletePhotos":
            MessageLookupByLibrary.simpleMessage("Borrar las fotos"),
        "deleteProgress": m23,
        "deleteReason1": MessageLookupByLibrary.simpleMessage(
          "Falta una función clave que necesito",
        ),
        "deleteReason2": MessageLookupByLibrary.simpleMessage(
          "La aplicación o una característica determinada no se comporta como creo que debería",
        ),
        "deleteReason3": MessageLookupByLibrary.simpleMessage(
          "He encontrado otro servicio que me gusta más",
        ),
        "deleteReason4": MessageLookupByLibrary.simpleMessage(
          "Mi motivo no se encuentra en la lista",
        ),
        "deleteRequestSLAText": MessageLookupByLibrary.simpleMessage(
          "Tu solicitud será procesada dentro de las siguientes 72 horas.",
        ),
        "deleteSharedAlbum": MessageLookupByLibrary.simpleMessage(
          "¿Borrar álbum compartido?",
        ),
        "deleteSharedAlbumDialogBody": MessageLookupByLibrary.simpleMessage(
          "El álbum se eliminará para todos\n\nPerderás el acceso a las fotos compartidas en este álbum que son propiedad de otros",
        ),
        "deselectAll":
            MessageLookupByLibrary.simpleMessage("Deseleccionar todo"),
        "designedToOutlive": MessageLookupByLibrary.simpleMessage(
          "Diseñado para sobrevivir",
        ),
        "details": MessageLookupByLibrary.simpleMessage("Detalles"),
        "developerSettings": MessageLookupByLibrary.simpleMessage(
          "Ajustes de desarrollador",
        ),
        "developerSettingsWarning": MessageLookupByLibrary.simpleMessage(
          "¿Estás seguro de que quieres modificar los ajustes de desarrollador?",
        ),
        "deviceCodeHint": MessageLookupByLibrary.simpleMessage(
          "Introduce el código",
        ),
        "deviceFilesAutoUploading": MessageLookupByLibrary.simpleMessage(
          "Los archivos añadidos a este álbum de dispositivo se subirán automáticamente a Ente.",
        ),
        "deviceLock": MessageLookupByLibrary.simpleMessage(
          "Bloqueo del dispositivo",
        ),
        "deviceLockExplanation": MessageLookupByLibrary.simpleMessage(
          "Deshabilita el bloqueo de pantalla del dispositivo cuando Ente está en primer plano y haya una copia de seguridad en curso. Normalmente esto no es necesario, pero puede ayudar a que las grandes cargas y las importaciones iniciales de grandes bibliotecas se completen más rápido.",
        ),
        "deviceNotFound": MessageLookupByLibrary.simpleMessage(
          "Dispositivo no encontrado",
        ),
        "didYouKnow": MessageLookupByLibrary.simpleMessage("¿Sabías que?"),
        "different": MessageLookupByLibrary.simpleMessage("Diferente"),
        "disableAutoLock": MessageLookupByLibrary.simpleMessage(
          "Desactivar bloqueo automático",
        ),
        "disableDownloadWarningBody": MessageLookupByLibrary.simpleMessage(
          "Los espectadores todavía pueden tomar capturas de pantalla o guardar una copia de tus fotos usando herramientas externas",
        ),
        "disableDownloadWarningTitle": MessageLookupByLibrary.simpleMessage(
          "Por favor, ten en cuenta",
        ),
        "disableLinkMessage": m24,
        "disableTwofactor": MessageLookupByLibrary.simpleMessage(
          "Deshabilitar dos factores",
        ),
        "disablingTwofactorAuthentication":
            MessageLookupByLibrary.simpleMessage(
          "Deshabilitando la autenticación de dos factores...",
        ),
        "discord": MessageLookupByLibrary.simpleMessage("Discord"),
        "discover": MessageLookupByLibrary.simpleMessage("Descubrir"),
        "discover_babies": MessageLookupByLibrary.simpleMessage("Bebés"),
        "discover_celebrations": MessageLookupByLibrary.simpleMessage(
          "Celebraciones",
        ),
        "discover_food": MessageLookupByLibrary.simpleMessage("Comida"),
        "discover_greenery": MessageLookupByLibrary.simpleMessage("Verdor"),
        "discover_hills": MessageLookupByLibrary.simpleMessage("Colinas"),
        "discover_identity": MessageLookupByLibrary.simpleMessage("Identidad"),
        "discover_memes": MessageLookupByLibrary.simpleMessage("Memes"),
        "discover_notes": MessageLookupByLibrary.simpleMessage("Notas"),
        "discover_pets": MessageLookupByLibrary.simpleMessage("Mascotas"),
        "discover_receipts": MessageLookupByLibrary.simpleMessage("Recibos"),
        "discover_screenshots": MessageLookupByLibrary.simpleMessage(
          "Capturas de pantalla",
        ),
        "discover_selfies": MessageLookupByLibrary.simpleMessage("Selfies"),
        "discover_sunset": MessageLookupByLibrary.simpleMessage("Atardecer"),
        "discover_visiting_cards": MessageLookupByLibrary.simpleMessage(
          "Tarjetas de visita",
        ),
        "discover_wallpapers": MessageLookupByLibrary.simpleMessage(
          "Fondos de pantalla",
        ),
        "dismiss": MessageLookupByLibrary.simpleMessage("Descartar"),
        "distanceInKMUnit": MessageLookupByLibrary.simpleMessage("km"),
        "doNotSignOut":
            MessageLookupByLibrary.simpleMessage("No cerrar la sesión"),
        "doThisLater":
            MessageLookupByLibrary.simpleMessage("Hacerlo más tarde"),
        "doYouWantToDiscardTheEditsYouHaveMade":
            MessageLookupByLibrary.simpleMessage(
          "¿Quieres descartar las ediciones que has hecho?",
        ),
        "done": MessageLookupByLibrary.simpleMessage("Hecho"),
        "dontSave": MessageLookupByLibrary.simpleMessage("No guardar"),
        "doubleYourStorage": MessageLookupByLibrary.simpleMessage(
          "Duplica tu almacenamiento",
        ),
        "download": MessageLookupByLibrary.simpleMessage("Descargar"),
        "downloadFailed":
            MessageLookupByLibrary.simpleMessage("Descarga fallida"),
        "downloading": MessageLookupByLibrary.simpleMessage("Descargando..."),
        "dropSupportEmail": m25,
        "duplicateFileCountWithStorageSaved": m26,
        "duplicateItemsGroup": m27,
        "edit": MessageLookupByLibrary.simpleMessage("Editar"),
        "editEmailAlreadyLinked": m28,
        "editLocation":
            MessageLookupByLibrary.simpleMessage("Editar la ubicación"),
        "editLocationTagTitle": MessageLookupByLibrary.simpleMessage(
          "Editar la ubicación",
        ),
        "editPerson": MessageLookupByLibrary.simpleMessage("Editar persona"),
        "editTime": MessageLookupByLibrary.simpleMessage("Editar hora"),
        "editsSaved":
            MessageLookupByLibrary.simpleMessage("Ediciones guardadas"),
        "editsToLocationWillOnlyBeSeenWithinEnte":
            MessageLookupByLibrary.simpleMessage(
          "Las ediciones a la ubicación sólo se verán dentro de Ente",
        ),
        "eligible": MessageLookupByLibrary.simpleMessage("elegible"),
        "email": MessageLookupByLibrary.simpleMessage("Correo electrónico"),
        "emailAlreadyRegistered": MessageLookupByLibrary.simpleMessage(
          "Correo electrónico ya registrado.",
        ),
        "emailChangedTo": m29,
        "emailDoesNotHaveEnteAccount": m30,
        "emailNoEnteAccount": m31,
        "emailNotRegistered": MessageLookupByLibrary.simpleMessage(
          "Correo electrónico no registrado.",
        ),
        "emailVerificationToggle": MessageLookupByLibrary.simpleMessage(
          "Verificación por correo electrónico",
        ),
        "emailYourLogs": MessageLookupByLibrary.simpleMessage(
          "Envía tus registros por correo electrónico",
        ),
        "embracingThem": m32,
        "emergencyContacts": MessageLookupByLibrary.simpleMessage(
          "Contactos de emergencia",
        ),
        "empty": MessageLookupByLibrary.simpleMessage("Vaciar"),
        "emptyTrash":
            MessageLookupByLibrary.simpleMessage("¿Vaciar la papelera?"),
        "enable": MessageLookupByLibrary.simpleMessage("Habilitar"),
        "enableMLIndexingDesc": MessageLookupByLibrary.simpleMessage(
          "Ente soporta aprendizaje automático en el dispositivo para la detección de caras, búsqueda mágica y otras características de búsqueda avanzada",
        ),
        "enableMachineLearningBanner": MessageLookupByLibrary.simpleMessage(
          "Activar aprendizaje automático para búsqueda mágica y reconocimiento facial",
        ),
        "enableMaps": MessageLookupByLibrary.simpleMessage("Activar Mapas"),
        "enableMapsDesc": MessageLookupByLibrary.simpleMessage(
          "Esto mostrará tus fotos en el mapa mundial.\n\nEste mapa está gestionado por Open Street Map, y la ubicación exacta de tus fotos nunca se comparte.\n\nPuedes deshabilitar esta función en cualquier momento en Ajustes.",
        ),
        "enabled": MessageLookupByLibrary.simpleMessage("Habilitado"),
        "encryptingBackup": MessageLookupByLibrary.simpleMessage(
          "Cifrando copia de seguridad...",
        ),
        "encryption": MessageLookupByLibrary.simpleMessage("Cifrado"),
        "encryptionKeys":
            MessageLookupByLibrary.simpleMessage("Claves de cifrado"),
        "endpointUpdatedMessage": MessageLookupByLibrary.simpleMessage(
          "Punto final actualizado con éxito",
        ),
        "endtoendEncryptedByDefault": MessageLookupByLibrary.simpleMessage(
          "Encriptado de extremo a extremo por defecto",
        ),
        "enteCanEncryptAndPreserveFilesOnlyIfYouGrant":
            MessageLookupByLibrary.simpleMessage(
          "Ente puede cifrar y preservar archivos solo si concedes acceso a ellos",
        ),
        "entePhotosPerm": MessageLookupByLibrary.simpleMessage(
          "Ente <i>necesita permiso para</i> preservar tus fotos",
        ),
        "enteSubscriptionPitch": MessageLookupByLibrary.simpleMessage(
          "Ente conserva tus recuerdos, así que siempre están disponibles para ti, incluso si pierdes tu dispositivo.",
        ),
        "enteSubscriptionShareWithFamily": MessageLookupByLibrary.simpleMessage(
          "Tu familia también puede ser agregada a tu plan.",
        ),
        "enterAlbumName": MessageLookupByLibrary.simpleMessage(
          "Introduce el nombre del álbum",
        ),
        "enterCode":
            MessageLookupByLibrary.simpleMessage("Introduce el código"),
        "enterCodeDescription": MessageLookupByLibrary.simpleMessage(
          "Introduce el código proporcionado por tu amigo para reclamar almacenamiento gratuito para ambos",
        ),
        "enterDateOfBirth": MessageLookupByLibrary.simpleMessage(
          "Cumpleaños (opcional)",
        ),
        "enterEmail": MessageLookupByLibrary.simpleMessage(
          "Ingresar correo electrónico ",
        ),
        "enterFileName": MessageLookupByLibrary.simpleMessage(
          "Introduce el nombre del archivo",
        ),
        "enterName": MessageLookupByLibrary.simpleMessage("Introducir nombre"),
        "enterNewPasswordToEncrypt": MessageLookupByLibrary.simpleMessage(
          "Introduce una nueva contraseña que podamos usar para cifrar tus datos",
        ),
        "enterPassword": MessageLookupByLibrary.simpleMessage(
          "Introduzca contraseña",
        ),
        "enterPasswordToEncrypt": MessageLookupByLibrary.simpleMessage(
          "Introduce una contraseña que podamos usar para cifrar tus datos",
        ),
        "enterPersonName": MessageLookupByLibrary.simpleMessage(
          "Ingresar el nombre de una persona",
        ),
        "enterPin":
            MessageLookupByLibrary.simpleMessage("Ingresa tu contraseña"),
        "enterReferralCode": MessageLookupByLibrary.simpleMessage(
          "Introduce el código de referido",
        ),
        "enterThe6digitCodeFromnyourAuthenticatorApp":
            MessageLookupByLibrary.simpleMessage(
          "Ingresa el código de seis dígitos de tu aplicación de autenticación",
        ),
        "enterValidEmail": MessageLookupByLibrary.simpleMessage(
          "Por favor, introduce una dirección de correo electrónico válida.",
        ),
        "enterYourEmailAddress": MessageLookupByLibrary.simpleMessage(
<<<<<<< HEAD
          "Escribe tu correo electrónico",
        ),
        "enterYourNewEmailAddress": MessageLookupByLibrary.simpleMessage(
          "Introduce tu nueva dirección de correo electrónico",
        ),
        "enterYourPassword": MessageLookupByLibrary.simpleMessage(
          "Ingresa tu contraseña",
        ),
=======
            "Escribe tu correo electrónico"),
        "enterYourNewEmailAddress": MessageLookupByLibrary.simpleMessage(
            "Introduce tu nueva dirección de correo electrónico"),
        "enterYourPassword":
            MessageLookupByLibrary.simpleMessage("Ingresa tu contraseña"),
>>>>>>> b66348f2
        "enterYourRecoveryKey": MessageLookupByLibrary.simpleMessage(
          "Introduce tu clave de recuperación",
        ),
        "error": MessageLookupByLibrary.simpleMessage("Error"),
        "everywhere": MessageLookupByLibrary.simpleMessage("todas partes"),
        "exif": MessageLookupByLibrary.simpleMessage("EXIF"),
        "existingUser":
            MessageLookupByLibrary.simpleMessage("Usuario existente"),
        "expiredLinkInfo": MessageLookupByLibrary.simpleMessage(
          "Este enlace ha caducado. Por favor, selecciona una nueva fecha de caducidad o deshabilita la fecha de caducidad.",
        ),
        "exportLogs":
            MessageLookupByLibrary.simpleMessage("Exportar registros"),
        "exportYourData": MessageLookupByLibrary.simpleMessage(
          "Exportar tus datos",
        ),
        "extraPhotosFound": MessageLookupByLibrary.simpleMessage(
          "Fotos adicionales encontradas",
        ),
        "extraPhotosFoundFor": m33,
        "faceNotClusteredYet": MessageLookupByLibrary.simpleMessage(
          "Cara no agrupada todavía, por favor vuelve más tarde",
        ),
        "faceRecognition": MessageLookupByLibrary.simpleMessage(
          "Reconocimiento facial",
        ),
        "faces": MessageLookupByLibrary.simpleMessage("Caras"),
        "failed": MessageLookupByLibrary.simpleMessage("Fallido"),
        "failedToApplyCode": MessageLookupByLibrary.simpleMessage(
          "Error al aplicar el código",
        ),
        "failedToCancel":
            MessageLookupByLibrary.simpleMessage("Error al cancelar"),
        "failedToDownloadVideo": MessageLookupByLibrary.simpleMessage(
          "Error al descargar el vídeo",
        ),
        "failedToFetchActiveSessions": MessageLookupByLibrary.simpleMessage(
          "Error al recuperar las sesiones activas",
        ),
        "failedToFetchOriginalForEdit": MessageLookupByLibrary.simpleMessage(
          "No se pudo obtener el original para editar",
        ),
        "failedToFetchReferralDetails": MessageLookupByLibrary.simpleMessage(
          "No se pueden obtener los detalles de la referencia. Por favor, inténtalo de nuevo más tarde.",
        ),
        "failedToLoadAlbums": MessageLookupByLibrary.simpleMessage(
          "Error al cargar álbumes",
        ),
        "failedToPlayVideo": MessageLookupByLibrary.simpleMessage(
          "Error al reproducir el video",
        ),
        "failedToRefreshStripeSubscription":
            MessageLookupByLibrary.simpleMessage(
          "Error al actualizar la suscripción",
        ),
        "failedToRenew":
            MessageLookupByLibrary.simpleMessage("Renovación fallida"),
        "failedToVerifyPaymentStatus": MessageLookupByLibrary.simpleMessage(
          "Error al verificar el estado de tu pago",
        ),
        "familyPlanOverview": MessageLookupByLibrary.simpleMessage(
          "Añade 5 familiares a tu plan existente sin pagar más.\n\nCada miembro tiene su propio espacio privado y no puede ver los archivos del otro a menos que sean compartidos.\n\nLos planes familiares están disponibles para los clientes que tienen una suscripción de Ente pagada.\n\n¡Suscríbete ahora para empezar!",
        ),
        "familyPlanPortalTitle":
            MessageLookupByLibrary.simpleMessage("Familia"),
        "familyPlans":
            MessageLookupByLibrary.simpleMessage("Planes familiares"),
        "faq": MessageLookupByLibrary.simpleMessage("Preguntas Frecuentes"),
        "faqs": MessageLookupByLibrary.simpleMessage("Preguntas frecuentes"),
        "favorite": MessageLookupByLibrary.simpleMessage("Favorito"),
        "feastingWithThem": m34,
        "feedback": MessageLookupByLibrary.simpleMessage("Sugerencias"),
        "file": MessageLookupByLibrary.simpleMessage("Archivo"),
        "fileFailedToSaveToGallery": MessageLookupByLibrary.simpleMessage(
          "No se pudo guardar el archivo en la galería",
        ),
        "fileInfoAddDescHint": MessageLookupByLibrary.simpleMessage(
          "Añadir descripción...",
        ),
        "fileNotUploadedYet": MessageLookupByLibrary.simpleMessage(
          "El archivo aún no se ha subido",
        ),
        "fileSavedToGallery": MessageLookupByLibrary.simpleMessage(
          "Archivo guardado en la galería",
        ),
        "fileTypes": MessageLookupByLibrary.simpleMessage("Tipos de archivos"),
        "fileTypesAndNames": MessageLookupByLibrary.simpleMessage(
          "Tipos de archivo y nombres",
        ),
        "filesBackedUpFromDevice": m35,
        "filesBackedUpInAlbum": m36,
        "filesDeleted":
            MessageLookupByLibrary.simpleMessage("Archivos eliminados"),
        "filesSavedToGallery": MessageLookupByLibrary.simpleMessage(
          "Archivo guardado en la galería",
        ),
        "findPeopleByName": MessageLookupByLibrary.simpleMessage(
          "Encuentra gente rápidamente por su nombre",
        ),
        "findThemQuickly": MessageLookupByLibrary.simpleMessage(
          "Encuéntralos rápidamente",
        ),
        "flip": MessageLookupByLibrary.simpleMessage("Voltear"),
        "food": MessageLookupByLibrary.simpleMessage("Delicia culinaria"),
        "forYourMemories": MessageLookupByLibrary.simpleMessage(
          "para tus recuerdos",
        ),
        "forgotPassword": MessageLookupByLibrary.simpleMessage(
          "Olvidé mi contraseña",
        ),
        "foundFaces": MessageLookupByLibrary.simpleMessage("Caras encontradas"),
        "freeStorageClaimed": MessageLookupByLibrary.simpleMessage(
          "Almacenamiento gratuito obtenido",
        ),
        "freeStorageOnReferralSuccess": m37,
        "freeStorageUsable": MessageLookupByLibrary.simpleMessage(
          "Almacenamiento libre disponible",
        ),
        "freeTrial": MessageLookupByLibrary.simpleMessage("Prueba gratuita"),
        "freeTrialValidTill": m38,
        "freeUpAccessPostDelete": m39,
        "freeUpAmount": m40,
        "freeUpDeviceSpace": MessageLookupByLibrary.simpleMessage(
          "Liberar espacio del dispositivo",
        ),
        "freeUpDeviceSpaceDesc": MessageLookupByLibrary.simpleMessage(
          "Ahorra espacio en tu dispositivo limpiando archivos que tienen copia de seguridad.",
        ),
        "freeUpSpace": MessageLookupByLibrary.simpleMessage("Liberar espacio"),
        "freeUpSpaceSaving": m41,
        "gallery": MessageLookupByLibrary.simpleMessage("Galería"),
        "galleryMemoryLimitInfo": MessageLookupByLibrary.simpleMessage(
          "Hasta 1000 memorias mostradas en la galería",
        ),
        "general": MessageLookupByLibrary.simpleMessage("General"),
        "generatingEncryptionKeys": MessageLookupByLibrary.simpleMessage(
          "Generando claves de cifrado...",
        ),
        "genericProgress": m42,
        "goToSettings": MessageLookupByLibrary.simpleMessage("Ir a Ajustes"),
        "googlePlayId":
            MessageLookupByLibrary.simpleMessage("ID de Google Play"),
        "grantFullAccessPrompt": MessageLookupByLibrary.simpleMessage(
          "Por favor, permite el acceso a todas las fotos en Ajustes",
        ),
        "grantPermission":
            MessageLookupByLibrary.simpleMessage("Conceder permiso"),
        "greenery": MessageLookupByLibrary.simpleMessage("La vida verde"),
        "groupNearbyPhotos": MessageLookupByLibrary.simpleMessage(
          "Agrupar fotos cercanas",
        ),
        "guestView": MessageLookupByLibrary.simpleMessage("Vista de invitado"),
        "guestViewEnablePreSteps": MessageLookupByLibrary.simpleMessage(
<<<<<<< HEAD
          "Para habilitar la vista de invitados, por favor configure el código de acceso del dispositivo o el bloqueo de pantalla en los ajustes de su sistema.",
        ),
        "happyBirthday": MessageLookupByLibrary.simpleMessage(
          "¡Feliz cumpleaños! 🥳",
        ),
=======
            "Para habilitar la vista de invitados, por favor configure el código de acceso del dispositivo o el bloqueo de pantalla en los ajustes de su sistema."),
        "happyBirthday":
            MessageLookupByLibrary.simpleMessage("¡Feliz cumpleaños! 🥳"),
>>>>>>> b66348f2
        "hearUsExplanation": MessageLookupByLibrary.simpleMessage(
          "No rastreamos las aplicaciones instaladas. ¡Nos ayudarías si nos dijeras dónde nos encontraste!",
        ),
        "hearUsWhereTitle": MessageLookupByLibrary.simpleMessage(
          "¿Cómo escuchaste acerca de Ente? (opcional)",
        ),
        "help": MessageLookupByLibrary.simpleMessage("Ayuda"),
        "hidden": MessageLookupByLibrary.simpleMessage("Oculto"),
        "hide": MessageLookupByLibrary.simpleMessage("Ocultar"),
        "hideContent":
            MessageLookupByLibrary.simpleMessage("Ocultar contenido"),
        "hideContentDescriptionAndroid": MessageLookupByLibrary.simpleMessage(
          "Oculta el contenido de la aplicación en el selector de aplicaciones y desactivar capturas de pantalla",
        ),
        "hideContentDescriptionIos": MessageLookupByLibrary.simpleMessage(
          "Ocultar el contenido de la aplicación en el selector de aplicaciones",
        ),
        "hideSharedItemsFromHomeGallery": MessageLookupByLibrary.simpleMessage(
          "Ocultar elementos compartidos de la galería de inicio",
        ),
        "hiding": MessageLookupByLibrary.simpleMessage("Ocultando..."),
        "hikingWithThem": m43,
        "hostedAtOsmFrance": MessageLookupByLibrary.simpleMessage(
          "Alojado en OSM France",
        ),
        "howItWorks": MessageLookupByLibrary.simpleMessage("Cómo funciona"),
        "howToViewShareeVerificationID": MessageLookupByLibrary.simpleMessage(
          "Por favor, pídeles que mantengan presionada su dirección de correo electrónico en la pantalla de ajustes, y verifica que los identificadores de ambos dispositivos coincidan.",
        ),
        "iOSGoToSettingsDescription": MessageLookupByLibrary.simpleMessage(
          "La autenticación biométrica no está configurada en tu dispositivo. Por favor, activa Touch ID o Face ID en tu teléfono.",
        ),
        "iOSLockOut": MessageLookupByLibrary.simpleMessage(
          "La autenticación biométrica está deshabilitada. Por favor, bloquea y desbloquea la pantalla para habilitarla.",
        ),
        "iOSOkButton": MessageLookupByLibrary.simpleMessage("Aceptar"),
        "ignore": MessageLookupByLibrary.simpleMessage("Ignorar"),
        "ignoreUpdate": MessageLookupByLibrary.simpleMessage("Ignorar"),
        "ignored": MessageLookupByLibrary.simpleMessage("ignorado"),
        "ignoredFolderUploadReason": MessageLookupByLibrary.simpleMessage(
          "Algunos archivos de este álbum son ignorados de la carga porque previamente habían sido borrados de Ente.",
        ),
        "imageNotAnalyzed": MessageLookupByLibrary.simpleMessage(
          "Imagen no analizada",
        ),
        "immediately": MessageLookupByLibrary.simpleMessage("Inmediatamente"),
        "importing": MessageLookupByLibrary.simpleMessage("Importando...."),
        "incorrectCode":
            MessageLookupByLibrary.simpleMessage("Código incorrecto"),
        "incorrectPasswordTitle": MessageLookupByLibrary.simpleMessage(
          "Contraseña incorrecta",
        ),
        "incorrectRecoveryKey": MessageLookupByLibrary.simpleMessage(
          "Clave de recuperación incorrecta",
        ),
        "incorrectRecoveryKeyBody": MessageLookupByLibrary.simpleMessage(
          "La clave de recuperación introducida es incorrecta",
        ),
        "incorrectRecoveryKeyTitle": MessageLookupByLibrary.simpleMessage(
          "Clave de recuperación incorrecta",
        ),
        "indexedItems":
            MessageLookupByLibrary.simpleMessage("Elementos indexados"),
        "indexingPausedStatusDescription": MessageLookupByLibrary.simpleMessage(
<<<<<<< HEAD
          "La indexación está pausada. Se reanudará automáticamente cuando el dispositivo esté listo. El dispositivo se considera listo cuando su nivel de batería, la salud de la batería y temperatura están en un rango saludable.",
        ),
=======
            "La indexación está pausada. Se reanudará automáticamente cuando el dispositivo esté listo. El dispositivo se considera listo cuando su nivel de batería, la salud de la batería y temperatura están en un rango saludable."),
>>>>>>> b66348f2
        "ineligible": MessageLookupByLibrary.simpleMessage("Inelegible"),
        "info": MessageLookupByLibrary.simpleMessage("Info"),
        "insecureDevice": MessageLookupByLibrary.simpleMessage(
          "Dispositivo inseguro",
        ),
        "installManually": MessageLookupByLibrary.simpleMessage(
          "Instalar manualmente",
        ),
        "invalidEmailAddress": MessageLookupByLibrary.simpleMessage(
          "Dirección de correo electrónico no válida",
        ),
        "invalidEndpoint": MessageLookupByLibrary.simpleMessage(
          "Punto final no válido",
        ),
        "invalidEndpointMessage": MessageLookupByLibrary.simpleMessage(
          "Lo sentimos, el punto final introducido no es válido. Por favor, introduce un punto final válido y vuelve a intentarlo.",
        ),
        "invalidKey": MessageLookupByLibrary.simpleMessage("Clave inválida"),
        "invalidRecoveryKey": MessageLookupByLibrary.simpleMessage(
          "La clave de recuperación introducida no es válida. Por favor, asegúrate de que contenga 24 palabras y comprueba la ortografía de cada una.\n\nSi has introducido un código de recuperación antiguo, asegúrate de que tiene 64 caracteres de largo y comprueba cada uno de ellos.",
        ),
        "invite": MessageLookupByLibrary.simpleMessage("Invitar"),
        "inviteToEnte": MessageLookupByLibrary.simpleMessage("Invitar a Ente"),
        "inviteYourFriends": MessageLookupByLibrary.simpleMessage(
          "Invita a tus amigos",
        ),
        "inviteYourFriendsToEnte": MessageLookupByLibrary.simpleMessage(
          "Invita a tus amigos a Ente",
        ),
        "itLooksLikeSomethingWentWrongPleaseRetryAfterSome":
            MessageLookupByLibrary.simpleMessage(
          "Parece que algo salió mal. Por favor, vuelve a intentarlo después de algún tiempo. Si el error persiste, ponte en contacto con nuestro equipo de soporte.",
        ),
        "itemCount": m44,
        "itemsShowTheNumberOfDaysRemainingBeforePermanentDeletion":
            MessageLookupByLibrary.simpleMessage(
          "Los artículos muestran el número de días restantes antes de ser borrados permanente",
        ),
        "itemsWillBeRemovedFromAlbum": MessageLookupByLibrary.simpleMessage(
          "Los elementos seleccionados serán eliminados de este álbum",
        ),
        "join": MessageLookupByLibrary.simpleMessage("Unir"),
        "joinAlbum": MessageLookupByLibrary.simpleMessage("Unir álbum"),
        "joinAlbumConfirmationDialogBody": MessageLookupByLibrary.simpleMessage(
          "Unirse a un álbum hará visible tu correo electrónico a sus participantes.",
        ),
        "joinAlbumSubtext": MessageLookupByLibrary.simpleMessage(
          "para ver y añadir tus fotos",
        ),
        "joinAlbumSubtextViewer": MessageLookupByLibrary.simpleMessage(
          "para añadir esto a los álbumes compartidos",
        ),
        "joinDiscord": MessageLookupByLibrary.simpleMessage("Únete al Discord"),
        "keepPhotos":
            MessageLookupByLibrary.simpleMessage("Conservar las fotos"),
        "kiloMeterUnit": MessageLookupByLibrary.simpleMessage("km"),
        "kindlyHelpUsWithThisInformation": MessageLookupByLibrary.simpleMessage(
          "Por favor ayúdanos con esta información",
        ),
        "language": MessageLookupByLibrary.simpleMessage("Idioma"),
        "lastTimeWithThem": m45,
        "lastUpdated":
            MessageLookupByLibrary.simpleMessage("Última actualización"),
        "lastYearsTrip": MessageLookupByLibrary.simpleMessage(
          "Viaje del año pasado",
        ),
        "leave": MessageLookupByLibrary.simpleMessage("Abandonar"),
        "leaveAlbum": MessageLookupByLibrary.simpleMessage("Abandonar álbum"),
        "leaveFamily": MessageLookupByLibrary.simpleMessage(
          "Abandonar plan familiar",
        ),
        "leaveSharedAlbum": MessageLookupByLibrary.simpleMessage(
          "¿Dejar álbum compartido?",
        ),
        "left": MessageLookupByLibrary.simpleMessage("Izquierda"),
        "legacy": MessageLookupByLibrary.simpleMessage("Legado"),
        "legacyAccounts":
            MessageLookupByLibrary.simpleMessage("Cuentas legadas"),
        "legacyInvite": m46,
        "legacyPageDesc": MessageLookupByLibrary.simpleMessage(
          "Legado permite a los contactos de confianza acceder a su cuenta en su ausencia.",
        ),
        "legacyPageDesc2": MessageLookupByLibrary.simpleMessage(
          "Los contactos de confianza pueden iniciar la recuperación de la cuenta, y si no están bloqueados en un plazo de 30 días, restablecer su contraseña y acceder a su cuenta.",
        ),
        "light": MessageLookupByLibrary.simpleMessage("Brillo"),
        "lightTheme": MessageLookupByLibrary.simpleMessage("Claro"),
        "link": MessageLookupByLibrary.simpleMessage("Enlace"),
        "linkCopiedToClipboard": MessageLookupByLibrary.simpleMessage(
          "Enlace copiado al portapapeles",
        ),
        "linkDeviceLimit": MessageLookupByLibrary.simpleMessage(
          "Límite del dispositivo",
        ),
        "linkEmail": MessageLookupByLibrary.simpleMessage(
          "Vincular correo electrónico",
        ),
        "linkEmailToContactBannerCaption": MessageLookupByLibrary.simpleMessage(
          "para compartir más rápido",
        ),
        "linkEnabled": MessageLookupByLibrary.simpleMessage("Habilitado"),
        "linkExpired": MessageLookupByLibrary.simpleMessage("Vencido"),
        "linkExpiresOn": m47,
        "linkExpiry": MessageLookupByLibrary.simpleMessage("Enlace vence"),
        "linkHasExpired": MessageLookupByLibrary.simpleMessage(
          "El enlace ha caducado",
        ),
        "linkNeverExpires": MessageLookupByLibrary.simpleMessage("Nunca"),
        "linkPerson": MessageLookupByLibrary.simpleMessage("Vincular persona"),
        "linkPersonCaption": MessageLookupByLibrary.simpleMessage(
          "para una mejor experiencia compartida",
        ),
        "linkPersonToEmail": m48,
        "linkPersonToEmailConfirmation": m49,
        "livePhotos": MessageLookupByLibrary.simpleMessage("Foto en vivo"),
        "loadMessage1": MessageLookupByLibrary.simpleMessage(
<<<<<<< HEAD
          "Puedes compartir tu suscripción con tu familia",
        ),
        "loadMessage2": MessageLookupByLibrary.simpleMessage(
          "Hasta ahora hemos conservado más de 200 millones de recuerdos",
        ),
=======
            "Puedes compartir tu suscripción con tu familia"),
        "loadMessage2": MessageLookupByLibrary.simpleMessage(
            "Hasta ahora hemos conservado más de 200 millones de recuerdos"),
>>>>>>> b66348f2
        "loadMessage3": MessageLookupByLibrary.simpleMessage(
          "Guardamos 3 copias de tus datos, una en un refugio subterráneo",
        ),
        "loadMessage4": MessageLookupByLibrary.simpleMessage(
          "Todas nuestras aplicaciones son de código abierto",
        ),
        "loadMessage5": MessageLookupByLibrary.simpleMessage(
          "Nuestro código fuente y criptografía han sido auditados externamente",
        ),
        "loadMessage6": MessageLookupByLibrary.simpleMessage(
          "Puedes compartir enlaces a tus álbumes con tus seres queridos",
        ),
        "loadMessage7": MessageLookupByLibrary.simpleMessage(
          "Nuestras aplicaciones móviles se ejecutan en segundo plano para cifrar y hacer copias de seguridad de las nuevas fotos que hagas clic",
        ),
        "loadMessage8": MessageLookupByLibrary.simpleMessage(
          "web.ente.io tiene un cargador sofisticado",
        ),
        "loadMessage9": MessageLookupByLibrary.simpleMessage(
          "Utilizamos Xchacha20Poly1305 para cifrar tus datos de forma segura",
        ),
        "loadingExifData": MessageLookupByLibrary.simpleMessage(
          "Cargando datos EXIF...",
        ),
        "loadingGallery": MessageLookupByLibrary.simpleMessage(
          "Cargando galería...",
        ),
        "loadingMessage": MessageLookupByLibrary.simpleMessage(
          "Cargando tus fotos...",
        ),
        "loadingModel": MessageLookupByLibrary.simpleMessage(
          "Descargando modelos...",
        ),
        "loadingYourPhotos": MessageLookupByLibrary.simpleMessage(
          "Cargando tus fotos...",
        ),
        "localGallery": MessageLookupByLibrary.simpleMessage("Galería local"),
        "localIndexing": MessageLookupByLibrary.simpleMessage("Indexado local"),
        "localSyncErrorMessage": MessageLookupByLibrary.simpleMessage(
          "Parece que algo salió mal ya que la sincronización de fotos locales está tomando más tiempo del esperado. Por favor contacta con nuestro equipo de soporte",
        ),
        "location": MessageLookupByLibrary.simpleMessage("Ubicación"),
        "locationName": MessageLookupByLibrary.simpleMessage(
          "Nombre de la ubicación",
        ),
        "locationTagFeatureDescription": MessageLookupByLibrary.simpleMessage(
          "Una etiqueta de ubicación agrupa todas las fotos que fueron tomadas dentro de un radio de una foto",
        ),
        "locations": MessageLookupByLibrary.simpleMessage("Ubicaciones"),
        "lockButtonLabel": MessageLookupByLibrary.simpleMessage("Bloquear"),
        "lockscreen":
            MessageLookupByLibrary.simpleMessage("Pantalla de bloqueo"),
        "logInLabel": MessageLookupByLibrary.simpleMessage("Iniciar sesión"),
        "loggingOut":
            MessageLookupByLibrary.simpleMessage("Cerrando sesión..."),
        "loginSessionExpired": MessageLookupByLibrary.simpleMessage(
          "La sesión ha expirado",
        ),
        "loginSessionExpiredDetails": MessageLookupByLibrary.simpleMessage(
          "Tu sesión ha expirado. Por favor, vuelve a iniciar sesión.",
        ),
        "loginTerms": MessageLookupByLibrary.simpleMessage(
          "Al hacer clic en iniciar sesión, acepto los <u-terms>términos de servicio</u-terms> y <u-policy>la política de privacidad</u-policy>",
        ),
        "loginWithTOTP": MessageLookupByLibrary.simpleMessage(
          "Iniciar sesión con TOTP",
        ),
        "logout": MessageLookupByLibrary.simpleMessage("Cerrar sesión"),
        "logsDialogBody": MessageLookupByLibrary.simpleMessage(
          "Esto enviará registros para ayudarnos a depurar su problema. Ten en cuenta que los nombres de los archivos se incluirán para ayudar a rastrear problemas con archivos específicos.",
        ),
        "longPressAnEmailToVerifyEndToEndEncryption":
            MessageLookupByLibrary.simpleMessage(
          "Mantén pulsado un correo electrónico para verificar el cifrado de extremo a extremo.",
        ),
        "longpressOnAnItemToViewInFullscreen":
            MessageLookupByLibrary.simpleMessage(
<<<<<<< HEAD
          "Manten presionado un elemento para ver en pantalla completa",
        ),
        "lookBackOnYourMemories": MessageLookupByLibrary.simpleMessage(
          "Revisa tus recuerdos 🌄",
        ),
        "loopVideoOff": MessageLookupByLibrary.simpleMessage(
          "Vídeo en bucle desactivado",
        ),
        "loopVideoOn": MessageLookupByLibrary.simpleMessage(
          "Vídeo en bucle activado",
        ),
        "lostDevice": MessageLookupByLibrary.simpleMessage(
          "¿Perdiste tu dispositivo?",
        ),
        "machineLearning": MessageLookupByLibrary.simpleMessage(
          "Aprendizaje automático",
        ),
=======
                "Manten presionado un elemento para ver en pantalla completa"),
        "lookBackOnYourMemories":
            MessageLookupByLibrary.simpleMessage("Revisa tus recuerdos 🌄"),
        "loopVideoOff":
            MessageLookupByLibrary.simpleMessage("Vídeo en bucle desactivado"),
        "loopVideoOn":
            MessageLookupByLibrary.simpleMessage("Vídeo en bucle activado"),
        "lostDevice":
            MessageLookupByLibrary.simpleMessage("¿Perdiste tu dispositivo?"),
        "machineLearning":
            MessageLookupByLibrary.simpleMessage("Aprendizaje automático"),
>>>>>>> b66348f2
        "magicSearch": MessageLookupByLibrary.simpleMessage("Búsqueda mágica"),
        "magicSearchHint": MessageLookupByLibrary.simpleMessage(
          "La búsqueda mágica permite buscar fotos por su contenido. Por ejemplo, \"flor\", \"coche rojo\", \"documentos de identidad\"",
        ),
        "manage": MessageLookupByLibrary.simpleMessage("Administrar"),
        "manageDeviceStorage": MessageLookupByLibrary.simpleMessage(
          "Gestionar almacenamiento caché del dispositivo",
        ),
        "manageDeviceStorageDesc": MessageLookupByLibrary.simpleMessage(
          "Revisar y borrar almacenamiento caché local.",
        ),
        "manageFamily":
            MessageLookupByLibrary.simpleMessage("Administrar familia"),
        "manageLink":
            MessageLookupByLibrary.simpleMessage("Administrar enlace"),
        "manageParticipants":
            MessageLookupByLibrary.simpleMessage("Administrar"),
        "manageSubscription": MessageLookupByLibrary.simpleMessage(
          "Administrar tu suscripción",
        ),
        "manualPairDesc": MessageLookupByLibrary.simpleMessage(
          "El emparejamiento con PIN funciona con cualquier pantalla en la que desees ver tu álbum.",
        ),
        "map": MessageLookupByLibrary.simpleMessage("Mapa"),
        "maps": MessageLookupByLibrary.simpleMessage("Mapas"),
        "mastodon": MessageLookupByLibrary.simpleMessage("Mastodon"),
        "matrix": MessageLookupByLibrary.simpleMessage("Matrix"),
        "me": MessageLookupByLibrary.simpleMessage("Yo"),
        "memories": MessageLookupByLibrary.simpleMessage("Recuerdos"),
        "memoriesWidgetDesc": MessageLookupByLibrary.simpleMessage(
<<<<<<< HEAD
          "Seleccione el tipo de recuerdos que desea ver en su pantalla de inicio.",
        ),
        "memoryCount": m50,
        "merchandise": MessageLookupByLibrary.simpleMessage("Mercancías"),
        "merge": MessageLookupByLibrary.simpleMessage("Combinar"),
        "mergeWithExisting": MessageLookupByLibrary.simpleMessage(
          "Combinar con existente",
        ),
=======
            "Seleccione el tipo de recuerdos que desea ver en su pantalla de inicio."),
        "memoryCount": m50,
        "merchandise": MessageLookupByLibrary.simpleMessage("Mercancías"),
        "merge": MessageLookupByLibrary.simpleMessage("Combinar"),
        "mergeWithExisting":
            MessageLookupByLibrary.simpleMessage("Combinar con existente"),
>>>>>>> b66348f2
        "mergedPhotos":
            MessageLookupByLibrary.simpleMessage("Fotos combinadas"),
        "mlConsent": MessageLookupByLibrary.simpleMessage(
          "Habilitar aprendizaje automático",
        ),
        "mlConsentConfirmation": MessageLookupByLibrary.simpleMessage(
          "Entiendo y deseo habilitar el aprendizaje automático",
        ),
        "mlConsentDescription": MessageLookupByLibrary.simpleMessage(
          "Si habilitas el aprendizaje automático, Ente extraerá información como la geometría de la cara de los archivos, incluyendo aquellos compartidos contigo.\n\nEsto sucederá en tu dispositivo, y cualquier información biométrica generada será encriptada de extremo a extremo.",
        ),
        "mlConsentPrivacy": MessageLookupByLibrary.simpleMessage(
          "Por favor, haz clic aquí para más detalles sobre esta característica en nuestra política de privacidad",
        ),
        "mlConsentTitle": MessageLookupByLibrary.simpleMessage(
          "¿Habilitar aprendizaje automático?",
        ),
        "mlIndexingDescription": MessageLookupByLibrary.simpleMessage(
          "Por favor ten en cuenta que el aprendizaje automático dará como resultado un mayor consumo de ancho de banda y de batería hasta que todos los elementos estén indexados. Considera usar la aplicación de escritorio para una indexación más rápida. Todos los resultados se sincronizarán automáticamente.",
        ),
        "mobileWebDesktop": MessageLookupByLibrary.simpleMessage(
          "Celular, Web, Computadora",
        ),
        "moderateStrength": MessageLookupByLibrary.simpleMessage("Moderada"),
        "modifyYourQueryOrTrySearchingFor":
            MessageLookupByLibrary.simpleMessage(
          "Modifica tu consulta o intenta buscar",
        ),
        "moments": MessageLookupByLibrary.simpleMessage("Momentos"),
        "month": MessageLookupByLibrary.simpleMessage("mes"),
        "monthly": MessageLookupByLibrary.simpleMessage("Mensualmente"),
        "moon": MessageLookupByLibrary.simpleMessage("A la luz de la luna"),
        "moreDetails": MessageLookupByLibrary.simpleMessage("Más detalles"),
        "mostRecent": MessageLookupByLibrary.simpleMessage("Más reciente"),
        "mostRelevant": MessageLookupByLibrary.simpleMessage("Más relevante"),
        "mountains": MessageLookupByLibrary.simpleMessage("Sobre las colinas"),
        "moveItem": m51,
        "moveSelectedPhotosToOneDate": MessageLookupByLibrary.simpleMessage(
          "Mover las fotos seleccionadas a una fecha",
        ),
        "moveToAlbum": MessageLookupByLibrary.simpleMessage("Mover al álbum"),
        "moveToHiddenAlbum": MessageLookupByLibrary.simpleMessage(
          "Mover al álbum oculto",
        ),
        "movedSuccessfullyTo": m52,
        "movedToTrash": MessageLookupByLibrary.simpleMessage(
          "Movido a la papelera",
        ),
        "movingFilesToAlbum": MessageLookupByLibrary.simpleMessage(
          "Moviendo archivos al álbum...",
        ),
        "name": MessageLookupByLibrary.simpleMessage("Nombre"),
        "nameTheAlbum": MessageLookupByLibrary.simpleMessage("Nombre el álbum"),
        "networkConnectionRefusedErr": MessageLookupByLibrary.simpleMessage(
          "No se puede conectar a Ente. Por favor, vuelve a intentarlo pasado un tiempo. Si el error persiste, ponte en contacto con el soporte técnico.",
        ),
        "networkHostLookUpErr": MessageLookupByLibrary.simpleMessage(
          "No se puede conectar a Ente. Por favor, comprueba tu configuración de red y ponte en contacto con el soporte técnico si el error persiste.",
        ),
        "never": MessageLookupByLibrary.simpleMessage("Nunca"),
        "newAlbum": MessageLookupByLibrary.simpleMessage("Nuevo álbum"),
        "newLocation":
            MessageLookupByLibrary.simpleMessage("Nueva localización"),
        "newPerson": MessageLookupByLibrary.simpleMessage("Nueva persona"),
        "newPhotosEmoji": MessageLookupByLibrary.simpleMessage(" nuevo 📸"),
        "newRange": MessageLookupByLibrary.simpleMessage("Nuevo rango"),
        "newToEnte": MessageLookupByLibrary.simpleMessage("Nuevo en Ente"),
        "newest": MessageLookupByLibrary.simpleMessage("Más reciente"),
        "next": MessageLookupByLibrary.simpleMessage("Siguiente"),
        "no": MessageLookupByLibrary.simpleMessage("No"),
        "noAlbumsSharedByYouYet": MessageLookupByLibrary.simpleMessage(
          "Aún no has compartido ningún álbum",
        ),
        "noDeviceFound": MessageLookupByLibrary.simpleMessage(
          "No se encontró ningún dispositivo",
        ),
        "noDeviceLimit": MessageLookupByLibrary.simpleMessage("Ninguno"),
        "noDeviceThatCanBeDeleted": MessageLookupByLibrary.simpleMessage(
          "No tienes archivos en este dispositivo que puedan ser borrados",
        ),
        "noDuplicates":
            MessageLookupByLibrary.simpleMessage("✨ Sin duplicados"),
        "noEnteAccountExclamation": MessageLookupByLibrary.simpleMessage(
          "¡No existe una cuenta de Ente!",
        ),
        "noExifData": MessageLookupByLibrary.simpleMessage("No hay datos EXIF"),
        "noFacesFound": MessageLookupByLibrary.simpleMessage(
          "No se han encontrado caras",
        ),
        "noHiddenPhotosOrVideos": MessageLookupByLibrary.simpleMessage(
          "No hay fotos ni vídeos ocultos",
        ),
        "noImagesWithLocation": MessageLookupByLibrary.simpleMessage(
          "No hay imágenes con ubicación",
        ),
        "noInternetConnection": MessageLookupByLibrary.simpleMessage(
          "No hay conexión al Internet",
        ),
        "noPhotosAreBeingBackedUpRightNow":
            MessageLookupByLibrary.simpleMessage(
          "No se están realizando copias de seguridad de ninguna foto en este momento",
        ),
        "noPhotosFoundHere": MessageLookupByLibrary.simpleMessage(
          "No se encontró ninguna foto aquí",
        ),
        "noQuickLinksSelected": MessageLookupByLibrary.simpleMessage(
          "No se han seleccionado enlaces rápidos",
        ),
        "noRecoveryKey": MessageLookupByLibrary.simpleMessage(
          "¿Sin clave de recuperación?",
        ),
        "noRecoveryKeyNoDecryption": MessageLookupByLibrary.simpleMessage(
          "Debido a la naturaleza de nuestro protocolo de cifrado de extremo a extremo, tus datos no pueden ser descifrados sin tu contraseña o clave de recuperación",
        ),
        "noResults": MessageLookupByLibrary.simpleMessage("Sin resultados"),
        "noResultsFound": MessageLookupByLibrary.simpleMessage(
          "No se han encontrado resultados",
        ),
        "noSuggestionsForPerson": m53,
        "noSystemLockFound": MessageLookupByLibrary.simpleMessage(
          "Bloqueo de sistema no encontrado",
        ),
        "notPersonLabel": m54,
        "notThisPerson": MessageLookupByLibrary.simpleMessage(
          "¿No es esta persona?",
        ),
        "nothingSharedWithYouYet": MessageLookupByLibrary.simpleMessage(
          "Aún no hay nada compartido contigo",
        ),
        "nothingToSeeHere": MessageLookupByLibrary.simpleMessage(
          "¡No hay nada que ver aquí! 👀",
        ),
        "notifications": MessageLookupByLibrary.simpleMessage("Notificaciones"),
        "ok": MessageLookupByLibrary.simpleMessage("Aceptar"),
        "onDevice": MessageLookupByLibrary.simpleMessage("En el dispositivo"),
        "onEnte": MessageLookupByLibrary.simpleMessage(
<<<<<<< HEAD
          "En <branding>ente</branding>",
        ),
        "onTheRoad": MessageLookupByLibrary.simpleMessage(
          "De nuevo en la carretera",
        ),
        "onThisDay": MessageLookupByLibrary.simpleMessage("Un día como hoy"),
        "onThisDayMemories": MessageLookupByLibrary.simpleMessage(
          "Recuerdos de un día como hoy",
        ),
        "onThisDayNotificationExplanation":
            MessageLookupByLibrary.simpleMessage(
          "Recibe recordatorios sobre recuerdos de este día en años anteriores.",
        ),
=======
            "En <branding>ente</branding>"),
        "onTheRoad":
            MessageLookupByLibrary.simpleMessage("De nuevo en la carretera"),
        "onThisDay": MessageLookupByLibrary.simpleMessage("Un día como hoy"),
        "onThisDayMemories": MessageLookupByLibrary.simpleMessage(
            "Recuerdos de un día como hoy"),
        "onThisDayNotificationExplanation": MessageLookupByLibrary.simpleMessage(
            "Recibe recordatorios sobre recuerdos de este día en años anteriores."),
>>>>>>> b66348f2
        "onlyFamilyAdminCanChangeCode": m55,
        "onlyThem": MessageLookupByLibrary.simpleMessage("Solo ellos"),
        "oops": MessageLookupByLibrary.simpleMessage("Ups"),
        "oopsCouldNotSaveEdits": MessageLookupByLibrary.simpleMessage(
          "Ups, no se pudieron guardar las ediciónes",
        ),
        "oopsSomethingWentWrong": MessageLookupByLibrary.simpleMessage(
          "Ups, algo salió mal",
        ),
        "openAlbumInBrowser": MessageLookupByLibrary.simpleMessage(
          "Abrir álbum en el navegador",
        ),
        "openAlbumInBrowserTitle": MessageLookupByLibrary.simpleMessage(
          "Por favor, utiliza la aplicación web para añadir fotos a este álbum",
        ),
        "openFile": MessageLookupByLibrary.simpleMessage("Abrir archivo"),
        "openSettings": MessageLookupByLibrary.simpleMessage("Abrir Ajustes"),
        "openTheItem":
            MessageLookupByLibrary.simpleMessage("• Abrir el elemento"),
        "openstreetmapContributors": MessageLookupByLibrary.simpleMessage(
          "Contribuidores de OpenStreetMap",
        ),
        "optionalAsShortAsYouLike": MessageLookupByLibrary.simpleMessage(
          "Opcional, tan corto como quieras...",
        ),
        "orMergeWithExistingPerson": MessageLookupByLibrary.simpleMessage(
          "O combinar con persona existente",
        ),
        "orPickAnExistingOne": MessageLookupByLibrary.simpleMessage(
          "O elige uno existente",
        ),
        "orPickFromYourContacts": MessageLookupByLibrary.simpleMessage(
<<<<<<< HEAD
          "o elige de entre tus contactos",
        ),
        "otherDetectedFaces": MessageLookupByLibrary.simpleMessage(
          "Otras caras detectadas",
        ),
=======
            "o elige de entre tus contactos"),
        "otherDetectedFaces":
            MessageLookupByLibrary.simpleMessage("Otras caras detectadas"),
>>>>>>> b66348f2
        "pair": MessageLookupByLibrary.simpleMessage("Emparejar"),
        "pairWithPin":
            MessageLookupByLibrary.simpleMessage("Emparejar con PIN"),
        "pairingComplete": MessageLookupByLibrary.simpleMessage(
          "Emparejamiento completo",
        ),
        "panorama": MessageLookupByLibrary.simpleMessage("Panorama"),
        "partyWithThem": m56,
        "passKeyPendingVerification": MessageLookupByLibrary.simpleMessage(
          "La verificación aún está pendiente",
        ),
        "passkey": MessageLookupByLibrary.simpleMessage("Clave de acceso"),
        "passkeyAuthTitle": MessageLookupByLibrary.simpleMessage(
          "Verificación de clave de acceso",
        ),
        "password": MessageLookupByLibrary.simpleMessage("Contraseña"),
        "passwordChangedSuccessfully": MessageLookupByLibrary.simpleMessage(
          "Contraseña cambiada correctamente",
        ),
        "passwordLock": MessageLookupByLibrary.simpleMessage(
          "Bloqueo con contraseña",
        ),
        "passwordStrength": m57,
        "passwordStrengthInfo": MessageLookupByLibrary.simpleMessage(
          "La fortaleza de la contraseña se calcula teniendo en cuenta la longitud de la contraseña, los caracteres utilizados, y si la contraseña aparece o no en el top 10.000 de contraseñas más usadas",
        ),
        "passwordWarning": MessageLookupByLibrary.simpleMessage(
<<<<<<< HEAD
          "No almacenamos esta contraseña, así que si la olvidas, <underline>no podremos descifrar tus datos</underline>",
        ),
        "pastYearsMemories": MessageLookupByLibrary.simpleMessage(
          "Recuerdos de los últimos años",
        ),
=======
            "No almacenamos esta contraseña, así que si la olvidas, <underline>no podremos descifrar tus datos</underline>"),
        "pastYearsMemories": MessageLookupByLibrary.simpleMessage(
            "Recuerdos de los últimos años"),
>>>>>>> b66348f2
        "paymentDetails":
            MessageLookupByLibrary.simpleMessage("Detalles de pago"),
        "paymentFailed": MessageLookupByLibrary.simpleMessage("Pago fallido"),
        "paymentFailedMessage": MessageLookupByLibrary.simpleMessage(
          "Lamentablemente tu pago falló. Por favor, ¡contacta con el soporte técnico y te ayudaremos!",
        ),
        "paymentFailedTalkToProvider": m58,
        "pendingItems": MessageLookupByLibrary.simpleMessage(
          "Elementos pendientes",
        ),
        "pendingSync": MessageLookupByLibrary.simpleMessage(
          "Sincronización pendiente",
        ),
        "people": MessageLookupByLibrary.simpleMessage("Personas"),
<<<<<<< HEAD
        "peopleUsingYourCode": MessageLookupByLibrary.simpleMessage(
          "Personas usando tu código",
        ),
        "peopleWidgetDesc": MessageLookupByLibrary.simpleMessage(
          "Selecciona las personas que deseas ver en tu pantalla de inicio.",
        ),
=======
        "peopleUsingYourCode":
            MessageLookupByLibrary.simpleMessage("Personas usando tu código"),
        "peopleWidgetDesc": MessageLookupByLibrary.simpleMessage(
            "Selecciona las personas que deseas ver en tu pantalla de inicio."),
>>>>>>> b66348f2
        "permDeleteWarning": MessageLookupByLibrary.simpleMessage(
          "Todos los elementos de la papelera serán eliminados permanentemente\n\nEsta acción no se puede deshacer",
        ),
        "permanentlyDelete": MessageLookupByLibrary.simpleMessage(
          "Borrar permanentemente",
        ),
        "permanentlyDeleteFromDevice": MessageLookupByLibrary.simpleMessage(
          "¿Eliminar permanentemente del dispositivo?",
        ),
        "personIsAge": m59,
        "personName":
            MessageLookupByLibrary.simpleMessage("Nombre de la persona"),
        "personTurningAge": m60,
        "pets": MessageLookupByLibrary.simpleMessage("Compañeros peludos"),
        "photoDescriptions": MessageLookupByLibrary.simpleMessage(
          "Descripciones de fotos",
        ),
        "photoGridSize": MessageLookupByLibrary.simpleMessage(
          "Tamaño de la cuadrícula de fotos",
        ),
        "photoSmallCase": MessageLookupByLibrary.simpleMessage("foto"),
        "photocountPhotos": m61,
        "photos": MessageLookupByLibrary.simpleMessage("Fotos"),
        "photosAddedByYouWillBeRemovedFromTheAlbum":
            MessageLookupByLibrary.simpleMessage(
          "Las fotos añadidas por ti serán removidas del álbum",
        ),
        "photosCount": m62,
        "photosKeepRelativeTimeDifference":
            MessageLookupByLibrary.simpleMessage(
          "Las fotos mantienen una diferencia de tiempo relativa",
        ),
        "pickCenterPoint": MessageLookupByLibrary.simpleMessage(
          "Elegir punto central",
        ),
        "pinAlbum": MessageLookupByLibrary.simpleMessage("Fijar álbum"),
        "pinLock": MessageLookupByLibrary.simpleMessage("Bloqueo con Pin"),
        "playOnTv":
            MessageLookupByLibrary.simpleMessage("Reproducir álbum en TV"),
        "playOriginal":
            MessageLookupByLibrary.simpleMessage("Reproducir original"),
        "playStoreFreeTrialValidTill": m63,
        "playStream": MessageLookupByLibrary.simpleMessage(
          "Reproducir transmisión",
        ),
        "playstoreSubscription": MessageLookupByLibrary.simpleMessage(
          "Suscripción en la PlayStore",
        ),
        "pleaseCheckYourInternetConnectionAndTryAgain":
            MessageLookupByLibrary.simpleMessage(
          "Por favor, revisa tu conexión a Internet e inténtalo otra vez.",
        ),
        "pleaseContactSupportAndWeWillBeHappyToHelp":
            MessageLookupByLibrary.simpleMessage(
          "¡Por favor, contacta con support@ente.io y estaremos encantados de ayudar!",
        ),
        "pleaseContactSupportIfTheProblemPersists":
            MessageLookupByLibrary.simpleMessage(
          "Por favor, contacta a soporte técnico si el problema persiste",
        ),
        "pleaseEmailUsAt": m64,
        "pleaseGrantPermissions": MessageLookupByLibrary.simpleMessage(
          "Por favor, concede permiso",
        ),
        "pleaseLoginAgain": MessageLookupByLibrary.simpleMessage(
          "Por favor, vuelve a iniciar sesión",
        ),
        "pleaseSelectQuickLinksToRemove": MessageLookupByLibrary.simpleMessage(
          "Por favor, selecciona enlaces rápidos para eliminar",
        ),
        "pleaseSendTheLogsTo": m65,
        "pleaseTryAgain": MessageLookupByLibrary.simpleMessage(
          "Por favor, inténtalo nuevamente",
        ),
        "pleaseVerifyTheCodeYouHaveEntered":
            MessageLookupByLibrary.simpleMessage(
          "Por favor, verifica el código que has introducido",
        ),
        "pleaseWait":
            MessageLookupByLibrary.simpleMessage("Por favor, espera..."),
        "pleaseWaitDeletingAlbum": MessageLookupByLibrary.simpleMessage(
          "Por favor espera. Borrando el álbum",
        ),
        "pleaseWaitForSometimeBeforeRetrying":
            MessageLookupByLibrary.simpleMessage(
          "Por favor, espera un momento antes de volver a intentarlo",
        ),
        "pleaseWaitThisWillTakeAWhile": MessageLookupByLibrary.simpleMessage(
          "Espera. Esto tardará un poco.",
        ),
        "posingWithThem": m66,
        "preparingLogs": MessageLookupByLibrary.simpleMessage(
          "Preparando registros...",
        ),
        "preserveMore": MessageLookupByLibrary.simpleMessage("Preservar más"),
        "pressAndHoldToPlayVideo": MessageLookupByLibrary.simpleMessage(
          "Presiona y mantén presionado para reproducir el video",
        ),
        "pressAndHoldToPlayVideoDetailed": MessageLookupByLibrary.simpleMessage(
          "Mantén pulsada la imagen para reproducir el video",
        ),
        "previous": MessageLookupByLibrary.simpleMessage("Anterior"),
        "privacy": MessageLookupByLibrary.simpleMessage("Privacidad"),
        "privacyPolicyTitle": MessageLookupByLibrary.simpleMessage(
          "Política de Privacidad",
        ),
        "privateBackups": MessageLookupByLibrary.simpleMessage(
          "Copias de seguridad privadas",
        ),
        "privateSharing": MessageLookupByLibrary.simpleMessage(
          "Compartir en privado",
        ),
        "proceed": MessageLookupByLibrary.simpleMessage("Continuar"),
        "processed": MessageLookupByLibrary.simpleMessage("Procesado"),
        "processing": MessageLookupByLibrary.simpleMessage("Procesando"),
        "processingImport": m67,
<<<<<<< HEAD
        "processingVideos": MessageLookupByLibrary.simpleMessage(
          "Procesando vídeos",
        ),
        "publicLinkCreated": MessageLookupByLibrary.simpleMessage(
          "Enlace público creado",
        ),
        "publicLinkEnabled": MessageLookupByLibrary.simpleMessage(
          "Enlace público habilitado",
        ),
=======
        "processingVideos":
            MessageLookupByLibrary.simpleMessage("Procesando vídeos"),
        "publicLinkCreated":
            MessageLookupByLibrary.simpleMessage("Enlace público creado"),
        "publicLinkEnabled":
            MessageLookupByLibrary.simpleMessage("Enlace público habilitado"),
>>>>>>> b66348f2
        "questionmark": MessageLookupByLibrary.simpleMessage("?"),
        "queued": MessageLookupByLibrary.simpleMessage("En cola"),
        "quickLinks": MessageLookupByLibrary.simpleMessage("Acceso rápido"),
        "radius": MessageLookupByLibrary.simpleMessage("Radio"),
        "raiseTicket": MessageLookupByLibrary.simpleMessage("Generar ticket"),
        "rateTheApp":
            MessageLookupByLibrary.simpleMessage("Evalúa la aplicación"),
        "rateUs": MessageLookupByLibrary.simpleMessage("Califícanos"),
        "rateUsOnStore": m68,
        "reassignMe": MessageLookupByLibrary.simpleMessage("Reasignar \"Yo\""),
        "reassignedToName": m69,
<<<<<<< HEAD
        "reassigningLoading": MessageLookupByLibrary.simpleMessage(
          "Reasignando...",
        ),
        "receiveRemindersOnBirthdays": MessageLookupByLibrary.simpleMessage(
          "Recibe recordatorios cuando es el cumpleaños de alguien. Pulsar en la notificación te llevará a las fotos de la persona que cumple años.",
        ),
=======
        "reassigningLoading":
            MessageLookupByLibrary.simpleMessage("Reasignando..."),
        "receiveRemindersOnBirthdays": MessageLookupByLibrary.simpleMessage(
            "Recibe recordatorios cuando es el cumpleaños de alguien. Pulsar en la notificación te llevará a las fotos de la persona que cumple años."),
>>>>>>> b66348f2
        "recover": MessageLookupByLibrary.simpleMessage("Recuperar"),
        "recoverAccount":
            MessageLookupByLibrary.simpleMessage("Recuperar cuenta"),
        "recoverButton": MessageLookupByLibrary.simpleMessage("Recuperar"),
        "recoveryAccount":
            MessageLookupByLibrary.simpleMessage("Recuperar cuenta"),
        "recoveryInitiated": MessageLookupByLibrary.simpleMessage(
          "Recuperación iniciada",
        ),
        "recoveryInitiatedDesc": m70,
        "recoveryKey": MessageLookupByLibrary.simpleMessage(
          "Clave de recuperación",
        ),
        "recoveryKeyCopiedToClipboard": MessageLookupByLibrary.simpleMessage(
          "Clave de recuperación copiada al portapapeles",
        ),
        "recoveryKeyOnForgotPassword": MessageLookupByLibrary.simpleMessage(
          "Si olvidas tu contraseña, la única forma de recuperar tus datos es con esta clave.",
        ),
        "recoveryKeySaveDescription": MessageLookupByLibrary.simpleMessage(
          "Nosotros no almacenamos esta clave. Por favor, guarda esta clave de 24 palabras en un lugar seguro.",
        ),
        "recoveryKeySuccessBody": MessageLookupByLibrary.simpleMessage(
          "¡Genial! Tu clave de recuperación es válida. Gracias por verificar.\n\nPor favor, recuerda mantener tu clave de recuperación segura.",
        ),
        "recoveryKeyVerified": MessageLookupByLibrary.simpleMessage(
          "Clave de recuperación verificada",
        ),
        "recoveryKeyVerifyReason": MessageLookupByLibrary.simpleMessage(
          "Tu clave de recuperación es la única forma de recuperar tus fotos si olvidas tu contraseña. Puedes encontrar tu clave de recuperación en Ajustes > Cuenta.\n\nPor favor, introduce tu clave de recuperación aquí para verificar que la has guardado correctamente.",
        ),
        "recoveryReady": m71,
        "recoverySuccessful": MessageLookupByLibrary.simpleMessage(
          "¡Recuperación exitosa!",
        ),
        "recoveryWarning": MessageLookupByLibrary.simpleMessage(
          "Un contacto de confianza está intentando acceder a tu cuenta",
        ),
        "recoveryWarningBody": m72,
        "recreatePasswordBody": MessageLookupByLibrary.simpleMessage(
          "El dispositivo actual no es lo suficientemente potente para verificar su contraseña, pero podemos regenerarla de una manera que funcione con todos los dispositivos.\n\nPor favor inicie sesión usando su clave de recuperación y regenere su contraseña (puede volver a utilizar la misma si lo desea).",
        ),
        "recreatePasswordTitle": MessageLookupByLibrary.simpleMessage(
          "Recrear contraseña",
        ),
        "reddit": MessageLookupByLibrary.simpleMessage("Reddit"),
        "reenterPassword": MessageLookupByLibrary.simpleMessage(
          "Rescribe tu contraseña",
        ),
        "reenterPin": MessageLookupByLibrary.simpleMessage("Rescribe tu PIN"),
        "referFriendsAnd2xYourPlan": MessageLookupByLibrary.simpleMessage(
          "Refiere a amigos y 2x su plan",
        ),
        "referralStep1": MessageLookupByLibrary.simpleMessage(
          "1. Dale este código a tus amigos",
        ),
        "referralStep2": MessageLookupByLibrary.simpleMessage(
          "2. Se suscriben a un plan de pago",
        ),
        "referralStep3": m73,
        "referrals": MessageLookupByLibrary.simpleMessage("Referidos"),
        "referralsAreCurrentlyPaused": MessageLookupByLibrary.simpleMessage(
          "Las referencias están actualmente en pausa",
        ),
        "rejectRecovery": MessageLookupByLibrary.simpleMessage(
          "Rechazar la recuperación",
        ),
        "remindToEmptyDeviceTrash": MessageLookupByLibrary.simpleMessage(
          "También vacía \"Eliminado Recientemente\" de \"Configuración\" -> \"Almacenamiento\" para reclamar el espacio libre",
        ),
        "remindToEmptyEnteTrash": MessageLookupByLibrary.simpleMessage(
          "También vacía tu \"Papelera\" para reclamar el espacio liberado",
        ),
        "remoteImages":
            MessageLookupByLibrary.simpleMessage("Imágenes remotas"),
        "remoteThumbnails": MessageLookupByLibrary.simpleMessage(
          "Miniaturas remotas",
        ),
        "remoteVideos": MessageLookupByLibrary.simpleMessage("Videos remotos"),
        "remove": MessageLookupByLibrary.simpleMessage("Quitar"),
        "removeDuplicates": MessageLookupByLibrary.simpleMessage(
          "Eliminar duplicados",
        ),
        "removeDuplicatesDesc": MessageLookupByLibrary.simpleMessage(
          "Revisar y eliminar archivos que son duplicados exactos.",
        ),
        "removeFromAlbum": MessageLookupByLibrary.simpleMessage(
          "Eliminar del álbum",
        ),
        "removeFromAlbumTitle": MessageLookupByLibrary.simpleMessage(
          "¿Eliminar del álbum?",
        ),
        "removeFromFavorite": MessageLookupByLibrary.simpleMessage(
          "Remover desde favoritos",
        ),
        "removeInvite":
            MessageLookupByLibrary.simpleMessage("Eliminar invitación"),
        "removeLink": MessageLookupByLibrary.simpleMessage("Eliminar enlace"),
        "removeParticipant": MessageLookupByLibrary.simpleMessage(
          "Quitar participante",
        ),
        "removeParticipantBody": m74,
        "removePersonLabel": MessageLookupByLibrary.simpleMessage(
          "Eliminar etiqueta de persona",
        ),
        "removePublicLink": MessageLookupByLibrary.simpleMessage(
          "Quitar enlace público",
        ),
        "removePublicLinks": MessageLookupByLibrary.simpleMessage(
          "Eliminar enlaces públicos",
        ),
        "removeShareItemsWarning": MessageLookupByLibrary.simpleMessage(
          "Algunos de los elementos que estás eliminando fueron añadidos por otras personas, y perderás el acceso a ellos",
        ),
        "removeWithQuestionMark":
            MessageLookupByLibrary.simpleMessage("Quitar?"),
        "removeYourselfAsTrustedContact": MessageLookupByLibrary.simpleMessage(
          "Quitarse como contacto de confianza",
        ),
        "removingFromFavorites": MessageLookupByLibrary.simpleMessage(
          "Quitando de favoritos...",
        ),
        "rename": MessageLookupByLibrary.simpleMessage("Renombrar"),
        "renameAlbum": MessageLookupByLibrary.simpleMessage("Renombrar álbum"),
        "renameFile": MessageLookupByLibrary.simpleMessage("Renombrar archivo"),
        "renewSubscription": MessageLookupByLibrary.simpleMessage(
          "Renovar suscripción",
        ),
        "renewsOn": m75,
        "reportABug": MessageLookupByLibrary.simpleMessage("Reportar un error"),
        "reportBug": MessageLookupByLibrary.simpleMessage("Reportar error"),
<<<<<<< HEAD
        "resendEmail": MessageLookupByLibrary.simpleMessage(
          "Reenviar correo electrónico",
        ),
=======
        "resendEmail":
            MessageLookupByLibrary.simpleMessage("Reenviar correo electrónico"),
>>>>>>> b66348f2
        "reset": MessageLookupByLibrary.simpleMessage("Restablecer"),
        "resetIgnoredFiles": MessageLookupByLibrary.simpleMessage(
          "Restablecer archivos ignorados",
        ),
        "resetPasswordTitle": MessageLookupByLibrary.simpleMessage(
          "Restablecer contraseña",
        ),
        "resetPerson": MessageLookupByLibrary.simpleMessage("Eliminar"),
        "resetToDefault": MessageLookupByLibrary.simpleMessage(
          "Restablecer valores predeterminados",
        ),
        "restore": MessageLookupByLibrary.simpleMessage("Restaurar"),
        "restoreToAlbum": MessageLookupByLibrary.simpleMessage(
          "Restaurar al álbum",
        ),
        "restoringFiles": MessageLookupByLibrary.simpleMessage(
          "Restaurando los archivos...",
        ),
        "resumableUploads": MessageLookupByLibrary.simpleMessage(
          "Subidas reanudables",
        ),
        "retry": MessageLookupByLibrary.simpleMessage("Reintentar"),
        "review": MessageLookupByLibrary.simpleMessage("Revisar"),
        "reviewDeduplicateItems": MessageLookupByLibrary.simpleMessage(
          "Por favor, revisa y elimina los elementos que crees que están duplicados.",
        ),
        "reviewSuggestions": MessageLookupByLibrary.simpleMessage(
          "Revisar sugerencias",
        ),
        "right": MessageLookupByLibrary.simpleMessage("Derecha"),
        "roadtripWithThem": m76,
        "rotate": MessageLookupByLibrary.simpleMessage("Girar"),
        "rotateLeft":
            MessageLookupByLibrary.simpleMessage("Girar a la izquierda"),
        "rotateRight":
            MessageLookupByLibrary.simpleMessage("Girar a la derecha"),
<<<<<<< HEAD
        "safelyStored": MessageLookupByLibrary.simpleMessage(
          "Almacenado con seguridad",
        ),
        "same": MessageLookupByLibrary.simpleMessage("Igual"),
        "sameperson": MessageLookupByLibrary.simpleMessage("la misma persona?"),
        "save": MessageLookupByLibrary.simpleMessage("Guardar"),
        "saveAsAnotherPerson": MessageLookupByLibrary.simpleMessage(
          "Guardar como otra persona",
        ),
=======
        "safelyStored":
            MessageLookupByLibrary.simpleMessage("Almacenado con seguridad"),
        "same": MessageLookupByLibrary.simpleMessage("Igual"),
        "sameperson": MessageLookupByLibrary.simpleMessage("la misma persona?"),
        "save": MessageLookupByLibrary.simpleMessage("Guardar"),
        "saveAsAnotherPerson":
            MessageLookupByLibrary.simpleMessage("Guardar como otra persona"),
>>>>>>> b66348f2
        "saveChangesBeforeLeavingQuestion":
            MessageLookupByLibrary.simpleMessage(
          "¿Guardar cambios antes de salir?",
        ),
        "saveCollage": MessageLookupByLibrary.simpleMessage("Guardar collage"),
        "saveCopy": MessageLookupByLibrary.simpleMessage("Guardar copia"),
        "saveKey": MessageLookupByLibrary.simpleMessage("Guardar Clave"),
        "savePerson": MessageLookupByLibrary.simpleMessage("Guardar persona"),
        "saveYourRecoveryKeyIfYouHaventAlready":
            MessageLookupByLibrary.simpleMessage(
          "Guarda tu clave de recuperación si aún no lo has hecho",
        ),
        "saving": MessageLookupByLibrary.simpleMessage("Saving..."),
        "savingEdits": MessageLookupByLibrary.simpleMessage(
          "Guardando las ediciones...",
        ),
        "scanCode": MessageLookupByLibrary.simpleMessage("Escanear código"),
        "scanThisBarcodeWithnyourAuthenticatorApp":
            MessageLookupByLibrary.simpleMessage(
          "Escanea este código QR con tu aplicación de autenticación",
        ),
        "search": MessageLookupByLibrary.simpleMessage("Buscar"),
        "searchAlbumsEmptySection":
            MessageLookupByLibrary.simpleMessage("Álbumes"),
        "searchByAlbumNameHint": MessageLookupByLibrary.simpleMessage(
          "Nombre del álbum",
        ),
        "searchByExamples": MessageLookupByLibrary.simpleMessage(
          "• Nombres de álbumes (por ejemplo, \"Cámara\")\n• Tipos de archivos (por ejemplo, \"Videos\", \".gif\")\n• Años y meses (por ejemplo, \"2022\", \"Enero\")\n• Vacaciones (por ejemplo, \"Navidad\")\n• Descripciones fotográficas (por ejemplo, \"#diversión\")",
        ),
        "searchCaptionEmptySection": MessageLookupByLibrary.simpleMessage(
          "Agrega descripciones como \"#viaje\" en la información de la foto para encontrarlas aquí rápidamente",
        ),
        "searchDatesEmptySection": MessageLookupByLibrary.simpleMessage(
          "Buscar por fecha, mes o año",
        ),
        "searchDiscoverEmptySection": MessageLookupByLibrary.simpleMessage(
          "Las imágenes se mostrarán aquí cuando se complete el procesado y la sincronización",
        ),
        "searchFaceEmptySection": MessageLookupByLibrary.simpleMessage(
          "Las personas se mostrarán aquí una vez que se haya hecho la indexación",
        ),
        "searchFileTypesAndNamesEmptySection":
            MessageLookupByLibrary.simpleMessage(
          "Tipos y nombres de archivo",
        ),
        "searchHint1": MessageLookupByLibrary.simpleMessage(
          "Búsqueda rápida en el dispositivo",
        ),
        "searchHint2": MessageLookupByLibrary.simpleMessage(
          "Fechas de fotos, descripciones",
        ),
        "searchHint3": MessageLookupByLibrary.simpleMessage(
          "Álbumes, nombres de archivos y tipos",
        ),
        "searchHint4": MessageLookupByLibrary.simpleMessage("Ubicación"),
        "searchHint5": MessageLookupByLibrary.simpleMessage(
          "Próximamente: Caras y búsqueda mágica ✨",
        ),
        "searchLocationEmptySection": MessageLookupByLibrary.simpleMessage(
          "Agrupar las fotos que se tomaron cerca de la localización de una foto",
        ),
        "searchPeopleEmptySection": MessageLookupByLibrary.simpleMessage(
          "Invita a gente y verás todas las fotos compartidas aquí",
        ),
        "searchPersonsEmptySection": MessageLookupByLibrary.simpleMessage(
          "Las personas se mostrarán aquí cuando se complete el procesado y la sincronización",
        ),
        "searchResultCount": m77,
        "searchSectionsLengthMismatch": m78,
        "security": MessageLookupByLibrary.simpleMessage("Seguridad"),
        "seePublicAlbumLinksInApp": MessageLookupByLibrary.simpleMessage(
          "Ver enlaces del álbum público en la aplicación",
        ),
        "selectALocation": MessageLookupByLibrary.simpleMessage(
          "Seleccionar una ubicación",
        ),
        "selectALocationFirst": MessageLookupByLibrary.simpleMessage(
          "Primero, selecciona una ubicación",
        ),
        "selectAlbum":
            MessageLookupByLibrary.simpleMessage("Seleccionar álbum"),
        "selectAll": MessageLookupByLibrary.simpleMessage("Seleccionar todos"),
        "selectAllShort": MessageLookupByLibrary.simpleMessage("Todas"),
        "selectCoverPhoto": MessageLookupByLibrary.simpleMessage(
          "Seleccionar foto de portada",
        ),
        "selectDate": MessageLookupByLibrary.simpleMessage("Seleccionar fecha"),
        "selectFoldersForBackup": MessageLookupByLibrary.simpleMessage(
          "Seleccionar carpetas para la copia de seguridad",
        ),
        "selectItemsToAdd": MessageLookupByLibrary.simpleMessage(
          "Selecciona elementos para agregar",
        ),
        "selectLanguage": MessageLookupByLibrary.simpleMessage(
          "Seleccionar idioma",
        ),
        "selectMailApp": MessageLookupByLibrary.simpleMessage(
          "Seleccionar app de correo",
        ),
        "selectMorePhotos": MessageLookupByLibrary.simpleMessage(
          "Seleccionar más fotos",
        ),
        "selectOneDateAndTime": MessageLookupByLibrary.simpleMessage(
          "Seleccionar fecha y hora",
        ),
        "selectOneDateAndTimeForAll": MessageLookupByLibrary.simpleMessage(
          "Seleccione una fecha y hora para todas",
        ),
        "selectPersonToLink": MessageLookupByLibrary.simpleMessage(
          "Selecciona persona a vincular",
        ),
        "selectReason":
            MessageLookupByLibrary.simpleMessage("Seleccionar motivo"),
        "selectStartOfRange": MessageLookupByLibrary.simpleMessage(
          "Seleccionar inicio del rango",
        ),
        "selectTime": MessageLookupByLibrary.simpleMessage("Seleccionar hora"),
<<<<<<< HEAD
        "selectYourFace": MessageLookupByLibrary.simpleMessage(
          "Selecciona tu cara",
        ),
        "selectYourPlan": MessageLookupByLibrary.simpleMessage(
          "Elegir tu suscripción",
        ),
=======
        "selectYourFace":
            MessageLookupByLibrary.simpleMessage("Selecciona tu cara"),
        "selectYourPlan":
            MessageLookupByLibrary.simpleMessage("Elegir tu suscripción"),
>>>>>>> b66348f2
        "selectedAlbums": m79,
        "selectedFilesAreNotOnEnte": MessageLookupByLibrary.simpleMessage(
          "Los archivos seleccionados no están en Ente",
        ),
        "selectedFoldersWillBeEncryptedAndBackedUp":
            MessageLookupByLibrary.simpleMessage(
          "Las carpetas seleccionadas se cifrarán y se realizará una copia de seguridad",
        ),
        "selectedItemsWillBeDeletedFromAllAlbumsAndMoved":
            MessageLookupByLibrary.simpleMessage(
          "Los archivos seleccionados serán eliminados de todos los álbumes y movidos a la papelera.",
        ),
        "selectedItemsWillBeRemovedFromThisPerson":
            MessageLookupByLibrary.simpleMessage(
          "Los elementos seleccionados se eliminarán de esta persona, pero no se eliminarán de tu biblioteca.",
        ),
        "selectedPhotos": m80,
        "selectedPhotosWithYours": m81,
        "selfiesWithThem": m82,
        "send": MessageLookupByLibrary.simpleMessage("Enviar"),
        "sendEmail": MessageLookupByLibrary.simpleMessage(
          "Enviar correo electrónico",
        ),
        "sendInvite": MessageLookupByLibrary.simpleMessage("Enviar invitación"),
        "sendLink": MessageLookupByLibrary.simpleMessage("Enviar enlace"),
        "serverEndpoint": MessageLookupByLibrary.simpleMessage(
          "Punto final del servidor",
        ),
        "sessionExpired": MessageLookupByLibrary.simpleMessage(
          "La sesión ha expirado",
        ),
        "sessionIdMismatch": MessageLookupByLibrary.simpleMessage(
          "El ID de sesión no coincide",
        ),
        "setAPassword": MessageLookupByLibrary.simpleMessage(
          "Establecer una contraseña",
        ),
        "setAs": MessageLookupByLibrary.simpleMessage("Establecer como"),
        "setCover": MessageLookupByLibrary.simpleMessage("Definir portada"),
        "setLabel": MessageLookupByLibrary.simpleMessage("Establecer"),
        "setNewPassword": MessageLookupByLibrary.simpleMessage(
          "Ingresa tu nueva contraseña",
        ),
        "setNewPin":
            MessageLookupByLibrary.simpleMessage("Ingresa tu nuevo PIN"),
        "setPasswordTitle": MessageLookupByLibrary.simpleMessage(
          "Establecer contraseña",
        ),
        "setRadius": MessageLookupByLibrary.simpleMessage("Establecer radio"),
        "setupComplete": MessageLookupByLibrary.simpleMessage(
          "Configuración completa",
        ),
        "share": MessageLookupByLibrary.simpleMessage("Compartir"),
        "shareALink":
            MessageLookupByLibrary.simpleMessage("Compartir un enlace"),
        "shareAlbumHint": MessageLookupByLibrary.simpleMessage(
          "Abre un álbum y pulsa el botón compartir en la parte superior derecha para compartir.",
        ),
        "shareAnAlbumNow": MessageLookupByLibrary.simpleMessage(
          "Compartir un álbum ahora",
        ),
        "shareLink": MessageLookupByLibrary.simpleMessage("Compartir enlace"),
        "shareMyVerificationID": m83,
        "shareOnlyWithThePeopleYouWant": MessageLookupByLibrary.simpleMessage(
          "Comparte sólo con la gente que quieres",
        ),
        "shareTextConfirmOthersVerificationID": m84,
        "shareTextRecommendUsingEnte": MessageLookupByLibrary.simpleMessage(
          "Descarga Ente para que podamos compartir fácilmente fotos y videos en calidad original.\n\nhttps://ente.io",
        ),
        "shareTextReferralCode": m85,
        "shareWithNonenteUsers": MessageLookupByLibrary.simpleMessage(
          "Compartir con usuarios fuera de Ente",
        ),
        "shareWithPeopleSectionTitle": m86,
        "shareYourFirstAlbum": MessageLookupByLibrary.simpleMessage(
          "Comparte tu primer álbum",
        ),
        "sharedAlbumSectionDescription": MessageLookupByLibrary.simpleMessage(
          "Crea álbumes compartidos y colaborativos con otros usuarios de Ente, incluyendo usuarios de planes gratuitos.",
        ),
        "sharedByMe": MessageLookupByLibrary.simpleMessage("Compartido por mí"),
        "sharedByYou":
            MessageLookupByLibrary.simpleMessage("Compartido por ti"),
        "sharedPhotoNotifications": MessageLookupByLibrary.simpleMessage(
          "Nuevas fotos compartidas",
        ),
        "sharedPhotoNotificationsExplanation":
            MessageLookupByLibrary.simpleMessage(
          "Recibir notificaciones cuando alguien agrega una foto a un álbum compartido contigo",
        ),
        "sharedWith": m87,
        "sharedWithMe":
            MessageLookupByLibrary.simpleMessage("Compartido conmigo"),
        "sharedWithYou":
            MessageLookupByLibrary.simpleMessage("Compartido contigo"),
        "sharing": MessageLookupByLibrary.simpleMessage("Compartiendo..."),
<<<<<<< HEAD
        "shiftDatesAndTime": MessageLookupByLibrary.simpleMessage(
          "Cambiar fechas y hora",
        ),
        "showLessFaces": MessageLookupByLibrary.simpleMessage(
          "Mostrar menos caras",
        ),
=======
        "shiftDatesAndTime":
            MessageLookupByLibrary.simpleMessage("Cambiar fechas y hora"),
        "showLessFaces":
            MessageLookupByLibrary.simpleMessage("Mostrar menos caras"),
>>>>>>> b66348f2
        "showMemories":
            MessageLookupByLibrary.simpleMessage("Mostrar recuerdos"),
        "showMoreFaces":
            MessageLookupByLibrary.simpleMessage("Mostrar más caras"),
        "showPerson": MessageLookupByLibrary.simpleMessage("Mostrar persona"),
        "signOutFromOtherDevices": MessageLookupByLibrary.simpleMessage(
          "Cerrar sesión de otros dispositivos",
        ),
        "signOutOtherBody": MessageLookupByLibrary.simpleMessage(
          "Si crees que alguien puede conocer tu contraseña, puedes forzar a todos los demás dispositivos que usan tu cuenta a cerrar la sesión.",
        ),
        "signOutOtherDevices": MessageLookupByLibrary.simpleMessage(
          "Cerrar la sesión de otros dispositivos",
        ),
        "signUpTerms": MessageLookupByLibrary.simpleMessage(
          "Estoy de acuerdo con los <u-terms>términos del servicio</u-terms> y <u-policy> la política de privacidad</u-policy>",
        ),
        "singleFileDeleteFromDevice": m88,
        "singleFileDeleteHighlight": MessageLookupByLibrary.simpleMessage(
          "Se borrará de todos los álbumes.",
        ),
        "singleFileInBothLocalAndRemote": m89,
        "singleFileInRemoteOnly": m90,
        "skip": MessageLookupByLibrary.simpleMessage("Omitir"),
<<<<<<< HEAD
        "smartMemories": MessageLookupByLibrary.simpleMessage(
          "Recuerdos inteligentes",
        ),
=======
        "smartMemories":
            MessageLookupByLibrary.simpleMessage("Recuerdos inteligentes"),
>>>>>>> b66348f2
        "social": MessageLookupByLibrary.simpleMessage("Social"),
        "someItemsAreInBothEnteAndYourDevice":
            MessageLookupByLibrary.simpleMessage(
          "Algunos elementos están tanto en Ente como en tu dispositivo.",
        ),
        "someOfTheFilesYouAreTryingToDeleteAre":
            MessageLookupByLibrary.simpleMessage(
          "Algunos de los archivos que estás intentando eliminar sólo están disponibles en tu dispositivo y no pueden ser recuperados si se eliminan",
        ),
        "someoneSharingAlbumsWithYouShouldSeeTheSameId":
            MessageLookupByLibrary.simpleMessage(
          "Alguien que comparta álbumes contigo debería ver el mismo ID en su dispositivo.",
        ),
        "somethingWentWrong": MessageLookupByLibrary.simpleMessage(
          "Algo salió mal",
        ),
        "somethingWentWrongPleaseTryAgain":
            MessageLookupByLibrary.simpleMessage(
          "Algo salió mal, por favor inténtalo de nuevo",
        ),
        "sorry": MessageLookupByLibrary.simpleMessage("Lo sentimos"),
        "sorryBackupFailedDesc": MessageLookupByLibrary.simpleMessage(
<<<<<<< HEAD
          "Lo sentimos, no hemos podido hacer una copia de seguridad de este archivo, lo intentaremos más tarde.",
        ),
=======
            "Lo sentimos, no hemos podido hacer una copia de seguridad de este archivo, lo intentaremos más tarde."),
>>>>>>> b66348f2
        "sorryCouldNotAddToFavorites": MessageLookupByLibrary.simpleMessage(
          "¡Lo sentimos, no se pudo añadir a favoritos!",
        ),
        "sorryCouldNotRemoveFromFavorites":
            MessageLookupByLibrary.simpleMessage(
          "¡Lo sentimos, no se pudo quitar de favoritos!",
        ),
        "sorryTheCodeYouveEnteredIsIncorrect":
            MessageLookupByLibrary.simpleMessage(
          "Lo sentimos, el código que has introducido es incorrecto",
        ),
        "sorryWeCouldNotGenerateSecureKeysOnThisDevicennplease":
            MessageLookupByLibrary.simpleMessage(
<<<<<<< HEAD
          "Lo sentimos, no hemos podido generar claves seguras en este dispositivo.\n\nPor favor, regístrate desde un dispositivo diferente.",
        ),
        "sorryWeHadToPauseYourBackups": MessageLookupByLibrary.simpleMessage(
          "Lo sentimos, tuvimos que pausar tus copias de seguridad",
        ),
=======
                "Lo sentimos, no hemos podido generar claves seguras en este dispositivo.\n\nPor favor, regístrate desde un dispositivo diferente."),
        "sorryWeHadToPauseYourBackups": MessageLookupByLibrary.simpleMessage(
            "Lo sentimos, tuvimos que pausar tus copias de seguridad"),
>>>>>>> b66348f2
        "sort": MessageLookupByLibrary.simpleMessage("Ordenar"),
        "sortAlbumsBy": MessageLookupByLibrary.simpleMessage("Ordenar por"),
        "sortNewestFirst": MessageLookupByLibrary.simpleMessage(
          "Más recientes primero",
        ),
        "sortOldestFirst": MessageLookupByLibrary.simpleMessage(
          "Más antiguos primero",
        ),
        "sparkleSuccess": MessageLookupByLibrary.simpleMessage("✨ Éxito"),
        "sportsWithThem": m91,
        "spotlightOnThem": m92,
        "spotlightOnYourself": MessageLookupByLibrary.simpleMessage(
          "Enfócate a ti mismo",
        ),
        "startAccountRecoveryTitle": MessageLookupByLibrary.simpleMessage(
          "Iniciar la recuperación",
        ),
        "startBackup": MessageLookupByLibrary.simpleMessage(
          "Iniciar copia de seguridad",
        ),
        "status": MessageLookupByLibrary.simpleMessage("Estado"),
        "stopCastingBody": MessageLookupByLibrary.simpleMessage(
          "¿Quieres dejar de transmitir?",
        ),
        "stopCastingTitle": MessageLookupByLibrary.simpleMessage(
          "Detener la transmisión",
        ),
        "storage": MessageLookupByLibrary.simpleMessage("Almacenamiento"),
        "storageBreakupFamily": MessageLookupByLibrary.simpleMessage("Familia"),
        "storageBreakupYou": MessageLookupByLibrary.simpleMessage("Usted"),
        "storageInGB": m93,
        "storageLimitExceeded": MessageLookupByLibrary.simpleMessage(
          "Límite de datos excedido",
        ),
        "storageUsageInfo": m94,
        "streamDetails": MessageLookupByLibrary.simpleMessage(
          "Detalles de la transmisión",
        ),
        "strongStrength": MessageLookupByLibrary.simpleMessage("Segura"),
        "subAlreadyLinkedErrMessage": m95,
        "subWillBeCancelledOn": m96,
        "subscribe": MessageLookupByLibrary.simpleMessage("Suscribirse"),
        "subscribeToEnableSharing": MessageLookupByLibrary.simpleMessage(
          "Necesitas una suscripción activa de pago para habilitar el compartir.",
        ),
        "subscription": MessageLookupByLibrary.simpleMessage("Suscripción"),
        "success": MessageLookupByLibrary.simpleMessage("Éxito"),
        "successfullyArchived": MessageLookupByLibrary.simpleMessage(
          "Archivado correctamente",
        ),
        "successfullyHid": MessageLookupByLibrary.simpleMessage(
          "Ocultado con éxito",
        ),
        "successfullyUnarchived": MessageLookupByLibrary.simpleMessage(
          "Desarchivado correctamente",
        ),
        "successfullyUnhid": MessageLookupByLibrary.simpleMessage(
          "Desocultado con éxito",
        ),
        "suggestFeatures": MessageLookupByLibrary.simpleMessage(
          "Sugerir una característica",
        ),
        "sunrise": MessageLookupByLibrary.simpleMessage("Sobre el horizonte"),
        "support": MessageLookupByLibrary.simpleMessage("Soporte"),
        "syncProgress": m97,
        "syncStopped": MessageLookupByLibrary.simpleMessage(
          "Sincronización detenida",
        ),
        "syncing": MessageLookupByLibrary.simpleMessage("Sincronizando..."),
        "systemTheme": MessageLookupByLibrary.simpleMessage("Sistema"),
        "tapToCopy": MessageLookupByLibrary.simpleMessage("toca para copiar"),
        "tapToEnterCode": MessageLookupByLibrary.simpleMessage(
          "Toca para introducir el código",
        ),
        "tapToUnlock": MessageLookupByLibrary.simpleMessage(
          "Toca para desbloquear",
        ),
        "tapToUpload": MessageLookupByLibrary.simpleMessage("Toca para subir"),
        "tapToUploadIsIgnoredDue": m98,
        "tempErrorContactSupportIfPersists":
            MessageLookupByLibrary.simpleMessage(
          "Parece que algo salió mal. Por favor, vuelve a intentarlo después de algún tiempo. Si el error persiste, ponte en contacto con nuestro equipo de soporte.",
        ),
        "terminate": MessageLookupByLibrary.simpleMessage("Terminar"),
        "terminateSession": MessageLookupByLibrary.simpleMessage(
          "¿Terminar sesión?",
        ),
        "terms": MessageLookupByLibrary.simpleMessage("Términos"),
        "termsOfServicesTitle":
            MessageLookupByLibrary.simpleMessage("Términos"),
        "thankYou": MessageLookupByLibrary.simpleMessage("Gracias"),
        "thankYouForSubscribing": MessageLookupByLibrary.simpleMessage(
          "¡Gracias por suscribirte!",
        ),
        "theDownloadCouldNotBeCompleted": MessageLookupByLibrary.simpleMessage(
          "No se ha podido completar la descarga",
        ),
        "theLinkYouAreTryingToAccessHasExpired":
            MessageLookupByLibrary.simpleMessage(
<<<<<<< HEAD
          "El enlace al que intenta acceder ha caducado.",
        ),
        "thePersonGroupsWillNotBeDisplayed":
            MessageLookupByLibrary.simpleMessage(
          "Los grupos de personas ya no se mostrarán en la sección de personas. Las fotos permanecerán intactas.",
        ),
        "thePersonWillNotBeDisplayed": MessageLookupByLibrary.simpleMessage(
          "La persona ya no se mostrará en la sección de personas. Las fotos permanecerán intactas.",
        ),
=======
                "El enlace al que intenta acceder ha caducado."),
        "thePersonGroupsWillNotBeDisplayed": MessageLookupByLibrary.simpleMessage(
            "Los grupos de personas ya no se mostrarán en la sección de personas. Las fotos permanecerán intactas."),
        "thePersonWillNotBeDisplayed": MessageLookupByLibrary.simpleMessage(
            "La persona ya no se mostrará en la sección de personas. Las fotos permanecerán intactas."),
>>>>>>> b66348f2
        "theRecoveryKeyYouEnteredIsIncorrect":
            MessageLookupByLibrary.simpleMessage(
          "La clave de recuperación introducida es incorrecta",
        ),
        "theme": MessageLookupByLibrary.simpleMessage("Tema"),
        "theseItemsWillBeDeletedFromYourDevice":
            MessageLookupByLibrary.simpleMessage(
          "Estos elementos se eliminarán de tu dispositivo.",
        ),
        "theyAlsoGetXGb": m99,
        "theyWillBeDeletedFromAllAlbums": MessageLookupByLibrary.simpleMessage(
          "Se borrarán de todos los álbumes.",
        ),
        "thisActionCannotBeUndone": MessageLookupByLibrary.simpleMessage(
          "Esta acción no se puede deshacer",
        ),
        "thisAlbumAlreadyHDACollaborativeLink":
            MessageLookupByLibrary.simpleMessage(
          "Este álbum ya tiene un enlace de colaboración",
        ),
        "thisCanBeUsedToRecoverYourAccountIfYou":
            MessageLookupByLibrary.simpleMessage(
          "Esto puede utilizarse para recuperar tu cuenta si pierdes tu segundo factor",
        ),
        "thisDevice": MessageLookupByLibrary.simpleMessage("Este dispositivo"),
        "thisEmailIsAlreadyInUse": MessageLookupByLibrary.simpleMessage(
          "Este correo electrónico ya está en uso",
        ),
        "thisImageHasNoExifData": MessageLookupByLibrary.simpleMessage(
          "Esta imagen no tiene datos exif",
        ),
        "thisIsMeExclamation": MessageLookupByLibrary.simpleMessage(
          "¡Este soy yo!",
        ),
        "thisIsPersonVerificationId": m100,
        "thisIsYourVerificationId": MessageLookupByLibrary.simpleMessage(
          "Esta es tu ID de verificación",
        ),
        "thisWeekThroughTheYears": MessageLookupByLibrary.simpleMessage(
          "Esta semana a través de los años",
        ),
        "thisWeekXYearsAgo": m101,
        "thisWillLogYouOutOfTheFollowingDevice":
            MessageLookupByLibrary.simpleMessage(
          "Esto cerrará la sesión del siguiente dispositivo:",
        ),
        "thisWillLogYouOutOfThisDevice": MessageLookupByLibrary.simpleMessage(
          "¡Esto cerrará la sesión de este dispositivo!",
        ),
        "thisWillMakeTheDateAndTimeOfAllSelected":
            MessageLookupByLibrary.simpleMessage(
          "Esto hará que la fecha y la hora de todas las fotos seleccionadas sean las mismas.",
        ),
        "thisWillRemovePublicLinksOfAllSelectedQuickLinks":
            MessageLookupByLibrary.simpleMessage(
          "Esto eliminará los enlaces públicos de todos los enlaces rápidos seleccionados.",
        ),
        "throughTheYears": m102,
        "toEnableAppLockPleaseSetupDevicePasscodeOrScreen":
            MessageLookupByLibrary.simpleMessage(
          "Para habilitar el bloqueo de la aplicación, por favor configura el código de acceso del dispositivo o el bloqueo de pantalla en los ajustes del sistema.",
        ),
        "toHideAPhotoOrVideo": MessageLookupByLibrary.simpleMessage(
          "Para ocultar una foto o video",
        ),
        "toResetVerifyEmail": MessageLookupByLibrary.simpleMessage(
          "Para restablecer tu contraseña, por favor verifica tu correo electrónico primero.",
        ),
        "todaysLogs": MessageLookupByLibrary.simpleMessage("Registros de hoy"),
        "tooManyIncorrectAttempts": MessageLookupByLibrary.simpleMessage(
          "Demasiados intentos incorrectos",
        ),
        "total": MessageLookupByLibrary.simpleMessage("total"),
        "totalSize": MessageLookupByLibrary.simpleMessage("Tamaño total"),
        "trash": MessageLookupByLibrary.simpleMessage("Papelera"),
        "trashDaysLeft": m103,
        "trim": MessageLookupByLibrary.simpleMessage("Ajustar duración"),
        "tripInYear": m104,
        "tripToLocation": m105,
        "trustedContacts": MessageLookupByLibrary.simpleMessage(
          "Contactos de confianza",
        ),
        "trustedInviteBody": m106,
        "tryAgain": MessageLookupByLibrary.simpleMessage("Inténtalo de nuevo"),
        "turnOnBackupForAutoUpload": MessageLookupByLibrary.simpleMessage(
          "Activar la copia de seguridad para subir automáticamente archivos añadidos a la carpeta de este dispositivo a Ente.",
        ),
        "twitter": MessageLookupByLibrary.simpleMessage("Twitter"),
        "twoMonthsFreeOnYearlyPlans": MessageLookupByLibrary.simpleMessage(
          "2 meses gratis en planes anuales",
        ),
        "twofactor": MessageLookupByLibrary.simpleMessage("Dos factores"),
        "twofactorAuthenticationHasBeenDisabled":
            MessageLookupByLibrary.simpleMessage(
          "La autenticación de dos factores fue deshabilitada",
        ),
        "twofactorAuthenticationPageTitle":
            MessageLookupByLibrary.simpleMessage(
          "Autenticación en dos pasos",
        ),
        "twofactorAuthenticationSuccessfullyReset":
            MessageLookupByLibrary.simpleMessage(
          "Autenticación de doble factor restablecida con éxito",
        ),
        "twofactorSetup": MessageLookupByLibrary.simpleMessage(
          "Configuración de dos pasos",
        ),
        "typeOfGallerGallerytypeIsNotSupportedForRename": m107,
        "unarchive": MessageLookupByLibrary.simpleMessage("Desarchivar"),
        "unarchiveAlbum":
            MessageLookupByLibrary.simpleMessage("Desarchivar álbum"),
        "unarchiving": MessageLookupByLibrary.simpleMessage("Desarchivando..."),
        "unavailableReferralCode": MessageLookupByLibrary.simpleMessage(
          "Lo sentimos, este código no está disponible.",
        ),
        "uncategorized":
            MessageLookupByLibrary.simpleMessage("Sin categorizar"),
        "unhide": MessageLookupByLibrary.simpleMessage("Dejar de ocultar"),
        "unhideToAlbum": MessageLookupByLibrary.simpleMessage(
          "Hacer visible al álbum",
        ),
        "unhiding": MessageLookupByLibrary.simpleMessage("Desocultando..."),
        "unhidingFilesToAlbum": MessageLookupByLibrary.simpleMessage(
          "Desocultando archivos del álbum",
        ),
        "unlock": MessageLookupByLibrary.simpleMessage("Desbloquear"),
        "unpinAlbum":
            MessageLookupByLibrary.simpleMessage("Dejar de fijar álbum"),
        "unselectAll": MessageLookupByLibrary.simpleMessage("Desmarcar todos"),
        "update": MessageLookupByLibrary.simpleMessage("Actualizar"),
        "updateAvailable": MessageLookupByLibrary.simpleMessage(
          "Actualizacion disponible",
        ),
        "updatingFolderSelection": MessageLookupByLibrary.simpleMessage(
          "Actualizando la selección de carpeta...",
        ),
        "upgrade": MessageLookupByLibrary.simpleMessage("Mejorar"),
        "uploadIsIgnoredDueToIgnorereason": m108,
        "uploadingFilesToAlbum": MessageLookupByLibrary.simpleMessage(
          "Subiendo archivos al álbum...",
        ),
        "uploadingMultipleMemories": m109,
        "uploadingSingleMemory": MessageLookupByLibrary.simpleMessage(
          "Preservando 1 memoria...",
        ),
        "upto50OffUntil4thDec": MessageLookupByLibrary.simpleMessage(
          "Hasta el 50% de descuento, hasta el 4 de diciembre.",
        ),
        "usableReferralStorageInfo": MessageLookupByLibrary.simpleMessage(
          "El almacenamiento utilizable está limitado por tu plan actual. El exceso de almacenamiento que obtengas se volverá automáticamente utilizable cuando actualices tu plan.",
        ),
        "useAsCover":
            MessageLookupByLibrary.simpleMessage("Usar como cubierta"),
        "useDifferentPlayerInfo": MessageLookupByLibrary.simpleMessage(
          "¿Tienes problemas para reproducir este video? Mantén pulsado aquí para probar un reproductor diferente.",
        ),
        "usePublicLinksForPeopleNotOnEnte":
            MessageLookupByLibrary.simpleMessage(
          "Usar enlaces públicos para personas que no están en Ente",
        ),
        "useRecoveryKey": MessageLookupByLibrary.simpleMessage(
          "Usar clave de recuperación",
        ),
        "useSelectedPhoto": MessageLookupByLibrary.simpleMessage(
          "Usar foto seleccionada",
        ),
        "usedSpace": MessageLookupByLibrary.simpleMessage("Espacio usado"),
        "validTill": m110,
        "verificationFailedPleaseTryAgain":
            MessageLookupByLibrary.simpleMessage(
          "Verificación fallida, por favor inténtalo de nuevo",
        ),
        "verificationId": MessageLookupByLibrary.simpleMessage(
          "ID de verificación",
        ),
        "verify": MessageLookupByLibrary.simpleMessage("Verificar"),
        "verifyEmail": MessageLookupByLibrary.simpleMessage(
          "Verificar correo electrónico",
        ),
        "verifyEmailID": m111,
        "verifyIDLabel": MessageLookupByLibrary.simpleMessage("Verificar"),
        "verifyPasskey": MessageLookupByLibrary.simpleMessage(
          "Verificar clave de acceso",
        ),
        "verifyPassword": MessageLookupByLibrary.simpleMessage(
          "Verificar contraseña",
        ),
        "verifying": MessageLookupByLibrary.simpleMessage("Verificando..."),
        "verifyingRecoveryKey": MessageLookupByLibrary.simpleMessage(
          "Verificando clave de recuperación...",
        ),
        "videoInfo":
            MessageLookupByLibrary.simpleMessage("Información de video"),
        "videoSmallCase": MessageLookupByLibrary.simpleMessage("vídeo"),
<<<<<<< HEAD
        "videoStreaming": MessageLookupByLibrary.simpleMessage(
          "Vídeos en streaming",
        ),
=======
        "videoStreaming":
            MessageLookupByLibrary.simpleMessage("Vídeos en streaming"),
>>>>>>> b66348f2
        "videos": MessageLookupByLibrary.simpleMessage("Vídeos"),
        "viewActiveSessions": MessageLookupByLibrary.simpleMessage(
          "Ver sesiones activas",
        ),
        "viewAddOnButton":
            MessageLookupByLibrary.simpleMessage("Ver complementos"),
        "viewAll": MessageLookupByLibrary.simpleMessage("Ver todo"),
        "viewAllExifData": MessageLookupByLibrary.simpleMessage(
          "Ver todos los datos EXIF",
        ),
        "viewLargeFiles":
            MessageLookupByLibrary.simpleMessage("Archivos grandes"),
        "viewLargeFilesDesc": MessageLookupByLibrary.simpleMessage(
          "Ver los archivos que consumen la mayor cantidad de almacenamiento.",
        ),
        "viewLogs": MessageLookupByLibrary.simpleMessage("Ver Registros"),
        "viewPersonToUnlink": m112,
<<<<<<< HEAD
        "viewRecoveryKey": MessageLookupByLibrary.simpleMessage(
          "Ver código de recuperación",
        ),
=======
        "viewRecoveryKey":
            MessageLookupByLibrary.simpleMessage("Ver código de recuperación"),
>>>>>>> b66348f2
        "viewer": MessageLookupByLibrary.simpleMessage("Espectador"),
        "viewersSuccessfullyAdded": m113,
        "visitWebToManage": MessageLookupByLibrary.simpleMessage(
          "Por favor, visita web.ente.io para administrar tu suscripción",
        ),
        "waitingForVerification": MessageLookupByLibrary.simpleMessage(
          "Esperando verificación...",
        ),
        "waitingForWifi":
            MessageLookupByLibrary.simpleMessage("Esperando WiFi..."),
        "warning": MessageLookupByLibrary.simpleMessage("Advertencia"),
        "weAreOpenSource": MessageLookupByLibrary.simpleMessage(
          "¡Somos de código abierto!",
        ),
        "weDontSupportEditingPhotosAndAlbumsThatYouDont":
            MessageLookupByLibrary.simpleMessage(
          "No admitimos la edición de fotos y álbumes que aún no son tuyos",
        ),
        "weHaveSendEmailTo": m114,
        "weakStrength": MessageLookupByLibrary.simpleMessage("Poco segura"),
        "welcomeBack": MessageLookupByLibrary.simpleMessage(
          "¡Bienvenido de nuevo!",
        ),
        "whatsNew": MessageLookupByLibrary.simpleMessage("Qué hay de nuevo"),
        "whyAddTrustContact": MessageLookupByLibrary.simpleMessage(
<<<<<<< HEAD
          "Un contacto de confianza puede ayudar a recuperar sus datos.",
        ),
=======
            "Un contacto de confianza puede ayudar a recuperar sus datos."),
>>>>>>> b66348f2
        "widgets": MessageLookupByLibrary.simpleMessage("Widgets"),
        "wishThemAHappyBirthday": m115,
        "yearShort": MessageLookupByLibrary.simpleMessage("año"),
        "yearly": MessageLookupByLibrary.simpleMessage("Anualmente"),
        "yearsAgo": m116,
        "yes": MessageLookupByLibrary.simpleMessage("Sí"),
        "yesCancel": MessageLookupByLibrary.simpleMessage("Sí, cancelar"),
        "yesConvertToViewer": MessageLookupByLibrary.simpleMessage(
          "Sí, convertir a espectador",
        ),
        "yesDelete": MessageLookupByLibrary.simpleMessage("Sí, eliminar"),
<<<<<<< HEAD
        "yesDiscardChanges": MessageLookupByLibrary.simpleMessage(
          "Sí, descartar cambios",
        ),
=======
        "yesDiscardChanges":
            MessageLookupByLibrary.simpleMessage("Sí, descartar cambios"),
>>>>>>> b66348f2
        "yesIgnore": MessageLookupByLibrary.simpleMessage("Sí, ignorar"),
        "yesLogout": MessageLookupByLibrary.simpleMessage("Sí, cerrar sesión"),
        "yesRemove": MessageLookupByLibrary.simpleMessage("Sí, quitar"),
        "yesRenew": MessageLookupByLibrary.simpleMessage("Sí, renovar"),
        "yesResetPerson": MessageLookupByLibrary.simpleMessage(
          "Si, eliminar persona",
        ),
        "you": MessageLookupByLibrary.simpleMessage("Tu"),
        "youAndThem": m117,
        "youAreOnAFamilyPlan": MessageLookupByLibrary.simpleMessage(
          "¡Estás en un plan familiar!",
        ),
        "youAreOnTheLatestVersion": MessageLookupByLibrary.simpleMessage(
          "Estás usando la última versión",
        ),
        "youCanAtMaxDoubleYourStorage": MessageLookupByLibrary.simpleMessage(
          "* Como máximo puedes duplicar tu almacenamiento",
        ),
        "youCanManageYourLinksInTheShareTab":
            MessageLookupByLibrary.simpleMessage(
          "Puedes administrar tus enlaces en la pestaña compartir.",
        ),
        "youCanTrySearchingForADifferentQuery":
            MessageLookupByLibrary.simpleMessage(
          "Puedes intentar buscar una consulta diferente.",
        ),
        "youCannotDowngradeToThisPlan": MessageLookupByLibrary.simpleMessage(
          "No puedes bajar a este plan",
        ),
        "youCannotShareWithYourself": MessageLookupByLibrary.simpleMessage(
          "No puedes compartir contigo mismo",
        ),
        "youDontHaveAnyArchivedItems": MessageLookupByLibrary.simpleMessage(
          "No tienes ningún elemento archivado.",
        ),
        "youHaveSuccessfullyFreedUp": m118,
        "yourAccountHasBeenDeleted": MessageLookupByLibrary.simpleMessage(
          "Tu cuenta ha sido eliminada",
        ),
        "yourMap": MessageLookupByLibrary.simpleMessage("Tu mapa"),
        "yourPlanWasSuccessfullyDowngraded":
            MessageLookupByLibrary.simpleMessage(
          "Tu plan ha sido degradado con éxito",
        ),
        "yourPlanWasSuccessfullyUpgraded": MessageLookupByLibrary.simpleMessage(
          "Tu plan se ha actualizado correctamente",
        ),
        "yourPurchaseWasSuccessful": MessageLookupByLibrary.simpleMessage(
          "Tu compra ha sido exitosa",
        ),
        "yourStorageDetailsCouldNotBeFetched":
            MessageLookupByLibrary.simpleMessage(
          "Tus datos de almacenamiento no se han podido obtener",
        ),
        "yourSubscriptionHasExpired": MessageLookupByLibrary.simpleMessage(
          "Tu suscripción ha caducado",
        ),
        "yourSubscriptionWasUpdatedSuccessfully":
            MessageLookupByLibrary.simpleMessage(
          "Tu suscripción se ha actualizado con éxito",
        ),
        "yourVerificationCodeHasExpired": MessageLookupByLibrary.simpleMessage(
          "Tu código de verificación ha expirado",
        ),
        "youveNoDuplicateFilesThatCanBeCleared":
            MessageLookupByLibrary.simpleMessage(
          "No tienes archivos duplicados que se puedan borrar",
        ),
        "youveNoFilesInThisAlbumThatCanBeDeleted":
            MessageLookupByLibrary.simpleMessage(
          "No tienes archivos en este álbum que puedan ser borrados",
        ),
        "zoomOutToSeePhotos": MessageLookupByLibrary.simpleMessage(
          "Alejar para ver las fotos",
        ),
      };
}<|MERGE_RESOLUTION|>--- conflicted
+++ resolved
@@ -269,11 +269,7 @@
   static String m93(storageAmountInGB) => "${storageAmountInGB} GB";
 
   static String m94(
-    usedAmount,
-    usedStorageUnit,
-    totalAmount,
-    totalStorageUnit,
-  ) =>
+          usedAmount, usedStorageUnit, totalAmount, totalStorageUnit) =>
       "${usedAmount} ${usedStorageUnit} de ${totalAmount} ${totalStorageUnit} usados";
 
   static String m95(id) =>
@@ -355,25 +351,17 @@
           "¡Bienvenido de nuevo!",
         ),
         "ackPasswordLostWarning": MessageLookupByLibrary.simpleMessage(
-<<<<<<< HEAD
           "Entiendo que si pierdo mi contraseña podría perder mis datos, ya que mis datos están <underline>cifrados de extremo a extremo</underline>.",
         ),
         "actionNotSupportedOnFavouritesAlbum":
             MessageLookupByLibrary.simpleMessage(
           "Acción no compatible con el álbum de Favoritos",
         ),
-=======
-            "Entiendo que si pierdo mi contraseña podría perder mis datos, ya que mis datos están <underline>cifrados de extremo a extremo</underline>."),
-        "actionNotSupportedOnFavouritesAlbum":
-            MessageLookupByLibrary.simpleMessage(
-                "Acción no compatible con el álbum de Favoritos"),
->>>>>>> b66348f2
         "activeSessions":
             MessageLookupByLibrary.simpleMessage("Sesiones activas"),
         "add": MessageLookupByLibrary.simpleMessage("Añadir"),
         "addAName": MessageLookupByLibrary.simpleMessage("Añade un nombre"),
         "addANewEmail": MessageLookupByLibrary.simpleMessage(
-<<<<<<< HEAD
           "Agregar nuevo correo electrónico",
         ),
         "addAlbumWidgetPrompt": MessageLookupByLibrary.simpleMessage(
@@ -382,13 +370,6 @@
         "addCollaborator": MessageLookupByLibrary.simpleMessage(
           "Agregar colaborador",
         ),
-=======
-            "Agregar nuevo correo electrónico"),
-        "addAlbumWidgetPrompt": MessageLookupByLibrary.simpleMessage(
-            "Añade un widget de álbum a tu pantalla de inicio y vuelve aquí para personalizarlo."),
-        "addCollaborator":
-            MessageLookupByLibrary.simpleMessage("Agregar colaborador"),
->>>>>>> b66348f2
         "addCollaborators": m1,
         "addFiles": MessageLookupByLibrary.simpleMessage("Añadir archivos"),
         "addFromDevice": MessageLookupByLibrary.simpleMessage(
@@ -399,12 +380,8 @@
             MessageLookupByLibrary.simpleMessage("Agregar ubicación"),
         "addLocationButton": MessageLookupByLibrary.simpleMessage("Añadir"),
         "addMemoriesWidgetPrompt": MessageLookupByLibrary.simpleMessage(
-<<<<<<< HEAD
           "Añade un widget de recuerdos a tu pantalla de inicio y vuelve aquí para personalizarlo.",
         ),
-=======
-            "Añade un widget de recuerdos a tu pantalla de inicio y vuelve aquí para personalizarlo."),
->>>>>>> b66348f2
         "addMore": MessageLookupByLibrary.simpleMessage("Añadir más"),
         "addName": MessageLookupByLibrary.simpleMessage("Añadir nombre"),
         "addNameOrMerge": MessageLookupByLibrary.simpleMessage(
@@ -419,19 +396,12 @@
         ),
         "addOnValidTill": m3,
         "addOns": MessageLookupByLibrary.simpleMessage("Complementos"),
-<<<<<<< HEAD
         "addParticipants": MessageLookupByLibrary.simpleMessage(
           "Añadir participantes",
         ),
         "addPeopleWidgetPrompt": MessageLookupByLibrary.simpleMessage(
           "Añade un widget de personas a tu pantalla de inicio y vuelve aquí para personalizarlo.",
         ),
-=======
-        "addParticipants":
-            MessageLookupByLibrary.simpleMessage("Añadir participantes"),
-        "addPeopleWidgetPrompt": MessageLookupByLibrary.simpleMessage(
-            "Añade un widget de personas a tu pantalla de inicio y vuelve aquí para personalizarlo."),
->>>>>>> b66348f2
         "addPhotos": MessageLookupByLibrary.simpleMessage("Agregar fotos"),
         "addSelected":
             MessageLookupByLibrary.simpleMessage("Agregar selección"),
@@ -471,30 +441,19 @@
             MessageLookupByLibrary.simpleMessage("Álbum actualizado"),
         "albums": MessageLookupByLibrary.simpleMessage("Álbumes"),
         "albumsWidgetDesc": MessageLookupByLibrary.simpleMessage(
-<<<<<<< HEAD
           "Seleccione los álbumes que desea ver en su pantalla de inicio.",
         ),
-=======
-            "Seleccione los álbumes que desea ver en su pantalla de inicio."),
->>>>>>> b66348f2
         "allClear": MessageLookupByLibrary.simpleMessage("✨ Todo limpio"),
         "allMemoriesPreserved": MessageLookupByLibrary.simpleMessage(
           "Todos los recuerdos preservados",
         ),
         "allPersonGroupingWillReset": MessageLookupByLibrary.simpleMessage(
-<<<<<<< HEAD
           "Se eliminarán todas las agrupaciones para esta persona, y se eliminarán todas sus sugerencias",
         ),
         "allUnnamedGroupsWillBeMergedIntoTheSelectedPerson":
             MessageLookupByLibrary.simpleMessage(
           "Todos los grupos sin nombre se combinarán en la persona seleccionada. Esto puede deshacerse desde el historial de sugerencias de la persona.",
         ),
-=======
-            "Se eliminarán todas las agrupaciones para esta persona, y se eliminarán todas sus sugerencias"),
-        "allUnnamedGroupsWillBeMergedIntoTheSelectedPerson":
-            MessageLookupByLibrary.simpleMessage(
-                "Todos los grupos sin nombre se combinarán en la persona seleccionada. Esto puede deshacerse desde el historial de sugerencias de la persona."),
->>>>>>> b66348f2
         "allWillShiftRangeBasedOnFirst": MessageLookupByLibrary.simpleMessage(
           "Este es el primero en el grupo. Otras fotos seleccionadas cambiarán automáticamente basándose en esta nueva fecha",
         ),
@@ -566,15 +525,10 @@
         "archiveAlbum": MessageLookupByLibrary.simpleMessage("Archivar álbum"),
         "archiving": MessageLookupByLibrary.simpleMessage("Archivando..."),
         "areThey": MessageLookupByLibrary.simpleMessage("¿Son ellos"),
-<<<<<<< HEAD
         "areYouSureRemoveThisFaceFromPerson":
             MessageLookupByLibrary.simpleMessage(
           "¿Estás seguro de que quieres eliminar esta cara de esta persona?",
         ),
-=======
-        "areYouSureRemoveThisFaceFromPerson": MessageLookupByLibrary.simpleMessage(
-            "¿Estás seguro de que quieres eliminar esta cara de esta persona?"),
->>>>>>> b66348f2
         "areYouSureThatYouWantToLeaveTheFamily":
             MessageLookupByLibrary.simpleMessage(
           "¿Está seguro de que desea abandonar el plan familiar?",
@@ -587,7 +541,6 @@
           "¿Estás seguro de que quieres cambiar tu plan?",
         ),
         "areYouSureYouWantToExit": MessageLookupByLibrary.simpleMessage(
-<<<<<<< HEAD
           "¿Estás seguro de que deseas salir?",
         ),
         "areYouSureYouWantToIgnoreThesePersons":
@@ -604,19 +557,6 @@
         "areYouSureYouWantToMergeThem": MessageLookupByLibrary.simpleMessage(
           "¿Estás seguro de que quieres combinarlas?",
         ),
-=======
-            "¿Estás seguro de que deseas salir?"),
-        "areYouSureYouWantToIgnoreThesePersons":
-            MessageLookupByLibrary.simpleMessage(
-                "¿Estás seguro de que quieres ignorar a estas personas?"),
-        "areYouSureYouWantToIgnoreThisPerson":
-            MessageLookupByLibrary.simpleMessage(
-                "¿Estás seguro de que quieres ignorar a esta persona?"),
-        "areYouSureYouWantToLogout": MessageLookupByLibrary.simpleMessage(
-            "¿Estás seguro de que quieres cerrar la sesión?"),
-        "areYouSureYouWantToMergeThem": MessageLookupByLibrary.simpleMessage(
-            "¿Estás seguro de que quieres combinarlas?"),
->>>>>>> b66348f2
         "areYouSureYouWantToRenew": MessageLookupByLibrary.simpleMessage(
           "¿Estás seguro de que quieres renovar?",
         ),
@@ -736,7 +676,6 @@
         "beach": MessageLookupByLibrary.simpleMessage("Arena y mar "),
         "birthday": MessageLookupByLibrary.simpleMessage("Cumpleaños"),
         "birthdayNotifications": MessageLookupByLibrary.simpleMessage(
-<<<<<<< HEAD
           "Notificaciones de cumpleaños",
         ),
         "birthdays": MessageLookupByLibrary.simpleMessage("Cumpleaños"),
@@ -782,39 +721,6 @@
         "cachedData": MessageLookupByLibrary.simpleMessage(
           "Datos almacenados en caché",
         ),
-=======
-            "Notificaciones de cumpleaños"),
-        "birthdays": MessageLookupByLibrary.simpleMessage("Cumpleaños"),
-        "blackFridaySale":
-            MessageLookupByLibrary.simpleMessage("Oferta del Black Friday"),
-        "blog": MessageLookupByLibrary.simpleMessage("Blog"),
-        "cLDesc1": MessageLookupByLibrary.simpleMessage(
-            "Dado el trabajo que hemos hecho en la versión beta de vídeos en streaming y en las cargas y descargas reanudables, hemos aumentado el límite de subida de archivos a 10 GB. Esto ya está disponible tanto en la aplicación de escritorio como en la móvil."),
-        "cLDesc2": MessageLookupByLibrary.simpleMessage(
-            "Las subidas en segundo plano ya están también soportadas en iOS, además de los dispositivos Android. No es necesario abrir la aplicación para hacer una copia de seguridad de tus fotos y vídeos más recientes."),
-        "cLDesc3": MessageLookupByLibrary.simpleMessage(
-            "Hemos hecho mejoras significativas en nuestra experiencia de recuerdos, incluyendo la reproducción automática, el deslizado a la memoria siguiente y mucho más."),
-        "cLDesc4": MessageLookupByLibrary.simpleMessage(
-            "Junto con un montón de mejoras adicionales, ahora es mucho más fácil ver todas las caras detectadas, proporcionar comentarios sobre caras similares, y añadir o quitar caras de una sola foto."),
-        "cLDesc5": MessageLookupByLibrary.simpleMessage(
-            "Ahora recibirás una notificación de exclusión voluntaria para todos los cumpleaños que hayas guardado en Ente, junto con una colección de sus mejores fotos."),
-        "cLDesc6": MessageLookupByLibrary.simpleMessage(
-            "Ya no tienes que esperar a que las subidas o descargas se completen para cerrar la aplicación. Ahora, todas las subidas y descargas se pueden pausar a mitad de proceso y reanudarse justo donde lo dejaste."),
-        "cLTitle1": MessageLookupByLibrary.simpleMessage(
-            "Subiendo archivos de vídeo grandes"),
-        "cLTitle2":
-            MessageLookupByLibrary.simpleMessage("Subida en segundo plano"),
-        "cLTitle3": MessageLookupByLibrary.simpleMessage(
-            "Reproducción automática de recuerdos"),
-        "cLTitle4": MessageLookupByLibrary.simpleMessage(
-            "Reconocimiento facial mejorado"),
-        "cLTitle5":
-            MessageLookupByLibrary.simpleMessage("Notificación de cumpleaños"),
-        "cLTitle6": MessageLookupByLibrary.simpleMessage(
-            "Subidas y Descargas reanudables"),
-        "cachedData":
-            MessageLookupByLibrary.simpleMessage("Datos almacenados en caché"),
->>>>>>> b66348f2
         "calculating": MessageLookupByLibrary.simpleMessage("Calculando..."),
         "canNotOpenBody": MessageLookupByLibrary.simpleMessage(
           "Lo sentimos, este álbum no se puede abrir en la aplicación.",
@@ -906,17 +812,11 @@
         "clearIndexes": MessageLookupByLibrary.simpleMessage("Limpiar índices"),
         "click": MessageLookupByLibrary.simpleMessage("• Clic"),
         "clickOnTheOverflowMenu": MessageLookupByLibrary.simpleMessage(
-<<<<<<< HEAD
           "• Haga clic en el menú desbordante",
         ),
         "clickToInstallOurBestVersionYet": MessageLookupByLibrary.simpleMessage(
           "Haz clic para instalar nuestra mejor versión hasta la fecha",
         ),
-=======
-            "• Haga clic en el menú desbordante"),
-        "clickToInstallOurBestVersionYet": MessageLookupByLibrary.simpleMessage(
-            "Haz clic para instalar nuestra mejor versión hasta la fecha"),
->>>>>>> b66348f2
         "close": MessageLookupByLibrary.simpleMessage("Cerrar"),
         "clubByCaptureTime": MessageLookupByLibrary.simpleMessage(
           "Agrupar por tiempo de captura",
@@ -1112,14 +1012,9 @@
         "deleteFromEnte":
             MessageLookupByLibrary.simpleMessage("Eliminar de Ente"),
         "deleteItemCount": m21,
-<<<<<<< HEAD
         "deleteLocation": MessageLookupByLibrary.simpleMessage(
           "Borrar la ubicación",
         ),
-=======
-        "deleteLocation":
-            MessageLookupByLibrary.simpleMessage("Borrar la ubicación"),
->>>>>>> b66348f2
         "deleteMultipleAlbumDialog": m22,
         "deletePhotos":
             MessageLookupByLibrary.simpleMessage("Borrar las fotos"),
@@ -1357,7 +1252,6 @@
           "Por favor, introduce una dirección de correo electrónico válida.",
         ),
         "enterYourEmailAddress": MessageLookupByLibrary.simpleMessage(
-<<<<<<< HEAD
           "Escribe tu correo electrónico",
         ),
         "enterYourNewEmailAddress": MessageLookupByLibrary.simpleMessage(
@@ -1366,13 +1260,6 @@
         "enterYourPassword": MessageLookupByLibrary.simpleMessage(
           "Ingresa tu contraseña",
         ),
-=======
-            "Escribe tu correo electrónico"),
-        "enterYourNewEmailAddress": MessageLookupByLibrary.simpleMessage(
-            "Introduce tu nueva dirección de correo electrónico"),
-        "enterYourPassword":
-            MessageLookupByLibrary.simpleMessage("Ingresa tu contraseña"),
->>>>>>> b66348f2
         "enterYourRecoveryKey": MessageLookupByLibrary.simpleMessage(
           "Introduce tu clave de recuperación",
         ),
@@ -1526,17 +1413,11 @@
         ),
         "guestView": MessageLookupByLibrary.simpleMessage("Vista de invitado"),
         "guestViewEnablePreSteps": MessageLookupByLibrary.simpleMessage(
-<<<<<<< HEAD
           "Para habilitar la vista de invitados, por favor configure el código de acceso del dispositivo o el bloqueo de pantalla en los ajustes de su sistema.",
         ),
         "happyBirthday": MessageLookupByLibrary.simpleMessage(
           "¡Feliz cumpleaños! 🥳",
         ),
-=======
-            "Para habilitar la vista de invitados, por favor configure el código de acceso del dispositivo o el bloqueo de pantalla en los ajustes de su sistema."),
-        "happyBirthday":
-            MessageLookupByLibrary.simpleMessage("¡Feliz cumpleaños! 🥳"),
->>>>>>> b66348f2
         "hearUsExplanation": MessageLookupByLibrary.simpleMessage(
           "No rastreamos las aplicaciones instaladas. ¡Nos ayudarías si nos dijeras dónde nos encontraste!",
         ),
@@ -1601,12 +1482,8 @@
         "indexedItems":
             MessageLookupByLibrary.simpleMessage("Elementos indexados"),
         "indexingPausedStatusDescription": MessageLookupByLibrary.simpleMessage(
-<<<<<<< HEAD
           "La indexación está pausada. Se reanudará automáticamente cuando el dispositivo esté listo. El dispositivo se considera listo cuando su nivel de batería, la salud de la batería y temperatura están en un rango saludable.",
         ),
-=======
-            "La indexación está pausada. Se reanudará automáticamente cuando el dispositivo esté listo. El dispositivo se considera listo cuando su nivel de batería, la salud de la batería y temperatura están en un rango saludable."),
->>>>>>> b66348f2
         "ineligible": MessageLookupByLibrary.simpleMessage("Inelegible"),
         "info": MessageLookupByLibrary.simpleMessage("Info"),
         "insecureDevice": MessageLookupByLibrary.simpleMessage(
@@ -1723,17 +1600,11 @@
         "linkPersonToEmailConfirmation": m49,
         "livePhotos": MessageLookupByLibrary.simpleMessage("Foto en vivo"),
         "loadMessage1": MessageLookupByLibrary.simpleMessage(
-<<<<<<< HEAD
           "Puedes compartir tu suscripción con tu familia",
         ),
         "loadMessage2": MessageLookupByLibrary.simpleMessage(
           "Hasta ahora hemos conservado más de 200 millones de recuerdos",
         ),
-=======
-            "Puedes compartir tu suscripción con tu familia"),
-        "loadMessage2": MessageLookupByLibrary.simpleMessage(
-            "Hasta ahora hemos conservado más de 200 millones de recuerdos"),
->>>>>>> b66348f2
         "loadMessage3": MessageLookupByLibrary.simpleMessage(
           "Guardamos 3 copias de tus datos, una en un refugio subterráneo",
         ),
@@ -1811,7 +1682,6 @@
         ),
         "longpressOnAnItemToViewInFullscreen":
             MessageLookupByLibrary.simpleMessage(
-<<<<<<< HEAD
           "Manten presionado un elemento para ver en pantalla completa",
         ),
         "lookBackOnYourMemories": MessageLookupByLibrary.simpleMessage(
@@ -1829,19 +1699,6 @@
         "machineLearning": MessageLookupByLibrary.simpleMessage(
           "Aprendizaje automático",
         ),
-=======
-                "Manten presionado un elemento para ver en pantalla completa"),
-        "lookBackOnYourMemories":
-            MessageLookupByLibrary.simpleMessage("Revisa tus recuerdos 🌄"),
-        "loopVideoOff":
-            MessageLookupByLibrary.simpleMessage("Vídeo en bucle desactivado"),
-        "loopVideoOn":
-            MessageLookupByLibrary.simpleMessage("Vídeo en bucle activado"),
-        "lostDevice":
-            MessageLookupByLibrary.simpleMessage("¿Perdiste tu dispositivo?"),
-        "machineLearning":
-            MessageLookupByLibrary.simpleMessage("Aprendizaje automático"),
->>>>>>> b66348f2
         "magicSearch": MessageLookupByLibrary.simpleMessage("Búsqueda mágica"),
         "magicSearchHint": MessageLookupByLibrary.simpleMessage(
           "La búsqueda mágica permite buscar fotos por su contenido. Por ejemplo, \"flor\", \"coche rojo\", \"documentos de identidad\"",
@@ -1872,7 +1729,6 @@
         "me": MessageLookupByLibrary.simpleMessage("Yo"),
         "memories": MessageLookupByLibrary.simpleMessage("Recuerdos"),
         "memoriesWidgetDesc": MessageLookupByLibrary.simpleMessage(
-<<<<<<< HEAD
           "Seleccione el tipo de recuerdos que desea ver en su pantalla de inicio.",
         ),
         "memoryCount": m50,
@@ -1881,14 +1737,6 @@
         "mergeWithExisting": MessageLookupByLibrary.simpleMessage(
           "Combinar con existente",
         ),
-=======
-            "Seleccione el tipo de recuerdos que desea ver en su pantalla de inicio."),
-        "memoryCount": m50,
-        "merchandise": MessageLookupByLibrary.simpleMessage("Mercancías"),
-        "merge": MessageLookupByLibrary.simpleMessage("Combinar"),
-        "mergeWithExisting":
-            MessageLookupByLibrary.simpleMessage("Combinar con existente"),
->>>>>>> b66348f2
         "mergedPhotos":
             MessageLookupByLibrary.simpleMessage("Fotos combinadas"),
         "mlConsent": MessageLookupByLibrary.simpleMessage(
@@ -2025,7 +1873,6 @@
         "ok": MessageLookupByLibrary.simpleMessage("Aceptar"),
         "onDevice": MessageLookupByLibrary.simpleMessage("En el dispositivo"),
         "onEnte": MessageLookupByLibrary.simpleMessage(
-<<<<<<< HEAD
           "En <branding>ente</branding>",
         ),
         "onTheRoad": MessageLookupByLibrary.simpleMessage(
@@ -2039,16 +1886,6 @@
             MessageLookupByLibrary.simpleMessage(
           "Recibe recordatorios sobre recuerdos de este día en años anteriores.",
         ),
-=======
-            "En <branding>ente</branding>"),
-        "onTheRoad":
-            MessageLookupByLibrary.simpleMessage("De nuevo en la carretera"),
-        "onThisDay": MessageLookupByLibrary.simpleMessage("Un día como hoy"),
-        "onThisDayMemories": MessageLookupByLibrary.simpleMessage(
-            "Recuerdos de un día como hoy"),
-        "onThisDayNotificationExplanation": MessageLookupByLibrary.simpleMessage(
-            "Recibe recordatorios sobre recuerdos de este día en años anteriores."),
->>>>>>> b66348f2
         "onlyFamilyAdminCanChangeCode": m55,
         "onlyThem": MessageLookupByLibrary.simpleMessage("Solo ellos"),
         "oops": MessageLookupByLibrary.simpleMessage("Ups"),
@@ -2081,17 +1918,11 @@
           "O elige uno existente",
         ),
         "orPickFromYourContacts": MessageLookupByLibrary.simpleMessage(
-<<<<<<< HEAD
           "o elige de entre tus contactos",
         ),
         "otherDetectedFaces": MessageLookupByLibrary.simpleMessage(
           "Otras caras detectadas",
         ),
-=======
-            "o elige de entre tus contactos"),
-        "otherDetectedFaces":
-            MessageLookupByLibrary.simpleMessage("Otras caras detectadas"),
->>>>>>> b66348f2
         "pair": MessageLookupByLibrary.simpleMessage("Emparejar"),
         "pairWithPin":
             MessageLookupByLibrary.simpleMessage("Emparejar con PIN"),
@@ -2119,17 +1950,11 @@
           "La fortaleza de la contraseña se calcula teniendo en cuenta la longitud de la contraseña, los caracteres utilizados, y si la contraseña aparece o no en el top 10.000 de contraseñas más usadas",
         ),
         "passwordWarning": MessageLookupByLibrary.simpleMessage(
-<<<<<<< HEAD
           "No almacenamos esta contraseña, así que si la olvidas, <underline>no podremos descifrar tus datos</underline>",
         ),
         "pastYearsMemories": MessageLookupByLibrary.simpleMessage(
           "Recuerdos de los últimos años",
         ),
-=======
-            "No almacenamos esta contraseña, así que si la olvidas, <underline>no podremos descifrar tus datos</underline>"),
-        "pastYearsMemories": MessageLookupByLibrary.simpleMessage(
-            "Recuerdos de los últimos años"),
->>>>>>> b66348f2
         "paymentDetails":
             MessageLookupByLibrary.simpleMessage("Detalles de pago"),
         "paymentFailed": MessageLookupByLibrary.simpleMessage("Pago fallido"),
@@ -2144,19 +1969,12 @@
           "Sincronización pendiente",
         ),
         "people": MessageLookupByLibrary.simpleMessage("Personas"),
-<<<<<<< HEAD
         "peopleUsingYourCode": MessageLookupByLibrary.simpleMessage(
           "Personas usando tu código",
         ),
         "peopleWidgetDesc": MessageLookupByLibrary.simpleMessage(
           "Selecciona las personas que deseas ver en tu pantalla de inicio.",
         ),
-=======
-        "peopleUsingYourCode":
-            MessageLookupByLibrary.simpleMessage("Personas usando tu código"),
-        "peopleWidgetDesc": MessageLookupByLibrary.simpleMessage(
-            "Selecciona las personas que deseas ver en tu pantalla de inicio."),
->>>>>>> b66348f2
         "permDeleteWarning": MessageLookupByLibrary.simpleMessage(
           "Todos los elementos de la papelera serán eliminados permanentemente\n\nEsta acción no se puede deshacer",
         ),
@@ -2273,7 +2091,6 @@
         "processed": MessageLookupByLibrary.simpleMessage("Procesado"),
         "processing": MessageLookupByLibrary.simpleMessage("Procesando"),
         "processingImport": m67,
-<<<<<<< HEAD
         "processingVideos": MessageLookupByLibrary.simpleMessage(
           "Procesando vídeos",
         ),
@@ -2283,14 +2100,6 @@
         "publicLinkEnabled": MessageLookupByLibrary.simpleMessage(
           "Enlace público habilitado",
         ),
-=======
-        "processingVideos":
-            MessageLookupByLibrary.simpleMessage("Procesando vídeos"),
-        "publicLinkCreated":
-            MessageLookupByLibrary.simpleMessage("Enlace público creado"),
-        "publicLinkEnabled":
-            MessageLookupByLibrary.simpleMessage("Enlace público habilitado"),
->>>>>>> b66348f2
         "questionmark": MessageLookupByLibrary.simpleMessage("?"),
         "queued": MessageLookupByLibrary.simpleMessage("En cola"),
         "quickLinks": MessageLookupByLibrary.simpleMessage("Acceso rápido"),
@@ -2302,19 +2111,12 @@
         "rateUsOnStore": m68,
         "reassignMe": MessageLookupByLibrary.simpleMessage("Reasignar \"Yo\""),
         "reassignedToName": m69,
-<<<<<<< HEAD
         "reassigningLoading": MessageLookupByLibrary.simpleMessage(
           "Reasignando...",
         ),
         "receiveRemindersOnBirthdays": MessageLookupByLibrary.simpleMessage(
           "Recibe recordatorios cuando es el cumpleaños de alguien. Pulsar en la notificación te llevará a las fotos de la persona que cumple años.",
         ),
-=======
-        "reassigningLoading":
-            MessageLookupByLibrary.simpleMessage("Reasignando..."),
-        "receiveRemindersOnBirthdays": MessageLookupByLibrary.simpleMessage(
-            "Recibe recordatorios cuando es el cumpleaños de alguien. Pulsar en la notificación te llevará a las fotos de la persona que cumple años."),
->>>>>>> b66348f2
         "recover": MessageLookupByLibrary.simpleMessage("Recuperar"),
         "recoverAccount":
             MessageLookupByLibrary.simpleMessage("Recuperar cuenta"),
@@ -2446,14 +2248,9 @@
         "renewsOn": m75,
         "reportABug": MessageLookupByLibrary.simpleMessage("Reportar un error"),
         "reportBug": MessageLookupByLibrary.simpleMessage("Reportar error"),
-<<<<<<< HEAD
         "resendEmail": MessageLookupByLibrary.simpleMessage(
           "Reenviar correo electrónico",
         ),
-=======
-        "resendEmail":
-            MessageLookupByLibrary.simpleMessage("Reenviar correo electrónico"),
->>>>>>> b66348f2
         "reset": MessageLookupByLibrary.simpleMessage("Restablecer"),
         "resetIgnoredFiles": MessageLookupByLibrary.simpleMessage(
           "Restablecer archivos ignorados",
@@ -2490,7 +2287,6 @@
             MessageLookupByLibrary.simpleMessage("Girar a la izquierda"),
         "rotateRight":
             MessageLookupByLibrary.simpleMessage("Girar a la derecha"),
-<<<<<<< HEAD
         "safelyStored": MessageLookupByLibrary.simpleMessage(
           "Almacenado con seguridad",
         ),
@@ -2500,15 +2296,6 @@
         "saveAsAnotherPerson": MessageLookupByLibrary.simpleMessage(
           "Guardar como otra persona",
         ),
-=======
-        "safelyStored":
-            MessageLookupByLibrary.simpleMessage("Almacenado con seguridad"),
-        "same": MessageLookupByLibrary.simpleMessage("Igual"),
-        "sameperson": MessageLookupByLibrary.simpleMessage("la misma persona?"),
-        "save": MessageLookupByLibrary.simpleMessage("Guardar"),
-        "saveAsAnotherPerson":
-            MessageLookupByLibrary.simpleMessage("Guardar como otra persona"),
->>>>>>> b66348f2
         "saveChangesBeforeLeavingQuestion":
             MessageLookupByLibrary.simpleMessage(
           "¿Guardar cambios antes de salir?",
@@ -2627,19 +2414,12 @@
           "Seleccionar inicio del rango",
         ),
         "selectTime": MessageLookupByLibrary.simpleMessage("Seleccionar hora"),
-<<<<<<< HEAD
         "selectYourFace": MessageLookupByLibrary.simpleMessage(
           "Selecciona tu cara",
         ),
         "selectYourPlan": MessageLookupByLibrary.simpleMessage(
           "Elegir tu suscripción",
         ),
-=======
-        "selectYourFace":
-            MessageLookupByLibrary.simpleMessage("Selecciona tu cara"),
-        "selectYourPlan":
-            MessageLookupByLibrary.simpleMessage("Elegir tu suscripción"),
->>>>>>> b66348f2
         "selectedAlbums": m79,
         "selectedFilesAreNotOnEnte": MessageLookupByLibrary.simpleMessage(
           "Los archivos seleccionados no están en Ente",
@@ -2737,19 +2517,12 @@
         "sharedWithYou":
             MessageLookupByLibrary.simpleMessage("Compartido contigo"),
         "sharing": MessageLookupByLibrary.simpleMessage("Compartiendo..."),
-<<<<<<< HEAD
         "shiftDatesAndTime": MessageLookupByLibrary.simpleMessage(
           "Cambiar fechas y hora",
         ),
         "showLessFaces": MessageLookupByLibrary.simpleMessage(
           "Mostrar menos caras",
         ),
-=======
-        "shiftDatesAndTime":
-            MessageLookupByLibrary.simpleMessage("Cambiar fechas y hora"),
-        "showLessFaces":
-            MessageLookupByLibrary.simpleMessage("Mostrar menos caras"),
->>>>>>> b66348f2
         "showMemories":
             MessageLookupByLibrary.simpleMessage("Mostrar recuerdos"),
         "showMoreFaces":
@@ -2774,14 +2547,9 @@
         "singleFileInBothLocalAndRemote": m89,
         "singleFileInRemoteOnly": m90,
         "skip": MessageLookupByLibrary.simpleMessage("Omitir"),
-<<<<<<< HEAD
         "smartMemories": MessageLookupByLibrary.simpleMessage(
           "Recuerdos inteligentes",
         ),
-=======
-        "smartMemories":
-            MessageLookupByLibrary.simpleMessage("Recuerdos inteligentes"),
->>>>>>> b66348f2
         "social": MessageLookupByLibrary.simpleMessage("Social"),
         "someItemsAreInBothEnteAndYourDevice":
             MessageLookupByLibrary.simpleMessage(
@@ -2804,12 +2572,8 @@
         ),
         "sorry": MessageLookupByLibrary.simpleMessage("Lo sentimos"),
         "sorryBackupFailedDesc": MessageLookupByLibrary.simpleMessage(
-<<<<<<< HEAD
           "Lo sentimos, no hemos podido hacer una copia de seguridad de este archivo, lo intentaremos más tarde.",
         ),
-=======
-            "Lo sentimos, no hemos podido hacer una copia de seguridad de este archivo, lo intentaremos más tarde."),
->>>>>>> b66348f2
         "sorryCouldNotAddToFavorites": MessageLookupByLibrary.simpleMessage(
           "¡Lo sentimos, no se pudo añadir a favoritos!",
         ),
@@ -2823,17 +2587,11 @@
         ),
         "sorryWeCouldNotGenerateSecureKeysOnThisDevicennplease":
             MessageLookupByLibrary.simpleMessage(
-<<<<<<< HEAD
           "Lo sentimos, no hemos podido generar claves seguras en este dispositivo.\n\nPor favor, regístrate desde un dispositivo diferente.",
         ),
         "sorryWeHadToPauseYourBackups": MessageLookupByLibrary.simpleMessage(
           "Lo sentimos, tuvimos que pausar tus copias de seguridad",
         ),
-=======
-                "Lo sentimos, no hemos podido generar claves seguras en este dispositivo.\n\nPor favor, regístrate desde un dispositivo diferente."),
-        "sorryWeHadToPauseYourBackups": MessageLookupByLibrary.simpleMessage(
-            "Lo sentimos, tuvimos que pausar tus copias de seguridad"),
->>>>>>> b66348f2
         "sort": MessageLookupByLibrary.simpleMessage("Ordenar"),
         "sortAlbumsBy": MessageLookupByLibrary.simpleMessage("Ordenar por"),
         "sortNewestFirst": MessageLookupByLibrary.simpleMessage(
@@ -2933,7 +2691,6 @@
         ),
         "theLinkYouAreTryingToAccessHasExpired":
             MessageLookupByLibrary.simpleMessage(
-<<<<<<< HEAD
           "El enlace al que intenta acceder ha caducado.",
         ),
         "thePersonGroupsWillNotBeDisplayed":
@@ -2943,13 +2700,6 @@
         "thePersonWillNotBeDisplayed": MessageLookupByLibrary.simpleMessage(
           "La persona ya no se mostrará en la sección de personas. Las fotos permanecerán intactas.",
         ),
-=======
-                "El enlace al que intenta acceder ha caducado."),
-        "thePersonGroupsWillNotBeDisplayed": MessageLookupByLibrary.simpleMessage(
-            "Los grupos de personas ya no se mostrarán en la sección de personas. Las fotos permanecerán intactas."),
-        "thePersonWillNotBeDisplayed": MessageLookupByLibrary.simpleMessage(
-            "La persona ya no se mostrará en la sección de personas. Las fotos permanecerán intactas."),
->>>>>>> b66348f2
         "theRecoveryKeyYouEnteredIsIncorrect":
             MessageLookupByLibrary.simpleMessage(
           "La clave de recuperación introducida es incorrecta",
@@ -3144,14 +2894,9 @@
         "videoInfo":
             MessageLookupByLibrary.simpleMessage("Información de video"),
         "videoSmallCase": MessageLookupByLibrary.simpleMessage("vídeo"),
-<<<<<<< HEAD
         "videoStreaming": MessageLookupByLibrary.simpleMessage(
           "Vídeos en streaming",
         ),
-=======
-        "videoStreaming":
-            MessageLookupByLibrary.simpleMessage("Vídeos en streaming"),
->>>>>>> b66348f2
         "videos": MessageLookupByLibrary.simpleMessage("Vídeos"),
         "viewActiveSessions": MessageLookupByLibrary.simpleMessage(
           "Ver sesiones activas",
@@ -3169,14 +2914,9 @@
         ),
         "viewLogs": MessageLookupByLibrary.simpleMessage("Ver Registros"),
         "viewPersonToUnlink": m112,
-<<<<<<< HEAD
         "viewRecoveryKey": MessageLookupByLibrary.simpleMessage(
           "Ver código de recuperación",
         ),
-=======
-        "viewRecoveryKey":
-            MessageLookupByLibrary.simpleMessage("Ver código de recuperación"),
->>>>>>> b66348f2
         "viewer": MessageLookupByLibrary.simpleMessage("Espectador"),
         "viewersSuccessfullyAdded": m113,
         "visitWebToManage": MessageLookupByLibrary.simpleMessage(
@@ -3202,12 +2942,8 @@
         ),
         "whatsNew": MessageLookupByLibrary.simpleMessage("Qué hay de nuevo"),
         "whyAddTrustContact": MessageLookupByLibrary.simpleMessage(
-<<<<<<< HEAD
           "Un contacto de confianza puede ayudar a recuperar sus datos.",
         ),
-=======
-            "Un contacto de confianza puede ayudar a recuperar sus datos."),
->>>>>>> b66348f2
         "widgets": MessageLookupByLibrary.simpleMessage("Widgets"),
         "wishThemAHappyBirthday": m115,
         "yearShort": MessageLookupByLibrary.simpleMessage("año"),
@@ -3219,14 +2955,9 @@
           "Sí, convertir a espectador",
         ),
         "yesDelete": MessageLookupByLibrary.simpleMessage("Sí, eliminar"),
-<<<<<<< HEAD
         "yesDiscardChanges": MessageLookupByLibrary.simpleMessage(
           "Sí, descartar cambios",
         ),
-=======
-        "yesDiscardChanges":
-            MessageLookupByLibrary.simpleMessage("Sí, descartar cambios"),
->>>>>>> b66348f2
         "yesIgnore": MessageLookupByLibrary.simpleMessage("Sí, ignorar"),
         "yesLogout": MessageLookupByLibrary.simpleMessage("Sí, cerrar sesión"),
         "yesRemove": MessageLookupByLibrary.simpleMessage("Sí, quitar"),
