// DO NOT EDIT. This is code generated via package:intl/generate_localized.dart
// This is a library that provides messages for a es locale. All the
// messages from the main program should be duplicated here with the same
// function name.

// Ignore issues from commonly used lints in this file.
// ignore_for_file:unnecessary_brace_in_string_interps, unnecessary_new
// ignore_for_file:prefer_single_quotes,comment_references, directives_ordering
// ignore_for_file:annotate_overrides,prefer_generic_function_type_aliases
// ignore_for_file:unused_import, file_names, avoid_escaping_inner_quotes
// ignore_for_file:unnecessary_string_interpolations, unnecessary_string_escapes

import 'package:intl/intl.dart';
import 'package:intl/message_lookup_by_library.dart';

final messages = new MessageLookup();

typedef String MessageIfAbsent(String messageStr, List<dynamic> args);

class MessageLookup extends MessageLookupByLibrary {
  String get localeName => 'es';

  static String m0(title) => "${title} (Yo)";

  static String m1(count) =>
      "${Intl.plural(count, zero: 'Añadir colaborador', one: 'Añadir colaborador', other: 'Añadir colaboradores')}";

  static String m2(count) =>
      "${Intl.plural(count, one: 'Añadir objeto', other: 'Añadir objetos')}";

  static String m3(storageAmount, endDate) =>
      "Tu ${storageAmount} adicional es válido hasta ${endDate}";

  static String m4(count) =>
      "${Intl.plural(count, zero: 'Añadir espectador', one: 'Añadir espectador', other: 'Añadir espectadores')}";

  static String m5(emailOrName) => "Añadido por ${emailOrName}";

  static String m6(albumName) => "Añadido exitosamente a  ${albumName}";

  static String m7(name) => "Admirando a ${name}";

  static String m8(count) =>
      "${Intl.plural(count, zero: 'No hay Participantes', one: '1 Participante', other: '${count} Participantes')}";

  static String m9(versionValue) => "Versión: ${versionValue}";

  static String m10(freeAmount, storageUnit) =>
      "${freeAmount} ${storageUnit} disponible";

  static String m11(name) => "Preciosas vistas con ${name}";

  static String m12(paymentProvider) =>
      "Por favor, cancela primero tu suscripción existente de ${paymentProvider}";

  static String m13(user) =>
      "${user} no podrá añadir más fotos a este álbum\n\nTodavía podrán eliminar las fotos ya añadidas por ellos";

  static String m14(isFamilyMember, storageAmountInGb) =>
      "${Intl.select(isFamilyMember, {'true': 'Tu familia ha obtenido ${storageAmountInGb} GB hasta el momento', 'false': 'Tú has obtenido ${storageAmountInGb} GB hasta el momento', 'other': '¡Tú has obtenido ${storageAmountInGb} GB hasta el momento!'})}";

  static String m15(albumName) =>
      "Enlace colaborativo creado para ${albumName}";

  static String m16(count) =>
      "${Intl.plural(count, zero: '0 colaboradores añadidos', one: '1 colaborador añadido', other: '${count} colaboradores añadidos')}";

  static String m17(email, numOfDays) =>
      "Estás a punto de añadir ${email} como un contacto de confianza. Esta persona podrá recuperar tu cuenta si no estás durante ${numOfDays} días.";

  static String m18(familyAdminEmail) =>
      "Por favor contacta con <green>${familyAdminEmail}</green> para administrar tu suscripción";

  static String m19(provider) =>
      "Por favor, contáctanos en support@ente.io para gestionar tu suscripción a ${provider}.";

  static String m20(endpoint) => "Conectado a ${endpoint}";

  static String m21(count) =>
      "${Intl.plural(count, one: 'Elimina ${count} elemento', other: 'Elimina ${count} elementos')}";

  static String m22(count) =>
      "¿Quiere borrar también las fotos (y vídeos) presentes en estos ${count} álbumes de <bold>todos</bold> los otros álbumes de los que forman parte?";

  static String m23(currentlyDeleting, totalCount) =>
      "Borrando ${currentlyDeleting} / ${totalCount}";

  static String m24(albumName) =>
      "Esto eliminará el enlace público para acceder a \"${albumName}\".";

  static String m25(supportEmail) =>
      "Por favor, envía un correo electrónico a ${supportEmail} desde tu dirección de correo electrónico que usó para registrarse";

  static String m26(count, storageSaved) =>
      "¡Has limpiado ${Intl.plural(count, one: '${count} archivo duplicado', other: '${count} archivos duplicados')}, ahorrando (${storageSaved}!)";

  static String m27(count, formattedSize) =>
      "${count} archivos, ${formattedSize} cada uno";

  static String m28(name) =>
      "Este correo electrónico ya está vinculado a ${name}.";

  static String m29(newEmail) => "Correo cambiado a ${newEmail}";

  static String m30(email) => "${email} no tiene una cuenta de Ente.";

  static String m31(email) =>
      "${email} no tiene una cuente en Ente.\n\nEnvíale una invitación para compartir fotos.";

  static String m32(name) => "Abrazando a ${name}";

  static String m33(text) => "Fotos adicionales encontradas para ${text}";

  static String m34(name) => "Festejando con ${name}";

  static String m35(count, formattedNumber) =>
      "Se ha realizado la copia de seguridad de ${Intl.plural(count, one: '1 archivo', other: '${formattedNumber} archivos')} de este dispositivo de forma segura";

  static String m36(count, formattedNumber) =>
      "Se ha realizado la copia de seguridad de ${Intl.plural(count, one: '1 archivo', other: '${formattedNumber} archivos')} de este álbum de forma segura";

  static String m37(storageAmountInGB) =>
      "${storageAmountInGB} GB cada vez que alguien se registra en un plan de pago y aplica tu código";

  static String m38(endDate) => "Prueba gratuita válida hasta ${endDate}";

  static String m39(count) =>
      "Aún puedes acceder ${Intl.plural(count, one: 'a él', other: 'a ellos')} en Ente mientras tengas una suscripción activa";

  static String m40(sizeInMBorGB) => "Liberar ${sizeInMBorGB}";

  static String m41(count, formattedSize) =>
      "${Intl.plural(count, one: 'Se puede eliminar del dispositivo para liberar ${formattedSize}', other: 'Se pueden eliminar del dispositivo para liberar ${formattedSize}')}";

  static String m42(currentlyProcessing, totalCount) =>
      "Procesando ${currentlyProcessing} / ${totalCount}";

  static String m43(name) => "Senderismo con ${name}";

  static String m44(count) =>
      "${Intl.plural(count, one: '${count} elemento', other: '${count} elementos')}";

  static String m45(name) => "Última vez con ${name}";

  static String m46(email) =>
      "${email} te ha invitado a ser un contacto de confianza";

  static String m47(expiryTime) => "El enlace caducará en ${expiryTime}";

  static String m48(email) => "Enlazar persona a ${email}";

  static String m49(personName, email) =>
      "Esto enlazará a ${personName} a ${email}";

  static String m50(count, formattedCount) =>
      "${Intl.plural(count, zero: 'no hay recuerdos', one: '${formattedCount} recuerdo', other: '${formattedCount} recuerdos')}";

  static String m51(count) =>
      "${Intl.plural(count, one: 'Mover objeto', other: 'Mover objetos')}";

  static String m52(albumName) => "Movido exitosamente a ${albumName}";

  static String m53(personName) => "No hay sugerencias para ${personName}";

  static String m54(name) => "¿No es ${name}?";

  static String m55(familyAdminEmail) =>
      "Por favor, contacta a ${familyAdminEmail} para cambiar tu código.";

  static String m56(name) => "Fiesta con ${name}";

  static String m57(passwordStrengthValue) =>
      "Seguridad de la contraseña: ${passwordStrengthValue}";

  static String m58(providerName) =>
      "Por favor, habla con el soporte de ${providerName} si se te cobró";

  static String m59(name, age) => "¡${name} tiene ${age} años!";

  static String m60(name, age) => "${name} cumpliendo ${age} pronto";

  static String m61(count) =>
      "${Intl.plural(count, zero: 'No hay fotos', one: '1 foto', other: '${count} fotos')}";

  static String m62(count) =>
      "${Intl.plural(count, zero: '0 fotos', one: '1 foto', other: '${count} fotos')}";

  static String m63(endDate) =>
      "Prueba gratuita válida hasta ${endDate}.\nPuedes elegir un plan de pago después.";

  static String m64(toEmail) =>
      "Por favor, envíanos un correo electrónico a ${toEmail}";

  static String m65(toEmail) => "Por favor, envía los registros a ${toEmail}";

  static String m66(name) => "Posando con ${name}";

  static String m67(folderName) => "Procesando ${folderName}...";

  static String m68(storeName) => "Puntúanos en ${storeName}";

  static String m69(name) => "Te has reasignado a ${name}";

  static String m70(days, email) =>
      "Puedes acceder a la cuenta después de ${days} días. Se enviará una notificación a ${email}.";

  static String m71(email) =>
      "Ahora puedes recuperar la cuenta de ${email} estableciendo una nueva contraseña.";

  static String m72(email) => "${email} está intentando recuperar tu cuenta.";

  static String m73(storageInGB) =>
      "3. Ambos obtienen ${storageInGB} GB* gratis";

  static String m74(userEmail) =>
      "${userEmail} será eliminado de este álbum compartido\n\nCualquier foto añadida por ellos también será eliminada del álbum";

  static String m75(endDate) => "La suscripción se renueva el ${endDate}";

  static String m76(name) => "Viaje en carretera con ${name}";

  static String m77(count) =>
      "${Intl.plural(count, one: '${count} resultado encontrado', other: '${count} resultados encontrados')}";

  static String m78(snapshotLength, searchLength) =>
      "La longitud de las secciones no coincide: ${snapshotLength} != ${searchLength}";

  static String m79(count) => "${count} seleccionados";

  static String m80(count) => "${count} seleccionados";

  static String m81(count, yourCount) =>
      "${count} seleccionados (${yourCount} tuyos)";

  static String m82(name) => "Selfies con ${name}";

  static String m83(verificationID) =>
      "Aquí está mi ID de verificación: ${verificationID} para ente.io.";

  static String m84(verificationID) =>
      "Hola, ¿puedes confirmar que esta es tu ID de verificación ente.io: ${verificationID}?";

  static String m85(referralCode, referralStorageInGB) =>
      "Código de referido de Ente: ${referralCode} \n\nAñádelo en Ajustes → General → Referidos para obtener ${referralStorageInGB} GB gratis tras comprar un plan de pago.\n\nhttps://ente.io";

  static String m86(numberOfPeople) =>
      "${Intl.plural(numberOfPeople, zero: 'Compartir con personas específicas', one: 'Compartido con 1 persona', other: 'Compartido con ${numberOfPeople} personas')}";

  static String m87(emailIDs) => "Compartido con ${emailIDs}";

  static String m88(fileType) =>
      "Este ${fileType} se eliminará de tu dispositivo.";

  static String m89(fileType) =>
      "Este ${fileType} está tanto en Ente como en tu dispositivo.";

  static String m90(fileType) => "Este ${fileType} será eliminado de Ente.";

  static String m91(name) => "Deportes con ${name}";

  static String m92(name) => "Enfocar a ${name}";

  static String m93(storageAmountInGB) => "${storageAmountInGB} GB";

  static String m94(
    usedAmount,
    usedStorageUnit,
    totalAmount,
    totalStorageUnit,
  ) =>
      "${usedAmount} ${usedStorageUnit} de ${totalAmount} ${totalStorageUnit} usados";

  static String m95(id) =>
      "Tu ${id} ya está vinculada a otra cuenta de Ente.\nSi deseas utilizar tu ${id} con esta cuenta, ponte en contacto con nuestro servicio de asistencia\'\'";

  static String m96(endDate) => "Tu suscripción se cancelará el ${endDate}";

  static String m97(completed, total) =>
      "${completed}/${total} recuerdos conservados";

  static String m98(ignoreReason) =>
      "Toca para subir, la subida se está ignorando debido a ${ignoreReason}";

  static String m99(storageAmountInGB) =>
      "También obtienen ${storageAmountInGB} GB";

  static String m100(email) => "Este es el ID de verificación de ${email}";

  static String m101(count) =>
      "${Intl.plural(count, one: 'Esta semana, hace ${count} año', other: 'Esta semana, hace ${count} años')}";

  static String m102(dateFormat) => "${dateFormat} a través de los años";

  static String m103(count) =>
      "${Intl.plural(count, zero: 'Pronto', one: '1 día', other: '${count} días')}";

  static String m104(year) => "Viaje en ${year}";

  static String m105(location) => "Viaje a ${location}";

  static String m106(email) =>
      "Has sido invitado a ser un contacto legado por ${email}.";

  static String m107(galleryType) =>
      "El tipo de galería ${galleryType} no es compatible con el renombrado";

  static String m108(ignoreReason) =>
      "La subida se ignoró debido a ${ignoreReason}";

  static String m109(count) => "Preservando ${count} memorias...";

  static String m110(endDate) => "Válido hasta ${endDate}";

  static String m111(email) => "Verificar ${email}";

  static String m112(name) => "Ver ${name} para desvincular";

  static String m113(count) =>
      "${Intl.plural(count, zero: '0 espectadores añadidos', one: '1 espectador añadido', other: '${count} espectadores añadidos')}";

  static String m114(email) =>
      "Hemos enviado un correo a <green>${email}</green>";

  static String m115(name) => "¡Desea a ${name} un cumpleaños feliz! 🎉";

  static String m116(count) =>
      "${Intl.plural(count, one: 'Hace ${count} año', other: 'Hace ${count} años')}";

  static String m117(name) => "Tú y ${name}";

  static String m118(storageSaved) =>
      "¡Has liberado ${storageSaved} con éxito!";

  final messages = _notInlinedMessages(_notInlinedMessages);
  static Map<String, Function> _notInlinedMessages(_) => <String, Function>{
<<<<<<< HEAD
    "aNewVersionOfEnteIsAvailable": MessageLookupByLibrary.simpleMessage(
      "Hay una nueva versión de Ente disponible.",
    ),
    "about": MessageLookupByLibrary.simpleMessage("Acerca de"),
    "acceptTrustInvite": MessageLookupByLibrary.simpleMessage(
      "Aceptar invitación",
    ),
    "account": MessageLookupByLibrary.simpleMessage("Cuenta"),
    "accountIsAlreadyConfigured": MessageLookupByLibrary.simpleMessage(
      "La cuenta ya está configurada.",
    ),
    "accountOwnerPersonAppbarTitle": m0,
    "accountWelcomeBack": MessageLookupByLibrary.simpleMessage(
      "¡Bienvenido de nuevo!",
    ),
    "ackPasswordLostWarning": MessageLookupByLibrary.simpleMessage(
      "Entiendo que si pierdo mi contraseña podría perder mis datos, ya que mis datos están <underline>cifrados de extremo a extremo</underline>.",
    ),
    "actionNotSupportedOnFavouritesAlbum": MessageLookupByLibrary.simpleMessage(
      "Acción no compatible con el álbum de Favoritos",
    ),
    "activeSessions": MessageLookupByLibrary.simpleMessage("Sesiones activas"),
    "add": MessageLookupByLibrary.simpleMessage("Añadir"),
    "addAName": MessageLookupByLibrary.simpleMessage("Añade un nombre"),
    "addANewEmail": MessageLookupByLibrary.simpleMessage(
      "Agregar nuevo correo electrónico",
    ),
    "addAlbumWidgetPrompt": MessageLookupByLibrary.simpleMessage(
      "Añade un widget de álbum a tu pantalla de inicio y vuelve aquí para personalizarlo.",
    ),
    "addCollaborator": MessageLookupByLibrary.simpleMessage(
      "Agregar colaborador",
    ),
    "addCollaborators": m1,
    "addFiles": MessageLookupByLibrary.simpleMessage("Añadir archivos"),
    "addFromDevice": MessageLookupByLibrary.simpleMessage(
      "Agregar desde el dispositivo",
    ),
    "addItem": m2,
    "addLocation": MessageLookupByLibrary.simpleMessage("Agregar ubicación"),
    "addLocationButton": MessageLookupByLibrary.simpleMessage("Añadir"),
    "addMemoriesWidgetPrompt": MessageLookupByLibrary.simpleMessage(
      "Añade un widget de recuerdos a tu pantalla de inicio y vuelve aquí para personalizarlo.",
    ),
    "addMore": MessageLookupByLibrary.simpleMessage("Añadir más"),
    "addName": MessageLookupByLibrary.simpleMessage("Añadir nombre"),
    "addNameOrMerge": MessageLookupByLibrary.simpleMessage(
      "Añadir nombre o combinar",
    ),
    "addNew": MessageLookupByLibrary.simpleMessage("Añadir nuevo"),
    "addNewPerson": MessageLookupByLibrary.simpleMessage(
      "Añadir nueva persona",
    ),
    "addOnPageSubtitle": MessageLookupByLibrary.simpleMessage(
      "Detalles de los complementos",
    ),
    "addOnValidTill": m3,
    "addOns": MessageLookupByLibrary.simpleMessage("Complementos"),
    "addParticipants": MessageLookupByLibrary.simpleMessage(
      "Añadir participantes",
    ),
    "addPeopleWidgetPrompt": MessageLookupByLibrary.simpleMessage(
      "Añade un widget de personas a tu pantalla de inicio y vuelve aquí para personalizarlo.",
    ),
    "addPhotos": MessageLookupByLibrary.simpleMessage("Agregar fotos"),
    "addSelected": MessageLookupByLibrary.simpleMessage("Agregar selección"),
    "addToAlbum": MessageLookupByLibrary.simpleMessage("Añadir al álbum"),
    "addToEnte": MessageLookupByLibrary.simpleMessage("Añadir a Ente"),
    "addToHiddenAlbum": MessageLookupByLibrary.simpleMessage(
      "Añadir al álbum oculto",
    ),
    "addTrustedContact": MessageLookupByLibrary.simpleMessage(
      "Añadir contacto de confianza",
    ),
    "addViewer": MessageLookupByLibrary.simpleMessage("Añadir espectador"),
    "addViewers": m4,
    "addYourPhotosNow": MessageLookupByLibrary.simpleMessage(
      "Añade tus fotos ahora",
    ),
    "addedAs": MessageLookupByLibrary.simpleMessage("Agregado como"),
    "addedBy": m5,
    "addedSuccessfullyTo": m6,
    "addingToFavorites": MessageLookupByLibrary.simpleMessage(
      "Añadiendo a favoritos...",
    ),
    "admiringThem": m7,
    "advanced": MessageLookupByLibrary.simpleMessage("Avanzado"),
    "advancedSettings": MessageLookupByLibrary.simpleMessage("Avanzado"),
    "after1Day": MessageLookupByLibrary.simpleMessage("Después de un día"),
    "after1Hour": MessageLookupByLibrary.simpleMessage("Después de 1 hora"),
    "after1Month": MessageLookupByLibrary.simpleMessage("Después de un mes"),
    "after1Week": MessageLookupByLibrary.simpleMessage("Después de una semana"),
    "after1Year": MessageLookupByLibrary.simpleMessage("Después de un año"),
    "albumOwner": MessageLookupByLibrary.simpleMessage("Propietario"),
    "albumParticipantsCount": m8,
    "albumTitle": MessageLookupByLibrary.simpleMessage("Título del álbum"),
    "albumUpdated": MessageLookupByLibrary.simpleMessage("Álbum actualizado"),
    "albums": MessageLookupByLibrary.simpleMessage("Álbumes"),
    "albumsWidgetDesc": MessageLookupByLibrary.simpleMessage(
      "Seleccione los álbumes que desea ver en su pantalla de inicio.",
    ),
    "allClear": MessageLookupByLibrary.simpleMessage("✨ Todo limpio"),
    "allMemoriesPreserved": MessageLookupByLibrary.simpleMessage(
      "Todos los recuerdos preservados",
    ),
    "allPersonGroupingWillReset": MessageLookupByLibrary.simpleMessage(
      "Se eliminarán todas las agrupaciones para esta persona, y se eliminarán todas sus sugerencias",
    ),
    "allUnnamedGroupsWillBeMergedIntoTheSelectedPerson":
        MessageLookupByLibrary.simpleMessage(
          "Todos los grupos sin nombre se combinarán en la persona seleccionada. Esto puede deshacerse desde el historial de sugerencias de la persona.",
        ),
    "allWillShiftRangeBasedOnFirst": MessageLookupByLibrary.simpleMessage(
      "Este es el primero en el grupo. Otras fotos seleccionadas cambiarán automáticamente basándose en esta nueva fecha",
    ),
    "allow": MessageLookupByLibrary.simpleMessage("Permitir"),
    "allowAddPhotosDescription": MessageLookupByLibrary.simpleMessage(
      "Permitir a las personas con el enlace añadir fotos al álbum compartido.",
    ),
    "allowAddingPhotos": MessageLookupByLibrary.simpleMessage(
      "Permitir añadir fotos",
    ),
    "allowAppToOpenSharedAlbumLinks": MessageLookupByLibrary.simpleMessage(
      "Permitir a la aplicación abrir enlaces de álbum compartidos",
    ),
    "allowDownloads": MessageLookupByLibrary.simpleMessage(
      "Permitir descargas",
    ),
    "allowPeopleToAddPhotos": MessageLookupByLibrary.simpleMessage(
      "Permitir que la gente añada fotos",
    ),
    "allowPermBody": MessageLookupByLibrary.simpleMessage(
      "Por favor, permite el acceso a tus fotos desde Ajustes para que Ente pueda mostrar y hacer una copia de seguridad de tu biblioteca.",
    ),
    "allowPermTitle": MessageLookupByLibrary.simpleMessage(
      "Permitir el acceso a las fotos",
    ),
    "androidBiometricHint": MessageLookupByLibrary.simpleMessage(
      "Verificar identidad",
    ),
    "androidBiometricNotRecognized": MessageLookupByLibrary.simpleMessage(
      "No reconocido. Inténtelo nuevamente.",
    ),
    "androidBiometricRequiredTitle": MessageLookupByLibrary.simpleMessage(
      "Autenticación biométrica necesaria",
    ),
    "androidBiometricSuccess": MessageLookupByLibrary.simpleMessage("Listo"),
    "androidCancelButton": MessageLookupByLibrary.simpleMessage("Cancelar"),
    "androidDeviceCredentialsRequiredTitle":
        MessageLookupByLibrary.simpleMessage(
          "Se necesitan credenciales de dispositivo",
        ),
    "androidDeviceCredentialsSetupDescription":
        MessageLookupByLibrary.simpleMessage(
          "Se necesitan credenciales de dispositivo",
        ),
    "androidGoToSettingsDescription": MessageLookupByLibrary.simpleMessage(
      "La autenticación biométrica no está configurada en su dispositivo. \'Ve a Ajustes > Seguridad\' para añadir autenticación biométrica.",
    ),
    "androidIosWebDesktop": MessageLookupByLibrary.simpleMessage(
      "Android, iOS, Web, Computadora",
    ),
    "androidSignInTitle": MessageLookupByLibrary.simpleMessage(
      "Se necesita autenticación biométrica",
    ),
    "appIcon": MessageLookupByLibrary.simpleMessage("Ícono"),
    "appLock": MessageLookupByLibrary.simpleMessage("Bloqueo de aplicación"),
    "appLockDescriptions": MessageLookupByLibrary.simpleMessage(
      "Escoge entre la pantalla de bloqueo por defecto de tu dispositivo y una pantalla de bloqueo personalizada con un PIN o contraseña.",
    ),
    "appVersion": m9,
    "appleId": MessageLookupByLibrary.simpleMessage("ID de Apple"),
    "apply": MessageLookupByLibrary.simpleMessage("Aplicar"),
    "applyCodeTitle": MessageLookupByLibrary.simpleMessage("Usar código"),
    "appstoreSubscription": MessageLookupByLibrary.simpleMessage(
      "Suscripción en la AppStore",
    ),
    "archive": MessageLookupByLibrary.simpleMessage("Archivo"),
    "archiveAlbum": MessageLookupByLibrary.simpleMessage("Archivar álbum"),
    "archiving": MessageLookupByLibrary.simpleMessage("Archivando..."),
    "areThey": MessageLookupByLibrary.simpleMessage("¿Son ellos"),
    "areYouSureRemoveThisFaceFromPerson": MessageLookupByLibrary.simpleMessage(
      "¿Estás seguro de que quieres eliminar esta cara de esta persona?",
    ),
    "areYouSureThatYouWantToLeaveTheFamily":
        MessageLookupByLibrary.simpleMessage(
          "¿Está seguro de que desea abandonar el plan familiar?",
        ),
    "areYouSureYouWantToCancel": MessageLookupByLibrary.simpleMessage(
      "¿Estás seguro de que quieres cancelar?",
    ),
    "areYouSureYouWantToChangeYourPlan": MessageLookupByLibrary.simpleMessage(
      "¿Estás seguro de que quieres cambiar tu plan?",
    ),
    "areYouSureYouWantToExit": MessageLookupByLibrary.simpleMessage(
      "¿Estás seguro de que deseas salir?",
    ),
    "areYouSureYouWantToIgnoreThesePersons":
        MessageLookupByLibrary.simpleMessage(
          "¿Estás seguro de que quieres ignorar a estas personas?",
        ),
    "areYouSureYouWantToIgnoreThisPerson": MessageLookupByLibrary.simpleMessage(
      "¿Estás seguro de que quieres ignorar a esta persona?",
    ),
    "areYouSureYouWantToLogout": MessageLookupByLibrary.simpleMessage(
      "¿Estás seguro de que quieres cerrar la sesión?",
    ),
    "areYouSureYouWantToMergeThem": MessageLookupByLibrary.simpleMessage(
      "¿Estás seguro de que quieres combinarlas?",
    ),
    "areYouSureYouWantToRenew": MessageLookupByLibrary.simpleMessage(
      "¿Estás seguro de que quieres renovar?",
    ),
    "areYouSureYouWantToResetThisPerson": MessageLookupByLibrary.simpleMessage(
      "¿Seguro que desea eliminar esta persona?",
    ),
    "askCancelReason": MessageLookupByLibrary.simpleMessage(
      "Tu suscripción ha sido cancelada. ¿Quieres compartir el motivo?",
    ),
    "askDeleteReason": MessageLookupByLibrary.simpleMessage(
      "¿Cuál es la razón principal por la que eliminas tu cuenta?",
    ),
    "askYourLovedOnesToShare": MessageLookupByLibrary.simpleMessage(
      "Pide a tus seres queridos que compartan",
    ),
    "atAFalloutShelter": MessageLookupByLibrary.simpleMessage(
      "en un refugio blindado",
    ),
    "authToChangeEmailVerificationSetting": MessageLookupByLibrary.simpleMessage(
      "Por favor, autentícate para cambiar la verificación por correo electrónico",
    ),
    "authToChangeLockscreenSetting": MessageLookupByLibrary.simpleMessage(
      "Por favor, autentícate para cambiar la configuración de la pantalla de bloqueo",
    ),
    "authToChangeYourEmail": MessageLookupByLibrary.simpleMessage(
      "Por favor, autentícate para cambiar tu correo electrónico",
    ),
    "authToChangeYourPassword": MessageLookupByLibrary.simpleMessage(
      "Por favor, autentícate para cambiar tu contraseña",
    ),
    "authToConfigureTwofactorAuthentication": MessageLookupByLibrary.simpleMessage(
      "Por favor, autentícate para configurar la autenticación de dos factores",
    ),
    "authToInitiateAccountDeletion": MessageLookupByLibrary.simpleMessage(
      "Por favor, autentícate para iniciar la eliminación de la cuenta",
    ),
    "authToManageLegacy": MessageLookupByLibrary.simpleMessage(
      "Por favor, autentícate para administrar tus contactos de confianza",
    ),
    "authToViewPasskey": MessageLookupByLibrary.simpleMessage(
      "Por favor, autentícate para ver tu clave de acceso",
    ),
    "authToViewTrashedFiles": MessageLookupByLibrary.simpleMessage(
      "Por favor, autentícate para ver los archivos enviados a la papelera",
    ),
    "authToViewYourActiveSessions": MessageLookupByLibrary.simpleMessage(
      "Por favor, autentícate para ver tus sesiones activas",
    ),
    "authToViewYourHiddenFiles": MessageLookupByLibrary.simpleMessage(
      "Por favor, autentícate para ver tus archivos ocultos",
    ),
    "authToViewYourMemories": MessageLookupByLibrary.simpleMessage(
      "Por favor, autentícate para ver tus recuerdos",
    ),
    "authToViewYourRecoveryKey": MessageLookupByLibrary.simpleMessage(
      "Por favor, autentícate para ver tu clave de recuperación",
    ),
    "authenticating": MessageLookupByLibrary.simpleMessage("Autenticando..."),
    "authenticationFailedPleaseTryAgain": MessageLookupByLibrary.simpleMessage(
      "Error de autenticación, por favor inténtalo de nuevo",
    ),
    "authenticationSuccessful": MessageLookupByLibrary.simpleMessage(
      "¡Autenticación exitosa!",
    ),
    "autoCastDialogBody": MessageLookupByLibrary.simpleMessage(
      "Aquí verás los dispositivos de transmisión disponibles.",
    ),
    "autoCastiOSPermission": MessageLookupByLibrary.simpleMessage(
      "Asegúrate de que los permisos de la red local están activados para la aplicación Ente Fotos, en Configuración.",
    ),
    "autoLock": MessageLookupByLibrary.simpleMessage("Bloqueo automático"),
    "autoLockFeatureDescription": MessageLookupByLibrary.simpleMessage(
      "Tiempo después de que la aplicación esté en segundo plano",
    ),
    "autoLogoutMessage": MessageLookupByLibrary.simpleMessage(
      "Debido a un fallo técnico, has sido desconectado. Nuestras disculpas por las molestias.",
    ),
    "autoPair": MessageLookupByLibrary.simpleMessage(
      "Emparejamiento automático",
    ),
    "autoPairDesc": MessageLookupByLibrary.simpleMessage(
      "El emparejamiento automático funciona sólo con dispositivos compatibles con Chromecast.",
    ),
    "available": MessageLookupByLibrary.simpleMessage("Disponible"),
    "availableStorageSpace": m10,
    "backedUpFolders": MessageLookupByLibrary.simpleMessage(
      "Carpetas con copia de seguridad",
    ),
    "backgroundWithThem": m11,
    "backup": MessageLookupByLibrary.simpleMessage("Copia de seguridad"),
    "backupFailed": MessageLookupByLibrary.simpleMessage(
      "La copia de seguridad ha fallado",
    ),
    "backupFile": MessageLookupByLibrary.simpleMessage(
      "Archivo de copia de seguridad",
    ),
    "backupOverMobileData": MessageLookupByLibrary.simpleMessage(
      "Copia de seguridad usando datos móviles",
    ),
    "backupSettings": MessageLookupByLibrary.simpleMessage(
      "Ajustes de copia de seguridad",
    ),
    "backupStatus": MessageLookupByLibrary.simpleMessage(
      "Estado de la copia de seguridad",
    ),
    "backupStatusDescription": MessageLookupByLibrary.simpleMessage(
      "Los elementos con copia seguridad aparecerán aquí",
    ),
    "backupVideos": MessageLookupByLibrary.simpleMessage(
      "Copia de seguridad de vídeos",
    ),
    "beach": MessageLookupByLibrary.simpleMessage("Arena y mar "),
    "birthday": MessageLookupByLibrary.simpleMessage("Cumpleaños"),
    "birthdayNotifications": MessageLookupByLibrary.simpleMessage(
      "Notificaciones de cumpleaños",
    ),
    "birthdays": MessageLookupByLibrary.simpleMessage("Cumpleaños"),
    "blackFridaySale": MessageLookupByLibrary.simpleMessage(
      "Oferta del Black Friday",
    ),
    "blog": MessageLookupByLibrary.simpleMessage("Blog"),
    "cLDesc1": MessageLookupByLibrary.simpleMessage(
      "Dado el trabajo que hemos hecho en la versión beta de vídeos en streaming y en las cargas y descargas reanudables, hemos aumentado el límite de subida de archivos a 10 GB. Esto ya está disponible tanto en la aplicación de escritorio como en la móvil.",
    ),
    "cLDesc2": MessageLookupByLibrary.simpleMessage(
      "Las subidas en segundo plano ya están también soportadas en iOS, además de los dispositivos Android. No es necesario abrir la aplicación para hacer una copia de seguridad de tus fotos y vídeos más recientes.",
    ),
    "cLDesc3": MessageLookupByLibrary.simpleMessage(
      "Hemos hecho mejoras significativas en nuestra experiencia de recuerdos, incluyendo la reproducción automática, el deslizado a la memoria siguiente y mucho más.",
    ),
    "cLDesc4": MessageLookupByLibrary.simpleMessage(
      "Junto con un montón de mejoras adicionales, ahora es mucho más fácil ver todas las caras detectadas, proporcionar comentarios sobre caras similares, y añadir o quitar caras de una sola foto.",
    ),
    "cLDesc5": MessageLookupByLibrary.simpleMessage(
      "Ahora recibirás una notificación de exclusión voluntaria para todos los cumpleaños que hayas guardado en Ente, junto con una colección de sus mejores fotos.",
    ),
    "cLDesc6": MessageLookupByLibrary.simpleMessage(
      "Ya no tienes que esperar a que las subidas o descargas se completen para cerrar la aplicación. Ahora, todas las subidas y descargas se pueden pausar a mitad de proceso y reanudarse justo donde lo dejaste.",
    ),
    "cLTitle1": MessageLookupByLibrary.simpleMessage(
      "Subiendo archivos de vídeo grandes",
    ),
    "cLTitle2": MessageLookupByLibrary.simpleMessage("Subida en segundo plano"),
    "cLTitle3": MessageLookupByLibrary.simpleMessage(
      "Reproducción automática de recuerdos",
    ),
    "cLTitle4": MessageLookupByLibrary.simpleMessage(
      "Reconocimiento facial mejorado",
    ),
    "cLTitle5": MessageLookupByLibrary.simpleMessage(
      "Notificación de cumpleaños",
    ),
    "cLTitle6": MessageLookupByLibrary.simpleMessage(
      "Subidas y Descargas reanudables",
    ),
    "cachedData": MessageLookupByLibrary.simpleMessage(
      "Datos almacenados en caché",
    ),
    "calculating": MessageLookupByLibrary.simpleMessage("Calculando..."),
    "canNotOpenBody": MessageLookupByLibrary.simpleMessage(
      "Lo sentimos, este álbum no se puede abrir en la aplicación.",
    ),
    "canNotOpenTitle": MessageLookupByLibrary.simpleMessage(
      "No es posible abrir este álbum",
    ),
    "canNotUploadToAlbumsOwnedByOthers": MessageLookupByLibrary.simpleMessage(
      "No se puede subir a álbumes que sean propiedad de otros",
    ),
    "canOnlyCreateLinkForFilesOwnedByYou": MessageLookupByLibrary.simpleMessage(
      "Sólo puedes crear un enlace para archivos de tu propiedad",
    ),
    "canOnlyRemoveFilesOwnedByYou": MessageLookupByLibrary.simpleMessage(
      "Sólo puede eliminar archivos de tu propiedad",
    ),
    "cancel": MessageLookupByLibrary.simpleMessage("Cancelar"),
    "cancelAccountRecovery": MessageLookupByLibrary.simpleMessage(
      "Cancelar la recuperación",
    ),
    "cancelAccountRecoveryBody": MessageLookupByLibrary.simpleMessage(
      "¿Estás seguro de que quieres cancelar la recuperación?",
    ),
    "cancelOtherSubscription": m12,
    "cancelSubscription": MessageLookupByLibrary.simpleMessage(
      "Cancelar suscripción",
    ),
    "cannotAddMorePhotosAfterBecomingViewer": m13,
    "cannotDeleteSharedFiles": MessageLookupByLibrary.simpleMessage(
      "No se pueden eliminar los archivos compartidos",
    ),
    "castAlbum": MessageLookupByLibrary.simpleMessage("Enviar álbum"),
    "castIPMismatchBody": MessageLookupByLibrary.simpleMessage(
      "Por favor, asegúrate de estar en la misma red que el televisor.",
    ),
    "castIPMismatchTitle": MessageLookupByLibrary.simpleMessage(
      "Error al transmitir álbum",
    ),
    "castInstruction": MessageLookupByLibrary.simpleMessage(
      "Visita cast.ente.io en el dispositivo que quieres emparejar.\n\nIntroduce el código de abajo para reproducir el álbum en tu TV.",
    ),
    "centerPoint": MessageLookupByLibrary.simpleMessage("Punto central"),
    "change": MessageLookupByLibrary.simpleMessage("Cambiar"),
    "changeEmail": MessageLookupByLibrary.simpleMessage(
      "Cambiar correo electrónico",
    ),
    "changeLocationOfSelectedItems": MessageLookupByLibrary.simpleMessage(
      "¿Cambiar la ubicación de los elementos seleccionados?",
    ),
    "changePassword": MessageLookupByLibrary.simpleMessage(
      "Cambiar contraseña",
    ),
    "changePasswordTitle": MessageLookupByLibrary.simpleMessage(
      "Cambiar contraseña",
    ),
    "changePermissions": MessageLookupByLibrary.simpleMessage(
      "¿Cambiar permisos?",
    ),
    "changeYourReferralCode": MessageLookupByLibrary.simpleMessage(
      "Cambiar tu código de referido",
    ),
    "checkForUpdates": MessageLookupByLibrary.simpleMessage(
      "Comprobar actualizaciones",
    ),
    "checkInboxAndSpamFolder": MessageLookupByLibrary.simpleMessage(
      "Revisa tu bandeja de entrada (y spam) para completar la verificación",
    ),
    "checkStatus": MessageLookupByLibrary.simpleMessage("Comprobar estado"),
    "checking": MessageLookupByLibrary.simpleMessage("Comprobando..."),
    "checkingModels": MessageLookupByLibrary.simpleMessage(
      "Comprobando modelos...",
    ),
    "city": MessageLookupByLibrary.simpleMessage("En la ciudad"),
    "claimFreeStorage": MessageLookupByLibrary.simpleMessage(
      "Obtén almacenamiento gratuito",
    ),
    "claimMore": MessageLookupByLibrary.simpleMessage("¡Obtén más!"),
    "claimed": MessageLookupByLibrary.simpleMessage("Obtenido"),
    "claimedStorageSoFar": m14,
    "cleanUncategorized": MessageLookupByLibrary.simpleMessage(
      "Limpiar sin categorizar",
    ),
    "cleanUncategorizedDescription": MessageLookupByLibrary.simpleMessage(
      "Elimina todos los archivos de Sin categorizar que están presentes en otros álbumes",
    ),
    "clearCaches": MessageLookupByLibrary.simpleMessage("Limpiar cachés"),
    "clearIndexes": MessageLookupByLibrary.simpleMessage("Limpiar índices"),
    "click": MessageLookupByLibrary.simpleMessage("• Clic"),
    "clickOnTheOverflowMenu": MessageLookupByLibrary.simpleMessage(
      "• Haga clic en el menú desbordante",
    ),
    "clickToInstallOurBestVersionYet": MessageLookupByLibrary.simpleMessage(
      "Haz clic para instalar nuestra mejor versión hasta la fecha",
    ),
    "close": MessageLookupByLibrary.simpleMessage("Cerrar"),
    "clubByCaptureTime": MessageLookupByLibrary.simpleMessage(
      "Agrupar por tiempo de captura",
    ),
    "clubByFileName": MessageLookupByLibrary.simpleMessage(
      "Club por nombre de archivo",
    ),
    "clusteringProgress": MessageLookupByLibrary.simpleMessage(
      "Proceso de agrupación",
    ),
    "codeAppliedPageTitle": MessageLookupByLibrary.simpleMessage(
      "Código aplicado",
    ),
    "codeChangeLimitReached": MessageLookupByLibrary.simpleMessage(
      "Lo sentimos, has alcanzado el límite de cambios de códigos.",
    ),
    "codeCopiedToClipboard": MessageLookupByLibrary.simpleMessage(
      "Código copiado al portapapeles",
    ),
    "codeUsedByYou": MessageLookupByLibrary.simpleMessage(
      "Código usado por ti",
    ),
    "collabLinkSectionDescription": MessageLookupByLibrary.simpleMessage(
      "Crea un enlace para permitir que otros pueda añadir y ver fotos en tu álbum compartido sin necesitar la aplicación Ente o una cuenta. Genial para recolectar fotos de eventos.",
    ),
    "collaborativeLink": MessageLookupByLibrary.simpleMessage(
      "Enlace colaborativo",
    ),
    "collaborativeLinkCreatedFor": m15,
    "collaborator": MessageLookupByLibrary.simpleMessage("Colaborador"),
    "collaboratorsCanAddPhotosAndVideosToTheSharedAlbum":
        MessageLookupByLibrary.simpleMessage(
          "Colaboradores pueden añadir fotos y videos al álbum compartido.",
        ),
    "collaboratorsSuccessfullyAdded": m16,
    "collageLayout": MessageLookupByLibrary.simpleMessage("Disposición"),
    "collageSaved": MessageLookupByLibrary.simpleMessage(
      "Collage guardado en la galería",
    ),
    "collect": MessageLookupByLibrary.simpleMessage("Recolectar"),
    "collectEventPhotos": MessageLookupByLibrary.simpleMessage(
      "Recopilar fotos del evento",
    ),
    "collectPhotos": MessageLookupByLibrary.simpleMessage("Recolectar fotos"),
    "collectPhotosDescription": MessageLookupByLibrary.simpleMessage(
      "Crea un enlace donde tus amigos pueden subir fotos en su calidad original.",
    ),
    "color": MessageLookupByLibrary.simpleMessage("Color"),
    "configuration": MessageLookupByLibrary.simpleMessage("Configuración"),
    "confirm": MessageLookupByLibrary.simpleMessage("Confirmar"),
    "confirm2FADisable": MessageLookupByLibrary.simpleMessage(
      "¿Estás seguro de que deseas deshabilitar la autenticación de doble factor?",
    ),
    "confirmAccountDeletion": MessageLookupByLibrary.simpleMessage(
      "Confirmar eliminación de cuenta",
    ),
    "confirmAddingTrustedContact": m17,
    "confirmDeletePrompt": MessageLookupByLibrary.simpleMessage(
      "Sí, quiero eliminar permanentemente esta cuenta y todos sus datos en todas las aplicaciones.",
    ),
    "confirmPassword": MessageLookupByLibrary.simpleMessage(
      "Confirmar contraseña",
    ),
    "confirmPlanChange": MessageLookupByLibrary.simpleMessage(
      "Confirmar los cambios en el plan",
    ),
    "confirmRecoveryKey": MessageLookupByLibrary.simpleMessage(
      "Confirmar clave de recuperación",
    ),
    "confirmYourRecoveryKey": MessageLookupByLibrary.simpleMessage(
      "Confirma tu clave de recuperación",
    ),
    "connectToDevice": MessageLookupByLibrary.simpleMessage(
      "Conectar a dispositivo",
    ),
    "contactFamilyAdmin": m18,
    "contactSupport": MessageLookupByLibrary.simpleMessage(
      "Contactar con soporte",
    ),
    "contactToManageSubscription": m19,
    "contacts": MessageLookupByLibrary.simpleMessage("Contactos"),
    "contents": MessageLookupByLibrary.simpleMessage("Contenidos"),
    "continueLabel": MessageLookupByLibrary.simpleMessage("Continuar"),
    "continueOnFreeTrial": MessageLookupByLibrary.simpleMessage(
      "Continuar con el plan gratuito",
    ),
    "convertToAlbum": MessageLookupByLibrary.simpleMessage("Convertir a álbum"),
    "copyEmailAddress": MessageLookupByLibrary.simpleMessage(
      "Copiar dirección de correo electrónico",
    ),
    "copyLink": MessageLookupByLibrary.simpleMessage("Copiar enlace"),
    "copypasteThisCodentoYourAuthenticatorApp":
        MessageLookupByLibrary.simpleMessage(
          "Copia y pega este código\na tu aplicación de autenticador",
        ),
    "couldNotBackUpTryLater": MessageLookupByLibrary.simpleMessage(
      "No pudimos hacer una copia de seguridad de tus datos.\nVolveremos a intentarlo más tarde.",
    ),
    "couldNotFreeUpSpace": MessageLookupByLibrary.simpleMessage(
      "No se pudo liberar espacio",
    ),
    "couldNotUpdateSubscription": MessageLookupByLibrary.simpleMessage(
      "No se pudo actualizar la suscripción",
    ),
    "count": MessageLookupByLibrary.simpleMessage("Cuenta"),
    "crashReporting": MessageLookupByLibrary.simpleMessage(
      "Reporte de errores",
    ),
    "create": MessageLookupByLibrary.simpleMessage("Crear"),
    "createAccount": MessageLookupByLibrary.simpleMessage("Crear cuenta"),
    "createAlbumActionHint": MessageLookupByLibrary.simpleMessage(
      "Manten presionado para seleccionar fotos y haz clic en + para crear un álbum",
    ),
    "createCollaborativeLink": MessageLookupByLibrary.simpleMessage(
      "Crear enlace colaborativo",
    ),
    "createCollage": MessageLookupByLibrary.simpleMessage("Crear un collage"),
    "createNewAccount": MessageLookupByLibrary.simpleMessage(
      "Crear nueva cuenta",
    ),
    "createOrSelectAlbum": MessageLookupByLibrary.simpleMessage(
      "Crear o seleccionar álbum",
    ),
    "createPublicLink": MessageLookupByLibrary.simpleMessage(
      "Crear enlace público",
    ),
    "creatingLink": MessageLookupByLibrary.simpleMessage("Creando enlace..."),
    "criticalUpdateAvailable": MessageLookupByLibrary.simpleMessage(
      "Actualización crítica disponible",
    ),
    "crop": MessageLookupByLibrary.simpleMessage("Ajustar encuadre"),
    "curatedMemories": MessageLookupByLibrary.simpleMessage(
      "Memorias revisadas",
    ),
    "currentUsageIs": MessageLookupByLibrary.simpleMessage(
      "El uso actual es de ",
    ),
    "currentlyRunning": MessageLookupByLibrary.simpleMessage("ejecutando"),
    "custom": MessageLookupByLibrary.simpleMessage("Personalizado"),
    "customEndpoint": m20,
    "darkTheme": MessageLookupByLibrary.simpleMessage("Oscuro"),
    "dayToday": MessageLookupByLibrary.simpleMessage("Hoy"),
    "dayYesterday": MessageLookupByLibrary.simpleMessage("Ayer"),
    "declineTrustInvite": MessageLookupByLibrary.simpleMessage(
      "Rechazar invitación",
    ),
    "decrypting": MessageLookupByLibrary.simpleMessage("Descifrando..."),
    "decryptingVideo": MessageLookupByLibrary.simpleMessage(
      "Descifrando video...",
    ),
    "deduplicateFiles": MessageLookupByLibrary.simpleMessage(
      "Deduplicar archivos",
    ),
    "delete": MessageLookupByLibrary.simpleMessage("Eliminar"),
    "deleteAccount": MessageLookupByLibrary.simpleMessage("Eliminar cuenta"),
    "deleteAccountFeedbackPrompt": MessageLookupByLibrary.simpleMessage(
      "Lamentamos que te vayas. Por favor, explícanos el motivo para ayudarnos a mejorar.",
    ),
    "deleteAccountPermanentlyButton": MessageLookupByLibrary.simpleMessage(
      "Eliminar cuenta permanentemente",
    ),
    "deleteAlbum": MessageLookupByLibrary.simpleMessage("Borrar álbum"),
    "deleteAlbumDialog": MessageLookupByLibrary.simpleMessage(
      "¿También eliminar las fotos (y los vídeos) presentes en este álbum de <bold>todos</bold> los otros álbumes de los que forman parte?",
    ),
    "deleteAlbumsDialogBody": MessageLookupByLibrary.simpleMessage(
      "Esto eliminará todos los álbumes vacíos. Esto es útil cuando quieres reducir el desorden en tu lista de álbumes.",
    ),
    "deleteAll": MessageLookupByLibrary.simpleMessage("Borrar Todo"),
    "deleteConfirmDialogBody": MessageLookupByLibrary.simpleMessage(
      "Esta cuenta está vinculada a otras aplicaciones de Ente, si utilizas alguna. Se programará la eliminación de los datos cargados en todas las aplicaciones de Ente, y tu cuenta se eliminará permanentemente.",
    ),
    "deleteEmailRequest": MessageLookupByLibrary.simpleMessage(
      "Por favor, envía un correo electrónico a <warning>account-deletion@ente.io</warning> desde la dirección de correo electrónico que usó para registrarse.",
    ),
    "deleteEmptyAlbums": MessageLookupByLibrary.simpleMessage(
      "Eliminar álbumes vacíos",
    ),
    "deleteEmptyAlbumsWithQuestionMark": MessageLookupByLibrary.simpleMessage(
      "¿Eliminar álbumes vacíos?",
    ),
    "deleteFromBoth": MessageLookupByLibrary.simpleMessage("Eliminar de ambos"),
    "deleteFromDevice": MessageLookupByLibrary.simpleMessage(
      "Eliminar del dispositivo",
    ),
    "deleteFromEnte": MessageLookupByLibrary.simpleMessage("Eliminar de Ente"),
    "deleteItemCount": m21,
    "deleteLocation": MessageLookupByLibrary.simpleMessage(
      "Borrar la ubicación",
    ),
    "deleteMultipleAlbumDialog": m22,
    "deletePhotos": MessageLookupByLibrary.simpleMessage("Borrar las fotos"),
    "deleteProgress": m23,
    "deleteReason1": MessageLookupByLibrary.simpleMessage(
      "Falta una función clave que necesito",
    ),
    "deleteReason2": MessageLookupByLibrary.simpleMessage(
      "La aplicación o una característica determinada no se comporta como creo que debería",
    ),
    "deleteReason3": MessageLookupByLibrary.simpleMessage(
      "He encontrado otro servicio que me gusta más",
    ),
    "deleteReason4": MessageLookupByLibrary.simpleMessage(
      "Mi motivo no se encuentra en la lista",
    ),
    "deleteRequestSLAText": MessageLookupByLibrary.simpleMessage(
      "Tu solicitud será procesada dentro de las siguientes 72 horas.",
    ),
    "deleteSharedAlbum": MessageLookupByLibrary.simpleMessage(
      "¿Borrar álbum compartido?",
    ),
    "deleteSharedAlbumDialogBody": MessageLookupByLibrary.simpleMessage(
      "El álbum se eliminará para todos\n\nPerderás el acceso a las fotos compartidas en este álbum que son propiedad de otros",
    ),
    "deselectAll": MessageLookupByLibrary.simpleMessage("Deseleccionar todo"),
    "designedToOutlive": MessageLookupByLibrary.simpleMessage(
      "Diseñado para sobrevivir",
    ),
    "details": MessageLookupByLibrary.simpleMessage("Detalles"),
    "developerSettings": MessageLookupByLibrary.simpleMessage(
      "Ajustes de desarrollador",
    ),
    "developerSettingsWarning": MessageLookupByLibrary.simpleMessage(
      "¿Estás seguro de que quieres modificar los ajustes de desarrollador?",
    ),
    "deviceCodeHint": MessageLookupByLibrary.simpleMessage(
      "Introduce el código",
    ),
    "deviceFilesAutoUploading": MessageLookupByLibrary.simpleMessage(
      "Los archivos añadidos a este álbum de dispositivo se subirán automáticamente a Ente.",
    ),
    "deviceLock": MessageLookupByLibrary.simpleMessage(
      "Bloqueo del dispositivo",
    ),
    "deviceLockExplanation": MessageLookupByLibrary.simpleMessage(
      "Deshabilita el bloqueo de pantalla del dispositivo cuando Ente está en primer plano y haya una copia de seguridad en curso. Normalmente esto no es necesario, pero puede ayudar a que las grandes cargas y las importaciones iniciales de grandes bibliotecas se completen más rápido.",
    ),
    "deviceNotFound": MessageLookupByLibrary.simpleMessage(
      "Dispositivo no encontrado",
    ),
    "didYouKnow": MessageLookupByLibrary.simpleMessage("¿Sabías que?"),
    "different": MessageLookupByLibrary.simpleMessage("Diferente"),
    "disableAutoLock": MessageLookupByLibrary.simpleMessage(
      "Desactivar bloqueo automático",
    ),
    "disableDownloadWarningBody": MessageLookupByLibrary.simpleMessage(
      "Los espectadores todavía pueden tomar capturas de pantalla o guardar una copia de tus fotos usando herramientas externas",
    ),
    "disableDownloadWarningTitle": MessageLookupByLibrary.simpleMessage(
      "Por favor, ten en cuenta",
    ),
    "disableLinkMessage": m24,
    "disableTwofactor": MessageLookupByLibrary.simpleMessage(
      "Deshabilitar dos factores",
    ),
    "disablingTwofactorAuthentication": MessageLookupByLibrary.simpleMessage(
      "Deshabilitando la autenticación de dos factores...",
    ),
    "discord": MessageLookupByLibrary.simpleMessage("Discord"),
    "discover": MessageLookupByLibrary.simpleMessage("Descubrir"),
    "discover_babies": MessageLookupByLibrary.simpleMessage("Bebés"),
    "discover_celebrations": MessageLookupByLibrary.simpleMessage(
      "Celebraciones",
    ),
    "discover_food": MessageLookupByLibrary.simpleMessage("Comida"),
    "discover_greenery": MessageLookupByLibrary.simpleMessage("Verdor"),
    "discover_hills": MessageLookupByLibrary.simpleMessage("Colinas"),
    "discover_identity": MessageLookupByLibrary.simpleMessage("Identidad"),
    "discover_memes": MessageLookupByLibrary.simpleMessage("Memes"),
    "discover_notes": MessageLookupByLibrary.simpleMessage("Notas"),
    "discover_pets": MessageLookupByLibrary.simpleMessage("Mascotas"),
    "discover_receipts": MessageLookupByLibrary.simpleMessage("Recibos"),
    "discover_screenshots": MessageLookupByLibrary.simpleMessage(
      "Capturas de pantalla",
    ),
    "discover_selfies": MessageLookupByLibrary.simpleMessage("Selfies"),
    "discover_sunset": MessageLookupByLibrary.simpleMessage("Atardecer"),
    "discover_visiting_cards": MessageLookupByLibrary.simpleMessage(
      "Tarjetas de visita",
    ),
    "discover_wallpapers": MessageLookupByLibrary.simpleMessage(
      "Fondos de pantalla",
    ),
    "dismiss": MessageLookupByLibrary.simpleMessage("Descartar"),
    "distanceInKMUnit": MessageLookupByLibrary.simpleMessage("km"),
    "doNotSignOut": MessageLookupByLibrary.simpleMessage("No cerrar la sesión"),
    "doThisLater": MessageLookupByLibrary.simpleMessage("Hacerlo más tarde"),
    "doYouWantToDiscardTheEditsYouHaveMade":
        MessageLookupByLibrary.simpleMessage(
          "¿Quieres descartar las ediciones que has hecho?",
        ),
    "done": MessageLookupByLibrary.simpleMessage("Hecho"),
    "dontSave": MessageLookupByLibrary.simpleMessage("No guardar"),
    "doubleYourStorage": MessageLookupByLibrary.simpleMessage(
      "Duplica tu almacenamiento",
    ),
    "download": MessageLookupByLibrary.simpleMessage("Descargar"),
    "downloadFailed": MessageLookupByLibrary.simpleMessage("Descarga fallida"),
    "downloading": MessageLookupByLibrary.simpleMessage("Descargando..."),
    "dropSupportEmail": m25,
    "duplicateFileCountWithStorageSaved": m26,
    "duplicateItemsGroup": m27,
    "edit": MessageLookupByLibrary.simpleMessage("Editar"),
    "editEmailAlreadyLinked": m28,
    "editLocation": MessageLookupByLibrary.simpleMessage("Editar la ubicación"),
    "editLocationTagTitle": MessageLookupByLibrary.simpleMessage(
      "Editar la ubicación",
    ),
    "editPerson": MessageLookupByLibrary.simpleMessage("Editar persona"),
    "editTime": MessageLookupByLibrary.simpleMessage("Editar hora"),
    "editsSaved": MessageLookupByLibrary.simpleMessage("Ediciones guardadas"),
    "editsToLocationWillOnlyBeSeenWithinEnte":
        MessageLookupByLibrary.simpleMessage(
          "Las ediciones a la ubicación sólo se verán dentro de Ente",
        ),
    "eligible": MessageLookupByLibrary.simpleMessage("elegible"),
    "email": MessageLookupByLibrary.simpleMessage("Correo electrónico"),
    "emailAlreadyRegistered": MessageLookupByLibrary.simpleMessage(
      "Correo electrónico ya registrado.",
    ),
    "emailChangedTo": m29,
    "emailDoesNotHaveEnteAccount": m30,
    "emailNoEnteAccount": m31,
    "emailNotRegistered": MessageLookupByLibrary.simpleMessage(
      "Correo electrónico no registrado.",
    ),
    "emailVerificationToggle": MessageLookupByLibrary.simpleMessage(
      "Verificación por correo electrónico",
    ),
    "emailYourLogs": MessageLookupByLibrary.simpleMessage(
      "Envía tus registros por correo electrónico",
    ),
    "embracingThem": m32,
    "emergencyContacts": MessageLookupByLibrary.simpleMessage(
      "Contactos de emergencia",
    ),
    "empty": MessageLookupByLibrary.simpleMessage("Vaciar"),
    "emptyTrash": MessageLookupByLibrary.simpleMessage("¿Vaciar la papelera?"),
    "enable": MessageLookupByLibrary.simpleMessage("Habilitar"),
    "enableMLIndexingDesc": MessageLookupByLibrary.simpleMessage(
      "Ente soporta aprendizaje automático en el dispositivo para la detección de caras, búsqueda mágica y otras características de búsqueda avanzada",
    ),
    "enableMachineLearningBanner": MessageLookupByLibrary.simpleMessage(
      "Activar aprendizaje automático para búsqueda mágica y reconocimiento facial",
    ),
    "enableMaps": MessageLookupByLibrary.simpleMessage("Activar Mapas"),
    "enableMapsDesc": MessageLookupByLibrary.simpleMessage(
      "Esto mostrará tus fotos en el mapa mundial.\n\nEste mapa está gestionado por Open Street Map, y la ubicación exacta de tus fotos nunca se comparte.\n\nPuedes deshabilitar esta función en cualquier momento en Ajustes.",
    ),
    "enabled": MessageLookupByLibrary.simpleMessage("Habilitado"),
    "encryptingBackup": MessageLookupByLibrary.simpleMessage(
      "Cifrando copia de seguridad...",
    ),
    "encryption": MessageLookupByLibrary.simpleMessage("Cifrado"),
    "encryptionKeys": MessageLookupByLibrary.simpleMessage("Claves de cifrado"),
    "endpointUpdatedMessage": MessageLookupByLibrary.simpleMessage(
      "Punto final actualizado con éxito",
    ),
    "endtoendEncryptedByDefault": MessageLookupByLibrary.simpleMessage(
      "Encriptado de extremo a extremo por defecto",
    ),
    "enteCanEncryptAndPreserveFilesOnlyIfYouGrant":
        MessageLookupByLibrary.simpleMessage(
          "Ente puede cifrar y preservar archivos solo si concedes acceso a ellos",
        ),
    "entePhotosPerm": MessageLookupByLibrary.simpleMessage(
      "Ente <i>necesita permiso para</i> preservar tus fotos",
    ),
    "enteSubscriptionPitch": MessageLookupByLibrary.simpleMessage(
      "Ente conserva tus recuerdos, así que siempre están disponibles para ti, incluso si pierdes tu dispositivo.",
    ),
    "enteSubscriptionShareWithFamily": MessageLookupByLibrary.simpleMessage(
      "Tu familia también puede ser agregada a tu plan.",
    ),
    "enterAlbumName": MessageLookupByLibrary.simpleMessage(
      "Introduce el nombre del álbum",
    ),
    "enterCode": MessageLookupByLibrary.simpleMessage("Introduce el código"),
    "enterCodeDescription": MessageLookupByLibrary.simpleMessage(
      "Introduce el código proporcionado por tu amigo para reclamar almacenamiento gratuito para ambos",
    ),
    "enterDateOfBirth": MessageLookupByLibrary.simpleMessage(
      "Cumpleaños (opcional)",
    ),
    "enterEmail": MessageLookupByLibrary.simpleMessage(
      "Ingresar correo electrónico ",
    ),
    "enterFileName": MessageLookupByLibrary.simpleMessage(
      "Introduce el nombre del archivo",
    ),
    "enterName": MessageLookupByLibrary.simpleMessage("Introducir nombre"),
    "enterNewPasswordToEncrypt": MessageLookupByLibrary.simpleMessage(
      "Introduce una nueva contraseña que podamos usar para cifrar tus datos",
    ),
    "enterPassword": MessageLookupByLibrary.simpleMessage(
      "Introduzca contraseña",
    ),
    "enterPasswordToEncrypt": MessageLookupByLibrary.simpleMessage(
      "Introduce una contraseña que podamos usar para cifrar tus datos",
    ),
    "enterPersonName": MessageLookupByLibrary.simpleMessage(
      "Ingresar el nombre de una persona",
    ),
    "enterPin": MessageLookupByLibrary.simpleMessage("Ingresa tu contraseña"),
    "enterReferralCode": MessageLookupByLibrary.simpleMessage(
      "Introduce el código de referido",
    ),
    "enterThe6digitCodeFromnyourAuthenticatorApp":
        MessageLookupByLibrary.simpleMessage(
          "Ingresa el código de seis dígitos de tu aplicación de autenticación",
        ),
    "enterValidEmail": MessageLookupByLibrary.simpleMessage(
      "Por favor, introduce una dirección de correo electrónico válida.",
    ),
    "enterYourEmailAddress": MessageLookupByLibrary.simpleMessage(
      "Escribe tu correo electrónico",
    ),
    "enterYourNewEmailAddress": MessageLookupByLibrary.simpleMessage(
      "Introduce tu nueva dirección de correo electrónico",
    ),
    "enterYourPassword": MessageLookupByLibrary.simpleMessage(
      "Ingresa tu contraseña",
    ),
    "enterYourRecoveryKey": MessageLookupByLibrary.simpleMessage(
      "Introduce tu clave de recuperación",
    ),
    "error": MessageLookupByLibrary.simpleMessage("Error"),
    "everywhere": MessageLookupByLibrary.simpleMessage("todas partes"),
    "exif": MessageLookupByLibrary.simpleMessage("EXIF"),
    "existingUser": MessageLookupByLibrary.simpleMessage("Usuario existente"),
    "expiredLinkInfo": MessageLookupByLibrary.simpleMessage(
      "Este enlace ha caducado. Por favor, selecciona una nueva fecha de caducidad o deshabilita la fecha de caducidad.",
    ),
    "exportLogs": MessageLookupByLibrary.simpleMessage("Exportar registros"),
    "exportYourData": MessageLookupByLibrary.simpleMessage(
      "Exportar tus datos",
    ),
    "extraPhotosFound": MessageLookupByLibrary.simpleMessage(
      "Fotos adicionales encontradas",
    ),
    "extraPhotosFoundFor": m33,
    "faceNotClusteredYet": MessageLookupByLibrary.simpleMessage(
      "Cara no agrupada todavía, por favor vuelve más tarde",
    ),
    "faceRecognition": MessageLookupByLibrary.simpleMessage(
      "Reconocimiento facial",
    ),
    "faces": MessageLookupByLibrary.simpleMessage("Caras"),
    "failed": MessageLookupByLibrary.simpleMessage("Fallido"),
    "failedToApplyCode": MessageLookupByLibrary.simpleMessage(
      "Error al aplicar el código",
    ),
    "failedToCancel": MessageLookupByLibrary.simpleMessage("Error al cancelar"),
    "failedToDownloadVideo": MessageLookupByLibrary.simpleMessage(
      "Error al descargar el vídeo",
    ),
    "failedToFetchActiveSessions": MessageLookupByLibrary.simpleMessage(
      "Error al recuperar las sesiones activas",
    ),
    "failedToFetchOriginalForEdit": MessageLookupByLibrary.simpleMessage(
      "No se pudo obtener el original para editar",
    ),
    "failedToFetchReferralDetails": MessageLookupByLibrary.simpleMessage(
      "No se pueden obtener los detalles de la referencia. Por favor, inténtalo de nuevo más tarde.",
    ),
    "failedToLoadAlbums": MessageLookupByLibrary.simpleMessage(
      "Error al cargar álbumes",
    ),
    "failedToPlayVideo": MessageLookupByLibrary.simpleMessage(
      "Error al reproducir el video",
    ),
    "failedToRefreshStripeSubscription": MessageLookupByLibrary.simpleMessage(
      "Error al actualizar la suscripción",
    ),
    "failedToRenew": MessageLookupByLibrary.simpleMessage("Renovación fallida"),
    "failedToVerifyPaymentStatus": MessageLookupByLibrary.simpleMessage(
      "Error al verificar el estado de tu pago",
    ),
    "familyPlanOverview": MessageLookupByLibrary.simpleMessage(
      "Añade 5 familiares a tu plan existente sin pagar más.\n\nCada miembro tiene su propio espacio privado y no puede ver los archivos del otro a menos que sean compartidos.\n\nLos planes familiares están disponibles para los clientes que tienen una suscripción de Ente pagada.\n\n¡Suscríbete ahora para empezar!",
    ),
    "familyPlanPortalTitle": MessageLookupByLibrary.simpleMessage("Familia"),
    "familyPlans": MessageLookupByLibrary.simpleMessage("Planes familiares"),
    "faq": MessageLookupByLibrary.simpleMessage("Preguntas Frecuentes"),
    "faqs": MessageLookupByLibrary.simpleMessage("Preguntas frecuentes"),
    "favorite": MessageLookupByLibrary.simpleMessage("Favorito"),
    "feastingWithThem": m34,
    "feedback": MessageLookupByLibrary.simpleMessage("Sugerencias"),
    "file": MessageLookupByLibrary.simpleMessage("Archivo"),
    "fileFailedToSaveToGallery": MessageLookupByLibrary.simpleMessage(
      "No se pudo guardar el archivo en la galería",
    ),
    "fileInfoAddDescHint": MessageLookupByLibrary.simpleMessage(
      "Añadir descripción...",
    ),
    "fileNotUploadedYet": MessageLookupByLibrary.simpleMessage(
      "El archivo aún no se ha subido",
    ),
    "fileSavedToGallery": MessageLookupByLibrary.simpleMessage(
      "Archivo guardado en la galería",
    ),
    "fileTypes": MessageLookupByLibrary.simpleMessage("Tipos de archivos"),
    "fileTypesAndNames": MessageLookupByLibrary.simpleMessage(
      "Tipos de archivo y nombres",
    ),
    "filesBackedUpFromDevice": m35,
    "filesBackedUpInAlbum": m36,
    "filesDeleted": MessageLookupByLibrary.simpleMessage("Archivos eliminados"),
    "filesSavedToGallery": MessageLookupByLibrary.simpleMessage(
      "Archivo guardado en la galería",
    ),
    "findPeopleByName": MessageLookupByLibrary.simpleMessage(
      "Encuentra gente rápidamente por su nombre",
    ),
    "findThemQuickly": MessageLookupByLibrary.simpleMessage(
      "Encuéntralos rápidamente",
    ),
    "flip": MessageLookupByLibrary.simpleMessage("Voltear"),
    "food": MessageLookupByLibrary.simpleMessage("Delicia culinaria"),
    "forYourMemories": MessageLookupByLibrary.simpleMessage(
      "para tus recuerdos",
    ),
    "forgotPassword": MessageLookupByLibrary.simpleMessage(
      "Olvidé mi contraseña",
    ),
    "foundFaces": MessageLookupByLibrary.simpleMessage("Caras encontradas"),
    "freeStorageClaimed": MessageLookupByLibrary.simpleMessage(
      "Almacenamiento gratuito obtenido",
    ),
    "freeStorageOnReferralSuccess": m37,
    "freeStorageUsable": MessageLookupByLibrary.simpleMessage(
      "Almacenamiento libre disponible",
    ),
    "freeTrial": MessageLookupByLibrary.simpleMessage("Prueba gratuita"),
    "freeTrialValidTill": m38,
    "freeUpAccessPostDelete": m39,
    "freeUpAmount": m40,
    "freeUpDeviceSpace": MessageLookupByLibrary.simpleMessage(
      "Liberar espacio del dispositivo",
    ),
    "freeUpDeviceSpaceDesc": MessageLookupByLibrary.simpleMessage(
      "Ahorra espacio en tu dispositivo limpiando archivos que tienen copia de seguridad.",
    ),
    "freeUpSpace": MessageLookupByLibrary.simpleMessage("Liberar espacio"),
    "freeUpSpaceSaving": m41,
    "gallery": MessageLookupByLibrary.simpleMessage("Galería"),
    "galleryMemoryLimitInfo": MessageLookupByLibrary.simpleMessage(
      "Hasta 1000 memorias mostradas en la galería",
    ),
    "general": MessageLookupByLibrary.simpleMessage("General"),
    "generatingEncryptionKeys": MessageLookupByLibrary.simpleMessage(
      "Generando claves de cifrado...",
    ),
    "genericProgress": m42,
    "goToSettings": MessageLookupByLibrary.simpleMessage("Ir a Ajustes"),
    "googlePlayId": MessageLookupByLibrary.simpleMessage("ID de Google Play"),
    "grantFullAccessPrompt": MessageLookupByLibrary.simpleMessage(
      "Por favor, permite el acceso a todas las fotos en Ajustes",
    ),
    "grantPermission": MessageLookupByLibrary.simpleMessage("Conceder permiso"),
    "greenery": MessageLookupByLibrary.simpleMessage("La vida verde"),
    "groupNearbyPhotos": MessageLookupByLibrary.simpleMessage(
      "Agrupar fotos cercanas",
    ),
    "guestView": MessageLookupByLibrary.simpleMessage("Vista de invitado"),
    "guestViewEnablePreSteps": MessageLookupByLibrary.simpleMessage(
      "Para habilitar la vista de invitados, por favor configure el código de acceso del dispositivo o el bloqueo de pantalla en los ajustes de su sistema.",
    ),
    "happyBirthday": MessageLookupByLibrary.simpleMessage(
      "¡Feliz cumpleaños! 🥳",
    ),
    "hearUsExplanation": MessageLookupByLibrary.simpleMessage(
      "No rastreamos las aplicaciones instaladas. ¡Nos ayudarías si nos dijeras dónde nos encontraste!",
    ),
    "hearUsWhereTitle": MessageLookupByLibrary.simpleMessage(
      "¿Cómo escuchaste acerca de Ente? (opcional)",
    ),
    "help": MessageLookupByLibrary.simpleMessage("Ayuda"),
    "hidden": MessageLookupByLibrary.simpleMessage("Oculto"),
    "hide": MessageLookupByLibrary.simpleMessage("Ocultar"),
    "hideContent": MessageLookupByLibrary.simpleMessage("Ocultar contenido"),
    "hideContentDescriptionAndroid": MessageLookupByLibrary.simpleMessage(
      "Oculta el contenido de la aplicación en el selector de aplicaciones y desactivar capturas de pantalla",
    ),
    "hideContentDescriptionIos": MessageLookupByLibrary.simpleMessage(
      "Ocultar el contenido de la aplicación en el selector de aplicaciones",
    ),
    "hideSharedItemsFromHomeGallery": MessageLookupByLibrary.simpleMessage(
      "Ocultar elementos compartidos de la galería de inicio",
    ),
    "hiding": MessageLookupByLibrary.simpleMessage("Ocultando..."),
    "hikingWithThem": m43,
    "hostedAtOsmFrance": MessageLookupByLibrary.simpleMessage(
      "Alojado en OSM France",
    ),
    "howItWorks": MessageLookupByLibrary.simpleMessage("Cómo funciona"),
    "howToViewShareeVerificationID": MessageLookupByLibrary.simpleMessage(
      "Por favor, pídeles que mantengan presionada su dirección de correo electrónico en la pantalla de ajustes, y verifica que los identificadores de ambos dispositivos coincidan.",
    ),
    "iOSGoToSettingsDescription": MessageLookupByLibrary.simpleMessage(
      "La autenticación biométrica no está configurada en tu dispositivo. Por favor, activa Touch ID o Face ID en tu teléfono.",
    ),
    "iOSLockOut": MessageLookupByLibrary.simpleMessage(
      "La autenticación biométrica está deshabilitada. Por favor, bloquea y desbloquea la pantalla para habilitarla.",
    ),
    "iOSOkButton": MessageLookupByLibrary.simpleMessage("Aceptar"),
    "ignore": MessageLookupByLibrary.simpleMessage("Ignorar"),
    "ignoreUpdate": MessageLookupByLibrary.simpleMessage("Ignorar"),
    "ignored": MessageLookupByLibrary.simpleMessage("ignorado"),
    "ignoredFolderUploadReason": MessageLookupByLibrary.simpleMessage(
      "Algunos archivos de este álbum son ignorados de la carga porque previamente habían sido borrados de Ente.",
    ),
    "imageNotAnalyzed": MessageLookupByLibrary.simpleMessage(
      "Imagen no analizada",
    ),
    "immediately": MessageLookupByLibrary.simpleMessage("Inmediatamente"),
    "importing": MessageLookupByLibrary.simpleMessage("Importando...."),
    "incorrectCode": MessageLookupByLibrary.simpleMessage("Código incorrecto"),
    "incorrectPasswordTitle": MessageLookupByLibrary.simpleMessage(
      "Contraseña incorrecta",
    ),
    "incorrectRecoveryKey": MessageLookupByLibrary.simpleMessage(
      "Clave de recuperación incorrecta",
    ),
    "incorrectRecoveryKeyBody": MessageLookupByLibrary.simpleMessage(
      "La clave de recuperación introducida es incorrecta",
    ),
    "incorrectRecoveryKeyTitle": MessageLookupByLibrary.simpleMessage(
      "Clave de recuperación incorrecta",
    ),
    "indexedItems": MessageLookupByLibrary.simpleMessage("Elementos indexados"),
    "indexingPausedStatusDescription": MessageLookupByLibrary.simpleMessage(
      "La indexación está pausada. Se reanudará automáticamente cuando el dispositivo esté listo. El dispositivo se considera listo cuando su nivel de batería, la salud de la batería y temperatura están en un rango saludable.",
    ),
    "ineligible": MessageLookupByLibrary.simpleMessage("Inelegible"),
    "info": MessageLookupByLibrary.simpleMessage("Info"),
    "insecureDevice": MessageLookupByLibrary.simpleMessage(
      "Dispositivo inseguro",
    ),
    "installManually": MessageLookupByLibrary.simpleMessage(
      "Instalar manualmente",
    ),
    "invalidEmailAddress": MessageLookupByLibrary.simpleMessage(
      "Dirección de correo electrónico no válida",
    ),
    "invalidEndpoint": MessageLookupByLibrary.simpleMessage(
      "Punto final no válido",
    ),
    "invalidEndpointMessage": MessageLookupByLibrary.simpleMessage(
      "Lo sentimos, el punto final introducido no es válido. Por favor, introduce un punto final válido y vuelve a intentarlo.",
    ),
    "invalidKey": MessageLookupByLibrary.simpleMessage("Clave inválida"),
    "invalidRecoveryKey": MessageLookupByLibrary.simpleMessage(
      "La clave de recuperación introducida no es válida. Por favor, asegúrate de que contenga 24 palabras y comprueba la ortografía de cada una.\n\nSi has introducido un código de recuperación antiguo, asegúrate de que tiene 64 caracteres de largo y comprueba cada uno de ellos.",
    ),
    "invite": MessageLookupByLibrary.simpleMessage("Invitar"),
    "inviteToEnte": MessageLookupByLibrary.simpleMessage("Invitar a Ente"),
    "inviteYourFriends": MessageLookupByLibrary.simpleMessage(
      "Invita a tus amigos",
    ),
    "inviteYourFriendsToEnte": MessageLookupByLibrary.simpleMessage(
      "Invita a tus amigos a Ente",
    ),
    "itLooksLikeSomethingWentWrongPleaseRetryAfterSome":
        MessageLookupByLibrary.simpleMessage(
          "Parece que algo salió mal. Por favor, vuelve a intentarlo después de algún tiempo. Si el error persiste, ponte en contacto con nuestro equipo de soporte.",
        ),
    "itemCount": m44,
    "itemsShowTheNumberOfDaysRemainingBeforePermanentDeletion":
        MessageLookupByLibrary.simpleMessage(
          "Los artículos muestran el número de días restantes antes de ser borrados permanente",
        ),
    "itemsWillBeRemovedFromAlbum": MessageLookupByLibrary.simpleMessage(
      "Los elementos seleccionados serán eliminados de este álbum",
    ),
    "join": MessageLookupByLibrary.simpleMessage("Unir"),
    "joinAlbum": MessageLookupByLibrary.simpleMessage("Unir álbum"),
    "joinAlbumConfirmationDialogBody": MessageLookupByLibrary.simpleMessage(
      "Unirse a un álbum hará visible tu correo electrónico a sus participantes.",
    ),
    "joinAlbumSubtext": MessageLookupByLibrary.simpleMessage(
      "para ver y añadir tus fotos",
    ),
    "joinAlbumSubtextViewer": MessageLookupByLibrary.simpleMessage(
      "para añadir esto a los álbumes compartidos",
    ),
    "joinDiscord": MessageLookupByLibrary.simpleMessage("Únete al Discord"),
    "keepPhotos": MessageLookupByLibrary.simpleMessage("Conservar las fotos"),
    "kiloMeterUnit": MessageLookupByLibrary.simpleMessage("km"),
    "kindlyHelpUsWithThisInformation": MessageLookupByLibrary.simpleMessage(
      "Por favor ayúdanos con esta información",
    ),
    "language": MessageLookupByLibrary.simpleMessage("Idioma"),
    "lastTimeWithThem": m45,
    "lastUpdated": MessageLookupByLibrary.simpleMessage("Última actualización"),
    "lastYearsTrip": MessageLookupByLibrary.simpleMessage(
      "Viaje del año pasado",
    ),
    "leave": MessageLookupByLibrary.simpleMessage("Abandonar"),
    "leaveAlbum": MessageLookupByLibrary.simpleMessage("Abandonar álbum"),
    "leaveFamily": MessageLookupByLibrary.simpleMessage(
      "Abandonar plan familiar",
    ),
    "leaveSharedAlbum": MessageLookupByLibrary.simpleMessage(
      "¿Dejar álbum compartido?",
    ),
    "left": MessageLookupByLibrary.simpleMessage("Izquierda"),
    "legacy": MessageLookupByLibrary.simpleMessage("Legado"),
    "legacyAccounts": MessageLookupByLibrary.simpleMessage("Cuentas legadas"),
    "legacyInvite": m46,
    "legacyPageDesc": MessageLookupByLibrary.simpleMessage(
      "Legado permite a los contactos de confianza acceder a su cuenta en su ausencia.",
    ),
    "legacyPageDesc2": MessageLookupByLibrary.simpleMessage(
      "Los contactos de confianza pueden iniciar la recuperación de la cuenta, y si no están bloqueados en un plazo de 30 días, restablecer su contraseña y acceder a su cuenta.",
    ),
    "light": MessageLookupByLibrary.simpleMessage("Brillo"),
    "lightTheme": MessageLookupByLibrary.simpleMessage("Claro"),
    "link": MessageLookupByLibrary.simpleMessage("Enlace"),
    "linkCopiedToClipboard": MessageLookupByLibrary.simpleMessage(
      "Enlace copiado al portapapeles",
    ),
    "linkDeviceLimit": MessageLookupByLibrary.simpleMessage(
      "Límite del dispositivo",
    ),
    "linkEmail": MessageLookupByLibrary.simpleMessage(
      "Vincular correo electrónico",
    ),
    "linkEmailToContactBannerCaption": MessageLookupByLibrary.simpleMessage(
      "para compartir más rápido",
    ),
    "linkEnabled": MessageLookupByLibrary.simpleMessage("Habilitado"),
    "linkExpired": MessageLookupByLibrary.simpleMessage("Vencido"),
    "linkExpiresOn": m47,
    "linkExpiry": MessageLookupByLibrary.simpleMessage("Enlace vence"),
    "linkHasExpired": MessageLookupByLibrary.simpleMessage(
      "El enlace ha caducado",
    ),
    "linkNeverExpires": MessageLookupByLibrary.simpleMessage("Nunca"),
    "linkPerson": MessageLookupByLibrary.simpleMessage("Vincular persona"),
    "linkPersonCaption": MessageLookupByLibrary.simpleMessage(
      "para una mejor experiencia compartida",
    ),
    "linkPersonToEmail": m48,
    "linkPersonToEmailConfirmation": m49,
    "livePhotos": MessageLookupByLibrary.simpleMessage("Foto en vivo"),
    "loadMessage1": MessageLookupByLibrary.simpleMessage(
      "Puedes compartir tu suscripción con tu familia",
    ),
    "loadMessage2": MessageLookupByLibrary.simpleMessage(
      "Hasta ahora hemos conservado más de 200 millones de recuerdos",
    ),
    "loadMessage3": MessageLookupByLibrary.simpleMessage(
      "Guardamos 3 copias de tus datos, una en un refugio subterráneo",
    ),
    "loadMessage4": MessageLookupByLibrary.simpleMessage(
      "Todas nuestras aplicaciones son de código abierto",
    ),
    "loadMessage5": MessageLookupByLibrary.simpleMessage(
      "Nuestro código fuente y criptografía han sido auditados externamente",
    ),
    "loadMessage6": MessageLookupByLibrary.simpleMessage(
      "Puedes compartir enlaces a tus álbumes con tus seres queridos",
    ),
    "loadMessage7": MessageLookupByLibrary.simpleMessage(
      "Nuestras aplicaciones móviles se ejecutan en segundo plano para cifrar y hacer copias de seguridad de las nuevas fotos que hagas clic",
    ),
    "loadMessage8": MessageLookupByLibrary.simpleMessage(
      "web.ente.io tiene un cargador sofisticado",
    ),
    "loadMessage9": MessageLookupByLibrary.simpleMessage(
      "Utilizamos Xchacha20Poly1305 para cifrar tus datos de forma segura",
    ),
    "loadingExifData": MessageLookupByLibrary.simpleMessage(
      "Cargando datos EXIF...",
    ),
    "loadingGallery": MessageLookupByLibrary.simpleMessage(
      "Cargando galería...",
    ),
    "loadingMessage": MessageLookupByLibrary.simpleMessage(
      "Cargando tus fotos...",
    ),
    "loadingModel": MessageLookupByLibrary.simpleMessage(
      "Descargando modelos...",
    ),
    "loadingYourPhotos": MessageLookupByLibrary.simpleMessage(
      "Cargando tus fotos...",
    ),
    "localGallery": MessageLookupByLibrary.simpleMessage("Galería local"),
    "localIndexing": MessageLookupByLibrary.simpleMessage("Indexado local"),
    "localSyncErrorMessage": MessageLookupByLibrary.simpleMessage(
      "Parece que algo salió mal ya que la sincronización de fotos locales está tomando más tiempo del esperado. Por favor contacta con nuestro equipo de soporte",
    ),
    "location": MessageLookupByLibrary.simpleMessage("Ubicación"),
    "locationName": MessageLookupByLibrary.simpleMessage(
      "Nombre de la ubicación",
    ),
    "locationTagFeatureDescription": MessageLookupByLibrary.simpleMessage(
      "Una etiqueta de ubicación agrupa todas las fotos que fueron tomadas dentro de un radio de una foto",
    ),
    "locations": MessageLookupByLibrary.simpleMessage("Ubicaciones"),
    "lockButtonLabel": MessageLookupByLibrary.simpleMessage("Bloquear"),
    "lockscreen": MessageLookupByLibrary.simpleMessage("Pantalla de bloqueo"),
    "logInLabel": MessageLookupByLibrary.simpleMessage("Iniciar sesión"),
    "loggingOut": MessageLookupByLibrary.simpleMessage("Cerrando sesión..."),
    "loginSessionExpired": MessageLookupByLibrary.simpleMessage(
      "La sesión ha expirado",
    ),
    "loginSessionExpiredDetails": MessageLookupByLibrary.simpleMessage(
      "Tu sesión ha expirado. Por favor, vuelve a iniciar sesión.",
    ),
    "loginTerms": MessageLookupByLibrary.simpleMessage(
      "Al hacer clic en iniciar sesión, acepto los <u-terms>términos de servicio</u-terms> y <u-policy>la política de privacidad</u-policy>",
    ),
    "loginWithTOTP": MessageLookupByLibrary.simpleMessage(
      "Iniciar sesión con TOTP",
    ),
    "logout": MessageLookupByLibrary.simpleMessage("Cerrar sesión"),
    "logsDialogBody": MessageLookupByLibrary.simpleMessage(
      "Esto enviará registros para ayudarnos a depurar su problema. Ten en cuenta que los nombres de los archivos se incluirán para ayudar a rastrear problemas con archivos específicos.",
    ),
    "longPressAnEmailToVerifyEndToEndEncryption":
        MessageLookupByLibrary.simpleMessage(
          "Mantén pulsado un correo electrónico para verificar el cifrado de extremo a extremo.",
        ),
    "longpressOnAnItemToViewInFullscreen": MessageLookupByLibrary.simpleMessage(
      "Manten presionado un elemento para ver en pantalla completa",
    ),
    "lookBackOnYourMemories": MessageLookupByLibrary.simpleMessage(
      "Revisa tus recuerdos 🌄",
    ),
    "loopVideoOff": MessageLookupByLibrary.simpleMessage(
      "Vídeo en bucle desactivado",
    ),
    "loopVideoOn": MessageLookupByLibrary.simpleMessage(
      "Vídeo en bucle activado",
    ),
    "lostDevice": MessageLookupByLibrary.simpleMessage(
      "¿Perdiste tu dispositivo?",
    ),
    "machineLearning": MessageLookupByLibrary.simpleMessage(
      "Aprendizaje automático",
    ),
    "magicSearch": MessageLookupByLibrary.simpleMessage("Búsqueda mágica"),
    "magicSearchHint": MessageLookupByLibrary.simpleMessage(
      "La búsqueda mágica permite buscar fotos por su contenido. Por ejemplo, \"flor\", \"coche rojo\", \"documentos de identidad\"",
    ),
    "manage": MessageLookupByLibrary.simpleMessage("Administrar"),
    "manageDeviceStorage": MessageLookupByLibrary.simpleMessage(
      "Gestionar almacenamiento caché del dispositivo",
    ),
    "manageDeviceStorageDesc": MessageLookupByLibrary.simpleMessage(
      "Revisar y borrar almacenamiento caché local.",
    ),
    "manageFamily": MessageLookupByLibrary.simpleMessage("Administrar familia"),
    "manageLink": MessageLookupByLibrary.simpleMessage("Administrar enlace"),
    "manageParticipants": MessageLookupByLibrary.simpleMessage("Administrar"),
    "manageSubscription": MessageLookupByLibrary.simpleMessage(
      "Administrar tu suscripción",
    ),
    "manualPairDesc": MessageLookupByLibrary.simpleMessage(
      "El emparejamiento con PIN funciona con cualquier pantalla en la que desees ver tu álbum.",
    ),
    "map": MessageLookupByLibrary.simpleMessage("Mapa"),
    "maps": MessageLookupByLibrary.simpleMessage("Mapas"),
    "mastodon": MessageLookupByLibrary.simpleMessage("Mastodon"),
    "matrix": MessageLookupByLibrary.simpleMessage("Matrix"),
    "me": MessageLookupByLibrary.simpleMessage("Yo"),
    "memories": MessageLookupByLibrary.simpleMessage("Recuerdos"),
    "memoriesWidgetDesc": MessageLookupByLibrary.simpleMessage(
      "Seleccione el tipo de recuerdos que desea ver en su pantalla de inicio.",
    ),
    "memoryCount": m50,
    "merchandise": MessageLookupByLibrary.simpleMessage("Mercancías"),
    "merge": MessageLookupByLibrary.simpleMessage("Combinar"),
    "mergeWithExisting": MessageLookupByLibrary.simpleMessage(
      "Combinar con existente",
    ),
    "mergedPhotos": MessageLookupByLibrary.simpleMessage("Fotos combinadas"),
    "mlConsent": MessageLookupByLibrary.simpleMessage(
      "Habilitar aprendizaje automático",
    ),
    "mlConsentConfirmation": MessageLookupByLibrary.simpleMessage(
      "Entiendo y deseo habilitar el aprendizaje automático",
    ),
    "mlConsentDescription": MessageLookupByLibrary.simpleMessage(
      "Si habilitas el aprendizaje automático, Ente extraerá información como la geometría de la cara de los archivos, incluyendo aquellos compartidos contigo.\n\nEsto sucederá en tu dispositivo, y cualquier información biométrica generada será encriptada de extremo a extremo.",
    ),
    "mlConsentPrivacy": MessageLookupByLibrary.simpleMessage(
      "Por favor, haz clic aquí para más detalles sobre esta característica en nuestra política de privacidad",
    ),
    "mlConsentTitle": MessageLookupByLibrary.simpleMessage(
      "¿Habilitar aprendizaje automático?",
    ),
    "mlIndexingDescription": MessageLookupByLibrary.simpleMessage(
      "Por favor ten en cuenta que el aprendizaje automático dará como resultado un mayor consumo de ancho de banda y de batería hasta que todos los elementos estén indexados. Considera usar la aplicación de escritorio para una indexación más rápida. Todos los resultados se sincronizarán automáticamente.",
    ),
    "mobileWebDesktop": MessageLookupByLibrary.simpleMessage(
      "Celular, Web, Computadora",
    ),
    "moderateStrength": MessageLookupByLibrary.simpleMessage("Moderada"),
    "modifyYourQueryOrTrySearchingFor": MessageLookupByLibrary.simpleMessage(
      "Modifica tu consulta o intenta buscar",
    ),
    "moments": MessageLookupByLibrary.simpleMessage("Momentos"),
    "month": MessageLookupByLibrary.simpleMessage("mes"),
    "monthly": MessageLookupByLibrary.simpleMessage("Mensualmente"),
    "moon": MessageLookupByLibrary.simpleMessage("A la luz de la luna"),
    "moreDetails": MessageLookupByLibrary.simpleMessage("Más detalles"),
    "mostRecent": MessageLookupByLibrary.simpleMessage("Más reciente"),
    "mostRelevant": MessageLookupByLibrary.simpleMessage("Más relevante"),
    "mountains": MessageLookupByLibrary.simpleMessage("Sobre las colinas"),
    "moveItem": m51,
    "moveSelectedPhotosToOneDate": MessageLookupByLibrary.simpleMessage(
      "Mover las fotos seleccionadas a una fecha",
    ),
    "moveToAlbum": MessageLookupByLibrary.simpleMessage("Mover al álbum"),
    "moveToHiddenAlbum": MessageLookupByLibrary.simpleMessage(
      "Mover al álbum oculto",
    ),
    "movedSuccessfullyTo": m52,
    "movedToTrash": MessageLookupByLibrary.simpleMessage(
      "Movido a la papelera",
    ),
    "movingFilesToAlbum": MessageLookupByLibrary.simpleMessage(
      "Moviendo archivos al álbum...",
    ),
    "name": MessageLookupByLibrary.simpleMessage("Nombre"),
    "nameTheAlbum": MessageLookupByLibrary.simpleMessage("Nombre el álbum"),
    "networkConnectionRefusedErr": MessageLookupByLibrary.simpleMessage(
      "No se puede conectar a Ente. Por favor, vuelve a intentarlo pasado un tiempo. Si el error persiste, ponte en contacto con el soporte técnico.",
    ),
    "networkHostLookUpErr": MessageLookupByLibrary.simpleMessage(
      "No se puede conectar a Ente. Por favor, comprueba tu configuración de red y ponte en contacto con el soporte técnico si el error persiste.",
    ),
    "never": MessageLookupByLibrary.simpleMessage("Nunca"),
    "newAlbum": MessageLookupByLibrary.simpleMessage("Nuevo álbum"),
    "newLocation": MessageLookupByLibrary.simpleMessage("Nueva localización"),
    "newPerson": MessageLookupByLibrary.simpleMessage("Nueva persona"),
    "newPhotosEmoji": MessageLookupByLibrary.simpleMessage(" nuevo 📸"),
    "newRange": MessageLookupByLibrary.simpleMessage("Nuevo rango"),
    "newToEnte": MessageLookupByLibrary.simpleMessage("Nuevo en Ente"),
    "newest": MessageLookupByLibrary.simpleMessage("Más reciente"),
    "next": MessageLookupByLibrary.simpleMessage("Siguiente"),
    "no": MessageLookupByLibrary.simpleMessage("No"),
    "noAlbumsSharedByYouYet": MessageLookupByLibrary.simpleMessage(
      "Aún no has compartido ningún álbum",
    ),
    "noDeviceFound": MessageLookupByLibrary.simpleMessage(
      "No se encontró ningún dispositivo",
    ),
    "noDeviceLimit": MessageLookupByLibrary.simpleMessage("Ninguno"),
    "noDeviceThatCanBeDeleted": MessageLookupByLibrary.simpleMessage(
      "No tienes archivos en este dispositivo que puedan ser borrados",
    ),
    "noDuplicates": MessageLookupByLibrary.simpleMessage("✨ Sin duplicados"),
    "noEnteAccountExclamation": MessageLookupByLibrary.simpleMessage(
      "¡No existe una cuenta de Ente!",
    ),
    "noExifData": MessageLookupByLibrary.simpleMessage("No hay datos EXIF"),
    "noFacesFound": MessageLookupByLibrary.simpleMessage(
      "No se han encontrado caras",
    ),
    "noHiddenPhotosOrVideos": MessageLookupByLibrary.simpleMessage(
      "No hay fotos ni vídeos ocultos",
    ),
    "noImagesWithLocation": MessageLookupByLibrary.simpleMessage(
      "No hay imágenes con ubicación",
    ),
    "noInternetConnection": MessageLookupByLibrary.simpleMessage(
      "No hay conexión al Internet",
    ),
    "noPhotosAreBeingBackedUpRightNow": MessageLookupByLibrary.simpleMessage(
      "No se están realizando copias de seguridad de ninguna foto en este momento",
    ),
    "noPhotosFoundHere": MessageLookupByLibrary.simpleMessage(
      "No se encontró ninguna foto aquí",
    ),
    "noQuickLinksSelected": MessageLookupByLibrary.simpleMessage(
      "No se han seleccionado enlaces rápidos",
    ),
    "noRecoveryKey": MessageLookupByLibrary.simpleMessage(
      "¿Sin clave de recuperación?",
    ),
    "noRecoveryKeyNoDecryption": MessageLookupByLibrary.simpleMessage(
      "Debido a la naturaleza de nuestro protocolo de cifrado de extremo a extremo, tus datos no pueden ser descifrados sin tu contraseña o clave de recuperación",
    ),
    "noResults": MessageLookupByLibrary.simpleMessage("Sin resultados"),
    "noResultsFound": MessageLookupByLibrary.simpleMessage(
      "No se han encontrado resultados",
    ),
    "noSuggestionsForPerson": m53,
    "noSystemLockFound": MessageLookupByLibrary.simpleMessage(
      "Bloqueo de sistema no encontrado",
    ),
    "notPersonLabel": m54,
    "notThisPerson": MessageLookupByLibrary.simpleMessage(
      "¿No es esta persona?",
    ),
    "nothingSharedWithYouYet": MessageLookupByLibrary.simpleMessage(
      "Aún no hay nada compartido contigo",
    ),
    "nothingToSeeHere": MessageLookupByLibrary.simpleMessage(
      "¡No hay nada que ver aquí! 👀",
    ),
    "notifications": MessageLookupByLibrary.simpleMessage("Notificaciones"),
    "ok": MessageLookupByLibrary.simpleMessage("Aceptar"),
    "onDevice": MessageLookupByLibrary.simpleMessage("En el dispositivo"),
    "onEnte": MessageLookupByLibrary.simpleMessage(
      "En <branding>ente</branding>",
    ),
    "onTheRoad": MessageLookupByLibrary.simpleMessage(
      "De nuevo en la carretera",
    ),
    "onThisDay": MessageLookupByLibrary.simpleMessage("Un día como hoy"),
    "onThisDayMemories": MessageLookupByLibrary.simpleMessage(
      "Recuerdos de un día como hoy",
    ),
    "onThisDayNotificationExplanation": MessageLookupByLibrary.simpleMessage(
      "Recibe recordatorios sobre recuerdos de este día en años anteriores.",
    ),
    "onlyFamilyAdminCanChangeCode": m55,
    "onlyThem": MessageLookupByLibrary.simpleMessage("Solo ellos"),
    "oops": MessageLookupByLibrary.simpleMessage("Ups"),
    "oopsCouldNotSaveEdits": MessageLookupByLibrary.simpleMessage(
      "Ups, no se pudieron guardar las ediciónes",
    ),
    "oopsSomethingWentWrong": MessageLookupByLibrary.simpleMessage(
      "Ups, algo salió mal",
    ),
    "openAlbumInBrowser": MessageLookupByLibrary.simpleMessage(
      "Abrir álbum en el navegador",
    ),
    "openAlbumInBrowserTitle": MessageLookupByLibrary.simpleMessage(
      "Por favor, utiliza la aplicación web para añadir fotos a este álbum",
    ),
    "openFile": MessageLookupByLibrary.simpleMessage("Abrir archivo"),
    "openSettings": MessageLookupByLibrary.simpleMessage("Abrir Ajustes"),
    "openTheItem": MessageLookupByLibrary.simpleMessage("• Abrir el elemento"),
    "openstreetmapContributors": MessageLookupByLibrary.simpleMessage(
      "Contribuidores de OpenStreetMap",
    ),
    "optionalAsShortAsYouLike": MessageLookupByLibrary.simpleMessage(
      "Opcional, tan corto como quieras...",
    ),
    "orMergeWithExistingPerson": MessageLookupByLibrary.simpleMessage(
      "O combinar con persona existente",
    ),
    "orPickAnExistingOne": MessageLookupByLibrary.simpleMessage(
      "O elige uno existente",
    ),
    "orPickFromYourContacts": MessageLookupByLibrary.simpleMessage(
      "o elige de entre tus contactos",
    ),
    "otherDetectedFaces": MessageLookupByLibrary.simpleMessage(
      "Otras caras detectadas",
    ),
    "pair": MessageLookupByLibrary.simpleMessage("Emparejar"),
    "pairWithPin": MessageLookupByLibrary.simpleMessage("Emparejar con PIN"),
    "pairingComplete": MessageLookupByLibrary.simpleMessage(
      "Emparejamiento completo",
    ),
    "panorama": MessageLookupByLibrary.simpleMessage("Panorama"),
    "partyWithThem": m56,
    "passKeyPendingVerification": MessageLookupByLibrary.simpleMessage(
      "La verificación aún está pendiente",
    ),
    "passkey": MessageLookupByLibrary.simpleMessage("Clave de acceso"),
    "passkeyAuthTitle": MessageLookupByLibrary.simpleMessage(
      "Verificación de clave de acceso",
    ),
    "password": MessageLookupByLibrary.simpleMessage("Contraseña"),
    "passwordChangedSuccessfully": MessageLookupByLibrary.simpleMessage(
      "Contraseña cambiada correctamente",
    ),
    "passwordLock": MessageLookupByLibrary.simpleMessage(
      "Bloqueo con contraseña",
    ),
    "passwordStrength": m57,
    "passwordStrengthInfo": MessageLookupByLibrary.simpleMessage(
      "La fortaleza de la contraseña se calcula teniendo en cuenta la longitud de la contraseña, los caracteres utilizados, y si la contraseña aparece o no en el top 10.000 de contraseñas más usadas",
    ),
    "passwordWarning": MessageLookupByLibrary.simpleMessage(
      "No almacenamos esta contraseña, así que si la olvidas, <underline>no podremos descifrar tus datos</underline>",
    ),
    "pastYearsMemories": MessageLookupByLibrary.simpleMessage(
      "Recuerdos de los últimos años",
    ),
    "paymentDetails": MessageLookupByLibrary.simpleMessage("Detalles de pago"),
    "paymentFailed": MessageLookupByLibrary.simpleMessage("Pago fallido"),
    "paymentFailedMessage": MessageLookupByLibrary.simpleMessage(
      "Lamentablemente tu pago falló. Por favor, ¡contacta con el soporte técnico y te ayudaremos!",
    ),
    "paymentFailedTalkToProvider": m58,
    "pendingItems": MessageLookupByLibrary.simpleMessage(
      "Elementos pendientes",
    ),
    "pendingSync": MessageLookupByLibrary.simpleMessage(
      "Sincronización pendiente",
    ),
    "people": MessageLookupByLibrary.simpleMessage("Personas"),
    "peopleUsingYourCode": MessageLookupByLibrary.simpleMessage(
      "Personas usando tu código",
    ),
    "peopleWidgetDesc": MessageLookupByLibrary.simpleMessage(
      "Selecciona las personas que deseas ver en tu pantalla de inicio.",
    ),
    "permDeleteWarning": MessageLookupByLibrary.simpleMessage(
      "Todos los elementos de la papelera serán eliminados permanentemente\n\nEsta acción no se puede deshacer",
    ),
    "permanentlyDelete": MessageLookupByLibrary.simpleMessage(
      "Borrar permanentemente",
    ),
    "permanentlyDeleteFromDevice": MessageLookupByLibrary.simpleMessage(
      "¿Eliminar permanentemente del dispositivo?",
    ),
    "personIsAge": m59,
    "personName": MessageLookupByLibrary.simpleMessage("Nombre de la persona"),
    "personTurningAge": m60,
    "pets": MessageLookupByLibrary.simpleMessage("Compañeros peludos"),
    "photoDescriptions": MessageLookupByLibrary.simpleMessage(
      "Descripciones de fotos",
    ),
    "photoGridSize": MessageLookupByLibrary.simpleMessage(
      "Tamaño de la cuadrícula de fotos",
    ),
    "photoSmallCase": MessageLookupByLibrary.simpleMessage("foto"),
    "photocountPhotos": m61,
    "photos": MessageLookupByLibrary.simpleMessage("Fotos"),
    "photosAddedByYouWillBeRemovedFromTheAlbum":
        MessageLookupByLibrary.simpleMessage(
          "Las fotos añadidas por ti serán removidas del álbum",
        ),
    "photosCount": m62,
    "photosKeepRelativeTimeDifference": MessageLookupByLibrary.simpleMessage(
      "Las fotos mantienen una diferencia de tiempo relativa",
    ),
    "pickCenterPoint": MessageLookupByLibrary.simpleMessage(
      "Elegir punto central",
    ),
    "pinAlbum": MessageLookupByLibrary.simpleMessage("Fijar álbum"),
    "pinLock": MessageLookupByLibrary.simpleMessage("Bloqueo con Pin"),
    "playOnTv": MessageLookupByLibrary.simpleMessage("Reproducir álbum en TV"),
    "playOriginal": MessageLookupByLibrary.simpleMessage("Reproducir original"),
    "playStoreFreeTrialValidTill": m63,
    "playStream": MessageLookupByLibrary.simpleMessage(
      "Reproducir transmisión",
    ),
    "playstoreSubscription": MessageLookupByLibrary.simpleMessage(
      "Suscripción en la PlayStore",
    ),
    "pleaseCheckYourInternetConnectionAndTryAgain":
        MessageLookupByLibrary.simpleMessage(
          "Por favor, revisa tu conexión a Internet e inténtalo otra vez.",
        ),
    "pleaseContactSupportAndWeWillBeHappyToHelp":
        MessageLookupByLibrary.simpleMessage(
          "¡Por favor, contacta con support@ente.io y estaremos encantados de ayudar!",
        ),
    "pleaseContactSupportIfTheProblemPersists":
        MessageLookupByLibrary.simpleMessage(
          "Por favor, contacta a soporte técnico si el problema persiste",
        ),
    "pleaseEmailUsAt": m64,
    "pleaseGrantPermissions": MessageLookupByLibrary.simpleMessage(
      "Por favor, concede permiso",
    ),
    "pleaseLoginAgain": MessageLookupByLibrary.simpleMessage(
      "Por favor, vuelve a iniciar sesión",
    ),
    "pleaseSelectQuickLinksToRemove": MessageLookupByLibrary.simpleMessage(
      "Por favor, selecciona enlaces rápidos para eliminar",
    ),
    "pleaseSendTheLogsTo": m65,
    "pleaseTryAgain": MessageLookupByLibrary.simpleMessage(
      "Por favor, inténtalo nuevamente",
    ),
    "pleaseVerifyTheCodeYouHaveEntered": MessageLookupByLibrary.simpleMessage(
      "Por favor, verifica el código que has introducido",
    ),
    "pleaseWait": MessageLookupByLibrary.simpleMessage("Por favor, espera..."),
    "pleaseWaitDeletingAlbum": MessageLookupByLibrary.simpleMessage(
      "Por favor espera. Borrando el álbum",
    ),
    "pleaseWaitForSometimeBeforeRetrying": MessageLookupByLibrary.simpleMessage(
      "Por favor, espera un momento antes de volver a intentarlo",
    ),
    "pleaseWaitThisWillTakeAWhile": MessageLookupByLibrary.simpleMessage(
      "Espera. Esto tardará un poco.",
    ),
    "posingWithThem": m66,
    "preparingLogs": MessageLookupByLibrary.simpleMessage(
      "Preparando registros...",
    ),
    "preserveMore": MessageLookupByLibrary.simpleMessage("Preservar más"),
    "pressAndHoldToPlayVideo": MessageLookupByLibrary.simpleMessage(
      "Presiona y mantén presionado para reproducir el video",
    ),
    "pressAndHoldToPlayVideoDetailed": MessageLookupByLibrary.simpleMessage(
      "Mantén pulsada la imagen para reproducir el video",
    ),
    "previous": MessageLookupByLibrary.simpleMessage("Anterior"),
    "privacy": MessageLookupByLibrary.simpleMessage("Privacidad"),
    "privacyPolicyTitle": MessageLookupByLibrary.simpleMessage(
      "Política de Privacidad",
    ),
    "privateBackups": MessageLookupByLibrary.simpleMessage(
      "Copias de seguridad privadas",
    ),
    "privateSharing": MessageLookupByLibrary.simpleMessage(
      "Compartir en privado",
    ),
    "proceed": MessageLookupByLibrary.simpleMessage("Continuar"),
    "processed": MessageLookupByLibrary.simpleMessage("Procesado"),
    "processing": MessageLookupByLibrary.simpleMessage("Procesando"),
    "processingImport": m67,
    "processingVideos": MessageLookupByLibrary.simpleMessage(
      "Procesando vídeos",
    ),
    "publicLinkCreated": MessageLookupByLibrary.simpleMessage(
      "Enlace público creado",
    ),
    "publicLinkEnabled": MessageLookupByLibrary.simpleMessage(
      "Enlace público habilitado",
    ),
    "questionmark": MessageLookupByLibrary.simpleMessage("?"),
    "queued": MessageLookupByLibrary.simpleMessage("En cola"),
    "quickLinks": MessageLookupByLibrary.simpleMessage("Acceso rápido"),
    "radius": MessageLookupByLibrary.simpleMessage("Radio"),
    "raiseTicket": MessageLookupByLibrary.simpleMessage("Generar ticket"),
    "rateTheApp": MessageLookupByLibrary.simpleMessage("Evalúa la aplicación"),
    "rateUs": MessageLookupByLibrary.simpleMessage("Califícanos"),
    "rateUsOnStore": m68,
    "reassignMe": MessageLookupByLibrary.simpleMessage("Reasignar \"Yo\""),
    "reassignedToName": m69,
    "reassigningLoading": MessageLookupByLibrary.simpleMessage(
      "Reasignando...",
    ),
    "receiveRemindersOnBirthdays": MessageLookupByLibrary.simpleMessage(
      "Recibe recordatorios cuando es el cumpleaños de alguien. Pulsar en la notificación te llevará a las fotos de la persona que cumple años.",
    ),
    "recover": MessageLookupByLibrary.simpleMessage("Recuperar"),
    "recoverAccount": MessageLookupByLibrary.simpleMessage("Recuperar cuenta"),
    "recoverButton": MessageLookupByLibrary.simpleMessage("Recuperar"),
    "recoveryAccount": MessageLookupByLibrary.simpleMessage("Recuperar cuenta"),
    "recoveryInitiated": MessageLookupByLibrary.simpleMessage(
      "Recuperación iniciada",
    ),
    "recoveryInitiatedDesc": m70,
    "recoveryKey": MessageLookupByLibrary.simpleMessage(
      "Clave de recuperación",
    ),
    "recoveryKeyCopiedToClipboard": MessageLookupByLibrary.simpleMessage(
      "Clave de recuperación copiada al portapapeles",
    ),
    "recoveryKeyOnForgotPassword": MessageLookupByLibrary.simpleMessage(
      "Si olvidas tu contraseña, la única forma de recuperar tus datos es con esta clave.",
    ),
    "recoveryKeySaveDescription": MessageLookupByLibrary.simpleMessage(
      "Nosotros no almacenamos esta clave. Por favor, guarda esta clave de 24 palabras en un lugar seguro.",
    ),
    "recoveryKeySuccessBody": MessageLookupByLibrary.simpleMessage(
      "¡Genial! Tu clave de recuperación es válida. Gracias por verificar.\n\nPor favor, recuerda mantener tu clave de recuperación segura.",
    ),
    "recoveryKeyVerified": MessageLookupByLibrary.simpleMessage(
      "Clave de recuperación verificada",
    ),
    "recoveryKeyVerifyReason": MessageLookupByLibrary.simpleMessage(
      "Tu clave de recuperación es la única forma de recuperar tus fotos si olvidas tu contraseña. Puedes encontrar tu clave de recuperación en Ajustes > Cuenta.\n\nPor favor, introduce tu clave de recuperación aquí para verificar que la has guardado correctamente.",
    ),
    "recoveryReady": m71,
    "recoverySuccessful": MessageLookupByLibrary.simpleMessage(
      "¡Recuperación exitosa!",
    ),
    "recoveryWarning": MessageLookupByLibrary.simpleMessage(
      "Un contacto de confianza está intentando acceder a tu cuenta",
    ),
    "recoveryWarningBody": m72,
    "recreatePasswordBody": MessageLookupByLibrary.simpleMessage(
      "El dispositivo actual no es lo suficientemente potente para verificar su contraseña, pero podemos regenerarla de una manera que funcione con todos los dispositivos.\n\nPor favor inicie sesión usando su clave de recuperación y regenere su contraseña (puede volver a utilizar la misma si lo desea).",
    ),
    "recreatePasswordTitle": MessageLookupByLibrary.simpleMessage(
      "Recrear contraseña",
    ),
    "reddit": MessageLookupByLibrary.simpleMessage("Reddit"),
    "reenterPassword": MessageLookupByLibrary.simpleMessage(
      "Rescribe tu contraseña",
    ),
    "reenterPin": MessageLookupByLibrary.simpleMessage("Rescribe tu PIN"),
    "referFriendsAnd2xYourPlan": MessageLookupByLibrary.simpleMessage(
      "Refiere a amigos y 2x su plan",
    ),
    "referralStep1": MessageLookupByLibrary.simpleMessage(
      "1. Dale este código a tus amigos",
    ),
    "referralStep2": MessageLookupByLibrary.simpleMessage(
      "2. Se suscriben a un plan de pago",
    ),
    "referralStep3": m73,
    "referrals": MessageLookupByLibrary.simpleMessage("Referidos"),
    "referralsAreCurrentlyPaused": MessageLookupByLibrary.simpleMessage(
      "Las referencias están actualmente en pausa",
    ),
    "rejectRecovery": MessageLookupByLibrary.simpleMessage(
      "Rechazar la recuperación",
    ),
    "remindToEmptyDeviceTrash": MessageLookupByLibrary.simpleMessage(
      "También vacía \"Eliminado Recientemente\" de \"Configuración\" -> \"Almacenamiento\" para reclamar el espacio libre",
    ),
    "remindToEmptyEnteTrash": MessageLookupByLibrary.simpleMessage(
      "También vacía tu \"Papelera\" para reclamar el espacio liberado",
    ),
    "remoteImages": MessageLookupByLibrary.simpleMessage("Imágenes remotas"),
    "remoteThumbnails": MessageLookupByLibrary.simpleMessage(
      "Miniaturas remotas",
    ),
    "remoteVideos": MessageLookupByLibrary.simpleMessage("Videos remotos"),
    "remove": MessageLookupByLibrary.simpleMessage("Quitar"),
    "removeDuplicates": MessageLookupByLibrary.simpleMessage(
      "Eliminar duplicados",
    ),
    "removeDuplicatesDesc": MessageLookupByLibrary.simpleMessage(
      "Revisar y eliminar archivos que son duplicados exactos.",
    ),
    "removeFromAlbum": MessageLookupByLibrary.simpleMessage(
      "Eliminar del álbum",
    ),
    "removeFromAlbumTitle": MessageLookupByLibrary.simpleMessage(
      "¿Eliminar del álbum?",
    ),
    "removeFromFavorite": MessageLookupByLibrary.simpleMessage(
      "Remover desde favoritos",
    ),
    "removeInvite": MessageLookupByLibrary.simpleMessage("Eliminar invitación"),
    "removeLink": MessageLookupByLibrary.simpleMessage("Eliminar enlace"),
    "removeParticipant": MessageLookupByLibrary.simpleMessage(
      "Quitar participante",
    ),
    "removeParticipantBody": m74,
    "removePersonLabel": MessageLookupByLibrary.simpleMessage(
      "Eliminar etiqueta de persona",
    ),
    "removePublicLink": MessageLookupByLibrary.simpleMessage(
      "Quitar enlace público",
    ),
    "removePublicLinks": MessageLookupByLibrary.simpleMessage(
      "Eliminar enlaces públicos",
    ),
    "removeShareItemsWarning": MessageLookupByLibrary.simpleMessage(
      "Algunos de los elementos que estás eliminando fueron añadidos por otras personas, y perderás el acceso a ellos",
    ),
    "removeWithQuestionMark": MessageLookupByLibrary.simpleMessage("Quitar?"),
    "removeYourselfAsTrustedContact": MessageLookupByLibrary.simpleMessage(
      "Quitarse como contacto de confianza",
    ),
    "removingFromFavorites": MessageLookupByLibrary.simpleMessage(
      "Quitando de favoritos...",
    ),
    "rename": MessageLookupByLibrary.simpleMessage("Renombrar"),
    "renameAlbum": MessageLookupByLibrary.simpleMessage("Renombrar álbum"),
    "renameFile": MessageLookupByLibrary.simpleMessage("Renombrar archivo"),
    "renewSubscription": MessageLookupByLibrary.simpleMessage(
      "Renovar suscripción",
    ),
    "renewsOn": m75,
    "reportABug": MessageLookupByLibrary.simpleMessage("Reportar un error"),
    "reportBug": MessageLookupByLibrary.simpleMessage("Reportar error"),
    "resendEmail": MessageLookupByLibrary.simpleMessage(
      "Reenviar correo electrónico",
    ),
    "reset": MessageLookupByLibrary.simpleMessage("Restablecer"),
    "resetIgnoredFiles": MessageLookupByLibrary.simpleMessage(
      "Restablecer archivos ignorados",
    ),
    "resetPasswordTitle": MessageLookupByLibrary.simpleMessage(
      "Restablecer contraseña",
    ),
    "resetPerson": MessageLookupByLibrary.simpleMessage("Eliminar"),
    "resetToDefault": MessageLookupByLibrary.simpleMessage(
      "Restablecer valores predeterminados",
    ),
    "restore": MessageLookupByLibrary.simpleMessage("Restaurar"),
    "restoreToAlbum": MessageLookupByLibrary.simpleMessage(
      "Restaurar al álbum",
    ),
    "restoringFiles": MessageLookupByLibrary.simpleMessage(
      "Restaurando los archivos...",
    ),
    "resumableUploads": MessageLookupByLibrary.simpleMessage(
      "Subidas reanudables",
    ),
    "retry": MessageLookupByLibrary.simpleMessage("Reintentar"),
    "review": MessageLookupByLibrary.simpleMessage("Revisar"),
    "reviewDeduplicateItems": MessageLookupByLibrary.simpleMessage(
      "Por favor, revisa y elimina los elementos que crees que están duplicados.",
    ),
    "reviewSuggestions": MessageLookupByLibrary.simpleMessage(
      "Revisar sugerencias",
    ),
    "right": MessageLookupByLibrary.simpleMessage("Derecha"),
    "roadtripWithThem": m76,
    "rotate": MessageLookupByLibrary.simpleMessage("Girar"),
    "rotateLeft": MessageLookupByLibrary.simpleMessage("Girar a la izquierda"),
    "rotateRight": MessageLookupByLibrary.simpleMessage("Girar a la derecha"),
    "safelyStored": MessageLookupByLibrary.simpleMessage(
      "Almacenado con seguridad",
    ),
    "same": MessageLookupByLibrary.simpleMessage("Igual"),
    "sameperson": MessageLookupByLibrary.simpleMessage("la misma persona?"),
    "save": MessageLookupByLibrary.simpleMessage("Guardar"),
    "saveAsAnotherPerson": MessageLookupByLibrary.simpleMessage(
      "Guardar como otra persona",
    ),
    "saveChangesBeforeLeavingQuestion": MessageLookupByLibrary.simpleMessage(
      "¿Guardar cambios antes de salir?",
    ),
    "saveCollage": MessageLookupByLibrary.simpleMessage("Guardar collage"),
    "saveCopy": MessageLookupByLibrary.simpleMessage("Guardar copia"),
    "saveKey": MessageLookupByLibrary.simpleMessage("Guardar Clave"),
    "savePerson": MessageLookupByLibrary.simpleMessage("Guardar persona"),
    "saveYourRecoveryKeyIfYouHaventAlready":
        MessageLookupByLibrary.simpleMessage(
          "Guarda tu clave de recuperación si aún no lo has hecho",
        ),
    "saving": MessageLookupByLibrary.simpleMessage("Saving..."),
    "savingEdits": MessageLookupByLibrary.simpleMessage(
      "Guardando las ediciones...",
    ),
    "scanCode": MessageLookupByLibrary.simpleMessage("Escanear código"),
    "scanThisBarcodeWithnyourAuthenticatorApp":
        MessageLookupByLibrary.simpleMessage(
          "Escanea este código QR con tu aplicación de autenticación",
        ),
    "search": MessageLookupByLibrary.simpleMessage("Buscar"),
    "searchAlbumsEmptySection": MessageLookupByLibrary.simpleMessage("Álbumes"),
    "searchByAlbumNameHint": MessageLookupByLibrary.simpleMessage(
      "Nombre del álbum",
    ),
    "searchByExamples": MessageLookupByLibrary.simpleMessage(
      "• Nombres de álbumes (por ejemplo, \"Cámara\")\n• Tipos de archivos (por ejemplo, \"Videos\", \".gif\")\n• Años y meses (por ejemplo, \"2022\", \"Enero\")\n• Vacaciones (por ejemplo, \"Navidad\")\n• Descripciones fotográficas (por ejemplo, \"#diversión\")",
    ),
    "searchCaptionEmptySection": MessageLookupByLibrary.simpleMessage(
      "Agrega descripciones como \"#viaje\" en la información de la foto para encontrarlas aquí rápidamente",
    ),
    "searchDatesEmptySection": MessageLookupByLibrary.simpleMessage(
      "Buscar por fecha, mes o año",
    ),
    "searchDiscoverEmptySection": MessageLookupByLibrary.simpleMessage(
      "Las imágenes se mostrarán aquí cuando se complete el procesado y la sincronización",
    ),
    "searchFaceEmptySection": MessageLookupByLibrary.simpleMessage(
      "Las personas se mostrarán aquí una vez que se haya hecho la indexación",
    ),
    "searchFileTypesAndNamesEmptySection": MessageLookupByLibrary.simpleMessage(
      "Tipos y nombres de archivo",
    ),
    "searchHint1": MessageLookupByLibrary.simpleMessage(
      "Búsqueda rápida en el dispositivo",
    ),
    "searchHint2": MessageLookupByLibrary.simpleMessage(
      "Fechas de fotos, descripciones",
    ),
    "searchHint3": MessageLookupByLibrary.simpleMessage(
      "Álbumes, nombres de archivos y tipos",
    ),
    "searchHint4": MessageLookupByLibrary.simpleMessage("Ubicación"),
    "searchHint5": MessageLookupByLibrary.simpleMessage(
      "Próximamente: Caras y búsqueda mágica ✨",
    ),
    "searchLocationEmptySection": MessageLookupByLibrary.simpleMessage(
      "Agrupar las fotos que se tomaron cerca de la localización de una foto",
    ),
    "searchPeopleEmptySection": MessageLookupByLibrary.simpleMessage(
      "Invita a gente y verás todas las fotos compartidas aquí",
    ),
    "searchPersonsEmptySection": MessageLookupByLibrary.simpleMessage(
      "Las personas se mostrarán aquí cuando se complete el procesado y la sincronización",
    ),
    "searchResultCount": m77,
    "searchSectionsLengthMismatch": m78,
    "security": MessageLookupByLibrary.simpleMessage("Seguridad"),
    "seePublicAlbumLinksInApp": MessageLookupByLibrary.simpleMessage(
      "Ver enlaces del álbum público en la aplicación",
    ),
    "selectALocation": MessageLookupByLibrary.simpleMessage(
      "Seleccionar una ubicación",
    ),
    "selectALocationFirst": MessageLookupByLibrary.simpleMessage(
      "Primero, selecciona una ubicación",
    ),
    "selectAlbum": MessageLookupByLibrary.simpleMessage("Seleccionar álbum"),
    "selectAll": MessageLookupByLibrary.simpleMessage("Seleccionar todos"),
    "selectAllShort": MessageLookupByLibrary.simpleMessage("Todas"),
    "selectCoverPhoto": MessageLookupByLibrary.simpleMessage(
      "Seleccionar foto de portada",
    ),
    "selectDate": MessageLookupByLibrary.simpleMessage("Seleccionar fecha"),
    "selectFoldersForBackup": MessageLookupByLibrary.simpleMessage(
      "Seleccionar carpetas para la copia de seguridad",
    ),
    "selectItemsToAdd": MessageLookupByLibrary.simpleMessage(
      "Selecciona elementos para agregar",
    ),
    "selectLanguage": MessageLookupByLibrary.simpleMessage(
      "Seleccionar idioma",
    ),
    "selectMailApp": MessageLookupByLibrary.simpleMessage(
      "Seleccionar app de correo",
    ),
    "selectMorePhotos": MessageLookupByLibrary.simpleMessage(
      "Seleccionar más fotos",
    ),
    "selectOneDateAndTime": MessageLookupByLibrary.simpleMessage(
      "Seleccionar fecha y hora",
    ),
    "selectOneDateAndTimeForAll": MessageLookupByLibrary.simpleMessage(
      "Seleccione una fecha y hora para todas",
    ),
    "selectPersonToLink": MessageLookupByLibrary.simpleMessage(
      "Selecciona persona a vincular",
    ),
    "selectReason": MessageLookupByLibrary.simpleMessage("Seleccionar motivo"),
    "selectStartOfRange": MessageLookupByLibrary.simpleMessage(
      "Seleccionar inicio del rango",
    ),
    "selectTime": MessageLookupByLibrary.simpleMessage("Seleccionar hora"),
    "selectYourFace": MessageLookupByLibrary.simpleMessage(
      "Selecciona tu cara",
    ),
    "selectYourPlan": MessageLookupByLibrary.simpleMessage(
      "Elegir tu suscripción",
    ),
    "selectedAlbums": m79,
    "selectedFilesAreNotOnEnte": MessageLookupByLibrary.simpleMessage(
      "Los archivos seleccionados no están en Ente",
    ),
    "selectedFoldersWillBeEncryptedAndBackedUp":
        MessageLookupByLibrary.simpleMessage(
          "Las carpetas seleccionadas se cifrarán y se realizará una copia de seguridad",
        ),
    "selectedItemsWillBeDeletedFromAllAlbumsAndMoved":
        MessageLookupByLibrary.simpleMessage(
          "Los archivos seleccionados serán eliminados de todos los álbumes y movidos a la papelera.",
        ),
    "selectedItemsWillBeRemovedFromThisPerson":
        MessageLookupByLibrary.simpleMessage(
          "Los elementos seleccionados se eliminarán de esta persona, pero no se eliminarán de tu biblioteca.",
        ),
    "selectedPhotos": m80,
    "selectedPhotosWithYours": m81,
    "selfiesWithThem": m82,
    "send": MessageLookupByLibrary.simpleMessage("Enviar"),
    "sendEmail": MessageLookupByLibrary.simpleMessage(
      "Enviar correo electrónico",
    ),
    "sendInvite": MessageLookupByLibrary.simpleMessage("Enviar invitación"),
    "sendLink": MessageLookupByLibrary.simpleMessage("Enviar enlace"),
    "serverEndpoint": MessageLookupByLibrary.simpleMessage(
      "Punto final del servidor",
    ),
    "sessionExpired": MessageLookupByLibrary.simpleMessage(
      "La sesión ha expirado",
    ),
    "sessionIdMismatch": MessageLookupByLibrary.simpleMessage(
      "El ID de sesión no coincide",
    ),
    "setAPassword": MessageLookupByLibrary.simpleMessage(
      "Establecer una contraseña",
    ),
    "setAs": MessageLookupByLibrary.simpleMessage("Establecer como"),
    "setCover": MessageLookupByLibrary.simpleMessage("Definir portada"),
    "setLabel": MessageLookupByLibrary.simpleMessage("Establecer"),
    "setNewPassword": MessageLookupByLibrary.simpleMessage(
      "Ingresa tu nueva contraseña",
    ),
    "setNewPin": MessageLookupByLibrary.simpleMessage("Ingresa tu nuevo PIN"),
    "setPasswordTitle": MessageLookupByLibrary.simpleMessage(
      "Establecer contraseña",
    ),
    "setRadius": MessageLookupByLibrary.simpleMessage("Establecer radio"),
    "setupComplete": MessageLookupByLibrary.simpleMessage(
      "Configuración completa",
    ),
    "share": MessageLookupByLibrary.simpleMessage("Compartir"),
    "shareALink": MessageLookupByLibrary.simpleMessage("Compartir un enlace"),
    "shareAlbumHint": MessageLookupByLibrary.simpleMessage(
      "Abre un álbum y pulsa el botón compartir en la parte superior derecha para compartir.",
    ),
    "shareAnAlbumNow": MessageLookupByLibrary.simpleMessage(
      "Compartir un álbum ahora",
    ),
    "shareLink": MessageLookupByLibrary.simpleMessage("Compartir enlace"),
    "shareMyVerificationID": m83,
    "shareOnlyWithThePeopleYouWant": MessageLookupByLibrary.simpleMessage(
      "Comparte sólo con la gente que quieres",
    ),
    "shareTextConfirmOthersVerificationID": m84,
    "shareTextRecommendUsingEnte": MessageLookupByLibrary.simpleMessage(
      "Descarga Ente para que podamos compartir fácilmente fotos y videos en calidad original.\n\nhttps://ente.io",
    ),
    "shareTextReferralCode": m85,
    "shareWithNonenteUsers": MessageLookupByLibrary.simpleMessage(
      "Compartir con usuarios fuera de Ente",
    ),
    "shareWithPeopleSectionTitle": m86,
    "shareYourFirstAlbum": MessageLookupByLibrary.simpleMessage(
      "Comparte tu primer álbum",
    ),
    "sharedAlbumSectionDescription": MessageLookupByLibrary.simpleMessage(
      "Crea álbumes compartidos y colaborativos con otros usuarios de Ente, incluyendo usuarios de planes gratuitos.",
    ),
    "sharedByMe": MessageLookupByLibrary.simpleMessage("Compartido por mí"),
    "sharedByYou": MessageLookupByLibrary.simpleMessage("Compartido por ti"),
    "sharedPhotoNotifications": MessageLookupByLibrary.simpleMessage(
      "Nuevas fotos compartidas",
    ),
    "sharedPhotoNotificationsExplanation": MessageLookupByLibrary.simpleMessage(
      "Recibir notificaciones cuando alguien agrega una foto a un álbum compartido contigo",
    ),
    "sharedWith": m87,
    "sharedWithMe": MessageLookupByLibrary.simpleMessage("Compartido conmigo"),
    "sharedWithYou": MessageLookupByLibrary.simpleMessage("Compartido contigo"),
    "sharing": MessageLookupByLibrary.simpleMessage("Compartiendo..."),
    "shiftDatesAndTime": MessageLookupByLibrary.simpleMessage(
      "Cambiar fechas y hora",
    ),
    "showLessFaces": MessageLookupByLibrary.simpleMessage(
      "Mostrar menos caras",
    ),
    "showMemories": MessageLookupByLibrary.simpleMessage("Mostrar recuerdos"),
    "showMoreFaces": MessageLookupByLibrary.simpleMessage("Mostrar más caras"),
    "showPerson": MessageLookupByLibrary.simpleMessage("Mostrar persona"),
    "signOutFromOtherDevices": MessageLookupByLibrary.simpleMessage(
      "Cerrar sesión de otros dispositivos",
    ),
    "signOutOtherBody": MessageLookupByLibrary.simpleMessage(
      "Si crees que alguien puede conocer tu contraseña, puedes forzar a todos los demás dispositivos que usan tu cuenta a cerrar la sesión.",
    ),
    "signOutOtherDevices": MessageLookupByLibrary.simpleMessage(
      "Cerrar la sesión de otros dispositivos",
    ),
    "signUpTerms": MessageLookupByLibrary.simpleMessage(
      "Estoy de acuerdo con los <u-terms>términos del servicio</u-terms> y <u-policy> la política de privacidad</u-policy>",
    ),
    "singleFileDeleteFromDevice": m88,
    "singleFileDeleteHighlight": MessageLookupByLibrary.simpleMessage(
      "Se borrará de todos los álbumes.",
    ),
    "singleFileInBothLocalAndRemote": m89,
    "singleFileInRemoteOnly": m90,
    "skip": MessageLookupByLibrary.simpleMessage("Omitir"),
    "smartMemories": MessageLookupByLibrary.simpleMessage(
      "Recuerdos inteligentes",
    ),
    "social": MessageLookupByLibrary.simpleMessage("Social"),
    "someItemsAreInBothEnteAndYourDevice": MessageLookupByLibrary.simpleMessage(
      "Algunos elementos están tanto en Ente como en tu dispositivo.",
    ),
    "someOfTheFilesYouAreTryingToDeleteAre": MessageLookupByLibrary.simpleMessage(
      "Algunos de los archivos que estás intentando eliminar sólo están disponibles en tu dispositivo y no pueden ser recuperados si se eliminan",
    ),
    "someoneSharingAlbumsWithYouShouldSeeTheSameId":
        MessageLookupByLibrary.simpleMessage(
          "Alguien que comparta álbumes contigo debería ver el mismo ID en su dispositivo.",
        ),
    "somethingWentWrong": MessageLookupByLibrary.simpleMessage(
      "Algo salió mal",
    ),
    "somethingWentWrongPleaseTryAgain": MessageLookupByLibrary.simpleMessage(
      "Algo salió mal, por favor inténtalo de nuevo",
    ),
    "sorry": MessageLookupByLibrary.simpleMessage("Lo sentimos"),
    "sorryBackupFailedDesc": MessageLookupByLibrary.simpleMessage(
      "Lo sentimos, no hemos podido hacer una copia de seguridad de este archivo, lo intentaremos más tarde.",
    ),
    "sorryCouldNotAddToFavorites": MessageLookupByLibrary.simpleMessage(
      "¡Lo sentimos, no se pudo añadir a favoritos!",
    ),
    "sorryCouldNotRemoveFromFavorites": MessageLookupByLibrary.simpleMessage(
      "¡Lo sentimos, no se pudo quitar de favoritos!",
    ),
    "sorryTheCodeYouveEnteredIsIncorrect": MessageLookupByLibrary.simpleMessage(
      "Lo sentimos, el código que has introducido es incorrecto",
    ),
    "sorryWeCouldNotGenerateSecureKeysOnThisDevicennplease":
        MessageLookupByLibrary.simpleMessage(
          "Lo sentimos, no hemos podido generar claves seguras en este dispositivo.\n\nPor favor, regístrate desde un dispositivo diferente.",
        ),
    "sorryWeHadToPauseYourBackups": MessageLookupByLibrary.simpleMessage(
      "Lo sentimos, tuvimos que pausar tus copias de seguridad",
    ),
    "sort": MessageLookupByLibrary.simpleMessage("Ordenar"),
    "sortAlbumsBy": MessageLookupByLibrary.simpleMessage("Ordenar por"),
    "sortNewestFirst": MessageLookupByLibrary.simpleMessage(
      "Más recientes primero",
    ),
    "sortOldestFirst": MessageLookupByLibrary.simpleMessage(
      "Más antiguos primero",
    ),
    "sparkleSuccess": MessageLookupByLibrary.simpleMessage("✨ Éxito"),
    "sportsWithThem": m91,
    "spotlightOnThem": m92,
    "spotlightOnYourself": MessageLookupByLibrary.simpleMessage(
      "Enfócate a ti mismo",
    ),
    "startAccountRecoveryTitle": MessageLookupByLibrary.simpleMessage(
      "Iniciar la recuperación",
    ),
    "startBackup": MessageLookupByLibrary.simpleMessage(
      "Iniciar copia de seguridad",
    ),
    "status": MessageLookupByLibrary.simpleMessage("Estado"),
    "stopCastingBody": MessageLookupByLibrary.simpleMessage(
      "¿Quieres dejar de transmitir?",
    ),
    "stopCastingTitle": MessageLookupByLibrary.simpleMessage(
      "Detener la transmisión",
    ),
    "storage": MessageLookupByLibrary.simpleMessage("Almacenamiento"),
    "storageBreakupFamily": MessageLookupByLibrary.simpleMessage("Familia"),
    "storageBreakupYou": MessageLookupByLibrary.simpleMessage("Usted"),
    "storageInGB": m93,
    "storageLimitExceeded": MessageLookupByLibrary.simpleMessage(
      "Límite de datos excedido",
    ),
    "storageUsageInfo": m94,
    "streamDetails": MessageLookupByLibrary.simpleMessage(
      "Detalles de la transmisión",
    ),
    "strongStrength": MessageLookupByLibrary.simpleMessage("Segura"),
    "subAlreadyLinkedErrMessage": m95,
    "subWillBeCancelledOn": m96,
    "subscribe": MessageLookupByLibrary.simpleMessage("Suscribirse"),
    "subscribeToEnableSharing": MessageLookupByLibrary.simpleMessage(
      "Necesitas una suscripción activa de pago para habilitar el compartir.",
    ),
    "subscription": MessageLookupByLibrary.simpleMessage("Suscripción"),
    "success": MessageLookupByLibrary.simpleMessage("Éxito"),
    "successfullyArchived": MessageLookupByLibrary.simpleMessage(
      "Archivado correctamente",
    ),
    "successfullyHid": MessageLookupByLibrary.simpleMessage(
      "Ocultado con éxito",
    ),
    "successfullyUnarchived": MessageLookupByLibrary.simpleMessage(
      "Desarchivado correctamente",
    ),
    "successfullyUnhid": MessageLookupByLibrary.simpleMessage(
      "Desocultado con éxito",
    ),
    "suggestFeatures": MessageLookupByLibrary.simpleMessage(
      "Sugerir una característica",
    ),
    "sunrise": MessageLookupByLibrary.simpleMessage("Sobre el horizonte"),
    "support": MessageLookupByLibrary.simpleMessage("Soporte"),
    "syncProgress": m97,
    "syncStopped": MessageLookupByLibrary.simpleMessage(
      "Sincronización detenida",
    ),
    "syncing": MessageLookupByLibrary.simpleMessage("Sincronizando..."),
    "systemTheme": MessageLookupByLibrary.simpleMessage("Sistema"),
    "tapToCopy": MessageLookupByLibrary.simpleMessage("toca para copiar"),
    "tapToEnterCode": MessageLookupByLibrary.simpleMessage(
      "Toca para introducir el código",
    ),
    "tapToUnlock": MessageLookupByLibrary.simpleMessage(
      "Toca para desbloquear",
    ),
    "tapToUpload": MessageLookupByLibrary.simpleMessage("Toca para subir"),
    "tapToUploadIsIgnoredDue": m98,
    "tempErrorContactSupportIfPersists": MessageLookupByLibrary.simpleMessage(
      "Parece que algo salió mal. Por favor, vuelve a intentarlo después de algún tiempo. Si el error persiste, ponte en contacto con nuestro equipo de soporte.",
    ),
    "terminate": MessageLookupByLibrary.simpleMessage("Terminar"),
    "terminateSession": MessageLookupByLibrary.simpleMessage(
      "¿Terminar sesión?",
    ),
    "terms": MessageLookupByLibrary.simpleMessage("Términos"),
    "termsOfServicesTitle": MessageLookupByLibrary.simpleMessage("Términos"),
    "thankYou": MessageLookupByLibrary.simpleMessage("Gracias"),
    "thankYouForSubscribing": MessageLookupByLibrary.simpleMessage(
      "¡Gracias por suscribirte!",
    ),
    "theDownloadCouldNotBeCompleted": MessageLookupByLibrary.simpleMessage(
      "No se ha podido completar la descarga",
    ),
    "theLinkYouAreTryingToAccessHasExpired":
        MessageLookupByLibrary.simpleMessage(
          "El enlace al que intenta acceder ha caducado.",
        ),
    "thePersonGroupsWillNotBeDisplayed": MessageLookupByLibrary.simpleMessage(
      "Los grupos de personas ya no se mostrarán en la sección de personas. Las fotos permanecerán intactas.",
    ),
    "thePersonWillNotBeDisplayed": MessageLookupByLibrary.simpleMessage(
      "La persona ya no se mostrará en la sección de personas. Las fotos permanecerán intactas.",
    ),
    "theRecoveryKeyYouEnteredIsIncorrect": MessageLookupByLibrary.simpleMessage(
      "La clave de recuperación introducida es incorrecta",
    ),
    "theme": MessageLookupByLibrary.simpleMessage("Tema"),
    "theseItemsWillBeDeletedFromYourDevice":
        MessageLookupByLibrary.simpleMessage(
          "Estos elementos se eliminarán de tu dispositivo.",
        ),
    "theyAlsoGetXGb": m99,
    "theyWillBeDeletedFromAllAlbums": MessageLookupByLibrary.simpleMessage(
      "Se borrarán de todos los álbumes.",
    ),
    "thisActionCannotBeUndone": MessageLookupByLibrary.simpleMessage(
      "Esta acción no se puede deshacer",
    ),
    "thisAlbumAlreadyHDACollaborativeLink":
        MessageLookupByLibrary.simpleMessage(
          "Este álbum ya tiene un enlace de colaboración",
        ),
    "thisCanBeUsedToRecoverYourAccountIfYou": MessageLookupByLibrary.simpleMessage(
      "Esto puede utilizarse para recuperar tu cuenta si pierdes tu segundo factor",
    ),
    "thisDevice": MessageLookupByLibrary.simpleMessage("Este dispositivo"),
    "thisEmailIsAlreadyInUse": MessageLookupByLibrary.simpleMessage(
      "Este correo electrónico ya está en uso",
    ),
    "thisImageHasNoExifData": MessageLookupByLibrary.simpleMessage(
      "Esta imagen no tiene datos exif",
    ),
    "thisIsMeExclamation": MessageLookupByLibrary.simpleMessage(
      "¡Este soy yo!",
    ),
    "thisIsPersonVerificationId": m100,
    "thisIsYourVerificationId": MessageLookupByLibrary.simpleMessage(
      "Esta es tu ID de verificación",
    ),
    "thisWeekThroughTheYears": MessageLookupByLibrary.simpleMessage(
      "Esta semana a través de los años",
    ),
    "thisWeekXYearsAgo": m101,
    "thisWillLogYouOutOfTheFollowingDevice":
        MessageLookupByLibrary.simpleMessage(
          "Esto cerrará la sesión del siguiente dispositivo:",
        ),
    "thisWillLogYouOutOfThisDevice": MessageLookupByLibrary.simpleMessage(
      "¡Esto cerrará la sesión de este dispositivo!",
    ),
    "thisWillMakeTheDateAndTimeOfAllSelected": MessageLookupByLibrary.simpleMessage(
      "Esto hará que la fecha y la hora de todas las fotos seleccionadas sean las mismas.",
    ),
    "thisWillRemovePublicLinksOfAllSelectedQuickLinks":
        MessageLookupByLibrary.simpleMessage(
          "Esto eliminará los enlaces públicos de todos los enlaces rápidos seleccionados.",
        ),
    "throughTheYears": m102,
    "toEnableAppLockPleaseSetupDevicePasscodeOrScreen":
        MessageLookupByLibrary.simpleMessage(
          "Para habilitar el bloqueo de la aplicación, por favor configura el código de acceso del dispositivo o el bloqueo de pantalla en los ajustes del sistema.",
        ),
    "toHideAPhotoOrVideo": MessageLookupByLibrary.simpleMessage(
      "Para ocultar una foto o video",
    ),
    "toResetVerifyEmail": MessageLookupByLibrary.simpleMessage(
      "Para restablecer tu contraseña, por favor verifica tu correo electrónico primero.",
    ),
    "todaysLogs": MessageLookupByLibrary.simpleMessage("Registros de hoy"),
    "tooManyIncorrectAttempts": MessageLookupByLibrary.simpleMessage(
      "Demasiados intentos incorrectos",
    ),
    "total": MessageLookupByLibrary.simpleMessage("total"),
    "totalSize": MessageLookupByLibrary.simpleMessage("Tamaño total"),
    "trash": MessageLookupByLibrary.simpleMessage("Papelera"),
    "trashDaysLeft": m103,
    "trim": MessageLookupByLibrary.simpleMessage("Ajustar duración"),
    "tripInYear": m104,
    "tripToLocation": m105,
    "trustedContacts": MessageLookupByLibrary.simpleMessage(
      "Contactos de confianza",
    ),
    "trustedInviteBody": m106,
    "tryAgain": MessageLookupByLibrary.simpleMessage("Inténtalo de nuevo"),
    "turnOnBackupForAutoUpload": MessageLookupByLibrary.simpleMessage(
      "Activar la copia de seguridad para subir automáticamente archivos añadidos a la carpeta de este dispositivo a Ente.",
    ),
    "twitter": MessageLookupByLibrary.simpleMessage("Twitter"),
    "twoMonthsFreeOnYearlyPlans": MessageLookupByLibrary.simpleMessage(
      "2 meses gratis en planes anuales",
    ),
    "twofactor": MessageLookupByLibrary.simpleMessage("Dos factores"),
    "twofactorAuthenticationHasBeenDisabled":
        MessageLookupByLibrary.simpleMessage(
          "La autenticación de dos factores fue deshabilitada",
        ),
    "twofactorAuthenticationPageTitle": MessageLookupByLibrary.simpleMessage(
      "Autenticación en dos pasos",
    ),
    "twofactorAuthenticationSuccessfullyReset":
        MessageLookupByLibrary.simpleMessage(
          "Autenticación de doble factor restablecida con éxito",
        ),
    "twofactorSetup": MessageLookupByLibrary.simpleMessage(
      "Configuración de dos pasos",
    ),
    "typeOfGallerGallerytypeIsNotSupportedForRename": m107,
    "unarchive": MessageLookupByLibrary.simpleMessage("Desarchivar"),
    "unarchiveAlbum": MessageLookupByLibrary.simpleMessage("Desarchivar álbum"),
    "unarchiving": MessageLookupByLibrary.simpleMessage("Desarchivando..."),
    "unavailableReferralCode": MessageLookupByLibrary.simpleMessage(
      "Lo sentimos, este código no está disponible.",
    ),
    "uncategorized": MessageLookupByLibrary.simpleMessage("Sin categorizar"),
    "unhide": MessageLookupByLibrary.simpleMessage("Dejar de ocultar"),
    "unhideToAlbum": MessageLookupByLibrary.simpleMessage(
      "Hacer visible al álbum",
    ),
    "unhiding": MessageLookupByLibrary.simpleMessage("Desocultando..."),
    "unhidingFilesToAlbum": MessageLookupByLibrary.simpleMessage(
      "Desocultando archivos del álbum",
    ),
    "unlock": MessageLookupByLibrary.simpleMessage("Desbloquear"),
    "unpinAlbum": MessageLookupByLibrary.simpleMessage("Dejar de fijar álbum"),
    "unselectAll": MessageLookupByLibrary.simpleMessage("Desmarcar todos"),
    "update": MessageLookupByLibrary.simpleMessage("Actualizar"),
    "updateAvailable": MessageLookupByLibrary.simpleMessage(
      "Actualizacion disponible",
    ),
    "updatingFolderSelection": MessageLookupByLibrary.simpleMessage(
      "Actualizando la selección de carpeta...",
    ),
    "upgrade": MessageLookupByLibrary.simpleMessage("Mejorar"),
    "uploadIsIgnoredDueToIgnorereason": m108,
    "uploadingFilesToAlbum": MessageLookupByLibrary.simpleMessage(
      "Subiendo archivos al álbum...",
    ),
    "uploadingMultipleMemories": m109,
    "uploadingSingleMemory": MessageLookupByLibrary.simpleMessage(
      "Preservando 1 memoria...",
    ),
    "upto50OffUntil4thDec": MessageLookupByLibrary.simpleMessage(
      "Hasta el 50% de descuento, hasta el 4 de diciembre.",
    ),
    "usableReferralStorageInfo": MessageLookupByLibrary.simpleMessage(
      "El almacenamiento utilizable está limitado por tu plan actual. El exceso de almacenamiento que obtengas se volverá automáticamente utilizable cuando actualices tu plan.",
    ),
    "useAsCover": MessageLookupByLibrary.simpleMessage("Usar como cubierta"),
    "useDifferentPlayerInfo": MessageLookupByLibrary.simpleMessage(
      "¿Tienes problemas para reproducir este video? Mantén pulsado aquí para probar un reproductor diferente.",
    ),
    "usePublicLinksForPeopleNotOnEnte": MessageLookupByLibrary.simpleMessage(
      "Usar enlaces públicos para personas que no están en Ente",
    ),
    "useRecoveryKey": MessageLookupByLibrary.simpleMessage(
      "Usar clave de recuperación",
    ),
    "useSelectedPhoto": MessageLookupByLibrary.simpleMessage(
      "Usar foto seleccionada",
    ),
    "usedSpace": MessageLookupByLibrary.simpleMessage("Espacio usado"),
    "validTill": m110,
    "verificationFailedPleaseTryAgain": MessageLookupByLibrary.simpleMessage(
      "Verificación fallida, por favor inténtalo de nuevo",
    ),
    "verificationId": MessageLookupByLibrary.simpleMessage(
      "ID de verificación",
    ),
    "verify": MessageLookupByLibrary.simpleMessage("Verificar"),
    "verifyEmail": MessageLookupByLibrary.simpleMessage(
      "Verificar correo electrónico",
    ),
    "verifyEmailID": m111,
    "verifyIDLabel": MessageLookupByLibrary.simpleMessage("Verificar"),
    "verifyPasskey": MessageLookupByLibrary.simpleMessage(
      "Verificar clave de acceso",
    ),
    "verifyPassword": MessageLookupByLibrary.simpleMessage(
      "Verificar contraseña",
    ),
    "verifying": MessageLookupByLibrary.simpleMessage("Verificando..."),
    "verifyingRecoveryKey": MessageLookupByLibrary.simpleMessage(
      "Verificando clave de recuperación...",
    ),
    "videoInfo": MessageLookupByLibrary.simpleMessage("Información de video"),
    "videoSmallCase": MessageLookupByLibrary.simpleMessage("vídeo"),
    "videoStreaming": MessageLookupByLibrary.simpleMessage(
      "Vídeos en streaming",
    ),
    "videos": MessageLookupByLibrary.simpleMessage("Vídeos"),
    "viewActiveSessions": MessageLookupByLibrary.simpleMessage(
      "Ver sesiones activas",
    ),
    "viewAddOnButton": MessageLookupByLibrary.simpleMessage("Ver complementos"),
    "viewAll": MessageLookupByLibrary.simpleMessage("Ver todo"),
    "viewAllExifData": MessageLookupByLibrary.simpleMessage(
      "Ver todos los datos EXIF",
    ),
    "viewLargeFiles": MessageLookupByLibrary.simpleMessage("Archivos grandes"),
    "viewLargeFilesDesc": MessageLookupByLibrary.simpleMessage(
      "Ver los archivos que consumen la mayor cantidad de almacenamiento.",
    ),
    "viewLogs": MessageLookupByLibrary.simpleMessage("Ver Registros"),
    "viewPersonToUnlink": m112,
    "viewRecoveryKey": MessageLookupByLibrary.simpleMessage(
      "Ver código de recuperación",
    ),
    "viewer": MessageLookupByLibrary.simpleMessage("Espectador"),
    "viewersSuccessfullyAdded": m113,
    "visitWebToManage": MessageLookupByLibrary.simpleMessage(
      "Por favor, visita web.ente.io para administrar tu suscripción",
    ),
    "waitingForVerification": MessageLookupByLibrary.simpleMessage(
      "Esperando verificación...",
    ),
    "waitingForWifi": MessageLookupByLibrary.simpleMessage("Esperando WiFi..."),
    "warning": MessageLookupByLibrary.simpleMessage("Advertencia"),
    "weAreOpenSource": MessageLookupByLibrary.simpleMessage(
      "¡Somos de código abierto!",
    ),
    "weDontSupportEditingPhotosAndAlbumsThatYouDont":
        MessageLookupByLibrary.simpleMessage(
          "No admitimos la edición de fotos y álbumes que aún no son tuyos",
        ),
    "weHaveSendEmailTo": m114,
    "weakStrength": MessageLookupByLibrary.simpleMessage("Poco segura"),
    "welcomeBack": MessageLookupByLibrary.simpleMessage(
      "¡Bienvenido de nuevo!",
    ),
    "whatsNew": MessageLookupByLibrary.simpleMessage("Qué hay de nuevo"),
    "whyAddTrustContact": MessageLookupByLibrary.simpleMessage(
      "Un contacto de confianza puede ayudar a recuperar sus datos.",
    ),
    "widgets": MessageLookupByLibrary.simpleMessage("Widgets"),
    "wishThemAHappyBirthday": m115,
    "yearShort": MessageLookupByLibrary.simpleMessage("año"),
    "yearly": MessageLookupByLibrary.simpleMessage("Anualmente"),
    "yearsAgo": m116,
    "yes": MessageLookupByLibrary.simpleMessage("Sí"),
    "yesCancel": MessageLookupByLibrary.simpleMessage("Sí, cancelar"),
    "yesConvertToViewer": MessageLookupByLibrary.simpleMessage(
      "Sí, convertir a espectador",
    ),
    "yesDelete": MessageLookupByLibrary.simpleMessage("Sí, eliminar"),
    "yesDiscardChanges": MessageLookupByLibrary.simpleMessage(
      "Sí, descartar cambios",
    ),
    "yesIgnore": MessageLookupByLibrary.simpleMessage("Sí, ignorar"),
    "yesLogout": MessageLookupByLibrary.simpleMessage("Sí, cerrar sesión"),
    "yesRemove": MessageLookupByLibrary.simpleMessage("Sí, quitar"),
    "yesRenew": MessageLookupByLibrary.simpleMessage("Sí, renovar"),
    "yesResetPerson": MessageLookupByLibrary.simpleMessage(
      "Si, eliminar persona",
    ),
    "you": MessageLookupByLibrary.simpleMessage("Tu"),
    "youAndThem": m117,
    "youAreOnAFamilyPlan": MessageLookupByLibrary.simpleMessage(
      "¡Estás en un plan familiar!",
    ),
    "youAreOnTheLatestVersion": MessageLookupByLibrary.simpleMessage(
      "Estás usando la última versión",
    ),
    "youCanAtMaxDoubleYourStorage": MessageLookupByLibrary.simpleMessage(
      "* Como máximo puedes duplicar tu almacenamiento",
    ),
    "youCanManageYourLinksInTheShareTab": MessageLookupByLibrary.simpleMessage(
      "Puedes administrar tus enlaces en la pestaña compartir.",
    ),
    "youCanTrySearchingForADifferentQuery":
        MessageLookupByLibrary.simpleMessage(
          "Puedes intentar buscar una consulta diferente.",
        ),
    "youCannotDowngradeToThisPlan": MessageLookupByLibrary.simpleMessage(
      "No puedes bajar a este plan",
    ),
    "youCannotShareWithYourself": MessageLookupByLibrary.simpleMessage(
      "No puedes compartir contigo mismo",
    ),
    "youDontHaveAnyArchivedItems": MessageLookupByLibrary.simpleMessage(
      "No tienes ningún elemento archivado.",
    ),
    "youHaveSuccessfullyFreedUp": m118,
    "yourAccountHasBeenDeleted": MessageLookupByLibrary.simpleMessage(
      "Tu cuenta ha sido eliminada",
    ),
    "yourMap": MessageLookupByLibrary.simpleMessage("Tu mapa"),
    "yourPlanWasSuccessfullyDowngraded": MessageLookupByLibrary.simpleMessage(
      "Tu plan ha sido degradado con éxito",
    ),
    "yourPlanWasSuccessfullyUpgraded": MessageLookupByLibrary.simpleMessage(
      "Tu plan se ha actualizado correctamente",
    ),
    "yourPurchaseWasSuccessful": MessageLookupByLibrary.simpleMessage(
      "Tu compra ha sido exitosa",
    ),
    "yourStorageDetailsCouldNotBeFetched": MessageLookupByLibrary.simpleMessage(
      "Tus datos de almacenamiento no se han podido obtener",
    ),
    "yourSubscriptionHasExpired": MessageLookupByLibrary.simpleMessage(
      "Tu suscripción ha caducado",
    ),
    "yourSubscriptionWasUpdatedSuccessfully":
        MessageLookupByLibrary.simpleMessage(
          "Tu suscripción se ha actualizado con éxito",
        ),
    "yourVerificationCodeHasExpired": MessageLookupByLibrary.simpleMessage(
      "Tu código de verificación ha expirado",
    ),
    "youveNoDuplicateFilesThatCanBeCleared":
        MessageLookupByLibrary.simpleMessage(
          "No tienes archivos duplicados que se puedan borrar",
        ),
    "youveNoFilesInThisAlbumThatCanBeDeleted":
        MessageLookupByLibrary.simpleMessage(
          "No tienes archivos en este álbum que puedan ser borrados",
        ),
    "zoomOutToSeePhotos": MessageLookupByLibrary.simpleMessage(
      "Alejar para ver las fotos",
    ),
  };
=======
        "aNewVersionOfEnteIsAvailable": MessageLookupByLibrary.simpleMessage(
            "Hay una nueva versión de Ente disponible."),
        "about": MessageLookupByLibrary.simpleMessage("Acerca de"),
        "acceptTrustInvite":
            MessageLookupByLibrary.simpleMessage("Aceptar invitación"),
        "account": MessageLookupByLibrary.simpleMessage("Cuenta"),
        "accountIsAlreadyConfigured": MessageLookupByLibrary.simpleMessage(
            "La cuenta ya está configurada."),
        "accountOwnerPersonAppbarTitle": m0,
        "accountWelcomeBack":
            MessageLookupByLibrary.simpleMessage("¡Bienvenido de nuevo!"),
        "ackPasswordLostWarning": MessageLookupByLibrary.simpleMessage(
            "Entiendo que si pierdo mi contraseña podría perder mis datos, ya que mis datos están <underline>cifrados de extremo a extremo</underline>."),
        "actionNotSupportedOnFavouritesAlbum":
            MessageLookupByLibrary.simpleMessage(
                "Acción no compatible con el álbum de Favoritos"),
        "activeSessions":
            MessageLookupByLibrary.simpleMessage("Sesiones activas"),
        "add": MessageLookupByLibrary.simpleMessage("Añadir"),
        "addAName": MessageLookupByLibrary.simpleMessage("Añade un nombre"),
        "addANewEmail": MessageLookupByLibrary.simpleMessage(
            "Agregar nuevo correo electrónico"),
        "addAlbumWidgetPrompt": MessageLookupByLibrary.simpleMessage(
            "Añade un widget de álbum a tu pantalla de inicio y vuelve aquí para personalizarlo."),
        "addCollaborator":
            MessageLookupByLibrary.simpleMessage("Agregar colaborador"),
        "addCollaborators": m1,
        "addFiles": MessageLookupByLibrary.simpleMessage("Añadir archivos"),
        "addFromDevice": MessageLookupByLibrary.simpleMessage(
            "Agregar desde el dispositivo"),
        "addItem": m2,
        "addLocation":
            MessageLookupByLibrary.simpleMessage("Agregar ubicación"),
        "addLocationButton": MessageLookupByLibrary.simpleMessage("Añadir"),
        "addMemoriesWidgetPrompt": MessageLookupByLibrary.simpleMessage(
            "Añade un widget de recuerdos a tu pantalla de inicio y vuelve aquí para personalizarlo."),
        "addMore": MessageLookupByLibrary.simpleMessage("Añadir más"),
        "addName": MessageLookupByLibrary.simpleMessage("Añadir nombre"),
        "addNameOrMerge":
            MessageLookupByLibrary.simpleMessage("Añadir nombre o combinar"),
        "addNew": MessageLookupByLibrary.simpleMessage("Añadir nuevo"),
        "addNewPerson":
            MessageLookupByLibrary.simpleMessage("Añadir nueva persona"),
        "addOnPageSubtitle": MessageLookupByLibrary.simpleMessage(
            "Detalles de los complementos"),
        "addOnValidTill": m3,
        "addOns": MessageLookupByLibrary.simpleMessage("Complementos"),
        "addParticipants":
            MessageLookupByLibrary.simpleMessage("Añadir participantes"),
        "addPeopleWidgetPrompt": MessageLookupByLibrary.simpleMessage(
            "Añade un widget de personas a tu pantalla de inicio y vuelve aquí para personalizarlo."),
        "addPhotos": MessageLookupByLibrary.simpleMessage("Agregar fotos"),
        "addSelected":
            MessageLookupByLibrary.simpleMessage("Agregar selección"),
        "addToAlbum": MessageLookupByLibrary.simpleMessage("Añadir al álbum"),
        "addToEnte": MessageLookupByLibrary.simpleMessage("Añadir a Ente"),
        "addToHiddenAlbum":
            MessageLookupByLibrary.simpleMessage("Añadir al álbum oculto"),
        "addTrustedContact": MessageLookupByLibrary.simpleMessage(
            "Añadir contacto de confianza"),
        "addViewer": MessageLookupByLibrary.simpleMessage("Añadir espectador"),
        "addViewers": m4,
        "addYourPhotosNow":
            MessageLookupByLibrary.simpleMessage("Añade tus fotos ahora"),
        "addedAs": MessageLookupByLibrary.simpleMessage("Agregado como"),
        "addedBy": m5,
        "addedSuccessfullyTo": m6,
        "addingToFavorites":
            MessageLookupByLibrary.simpleMessage("Añadiendo a favoritos..."),
        "admiringThem": m7,
        "advanced": MessageLookupByLibrary.simpleMessage("Avanzado"),
        "advancedSettings": MessageLookupByLibrary.simpleMessage("Avanzado"),
        "after1Day": MessageLookupByLibrary.simpleMessage("Después de un día"),
        "after1Hour": MessageLookupByLibrary.simpleMessage("Después de 1 hora"),
        "after1Month":
            MessageLookupByLibrary.simpleMessage("Después de un mes"),
        "after1Week":
            MessageLookupByLibrary.simpleMessage("Después de una semana"),
        "after1Year": MessageLookupByLibrary.simpleMessage("Después de un año"),
        "albumOwner": MessageLookupByLibrary.simpleMessage("Propietario"),
        "albumParticipantsCount": m8,
        "albumTitle": MessageLookupByLibrary.simpleMessage("Título del álbum"),
        "albumUpdated":
            MessageLookupByLibrary.simpleMessage("Álbum actualizado"),
        "albums": MessageLookupByLibrary.simpleMessage("Álbumes"),
        "albumsWidgetDesc": MessageLookupByLibrary.simpleMessage(
            "Seleccione los álbumes que desea ver en su pantalla de inicio."),
        "allClear": MessageLookupByLibrary.simpleMessage("✨ Todo limpio"),
        "allMemoriesPreserved": MessageLookupByLibrary.simpleMessage(
            "Todos los recuerdos preservados"),
        "allPersonGroupingWillReset": MessageLookupByLibrary.simpleMessage(
            "Se eliminarán todas las agrupaciones para esta persona, y se eliminarán todas sus sugerencias"),
        "allUnnamedGroupsWillBeMergedIntoTheSelectedPerson":
            MessageLookupByLibrary.simpleMessage(
                "Todos los grupos sin nombre se combinarán en la persona seleccionada. Esto puede deshacerse desde el historial de sugerencias de la persona."),
        "allWillShiftRangeBasedOnFirst": MessageLookupByLibrary.simpleMessage(
            "Este es el primero en el grupo. Otras fotos seleccionadas cambiarán automáticamente basándose en esta nueva fecha"),
        "allow": MessageLookupByLibrary.simpleMessage("Permitir"),
        "allowAddPhotosDescription": MessageLookupByLibrary.simpleMessage(
            "Permitir a las personas con el enlace añadir fotos al álbum compartido."),
        "allowAddingPhotos":
            MessageLookupByLibrary.simpleMessage("Permitir añadir fotos"),
        "allowAppToOpenSharedAlbumLinks": MessageLookupByLibrary.simpleMessage(
            "Permitir a la aplicación abrir enlaces de álbum compartidos"),
        "allowDownloads":
            MessageLookupByLibrary.simpleMessage("Permitir descargas"),
        "allowPeopleToAddPhotos": MessageLookupByLibrary.simpleMessage(
            "Permitir que la gente añada fotos"),
        "allowPermBody": MessageLookupByLibrary.simpleMessage(
            "Por favor, permite el acceso a tus fotos desde Ajustes para que Ente pueda mostrar y hacer una copia de seguridad de tu biblioteca."),
        "allowPermTitle": MessageLookupByLibrary.simpleMessage(
            "Permitir el acceso a las fotos"),
        "androidBiometricHint":
            MessageLookupByLibrary.simpleMessage("Verificar identidad"),
        "androidBiometricNotRecognized": MessageLookupByLibrary.simpleMessage(
            "No reconocido. Inténtelo nuevamente."),
        "androidBiometricRequiredTitle": MessageLookupByLibrary.simpleMessage(
            "Autenticación biométrica necesaria"),
        "androidBiometricSuccess":
            MessageLookupByLibrary.simpleMessage("Listo"),
        "androidCancelButton": MessageLookupByLibrary.simpleMessage("Cancelar"),
        "androidDeviceCredentialsRequiredTitle":
            MessageLookupByLibrary.simpleMessage(
                "Se necesitan credenciales de dispositivo"),
        "androidDeviceCredentialsSetupDescription":
            MessageLookupByLibrary.simpleMessage(
                "Se necesitan credenciales de dispositivo"),
        "androidGoToSettingsDescription": MessageLookupByLibrary.simpleMessage(
            "La autenticación biométrica no está configurada en su dispositivo. \'Ve a Ajustes > Seguridad\' para añadir autenticación biométrica."),
        "androidIosWebDesktop": MessageLookupByLibrary.simpleMessage(
            "Android, iOS, Web, Computadora"),
        "androidSignInTitle": MessageLookupByLibrary.simpleMessage(
            "Se necesita autenticación biométrica"),
        "appIcon": MessageLookupByLibrary.simpleMessage("Ícono"),
        "appLock":
            MessageLookupByLibrary.simpleMessage("Bloqueo de aplicación"),
        "appLockDescriptions": MessageLookupByLibrary.simpleMessage(
            "Escoge entre la pantalla de bloqueo por defecto de tu dispositivo y una pantalla de bloqueo personalizada con un PIN o contraseña."),
        "appVersion": m9,
        "appleId": MessageLookupByLibrary.simpleMessage("ID de Apple"),
        "apply": MessageLookupByLibrary.simpleMessage("Aplicar"),
        "applyCodeTitle": MessageLookupByLibrary.simpleMessage("Usar código"),
        "appstoreSubscription":
            MessageLookupByLibrary.simpleMessage("Suscripción en la AppStore"),
        "archive": MessageLookupByLibrary.simpleMessage("Archivo"),
        "archiveAlbum": MessageLookupByLibrary.simpleMessage("Archivar álbum"),
        "archiving": MessageLookupByLibrary.simpleMessage("Archivando..."),
        "areThey": MessageLookupByLibrary.simpleMessage("¿Son ellos"),
        "areYouSureRemoveThisFaceFromPerson": MessageLookupByLibrary.simpleMessage(
            "¿Estás seguro de que quieres eliminar esta cara de esta persona?"),
        "areYouSureThatYouWantToLeaveTheFamily":
            MessageLookupByLibrary.simpleMessage(
                "¿Está seguro de que desea abandonar el plan familiar?"),
        "areYouSureYouWantToCancel": MessageLookupByLibrary.simpleMessage(
            "¿Estás seguro de que quieres cancelar?"),
        "areYouSureYouWantToChangeYourPlan":
            MessageLookupByLibrary.simpleMessage(
                "¿Estás seguro de que quieres cambiar tu plan?"),
        "areYouSureYouWantToExit": MessageLookupByLibrary.simpleMessage(
            "¿Estás seguro de que deseas salir?"),
        "areYouSureYouWantToIgnoreThesePersons":
            MessageLookupByLibrary.simpleMessage(
                "¿Estás seguro de que quieres ignorar a estas personas?"),
        "areYouSureYouWantToIgnoreThisPerson":
            MessageLookupByLibrary.simpleMessage(
                "¿Estás seguro de que quieres ignorar a esta persona?"),
        "areYouSureYouWantToLogout": MessageLookupByLibrary.simpleMessage(
            "¿Estás seguro de que quieres cerrar la sesión?"),
        "areYouSureYouWantToMergeThem": MessageLookupByLibrary.simpleMessage(
            "¿Estás seguro de que quieres combinarlas?"),
        "areYouSureYouWantToRenew": MessageLookupByLibrary.simpleMessage(
            "¿Estás seguro de que quieres renovar?"),
        "areYouSureYouWantToResetThisPerson":
            MessageLookupByLibrary.simpleMessage(
                "¿Seguro que desea eliminar esta persona?"),
        "askCancelReason": MessageLookupByLibrary.simpleMessage(
            "Tu suscripción ha sido cancelada. ¿Quieres compartir el motivo?"),
        "askDeleteReason": MessageLookupByLibrary.simpleMessage(
            "¿Cuál es la razón principal por la que eliminas tu cuenta?"),
        "askYourLovedOnesToShare": MessageLookupByLibrary.simpleMessage(
            "Pide a tus seres queridos que compartan"),
        "atAFalloutShelter":
            MessageLookupByLibrary.simpleMessage("en un refugio blindado"),
        "authToChangeEmailVerificationSetting":
            MessageLookupByLibrary.simpleMessage(
                "Por favor, autentícate para cambiar la verificación por correo electrónico"),
        "authToChangeLockscreenSetting": MessageLookupByLibrary.simpleMessage(
            "Por favor, autentícate para cambiar la configuración de la pantalla de bloqueo"),
        "authToChangeYourEmail": MessageLookupByLibrary.simpleMessage(
            "Por favor, autentícate para cambiar tu correo electrónico"),
        "authToChangeYourPassword": MessageLookupByLibrary.simpleMessage(
            "Por favor, autentícate para cambiar tu contraseña"),
        "authToConfigureTwofactorAuthentication":
            MessageLookupByLibrary.simpleMessage(
                "Por favor, autentícate para configurar la autenticación de dos factores"),
        "authToInitiateAccountDeletion": MessageLookupByLibrary.simpleMessage(
            "Por favor, autentícate para iniciar la eliminación de la cuenta"),
        "authToManageLegacy": MessageLookupByLibrary.simpleMessage(
            "Por favor, autentícate para administrar tus contactos de confianza"),
        "authToViewPasskey": MessageLookupByLibrary.simpleMessage(
            "Por favor, autentícate para ver tu clave de acceso"),
        "authToViewTrashedFiles": MessageLookupByLibrary.simpleMessage(
            "Por favor, autentícate para ver los archivos enviados a la papelera"),
        "authToViewYourActiveSessions": MessageLookupByLibrary.simpleMessage(
            "Por favor, autentícate para ver tus sesiones activas"),
        "authToViewYourHiddenFiles": MessageLookupByLibrary.simpleMessage(
            "Por favor, autentícate para ver tus archivos ocultos"),
        "authToViewYourMemories": MessageLookupByLibrary.simpleMessage(
            "Por favor, autentícate para ver tus recuerdos"),
        "authToViewYourRecoveryKey": MessageLookupByLibrary.simpleMessage(
            "Por favor, autentícate para ver tu clave de recuperación"),
        "authenticating":
            MessageLookupByLibrary.simpleMessage("Autenticando..."),
        "authenticationFailedPleaseTryAgain":
            MessageLookupByLibrary.simpleMessage(
                "Error de autenticación, por favor inténtalo de nuevo"),
        "authenticationSuccessful":
            MessageLookupByLibrary.simpleMessage("¡Autenticación exitosa!"),
        "autoCastDialogBody": MessageLookupByLibrary.simpleMessage(
            "Aquí verás los dispositivos de transmisión disponibles."),
        "autoCastiOSPermission": MessageLookupByLibrary.simpleMessage(
            "Asegúrate de que los permisos de la red local están activados para la aplicación Ente Fotos, en Configuración."),
        "autoLock": MessageLookupByLibrary.simpleMessage("Bloqueo automático"),
        "autoLockFeatureDescription": MessageLookupByLibrary.simpleMessage(
            "Tiempo después de que la aplicación esté en segundo plano"),
        "autoLogoutMessage": MessageLookupByLibrary.simpleMessage(
            "Debido a un fallo técnico, has sido desconectado. Nuestras disculpas por las molestias."),
        "autoPair":
            MessageLookupByLibrary.simpleMessage("Emparejamiento automático"),
        "autoPairDesc": MessageLookupByLibrary.simpleMessage(
            "El emparejamiento automático funciona sólo con dispositivos compatibles con Chromecast."),
        "available": MessageLookupByLibrary.simpleMessage("Disponible"),
        "availableStorageSpace": m10,
        "backedUpFolders": MessageLookupByLibrary.simpleMessage(
            "Carpetas con copia de seguridad"),
        "backgroundWithThem": m11,
        "backup": MessageLookupByLibrary.simpleMessage("Copia de seguridad"),
        "backupFailed": MessageLookupByLibrary.simpleMessage(
            "La copia de seguridad ha fallado"),
        "backupFile": MessageLookupByLibrary.simpleMessage(
            "Archivo de copia de seguridad"),
        "backupOverMobileData": MessageLookupByLibrary.simpleMessage(
            "Copia de seguridad usando datos móviles"),
        "backupSettings": MessageLookupByLibrary.simpleMessage(
            "Ajustes de copia de seguridad"),
        "backupStatus": MessageLookupByLibrary.simpleMessage(
            "Estado de la copia de seguridad"),
        "backupStatusDescription": MessageLookupByLibrary.simpleMessage(
            "Los elementos con copia seguridad aparecerán aquí"),
        "backupVideos": MessageLookupByLibrary.simpleMessage(
            "Copia de seguridad de vídeos"),
        "beach": MessageLookupByLibrary.simpleMessage("Arena y mar "),
        "birthday": MessageLookupByLibrary.simpleMessage("Cumpleaños"),
        "birthdayNotifications": MessageLookupByLibrary.simpleMessage(
            "Notificaciones de cumpleaños"),
        "birthdays": MessageLookupByLibrary.simpleMessage("Cumpleaños"),
        "blackFridaySale":
            MessageLookupByLibrary.simpleMessage("Oferta del Black Friday"),
        "blog": MessageLookupByLibrary.simpleMessage("Blog"),
        "cLDesc1": MessageLookupByLibrary.simpleMessage(
            "Dado el trabajo que hemos hecho en la versión beta de vídeos en streaming y en las cargas y descargas reanudables, hemos aumentado el límite de subida de archivos a 10 GB. Esto ya está disponible tanto en la aplicación de escritorio como en la móvil."),
        "cLDesc2": MessageLookupByLibrary.simpleMessage(
            "Las subidas en segundo plano ya están también soportadas en iOS, además de los dispositivos Android. No es necesario abrir la aplicación para hacer una copia de seguridad de tus fotos y vídeos más recientes."),
        "cLDesc3": MessageLookupByLibrary.simpleMessage(
            "Hemos hecho mejoras significativas en nuestra experiencia de recuerdos, incluyendo la reproducción automática, el deslizado a la memoria siguiente y mucho más."),
        "cLDesc4": MessageLookupByLibrary.simpleMessage(
            "Junto con un montón de mejoras adicionales, ahora es mucho más fácil ver todas las caras detectadas, proporcionar comentarios sobre caras similares, y añadir o quitar caras de una sola foto."),
        "cLDesc5": MessageLookupByLibrary.simpleMessage(
            "Ahora recibirás una notificación de exclusión voluntaria para todos los cumpleaños que hayas guardado en Ente, junto con una colección de sus mejores fotos."),
        "cLDesc6": MessageLookupByLibrary.simpleMessage(
            "Ya no tienes que esperar a que las subidas o descargas se completen para cerrar la aplicación. Ahora, todas las subidas y descargas se pueden pausar a mitad de proceso y reanudarse justo donde lo dejaste."),
        "cLTitle1": MessageLookupByLibrary.simpleMessage(
            "Subiendo archivos de vídeo grandes"),
        "cLTitle2":
            MessageLookupByLibrary.simpleMessage("Subida en segundo plano"),
        "cLTitle3": MessageLookupByLibrary.simpleMessage(
            "Reproducción automática de recuerdos"),
        "cLTitle4": MessageLookupByLibrary.simpleMessage(
            "Reconocimiento facial mejorado"),
        "cLTitle5":
            MessageLookupByLibrary.simpleMessage("Notificación de cumpleaños"),
        "cLTitle6": MessageLookupByLibrary.simpleMessage(
            "Subidas y Descargas reanudables"),
        "cachedData":
            MessageLookupByLibrary.simpleMessage("Datos almacenados en caché"),
        "calculating": MessageLookupByLibrary.simpleMessage("Calculando..."),
        "canNotOpenBody": MessageLookupByLibrary.simpleMessage(
            "Lo sentimos, este álbum no se puede abrir en la aplicación."),
        "canNotOpenTitle": MessageLookupByLibrary.simpleMessage(
            "No es posible abrir este álbum"),
        "canNotUploadToAlbumsOwnedByOthers":
            MessageLookupByLibrary.simpleMessage(
                "No se puede subir a álbumes que sean propiedad de otros"),
        "canOnlyCreateLinkForFilesOwnedByYou":
            MessageLookupByLibrary.simpleMessage(
                "Sólo puedes crear un enlace para archivos de tu propiedad"),
        "canOnlyRemoveFilesOwnedByYou": MessageLookupByLibrary.simpleMessage(
            "Sólo puede eliminar archivos de tu propiedad"),
        "cancel": MessageLookupByLibrary.simpleMessage("Cancelar"),
        "cancelAccountRecovery":
            MessageLookupByLibrary.simpleMessage("Cancelar la recuperación"),
        "cancelAccountRecoveryBody": MessageLookupByLibrary.simpleMessage(
            "¿Estás seguro de que quieres cancelar la recuperación?"),
        "cancelOtherSubscription": m12,
        "cancelSubscription":
            MessageLookupByLibrary.simpleMessage("Cancelar suscripción"),
        "cannotAddMorePhotosAfterBecomingViewer": m13,
        "cannotDeleteSharedFiles": MessageLookupByLibrary.simpleMessage(
            "No se pueden eliminar los archivos compartidos"),
        "castAlbum": MessageLookupByLibrary.simpleMessage("Enviar álbum"),
        "castIPMismatchBody": MessageLookupByLibrary.simpleMessage(
            "Por favor, asegúrate de estar en la misma red que el televisor."),
        "castIPMismatchTitle":
            MessageLookupByLibrary.simpleMessage("Error al transmitir álbum"),
        "castInstruction": MessageLookupByLibrary.simpleMessage(
            "Visita cast.ente.io en el dispositivo que quieres emparejar.\n\nIntroduce el código de abajo para reproducir el álbum en tu TV."),
        "centerPoint": MessageLookupByLibrary.simpleMessage("Punto central"),
        "change": MessageLookupByLibrary.simpleMessage("Cambiar"),
        "changeEmail":
            MessageLookupByLibrary.simpleMessage("Cambiar correo electrónico"),
        "changeLocationOfSelectedItems": MessageLookupByLibrary.simpleMessage(
            "¿Cambiar la ubicación de los elementos seleccionados?"),
        "changePassword":
            MessageLookupByLibrary.simpleMessage("Cambiar contraseña"),
        "changePasswordTitle":
            MessageLookupByLibrary.simpleMessage("Cambiar contraseña"),
        "changePermissions":
            MessageLookupByLibrary.simpleMessage("¿Cambiar permisos?"),
        "changeYourReferralCode": MessageLookupByLibrary.simpleMessage(
            "Cambiar tu código de referido"),
        "checkForUpdates":
            MessageLookupByLibrary.simpleMessage("Comprobar actualizaciones"),
        "checkInboxAndSpamFolder": MessageLookupByLibrary.simpleMessage(
            "Revisa tu bandeja de entrada (y spam) para completar la verificación"),
        "checkStatus": MessageLookupByLibrary.simpleMessage("Comprobar estado"),
        "checking": MessageLookupByLibrary.simpleMessage("Comprobando..."),
        "checkingModels":
            MessageLookupByLibrary.simpleMessage("Comprobando modelos..."),
        "city": MessageLookupByLibrary.simpleMessage("En la ciudad"),
        "claimFreeStorage": MessageLookupByLibrary.simpleMessage(
            "Obtén almacenamiento gratuito"),
        "claimMore": MessageLookupByLibrary.simpleMessage("¡Obtén más!"),
        "claimed": MessageLookupByLibrary.simpleMessage("Obtenido"),
        "claimedStorageSoFar": m14,
        "cleanUncategorized":
            MessageLookupByLibrary.simpleMessage("Limpiar sin categorizar"),
        "cleanUncategorizedDescription": MessageLookupByLibrary.simpleMessage(
            "Elimina todos los archivos de Sin categorizar que están presentes en otros álbumes"),
        "clearCaches": MessageLookupByLibrary.simpleMessage("Limpiar cachés"),
        "clearIndexes": MessageLookupByLibrary.simpleMessage("Limpiar índices"),
        "click": MessageLookupByLibrary.simpleMessage("• Clic"),
        "clickOnTheOverflowMenu": MessageLookupByLibrary.simpleMessage(
            "• Haga clic en el menú desbordante"),
        "clickToInstallOurBestVersionYet": MessageLookupByLibrary.simpleMessage(
            "Haz clic para instalar nuestra mejor versión hasta la fecha"),
        "close": MessageLookupByLibrary.simpleMessage("Cerrar"),
        "clubByCaptureTime": MessageLookupByLibrary.simpleMessage(
            "Agrupar por tiempo de captura"),
        "clubByFileName":
            MessageLookupByLibrary.simpleMessage("Club por nombre de archivo"),
        "clusteringProgress":
            MessageLookupByLibrary.simpleMessage("Proceso de agrupación"),
        "codeAppliedPageTitle":
            MessageLookupByLibrary.simpleMessage("Código aplicado"),
        "codeChangeLimitReached": MessageLookupByLibrary.simpleMessage(
            "Lo sentimos, has alcanzado el límite de cambios de códigos."),
        "codeCopiedToClipboard": MessageLookupByLibrary.simpleMessage(
            "Código copiado al portapapeles"),
        "codeUsedByYou":
            MessageLookupByLibrary.simpleMessage("Código usado por ti"),
        "collabLinkSectionDescription": MessageLookupByLibrary.simpleMessage(
            "Crea un enlace para permitir que otros pueda añadir y ver fotos en tu álbum compartido sin necesitar la aplicación Ente o una cuenta. Genial para recolectar fotos de eventos."),
        "collaborativeLink":
            MessageLookupByLibrary.simpleMessage("Enlace colaborativo"),
        "collaborativeLinkCreatedFor": m15,
        "collaborator": MessageLookupByLibrary.simpleMessage("Colaborador"),
        "collaboratorsCanAddPhotosAndVideosToTheSharedAlbum":
            MessageLookupByLibrary.simpleMessage(
                "Colaboradores pueden añadir fotos y videos al álbum compartido."),
        "collaboratorsSuccessfullyAdded": m16,
        "collageLayout": MessageLookupByLibrary.simpleMessage("Disposición"),
        "collageSaved": MessageLookupByLibrary.simpleMessage(
            "Collage guardado en la galería"),
        "collect": MessageLookupByLibrary.simpleMessage("Recolectar"),
        "collectEventPhotos":
            MessageLookupByLibrary.simpleMessage("Recopilar fotos del evento"),
        "collectPhotos":
            MessageLookupByLibrary.simpleMessage("Recolectar fotos"),
        "collectPhotosDescription": MessageLookupByLibrary.simpleMessage(
            "Crea un enlace donde tus amigos pueden subir fotos en su calidad original."),
        "color": MessageLookupByLibrary.simpleMessage("Color"),
        "configuration": MessageLookupByLibrary.simpleMessage("Configuración"),
        "confirm": MessageLookupByLibrary.simpleMessage("Confirmar"),
        "confirm2FADisable": MessageLookupByLibrary.simpleMessage(
            "¿Estás seguro de que deseas deshabilitar la autenticación de doble factor?"),
        "confirmAccountDeletion": MessageLookupByLibrary.simpleMessage(
            "Confirmar eliminación de cuenta"),
        "confirmAddingTrustedContact": m17,
        "confirmDeletePrompt": MessageLookupByLibrary.simpleMessage(
            "Sí, quiero eliminar permanentemente esta cuenta y todos sus datos en todas las aplicaciones."),
        "confirmPassword":
            MessageLookupByLibrary.simpleMessage("Confirmar contraseña"),
        "confirmPlanChange": MessageLookupByLibrary.simpleMessage(
            "Confirmar los cambios en el plan"),
        "confirmRecoveryKey": MessageLookupByLibrary.simpleMessage(
            "Confirmar clave de recuperación"),
        "confirmYourRecoveryKey": MessageLookupByLibrary.simpleMessage(
            "Confirma tu clave de recuperación"),
        "connectToDevice":
            MessageLookupByLibrary.simpleMessage("Conectar a dispositivo"),
        "contactFamilyAdmin": m18,
        "contactSupport":
            MessageLookupByLibrary.simpleMessage("Contactar con soporte"),
        "contactToManageSubscription": m19,
        "contacts": MessageLookupByLibrary.simpleMessage("Contactos"),
        "contents": MessageLookupByLibrary.simpleMessage("Contenidos"),
        "continueLabel": MessageLookupByLibrary.simpleMessage("Continuar"),
        "continueOnFreeTrial": MessageLookupByLibrary.simpleMessage(
            "Continuar con el plan gratuito"),
        "convertToAlbum":
            MessageLookupByLibrary.simpleMessage("Convertir a álbum"),
        "copyEmailAddress": MessageLookupByLibrary.simpleMessage(
            "Copiar dirección de correo electrónico"),
        "copyLink": MessageLookupByLibrary.simpleMessage("Copiar enlace"),
        "copypasteThisCodentoYourAuthenticatorApp":
            MessageLookupByLibrary.simpleMessage(
                "Copia y pega este código\na tu aplicación de autenticador"),
        "couldNotBackUpTryLater": MessageLookupByLibrary.simpleMessage(
            "No pudimos hacer una copia de seguridad de tus datos.\nVolveremos a intentarlo más tarde."),
        "couldNotFreeUpSpace":
            MessageLookupByLibrary.simpleMessage("No se pudo liberar espacio"),
        "couldNotUpdateSubscription": MessageLookupByLibrary.simpleMessage(
            "No se pudo actualizar la suscripción"),
        "count": MessageLookupByLibrary.simpleMessage("Cuenta"),
        "crashReporting":
            MessageLookupByLibrary.simpleMessage("Reporte de errores"),
        "create": MessageLookupByLibrary.simpleMessage("Crear"),
        "createAccount": MessageLookupByLibrary.simpleMessage("Crear cuenta"),
        "createAlbumActionHint": MessageLookupByLibrary.simpleMessage(
            "Manten presionado para seleccionar fotos y haz clic en + para crear un álbum"),
        "createCollaborativeLink":
            MessageLookupByLibrary.simpleMessage("Crear enlace colaborativo"),
        "createCollage":
            MessageLookupByLibrary.simpleMessage("Crear un collage"),
        "createNewAccount":
            MessageLookupByLibrary.simpleMessage("Crear nueva cuenta"),
        "createOrSelectAlbum":
            MessageLookupByLibrary.simpleMessage("Crear o seleccionar álbum"),
        "createPublicLink":
            MessageLookupByLibrary.simpleMessage("Crear enlace público"),
        "creatingLink":
            MessageLookupByLibrary.simpleMessage("Creando enlace..."),
        "criticalUpdateAvailable": MessageLookupByLibrary.simpleMessage(
            "Actualización crítica disponible"),
        "crop": MessageLookupByLibrary.simpleMessage("Ajustar encuadre"),
        "curatedMemories":
            MessageLookupByLibrary.simpleMessage("Memorias revisadas"),
        "currentUsageIs":
            MessageLookupByLibrary.simpleMessage("El uso actual es de "),
        "currentlyRunning": MessageLookupByLibrary.simpleMessage("ejecutando"),
        "custom": MessageLookupByLibrary.simpleMessage("Personalizado"),
        "customEndpoint": m20,
        "darkTheme": MessageLookupByLibrary.simpleMessage("Oscuro"),
        "dayToday": MessageLookupByLibrary.simpleMessage("Hoy"),
        "dayYesterday": MessageLookupByLibrary.simpleMessage("Ayer"),
        "declineTrustInvite":
            MessageLookupByLibrary.simpleMessage("Rechazar invitación"),
        "decrypting": MessageLookupByLibrary.simpleMessage("Descifrando..."),
        "decryptingVideo":
            MessageLookupByLibrary.simpleMessage("Descifrando video..."),
        "deduplicateFiles":
            MessageLookupByLibrary.simpleMessage("Deduplicar archivos"),
        "delete": MessageLookupByLibrary.simpleMessage("Eliminar"),
        "deleteAccount":
            MessageLookupByLibrary.simpleMessage("Eliminar cuenta"),
        "deleteAccountFeedbackPrompt": MessageLookupByLibrary.simpleMessage(
            "Lamentamos que te vayas. Por favor, explícanos el motivo para ayudarnos a mejorar."),
        "deleteAccountPermanentlyButton": MessageLookupByLibrary.simpleMessage(
            "Eliminar cuenta permanentemente"),
        "deleteAlbum": MessageLookupByLibrary.simpleMessage("Borrar álbum"),
        "deleteAlbumDialog": MessageLookupByLibrary.simpleMessage(
            "¿También eliminar las fotos (y los vídeos) presentes en este álbum de <bold>todos</bold> los otros álbumes de los que forman parte?"),
        "deleteAlbumsDialogBody": MessageLookupByLibrary.simpleMessage(
            "Esto eliminará todos los álbumes vacíos. Esto es útil cuando quieres reducir el desorden en tu lista de álbumes."),
        "deleteAll": MessageLookupByLibrary.simpleMessage("Borrar Todo"),
        "deleteConfirmDialogBody": MessageLookupByLibrary.simpleMessage(
            "Esta cuenta está vinculada a otras aplicaciones de Ente, si utilizas alguna. Se programará la eliminación de los datos cargados en todas las aplicaciones de Ente, y tu cuenta se eliminará permanentemente."),
        "deleteEmailRequest": MessageLookupByLibrary.simpleMessage(
            "Por favor, envía un correo electrónico a <warning>account-deletion@ente.io</warning> desde la dirección de correo electrónico que usó para registrarse."),
        "deleteEmptyAlbums":
            MessageLookupByLibrary.simpleMessage("Eliminar álbumes vacíos"),
        "deleteEmptyAlbumsWithQuestionMark":
            MessageLookupByLibrary.simpleMessage("¿Eliminar álbumes vacíos?"),
        "deleteFromBoth":
            MessageLookupByLibrary.simpleMessage("Eliminar de ambos"),
        "deleteFromDevice":
            MessageLookupByLibrary.simpleMessage("Eliminar del dispositivo"),
        "deleteFromEnte":
            MessageLookupByLibrary.simpleMessage("Eliminar de Ente"),
        "deleteItemCount": m21,
        "deleteLocation":
            MessageLookupByLibrary.simpleMessage("Borrar la ubicación"),
        "deleteMultipleAlbumDialog": m22,
        "deletePhotos":
            MessageLookupByLibrary.simpleMessage("Borrar las fotos"),
        "deleteProgress": m23,
        "deleteReason1": MessageLookupByLibrary.simpleMessage(
            "Falta una función clave que necesito"),
        "deleteReason2": MessageLookupByLibrary.simpleMessage(
            "La aplicación o una característica determinada no se comporta como creo que debería"),
        "deleteReason3": MessageLookupByLibrary.simpleMessage(
            "He encontrado otro servicio que me gusta más"),
        "deleteReason4": MessageLookupByLibrary.simpleMessage(
            "Mi motivo no se encuentra en la lista"),
        "deleteRequestSLAText": MessageLookupByLibrary.simpleMessage(
            "Tu solicitud será procesada dentro de las siguientes 72 horas."),
        "deleteSharedAlbum":
            MessageLookupByLibrary.simpleMessage("¿Borrar álbum compartido?"),
        "deleteSharedAlbumDialogBody": MessageLookupByLibrary.simpleMessage(
            "El álbum se eliminará para todos\n\nPerderás el acceso a las fotos compartidas en este álbum que son propiedad de otros"),
        "deselectAll":
            MessageLookupByLibrary.simpleMessage("Deseleccionar todo"),
        "designedToOutlive":
            MessageLookupByLibrary.simpleMessage("Diseñado para sobrevivir"),
        "details": MessageLookupByLibrary.simpleMessage("Detalles"),
        "developerSettings":
            MessageLookupByLibrary.simpleMessage("Ajustes de desarrollador"),
        "developerSettingsWarning": MessageLookupByLibrary.simpleMessage(
            "¿Estás seguro de que quieres modificar los ajustes de desarrollador?"),
        "deviceCodeHint":
            MessageLookupByLibrary.simpleMessage("Introduce el código"),
        "deviceFilesAutoUploading": MessageLookupByLibrary.simpleMessage(
            "Los archivos añadidos a este álbum de dispositivo se subirán automáticamente a Ente."),
        "deviceLock":
            MessageLookupByLibrary.simpleMessage("Bloqueo del dispositivo"),
        "deviceLockExplanation": MessageLookupByLibrary.simpleMessage(
            "Deshabilita el bloqueo de pantalla del dispositivo cuando Ente está en primer plano y haya una copia de seguridad en curso. Normalmente esto no es necesario, pero puede ayudar a que las grandes cargas y las importaciones iniciales de grandes bibliotecas se completen más rápido."),
        "deviceNotFound":
            MessageLookupByLibrary.simpleMessage("Dispositivo no encontrado"),
        "didYouKnow": MessageLookupByLibrary.simpleMessage("¿Sabías que?"),
        "different": MessageLookupByLibrary.simpleMessage("Diferente"),
        "disableAutoLock": MessageLookupByLibrary.simpleMessage(
            "Desactivar bloqueo automático"),
        "disableDownloadWarningBody": MessageLookupByLibrary.simpleMessage(
            "Los espectadores todavía pueden tomar capturas de pantalla o guardar una copia de tus fotos usando herramientas externas"),
        "disableDownloadWarningTitle":
            MessageLookupByLibrary.simpleMessage("Por favor, ten en cuenta"),
        "disableLinkMessage": m24,
        "disableTwofactor":
            MessageLookupByLibrary.simpleMessage("Deshabilitar dos factores"),
        "disablingTwofactorAuthentication":
            MessageLookupByLibrary.simpleMessage(
                "Deshabilitando la autenticación de dos factores..."),
        "discord": MessageLookupByLibrary.simpleMessage("Discord"),
        "discover": MessageLookupByLibrary.simpleMessage("Descubrir"),
        "discover_babies": MessageLookupByLibrary.simpleMessage("Bebés"),
        "discover_celebrations":
            MessageLookupByLibrary.simpleMessage("Celebraciones"),
        "discover_food": MessageLookupByLibrary.simpleMessage("Comida"),
        "discover_greenery": MessageLookupByLibrary.simpleMessage("Verdor"),
        "discover_hills": MessageLookupByLibrary.simpleMessage("Colinas"),
        "discover_identity": MessageLookupByLibrary.simpleMessage("Identidad"),
        "discover_memes": MessageLookupByLibrary.simpleMessage("Memes"),
        "discover_notes": MessageLookupByLibrary.simpleMessage("Notas"),
        "discover_pets": MessageLookupByLibrary.simpleMessage("Mascotas"),
        "discover_receipts": MessageLookupByLibrary.simpleMessage("Recibos"),
        "discover_screenshots":
            MessageLookupByLibrary.simpleMessage("Capturas de pantalla"),
        "discover_selfies": MessageLookupByLibrary.simpleMessage("Selfies"),
        "discover_sunset": MessageLookupByLibrary.simpleMessage("Atardecer"),
        "discover_visiting_cards":
            MessageLookupByLibrary.simpleMessage("Tarjetas de visita"),
        "discover_wallpapers":
            MessageLookupByLibrary.simpleMessage("Fondos de pantalla"),
        "dismiss": MessageLookupByLibrary.simpleMessage("Descartar"),
        "distanceInKMUnit": MessageLookupByLibrary.simpleMessage("km"),
        "doNotSignOut":
            MessageLookupByLibrary.simpleMessage("No cerrar la sesión"),
        "doThisLater":
            MessageLookupByLibrary.simpleMessage("Hacerlo más tarde"),
        "doYouWantToDiscardTheEditsYouHaveMade":
            MessageLookupByLibrary.simpleMessage(
                "¿Quieres descartar las ediciones que has hecho?"),
        "done": MessageLookupByLibrary.simpleMessage("Hecho"),
        "dontSave": MessageLookupByLibrary.simpleMessage("No guardar"),
        "doubleYourStorage":
            MessageLookupByLibrary.simpleMessage("Duplica tu almacenamiento"),
        "download": MessageLookupByLibrary.simpleMessage("Descargar"),
        "downloadFailed":
            MessageLookupByLibrary.simpleMessage("Descarga fallida"),
        "downloading": MessageLookupByLibrary.simpleMessage("Descargando..."),
        "dropSupportEmail": m25,
        "duplicateFileCountWithStorageSaved": m26,
        "duplicateItemsGroup": m27,
        "edit": MessageLookupByLibrary.simpleMessage("Editar"),
        "editEmailAlreadyLinked": m28,
        "editLocation":
            MessageLookupByLibrary.simpleMessage("Editar la ubicación"),
        "editLocationTagTitle":
            MessageLookupByLibrary.simpleMessage("Editar la ubicación"),
        "editPerson": MessageLookupByLibrary.simpleMessage("Editar persona"),
        "editTime": MessageLookupByLibrary.simpleMessage("Editar hora"),
        "editsSaved":
            MessageLookupByLibrary.simpleMessage("Ediciones guardadas"),
        "editsToLocationWillOnlyBeSeenWithinEnte":
            MessageLookupByLibrary.simpleMessage(
                "Las ediciones a la ubicación sólo se verán dentro de Ente"),
        "eligible": MessageLookupByLibrary.simpleMessage("elegible"),
        "email": MessageLookupByLibrary.simpleMessage("Correo electrónico"),
        "emailAlreadyRegistered": MessageLookupByLibrary.simpleMessage(
            "Correo electrónico ya registrado."),
        "emailChangedTo": m29,
        "emailDoesNotHaveEnteAccount": m30,
        "emailNoEnteAccount": m31,
        "emailNotRegistered": MessageLookupByLibrary.simpleMessage(
            "Correo electrónico no registrado."),
        "emailVerificationToggle": MessageLookupByLibrary.simpleMessage(
            "Verificación por correo electrónico"),
        "emailYourLogs": MessageLookupByLibrary.simpleMessage(
            "Envía tus registros por correo electrónico"),
        "embracingThem": m32,
        "emergencyContacts":
            MessageLookupByLibrary.simpleMessage("Contactos de emergencia"),
        "empty": MessageLookupByLibrary.simpleMessage("Vaciar"),
        "emptyTrash":
            MessageLookupByLibrary.simpleMessage("¿Vaciar la papelera?"),
        "enable": MessageLookupByLibrary.simpleMessage("Habilitar"),
        "enableMLIndexingDesc": MessageLookupByLibrary.simpleMessage(
            "Ente soporta aprendizaje automático en el dispositivo para la detección de caras, búsqueda mágica y otras características de búsqueda avanzada"),
        "enableMachineLearningBanner": MessageLookupByLibrary.simpleMessage(
            "Activar aprendizaje automático para búsqueda mágica y reconocimiento facial"),
        "enableMaps": MessageLookupByLibrary.simpleMessage("Activar Mapas"),
        "enableMapsDesc": MessageLookupByLibrary.simpleMessage(
            "Esto mostrará tus fotos en el mapa mundial.\n\nEste mapa está gestionado por Open Street Map, y la ubicación exacta de tus fotos nunca se comparte.\n\nPuedes deshabilitar esta función en cualquier momento en Ajustes."),
        "enabled": MessageLookupByLibrary.simpleMessage("Habilitado"),
        "encryptingBackup": MessageLookupByLibrary.simpleMessage(
            "Cifrando copia de seguridad..."),
        "encryption": MessageLookupByLibrary.simpleMessage("Cifrado"),
        "encryptionKeys":
            MessageLookupByLibrary.simpleMessage("Claves de cifrado"),
        "endpointUpdatedMessage": MessageLookupByLibrary.simpleMessage(
            "Punto final actualizado con éxito"),
        "endtoendEncryptedByDefault": MessageLookupByLibrary.simpleMessage(
            "Encriptado de extremo a extremo por defecto"),
        "enteCanEncryptAndPreserveFilesOnlyIfYouGrant":
            MessageLookupByLibrary.simpleMessage(
                "Ente puede cifrar y preservar archivos solo si concedes acceso a ellos"),
        "entePhotosPerm": MessageLookupByLibrary.simpleMessage(
            "Ente <i>necesita permiso para</i> preservar tus fotos"),
        "enteSubscriptionPitch": MessageLookupByLibrary.simpleMessage(
            "Ente conserva tus recuerdos, así que siempre están disponibles para ti, incluso si pierdes tu dispositivo."),
        "enteSubscriptionShareWithFamily": MessageLookupByLibrary.simpleMessage(
            "Tu familia también puede ser agregada a tu plan."),
        "enterAlbumName": MessageLookupByLibrary.simpleMessage(
            "Introduce el nombre del álbum"),
        "enterCode":
            MessageLookupByLibrary.simpleMessage("Introduce el código"),
        "enterCodeDescription": MessageLookupByLibrary.simpleMessage(
            "Introduce el código proporcionado por tu amigo para reclamar almacenamiento gratuito para ambos"),
        "enterDateOfBirth":
            MessageLookupByLibrary.simpleMessage("Cumpleaños (opcional)"),
        "enterEmail": MessageLookupByLibrary.simpleMessage(
            "Ingresar correo electrónico "),
        "enterFileName": MessageLookupByLibrary.simpleMessage(
            "Introduce el nombre del archivo"),
        "enterName": MessageLookupByLibrary.simpleMessage("Introducir nombre"),
        "enterNewPasswordToEncrypt": MessageLookupByLibrary.simpleMessage(
            "Introduce una nueva contraseña que podamos usar para cifrar tus datos"),
        "enterPassword":
            MessageLookupByLibrary.simpleMessage("Introduzca contraseña"),
        "enterPasswordToEncrypt": MessageLookupByLibrary.simpleMessage(
            "Introduce una contraseña que podamos usar para cifrar tus datos"),
        "enterPersonName": MessageLookupByLibrary.simpleMessage(
            "Ingresar el nombre de una persona"),
        "enterPin":
            MessageLookupByLibrary.simpleMessage("Ingresa tu contraseña"),
        "enterReferralCode": MessageLookupByLibrary.simpleMessage(
            "Introduce el código de referido"),
        "enterThe6digitCodeFromnyourAuthenticatorApp":
            MessageLookupByLibrary.simpleMessage(
                "Ingresa el código de seis dígitos de tu aplicación de autenticación"),
        "enterValidEmail": MessageLookupByLibrary.simpleMessage(
            "Por favor, introduce una dirección de correo electrónico válida."),
        "enterYourEmailAddress": MessageLookupByLibrary.simpleMessage(
            "Escribe tu correo electrónico"),
        "enterYourNewEmailAddress": MessageLookupByLibrary.simpleMessage(
            "Introduce tu nueva dirección de correo electrónico"),
        "enterYourPassword":
            MessageLookupByLibrary.simpleMessage("Ingresa tu contraseña"),
        "enterYourRecoveryKey": MessageLookupByLibrary.simpleMessage(
            "Introduce tu clave de recuperación"),
        "error": MessageLookupByLibrary.simpleMessage("Error"),
        "everywhere": MessageLookupByLibrary.simpleMessage("todas partes"),
        "exif": MessageLookupByLibrary.simpleMessage("EXIF"),
        "existingUser":
            MessageLookupByLibrary.simpleMessage("Usuario existente"),
        "expiredLinkInfo": MessageLookupByLibrary.simpleMessage(
            "Este enlace ha caducado. Por favor, selecciona una nueva fecha de caducidad o deshabilita la fecha de caducidad."),
        "exportLogs":
            MessageLookupByLibrary.simpleMessage("Exportar registros"),
        "exportYourData":
            MessageLookupByLibrary.simpleMessage("Exportar tus datos"),
        "extraPhotosFound": MessageLookupByLibrary.simpleMessage(
            "Fotos adicionales encontradas"),
        "extraPhotosFoundFor": m33,
        "faceNotClusteredYet": MessageLookupByLibrary.simpleMessage(
            "Cara no agrupada todavía, por favor vuelve más tarde"),
        "faceRecognition":
            MessageLookupByLibrary.simpleMessage("Reconocimiento facial"),
        "faces": MessageLookupByLibrary.simpleMessage("Caras"),
        "failed": MessageLookupByLibrary.simpleMessage("Fallido"),
        "failedToApplyCode":
            MessageLookupByLibrary.simpleMessage("Error al aplicar el código"),
        "failedToCancel":
            MessageLookupByLibrary.simpleMessage("Error al cancelar"),
        "failedToDownloadVideo":
            MessageLookupByLibrary.simpleMessage("Error al descargar el vídeo"),
        "failedToFetchActiveSessions": MessageLookupByLibrary.simpleMessage(
            "Error al recuperar las sesiones activas"),
        "failedToFetchOriginalForEdit": MessageLookupByLibrary.simpleMessage(
            "No se pudo obtener el original para editar"),
        "failedToFetchReferralDetails": MessageLookupByLibrary.simpleMessage(
            "No se pueden obtener los detalles de la referencia. Por favor, inténtalo de nuevo más tarde."),
        "failedToLoadAlbums":
            MessageLookupByLibrary.simpleMessage("Error al cargar álbumes"),
        "failedToPlayVideo": MessageLookupByLibrary.simpleMessage(
            "Error al reproducir el video"),
        "failedToRefreshStripeSubscription":
            MessageLookupByLibrary.simpleMessage(
                "Error al actualizar la suscripción"),
        "failedToRenew":
            MessageLookupByLibrary.simpleMessage("Renovación fallida"),
        "failedToVerifyPaymentStatus": MessageLookupByLibrary.simpleMessage(
            "Error al verificar el estado de tu pago"),
        "familyPlanOverview": MessageLookupByLibrary.simpleMessage(
            "Añade 5 familiares a tu plan existente sin pagar más.\n\nCada miembro tiene su propio espacio privado y no puede ver los archivos del otro a menos que sean compartidos.\n\nLos planes familiares están disponibles para los clientes que tienen una suscripción de Ente pagada.\n\n¡Suscríbete ahora para empezar!"),
        "familyPlanPortalTitle":
            MessageLookupByLibrary.simpleMessage("Familia"),
        "familyPlans":
            MessageLookupByLibrary.simpleMessage("Planes familiares"),
        "faq": MessageLookupByLibrary.simpleMessage("Preguntas Frecuentes"),
        "faqs": MessageLookupByLibrary.simpleMessage("Preguntas frecuentes"),
        "favorite": MessageLookupByLibrary.simpleMessage("Favorito"),
        "feastingWithThem": m34,
        "feedback": MessageLookupByLibrary.simpleMessage("Sugerencias"),
        "file": MessageLookupByLibrary.simpleMessage("Archivo"),
        "fileFailedToSaveToGallery": MessageLookupByLibrary.simpleMessage(
            "No se pudo guardar el archivo en la galería"),
        "fileInfoAddDescHint":
            MessageLookupByLibrary.simpleMessage("Añadir descripción..."),
        "fileNotUploadedYet": MessageLookupByLibrary.simpleMessage(
            "El archivo aún no se ha subido"),
        "fileSavedToGallery": MessageLookupByLibrary.simpleMessage(
            "Archivo guardado en la galería"),
        "fileTypes": MessageLookupByLibrary.simpleMessage("Tipos de archivos"),
        "fileTypesAndNames":
            MessageLookupByLibrary.simpleMessage("Tipos de archivo y nombres"),
        "filesBackedUpFromDevice": m35,
        "filesBackedUpInAlbum": m36,
        "filesDeleted":
            MessageLookupByLibrary.simpleMessage("Archivos eliminados"),
        "filesSavedToGallery": MessageLookupByLibrary.simpleMessage(
            "Archivo guardado en la galería"),
        "findPeopleByName": MessageLookupByLibrary.simpleMessage(
            "Encuentra gente rápidamente por su nombre"),
        "findThemQuickly":
            MessageLookupByLibrary.simpleMessage("Encuéntralos rápidamente"),
        "flip": MessageLookupByLibrary.simpleMessage("Voltear"),
        "food": MessageLookupByLibrary.simpleMessage("Delicia culinaria"),
        "forYourMemories":
            MessageLookupByLibrary.simpleMessage("para tus recuerdos"),
        "forgotPassword":
            MessageLookupByLibrary.simpleMessage("Olvidé mi contraseña"),
        "foundFaces": MessageLookupByLibrary.simpleMessage("Caras encontradas"),
        "freeStorageClaimed": MessageLookupByLibrary.simpleMessage(
            "Almacenamiento gratuito obtenido"),
        "freeStorageOnReferralSuccess": m37,
        "freeStorageUsable": MessageLookupByLibrary.simpleMessage(
            "Almacenamiento libre disponible"),
        "freeTrial": MessageLookupByLibrary.simpleMessage("Prueba gratuita"),
        "freeTrialValidTill": m38,
        "freeUpAccessPostDelete": m39,
        "freeUpAmount": m40,
        "freeUpDeviceSpace": MessageLookupByLibrary.simpleMessage(
            "Liberar espacio del dispositivo"),
        "freeUpDeviceSpaceDesc": MessageLookupByLibrary.simpleMessage(
            "Ahorra espacio en tu dispositivo limpiando archivos que tienen copia de seguridad."),
        "freeUpSpace": MessageLookupByLibrary.simpleMessage("Liberar espacio"),
        "freeUpSpaceSaving": m41,
        "gallery": MessageLookupByLibrary.simpleMessage("Galería"),
        "galleryMemoryLimitInfo": MessageLookupByLibrary.simpleMessage(
            "Hasta 1000 memorias mostradas en la galería"),
        "general": MessageLookupByLibrary.simpleMessage("General"),
        "generatingEncryptionKeys": MessageLookupByLibrary.simpleMessage(
            "Generando claves de cifrado..."),
        "genericProgress": m42,
        "goToSettings": MessageLookupByLibrary.simpleMessage("Ir a Ajustes"),
        "googlePlayId":
            MessageLookupByLibrary.simpleMessage("ID de Google Play"),
        "grantFullAccessPrompt": MessageLookupByLibrary.simpleMessage(
            "Por favor, permite el acceso a todas las fotos en Ajustes"),
        "grantPermission":
            MessageLookupByLibrary.simpleMessage("Conceder permiso"),
        "greenery": MessageLookupByLibrary.simpleMessage("La vida verde"),
        "groupNearbyPhotos":
            MessageLookupByLibrary.simpleMessage("Agrupar fotos cercanas"),
        "guestView": MessageLookupByLibrary.simpleMessage("Vista de invitado"),
        "guestViewEnablePreSteps": MessageLookupByLibrary.simpleMessage(
            "Para habilitar la vista de invitados, por favor configure el código de acceso del dispositivo o el bloqueo de pantalla en los ajustes de su sistema."),
        "happyBirthday":
            MessageLookupByLibrary.simpleMessage("¡Feliz cumpleaños! 🥳"),
        "hearUsExplanation": MessageLookupByLibrary.simpleMessage(
            "No rastreamos las aplicaciones instaladas. ¡Nos ayudarías si nos dijeras dónde nos encontraste!"),
        "hearUsWhereTitle": MessageLookupByLibrary.simpleMessage(
            "¿Cómo escuchaste acerca de Ente? (opcional)"),
        "help": MessageLookupByLibrary.simpleMessage("Ayuda"),
        "hidden": MessageLookupByLibrary.simpleMessage("Oculto"),
        "hide": MessageLookupByLibrary.simpleMessage("Ocultar"),
        "hideContent":
            MessageLookupByLibrary.simpleMessage("Ocultar contenido"),
        "hideContentDescriptionAndroid": MessageLookupByLibrary.simpleMessage(
            "Oculta el contenido de la aplicación en el selector de aplicaciones y desactivar capturas de pantalla"),
        "hideContentDescriptionIos": MessageLookupByLibrary.simpleMessage(
            "Ocultar el contenido de la aplicación en el selector de aplicaciones"),
        "hideSharedItemsFromHomeGallery": MessageLookupByLibrary.simpleMessage(
            "Ocultar elementos compartidos de la galería de inicio"),
        "hiding": MessageLookupByLibrary.simpleMessage("Ocultando..."),
        "hikingWithThem": m43,
        "hostedAtOsmFrance":
            MessageLookupByLibrary.simpleMessage("Alojado en OSM France"),
        "howItWorks": MessageLookupByLibrary.simpleMessage("Cómo funciona"),
        "howToViewShareeVerificationID": MessageLookupByLibrary.simpleMessage(
            "Por favor, pídeles que mantengan presionada su dirección de correo electrónico en la pantalla de ajustes, y verifica que los identificadores de ambos dispositivos coincidan."),
        "iOSGoToSettingsDescription": MessageLookupByLibrary.simpleMessage(
            "La autenticación biométrica no está configurada en tu dispositivo. Por favor, activa Touch ID o Face ID en tu teléfono."),
        "iOSLockOut": MessageLookupByLibrary.simpleMessage(
            "La autenticación biométrica está deshabilitada. Por favor, bloquea y desbloquea la pantalla para habilitarla."),
        "iOSOkButton": MessageLookupByLibrary.simpleMessage("Aceptar"),
        "ignore": MessageLookupByLibrary.simpleMessage("Ignorar"),
        "ignoreUpdate": MessageLookupByLibrary.simpleMessage("Ignorar"),
        "ignored": MessageLookupByLibrary.simpleMessage("ignorado"),
        "ignoredFolderUploadReason": MessageLookupByLibrary.simpleMessage(
            "Algunos archivos de este álbum son ignorados de la carga porque previamente habían sido borrados de Ente."),
        "imageNotAnalyzed":
            MessageLookupByLibrary.simpleMessage("Imagen no analizada"),
        "immediately": MessageLookupByLibrary.simpleMessage("Inmediatamente"),
        "importing": MessageLookupByLibrary.simpleMessage("Importando...."),
        "incorrectCode":
            MessageLookupByLibrary.simpleMessage("Código incorrecto"),
        "incorrectPasswordTitle":
            MessageLookupByLibrary.simpleMessage("Contraseña incorrecta"),
        "incorrectRecoveryKey": MessageLookupByLibrary.simpleMessage(
            "Clave de recuperación incorrecta"),
        "incorrectRecoveryKeyBody": MessageLookupByLibrary.simpleMessage(
            "La clave de recuperación introducida es incorrecta"),
        "incorrectRecoveryKeyTitle": MessageLookupByLibrary.simpleMessage(
            "Clave de recuperación incorrecta"),
        "indexedItems":
            MessageLookupByLibrary.simpleMessage("Elementos indexados"),
        "indexingPausedStatusDescription": MessageLookupByLibrary.simpleMessage(
            "La indexación está pausada. Se reanudará automáticamente cuando el dispositivo esté listo. El dispositivo se considera listo cuando su nivel de batería, la salud de la batería y temperatura están en un rango saludable."),
        "ineligible": MessageLookupByLibrary.simpleMessage("Inelegible"),
        "info": MessageLookupByLibrary.simpleMessage("Info"),
        "insecureDevice":
            MessageLookupByLibrary.simpleMessage("Dispositivo inseguro"),
        "installManually":
            MessageLookupByLibrary.simpleMessage("Instalar manualmente"),
        "invalidEmailAddress": MessageLookupByLibrary.simpleMessage(
            "Dirección de correo electrónico no válida"),
        "invalidEndpoint":
            MessageLookupByLibrary.simpleMessage("Punto final no válido"),
        "invalidEndpointMessage": MessageLookupByLibrary.simpleMessage(
            "Lo sentimos, el punto final introducido no es válido. Por favor, introduce un punto final válido y vuelve a intentarlo."),
        "invalidKey": MessageLookupByLibrary.simpleMessage("Clave inválida"),
        "invalidRecoveryKey": MessageLookupByLibrary.simpleMessage(
            "La clave de recuperación introducida no es válida. Por favor, asegúrate de que contenga 24 palabras y comprueba la ortografía de cada una.\n\nSi has introducido un código de recuperación antiguo, asegúrate de que tiene 64 caracteres de largo y comprueba cada uno de ellos."),
        "invite": MessageLookupByLibrary.simpleMessage("Invitar"),
        "inviteToEnte": MessageLookupByLibrary.simpleMessage("Invitar a Ente"),
        "inviteYourFriends":
            MessageLookupByLibrary.simpleMessage("Invita a tus amigos"),
        "inviteYourFriendsToEnte":
            MessageLookupByLibrary.simpleMessage("Invita a tus amigos a Ente"),
        "itLooksLikeSomethingWentWrongPleaseRetryAfterSome":
            MessageLookupByLibrary.simpleMessage(
                "Parece que algo salió mal. Por favor, vuelve a intentarlo después de algún tiempo. Si el error persiste, ponte en contacto con nuestro equipo de soporte."),
        "itemCount": m44,
        "itemsShowTheNumberOfDaysRemainingBeforePermanentDeletion":
            MessageLookupByLibrary.simpleMessage(
                "Los artículos muestran el número de días restantes antes de ser borrados permanente"),
        "itemsWillBeRemovedFromAlbum": MessageLookupByLibrary.simpleMessage(
            "Los elementos seleccionados serán eliminados de este álbum"),
        "join": MessageLookupByLibrary.simpleMessage("Unir"),
        "joinAlbum": MessageLookupByLibrary.simpleMessage("Unir álbum"),
        "joinAlbumConfirmationDialogBody": MessageLookupByLibrary.simpleMessage(
            "Unirse a un álbum hará visible tu correo electrónico a sus participantes."),
        "joinAlbumSubtext":
            MessageLookupByLibrary.simpleMessage("para ver y añadir tus fotos"),
        "joinAlbumSubtextViewer": MessageLookupByLibrary.simpleMessage(
            "para añadir esto a los álbumes compartidos"),
        "joinDiscord": MessageLookupByLibrary.simpleMessage("Únete al Discord"),
        "keepPhotos":
            MessageLookupByLibrary.simpleMessage("Conservar las fotos"),
        "kiloMeterUnit": MessageLookupByLibrary.simpleMessage("km"),
        "kindlyHelpUsWithThisInformation": MessageLookupByLibrary.simpleMessage(
            "Por favor ayúdanos con esta información"),
        "language": MessageLookupByLibrary.simpleMessage("Idioma"),
        "lastTimeWithThem": m45,
        "lastUpdated":
            MessageLookupByLibrary.simpleMessage("Última actualización"),
        "lastYearsTrip":
            MessageLookupByLibrary.simpleMessage("Viaje del año pasado"),
        "leave": MessageLookupByLibrary.simpleMessage("Abandonar"),
        "leaveAlbum": MessageLookupByLibrary.simpleMessage("Abandonar álbum"),
        "leaveFamily":
            MessageLookupByLibrary.simpleMessage("Abandonar plan familiar"),
        "leaveSharedAlbum":
            MessageLookupByLibrary.simpleMessage("¿Dejar álbum compartido?"),
        "left": MessageLookupByLibrary.simpleMessage("Izquierda"),
        "legacy": MessageLookupByLibrary.simpleMessage("Legado"),
        "legacyAccounts":
            MessageLookupByLibrary.simpleMessage("Cuentas legadas"),
        "legacyInvite": m46,
        "legacyPageDesc": MessageLookupByLibrary.simpleMessage(
            "Legado permite a los contactos de confianza acceder a su cuenta en su ausencia."),
        "legacyPageDesc2": MessageLookupByLibrary.simpleMessage(
            "Los contactos de confianza pueden iniciar la recuperación de la cuenta, y si no están bloqueados en un plazo de 30 días, restablecer su contraseña y acceder a su cuenta."),
        "light": MessageLookupByLibrary.simpleMessage("Brillo"),
        "lightTheme": MessageLookupByLibrary.simpleMessage("Claro"),
        "link": MessageLookupByLibrary.simpleMessage("Enlace"),
        "linkCopiedToClipboard": MessageLookupByLibrary.simpleMessage(
            "Enlace copiado al portapapeles"),
        "linkDeviceLimit":
            MessageLookupByLibrary.simpleMessage("Límite del dispositivo"),
        "linkEmail":
            MessageLookupByLibrary.simpleMessage("Vincular correo electrónico"),
        "linkEmailToContactBannerCaption":
            MessageLookupByLibrary.simpleMessage("para compartir más rápido"),
        "linkEnabled": MessageLookupByLibrary.simpleMessage("Habilitado"),
        "linkExpired": MessageLookupByLibrary.simpleMessage("Vencido"),
        "linkExpiresOn": m47,
        "linkExpiry": MessageLookupByLibrary.simpleMessage("Enlace vence"),
        "linkHasExpired":
            MessageLookupByLibrary.simpleMessage("El enlace ha caducado"),
        "linkNeverExpires": MessageLookupByLibrary.simpleMessage("Nunca"),
        "linkPerson": MessageLookupByLibrary.simpleMessage("Vincular persona"),
        "linkPersonCaption": MessageLookupByLibrary.simpleMessage(
            "para una mejor experiencia compartida"),
        "linkPersonToEmail": m48,
        "linkPersonToEmailConfirmation": m49,
        "livePhotos": MessageLookupByLibrary.simpleMessage("Foto en vivo"),
        "loadMessage1": MessageLookupByLibrary.simpleMessage(
            "Puedes compartir tu suscripción con tu familia"),
        "loadMessage2": MessageLookupByLibrary.simpleMessage(
            "Hasta ahora hemos conservado más de 200 millones de recuerdos"),
        "loadMessage3": MessageLookupByLibrary.simpleMessage(
            "Guardamos 3 copias de tus datos, una en un refugio subterráneo"),
        "loadMessage4": MessageLookupByLibrary.simpleMessage(
            "Todas nuestras aplicaciones son de código abierto"),
        "loadMessage5": MessageLookupByLibrary.simpleMessage(
            "Nuestro código fuente y criptografía han sido auditados externamente"),
        "loadMessage6": MessageLookupByLibrary.simpleMessage(
            "Puedes compartir enlaces a tus álbumes con tus seres queridos"),
        "loadMessage7": MessageLookupByLibrary.simpleMessage(
            "Nuestras aplicaciones móviles se ejecutan en segundo plano para cifrar y hacer copias de seguridad de las nuevas fotos que hagas clic"),
        "loadMessage8": MessageLookupByLibrary.simpleMessage(
            "web.ente.io tiene un cargador sofisticado"),
        "loadMessage9": MessageLookupByLibrary.simpleMessage(
            "Utilizamos Xchacha20Poly1305 para cifrar tus datos de forma segura"),
        "loadingExifData":
            MessageLookupByLibrary.simpleMessage("Cargando datos EXIF..."),
        "loadingGallery":
            MessageLookupByLibrary.simpleMessage("Cargando galería..."),
        "loadingMessage":
            MessageLookupByLibrary.simpleMessage("Cargando tus fotos..."),
        "loadingModel":
            MessageLookupByLibrary.simpleMessage("Descargando modelos..."),
        "loadingYourPhotos":
            MessageLookupByLibrary.simpleMessage("Cargando tus fotos..."),
        "localGallery": MessageLookupByLibrary.simpleMessage("Galería local"),
        "localIndexing": MessageLookupByLibrary.simpleMessage("Indexado local"),
        "localSyncErrorMessage": MessageLookupByLibrary.simpleMessage(
            "Parece que algo salió mal ya que la sincronización de fotos locales está tomando más tiempo del esperado. Por favor contacta con nuestro equipo de soporte"),
        "location": MessageLookupByLibrary.simpleMessage("Ubicación"),
        "locationName":
            MessageLookupByLibrary.simpleMessage("Nombre de la ubicación"),
        "locationTagFeatureDescription": MessageLookupByLibrary.simpleMessage(
            "Una etiqueta de ubicación agrupa todas las fotos que fueron tomadas dentro de un radio de una foto"),
        "locations": MessageLookupByLibrary.simpleMessage("Ubicaciones"),
        "lockButtonLabel": MessageLookupByLibrary.simpleMessage("Bloquear"),
        "lockscreen":
            MessageLookupByLibrary.simpleMessage("Pantalla de bloqueo"),
        "logInLabel": MessageLookupByLibrary.simpleMessage("Iniciar sesión"),
        "loggingOut":
            MessageLookupByLibrary.simpleMessage("Cerrando sesión..."),
        "loginSessionExpired":
            MessageLookupByLibrary.simpleMessage("La sesión ha expirado"),
        "loginSessionExpiredDetails": MessageLookupByLibrary.simpleMessage(
            "Tu sesión ha expirado. Por favor, vuelve a iniciar sesión."),
        "loginTerms": MessageLookupByLibrary.simpleMessage(
            "Al hacer clic en iniciar sesión, acepto los <u-terms>términos de servicio</u-terms> y <u-policy>la política de privacidad</u-policy>"),
        "loginWithTOTP":
            MessageLookupByLibrary.simpleMessage("Iniciar sesión con TOTP"),
        "logout": MessageLookupByLibrary.simpleMessage("Cerrar sesión"),
        "logsDialogBody": MessageLookupByLibrary.simpleMessage(
            "Esto enviará registros para ayudarnos a depurar su problema. Ten en cuenta que los nombres de los archivos se incluirán para ayudar a rastrear problemas con archivos específicos."),
        "longPressAnEmailToVerifyEndToEndEncryption":
            MessageLookupByLibrary.simpleMessage(
                "Mantén pulsado un correo electrónico para verificar el cifrado de extremo a extremo."),
        "longpressOnAnItemToViewInFullscreen":
            MessageLookupByLibrary.simpleMessage(
                "Manten presionado un elemento para ver en pantalla completa"),
        "lookBackOnYourMemories":
            MessageLookupByLibrary.simpleMessage("Revisa tus recuerdos 🌄"),
        "loopVideoOff":
            MessageLookupByLibrary.simpleMessage("Vídeo en bucle desactivado"),
        "loopVideoOn":
            MessageLookupByLibrary.simpleMessage("Vídeo en bucle activado"),
        "lostDevice":
            MessageLookupByLibrary.simpleMessage("¿Perdiste tu dispositivo?"),
        "machineLearning":
            MessageLookupByLibrary.simpleMessage("Aprendizaje automático"),
        "magicSearch": MessageLookupByLibrary.simpleMessage("Búsqueda mágica"),
        "magicSearchHint": MessageLookupByLibrary.simpleMessage(
            "La búsqueda mágica permite buscar fotos por su contenido. Por ejemplo, \"flor\", \"coche rojo\", \"documentos de identidad\""),
        "manage": MessageLookupByLibrary.simpleMessage("Administrar"),
        "manageDeviceStorage": MessageLookupByLibrary.simpleMessage(
            "Gestionar almacenamiento caché del dispositivo"),
        "manageDeviceStorageDesc": MessageLookupByLibrary.simpleMessage(
            "Revisar y borrar almacenamiento caché local."),
        "manageFamily":
            MessageLookupByLibrary.simpleMessage("Administrar familia"),
        "manageLink":
            MessageLookupByLibrary.simpleMessage("Administrar enlace"),
        "manageParticipants":
            MessageLookupByLibrary.simpleMessage("Administrar"),
        "manageSubscription":
            MessageLookupByLibrary.simpleMessage("Administrar tu suscripción"),
        "manualPairDesc": MessageLookupByLibrary.simpleMessage(
            "El emparejamiento con PIN funciona con cualquier pantalla en la que desees ver tu álbum."),
        "map": MessageLookupByLibrary.simpleMessage("Mapa"),
        "maps": MessageLookupByLibrary.simpleMessage("Mapas"),
        "mastodon": MessageLookupByLibrary.simpleMessage("Mastodon"),
        "matrix": MessageLookupByLibrary.simpleMessage("Matrix"),
        "me": MessageLookupByLibrary.simpleMessage("Yo"),
        "memories": MessageLookupByLibrary.simpleMessage("Recuerdos"),
        "memoriesWidgetDesc": MessageLookupByLibrary.simpleMessage(
            "Seleccione el tipo de recuerdos que desea ver en su pantalla de inicio."),
        "memoryCount": m50,
        "merchandise": MessageLookupByLibrary.simpleMessage("Mercancías"),
        "merge": MessageLookupByLibrary.simpleMessage("Combinar"),
        "mergeWithExisting":
            MessageLookupByLibrary.simpleMessage("Combinar con existente"),
        "mergedPhotos":
            MessageLookupByLibrary.simpleMessage("Fotos combinadas"),
        "mlConsent": MessageLookupByLibrary.simpleMessage(
            "Habilitar aprendizaje automático"),
        "mlConsentConfirmation": MessageLookupByLibrary.simpleMessage(
            "Entiendo y deseo habilitar el aprendizaje automático"),
        "mlConsentDescription": MessageLookupByLibrary.simpleMessage(
            "Si habilitas el aprendizaje automático, Ente extraerá información como la geometría de la cara de los archivos, incluyendo aquellos compartidos contigo.\n\nEsto sucederá en tu dispositivo, y cualquier información biométrica generada será encriptada de extremo a extremo."),
        "mlConsentPrivacy": MessageLookupByLibrary.simpleMessage(
            "Por favor, haz clic aquí para más detalles sobre esta característica en nuestra política de privacidad"),
        "mlConsentTitle": MessageLookupByLibrary.simpleMessage(
            "¿Habilitar aprendizaje automático?"),
        "mlIndexingDescription": MessageLookupByLibrary.simpleMessage(
            "Por favor ten en cuenta que el aprendizaje automático dará como resultado un mayor consumo de ancho de banda y de batería hasta que todos los elementos estén indexados. Considera usar la aplicación de escritorio para una indexación más rápida. Todos los resultados se sincronizarán automáticamente."),
        "mobileWebDesktop":
            MessageLookupByLibrary.simpleMessage("Celular, Web, Computadora"),
        "moderateStrength": MessageLookupByLibrary.simpleMessage("Moderada"),
        "modifyYourQueryOrTrySearchingFor":
            MessageLookupByLibrary.simpleMessage(
                "Modifica tu consulta o intenta buscar"),
        "moments": MessageLookupByLibrary.simpleMessage("Momentos"),
        "month": MessageLookupByLibrary.simpleMessage("mes"),
        "monthly": MessageLookupByLibrary.simpleMessage("Mensualmente"),
        "moon": MessageLookupByLibrary.simpleMessage("A la luz de la luna"),
        "moreDetails": MessageLookupByLibrary.simpleMessage("Más detalles"),
        "mostRecent": MessageLookupByLibrary.simpleMessage("Más reciente"),
        "mostRelevant": MessageLookupByLibrary.simpleMessage("Más relevante"),
        "mountains": MessageLookupByLibrary.simpleMessage("Sobre las colinas"),
        "moveItem": m51,
        "moveSelectedPhotosToOneDate": MessageLookupByLibrary.simpleMessage(
            "Mover las fotos seleccionadas a una fecha"),
        "moveToAlbum": MessageLookupByLibrary.simpleMessage("Mover al álbum"),
        "moveToHiddenAlbum":
            MessageLookupByLibrary.simpleMessage("Mover al álbum oculto"),
        "movedSuccessfullyTo": m52,
        "movedToTrash":
            MessageLookupByLibrary.simpleMessage("Movido a la papelera"),
        "movingFilesToAlbum": MessageLookupByLibrary.simpleMessage(
            "Moviendo archivos al álbum..."),
        "name": MessageLookupByLibrary.simpleMessage("Nombre"),
        "nameTheAlbum": MessageLookupByLibrary.simpleMessage("Nombre el álbum"),
        "networkConnectionRefusedErr": MessageLookupByLibrary.simpleMessage(
            "No se puede conectar a Ente. Por favor, vuelve a intentarlo pasado un tiempo. Si el error persiste, ponte en contacto con el soporte técnico."),
        "networkHostLookUpErr": MessageLookupByLibrary.simpleMessage(
            "No se puede conectar a Ente. Por favor, comprueba tu configuración de red y ponte en contacto con el soporte técnico si el error persiste."),
        "never": MessageLookupByLibrary.simpleMessage("Nunca"),
        "newAlbum": MessageLookupByLibrary.simpleMessage("Nuevo álbum"),
        "newLocation":
            MessageLookupByLibrary.simpleMessage("Nueva localización"),
        "newPerson": MessageLookupByLibrary.simpleMessage("Nueva persona"),
        "newPhotosEmoji": MessageLookupByLibrary.simpleMessage(" nuevo 📸"),
        "newRange": MessageLookupByLibrary.simpleMessage("Nuevo rango"),
        "newToEnte": MessageLookupByLibrary.simpleMessage("Nuevo en Ente"),
        "newest": MessageLookupByLibrary.simpleMessage("Más reciente"),
        "next": MessageLookupByLibrary.simpleMessage("Siguiente"),
        "no": MessageLookupByLibrary.simpleMessage("No"),
        "noAlbumsSharedByYouYet": MessageLookupByLibrary.simpleMessage(
            "Aún no has compartido ningún álbum"),
        "noDeviceFound": MessageLookupByLibrary.simpleMessage(
            "No se encontró ningún dispositivo"),
        "noDeviceLimit": MessageLookupByLibrary.simpleMessage("Ninguno"),
        "noDeviceThatCanBeDeleted": MessageLookupByLibrary.simpleMessage(
            "No tienes archivos en este dispositivo que puedan ser borrados"),
        "noDuplicates":
            MessageLookupByLibrary.simpleMessage("✨ Sin duplicados"),
        "noEnteAccountExclamation": MessageLookupByLibrary.simpleMessage(
            "¡No existe una cuenta de Ente!"),
        "noExifData": MessageLookupByLibrary.simpleMessage("No hay datos EXIF"),
        "noFacesFound":
            MessageLookupByLibrary.simpleMessage("No se han encontrado caras"),
        "noHiddenPhotosOrVideos": MessageLookupByLibrary.simpleMessage(
            "No hay fotos ni vídeos ocultos"),
        "noImagesWithLocation": MessageLookupByLibrary.simpleMessage(
            "No hay imágenes con ubicación"),
        "noInternetConnection":
            MessageLookupByLibrary.simpleMessage("No hay conexión al Internet"),
        "noPhotosAreBeingBackedUpRightNow": MessageLookupByLibrary.simpleMessage(
            "No se están realizando copias de seguridad de ninguna foto en este momento"),
        "noPhotosFoundHere": MessageLookupByLibrary.simpleMessage(
            "No se encontró ninguna foto aquí"),
        "noQuickLinksSelected": MessageLookupByLibrary.simpleMessage(
            "No se han seleccionado enlaces rápidos"),
        "noRecoveryKey":
            MessageLookupByLibrary.simpleMessage("¿Sin clave de recuperación?"),
        "noRecoveryKeyNoDecryption": MessageLookupByLibrary.simpleMessage(
            "Debido a la naturaleza de nuestro protocolo de cifrado de extremo a extremo, tus datos no pueden ser descifrados sin tu contraseña o clave de recuperación"),
        "noResults": MessageLookupByLibrary.simpleMessage("Sin resultados"),
        "noResultsFound": MessageLookupByLibrary.simpleMessage(
            "No se han encontrado resultados"),
        "noSuggestionsForPerson": m53,
        "noSystemLockFound": MessageLookupByLibrary.simpleMessage(
            "Bloqueo de sistema no encontrado"),
        "notPersonLabel": m54,
        "notThisPerson":
            MessageLookupByLibrary.simpleMessage("¿No es esta persona?"),
        "nothingSharedWithYouYet": MessageLookupByLibrary.simpleMessage(
            "Aún no hay nada compartido contigo"),
        "nothingToSeeHere": MessageLookupByLibrary.simpleMessage(
            "¡No hay nada que ver aquí! 👀"),
        "notifications": MessageLookupByLibrary.simpleMessage("Notificaciones"),
        "ok": MessageLookupByLibrary.simpleMessage("Aceptar"),
        "onDevice": MessageLookupByLibrary.simpleMessage("En el dispositivo"),
        "onEnte": MessageLookupByLibrary.simpleMessage(
            "En <branding>ente</branding>"),
        "onTheRoad":
            MessageLookupByLibrary.simpleMessage("De nuevo en la carretera"),
        "onThisDay": MessageLookupByLibrary.simpleMessage("Un día como hoy"),
        "onThisDayMemories": MessageLookupByLibrary.simpleMessage(
            "Recuerdos de un día como hoy"),
        "onThisDayNotificationExplanation": MessageLookupByLibrary.simpleMessage(
            "Recibe recordatorios sobre recuerdos de este día en años anteriores."),
        "onlyFamilyAdminCanChangeCode": m55,
        "onlyThem": MessageLookupByLibrary.simpleMessage("Solo ellos"),
        "oops": MessageLookupByLibrary.simpleMessage("Ups"),
        "oopsCouldNotSaveEdits": MessageLookupByLibrary.simpleMessage(
            "Ups, no se pudieron guardar las ediciónes"),
        "oopsSomethingWentWrong":
            MessageLookupByLibrary.simpleMessage("Ups, algo salió mal"),
        "openAlbumInBrowser":
            MessageLookupByLibrary.simpleMessage("Abrir álbum en el navegador"),
        "openAlbumInBrowserTitle": MessageLookupByLibrary.simpleMessage(
            "Por favor, utiliza la aplicación web para añadir fotos a este álbum"),
        "openFile": MessageLookupByLibrary.simpleMessage("Abrir archivo"),
        "openSettings": MessageLookupByLibrary.simpleMessage("Abrir Ajustes"),
        "openTheItem":
            MessageLookupByLibrary.simpleMessage("• Abrir el elemento"),
        "openstreetmapContributors": MessageLookupByLibrary.simpleMessage(
            "Contribuidores de OpenStreetMap"),
        "optionalAsShortAsYouLike": MessageLookupByLibrary.simpleMessage(
            "Opcional, tan corto como quieras..."),
        "orMergeWithExistingPerson": MessageLookupByLibrary.simpleMessage(
            "O combinar con persona existente"),
        "orPickAnExistingOne":
            MessageLookupByLibrary.simpleMessage("O elige uno existente"),
        "orPickFromYourContacts": MessageLookupByLibrary.simpleMessage(
            "o elige de entre tus contactos"),
        "otherDetectedFaces":
            MessageLookupByLibrary.simpleMessage("Otras caras detectadas"),
        "pair": MessageLookupByLibrary.simpleMessage("Emparejar"),
        "pairWithPin":
            MessageLookupByLibrary.simpleMessage("Emparejar con PIN"),
        "pairingComplete":
            MessageLookupByLibrary.simpleMessage("Emparejamiento completo"),
        "panorama": MessageLookupByLibrary.simpleMessage("Panorama"),
        "partyWithThem": m56,
        "passKeyPendingVerification": MessageLookupByLibrary.simpleMessage(
            "La verificación aún está pendiente"),
        "passkey": MessageLookupByLibrary.simpleMessage("Clave de acceso"),
        "passkeyAuthTitle": MessageLookupByLibrary.simpleMessage(
            "Verificación de clave de acceso"),
        "password": MessageLookupByLibrary.simpleMessage("Contraseña"),
        "passwordChangedSuccessfully": MessageLookupByLibrary.simpleMessage(
            "Contraseña cambiada correctamente"),
        "passwordLock":
            MessageLookupByLibrary.simpleMessage("Bloqueo con contraseña"),
        "passwordStrength": m57,
        "passwordStrengthInfo": MessageLookupByLibrary.simpleMessage(
            "La fortaleza de la contraseña se calcula teniendo en cuenta la longitud de la contraseña, los caracteres utilizados, y si la contraseña aparece o no en el top 10.000 de contraseñas más usadas"),
        "passwordWarning": MessageLookupByLibrary.simpleMessage(
            "No almacenamos esta contraseña, así que si la olvidas, <underline>no podremos descifrar tus datos</underline>"),
        "pastYearsMemories": MessageLookupByLibrary.simpleMessage(
            "Recuerdos de los últimos años"),
        "paymentDetails":
            MessageLookupByLibrary.simpleMessage("Detalles de pago"),
        "paymentFailed": MessageLookupByLibrary.simpleMessage("Pago fallido"),
        "paymentFailedMessage": MessageLookupByLibrary.simpleMessage(
            "Lamentablemente tu pago falló. Por favor, ¡contacta con el soporte técnico y te ayudaremos!"),
        "paymentFailedTalkToProvider": m58,
        "pendingItems":
            MessageLookupByLibrary.simpleMessage("Elementos pendientes"),
        "pendingSync":
            MessageLookupByLibrary.simpleMessage("Sincronización pendiente"),
        "people": MessageLookupByLibrary.simpleMessage("Personas"),
        "peopleUsingYourCode":
            MessageLookupByLibrary.simpleMessage("Personas usando tu código"),
        "peopleWidgetDesc": MessageLookupByLibrary.simpleMessage(
            "Selecciona las personas que deseas ver en tu pantalla de inicio."),
        "permDeleteWarning": MessageLookupByLibrary.simpleMessage(
            "Todos los elementos de la papelera serán eliminados permanentemente\n\nEsta acción no se puede deshacer"),
        "permanentlyDelete":
            MessageLookupByLibrary.simpleMessage("Borrar permanentemente"),
        "permanentlyDeleteFromDevice": MessageLookupByLibrary.simpleMessage(
            "¿Eliminar permanentemente del dispositivo?"),
        "personIsAge": m59,
        "personName":
            MessageLookupByLibrary.simpleMessage("Nombre de la persona"),
        "personTurningAge": m60,
        "pets": MessageLookupByLibrary.simpleMessage("Compañeros peludos"),
        "photoDescriptions":
            MessageLookupByLibrary.simpleMessage("Descripciones de fotos"),
        "photoGridSize": MessageLookupByLibrary.simpleMessage(
            "Tamaño de la cuadrícula de fotos"),
        "photoSmallCase": MessageLookupByLibrary.simpleMessage("foto"),
        "photocountPhotos": m61,
        "photos": MessageLookupByLibrary.simpleMessage("Fotos"),
        "photosAddedByYouWillBeRemovedFromTheAlbum":
            MessageLookupByLibrary.simpleMessage(
                "Las fotos añadidas por ti serán removidas del álbum"),
        "photosCount": m62,
        "photosKeepRelativeTimeDifference":
            MessageLookupByLibrary.simpleMessage(
                "Las fotos mantienen una diferencia de tiempo relativa"),
        "pickCenterPoint":
            MessageLookupByLibrary.simpleMessage("Elegir punto central"),
        "pinAlbum": MessageLookupByLibrary.simpleMessage("Fijar álbum"),
        "pinLock": MessageLookupByLibrary.simpleMessage("Bloqueo con Pin"),
        "playOnTv":
            MessageLookupByLibrary.simpleMessage("Reproducir álbum en TV"),
        "playOriginal":
            MessageLookupByLibrary.simpleMessage("Reproducir original"),
        "playStoreFreeTrialValidTill": m63,
        "playStream":
            MessageLookupByLibrary.simpleMessage("Reproducir transmisión"),
        "playstoreSubscription":
            MessageLookupByLibrary.simpleMessage("Suscripción en la PlayStore"),
        "pleaseCheckYourInternetConnectionAndTryAgain":
            MessageLookupByLibrary.simpleMessage(
                "Por favor, revisa tu conexión a Internet e inténtalo otra vez."),
        "pleaseContactSupportAndWeWillBeHappyToHelp":
            MessageLookupByLibrary.simpleMessage(
                "¡Por favor, contacta con support@ente.io y estaremos encantados de ayudar!"),
        "pleaseContactSupportIfTheProblemPersists":
            MessageLookupByLibrary.simpleMessage(
                "Por favor, contacta a soporte técnico si el problema persiste"),
        "pleaseEmailUsAt": m64,
        "pleaseGrantPermissions":
            MessageLookupByLibrary.simpleMessage("Por favor, concede permiso"),
        "pleaseLoginAgain": MessageLookupByLibrary.simpleMessage(
            "Por favor, vuelve a iniciar sesión"),
        "pleaseSelectQuickLinksToRemove": MessageLookupByLibrary.simpleMessage(
            "Por favor, selecciona enlaces rápidos para eliminar"),
        "pleaseSendTheLogsTo": m65,
        "pleaseTryAgain": MessageLookupByLibrary.simpleMessage(
            "Por favor, inténtalo nuevamente"),
        "pleaseVerifyTheCodeYouHaveEntered":
            MessageLookupByLibrary.simpleMessage(
                "Por favor, verifica el código que has introducido"),
        "pleaseWait":
            MessageLookupByLibrary.simpleMessage("Por favor, espera..."),
        "pleaseWaitDeletingAlbum": MessageLookupByLibrary.simpleMessage(
            "Por favor espera. Borrando el álbum"),
        "pleaseWaitForSometimeBeforeRetrying":
            MessageLookupByLibrary.simpleMessage(
                "Por favor, espera un momento antes de volver a intentarlo"),
        "pleaseWaitThisWillTakeAWhile": MessageLookupByLibrary.simpleMessage(
            "Espera. Esto tardará un poco."),
        "posingWithThem": m66,
        "preparingLogs":
            MessageLookupByLibrary.simpleMessage("Preparando registros..."),
        "preserveMore": MessageLookupByLibrary.simpleMessage("Preservar más"),
        "pressAndHoldToPlayVideo": MessageLookupByLibrary.simpleMessage(
            "Presiona y mantén presionado para reproducir el video"),
        "pressAndHoldToPlayVideoDetailed": MessageLookupByLibrary.simpleMessage(
            "Mantén pulsada la imagen para reproducir el video"),
        "previous": MessageLookupByLibrary.simpleMessage("Anterior"),
        "privacy": MessageLookupByLibrary.simpleMessage("Privacidad"),
        "privacyPolicyTitle":
            MessageLookupByLibrary.simpleMessage("Política de Privacidad"),
        "privateBackups": MessageLookupByLibrary.simpleMessage(
            "Copias de seguridad privadas"),
        "privateSharing":
            MessageLookupByLibrary.simpleMessage("Compartir en privado"),
        "proceed": MessageLookupByLibrary.simpleMessage("Continuar"),
        "processed": MessageLookupByLibrary.simpleMessage("Procesado"),
        "processing": MessageLookupByLibrary.simpleMessage("Procesando"),
        "processingImport": m67,
        "processingVideos":
            MessageLookupByLibrary.simpleMessage("Procesando vídeos"),
        "publicLinkCreated":
            MessageLookupByLibrary.simpleMessage("Enlace público creado"),
        "publicLinkEnabled":
            MessageLookupByLibrary.simpleMessage("Enlace público habilitado"),
        "questionmark": MessageLookupByLibrary.simpleMessage("?"),
        "queued": MessageLookupByLibrary.simpleMessage("En cola"),
        "quickLinks": MessageLookupByLibrary.simpleMessage("Acceso rápido"),
        "radius": MessageLookupByLibrary.simpleMessage("Radio"),
        "raiseTicket": MessageLookupByLibrary.simpleMessage("Generar ticket"),
        "rateTheApp":
            MessageLookupByLibrary.simpleMessage("Evalúa la aplicación"),
        "rateUs": MessageLookupByLibrary.simpleMessage("Califícanos"),
        "rateUsOnStore": m68,
        "reassignMe": MessageLookupByLibrary.simpleMessage("Reasignar \"Yo\""),
        "reassignedToName": m69,
        "reassigningLoading":
            MessageLookupByLibrary.simpleMessage("Reasignando..."),
        "receiveRemindersOnBirthdays": MessageLookupByLibrary.simpleMessage(
            "Recibe recordatorios cuando es el cumpleaños de alguien. Pulsar en la notificación te llevará a las fotos de la persona que cumple años."),
        "recover": MessageLookupByLibrary.simpleMessage("Recuperar"),
        "recoverAccount":
            MessageLookupByLibrary.simpleMessage("Recuperar cuenta"),
        "recoverButton": MessageLookupByLibrary.simpleMessage("Recuperar"),
        "recoveryAccount":
            MessageLookupByLibrary.simpleMessage("Recuperar cuenta"),
        "recoveryInitiated":
            MessageLookupByLibrary.simpleMessage("Recuperación iniciada"),
        "recoveryInitiatedDesc": m70,
        "recoveryKey":
            MessageLookupByLibrary.simpleMessage("Clave de recuperación"),
        "recoveryKeyCopiedToClipboard": MessageLookupByLibrary.simpleMessage(
            "Clave de recuperación copiada al portapapeles"),
        "recoveryKeyOnForgotPassword": MessageLookupByLibrary.simpleMessage(
            "Si olvidas tu contraseña, la única forma de recuperar tus datos es con esta clave."),
        "recoveryKeySaveDescription": MessageLookupByLibrary.simpleMessage(
            "Nosotros no almacenamos esta clave. Por favor, guarda esta clave de 24 palabras en un lugar seguro."),
        "recoveryKeySuccessBody": MessageLookupByLibrary.simpleMessage(
            "¡Genial! Tu clave de recuperación es válida. Gracias por verificar.\n\nPor favor, recuerda mantener tu clave de recuperación segura."),
        "recoveryKeyVerified": MessageLookupByLibrary.simpleMessage(
            "Clave de recuperación verificada"),
        "recoveryKeyVerifyReason": MessageLookupByLibrary.simpleMessage(
            "Tu clave de recuperación es la única forma de recuperar tus fotos si olvidas tu contraseña. Puedes encontrar tu clave de recuperación en Ajustes > Cuenta.\n\nPor favor, introduce tu clave de recuperación aquí para verificar que la has guardado correctamente."),
        "recoveryReady": m71,
        "recoverySuccessful":
            MessageLookupByLibrary.simpleMessage("¡Recuperación exitosa!"),
        "recoveryWarning": MessageLookupByLibrary.simpleMessage(
            "Un contacto de confianza está intentando acceder a tu cuenta"),
        "recoveryWarningBody": m72,
        "recreatePasswordBody": MessageLookupByLibrary.simpleMessage(
            "El dispositivo actual no es lo suficientemente potente para verificar su contraseña, pero podemos regenerarla de una manera que funcione con todos los dispositivos.\n\nPor favor inicie sesión usando su clave de recuperación y regenere su contraseña (puede volver a utilizar la misma si lo desea)."),
        "recreatePasswordTitle":
            MessageLookupByLibrary.simpleMessage("Recrear contraseña"),
        "reddit": MessageLookupByLibrary.simpleMessage("Reddit"),
        "reenterPassword":
            MessageLookupByLibrary.simpleMessage("Rescribe tu contraseña"),
        "reenterPin": MessageLookupByLibrary.simpleMessage("Rescribe tu PIN"),
        "referFriendsAnd2xYourPlan": MessageLookupByLibrary.simpleMessage(
            "Refiere a amigos y 2x su plan"),
        "referralStep1": MessageLookupByLibrary.simpleMessage(
            "1. Dale este código a tus amigos"),
        "referralStep2": MessageLookupByLibrary.simpleMessage(
            "2. Se suscriben a un plan de pago"),
        "referralStep3": m73,
        "referrals": MessageLookupByLibrary.simpleMessage("Referidos"),
        "referralsAreCurrentlyPaused": MessageLookupByLibrary.simpleMessage(
            "Las referencias están actualmente en pausa"),
        "rejectRecovery":
            MessageLookupByLibrary.simpleMessage("Rechazar la recuperación"),
        "remindToEmptyDeviceTrash": MessageLookupByLibrary.simpleMessage(
            "También vacía \"Eliminado Recientemente\" de \"Configuración\" -> \"Almacenamiento\" para reclamar el espacio libre"),
        "remindToEmptyEnteTrash": MessageLookupByLibrary.simpleMessage(
            "También vacía tu \"Papelera\" para reclamar el espacio liberado"),
        "remoteImages":
            MessageLookupByLibrary.simpleMessage("Imágenes remotas"),
        "remoteThumbnails":
            MessageLookupByLibrary.simpleMessage("Miniaturas remotas"),
        "remoteVideos": MessageLookupByLibrary.simpleMessage("Videos remotos"),
        "remove": MessageLookupByLibrary.simpleMessage("Quitar"),
        "removeDuplicates":
            MessageLookupByLibrary.simpleMessage("Eliminar duplicados"),
        "removeDuplicatesDesc": MessageLookupByLibrary.simpleMessage(
            "Revisar y eliminar archivos que son duplicados exactos."),
        "removeFromAlbum":
            MessageLookupByLibrary.simpleMessage("Eliminar del álbum"),
        "removeFromAlbumTitle":
            MessageLookupByLibrary.simpleMessage("¿Eliminar del álbum?"),
        "removeFromFavorite":
            MessageLookupByLibrary.simpleMessage("Remover desde favoritos"),
        "removeInvite":
            MessageLookupByLibrary.simpleMessage("Eliminar invitación"),
        "removeLink": MessageLookupByLibrary.simpleMessage("Eliminar enlace"),
        "removeParticipant":
            MessageLookupByLibrary.simpleMessage("Quitar participante"),
        "removeParticipantBody": m74,
        "removePersonLabel": MessageLookupByLibrary.simpleMessage(
            "Eliminar etiqueta de persona"),
        "removePublicLink":
            MessageLookupByLibrary.simpleMessage("Quitar enlace público"),
        "removePublicLinks":
            MessageLookupByLibrary.simpleMessage("Eliminar enlaces públicos"),
        "removeShareItemsWarning": MessageLookupByLibrary.simpleMessage(
            "Algunos de los elementos que estás eliminando fueron añadidos por otras personas, y perderás el acceso a ellos"),
        "removeWithQuestionMark":
            MessageLookupByLibrary.simpleMessage("Quitar?"),
        "removeYourselfAsTrustedContact": MessageLookupByLibrary.simpleMessage(
            "Quitarse como contacto de confianza"),
        "removingFromFavorites":
            MessageLookupByLibrary.simpleMessage("Quitando de favoritos..."),
        "rename": MessageLookupByLibrary.simpleMessage("Renombrar"),
        "renameAlbum": MessageLookupByLibrary.simpleMessage("Renombrar álbum"),
        "renameFile": MessageLookupByLibrary.simpleMessage("Renombrar archivo"),
        "renewSubscription":
            MessageLookupByLibrary.simpleMessage("Renovar suscripción"),
        "renewsOn": m75,
        "reportABug": MessageLookupByLibrary.simpleMessage("Reportar un error"),
        "reportBug": MessageLookupByLibrary.simpleMessage("Reportar error"),
        "resendEmail":
            MessageLookupByLibrary.simpleMessage("Reenviar correo electrónico"),
        "reset": MessageLookupByLibrary.simpleMessage("Restablecer"),
        "resetIgnoredFiles": MessageLookupByLibrary.simpleMessage(
            "Restablecer archivos ignorados"),
        "resetPasswordTitle":
            MessageLookupByLibrary.simpleMessage("Restablecer contraseña"),
        "resetPerson": MessageLookupByLibrary.simpleMessage("Eliminar"),
        "resetToDefault": MessageLookupByLibrary.simpleMessage(
            "Restablecer valores predeterminados"),
        "restore": MessageLookupByLibrary.simpleMessage("Restaurar"),
        "restoreToAlbum":
            MessageLookupByLibrary.simpleMessage("Restaurar al álbum"),
        "restoringFiles":
            MessageLookupByLibrary.simpleMessage("Restaurando los archivos..."),
        "resumableUploads":
            MessageLookupByLibrary.simpleMessage("Subidas reanudables"),
        "retry": MessageLookupByLibrary.simpleMessage("Reintentar"),
        "review": MessageLookupByLibrary.simpleMessage("Revisar"),
        "reviewDeduplicateItems": MessageLookupByLibrary.simpleMessage(
            "Por favor, revisa y elimina los elementos que crees que están duplicados."),
        "reviewSuggestions":
            MessageLookupByLibrary.simpleMessage("Revisar sugerencias"),
        "right": MessageLookupByLibrary.simpleMessage("Derecha"),
        "roadtripWithThem": m76,
        "rotate": MessageLookupByLibrary.simpleMessage("Girar"),
        "rotateLeft":
            MessageLookupByLibrary.simpleMessage("Girar a la izquierda"),
        "rotateRight":
            MessageLookupByLibrary.simpleMessage("Girar a la derecha"),
        "safelyStored":
            MessageLookupByLibrary.simpleMessage("Almacenado con seguridad"),
        "same": MessageLookupByLibrary.simpleMessage("Igual"),
        "sameperson": MessageLookupByLibrary.simpleMessage("la misma persona?"),
        "save": MessageLookupByLibrary.simpleMessage("Guardar"),
        "saveAsAnotherPerson":
            MessageLookupByLibrary.simpleMessage("Guardar como otra persona"),
        "saveChangesBeforeLeavingQuestion":
            MessageLookupByLibrary.simpleMessage(
                "¿Guardar cambios antes de salir?"),
        "saveCollage": MessageLookupByLibrary.simpleMessage("Guardar collage"),
        "saveCopy": MessageLookupByLibrary.simpleMessage("Guardar copia"),
        "saveKey": MessageLookupByLibrary.simpleMessage("Guardar Clave"),
        "savePerson": MessageLookupByLibrary.simpleMessage("Guardar persona"),
        "saveYourRecoveryKeyIfYouHaventAlready":
            MessageLookupByLibrary.simpleMessage(
                "Guarda tu clave de recuperación si aún no lo has hecho"),
        "saving": MessageLookupByLibrary.simpleMessage("Saving..."),
        "savingEdits":
            MessageLookupByLibrary.simpleMessage("Guardando las ediciones..."),
        "scanCode": MessageLookupByLibrary.simpleMessage("Escanear código"),
        "scanThisBarcodeWithnyourAuthenticatorApp":
            MessageLookupByLibrary.simpleMessage(
                "Escanea este código QR con tu aplicación de autenticación"),
        "search": MessageLookupByLibrary.simpleMessage("Buscar"),
        "searchAlbumsEmptySection":
            MessageLookupByLibrary.simpleMessage("Álbumes"),
        "searchByAlbumNameHint":
            MessageLookupByLibrary.simpleMessage("Nombre del álbum"),
        "searchByExamples": MessageLookupByLibrary.simpleMessage(
            "• Nombres de álbumes (por ejemplo, \"Cámara\")\n• Tipos de archivos (por ejemplo, \"Videos\", \".gif\")\n• Años y meses (por ejemplo, \"2022\", \"Enero\")\n• Vacaciones (por ejemplo, \"Navidad\")\n• Descripciones fotográficas (por ejemplo, \"#diversión\")"),
        "searchCaptionEmptySection": MessageLookupByLibrary.simpleMessage(
            "Agrega descripciones como \"#viaje\" en la información de la foto para encontrarlas aquí rápidamente"),
        "searchDatesEmptySection":
            MessageLookupByLibrary.simpleMessage("Buscar por fecha, mes o año"),
        "searchDiscoverEmptySection": MessageLookupByLibrary.simpleMessage(
            "Las imágenes se mostrarán aquí cuando se complete el procesado y la sincronización"),
        "searchFaceEmptySection": MessageLookupByLibrary.simpleMessage(
            "Las personas se mostrarán aquí una vez que se haya hecho la indexación"),
        "searchFileTypesAndNamesEmptySection":
            MessageLookupByLibrary.simpleMessage("Tipos y nombres de archivo"),
        "searchHint1": MessageLookupByLibrary.simpleMessage(
            "Búsqueda rápida en el dispositivo"),
        "searchHint2": MessageLookupByLibrary.simpleMessage(
            "Fechas de fotos, descripciones"),
        "searchHint3": MessageLookupByLibrary.simpleMessage(
            "Álbumes, nombres de archivos y tipos"),
        "searchHint4": MessageLookupByLibrary.simpleMessage("Ubicación"),
        "searchHint5": MessageLookupByLibrary.simpleMessage(
            "Próximamente: Caras y búsqueda mágica ✨"),
        "searchLocationEmptySection": MessageLookupByLibrary.simpleMessage(
            "Agrupar las fotos que se tomaron cerca de la localización de una foto"),
        "searchPeopleEmptySection": MessageLookupByLibrary.simpleMessage(
            "Invita a gente y verás todas las fotos compartidas aquí"),
        "searchPersonsEmptySection": MessageLookupByLibrary.simpleMessage(
            "Las personas se mostrarán aquí cuando se complete el procesado y la sincronización"),
        "searchResultCount": m77,
        "searchSectionsLengthMismatch": m78,
        "security": MessageLookupByLibrary.simpleMessage("Seguridad"),
        "seePublicAlbumLinksInApp": MessageLookupByLibrary.simpleMessage(
            "Ver enlaces del álbum público en la aplicación"),
        "selectALocation":
            MessageLookupByLibrary.simpleMessage("Seleccionar una ubicación"),
        "selectALocationFirst": MessageLookupByLibrary.simpleMessage(
            "Primero, selecciona una ubicación"),
        "selectAlbum":
            MessageLookupByLibrary.simpleMessage("Seleccionar álbum"),
        "selectAll": MessageLookupByLibrary.simpleMessage("Seleccionar todos"),
        "selectAllShort": MessageLookupByLibrary.simpleMessage("Todas"),
        "selectCoverPhoto":
            MessageLookupByLibrary.simpleMessage("Seleccionar foto de portada"),
        "selectDate": MessageLookupByLibrary.simpleMessage("Seleccionar fecha"),
        "selectFoldersForBackup": MessageLookupByLibrary.simpleMessage(
            "Seleccionar carpetas para la copia de seguridad"),
        "selectItemsToAdd": MessageLookupByLibrary.simpleMessage(
            "Selecciona elementos para agregar"),
        "selectLanguage":
            MessageLookupByLibrary.simpleMessage("Seleccionar idioma"),
        "selectMailApp":
            MessageLookupByLibrary.simpleMessage("Seleccionar app de correo"),
        "selectMorePhotos":
            MessageLookupByLibrary.simpleMessage("Seleccionar más fotos"),
        "selectOneDateAndTime":
            MessageLookupByLibrary.simpleMessage("Seleccionar fecha y hora"),
        "selectOneDateAndTimeForAll": MessageLookupByLibrary.simpleMessage(
            "Seleccione una fecha y hora para todas"),
        "selectPersonToLink": MessageLookupByLibrary.simpleMessage(
            "Selecciona persona a vincular"),
        "selectReason":
            MessageLookupByLibrary.simpleMessage("Seleccionar motivo"),
        "selectStartOfRange": MessageLookupByLibrary.simpleMessage(
            "Seleccionar inicio del rango"),
        "selectTime": MessageLookupByLibrary.simpleMessage("Seleccionar hora"),
        "selectYourFace":
            MessageLookupByLibrary.simpleMessage("Selecciona tu cara"),
        "selectYourPlan":
            MessageLookupByLibrary.simpleMessage("Elegir tu suscripción"),
        "selectedAlbums": m79,
        "selectedFilesAreNotOnEnte": MessageLookupByLibrary.simpleMessage(
            "Los archivos seleccionados no están en Ente"),
        "selectedFoldersWillBeEncryptedAndBackedUp":
            MessageLookupByLibrary.simpleMessage(
                "Las carpetas seleccionadas se cifrarán y se realizará una copia de seguridad"),
        "selectedItemsWillBeDeletedFromAllAlbumsAndMoved":
            MessageLookupByLibrary.simpleMessage(
                "Los archivos seleccionados serán eliminados de todos los álbumes y movidos a la papelera."),
        "selectedItemsWillBeRemovedFromThisPerson":
            MessageLookupByLibrary.simpleMessage(
                "Los elementos seleccionados se eliminarán de esta persona, pero no se eliminarán de tu biblioteca."),
        "selectedPhotos": m80,
        "selectedPhotosWithYours": m81,
        "selfiesWithThem": m82,
        "send": MessageLookupByLibrary.simpleMessage("Enviar"),
        "sendEmail":
            MessageLookupByLibrary.simpleMessage("Enviar correo electrónico"),
        "sendInvite": MessageLookupByLibrary.simpleMessage("Enviar invitación"),
        "sendLink": MessageLookupByLibrary.simpleMessage("Enviar enlace"),
        "serverEndpoint":
            MessageLookupByLibrary.simpleMessage("Punto final del servidor"),
        "sessionExpired":
            MessageLookupByLibrary.simpleMessage("La sesión ha expirado"),
        "sessionIdMismatch":
            MessageLookupByLibrary.simpleMessage("El ID de sesión no coincide"),
        "setAPassword":
            MessageLookupByLibrary.simpleMessage("Establecer una contraseña"),
        "setAs": MessageLookupByLibrary.simpleMessage("Establecer como"),
        "setCover": MessageLookupByLibrary.simpleMessage("Definir portada"),
        "setLabel": MessageLookupByLibrary.simpleMessage("Establecer"),
        "setNewPassword":
            MessageLookupByLibrary.simpleMessage("Ingresa tu nueva contraseña"),
        "setNewPin":
            MessageLookupByLibrary.simpleMessage("Ingresa tu nuevo PIN"),
        "setPasswordTitle":
            MessageLookupByLibrary.simpleMessage("Establecer contraseña"),
        "setRadius": MessageLookupByLibrary.simpleMessage("Establecer radio"),
        "setupComplete":
            MessageLookupByLibrary.simpleMessage("Configuración completa"),
        "share": MessageLookupByLibrary.simpleMessage("Compartir"),
        "shareALink":
            MessageLookupByLibrary.simpleMessage("Compartir un enlace"),
        "shareAlbumHint": MessageLookupByLibrary.simpleMessage(
            "Abre un álbum y pulsa el botón compartir en la parte superior derecha para compartir."),
        "shareAnAlbumNow":
            MessageLookupByLibrary.simpleMessage("Compartir un álbum ahora"),
        "shareLink": MessageLookupByLibrary.simpleMessage("Compartir enlace"),
        "shareMyVerificationID": m83,
        "shareOnlyWithThePeopleYouWant": MessageLookupByLibrary.simpleMessage(
            "Comparte sólo con la gente que quieres"),
        "shareTextConfirmOthersVerificationID": m84,
        "shareTextRecommendUsingEnte": MessageLookupByLibrary.simpleMessage(
            "Descarga Ente para que podamos compartir fácilmente fotos y videos en calidad original.\n\nhttps://ente.io"),
        "shareTextReferralCode": m85,
        "shareWithNonenteUsers": MessageLookupByLibrary.simpleMessage(
            "Compartir con usuarios fuera de Ente"),
        "shareWithPeopleSectionTitle": m86,
        "shareYourFirstAlbum":
            MessageLookupByLibrary.simpleMessage("Comparte tu primer álbum"),
        "sharedAlbumSectionDescription": MessageLookupByLibrary.simpleMessage(
            "Crea álbumes compartidos y colaborativos con otros usuarios de Ente, incluyendo usuarios de planes gratuitos."),
        "sharedByMe": MessageLookupByLibrary.simpleMessage("Compartido por mí"),
        "sharedByYou":
            MessageLookupByLibrary.simpleMessage("Compartido por ti"),
        "sharedPhotoNotifications":
            MessageLookupByLibrary.simpleMessage("Nuevas fotos compartidas"),
        "sharedPhotoNotificationsExplanation": MessageLookupByLibrary.simpleMessage(
            "Recibir notificaciones cuando alguien agrega una foto a un álbum compartido contigo"),
        "sharedWith": m87,
        "sharedWithMe":
            MessageLookupByLibrary.simpleMessage("Compartido conmigo"),
        "sharedWithYou":
            MessageLookupByLibrary.simpleMessage("Compartido contigo"),
        "sharing": MessageLookupByLibrary.simpleMessage("Compartiendo..."),
        "shiftDatesAndTime":
            MessageLookupByLibrary.simpleMessage("Cambiar fechas y hora"),
        "showLessFaces":
            MessageLookupByLibrary.simpleMessage("Mostrar menos caras"),
        "showMemories":
            MessageLookupByLibrary.simpleMessage("Mostrar recuerdos"),
        "showMoreFaces":
            MessageLookupByLibrary.simpleMessage("Mostrar más caras"),
        "showPerson": MessageLookupByLibrary.simpleMessage("Mostrar persona"),
        "signOutFromOtherDevices": MessageLookupByLibrary.simpleMessage(
            "Cerrar sesión de otros dispositivos"),
        "signOutOtherBody": MessageLookupByLibrary.simpleMessage(
            "Si crees que alguien puede conocer tu contraseña, puedes forzar a todos los demás dispositivos que usan tu cuenta a cerrar la sesión."),
        "signOutOtherDevices": MessageLookupByLibrary.simpleMessage(
            "Cerrar la sesión de otros dispositivos"),
        "signUpTerms": MessageLookupByLibrary.simpleMessage(
            "Estoy de acuerdo con los <u-terms>términos del servicio</u-terms> y <u-policy> la política de privacidad</u-policy>"),
        "singleFileDeleteFromDevice": m88,
        "singleFileDeleteHighlight": MessageLookupByLibrary.simpleMessage(
            "Se borrará de todos los álbumes."),
        "singleFileInBothLocalAndRemote": m89,
        "singleFileInRemoteOnly": m90,
        "skip": MessageLookupByLibrary.simpleMessage("Omitir"),
        "smartMemories":
            MessageLookupByLibrary.simpleMessage("Recuerdos inteligentes"),
        "social": MessageLookupByLibrary.simpleMessage("Social"),
        "someItemsAreInBothEnteAndYourDevice":
            MessageLookupByLibrary.simpleMessage(
                "Algunos elementos están tanto en Ente como en tu dispositivo."),
        "someOfTheFilesYouAreTryingToDeleteAre":
            MessageLookupByLibrary.simpleMessage(
                "Algunos de los archivos que estás intentando eliminar sólo están disponibles en tu dispositivo y no pueden ser recuperados si se eliminan"),
        "someoneSharingAlbumsWithYouShouldSeeTheSameId":
            MessageLookupByLibrary.simpleMessage(
                "Alguien que comparta álbumes contigo debería ver el mismo ID en su dispositivo."),
        "somethingWentWrong":
            MessageLookupByLibrary.simpleMessage("Algo salió mal"),
        "somethingWentWrongPleaseTryAgain":
            MessageLookupByLibrary.simpleMessage(
                "Algo salió mal, por favor inténtalo de nuevo"),
        "sorry": MessageLookupByLibrary.simpleMessage("Lo sentimos"),
        "sorryBackupFailedDesc": MessageLookupByLibrary.simpleMessage(
            "Lo sentimos, no hemos podido hacer una copia de seguridad de este archivo, lo intentaremos más tarde."),
        "sorryCouldNotAddToFavorites": MessageLookupByLibrary.simpleMessage(
            "¡Lo sentimos, no se pudo añadir a favoritos!"),
        "sorryCouldNotRemoveFromFavorites":
            MessageLookupByLibrary.simpleMessage(
                "¡Lo sentimos, no se pudo quitar de favoritos!"),
        "sorryTheCodeYouveEnteredIsIncorrect":
            MessageLookupByLibrary.simpleMessage(
                "Lo sentimos, el código que has introducido es incorrecto"),
        "sorryWeCouldNotGenerateSecureKeysOnThisDevicennplease":
            MessageLookupByLibrary.simpleMessage(
                "Lo sentimos, no hemos podido generar claves seguras en este dispositivo.\n\nPor favor, regístrate desde un dispositivo diferente."),
        "sorryWeHadToPauseYourBackups": MessageLookupByLibrary.simpleMessage(
            "Lo sentimos, tuvimos que pausar tus copias de seguridad"),
        "sort": MessageLookupByLibrary.simpleMessage("Ordenar"),
        "sortAlbumsBy": MessageLookupByLibrary.simpleMessage("Ordenar por"),
        "sortNewestFirst":
            MessageLookupByLibrary.simpleMessage("Más recientes primero"),
        "sortOldestFirst":
            MessageLookupByLibrary.simpleMessage("Más antiguos primero"),
        "sparkleSuccess": MessageLookupByLibrary.simpleMessage("✨ Éxito"),
        "sportsWithThem": m91,
        "spotlightOnThem": m92,
        "spotlightOnYourself":
            MessageLookupByLibrary.simpleMessage("Enfócate a ti mismo"),
        "startAccountRecoveryTitle":
            MessageLookupByLibrary.simpleMessage("Iniciar la recuperación"),
        "startBackup":
            MessageLookupByLibrary.simpleMessage("Iniciar copia de seguridad"),
        "status": MessageLookupByLibrary.simpleMessage("Estado"),
        "stopCastingBody": MessageLookupByLibrary.simpleMessage(
            "¿Quieres dejar de transmitir?"),
        "stopCastingTitle":
            MessageLookupByLibrary.simpleMessage("Detener la transmisión"),
        "storage": MessageLookupByLibrary.simpleMessage("Almacenamiento"),
        "storageBreakupFamily": MessageLookupByLibrary.simpleMessage("Familia"),
        "storageBreakupYou": MessageLookupByLibrary.simpleMessage("Usted"),
        "storageInGB": m93,
        "storageLimitExceeded":
            MessageLookupByLibrary.simpleMessage("Límite de datos excedido"),
        "storageUsageInfo": m94,
        "streamDetails":
            MessageLookupByLibrary.simpleMessage("Detalles de la transmisión"),
        "strongStrength": MessageLookupByLibrary.simpleMessage("Segura"),
        "subAlreadyLinkedErrMessage": m95,
        "subWillBeCancelledOn": m96,
        "subscribe": MessageLookupByLibrary.simpleMessage("Suscribirse"),
        "subscribeToEnableSharing": MessageLookupByLibrary.simpleMessage(
            "Necesitas una suscripción activa de pago para habilitar el compartir."),
        "subscription": MessageLookupByLibrary.simpleMessage("Suscripción"),
        "success": MessageLookupByLibrary.simpleMessage("Éxito"),
        "successfullyArchived":
            MessageLookupByLibrary.simpleMessage("Archivado correctamente"),
        "successfullyHid":
            MessageLookupByLibrary.simpleMessage("Ocultado con éxito"),
        "successfullyUnarchived":
            MessageLookupByLibrary.simpleMessage("Desarchivado correctamente"),
        "successfullyUnhid":
            MessageLookupByLibrary.simpleMessage("Desocultado con éxito"),
        "suggestFeatures":
            MessageLookupByLibrary.simpleMessage("Sugerir una característica"),
        "sunrise": MessageLookupByLibrary.simpleMessage("Sobre el horizonte"),
        "support": MessageLookupByLibrary.simpleMessage("Soporte"),
        "syncProgress": m97,
        "syncStopped":
            MessageLookupByLibrary.simpleMessage("Sincronización detenida"),
        "syncing": MessageLookupByLibrary.simpleMessage("Sincronizando..."),
        "systemTheme": MessageLookupByLibrary.simpleMessage("Sistema"),
        "tapToCopy": MessageLookupByLibrary.simpleMessage("toca para copiar"),
        "tapToEnterCode": MessageLookupByLibrary.simpleMessage(
            "Toca para introducir el código"),
        "tapToUnlock":
            MessageLookupByLibrary.simpleMessage("Toca para desbloquear"),
        "tapToUpload": MessageLookupByLibrary.simpleMessage("Toca para subir"),
        "tapToUploadIsIgnoredDue": m98,
        "tempErrorContactSupportIfPersists": MessageLookupByLibrary.simpleMessage(
            "Parece que algo salió mal. Por favor, vuelve a intentarlo después de algún tiempo. Si el error persiste, ponte en contacto con nuestro equipo de soporte."),
        "terminate": MessageLookupByLibrary.simpleMessage("Terminar"),
        "terminateSession":
            MessageLookupByLibrary.simpleMessage("¿Terminar sesión?"),
        "terms": MessageLookupByLibrary.simpleMessage("Términos"),
        "termsOfServicesTitle":
            MessageLookupByLibrary.simpleMessage("Términos"),
        "thankYou": MessageLookupByLibrary.simpleMessage("Gracias"),
        "thankYouForSubscribing":
            MessageLookupByLibrary.simpleMessage("¡Gracias por suscribirte!"),
        "theDownloadCouldNotBeCompleted": MessageLookupByLibrary.simpleMessage(
            "No se ha podido completar la descarga"),
        "theLinkYouAreTryingToAccessHasExpired":
            MessageLookupByLibrary.simpleMessage(
                "El enlace al que intenta acceder ha caducado."),
        "thePersonGroupsWillNotBeDisplayed": MessageLookupByLibrary.simpleMessage(
            "Los grupos de personas ya no se mostrarán en la sección de personas. Las fotos permanecerán intactas."),
        "thePersonWillNotBeDisplayed": MessageLookupByLibrary.simpleMessage(
            "La persona ya no se mostrará en la sección de personas. Las fotos permanecerán intactas."),
        "theRecoveryKeyYouEnteredIsIncorrect":
            MessageLookupByLibrary.simpleMessage(
                "La clave de recuperación introducida es incorrecta"),
        "theme": MessageLookupByLibrary.simpleMessage("Tema"),
        "theseItemsWillBeDeletedFromYourDevice":
            MessageLookupByLibrary.simpleMessage(
                "Estos elementos se eliminarán de tu dispositivo."),
        "theyAlsoGetXGb": m99,
        "theyWillBeDeletedFromAllAlbums": MessageLookupByLibrary.simpleMessage(
            "Se borrarán de todos los álbumes."),
        "thisActionCannotBeUndone": MessageLookupByLibrary.simpleMessage(
            "Esta acción no se puede deshacer"),
        "thisAlbumAlreadyHDACollaborativeLink":
            MessageLookupByLibrary.simpleMessage(
                "Este álbum ya tiene un enlace de colaboración"),
        "thisCanBeUsedToRecoverYourAccountIfYou":
            MessageLookupByLibrary.simpleMessage(
                "Esto puede utilizarse para recuperar tu cuenta si pierdes tu segundo factor"),
        "thisDevice": MessageLookupByLibrary.simpleMessage("Este dispositivo"),
        "thisEmailIsAlreadyInUse": MessageLookupByLibrary.simpleMessage(
            "Este correo electrónico ya está en uso"),
        "thisImageHasNoExifData": MessageLookupByLibrary.simpleMessage(
            "Esta imagen no tiene datos exif"),
        "thisIsMeExclamation":
            MessageLookupByLibrary.simpleMessage("¡Este soy yo!"),
        "thisIsPersonVerificationId": m100,
        "thisIsYourVerificationId": MessageLookupByLibrary.simpleMessage(
            "Esta es tu ID de verificación"),
        "thisWeekThroughTheYears": MessageLookupByLibrary.simpleMessage(
            "Esta semana a través de los años"),
        "thisWeekXYearsAgo": m101,
        "thisWillLogYouOutOfTheFollowingDevice":
            MessageLookupByLibrary.simpleMessage(
                "Esto cerrará la sesión del siguiente dispositivo:"),
        "thisWillLogYouOutOfThisDevice": MessageLookupByLibrary.simpleMessage(
            "¡Esto cerrará la sesión de este dispositivo!"),
        "thisWillMakeTheDateAndTimeOfAllSelected":
            MessageLookupByLibrary.simpleMessage(
                "Esto hará que la fecha y la hora de todas las fotos seleccionadas sean las mismas."),
        "thisWillRemovePublicLinksOfAllSelectedQuickLinks":
            MessageLookupByLibrary.simpleMessage(
                "Esto eliminará los enlaces públicos de todos los enlaces rápidos seleccionados."),
        "throughTheYears": m102,
        "toEnableAppLockPleaseSetupDevicePasscodeOrScreen":
            MessageLookupByLibrary.simpleMessage(
                "Para habilitar el bloqueo de la aplicación, por favor configura el código de acceso del dispositivo o el bloqueo de pantalla en los ajustes del sistema."),
        "toHideAPhotoOrVideo": MessageLookupByLibrary.simpleMessage(
            "Para ocultar una foto o video"),
        "toResetVerifyEmail": MessageLookupByLibrary.simpleMessage(
            "Para restablecer tu contraseña, por favor verifica tu correo electrónico primero."),
        "todaysLogs": MessageLookupByLibrary.simpleMessage("Registros de hoy"),
        "tooManyIncorrectAttempts": MessageLookupByLibrary.simpleMessage(
            "Demasiados intentos incorrectos"),
        "total": MessageLookupByLibrary.simpleMessage("total"),
        "totalSize": MessageLookupByLibrary.simpleMessage("Tamaño total"),
        "trash": MessageLookupByLibrary.simpleMessage("Papelera"),
        "trashDaysLeft": m103,
        "trim": MessageLookupByLibrary.simpleMessage("Ajustar duración"),
        "tripInYear": m104,
        "tripToLocation": m105,
        "trustedContacts":
            MessageLookupByLibrary.simpleMessage("Contactos de confianza"),
        "trustedInviteBody": m106,
        "tryAgain": MessageLookupByLibrary.simpleMessage("Inténtalo de nuevo"),
        "turnOnBackupForAutoUpload": MessageLookupByLibrary.simpleMessage(
            "Activar la copia de seguridad para subir automáticamente archivos añadidos a la carpeta de este dispositivo a Ente."),
        "twitter": MessageLookupByLibrary.simpleMessage("Twitter"),
        "twoMonthsFreeOnYearlyPlans": MessageLookupByLibrary.simpleMessage(
            "2 meses gratis en planes anuales"),
        "twofactor": MessageLookupByLibrary.simpleMessage("Dos factores"),
        "twofactorAuthenticationHasBeenDisabled":
            MessageLookupByLibrary.simpleMessage(
                "La autenticación de dos factores fue deshabilitada"),
        "twofactorAuthenticationPageTitle":
            MessageLookupByLibrary.simpleMessage("Autenticación en dos pasos"),
        "twofactorAuthenticationSuccessfullyReset":
            MessageLookupByLibrary.simpleMessage(
                "Autenticación de doble factor restablecida con éxito"),
        "twofactorSetup":
            MessageLookupByLibrary.simpleMessage("Configuración de dos pasos"),
        "typeOfGallerGallerytypeIsNotSupportedForRename": m107,
        "unarchive": MessageLookupByLibrary.simpleMessage("Desarchivar"),
        "unarchiveAlbum":
            MessageLookupByLibrary.simpleMessage("Desarchivar álbum"),
        "unarchiving": MessageLookupByLibrary.simpleMessage("Desarchivando..."),
        "unavailableReferralCode": MessageLookupByLibrary.simpleMessage(
            "Lo sentimos, este código no está disponible."),
        "uncategorized":
            MessageLookupByLibrary.simpleMessage("Sin categorizar"),
        "unhide": MessageLookupByLibrary.simpleMessage("Dejar de ocultar"),
        "unhideToAlbum":
            MessageLookupByLibrary.simpleMessage("Hacer visible al álbum"),
        "unhiding": MessageLookupByLibrary.simpleMessage("Desocultando..."),
        "unhidingFilesToAlbum": MessageLookupByLibrary.simpleMessage(
            "Desocultando archivos del álbum"),
        "unlock": MessageLookupByLibrary.simpleMessage("Desbloquear"),
        "unpinAlbum":
            MessageLookupByLibrary.simpleMessage("Dejar de fijar álbum"),
        "unselectAll": MessageLookupByLibrary.simpleMessage("Desmarcar todos"),
        "update": MessageLookupByLibrary.simpleMessage("Actualizar"),
        "updateAvailable":
            MessageLookupByLibrary.simpleMessage("Actualizacion disponible"),
        "updatingFolderSelection": MessageLookupByLibrary.simpleMessage(
            "Actualizando la selección de carpeta..."),
        "upgrade": MessageLookupByLibrary.simpleMessage("Mejorar"),
        "uploadIsIgnoredDueToIgnorereason": m108,
        "uploadingFilesToAlbum": MessageLookupByLibrary.simpleMessage(
            "Subiendo archivos al álbum..."),
        "uploadingMultipleMemories": m109,
        "uploadingSingleMemory":
            MessageLookupByLibrary.simpleMessage("Preservando 1 memoria..."),
        "upto50OffUntil4thDec": MessageLookupByLibrary.simpleMessage(
            "Hasta el 50% de descuento, hasta el 4 de diciembre."),
        "usableReferralStorageInfo": MessageLookupByLibrary.simpleMessage(
            "El almacenamiento utilizable está limitado por tu plan actual. El exceso de almacenamiento que obtengas se volverá automáticamente utilizable cuando actualices tu plan."),
        "useAsCover":
            MessageLookupByLibrary.simpleMessage("Usar como cubierta"),
        "useDifferentPlayerInfo": MessageLookupByLibrary.simpleMessage(
            "¿Tienes problemas para reproducir este video? Mantén pulsado aquí para probar un reproductor diferente."),
        "usePublicLinksForPeopleNotOnEnte":
            MessageLookupByLibrary.simpleMessage(
                "Usar enlaces públicos para personas que no están en Ente"),
        "useRecoveryKey":
            MessageLookupByLibrary.simpleMessage("Usar clave de recuperación"),
        "useSelectedPhoto":
            MessageLookupByLibrary.simpleMessage("Usar foto seleccionada"),
        "usedSpace": MessageLookupByLibrary.simpleMessage("Espacio usado"),
        "validTill": m110,
        "verificationFailedPleaseTryAgain":
            MessageLookupByLibrary.simpleMessage(
                "Verificación fallida, por favor inténtalo de nuevo"),
        "verificationId":
            MessageLookupByLibrary.simpleMessage("ID de verificación"),
        "verify": MessageLookupByLibrary.simpleMessage("Verificar"),
        "verifyEmail": MessageLookupByLibrary.simpleMessage(
            "Verificar correo electrónico"),
        "verifyEmailID": m111,
        "verifyIDLabel": MessageLookupByLibrary.simpleMessage("Verificar"),
        "verifyPasskey":
            MessageLookupByLibrary.simpleMessage("Verificar clave de acceso"),
        "verifyPassword":
            MessageLookupByLibrary.simpleMessage("Verificar contraseña"),
        "verifying": MessageLookupByLibrary.simpleMessage("Verificando..."),
        "verifyingRecoveryKey": MessageLookupByLibrary.simpleMessage(
            "Verificando clave de recuperación..."),
        "videoInfo":
            MessageLookupByLibrary.simpleMessage("Información de video"),
        "videoSmallCase": MessageLookupByLibrary.simpleMessage("vídeo"),
        "videoStreaming":
            MessageLookupByLibrary.simpleMessage("Vídeos en streaming"),
        "videos": MessageLookupByLibrary.simpleMessage("Vídeos"),
        "viewActiveSessions":
            MessageLookupByLibrary.simpleMessage("Ver sesiones activas"),
        "viewAddOnButton":
            MessageLookupByLibrary.simpleMessage("Ver complementos"),
        "viewAll": MessageLookupByLibrary.simpleMessage("Ver todo"),
        "viewAllExifData":
            MessageLookupByLibrary.simpleMessage("Ver todos los datos EXIF"),
        "viewLargeFiles":
            MessageLookupByLibrary.simpleMessage("Archivos grandes"),
        "viewLargeFilesDesc": MessageLookupByLibrary.simpleMessage(
            "Ver los archivos que consumen la mayor cantidad de almacenamiento."),
        "viewLogs": MessageLookupByLibrary.simpleMessage("Ver Registros"),
        "viewPersonToUnlink": m112,
        "viewRecoveryKey":
            MessageLookupByLibrary.simpleMessage("Ver código de recuperación"),
        "viewer": MessageLookupByLibrary.simpleMessage("Espectador"),
        "viewersSuccessfullyAdded": m113,
        "visitWebToManage": MessageLookupByLibrary.simpleMessage(
            "Por favor, visita web.ente.io para administrar tu suscripción"),
        "waitingForVerification":
            MessageLookupByLibrary.simpleMessage("Esperando verificación..."),
        "waitingForWifi":
            MessageLookupByLibrary.simpleMessage("Esperando WiFi..."),
        "warning": MessageLookupByLibrary.simpleMessage("Advertencia"),
        "weAreOpenSource":
            MessageLookupByLibrary.simpleMessage("¡Somos de código abierto!"),
        "weDontSupportEditingPhotosAndAlbumsThatYouDont":
            MessageLookupByLibrary.simpleMessage(
                "No admitimos la edición de fotos y álbumes que aún no son tuyos"),
        "weHaveSendEmailTo": m114,
        "weakStrength": MessageLookupByLibrary.simpleMessage("Poco segura"),
        "welcomeBack":
            MessageLookupByLibrary.simpleMessage("¡Bienvenido de nuevo!"),
        "whatsNew": MessageLookupByLibrary.simpleMessage("Qué hay de nuevo"),
        "whyAddTrustContact": MessageLookupByLibrary.simpleMessage(
            "Un contacto de confianza puede ayudar a recuperar sus datos."),
        "widgets": MessageLookupByLibrary.simpleMessage("Widgets"),
        "wishThemAHappyBirthday": m115,
        "yearShort": MessageLookupByLibrary.simpleMessage("año"),
        "yearly": MessageLookupByLibrary.simpleMessage("Anualmente"),
        "yearsAgo": m116,
        "yes": MessageLookupByLibrary.simpleMessage("Sí"),
        "yesCancel": MessageLookupByLibrary.simpleMessage("Sí, cancelar"),
        "yesConvertToViewer":
            MessageLookupByLibrary.simpleMessage("Sí, convertir a espectador"),
        "yesDelete": MessageLookupByLibrary.simpleMessage("Sí, eliminar"),
        "yesDiscardChanges":
            MessageLookupByLibrary.simpleMessage("Sí, descartar cambios"),
        "yesIgnore": MessageLookupByLibrary.simpleMessage("Sí, ignorar"),
        "yesLogout": MessageLookupByLibrary.simpleMessage("Sí, cerrar sesión"),
        "yesRemove": MessageLookupByLibrary.simpleMessage("Sí, quitar"),
        "yesRenew": MessageLookupByLibrary.simpleMessage("Sí, renovar"),
        "yesResetPerson":
            MessageLookupByLibrary.simpleMessage("Si, eliminar persona"),
        "you": MessageLookupByLibrary.simpleMessage("Tu"),
        "youAndThem": m117,
        "youAreOnAFamilyPlan":
            MessageLookupByLibrary.simpleMessage("¡Estás en un plan familiar!"),
        "youAreOnTheLatestVersion": MessageLookupByLibrary.simpleMessage(
            "Estás usando la última versión"),
        "youCanAtMaxDoubleYourStorage": MessageLookupByLibrary.simpleMessage(
            "* Como máximo puedes duplicar tu almacenamiento"),
        "youCanManageYourLinksInTheShareTab":
            MessageLookupByLibrary.simpleMessage(
                "Puedes administrar tus enlaces en la pestaña compartir."),
        "youCanTrySearchingForADifferentQuery":
            MessageLookupByLibrary.simpleMessage(
                "Puedes intentar buscar una consulta diferente."),
        "youCannotDowngradeToThisPlan":
            MessageLookupByLibrary.simpleMessage("No puedes bajar a este plan"),
        "youCannotShareWithYourself": MessageLookupByLibrary.simpleMessage(
            "No puedes compartir contigo mismo"),
        "youDontHaveAnyArchivedItems": MessageLookupByLibrary.simpleMessage(
            "No tienes ningún elemento archivado."),
        "youHaveSuccessfullyFreedUp": m118,
        "yourAccountHasBeenDeleted":
            MessageLookupByLibrary.simpleMessage("Tu cuenta ha sido eliminada"),
        "yourMap": MessageLookupByLibrary.simpleMessage("Tu mapa"),
        "yourPlanWasSuccessfullyDowngraded":
            MessageLookupByLibrary.simpleMessage(
                "Tu plan ha sido degradado con éxito"),
        "yourPlanWasSuccessfullyUpgraded": MessageLookupByLibrary.simpleMessage(
            "Tu plan se ha actualizado correctamente"),
        "yourPurchaseWasSuccessful":
            MessageLookupByLibrary.simpleMessage("Tu compra ha sido exitosa"),
        "yourStorageDetailsCouldNotBeFetched":
            MessageLookupByLibrary.simpleMessage(
                "Tus datos de almacenamiento no se han podido obtener"),
        "yourSubscriptionHasExpired":
            MessageLookupByLibrary.simpleMessage("Tu suscripción ha caducado"),
        "yourSubscriptionWasUpdatedSuccessfully":
            MessageLookupByLibrary.simpleMessage(
                "Tu suscripción se ha actualizado con éxito"),
        "yourVerificationCodeHasExpired": MessageLookupByLibrary.simpleMessage(
            "Tu código de verificación ha expirado"),
        "youveNoDuplicateFilesThatCanBeCleared":
            MessageLookupByLibrary.simpleMessage(
                "No tienes archivos duplicados que se puedan borrar"),
        "youveNoFilesInThisAlbumThatCanBeDeleted":
            MessageLookupByLibrary.simpleMessage(
                "No tienes archivos en este álbum que puedan ser borrados"),
        "zoomOutToSeePhotos":
            MessageLookupByLibrary.simpleMessage("Alejar para ver las fotos")
      };
>>>>>>> 7d9cfd85
}<|MERGE_RESOLUTION|>--- conflicted
+++ resolved
@@ -57,7 +57,13 @@
       "${user} no podrá añadir más fotos a este álbum\n\nTodavía podrán eliminar las fotos ya añadidas por ellos";
 
   static String m14(isFamilyMember, storageAmountInGb) =>
-      "${Intl.select(isFamilyMember, {'true': 'Tu familia ha obtenido ${storageAmountInGb} GB hasta el momento', 'false': 'Tú has obtenido ${storageAmountInGb} GB hasta el momento', 'other': '¡Tú has obtenido ${storageAmountInGb} GB hasta el momento!'})}";
+      "${Intl.select(isFamilyMember, {
+            'true':
+                'Tu familia ha obtenido ${storageAmountInGb} GB hasta el momento',
+            'false': 'Tú has obtenido ${storageAmountInGb} GB hasta el momento',
+            'other':
+                '¡Tú has obtenido ${storageAmountInGb} GB hasta el momento!'
+          })}";
 
   static String m15(albumName) =>
       "Enlace colaborativo creado para ${albumName}";
@@ -333,2652 +339,95 @@
 
   final messages = _notInlinedMessages(_notInlinedMessages);
   static Map<String, Function> _notInlinedMessages(_) => <String, Function>{
-<<<<<<< HEAD
-    "aNewVersionOfEnteIsAvailable": MessageLookupByLibrary.simpleMessage(
-      "Hay una nueva versión de Ente disponible.",
-    ),
-    "about": MessageLookupByLibrary.simpleMessage("Acerca de"),
-    "acceptTrustInvite": MessageLookupByLibrary.simpleMessage(
-      "Aceptar invitación",
-    ),
-    "account": MessageLookupByLibrary.simpleMessage("Cuenta"),
-    "accountIsAlreadyConfigured": MessageLookupByLibrary.simpleMessage(
-      "La cuenta ya está configurada.",
-    ),
-    "accountOwnerPersonAppbarTitle": m0,
-    "accountWelcomeBack": MessageLookupByLibrary.simpleMessage(
-      "¡Bienvenido de nuevo!",
-    ),
-    "ackPasswordLostWarning": MessageLookupByLibrary.simpleMessage(
-      "Entiendo que si pierdo mi contraseña podría perder mis datos, ya que mis datos están <underline>cifrados de extremo a extremo</underline>.",
-    ),
-    "actionNotSupportedOnFavouritesAlbum": MessageLookupByLibrary.simpleMessage(
-      "Acción no compatible con el álbum de Favoritos",
-    ),
-    "activeSessions": MessageLookupByLibrary.simpleMessage("Sesiones activas"),
-    "add": MessageLookupByLibrary.simpleMessage("Añadir"),
-    "addAName": MessageLookupByLibrary.simpleMessage("Añade un nombre"),
-    "addANewEmail": MessageLookupByLibrary.simpleMessage(
-      "Agregar nuevo correo electrónico",
-    ),
-    "addAlbumWidgetPrompt": MessageLookupByLibrary.simpleMessage(
-      "Añade un widget de álbum a tu pantalla de inicio y vuelve aquí para personalizarlo.",
-    ),
-    "addCollaborator": MessageLookupByLibrary.simpleMessage(
-      "Agregar colaborador",
-    ),
-    "addCollaborators": m1,
-    "addFiles": MessageLookupByLibrary.simpleMessage("Añadir archivos"),
-    "addFromDevice": MessageLookupByLibrary.simpleMessage(
-      "Agregar desde el dispositivo",
-    ),
-    "addItem": m2,
-    "addLocation": MessageLookupByLibrary.simpleMessage("Agregar ubicación"),
-    "addLocationButton": MessageLookupByLibrary.simpleMessage("Añadir"),
-    "addMemoriesWidgetPrompt": MessageLookupByLibrary.simpleMessage(
-      "Añade un widget de recuerdos a tu pantalla de inicio y vuelve aquí para personalizarlo.",
-    ),
-    "addMore": MessageLookupByLibrary.simpleMessage("Añadir más"),
-    "addName": MessageLookupByLibrary.simpleMessage("Añadir nombre"),
-    "addNameOrMerge": MessageLookupByLibrary.simpleMessage(
-      "Añadir nombre o combinar",
-    ),
-    "addNew": MessageLookupByLibrary.simpleMessage("Añadir nuevo"),
-    "addNewPerson": MessageLookupByLibrary.simpleMessage(
-      "Añadir nueva persona",
-    ),
-    "addOnPageSubtitle": MessageLookupByLibrary.simpleMessage(
-      "Detalles de los complementos",
-    ),
-    "addOnValidTill": m3,
-    "addOns": MessageLookupByLibrary.simpleMessage("Complementos"),
-    "addParticipants": MessageLookupByLibrary.simpleMessage(
-      "Añadir participantes",
-    ),
-    "addPeopleWidgetPrompt": MessageLookupByLibrary.simpleMessage(
-      "Añade un widget de personas a tu pantalla de inicio y vuelve aquí para personalizarlo.",
-    ),
-    "addPhotos": MessageLookupByLibrary.simpleMessage("Agregar fotos"),
-    "addSelected": MessageLookupByLibrary.simpleMessage("Agregar selección"),
-    "addToAlbum": MessageLookupByLibrary.simpleMessage("Añadir al álbum"),
-    "addToEnte": MessageLookupByLibrary.simpleMessage("Añadir a Ente"),
-    "addToHiddenAlbum": MessageLookupByLibrary.simpleMessage(
-      "Añadir al álbum oculto",
-    ),
-    "addTrustedContact": MessageLookupByLibrary.simpleMessage(
-      "Añadir contacto de confianza",
-    ),
-    "addViewer": MessageLookupByLibrary.simpleMessage("Añadir espectador"),
-    "addViewers": m4,
-    "addYourPhotosNow": MessageLookupByLibrary.simpleMessage(
-      "Añade tus fotos ahora",
-    ),
-    "addedAs": MessageLookupByLibrary.simpleMessage("Agregado como"),
-    "addedBy": m5,
-    "addedSuccessfullyTo": m6,
-    "addingToFavorites": MessageLookupByLibrary.simpleMessage(
-      "Añadiendo a favoritos...",
-    ),
-    "admiringThem": m7,
-    "advanced": MessageLookupByLibrary.simpleMessage("Avanzado"),
-    "advancedSettings": MessageLookupByLibrary.simpleMessage("Avanzado"),
-    "after1Day": MessageLookupByLibrary.simpleMessage("Después de un día"),
-    "after1Hour": MessageLookupByLibrary.simpleMessage("Después de 1 hora"),
-    "after1Month": MessageLookupByLibrary.simpleMessage("Después de un mes"),
-    "after1Week": MessageLookupByLibrary.simpleMessage("Después de una semana"),
-    "after1Year": MessageLookupByLibrary.simpleMessage("Después de un año"),
-    "albumOwner": MessageLookupByLibrary.simpleMessage("Propietario"),
-    "albumParticipantsCount": m8,
-    "albumTitle": MessageLookupByLibrary.simpleMessage("Título del álbum"),
-    "albumUpdated": MessageLookupByLibrary.simpleMessage("Álbum actualizado"),
-    "albums": MessageLookupByLibrary.simpleMessage("Álbumes"),
-    "albumsWidgetDesc": MessageLookupByLibrary.simpleMessage(
-      "Seleccione los álbumes que desea ver en su pantalla de inicio.",
-    ),
-    "allClear": MessageLookupByLibrary.simpleMessage("✨ Todo limpio"),
-    "allMemoriesPreserved": MessageLookupByLibrary.simpleMessage(
-      "Todos los recuerdos preservados",
-    ),
-    "allPersonGroupingWillReset": MessageLookupByLibrary.simpleMessage(
-      "Se eliminarán todas las agrupaciones para esta persona, y se eliminarán todas sus sugerencias",
-    ),
-    "allUnnamedGroupsWillBeMergedIntoTheSelectedPerson":
-        MessageLookupByLibrary.simpleMessage(
-          "Todos los grupos sin nombre se combinarán en la persona seleccionada. Esto puede deshacerse desde el historial de sugerencias de la persona.",
-        ),
-    "allWillShiftRangeBasedOnFirst": MessageLookupByLibrary.simpleMessage(
-      "Este es el primero en el grupo. Otras fotos seleccionadas cambiarán automáticamente basándose en esta nueva fecha",
-    ),
-    "allow": MessageLookupByLibrary.simpleMessage("Permitir"),
-    "allowAddPhotosDescription": MessageLookupByLibrary.simpleMessage(
-      "Permitir a las personas con el enlace añadir fotos al álbum compartido.",
-    ),
-    "allowAddingPhotos": MessageLookupByLibrary.simpleMessage(
-      "Permitir añadir fotos",
-    ),
-    "allowAppToOpenSharedAlbumLinks": MessageLookupByLibrary.simpleMessage(
-      "Permitir a la aplicación abrir enlaces de álbum compartidos",
-    ),
-    "allowDownloads": MessageLookupByLibrary.simpleMessage(
-      "Permitir descargas",
-    ),
-    "allowPeopleToAddPhotos": MessageLookupByLibrary.simpleMessage(
-      "Permitir que la gente añada fotos",
-    ),
-    "allowPermBody": MessageLookupByLibrary.simpleMessage(
-      "Por favor, permite el acceso a tus fotos desde Ajustes para que Ente pueda mostrar y hacer una copia de seguridad de tu biblioteca.",
-    ),
-    "allowPermTitle": MessageLookupByLibrary.simpleMessage(
-      "Permitir el acceso a las fotos",
-    ),
-    "androidBiometricHint": MessageLookupByLibrary.simpleMessage(
-      "Verificar identidad",
-    ),
-    "androidBiometricNotRecognized": MessageLookupByLibrary.simpleMessage(
-      "No reconocido. Inténtelo nuevamente.",
-    ),
-    "androidBiometricRequiredTitle": MessageLookupByLibrary.simpleMessage(
-      "Autenticación biométrica necesaria",
-    ),
-    "androidBiometricSuccess": MessageLookupByLibrary.simpleMessage("Listo"),
-    "androidCancelButton": MessageLookupByLibrary.simpleMessage("Cancelar"),
-    "androidDeviceCredentialsRequiredTitle":
-        MessageLookupByLibrary.simpleMessage(
-          "Se necesitan credenciales de dispositivo",
-        ),
-    "androidDeviceCredentialsSetupDescription":
-        MessageLookupByLibrary.simpleMessage(
-          "Se necesitan credenciales de dispositivo",
-        ),
-    "androidGoToSettingsDescription": MessageLookupByLibrary.simpleMessage(
-      "La autenticación biométrica no está configurada en su dispositivo. \'Ve a Ajustes > Seguridad\' para añadir autenticación biométrica.",
-    ),
-    "androidIosWebDesktop": MessageLookupByLibrary.simpleMessage(
-      "Android, iOS, Web, Computadora",
-    ),
-    "androidSignInTitle": MessageLookupByLibrary.simpleMessage(
-      "Se necesita autenticación biométrica",
-    ),
-    "appIcon": MessageLookupByLibrary.simpleMessage("Ícono"),
-    "appLock": MessageLookupByLibrary.simpleMessage("Bloqueo de aplicación"),
-    "appLockDescriptions": MessageLookupByLibrary.simpleMessage(
-      "Escoge entre la pantalla de bloqueo por defecto de tu dispositivo y una pantalla de bloqueo personalizada con un PIN o contraseña.",
-    ),
-    "appVersion": m9,
-    "appleId": MessageLookupByLibrary.simpleMessage("ID de Apple"),
-    "apply": MessageLookupByLibrary.simpleMessage("Aplicar"),
-    "applyCodeTitle": MessageLookupByLibrary.simpleMessage("Usar código"),
-    "appstoreSubscription": MessageLookupByLibrary.simpleMessage(
-      "Suscripción en la AppStore",
-    ),
-    "archive": MessageLookupByLibrary.simpleMessage("Archivo"),
-    "archiveAlbum": MessageLookupByLibrary.simpleMessage("Archivar álbum"),
-    "archiving": MessageLookupByLibrary.simpleMessage("Archivando..."),
-    "areThey": MessageLookupByLibrary.simpleMessage("¿Son ellos"),
-    "areYouSureRemoveThisFaceFromPerson": MessageLookupByLibrary.simpleMessage(
-      "¿Estás seguro de que quieres eliminar esta cara de esta persona?",
-    ),
-    "areYouSureThatYouWantToLeaveTheFamily":
-        MessageLookupByLibrary.simpleMessage(
-          "¿Está seguro de que desea abandonar el plan familiar?",
-        ),
-    "areYouSureYouWantToCancel": MessageLookupByLibrary.simpleMessage(
-      "¿Estás seguro de que quieres cancelar?",
-    ),
-    "areYouSureYouWantToChangeYourPlan": MessageLookupByLibrary.simpleMessage(
-      "¿Estás seguro de que quieres cambiar tu plan?",
-    ),
-    "areYouSureYouWantToExit": MessageLookupByLibrary.simpleMessage(
-      "¿Estás seguro de que deseas salir?",
-    ),
-    "areYouSureYouWantToIgnoreThesePersons":
-        MessageLookupByLibrary.simpleMessage(
-          "¿Estás seguro de que quieres ignorar a estas personas?",
-        ),
-    "areYouSureYouWantToIgnoreThisPerson": MessageLookupByLibrary.simpleMessage(
-      "¿Estás seguro de que quieres ignorar a esta persona?",
-    ),
-    "areYouSureYouWantToLogout": MessageLookupByLibrary.simpleMessage(
-      "¿Estás seguro de que quieres cerrar la sesión?",
-    ),
-    "areYouSureYouWantToMergeThem": MessageLookupByLibrary.simpleMessage(
-      "¿Estás seguro de que quieres combinarlas?",
-    ),
-    "areYouSureYouWantToRenew": MessageLookupByLibrary.simpleMessage(
-      "¿Estás seguro de que quieres renovar?",
-    ),
-    "areYouSureYouWantToResetThisPerson": MessageLookupByLibrary.simpleMessage(
-      "¿Seguro que desea eliminar esta persona?",
-    ),
-    "askCancelReason": MessageLookupByLibrary.simpleMessage(
-      "Tu suscripción ha sido cancelada. ¿Quieres compartir el motivo?",
-    ),
-    "askDeleteReason": MessageLookupByLibrary.simpleMessage(
-      "¿Cuál es la razón principal por la que eliminas tu cuenta?",
-    ),
-    "askYourLovedOnesToShare": MessageLookupByLibrary.simpleMessage(
-      "Pide a tus seres queridos que compartan",
-    ),
-    "atAFalloutShelter": MessageLookupByLibrary.simpleMessage(
-      "en un refugio blindado",
-    ),
-    "authToChangeEmailVerificationSetting": MessageLookupByLibrary.simpleMessage(
-      "Por favor, autentícate para cambiar la verificación por correo electrónico",
-    ),
-    "authToChangeLockscreenSetting": MessageLookupByLibrary.simpleMessage(
-      "Por favor, autentícate para cambiar la configuración de la pantalla de bloqueo",
-    ),
-    "authToChangeYourEmail": MessageLookupByLibrary.simpleMessage(
-      "Por favor, autentícate para cambiar tu correo electrónico",
-    ),
-    "authToChangeYourPassword": MessageLookupByLibrary.simpleMessage(
-      "Por favor, autentícate para cambiar tu contraseña",
-    ),
-    "authToConfigureTwofactorAuthentication": MessageLookupByLibrary.simpleMessage(
-      "Por favor, autentícate para configurar la autenticación de dos factores",
-    ),
-    "authToInitiateAccountDeletion": MessageLookupByLibrary.simpleMessage(
-      "Por favor, autentícate para iniciar la eliminación de la cuenta",
-    ),
-    "authToManageLegacy": MessageLookupByLibrary.simpleMessage(
-      "Por favor, autentícate para administrar tus contactos de confianza",
-    ),
-    "authToViewPasskey": MessageLookupByLibrary.simpleMessage(
-      "Por favor, autentícate para ver tu clave de acceso",
-    ),
-    "authToViewTrashedFiles": MessageLookupByLibrary.simpleMessage(
-      "Por favor, autentícate para ver los archivos enviados a la papelera",
-    ),
-    "authToViewYourActiveSessions": MessageLookupByLibrary.simpleMessage(
-      "Por favor, autentícate para ver tus sesiones activas",
-    ),
-    "authToViewYourHiddenFiles": MessageLookupByLibrary.simpleMessage(
-      "Por favor, autentícate para ver tus archivos ocultos",
-    ),
-    "authToViewYourMemories": MessageLookupByLibrary.simpleMessage(
-      "Por favor, autentícate para ver tus recuerdos",
-    ),
-    "authToViewYourRecoveryKey": MessageLookupByLibrary.simpleMessage(
-      "Por favor, autentícate para ver tu clave de recuperación",
-    ),
-    "authenticating": MessageLookupByLibrary.simpleMessage("Autenticando..."),
-    "authenticationFailedPleaseTryAgain": MessageLookupByLibrary.simpleMessage(
-      "Error de autenticación, por favor inténtalo de nuevo",
-    ),
-    "authenticationSuccessful": MessageLookupByLibrary.simpleMessage(
-      "¡Autenticación exitosa!",
-    ),
-    "autoCastDialogBody": MessageLookupByLibrary.simpleMessage(
-      "Aquí verás los dispositivos de transmisión disponibles.",
-    ),
-    "autoCastiOSPermission": MessageLookupByLibrary.simpleMessage(
-      "Asegúrate de que los permisos de la red local están activados para la aplicación Ente Fotos, en Configuración.",
-    ),
-    "autoLock": MessageLookupByLibrary.simpleMessage("Bloqueo automático"),
-    "autoLockFeatureDescription": MessageLookupByLibrary.simpleMessage(
-      "Tiempo después de que la aplicación esté en segundo plano",
-    ),
-    "autoLogoutMessage": MessageLookupByLibrary.simpleMessage(
-      "Debido a un fallo técnico, has sido desconectado. Nuestras disculpas por las molestias.",
-    ),
-    "autoPair": MessageLookupByLibrary.simpleMessage(
-      "Emparejamiento automático",
-    ),
-    "autoPairDesc": MessageLookupByLibrary.simpleMessage(
-      "El emparejamiento automático funciona sólo con dispositivos compatibles con Chromecast.",
-    ),
-    "available": MessageLookupByLibrary.simpleMessage("Disponible"),
-    "availableStorageSpace": m10,
-    "backedUpFolders": MessageLookupByLibrary.simpleMessage(
-      "Carpetas con copia de seguridad",
-    ),
-    "backgroundWithThem": m11,
-    "backup": MessageLookupByLibrary.simpleMessage("Copia de seguridad"),
-    "backupFailed": MessageLookupByLibrary.simpleMessage(
-      "La copia de seguridad ha fallado",
-    ),
-    "backupFile": MessageLookupByLibrary.simpleMessage(
-      "Archivo de copia de seguridad",
-    ),
-    "backupOverMobileData": MessageLookupByLibrary.simpleMessage(
-      "Copia de seguridad usando datos móviles",
-    ),
-    "backupSettings": MessageLookupByLibrary.simpleMessage(
-      "Ajustes de copia de seguridad",
-    ),
-    "backupStatus": MessageLookupByLibrary.simpleMessage(
-      "Estado de la copia de seguridad",
-    ),
-    "backupStatusDescription": MessageLookupByLibrary.simpleMessage(
-      "Los elementos con copia seguridad aparecerán aquí",
-    ),
-    "backupVideos": MessageLookupByLibrary.simpleMessage(
-      "Copia de seguridad de vídeos",
-    ),
-    "beach": MessageLookupByLibrary.simpleMessage("Arena y mar "),
-    "birthday": MessageLookupByLibrary.simpleMessage("Cumpleaños"),
-    "birthdayNotifications": MessageLookupByLibrary.simpleMessage(
-      "Notificaciones de cumpleaños",
-    ),
-    "birthdays": MessageLookupByLibrary.simpleMessage("Cumpleaños"),
-    "blackFridaySale": MessageLookupByLibrary.simpleMessage(
-      "Oferta del Black Friday",
-    ),
-    "blog": MessageLookupByLibrary.simpleMessage("Blog"),
-    "cLDesc1": MessageLookupByLibrary.simpleMessage(
-      "Dado el trabajo que hemos hecho en la versión beta de vídeos en streaming y en las cargas y descargas reanudables, hemos aumentado el límite de subida de archivos a 10 GB. Esto ya está disponible tanto en la aplicación de escritorio como en la móvil.",
-    ),
-    "cLDesc2": MessageLookupByLibrary.simpleMessage(
-      "Las subidas en segundo plano ya están también soportadas en iOS, además de los dispositivos Android. No es necesario abrir la aplicación para hacer una copia de seguridad de tus fotos y vídeos más recientes.",
-    ),
-    "cLDesc3": MessageLookupByLibrary.simpleMessage(
-      "Hemos hecho mejoras significativas en nuestra experiencia de recuerdos, incluyendo la reproducción automática, el deslizado a la memoria siguiente y mucho más.",
-    ),
-    "cLDesc4": MessageLookupByLibrary.simpleMessage(
-      "Junto con un montón de mejoras adicionales, ahora es mucho más fácil ver todas las caras detectadas, proporcionar comentarios sobre caras similares, y añadir o quitar caras de una sola foto.",
-    ),
-    "cLDesc5": MessageLookupByLibrary.simpleMessage(
-      "Ahora recibirás una notificación de exclusión voluntaria para todos los cumpleaños que hayas guardado en Ente, junto con una colección de sus mejores fotos.",
-    ),
-    "cLDesc6": MessageLookupByLibrary.simpleMessage(
-      "Ya no tienes que esperar a que las subidas o descargas se completen para cerrar la aplicación. Ahora, todas las subidas y descargas se pueden pausar a mitad de proceso y reanudarse justo donde lo dejaste.",
-    ),
-    "cLTitle1": MessageLookupByLibrary.simpleMessage(
-      "Subiendo archivos de vídeo grandes",
-    ),
-    "cLTitle2": MessageLookupByLibrary.simpleMessage("Subida en segundo plano"),
-    "cLTitle3": MessageLookupByLibrary.simpleMessage(
-      "Reproducción automática de recuerdos",
-    ),
-    "cLTitle4": MessageLookupByLibrary.simpleMessage(
-      "Reconocimiento facial mejorado",
-    ),
-    "cLTitle5": MessageLookupByLibrary.simpleMessage(
-      "Notificación de cumpleaños",
-    ),
-    "cLTitle6": MessageLookupByLibrary.simpleMessage(
-      "Subidas y Descargas reanudables",
-    ),
-    "cachedData": MessageLookupByLibrary.simpleMessage(
-      "Datos almacenados en caché",
-    ),
-    "calculating": MessageLookupByLibrary.simpleMessage("Calculando..."),
-    "canNotOpenBody": MessageLookupByLibrary.simpleMessage(
-      "Lo sentimos, este álbum no se puede abrir en la aplicación.",
-    ),
-    "canNotOpenTitle": MessageLookupByLibrary.simpleMessage(
-      "No es posible abrir este álbum",
-    ),
-    "canNotUploadToAlbumsOwnedByOthers": MessageLookupByLibrary.simpleMessage(
-      "No se puede subir a álbumes que sean propiedad de otros",
-    ),
-    "canOnlyCreateLinkForFilesOwnedByYou": MessageLookupByLibrary.simpleMessage(
-      "Sólo puedes crear un enlace para archivos de tu propiedad",
-    ),
-    "canOnlyRemoveFilesOwnedByYou": MessageLookupByLibrary.simpleMessage(
-      "Sólo puede eliminar archivos de tu propiedad",
-    ),
-    "cancel": MessageLookupByLibrary.simpleMessage("Cancelar"),
-    "cancelAccountRecovery": MessageLookupByLibrary.simpleMessage(
-      "Cancelar la recuperación",
-    ),
-    "cancelAccountRecoveryBody": MessageLookupByLibrary.simpleMessage(
-      "¿Estás seguro de que quieres cancelar la recuperación?",
-    ),
-    "cancelOtherSubscription": m12,
-    "cancelSubscription": MessageLookupByLibrary.simpleMessage(
-      "Cancelar suscripción",
-    ),
-    "cannotAddMorePhotosAfterBecomingViewer": m13,
-    "cannotDeleteSharedFiles": MessageLookupByLibrary.simpleMessage(
-      "No se pueden eliminar los archivos compartidos",
-    ),
-    "castAlbum": MessageLookupByLibrary.simpleMessage("Enviar álbum"),
-    "castIPMismatchBody": MessageLookupByLibrary.simpleMessage(
-      "Por favor, asegúrate de estar en la misma red que el televisor.",
-    ),
-    "castIPMismatchTitle": MessageLookupByLibrary.simpleMessage(
-      "Error al transmitir álbum",
-    ),
-    "castInstruction": MessageLookupByLibrary.simpleMessage(
-      "Visita cast.ente.io en el dispositivo que quieres emparejar.\n\nIntroduce el código de abajo para reproducir el álbum en tu TV.",
-    ),
-    "centerPoint": MessageLookupByLibrary.simpleMessage("Punto central"),
-    "change": MessageLookupByLibrary.simpleMessage("Cambiar"),
-    "changeEmail": MessageLookupByLibrary.simpleMessage(
-      "Cambiar correo electrónico",
-    ),
-    "changeLocationOfSelectedItems": MessageLookupByLibrary.simpleMessage(
-      "¿Cambiar la ubicación de los elementos seleccionados?",
-    ),
-    "changePassword": MessageLookupByLibrary.simpleMessage(
-      "Cambiar contraseña",
-    ),
-    "changePasswordTitle": MessageLookupByLibrary.simpleMessage(
-      "Cambiar contraseña",
-    ),
-    "changePermissions": MessageLookupByLibrary.simpleMessage(
-      "¿Cambiar permisos?",
-    ),
-    "changeYourReferralCode": MessageLookupByLibrary.simpleMessage(
-      "Cambiar tu código de referido",
-    ),
-    "checkForUpdates": MessageLookupByLibrary.simpleMessage(
-      "Comprobar actualizaciones",
-    ),
-    "checkInboxAndSpamFolder": MessageLookupByLibrary.simpleMessage(
-      "Revisa tu bandeja de entrada (y spam) para completar la verificación",
-    ),
-    "checkStatus": MessageLookupByLibrary.simpleMessage("Comprobar estado"),
-    "checking": MessageLookupByLibrary.simpleMessage("Comprobando..."),
-    "checkingModels": MessageLookupByLibrary.simpleMessage(
-      "Comprobando modelos...",
-    ),
-    "city": MessageLookupByLibrary.simpleMessage("En la ciudad"),
-    "claimFreeStorage": MessageLookupByLibrary.simpleMessage(
-      "Obtén almacenamiento gratuito",
-    ),
-    "claimMore": MessageLookupByLibrary.simpleMessage("¡Obtén más!"),
-    "claimed": MessageLookupByLibrary.simpleMessage("Obtenido"),
-    "claimedStorageSoFar": m14,
-    "cleanUncategorized": MessageLookupByLibrary.simpleMessage(
-      "Limpiar sin categorizar",
-    ),
-    "cleanUncategorizedDescription": MessageLookupByLibrary.simpleMessage(
-      "Elimina todos los archivos de Sin categorizar que están presentes en otros álbumes",
-    ),
-    "clearCaches": MessageLookupByLibrary.simpleMessage("Limpiar cachés"),
-    "clearIndexes": MessageLookupByLibrary.simpleMessage("Limpiar índices"),
-    "click": MessageLookupByLibrary.simpleMessage("• Clic"),
-    "clickOnTheOverflowMenu": MessageLookupByLibrary.simpleMessage(
-      "• Haga clic en el menú desbordante",
-    ),
-    "clickToInstallOurBestVersionYet": MessageLookupByLibrary.simpleMessage(
-      "Haz clic para instalar nuestra mejor versión hasta la fecha",
-    ),
-    "close": MessageLookupByLibrary.simpleMessage("Cerrar"),
-    "clubByCaptureTime": MessageLookupByLibrary.simpleMessage(
-      "Agrupar por tiempo de captura",
-    ),
-    "clubByFileName": MessageLookupByLibrary.simpleMessage(
-      "Club por nombre de archivo",
-    ),
-    "clusteringProgress": MessageLookupByLibrary.simpleMessage(
-      "Proceso de agrupación",
-    ),
-    "codeAppliedPageTitle": MessageLookupByLibrary.simpleMessage(
-      "Código aplicado",
-    ),
-    "codeChangeLimitReached": MessageLookupByLibrary.simpleMessage(
-      "Lo sentimos, has alcanzado el límite de cambios de códigos.",
-    ),
-    "codeCopiedToClipboard": MessageLookupByLibrary.simpleMessage(
-      "Código copiado al portapapeles",
-    ),
-    "codeUsedByYou": MessageLookupByLibrary.simpleMessage(
-      "Código usado por ti",
-    ),
-    "collabLinkSectionDescription": MessageLookupByLibrary.simpleMessage(
-      "Crea un enlace para permitir que otros pueda añadir y ver fotos en tu álbum compartido sin necesitar la aplicación Ente o una cuenta. Genial para recolectar fotos de eventos.",
-    ),
-    "collaborativeLink": MessageLookupByLibrary.simpleMessage(
-      "Enlace colaborativo",
-    ),
-    "collaborativeLinkCreatedFor": m15,
-    "collaborator": MessageLookupByLibrary.simpleMessage("Colaborador"),
-    "collaboratorsCanAddPhotosAndVideosToTheSharedAlbum":
-        MessageLookupByLibrary.simpleMessage(
-          "Colaboradores pueden añadir fotos y videos al álbum compartido.",
-        ),
-    "collaboratorsSuccessfullyAdded": m16,
-    "collageLayout": MessageLookupByLibrary.simpleMessage("Disposición"),
-    "collageSaved": MessageLookupByLibrary.simpleMessage(
-      "Collage guardado en la galería",
-    ),
-    "collect": MessageLookupByLibrary.simpleMessage("Recolectar"),
-    "collectEventPhotos": MessageLookupByLibrary.simpleMessage(
-      "Recopilar fotos del evento",
-    ),
-    "collectPhotos": MessageLookupByLibrary.simpleMessage("Recolectar fotos"),
-    "collectPhotosDescription": MessageLookupByLibrary.simpleMessage(
-      "Crea un enlace donde tus amigos pueden subir fotos en su calidad original.",
-    ),
-    "color": MessageLookupByLibrary.simpleMessage("Color"),
-    "configuration": MessageLookupByLibrary.simpleMessage("Configuración"),
-    "confirm": MessageLookupByLibrary.simpleMessage("Confirmar"),
-    "confirm2FADisable": MessageLookupByLibrary.simpleMessage(
-      "¿Estás seguro de que deseas deshabilitar la autenticación de doble factor?",
-    ),
-    "confirmAccountDeletion": MessageLookupByLibrary.simpleMessage(
-      "Confirmar eliminación de cuenta",
-    ),
-    "confirmAddingTrustedContact": m17,
-    "confirmDeletePrompt": MessageLookupByLibrary.simpleMessage(
-      "Sí, quiero eliminar permanentemente esta cuenta y todos sus datos en todas las aplicaciones.",
-    ),
-    "confirmPassword": MessageLookupByLibrary.simpleMessage(
-      "Confirmar contraseña",
-    ),
-    "confirmPlanChange": MessageLookupByLibrary.simpleMessage(
-      "Confirmar los cambios en el plan",
-    ),
-    "confirmRecoveryKey": MessageLookupByLibrary.simpleMessage(
-      "Confirmar clave de recuperación",
-    ),
-    "confirmYourRecoveryKey": MessageLookupByLibrary.simpleMessage(
-      "Confirma tu clave de recuperación",
-    ),
-    "connectToDevice": MessageLookupByLibrary.simpleMessage(
-      "Conectar a dispositivo",
-    ),
-    "contactFamilyAdmin": m18,
-    "contactSupport": MessageLookupByLibrary.simpleMessage(
-      "Contactar con soporte",
-    ),
-    "contactToManageSubscription": m19,
-    "contacts": MessageLookupByLibrary.simpleMessage("Contactos"),
-    "contents": MessageLookupByLibrary.simpleMessage("Contenidos"),
-    "continueLabel": MessageLookupByLibrary.simpleMessage("Continuar"),
-    "continueOnFreeTrial": MessageLookupByLibrary.simpleMessage(
-      "Continuar con el plan gratuito",
-    ),
-    "convertToAlbum": MessageLookupByLibrary.simpleMessage("Convertir a álbum"),
-    "copyEmailAddress": MessageLookupByLibrary.simpleMessage(
-      "Copiar dirección de correo electrónico",
-    ),
-    "copyLink": MessageLookupByLibrary.simpleMessage("Copiar enlace"),
-    "copypasteThisCodentoYourAuthenticatorApp":
-        MessageLookupByLibrary.simpleMessage(
-          "Copia y pega este código\na tu aplicación de autenticador",
-        ),
-    "couldNotBackUpTryLater": MessageLookupByLibrary.simpleMessage(
-      "No pudimos hacer una copia de seguridad de tus datos.\nVolveremos a intentarlo más tarde.",
-    ),
-    "couldNotFreeUpSpace": MessageLookupByLibrary.simpleMessage(
-      "No se pudo liberar espacio",
-    ),
-    "couldNotUpdateSubscription": MessageLookupByLibrary.simpleMessage(
-      "No se pudo actualizar la suscripción",
-    ),
-    "count": MessageLookupByLibrary.simpleMessage("Cuenta"),
-    "crashReporting": MessageLookupByLibrary.simpleMessage(
-      "Reporte de errores",
-    ),
-    "create": MessageLookupByLibrary.simpleMessage("Crear"),
-    "createAccount": MessageLookupByLibrary.simpleMessage("Crear cuenta"),
-    "createAlbumActionHint": MessageLookupByLibrary.simpleMessage(
-      "Manten presionado para seleccionar fotos y haz clic en + para crear un álbum",
-    ),
-    "createCollaborativeLink": MessageLookupByLibrary.simpleMessage(
-      "Crear enlace colaborativo",
-    ),
-    "createCollage": MessageLookupByLibrary.simpleMessage("Crear un collage"),
-    "createNewAccount": MessageLookupByLibrary.simpleMessage(
-      "Crear nueva cuenta",
-    ),
-    "createOrSelectAlbum": MessageLookupByLibrary.simpleMessage(
-      "Crear o seleccionar álbum",
-    ),
-    "createPublicLink": MessageLookupByLibrary.simpleMessage(
-      "Crear enlace público",
-    ),
-    "creatingLink": MessageLookupByLibrary.simpleMessage("Creando enlace..."),
-    "criticalUpdateAvailable": MessageLookupByLibrary.simpleMessage(
-      "Actualización crítica disponible",
-    ),
-    "crop": MessageLookupByLibrary.simpleMessage("Ajustar encuadre"),
-    "curatedMemories": MessageLookupByLibrary.simpleMessage(
-      "Memorias revisadas",
-    ),
-    "currentUsageIs": MessageLookupByLibrary.simpleMessage(
-      "El uso actual es de ",
-    ),
-    "currentlyRunning": MessageLookupByLibrary.simpleMessage("ejecutando"),
-    "custom": MessageLookupByLibrary.simpleMessage("Personalizado"),
-    "customEndpoint": m20,
-    "darkTheme": MessageLookupByLibrary.simpleMessage("Oscuro"),
-    "dayToday": MessageLookupByLibrary.simpleMessage("Hoy"),
-    "dayYesterday": MessageLookupByLibrary.simpleMessage("Ayer"),
-    "declineTrustInvite": MessageLookupByLibrary.simpleMessage(
-      "Rechazar invitación",
-    ),
-    "decrypting": MessageLookupByLibrary.simpleMessage("Descifrando..."),
-    "decryptingVideo": MessageLookupByLibrary.simpleMessage(
-      "Descifrando video...",
-    ),
-    "deduplicateFiles": MessageLookupByLibrary.simpleMessage(
-      "Deduplicar archivos",
-    ),
-    "delete": MessageLookupByLibrary.simpleMessage("Eliminar"),
-    "deleteAccount": MessageLookupByLibrary.simpleMessage("Eliminar cuenta"),
-    "deleteAccountFeedbackPrompt": MessageLookupByLibrary.simpleMessage(
-      "Lamentamos que te vayas. Por favor, explícanos el motivo para ayudarnos a mejorar.",
-    ),
-    "deleteAccountPermanentlyButton": MessageLookupByLibrary.simpleMessage(
-      "Eliminar cuenta permanentemente",
-    ),
-    "deleteAlbum": MessageLookupByLibrary.simpleMessage("Borrar álbum"),
-    "deleteAlbumDialog": MessageLookupByLibrary.simpleMessage(
-      "¿También eliminar las fotos (y los vídeos) presentes en este álbum de <bold>todos</bold> los otros álbumes de los que forman parte?",
-    ),
-    "deleteAlbumsDialogBody": MessageLookupByLibrary.simpleMessage(
-      "Esto eliminará todos los álbumes vacíos. Esto es útil cuando quieres reducir el desorden en tu lista de álbumes.",
-    ),
-    "deleteAll": MessageLookupByLibrary.simpleMessage("Borrar Todo"),
-    "deleteConfirmDialogBody": MessageLookupByLibrary.simpleMessage(
-      "Esta cuenta está vinculada a otras aplicaciones de Ente, si utilizas alguna. Se programará la eliminación de los datos cargados en todas las aplicaciones de Ente, y tu cuenta se eliminará permanentemente.",
-    ),
-    "deleteEmailRequest": MessageLookupByLibrary.simpleMessage(
-      "Por favor, envía un correo electrónico a <warning>account-deletion@ente.io</warning> desde la dirección de correo electrónico que usó para registrarse.",
-    ),
-    "deleteEmptyAlbums": MessageLookupByLibrary.simpleMessage(
-      "Eliminar álbumes vacíos",
-    ),
-    "deleteEmptyAlbumsWithQuestionMark": MessageLookupByLibrary.simpleMessage(
-      "¿Eliminar álbumes vacíos?",
-    ),
-    "deleteFromBoth": MessageLookupByLibrary.simpleMessage("Eliminar de ambos"),
-    "deleteFromDevice": MessageLookupByLibrary.simpleMessage(
-      "Eliminar del dispositivo",
-    ),
-    "deleteFromEnte": MessageLookupByLibrary.simpleMessage("Eliminar de Ente"),
-    "deleteItemCount": m21,
-    "deleteLocation": MessageLookupByLibrary.simpleMessage(
-      "Borrar la ubicación",
-    ),
-    "deleteMultipleAlbumDialog": m22,
-    "deletePhotos": MessageLookupByLibrary.simpleMessage("Borrar las fotos"),
-    "deleteProgress": m23,
-    "deleteReason1": MessageLookupByLibrary.simpleMessage(
-      "Falta una función clave que necesito",
-    ),
-    "deleteReason2": MessageLookupByLibrary.simpleMessage(
-      "La aplicación o una característica determinada no se comporta como creo que debería",
-    ),
-    "deleteReason3": MessageLookupByLibrary.simpleMessage(
-      "He encontrado otro servicio que me gusta más",
-    ),
-    "deleteReason4": MessageLookupByLibrary.simpleMessage(
-      "Mi motivo no se encuentra en la lista",
-    ),
-    "deleteRequestSLAText": MessageLookupByLibrary.simpleMessage(
-      "Tu solicitud será procesada dentro de las siguientes 72 horas.",
-    ),
-    "deleteSharedAlbum": MessageLookupByLibrary.simpleMessage(
-      "¿Borrar álbum compartido?",
-    ),
-    "deleteSharedAlbumDialogBody": MessageLookupByLibrary.simpleMessage(
-      "El álbum se eliminará para todos\n\nPerderás el acceso a las fotos compartidas en este álbum que son propiedad de otros",
-    ),
-    "deselectAll": MessageLookupByLibrary.simpleMessage("Deseleccionar todo"),
-    "designedToOutlive": MessageLookupByLibrary.simpleMessage(
-      "Diseñado para sobrevivir",
-    ),
-    "details": MessageLookupByLibrary.simpleMessage("Detalles"),
-    "developerSettings": MessageLookupByLibrary.simpleMessage(
-      "Ajustes de desarrollador",
-    ),
-    "developerSettingsWarning": MessageLookupByLibrary.simpleMessage(
-      "¿Estás seguro de que quieres modificar los ajustes de desarrollador?",
-    ),
-    "deviceCodeHint": MessageLookupByLibrary.simpleMessage(
-      "Introduce el código",
-    ),
-    "deviceFilesAutoUploading": MessageLookupByLibrary.simpleMessage(
-      "Los archivos añadidos a este álbum de dispositivo se subirán automáticamente a Ente.",
-    ),
-    "deviceLock": MessageLookupByLibrary.simpleMessage(
-      "Bloqueo del dispositivo",
-    ),
-    "deviceLockExplanation": MessageLookupByLibrary.simpleMessage(
-      "Deshabilita el bloqueo de pantalla del dispositivo cuando Ente está en primer plano y haya una copia de seguridad en curso. Normalmente esto no es necesario, pero puede ayudar a que las grandes cargas y las importaciones iniciales de grandes bibliotecas se completen más rápido.",
-    ),
-    "deviceNotFound": MessageLookupByLibrary.simpleMessage(
-      "Dispositivo no encontrado",
-    ),
-    "didYouKnow": MessageLookupByLibrary.simpleMessage("¿Sabías que?"),
-    "different": MessageLookupByLibrary.simpleMessage("Diferente"),
-    "disableAutoLock": MessageLookupByLibrary.simpleMessage(
-      "Desactivar bloqueo automático",
-    ),
-    "disableDownloadWarningBody": MessageLookupByLibrary.simpleMessage(
-      "Los espectadores todavía pueden tomar capturas de pantalla o guardar una copia de tus fotos usando herramientas externas",
-    ),
-    "disableDownloadWarningTitle": MessageLookupByLibrary.simpleMessage(
-      "Por favor, ten en cuenta",
-    ),
-    "disableLinkMessage": m24,
-    "disableTwofactor": MessageLookupByLibrary.simpleMessage(
-      "Deshabilitar dos factores",
-    ),
-    "disablingTwofactorAuthentication": MessageLookupByLibrary.simpleMessage(
-      "Deshabilitando la autenticación de dos factores...",
-    ),
-    "discord": MessageLookupByLibrary.simpleMessage("Discord"),
-    "discover": MessageLookupByLibrary.simpleMessage("Descubrir"),
-    "discover_babies": MessageLookupByLibrary.simpleMessage("Bebés"),
-    "discover_celebrations": MessageLookupByLibrary.simpleMessage(
-      "Celebraciones",
-    ),
-    "discover_food": MessageLookupByLibrary.simpleMessage("Comida"),
-    "discover_greenery": MessageLookupByLibrary.simpleMessage("Verdor"),
-    "discover_hills": MessageLookupByLibrary.simpleMessage("Colinas"),
-    "discover_identity": MessageLookupByLibrary.simpleMessage("Identidad"),
-    "discover_memes": MessageLookupByLibrary.simpleMessage("Memes"),
-    "discover_notes": MessageLookupByLibrary.simpleMessage("Notas"),
-    "discover_pets": MessageLookupByLibrary.simpleMessage("Mascotas"),
-    "discover_receipts": MessageLookupByLibrary.simpleMessage("Recibos"),
-    "discover_screenshots": MessageLookupByLibrary.simpleMessage(
-      "Capturas de pantalla",
-    ),
-    "discover_selfies": MessageLookupByLibrary.simpleMessage("Selfies"),
-    "discover_sunset": MessageLookupByLibrary.simpleMessage("Atardecer"),
-    "discover_visiting_cards": MessageLookupByLibrary.simpleMessage(
-      "Tarjetas de visita",
-    ),
-    "discover_wallpapers": MessageLookupByLibrary.simpleMessage(
-      "Fondos de pantalla",
-    ),
-    "dismiss": MessageLookupByLibrary.simpleMessage("Descartar"),
-    "distanceInKMUnit": MessageLookupByLibrary.simpleMessage("km"),
-    "doNotSignOut": MessageLookupByLibrary.simpleMessage("No cerrar la sesión"),
-    "doThisLater": MessageLookupByLibrary.simpleMessage("Hacerlo más tarde"),
-    "doYouWantToDiscardTheEditsYouHaveMade":
-        MessageLookupByLibrary.simpleMessage(
-          "¿Quieres descartar las ediciones que has hecho?",
-        ),
-    "done": MessageLookupByLibrary.simpleMessage("Hecho"),
-    "dontSave": MessageLookupByLibrary.simpleMessage("No guardar"),
-    "doubleYourStorage": MessageLookupByLibrary.simpleMessage(
-      "Duplica tu almacenamiento",
-    ),
-    "download": MessageLookupByLibrary.simpleMessage("Descargar"),
-    "downloadFailed": MessageLookupByLibrary.simpleMessage("Descarga fallida"),
-    "downloading": MessageLookupByLibrary.simpleMessage("Descargando..."),
-    "dropSupportEmail": m25,
-    "duplicateFileCountWithStorageSaved": m26,
-    "duplicateItemsGroup": m27,
-    "edit": MessageLookupByLibrary.simpleMessage("Editar"),
-    "editEmailAlreadyLinked": m28,
-    "editLocation": MessageLookupByLibrary.simpleMessage("Editar la ubicación"),
-    "editLocationTagTitle": MessageLookupByLibrary.simpleMessage(
-      "Editar la ubicación",
-    ),
-    "editPerson": MessageLookupByLibrary.simpleMessage("Editar persona"),
-    "editTime": MessageLookupByLibrary.simpleMessage("Editar hora"),
-    "editsSaved": MessageLookupByLibrary.simpleMessage("Ediciones guardadas"),
-    "editsToLocationWillOnlyBeSeenWithinEnte":
-        MessageLookupByLibrary.simpleMessage(
-          "Las ediciones a la ubicación sólo se verán dentro de Ente",
-        ),
-    "eligible": MessageLookupByLibrary.simpleMessage("elegible"),
-    "email": MessageLookupByLibrary.simpleMessage("Correo electrónico"),
-    "emailAlreadyRegistered": MessageLookupByLibrary.simpleMessage(
-      "Correo electrónico ya registrado.",
-    ),
-    "emailChangedTo": m29,
-    "emailDoesNotHaveEnteAccount": m30,
-    "emailNoEnteAccount": m31,
-    "emailNotRegistered": MessageLookupByLibrary.simpleMessage(
-      "Correo electrónico no registrado.",
-    ),
-    "emailVerificationToggle": MessageLookupByLibrary.simpleMessage(
-      "Verificación por correo electrónico",
-    ),
-    "emailYourLogs": MessageLookupByLibrary.simpleMessage(
-      "Envía tus registros por correo electrónico",
-    ),
-    "embracingThem": m32,
-    "emergencyContacts": MessageLookupByLibrary.simpleMessage(
-      "Contactos de emergencia",
-    ),
-    "empty": MessageLookupByLibrary.simpleMessage("Vaciar"),
-    "emptyTrash": MessageLookupByLibrary.simpleMessage("¿Vaciar la papelera?"),
-    "enable": MessageLookupByLibrary.simpleMessage("Habilitar"),
-    "enableMLIndexingDesc": MessageLookupByLibrary.simpleMessage(
-      "Ente soporta aprendizaje automático en el dispositivo para la detección de caras, búsqueda mágica y otras características de búsqueda avanzada",
-    ),
-    "enableMachineLearningBanner": MessageLookupByLibrary.simpleMessage(
-      "Activar aprendizaje automático para búsqueda mágica y reconocimiento facial",
-    ),
-    "enableMaps": MessageLookupByLibrary.simpleMessage("Activar Mapas"),
-    "enableMapsDesc": MessageLookupByLibrary.simpleMessage(
-      "Esto mostrará tus fotos en el mapa mundial.\n\nEste mapa está gestionado por Open Street Map, y la ubicación exacta de tus fotos nunca se comparte.\n\nPuedes deshabilitar esta función en cualquier momento en Ajustes.",
-    ),
-    "enabled": MessageLookupByLibrary.simpleMessage("Habilitado"),
-    "encryptingBackup": MessageLookupByLibrary.simpleMessage(
-      "Cifrando copia de seguridad...",
-    ),
-    "encryption": MessageLookupByLibrary.simpleMessage("Cifrado"),
-    "encryptionKeys": MessageLookupByLibrary.simpleMessage("Claves de cifrado"),
-    "endpointUpdatedMessage": MessageLookupByLibrary.simpleMessage(
-      "Punto final actualizado con éxito",
-    ),
-    "endtoendEncryptedByDefault": MessageLookupByLibrary.simpleMessage(
-      "Encriptado de extremo a extremo por defecto",
-    ),
-    "enteCanEncryptAndPreserveFilesOnlyIfYouGrant":
-        MessageLookupByLibrary.simpleMessage(
-          "Ente puede cifrar y preservar archivos solo si concedes acceso a ellos",
-        ),
-    "entePhotosPerm": MessageLookupByLibrary.simpleMessage(
-      "Ente <i>necesita permiso para</i> preservar tus fotos",
-    ),
-    "enteSubscriptionPitch": MessageLookupByLibrary.simpleMessage(
-      "Ente conserva tus recuerdos, así que siempre están disponibles para ti, incluso si pierdes tu dispositivo.",
-    ),
-    "enteSubscriptionShareWithFamily": MessageLookupByLibrary.simpleMessage(
-      "Tu familia también puede ser agregada a tu plan.",
-    ),
-    "enterAlbumName": MessageLookupByLibrary.simpleMessage(
-      "Introduce el nombre del álbum",
-    ),
-    "enterCode": MessageLookupByLibrary.simpleMessage("Introduce el código"),
-    "enterCodeDescription": MessageLookupByLibrary.simpleMessage(
-      "Introduce el código proporcionado por tu amigo para reclamar almacenamiento gratuito para ambos",
-    ),
-    "enterDateOfBirth": MessageLookupByLibrary.simpleMessage(
-      "Cumpleaños (opcional)",
-    ),
-    "enterEmail": MessageLookupByLibrary.simpleMessage(
-      "Ingresar correo electrónico ",
-    ),
-    "enterFileName": MessageLookupByLibrary.simpleMessage(
-      "Introduce el nombre del archivo",
-    ),
-    "enterName": MessageLookupByLibrary.simpleMessage("Introducir nombre"),
-    "enterNewPasswordToEncrypt": MessageLookupByLibrary.simpleMessage(
-      "Introduce una nueva contraseña que podamos usar para cifrar tus datos",
-    ),
-    "enterPassword": MessageLookupByLibrary.simpleMessage(
-      "Introduzca contraseña",
-    ),
-    "enterPasswordToEncrypt": MessageLookupByLibrary.simpleMessage(
-      "Introduce una contraseña que podamos usar para cifrar tus datos",
-    ),
-    "enterPersonName": MessageLookupByLibrary.simpleMessage(
-      "Ingresar el nombre de una persona",
-    ),
-    "enterPin": MessageLookupByLibrary.simpleMessage("Ingresa tu contraseña"),
-    "enterReferralCode": MessageLookupByLibrary.simpleMessage(
-      "Introduce el código de referido",
-    ),
-    "enterThe6digitCodeFromnyourAuthenticatorApp":
-        MessageLookupByLibrary.simpleMessage(
-          "Ingresa el código de seis dígitos de tu aplicación de autenticación",
-        ),
-    "enterValidEmail": MessageLookupByLibrary.simpleMessage(
-      "Por favor, introduce una dirección de correo electrónico válida.",
-    ),
-    "enterYourEmailAddress": MessageLookupByLibrary.simpleMessage(
-      "Escribe tu correo electrónico",
-    ),
-    "enterYourNewEmailAddress": MessageLookupByLibrary.simpleMessage(
-      "Introduce tu nueva dirección de correo electrónico",
-    ),
-    "enterYourPassword": MessageLookupByLibrary.simpleMessage(
-      "Ingresa tu contraseña",
-    ),
-    "enterYourRecoveryKey": MessageLookupByLibrary.simpleMessage(
-      "Introduce tu clave de recuperación",
-    ),
-    "error": MessageLookupByLibrary.simpleMessage("Error"),
-    "everywhere": MessageLookupByLibrary.simpleMessage("todas partes"),
-    "exif": MessageLookupByLibrary.simpleMessage("EXIF"),
-    "existingUser": MessageLookupByLibrary.simpleMessage("Usuario existente"),
-    "expiredLinkInfo": MessageLookupByLibrary.simpleMessage(
-      "Este enlace ha caducado. Por favor, selecciona una nueva fecha de caducidad o deshabilita la fecha de caducidad.",
-    ),
-    "exportLogs": MessageLookupByLibrary.simpleMessage("Exportar registros"),
-    "exportYourData": MessageLookupByLibrary.simpleMessage(
-      "Exportar tus datos",
-    ),
-    "extraPhotosFound": MessageLookupByLibrary.simpleMessage(
-      "Fotos adicionales encontradas",
-    ),
-    "extraPhotosFoundFor": m33,
-    "faceNotClusteredYet": MessageLookupByLibrary.simpleMessage(
-      "Cara no agrupada todavía, por favor vuelve más tarde",
-    ),
-    "faceRecognition": MessageLookupByLibrary.simpleMessage(
-      "Reconocimiento facial",
-    ),
-    "faces": MessageLookupByLibrary.simpleMessage("Caras"),
-    "failed": MessageLookupByLibrary.simpleMessage("Fallido"),
-    "failedToApplyCode": MessageLookupByLibrary.simpleMessage(
-      "Error al aplicar el código",
-    ),
-    "failedToCancel": MessageLookupByLibrary.simpleMessage("Error al cancelar"),
-    "failedToDownloadVideo": MessageLookupByLibrary.simpleMessage(
-      "Error al descargar el vídeo",
-    ),
-    "failedToFetchActiveSessions": MessageLookupByLibrary.simpleMessage(
-      "Error al recuperar las sesiones activas",
-    ),
-    "failedToFetchOriginalForEdit": MessageLookupByLibrary.simpleMessage(
-      "No se pudo obtener el original para editar",
-    ),
-    "failedToFetchReferralDetails": MessageLookupByLibrary.simpleMessage(
-      "No se pueden obtener los detalles de la referencia. Por favor, inténtalo de nuevo más tarde.",
-    ),
-    "failedToLoadAlbums": MessageLookupByLibrary.simpleMessage(
-      "Error al cargar álbumes",
-    ),
-    "failedToPlayVideo": MessageLookupByLibrary.simpleMessage(
-      "Error al reproducir el video",
-    ),
-    "failedToRefreshStripeSubscription": MessageLookupByLibrary.simpleMessage(
-      "Error al actualizar la suscripción",
-    ),
-    "failedToRenew": MessageLookupByLibrary.simpleMessage("Renovación fallida"),
-    "failedToVerifyPaymentStatus": MessageLookupByLibrary.simpleMessage(
-      "Error al verificar el estado de tu pago",
-    ),
-    "familyPlanOverview": MessageLookupByLibrary.simpleMessage(
-      "Añade 5 familiares a tu plan existente sin pagar más.\n\nCada miembro tiene su propio espacio privado y no puede ver los archivos del otro a menos que sean compartidos.\n\nLos planes familiares están disponibles para los clientes que tienen una suscripción de Ente pagada.\n\n¡Suscríbete ahora para empezar!",
-    ),
-    "familyPlanPortalTitle": MessageLookupByLibrary.simpleMessage("Familia"),
-    "familyPlans": MessageLookupByLibrary.simpleMessage("Planes familiares"),
-    "faq": MessageLookupByLibrary.simpleMessage("Preguntas Frecuentes"),
-    "faqs": MessageLookupByLibrary.simpleMessage("Preguntas frecuentes"),
-    "favorite": MessageLookupByLibrary.simpleMessage("Favorito"),
-    "feastingWithThem": m34,
-    "feedback": MessageLookupByLibrary.simpleMessage("Sugerencias"),
-    "file": MessageLookupByLibrary.simpleMessage("Archivo"),
-    "fileFailedToSaveToGallery": MessageLookupByLibrary.simpleMessage(
-      "No se pudo guardar el archivo en la galería",
-    ),
-    "fileInfoAddDescHint": MessageLookupByLibrary.simpleMessage(
-      "Añadir descripción...",
-    ),
-    "fileNotUploadedYet": MessageLookupByLibrary.simpleMessage(
-      "El archivo aún no se ha subido",
-    ),
-    "fileSavedToGallery": MessageLookupByLibrary.simpleMessage(
-      "Archivo guardado en la galería",
-    ),
-    "fileTypes": MessageLookupByLibrary.simpleMessage("Tipos de archivos"),
-    "fileTypesAndNames": MessageLookupByLibrary.simpleMessage(
-      "Tipos de archivo y nombres",
-    ),
-    "filesBackedUpFromDevice": m35,
-    "filesBackedUpInAlbum": m36,
-    "filesDeleted": MessageLookupByLibrary.simpleMessage("Archivos eliminados"),
-    "filesSavedToGallery": MessageLookupByLibrary.simpleMessage(
-      "Archivo guardado en la galería",
-    ),
-    "findPeopleByName": MessageLookupByLibrary.simpleMessage(
-      "Encuentra gente rápidamente por su nombre",
-    ),
-    "findThemQuickly": MessageLookupByLibrary.simpleMessage(
-      "Encuéntralos rápidamente",
-    ),
-    "flip": MessageLookupByLibrary.simpleMessage("Voltear"),
-    "food": MessageLookupByLibrary.simpleMessage("Delicia culinaria"),
-    "forYourMemories": MessageLookupByLibrary.simpleMessage(
-      "para tus recuerdos",
-    ),
-    "forgotPassword": MessageLookupByLibrary.simpleMessage(
-      "Olvidé mi contraseña",
-    ),
-    "foundFaces": MessageLookupByLibrary.simpleMessage("Caras encontradas"),
-    "freeStorageClaimed": MessageLookupByLibrary.simpleMessage(
-      "Almacenamiento gratuito obtenido",
-    ),
-    "freeStorageOnReferralSuccess": m37,
-    "freeStorageUsable": MessageLookupByLibrary.simpleMessage(
-      "Almacenamiento libre disponible",
-    ),
-    "freeTrial": MessageLookupByLibrary.simpleMessage("Prueba gratuita"),
-    "freeTrialValidTill": m38,
-    "freeUpAccessPostDelete": m39,
-    "freeUpAmount": m40,
-    "freeUpDeviceSpace": MessageLookupByLibrary.simpleMessage(
-      "Liberar espacio del dispositivo",
-    ),
-    "freeUpDeviceSpaceDesc": MessageLookupByLibrary.simpleMessage(
-      "Ahorra espacio en tu dispositivo limpiando archivos que tienen copia de seguridad.",
-    ),
-    "freeUpSpace": MessageLookupByLibrary.simpleMessage("Liberar espacio"),
-    "freeUpSpaceSaving": m41,
-    "gallery": MessageLookupByLibrary.simpleMessage("Galería"),
-    "galleryMemoryLimitInfo": MessageLookupByLibrary.simpleMessage(
-      "Hasta 1000 memorias mostradas en la galería",
-    ),
-    "general": MessageLookupByLibrary.simpleMessage("General"),
-    "generatingEncryptionKeys": MessageLookupByLibrary.simpleMessage(
-      "Generando claves de cifrado...",
-    ),
-    "genericProgress": m42,
-    "goToSettings": MessageLookupByLibrary.simpleMessage("Ir a Ajustes"),
-    "googlePlayId": MessageLookupByLibrary.simpleMessage("ID de Google Play"),
-    "grantFullAccessPrompt": MessageLookupByLibrary.simpleMessage(
-      "Por favor, permite el acceso a todas las fotos en Ajustes",
-    ),
-    "grantPermission": MessageLookupByLibrary.simpleMessage("Conceder permiso"),
-    "greenery": MessageLookupByLibrary.simpleMessage("La vida verde"),
-    "groupNearbyPhotos": MessageLookupByLibrary.simpleMessage(
-      "Agrupar fotos cercanas",
-    ),
-    "guestView": MessageLookupByLibrary.simpleMessage("Vista de invitado"),
-    "guestViewEnablePreSteps": MessageLookupByLibrary.simpleMessage(
-      "Para habilitar la vista de invitados, por favor configure el código de acceso del dispositivo o el bloqueo de pantalla en los ajustes de su sistema.",
-    ),
-    "happyBirthday": MessageLookupByLibrary.simpleMessage(
-      "¡Feliz cumpleaños! 🥳",
-    ),
-    "hearUsExplanation": MessageLookupByLibrary.simpleMessage(
-      "No rastreamos las aplicaciones instaladas. ¡Nos ayudarías si nos dijeras dónde nos encontraste!",
-    ),
-    "hearUsWhereTitle": MessageLookupByLibrary.simpleMessage(
-      "¿Cómo escuchaste acerca de Ente? (opcional)",
-    ),
-    "help": MessageLookupByLibrary.simpleMessage("Ayuda"),
-    "hidden": MessageLookupByLibrary.simpleMessage("Oculto"),
-    "hide": MessageLookupByLibrary.simpleMessage("Ocultar"),
-    "hideContent": MessageLookupByLibrary.simpleMessage("Ocultar contenido"),
-    "hideContentDescriptionAndroid": MessageLookupByLibrary.simpleMessage(
-      "Oculta el contenido de la aplicación en el selector de aplicaciones y desactivar capturas de pantalla",
-    ),
-    "hideContentDescriptionIos": MessageLookupByLibrary.simpleMessage(
-      "Ocultar el contenido de la aplicación en el selector de aplicaciones",
-    ),
-    "hideSharedItemsFromHomeGallery": MessageLookupByLibrary.simpleMessage(
-      "Ocultar elementos compartidos de la galería de inicio",
-    ),
-    "hiding": MessageLookupByLibrary.simpleMessage("Ocultando..."),
-    "hikingWithThem": m43,
-    "hostedAtOsmFrance": MessageLookupByLibrary.simpleMessage(
-      "Alojado en OSM France",
-    ),
-    "howItWorks": MessageLookupByLibrary.simpleMessage("Cómo funciona"),
-    "howToViewShareeVerificationID": MessageLookupByLibrary.simpleMessage(
-      "Por favor, pídeles que mantengan presionada su dirección de correo electrónico en la pantalla de ajustes, y verifica que los identificadores de ambos dispositivos coincidan.",
-    ),
-    "iOSGoToSettingsDescription": MessageLookupByLibrary.simpleMessage(
-      "La autenticación biométrica no está configurada en tu dispositivo. Por favor, activa Touch ID o Face ID en tu teléfono.",
-    ),
-    "iOSLockOut": MessageLookupByLibrary.simpleMessage(
-      "La autenticación biométrica está deshabilitada. Por favor, bloquea y desbloquea la pantalla para habilitarla.",
-    ),
-    "iOSOkButton": MessageLookupByLibrary.simpleMessage("Aceptar"),
-    "ignore": MessageLookupByLibrary.simpleMessage("Ignorar"),
-    "ignoreUpdate": MessageLookupByLibrary.simpleMessage("Ignorar"),
-    "ignored": MessageLookupByLibrary.simpleMessage("ignorado"),
-    "ignoredFolderUploadReason": MessageLookupByLibrary.simpleMessage(
-      "Algunos archivos de este álbum son ignorados de la carga porque previamente habían sido borrados de Ente.",
-    ),
-    "imageNotAnalyzed": MessageLookupByLibrary.simpleMessage(
-      "Imagen no analizada",
-    ),
-    "immediately": MessageLookupByLibrary.simpleMessage("Inmediatamente"),
-    "importing": MessageLookupByLibrary.simpleMessage("Importando...."),
-    "incorrectCode": MessageLookupByLibrary.simpleMessage("Código incorrecto"),
-    "incorrectPasswordTitle": MessageLookupByLibrary.simpleMessage(
-      "Contraseña incorrecta",
-    ),
-    "incorrectRecoveryKey": MessageLookupByLibrary.simpleMessage(
-      "Clave de recuperación incorrecta",
-    ),
-    "incorrectRecoveryKeyBody": MessageLookupByLibrary.simpleMessage(
-      "La clave de recuperación introducida es incorrecta",
-    ),
-    "incorrectRecoveryKeyTitle": MessageLookupByLibrary.simpleMessage(
-      "Clave de recuperación incorrecta",
-    ),
-    "indexedItems": MessageLookupByLibrary.simpleMessage("Elementos indexados"),
-    "indexingPausedStatusDescription": MessageLookupByLibrary.simpleMessage(
-      "La indexación está pausada. Se reanudará automáticamente cuando el dispositivo esté listo. El dispositivo se considera listo cuando su nivel de batería, la salud de la batería y temperatura están en un rango saludable.",
-    ),
-    "ineligible": MessageLookupByLibrary.simpleMessage("Inelegible"),
-    "info": MessageLookupByLibrary.simpleMessage("Info"),
-    "insecureDevice": MessageLookupByLibrary.simpleMessage(
-      "Dispositivo inseguro",
-    ),
-    "installManually": MessageLookupByLibrary.simpleMessage(
-      "Instalar manualmente",
-    ),
-    "invalidEmailAddress": MessageLookupByLibrary.simpleMessage(
-      "Dirección de correo electrónico no válida",
-    ),
-    "invalidEndpoint": MessageLookupByLibrary.simpleMessage(
-      "Punto final no válido",
-    ),
-    "invalidEndpointMessage": MessageLookupByLibrary.simpleMessage(
-      "Lo sentimos, el punto final introducido no es válido. Por favor, introduce un punto final válido y vuelve a intentarlo.",
-    ),
-    "invalidKey": MessageLookupByLibrary.simpleMessage("Clave inválida"),
-    "invalidRecoveryKey": MessageLookupByLibrary.simpleMessage(
-      "La clave de recuperación introducida no es válida. Por favor, asegúrate de que contenga 24 palabras y comprueba la ortografía de cada una.\n\nSi has introducido un código de recuperación antiguo, asegúrate de que tiene 64 caracteres de largo y comprueba cada uno de ellos.",
-    ),
-    "invite": MessageLookupByLibrary.simpleMessage("Invitar"),
-    "inviteToEnte": MessageLookupByLibrary.simpleMessage("Invitar a Ente"),
-    "inviteYourFriends": MessageLookupByLibrary.simpleMessage(
-      "Invita a tus amigos",
-    ),
-    "inviteYourFriendsToEnte": MessageLookupByLibrary.simpleMessage(
-      "Invita a tus amigos a Ente",
-    ),
-    "itLooksLikeSomethingWentWrongPleaseRetryAfterSome":
-        MessageLookupByLibrary.simpleMessage(
-          "Parece que algo salió mal. Por favor, vuelve a intentarlo después de algún tiempo. Si el error persiste, ponte en contacto con nuestro equipo de soporte.",
-        ),
-    "itemCount": m44,
-    "itemsShowTheNumberOfDaysRemainingBeforePermanentDeletion":
-        MessageLookupByLibrary.simpleMessage(
-          "Los artículos muestran el número de días restantes antes de ser borrados permanente",
-        ),
-    "itemsWillBeRemovedFromAlbum": MessageLookupByLibrary.simpleMessage(
-      "Los elementos seleccionados serán eliminados de este álbum",
-    ),
-    "join": MessageLookupByLibrary.simpleMessage("Unir"),
-    "joinAlbum": MessageLookupByLibrary.simpleMessage("Unir álbum"),
-    "joinAlbumConfirmationDialogBody": MessageLookupByLibrary.simpleMessage(
-      "Unirse a un álbum hará visible tu correo electrónico a sus participantes.",
-    ),
-    "joinAlbumSubtext": MessageLookupByLibrary.simpleMessage(
-      "para ver y añadir tus fotos",
-    ),
-    "joinAlbumSubtextViewer": MessageLookupByLibrary.simpleMessage(
-      "para añadir esto a los álbumes compartidos",
-    ),
-    "joinDiscord": MessageLookupByLibrary.simpleMessage("Únete al Discord"),
-    "keepPhotos": MessageLookupByLibrary.simpleMessage("Conservar las fotos"),
-    "kiloMeterUnit": MessageLookupByLibrary.simpleMessage("km"),
-    "kindlyHelpUsWithThisInformation": MessageLookupByLibrary.simpleMessage(
-      "Por favor ayúdanos con esta información",
-    ),
-    "language": MessageLookupByLibrary.simpleMessage("Idioma"),
-    "lastTimeWithThem": m45,
-    "lastUpdated": MessageLookupByLibrary.simpleMessage("Última actualización"),
-    "lastYearsTrip": MessageLookupByLibrary.simpleMessage(
-      "Viaje del año pasado",
-    ),
-    "leave": MessageLookupByLibrary.simpleMessage("Abandonar"),
-    "leaveAlbum": MessageLookupByLibrary.simpleMessage("Abandonar álbum"),
-    "leaveFamily": MessageLookupByLibrary.simpleMessage(
-      "Abandonar plan familiar",
-    ),
-    "leaveSharedAlbum": MessageLookupByLibrary.simpleMessage(
-      "¿Dejar álbum compartido?",
-    ),
-    "left": MessageLookupByLibrary.simpleMessage("Izquierda"),
-    "legacy": MessageLookupByLibrary.simpleMessage("Legado"),
-    "legacyAccounts": MessageLookupByLibrary.simpleMessage("Cuentas legadas"),
-    "legacyInvite": m46,
-    "legacyPageDesc": MessageLookupByLibrary.simpleMessage(
-      "Legado permite a los contactos de confianza acceder a su cuenta en su ausencia.",
-    ),
-    "legacyPageDesc2": MessageLookupByLibrary.simpleMessage(
-      "Los contactos de confianza pueden iniciar la recuperación de la cuenta, y si no están bloqueados en un plazo de 30 días, restablecer su contraseña y acceder a su cuenta.",
-    ),
-    "light": MessageLookupByLibrary.simpleMessage("Brillo"),
-    "lightTheme": MessageLookupByLibrary.simpleMessage("Claro"),
-    "link": MessageLookupByLibrary.simpleMessage("Enlace"),
-    "linkCopiedToClipboard": MessageLookupByLibrary.simpleMessage(
-      "Enlace copiado al portapapeles",
-    ),
-    "linkDeviceLimit": MessageLookupByLibrary.simpleMessage(
-      "Límite del dispositivo",
-    ),
-    "linkEmail": MessageLookupByLibrary.simpleMessage(
-      "Vincular correo electrónico",
-    ),
-    "linkEmailToContactBannerCaption": MessageLookupByLibrary.simpleMessage(
-      "para compartir más rápido",
-    ),
-    "linkEnabled": MessageLookupByLibrary.simpleMessage("Habilitado"),
-    "linkExpired": MessageLookupByLibrary.simpleMessage("Vencido"),
-    "linkExpiresOn": m47,
-    "linkExpiry": MessageLookupByLibrary.simpleMessage("Enlace vence"),
-    "linkHasExpired": MessageLookupByLibrary.simpleMessage(
-      "El enlace ha caducado",
-    ),
-    "linkNeverExpires": MessageLookupByLibrary.simpleMessage("Nunca"),
-    "linkPerson": MessageLookupByLibrary.simpleMessage("Vincular persona"),
-    "linkPersonCaption": MessageLookupByLibrary.simpleMessage(
-      "para una mejor experiencia compartida",
-    ),
-    "linkPersonToEmail": m48,
-    "linkPersonToEmailConfirmation": m49,
-    "livePhotos": MessageLookupByLibrary.simpleMessage("Foto en vivo"),
-    "loadMessage1": MessageLookupByLibrary.simpleMessage(
-      "Puedes compartir tu suscripción con tu familia",
-    ),
-    "loadMessage2": MessageLookupByLibrary.simpleMessage(
-      "Hasta ahora hemos conservado más de 200 millones de recuerdos",
-    ),
-    "loadMessage3": MessageLookupByLibrary.simpleMessage(
-      "Guardamos 3 copias de tus datos, una en un refugio subterráneo",
-    ),
-    "loadMessage4": MessageLookupByLibrary.simpleMessage(
-      "Todas nuestras aplicaciones son de código abierto",
-    ),
-    "loadMessage5": MessageLookupByLibrary.simpleMessage(
-      "Nuestro código fuente y criptografía han sido auditados externamente",
-    ),
-    "loadMessage6": MessageLookupByLibrary.simpleMessage(
-      "Puedes compartir enlaces a tus álbumes con tus seres queridos",
-    ),
-    "loadMessage7": MessageLookupByLibrary.simpleMessage(
-      "Nuestras aplicaciones móviles se ejecutan en segundo plano para cifrar y hacer copias de seguridad de las nuevas fotos que hagas clic",
-    ),
-    "loadMessage8": MessageLookupByLibrary.simpleMessage(
-      "web.ente.io tiene un cargador sofisticado",
-    ),
-    "loadMessage9": MessageLookupByLibrary.simpleMessage(
-      "Utilizamos Xchacha20Poly1305 para cifrar tus datos de forma segura",
-    ),
-    "loadingExifData": MessageLookupByLibrary.simpleMessage(
-      "Cargando datos EXIF...",
-    ),
-    "loadingGallery": MessageLookupByLibrary.simpleMessage(
-      "Cargando galería...",
-    ),
-    "loadingMessage": MessageLookupByLibrary.simpleMessage(
-      "Cargando tus fotos...",
-    ),
-    "loadingModel": MessageLookupByLibrary.simpleMessage(
-      "Descargando modelos...",
-    ),
-    "loadingYourPhotos": MessageLookupByLibrary.simpleMessage(
-      "Cargando tus fotos...",
-    ),
-    "localGallery": MessageLookupByLibrary.simpleMessage("Galería local"),
-    "localIndexing": MessageLookupByLibrary.simpleMessage("Indexado local"),
-    "localSyncErrorMessage": MessageLookupByLibrary.simpleMessage(
-      "Parece que algo salió mal ya que la sincronización de fotos locales está tomando más tiempo del esperado. Por favor contacta con nuestro equipo de soporte",
-    ),
-    "location": MessageLookupByLibrary.simpleMessage("Ubicación"),
-    "locationName": MessageLookupByLibrary.simpleMessage(
-      "Nombre de la ubicación",
-    ),
-    "locationTagFeatureDescription": MessageLookupByLibrary.simpleMessage(
-      "Una etiqueta de ubicación agrupa todas las fotos que fueron tomadas dentro de un radio de una foto",
-    ),
-    "locations": MessageLookupByLibrary.simpleMessage("Ubicaciones"),
-    "lockButtonLabel": MessageLookupByLibrary.simpleMessage("Bloquear"),
-    "lockscreen": MessageLookupByLibrary.simpleMessage("Pantalla de bloqueo"),
-    "logInLabel": MessageLookupByLibrary.simpleMessage("Iniciar sesión"),
-    "loggingOut": MessageLookupByLibrary.simpleMessage("Cerrando sesión..."),
-    "loginSessionExpired": MessageLookupByLibrary.simpleMessage(
-      "La sesión ha expirado",
-    ),
-    "loginSessionExpiredDetails": MessageLookupByLibrary.simpleMessage(
-      "Tu sesión ha expirado. Por favor, vuelve a iniciar sesión.",
-    ),
-    "loginTerms": MessageLookupByLibrary.simpleMessage(
-      "Al hacer clic en iniciar sesión, acepto los <u-terms>términos de servicio</u-terms> y <u-policy>la política de privacidad</u-policy>",
-    ),
-    "loginWithTOTP": MessageLookupByLibrary.simpleMessage(
-      "Iniciar sesión con TOTP",
-    ),
-    "logout": MessageLookupByLibrary.simpleMessage("Cerrar sesión"),
-    "logsDialogBody": MessageLookupByLibrary.simpleMessage(
-      "Esto enviará registros para ayudarnos a depurar su problema. Ten en cuenta que los nombres de los archivos se incluirán para ayudar a rastrear problemas con archivos específicos.",
-    ),
-    "longPressAnEmailToVerifyEndToEndEncryption":
-        MessageLookupByLibrary.simpleMessage(
-          "Mantén pulsado un correo electrónico para verificar el cifrado de extremo a extremo.",
-        ),
-    "longpressOnAnItemToViewInFullscreen": MessageLookupByLibrary.simpleMessage(
-      "Manten presionado un elemento para ver en pantalla completa",
-    ),
-    "lookBackOnYourMemories": MessageLookupByLibrary.simpleMessage(
-      "Revisa tus recuerdos 🌄",
-    ),
-    "loopVideoOff": MessageLookupByLibrary.simpleMessage(
-      "Vídeo en bucle desactivado",
-    ),
-    "loopVideoOn": MessageLookupByLibrary.simpleMessage(
-      "Vídeo en bucle activado",
-    ),
-    "lostDevice": MessageLookupByLibrary.simpleMessage(
-      "¿Perdiste tu dispositivo?",
-    ),
-    "machineLearning": MessageLookupByLibrary.simpleMessage(
-      "Aprendizaje automático",
-    ),
-    "magicSearch": MessageLookupByLibrary.simpleMessage("Búsqueda mágica"),
-    "magicSearchHint": MessageLookupByLibrary.simpleMessage(
-      "La búsqueda mágica permite buscar fotos por su contenido. Por ejemplo, \"flor\", \"coche rojo\", \"documentos de identidad\"",
-    ),
-    "manage": MessageLookupByLibrary.simpleMessage("Administrar"),
-    "manageDeviceStorage": MessageLookupByLibrary.simpleMessage(
-      "Gestionar almacenamiento caché del dispositivo",
-    ),
-    "manageDeviceStorageDesc": MessageLookupByLibrary.simpleMessage(
-      "Revisar y borrar almacenamiento caché local.",
-    ),
-    "manageFamily": MessageLookupByLibrary.simpleMessage("Administrar familia"),
-    "manageLink": MessageLookupByLibrary.simpleMessage("Administrar enlace"),
-    "manageParticipants": MessageLookupByLibrary.simpleMessage("Administrar"),
-    "manageSubscription": MessageLookupByLibrary.simpleMessage(
-      "Administrar tu suscripción",
-    ),
-    "manualPairDesc": MessageLookupByLibrary.simpleMessage(
-      "El emparejamiento con PIN funciona con cualquier pantalla en la que desees ver tu álbum.",
-    ),
-    "map": MessageLookupByLibrary.simpleMessage("Mapa"),
-    "maps": MessageLookupByLibrary.simpleMessage("Mapas"),
-    "mastodon": MessageLookupByLibrary.simpleMessage("Mastodon"),
-    "matrix": MessageLookupByLibrary.simpleMessage("Matrix"),
-    "me": MessageLookupByLibrary.simpleMessage("Yo"),
-    "memories": MessageLookupByLibrary.simpleMessage("Recuerdos"),
-    "memoriesWidgetDesc": MessageLookupByLibrary.simpleMessage(
-      "Seleccione el tipo de recuerdos que desea ver en su pantalla de inicio.",
-    ),
-    "memoryCount": m50,
-    "merchandise": MessageLookupByLibrary.simpleMessage("Mercancías"),
-    "merge": MessageLookupByLibrary.simpleMessage("Combinar"),
-    "mergeWithExisting": MessageLookupByLibrary.simpleMessage(
-      "Combinar con existente",
-    ),
-    "mergedPhotos": MessageLookupByLibrary.simpleMessage("Fotos combinadas"),
-    "mlConsent": MessageLookupByLibrary.simpleMessage(
-      "Habilitar aprendizaje automático",
-    ),
-    "mlConsentConfirmation": MessageLookupByLibrary.simpleMessage(
-      "Entiendo y deseo habilitar el aprendizaje automático",
-    ),
-    "mlConsentDescription": MessageLookupByLibrary.simpleMessage(
-      "Si habilitas el aprendizaje automático, Ente extraerá información como la geometría de la cara de los archivos, incluyendo aquellos compartidos contigo.\n\nEsto sucederá en tu dispositivo, y cualquier información biométrica generada será encriptada de extremo a extremo.",
-    ),
-    "mlConsentPrivacy": MessageLookupByLibrary.simpleMessage(
-      "Por favor, haz clic aquí para más detalles sobre esta característica en nuestra política de privacidad",
-    ),
-    "mlConsentTitle": MessageLookupByLibrary.simpleMessage(
-      "¿Habilitar aprendizaje automático?",
-    ),
-    "mlIndexingDescription": MessageLookupByLibrary.simpleMessage(
-      "Por favor ten en cuenta que el aprendizaje automático dará como resultado un mayor consumo de ancho de banda y de batería hasta que todos los elementos estén indexados. Considera usar la aplicación de escritorio para una indexación más rápida. Todos los resultados se sincronizarán automáticamente.",
-    ),
-    "mobileWebDesktop": MessageLookupByLibrary.simpleMessage(
-      "Celular, Web, Computadora",
-    ),
-    "moderateStrength": MessageLookupByLibrary.simpleMessage("Moderada"),
-    "modifyYourQueryOrTrySearchingFor": MessageLookupByLibrary.simpleMessage(
-      "Modifica tu consulta o intenta buscar",
-    ),
-    "moments": MessageLookupByLibrary.simpleMessage("Momentos"),
-    "month": MessageLookupByLibrary.simpleMessage("mes"),
-    "monthly": MessageLookupByLibrary.simpleMessage("Mensualmente"),
-    "moon": MessageLookupByLibrary.simpleMessage("A la luz de la luna"),
-    "moreDetails": MessageLookupByLibrary.simpleMessage("Más detalles"),
-    "mostRecent": MessageLookupByLibrary.simpleMessage("Más reciente"),
-    "mostRelevant": MessageLookupByLibrary.simpleMessage("Más relevante"),
-    "mountains": MessageLookupByLibrary.simpleMessage("Sobre las colinas"),
-    "moveItem": m51,
-    "moveSelectedPhotosToOneDate": MessageLookupByLibrary.simpleMessage(
-      "Mover las fotos seleccionadas a una fecha",
-    ),
-    "moveToAlbum": MessageLookupByLibrary.simpleMessage("Mover al álbum"),
-    "moveToHiddenAlbum": MessageLookupByLibrary.simpleMessage(
-      "Mover al álbum oculto",
-    ),
-    "movedSuccessfullyTo": m52,
-    "movedToTrash": MessageLookupByLibrary.simpleMessage(
-      "Movido a la papelera",
-    ),
-    "movingFilesToAlbum": MessageLookupByLibrary.simpleMessage(
-      "Moviendo archivos al álbum...",
-    ),
-    "name": MessageLookupByLibrary.simpleMessage("Nombre"),
-    "nameTheAlbum": MessageLookupByLibrary.simpleMessage("Nombre el álbum"),
-    "networkConnectionRefusedErr": MessageLookupByLibrary.simpleMessage(
-      "No se puede conectar a Ente. Por favor, vuelve a intentarlo pasado un tiempo. Si el error persiste, ponte en contacto con el soporte técnico.",
-    ),
-    "networkHostLookUpErr": MessageLookupByLibrary.simpleMessage(
-      "No se puede conectar a Ente. Por favor, comprueba tu configuración de red y ponte en contacto con el soporte técnico si el error persiste.",
-    ),
-    "never": MessageLookupByLibrary.simpleMessage("Nunca"),
-    "newAlbum": MessageLookupByLibrary.simpleMessage("Nuevo álbum"),
-    "newLocation": MessageLookupByLibrary.simpleMessage("Nueva localización"),
-    "newPerson": MessageLookupByLibrary.simpleMessage("Nueva persona"),
-    "newPhotosEmoji": MessageLookupByLibrary.simpleMessage(" nuevo 📸"),
-    "newRange": MessageLookupByLibrary.simpleMessage("Nuevo rango"),
-    "newToEnte": MessageLookupByLibrary.simpleMessage("Nuevo en Ente"),
-    "newest": MessageLookupByLibrary.simpleMessage("Más reciente"),
-    "next": MessageLookupByLibrary.simpleMessage("Siguiente"),
-    "no": MessageLookupByLibrary.simpleMessage("No"),
-    "noAlbumsSharedByYouYet": MessageLookupByLibrary.simpleMessage(
-      "Aún no has compartido ningún álbum",
-    ),
-    "noDeviceFound": MessageLookupByLibrary.simpleMessage(
-      "No se encontró ningún dispositivo",
-    ),
-    "noDeviceLimit": MessageLookupByLibrary.simpleMessage("Ninguno"),
-    "noDeviceThatCanBeDeleted": MessageLookupByLibrary.simpleMessage(
-      "No tienes archivos en este dispositivo que puedan ser borrados",
-    ),
-    "noDuplicates": MessageLookupByLibrary.simpleMessage("✨ Sin duplicados"),
-    "noEnteAccountExclamation": MessageLookupByLibrary.simpleMessage(
-      "¡No existe una cuenta de Ente!",
-    ),
-    "noExifData": MessageLookupByLibrary.simpleMessage("No hay datos EXIF"),
-    "noFacesFound": MessageLookupByLibrary.simpleMessage(
-      "No se han encontrado caras",
-    ),
-    "noHiddenPhotosOrVideos": MessageLookupByLibrary.simpleMessage(
-      "No hay fotos ni vídeos ocultos",
-    ),
-    "noImagesWithLocation": MessageLookupByLibrary.simpleMessage(
-      "No hay imágenes con ubicación",
-    ),
-    "noInternetConnection": MessageLookupByLibrary.simpleMessage(
-      "No hay conexión al Internet",
-    ),
-    "noPhotosAreBeingBackedUpRightNow": MessageLookupByLibrary.simpleMessage(
-      "No se están realizando copias de seguridad de ninguna foto en este momento",
-    ),
-    "noPhotosFoundHere": MessageLookupByLibrary.simpleMessage(
-      "No se encontró ninguna foto aquí",
-    ),
-    "noQuickLinksSelected": MessageLookupByLibrary.simpleMessage(
-      "No se han seleccionado enlaces rápidos",
-    ),
-    "noRecoveryKey": MessageLookupByLibrary.simpleMessage(
-      "¿Sin clave de recuperación?",
-    ),
-    "noRecoveryKeyNoDecryption": MessageLookupByLibrary.simpleMessage(
-      "Debido a la naturaleza de nuestro protocolo de cifrado de extremo a extremo, tus datos no pueden ser descifrados sin tu contraseña o clave de recuperación",
-    ),
-    "noResults": MessageLookupByLibrary.simpleMessage("Sin resultados"),
-    "noResultsFound": MessageLookupByLibrary.simpleMessage(
-      "No se han encontrado resultados",
-    ),
-    "noSuggestionsForPerson": m53,
-    "noSystemLockFound": MessageLookupByLibrary.simpleMessage(
-      "Bloqueo de sistema no encontrado",
-    ),
-    "notPersonLabel": m54,
-    "notThisPerson": MessageLookupByLibrary.simpleMessage(
-      "¿No es esta persona?",
-    ),
-    "nothingSharedWithYouYet": MessageLookupByLibrary.simpleMessage(
-      "Aún no hay nada compartido contigo",
-    ),
-    "nothingToSeeHere": MessageLookupByLibrary.simpleMessage(
-      "¡No hay nada que ver aquí! 👀",
-    ),
-    "notifications": MessageLookupByLibrary.simpleMessage("Notificaciones"),
-    "ok": MessageLookupByLibrary.simpleMessage("Aceptar"),
-    "onDevice": MessageLookupByLibrary.simpleMessage("En el dispositivo"),
-    "onEnte": MessageLookupByLibrary.simpleMessage(
-      "En <branding>ente</branding>",
-    ),
-    "onTheRoad": MessageLookupByLibrary.simpleMessage(
-      "De nuevo en la carretera",
-    ),
-    "onThisDay": MessageLookupByLibrary.simpleMessage("Un día como hoy"),
-    "onThisDayMemories": MessageLookupByLibrary.simpleMessage(
-      "Recuerdos de un día como hoy",
-    ),
-    "onThisDayNotificationExplanation": MessageLookupByLibrary.simpleMessage(
-      "Recibe recordatorios sobre recuerdos de este día en años anteriores.",
-    ),
-    "onlyFamilyAdminCanChangeCode": m55,
-    "onlyThem": MessageLookupByLibrary.simpleMessage("Solo ellos"),
-    "oops": MessageLookupByLibrary.simpleMessage("Ups"),
-    "oopsCouldNotSaveEdits": MessageLookupByLibrary.simpleMessage(
-      "Ups, no se pudieron guardar las ediciónes",
-    ),
-    "oopsSomethingWentWrong": MessageLookupByLibrary.simpleMessage(
-      "Ups, algo salió mal",
-    ),
-    "openAlbumInBrowser": MessageLookupByLibrary.simpleMessage(
-      "Abrir álbum en el navegador",
-    ),
-    "openAlbumInBrowserTitle": MessageLookupByLibrary.simpleMessage(
-      "Por favor, utiliza la aplicación web para añadir fotos a este álbum",
-    ),
-    "openFile": MessageLookupByLibrary.simpleMessage("Abrir archivo"),
-    "openSettings": MessageLookupByLibrary.simpleMessage("Abrir Ajustes"),
-    "openTheItem": MessageLookupByLibrary.simpleMessage("• Abrir el elemento"),
-    "openstreetmapContributors": MessageLookupByLibrary.simpleMessage(
-      "Contribuidores de OpenStreetMap",
-    ),
-    "optionalAsShortAsYouLike": MessageLookupByLibrary.simpleMessage(
-      "Opcional, tan corto como quieras...",
-    ),
-    "orMergeWithExistingPerson": MessageLookupByLibrary.simpleMessage(
-      "O combinar con persona existente",
-    ),
-    "orPickAnExistingOne": MessageLookupByLibrary.simpleMessage(
-      "O elige uno existente",
-    ),
-    "orPickFromYourContacts": MessageLookupByLibrary.simpleMessage(
-      "o elige de entre tus contactos",
-    ),
-    "otherDetectedFaces": MessageLookupByLibrary.simpleMessage(
-      "Otras caras detectadas",
-    ),
-    "pair": MessageLookupByLibrary.simpleMessage("Emparejar"),
-    "pairWithPin": MessageLookupByLibrary.simpleMessage("Emparejar con PIN"),
-    "pairingComplete": MessageLookupByLibrary.simpleMessage(
-      "Emparejamiento completo",
-    ),
-    "panorama": MessageLookupByLibrary.simpleMessage("Panorama"),
-    "partyWithThem": m56,
-    "passKeyPendingVerification": MessageLookupByLibrary.simpleMessage(
-      "La verificación aún está pendiente",
-    ),
-    "passkey": MessageLookupByLibrary.simpleMessage("Clave de acceso"),
-    "passkeyAuthTitle": MessageLookupByLibrary.simpleMessage(
-      "Verificación de clave de acceso",
-    ),
-    "password": MessageLookupByLibrary.simpleMessage("Contraseña"),
-    "passwordChangedSuccessfully": MessageLookupByLibrary.simpleMessage(
-      "Contraseña cambiada correctamente",
-    ),
-    "passwordLock": MessageLookupByLibrary.simpleMessage(
-      "Bloqueo con contraseña",
-    ),
-    "passwordStrength": m57,
-    "passwordStrengthInfo": MessageLookupByLibrary.simpleMessage(
-      "La fortaleza de la contraseña se calcula teniendo en cuenta la longitud de la contraseña, los caracteres utilizados, y si la contraseña aparece o no en el top 10.000 de contraseñas más usadas",
-    ),
-    "passwordWarning": MessageLookupByLibrary.simpleMessage(
-      "No almacenamos esta contraseña, así que si la olvidas, <underline>no podremos descifrar tus datos</underline>",
-    ),
-    "pastYearsMemories": MessageLookupByLibrary.simpleMessage(
-      "Recuerdos de los últimos años",
-    ),
-    "paymentDetails": MessageLookupByLibrary.simpleMessage("Detalles de pago"),
-    "paymentFailed": MessageLookupByLibrary.simpleMessage("Pago fallido"),
-    "paymentFailedMessage": MessageLookupByLibrary.simpleMessage(
-      "Lamentablemente tu pago falló. Por favor, ¡contacta con el soporte técnico y te ayudaremos!",
-    ),
-    "paymentFailedTalkToProvider": m58,
-    "pendingItems": MessageLookupByLibrary.simpleMessage(
-      "Elementos pendientes",
-    ),
-    "pendingSync": MessageLookupByLibrary.simpleMessage(
-      "Sincronización pendiente",
-    ),
-    "people": MessageLookupByLibrary.simpleMessage("Personas"),
-    "peopleUsingYourCode": MessageLookupByLibrary.simpleMessage(
-      "Personas usando tu código",
-    ),
-    "peopleWidgetDesc": MessageLookupByLibrary.simpleMessage(
-      "Selecciona las personas que deseas ver en tu pantalla de inicio.",
-    ),
-    "permDeleteWarning": MessageLookupByLibrary.simpleMessage(
-      "Todos los elementos de la papelera serán eliminados permanentemente\n\nEsta acción no se puede deshacer",
-    ),
-    "permanentlyDelete": MessageLookupByLibrary.simpleMessage(
-      "Borrar permanentemente",
-    ),
-    "permanentlyDeleteFromDevice": MessageLookupByLibrary.simpleMessage(
-      "¿Eliminar permanentemente del dispositivo?",
-    ),
-    "personIsAge": m59,
-    "personName": MessageLookupByLibrary.simpleMessage("Nombre de la persona"),
-    "personTurningAge": m60,
-    "pets": MessageLookupByLibrary.simpleMessage("Compañeros peludos"),
-    "photoDescriptions": MessageLookupByLibrary.simpleMessage(
-      "Descripciones de fotos",
-    ),
-    "photoGridSize": MessageLookupByLibrary.simpleMessage(
-      "Tamaño de la cuadrícula de fotos",
-    ),
-    "photoSmallCase": MessageLookupByLibrary.simpleMessage("foto"),
-    "photocountPhotos": m61,
-    "photos": MessageLookupByLibrary.simpleMessage("Fotos"),
-    "photosAddedByYouWillBeRemovedFromTheAlbum":
-        MessageLookupByLibrary.simpleMessage(
-          "Las fotos añadidas por ti serán removidas del álbum",
-        ),
-    "photosCount": m62,
-    "photosKeepRelativeTimeDifference": MessageLookupByLibrary.simpleMessage(
-      "Las fotos mantienen una diferencia de tiempo relativa",
-    ),
-    "pickCenterPoint": MessageLookupByLibrary.simpleMessage(
-      "Elegir punto central",
-    ),
-    "pinAlbum": MessageLookupByLibrary.simpleMessage("Fijar álbum"),
-    "pinLock": MessageLookupByLibrary.simpleMessage("Bloqueo con Pin"),
-    "playOnTv": MessageLookupByLibrary.simpleMessage("Reproducir álbum en TV"),
-    "playOriginal": MessageLookupByLibrary.simpleMessage("Reproducir original"),
-    "playStoreFreeTrialValidTill": m63,
-    "playStream": MessageLookupByLibrary.simpleMessage(
-      "Reproducir transmisión",
-    ),
-    "playstoreSubscription": MessageLookupByLibrary.simpleMessage(
-      "Suscripción en la PlayStore",
-    ),
-    "pleaseCheckYourInternetConnectionAndTryAgain":
-        MessageLookupByLibrary.simpleMessage(
-          "Por favor, revisa tu conexión a Internet e inténtalo otra vez.",
-        ),
-    "pleaseContactSupportAndWeWillBeHappyToHelp":
-        MessageLookupByLibrary.simpleMessage(
-          "¡Por favor, contacta con support@ente.io y estaremos encantados de ayudar!",
-        ),
-    "pleaseContactSupportIfTheProblemPersists":
-        MessageLookupByLibrary.simpleMessage(
-          "Por favor, contacta a soporte técnico si el problema persiste",
-        ),
-    "pleaseEmailUsAt": m64,
-    "pleaseGrantPermissions": MessageLookupByLibrary.simpleMessage(
-      "Por favor, concede permiso",
-    ),
-    "pleaseLoginAgain": MessageLookupByLibrary.simpleMessage(
-      "Por favor, vuelve a iniciar sesión",
-    ),
-    "pleaseSelectQuickLinksToRemove": MessageLookupByLibrary.simpleMessage(
-      "Por favor, selecciona enlaces rápidos para eliminar",
-    ),
-    "pleaseSendTheLogsTo": m65,
-    "pleaseTryAgain": MessageLookupByLibrary.simpleMessage(
-      "Por favor, inténtalo nuevamente",
-    ),
-    "pleaseVerifyTheCodeYouHaveEntered": MessageLookupByLibrary.simpleMessage(
-      "Por favor, verifica el código que has introducido",
-    ),
-    "pleaseWait": MessageLookupByLibrary.simpleMessage("Por favor, espera..."),
-    "pleaseWaitDeletingAlbum": MessageLookupByLibrary.simpleMessage(
-      "Por favor espera. Borrando el álbum",
-    ),
-    "pleaseWaitForSometimeBeforeRetrying": MessageLookupByLibrary.simpleMessage(
-      "Por favor, espera un momento antes de volver a intentarlo",
-    ),
-    "pleaseWaitThisWillTakeAWhile": MessageLookupByLibrary.simpleMessage(
-      "Espera. Esto tardará un poco.",
-    ),
-    "posingWithThem": m66,
-    "preparingLogs": MessageLookupByLibrary.simpleMessage(
-      "Preparando registros...",
-    ),
-    "preserveMore": MessageLookupByLibrary.simpleMessage("Preservar más"),
-    "pressAndHoldToPlayVideo": MessageLookupByLibrary.simpleMessage(
-      "Presiona y mantén presionado para reproducir el video",
-    ),
-    "pressAndHoldToPlayVideoDetailed": MessageLookupByLibrary.simpleMessage(
-      "Mantén pulsada la imagen para reproducir el video",
-    ),
-    "previous": MessageLookupByLibrary.simpleMessage("Anterior"),
-    "privacy": MessageLookupByLibrary.simpleMessage("Privacidad"),
-    "privacyPolicyTitle": MessageLookupByLibrary.simpleMessage(
-      "Política de Privacidad",
-    ),
-    "privateBackups": MessageLookupByLibrary.simpleMessage(
-      "Copias de seguridad privadas",
-    ),
-    "privateSharing": MessageLookupByLibrary.simpleMessage(
-      "Compartir en privado",
-    ),
-    "proceed": MessageLookupByLibrary.simpleMessage("Continuar"),
-    "processed": MessageLookupByLibrary.simpleMessage("Procesado"),
-    "processing": MessageLookupByLibrary.simpleMessage("Procesando"),
-    "processingImport": m67,
-    "processingVideos": MessageLookupByLibrary.simpleMessage(
-      "Procesando vídeos",
-    ),
-    "publicLinkCreated": MessageLookupByLibrary.simpleMessage(
-      "Enlace público creado",
-    ),
-    "publicLinkEnabled": MessageLookupByLibrary.simpleMessage(
-      "Enlace público habilitado",
-    ),
-    "questionmark": MessageLookupByLibrary.simpleMessage("?"),
-    "queued": MessageLookupByLibrary.simpleMessage("En cola"),
-    "quickLinks": MessageLookupByLibrary.simpleMessage("Acceso rápido"),
-    "radius": MessageLookupByLibrary.simpleMessage("Radio"),
-    "raiseTicket": MessageLookupByLibrary.simpleMessage("Generar ticket"),
-    "rateTheApp": MessageLookupByLibrary.simpleMessage("Evalúa la aplicación"),
-    "rateUs": MessageLookupByLibrary.simpleMessage("Califícanos"),
-    "rateUsOnStore": m68,
-    "reassignMe": MessageLookupByLibrary.simpleMessage("Reasignar \"Yo\""),
-    "reassignedToName": m69,
-    "reassigningLoading": MessageLookupByLibrary.simpleMessage(
-      "Reasignando...",
-    ),
-    "receiveRemindersOnBirthdays": MessageLookupByLibrary.simpleMessage(
-      "Recibe recordatorios cuando es el cumpleaños de alguien. Pulsar en la notificación te llevará a las fotos de la persona que cumple años.",
-    ),
-    "recover": MessageLookupByLibrary.simpleMessage("Recuperar"),
-    "recoverAccount": MessageLookupByLibrary.simpleMessage("Recuperar cuenta"),
-    "recoverButton": MessageLookupByLibrary.simpleMessage("Recuperar"),
-    "recoveryAccount": MessageLookupByLibrary.simpleMessage("Recuperar cuenta"),
-    "recoveryInitiated": MessageLookupByLibrary.simpleMessage(
-      "Recuperación iniciada",
-    ),
-    "recoveryInitiatedDesc": m70,
-    "recoveryKey": MessageLookupByLibrary.simpleMessage(
-      "Clave de recuperación",
-    ),
-    "recoveryKeyCopiedToClipboard": MessageLookupByLibrary.simpleMessage(
-      "Clave de recuperación copiada al portapapeles",
-    ),
-    "recoveryKeyOnForgotPassword": MessageLookupByLibrary.simpleMessage(
-      "Si olvidas tu contraseña, la única forma de recuperar tus datos es con esta clave.",
-    ),
-    "recoveryKeySaveDescription": MessageLookupByLibrary.simpleMessage(
-      "Nosotros no almacenamos esta clave. Por favor, guarda esta clave de 24 palabras en un lugar seguro.",
-    ),
-    "recoveryKeySuccessBody": MessageLookupByLibrary.simpleMessage(
-      "¡Genial! Tu clave de recuperación es válida. Gracias por verificar.\n\nPor favor, recuerda mantener tu clave de recuperación segura.",
-    ),
-    "recoveryKeyVerified": MessageLookupByLibrary.simpleMessage(
-      "Clave de recuperación verificada",
-    ),
-    "recoveryKeyVerifyReason": MessageLookupByLibrary.simpleMessage(
-      "Tu clave de recuperación es la única forma de recuperar tus fotos si olvidas tu contraseña. Puedes encontrar tu clave de recuperación en Ajustes > Cuenta.\n\nPor favor, introduce tu clave de recuperación aquí para verificar que la has guardado correctamente.",
-    ),
-    "recoveryReady": m71,
-    "recoverySuccessful": MessageLookupByLibrary.simpleMessage(
-      "¡Recuperación exitosa!",
-    ),
-    "recoveryWarning": MessageLookupByLibrary.simpleMessage(
-      "Un contacto de confianza está intentando acceder a tu cuenta",
-    ),
-    "recoveryWarningBody": m72,
-    "recreatePasswordBody": MessageLookupByLibrary.simpleMessage(
-      "El dispositivo actual no es lo suficientemente potente para verificar su contraseña, pero podemos regenerarla de una manera que funcione con todos los dispositivos.\n\nPor favor inicie sesión usando su clave de recuperación y regenere su contraseña (puede volver a utilizar la misma si lo desea).",
-    ),
-    "recreatePasswordTitle": MessageLookupByLibrary.simpleMessage(
-      "Recrear contraseña",
-    ),
-    "reddit": MessageLookupByLibrary.simpleMessage("Reddit"),
-    "reenterPassword": MessageLookupByLibrary.simpleMessage(
-      "Rescribe tu contraseña",
-    ),
-    "reenterPin": MessageLookupByLibrary.simpleMessage("Rescribe tu PIN"),
-    "referFriendsAnd2xYourPlan": MessageLookupByLibrary.simpleMessage(
-      "Refiere a amigos y 2x su plan",
-    ),
-    "referralStep1": MessageLookupByLibrary.simpleMessage(
-      "1. Dale este código a tus amigos",
-    ),
-    "referralStep2": MessageLookupByLibrary.simpleMessage(
-      "2. Se suscriben a un plan de pago",
-    ),
-    "referralStep3": m73,
-    "referrals": MessageLookupByLibrary.simpleMessage("Referidos"),
-    "referralsAreCurrentlyPaused": MessageLookupByLibrary.simpleMessage(
-      "Las referencias están actualmente en pausa",
-    ),
-    "rejectRecovery": MessageLookupByLibrary.simpleMessage(
-      "Rechazar la recuperación",
-    ),
-    "remindToEmptyDeviceTrash": MessageLookupByLibrary.simpleMessage(
-      "También vacía \"Eliminado Recientemente\" de \"Configuración\" -> \"Almacenamiento\" para reclamar el espacio libre",
-    ),
-    "remindToEmptyEnteTrash": MessageLookupByLibrary.simpleMessage(
-      "También vacía tu \"Papelera\" para reclamar el espacio liberado",
-    ),
-    "remoteImages": MessageLookupByLibrary.simpleMessage("Imágenes remotas"),
-    "remoteThumbnails": MessageLookupByLibrary.simpleMessage(
-      "Miniaturas remotas",
-    ),
-    "remoteVideos": MessageLookupByLibrary.simpleMessage("Videos remotos"),
-    "remove": MessageLookupByLibrary.simpleMessage("Quitar"),
-    "removeDuplicates": MessageLookupByLibrary.simpleMessage(
-      "Eliminar duplicados",
-    ),
-    "removeDuplicatesDesc": MessageLookupByLibrary.simpleMessage(
-      "Revisar y eliminar archivos que son duplicados exactos.",
-    ),
-    "removeFromAlbum": MessageLookupByLibrary.simpleMessage(
-      "Eliminar del álbum",
-    ),
-    "removeFromAlbumTitle": MessageLookupByLibrary.simpleMessage(
-      "¿Eliminar del álbum?",
-    ),
-    "removeFromFavorite": MessageLookupByLibrary.simpleMessage(
-      "Remover desde favoritos",
-    ),
-    "removeInvite": MessageLookupByLibrary.simpleMessage("Eliminar invitación"),
-    "removeLink": MessageLookupByLibrary.simpleMessage("Eliminar enlace"),
-    "removeParticipant": MessageLookupByLibrary.simpleMessage(
-      "Quitar participante",
-    ),
-    "removeParticipantBody": m74,
-    "removePersonLabel": MessageLookupByLibrary.simpleMessage(
-      "Eliminar etiqueta de persona",
-    ),
-    "removePublicLink": MessageLookupByLibrary.simpleMessage(
-      "Quitar enlace público",
-    ),
-    "removePublicLinks": MessageLookupByLibrary.simpleMessage(
-      "Eliminar enlaces públicos",
-    ),
-    "removeShareItemsWarning": MessageLookupByLibrary.simpleMessage(
-      "Algunos de los elementos que estás eliminando fueron añadidos por otras personas, y perderás el acceso a ellos",
-    ),
-    "removeWithQuestionMark": MessageLookupByLibrary.simpleMessage("Quitar?"),
-    "removeYourselfAsTrustedContact": MessageLookupByLibrary.simpleMessage(
-      "Quitarse como contacto de confianza",
-    ),
-    "removingFromFavorites": MessageLookupByLibrary.simpleMessage(
-      "Quitando de favoritos...",
-    ),
-    "rename": MessageLookupByLibrary.simpleMessage("Renombrar"),
-    "renameAlbum": MessageLookupByLibrary.simpleMessage("Renombrar álbum"),
-    "renameFile": MessageLookupByLibrary.simpleMessage("Renombrar archivo"),
-    "renewSubscription": MessageLookupByLibrary.simpleMessage(
-      "Renovar suscripción",
-    ),
-    "renewsOn": m75,
-    "reportABug": MessageLookupByLibrary.simpleMessage("Reportar un error"),
-    "reportBug": MessageLookupByLibrary.simpleMessage("Reportar error"),
-    "resendEmail": MessageLookupByLibrary.simpleMessage(
-      "Reenviar correo electrónico",
-    ),
-    "reset": MessageLookupByLibrary.simpleMessage("Restablecer"),
-    "resetIgnoredFiles": MessageLookupByLibrary.simpleMessage(
-      "Restablecer archivos ignorados",
-    ),
-    "resetPasswordTitle": MessageLookupByLibrary.simpleMessage(
-      "Restablecer contraseña",
-    ),
-    "resetPerson": MessageLookupByLibrary.simpleMessage("Eliminar"),
-    "resetToDefault": MessageLookupByLibrary.simpleMessage(
-      "Restablecer valores predeterminados",
-    ),
-    "restore": MessageLookupByLibrary.simpleMessage("Restaurar"),
-    "restoreToAlbum": MessageLookupByLibrary.simpleMessage(
-      "Restaurar al álbum",
-    ),
-    "restoringFiles": MessageLookupByLibrary.simpleMessage(
-      "Restaurando los archivos...",
-    ),
-    "resumableUploads": MessageLookupByLibrary.simpleMessage(
-      "Subidas reanudables",
-    ),
-    "retry": MessageLookupByLibrary.simpleMessage("Reintentar"),
-    "review": MessageLookupByLibrary.simpleMessage("Revisar"),
-    "reviewDeduplicateItems": MessageLookupByLibrary.simpleMessage(
-      "Por favor, revisa y elimina los elementos que crees que están duplicados.",
-    ),
-    "reviewSuggestions": MessageLookupByLibrary.simpleMessage(
-      "Revisar sugerencias",
-    ),
-    "right": MessageLookupByLibrary.simpleMessage("Derecha"),
-    "roadtripWithThem": m76,
-    "rotate": MessageLookupByLibrary.simpleMessage("Girar"),
-    "rotateLeft": MessageLookupByLibrary.simpleMessage("Girar a la izquierda"),
-    "rotateRight": MessageLookupByLibrary.simpleMessage("Girar a la derecha"),
-    "safelyStored": MessageLookupByLibrary.simpleMessage(
-      "Almacenado con seguridad",
-    ),
-    "same": MessageLookupByLibrary.simpleMessage("Igual"),
-    "sameperson": MessageLookupByLibrary.simpleMessage("la misma persona?"),
-    "save": MessageLookupByLibrary.simpleMessage("Guardar"),
-    "saveAsAnotherPerson": MessageLookupByLibrary.simpleMessage(
-      "Guardar como otra persona",
-    ),
-    "saveChangesBeforeLeavingQuestion": MessageLookupByLibrary.simpleMessage(
-      "¿Guardar cambios antes de salir?",
-    ),
-    "saveCollage": MessageLookupByLibrary.simpleMessage("Guardar collage"),
-    "saveCopy": MessageLookupByLibrary.simpleMessage("Guardar copia"),
-    "saveKey": MessageLookupByLibrary.simpleMessage("Guardar Clave"),
-    "savePerson": MessageLookupByLibrary.simpleMessage("Guardar persona"),
-    "saveYourRecoveryKeyIfYouHaventAlready":
-        MessageLookupByLibrary.simpleMessage(
-          "Guarda tu clave de recuperación si aún no lo has hecho",
-        ),
-    "saving": MessageLookupByLibrary.simpleMessage("Saving..."),
-    "savingEdits": MessageLookupByLibrary.simpleMessage(
-      "Guardando las ediciones...",
-    ),
-    "scanCode": MessageLookupByLibrary.simpleMessage("Escanear código"),
-    "scanThisBarcodeWithnyourAuthenticatorApp":
-        MessageLookupByLibrary.simpleMessage(
-          "Escanea este código QR con tu aplicación de autenticación",
-        ),
-    "search": MessageLookupByLibrary.simpleMessage("Buscar"),
-    "searchAlbumsEmptySection": MessageLookupByLibrary.simpleMessage("Álbumes"),
-    "searchByAlbumNameHint": MessageLookupByLibrary.simpleMessage(
-      "Nombre del álbum",
-    ),
-    "searchByExamples": MessageLookupByLibrary.simpleMessage(
-      "• Nombres de álbumes (por ejemplo, \"Cámara\")\n• Tipos de archivos (por ejemplo, \"Videos\", \".gif\")\n• Años y meses (por ejemplo, \"2022\", \"Enero\")\n• Vacaciones (por ejemplo, \"Navidad\")\n• Descripciones fotográficas (por ejemplo, \"#diversión\")",
-    ),
-    "searchCaptionEmptySection": MessageLookupByLibrary.simpleMessage(
-      "Agrega descripciones como \"#viaje\" en la información de la foto para encontrarlas aquí rápidamente",
-    ),
-    "searchDatesEmptySection": MessageLookupByLibrary.simpleMessage(
-      "Buscar por fecha, mes o año",
-    ),
-    "searchDiscoverEmptySection": MessageLookupByLibrary.simpleMessage(
-      "Las imágenes se mostrarán aquí cuando se complete el procesado y la sincronización",
-    ),
-    "searchFaceEmptySection": MessageLookupByLibrary.simpleMessage(
-      "Las personas se mostrarán aquí una vez que se haya hecho la indexación",
-    ),
-    "searchFileTypesAndNamesEmptySection": MessageLookupByLibrary.simpleMessage(
-      "Tipos y nombres de archivo",
-    ),
-    "searchHint1": MessageLookupByLibrary.simpleMessage(
-      "Búsqueda rápida en el dispositivo",
-    ),
-    "searchHint2": MessageLookupByLibrary.simpleMessage(
-      "Fechas de fotos, descripciones",
-    ),
-    "searchHint3": MessageLookupByLibrary.simpleMessage(
-      "Álbumes, nombres de archivos y tipos",
-    ),
-    "searchHint4": MessageLookupByLibrary.simpleMessage("Ubicación"),
-    "searchHint5": MessageLookupByLibrary.simpleMessage(
-      "Próximamente: Caras y búsqueda mágica ✨",
-    ),
-    "searchLocationEmptySection": MessageLookupByLibrary.simpleMessage(
-      "Agrupar las fotos que se tomaron cerca de la localización de una foto",
-    ),
-    "searchPeopleEmptySection": MessageLookupByLibrary.simpleMessage(
-      "Invita a gente y verás todas las fotos compartidas aquí",
-    ),
-    "searchPersonsEmptySection": MessageLookupByLibrary.simpleMessage(
-      "Las personas se mostrarán aquí cuando se complete el procesado y la sincronización",
-    ),
-    "searchResultCount": m77,
-    "searchSectionsLengthMismatch": m78,
-    "security": MessageLookupByLibrary.simpleMessage("Seguridad"),
-    "seePublicAlbumLinksInApp": MessageLookupByLibrary.simpleMessage(
-      "Ver enlaces del álbum público en la aplicación",
-    ),
-    "selectALocation": MessageLookupByLibrary.simpleMessage(
-      "Seleccionar una ubicación",
-    ),
-    "selectALocationFirst": MessageLookupByLibrary.simpleMessage(
-      "Primero, selecciona una ubicación",
-    ),
-    "selectAlbum": MessageLookupByLibrary.simpleMessage("Seleccionar álbum"),
-    "selectAll": MessageLookupByLibrary.simpleMessage("Seleccionar todos"),
-    "selectAllShort": MessageLookupByLibrary.simpleMessage("Todas"),
-    "selectCoverPhoto": MessageLookupByLibrary.simpleMessage(
-      "Seleccionar foto de portada",
-    ),
-    "selectDate": MessageLookupByLibrary.simpleMessage("Seleccionar fecha"),
-    "selectFoldersForBackup": MessageLookupByLibrary.simpleMessage(
-      "Seleccionar carpetas para la copia de seguridad",
-    ),
-    "selectItemsToAdd": MessageLookupByLibrary.simpleMessage(
-      "Selecciona elementos para agregar",
-    ),
-    "selectLanguage": MessageLookupByLibrary.simpleMessage(
-      "Seleccionar idioma",
-    ),
-    "selectMailApp": MessageLookupByLibrary.simpleMessage(
-      "Seleccionar app de correo",
-    ),
-    "selectMorePhotos": MessageLookupByLibrary.simpleMessage(
-      "Seleccionar más fotos",
-    ),
-    "selectOneDateAndTime": MessageLookupByLibrary.simpleMessage(
-      "Seleccionar fecha y hora",
-    ),
-    "selectOneDateAndTimeForAll": MessageLookupByLibrary.simpleMessage(
-      "Seleccione una fecha y hora para todas",
-    ),
-    "selectPersonToLink": MessageLookupByLibrary.simpleMessage(
-      "Selecciona persona a vincular",
-    ),
-    "selectReason": MessageLookupByLibrary.simpleMessage("Seleccionar motivo"),
-    "selectStartOfRange": MessageLookupByLibrary.simpleMessage(
-      "Seleccionar inicio del rango",
-    ),
-    "selectTime": MessageLookupByLibrary.simpleMessage("Seleccionar hora"),
-    "selectYourFace": MessageLookupByLibrary.simpleMessage(
-      "Selecciona tu cara",
-    ),
-    "selectYourPlan": MessageLookupByLibrary.simpleMessage(
-      "Elegir tu suscripción",
-    ),
-    "selectedAlbums": m79,
-    "selectedFilesAreNotOnEnte": MessageLookupByLibrary.simpleMessage(
-      "Los archivos seleccionados no están en Ente",
-    ),
-    "selectedFoldersWillBeEncryptedAndBackedUp":
-        MessageLookupByLibrary.simpleMessage(
-          "Las carpetas seleccionadas se cifrarán y se realizará una copia de seguridad",
-        ),
-    "selectedItemsWillBeDeletedFromAllAlbumsAndMoved":
-        MessageLookupByLibrary.simpleMessage(
-          "Los archivos seleccionados serán eliminados de todos los álbumes y movidos a la papelera.",
-        ),
-    "selectedItemsWillBeRemovedFromThisPerson":
-        MessageLookupByLibrary.simpleMessage(
-          "Los elementos seleccionados se eliminarán de esta persona, pero no se eliminarán de tu biblioteca.",
-        ),
-    "selectedPhotos": m80,
-    "selectedPhotosWithYours": m81,
-    "selfiesWithThem": m82,
-    "send": MessageLookupByLibrary.simpleMessage("Enviar"),
-    "sendEmail": MessageLookupByLibrary.simpleMessage(
-      "Enviar correo electrónico",
-    ),
-    "sendInvite": MessageLookupByLibrary.simpleMessage("Enviar invitación"),
-    "sendLink": MessageLookupByLibrary.simpleMessage("Enviar enlace"),
-    "serverEndpoint": MessageLookupByLibrary.simpleMessage(
-      "Punto final del servidor",
-    ),
-    "sessionExpired": MessageLookupByLibrary.simpleMessage(
-      "La sesión ha expirado",
-    ),
-    "sessionIdMismatch": MessageLookupByLibrary.simpleMessage(
-      "El ID de sesión no coincide",
-    ),
-    "setAPassword": MessageLookupByLibrary.simpleMessage(
-      "Establecer una contraseña",
-    ),
-    "setAs": MessageLookupByLibrary.simpleMessage("Establecer como"),
-    "setCover": MessageLookupByLibrary.simpleMessage("Definir portada"),
-    "setLabel": MessageLookupByLibrary.simpleMessage("Establecer"),
-    "setNewPassword": MessageLookupByLibrary.simpleMessage(
-      "Ingresa tu nueva contraseña",
-    ),
-    "setNewPin": MessageLookupByLibrary.simpleMessage("Ingresa tu nuevo PIN"),
-    "setPasswordTitle": MessageLookupByLibrary.simpleMessage(
-      "Establecer contraseña",
-    ),
-    "setRadius": MessageLookupByLibrary.simpleMessage("Establecer radio"),
-    "setupComplete": MessageLookupByLibrary.simpleMessage(
-      "Configuración completa",
-    ),
-    "share": MessageLookupByLibrary.simpleMessage("Compartir"),
-    "shareALink": MessageLookupByLibrary.simpleMessage("Compartir un enlace"),
-    "shareAlbumHint": MessageLookupByLibrary.simpleMessage(
-      "Abre un álbum y pulsa el botón compartir en la parte superior derecha para compartir.",
-    ),
-    "shareAnAlbumNow": MessageLookupByLibrary.simpleMessage(
-      "Compartir un álbum ahora",
-    ),
-    "shareLink": MessageLookupByLibrary.simpleMessage("Compartir enlace"),
-    "shareMyVerificationID": m83,
-    "shareOnlyWithThePeopleYouWant": MessageLookupByLibrary.simpleMessage(
-      "Comparte sólo con la gente que quieres",
-    ),
-    "shareTextConfirmOthersVerificationID": m84,
-    "shareTextRecommendUsingEnte": MessageLookupByLibrary.simpleMessage(
-      "Descarga Ente para que podamos compartir fácilmente fotos y videos en calidad original.\n\nhttps://ente.io",
-    ),
-    "shareTextReferralCode": m85,
-    "shareWithNonenteUsers": MessageLookupByLibrary.simpleMessage(
-      "Compartir con usuarios fuera de Ente",
-    ),
-    "shareWithPeopleSectionTitle": m86,
-    "shareYourFirstAlbum": MessageLookupByLibrary.simpleMessage(
-      "Comparte tu primer álbum",
-    ),
-    "sharedAlbumSectionDescription": MessageLookupByLibrary.simpleMessage(
-      "Crea álbumes compartidos y colaborativos con otros usuarios de Ente, incluyendo usuarios de planes gratuitos.",
-    ),
-    "sharedByMe": MessageLookupByLibrary.simpleMessage("Compartido por mí"),
-    "sharedByYou": MessageLookupByLibrary.simpleMessage("Compartido por ti"),
-    "sharedPhotoNotifications": MessageLookupByLibrary.simpleMessage(
-      "Nuevas fotos compartidas",
-    ),
-    "sharedPhotoNotificationsExplanation": MessageLookupByLibrary.simpleMessage(
-      "Recibir notificaciones cuando alguien agrega una foto a un álbum compartido contigo",
-    ),
-    "sharedWith": m87,
-    "sharedWithMe": MessageLookupByLibrary.simpleMessage("Compartido conmigo"),
-    "sharedWithYou": MessageLookupByLibrary.simpleMessage("Compartido contigo"),
-    "sharing": MessageLookupByLibrary.simpleMessage("Compartiendo..."),
-    "shiftDatesAndTime": MessageLookupByLibrary.simpleMessage(
-      "Cambiar fechas y hora",
-    ),
-    "showLessFaces": MessageLookupByLibrary.simpleMessage(
-      "Mostrar menos caras",
-    ),
-    "showMemories": MessageLookupByLibrary.simpleMessage("Mostrar recuerdos"),
-    "showMoreFaces": MessageLookupByLibrary.simpleMessage("Mostrar más caras"),
-    "showPerson": MessageLookupByLibrary.simpleMessage("Mostrar persona"),
-    "signOutFromOtherDevices": MessageLookupByLibrary.simpleMessage(
-      "Cerrar sesión de otros dispositivos",
-    ),
-    "signOutOtherBody": MessageLookupByLibrary.simpleMessage(
-      "Si crees que alguien puede conocer tu contraseña, puedes forzar a todos los demás dispositivos que usan tu cuenta a cerrar la sesión.",
-    ),
-    "signOutOtherDevices": MessageLookupByLibrary.simpleMessage(
-      "Cerrar la sesión de otros dispositivos",
-    ),
-    "signUpTerms": MessageLookupByLibrary.simpleMessage(
-      "Estoy de acuerdo con los <u-terms>términos del servicio</u-terms> y <u-policy> la política de privacidad</u-policy>",
-    ),
-    "singleFileDeleteFromDevice": m88,
-    "singleFileDeleteHighlight": MessageLookupByLibrary.simpleMessage(
-      "Se borrará de todos los álbumes.",
-    ),
-    "singleFileInBothLocalAndRemote": m89,
-    "singleFileInRemoteOnly": m90,
-    "skip": MessageLookupByLibrary.simpleMessage("Omitir"),
-    "smartMemories": MessageLookupByLibrary.simpleMessage(
-      "Recuerdos inteligentes",
-    ),
-    "social": MessageLookupByLibrary.simpleMessage("Social"),
-    "someItemsAreInBothEnteAndYourDevice": MessageLookupByLibrary.simpleMessage(
-      "Algunos elementos están tanto en Ente como en tu dispositivo.",
-    ),
-    "someOfTheFilesYouAreTryingToDeleteAre": MessageLookupByLibrary.simpleMessage(
-      "Algunos de los archivos que estás intentando eliminar sólo están disponibles en tu dispositivo y no pueden ser recuperados si se eliminan",
-    ),
-    "someoneSharingAlbumsWithYouShouldSeeTheSameId":
-        MessageLookupByLibrary.simpleMessage(
-          "Alguien que comparta álbumes contigo debería ver el mismo ID en su dispositivo.",
-        ),
-    "somethingWentWrong": MessageLookupByLibrary.simpleMessage(
-      "Algo salió mal",
-    ),
-    "somethingWentWrongPleaseTryAgain": MessageLookupByLibrary.simpleMessage(
-      "Algo salió mal, por favor inténtalo de nuevo",
-    ),
-    "sorry": MessageLookupByLibrary.simpleMessage("Lo sentimos"),
-    "sorryBackupFailedDesc": MessageLookupByLibrary.simpleMessage(
-      "Lo sentimos, no hemos podido hacer una copia de seguridad de este archivo, lo intentaremos más tarde.",
-    ),
-    "sorryCouldNotAddToFavorites": MessageLookupByLibrary.simpleMessage(
-      "¡Lo sentimos, no se pudo añadir a favoritos!",
-    ),
-    "sorryCouldNotRemoveFromFavorites": MessageLookupByLibrary.simpleMessage(
-      "¡Lo sentimos, no se pudo quitar de favoritos!",
-    ),
-    "sorryTheCodeYouveEnteredIsIncorrect": MessageLookupByLibrary.simpleMessage(
-      "Lo sentimos, el código que has introducido es incorrecto",
-    ),
-    "sorryWeCouldNotGenerateSecureKeysOnThisDevicennplease":
-        MessageLookupByLibrary.simpleMessage(
-          "Lo sentimos, no hemos podido generar claves seguras en este dispositivo.\n\nPor favor, regístrate desde un dispositivo diferente.",
-        ),
-    "sorryWeHadToPauseYourBackups": MessageLookupByLibrary.simpleMessage(
-      "Lo sentimos, tuvimos que pausar tus copias de seguridad",
-    ),
-    "sort": MessageLookupByLibrary.simpleMessage("Ordenar"),
-    "sortAlbumsBy": MessageLookupByLibrary.simpleMessage("Ordenar por"),
-    "sortNewestFirst": MessageLookupByLibrary.simpleMessage(
-      "Más recientes primero",
-    ),
-    "sortOldestFirst": MessageLookupByLibrary.simpleMessage(
-      "Más antiguos primero",
-    ),
-    "sparkleSuccess": MessageLookupByLibrary.simpleMessage("✨ Éxito"),
-    "sportsWithThem": m91,
-    "spotlightOnThem": m92,
-    "spotlightOnYourself": MessageLookupByLibrary.simpleMessage(
-      "Enfócate a ti mismo",
-    ),
-    "startAccountRecoveryTitle": MessageLookupByLibrary.simpleMessage(
-      "Iniciar la recuperación",
-    ),
-    "startBackup": MessageLookupByLibrary.simpleMessage(
-      "Iniciar copia de seguridad",
-    ),
-    "status": MessageLookupByLibrary.simpleMessage("Estado"),
-    "stopCastingBody": MessageLookupByLibrary.simpleMessage(
-      "¿Quieres dejar de transmitir?",
-    ),
-    "stopCastingTitle": MessageLookupByLibrary.simpleMessage(
-      "Detener la transmisión",
-    ),
-    "storage": MessageLookupByLibrary.simpleMessage("Almacenamiento"),
-    "storageBreakupFamily": MessageLookupByLibrary.simpleMessage("Familia"),
-    "storageBreakupYou": MessageLookupByLibrary.simpleMessage("Usted"),
-    "storageInGB": m93,
-    "storageLimitExceeded": MessageLookupByLibrary.simpleMessage(
-      "Límite de datos excedido",
-    ),
-    "storageUsageInfo": m94,
-    "streamDetails": MessageLookupByLibrary.simpleMessage(
-      "Detalles de la transmisión",
-    ),
-    "strongStrength": MessageLookupByLibrary.simpleMessage("Segura"),
-    "subAlreadyLinkedErrMessage": m95,
-    "subWillBeCancelledOn": m96,
-    "subscribe": MessageLookupByLibrary.simpleMessage("Suscribirse"),
-    "subscribeToEnableSharing": MessageLookupByLibrary.simpleMessage(
-      "Necesitas una suscripción activa de pago para habilitar el compartir.",
-    ),
-    "subscription": MessageLookupByLibrary.simpleMessage("Suscripción"),
-    "success": MessageLookupByLibrary.simpleMessage("Éxito"),
-    "successfullyArchived": MessageLookupByLibrary.simpleMessage(
-      "Archivado correctamente",
-    ),
-    "successfullyHid": MessageLookupByLibrary.simpleMessage(
-      "Ocultado con éxito",
-    ),
-    "successfullyUnarchived": MessageLookupByLibrary.simpleMessage(
-      "Desarchivado correctamente",
-    ),
-    "successfullyUnhid": MessageLookupByLibrary.simpleMessage(
-      "Desocultado con éxito",
-    ),
-    "suggestFeatures": MessageLookupByLibrary.simpleMessage(
-      "Sugerir una característica",
-    ),
-    "sunrise": MessageLookupByLibrary.simpleMessage("Sobre el horizonte"),
-    "support": MessageLookupByLibrary.simpleMessage("Soporte"),
-    "syncProgress": m97,
-    "syncStopped": MessageLookupByLibrary.simpleMessage(
-      "Sincronización detenida",
-    ),
-    "syncing": MessageLookupByLibrary.simpleMessage("Sincronizando..."),
-    "systemTheme": MessageLookupByLibrary.simpleMessage("Sistema"),
-    "tapToCopy": MessageLookupByLibrary.simpleMessage("toca para copiar"),
-    "tapToEnterCode": MessageLookupByLibrary.simpleMessage(
-      "Toca para introducir el código",
-    ),
-    "tapToUnlock": MessageLookupByLibrary.simpleMessage(
-      "Toca para desbloquear",
-    ),
-    "tapToUpload": MessageLookupByLibrary.simpleMessage("Toca para subir"),
-    "tapToUploadIsIgnoredDue": m98,
-    "tempErrorContactSupportIfPersists": MessageLookupByLibrary.simpleMessage(
-      "Parece que algo salió mal. Por favor, vuelve a intentarlo después de algún tiempo. Si el error persiste, ponte en contacto con nuestro equipo de soporte.",
-    ),
-    "terminate": MessageLookupByLibrary.simpleMessage("Terminar"),
-    "terminateSession": MessageLookupByLibrary.simpleMessage(
-      "¿Terminar sesión?",
-    ),
-    "terms": MessageLookupByLibrary.simpleMessage("Términos"),
-    "termsOfServicesTitle": MessageLookupByLibrary.simpleMessage("Términos"),
-    "thankYou": MessageLookupByLibrary.simpleMessage("Gracias"),
-    "thankYouForSubscribing": MessageLookupByLibrary.simpleMessage(
-      "¡Gracias por suscribirte!",
-    ),
-    "theDownloadCouldNotBeCompleted": MessageLookupByLibrary.simpleMessage(
-      "No se ha podido completar la descarga",
-    ),
-    "theLinkYouAreTryingToAccessHasExpired":
-        MessageLookupByLibrary.simpleMessage(
-          "El enlace al que intenta acceder ha caducado.",
-        ),
-    "thePersonGroupsWillNotBeDisplayed": MessageLookupByLibrary.simpleMessage(
-      "Los grupos de personas ya no se mostrarán en la sección de personas. Las fotos permanecerán intactas.",
-    ),
-    "thePersonWillNotBeDisplayed": MessageLookupByLibrary.simpleMessage(
-      "La persona ya no se mostrará en la sección de personas. Las fotos permanecerán intactas.",
-    ),
-    "theRecoveryKeyYouEnteredIsIncorrect": MessageLookupByLibrary.simpleMessage(
-      "La clave de recuperación introducida es incorrecta",
-    ),
-    "theme": MessageLookupByLibrary.simpleMessage("Tema"),
-    "theseItemsWillBeDeletedFromYourDevice":
-        MessageLookupByLibrary.simpleMessage(
-          "Estos elementos se eliminarán de tu dispositivo.",
-        ),
-    "theyAlsoGetXGb": m99,
-    "theyWillBeDeletedFromAllAlbums": MessageLookupByLibrary.simpleMessage(
-      "Se borrarán de todos los álbumes.",
-    ),
-    "thisActionCannotBeUndone": MessageLookupByLibrary.simpleMessage(
-      "Esta acción no se puede deshacer",
-    ),
-    "thisAlbumAlreadyHDACollaborativeLink":
-        MessageLookupByLibrary.simpleMessage(
-          "Este álbum ya tiene un enlace de colaboración",
-        ),
-    "thisCanBeUsedToRecoverYourAccountIfYou": MessageLookupByLibrary.simpleMessage(
-      "Esto puede utilizarse para recuperar tu cuenta si pierdes tu segundo factor",
-    ),
-    "thisDevice": MessageLookupByLibrary.simpleMessage("Este dispositivo"),
-    "thisEmailIsAlreadyInUse": MessageLookupByLibrary.simpleMessage(
-      "Este correo electrónico ya está en uso",
-    ),
-    "thisImageHasNoExifData": MessageLookupByLibrary.simpleMessage(
-      "Esta imagen no tiene datos exif",
-    ),
-    "thisIsMeExclamation": MessageLookupByLibrary.simpleMessage(
-      "¡Este soy yo!",
-    ),
-    "thisIsPersonVerificationId": m100,
-    "thisIsYourVerificationId": MessageLookupByLibrary.simpleMessage(
-      "Esta es tu ID de verificación",
-    ),
-    "thisWeekThroughTheYears": MessageLookupByLibrary.simpleMessage(
-      "Esta semana a través de los años",
-    ),
-    "thisWeekXYearsAgo": m101,
-    "thisWillLogYouOutOfTheFollowingDevice":
-        MessageLookupByLibrary.simpleMessage(
-          "Esto cerrará la sesión del siguiente dispositivo:",
-        ),
-    "thisWillLogYouOutOfThisDevice": MessageLookupByLibrary.simpleMessage(
-      "¡Esto cerrará la sesión de este dispositivo!",
-    ),
-    "thisWillMakeTheDateAndTimeOfAllSelected": MessageLookupByLibrary.simpleMessage(
-      "Esto hará que la fecha y la hora de todas las fotos seleccionadas sean las mismas.",
-    ),
-    "thisWillRemovePublicLinksOfAllSelectedQuickLinks":
-        MessageLookupByLibrary.simpleMessage(
-          "Esto eliminará los enlaces públicos de todos los enlaces rápidos seleccionados.",
-        ),
-    "throughTheYears": m102,
-    "toEnableAppLockPleaseSetupDevicePasscodeOrScreen":
-        MessageLookupByLibrary.simpleMessage(
-          "Para habilitar el bloqueo de la aplicación, por favor configura el código de acceso del dispositivo o el bloqueo de pantalla en los ajustes del sistema.",
-        ),
-    "toHideAPhotoOrVideo": MessageLookupByLibrary.simpleMessage(
-      "Para ocultar una foto o video",
-    ),
-    "toResetVerifyEmail": MessageLookupByLibrary.simpleMessage(
-      "Para restablecer tu contraseña, por favor verifica tu correo electrónico primero.",
-    ),
-    "todaysLogs": MessageLookupByLibrary.simpleMessage("Registros de hoy"),
-    "tooManyIncorrectAttempts": MessageLookupByLibrary.simpleMessage(
-      "Demasiados intentos incorrectos",
-    ),
-    "total": MessageLookupByLibrary.simpleMessage("total"),
-    "totalSize": MessageLookupByLibrary.simpleMessage("Tamaño total"),
-    "trash": MessageLookupByLibrary.simpleMessage("Papelera"),
-    "trashDaysLeft": m103,
-    "trim": MessageLookupByLibrary.simpleMessage("Ajustar duración"),
-    "tripInYear": m104,
-    "tripToLocation": m105,
-    "trustedContacts": MessageLookupByLibrary.simpleMessage(
-      "Contactos de confianza",
-    ),
-    "trustedInviteBody": m106,
-    "tryAgain": MessageLookupByLibrary.simpleMessage("Inténtalo de nuevo"),
-    "turnOnBackupForAutoUpload": MessageLookupByLibrary.simpleMessage(
-      "Activar la copia de seguridad para subir automáticamente archivos añadidos a la carpeta de este dispositivo a Ente.",
-    ),
-    "twitter": MessageLookupByLibrary.simpleMessage("Twitter"),
-    "twoMonthsFreeOnYearlyPlans": MessageLookupByLibrary.simpleMessage(
-      "2 meses gratis en planes anuales",
-    ),
-    "twofactor": MessageLookupByLibrary.simpleMessage("Dos factores"),
-    "twofactorAuthenticationHasBeenDisabled":
-        MessageLookupByLibrary.simpleMessage(
-          "La autenticación de dos factores fue deshabilitada",
-        ),
-    "twofactorAuthenticationPageTitle": MessageLookupByLibrary.simpleMessage(
-      "Autenticación en dos pasos",
-    ),
-    "twofactorAuthenticationSuccessfullyReset":
-        MessageLookupByLibrary.simpleMessage(
-          "Autenticación de doble factor restablecida con éxito",
-        ),
-    "twofactorSetup": MessageLookupByLibrary.simpleMessage(
-      "Configuración de dos pasos",
-    ),
-    "typeOfGallerGallerytypeIsNotSupportedForRename": m107,
-    "unarchive": MessageLookupByLibrary.simpleMessage("Desarchivar"),
-    "unarchiveAlbum": MessageLookupByLibrary.simpleMessage("Desarchivar álbum"),
-    "unarchiving": MessageLookupByLibrary.simpleMessage("Desarchivando..."),
-    "unavailableReferralCode": MessageLookupByLibrary.simpleMessage(
-      "Lo sentimos, este código no está disponible.",
-    ),
-    "uncategorized": MessageLookupByLibrary.simpleMessage("Sin categorizar"),
-    "unhide": MessageLookupByLibrary.simpleMessage("Dejar de ocultar"),
-    "unhideToAlbum": MessageLookupByLibrary.simpleMessage(
-      "Hacer visible al álbum",
-    ),
-    "unhiding": MessageLookupByLibrary.simpleMessage("Desocultando..."),
-    "unhidingFilesToAlbum": MessageLookupByLibrary.simpleMessage(
-      "Desocultando archivos del álbum",
-    ),
-    "unlock": MessageLookupByLibrary.simpleMessage("Desbloquear"),
-    "unpinAlbum": MessageLookupByLibrary.simpleMessage("Dejar de fijar álbum"),
-    "unselectAll": MessageLookupByLibrary.simpleMessage("Desmarcar todos"),
-    "update": MessageLookupByLibrary.simpleMessage("Actualizar"),
-    "updateAvailable": MessageLookupByLibrary.simpleMessage(
-      "Actualizacion disponible",
-    ),
-    "updatingFolderSelection": MessageLookupByLibrary.simpleMessage(
-      "Actualizando la selección de carpeta...",
-    ),
-    "upgrade": MessageLookupByLibrary.simpleMessage("Mejorar"),
-    "uploadIsIgnoredDueToIgnorereason": m108,
-    "uploadingFilesToAlbum": MessageLookupByLibrary.simpleMessage(
-      "Subiendo archivos al álbum...",
-    ),
-    "uploadingMultipleMemories": m109,
-    "uploadingSingleMemory": MessageLookupByLibrary.simpleMessage(
-      "Preservando 1 memoria...",
-    ),
-    "upto50OffUntil4thDec": MessageLookupByLibrary.simpleMessage(
-      "Hasta el 50% de descuento, hasta el 4 de diciembre.",
-    ),
-    "usableReferralStorageInfo": MessageLookupByLibrary.simpleMessage(
-      "El almacenamiento utilizable está limitado por tu plan actual. El exceso de almacenamiento que obtengas se volverá automáticamente utilizable cuando actualices tu plan.",
-    ),
-    "useAsCover": MessageLookupByLibrary.simpleMessage("Usar como cubierta"),
-    "useDifferentPlayerInfo": MessageLookupByLibrary.simpleMessage(
-      "¿Tienes problemas para reproducir este video? Mantén pulsado aquí para probar un reproductor diferente.",
-    ),
-    "usePublicLinksForPeopleNotOnEnte": MessageLookupByLibrary.simpleMessage(
-      "Usar enlaces públicos para personas que no están en Ente",
-    ),
-    "useRecoveryKey": MessageLookupByLibrary.simpleMessage(
-      "Usar clave de recuperación",
-    ),
-    "useSelectedPhoto": MessageLookupByLibrary.simpleMessage(
-      "Usar foto seleccionada",
-    ),
-    "usedSpace": MessageLookupByLibrary.simpleMessage("Espacio usado"),
-    "validTill": m110,
-    "verificationFailedPleaseTryAgain": MessageLookupByLibrary.simpleMessage(
-      "Verificación fallida, por favor inténtalo de nuevo",
-    ),
-    "verificationId": MessageLookupByLibrary.simpleMessage(
-      "ID de verificación",
-    ),
-    "verify": MessageLookupByLibrary.simpleMessage("Verificar"),
-    "verifyEmail": MessageLookupByLibrary.simpleMessage(
-      "Verificar correo electrónico",
-    ),
-    "verifyEmailID": m111,
-    "verifyIDLabel": MessageLookupByLibrary.simpleMessage("Verificar"),
-    "verifyPasskey": MessageLookupByLibrary.simpleMessage(
-      "Verificar clave de acceso",
-    ),
-    "verifyPassword": MessageLookupByLibrary.simpleMessage(
-      "Verificar contraseña",
-    ),
-    "verifying": MessageLookupByLibrary.simpleMessage("Verificando..."),
-    "verifyingRecoveryKey": MessageLookupByLibrary.simpleMessage(
-      "Verificando clave de recuperación...",
-    ),
-    "videoInfo": MessageLookupByLibrary.simpleMessage("Información de video"),
-    "videoSmallCase": MessageLookupByLibrary.simpleMessage("vídeo"),
-    "videoStreaming": MessageLookupByLibrary.simpleMessage(
-      "Vídeos en streaming",
-    ),
-    "videos": MessageLookupByLibrary.simpleMessage("Vídeos"),
-    "viewActiveSessions": MessageLookupByLibrary.simpleMessage(
-      "Ver sesiones activas",
-    ),
-    "viewAddOnButton": MessageLookupByLibrary.simpleMessage("Ver complementos"),
-    "viewAll": MessageLookupByLibrary.simpleMessage("Ver todo"),
-    "viewAllExifData": MessageLookupByLibrary.simpleMessage(
-      "Ver todos los datos EXIF",
-    ),
-    "viewLargeFiles": MessageLookupByLibrary.simpleMessage("Archivos grandes"),
-    "viewLargeFilesDesc": MessageLookupByLibrary.simpleMessage(
-      "Ver los archivos que consumen la mayor cantidad de almacenamiento.",
-    ),
-    "viewLogs": MessageLookupByLibrary.simpleMessage("Ver Registros"),
-    "viewPersonToUnlink": m112,
-    "viewRecoveryKey": MessageLookupByLibrary.simpleMessage(
-      "Ver código de recuperación",
-    ),
-    "viewer": MessageLookupByLibrary.simpleMessage("Espectador"),
-    "viewersSuccessfullyAdded": m113,
-    "visitWebToManage": MessageLookupByLibrary.simpleMessage(
-      "Por favor, visita web.ente.io para administrar tu suscripción",
-    ),
-    "waitingForVerification": MessageLookupByLibrary.simpleMessage(
-      "Esperando verificación...",
-    ),
-    "waitingForWifi": MessageLookupByLibrary.simpleMessage("Esperando WiFi..."),
-    "warning": MessageLookupByLibrary.simpleMessage("Advertencia"),
-    "weAreOpenSource": MessageLookupByLibrary.simpleMessage(
-      "¡Somos de código abierto!",
-    ),
-    "weDontSupportEditingPhotosAndAlbumsThatYouDont":
-        MessageLookupByLibrary.simpleMessage(
-          "No admitimos la edición de fotos y álbumes que aún no son tuyos",
-        ),
-    "weHaveSendEmailTo": m114,
-    "weakStrength": MessageLookupByLibrary.simpleMessage("Poco segura"),
-    "welcomeBack": MessageLookupByLibrary.simpleMessage(
-      "¡Bienvenido de nuevo!",
-    ),
-    "whatsNew": MessageLookupByLibrary.simpleMessage("Qué hay de nuevo"),
-    "whyAddTrustContact": MessageLookupByLibrary.simpleMessage(
-      "Un contacto de confianza puede ayudar a recuperar sus datos.",
-    ),
-    "widgets": MessageLookupByLibrary.simpleMessage("Widgets"),
-    "wishThemAHappyBirthday": m115,
-    "yearShort": MessageLookupByLibrary.simpleMessage("año"),
-    "yearly": MessageLookupByLibrary.simpleMessage("Anualmente"),
-    "yearsAgo": m116,
-    "yes": MessageLookupByLibrary.simpleMessage("Sí"),
-    "yesCancel": MessageLookupByLibrary.simpleMessage("Sí, cancelar"),
-    "yesConvertToViewer": MessageLookupByLibrary.simpleMessage(
-      "Sí, convertir a espectador",
-    ),
-    "yesDelete": MessageLookupByLibrary.simpleMessage("Sí, eliminar"),
-    "yesDiscardChanges": MessageLookupByLibrary.simpleMessage(
-      "Sí, descartar cambios",
-    ),
-    "yesIgnore": MessageLookupByLibrary.simpleMessage("Sí, ignorar"),
-    "yesLogout": MessageLookupByLibrary.simpleMessage("Sí, cerrar sesión"),
-    "yesRemove": MessageLookupByLibrary.simpleMessage("Sí, quitar"),
-    "yesRenew": MessageLookupByLibrary.simpleMessage("Sí, renovar"),
-    "yesResetPerson": MessageLookupByLibrary.simpleMessage(
-      "Si, eliminar persona",
-    ),
-    "you": MessageLookupByLibrary.simpleMessage("Tu"),
-    "youAndThem": m117,
-    "youAreOnAFamilyPlan": MessageLookupByLibrary.simpleMessage(
-      "¡Estás en un plan familiar!",
-    ),
-    "youAreOnTheLatestVersion": MessageLookupByLibrary.simpleMessage(
-      "Estás usando la última versión",
-    ),
-    "youCanAtMaxDoubleYourStorage": MessageLookupByLibrary.simpleMessage(
-      "* Como máximo puedes duplicar tu almacenamiento",
-    ),
-    "youCanManageYourLinksInTheShareTab": MessageLookupByLibrary.simpleMessage(
-      "Puedes administrar tus enlaces en la pestaña compartir.",
-    ),
-    "youCanTrySearchingForADifferentQuery":
-        MessageLookupByLibrary.simpleMessage(
-          "Puedes intentar buscar una consulta diferente.",
-        ),
-    "youCannotDowngradeToThisPlan": MessageLookupByLibrary.simpleMessage(
-      "No puedes bajar a este plan",
-    ),
-    "youCannotShareWithYourself": MessageLookupByLibrary.simpleMessage(
-      "No puedes compartir contigo mismo",
-    ),
-    "youDontHaveAnyArchivedItems": MessageLookupByLibrary.simpleMessage(
-      "No tienes ningún elemento archivado.",
-    ),
-    "youHaveSuccessfullyFreedUp": m118,
-    "yourAccountHasBeenDeleted": MessageLookupByLibrary.simpleMessage(
-      "Tu cuenta ha sido eliminada",
-    ),
-    "yourMap": MessageLookupByLibrary.simpleMessage("Tu mapa"),
-    "yourPlanWasSuccessfullyDowngraded": MessageLookupByLibrary.simpleMessage(
-      "Tu plan ha sido degradado con éxito",
-    ),
-    "yourPlanWasSuccessfullyUpgraded": MessageLookupByLibrary.simpleMessage(
-      "Tu plan se ha actualizado correctamente",
-    ),
-    "yourPurchaseWasSuccessful": MessageLookupByLibrary.simpleMessage(
-      "Tu compra ha sido exitosa",
-    ),
-    "yourStorageDetailsCouldNotBeFetched": MessageLookupByLibrary.simpleMessage(
-      "Tus datos de almacenamiento no se han podido obtener",
-    ),
-    "yourSubscriptionHasExpired": MessageLookupByLibrary.simpleMessage(
-      "Tu suscripción ha caducado",
-    ),
-    "yourSubscriptionWasUpdatedSuccessfully":
-        MessageLookupByLibrary.simpleMessage(
-          "Tu suscripción se ha actualizado con éxito",
-        ),
-    "yourVerificationCodeHasExpired": MessageLookupByLibrary.simpleMessage(
-      "Tu código de verificación ha expirado",
-    ),
-    "youveNoDuplicateFilesThatCanBeCleared":
-        MessageLookupByLibrary.simpleMessage(
-          "No tienes archivos duplicados que se puedan borrar",
-        ),
-    "youveNoFilesInThisAlbumThatCanBeDeleted":
-        MessageLookupByLibrary.simpleMessage(
-          "No tienes archivos en este álbum que puedan ser borrados",
-        ),
-    "zoomOutToSeePhotos": MessageLookupByLibrary.simpleMessage(
-      "Alejar para ver las fotos",
-    ),
-  };
-=======
         "aNewVersionOfEnteIsAvailable": MessageLookupByLibrary.simpleMessage(
-            "Hay una nueva versión de Ente disponible."),
+          "Hay una nueva versión de Ente disponible.",
+        ),
         "about": MessageLookupByLibrary.simpleMessage("Acerca de"),
-        "acceptTrustInvite":
-            MessageLookupByLibrary.simpleMessage("Aceptar invitación"),
+        "acceptTrustInvite": MessageLookupByLibrary.simpleMessage(
+          "Aceptar invitación",
+        ),
         "account": MessageLookupByLibrary.simpleMessage("Cuenta"),
         "accountIsAlreadyConfigured": MessageLookupByLibrary.simpleMessage(
-            "La cuenta ya está configurada."),
+          "La cuenta ya está configurada.",
+        ),
         "accountOwnerPersonAppbarTitle": m0,
-        "accountWelcomeBack":
-            MessageLookupByLibrary.simpleMessage("¡Bienvenido de nuevo!"),
+        "accountWelcomeBack": MessageLookupByLibrary.simpleMessage(
+          "¡Bienvenido de nuevo!",
+        ),
         "ackPasswordLostWarning": MessageLookupByLibrary.simpleMessage(
-            "Entiendo que si pierdo mi contraseña podría perder mis datos, ya que mis datos están <underline>cifrados de extremo a extremo</underline>."),
+          "Entiendo que si pierdo mi contraseña podría perder mis datos, ya que mis datos están <underline>cifrados de extremo a extremo</underline>.",
+        ),
         "actionNotSupportedOnFavouritesAlbum":
             MessageLookupByLibrary.simpleMessage(
-                "Acción no compatible con el álbum de Favoritos"),
+          "Acción no compatible con el álbum de Favoritos",
+        ),
         "activeSessions":
             MessageLookupByLibrary.simpleMessage("Sesiones activas"),
         "add": MessageLookupByLibrary.simpleMessage("Añadir"),
         "addAName": MessageLookupByLibrary.simpleMessage("Añade un nombre"),
         "addANewEmail": MessageLookupByLibrary.simpleMessage(
-            "Agregar nuevo correo electrónico"),
+          "Agregar nuevo correo electrónico",
+        ),
         "addAlbumWidgetPrompt": MessageLookupByLibrary.simpleMessage(
-            "Añade un widget de álbum a tu pantalla de inicio y vuelve aquí para personalizarlo."),
-        "addCollaborator":
-            MessageLookupByLibrary.simpleMessage("Agregar colaborador"),
+          "Añade un widget de álbum a tu pantalla de inicio y vuelve aquí para personalizarlo.",
+        ),
+        "addCollaborator": MessageLookupByLibrary.simpleMessage(
+          "Agregar colaborador",
+        ),
         "addCollaborators": m1,
         "addFiles": MessageLookupByLibrary.simpleMessage("Añadir archivos"),
         "addFromDevice": MessageLookupByLibrary.simpleMessage(
-            "Agregar desde el dispositivo"),
+          "Agregar desde el dispositivo",
+        ),
         "addItem": m2,
         "addLocation":
             MessageLookupByLibrary.simpleMessage("Agregar ubicación"),
         "addLocationButton": MessageLookupByLibrary.simpleMessage("Añadir"),
         "addMemoriesWidgetPrompt": MessageLookupByLibrary.simpleMessage(
-            "Añade un widget de recuerdos a tu pantalla de inicio y vuelve aquí para personalizarlo."),
+          "Añade un widget de recuerdos a tu pantalla de inicio y vuelve aquí para personalizarlo.",
+        ),
         "addMore": MessageLookupByLibrary.simpleMessage("Añadir más"),
         "addName": MessageLookupByLibrary.simpleMessage("Añadir nombre"),
-        "addNameOrMerge":
-            MessageLookupByLibrary.simpleMessage("Añadir nombre o combinar"),
+        "addNameOrMerge": MessageLookupByLibrary.simpleMessage(
+          "Añadir nombre o combinar",
+        ),
         "addNew": MessageLookupByLibrary.simpleMessage("Añadir nuevo"),
-        "addNewPerson":
-            MessageLookupByLibrary.simpleMessage("Añadir nueva persona"),
+        "addNewPerson": MessageLookupByLibrary.simpleMessage(
+          "Añadir nueva persona",
+        ),
         "addOnPageSubtitle": MessageLookupByLibrary.simpleMessage(
-            "Detalles de los complementos"),
+          "Detalles de los complementos",
+        ),
         "addOnValidTill": m3,
         "addOns": MessageLookupByLibrary.simpleMessage("Complementos"),
-        "addParticipants":
-            MessageLookupByLibrary.simpleMessage("Añadir participantes"),
+        "addParticipants": MessageLookupByLibrary.simpleMessage(
+          "Añadir participantes",
+        ),
         "addPeopleWidgetPrompt": MessageLookupByLibrary.simpleMessage(
-            "Añade un widget de personas a tu pantalla de inicio y vuelve aquí para personalizarlo."),
+          "Añade un widget de personas a tu pantalla de inicio y vuelve aquí para personalizarlo.",
+        ),
         "addPhotos": MessageLookupByLibrary.simpleMessage("Agregar fotos"),
         "addSelected":
             MessageLookupByLibrary.simpleMessage("Agregar selección"),
         "addToAlbum": MessageLookupByLibrary.simpleMessage("Añadir al álbum"),
         "addToEnte": MessageLookupByLibrary.simpleMessage("Añadir a Ente"),
-        "addToHiddenAlbum":
-            MessageLookupByLibrary.simpleMessage("Añadir al álbum oculto"),
+        "addToHiddenAlbum": MessageLookupByLibrary.simpleMessage(
+          "Añadir al álbum oculto",
+        ),
         "addTrustedContact": MessageLookupByLibrary.simpleMessage(
-            "Añadir contacto de confianza"),
+          "Añadir contacto de confianza",
+        ),
         "addViewer": MessageLookupByLibrary.simpleMessage("Añadir espectador"),
         "addViewers": m4,
-        "addYourPhotosNow":
-            MessageLookupByLibrary.simpleMessage("Añade tus fotos ahora"),
+        "addYourPhotosNow": MessageLookupByLibrary.simpleMessage(
+          "Añade tus fotos ahora",
+        ),
         "addedAs": MessageLookupByLibrary.simpleMessage("Agregado como"),
         "addedBy": m5,
         "addedSuccessfullyTo": m6,
-        "addingToFavorites":
-            MessageLookupByLibrary.simpleMessage("Añadiendo a favoritos..."),
+        "addingToFavorites": MessageLookupByLibrary.simpleMessage(
+          "Añadiendo a favoritos...",
+        ),
         "admiringThem": m7,
         "advanced": MessageLookupByLibrary.simpleMessage("Avanzado"),
         "advancedSettings": MessageLookupByLibrary.simpleMessage("Avanzado"),
@@ -2996,478 +445,657 @@
             MessageLookupByLibrary.simpleMessage("Álbum actualizado"),
         "albums": MessageLookupByLibrary.simpleMessage("Álbumes"),
         "albumsWidgetDesc": MessageLookupByLibrary.simpleMessage(
-            "Seleccione los álbumes que desea ver en su pantalla de inicio."),
+          "Seleccione los álbumes que desea ver en su pantalla de inicio.",
+        ),
         "allClear": MessageLookupByLibrary.simpleMessage("✨ Todo limpio"),
         "allMemoriesPreserved": MessageLookupByLibrary.simpleMessage(
-            "Todos los recuerdos preservados"),
+          "Todos los recuerdos preservados",
+        ),
         "allPersonGroupingWillReset": MessageLookupByLibrary.simpleMessage(
-            "Se eliminarán todas las agrupaciones para esta persona, y se eliminarán todas sus sugerencias"),
+          "Se eliminarán todas las agrupaciones para esta persona, y se eliminarán todas sus sugerencias",
+        ),
         "allUnnamedGroupsWillBeMergedIntoTheSelectedPerson":
             MessageLookupByLibrary.simpleMessage(
-                "Todos los grupos sin nombre se combinarán en la persona seleccionada. Esto puede deshacerse desde el historial de sugerencias de la persona."),
+          "Todos los grupos sin nombre se combinarán en la persona seleccionada. Esto puede deshacerse desde el historial de sugerencias de la persona.",
+        ),
         "allWillShiftRangeBasedOnFirst": MessageLookupByLibrary.simpleMessage(
-            "Este es el primero en el grupo. Otras fotos seleccionadas cambiarán automáticamente basándose en esta nueva fecha"),
+          "Este es el primero en el grupo. Otras fotos seleccionadas cambiarán automáticamente basándose en esta nueva fecha",
+        ),
         "allow": MessageLookupByLibrary.simpleMessage("Permitir"),
         "allowAddPhotosDescription": MessageLookupByLibrary.simpleMessage(
-            "Permitir a las personas con el enlace añadir fotos al álbum compartido."),
-        "allowAddingPhotos":
-            MessageLookupByLibrary.simpleMessage("Permitir añadir fotos"),
+          "Permitir a las personas con el enlace añadir fotos al álbum compartido.",
+        ),
+        "allowAddingPhotos": MessageLookupByLibrary.simpleMessage(
+          "Permitir añadir fotos",
+        ),
         "allowAppToOpenSharedAlbumLinks": MessageLookupByLibrary.simpleMessage(
-            "Permitir a la aplicación abrir enlaces de álbum compartidos"),
-        "allowDownloads":
-            MessageLookupByLibrary.simpleMessage("Permitir descargas"),
+          "Permitir a la aplicación abrir enlaces de álbum compartidos",
+        ),
+        "allowDownloads": MessageLookupByLibrary.simpleMessage(
+          "Permitir descargas",
+        ),
         "allowPeopleToAddPhotos": MessageLookupByLibrary.simpleMessage(
-            "Permitir que la gente añada fotos"),
+          "Permitir que la gente añada fotos",
+        ),
         "allowPermBody": MessageLookupByLibrary.simpleMessage(
-            "Por favor, permite el acceso a tus fotos desde Ajustes para que Ente pueda mostrar y hacer una copia de seguridad de tu biblioteca."),
+          "Por favor, permite el acceso a tus fotos desde Ajustes para que Ente pueda mostrar y hacer una copia de seguridad de tu biblioteca.",
+        ),
         "allowPermTitle": MessageLookupByLibrary.simpleMessage(
-            "Permitir el acceso a las fotos"),
-        "androidBiometricHint":
-            MessageLookupByLibrary.simpleMessage("Verificar identidad"),
+          "Permitir el acceso a las fotos",
+        ),
+        "androidBiometricHint": MessageLookupByLibrary.simpleMessage(
+          "Verificar identidad",
+        ),
         "androidBiometricNotRecognized": MessageLookupByLibrary.simpleMessage(
-            "No reconocido. Inténtelo nuevamente."),
+          "No reconocido. Inténtelo nuevamente.",
+        ),
         "androidBiometricRequiredTitle": MessageLookupByLibrary.simpleMessage(
-            "Autenticación biométrica necesaria"),
+          "Autenticación biométrica necesaria",
+        ),
         "androidBiometricSuccess":
             MessageLookupByLibrary.simpleMessage("Listo"),
         "androidCancelButton": MessageLookupByLibrary.simpleMessage("Cancelar"),
         "androidDeviceCredentialsRequiredTitle":
             MessageLookupByLibrary.simpleMessage(
-                "Se necesitan credenciales de dispositivo"),
+          "Se necesitan credenciales de dispositivo",
+        ),
         "androidDeviceCredentialsSetupDescription":
             MessageLookupByLibrary.simpleMessage(
-                "Se necesitan credenciales de dispositivo"),
+          "Se necesitan credenciales de dispositivo",
+        ),
         "androidGoToSettingsDescription": MessageLookupByLibrary.simpleMessage(
-            "La autenticación biométrica no está configurada en su dispositivo. \'Ve a Ajustes > Seguridad\' para añadir autenticación biométrica."),
+          "La autenticación biométrica no está configurada en su dispositivo. \'Ve a Ajustes > Seguridad\' para añadir autenticación biométrica.",
+        ),
         "androidIosWebDesktop": MessageLookupByLibrary.simpleMessage(
-            "Android, iOS, Web, Computadora"),
+          "Android, iOS, Web, Computadora",
+        ),
         "androidSignInTitle": MessageLookupByLibrary.simpleMessage(
-            "Se necesita autenticación biométrica"),
+          "Se necesita autenticación biométrica",
+        ),
         "appIcon": MessageLookupByLibrary.simpleMessage("Ícono"),
         "appLock":
             MessageLookupByLibrary.simpleMessage("Bloqueo de aplicación"),
         "appLockDescriptions": MessageLookupByLibrary.simpleMessage(
-            "Escoge entre la pantalla de bloqueo por defecto de tu dispositivo y una pantalla de bloqueo personalizada con un PIN o contraseña."),
+          "Escoge entre la pantalla de bloqueo por defecto de tu dispositivo y una pantalla de bloqueo personalizada con un PIN o contraseña.",
+        ),
         "appVersion": m9,
         "appleId": MessageLookupByLibrary.simpleMessage("ID de Apple"),
         "apply": MessageLookupByLibrary.simpleMessage("Aplicar"),
         "applyCodeTitle": MessageLookupByLibrary.simpleMessage("Usar código"),
-        "appstoreSubscription":
-            MessageLookupByLibrary.simpleMessage("Suscripción en la AppStore"),
+        "appstoreSubscription": MessageLookupByLibrary.simpleMessage(
+          "Suscripción en la AppStore",
+        ),
         "archive": MessageLookupByLibrary.simpleMessage("Archivo"),
         "archiveAlbum": MessageLookupByLibrary.simpleMessage("Archivar álbum"),
         "archiving": MessageLookupByLibrary.simpleMessage("Archivando..."),
         "areThey": MessageLookupByLibrary.simpleMessage("¿Son ellos"),
-        "areYouSureRemoveThisFaceFromPerson": MessageLookupByLibrary.simpleMessage(
-            "¿Estás seguro de que quieres eliminar esta cara de esta persona?"),
+        "areYouSureRemoveThisFaceFromPerson":
+            MessageLookupByLibrary.simpleMessage(
+          "¿Estás seguro de que quieres eliminar esta cara de esta persona?",
+        ),
         "areYouSureThatYouWantToLeaveTheFamily":
             MessageLookupByLibrary.simpleMessage(
-                "¿Está seguro de que desea abandonar el plan familiar?"),
+          "¿Está seguro de que desea abandonar el plan familiar?",
+        ),
         "areYouSureYouWantToCancel": MessageLookupByLibrary.simpleMessage(
-            "¿Estás seguro de que quieres cancelar?"),
+          "¿Estás seguro de que quieres cancelar?",
+        ),
         "areYouSureYouWantToChangeYourPlan":
             MessageLookupByLibrary.simpleMessage(
-                "¿Estás seguro de que quieres cambiar tu plan?"),
+          "¿Estás seguro de que quieres cambiar tu plan?",
+        ),
         "areYouSureYouWantToExit": MessageLookupByLibrary.simpleMessage(
-            "¿Estás seguro de que deseas salir?"),
+          "¿Estás seguro de que deseas salir?",
+        ),
         "areYouSureYouWantToIgnoreThesePersons":
             MessageLookupByLibrary.simpleMessage(
-                "¿Estás seguro de que quieres ignorar a estas personas?"),
+          "¿Estás seguro de que quieres ignorar a estas personas?",
+        ),
         "areYouSureYouWantToIgnoreThisPerson":
             MessageLookupByLibrary.simpleMessage(
-                "¿Estás seguro de que quieres ignorar a esta persona?"),
+          "¿Estás seguro de que quieres ignorar a esta persona?",
+        ),
         "areYouSureYouWantToLogout": MessageLookupByLibrary.simpleMessage(
-            "¿Estás seguro de que quieres cerrar la sesión?"),
+          "¿Estás seguro de que quieres cerrar la sesión?",
+        ),
         "areYouSureYouWantToMergeThem": MessageLookupByLibrary.simpleMessage(
-            "¿Estás seguro de que quieres combinarlas?"),
+          "¿Estás seguro de que quieres combinarlas?",
+        ),
         "areYouSureYouWantToRenew": MessageLookupByLibrary.simpleMessage(
-            "¿Estás seguro de que quieres renovar?"),
+          "¿Estás seguro de que quieres renovar?",
+        ),
         "areYouSureYouWantToResetThisPerson":
             MessageLookupByLibrary.simpleMessage(
-                "¿Seguro que desea eliminar esta persona?"),
+          "¿Seguro que desea eliminar esta persona?",
+        ),
         "askCancelReason": MessageLookupByLibrary.simpleMessage(
-            "Tu suscripción ha sido cancelada. ¿Quieres compartir el motivo?"),
+          "Tu suscripción ha sido cancelada. ¿Quieres compartir el motivo?",
+        ),
         "askDeleteReason": MessageLookupByLibrary.simpleMessage(
-            "¿Cuál es la razón principal por la que eliminas tu cuenta?"),
+          "¿Cuál es la razón principal por la que eliminas tu cuenta?",
+        ),
         "askYourLovedOnesToShare": MessageLookupByLibrary.simpleMessage(
-            "Pide a tus seres queridos que compartan"),
-        "atAFalloutShelter":
-            MessageLookupByLibrary.simpleMessage("en un refugio blindado"),
+          "Pide a tus seres queridos que compartan",
+        ),
+        "atAFalloutShelter": MessageLookupByLibrary.simpleMessage(
+          "en un refugio blindado",
+        ),
         "authToChangeEmailVerificationSetting":
             MessageLookupByLibrary.simpleMessage(
-                "Por favor, autentícate para cambiar la verificación por correo electrónico"),
+          "Por favor, autentícate para cambiar la verificación por correo electrónico",
+        ),
         "authToChangeLockscreenSetting": MessageLookupByLibrary.simpleMessage(
-            "Por favor, autentícate para cambiar la configuración de la pantalla de bloqueo"),
+          "Por favor, autentícate para cambiar la configuración de la pantalla de bloqueo",
+        ),
         "authToChangeYourEmail": MessageLookupByLibrary.simpleMessage(
-            "Por favor, autentícate para cambiar tu correo electrónico"),
+          "Por favor, autentícate para cambiar tu correo electrónico",
+        ),
         "authToChangeYourPassword": MessageLookupByLibrary.simpleMessage(
-            "Por favor, autentícate para cambiar tu contraseña"),
+          "Por favor, autentícate para cambiar tu contraseña",
+        ),
         "authToConfigureTwofactorAuthentication":
             MessageLookupByLibrary.simpleMessage(
-                "Por favor, autentícate para configurar la autenticación de dos factores"),
+          "Por favor, autentícate para configurar la autenticación de dos factores",
+        ),
         "authToInitiateAccountDeletion": MessageLookupByLibrary.simpleMessage(
-            "Por favor, autentícate para iniciar la eliminación de la cuenta"),
+          "Por favor, autentícate para iniciar la eliminación de la cuenta",
+        ),
         "authToManageLegacy": MessageLookupByLibrary.simpleMessage(
-            "Por favor, autentícate para administrar tus contactos de confianza"),
+          "Por favor, autentícate para administrar tus contactos de confianza",
+        ),
         "authToViewPasskey": MessageLookupByLibrary.simpleMessage(
-            "Por favor, autentícate para ver tu clave de acceso"),
+          "Por favor, autentícate para ver tu clave de acceso",
+        ),
         "authToViewTrashedFiles": MessageLookupByLibrary.simpleMessage(
-            "Por favor, autentícate para ver los archivos enviados a la papelera"),
+          "Por favor, autentícate para ver los archivos enviados a la papelera",
+        ),
         "authToViewYourActiveSessions": MessageLookupByLibrary.simpleMessage(
-            "Por favor, autentícate para ver tus sesiones activas"),
+          "Por favor, autentícate para ver tus sesiones activas",
+        ),
         "authToViewYourHiddenFiles": MessageLookupByLibrary.simpleMessage(
-            "Por favor, autentícate para ver tus archivos ocultos"),
+          "Por favor, autentícate para ver tus archivos ocultos",
+        ),
         "authToViewYourMemories": MessageLookupByLibrary.simpleMessage(
-            "Por favor, autentícate para ver tus recuerdos"),
+          "Por favor, autentícate para ver tus recuerdos",
+        ),
         "authToViewYourRecoveryKey": MessageLookupByLibrary.simpleMessage(
-            "Por favor, autentícate para ver tu clave de recuperación"),
+          "Por favor, autentícate para ver tu clave de recuperación",
+        ),
         "authenticating":
             MessageLookupByLibrary.simpleMessage("Autenticando..."),
         "authenticationFailedPleaseTryAgain":
             MessageLookupByLibrary.simpleMessage(
-                "Error de autenticación, por favor inténtalo de nuevo"),
-        "authenticationSuccessful":
-            MessageLookupByLibrary.simpleMessage("¡Autenticación exitosa!"),
+          "Error de autenticación, por favor inténtalo de nuevo",
+        ),
+        "authenticationSuccessful": MessageLookupByLibrary.simpleMessage(
+          "¡Autenticación exitosa!",
+        ),
         "autoCastDialogBody": MessageLookupByLibrary.simpleMessage(
-            "Aquí verás los dispositivos de transmisión disponibles."),
+          "Aquí verás los dispositivos de transmisión disponibles.",
+        ),
         "autoCastiOSPermission": MessageLookupByLibrary.simpleMessage(
-            "Asegúrate de que los permisos de la red local están activados para la aplicación Ente Fotos, en Configuración."),
+          "Asegúrate de que los permisos de la red local están activados para la aplicación Ente Fotos, en Configuración.",
+        ),
         "autoLock": MessageLookupByLibrary.simpleMessage("Bloqueo automático"),
         "autoLockFeatureDescription": MessageLookupByLibrary.simpleMessage(
-            "Tiempo después de que la aplicación esté en segundo plano"),
+          "Tiempo después de que la aplicación esté en segundo plano",
+        ),
         "autoLogoutMessage": MessageLookupByLibrary.simpleMessage(
-            "Debido a un fallo técnico, has sido desconectado. Nuestras disculpas por las molestias."),
-        "autoPair":
-            MessageLookupByLibrary.simpleMessage("Emparejamiento automático"),
+          "Debido a un fallo técnico, has sido desconectado. Nuestras disculpas por las molestias.",
+        ),
+        "autoPair": MessageLookupByLibrary.simpleMessage(
+          "Emparejamiento automático",
+        ),
         "autoPairDesc": MessageLookupByLibrary.simpleMessage(
-            "El emparejamiento automático funciona sólo con dispositivos compatibles con Chromecast."),
+          "El emparejamiento automático funciona sólo con dispositivos compatibles con Chromecast.",
+        ),
         "available": MessageLookupByLibrary.simpleMessage("Disponible"),
         "availableStorageSpace": m10,
         "backedUpFolders": MessageLookupByLibrary.simpleMessage(
-            "Carpetas con copia de seguridad"),
+          "Carpetas con copia de seguridad",
+        ),
         "backgroundWithThem": m11,
         "backup": MessageLookupByLibrary.simpleMessage("Copia de seguridad"),
         "backupFailed": MessageLookupByLibrary.simpleMessage(
-            "La copia de seguridad ha fallado"),
+          "La copia de seguridad ha fallado",
+        ),
         "backupFile": MessageLookupByLibrary.simpleMessage(
-            "Archivo de copia de seguridad"),
+          "Archivo de copia de seguridad",
+        ),
         "backupOverMobileData": MessageLookupByLibrary.simpleMessage(
-            "Copia de seguridad usando datos móviles"),
+          "Copia de seguridad usando datos móviles",
+        ),
         "backupSettings": MessageLookupByLibrary.simpleMessage(
-            "Ajustes de copia de seguridad"),
+          "Ajustes de copia de seguridad",
+        ),
         "backupStatus": MessageLookupByLibrary.simpleMessage(
-            "Estado de la copia de seguridad"),
+          "Estado de la copia de seguridad",
+        ),
         "backupStatusDescription": MessageLookupByLibrary.simpleMessage(
-            "Los elementos con copia seguridad aparecerán aquí"),
+          "Los elementos con copia seguridad aparecerán aquí",
+        ),
         "backupVideos": MessageLookupByLibrary.simpleMessage(
-            "Copia de seguridad de vídeos"),
+          "Copia de seguridad de vídeos",
+        ),
         "beach": MessageLookupByLibrary.simpleMessage("Arena y mar "),
         "birthday": MessageLookupByLibrary.simpleMessage("Cumpleaños"),
         "birthdayNotifications": MessageLookupByLibrary.simpleMessage(
-            "Notificaciones de cumpleaños"),
+          "Notificaciones de cumpleaños",
+        ),
         "birthdays": MessageLookupByLibrary.simpleMessage("Cumpleaños"),
-        "blackFridaySale":
-            MessageLookupByLibrary.simpleMessage("Oferta del Black Friday"),
+        "blackFridaySale": MessageLookupByLibrary.simpleMessage(
+          "Oferta del Black Friday",
+        ),
         "blog": MessageLookupByLibrary.simpleMessage("Blog"),
         "cLDesc1": MessageLookupByLibrary.simpleMessage(
-            "Dado el trabajo que hemos hecho en la versión beta de vídeos en streaming y en las cargas y descargas reanudables, hemos aumentado el límite de subida de archivos a 10 GB. Esto ya está disponible tanto en la aplicación de escritorio como en la móvil."),
+          "Dado el trabajo que hemos hecho en la versión beta de vídeos en streaming y en las cargas y descargas reanudables, hemos aumentado el límite de subida de archivos a 10 GB. Esto ya está disponible tanto en la aplicación de escritorio como en la móvil.",
+        ),
         "cLDesc2": MessageLookupByLibrary.simpleMessage(
-            "Las subidas en segundo plano ya están también soportadas en iOS, además de los dispositivos Android. No es necesario abrir la aplicación para hacer una copia de seguridad de tus fotos y vídeos más recientes."),
+          "Las subidas en segundo plano ya están también soportadas en iOS, además de los dispositivos Android. No es necesario abrir la aplicación para hacer una copia de seguridad de tus fotos y vídeos más recientes.",
+        ),
         "cLDesc3": MessageLookupByLibrary.simpleMessage(
-            "Hemos hecho mejoras significativas en nuestra experiencia de recuerdos, incluyendo la reproducción automática, el deslizado a la memoria siguiente y mucho más."),
+          "Hemos hecho mejoras significativas en nuestra experiencia de recuerdos, incluyendo la reproducción automática, el deslizado a la memoria siguiente y mucho más.",
+        ),
         "cLDesc4": MessageLookupByLibrary.simpleMessage(
-            "Junto con un montón de mejoras adicionales, ahora es mucho más fácil ver todas las caras detectadas, proporcionar comentarios sobre caras similares, y añadir o quitar caras de una sola foto."),
+          "Junto con un montón de mejoras adicionales, ahora es mucho más fácil ver todas las caras detectadas, proporcionar comentarios sobre caras similares, y añadir o quitar caras de una sola foto.",
+        ),
         "cLDesc5": MessageLookupByLibrary.simpleMessage(
-            "Ahora recibirás una notificación de exclusión voluntaria para todos los cumpleaños que hayas guardado en Ente, junto con una colección de sus mejores fotos."),
+          "Ahora recibirás una notificación de exclusión voluntaria para todos los cumpleaños que hayas guardado en Ente, junto con una colección de sus mejores fotos.",
+        ),
         "cLDesc6": MessageLookupByLibrary.simpleMessage(
-            "Ya no tienes que esperar a que las subidas o descargas se completen para cerrar la aplicación. Ahora, todas las subidas y descargas se pueden pausar a mitad de proceso y reanudarse justo donde lo dejaste."),
+          "Ya no tienes que esperar a que las subidas o descargas se completen para cerrar la aplicación. Ahora, todas las subidas y descargas se pueden pausar a mitad de proceso y reanudarse justo donde lo dejaste.",
+        ),
         "cLTitle1": MessageLookupByLibrary.simpleMessage(
-            "Subiendo archivos de vídeo grandes"),
+          "Subiendo archivos de vídeo grandes",
+        ),
         "cLTitle2":
             MessageLookupByLibrary.simpleMessage("Subida en segundo plano"),
         "cLTitle3": MessageLookupByLibrary.simpleMessage(
-            "Reproducción automática de recuerdos"),
+          "Reproducción automática de recuerdos",
+        ),
         "cLTitle4": MessageLookupByLibrary.simpleMessage(
-            "Reconocimiento facial mejorado"),
-        "cLTitle5":
-            MessageLookupByLibrary.simpleMessage("Notificación de cumpleaños"),
+          "Reconocimiento facial mejorado",
+        ),
+        "cLTitle5": MessageLookupByLibrary.simpleMessage(
+          "Notificación de cumpleaños",
+        ),
         "cLTitle6": MessageLookupByLibrary.simpleMessage(
-            "Subidas y Descargas reanudables"),
-        "cachedData":
-            MessageLookupByLibrary.simpleMessage("Datos almacenados en caché"),
+          "Subidas y Descargas reanudables",
+        ),
+        "cachedData": MessageLookupByLibrary.simpleMessage(
+          "Datos almacenados en caché",
+        ),
         "calculating": MessageLookupByLibrary.simpleMessage("Calculando..."),
         "canNotOpenBody": MessageLookupByLibrary.simpleMessage(
-            "Lo sentimos, este álbum no se puede abrir en la aplicación."),
+          "Lo sentimos, este álbum no se puede abrir en la aplicación.",
+        ),
         "canNotOpenTitle": MessageLookupByLibrary.simpleMessage(
-            "No es posible abrir este álbum"),
+          "No es posible abrir este álbum",
+        ),
         "canNotUploadToAlbumsOwnedByOthers":
             MessageLookupByLibrary.simpleMessage(
-                "No se puede subir a álbumes que sean propiedad de otros"),
+          "No se puede subir a álbumes que sean propiedad de otros",
+        ),
         "canOnlyCreateLinkForFilesOwnedByYou":
             MessageLookupByLibrary.simpleMessage(
-                "Sólo puedes crear un enlace para archivos de tu propiedad"),
+          "Sólo puedes crear un enlace para archivos de tu propiedad",
+        ),
         "canOnlyRemoveFilesOwnedByYou": MessageLookupByLibrary.simpleMessage(
-            "Sólo puede eliminar archivos de tu propiedad"),
+          "Sólo puede eliminar archivos de tu propiedad",
+        ),
         "cancel": MessageLookupByLibrary.simpleMessage("Cancelar"),
-        "cancelAccountRecovery":
-            MessageLookupByLibrary.simpleMessage("Cancelar la recuperación"),
+        "cancelAccountRecovery": MessageLookupByLibrary.simpleMessage(
+          "Cancelar la recuperación",
+        ),
         "cancelAccountRecoveryBody": MessageLookupByLibrary.simpleMessage(
-            "¿Estás seguro de que quieres cancelar la recuperación?"),
+          "¿Estás seguro de que quieres cancelar la recuperación?",
+        ),
         "cancelOtherSubscription": m12,
-        "cancelSubscription":
-            MessageLookupByLibrary.simpleMessage("Cancelar suscripción"),
+        "cancelSubscription": MessageLookupByLibrary.simpleMessage(
+          "Cancelar suscripción",
+        ),
         "cannotAddMorePhotosAfterBecomingViewer": m13,
         "cannotDeleteSharedFiles": MessageLookupByLibrary.simpleMessage(
-            "No se pueden eliminar los archivos compartidos"),
+          "No se pueden eliminar los archivos compartidos",
+        ),
         "castAlbum": MessageLookupByLibrary.simpleMessage("Enviar álbum"),
         "castIPMismatchBody": MessageLookupByLibrary.simpleMessage(
-            "Por favor, asegúrate de estar en la misma red que el televisor."),
-        "castIPMismatchTitle":
-            MessageLookupByLibrary.simpleMessage("Error al transmitir álbum"),
+          "Por favor, asegúrate de estar en la misma red que el televisor.",
+        ),
+        "castIPMismatchTitle": MessageLookupByLibrary.simpleMessage(
+          "Error al transmitir álbum",
+        ),
         "castInstruction": MessageLookupByLibrary.simpleMessage(
-            "Visita cast.ente.io en el dispositivo que quieres emparejar.\n\nIntroduce el código de abajo para reproducir el álbum en tu TV."),
+          "Visita cast.ente.io en el dispositivo que quieres emparejar.\n\nIntroduce el código de abajo para reproducir el álbum en tu TV.",
+        ),
         "centerPoint": MessageLookupByLibrary.simpleMessage("Punto central"),
         "change": MessageLookupByLibrary.simpleMessage("Cambiar"),
-        "changeEmail":
-            MessageLookupByLibrary.simpleMessage("Cambiar correo electrónico"),
+        "changeEmail": MessageLookupByLibrary.simpleMessage(
+          "Cambiar correo electrónico",
+        ),
         "changeLocationOfSelectedItems": MessageLookupByLibrary.simpleMessage(
-            "¿Cambiar la ubicación de los elementos seleccionados?"),
-        "changePassword":
-            MessageLookupByLibrary.simpleMessage("Cambiar contraseña"),
-        "changePasswordTitle":
-            MessageLookupByLibrary.simpleMessage("Cambiar contraseña"),
-        "changePermissions":
-            MessageLookupByLibrary.simpleMessage("¿Cambiar permisos?"),
+          "¿Cambiar la ubicación de los elementos seleccionados?",
+        ),
+        "changePassword": MessageLookupByLibrary.simpleMessage(
+          "Cambiar contraseña",
+        ),
+        "changePasswordTitle": MessageLookupByLibrary.simpleMessage(
+          "Cambiar contraseña",
+        ),
+        "changePermissions": MessageLookupByLibrary.simpleMessage(
+          "¿Cambiar permisos?",
+        ),
         "changeYourReferralCode": MessageLookupByLibrary.simpleMessage(
-            "Cambiar tu código de referido"),
-        "checkForUpdates":
-            MessageLookupByLibrary.simpleMessage("Comprobar actualizaciones"),
+          "Cambiar tu código de referido",
+        ),
+        "checkForUpdates": MessageLookupByLibrary.simpleMessage(
+          "Comprobar actualizaciones",
+        ),
         "checkInboxAndSpamFolder": MessageLookupByLibrary.simpleMessage(
-            "Revisa tu bandeja de entrada (y spam) para completar la verificación"),
+          "Revisa tu bandeja de entrada (y spam) para completar la verificación",
+        ),
         "checkStatus": MessageLookupByLibrary.simpleMessage("Comprobar estado"),
         "checking": MessageLookupByLibrary.simpleMessage("Comprobando..."),
-        "checkingModels":
-            MessageLookupByLibrary.simpleMessage("Comprobando modelos..."),
+        "checkingModels": MessageLookupByLibrary.simpleMessage(
+          "Comprobando modelos...",
+        ),
         "city": MessageLookupByLibrary.simpleMessage("En la ciudad"),
         "claimFreeStorage": MessageLookupByLibrary.simpleMessage(
-            "Obtén almacenamiento gratuito"),
+          "Obtén almacenamiento gratuito",
+        ),
         "claimMore": MessageLookupByLibrary.simpleMessage("¡Obtén más!"),
         "claimed": MessageLookupByLibrary.simpleMessage("Obtenido"),
         "claimedStorageSoFar": m14,
-        "cleanUncategorized":
-            MessageLookupByLibrary.simpleMessage("Limpiar sin categorizar"),
+        "cleanUncategorized": MessageLookupByLibrary.simpleMessage(
+          "Limpiar sin categorizar",
+        ),
         "cleanUncategorizedDescription": MessageLookupByLibrary.simpleMessage(
-            "Elimina todos los archivos de Sin categorizar que están presentes en otros álbumes"),
+          "Elimina todos los archivos de Sin categorizar que están presentes en otros álbumes",
+        ),
         "clearCaches": MessageLookupByLibrary.simpleMessage("Limpiar cachés"),
         "clearIndexes": MessageLookupByLibrary.simpleMessage("Limpiar índices"),
         "click": MessageLookupByLibrary.simpleMessage("• Clic"),
         "clickOnTheOverflowMenu": MessageLookupByLibrary.simpleMessage(
-            "• Haga clic en el menú desbordante"),
+          "• Haga clic en el menú desbordante",
+        ),
         "clickToInstallOurBestVersionYet": MessageLookupByLibrary.simpleMessage(
-            "Haz clic para instalar nuestra mejor versión hasta la fecha"),
+          "Haz clic para instalar nuestra mejor versión hasta la fecha",
+        ),
         "close": MessageLookupByLibrary.simpleMessage("Cerrar"),
         "clubByCaptureTime": MessageLookupByLibrary.simpleMessage(
-            "Agrupar por tiempo de captura"),
-        "clubByFileName":
-            MessageLookupByLibrary.simpleMessage("Club por nombre de archivo"),
-        "clusteringProgress":
-            MessageLookupByLibrary.simpleMessage("Proceso de agrupación"),
-        "codeAppliedPageTitle":
-            MessageLookupByLibrary.simpleMessage("Código aplicado"),
+          "Agrupar por tiempo de captura",
+        ),
+        "clubByFileName": MessageLookupByLibrary.simpleMessage(
+          "Club por nombre de archivo",
+        ),
+        "clusteringProgress": MessageLookupByLibrary.simpleMessage(
+          "Proceso de agrupación",
+        ),
+        "codeAppliedPageTitle": MessageLookupByLibrary.simpleMessage(
+          "Código aplicado",
+        ),
         "codeChangeLimitReached": MessageLookupByLibrary.simpleMessage(
-            "Lo sentimos, has alcanzado el límite de cambios de códigos."),
+          "Lo sentimos, has alcanzado el límite de cambios de códigos.",
+        ),
         "codeCopiedToClipboard": MessageLookupByLibrary.simpleMessage(
-            "Código copiado al portapapeles"),
-        "codeUsedByYou":
-            MessageLookupByLibrary.simpleMessage("Código usado por ti"),
+          "Código copiado al portapapeles",
+        ),
+        "codeUsedByYou": MessageLookupByLibrary.simpleMessage(
+          "Código usado por ti",
+        ),
         "collabLinkSectionDescription": MessageLookupByLibrary.simpleMessage(
-            "Crea un enlace para permitir que otros pueda añadir y ver fotos en tu álbum compartido sin necesitar la aplicación Ente o una cuenta. Genial para recolectar fotos de eventos."),
-        "collaborativeLink":
-            MessageLookupByLibrary.simpleMessage("Enlace colaborativo"),
+          "Crea un enlace para permitir que otros pueda añadir y ver fotos en tu álbum compartido sin necesitar la aplicación Ente o una cuenta. Genial para recolectar fotos de eventos.",
+        ),
+        "collaborativeLink": MessageLookupByLibrary.simpleMessage(
+          "Enlace colaborativo",
+        ),
         "collaborativeLinkCreatedFor": m15,
         "collaborator": MessageLookupByLibrary.simpleMessage("Colaborador"),
         "collaboratorsCanAddPhotosAndVideosToTheSharedAlbum":
             MessageLookupByLibrary.simpleMessage(
-                "Colaboradores pueden añadir fotos y videos al álbum compartido."),
+          "Colaboradores pueden añadir fotos y videos al álbum compartido.",
+        ),
         "collaboratorsSuccessfullyAdded": m16,
         "collageLayout": MessageLookupByLibrary.simpleMessage("Disposición"),
         "collageSaved": MessageLookupByLibrary.simpleMessage(
-            "Collage guardado en la galería"),
+          "Collage guardado en la galería",
+        ),
         "collect": MessageLookupByLibrary.simpleMessage("Recolectar"),
-        "collectEventPhotos":
-            MessageLookupByLibrary.simpleMessage("Recopilar fotos del evento"),
+        "collectEventPhotos": MessageLookupByLibrary.simpleMessage(
+          "Recopilar fotos del evento",
+        ),
         "collectPhotos":
             MessageLookupByLibrary.simpleMessage("Recolectar fotos"),
         "collectPhotosDescription": MessageLookupByLibrary.simpleMessage(
-            "Crea un enlace donde tus amigos pueden subir fotos en su calidad original."),
+          "Crea un enlace donde tus amigos pueden subir fotos en su calidad original.",
+        ),
         "color": MessageLookupByLibrary.simpleMessage("Color"),
         "configuration": MessageLookupByLibrary.simpleMessage("Configuración"),
         "confirm": MessageLookupByLibrary.simpleMessage("Confirmar"),
         "confirm2FADisable": MessageLookupByLibrary.simpleMessage(
-            "¿Estás seguro de que deseas deshabilitar la autenticación de doble factor?"),
+          "¿Estás seguro de que deseas deshabilitar la autenticación de doble factor?",
+        ),
         "confirmAccountDeletion": MessageLookupByLibrary.simpleMessage(
-            "Confirmar eliminación de cuenta"),
+          "Confirmar eliminación de cuenta",
+        ),
         "confirmAddingTrustedContact": m17,
         "confirmDeletePrompt": MessageLookupByLibrary.simpleMessage(
-            "Sí, quiero eliminar permanentemente esta cuenta y todos sus datos en todas las aplicaciones."),
-        "confirmPassword":
-            MessageLookupByLibrary.simpleMessage("Confirmar contraseña"),
+          "Sí, quiero eliminar permanentemente esta cuenta y todos sus datos en todas las aplicaciones.",
+        ),
+        "confirmPassword": MessageLookupByLibrary.simpleMessage(
+          "Confirmar contraseña",
+        ),
         "confirmPlanChange": MessageLookupByLibrary.simpleMessage(
-            "Confirmar los cambios en el plan"),
+          "Confirmar los cambios en el plan",
+        ),
         "confirmRecoveryKey": MessageLookupByLibrary.simpleMessage(
-            "Confirmar clave de recuperación"),
+          "Confirmar clave de recuperación",
+        ),
         "confirmYourRecoveryKey": MessageLookupByLibrary.simpleMessage(
-            "Confirma tu clave de recuperación"),
-        "connectToDevice":
-            MessageLookupByLibrary.simpleMessage("Conectar a dispositivo"),
+          "Confirma tu clave de recuperación",
+        ),
+        "connectToDevice": MessageLookupByLibrary.simpleMessage(
+          "Conectar a dispositivo",
+        ),
         "contactFamilyAdmin": m18,
-        "contactSupport":
-            MessageLookupByLibrary.simpleMessage("Contactar con soporte"),
+        "contactSupport": MessageLookupByLibrary.simpleMessage(
+          "Contactar con soporte",
+        ),
         "contactToManageSubscription": m19,
         "contacts": MessageLookupByLibrary.simpleMessage("Contactos"),
         "contents": MessageLookupByLibrary.simpleMessage("Contenidos"),
         "continueLabel": MessageLookupByLibrary.simpleMessage("Continuar"),
         "continueOnFreeTrial": MessageLookupByLibrary.simpleMessage(
-            "Continuar con el plan gratuito"),
+          "Continuar con el plan gratuito",
+        ),
         "convertToAlbum":
             MessageLookupByLibrary.simpleMessage("Convertir a álbum"),
         "copyEmailAddress": MessageLookupByLibrary.simpleMessage(
-            "Copiar dirección de correo electrónico"),
+          "Copiar dirección de correo electrónico",
+        ),
         "copyLink": MessageLookupByLibrary.simpleMessage("Copiar enlace"),
         "copypasteThisCodentoYourAuthenticatorApp":
             MessageLookupByLibrary.simpleMessage(
-                "Copia y pega este código\na tu aplicación de autenticador"),
+          "Copia y pega este código\na tu aplicación de autenticador",
+        ),
         "couldNotBackUpTryLater": MessageLookupByLibrary.simpleMessage(
-            "No pudimos hacer una copia de seguridad de tus datos.\nVolveremos a intentarlo más tarde."),
-        "couldNotFreeUpSpace":
-            MessageLookupByLibrary.simpleMessage("No se pudo liberar espacio"),
+          "No pudimos hacer una copia de seguridad de tus datos.\nVolveremos a intentarlo más tarde.",
+        ),
+        "couldNotFreeUpSpace": MessageLookupByLibrary.simpleMessage(
+          "No se pudo liberar espacio",
+        ),
         "couldNotUpdateSubscription": MessageLookupByLibrary.simpleMessage(
-            "No se pudo actualizar la suscripción"),
+          "No se pudo actualizar la suscripción",
+        ),
         "count": MessageLookupByLibrary.simpleMessage("Cuenta"),
-        "crashReporting":
-            MessageLookupByLibrary.simpleMessage("Reporte de errores"),
+        "crashReporting": MessageLookupByLibrary.simpleMessage(
+          "Reporte de errores",
+        ),
         "create": MessageLookupByLibrary.simpleMessage("Crear"),
         "createAccount": MessageLookupByLibrary.simpleMessage("Crear cuenta"),
         "createAlbumActionHint": MessageLookupByLibrary.simpleMessage(
-            "Manten presionado para seleccionar fotos y haz clic en + para crear un álbum"),
-        "createCollaborativeLink":
-            MessageLookupByLibrary.simpleMessage("Crear enlace colaborativo"),
+          "Manten presionado para seleccionar fotos y haz clic en + para crear un álbum",
+        ),
+        "createCollaborativeLink": MessageLookupByLibrary.simpleMessage(
+          "Crear enlace colaborativo",
+        ),
         "createCollage":
             MessageLookupByLibrary.simpleMessage("Crear un collage"),
-        "createNewAccount":
-            MessageLookupByLibrary.simpleMessage("Crear nueva cuenta"),
-        "createOrSelectAlbum":
-            MessageLookupByLibrary.simpleMessage("Crear o seleccionar álbum"),
-        "createPublicLink":
-            MessageLookupByLibrary.simpleMessage("Crear enlace público"),
+        "createNewAccount": MessageLookupByLibrary.simpleMessage(
+          "Crear nueva cuenta",
+        ),
+        "createOrSelectAlbum": MessageLookupByLibrary.simpleMessage(
+          "Crear o seleccionar álbum",
+        ),
+        "createPublicLink": MessageLookupByLibrary.simpleMessage(
+          "Crear enlace público",
+        ),
         "creatingLink":
             MessageLookupByLibrary.simpleMessage("Creando enlace..."),
         "criticalUpdateAvailable": MessageLookupByLibrary.simpleMessage(
-            "Actualización crítica disponible"),
+          "Actualización crítica disponible",
+        ),
         "crop": MessageLookupByLibrary.simpleMessage("Ajustar encuadre"),
-        "curatedMemories":
-            MessageLookupByLibrary.simpleMessage("Memorias revisadas"),
-        "currentUsageIs":
-            MessageLookupByLibrary.simpleMessage("El uso actual es de "),
+        "curatedMemories": MessageLookupByLibrary.simpleMessage(
+          "Memorias revisadas",
+        ),
+        "currentUsageIs": MessageLookupByLibrary.simpleMessage(
+          "El uso actual es de ",
+        ),
         "currentlyRunning": MessageLookupByLibrary.simpleMessage("ejecutando"),
         "custom": MessageLookupByLibrary.simpleMessage("Personalizado"),
         "customEndpoint": m20,
         "darkTheme": MessageLookupByLibrary.simpleMessage("Oscuro"),
         "dayToday": MessageLookupByLibrary.simpleMessage("Hoy"),
         "dayYesterday": MessageLookupByLibrary.simpleMessage("Ayer"),
-        "declineTrustInvite":
-            MessageLookupByLibrary.simpleMessage("Rechazar invitación"),
+        "declineTrustInvite": MessageLookupByLibrary.simpleMessage(
+          "Rechazar invitación",
+        ),
         "decrypting": MessageLookupByLibrary.simpleMessage("Descifrando..."),
-        "decryptingVideo":
-            MessageLookupByLibrary.simpleMessage("Descifrando video..."),
-        "deduplicateFiles":
-            MessageLookupByLibrary.simpleMessage("Deduplicar archivos"),
+        "decryptingVideo": MessageLookupByLibrary.simpleMessage(
+          "Descifrando video...",
+        ),
+        "deduplicateFiles": MessageLookupByLibrary.simpleMessage(
+          "Deduplicar archivos",
+        ),
         "delete": MessageLookupByLibrary.simpleMessage("Eliminar"),
         "deleteAccount":
             MessageLookupByLibrary.simpleMessage("Eliminar cuenta"),
         "deleteAccountFeedbackPrompt": MessageLookupByLibrary.simpleMessage(
-            "Lamentamos que te vayas. Por favor, explícanos el motivo para ayudarnos a mejorar."),
+          "Lamentamos que te vayas. Por favor, explícanos el motivo para ayudarnos a mejorar.",
+        ),
         "deleteAccountPermanentlyButton": MessageLookupByLibrary.simpleMessage(
-            "Eliminar cuenta permanentemente"),
+          "Eliminar cuenta permanentemente",
+        ),
         "deleteAlbum": MessageLookupByLibrary.simpleMessage("Borrar álbum"),
         "deleteAlbumDialog": MessageLookupByLibrary.simpleMessage(
-            "¿También eliminar las fotos (y los vídeos) presentes en este álbum de <bold>todos</bold> los otros álbumes de los que forman parte?"),
+          "¿También eliminar las fotos (y los vídeos) presentes en este álbum de <bold>todos</bold> los otros álbumes de los que forman parte?",
+        ),
         "deleteAlbumsDialogBody": MessageLookupByLibrary.simpleMessage(
-            "Esto eliminará todos los álbumes vacíos. Esto es útil cuando quieres reducir el desorden en tu lista de álbumes."),
+          "Esto eliminará todos los álbumes vacíos. Esto es útil cuando quieres reducir el desorden en tu lista de álbumes.",
+        ),
         "deleteAll": MessageLookupByLibrary.simpleMessage("Borrar Todo"),
         "deleteConfirmDialogBody": MessageLookupByLibrary.simpleMessage(
-            "Esta cuenta está vinculada a otras aplicaciones de Ente, si utilizas alguna. Se programará la eliminación de los datos cargados en todas las aplicaciones de Ente, y tu cuenta se eliminará permanentemente."),
+          "Esta cuenta está vinculada a otras aplicaciones de Ente, si utilizas alguna. Se programará la eliminación de los datos cargados en todas las aplicaciones de Ente, y tu cuenta se eliminará permanentemente.",
+        ),
         "deleteEmailRequest": MessageLookupByLibrary.simpleMessage(
-            "Por favor, envía un correo electrónico a <warning>account-deletion@ente.io</warning> desde la dirección de correo electrónico que usó para registrarse."),
-        "deleteEmptyAlbums":
-            MessageLookupByLibrary.simpleMessage("Eliminar álbumes vacíos"),
+          "Por favor, envía un correo electrónico a <warning>account-deletion@ente.io</warning> desde la dirección de correo electrónico que usó para registrarse.",
+        ),
+        "deleteEmptyAlbums": MessageLookupByLibrary.simpleMessage(
+          "Eliminar álbumes vacíos",
+        ),
         "deleteEmptyAlbumsWithQuestionMark":
-            MessageLookupByLibrary.simpleMessage("¿Eliminar álbumes vacíos?"),
+            MessageLookupByLibrary.simpleMessage(
+          "¿Eliminar álbumes vacíos?",
+        ),
         "deleteFromBoth":
             MessageLookupByLibrary.simpleMessage("Eliminar de ambos"),
-        "deleteFromDevice":
-            MessageLookupByLibrary.simpleMessage("Eliminar del dispositivo"),
+        "deleteFromDevice": MessageLookupByLibrary.simpleMessage(
+          "Eliminar del dispositivo",
+        ),
         "deleteFromEnte":
             MessageLookupByLibrary.simpleMessage("Eliminar de Ente"),
         "deleteItemCount": m21,
-        "deleteLocation":
-            MessageLookupByLibrary.simpleMessage("Borrar la ubicación"),
+        "deleteLocation": MessageLookupByLibrary.simpleMessage(
+          "Borrar la ubicación",
+        ),
         "deleteMultipleAlbumDialog": m22,
         "deletePhotos":
             MessageLookupByLibrary.simpleMessage("Borrar las fotos"),
         "deleteProgress": m23,
         "deleteReason1": MessageLookupByLibrary.simpleMessage(
-            "Falta una función clave que necesito"),
+          "Falta una función clave que necesito",
+        ),
         "deleteReason2": MessageLookupByLibrary.simpleMessage(
-            "La aplicación o una característica determinada no se comporta como creo que debería"),
+          "La aplicación o una característica determinada no se comporta como creo que debería",
+        ),
         "deleteReason3": MessageLookupByLibrary.simpleMessage(
-            "He encontrado otro servicio que me gusta más"),
+          "He encontrado otro servicio que me gusta más",
+        ),
         "deleteReason4": MessageLookupByLibrary.simpleMessage(
-            "Mi motivo no se encuentra en la lista"),
+          "Mi motivo no se encuentra en la lista",
+        ),
         "deleteRequestSLAText": MessageLookupByLibrary.simpleMessage(
-            "Tu solicitud será procesada dentro de las siguientes 72 horas."),
-        "deleteSharedAlbum":
-            MessageLookupByLibrary.simpleMessage("¿Borrar álbum compartido?"),
+          "Tu solicitud será procesada dentro de las siguientes 72 horas.",
+        ),
+        "deleteSharedAlbum": MessageLookupByLibrary.simpleMessage(
+          "¿Borrar álbum compartido?",
+        ),
         "deleteSharedAlbumDialogBody": MessageLookupByLibrary.simpleMessage(
-            "El álbum se eliminará para todos\n\nPerderás el acceso a las fotos compartidas en este álbum que son propiedad de otros"),
+          "El álbum se eliminará para todos\n\nPerderás el acceso a las fotos compartidas en este álbum que son propiedad de otros",
+        ),
         "deselectAll":
             MessageLookupByLibrary.simpleMessage("Deseleccionar todo"),
-        "designedToOutlive":
-            MessageLookupByLibrary.simpleMessage("Diseñado para sobrevivir"),
+        "designedToOutlive": MessageLookupByLibrary.simpleMessage(
+          "Diseñado para sobrevivir",
+        ),
         "details": MessageLookupByLibrary.simpleMessage("Detalles"),
-        "developerSettings":
-            MessageLookupByLibrary.simpleMessage("Ajustes de desarrollador"),
+        "developerSettings": MessageLookupByLibrary.simpleMessage(
+          "Ajustes de desarrollador",
+        ),
         "developerSettingsWarning": MessageLookupByLibrary.simpleMessage(
-            "¿Estás seguro de que quieres modificar los ajustes de desarrollador?"),
-        "deviceCodeHint":
-            MessageLookupByLibrary.simpleMessage("Introduce el código"),
+          "¿Estás seguro de que quieres modificar los ajustes de desarrollador?",
+        ),
+        "deviceCodeHint": MessageLookupByLibrary.simpleMessage(
+          "Introduce el código",
+        ),
         "deviceFilesAutoUploading": MessageLookupByLibrary.simpleMessage(
-            "Los archivos añadidos a este álbum de dispositivo se subirán automáticamente a Ente."),
-        "deviceLock":
-            MessageLookupByLibrary.simpleMessage("Bloqueo del dispositivo"),
+          "Los archivos añadidos a este álbum de dispositivo se subirán automáticamente a Ente.",
+        ),
+        "deviceLock": MessageLookupByLibrary.simpleMessage(
+          "Bloqueo del dispositivo",
+        ),
         "deviceLockExplanation": MessageLookupByLibrary.simpleMessage(
-            "Deshabilita el bloqueo de pantalla del dispositivo cuando Ente está en primer plano y haya una copia de seguridad en curso. Normalmente esto no es necesario, pero puede ayudar a que las grandes cargas y las importaciones iniciales de grandes bibliotecas se completen más rápido."),
-        "deviceNotFound":
-            MessageLookupByLibrary.simpleMessage("Dispositivo no encontrado"),
+          "Deshabilita el bloqueo de pantalla del dispositivo cuando Ente está en primer plano y haya una copia de seguridad en curso. Normalmente esto no es necesario, pero puede ayudar a que las grandes cargas y las importaciones iniciales de grandes bibliotecas se completen más rápido.",
+        ),
+        "deviceNotFound": MessageLookupByLibrary.simpleMessage(
+          "Dispositivo no encontrado",
+        ),
         "didYouKnow": MessageLookupByLibrary.simpleMessage("¿Sabías que?"),
         "different": MessageLookupByLibrary.simpleMessage("Diferente"),
         "disableAutoLock": MessageLookupByLibrary.simpleMessage(
-            "Desactivar bloqueo automático"),
+          "Desactivar bloqueo automático",
+        ),
         "disableDownloadWarningBody": MessageLookupByLibrary.simpleMessage(
-            "Los espectadores todavía pueden tomar capturas de pantalla o guardar una copia de tus fotos usando herramientas externas"),
-        "disableDownloadWarningTitle":
-            MessageLookupByLibrary.simpleMessage("Por favor, ten en cuenta"),
+          "Los espectadores todavía pueden tomar capturas de pantalla o guardar una copia de tus fotos usando herramientas externas",
+        ),
+        "disableDownloadWarningTitle": MessageLookupByLibrary.simpleMessage(
+          "Por favor, ten en cuenta",
+        ),
         "disableLinkMessage": m24,
-        "disableTwofactor":
-            MessageLookupByLibrary.simpleMessage("Deshabilitar dos factores"),
+        "disableTwofactor": MessageLookupByLibrary.simpleMessage(
+          "Deshabilitar dos factores",
+        ),
         "disablingTwofactorAuthentication":
             MessageLookupByLibrary.simpleMessage(
-                "Deshabilitando la autenticación de dos factores..."),
+          "Deshabilitando la autenticación de dos factores...",
+        ),
         "discord": MessageLookupByLibrary.simpleMessage("Discord"),
         "discover": MessageLookupByLibrary.simpleMessage("Descubrir"),
         "discover_babies": MessageLookupByLibrary.simpleMessage("Bebés"),
-        "discover_celebrations":
-            MessageLookupByLibrary.simpleMessage("Celebraciones"),
+        "discover_celebrations": MessageLookupByLibrary.simpleMessage(
+          "Celebraciones",
+        ),
         "discover_food": MessageLookupByLibrary.simpleMessage("Comida"),
         "discover_greenery": MessageLookupByLibrary.simpleMessage("Verdor"),
         "discover_hills": MessageLookupByLibrary.simpleMessage("Colinas"),
@@ -3476,14 +1104,17 @@
         "discover_notes": MessageLookupByLibrary.simpleMessage("Notas"),
         "discover_pets": MessageLookupByLibrary.simpleMessage("Mascotas"),
         "discover_receipts": MessageLookupByLibrary.simpleMessage("Recibos"),
-        "discover_screenshots":
-            MessageLookupByLibrary.simpleMessage("Capturas de pantalla"),
+        "discover_screenshots": MessageLookupByLibrary.simpleMessage(
+          "Capturas de pantalla",
+        ),
         "discover_selfies": MessageLookupByLibrary.simpleMessage("Selfies"),
         "discover_sunset": MessageLookupByLibrary.simpleMessage("Atardecer"),
-        "discover_visiting_cards":
-            MessageLookupByLibrary.simpleMessage("Tarjetas de visita"),
-        "discover_wallpapers":
-            MessageLookupByLibrary.simpleMessage("Fondos de pantalla"),
+        "discover_visiting_cards": MessageLookupByLibrary.simpleMessage(
+          "Tarjetas de visita",
+        ),
+        "discover_wallpapers": MessageLookupByLibrary.simpleMessage(
+          "Fondos de pantalla",
+        ),
         "dismiss": MessageLookupByLibrary.simpleMessage("Descartar"),
         "distanceInKMUnit": MessageLookupByLibrary.simpleMessage("km"),
         "doNotSignOut":
@@ -3492,11 +1123,13 @@
             MessageLookupByLibrary.simpleMessage("Hacerlo más tarde"),
         "doYouWantToDiscardTheEditsYouHaveMade":
             MessageLookupByLibrary.simpleMessage(
-                "¿Quieres descartar las ediciones que has hecho?"),
+          "¿Quieres descartar las ediciones que has hecho?",
+        ),
         "done": MessageLookupByLibrary.simpleMessage("Hecho"),
         "dontSave": MessageLookupByLibrary.simpleMessage("No guardar"),
-        "doubleYourStorage":
-            MessageLookupByLibrary.simpleMessage("Duplica tu almacenamiento"),
+        "doubleYourStorage": MessageLookupByLibrary.simpleMessage(
+          "Duplica tu almacenamiento",
+        ),
         "download": MessageLookupByLibrary.simpleMessage("Descargar"),
         "downloadFailed":
             MessageLookupByLibrary.simpleMessage("Descarga fallida"),
@@ -3508,144 +1141,192 @@
         "editEmailAlreadyLinked": m28,
         "editLocation":
             MessageLookupByLibrary.simpleMessage("Editar la ubicación"),
-        "editLocationTagTitle":
-            MessageLookupByLibrary.simpleMessage("Editar la ubicación"),
+        "editLocationTagTitle": MessageLookupByLibrary.simpleMessage(
+          "Editar la ubicación",
+        ),
         "editPerson": MessageLookupByLibrary.simpleMessage("Editar persona"),
         "editTime": MessageLookupByLibrary.simpleMessage("Editar hora"),
         "editsSaved":
             MessageLookupByLibrary.simpleMessage("Ediciones guardadas"),
         "editsToLocationWillOnlyBeSeenWithinEnte":
             MessageLookupByLibrary.simpleMessage(
-                "Las ediciones a la ubicación sólo se verán dentro de Ente"),
+          "Las ediciones a la ubicación sólo se verán dentro de Ente",
+        ),
         "eligible": MessageLookupByLibrary.simpleMessage("elegible"),
         "email": MessageLookupByLibrary.simpleMessage("Correo electrónico"),
         "emailAlreadyRegistered": MessageLookupByLibrary.simpleMessage(
-            "Correo electrónico ya registrado."),
+          "Correo electrónico ya registrado.",
+        ),
         "emailChangedTo": m29,
         "emailDoesNotHaveEnteAccount": m30,
         "emailNoEnteAccount": m31,
         "emailNotRegistered": MessageLookupByLibrary.simpleMessage(
-            "Correo electrónico no registrado."),
+          "Correo electrónico no registrado.",
+        ),
         "emailVerificationToggle": MessageLookupByLibrary.simpleMessage(
-            "Verificación por correo electrónico"),
+          "Verificación por correo electrónico",
+        ),
         "emailYourLogs": MessageLookupByLibrary.simpleMessage(
-            "Envía tus registros por correo electrónico"),
+          "Envía tus registros por correo electrónico",
+        ),
         "embracingThem": m32,
-        "emergencyContacts":
-            MessageLookupByLibrary.simpleMessage("Contactos de emergencia"),
+        "emergencyContacts": MessageLookupByLibrary.simpleMessage(
+          "Contactos de emergencia",
+        ),
         "empty": MessageLookupByLibrary.simpleMessage("Vaciar"),
         "emptyTrash":
             MessageLookupByLibrary.simpleMessage("¿Vaciar la papelera?"),
         "enable": MessageLookupByLibrary.simpleMessage("Habilitar"),
         "enableMLIndexingDesc": MessageLookupByLibrary.simpleMessage(
-            "Ente soporta aprendizaje automático en el dispositivo para la detección de caras, búsqueda mágica y otras características de búsqueda avanzada"),
+          "Ente soporta aprendizaje automático en el dispositivo para la detección de caras, búsqueda mágica y otras características de búsqueda avanzada",
+        ),
         "enableMachineLearningBanner": MessageLookupByLibrary.simpleMessage(
-            "Activar aprendizaje automático para búsqueda mágica y reconocimiento facial"),
+          "Activar aprendizaje automático para búsqueda mágica y reconocimiento facial",
+        ),
         "enableMaps": MessageLookupByLibrary.simpleMessage("Activar Mapas"),
         "enableMapsDesc": MessageLookupByLibrary.simpleMessage(
-            "Esto mostrará tus fotos en el mapa mundial.\n\nEste mapa está gestionado por Open Street Map, y la ubicación exacta de tus fotos nunca se comparte.\n\nPuedes deshabilitar esta función en cualquier momento en Ajustes."),
+          "Esto mostrará tus fotos en el mapa mundial.\n\nEste mapa está gestionado por Open Street Map, y la ubicación exacta de tus fotos nunca se comparte.\n\nPuedes deshabilitar esta función en cualquier momento en Ajustes.",
+        ),
         "enabled": MessageLookupByLibrary.simpleMessage("Habilitado"),
         "encryptingBackup": MessageLookupByLibrary.simpleMessage(
-            "Cifrando copia de seguridad..."),
+          "Cifrando copia de seguridad...",
+        ),
         "encryption": MessageLookupByLibrary.simpleMessage("Cifrado"),
         "encryptionKeys":
             MessageLookupByLibrary.simpleMessage("Claves de cifrado"),
         "endpointUpdatedMessage": MessageLookupByLibrary.simpleMessage(
-            "Punto final actualizado con éxito"),
+          "Punto final actualizado con éxito",
+        ),
         "endtoendEncryptedByDefault": MessageLookupByLibrary.simpleMessage(
-            "Encriptado de extremo a extremo por defecto"),
+          "Encriptado de extremo a extremo por defecto",
+        ),
         "enteCanEncryptAndPreserveFilesOnlyIfYouGrant":
             MessageLookupByLibrary.simpleMessage(
-                "Ente puede cifrar y preservar archivos solo si concedes acceso a ellos"),
+          "Ente puede cifrar y preservar archivos solo si concedes acceso a ellos",
+        ),
         "entePhotosPerm": MessageLookupByLibrary.simpleMessage(
-            "Ente <i>necesita permiso para</i> preservar tus fotos"),
+          "Ente <i>necesita permiso para</i> preservar tus fotos",
+        ),
         "enteSubscriptionPitch": MessageLookupByLibrary.simpleMessage(
-            "Ente conserva tus recuerdos, así que siempre están disponibles para ti, incluso si pierdes tu dispositivo."),
+          "Ente conserva tus recuerdos, así que siempre están disponibles para ti, incluso si pierdes tu dispositivo.",
+        ),
         "enteSubscriptionShareWithFamily": MessageLookupByLibrary.simpleMessage(
-            "Tu familia también puede ser agregada a tu plan."),
+          "Tu familia también puede ser agregada a tu plan.",
+        ),
         "enterAlbumName": MessageLookupByLibrary.simpleMessage(
-            "Introduce el nombre del álbum"),
+          "Introduce el nombre del álbum",
+        ),
         "enterCode":
             MessageLookupByLibrary.simpleMessage("Introduce el código"),
         "enterCodeDescription": MessageLookupByLibrary.simpleMessage(
-            "Introduce el código proporcionado por tu amigo para reclamar almacenamiento gratuito para ambos"),
-        "enterDateOfBirth":
-            MessageLookupByLibrary.simpleMessage("Cumpleaños (opcional)"),
+          "Introduce el código proporcionado por tu amigo para reclamar almacenamiento gratuito para ambos",
+        ),
+        "enterDateOfBirth": MessageLookupByLibrary.simpleMessage(
+          "Cumpleaños (opcional)",
+        ),
         "enterEmail": MessageLookupByLibrary.simpleMessage(
-            "Ingresar correo electrónico "),
+          "Ingresar correo electrónico ",
+        ),
         "enterFileName": MessageLookupByLibrary.simpleMessage(
-            "Introduce el nombre del archivo"),
+          "Introduce el nombre del archivo",
+        ),
         "enterName": MessageLookupByLibrary.simpleMessage("Introducir nombre"),
         "enterNewPasswordToEncrypt": MessageLookupByLibrary.simpleMessage(
-            "Introduce una nueva contraseña que podamos usar para cifrar tus datos"),
-        "enterPassword":
-            MessageLookupByLibrary.simpleMessage("Introduzca contraseña"),
+          "Introduce una nueva contraseña que podamos usar para cifrar tus datos",
+        ),
+        "enterPassword": MessageLookupByLibrary.simpleMessage(
+          "Introduzca contraseña",
+        ),
         "enterPasswordToEncrypt": MessageLookupByLibrary.simpleMessage(
-            "Introduce una contraseña que podamos usar para cifrar tus datos"),
+          "Introduce una contraseña que podamos usar para cifrar tus datos",
+        ),
         "enterPersonName": MessageLookupByLibrary.simpleMessage(
-            "Ingresar el nombre de una persona"),
+          "Ingresar el nombre de una persona",
+        ),
         "enterPin":
             MessageLookupByLibrary.simpleMessage("Ingresa tu contraseña"),
         "enterReferralCode": MessageLookupByLibrary.simpleMessage(
-            "Introduce el código de referido"),
+          "Introduce el código de referido",
+        ),
         "enterThe6digitCodeFromnyourAuthenticatorApp":
             MessageLookupByLibrary.simpleMessage(
-                "Ingresa el código de seis dígitos de tu aplicación de autenticación"),
+          "Ingresa el código de seis dígitos de tu aplicación de autenticación",
+        ),
         "enterValidEmail": MessageLookupByLibrary.simpleMessage(
-            "Por favor, introduce una dirección de correo electrónico válida."),
+          "Por favor, introduce una dirección de correo electrónico válida.",
+        ),
         "enterYourEmailAddress": MessageLookupByLibrary.simpleMessage(
-            "Escribe tu correo electrónico"),
+          "Escribe tu correo electrónico",
+        ),
         "enterYourNewEmailAddress": MessageLookupByLibrary.simpleMessage(
-            "Introduce tu nueva dirección de correo electrónico"),
-        "enterYourPassword":
-            MessageLookupByLibrary.simpleMessage("Ingresa tu contraseña"),
+          "Introduce tu nueva dirección de correo electrónico",
+        ),
+        "enterYourPassword": MessageLookupByLibrary.simpleMessage(
+          "Ingresa tu contraseña",
+        ),
         "enterYourRecoveryKey": MessageLookupByLibrary.simpleMessage(
-            "Introduce tu clave de recuperación"),
+          "Introduce tu clave de recuperación",
+        ),
         "error": MessageLookupByLibrary.simpleMessage("Error"),
         "everywhere": MessageLookupByLibrary.simpleMessage("todas partes"),
         "exif": MessageLookupByLibrary.simpleMessage("EXIF"),
         "existingUser":
             MessageLookupByLibrary.simpleMessage("Usuario existente"),
         "expiredLinkInfo": MessageLookupByLibrary.simpleMessage(
-            "Este enlace ha caducado. Por favor, selecciona una nueva fecha de caducidad o deshabilita la fecha de caducidad."),
+          "Este enlace ha caducado. Por favor, selecciona una nueva fecha de caducidad o deshabilita la fecha de caducidad.",
+        ),
         "exportLogs":
             MessageLookupByLibrary.simpleMessage("Exportar registros"),
-        "exportYourData":
-            MessageLookupByLibrary.simpleMessage("Exportar tus datos"),
+        "exportYourData": MessageLookupByLibrary.simpleMessage(
+          "Exportar tus datos",
+        ),
         "extraPhotosFound": MessageLookupByLibrary.simpleMessage(
-            "Fotos adicionales encontradas"),
+          "Fotos adicionales encontradas",
+        ),
         "extraPhotosFoundFor": m33,
         "faceNotClusteredYet": MessageLookupByLibrary.simpleMessage(
-            "Cara no agrupada todavía, por favor vuelve más tarde"),
-        "faceRecognition":
-            MessageLookupByLibrary.simpleMessage("Reconocimiento facial"),
+          "Cara no agrupada todavía, por favor vuelve más tarde",
+        ),
+        "faceRecognition": MessageLookupByLibrary.simpleMessage(
+          "Reconocimiento facial",
+        ),
         "faces": MessageLookupByLibrary.simpleMessage("Caras"),
         "failed": MessageLookupByLibrary.simpleMessage("Fallido"),
-        "failedToApplyCode":
-            MessageLookupByLibrary.simpleMessage("Error al aplicar el código"),
+        "failedToApplyCode": MessageLookupByLibrary.simpleMessage(
+          "Error al aplicar el código",
+        ),
         "failedToCancel":
             MessageLookupByLibrary.simpleMessage("Error al cancelar"),
-        "failedToDownloadVideo":
-            MessageLookupByLibrary.simpleMessage("Error al descargar el vídeo"),
+        "failedToDownloadVideo": MessageLookupByLibrary.simpleMessage(
+          "Error al descargar el vídeo",
+        ),
         "failedToFetchActiveSessions": MessageLookupByLibrary.simpleMessage(
-            "Error al recuperar las sesiones activas"),
+          "Error al recuperar las sesiones activas",
+        ),
         "failedToFetchOriginalForEdit": MessageLookupByLibrary.simpleMessage(
-            "No se pudo obtener el original para editar"),
+          "No se pudo obtener el original para editar",
+        ),
         "failedToFetchReferralDetails": MessageLookupByLibrary.simpleMessage(
-            "No se pueden obtener los detalles de la referencia. Por favor, inténtalo de nuevo más tarde."),
-        "failedToLoadAlbums":
-            MessageLookupByLibrary.simpleMessage("Error al cargar álbumes"),
+          "No se pueden obtener los detalles de la referencia. Por favor, inténtalo de nuevo más tarde.",
+        ),
+        "failedToLoadAlbums": MessageLookupByLibrary.simpleMessage(
+          "Error al cargar álbumes",
+        ),
         "failedToPlayVideo": MessageLookupByLibrary.simpleMessage(
-            "Error al reproducir el video"),
+          "Error al reproducir el video",
+        ),
         "failedToRefreshStripeSubscription":
             MessageLookupByLibrary.simpleMessage(
-                "Error al actualizar la suscripción"),
+          "Error al actualizar la suscripción",
+        ),
         "failedToRenew":
             MessageLookupByLibrary.simpleMessage("Renovación fallida"),
         "failedToVerifyPaymentStatus": MessageLookupByLibrary.simpleMessage(
-            "Error al verificar el estado de tu pago"),
+          "Error al verificar el estado de tu pago",
+        ),
         "familyPlanOverview": MessageLookupByLibrary.simpleMessage(
-            "Añade 5 familiares a tu plan existente sin pagar más.\n\nCada miembro tiene su propio espacio privado y no puede ver los archivos del otro a menos que sean compartidos.\n\nLos planes familiares están disponibles para los clientes que tienen una suscripción de Ente pagada.\n\n¡Suscríbete ahora para empezar!"),
+          "Añade 5 familiares a tu plan existente sin pagar más.\n\nCada miembro tiene su propio espacio privado y no puede ver los archivos del otro a menos que sean compartidos.\n\nLos planes familiares están disponibles para los clientes que tienen una suscripción de Ente pagada.\n\n¡Suscríbete ahora para empezar!",
+        ),
         "familyPlanPortalTitle":
             MessageLookupByLibrary.simpleMessage("Familia"),
         "familyPlans":
@@ -3657,246 +1338,325 @@
         "feedback": MessageLookupByLibrary.simpleMessage("Sugerencias"),
         "file": MessageLookupByLibrary.simpleMessage("Archivo"),
         "fileFailedToSaveToGallery": MessageLookupByLibrary.simpleMessage(
-            "No se pudo guardar el archivo en la galería"),
-        "fileInfoAddDescHint":
-            MessageLookupByLibrary.simpleMessage("Añadir descripción..."),
+          "No se pudo guardar el archivo en la galería",
+        ),
+        "fileInfoAddDescHint": MessageLookupByLibrary.simpleMessage(
+          "Añadir descripción...",
+        ),
         "fileNotUploadedYet": MessageLookupByLibrary.simpleMessage(
-            "El archivo aún no se ha subido"),
+          "El archivo aún no se ha subido",
+        ),
         "fileSavedToGallery": MessageLookupByLibrary.simpleMessage(
-            "Archivo guardado en la galería"),
+          "Archivo guardado en la galería",
+        ),
         "fileTypes": MessageLookupByLibrary.simpleMessage("Tipos de archivos"),
-        "fileTypesAndNames":
-            MessageLookupByLibrary.simpleMessage("Tipos de archivo y nombres"),
+        "fileTypesAndNames": MessageLookupByLibrary.simpleMessage(
+          "Tipos de archivo y nombres",
+        ),
         "filesBackedUpFromDevice": m35,
         "filesBackedUpInAlbum": m36,
         "filesDeleted":
             MessageLookupByLibrary.simpleMessage("Archivos eliminados"),
         "filesSavedToGallery": MessageLookupByLibrary.simpleMessage(
-            "Archivo guardado en la galería"),
+          "Archivo guardado en la galería",
+        ),
         "findPeopleByName": MessageLookupByLibrary.simpleMessage(
-            "Encuentra gente rápidamente por su nombre"),
-        "findThemQuickly":
-            MessageLookupByLibrary.simpleMessage("Encuéntralos rápidamente"),
+          "Encuentra gente rápidamente por su nombre",
+        ),
+        "findThemQuickly": MessageLookupByLibrary.simpleMessage(
+          "Encuéntralos rápidamente",
+        ),
         "flip": MessageLookupByLibrary.simpleMessage("Voltear"),
         "food": MessageLookupByLibrary.simpleMessage("Delicia culinaria"),
-        "forYourMemories":
-            MessageLookupByLibrary.simpleMessage("para tus recuerdos"),
-        "forgotPassword":
-            MessageLookupByLibrary.simpleMessage("Olvidé mi contraseña"),
+        "forYourMemories": MessageLookupByLibrary.simpleMessage(
+          "para tus recuerdos",
+        ),
+        "forgotPassword": MessageLookupByLibrary.simpleMessage(
+          "Olvidé mi contraseña",
+        ),
         "foundFaces": MessageLookupByLibrary.simpleMessage("Caras encontradas"),
         "freeStorageClaimed": MessageLookupByLibrary.simpleMessage(
-            "Almacenamiento gratuito obtenido"),
+          "Almacenamiento gratuito obtenido",
+        ),
         "freeStorageOnReferralSuccess": m37,
         "freeStorageUsable": MessageLookupByLibrary.simpleMessage(
-            "Almacenamiento libre disponible"),
+          "Almacenamiento libre disponible",
+        ),
         "freeTrial": MessageLookupByLibrary.simpleMessage("Prueba gratuita"),
         "freeTrialValidTill": m38,
         "freeUpAccessPostDelete": m39,
         "freeUpAmount": m40,
         "freeUpDeviceSpace": MessageLookupByLibrary.simpleMessage(
-            "Liberar espacio del dispositivo"),
+          "Liberar espacio del dispositivo",
+        ),
         "freeUpDeviceSpaceDesc": MessageLookupByLibrary.simpleMessage(
-            "Ahorra espacio en tu dispositivo limpiando archivos que tienen copia de seguridad."),
+          "Ahorra espacio en tu dispositivo limpiando archivos que tienen copia de seguridad.",
+        ),
         "freeUpSpace": MessageLookupByLibrary.simpleMessage("Liberar espacio"),
         "freeUpSpaceSaving": m41,
         "gallery": MessageLookupByLibrary.simpleMessage("Galería"),
         "galleryMemoryLimitInfo": MessageLookupByLibrary.simpleMessage(
-            "Hasta 1000 memorias mostradas en la galería"),
+          "Hasta 1000 memorias mostradas en la galería",
+        ),
         "general": MessageLookupByLibrary.simpleMessage("General"),
         "generatingEncryptionKeys": MessageLookupByLibrary.simpleMessage(
-            "Generando claves de cifrado..."),
+          "Generando claves de cifrado...",
+        ),
         "genericProgress": m42,
         "goToSettings": MessageLookupByLibrary.simpleMessage("Ir a Ajustes"),
         "googlePlayId":
             MessageLookupByLibrary.simpleMessage("ID de Google Play"),
         "grantFullAccessPrompt": MessageLookupByLibrary.simpleMessage(
-            "Por favor, permite el acceso a todas las fotos en Ajustes"),
+          "Por favor, permite el acceso a todas las fotos en Ajustes",
+        ),
         "grantPermission":
             MessageLookupByLibrary.simpleMessage("Conceder permiso"),
         "greenery": MessageLookupByLibrary.simpleMessage("La vida verde"),
-        "groupNearbyPhotos":
-            MessageLookupByLibrary.simpleMessage("Agrupar fotos cercanas"),
+        "groupNearbyPhotos": MessageLookupByLibrary.simpleMessage(
+          "Agrupar fotos cercanas",
+        ),
         "guestView": MessageLookupByLibrary.simpleMessage("Vista de invitado"),
         "guestViewEnablePreSteps": MessageLookupByLibrary.simpleMessage(
-            "Para habilitar la vista de invitados, por favor configure el código de acceso del dispositivo o el bloqueo de pantalla en los ajustes de su sistema."),
-        "happyBirthday":
-            MessageLookupByLibrary.simpleMessage("¡Feliz cumpleaños! 🥳"),
+          "Para habilitar la vista de invitados, por favor configure el código de acceso del dispositivo o el bloqueo de pantalla en los ajustes de su sistema.",
+        ),
+        "happyBirthday": MessageLookupByLibrary.simpleMessage(
+          "¡Feliz cumpleaños! 🥳",
+        ),
         "hearUsExplanation": MessageLookupByLibrary.simpleMessage(
-            "No rastreamos las aplicaciones instaladas. ¡Nos ayudarías si nos dijeras dónde nos encontraste!"),
+          "No rastreamos las aplicaciones instaladas. ¡Nos ayudarías si nos dijeras dónde nos encontraste!",
+        ),
         "hearUsWhereTitle": MessageLookupByLibrary.simpleMessage(
-            "¿Cómo escuchaste acerca de Ente? (opcional)"),
+          "¿Cómo escuchaste acerca de Ente? (opcional)",
+        ),
         "help": MessageLookupByLibrary.simpleMessage("Ayuda"),
         "hidden": MessageLookupByLibrary.simpleMessage("Oculto"),
         "hide": MessageLookupByLibrary.simpleMessage("Ocultar"),
         "hideContent":
             MessageLookupByLibrary.simpleMessage("Ocultar contenido"),
         "hideContentDescriptionAndroid": MessageLookupByLibrary.simpleMessage(
-            "Oculta el contenido de la aplicación en el selector de aplicaciones y desactivar capturas de pantalla"),
+          "Oculta el contenido de la aplicación en el selector de aplicaciones y desactivar capturas de pantalla",
+        ),
         "hideContentDescriptionIos": MessageLookupByLibrary.simpleMessage(
-            "Ocultar el contenido de la aplicación en el selector de aplicaciones"),
+          "Ocultar el contenido de la aplicación en el selector de aplicaciones",
+        ),
         "hideSharedItemsFromHomeGallery": MessageLookupByLibrary.simpleMessage(
-            "Ocultar elementos compartidos de la galería de inicio"),
+          "Ocultar elementos compartidos de la galería de inicio",
+        ),
         "hiding": MessageLookupByLibrary.simpleMessage("Ocultando..."),
         "hikingWithThem": m43,
-        "hostedAtOsmFrance":
-            MessageLookupByLibrary.simpleMessage("Alojado en OSM France"),
+        "hostedAtOsmFrance": MessageLookupByLibrary.simpleMessage(
+          "Alojado en OSM France",
+        ),
         "howItWorks": MessageLookupByLibrary.simpleMessage("Cómo funciona"),
         "howToViewShareeVerificationID": MessageLookupByLibrary.simpleMessage(
-            "Por favor, pídeles que mantengan presionada su dirección de correo electrónico en la pantalla de ajustes, y verifica que los identificadores de ambos dispositivos coincidan."),
+          "Por favor, pídeles que mantengan presionada su dirección de correo electrónico en la pantalla de ajustes, y verifica que los identificadores de ambos dispositivos coincidan.",
+        ),
         "iOSGoToSettingsDescription": MessageLookupByLibrary.simpleMessage(
-            "La autenticación biométrica no está configurada en tu dispositivo. Por favor, activa Touch ID o Face ID en tu teléfono."),
+          "La autenticación biométrica no está configurada en tu dispositivo. Por favor, activa Touch ID o Face ID en tu teléfono.",
+        ),
         "iOSLockOut": MessageLookupByLibrary.simpleMessage(
-            "La autenticación biométrica está deshabilitada. Por favor, bloquea y desbloquea la pantalla para habilitarla."),
+          "La autenticación biométrica está deshabilitada. Por favor, bloquea y desbloquea la pantalla para habilitarla.",
+        ),
         "iOSOkButton": MessageLookupByLibrary.simpleMessage("Aceptar"),
         "ignore": MessageLookupByLibrary.simpleMessage("Ignorar"),
         "ignoreUpdate": MessageLookupByLibrary.simpleMessage("Ignorar"),
         "ignored": MessageLookupByLibrary.simpleMessage("ignorado"),
         "ignoredFolderUploadReason": MessageLookupByLibrary.simpleMessage(
-            "Algunos archivos de este álbum son ignorados de la carga porque previamente habían sido borrados de Ente."),
-        "imageNotAnalyzed":
-            MessageLookupByLibrary.simpleMessage("Imagen no analizada"),
+          "Algunos archivos de este álbum son ignorados de la carga porque previamente habían sido borrados de Ente.",
+        ),
+        "imageNotAnalyzed": MessageLookupByLibrary.simpleMessage(
+          "Imagen no analizada",
+        ),
         "immediately": MessageLookupByLibrary.simpleMessage("Inmediatamente"),
         "importing": MessageLookupByLibrary.simpleMessage("Importando...."),
         "incorrectCode":
             MessageLookupByLibrary.simpleMessage("Código incorrecto"),
-        "incorrectPasswordTitle":
-            MessageLookupByLibrary.simpleMessage("Contraseña incorrecta"),
+        "incorrectPasswordTitle": MessageLookupByLibrary.simpleMessage(
+          "Contraseña incorrecta",
+        ),
         "incorrectRecoveryKey": MessageLookupByLibrary.simpleMessage(
-            "Clave de recuperación incorrecta"),
+          "Clave de recuperación incorrecta",
+        ),
         "incorrectRecoveryKeyBody": MessageLookupByLibrary.simpleMessage(
-            "La clave de recuperación introducida es incorrecta"),
+          "La clave de recuperación introducida es incorrecta",
+        ),
         "incorrectRecoveryKeyTitle": MessageLookupByLibrary.simpleMessage(
-            "Clave de recuperación incorrecta"),
+          "Clave de recuperación incorrecta",
+        ),
         "indexedItems":
             MessageLookupByLibrary.simpleMessage("Elementos indexados"),
         "indexingPausedStatusDescription": MessageLookupByLibrary.simpleMessage(
-            "La indexación está pausada. Se reanudará automáticamente cuando el dispositivo esté listo. El dispositivo se considera listo cuando su nivel de batería, la salud de la batería y temperatura están en un rango saludable."),
+          "La indexación está pausada. Se reanudará automáticamente cuando el dispositivo esté listo. El dispositivo se considera listo cuando su nivel de batería, la salud de la batería y temperatura están en un rango saludable.",
+        ),
         "ineligible": MessageLookupByLibrary.simpleMessage("Inelegible"),
         "info": MessageLookupByLibrary.simpleMessage("Info"),
-        "insecureDevice":
-            MessageLookupByLibrary.simpleMessage("Dispositivo inseguro"),
-        "installManually":
-            MessageLookupByLibrary.simpleMessage("Instalar manualmente"),
+        "insecureDevice": MessageLookupByLibrary.simpleMessage(
+          "Dispositivo inseguro",
+        ),
+        "installManually": MessageLookupByLibrary.simpleMessage(
+          "Instalar manualmente",
+        ),
         "invalidEmailAddress": MessageLookupByLibrary.simpleMessage(
-            "Dirección de correo electrónico no válida"),
-        "invalidEndpoint":
-            MessageLookupByLibrary.simpleMessage("Punto final no válido"),
+          "Dirección de correo electrónico no válida",
+        ),
+        "invalidEndpoint": MessageLookupByLibrary.simpleMessage(
+          "Punto final no válido",
+        ),
         "invalidEndpointMessage": MessageLookupByLibrary.simpleMessage(
-            "Lo sentimos, el punto final introducido no es válido. Por favor, introduce un punto final válido y vuelve a intentarlo."),
+          "Lo sentimos, el punto final introducido no es válido. Por favor, introduce un punto final válido y vuelve a intentarlo.",
+        ),
         "invalidKey": MessageLookupByLibrary.simpleMessage("Clave inválida"),
         "invalidRecoveryKey": MessageLookupByLibrary.simpleMessage(
-            "La clave de recuperación introducida no es válida. Por favor, asegúrate de que contenga 24 palabras y comprueba la ortografía de cada una.\n\nSi has introducido un código de recuperación antiguo, asegúrate de que tiene 64 caracteres de largo y comprueba cada uno de ellos."),
+          "La clave de recuperación introducida no es válida. Por favor, asegúrate de que contenga 24 palabras y comprueba la ortografía de cada una.\n\nSi has introducido un código de recuperación antiguo, asegúrate de que tiene 64 caracteres de largo y comprueba cada uno de ellos.",
+        ),
         "invite": MessageLookupByLibrary.simpleMessage("Invitar"),
         "inviteToEnte": MessageLookupByLibrary.simpleMessage("Invitar a Ente"),
-        "inviteYourFriends":
-            MessageLookupByLibrary.simpleMessage("Invita a tus amigos"),
-        "inviteYourFriendsToEnte":
-            MessageLookupByLibrary.simpleMessage("Invita a tus amigos a Ente"),
+        "inviteYourFriends": MessageLookupByLibrary.simpleMessage(
+          "Invita a tus amigos",
+        ),
+        "inviteYourFriendsToEnte": MessageLookupByLibrary.simpleMessage(
+          "Invita a tus amigos a Ente",
+        ),
         "itLooksLikeSomethingWentWrongPleaseRetryAfterSome":
             MessageLookupByLibrary.simpleMessage(
-                "Parece que algo salió mal. Por favor, vuelve a intentarlo después de algún tiempo. Si el error persiste, ponte en contacto con nuestro equipo de soporte."),
+          "Parece que algo salió mal. Por favor, vuelve a intentarlo después de algún tiempo. Si el error persiste, ponte en contacto con nuestro equipo de soporte.",
+        ),
         "itemCount": m44,
         "itemsShowTheNumberOfDaysRemainingBeforePermanentDeletion":
             MessageLookupByLibrary.simpleMessage(
-                "Los artículos muestran el número de días restantes antes de ser borrados permanente"),
+          "Los artículos muestran el número de días restantes antes de ser borrados permanente",
+        ),
         "itemsWillBeRemovedFromAlbum": MessageLookupByLibrary.simpleMessage(
-            "Los elementos seleccionados serán eliminados de este álbum"),
+          "Los elementos seleccionados serán eliminados de este álbum",
+        ),
         "join": MessageLookupByLibrary.simpleMessage("Unir"),
         "joinAlbum": MessageLookupByLibrary.simpleMessage("Unir álbum"),
         "joinAlbumConfirmationDialogBody": MessageLookupByLibrary.simpleMessage(
-            "Unirse a un álbum hará visible tu correo electrónico a sus participantes."),
-        "joinAlbumSubtext":
-            MessageLookupByLibrary.simpleMessage("para ver y añadir tus fotos"),
+          "Unirse a un álbum hará visible tu correo electrónico a sus participantes.",
+        ),
+        "joinAlbumSubtext": MessageLookupByLibrary.simpleMessage(
+          "para ver y añadir tus fotos",
+        ),
         "joinAlbumSubtextViewer": MessageLookupByLibrary.simpleMessage(
-            "para añadir esto a los álbumes compartidos"),
+          "para añadir esto a los álbumes compartidos",
+        ),
         "joinDiscord": MessageLookupByLibrary.simpleMessage("Únete al Discord"),
         "keepPhotos":
             MessageLookupByLibrary.simpleMessage("Conservar las fotos"),
         "kiloMeterUnit": MessageLookupByLibrary.simpleMessage("km"),
         "kindlyHelpUsWithThisInformation": MessageLookupByLibrary.simpleMessage(
-            "Por favor ayúdanos con esta información"),
+          "Por favor ayúdanos con esta información",
+        ),
         "language": MessageLookupByLibrary.simpleMessage("Idioma"),
         "lastTimeWithThem": m45,
         "lastUpdated":
             MessageLookupByLibrary.simpleMessage("Última actualización"),
-        "lastYearsTrip":
-            MessageLookupByLibrary.simpleMessage("Viaje del año pasado"),
+        "lastYearsTrip": MessageLookupByLibrary.simpleMessage(
+          "Viaje del año pasado",
+        ),
         "leave": MessageLookupByLibrary.simpleMessage("Abandonar"),
         "leaveAlbum": MessageLookupByLibrary.simpleMessage("Abandonar álbum"),
-        "leaveFamily":
-            MessageLookupByLibrary.simpleMessage("Abandonar plan familiar"),
-        "leaveSharedAlbum":
-            MessageLookupByLibrary.simpleMessage("¿Dejar álbum compartido?"),
+        "leaveFamily": MessageLookupByLibrary.simpleMessage(
+          "Abandonar plan familiar",
+        ),
+        "leaveSharedAlbum": MessageLookupByLibrary.simpleMessage(
+          "¿Dejar álbum compartido?",
+        ),
         "left": MessageLookupByLibrary.simpleMessage("Izquierda"),
         "legacy": MessageLookupByLibrary.simpleMessage("Legado"),
         "legacyAccounts":
             MessageLookupByLibrary.simpleMessage("Cuentas legadas"),
         "legacyInvite": m46,
         "legacyPageDesc": MessageLookupByLibrary.simpleMessage(
-            "Legado permite a los contactos de confianza acceder a su cuenta en su ausencia."),
+          "Legado permite a los contactos de confianza acceder a su cuenta en su ausencia.",
+        ),
         "legacyPageDesc2": MessageLookupByLibrary.simpleMessage(
-            "Los contactos de confianza pueden iniciar la recuperación de la cuenta, y si no están bloqueados en un plazo de 30 días, restablecer su contraseña y acceder a su cuenta."),
+          "Los contactos de confianza pueden iniciar la recuperación de la cuenta, y si no están bloqueados en un plazo de 30 días, restablecer su contraseña y acceder a su cuenta.",
+        ),
         "light": MessageLookupByLibrary.simpleMessage("Brillo"),
         "lightTheme": MessageLookupByLibrary.simpleMessage("Claro"),
         "link": MessageLookupByLibrary.simpleMessage("Enlace"),
         "linkCopiedToClipboard": MessageLookupByLibrary.simpleMessage(
-            "Enlace copiado al portapapeles"),
-        "linkDeviceLimit":
-            MessageLookupByLibrary.simpleMessage("Límite del dispositivo"),
-        "linkEmail":
-            MessageLookupByLibrary.simpleMessage("Vincular correo electrónico"),
-        "linkEmailToContactBannerCaption":
-            MessageLookupByLibrary.simpleMessage("para compartir más rápido"),
+          "Enlace copiado al portapapeles",
+        ),
+        "linkDeviceLimit": MessageLookupByLibrary.simpleMessage(
+          "Límite del dispositivo",
+        ),
+        "linkEmail": MessageLookupByLibrary.simpleMessage(
+          "Vincular correo electrónico",
+        ),
+        "linkEmailToContactBannerCaption": MessageLookupByLibrary.simpleMessage(
+          "para compartir más rápido",
+        ),
         "linkEnabled": MessageLookupByLibrary.simpleMessage("Habilitado"),
         "linkExpired": MessageLookupByLibrary.simpleMessage("Vencido"),
         "linkExpiresOn": m47,
         "linkExpiry": MessageLookupByLibrary.simpleMessage("Enlace vence"),
-        "linkHasExpired":
-            MessageLookupByLibrary.simpleMessage("El enlace ha caducado"),
+        "linkHasExpired": MessageLookupByLibrary.simpleMessage(
+          "El enlace ha caducado",
+        ),
         "linkNeverExpires": MessageLookupByLibrary.simpleMessage("Nunca"),
         "linkPerson": MessageLookupByLibrary.simpleMessage("Vincular persona"),
         "linkPersonCaption": MessageLookupByLibrary.simpleMessage(
-            "para una mejor experiencia compartida"),
+          "para una mejor experiencia compartida",
+        ),
         "linkPersonToEmail": m48,
         "linkPersonToEmailConfirmation": m49,
         "livePhotos": MessageLookupByLibrary.simpleMessage("Foto en vivo"),
         "loadMessage1": MessageLookupByLibrary.simpleMessage(
-            "Puedes compartir tu suscripción con tu familia"),
+          "Puedes compartir tu suscripción con tu familia",
+        ),
         "loadMessage2": MessageLookupByLibrary.simpleMessage(
-            "Hasta ahora hemos conservado más de 200 millones de recuerdos"),
+          "Hasta ahora hemos conservado más de 200 millones de recuerdos",
+        ),
         "loadMessage3": MessageLookupByLibrary.simpleMessage(
-            "Guardamos 3 copias de tus datos, una en un refugio subterráneo"),
+          "Guardamos 3 copias de tus datos, una en un refugio subterráneo",
+        ),
         "loadMessage4": MessageLookupByLibrary.simpleMessage(
-            "Todas nuestras aplicaciones son de código abierto"),
+          "Todas nuestras aplicaciones son de código abierto",
+        ),
         "loadMessage5": MessageLookupByLibrary.simpleMessage(
-            "Nuestro código fuente y criptografía han sido auditados externamente"),
+          "Nuestro código fuente y criptografía han sido auditados externamente",
+        ),
         "loadMessage6": MessageLookupByLibrary.simpleMessage(
-            "Puedes compartir enlaces a tus álbumes con tus seres queridos"),
+          "Puedes compartir enlaces a tus álbumes con tus seres queridos",
+        ),
         "loadMessage7": MessageLookupByLibrary.simpleMessage(
-            "Nuestras aplicaciones móviles se ejecutan en segundo plano para cifrar y hacer copias de seguridad de las nuevas fotos que hagas clic"),
+          "Nuestras aplicaciones móviles se ejecutan en segundo plano para cifrar y hacer copias de seguridad de las nuevas fotos que hagas clic",
+        ),
         "loadMessage8": MessageLookupByLibrary.simpleMessage(
-            "web.ente.io tiene un cargador sofisticado"),
+          "web.ente.io tiene un cargador sofisticado",
+        ),
         "loadMessage9": MessageLookupByLibrary.simpleMessage(
-            "Utilizamos Xchacha20Poly1305 para cifrar tus datos de forma segura"),
-        "loadingExifData":
-            MessageLookupByLibrary.simpleMessage("Cargando datos EXIF..."),
-        "loadingGallery":
-            MessageLookupByLibrary.simpleMessage("Cargando galería..."),
-        "loadingMessage":
-            MessageLookupByLibrary.simpleMessage("Cargando tus fotos..."),
-        "loadingModel":
-            MessageLookupByLibrary.simpleMessage("Descargando modelos..."),
-        "loadingYourPhotos":
-            MessageLookupByLibrary.simpleMessage("Cargando tus fotos..."),
+          "Utilizamos Xchacha20Poly1305 para cifrar tus datos de forma segura",
+        ),
+        "loadingExifData": MessageLookupByLibrary.simpleMessage(
+          "Cargando datos EXIF...",
+        ),
+        "loadingGallery": MessageLookupByLibrary.simpleMessage(
+          "Cargando galería...",
+        ),
+        "loadingMessage": MessageLookupByLibrary.simpleMessage(
+          "Cargando tus fotos...",
+        ),
+        "loadingModel": MessageLookupByLibrary.simpleMessage(
+          "Descargando modelos...",
+        ),
+        "loadingYourPhotos": MessageLookupByLibrary.simpleMessage(
+          "Cargando tus fotos...",
+        ),
         "localGallery": MessageLookupByLibrary.simpleMessage("Galería local"),
         "localIndexing": MessageLookupByLibrary.simpleMessage("Indexado local"),
         "localSyncErrorMessage": MessageLookupByLibrary.simpleMessage(
-            "Parece que algo salió mal ya que la sincronización de fotos locales está tomando más tiempo del esperado. Por favor contacta con nuestro equipo de soporte"),
+          "Parece que algo salió mal ya que la sincronización de fotos locales está tomando más tiempo del esperado. Por favor contacta con nuestro equipo de soporte",
+        ),
         "location": MessageLookupByLibrary.simpleMessage("Ubicación"),
-        "locationName":
-            MessageLookupByLibrary.simpleMessage("Nombre de la ubicación"),
+        "locationName": MessageLookupByLibrary.simpleMessage(
+          "Nombre de la ubicación",
+        ),
         "locationTagFeatureDescription": MessageLookupByLibrary.simpleMessage(
-            "Una etiqueta de ubicación agrupa todas las fotos que fueron tomadas dentro de un radio de una foto"),
+          "Una etiqueta de ubicación agrupa todas las fotos que fueron tomadas dentro de un radio de una foto",
+        ),
         "locations": MessageLookupByLibrary.simpleMessage("Ubicaciones"),
         "lockButtonLabel": MessageLookupByLibrary.simpleMessage("Bloquear"),
         "lockscreen":
@@ -3904,51 +1664,68 @@
         "logInLabel": MessageLookupByLibrary.simpleMessage("Iniciar sesión"),
         "loggingOut":
             MessageLookupByLibrary.simpleMessage("Cerrando sesión..."),
-        "loginSessionExpired":
-            MessageLookupByLibrary.simpleMessage("La sesión ha expirado"),
+        "loginSessionExpired": MessageLookupByLibrary.simpleMessage(
+          "La sesión ha expirado",
+        ),
         "loginSessionExpiredDetails": MessageLookupByLibrary.simpleMessage(
-            "Tu sesión ha expirado. Por favor, vuelve a iniciar sesión."),
+          "Tu sesión ha expirado. Por favor, vuelve a iniciar sesión.",
+        ),
         "loginTerms": MessageLookupByLibrary.simpleMessage(
-            "Al hacer clic en iniciar sesión, acepto los <u-terms>términos de servicio</u-terms> y <u-policy>la política de privacidad</u-policy>"),
-        "loginWithTOTP":
-            MessageLookupByLibrary.simpleMessage("Iniciar sesión con TOTP"),
+          "Al hacer clic en iniciar sesión, acepto los <u-terms>términos de servicio</u-terms> y <u-policy>la política de privacidad</u-policy>",
+        ),
+        "loginWithTOTP": MessageLookupByLibrary.simpleMessage(
+          "Iniciar sesión con TOTP",
+        ),
         "logout": MessageLookupByLibrary.simpleMessage("Cerrar sesión"),
         "logsDialogBody": MessageLookupByLibrary.simpleMessage(
-            "Esto enviará registros para ayudarnos a depurar su problema. Ten en cuenta que los nombres de los archivos se incluirán para ayudar a rastrear problemas con archivos específicos."),
+          "Esto enviará registros para ayudarnos a depurar su problema. Ten en cuenta que los nombres de los archivos se incluirán para ayudar a rastrear problemas con archivos específicos.",
+        ),
         "longPressAnEmailToVerifyEndToEndEncryption":
             MessageLookupByLibrary.simpleMessage(
-                "Mantén pulsado un correo electrónico para verificar el cifrado de extremo a extremo."),
+          "Mantén pulsado un correo electrónico para verificar el cifrado de extremo a extremo.",
+        ),
         "longpressOnAnItemToViewInFullscreen":
             MessageLookupByLibrary.simpleMessage(
-                "Manten presionado un elemento para ver en pantalla completa"),
-        "lookBackOnYourMemories":
-            MessageLookupByLibrary.simpleMessage("Revisa tus recuerdos 🌄"),
-        "loopVideoOff":
-            MessageLookupByLibrary.simpleMessage("Vídeo en bucle desactivado"),
-        "loopVideoOn":
-            MessageLookupByLibrary.simpleMessage("Vídeo en bucle activado"),
-        "lostDevice":
-            MessageLookupByLibrary.simpleMessage("¿Perdiste tu dispositivo?"),
-        "machineLearning":
-            MessageLookupByLibrary.simpleMessage("Aprendizaje automático"),
+          "Manten presionado un elemento para ver en pantalla completa",
+        ),
+        "lookBackOnYourMemories": MessageLookupByLibrary.simpleMessage(
+          "Revisa tus recuerdos 🌄",
+        ),
+        "loopVideoOff": MessageLookupByLibrary.simpleMessage(
+          "Vídeo en bucle desactivado",
+        ),
+        "loopVideoOn": MessageLookupByLibrary.simpleMessage(
+          "Vídeo en bucle activado",
+        ),
+        "lostDevice": MessageLookupByLibrary.simpleMessage(
+          "¿Perdiste tu dispositivo?",
+        ),
+        "machineLearning": MessageLookupByLibrary.simpleMessage(
+          "Aprendizaje automático",
+        ),
         "magicSearch": MessageLookupByLibrary.simpleMessage("Búsqueda mágica"),
         "magicSearchHint": MessageLookupByLibrary.simpleMessage(
-            "La búsqueda mágica permite buscar fotos por su contenido. Por ejemplo, \"flor\", \"coche rojo\", \"documentos de identidad\""),
+          "La búsqueda mágica permite buscar fotos por su contenido. Por ejemplo, \"flor\", \"coche rojo\", \"documentos de identidad\"",
+        ),
         "manage": MessageLookupByLibrary.simpleMessage("Administrar"),
         "manageDeviceStorage": MessageLookupByLibrary.simpleMessage(
-            "Gestionar almacenamiento caché del dispositivo"),
+          "Gestionar almacenamiento caché del dispositivo",
+        ),
         "manageDeviceStorageDesc": MessageLookupByLibrary.simpleMessage(
-            "Revisar y borrar almacenamiento caché local."),
+          "Revisar y borrar almacenamiento caché local.",
+        ),
         "manageFamily":
             MessageLookupByLibrary.simpleMessage("Administrar familia"),
         "manageLink":
             MessageLookupByLibrary.simpleMessage("Administrar enlace"),
         "manageParticipants":
             MessageLookupByLibrary.simpleMessage("Administrar"),
-        "manageSubscription":
-            MessageLookupByLibrary.simpleMessage("Administrar tu suscripción"),
+        "manageSubscription": MessageLookupByLibrary.simpleMessage(
+          "Administrar tu suscripción",
+        ),
         "manualPairDesc": MessageLookupByLibrary.simpleMessage(
-            "El emparejamiento con PIN funciona con cualquier pantalla en la que desees ver tu álbum."),
+          "El emparejamiento con PIN funciona con cualquier pantalla en la que desees ver tu álbum.",
+        ),
         "map": MessageLookupByLibrary.simpleMessage("Mapa"),
         "maps": MessageLookupByLibrary.simpleMessage("Mapas"),
         "mastodon": MessageLookupByLibrary.simpleMessage("Mastodon"),
@@ -3956,32 +1733,42 @@
         "me": MessageLookupByLibrary.simpleMessage("Yo"),
         "memories": MessageLookupByLibrary.simpleMessage("Recuerdos"),
         "memoriesWidgetDesc": MessageLookupByLibrary.simpleMessage(
-            "Seleccione el tipo de recuerdos que desea ver en su pantalla de inicio."),
+          "Seleccione el tipo de recuerdos que desea ver en su pantalla de inicio.",
+        ),
         "memoryCount": m50,
         "merchandise": MessageLookupByLibrary.simpleMessage("Mercancías"),
         "merge": MessageLookupByLibrary.simpleMessage("Combinar"),
-        "mergeWithExisting":
-            MessageLookupByLibrary.simpleMessage("Combinar con existente"),
+        "mergeWithExisting": MessageLookupByLibrary.simpleMessage(
+          "Combinar con existente",
+        ),
         "mergedPhotos":
             MessageLookupByLibrary.simpleMessage("Fotos combinadas"),
         "mlConsent": MessageLookupByLibrary.simpleMessage(
-            "Habilitar aprendizaje automático"),
+          "Habilitar aprendizaje automático",
+        ),
         "mlConsentConfirmation": MessageLookupByLibrary.simpleMessage(
-            "Entiendo y deseo habilitar el aprendizaje automático"),
+          "Entiendo y deseo habilitar el aprendizaje automático",
+        ),
         "mlConsentDescription": MessageLookupByLibrary.simpleMessage(
-            "Si habilitas el aprendizaje automático, Ente extraerá información como la geometría de la cara de los archivos, incluyendo aquellos compartidos contigo.\n\nEsto sucederá en tu dispositivo, y cualquier información biométrica generada será encriptada de extremo a extremo."),
+          "Si habilitas el aprendizaje automático, Ente extraerá información como la geometría de la cara de los archivos, incluyendo aquellos compartidos contigo.\n\nEsto sucederá en tu dispositivo, y cualquier información biométrica generada será encriptada de extremo a extremo.",
+        ),
         "mlConsentPrivacy": MessageLookupByLibrary.simpleMessage(
-            "Por favor, haz clic aquí para más detalles sobre esta característica en nuestra política de privacidad"),
+          "Por favor, haz clic aquí para más detalles sobre esta característica en nuestra política de privacidad",
+        ),
         "mlConsentTitle": MessageLookupByLibrary.simpleMessage(
-            "¿Habilitar aprendizaje automático?"),
+          "¿Habilitar aprendizaje automático?",
+        ),
         "mlIndexingDescription": MessageLookupByLibrary.simpleMessage(
-            "Por favor ten en cuenta que el aprendizaje automático dará como resultado un mayor consumo de ancho de banda y de batería hasta que todos los elementos estén indexados. Considera usar la aplicación de escritorio para una indexación más rápida. Todos los resultados se sincronizarán automáticamente."),
-        "mobileWebDesktop":
-            MessageLookupByLibrary.simpleMessage("Celular, Web, Computadora"),
+          "Por favor ten en cuenta que el aprendizaje automático dará como resultado un mayor consumo de ancho de banda y de batería hasta que todos los elementos estén indexados. Considera usar la aplicación de escritorio para una indexación más rápida. Todos los resultados se sincronizarán automáticamente.",
+        ),
+        "mobileWebDesktop": MessageLookupByLibrary.simpleMessage(
+          "Celular, Web, Computadora",
+        ),
         "moderateStrength": MessageLookupByLibrary.simpleMessage("Moderada"),
         "modifyYourQueryOrTrySearchingFor":
             MessageLookupByLibrary.simpleMessage(
-                "Modifica tu consulta o intenta buscar"),
+          "Modifica tu consulta o intenta buscar",
+        ),
         "moments": MessageLookupByLibrary.simpleMessage("Momentos"),
         "month": MessageLookupByLibrary.simpleMessage("mes"),
         "monthly": MessageLookupByLibrary.simpleMessage("Mensualmente"),
@@ -3992,21 +1779,27 @@
         "mountains": MessageLookupByLibrary.simpleMessage("Sobre las colinas"),
         "moveItem": m51,
         "moveSelectedPhotosToOneDate": MessageLookupByLibrary.simpleMessage(
-            "Mover las fotos seleccionadas a una fecha"),
+          "Mover las fotos seleccionadas a una fecha",
+        ),
         "moveToAlbum": MessageLookupByLibrary.simpleMessage("Mover al álbum"),
-        "moveToHiddenAlbum":
-            MessageLookupByLibrary.simpleMessage("Mover al álbum oculto"),
+        "moveToHiddenAlbum": MessageLookupByLibrary.simpleMessage(
+          "Mover al álbum oculto",
+        ),
         "movedSuccessfullyTo": m52,
-        "movedToTrash":
-            MessageLookupByLibrary.simpleMessage("Movido a la papelera"),
+        "movedToTrash": MessageLookupByLibrary.simpleMessage(
+          "Movido a la papelera",
+        ),
         "movingFilesToAlbum": MessageLookupByLibrary.simpleMessage(
-            "Moviendo archivos al álbum..."),
+          "Moviendo archivos al álbum...",
+        ),
         "name": MessageLookupByLibrary.simpleMessage("Nombre"),
         "nameTheAlbum": MessageLookupByLibrary.simpleMessage("Nombre el álbum"),
         "networkConnectionRefusedErr": MessageLookupByLibrary.simpleMessage(
-            "No se puede conectar a Ente. Por favor, vuelve a intentarlo pasado un tiempo. Si el error persiste, ponte en contacto con el soporte técnico."),
+          "No se puede conectar a Ente. Por favor, vuelve a intentarlo pasado un tiempo. Si el error persiste, ponte en contacto con el soporte técnico.",
+        ),
         "networkHostLookUpErr": MessageLookupByLibrary.simpleMessage(
-            "No se puede conectar a Ente. Por favor, comprueba tu configuración de red y ponte en contacto con el soporte técnico si el error persiste."),
+          "No se puede conectar a Ente. Por favor, comprueba tu configuración de red y ponte en contacto con el soporte técnico si el error persiste.",
+        ),
         "never": MessageLookupByLibrary.simpleMessage("Nunca"),
         "newAlbum": MessageLookupByLibrary.simpleMessage("Nuevo álbum"),
         "newLocation":
@@ -4019,153 +1812,208 @@
         "next": MessageLookupByLibrary.simpleMessage("Siguiente"),
         "no": MessageLookupByLibrary.simpleMessage("No"),
         "noAlbumsSharedByYouYet": MessageLookupByLibrary.simpleMessage(
-            "Aún no has compartido ningún álbum"),
+          "Aún no has compartido ningún álbum",
+        ),
         "noDeviceFound": MessageLookupByLibrary.simpleMessage(
-            "No se encontró ningún dispositivo"),
+          "No se encontró ningún dispositivo",
+        ),
         "noDeviceLimit": MessageLookupByLibrary.simpleMessage("Ninguno"),
         "noDeviceThatCanBeDeleted": MessageLookupByLibrary.simpleMessage(
-            "No tienes archivos en este dispositivo que puedan ser borrados"),
+          "No tienes archivos en este dispositivo que puedan ser borrados",
+        ),
         "noDuplicates":
             MessageLookupByLibrary.simpleMessage("✨ Sin duplicados"),
         "noEnteAccountExclamation": MessageLookupByLibrary.simpleMessage(
-            "¡No existe una cuenta de Ente!"),
+          "¡No existe una cuenta de Ente!",
+        ),
         "noExifData": MessageLookupByLibrary.simpleMessage("No hay datos EXIF"),
-        "noFacesFound":
-            MessageLookupByLibrary.simpleMessage("No se han encontrado caras"),
+        "noFacesFound": MessageLookupByLibrary.simpleMessage(
+          "No se han encontrado caras",
+        ),
         "noHiddenPhotosOrVideos": MessageLookupByLibrary.simpleMessage(
-            "No hay fotos ni vídeos ocultos"),
+          "No hay fotos ni vídeos ocultos",
+        ),
         "noImagesWithLocation": MessageLookupByLibrary.simpleMessage(
-            "No hay imágenes con ubicación"),
-        "noInternetConnection":
-            MessageLookupByLibrary.simpleMessage("No hay conexión al Internet"),
-        "noPhotosAreBeingBackedUpRightNow": MessageLookupByLibrary.simpleMessage(
-            "No se están realizando copias de seguridad de ninguna foto en este momento"),
+          "No hay imágenes con ubicación",
+        ),
+        "noInternetConnection": MessageLookupByLibrary.simpleMessage(
+          "No hay conexión al Internet",
+        ),
+        "noPhotosAreBeingBackedUpRightNow":
+            MessageLookupByLibrary.simpleMessage(
+          "No se están realizando copias de seguridad de ninguna foto en este momento",
+        ),
         "noPhotosFoundHere": MessageLookupByLibrary.simpleMessage(
-            "No se encontró ninguna foto aquí"),
+          "No se encontró ninguna foto aquí",
+        ),
         "noQuickLinksSelected": MessageLookupByLibrary.simpleMessage(
-            "No se han seleccionado enlaces rápidos"),
-        "noRecoveryKey":
-            MessageLookupByLibrary.simpleMessage("¿Sin clave de recuperación?"),
+          "No se han seleccionado enlaces rápidos",
+        ),
+        "noRecoveryKey": MessageLookupByLibrary.simpleMessage(
+          "¿Sin clave de recuperación?",
+        ),
         "noRecoveryKeyNoDecryption": MessageLookupByLibrary.simpleMessage(
-            "Debido a la naturaleza de nuestro protocolo de cifrado de extremo a extremo, tus datos no pueden ser descifrados sin tu contraseña o clave de recuperación"),
+          "Debido a la naturaleza de nuestro protocolo de cifrado de extremo a extremo, tus datos no pueden ser descifrados sin tu contraseña o clave de recuperación",
+        ),
         "noResults": MessageLookupByLibrary.simpleMessage("Sin resultados"),
         "noResultsFound": MessageLookupByLibrary.simpleMessage(
-            "No se han encontrado resultados"),
+          "No se han encontrado resultados",
+        ),
         "noSuggestionsForPerson": m53,
         "noSystemLockFound": MessageLookupByLibrary.simpleMessage(
-            "Bloqueo de sistema no encontrado"),
+          "Bloqueo de sistema no encontrado",
+        ),
         "notPersonLabel": m54,
-        "notThisPerson":
-            MessageLookupByLibrary.simpleMessage("¿No es esta persona?"),
+        "notThisPerson": MessageLookupByLibrary.simpleMessage(
+          "¿No es esta persona?",
+        ),
         "nothingSharedWithYouYet": MessageLookupByLibrary.simpleMessage(
-            "Aún no hay nada compartido contigo"),
+          "Aún no hay nada compartido contigo",
+        ),
         "nothingToSeeHere": MessageLookupByLibrary.simpleMessage(
-            "¡No hay nada que ver aquí! 👀"),
+          "¡No hay nada que ver aquí! 👀",
+        ),
         "notifications": MessageLookupByLibrary.simpleMessage("Notificaciones"),
         "ok": MessageLookupByLibrary.simpleMessage("Aceptar"),
         "onDevice": MessageLookupByLibrary.simpleMessage("En el dispositivo"),
         "onEnte": MessageLookupByLibrary.simpleMessage(
-            "En <branding>ente</branding>"),
-        "onTheRoad":
-            MessageLookupByLibrary.simpleMessage("De nuevo en la carretera"),
+          "En <branding>ente</branding>",
+        ),
+        "onTheRoad": MessageLookupByLibrary.simpleMessage(
+          "De nuevo en la carretera",
+        ),
         "onThisDay": MessageLookupByLibrary.simpleMessage("Un día como hoy"),
         "onThisDayMemories": MessageLookupByLibrary.simpleMessage(
-            "Recuerdos de un día como hoy"),
-        "onThisDayNotificationExplanation": MessageLookupByLibrary.simpleMessage(
-            "Recibe recordatorios sobre recuerdos de este día en años anteriores."),
+          "Recuerdos de un día como hoy",
+        ),
+        "onThisDayNotificationExplanation":
+            MessageLookupByLibrary.simpleMessage(
+          "Recibe recordatorios sobre recuerdos de este día en años anteriores.",
+        ),
         "onlyFamilyAdminCanChangeCode": m55,
         "onlyThem": MessageLookupByLibrary.simpleMessage("Solo ellos"),
         "oops": MessageLookupByLibrary.simpleMessage("Ups"),
         "oopsCouldNotSaveEdits": MessageLookupByLibrary.simpleMessage(
-            "Ups, no se pudieron guardar las ediciónes"),
-        "oopsSomethingWentWrong":
-            MessageLookupByLibrary.simpleMessage("Ups, algo salió mal"),
-        "openAlbumInBrowser":
-            MessageLookupByLibrary.simpleMessage("Abrir álbum en el navegador"),
+          "Ups, no se pudieron guardar las ediciónes",
+        ),
+        "oopsSomethingWentWrong": MessageLookupByLibrary.simpleMessage(
+          "Ups, algo salió mal",
+        ),
+        "openAlbumInBrowser": MessageLookupByLibrary.simpleMessage(
+          "Abrir álbum en el navegador",
+        ),
         "openAlbumInBrowserTitle": MessageLookupByLibrary.simpleMessage(
-            "Por favor, utiliza la aplicación web para añadir fotos a este álbum"),
+          "Por favor, utiliza la aplicación web para añadir fotos a este álbum",
+        ),
         "openFile": MessageLookupByLibrary.simpleMessage("Abrir archivo"),
         "openSettings": MessageLookupByLibrary.simpleMessage("Abrir Ajustes"),
         "openTheItem":
             MessageLookupByLibrary.simpleMessage("• Abrir el elemento"),
         "openstreetmapContributors": MessageLookupByLibrary.simpleMessage(
-            "Contribuidores de OpenStreetMap"),
+          "Contribuidores de OpenStreetMap",
+        ),
         "optionalAsShortAsYouLike": MessageLookupByLibrary.simpleMessage(
-            "Opcional, tan corto como quieras..."),
+          "Opcional, tan corto como quieras...",
+        ),
         "orMergeWithExistingPerson": MessageLookupByLibrary.simpleMessage(
-            "O combinar con persona existente"),
-        "orPickAnExistingOne":
-            MessageLookupByLibrary.simpleMessage("O elige uno existente"),
+          "O combinar con persona existente",
+        ),
+        "orPickAnExistingOne": MessageLookupByLibrary.simpleMessage(
+          "O elige uno existente",
+        ),
         "orPickFromYourContacts": MessageLookupByLibrary.simpleMessage(
-            "o elige de entre tus contactos"),
-        "otherDetectedFaces":
-            MessageLookupByLibrary.simpleMessage("Otras caras detectadas"),
+          "o elige de entre tus contactos",
+        ),
+        "otherDetectedFaces": MessageLookupByLibrary.simpleMessage(
+          "Otras caras detectadas",
+        ),
         "pair": MessageLookupByLibrary.simpleMessage("Emparejar"),
         "pairWithPin":
             MessageLookupByLibrary.simpleMessage("Emparejar con PIN"),
-        "pairingComplete":
-            MessageLookupByLibrary.simpleMessage("Emparejamiento completo"),
+        "pairingComplete": MessageLookupByLibrary.simpleMessage(
+          "Emparejamiento completo",
+        ),
         "panorama": MessageLookupByLibrary.simpleMessage("Panorama"),
         "partyWithThem": m56,
         "passKeyPendingVerification": MessageLookupByLibrary.simpleMessage(
-            "La verificación aún está pendiente"),
+          "La verificación aún está pendiente",
+        ),
         "passkey": MessageLookupByLibrary.simpleMessage("Clave de acceso"),
         "passkeyAuthTitle": MessageLookupByLibrary.simpleMessage(
-            "Verificación de clave de acceso"),
+          "Verificación de clave de acceso",
+        ),
         "password": MessageLookupByLibrary.simpleMessage("Contraseña"),
         "passwordChangedSuccessfully": MessageLookupByLibrary.simpleMessage(
-            "Contraseña cambiada correctamente"),
-        "passwordLock":
-            MessageLookupByLibrary.simpleMessage("Bloqueo con contraseña"),
+          "Contraseña cambiada correctamente",
+        ),
+        "passwordLock": MessageLookupByLibrary.simpleMessage(
+          "Bloqueo con contraseña",
+        ),
         "passwordStrength": m57,
         "passwordStrengthInfo": MessageLookupByLibrary.simpleMessage(
-            "La fortaleza de la contraseña se calcula teniendo en cuenta la longitud de la contraseña, los caracteres utilizados, y si la contraseña aparece o no en el top 10.000 de contraseñas más usadas"),
+          "La fortaleza de la contraseña se calcula teniendo en cuenta la longitud de la contraseña, los caracteres utilizados, y si la contraseña aparece o no en el top 10.000 de contraseñas más usadas",
+        ),
         "passwordWarning": MessageLookupByLibrary.simpleMessage(
-            "No almacenamos esta contraseña, así que si la olvidas, <underline>no podremos descifrar tus datos</underline>"),
+          "No almacenamos esta contraseña, así que si la olvidas, <underline>no podremos descifrar tus datos</underline>",
+        ),
         "pastYearsMemories": MessageLookupByLibrary.simpleMessage(
-            "Recuerdos de los últimos años"),
+          "Recuerdos de los últimos años",
+        ),
         "paymentDetails":
             MessageLookupByLibrary.simpleMessage("Detalles de pago"),
         "paymentFailed": MessageLookupByLibrary.simpleMessage("Pago fallido"),
         "paymentFailedMessage": MessageLookupByLibrary.simpleMessage(
-            "Lamentablemente tu pago falló. Por favor, ¡contacta con el soporte técnico y te ayudaremos!"),
+          "Lamentablemente tu pago falló. Por favor, ¡contacta con el soporte técnico y te ayudaremos!",
+        ),
         "paymentFailedTalkToProvider": m58,
-        "pendingItems":
-            MessageLookupByLibrary.simpleMessage("Elementos pendientes"),
-        "pendingSync":
-            MessageLookupByLibrary.simpleMessage("Sincronización pendiente"),
+        "pendingItems": MessageLookupByLibrary.simpleMessage(
+          "Elementos pendientes",
+        ),
+        "pendingSync": MessageLookupByLibrary.simpleMessage(
+          "Sincronización pendiente",
+        ),
         "people": MessageLookupByLibrary.simpleMessage("Personas"),
-        "peopleUsingYourCode":
-            MessageLookupByLibrary.simpleMessage("Personas usando tu código"),
+        "peopleUsingYourCode": MessageLookupByLibrary.simpleMessage(
+          "Personas usando tu código",
+        ),
         "peopleWidgetDesc": MessageLookupByLibrary.simpleMessage(
-            "Selecciona las personas que deseas ver en tu pantalla de inicio."),
+          "Selecciona las personas que deseas ver en tu pantalla de inicio.",
+        ),
         "permDeleteWarning": MessageLookupByLibrary.simpleMessage(
-            "Todos los elementos de la papelera serán eliminados permanentemente\n\nEsta acción no se puede deshacer"),
-        "permanentlyDelete":
-            MessageLookupByLibrary.simpleMessage("Borrar permanentemente"),
+          "Todos los elementos de la papelera serán eliminados permanentemente\n\nEsta acción no se puede deshacer",
+        ),
+        "permanentlyDelete": MessageLookupByLibrary.simpleMessage(
+          "Borrar permanentemente",
+        ),
         "permanentlyDeleteFromDevice": MessageLookupByLibrary.simpleMessage(
-            "¿Eliminar permanentemente del dispositivo?"),
+          "¿Eliminar permanentemente del dispositivo?",
+        ),
         "personIsAge": m59,
         "personName":
             MessageLookupByLibrary.simpleMessage("Nombre de la persona"),
         "personTurningAge": m60,
         "pets": MessageLookupByLibrary.simpleMessage("Compañeros peludos"),
-        "photoDescriptions":
-            MessageLookupByLibrary.simpleMessage("Descripciones de fotos"),
+        "photoDescriptions": MessageLookupByLibrary.simpleMessage(
+          "Descripciones de fotos",
+        ),
         "photoGridSize": MessageLookupByLibrary.simpleMessage(
-            "Tamaño de la cuadrícula de fotos"),
+          "Tamaño de la cuadrícula de fotos",
+        ),
         "photoSmallCase": MessageLookupByLibrary.simpleMessage("foto"),
         "photocountPhotos": m61,
         "photos": MessageLookupByLibrary.simpleMessage("Fotos"),
         "photosAddedByYouWillBeRemovedFromTheAlbum":
             MessageLookupByLibrary.simpleMessage(
-                "Las fotos añadidas por ti serán removidas del álbum"),
+          "Las fotos añadidas por ti serán removidas del álbum",
+        ),
         "photosCount": m62,
         "photosKeepRelativeTimeDifference":
             MessageLookupByLibrary.simpleMessage(
-                "Las fotos mantienen una diferencia de tiempo relativa"),
-        "pickCenterPoint":
-            MessageLookupByLibrary.simpleMessage("Elegir punto central"),
+          "Las fotos mantienen una diferencia de tiempo relativa",
+        ),
+        "pickCenterPoint": MessageLookupByLibrary.simpleMessage(
+          "Elegir punto central",
+        ),
         "pinAlbum": MessageLookupByLibrary.simpleMessage("Fijar álbum"),
         "pinLock": MessageLookupByLibrary.simpleMessage("Bloqueo con Pin"),
         "playOnTv":
@@ -4173,67 +2021,89 @@
         "playOriginal":
             MessageLookupByLibrary.simpleMessage("Reproducir original"),
         "playStoreFreeTrialValidTill": m63,
-        "playStream":
-            MessageLookupByLibrary.simpleMessage("Reproducir transmisión"),
-        "playstoreSubscription":
-            MessageLookupByLibrary.simpleMessage("Suscripción en la PlayStore"),
+        "playStream": MessageLookupByLibrary.simpleMessage(
+          "Reproducir transmisión",
+        ),
+        "playstoreSubscription": MessageLookupByLibrary.simpleMessage(
+          "Suscripción en la PlayStore",
+        ),
         "pleaseCheckYourInternetConnectionAndTryAgain":
             MessageLookupByLibrary.simpleMessage(
-                "Por favor, revisa tu conexión a Internet e inténtalo otra vez."),
+          "Por favor, revisa tu conexión a Internet e inténtalo otra vez.",
+        ),
         "pleaseContactSupportAndWeWillBeHappyToHelp":
             MessageLookupByLibrary.simpleMessage(
-                "¡Por favor, contacta con support@ente.io y estaremos encantados de ayudar!"),
+          "¡Por favor, contacta con support@ente.io y estaremos encantados de ayudar!",
+        ),
         "pleaseContactSupportIfTheProblemPersists":
             MessageLookupByLibrary.simpleMessage(
-                "Por favor, contacta a soporte técnico si el problema persiste"),
+          "Por favor, contacta a soporte técnico si el problema persiste",
+        ),
         "pleaseEmailUsAt": m64,
-        "pleaseGrantPermissions":
-            MessageLookupByLibrary.simpleMessage("Por favor, concede permiso"),
+        "pleaseGrantPermissions": MessageLookupByLibrary.simpleMessage(
+          "Por favor, concede permiso",
+        ),
         "pleaseLoginAgain": MessageLookupByLibrary.simpleMessage(
-            "Por favor, vuelve a iniciar sesión"),
+          "Por favor, vuelve a iniciar sesión",
+        ),
         "pleaseSelectQuickLinksToRemove": MessageLookupByLibrary.simpleMessage(
-            "Por favor, selecciona enlaces rápidos para eliminar"),
+          "Por favor, selecciona enlaces rápidos para eliminar",
+        ),
         "pleaseSendTheLogsTo": m65,
         "pleaseTryAgain": MessageLookupByLibrary.simpleMessage(
-            "Por favor, inténtalo nuevamente"),
+          "Por favor, inténtalo nuevamente",
+        ),
         "pleaseVerifyTheCodeYouHaveEntered":
             MessageLookupByLibrary.simpleMessage(
-                "Por favor, verifica el código que has introducido"),
+          "Por favor, verifica el código que has introducido",
+        ),
         "pleaseWait":
             MessageLookupByLibrary.simpleMessage("Por favor, espera..."),
         "pleaseWaitDeletingAlbum": MessageLookupByLibrary.simpleMessage(
-            "Por favor espera. Borrando el álbum"),
+          "Por favor espera. Borrando el álbum",
+        ),
         "pleaseWaitForSometimeBeforeRetrying":
             MessageLookupByLibrary.simpleMessage(
-                "Por favor, espera un momento antes de volver a intentarlo"),
+          "Por favor, espera un momento antes de volver a intentarlo",
+        ),
         "pleaseWaitThisWillTakeAWhile": MessageLookupByLibrary.simpleMessage(
-            "Espera. Esto tardará un poco."),
+          "Espera. Esto tardará un poco.",
+        ),
         "posingWithThem": m66,
-        "preparingLogs":
-            MessageLookupByLibrary.simpleMessage("Preparando registros..."),
+        "preparingLogs": MessageLookupByLibrary.simpleMessage(
+          "Preparando registros...",
+        ),
         "preserveMore": MessageLookupByLibrary.simpleMessage("Preservar más"),
         "pressAndHoldToPlayVideo": MessageLookupByLibrary.simpleMessage(
-            "Presiona y mantén presionado para reproducir el video"),
+          "Presiona y mantén presionado para reproducir el video",
+        ),
         "pressAndHoldToPlayVideoDetailed": MessageLookupByLibrary.simpleMessage(
-            "Mantén pulsada la imagen para reproducir el video"),
+          "Mantén pulsada la imagen para reproducir el video",
+        ),
         "previous": MessageLookupByLibrary.simpleMessage("Anterior"),
         "privacy": MessageLookupByLibrary.simpleMessage("Privacidad"),
-        "privacyPolicyTitle":
-            MessageLookupByLibrary.simpleMessage("Política de Privacidad"),
+        "privacyPolicyTitle": MessageLookupByLibrary.simpleMessage(
+          "Política de Privacidad",
+        ),
         "privateBackups": MessageLookupByLibrary.simpleMessage(
-            "Copias de seguridad privadas"),
-        "privateSharing":
-            MessageLookupByLibrary.simpleMessage("Compartir en privado"),
+          "Copias de seguridad privadas",
+        ),
+        "privateSharing": MessageLookupByLibrary.simpleMessage(
+          "Compartir en privado",
+        ),
         "proceed": MessageLookupByLibrary.simpleMessage("Continuar"),
         "processed": MessageLookupByLibrary.simpleMessage("Procesado"),
         "processing": MessageLookupByLibrary.simpleMessage("Procesando"),
         "processingImport": m67,
-        "processingVideos":
-            MessageLookupByLibrary.simpleMessage("Procesando vídeos"),
-        "publicLinkCreated":
-            MessageLookupByLibrary.simpleMessage("Enlace público creado"),
-        "publicLinkEnabled":
-            MessageLookupByLibrary.simpleMessage("Enlace público habilitado"),
+        "processingVideos": MessageLookupByLibrary.simpleMessage(
+          "Procesando vídeos",
+        ),
+        "publicLinkCreated": MessageLookupByLibrary.simpleMessage(
+          "Enlace público creado",
+        ),
+        "publicLinkEnabled": MessageLookupByLibrary.simpleMessage(
+          "Enlace público habilitado",
+        ),
         "questionmark": MessageLookupByLibrary.simpleMessage("?"),
         "queued": MessageLookupByLibrary.simpleMessage("En cola"),
         "quickLinks": MessageLookupByLibrary.simpleMessage("Acceso rápido"),
@@ -4245,130 +2115,175 @@
         "rateUsOnStore": m68,
         "reassignMe": MessageLookupByLibrary.simpleMessage("Reasignar \"Yo\""),
         "reassignedToName": m69,
-        "reassigningLoading":
-            MessageLookupByLibrary.simpleMessage("Reasignando..."),
+        "reassigningLoading": MessageLookupByLibrary.simpleMessage(
+          "Reasignando...",
+        ),
         "receiveRemindersOnBirthdays": MessageLookupByLibrary.simpleMessage(
-            "Recibe recordatorios cuando es el cumpleaños de alguien. Pulsar en la notificación te llevará a las fotos de la persona que cumple años."),
+          "Recibe recordatorios cuando es el cumpleaños de alguien. Pulsar en la notificación te llevará a las fotos de la persona que cumple años.",
+        ),
         "recover": MessageLookupByLibrary.simpleMessage("Recuperar"),
         "recoverAccount":
             MessageLookupByLibrary.simpleMessage("Recuperar cuenta"),
         "recoverButton": MessageLookupByLibrary.simpleMessage("Recuperar"),
         "recoveryAccount":
             MessageLookupByLibrary.simpleMessage("Recuperar cuenta"),
-        "recoveryInitiated":
-            MessageLookupByLibrary.simpleMessage("Recuperación iniciada"),
+        "recoveryInitiated": MessageLookupByLibrary.simpleMessage(
+          "Recuperación iniciada",
+        ),
         "recoveryInitiatedDesc": m70,
-        "recoveryKey":
-            MessageLookupByLibrary.simpleMessage("Clave de recuperación"),
+        "recoveryKey": MessageLookupByLibrary.simpleMessage(
+          "Clave de recuperación",
+        ),
         "recoveryKeyCopiedToClipboard": MessageLookupByLibrary.simpleMessage(
-            "Clave de recuperación copiada al portapapeles"),
+          "Clave de recuperación copiada al portapapeles",
+        ),
         "recoveryKeyOnForgotPassword": MessageLookupByLibrary.simpleMessage(
-            "Si olvidas tu contraseña, la única forma de recuperar tus datos es con esta clave."),
+          "Si olvidas tu contraseña, la única forma de recuperar tus datos es con esta clave.",
+        ),
         "recoveryKeySaveDescription": MessageLookupByLibrary.simpleMessage(
-            "Nosotros no almacenamos esta clave. Por favor, guarda esta clave de 24 palabras en un lugar seguro."),
+          "Nosotros no almacenamos esta clave. Por favor, guarda esta clave de 24 palabras en un lugar seguro.",
+        ),
         "recoveryKeySuccessBody": MessageLookupByLibrary.simpleMessage(
-            "¡Genial! Tu clave de recuperación es válida. Gracias por verificar.\n\nPor favor, recuerda mantener tu clave de recuperación segura."),
+          "¡Genial! Tu clave de recuperación es válida. Gracias por verificar.\n\nPor favor, recuerda mantener tu clave de recuperación segura.",
+        ),
         "recoveryKeyVerified": MessageLookupByLibrary.simpleMessage(
-            "Clave de recuperación verificada"),
+          "Clave de recuperación verificada",
+        ),
         "recoveryKeyVerifyReason": MessageLookupByLibrary.simpleMessage(
-            "Tu clave de recuperación es la única forma de recuperar tus fotos si olvidas tu contraseña. Puedes encontrar tu clave de recuperación en Ajustes > Cuenta.\n\nPor favor, introduce tu clave de recuperación aquí para verificar que la has guardado correctamente."),
+          "Tu clave de recuperación es la única forma de recuperar tus fotos si olvidas tu contraseña. Puedes encontrar tu clave de recuperación en Ajustes > Cuenta.\n\nPor favor, introduce tu clave de recuperación aquí para verificar que la has guardado correctamente.",
+        ),
         "recoveryReady": m71,
-        "recoverySuccessful":
-            MessageLookupByLibrary.simpleMessage("¡Recuperación exitosa!"),
+        "recoverySuccessful": MessageLookupByLibrary.simpleMessage(
+          "¡Recuperación exitosa!",
+        ),
         "recoveryWarning": MessageLookupByLibrary.simpleMessage(
-            "Un contacto de confianza está intentando acceder a tu cuenta"),
+          "Un contacto de confianza está intentando acceder a tu cuenta",
+        ),
         "recoveryWarningBody": m72,
         "recreatePasswordBody": MessageLookupByLibrary.simpleMessage(
-            "El dispositivo actual no es lo suficientemente potente para verificar su contraseña, pero podemos regenerarla de una manera que funcione con todos los dispositivos.\n\nPor favor inicie sesión usando su clave de recuperación y regenere su contraseña (puede volver a utilizar la misma si lo desea)."),
-        "recreatePasswordTitle":
-            MessageLookupByLibrary.simpleMessage("Recrear contraseña"),
+          "El dispositivo actual no es lo suficientemente potente para verificar su contraseña, pero podemos regenerarla de una manera que funcione con todos los dispositivos.\n\nPor favor inicie sesión usando su clave de recuperación y regenere su contraseña (puede volver a utilizar la misma si lo desea).",
+        ),
+        "recreatePasswordTitle": MessageLookupByLibrary.simpleMessage(
+          "Recrear contraseña",
+        ),
         "reddit": MessageLookupByLibrary.simpleMessage("Reddit"),
-        "reenterPassword":
-            MessageLookupByLibrary.simpleMessage("Rescribe tu contraseña"),
+        "reenterPassword": MessageLookupByLibrary.simpleMessage(
+          "Rescribe tu contraseña",
+        ),
         "reenterPin": MessageLookupByLibrary.simpleMessage("Rescribe tu PIN"),
         "referFriendsAnd2xYourPlan": MessageLookupByLibrary.simpleMessage(
-            "Refiere a amigos y 2x su plan"),
+          "Refiere a amigos y 2x su plan",
+        ),
         "referralStep1": MessageLookupByLibrary.simpleMessage(
-            "1. Dale este código a tus amigos"),
+          "1. Dale este código a tus amigos",
+        ),
         "referralStep2": MessageLookupByLibrary.simpleMessage(
-            "2. Se suscriben a un plan de pago"),
+          "2. Se suscriben a un plan de pago",
+        ),
         "referralStep3": m73,
         "referrals": MessageLookupByLibrary.simpleMessage("Referidos"),
         "referralsAreCurrentlyPaused": MessageLookupByLibrary.simpleMessage(
-            "Las referencias están actualmente en pausa"),
-        "rejectRecovery":
-            MessageLookupByLibrary.simpleMessage("Rechazar la recuperación"),
+          "Las referencias están actualmente en pausa",
+        ),
+        "rejectRecovery": MessageLookupByLibrary.simpleMessage(
+          "Rechazar la recuperación",
+        ),
         "remindToEmptyDeviceTrash": MessageLookupByLibrary.simpleMessage(
-            "También vacía \"Eliminado Recientemente\" de \"Configuración\" -> \"Almacenamiento\" para reclamar el espacio libre"),
+          "También vacía \"Eliminado Recientemente\" de \"Configuración\" -> \"Almacenamiento\" para reclamar el espacio libre",
+        ),
         "remindToEmptyEnteTrash": MessageLookupByLibrary.simpleMessage(
-            "También vacía tu \"Papelera\" para reclamar el espacio liberado"),
+          "También vacía tu \"Papelera\" para reclamar el espacio liberado",
+        ),
         "remoteImages":
             MessageLookupByLibrary.simpleMessage("Imágenes remotas"),
-        "remoteThumbnails":
-            MessageLookupByLibrary.simpleMessage("Miniaturas remotas"),
+        "remoteThumbnails": MessageLookupByLibrary.simpleMessage(
+          "Miniaturas remotas",
+        ),
         "remoteVideos": MessageLookupByLibrary.simpleMessage("Videos remotos"),
         "remove": MessageLookupByLibrary.simpleMessage("Quitar"),
-        "removeDuplicates":
-            MessageLookupByLibrary.simpleMessage("Eliminar duplicados"),
+        "removeDuplicates": MessageLookupByLibrary.simpleMessage(
+          "Eliminar duplicados",
+        ),
         "removeDuplicatesDesc": MessageLookupByLibrary.simpleMessage(
-            "Revisar y eliminar archivos que son duplicados exactos."),
-        "removeFromAlbum":
-            MessageLookupByLibrary.simpleMessage("Eliminar del álbum"),
-        "removeFromAlbumTitle":
-            MessageLookupByLibrary.simpleMessage("¿Eliminar del álbum?"),
-        "removeFromFavorite":
-            MessageLookupByLibrary.simpleMessage("Remover desde favoritos"),
+          "Revisar y eliminar archivos que son duplicados exactos.",
+        ),
+        "removeFromAlbum": MessageLookupByLibrary.simpleMessage(
+          "Eliminar del álbum",
+        ),
+        "removeFromAlbumTitle": MessageLookupByLibrary.simpleMessage(
+          "¿Eliminar del álbum?",
+        ),
+        "removeFromFavorite": MessageLookupByLibrary.simpleMessage(
+          "Remover desde favoritos",
+        ),
         "removeInvite":
             MessageLookupByLibrary.simpleMessage("Eliminar invitación"),
         "removeLink": MessageLookupByLibrary.simpleMessage("Eliminar enlace"),
-        "removeParticipant":
-            MessageLookupByLibrary.simpleMessage("Quitar participante"),
+        "removeParticipant": MessageLookupByLibrary.simpleMessage(
+          "Quitar participante",
+        ),
         "removeParticipantBody": m74,
         "removePersonLabel": MessageLookupByLibrary.simpleMessage(
-            "Eliminar etiqueta de persona"),
-        "removePublicLink":
-            MessageLookupByLibrary.simpleMessage("Quitar enlace público"),
-        "removePublicLinks":
-            MessageLookupByLibrary.simpleMessage("Eliminar enlaces públicos"),
+          "Eliminar etiqueta de persona",
+        ),
+        "removePublicLink": MessageLookupByLibrary.simpleMessage(
+          "Quitar enlace público",
+        ),
+        "removePublicLinks": MessageLookupByLibrary.simpleMessage(
+          "Eliminar enlaces públicos",
+        ),
         "removeShareItemsWarning": MessageLookupByLibrary.simpleMessage(
-            "Algunos de los elementos que estás eliminando fueron añadidos por otras personas, y perderás el acceso a ellos"),
+          "Algunos de los elementos que estás eliminando fueron añadidos por otras personas, y perderás el acceso a ellos",
+        ),
         "removeWithQuestionMark":
             MessageLookupByLibrary.simpleMessage("Quitar?"),
         "removeYourselfAsTrustedContact": MessageLookupByLibrary.simpleMessage(
-            "Quitarse como contacto de confianza"),
-        "removingFromFavorites":
-            MessageLookupByLibrary.simpleMessage("Quitando de favoritos..."),
+          "Quitarse como contacto de confianza",
+        ),
+        "removingFromFavorites": MessageLookupByLibrary.simpleMessage(
+          "Quitando de favoritos...",
+        ),
         "rename": MessageLookupByLibrary.simpleMessage("Renombrar"),
         "renameAlbum": MessageLookupByLibrary.simpleMessage("Renombrar álbum"),
         "renameFile": MessageLookupByLibrary.simpleMessage("Renombrar archivo"),
-        "renewSubscription":
-            MessageLookupByLibrary.simpleMessage("Renovar suscripción"),
+        "renewSubscription": MessageLookupByLibrary.simpleMessage(
+          "Renovar suscripción",
+        ),
         "renewsOn": m75,
         "reportABug": MessageLookupByLibrary.simpleMessage("Reportar un error"),
         "reportBug": MessageLookupByLibrary.simpleMessage("Reportar error"),
-        "resendEmail":
-            MessageLookupByLibrary.simpleMessage("Reenviar correo electrónico"),
+        "resendEmail": MessageLookupByLibrary.simpleMessage(
+          "Reenviar correo electrónico",
+        ),
         "reset": MessageLookupByLibrary.simpleMessage("Restablecer"),
         "resetIgnoredFiles": MessageLookupByLibrary.simpleMessage(
-            "Restablecer archivos ignorados"),
-        "resetPasswordTitle":
-            MessageLookupByLibrary.simpleMessage("Restablecer contraseña"),
+          "Restablecer archivos ignorados",
+        ),
+        "resetPasswordTitle": MessageLookupByLibrary.simpleMessage(
+          "Restablecer contraseña",
+        ),
         "resetPerson": MessageLookupByLibrary.simpleMessage("Eliminar"),
         "resetToDefault": MessageLookupByLibrary.simpleMessage(
-            "Restablecer valores predeterminados"),
+          "Restablecer valores predeterminados",
+        ),
         "restore": MessageLookupByLibrary.simpleMessage("Restaurar"),
-        "restoreToAlbum":
-            MessageLookupByLibrary.simpleMessage("Restaurar al álbum"),
-        "restoringFiles":
-            MessageLookupByLibrary.simpleMessage("Restaurando los archivos..."),
-        "resumableUploads":
-            MessageLookupByLibrary.simpleMessage("Subidas reanudables"),
+        "restoreToAlbum": MessageLookupByLibrary.simpleMessage(
+          "Restaurar al álbum",
+        ),
+        "restoringFiles": MessageLookupByLibrary.simpleMessage(
+          "Restaurando los archivos...",
+        ),
+        "resumableUploads": MessageLookupByLibrary.simpleMessage(
+          "Subidas reanudables",
+        ),
         "retry": MessageLookupByLibrary.simpleMessage("Reintentar"),
         "review": MessageLookupByLibrary.simpleMessage("Revisar"),
         "reviewDeduplicateItems": MessageLookupByLibrary.simpleMessage(
-            "Por favor, revisa y elimina los elementos que crees que están duplicados."),
-        "reviewSuggestions":
-            MessageLookupByLibrary.simpleMessage("Revisar sugerencias"),
+          "Por favor, revisa y elimina los elementos que crees que están duplicados.",
+        ),
+        "reviewSuggestions": MessageLookupByLibrary.simpleMessage(
+          "Revisar sugerencias",
+        ),
         "right": MessageLookupByLibrary.simpleMessage("Derecha"),
         "roadtripWithThem": m76,
         "rotate": MessageLookupByLibrary.simpleMessage("Girar"),
@@ -4376,368 +2291,491 @@
             MessageLookupByLibrary.simpleMessage("Girar a la izquierda"),
         "rotateRight":
             MessageLookupByLibrary.simpleMessage("Girar a la derecha"),
-        "safelyStored":
-            MessageLookupByLibrary.simpleMessage("Almacenado con seguridad"),
+        "safelyStored": MessageLookupByLibrary.simpleMessage(
+          "Almacenado con seguridad",
+        ),
         "same": MessageLookupByLibrary.simpleMessage("Igual"),
         "sameperson": MessageLookupByLibrary.simpleMessage("la misma persona?"),
         "save": MessageLookupByLibrary.simpleMessage("Guardar"),
-        "saveAsAnotherPerson":
-            MessageLookupByLibrary.simpleMessage("Guardar como otra persona"),
+        "saveAsAnotherPerson": MessageLookupByLibrary.simpleMessage(
+          "Guardar como otra persona",
+        ),
         "saveChangesBeforeLeavingQuestion":
             MessageLookupByLibrary.simpleMessage(
-                "¿Guardar cambios antes de salir?"),
+          "¿Guardar cambios antes de salir?",
+        ),
         "saveCollage": MessageLookupByLibrary.simpleMessage("Guardar collage"),
         "saveCopy": MessageLookupByLibrary.simpleMessage("Guardar copia"),
         "saveKey": MessageLookupByLibrary.simpleMessage("Guardar Clave"),
         "savePerson": MessageLookupByLibrary.simpleMessage("Guardar persona"),
         "saveYourRecoveryKeyIfYouHaventAlready":
             MessageLookupByLibrary.simpleMessage(
-                "Guarda tu clave de recuperación si aún no lo has hecho"),
+          "Guarda tu clave de recuperación si aún no lo has hecho",
+        ),
         "saving": MessageLookupByLibrary.simpleMessage("Saving..."),
-        "savingEdits":
-            MessageLookupByLibrary.simpleMessage("Guardando las ediciones..."),
+        "savingEdits": MessageLookupByLibrary.simpleMessage(
+          "Guardando las ediciones...",
+        ),
         "scanCode": MessageLookupByLibrary.simpleMessage("Escanear código"),
         "scanThisBarcodeWithnyourAuthenticatorApp":
             MessageLookupByLibrary.simpleMessage(
-                "Escanea este código QR con tu aplicación de autenticación"),
+          "Escanea este código QR con tu aplicación de autenticación",
+        ),
         "search": MessageLookupByLibrary.simpleMessage("Buscar"),
         "searchAlbumsEmptySection":
             MessageLookupByLibrary.simpleMessage("Álbumes"),
-        "searchByAlbumNameHint":
-            MessageLookupByLibrary.simpleMessage("Nombre del álbum"),
+        "searchByAlbumNameHint": MessageLookupByLibrary.simpleMessage(
+          "Nombre del álbum",
+        ),
         "searchByExamples": MessageLookupByLibrary.simpleMessage(
-            "• Nombres de álbumes (por ejemplo, \"Cámara\")\n• Tipos de archivos (por ejemplo, \"Videos\", \".gif\")\n• Años y meses (por ejemplo, \"2022\", \"Enero\")\n• Vacaciones (por ejemplo, \"Navidad\")\n• Descripciones fotográficas (por ejemplo, \"#diversión\")"),
+          "• Nombres de álbumes (por ejemplo, \"Cámara\")\n• Tipos de archivos (por ejemplo, \"Videos\", \".gif\")\n• Años y meses (por ejemplo, \"2022\", \"Enero\")\n• Vacaciones (por ejemplo, \"Navidad\")\n• Descripciones fotográficas (por ejemplo, \"#diversión\")",
+        ),
         "searchCaptionEmptySection": MessageLookupByLibrary.simpleMessage(
-            "Agrega descripciones como \"#viaje\" en la información de la foto para encontrarlas aquí rápidamente"),
-        "searchDatesEmptySection":
-            MessageLookupByLibrary.simpleMessage("Buscar por fecha, mes o año"),
+          "Agrega descripciones como \"#viaje\" en la información de la foto para encontrarlas aquí rápidamente",
+        ),
+        "searchDatesEmptySection": MessageLookupByLibrary.simpleMessage(
+          "Buscar por fecha, mes o año",
+        ),
         "searchDiscoverEmptySection": MessageLookupByLibrary.simpleMessage(
-            "Las imágenes se mostrarán aquí cuando se complete el procesado y la sincronización"),
+          "Las imágenes se mostrarán aquí cuando se complete el procesado y la sincronización",
+        ),
         "searchFaceEmptySection": MessageLookupByLibrary.simpleMessage(
-            "Las personas se mostrarán aquí una vez que se haya hecho la indexación"),
+          "Las personas se mostrarán aquí una vez que se haya hecho la indexación",
+        ),
         "searchFileTypesAndNamesEmptySection":
-            MessageLookupByLibrary.simpleMessage("Tipos y nombres de archivo"),
+            MessageLookupByLibrary.simpleMessage(
+          "Tipos y nombres de archivo",
+        ),
         "searchHint1": MessageLookupByLibrary.simpleMessage(
-            "Búsqueda rápida en el dispositivo"),
+          "Búsqueda rápida en el dispositivo",
+        ),
         "searchHint2": MessageLookupByLibrary.simpleMessage(
-            "Fechas de fotos, descripciones"),
+          "Fechas de fotos, descripciones",
+        ),
         "searchHint3": MessageLookupByLibrary.simpleMessage(
-            "Álbumes, nombres de archivos y tipos"),
+          "Álbumes, nombres de archivos y tipos",
+        ),
         "searchHint4": MessageLookupByLibrary.simpleMessage("Ubicación"),
         "searchHint5": MessageLookupByLibrary.simpleMessage(
-            "Próximamente: Caras y búsqueda mágica ✨"),
+          "Próximamente: Caras y búsqueda mágica ✨",
+        ),
         "searchLocationEmptySection": MessageLookupByLibrary.simpleMessage(
-            "Agrupar las fotos que se tomaron cerca de la localización de una foto"),
+          "Agrupar las fotos que se tomaron cerca de la localización de una foto",
+        ),
         "searchPeopleEmptySection": MessageLookupByLibrary.simpleMessage(
-            "Invita a gente y verás todas las fotos compartidas aquí"),
+          "Invita a gente y verás todas las fotos compartidas aquí",
+        ),
         "searchPersonsEmptySection": MessageLookupByLibrary.simpleMessage(
-            "Las personas se mostrarán aquí cuando se complete el procesado y la sincronización"),
+          "Las personas se mostrarán aquí cuando se complete el procesado y la sincronización",
+        ),
         "searchResultCount": m77,
         "searchSectionsLengthMismatch": m78,
         "security": MessageLookupByLibrary.simpleMessage("Seguridad"),
         "seePublicAlbumLinksInApp": MessageLookupByLibrary.simpleMessage(
-            "Ver enlaces del álbum público en la aplicación"),
-        "selectALocation":
-            MessageLookupByLibrary.simpleMessage("Seleccionar una ubicación"),
+          "Ver enlaces del álbum público en la aplicación",
+        ),
+        "selectALocation": MessageLookupByLibrary.simpleMessage(
+          "Seleccionar una ubicación",
+        ),
         "selectALocationFirst": MessageLookupByLibrary.simpleMessage(
-            "Primero, selecciona una ubicación"),
+          "Primero, selecciona una ubicación",
+        ),
         "selectAlbum":
             MessageLookupByLibrary.simpleMessage("Seleccionar álbum"),
         "selectAll": MessageLookupByLibrary.simpleMessage("Seleccionar todos"),
         "selectAllShort": MessageLookupByLibrary.simpleMessage("Todas"),
-        "selectCoverPhoto":
-            MessageLookupByLibrary.simpleMessage("Seleccionar foto de portada"),
+        "selectCoverPhoto": MessageLookupByLibrary.simpleMessage(
+          "Seleccionar foto de portada",
+        ),
         "selectDate": MessageLookupByLibrary.simpleMessage("Seleccionar fecha"),
         "selectFoldersForBackup": MessageLookupByLibrary.simpleMessage(
-            "Seleccionar carpetas para la copia de seguridad"),
+          "Seleccionar carpetas para la copia de seguridad",
+        ),
         "selectItemsToAdd": MessageLookupByLibrary.simpleMessage(
-            "Selecciona elementos para agregar"),
-        "selectLanguage":
-            MessageLookupByLibrary.simpleMessage("Seleccionar idioma"),
-        "selectMailApp":
-            MessageLookupByLibrary.simpleMessage("Seleccionar app de correo"),
-        "selectMorePhotos":
-            MessageLookupByLibrary.simpleMessage("Seleccionar más fotos"),
-        "selectOneDateAndTime":
-            MessageLookupByLibrary.simpleMessage("Seleccionar fecha y hora"),
+          "Selecciona elementos para agregar",
+        ),
+        "selectLanguage": MessageLookupByLibrary.simpleMessage(
+          "Seleccionar idioma",
+        ),
+        "selectMailApp": MessageLookupByLibrary.simpleMessage(
+          "Seleccionar app de correo",
+        ),
+        "selectMorePhotos": MessageLookupByLibrary.simpleMessage(
+          "Seleccionar más fotos",
+        ),
+        "selectOneDateAndTime": MessageLookupByLibrary.simpleMessage(
+          "Seleccionar fecha y hora",
+        ),
         "selectOneDateAndTimeForAll": MessageLookupByLibrary.simpleMessage(
-            "Seleccione una fecha y hora para todas"),
+          "Seleccione una fecha y hora para todas",
+        ),
         "selectPersonToLink": MessageLookupByLibrary.simpleMessage(
-            "Selecciona persona a vincular"),
+          "Selecciona persona a vincular",
+        ),
         "selectReason":
             MessageLookupByLibrary.simpleMessage("Seleccionar motivo"),
         "selectStartOfRange": MessageLookupByLibrary.simpleMessage(
-            "Seleccionar inicio del rango"),
+          "Seleccionar inicio del rango",
+        ),
         "selectTime": MessageLookupByLibrary.simpleMessage("Seleccionar hora"),
-        "selectYourFace":
-            MessageLookupByLibrary.simpleMessage("Selecciona tu cara"),
-        "selectYourPlan":
-            MessageLookupByLibrary.simpleMessage("Elegir tu suscripción"),
+        "selectYourFace": MessageLookupByLibrary.simpleMessage(
+          "Selecciona tu cara",
+        ),
+        "selectYourPlan": MessageLookupByLibrary.simpleMessage(
+          "Elegir tu suscripción",
+        ),
         "selectedAlbums": m79,
         "selectedFilesAreNotOnEnte": MessageLookupByLibrary.simpleMessage(
-            "Los archivos seleccionados no están en Ente"),
+          "Los archivos seleccionados no están en Ente",
+        ),
         "selectedFoldersWillBeEncryptedAndBackedUp":
             MessageLookupByLibrary.simpleMessage(
-                "Las carpetas seleccionadas se cifrarán y se realizará una copia de seguridad"),
+          "Las carpetas seleccionadas se cifrarán y se realizará una copia de seguridad",
+        ),
         "selectedItemsWillBeDeletedFromAllAlbumsAndMoved":
             MessageLookupByLibrary.simpleMessage(
-                "Los archivos seleccionados serán eliminados de todos los álbumes y movidos a la papelera."),
+          "Los archivos seleccionados serán eliminados de todos los álbumes y movidos a la papelera.",
+        ),
         "selectedItemsWillBeRemovedFromThisPerson":
             MessageLookupByLibrary.simpleMessage(
-                "Los elementos seleccionados se eliminarán de esta persona, pero no se eliminarán de tu biblioteca."),
+          "Los elementos seleccionados se eliminarán de esta persona, pero no se eliminarán de tu biblioteca.",
+        ),
         "selectedPhotos": m80,
         "selectedPhotosWithYours": m81,
         "selfiesWithThem": m82,
         "send": MessageLookupByLibrary.simpleMessage("Enviar"),
-        "sendEmail":
-            MessageLookupByLibrary.simpleMessage("Enviar correo electrónico"),
+        "sendEmail": MessageLookupByLibrary.simpleMessage(
+          "Enviar correo electrónico",
+        ),
         "sendInvite": MessageLookupByLibrary.simpleMessage("Enviar invitación"),
         "sendLink": MessageLookupByLibrary.simpleMessage("Enviar enlace"),
-        "serverEndpoint":
-            MessageLookupByLibrary.simpleMessage("Punto final del servidor"),
-        "sessionExpired":
-            MessageLookupByLibrary.simpleMessage("La sesión ha expirado"),
-        "sessionIdMismatch":
-            MessageLookupByLibrary.simpleMessage("El ID de sesión no coincide"),
-        "setAPassword":
-            MessageLookupByLibrary.simpleMessage("Establecer una contraseña"),
+        "serverEndpoint": MessageLookupByLibrary.simpleMessage(
+          "Punto final del servidor",
+        ),
+        "sessionExpired": MessageLookupByLibrary.simpleMessage(
+          "La sesión ha expirado",
+        ),
+        "sessionIdMismatch": MessageLookupByLibrary.simpleMessage(
+          "El ID de sesión no coincide",
+        ),
+        "setAPassword": MessageLookupByLibrary.simpleMessage(
+          "Establecer una contraseña",
+        ),
         "setAs": MessageLookupByLibrary.simpleMessage("Establecer como"),
         "setCover": MessageLookupByLibrary.simpleMessage("Definir portada"),
         "setLabel": MessageLookupByLibrary.simpleMessage("Establecer"),
-        "setNewPassword":
-            MessageLookupByLibrary.simpleMessage("Ingresa tu nueva contraseña"),
+        "setNewPassword": MessageLookupByLibrary.simpleMessage(
+          "Ingresa tu nueva contraseña",
+        ),
         "setNewPin":
             MessageLookupByLibrary.simpleMessage("Ingresa tu nuevo PIN"),
-        "setPasswordTitle":
-            MessageLookupByLibrary.simpleMessage("Establecer contraseña"),
+        "setPasswordTitle": MessageLookupByLibrary.simpleMessage(
+          "Establecer contraseña",
+        ),
         "setRadius": MessageLookupByLibrary.simpleMessage("Establecer radio"),
-        "setupComplete":
-            MessageLookupByLibrary.simpleMessage("Configuración completa"),
+        "setupComplete": MessageLookupByLibrary.simpleMessage(
+          "Configuración completa",
+        ),
         "share": MessageLookupByLibrary.simpleMessage("Compartir"),
         "shareALink":
             MessageLookupByLibrary.simpleMessage("Compartir un enlace"),
         "shareAlbumHint": MessageLookupByLibrary.simpleMessage(
-            "Abre un álbum y pulsa el botón compartir en la parte superior derecha para compartir."),
-        "shareAnAlbumNow":
-            MessageLookupByLibrary.simpleMessage("Compartir un álbum ahora"),
+          "Abre un álbum y pulsa el botón compartir en la parte superior derecha para compartir.",
+        ),
+        "shareAnAlbumNow": MessageLookupByLibrary.simpleMessage(
+          "Compartir un álbum ahora",
+        ),
         "shareLink": MessageLookupByLibrary.simpleMessage("Compartir enlace"),
         "shareMyVerificationID": m83,
         "shareOnlyWithThePeopleYouWant": MessageLookupByLibrary.simpleMessage(
-            "Comparte sólo con la gente que quieres"),
+          "Comparte sólo con la gente que quieres",
+        ),
         "shareTextConfirmOthersVerificationID": m84,
         "shareTextRecommendUsingEnte": MessageLookupByLibrary.simpleMessage(
-            "Descarga Ente para que podamos compartir fácilmente fotos y videos en calidad original.\n\nhttps://ente.io"),
+          "Descarga Ente para que podamos compartir fácilmente fotos y videos en calidad original.\n\nhttps://ente.io",
+        ),
         "shareTextReferralCode": m85,
         "shareWithNonenteUsers": MessageLookupByLibrary.simpleMessage(
-            "Compartir con usuarios fuera de Ente"),
+          "Compartir con usuarios fuera de Ente",
+        ),
         "shareWithPeopleSectionTitle": m86,
-        "shareYourFirstAlbum":
-            MessageLookupByLibrary.simpleMessage("Comparte tu primer álbum"),
+        "shareYourFirstAlbum": MessageLookupByLibrary.simpleMessage(
+          "Comparte tu primer álbum",
+        ),
         "sharedAlbumSectionDescription": MessageLookupByLibrary.simpleMessage(
-            "Crea álbumes compartidos y colaborativos con otros usuarios de Ente, incluyendo usuarios de planes gratuitos."),
+          "Crea álbumes compartidos y colaborativos con otros usuarios de Ente, incluyendo usuarios de planes gratuitos.",
+        ),
         "sharedByMe": MessageLookupByLibrary.simpleMessage("Compartido por mí"),
         "sharedByYou":
             MessageLookupByLibrary.simpleMessage("Compartido por ti"),
-        "sharedPhotoNotifications":
-            MessageLookupByLibrary.simpleMessage("Nuevas fotos compartidas"),
-        "sharedPhotoNotificationsExplanation": MessageLookupByLibrary.simpleMessage(
-            "Recibir notificaciones cuando alguien agrega una foto a un álbum compartido contigo"),
+        "sharedPhotoNotifications": MessageLookupByLibrary.simpleMessage(
+          "Nuevas fotos compartidas",
+        ),
+        "sharedPhotoNotificationsExplanation":
+            MessageLookupByLibrary.simpleMessage(
+          "Recibir notificaciones cuando alguien agrega una foto a un álbum compartido contigo",
+        ),
         "sharedWith": m87,
         "sharedWithMe":
             MessageLookupByLibrary.simpleMessage("Compartido conmigo"),
         "sharedWithYou":
             MessageLookupByLibrary.simpleMessage("Compartido contigo"),
         "sharing": MessageLookupByLibrary.simpleMessage("Compartiendo..."),
-        "shiftDatesAndTime":
-            MessageLookupByLibrary.simpleMessage("Cambiar fechas y hora"),
-        "showLessFaces":
-            MessageLookupByLibrary.simpleMessage("Mostrar menos caras"),
+        "shiftDatesAndTime": MessageLookupByLibrary.simpleMessage(
+          "Cambiar fechas y hora",
+        ),
+        "showLessFaces": MessageLookupByLibrary.simpleMessage(
+          "Mostrar menos caras",
+        ),
         "showMemories":
             MessageLookupByLibrary.simpleMessage("Mostrar recuerdos"),
         "showMoreFaces":
             MessageLookupByLibrary.simpleMessage("Mostrar más caras"),
         "showPerson": MessageLookupByLibrary.simpleMessage("Mostrar persona"),
         "signOutFromOtherDevices": MessageLookupByLibrary.simpleMessage(
-            "Cerrar sesión de otros dispositivos"),
+          "Cerrar sesión de otros dispositivos",
+        ),
         "signOutOtherBody": MessageLookupByLibrary.simpleMessage(
-            "Si crees que alguien puede conocer tu contraseña, puedes forzar a todos los demás dispositivos que usan tu cuenta a cerrar la sesión."),
+          "Si crees que alguien puede conocer tu contraseña, puedes forzar a todos los demás dispositivos que usan tu cuenta a cerrar la sesión.",
+        ),
         "signOutOtherDevices": MessageLookupByLibrary.simpleMessage(
-            "Cerrar la sesión de otros dispositivos"),
+          "Cerrar la sesión de otros dispositivos",
+        ),
         "signUpTerms": MessageLookupByLibrary.simpleMessage(
-            "Estoy de acuerdo con los <u-terms>términos del servicio</u-terms> y <u-policy> la política de privacidad</u-policy>"),
+          "Estoy de acuerdo con los <u-terms>términos del servicio</u-terms> y <u-policy> la política de privacidad</u-policy>",
+        ),
         "singleFileDeleteFromDevice": m88,
         "singleFileDeleteHighlight": MessageLookupByLibrary.simpleMessage(
-            "Se borrará de todos los álbumes."),
+          "Se borrará de todos los álbumes.",
+        ),
         "singleFileInBothLocalAndRemote": m89,
         "singleFileInRemoteOnly": m90,
         "skip": MessageLookupByLibrary.simpleMessage("Omitir"),
-        "smartMemories":
-            MessageLookupByLibrary.simpleMessage("Recuerdos inteligentes"),
+        "smartMemories": MessageLookupByLibrary.simpleMessage(
+          "Recuerdos inteligentes",
+        ),
         "social": MessageLookupByLibrary.simpleMessage("Social"),
         "someItemsAreInBothEnteAndYourDevice":
             MessageLookupByLibrary.simpleMessage(
-                "Algunos elementos están tanto en Ente como en tu dispositivo."),
+          "Algunos elementos están tanto en Ente como en tu dispositivo.",
+        ),
         "someOfTheFilesYouAreTryingToDeleteAre":
             MessageLookupByLibrary.simpleMessage(
-                "Algunos de los archivos que estás intentando eliminar sólo están disponibles en tu dispositivo y no pueden ser recuperados si se eliminan"),
+          "Algunos de los archivos que estás intentando eliminar sólo están disponibles en tu dispositivo y no pueden ser recuperados si se eliminan",
+        ),
         "someoneSharingAlbumsWithYouShouldSeeTheSameId":
             MessageLookupByLibrary.simpleMessage(
-                "Alguien que comparta álbumes contigo debería ver el mismo ID en su dispositivo."),
-        "somethingWentWrong":
-            MessageLookupByLibrary.simpleMessage("Algo salió mal"),
+          "Alguien que comparta álbumes contigo debería ver el mismo ID en su dispositivo.",
+        ),
+        "somethingWentWrong": MessageLookupByLibrary.simpleMessage(
+          "Algo salió mal",
+        ),
         "somethingWentWrongPleaseTryAgain":
             MessageLookupByLibrary.simpleMessage(
-                "Algo salió mal, por favor inténtalo de nuevo"),
+          "Algo salió mal, por favor inténtalo de nuevo",
+        ),
         "sorry": MessageLookupByLibrary.simpleMessage("Lo sentimos"),
         "sorryBackupFailedDesc": MessageLookupByLibrary.simpleMessage(
-            "Lo sentimos, no hemos podido hacer una copia de seguridad de este archivo, lo intentaremos más tarde."),
+          "Lo sentimos, no hemos podido hacer una copia de seguridad de este archivo, lo intentaremos más tarde.",
+        ),
         "sorryCouldNotAddToFavorites": MessageLookupByLibrary.simpleMessage(
-            "¡Lo sentimos, no se pudo añadir a favoritos!"),
+          "¡Lo sentimos, no se pudo añadir a favoritos!",
+        ),
         "sorryCouldNotRemoveFromFavorites":
             MessageLookupByLibrary.simpleMessage(
-                "¡Lo sentimos, no se pudo quitar de favoritos!"),
+          "¡Lo sentimos, no se pudo quitar de favoritos!",
+        ),
         "sorryTheCodeYouveEnteredIsIncorrect":
             MessageLookupByLibrary.simpleMessage(
-                "Lo sentimos, el código que has introducido es incorrecto"),
+          "Lo sentimos, el código que has introducido es incorrecto",
+        ),
         "sorryWeCouldNotGenerateSecureKeysOnThisDevicennplease":
             MessageLookupByLibrary.simpleMessage(
-                "Lo sentimos, no hemos podido generar claves seguras en este dispositivo.\n\nPor favor, regístrate desde un dispositivo diferente."),
+          "Lo sentimos, no hemos podido generar claves seguras en este dispositivo.\n\nPor favor, regístrate desde un dispositivo diferente.",
+        ),
         "sorryWeHadToPauseYourBackups": MessageLookupByLibrary.simpleMessage(
-            "Lo sentimos, tuvimos que pausar tus copias de seguridad"),
+          "Lo sentimos, tuvimos que pausar tus copias de seguridad",
+        ),
         "sort": MessageLookupByLibrary.simpleMessage("Ordenar"),
         "sortAlbumsBy": MessageLookupByLibrary.simpleMessage("Ordenar por"),
-        "sortNewestFirst":
-            MessageLookupByLibrary.simpleMessage("Más recientes primero"),
-        "sortOldestFirst":
-            MessageLookupByLibrary.simpleMessage("Más antiguos primero"),
+        "sortNewestFirst": MessageLookupByLibrary.simpleMessage(
+          "Más recientes primero",
+        ),
+        "sortOldestFirst": MessageLookupByLibrary.simpleMessage(
+          "Más antiguos primero",
+        ),
         "sparkleSuccess": MessageLookupByLibrary.simpleMessage("✨ Éxito"),
         "sportsWithThem": m91,
         "spotlightOnThem": m92,
-        "spotlightOnYourself":
-            MessageLookupByLibrary.simpleMessage("Enfócate a ti mismo"),
-        "startAccountRecoveryTitle":
-            MessageLookupByLibrary.simpleMessage("Iniciar la recuperación"),
-        "startBackup":
-            MessageLookupByLibrary.simpleMessage("Iniciar copia de seguridad"),
+        "spotlightOnYourself": MessageLookupByLibrary.simpleMessage(
+          "Enfócate a ti mismo",
+        ),
+        "startAccountRecoveryTitle": MessageLookupByLibrary.simpleMessage(
+          "Iniciar la recuperación",
+        ),
+        "startBackup": MessageLookupByLibrary.simpleMessage(
+          "Iniciar copia de seguridad",
+        ),
         "status": MessageLookupByLibrary.simpleMessage("Estado"),
         "stopCastingBody": MessageLookupByLibrary.simpleMessage(
-            "¿Quieres dejar de transmitir?"),
-        "stopCastingTitle":
-            MessageLookupByLibrary.simpleMessage("Detener la transmisión"),
+          "¿Quieres dejar de transmitir?",
+        ),
+        "stopCastingTitle": MessageLookupByLibrary.simpleMessage(
+          "Detener la transmisión",
+        ),
         "storage": MessageLookupByLibrary.simpleMessage("Almacenamiento"),
         "storageBreakupFamily": MessageLookupByLibrary.simpleMessage("Familia"),
         "storageBreakupYou": MessageLookupByLibrary.simpleMessage("Usted"),
         "storageInGB": m93,
-        "storageLimitExceeded":
-            MessageLookupByLibrary.simpleMessage("Límite de datos excedido"),
+        "storageLimitExceeded": MessageLookupByLibrary.simpleMessage(
+          "Límite de datos excedido",
+        ),
         "storageUsageInfo": m94,
-        "streamDetails":
-            MessageLookupByLibrary.simpleMessage("Detalles de la transmisión"),
+        "streamDetails": MessageLookupByLibrary.simpleMessage(
+          "Detalles de la transmisión",
+        ),
         "strongStrength": MessageLookupByLibrary.simpleMessage("Segura"),
         "subAlreadyLinkedErrMessage": m95,
         "subWillBeCancelledOn": m96,
         "subscribe": MessageLookupByLibrary.simpleMessage("Suscribirse"),
         "subscribeToEnableSharing": MessageLookupByLibrary.simpleMessage(
-            "Necesitas una suscripción activa de pago para habilitar el compartir."),
+          "Necesitas una suscripción activa de pago para habilitar el compartir.",
+        ),
         "subscription": MessageLookupByLibrary.simpleMessage("Suscripción"),
         "success": MessageLookupByLibrary.simpleMessage("Éxito"),
-        "successfullyArchived":
-            MessageLookupByLibrary.simpleMessage("Archivado correctamente"),
-        "successfullyHid":
-            MessageLookupByLibrary.simpleMessage("Ocultado con éxito"),
-        "successfullyUnarchived":
-            MessageLookupByLibrary.simpleMessage("Desarchivado correctamente"),
-        "successfullyUnhid":
-            MessageLookupByLibrary.simpleMessage("Desocultado con éxito"),
-        "suggestFeatures":
-            MessageLookupByLibrary.simpleMessage("Sugerir una característica"),
+        "successfullyArchived": MessageLookupByLibrary.simpleMessage(
+          "Archivado correctamente",
+        ),
+        "successfullyHid": MessageLookupByLibrary.simpleMessage(
+          "Ocultado con éxito",
+        ),
+        "successfullyUnarchived": MessageLookupByLibrary.simpleMessage(
+          "Desarchivado correctamente",
+        ),
+        "successfullyUnhid": MessageLookupByLibrary.simpleMessage(
+          "Desocultado con éxito",
+        ),
+        "suggestFeatures": MessageLookupByLibrary.simpleMessage(
+          "Sugerir una característica",
+        ),
         "sunrise": MessageLookupByLibrary.simpleMessage("Sobre el horizonte"),
         "support": MessageLookupByLibrary.simpleMessage("Soporte"),
         "syncProgress": m97,
-        "syncStopped":
-            MessageLookupByLibrary.simpleMessage("Sincronización detenida"),
+        "syncStopped": MessageLookupByLibrary.simpleMessage(
+          "Sincronización detenida",
+        ),
         "syncing": MessageLookupByLibrary.simpleMessage("Sincronizando..."),
         "systemTheme": MessageLookupByLibrary.simpleMessage("Sistema"),
         "tapToCopy": MessageLookupByLibrary.simpleMessage("toca para copiar"),
         "tapToEnterCode": MessageLookupByLibrary.simpleMessage(
-            "Toca para introducir el código"),
-        "tapToUnlock":
-            MessageLookupByLibrary.simpleMessage("Toca para desbloquear"),
+          "Toca para introducir el código",
+        ),
+        "tapToUnlock": MessageLookupByLibrary.simpleMessage(
+          "Toca para desbloquear",
+        ),
         "tapToUpload": MessageLookupByLibrary.simpleMessage("Toca para subir"),
         "tapToUploadIsIgnoredDue": m98,
-        "tempErrorContactSupportIfPersists": MessageLookupByLibrary.simpleMessage(
-            "Parece que algo salió mal. Por favor, vuelve a intentarlo después de algún tiempo. Si el error persiste, ponte en contacto con nuestro equipo de soporte."),
+        "tempErrorContactSupportIfPersists":
+            MessageLookupByLibrary.simpleMessage(
+          "Parece que algo salió mal. Por favor, vuelve a intentarlo después de algún tiempo. Si el error persiste, ponte en contacto con nuestro equipo de soporte.",
+        ),
         "terminate": MessageLookupByLibrary.simpleMessage("Terminar"),
-        "terminateSession":
-            MessageLookupByLibrary.simpleMessage("¿Terminar sesión?"),
+        "terminateSession": MessageLookupByLibrary.simpleMessage(
+          "¿Terminar sesión?",
+        ),
         "terms": MessageLookupByLibrary.simpleMessage("Términos"),
         "termsOfServicesTitle":
             MessageLookupByLibrary.simpleMessage("Términos"),
         "thankYou": MessageLookupByLibrary.simpleMessage("Gracias"),
-        "thankYouForSubscribing":
-            MessageLookupByLibrary.simpleMessage("¡Gracias por suscribirte!"),
+        "thankYouForSubscribing": MessageLookupByLibrary.simpleMessage(
+          "¡Gracias por suscribirte!",
+        ),
         "theDownloadCouldNotBeCompleted": MessageLookupByLibrary.simpleMessage(
-            "No se ha podido completar la descarga"),
+          "No se ha podido completar la descarga",
+        ),
         "theLinkYouAreTryingToAccessHasExpired":
             MessageLookupByLibrary.simpleMessage(
-                "El enlace al que intenta acceder ha caducado."),
-        "thePersonGroupsWillNotBeDisplayed": MessageLookupByLibrary.simpleMessage(
-            "Los grupos de personas ya no se mostrarán en la sección de personas. Las fotos permanecerán intactas."),
+          "El enlace al que intenta acceder ha caducado.",
+        ),
+        "thePersonGroupsWillNotBeDisplayed":
+            MessageLookupByLibrary.simpleMessage(
+          "Los grupos de personas ya no se mostrarán en la sección de personas. Las fotos permanecerán intactas.",
+        ),
         "thePersonWillNotBeDisplayed": MessageLookupByLibrary.simpleMessage(
-            "La persona ya no se mostrará en la sección de personas. Las fotos permanecerán intactas."),
+          "La persona ya no se mostrará en la sección de personas. Las fotos permanecerán intactas.",
+        ),
         "theRecoveryKeyYouEnteredIsIncorrect":
             MessageLookupByLibrary.simpleMessage(
-                "La clave de recuperación introducida es incorrecta"),
+          "La clave de recuperación introducida es incorrecta",
+        ),
         "theme": MessageLookupByLibrary.simpleMessage("Tema"),
         "theseItemsWillBeDeletedFromYourDevice":
             MessageLookupByLibrary.simpleMessage(
-                "Estos elementos se eliminarán de tu dispositivo."),
+          "Estos elementos se eliminarán de tu dispositivo.",
+        ),
         "theyAlsoGetXGb": m99,
         "theyWillBeDeletedFromAllAlbums": MessageLookupByLibrary.simpleMessage(
-            "Se borrarán de todos los álbumes."),
+          "Se borrarán de todos los álbumes.",
+        ),
         "thisActionCannotBeUndone": MessageLookupByLibrary.simpleMessage(
-            "Esta acción no se puede deshacer"),
+          "Esta acción no se puede deshacer",
+        ),
         "thisAlbumAlreadyHDACollaborativeLink":
             MessageLookupByLibrary.simpleMessage(
-                "Este álbum ya tiene un enlace de colaboración"),
+          "Este álbum ya tiene un enlace de colaboración",
+        ),
         "thisCanBeUsedToRecoverYourAccountIfYou":
             MessageLookupByLibrary.simpleMessage(
-                "Esto puede utilizarse para recuperar tu cuenta si pierdes tu segundo factor"),
+          "Esto puede utilizarse para recuperar tu cuenta si pierdes tu segundo factor",
+        ),
         "thisDevice": MessageLookupByLibrary.simpleMessage("Este dispositivo"),
         "thisEmailIsAlreadyInUse": MessageLookupByLibrary.simpleMessage(
-            "Este correo electrónico ya está en uso"),
+          "Este correo electrónico ya está en uso",
+        ),
         "thisImageHasNoExifData": MessageLookupByLibrary.simpleMessage(
-            "Esta imagen no tiene datos exif"),
-        "thisIsMeExclamation":
-            MessageLookupByLibrary.simpleMessage("¡Este soy yo!"),
+          "Esta imagen no tiene datos exif",
+        ),
+        "thisIsMeExclamation": MessageLookupByLibrary.simpleMessage(
+          "¡Este soy yo!",
+        ),
         "thisIsPersonVerificationId": m100,
         "thisIsYourVerificationId": MessageLookupByLibrary.simpleMessage(
-            "Esta es tu ID de verificación"),
+          "Esta es tu ID de verificación",
+        ),
         "thisWeekThroughTheYears": MessageLookupByLibrary.simpleMessage(
-            "Esta semana a través de los años"),
+          "Esta semana a través de los años",
+        ),
         "thisWeekXYearsAgo": m101,
         "thisWillLogYouOutOfTheFollowingDevice":
             MessageLookupByLibrary.simpleMessage(
-                "Esto cerrará la sesión del siguiente dispositivo:"),
+          "Esto cerrará la sesión del siguiente dispositivo:",
+        ),
         "thisWillLogYouOutOfThisDevice": MessageLookupByLibrary.simpleMessage(
-            "¡Esto cerrará la sesión de este dispositivo!"),
+          "¡Esto cerrará la sesión de este dispositivo!",
+        ),
         "thisWillMakeTheDateAndTimeOfAllSelected":
             MessageLookupByLibrary.simpleMessage(
-                "Esto hará que la fecha y la hora de todas las fotos seleccionadas sean las mismas."),
+          "Esto hará que la fecha y la hora de todas las fotos seleccionadas sean las mismas.",
+        ),
         "thisWillRemovePublicLinksOfAllSelectedQuickLinks":
             MessageLookupByLibrary.simpleMessage(
-                "Esto eliminará los enlaces públicos de todos los enlaces rápidos seleccionados."),
+          "Esto eliminará los enlaces públicos de todos los enlaces rápidos seleccionados.",
+        ),
         "throughTheYears": m102,
         "toEnableAppLockPleaseSetupDevicePasscodeOrScreen":
             MessageLookupByLibrary.simpleMessage(
-                "Para habilitar el bloqueo de la aplicación, por favor configura el código de acceso del dispositivo o el bloqueo de pantalla en los ajustes del sistema."),
+          "Para habilitar el bloqueo de la aplicación, por favor configura el código de acceso del dispositivo o el bloqueo de pantalla en los ajustes del sistema.",
+        ),
         "toHideAPhotoOrVideo": MessageLookupByLibrary.simpleMessage(
-            "Para ocultar una foto o video"),
+          "Para ocultar una foto o video",
+        ),
         "toResetVerifyEmail": MessageLookupByLibrary.simpleMessage(
-            "Para restablecer tu contraseña, por favor verifica tu correo electrónico primero."),
+          "Para restablecer tu contraseña, por favor verifica tu correo electrónico primero.",
+        ),
         "todaysLogs": MessageLookupByLibrary.simpleMessage("Registros de hoy"),
         "tooManyIncorrectAttempts": MessageLookupByLibrary.simpleMessage(
-            "Demasiados intentos incorrectos"),
+          "Demasiados intentos incorrectos",
+        ),
         "total": MessageLookupByLibrary.simpleMessage("total"),
         "totalSize": MessageLookupByLibrary.simpleMessage("Tamaño total"),
         "trash": MessageLookupByLibrary.simpleMessage("Papelera"),
@@ -4745,133 +2783,171 @@
         "trim": MessageLookupByLibrary.simpleMessage("Ajustar duración"),
         "tripInYear": m104,
         "tripToLocation": m105,
-        "trustedContacts":
-            MessageLookupByLibrary.simpleMessage("Contactos de confianza"),
+        "trustedContacts": MessageLookupByLibrary.simpleMessage(
+          "Contactos de confianza",
+        ),
         "trustedInviteBody": m106,
         "tryAgain": MessageLookupByLibrary.simpleMessage("Inténtalo de nuevo"),
         "turnOnBackupForAutoUpload": MessageLookupByLibrary.simpleMessage(
-            "Activar la copia de seguridad para subir automáticamente archivos añadidos a la carpeta de este dispositivo a Ente."),
+          "Activar la copia de seguridad para subir automáticamente archivos añadidos a la carpeta de este dispositivo a Ente.",
+        ),
         "twitter": MessageLookupByLibrary.simpleMessage("Twitter"),
         "twoMonthsFreeOnYearlyPlans": MessageLookupByLibrary.simpleMessage(
-            "2 meses gratis en planes anuales"),
+          "2 meses gratis en planes anuales",
+        ),
         "twofactor": MessageLookupByLibrary.simpleMessage("Dos factores"),
         "twofactorAuthenticationHasBeenDisabled":
             MessageLookupByLibrary.simpleMessage(
-                "La autenticación de dos factores fue deshabilitada"),
+          "La autenticación de dos factores fue deshabilitada",
+        ),
         "twofactorAuthenticationPageTitle":
-            MessageLookupByLibrary.simpleMessage("Autenticación en dos pasos"),
+            MessageLookupByLibrary.simpleMessage(
+          "Autenticación en dos pasos",
+        ),
         "twofactorAuthenticationSuccessfullyReset":
             MessageLookupByLibrary.simpleMessage(
-                "Autenticación de doble factor restablecida con éxito"),
-        "twofactorSetup":
-            MessageLookupByLibrary.simpleMessage("Configuración de dos pasos"),
+          "Autenticación de doble factor restablecida con éxito",
+        ),
+        "twofactorSetup": MessageLookupByLibrary.simpleMessage(
+          "Configuración de dos pasos",
+        ),
         "typeOfGallerGallerytypeIsNotSupportedForRename": m107,
         "unarchive": MessageLookupByLibrary.simpleMessage("Desarchivar"),
         "unarchiveAlbum":
             MessageLookupByLibrary.simpleMessage("Desarchivar álbum"),
         "unarchiving": MessageLookupByLibrary.simpleMessage("Desarchivando..."),
         "unavailableReferralCode": MessageLookupByLibrary.simpleMessage(
-            "Lo sentimos, este código no está disponible."),
+          "Lo sentimos, este código no está disponible.",
+        ),
         "uncategorized":
             MessageLookupByLibrary.simpleMessage("Sin categorizar"),
         "unhide": MessageLookupByLibrary.simpleMessage("Dejar de ocultar"),
-        "unhideToAlbum":
-            MessageLookupByLibrary.simpleMessage("Hacer visible al álbum"),
+        "unhideToAlbum": MessageLookupByLibrary.simpleMessage(
+          "Hacer visible al álbum",
+        ),
         "unhiding": MessageLookupByLibrary.simpleMessage("Desocultando..."),
         "unhidingFilesToAlbum": MessageLookupByLibrary.simpleMessage(
-            "Desocultando archivos del álbum"),
+          "Desocultando archivos del álbum",
+        ),
         "unlock": MessageLookupByLibrary.simpleMessage("Desbloquear"),
         "unpinAlbum":
             MessageLookupByLibrary.simpleMessage("Dejar de fijar álbum"),
         "unselectAll": MessageLookupByLibrary.simpleMessage("Desmarcar todos"),
         "update": MessageLookupByLibrary.simpleMessage("Actualizar"),
-        "updateAvailable":
-            MessageLookupByLibrary.simpleMessage("Actualizacion disponible"),
+        "updateAvailable": MessageLookupByLibrary.simpleMessage(
+          "Actualizacion disponible",
+        ),
         "updatingFolderSelection": MessageLookupByLibrary.simpleMessage(
-            "Actualizando la selección de carpeta..."),
+          "Actualizando la selección de carpeta...",
+        ),
         "upgrade": MessageLookupByLibrary.simpleMessage("Mejorar"),
         "uploadIsIgnoredDueToIgnorereason": m108,
         "uploadingFilesToAlbum": MessageLookupByLibrary.simpleMessage(
-            "Subiendo archivos al álbum..."),
+          "Subiendo archivos al álbum...",
+        ),
         "uploadingMultipleMemories": m109,
-        "uploadingSingleMemory":
-            MessageLookupByLibrary.simpleMessage("Preservando 1 memoria..."),
+        "uploadingSingleMemory": MessageLookupByLibrary.simpleMessage(
+          "Preservando 1 memoria...",
+        ),
         "upto50OffUntil4thDec": MessageLookupByLibrary.simpleMessage(
-            "Hasta el 50% de descuento, hasta el 4 de diciembre."),
+          "Hasta el 50% de descuento, hasta el 4 de diciembre.",
+        ),
         "usableReferralStorageInfo": MessageLookupByLibrary.simpleMessage(
-            "El almacenamiento utilizable está limitado por tu plan actual. El exceso de almacenamiento que obtengas se volverá automáticamente utilizable cuando actualices tu plan."),
+          "El almacenamiento utilizable está limitado por tu plan actual. El exceso de almacenamiento que obtengas se volverá automáticamente utilizable cuando actualices tu plan.",
+        ),
         "useAsCover":
             MessageLookupByLibrary.simpleMessage("Usar como cubierta"),
         "useDifferentPlayerInfo": MessageLookupByLibrary.simpleMessage(
-            "¿Tienes problemas para reproducir este video? Mantén pulsado aquí para probar un reproductor diferente."),
+          "¿Tienes problemas para reproducir este video? Mantén pulsado aquí para probar un reproductor diferente.",
+        ),
         "usePublicLinksForPeopleNotOnEnte":
             MessageLookupByLibrary.simpleMessage(
-                "Usar enlaces públicos para personas que no están en Ente"),
-        "useRecoveryKey":
-            MessageLookupByLibrary.simpleMessage("Usar clave de recuperación"),
-        "useSelectedPhoto":
-            MessageLookupByLibrary.simpleMessage("Usar foto seleccionada"),
+          "Usar enlaces públicos para personas que no están en Ente",
+        ),
+        "useRecoveryKey": MessageLookupByLibrary.simpleMessage(
+          "Usar clave de recuperación",
+        ),
+        "useSelectedPhoto": MessageLookupByLibrary.simpleMessage(
+          "Usar foto seleccionada",
+        ),
         "usedSpace": MessageLookupByLibrary.simpleMessage("Espacio usado"),
         "validTill": m110,
         "verificationFailedPleaseTryAgain":
             MessageLookupByLibrary.simpleMessage(
-                "Verificación fallida, por favor inténtalo de nuevo"),
-        "verificationId":
-            MessageLookupByLibrary.simpleMessage("ID de verificación"),
+          "Verificación fallida, por favor inténtalo de nuevo",
+        ),
+        "verificationId": MessageLookupByLibrary.simpleMessage(
+          "ID de verificación",
+        ),
         "verify": MessageLookupByLibrary.simpleMessage("Verificar"),
         "verifyEmail": MessageLookupByLibrary.simpleMessage(
-            "Verificar correo electrónico"),
+          "Verificar correo electrónico",
+        ),
         "verifyEmailID": m111,
         "verifyIDLabel": MessageLookupByLibrary.simpleMessage("Verificar"),
-        "verifyPasskey":
-            MessageLookupByLibrary.simpleMessage("Verificar clave de acceso"),
-        "verifyPassword":
-            MessageLookupByLibrary.simpleMessage("Verificar contraseña"),
+        "verifyPasskey": MessageLookupByLibrary.simpleMessage(
+          "Verificar clave de acceso",
+        ),
+        "verifyPassword": MessageLookupByLibrary.simpleMessage(
+          "Verificar contraseña",
+        ),
         "verifying": MessageLookupByLibrary.simpleMessage("Verificando..."),
         "verifyingRecoveryKey": MessageLookupByLibrary.simpleMessage(
-            "Verificando clave de recuperación..."),
+          "Verificando clave de recuperación...",
+        ),
         "videoInfo":
             MessageLookupByLibrary.simpleMessage("Información de video"),
         "videoSmallCase": MessageLookupByLibrary.simpleMessage("vídeo"),
-        "videoStreaming":
-            MessageLookupByLibrary.simpleMessage("Vídeos en streaming"),
+        "videoStreaming": MessageLookupByLibrary.simpleMessage(
+          "Vídeos en streaming",
+        ),
         "videos": MessageLookupByLibrary.simpleMessage("Vídeos"),
-        "viewActiveSessions":
-            MessageLookupByLibrary.simpleMessage("Ver sesiones activas"),
+        "viewActiveSessions": MessageLookupByLibrary.simpleMessage(
+          "Ver sesiones activas",
+        ),
         "viewAddOnButton":
             MessageLookupByLibrary.simpleMessage("Ver complementos"),
         "viewAll": MessageLookupByLibrary.simpleMessage("Ver todo"),
-        "viewAllExifData":
-            MessageLookupByLibrary.simpleMessage("Ver todos los datos EXIF"),
+        "viewAllExifData": MessageLookupByLibrary.simpleMessage(
+          "Ver todos los datos EXIF",
+        ),
         "viewLargeFiles":
             MessageLookupByLibrary.simpleMessage("Archivos grandes"),
         "viewLargeFilesDesc": MessageLookupByLibrary.simpleMessage(
-            "Ver los archivos que consumen la mayor cantidad de almacenamiento."),
+          "Ver los archivos que consumen la mayor cantidad de almacenamiento.",
+        ),
         "viewLogs": MessageLookupByLibrary.simpleMessage("Ver Registros"),
         "viewPersonToUnlink": m112,
-        "viewRecoveryKey":
-            MessageLookupByLibrary.simpleMessage("Ver código de recuperación"),
+        "viewRecoveryKey": MessageLookupByLibrary.simpleMessage(
+          "Ver código de recuperación",
+        ),
         "viewer": MessageLookupByLibrary.simpleMessage("Espectador"),
         "viewersSuccessfullyAdded": m113,
         "visitWebToManage": MessageLookupByLibrary.simpleMessage(
-            "Por favor, visita web.ente.io para administrar tu suscripción"),
-        "waitingForVerification":
-            MessageLookupByLibrary.simpleMessage("Esperando verificación..."),
+          "Por favor, visita web.ente.io para administrar tu suscripción",
+        ),
+        "waitingForVerification": MessageLookupByLibrary.simpleMessage(
+          "Esperando verificación...",
+        ),
         "waitingForWifi":
             MessageLookupByLibrary.simpleMessage("Esperando WiFi..."),
         "warning": MessageLookupByLibrary.simpleMessage("Advertencia"),
-        "weAreOpenSource":
-            MessageLookupByLibrary.simpleMessage("¡Somos de código abierto!"),
+        "weAreOpenSource": MessageLookupByLibrary.simpleMessage(
+          "¡Somos de código abierto!",
+        ),
         "weDontSupportEditingPhotosAndAlbumsThatYouDont":
             MessageLookupByLibrary.simpleMessage(
-                "No admitimos la edición de fotos y álbumes que aún no son tuyos"),
+          "No admitimos la edición de fotos y álbumes que aún no son tuyos",
+        ),
         "weHaveSendEmailTo": m114,
         "weakStrength": MessageLookupByLibrary.simpleMessage("Poco segura"),
-        "welcomeBack":
-            MessageLookupByLibrary.simpleMessage("¡Bienvenido de nuevo!"),
+        "welcomeBack": MessageLookupByLibrary.simpleMessage(
+          "¡Bienvenido de nuevo!",
+        ),
         "whatsNew": MessageLookupByLibrary.simpleMessage("Qué hay de nuevo"),
         "whyAddTrustContact": MessageLookupByLibrary.simpleMessage(
-            "Un contacto de confianza puede ayudar a recuperar sus datos."),
+          "Un contacto de confianza puede ayudar a recuperar sus datos.",
+        ),
         "widgets": MessageLookupByLibrary.simpleMessage("Widgets"),
         "wishThemAHappyBirthday": m115,
         "yearShort": MessageLookupByLibrary.simpleMessage("año"),
@@ -4879,66 +2955,87 @@
         "yearsAgo": m116,
         "yes": MessageLookupByLibrary.simpleMessage("Sí"),
         "yesCancel": MessageLookupByLibrary.simpleMessage("Sí, cancelar"),
-        "yesConvertToViewer":
-            MessageLookupByLibrary.simpleMessage("Sí, convertir a espectador"),
+        "yesConvertToViewer": MessageLookupByLibrary.simpleMessage(
+          "Sí, convertir a espectador",
+        ),
         "yesDelete": MessageLookupByLibrary.simpleMessage("Sí, eliminar"),
-        "yesDiscardChanges":
-            MessageLookupByLibrary.simpleMessage("Sí, descartar cambios"),
+        "yesDiscardChanges": MessageLookupByLibrary.simpleMessage(
+          "Sí, descartar cambios",
+        ),
         "yesIgnore": MessageLookupByLibrary.simpleMessage("Sí, ignorar"),
         "yesLogout": MessageLookupByLibrary.simpleMessage("Sí, cerrar sesión"),
         "yesRemove": MessageLookupByLibrary.simpleMessage("Sí, quitar"),
         "yesRenew": MessageLookupByLibrary.simpleMessage("Sí, renovar"),
-        "yesResetPerson":
-            MessageLookupByLibrary.simpleMessage("Si, eliminar persona"),
+        "yesResetPerson": MessageLookupByLibrary.simpleMessage(
+          "Si, eliminar persona",
+        ),
         "you": MessageLookupByLibrary.simpleMessage("Tu"),
         "youAndThem": m117,
-        "youAreOnAFamilyPlan":
-            MessageLookupByLibrary.simpleMessage("¡Estás en un plan familiar!"),
+        "youAreOnAFamilyPlan": MessageLookupByLibrary.simpleMessage(
+          "¡Estás en un plan familiar!",
+        ),
         "youAreOnTheLatestVersion": MessageLookupByLibrary.simpleMessage(
-            "Estás usando la última versión"),
+          "Estás usando la última versión",
+        ),
         "youCanAtMaxDoubleYourStorage": MessageLookupByLibrary.simpleMessage(
-            "* Como máximo puedes duplicar tu almacenamiento"),
+          "* Como máximo puedes duplicar tu almacenamiento",
+        ),
         "youCanManageYourLinksInTheShareTab":
             MessageLookupByLibrary.simpleMessage(
-                "Puedes administrar tus enlaces en la pestaña compartir."),
+          "Puedes administrar tus enlaces en la pestaña compartir.",
+        ),
         "youCanTrySearchingForADifferentQuery":
             MessageLookupByLibrary.simpleMessage(
-                "Puedes intentar buscar una consulta diferente."),
-        "youCannotDowngradeToThisPlan":
-            MessageLookupByLibrary.simpleMessage("No puedes bajar a este plan"),
+          "Puedes intentar buscar una consulta diferente.",
+        ),
+        "youCannotDowngradeToThisPlan": MessageLookupByLibrary.simpleMessage(
+          "No puedes bajar a este plan",
+        ),
         "youCannotShareWithYourself": MessageLookupByLibrary.simpleMessage(
-            "No puedes compartir contigo mismo"),
+          "No puedes compartir contigo mismo",
+        ),
         "youDontHaveAnyArchivedItems": MessageLookupByLibrary.simpleMessage(
-            "No tienes ningún elemento archivado."),
+          "No tienes ningún elemento archivado.",
+        ),
         "youHaveSuccessfullyFreedUp": m118,
-        "yourAccountHasBeenDeleted":
-            MessageLookupByLibrary.simpleMessage("Tu cuenta ha sido eliminada"),
+        "yourAccountHasBeenDeleted": MessageLookupByLibrary.simpleMessage(
+          "Tu cuenta ha sido eliminada",
+        ),
         "yourMap": MessageLookupByLibrary.simpleMessage("Tu mapa"),
         "yourPlanWasSuccessfullyDowngraded":
             MessageLookupByLibrary.simpleMessage(
-                "Tu plan ha sido degradado con éxito"),
+          "Tu plan ha sido degradado con éxito",
+        ),
         "yourPlanWasSuccessfullyUpgraded": MessageLookupByLibrary.simpleMessage(
-            "Tu plan se ha actualizado correctamente"),
-        "yourPurchaseWasSuccessful":
-            MessageLookupByLibrary.simpleMessage("Tu compra ha sido exitosa"),
+          "Tu plan se ha actualizado correctamente",
+        ),
+        "yourPurchaseWasSuccessful": MessageLookupByLibrary.simpleMessage(
+          "Tu compra ha sido exitosa",
+        ),
         "yourStorageDetailsCouldNotBeFetched":
             MessageLookupByLibrary.simpleMessage(
-                "Tus datos de almacenamiento no se han podido obtener"),
-        "yourSubscriptionHasExpired":
-            MessageLookupByLibrary.simpleMessage("Tu suscripción ha caducado"),
+          "Tus datos de almacenamiento no se han podido obtener",
+        ),
+        "yourSubscriptionHasExpired": MessageLookupByLibrary.simpleMessage(
+          "Tu suscripción ha caducado",
+        ),
         "yourSubscriptionWasUpdatedSuccessfully":
             MessageLookupByLibrary.simpleMessage(
-                "Tu suscripción se ha actualizado con éxito"),
+          "Tu suscripción se ha actualizado con éxito",
+        ),
         "yourVerificationCodeHasExpired": MessageLookupByLibrary.simpleMessage(
-            "Tu código de verificación ha expirado"),
+          "Tu código de verificación ha expirado",
+        ),
         "youveNoDuplicateFilesThatCanBeCleared":
             MessageLookupByLibrary.simpleMessage(
-                "No tienes archivos duplicados que se puedan borrar"),
+          "No tienes archivos duplicados que se puedan borrar",
+        ),
         "youveNoFilesInThisAlbumThatCanBeDeleted":
             MessageLookupByLibrary.simpleMessage(
-                "No tienes archivos en este álbum que puedan ser borrados"),
-        "zoomOutToSeePhotos":
-            MessageLookupByLibrary.simpleMessage("Alejar para ver las fotos")
+          "No tienes archivos en este álbum que puedan ser borrados",
+        ),
+        "zoomOutToSeePhotos": MessageLookupByLibrary.simpleMessage(
+          "Alejar para ver las fotos",
+        ),
       };
->>>>>>> 7d9cfd85
 }