--- conflicted
+++ resolved
@@ -591,8 +591,6 @@
         "blackFridaySale":
             MessageLookupByLibrary.simpleMessage("Black-Friday-Aktion"),
         "blog": MessageLookupByLibrary.simpleMessage("Blog"),
-<<<<<<< HEAD
-=======
         "cLDesc1": MessageLookupByLibrary.simpleMessage(
             "Zusammen mit der Beta-Version des Video-Streamings und der Arbeit an wiederaufnehmbarem Hoch- und Herunterladen haben wir jetzt das Limit für das Hochladen von Dateien auf 10 GB erhöht. Dies ist ab sofort sowohl in den Desktop- als auch Mobil-Apps verfügbar."),
         "cLDesc2": MessageLookupByLibrary.simpleMessage(
@@ -609,7 +607,6 @@
             "Automatische Wiedergabe von Erinnerungen"),
         "cLTitle4": MessageLookupByLibrary.simpleMessage(
             "Verbesserte Gesichtserkennung"),
->>>>>>> f060d108
         "cachedData": MessageLookupByLibrary.simpleMessage("Daten im Cache"),
         "calculating":
             MessageLookupByLibrary.simpleMessage("Wird berechnet..."),
