--- conflicted
+++ resolved
@@ -57,7 +57,12 @@
       "Der Nutzer \"${user}\" wird keine weiteren Fotos zum Album hinzufügen können.\n\nJedoch kann er weiterhin vorhandene Bilder, welche durch ihn hinzugefügt worden sind, wieder entfernen";
 
   static String m14(isFamilyMember, storageAmountInGb) =>
-      "${Intl.select(isFamilyMember, {'true': 'Deine Familiengruppe hat bereits ${storageAmountInGb} GB erhalten', 'false': 'Du hast bereits ${storageAmountInGb} GB erhalten', 'other': 'Du hast bereits ${storageAmountInGb} GB erhalten!'})}";
+      "${Intl.select(isFamilyMember, {
+            'true':
+                'Deine Familiengruppe hat bereits ${storageAmountInGb} GB erhalten',
+            'false': 'Du hast bereits ${storageAmountInGb} GB erhalten',
+            'other': 'Du hast bereits ${storageAmountInGb} GB erhalten!'
+          })}";
 
   static String m15(albumName) =>
       "Kollaborativer Link für ${albumName} erstellt";
@@ -332,2610 +337,74 @@
 
   final messages = _notInlinedMessages(_notInlinedMessages);
   static Map<String, Function> _notInlinedMessages(_) => <String, Function>{
-<<<<<<< HEAD
-    "aNewVersionOfEnteIsAvailable": MessageLookupByLibrary.simpleMessage(
-      "Eine neue Version von Ente ist verfügbar.",
-    ),
-    "about": MessageLookupByLibrary.simpleMessage("Allgemeine Informationen"),
-    "acceptTrustInvite": MessageLookupByLibrary.simpleMessage(
-      "Einladung annehmen",
-    ),
-    "account": MessageLookupByLibrary.simpleMessage("Konto"),
-    "accountIsAlreadyConfigured": MessageLookupByLibrary.simpleMessage(
-      "Das Konto ist bereits konfiguriert.",
-    ),
-    "accountOwnerPersonAppbarTitle": m0,
-    "accountWelcomeBack": MessageLookupByLibrary.simpleMessage(
-      "Willkommen zurück!",
-    ),
-    "ackPasswordLostWarning": MessageLookupByLibrary.simpleMessage(
-      "Ich verstehe, dass ich meine Daten verlieren kann, wenn ich mein Passwort vergesse, da meine Daten <underline>Ende-zu-Ende-verschlüsselt</underline> sind.",
-    ),
-    "actionNotSupportedOnFavouritesAlbum": MessageLookupByLibrary.simpleMessage(
-      "Aktion für das Favoritenalbum nicht unterstützt",
-    ),
-    "activeSessions": MessageLookupByLibrary.simpleMessage("Aktive Sitzungen"),
-    "add": MessageLookupByLibrary.simpleMessage("Hinzufügen"),
-    "addAName": MessageLookupByLibrary.simpleMessage("Füge einen Namen hinzu"),
-    "addANewEmail": MessageLookupByLibrary.simpleMessage(
-      "Neue E-Mail-Adresse hinzufügen",
-    ),
-    "addAlbumWidgetPrompt": MessageLookupByLibrary.simpleMessage(
-      "Füge ein Alben-Widget zu deiner Startseite hinzu und komm hierher zurück, um es anzupassen.",
-    ),
-    "addCollaborator": MessageLookupByLibrary.simpleMessage(
-      "Bearbeiter hinzufügen",
-    ),
-    "addCollaborators": m1,
-    "addFiles": MessageLookupByLibrary.simpleMessage("Dateien hinzufügen"),
-    "addFromDevice": MessageLookupByLibrary.simpleMessage(
-      "Vom Gerät hinzufügen",
-    ),
-    "addItem": m2,
-    "addLocation": MessageLookupByLibrary.simpleMessage("Ort hinzufügen"),
-    "addLocationButton": MessageLookupByLibrary.simpleMessage("Hinzufügen"),
-    "addMemoriesWidgetPrompt": MessageLookupByLibrary.simpleMessage(
-      "Füge ein Erinnerungs-Widget zu deiner Startseite hinzu und komm hierher zurück, um es anzupassen.",
-    ),
-    "addMore": MessageLookupByLibrary.simpleMessage("Mehr hinzufügen"),
-    "addName": MessageLookupByLibrary.simpleMessage("Name hinzufügen"),
-    "addNameOrMerge": MessageLookupByLibrary.simpleMessage(
-      "Name hinzufügen oder zusammenführen",
-    ),
-    "addNew": MessageLookupByLibrary.simpleMessage("Hinzufügen"),
-    "addNewPerson": MessageLookupByLibrary.simpleMessage(
-      "Neue Person hinzufügen",
-    ),
-    "addOnPageSubtitle": MessageLookupByLibrary.simpleMessage(
-      "Details der Add-ons",
-    ),
-    "addOnValidTill": m3,
-    "addOns": MessageLookupByLibrary.simpleMessage("Add-ons"),
-    "addParticipants": MessageLookupByLibrary.simpleMessage(
-      "Teilnehmer hinzufügen",
-    ),
-    "addPeopleWidgetPrompt": MessageLookupByLibrary.simpleMessage(
-      "Füge ein Personen-Widget zu deiner Startseite hinzu und komm hierher zurück, um es anzupassen.",
-    ),
-    "addPhotos": MessageLookupByLibrary.simpleMessage("Fotos hinzufügen"),
-    "addSelected": MessageLookupByLibrary.simpleMessage("Auswahl hinzufügen"),
-    "addToAlbum": MessageLookupByLibrary.simpleMessage("Zum Album hinzufügen"),
-    "addToEnte": MessageLookupByLibrary.simpleMessage("Zu Ente hinzufügen"),
-    "addToHiddenAlbum": MessageLookupByLibrary.simpleMessage(
-      "Zum versteckten Album hinzufügen",
-    ),
-    "addTrustedContact": MessageLookupByLibrary.simpleMessage(
-      "Vertrauenswürdigen Kontakt hinzufügen",
-    ),
-    "addViewer": MessageLookupByLibrary.simpleMessage("Album teilen"),
-    "addViewers": m4,
-    "addYourPhotosNow": MessageLookupByLibrary.simpleMessage(
-      "Füge deine Foto jetzt hinzu",
-    ),
-    "addedAs": MessageLookupByLibrary.simpleMessage("Hinzugefügt als"),
-    "addedBy": m5,
-    "addedSuccessfullyTo": m6,
-    "addingToFavorites": MessageLookupByLibrary.simpleMessage(
-      "Wird zu Favoriten hinzugefügt...",
-    ),
-    "admiringThem": m7,
-    "advanced": MessageLookupByLibrary.simpleMessage("Erweitert"),
-    "advancedSettings": MessageLookupByLibrary.simpleMessage("Erweitert"),
-    "after1Day": MessageLookupByLibrary.simpleMessage("Nach einem Tag"),
-    "after1Hour": MessageLookupByLibrary.simpleMessage("Nach 1 Stunde"),
-    "after1Month": MessageLookupByLibrary.simpleMessage("Nach 1 Monat"),
-    "after1Week": MessageLookupByLibrary.simpleMessage("Nach 1 Woche"),
-    "after1Year": MessageLookupByLibrary.simpleMessage("Nach 1 Jahr"),
-    "albumOwner": MessageLookupByLibrary.simpleMessage("Besitzer"),
-    "albumParticipantsCount": m8,
-    "albumTitle": MessageLookupByLibrary.simpleMessage("Albumtitel"),
-    "albumUpdated": MessageLookupByLibrary.simpleMessage("Album aktualisiert"),
-    "albums": MessageLookupByLibrary.simpleMessage("Alben"),
-    "albumsWidgetDesc": MessageLookupByLibrary.simpleMessage(
-      "Wähle die Alben, die du auf der Startseite sehen möchtest.",
-    ),
-    "allClear": MessageLookupByLibrary.simpleMessage("✨ Alles klar"),
-    "allMemoriesPreserved": MessageLookupByLibrary.simpleMessage(
-      "Alle Erinnerungsstücke gesichert",
-    ),
-    "allPersonGroupingWillReset": MessageLookupByLibrary.simpleMessage(
-      "Alle Gruppierungen für diese Person werden zurückgesetzt und du wirst alle Vorschläge für diese Person verlieren",
-    ),
-    "allUnnamedGroupsWillBeMergedIntoTheSelectedPerson":
-        MessageLookupByLibrary.simpleMessage(
-          "Alle unbenannten Gruppen werden zur ausgewählten Person zusammengeführt. Dies kann im Verlauf der Vorschläge für diese Person rückgängig gemacht werden.",
-        ),
-    "allWillShiftRangeBasedOnFirst": MessageLookupByLibrary.simpleMessage(
-      "Dies ist die erste in der Gruppe. Andere ausgewählte Fotos werden automatisch nach diesem neuen Datum verschoben",
-    ),
-    "allow": MessageLookupByLibrary.simpleMessage("Erlauben"),
-    "allowAddPhotosDescription": MessageLookupByLibrary.simpleMessage(
-      "Erlaube Nutzern, mit diesem Link ebenfalls Fotos zu diesem geteilten Album hinzuzufügen.",
-    ),
-    "allowAddingPhotos": MessageLookupByLibrary.simpleMessage(
-      "Hinzufügen von Fotos erlauben",
-    ),
-    "allowAppToOpenSharedAlbumLinks": MessageLookupByLibrary.simpleMessage(
-      "Erlaube der App, geteilte Album-Links zu öffnen",
-    ),
-    "allowDownloads": MessageLookupByLibrary.simpleMessage(
-      "Downloads erlauben",
-    ),
-    "allowPeopleToAddPhotos": MessageLookupByLibrary.simpleMessage(
-      "Erlaube anderen das Hinzufügen von Fotos",
-    ),
-    "allowPermBody": MessageLookupByLibrary.simpleMessage(
-      "Bitte erlaube den Zugriff auf Deine Fotos in den Einstellungen, damit Ente sie anzeigen und sichern kann.",
-    ),
-    "allowPermTitle": MessageLookupByLibrary.simpleMessage(
-      "Zugriff auf Fotos erlauben",
-    ),
-    "androidBiometricHint": MessageLookupByLibrary.simpleMessage(
-      "Identität verifizieren",
-    ),
-    "androidBiometricNotRecognized": MessageLookupByLibrary.simpleMessage(
-      "Nicht erkannt. Versuchen Sie es erneut.",
-    ),
-    "androidBiometricRequiredTitle": MessageLookupByLibrary.simpleMessage(
-      "Biometrie erforderlich",
-    ),
-    "androidBiometricSuccess": MessageLookupByLibrary.simpleMessage(
-      "Erfolgreich",
-    ),
-    "androidCancelButton": MessageLookupByLibrary.simpleMessage("Abbrechen"),
-    "androidDeviceCredentialsRequiredTitle":
-        MessageLookupByLibrary.simpleMessage(
-          "Geräteanmeldeinformationen erforderlich",
-        ),
-    "androidDeviceCredentialsSetupDescription":
-        MessageLookupByLibrary.simpleMessage(
-          "Geräteanmeldeinformationen erforderlich",
-        ),
-    "androidGoToSettingsDescription": MessageLookupByLibrary.simpleMessage(
-      "Auf Ihrem Gerät ist keine biometrische Authentifizierung eingerichtet. Gehen Sie „Einstellungen“ > „Sicherheit“, um die biometrische Authentifizierung hinzuzufügen.",
-    ),
-    "androidIosWebDesktop": MessageLookupByLibrary.simpleMessage(
-      "Android, iOS, Web, Desktop",
-    ),
-    "androidSignInTitle": MessageLookupByLibrary.simpleMessage(
-      "Authentifizierung erforderlich",
-    ),
-    "appIcon": MessageLookupByLibrary.simpleMessage("App-Symbol"),
-    "appLock": MessageLookupByLibrary.simpleMessage("App-Sperre"),
-    "appLockDescriptions": MessageLookupByLibrary.simpleMessage(
-      "Wähle zwischen dem Standard-Sperrbildschirm deines Gerätes und einem eigenen Sperrbildschirm mit PIN oder Passwort.",
-    ),
-    "appVersion": m9,
-    "appleId": MessageLookupByLibrary.simpleMessage("Apple ID"),
-    "apply": MessageLookupByLibrary.simpleMessage("Anwenden"),
-    "applyCodeTitle": MessageLookupByLibrary.simpleMessage("Code nutzen"),
-    "appstoreSubscription": MessageLookupByLibrary.simpleMessage(
-      "AppStore Abo",
-    ),
-    "archive": MessageLookupByLibrary.simpleMessage("Archiv"),
-    "archiveAlbum": MessageLookupByLibrary.simpleMessage("Album archivieren"),
-    "archiving": MessageLookupByLibrary.simpleMessage("Archiviere …"),
-    "areThey": MessageLookupByLibrary.simpleMessage("Ist das "),
-    "areYouSureRemoveThisFaceFromPerson": MessageLookupByLibrary.simpleMessage(
-      "Bist du sicher, dass du dieses Gesicht von dieser Person entfernen möchtest?",
-    ),
-    "areYouSureThatYouWantToLeaveTheFamily":
-        MessageLookupByLibrary.simpleMessage(
-          "Bist du sicher, dass du den Familien-Tarif verlassen möchtest?",
-        ),
-    "areYouSureYouWantToCancel": MessageLookupByLibrary.simpleMessage(
-      "Bist du sicher, dass du kündigen willst?",
-    ),
-    "areYouSureYouWantToChangeYourPlan": MessageLookupByLibrary.simpleMessage(
-      "Bist du sicher, dass du deinen Tarif ändern möchtest?",
-    ),
-    "areYouSureYouWantToExit": MessageLookupByLibrary.simpleMessage(
-      "Möchtest du Vorgang wirklich abbrechen?",
-    ),
-    "areYouSureYouWantToIgnoreThesePersons":
-        MessageLookupByLibrary.simpleMessage(
-          "Bist du sicher, dass du diese Personen ignorieren willst?",
-        ),
-    "areYouSureYouWantToIgnoreThisPerson": MessageLookupByLibrary.simpleMessage(
-      "Bist du sicher, dass du diese Person ignorieren willst?",
-    ),
-    "areYouSureYouWantToLogout": MessageLookupByLibrary.simpleMessage(
-      "Bist Du sicher, dass du dich abmelden möchtest?",
-    ),
-    "areYouSureYouWantToMergeThem": MessageLookupByLibrary.simpleMessage(
-      "Bist du sicher, dass du sie zusammenführen willst?",
-    ),
-    "areYouSureYouWantToRenew": MessageLookupByLibrary.simpleMessage(
-      "Bist du sicher, dass du verlängern möchtest?",
-    ),
-    "areYouSureYouWantToResetThisPerson": MessageLookupByLibrary.simpleMessage(
-      "Bist du sicher, dass du diese Person zurücksetzen möchtest?",
-    ),
-    "askCancelReason": MessageLookupByLibrary.simpleMessage(
-      "Dein Abonnement wurde gekündigt. Möchtest du uns den Grund mitteilen?",
-    ),
-    "askDeleteReason": MessageLookupByLibrary.simpleMessage(
-      "Was ist der Hauptgrund für die Löschung deines Kontos?",
-    ),
-    "askYourLovedOnesToShare": MessageLookupByLibrary.simpleMessage(
-      "Bitte deine Liebsten ums Teilen",
-    ),
-    "atAFalloutShelter": MessageLookupByLibrary.simpleMessage(
-      "in einem ehemaligen Luftschutzbunker",
-    ),
-    "authToChangeEmailVerificationSetting":
-        MessageLookupByLibrary.simpleMessage(
-          "Bitte authentifizieren, um die E-Mail-Bestätigung zu ändern",
-        ),
-    "authToChangeLockscreenSetting": MessageLookupByLibrary.simpleMessage(
-      "Bitte authentifizieren, um die Sperrbildschirm-Einstellung zu ändern",
-    ),
-    "authToChangeYourEmail": MessageLookupByLibrary.simpleMessage(
-      "Bitte authentifizieren, um deine E-Mail-Adresse zu ändern",
-    ),
-    "authToChangeYourPassword": MessageLookupByLibrary.simpleMessage(
-      "Bitte authentifizieren, um das Passwort zu ändern",
-    ),
-    "authToConfigureTwofactorAuthentication": MessageLookupByLibrary.simpleMessage(
-      "Bitte authentifizieren, um Zwei-Faktor-Authentifizierung zu konfigurieren",
-    ),
-    "authToInitiateAccountDeletion": MessageLookupByLibrary.simpleMessage(
-      "Bitte authentifizieren, um die Löschung des Kontos einzuleiten",
-    ),
-    "authToManageLegacy": MessageLookupByLibrary.simpleMessage(
-      "Bitte authentifiziere dich, um deine vertrauenswürdigen Kontakte zu verwalten",
-    ),
-    "authToViewPasskey": MessageLookupByLibrary.simpleMessage(
-      "Bitte authentifizieren, um deinen Passkey zu sehen",
-    ),
-    "authToViewTrashedFiles": MessageLookupByLibrary.simpleMessage(
-      "Bitte authentifizieren, um die gelöschten Dateien anzuzeigen",
-    ),
-    "authToViewYourActiveSessions": MessageLookupByLibrary.simpleMessage(
-      "Bitte authentifizieren, um die aktiven Sitzungen anzusehen",
-    ),
-    "authToViewYourHiddenFiles": MessageLookupByLibrary.simpleMessage(
-      "Bitte authentifizieren, um die versteckten Dateien anzusehen",
-    ),
-    "authToViewYourMemories": MessageLookupByLibrary.simpleMessage(
-      "Bitte authentifizieren, um deine Erinnerungsstücke anzusehen",
-    ),
-    "authToViewYourRecoveryKey": MessageLookupByLibrary.simpleMessage(
-      "Bitte authentifizieren, um deinen Wiederherstellungs-Schlüssel anzusehen",
-    ),
-    "authenticating": MessageLookupByLibrary.simpleMessage("Authentifiziere …"),
-    "authenticationFailedPleaseTryAgain": MessageLookupByLibrary.simpleMessage(
-      "Authentifizierung fehlgeschlagen, versuchen Sie es bitte erneut",
-    ),
-    "authenticationSuccessful": MessageLookupByLibrary.simpleMessage(
-      "Authentifizierung erfogreich!",
-    ),
-    "autoCastDialogBody": MessageLookupByLibrary.simpleMessage(
-      "Verfügbare Cast-Geräte werden hier angezeigt.",
-    ),
-    "autoCastiOSPermission": MessageLookupByLibrary.simpleMessage(
-      "Stelle sicher, dass die Ente-App auf das lokale Netzwerk zugreifen darf. Das kannst du in den Einstellungen unter \"Datenschutz\".",
-    ),
-    "autoLock": MessageLookupByLibrary.simpleMessage("Automatisches Sperren"),
-    "autoLockFeatureDescription": MessageLookupByLibrary.simpleMessage(
-      "Zeit, nach der die App gesperrt wird, nachdem sie in den Hintergrund verschoben wurde",
-    ),
-    "autoLogoutMessage": MessageLookupByLibrary.simpleMessage(
-      "Du wurdest aufgrund technischer Störungen abgemeldet. Wir entschuldigen uns für die Unannehmlichkeiten.",
-    ),
-    "autoPair": MessageLookupByLibrary.simpleMessage("Automatisch verbinden"),
-    "autoPairDesc": MessageLookupByLibrary.simpleMessage(
-      "Automatisches Verbinden funktioniert nur mit Geräten, die Chromecast unterstützen.",
-    ),
-    "available": MessageLookupByLibrary.simpleMessage("Verfügbar"),
-    "availableStorageSpace": m10,
-    "backedUpFolders": MessageLookupByLibrary.simpleMessage(
-      "Gesicherte Ordner",
-    ),
-    "backgroundWithThem": m11,
-    "backup": MessageLookupByLibrary.simpleMessage("Backup"),
-    "backupFailed": MessageLookupByLibrary.simpleMessage(
-      "Sicherung fehlgeschlagen",
-    ),
-    "backupFile": MessageLookupByLibrary.simpleMessage("Datei sichern"),
-    "backupOverMobileData": MessageLookupByLibrary.simpleMessage(
-      "Über mobile Daten sichern",
-    ),
-    "backupSettings": MessageLookupByLibrary.simpleMessage(
-      "Backup-Einstellungen",
-    ),
-    "backupStatus": MessageLookupByLibrary.simpleMessage("Sicherungsstatus"),
-    "backupStatusDescription": MessageLookupByLibrary.simpleMessage(
-      "Gesicherte Elemente werden hier angezeigt",
-    ),
-    "backupVideos": MessageLookupByLibrary.simpleMessage("Videos sichern"),
-    "beach": MessageLookupByLibrary.simpleMessage("Am Strand"),
-    "birthday": MessageLookupByLibrary.simpleMessage("Geburtstag"),
-    "birthdayNotifications": MessageLookupByLibrary.simpleMessage(
-      "Geburtstagsbenachrichtigungen",
-    ),
-    "birthdays": MessageLookupByLibrary.simpleMessage("Geburtstage"),
-    "blackFridaySale": MessageLookupByLibrary.simpleMessage(
-      "Black-Friday-Aktion",
-    ),
-    "blog": MessageLookupByLibrary.simpleMessage("Blog"),
-    "cLDesc1": MessageLookupByLibrary.simpleMessage(
-      "Zusammen mit der Beta-Version des Video-Streamings und der Arbeit an wiederaufnehmbarem Hoch- und Herunterladen haben wir jetzt das Limit für das Hochladen von Dateien auf 10 GB erhöht. Dies ist ab sofort sowohl in den Desktop- als auch Mobil-Apps verfügbar.",
-    ),
-    "cLDesc2": MessageLookupByLibrary.simpleMessage(
-      "Das Hochladen im Hintergrund wird jetzt auch unter iOS unterstützt, zusätzlich zu Android-Geräten. Es ist nicht mehr notwendig, die App zu öffnen, um die letzten Fotos und Videos zu sichern.",
-    ),
-    "cLDesc3": MessageLookupByLibrary.simpleMessage(
-      "Wir haben deutliche Verbesserungen an der Darstellung von Erinnerungen vorgenommen, u.a. automatische Wiedergabe, Wischen zur nächsten Erinnerung und vieles mehr.",
-    ),
-    "cLDesc4": MessageLookupByLibrary.simpleMessage(
-      "Zusammen mit einer Reihe von Verbesserungen unter der Haube ist es jetzt viel einfacher, alle erkannten Gesichter zu sehen, Feedback zu ähnlichen Gesichtern geben und Gesichter für ein einzelnes Foto hinzuzufügen oder zu entfernen.",
-    ),
-    "cLDesc5": MessageLookupByLibrary.simpleMessage(
-      "Du erhältst jetzt eine Opt-Out-Benachrichtigung für alle Geburtstage, die du bei Ente gespeichert hast, zusammen mit einer Sammlung der besten Fotos.",
-    ),
-    "cLDesc6": MessageLookupByLibrary.simpleMessage(
-      "Kein Warten mehr auf das Hoch- oder Herunterladen, bevor du die App schließen kannst. Alle Übertragungen können jetzt mittendrin pausiert und fortgesetzt werden, wo du aufgehört hast.",
-    ),
-    "cLTitle1": MessageLookupByLibrary.simpleMessage(
-      "Lade große Videodateien hoch",
-    ),
-    "cLTitle2": MessageLookupByLibrary.simpleMessage(
-      "Hochladen im Hintergrund",
-    ),
-    "cLTitle3": MessageLookupByLibrary.simpleMessage(
-      "Automatische Wiedergabe von Erinnerungen",
-    ),
-    "cLTitle4": MessageLookupByLibrary.simpleMessage(
-      "Verbesserte Gesichtserkennung",
-    ),
-    "cLTitle5": MessageLookupByLibrary.simpleMessage(
-      "Geburtstags-Benachrichtigungen",
-    ),
-    "cLTitle6": MessageLookupByLibrary.simpleMessage(
-      "Wiederaufnehmbares Hoch- und Herunterladen",
-    ),
-    "cachedData": MessageLookupByLibrary.simpleMessage("Daten im Cache"),
-    "calculating": MessageLookupByLibrary.simpleMessage("Wird berechnet..."),
-    "canNotOpenBody": MessageLookupByLibrary.simpleMessage(
-      "Leider kann dieses Album nicht in der App geöffnet werden.",
-    ),
-    "canNotOpenTitle": MessageLookupByLibrary.simpleMessage(
-      "Album kann nicht geöffnet werden",
-    ),
-    "canNotUploadToAlbumsOwnedByOthers": MessageLookupByLibrary.simpleMessage(
-      "Kann nicht auf Alben anderer Personen hochladen",
-    ),
-    "canOnlyCreateLinkForFilesOwnedByYou": MessageLookupByLibrary.simpleMessage(
-      "Sie können nur Links für Dateien erstellen, die Ihnen gehören",
-    ),
-    "canOnlyRemoveFilesOwnedByYou": MessageLookupByLibrary.simpleMessage(
-      "Du kannst nur Dateien entfernen, die dir gehören",
-    ),
-    "cancel": MessageLookupByLibrary.simpleMessage("Abbrechen"),
-    "cancelAccountRecovery": MessageLookupByLibrary.simpleMessage(
-      "Wiederherstellung abbrechen",
-    ),
-    "cancelAccountRecoveryBody": MessageLookupByLibrary.simpleMessage(
-      "Bist du sicher, dass du die Wiederherstellung abbrechen möchtest?",
-    ),
-    "cancelOtherSubscription": m12,
-    "cancelSubscription": MessageLookupByLibrary.simpleMessage(
-      "Abonnement kündigen",
-    ),
-    "cannotAddMorePhotosAfterBecomingViewer": m13,
-    "cannotDeleteSharedFiles": MessageLookupByLibrary.simpleMessage(
-      "Konnte geteilte Dateien nicht löschen",
-    ),
-    "castAlbum": MessageLookupByLibrary.simpleMessage("Album übertragen"),
-    "castIPMismatchBody": MessageLookupByLibrary.simpleMessage(
-      "Stelle sicher, dass du im selben Netzwerk bist wie der Fernseher.",
-    ),
-    "castIPMismatchTitle": MessageLookupByLibrary.simpleMessage(
-      "Album konnte nicht auf den Bildschirm übertragen werden",
-    ),
-    "castInstruction": MessageLookupByLibrary.simpleMessage(
-      "Besuche cast.ente.io auf dem Gerät, das du verbinden möchtest.\n\nGib den unten angegebenen Code ein, um das Album auf deinem Fernseher abzuspielen.",
-    ),
-    "centerPoint": MessageLookupByLibrary.simpleMessage("Mittelpunkt"),
-    "change": MessageLookupByLibrary.simpleMessage("Ändern"),
-    "changeEmail": MessageLookupByLibrary.simpleMessage(
-      "E-Mail-Adresse ändern",
-    ),
-    "changeLocationOfSelectedItems": MessageLookupByLibrary.simpleMessage(
-      "Standort der gewählten Elemente ändern?",
-    ),
-    "changePassword": MessageLookupByLibrary.simpleMessage("Passwort ändern"),
-    "changePasswordTitle": MessageLookupByLibrary.simpleMessage(
-      "Passwort ändern",
-    ),
-    "changePermissions": MessageLookupByLibrary.simpleMessage(
-      "Berechtigungen ändern?",
-    ),
-    "changeYourReferralCode": MessageLookupByLibrary.simpleMessage(
-      "Empfehlungscode ändern",
-    ),
-    "checkForUpdates": MessageLookupByLibrary.simpleMessage(
-      "Nach Aktualisierungen suchen",
-    ),
-    "checkInboxAndSpamFolder": MessageLookupByLibrary.simpleMessage(
-      "Bitte überprüfe deinen E-Mail-Posteingang (und Spam), um die Verifizierung abzuschließen",
-    ),
-    "checkStatus": MessageLookupByLibrary.simpleMessage("Status überprüfen"),
-    "checking": MessageLookupByLibrary.simpleMessage("Wird geprüft..."),
-    "checkingModels": MessageLookupByLibrary.simpleMessage("Prüfe Modelle..."),
-    "city": MessageLookupByLibrary.simpleMessage("In der Stadt"),
-    "claimFreeStorage": MessageLookupByLibrary.simpleMessage(
-      "Freien Speicher einlösen",
-    ),
-    "claimMore": MessageLookupByLibrary.simpleMessage("Mehr einlösen!"),
-    "claimed": MessageLookupByLibrary.simpleMessage("Eingelöst"),
-    "claimedStorageSoFar": m14,
-    "cleanUncategorized": MessageLookupByLibrary.simpleMessage(
-      "Unkategorisiert leeren",
-    ),
-    "cleanUncategorizedDescription": MessageLookupByLibrary.simpleMessage(
-      "Entferne alle Dateien von \"Unkategorisiert\" die in anderen Alben vorhanden sind",
-    ),
-    "clearCaches": MessageLookupByLibrary.simpleMessage("Cache löschen"),
-    "clearIndexes": MessageLookupByLibrary.simpleMessage("Indexe löschen"),
-    "click": MessageLookupByLibrary.simpleMessage("• Klick"),
-    "clickOnTheOverflowMenu": MessageLookupByLibrary.simpleMessage(
-      "• Klicken Sie auf das Überlaufmenü",
-    ),
-    "clickToInstallOurBestVersionYet": MessageLookupByLibrary.simpleMessage(
-      "Klicke, um unsere bisher beste Version zu installieren",
-    ),
-    "close": MessageLookupByLibrary.simpleMessage("Schließen"),
-    "clubByCaptureTime": MessageLookupByLibrary.simpleMessage(
-      "Nach Aufnahmezeit gruppieren",
-    ),
-    "clubByFileName": MessageLookupByLibrary.simpleMessage(
-      "Nach Dateiname gruppieren",
-    ),
-    "clusteringProgress": MessageLookupByLibrary.simpleMessage(
-      "Fortschritt beim Clustering",
-    ),
-    "codeAppliedPageTitle": MessageLookupByLibrary.simpleMessage(
-      "Code eingelöst",
-    ),
-    "codeChangeLimitReached": MessageLookupByLibrary.simpleMessage(
-      "Entschuldigung, du hast das Limit der Code-Änderungen erreicht.",
-    ),
-    "codeCopiedToClipboard": MessageLookupByLibrary.simpleMessage(
-      "Code in Zwischenablage kopiert",
-    ),
-    "codeUsedByYou": MessageLookupByLibrary.simpleMessage(
-      "Von dir benutzter Code",
-    ),
-    "collabLinkSectionDescription": MessageLookupByLibrary.simpleMessage(
-      "Erstelle einen Link, mit dem andere Fotos in dem geteilten Album sehen und selbst welche hinzufügen können - ohne dass sie die ein Ente-Konto oder die App benötigen. Ideal um gemeinsam Fotos von Events zu sammeln.",
-    ),
-    "collaborativeLink": MessageLookupByLibrary.simpleMessage(
-      "Gemeinschaftlicher Link",
-    ),
-    "collaborativeLinkCreatedFor": m15,
-    "collaborator": MessageLookupByLibrary.simpleMessage("Bearbeiter"),
-    "collaboratorsCanAddPhotosAndVideosToTheSharedAlbum":
-        MessageLookupByLibrary.simpleMessage(
-          "Bearbeiter können Fotos & Videos zu dem geteilten Album hinzufügen.",
-        ),
-    "collaboratorsSuccessfullyAdded": m16,
-    "collageLayout": MessageLookupByLibrary.simpleMessage("Layout"),
-    "collageSaved": MessageLookupByLibrary.simpleMessage(
-      "Collage in Galerie gespeichert",
-    ),
-    "collect": MessageLookupByLibrary.simpleMessage("Sammeln"),
-    "collectEventPhotos": MessageLookupByLibrary.simpleMessage(
-      "Gemeinsam Event-Fotos sammeln",
-    ),
-    "collectPhotos": MessageLookupByLibrary.simpleMessage("Fotos sammeln"),
-    "collectPhotosDescription": MessageLookupByLibrary.simpleMessage(
-      "Erstelle einen Link, mit dem deine Freunde Fotos in Originalqualität hochladen können.",
-    ),
-    "color": MessageLookupByLibrary.simpleMessage("Farbe"),
-    "configuration": MessageLookupByLibrary.simpleMessage("Konfiguration"),
-    "confirm": MessageLookupByLibrary.simpleMessage("Bestätigen"),
-    "confirm2FADisable": MessageLookupByLibrary.simpleMessage(
-      "Bist du sicher, dass du die Zwei-Faktor-Authentifizierung (2FA) deaktivieren willst?",
-    ),
-    "confirmAccountDeletion": MessageLookupByLibrary.simpleMessage(
-      "Kontolöschung bestätigen",
-    ),
-    "confirmAddingTrustedContact": m17,
-    "confirmDeletePrompt": MessageLookupByLibrary.simpleMessage(
-      "Ja, ich möchte dieses Konto und alle enthaltenen Daten über alle Apps hinweg endgültig löschen.",
-    ),
-    "confirmPassword": MessageLookupByLibrary.simpleMessage(
-      "Passwort wiederholen",
-    ),
-    "confirmPlanChange": MessageLookupByLibrary.simpleMessage(
-      "Aboänderungen bestätigen",
-    ),
-    "confirmRecoveryKey": MessageLookupByLibrary.simpleMessage(
-      "Wiederherstellungsschlüssel bestätigen",
-    ),
-    "confirmYourRecoveryKey": MessageLookupByLibrary.simpleMessage(
-      "Bestätige deinen Wiederherstellungsschlüssel",
-    ),
-    "connectToDevice": MessageLookupByLibrary.simpleMessage(
-      "Mit Gerät verbinden",
-    ),
-    "contactFamilyAdmin": m18,
-    "contactSupport": MessageLookupByLibrary.simpleMessage(
-      "Support kontaktieren",
-    ),
-    "contactToManageSubscription": m19,
-    "contacts": MessageLookupByLibrary.simpleMessage("Kontakte"),
-    "contents": MessageLookupByLibrary.simpleMessage("Inhalte"),
-    "continueLabel": MessageLookupByLibrary.simpleMessage("Weiter"),
-    "continueOnFreeTrial": MessageLookupByLibrary.simpleMessage(
-      "Mit kostenloser Testversion fortfahren",
-    ),
-    "convertToAlbum": MessageLookupByLibrary.simpleMessage(
-      "Konvertiere zum Album",
-    ),
-    "copyEmailAddress": MessageLookupByLibrary.simpleMessage(
-      "E-Mail-Adresse kopieren",
-    ),
-    "copyLink": MessageLookupByLibrary.simpleMessage("Link kopieren"),
-    "copypasteThisCodentoYourAuthenticatorApp":
-        MessageLookupByLibrary.simpleMessage(
-          "Kopiere diesen Code\nin deine Authentifizierungs-App",
-        ),
-    "couldNotBackUpTryLater": MessageLookupByLibrary.simpleMessage(
-      "Deine Daten konnten nicht gesichert werden.\nWir versuchen es später erneut.",
-    ),
-    "couldNotFreeUpSpace": MessageLookupByLibrary.simpleMessage(
-      "Konnte Speicherplatz nicht freigeben",
-    ),
-    "couldNotUpdateSubscription": MessageLookupByLibrary.simpleMessage(
-      "Abo konnte nicht aktualisiert werden",
-    ),
-    "count": MessageLookupByLibrary.simpleMessage("Anzahl"),
-    "crashReporting": MessageLookupByLibrary.simpleMessage("Absturzbericht"),
-    "create": MessageLookupByLibrary.simpleMessage("Erstellen"),
-    "createAccount": MessageLookupByLibrary.simpleMessage("Konto erstellen"),
-    "createAlbumActionHint": MessageLookupByLibrary.simpleMessage(
-      "Drücke lange um Fotos auszuwählen und klicke + um ein Album zu erstellen",
-    ),
-    "createCollaborativeLink": MessageLookupByLibrary.simpleMessage(
-      "Gemeinschaftlichen Link erstellen",
-    ),
-    "createCollage": MessageLookupByLibrary.simpleMessage("Collage erstellen"),
-    "createNewAccount": MessageLookupByLibrary.simpleMessage(
-      "Neues Konto erstellen",
-    ),
-    "createOrSelectAlbum": MessageLookupByLibrary.simpleMessage(
-      "Album erstellen oder auswählen",
-    ),
-    "createPublicLink": MessageLookupByLibrary.simpleMessage(
-      "Öffentlichen Link erstellen",
-    ),
-    "creatingLink": MessageLookupByLibrary.simpleMessage("Erstelle Link..."),
-    "criticalUpdateAvailable": MessageLookupByLibrary.simpleMessage(
-      "Kritisches Update ist verfügbar!",
-    ),
-    "crop": MessageLookupByLibrary.simpleMessage("Zuschneiden"),
-    "curatedMemories": MessageLookupByLibrary.simpleMessage(
-      "Ausgewählte Erinnerungen",
-    ),
-    "currentUsageIs": MessageLookupByLibrary.simpleMessage(
-      "Aktuell genutzt werden ",
-    ),
-    "currentlyRunning": MessageLookupByLibrary.simpleMessage("läuft gerade"),
-    "custom": MessageLookupByLibrary.simpleMessage("Benutzerdefiniert"),
-    "customEndpoint": m20,
-    "darkTheme": MessageLookupByLibrary.simpleMessage("Dunkel"),
-    "dayToday": MessageLookupByLibrary.simpleMessage("Heute"),
-    "dayYesterday": MessageLookupByLibrary.simpleMessage("Gestern"),
-    "declineTrustInvite": MessageLookupByLibrary.simpleMessage(
-      "Einladung ablehnen",
-    ),
-    "decrypting": MessageLookupByLibrary.simpleMessage("Wird entschlüsselt..."),
-    "decryptingVideo": MessageLookupByLibrary.simpleMessage(
-      "Entschlüssele Video …",
-    ),
-    "deduplicateFiles": MessageLookupByLibrary.simpleMessage(
-      "Dateien duplizieren",
-    ),
-    "delete": MessageLookupByLibrary.simpleMessage("Löschen"),
-    "deleteAccount": MessageLookupByLibrary.simpleMessage("Konto löschen"),
-    "deleteAccountFeedbackPrompt": MessageLookupByLibrary.simpleMessage(
-      "Wir bedauern sehr, dass du dein Konto löschen möchtest. Du würdest uns sehr helfen, wenn du uns kurz einige Gründe hierfür nennen könntest.",
-    ),
-    "deleteAccountPermanentlyButton": MessageLookupByLibrary.simpleMessage(
-      "Konto unwiderruflich löschen",
-    ),
-    "deleteAlbum": MessageLookupByLibrary.simpleMessage("Album löschen"),
-    "deleteAlbumDialog": MessageLookupByLibrary.simpleMessage(
-      "Auch die Fotos (und Videos) in diesem Album aus <bold>allen</bold> anderen Alben löschen, die sie enthalten?",
-    ),
-    "deleteAlbumsDialogBody": MessageLookupByLibrary.simpleMessage(
-      "Damit werden alle leeren Alben gelöscht. Dies ist nützlich, wenn du das Durcheinander in deiner Albenliste verringern möchtest.",
-    ),
-    "deleteAll": MessageLookupByLibrary.simpleMessage("Alle löschen"),
-    "deleteConfirmDialogBody": MessageLookupByLibrary.simpleMessage(
-      "Dieses Konto ist mit anderen Ente-Apps verknüpft, falls du welche verwendest. Deine hochgeladenen Daten werden in allen Ente-Apps zur Löschung vorgemerkt und dein Konto wird endgültig gelöscht.",
-    ),
-    "deleteEmailRequest": MessageLookupByLibrary.simpleMessage(
-      "Bitte sende eine E-Mail an <warning>account-deletion@ente.io</warning> von Ihrer bei uns hinterlegten E-Mail-Adresse.",
-    ),
-    "deleteEmptyAlbums": MessageLookupByLibrary.simpleMessage(
-      "Leere Alben löschen",
-    ),
-    "deleteEmptyAlbumsWithQuestionMark": MessageLookupByLibrary.simpleMessage(
-      "Leere Alben löschen?",
-    ),
-    "deleteFromBoth": MessageLookupByLibrary.simpleMessage(
-      "Aus beidem löschen",
-    ),
-    "deleteFromDevice": MessageLookupByLibrary.simpleMessage(
-      "Vom Gerät löschen",
-    ),
-    "deleteFromEnte": MessageLookupByLibrary.simpleMessage("Von Ente löschen"),
-    "deleteItemCount": m21,
-    "deleteLocation": MessageLookupByLibrary.simpleMessage("Standort löschen"),
-    "deleteMultipleAlbumDialog": m22,
-    "deletePhotos": MessageLookupByLibrary.simpleMessage("Fotos löschen"),
-    "deleteProgress": m23,
-    "deleteReason1": MessageLookupByLibrary.simpleMessage(
-      "Es fehlt eine zentrale Funktion, die ich benötige",
-    ),
-    "deleteReason2": MessageLookupByLibrary.simpleMessage(
-      "Die App oder eine bestimmte Funktion verhält sich nicht so wie gedacht",
-    ),
-    "deleteReason3": MessageLookupByLibrary.simpleMessage(
-      "Ich habe einen anderen Dienst gefunden, der mir mehr zusagt",
-    ),
-    "deleteReason4": MessageLookupByLibrary.simpleMessage(
-      "Mein Grund ist nicht aufgeführt",
-    ),
-    "deleteRequestSLAText": MessageLookupByLibrary.simpleMessage(
-      "Deine Anfrage wird innerhalb von 72 Stunden bearbeitet.",
-    ),
-    "deleteSharedAlbum": MessageLookupByLibrary.simpleMessage(
-      "Geteiltes Album löschen?",
-    ),
-    "deleteSharedAlbumDialogBody": MessageLookupByLibrary.simpleMessage(
-      "Dieses Album wird für alle gelöscht\n\nDu wirst den Zugriff auf geteilte Fotos in diesem Album, die anderen gehören, verlieren",
-    ),
-    "deselectAll": MessageLookupByLibrary.simpleMessage("Alle abwählen"),
-    "designedToOutlive": MessageLookupByLibrary.simpleMessage(
-      "Entwickelt um zu bewahren",
-    ),
-    "details": MessageLookupByLibrary.simpleMessage("Details"),
-    "developerSettings": MessageLookupByLibrary.simpleMessage(
-      "Entwicklereinstellungen",
-    ),
-    "developerSettingsWarning": MessageLookupByLibrary.simpleMessage(
-      "Bist du sicher, dass du Entwicklereinstellungen bearbeiten willst?",
-    ),
-    "deviceCodeHint": MessageLookupByLibrary.simpleMessage("Code eingeben"),
-    "deviceFilesAutoUploading": MessageLookupByLibrary.simpleMessage(
-      "Dateien, die zu diesem Album hinzugefügt werden, werden automatisch zu Ente hochgeladen.",
-    ),
-    "deviceLock": MessageLookupByLibrary.simpleMessage("Gerätsperre"),
-    "deviceLockExplanation": MessageLookupByLibrary.simpleMessage(
-      "Verhindern, dass der Bildschirm gesperrt wird, während die App im Vordergrund ist und eine Sicherung läuft. Das ist normalerweise nicht notwendig, kann aber dabei helfen, große Uploads wie einen Erstimport schneller abzuschließen.",
-    ),
-    "deviceNotFound": MessageLookupByLibrary.simpleMessage(
-      "Gerät nicht gefunden",
-    ),
-    "didYouKnow": MessageLookupByLibrary.simpleMessage("Schon gewusst?"),
-    "different": MessageLookupByLibrary.simpleMessage("Verschieden"),
-    "disableAutoLock": MessageLookupByLibrary.simpleMessage(
-      "Automatische Sperre deaktivieren",
-    ),
-    "disableDownloadWarningBody": MessageLookupByLibrary.simpleMessage(
-      "Zuschauer können weiterhin Screenshots oder mit anderen externen Programmen Kopien der Bilder machen.",
-    ),
-    "disableDownloadWarningTitle": MessageLookupByLibrary.simpleMessage(
-      "Bitte beachten Sie:",
-    ),
-    "disableLinkMessage": m24,
-    "disableTwofactor": MessageLookupByLibrary.simpleMessage(
-      "Zweiten Faktor (2FA) deaktivieren",
-    ),
-    "disablingTwofactorAuthentication": MessageLookupByLibrary.simpleMessage(
-      "Zwei-Faktor-Authentifizierung (2FA) wird deaktiviert...",
-    ),
-    "discord": MessageLookupByLibrary.simpleMessage("Discord"),
-    "discover": MessageLookupByLibrary.simpleMessage("Entdecken"),
-    "discover_babies": MessageLookupByLibrary.simpleMessage("Babys"),
-    "discover_celebrations": MessageLookupByLibrary.simpleMessage("Feiern"),
-    "discover_food": MessageLookupByLibrary.simpleMessage("Essen"),
-    "discover_greenery": MessageLookupByLibrary.simpleMessage("Grün"),
-    "discover_hills": MessageLookupByLibrary.simpleMessage("Berge"),
-    "discover_identity": MessageLookupByLibrary.simpleMessage("Identität"),
-    "discover_memes": MessageLookupByLibrary.simpleMessage("Memes"),
-    "discover_notes": MessageLookupByLibrary.simpleMessage("Notizen"),
-    "discover_pets": MessageLookupByLibrary.simpleMessage("Haustiere"),
-    "discover_receipts": MessageLookupByLibrary.simpleMessage("Belege"),
-    "discover_screenshots": MessageLookupByLibrary.simpleMessage(
-      "Bildschirmfotos",
-    ),
-    "discover_selfies": MessageLookupByLibrary.simpleMessage("Selfies"),
-    "discover_sunset": MessageLookupByLibrary.simpleMessage("Sonnenuntergang"),
-    "discover_visiting_cards": MessageLookupByLibrary.simpleMessage(
-      "Visitenkarten",
-    ),
-    "discover_wallpapers": MessageLookupByLibrary.simpleMessage("Hintergründe"),
-    "dismiss": MessageLookupByLibrary.simpleMessage("Verwerfen"),
-    "distanceInKMUnit": MessageLookupByLibrary.simpleMessage("km"),
-    "doNotSignOut": MessageLookupByLibrary.simpleMessage("Melde dich nicht ab"),
-    "doThisLater": MessageLookupByLibrary.simpleMessage("Später erledigen"),
-    "doYouWantToDiscardTheEditsYouHaveMade":
-        MessageLookupByLibrary.simpleMessage(
-          "Möchtest du deine Änderungen verwerfen?",
-        ),
-    "done": MessageLookupByLibrary.simpleMessage("Fertig"),
-    "dontSave": MessageLookupByLibrary.simpleMessage("Nicht speichern"),
-    "doubleYourStorage": MessageLookupByLibrary.simpleMessage(
-      "Speicherplatz verdoppeln",
-    ),
-    "download": MessageLookupByLibrary.simpleMessage("Herunterladen"),
-    "downloadFailed": MessageLookupByLibrary.simpleMessage(
-      "Herunterladen fehlgeschlagen",
-    ),
-    "downloading": MessageLookupByLibrary.simpleMessage(
-      "Wird heruntergeladen...",
-    ),
-    "dropSupportEmail": m25,
-    "duplicateFileCountWithStorageSaved": m26,
-    "duplicateItemsGroup": m27,
-    "edit": MessageLookupByLibrary.simpleMessage("Bearbeiten"),
-    "editEmailAlreadyLinked": m28,
-    "editLocation": MessageLookupByLibrary.simpleMessage("Standort bearbeiten"),
-    "editLocationTagTitle": MessageLookupByLibrary.simpleMessage(
-      "Standort bearbeiten",
-    ),
-    "editPerson": MessageLookupByLibrary.simpleMessage("Person bearbeiten"),
-    "editTime": MessageLookupByLibrary.simpleMessage("Uhrzeit ändern"),
-    "editsSaved": MessageLookupByLibrary.simpleMessage(
-      "Änderungen gespeichert",
-    ),
-    "editsToLocationWillOnlyBeSeenWithinEnte":
-        MessageLookupByLibrary.simpleMessage(
-          "Edits to location will only be seen within Ente",
-        ),
-    "eligible": MessageLookupByLibrary.simpleMessage("zulässig"),
-    "email": MessageLookupByLibrary.simpleMessage("E-Mail"),
-    "emailAlreadyRegistered": MessageLookupByLibrary.simpleMessage(
-      "E-Mail ist bereits registriert.",
-    ),
-    "emailChangedTo": m29,
-    "emailDoesNotHaveEnteAccount": m30,
-    "emailNoEnteAccount": m31,
-    "emailNotRegistered": MessageLookupByLibrary.simpleMessage(
-      "E-Mail nicht registriert.",
-    ),
-    "emailVerificationToggle": MessageLookupByLibrary.simpleMessage(
-      "E-Mail-Verifizierung",
-    ),
-    "emailYourLogs": MessageLookupByLibrary.simpleMessage(
-      "Protokolle per E-Mail senden",
-    ),
-    "embracingThem": m32,
-    "emergencyContacts": MessageLookupByLibrary.simpleMessage(
-      "Notfallkontakte",
-    ),
-    "empty": MessageLookupByLibrary.simpleMessage("Leeren"),
-    "emptyTrash": MessageLookupByLibrary.simpleMessage("Papierkorb leeren?"),
-    "enable": MessageLookupByLibrary.simpleMessage("Aktivieren"),
-    "enableMLIndexingDesc": MessageLookupByLibrary.simpleMessage(
-      "Ente unterstützt maschinelles Lernen für Gesichtserkennung, magische Suche und andere erweiterte Suchfunktionen auf dem Gerät",
-    ),
-    "enableMachineLearningBanner": MessageLookupByLibrary.simpleMessage(
-      "Aktiviere maschinelles Lernen für die magische Suche und Gesichtserkennung",
-    ),
-    "enableMaps": MessageLookupByLibrary.simpleMessage("Karten aktivieren"),
-    "enableMapsDesc": MessageLookupByLibrary.simpleMessage(
-      "Dies zeigt Ihre Fotos auf einer Weltkarte.\n\nDiese Karte wird von OpenStreetMap gehostet und die genauen Standorte Ihrer Fotos werden niemals geteilt.\n\nSie können diese Funktion jederzeit in den Einstellungen deaktivieren.",
-    ),
-    "enabled": MessageLookupByLibrary.simpleMessage("Aktiviert"),
-    "encryptingBackup": MessageLookupByLibrary.simpleMessage(
-      "Verschlüssele Sicherung …",
-    ),
-    "encryption": MessageLookupByLibrary.simpleMessage("Verschlüsselung"),
-    "encryptionKeys": MessageLookupByLibrary.simpleMessage(
-      "Verschlüsselungscode",
-    ),
-    "endpointUpdatedMessage": MessageLookupByLibrary.simpleMessage(
-      "Endpunkt erfolgreich geändert",
-    ),
-    "endtoendEncryptedByDefault": MessageLookupByLibrary.simpleMessage(
-      "Automatisch Ende-zu-Ende-verschlüsselt",
-    ),
-    "enteCanEncryptAndPreserveFilesOnlyIfYouGrant":
-        MessageLookupByLibrary.simpleMessage(
-          "Ente kann Dateien nur verschlüsseln und sichern, wenn du den Zugriff darauf gewährst",
-        ),
-    "entePhotosPerm": MessageLookupByLibrary.simpleMessage(
-      "Ente <i> benötigt Berechtigung, um </i> Ihre Fotos zu sichern",
-    ),
-    "enteSubscriptionPitch": MessageLookupByLibrary.simpleMessage(
-      "Ente sichert deine Erinnerungen, sodass sie dir nie verloren gehen, selbst wenn du dein Gerät verlierst.",
-    ),
-    "enteSubscriptionShareWithFamily": MessageLookupByLibrary.simpleMessage(
-      "Deine Familie kann zu deinem Abo hinzugefügt werden.",
-    ),
-    "enterAlbumName": MessageLookupByLibrary.simpleMessage(
-      "Albumname eingeben",
-    ),
-    "enterCode": MessageLookupByLibrary.simpleMessage("Code eingeben"),
-    "enterCodeDescription": MessageLookupByLibrary.simpleMessage(
-      "Gib den Code deines Freundes ein, damit sie beide kostenlosen Speicherplatz erhalten",
-    ),
-    "enterDateOfBirth": MessageLookupByLibrary.simpleMessage(
-      "Geburtstag (optional)",
-    ),
-    "enterEmail": MessageLookupByLibrary.simpleMessage("E-Mail eingeben"),
-    "enterFileName": MessageLookupByLibrary.simpleMessage(
-      "Dateinamen eingeben",
-    ),
-    "enterName": MessageLookupByLibrary.simpleMessage("Name eingeben"),
-    "enterNewPasswordToEncrypt": MessageLookupByLibrary.simpleMessage(
-      "Gib ein neues Passwort ein, mit dem wir deine Daten verschlüsseln können",
-    ),
-    "enterPassword": MessageLookupByLibrary.simpleMessage("Passwort eingeben"),
-    "enterPasswordToEncrypt": MessageLookupByLibrary.simpleMessage(
-      "Gib ein Passwort ein, mit dem wir deine Daten verschlüsseln können",
-    ),
-    "enterPersonName": MessageLookupByLibrary.simpleMessage(
-      "Namen der Person eingeben",
-    ),
-    "enterPin": MessageLookupByLibrary.simpleMessage("PIN eingeben"),
-    "enterReferralCode": MessageLookupByLibrary.simpleMessage(
-      "Gib den Weiterempfehlungs-Code ein",
-    ),
-    "enterThe6digitCodeFromnyourAuthenticatorApp":
-        MessageLookupByLibrary.simpleMessage(
-          "Gib den 6-stelligen Code aus\ndeiner Authentifizierungs-App ein",
-        ),
-    "enterValidEmail": MessageLookupByLibrary.simpleMessage(
-      "Bitte gib eine gültige E-Mail-Adresse ein.",
-    ),
-    "enterYourEmailAddress": MessageLookupByLibrary.simpleMessage(
-      "Gib deine E-Mail-Adresse ein",
-    ),
-    "enterYourNewEmailAddress": MessageLookupByLibrary.simpleMessage(
-      "Gib Deine neue E-Mail-Adresse ein",
-    ),
-    "enterYourPassword": MessageLookupByLibrary.simpleMessage(
-      "Passwort eingeben",
-    ),
-    "enterYourRecoveryKey": MessageLookupByLibrary.simpleMessage(
-      "Gib deinen Wiederherstellungs-Schlüssel ein",
-    ),
-    "error": MessageLookupByLibrary.simpleMessage("Fehler"),
-    "everywhere": MessageLookupByLibrary.simpleMessage("überall"),
-    "exif": MessageLookupByLibrary.simpleMessage("EXIF"),
-    "existingUser": MessageLookupByLibrary.simpleMessage(
-      "Existierender Benutzer",
-    ),
-    "expiredLinkInfo": MessageLookupByLibrary.simpleMessage(
-      "Dieser Link ist abgelaufen. Bitte wähle ein neues Ablaufdatum oder deaktiviere das Ablaufdatum des Links.",
-    ),
-    "exportLogs": MessageLookupByLibrary.simpleMessage(
-      "Protokolle exportieren",
-    ),
-    "exportYourData": MessageLookupByLibrary.simpleMessage("Daten exportieren"),
-    "extraPhotosFound": MessageLookupByLibrary.simpleMessage(
-      "Zusätzliche Fotos gefunden",
-    ),
-    "extraPhotosFoundFor": m33,
-    "faceNotClusteredYet": MessageLookupByLibrary.simpleMessage(
-      "Gesicht ist noch nicht gruppiert, bitte komm später zurück",
-    ),
-    "faceRecognition": MessageLookupByLibrary.simpleMessage(
-      "Gesichtserkennung",
-    ),
-    "faceThumbnailGenerationFailed": MessageLookupByLibrary.simpleMessage(
-      "Vorschaubilder konnten nicht erstellt werden",
-    ),
-    "faces": MessageLookupByLibrary.simpleMessage("Gesichter"),
-    "failed": MessageLookupByLibrary.simpleMessage("Fehlgeschlagen"),
-    "failedToApplyCode": MessageLookupByLibrary.simpleMessage(
-      "Der Code konnte nicht aktiviert werden",
-    ),
-    "failedToCancel": MessageLookupByLibrary.simpleMessage(
-      "Kündigung fehlgeschlagen",
-    ),
-    "failedToDownloadVideo": MessageLookupByLibrary.simpleMessage(
-      "Herunterladen des Videos fehlgeschlagen",
-    ),
-    "failedToFetchActiveSessions": MessageLookupByLibrary.simpleMessage(
-      "Fehler beim Abrufen der aktiven Sitzungen",
-    ),
-    "failedToFetchOriginalForEdit": MessageLookupByLibrary.simpleMessage(
-      "Fehler beim Abrufen des Originals zur Bearbeitung",
-    ),
-    "failedToFetchReferralDetails": MessageLookupByLibrary.simpleMessage(
-      "Die Weiterempfehlungs-Details können nicht abgerufen werden. Bitte versuche es später erneut.",
-    ),
-    "failedToLoadAlbums": MessageLookupByLibrary.simpleMessage(
-      "Laden der Alben fehlgeschlagen",
-    ),
-    "failedToPlayVideo": MessageLookupByLibrary.simpleMessage(
-      "Fehler beim Abspielen des Videos",
-    ),
-    "failedToRefreshStripeSubscription": MessageLookupByLibrary.simpleMessage(
-      "Abonnement konnte nicht erneuert werden",
-    ),
-    "failedToRenew": MessageLookupByLibrary.simpleMessage(
-      "Erneuern fehlgeschlagen",
-    ),
-    "failedToVerifyPaymentStatus": MessageLookupByLibrary.simpleMessage(
-      "Überprüfung des Zahlungsstatus fehlgeschlagen",
-    ),
-    "familyPlanOverview": MessageLookupByLibrary.simpleMessage(
-      "Füge kostenlos 5 Familienmitglieder zu deinem bestehenden Abo hinzu.\n\nJedes Mitglied bekommt seinen eigenen privaten Bereich und kann die Dateien der anderen nur sehen, wenn sie geteilt werden.\n\nFamilien-Abos stehen Nutzern mit einem Bezahltarif zur Verfügung.\n\nMelde dich jetzt an, um loszulegen!",
-    ),
-    "familyPlanPortalTitle": MessageLookupByLibrary.simpleMessage("Familie"),
-    "familyPlans": MessageLookupByLibrary.simpleMessage("Familientarif"),
-    "faq": MessageLookupByLibrary.simpleMessage("Häufig gestellte Fragen"),
-    "faqs": MessageLookupByLibrary.simpleMessage("FAQs"),
-    "favorite": MessageLookupByLibrary.simpleMessage("Favorit"),
-    "feastingWithThem": m34,
-    "feedback": MessageLookupByLibrary.simpleMessage("Rückmeldung"),
-    "file": MessageLookupByLibrary.simpleMessage("Datei"),
-    "fileAnalysisFailed": MessageLookupByLibrary.simpleMessage(
-      "Datei konnte nicht analysiert werden",
-    ),
-    "fileFailedToSaveToGallery": MessageLookupByLibrary.simpleMessage(
-      "Fehler beim Speichern der Datei in der Galerie",
-    ),
-    "fileInfoAddDescHint": MessageLookupByLibrary.simpleMessage(
-      "Beschreibung hinzufügen …",
-    ),
-    "fileNotUploadedYet": MessageLookupByLibrary.simpleMessage(
-      "Datei wurde noch nicht hochgeladen",
-    ),
-    "fileSavedToGallery": MessageLookupByLibrary.simpleMessage(
-      "Datei in Galerie gespeichert",
-    ),
-    "fileTypes": MessageLookupByLibrary.simpleMessage("Dateitypen"),
-    "fileTypesAndNames": MessageLookupByLibrary.simpleMessage(
-      "Dateitypen und -namen",
-    ),
-    "filesBackedUpFromDevice": m35,
-    "filesBackedUpInAlbum": m36,
-    "filesDeleted": MessageLookupByLibrary.simpleMessage("Dateien gelöscht"),
-    "filesSavedToGallery": MessageLookupByLibrary.simpleMessage(
-      "Dateien in Galerie gespeichert",
-    ),
-    "findPeopleByName": MessageLookupByLibrary.simpleMessage(
-      "Finde Personen schnell nach Namen",
-    ),
-    "findThemQuickly": MessageLookupByLibrary.simpleMessage(
-      "Finde sie schnell",
-    ),
-    "flip": MessageLookupByLibrary.simpleMessage("Spiegeln"),
-    "food": MessageLookupByLibrary.simpleMessage("Kulinarische Genüsse"),
-    "forYourMemories": MessageLookupByLibrary.simpleMessage("Als Erinnerung"),
-    "forgotPassword": MessageLookupByLibrary.simpleMessage(
-      "Passwort vergessen",
-    ),
-    "foundFaces": MessageLookupByLibrary.simpleMessage("Gesichter gefunden"),
-    "freeStorageClaimed": MessageLookupByLibrary.simpleMessage(
-      "Kostenlos hinzugefügter Speicherplatz",
-    ),
-    "freeStorageOnReferralSuccess": m37,
-    "freeStorageUsable": MessageLookupByLibrary.simpleMessage(
-      "Freier Speicherplatz nutzbar",
-    ),
-    "freeTrial": MessageLookupByLibrary.simpleMessage("Kostenlose Testphase"),
-    "freeTrialValidTill": m38,
-    "freeUpAccessPostDelete": m39,
-    "freeUpAmount": m40,
-    "freeUpDeviceSpace": MessageLookupByLibrary.simpleMessage(
-      "Gerätespeicher freiräumen",
-    ),
-    "freeUpDeviceSpaceDesc": MessageLookupByLibrary.simpleMessage(
-      "Spare Speicherplatz auf deinem Gerät, indem du Dateien löschst, die bereits gesichert wurden.",
-    ),
-    "freeUpSpace": MessageLookupByLibrary.simpleMessage(
-      "Speicherplatz freigeben",
-    ),
-    "freeUpSpaceSaving": m41,
-    "gallery": MessageLookupByLibrary.simpleMessage("Galerie"),
-    "galleryMemoryLimitInfo": MessageLookupByLibrary.simpleMessage(
-      "Bis zu 1000 Erinnerungsstücke angezeigt in der Galerie",
-    ),
-    "general": MessageLookupByLibrary.simpleMessage("Allgemein"),
-    "generatingEncryptionKeys": MessageLookupByLibrary.simpleMessage(
-      "Generierung von Verschlüsselungscodes...",
-    ),
-    "genericProgress": m42,
-    "goToSettings": MessageLookupByLibrary.simpleMessage(
-      "Zu den Einstellungen",
-    ),
-    "googlePlayId": MessageLookupByLibrary.simpleMessage("Google Play ID"),
-    "grantFullAccessPrompt": MessageLookupByLibrary.simpleMessage(
-      "Bitte gewähre Zugang zu allen Fotos in der Einstellungen App",
-    ),
-    "grantPermission": MessageLookupByLibrary.simpleMessage("Zugriff gewähren"),
-    "greenery": MessageLookupByLibrary.simpleMessage("Im Grünen"),
-    "groupNearbyPhotos": MessageLookupByLibrary.simpleMessage(
-      "Fotos in der Nähe gruppieren",
-    ),
-    "guestView": MessageLookupByLibrary.simpleMessage("Gastansicht"),
-    "guestViewEnablePreSteps": MessageLookupByLibrary.simpleMessage(
-      "Bitte richte einen Gerätepasscode oder eine Bildschirmsperre ein, um die Gastansicht zu nutzen.",
-    ),
-    "happyBirthday": MessageLookupByLibrary.simpleMessage(
-      "Herzlichen Glückwunsch zum Geburtstag! 🥳",
-    ),
-    "hearUsExplanation": MessageLookupByLibrary.simpleMessage(
-      "Wir tracken keine App-Installationen. Es würde uns jedoch helfen, wenn du uns mitteilst, wie du von uns erfahren hast!",
-    ),
-    "hearUsWhereTitle": MessageLookupByLibrary.simpleMessage(
-      "Wie hast du von Ente erfahren? (optional)",
-    ),
-    "help": MessageLookupByLibrary.simpleMessage("Hilfe"),
-    "hidden": MessageLookupByLibrary.simpleMessage("Versteckt"),
-    "hide": MessageLookupByLibrary.simpleMessage("Ausblenden"),
-    "hideContent": MessageLookupByLibrary.simpleMessage("Inhalte verstecken"),
-    "hideContentDescriptionAndroid": MessageLookupByLibrary.simpleMessage(
-      "Versteckt Inhalte der App beim Wechseln zwischen Apps und deaktiviert Screenshots",
-    ),
-    "hideContentDescriptionIos": MessageLookupByLibrary.simpleMessage(
-      "Versteckt Inhalte der App beim Wechseln zwischen Apps",
-    ),
-    "hideSharedItemsFromHomeGallery": MessageLookupByLibrary.simpleMessage(
-      "Geteilte Elemente in der Home-Galerie ausblenden",
-    ),
-    "hiding": MessageLookupByLibrary.simpleMessage("Verstecken..."),
-    "hikingWithThem": m43,
-    "hostedAtOsmFrance": MessageLookupByLibrary.simpleMessage(
-      "Gehostet bei OSM France",
-    ),
-    "howItWorks": MessageLookupByLibrary.simpleMessage("So funktioniert\'s"),
-    "howToViewShareeVerificationID": MessageLookupByLibrary.simpleMessage(
-      "Bitte sie, auf den Einstellungs Bildschirm ihre E-Mail-Adresse lange anzuklicken und zu überprüfen, dass die IDs auf beiden Geräten übereinstimmen.",
-    ),
-    "iOSGoToSettingsDescription": MessageLookupByLibrary.simpleMessage(
-      "Auf Ihrem Gerät ist keine biometrische Authentifizierung eingerichtet. Bitte aktivieren Sie entweder Touch ID oder Face ID auf Ihrem Telefon.",
-    ),
-    "iOSLockOut": MessageLookupByLibrary.simpleMessage(
-      "Die biometrische Authentifizierung ist deaktiviert. Bitte sperren und entsperren Sie Ihren Bildschirm, um sie zu aktivieren.",
-    ),
-    "iOSOkButton": MessageLookupByLibrary.simpleMessage("OK"),
-    "ignore": MessageLookupByLibrary.simpleMessage("Ignorieren"),
-    "ignoreUpdate": MessageLookupByLibrary.simpleMessage("Ignorieren"),
-    "ignored": MessageLookupByLibrary.simpleMessage("ignoriert"),
-    "ignoredFolderUploadReason": MessageLookupByLibrary.simpleMessage(
-      "Ein paar Dateien in diesem Album werden nicht hochgeladen, weil sie in der Vergangenheit schonmal aus Ente gelöscht wurden.",
-    ),
-    "imageNotAnalyzed": MessageLookupByLibrary.simpleMessage(
-      "Bild nicht analysiert",
-    ),
-    "immediately": MessageLookupByLibrary.simpleMessage("Sofort"),
-    "importing": MessageLookupByLibrary.simpleMessage("Importiert...."),
-    "incorrectCode": MessageLookupByLibrary.simpleMessage("Falscher Code"),
-    "incorrectPasswordTitle": MessageLookupByLibrary.simpleMessage(
-      "Falsches Passwort",
-    ),
-    "incorrectRecoveryKey": MessageLookupByLibrary.simpleMessage(
-      "Falscher Wiederherstellungs-Schlüssel",
-    ),
-    "incorrectRecoveryKeyBody": MessageLookupByLibrary.simpleMessage(
-      "Der eingegebene Schlüssel ist ungültig",
-    ),
-    "incorrectRecoveryKeyTitle": MessageLookupByLibrary.simpleMessage(
-      "Falscher Wiederherstellungs-Schlüssel",
-    ),
-    "indexedItems": MessageLookupByLibrary.simpleMessage("Indizierte Elemente"),
-    "indexingPausedStatusDescription": MessageLookupByLibrary.simpleMessage(
-      "Die Indizierung ist pausiert. Sie wird automatisch fortgesetzt, wenn das Gerät bereit ist. Das Gerät wird als bereit angesehen, wenn sich der Akkustand, die Akkugesundheit und der thermische Zustand in einem gesunden Bereich befinden.",
-    ),
-    "ineligible": MessageLookupByLibrary.simpleMessage("Unzulässig"),
-    "info": MessageLookupByLibrary.simpleMessage("Info"),
-    "insecureDevice": MessageLookupByLibrary.simpleMessage("Unsicheres Gerät"),
-    "installManually": MessageLookupByLibrary.simpleMessage(
-      "Manuell installieren",
-    ),
-    "invalidEmailAddress": MessageLookupByLibrary.simpleMessage(
-      "Ungültige E-Mail-Adresse",
-    ),
-    "invalidEndpoint": MessageLookupByLibrary.simpleMessage(
-      "Ungültiger Endpunkt",
-    ),
-    "invalidEndpointMessage": MessageLookupByLibrary.simpleMessage(
-      "Der eingegebene Endpunkt ist ungültig. Gib einen gültigen Endpunkt ein und versuch es nochmal.",
-    ),
-    "invalidKey": MessageLookupByLibrary.simpleMessage("Ungültiger Schlüssel"),
-    "invalidRecoveryKey": MessageLookupByLibrary.simpleMessage(
-      "Der eingegebene Wiederherstellungsschlüssel ist nicht gültig. Bitte stelle sicher, dass er aus 24 Wörtern zusammengesetzt ist und jedes dieser Worte richtig geschrieben wurde.\n\nSolltest du den Wiederherstellungscode eingegeben haben, stelle bitte sicher, dass dieser 64 Zeichen lang ist und ebenfalls richtig geschrieben wurde.",
-    ),
-    "invite": MessageLookupByLibrary.simpleMessage("Einladen"),
-    "inviteToEnte": MessageLookupByLibrary.simpleMessage("Zu Ente einladen"),
-    "inviteYourFriends": MessageLookupByLibrary.simpleMessage(
-      "Lade deine Freunde ein",
-    ),
-    "inviteYourFriendsToEnte": MessageLookupByLibrary.simpleMessage(
-      "Lade deine Freunde zu Ente ein",
-    ),
-    "itLooksLikeSomethingWentWrongPleaseRetryAfterSome":
-        MessageLookupByLibrary.simpleMessage(
-          "Etwas ist schiefgelaufen. Bitte versuche es später noch einmal. Sollte der Fehler weiter bestehen, kontaktiere unser Supportteam.",
-        ),
-    "itemCount": m44,
-    "itemsShowTheNumberOfDaysRemainingBeforePermanentDeletion":
-        MessageLookupByLibrary.simpleMessage(
-          "Elemente zeigen die Anzahl der Tage bis zum dauerhaften Löschen an",
-        ),
-    "itemsWillBeRemovedFromAlbum": MessageLookupByLibrary.simpleMessage(
-      "Ausgewählte Elemente werden aus diesem Album entfernt",
-    ),
-    "join": MessageLookupByLibrary.simpleMessage("Beitreten"),
-    "joinAlbum": MessageLookupByLibrary.simpleMessage("Album beitreten"),
-    "joinAlbumConfirmationDialogBody": MessageLookupByLibrary.simpleMessage(
-      "Wenn du einem Album beitrittst, wird deine E-Mail-Adresse für seine Teilnehmer sichtbar.",
-    ),
-    "joinAlbumSubtext": MessageLookupByLibrary.simpleMessage(
-      "um deine Fotos anzuzeigen und hinzuzufügen",
-    ),
-    "joinAlbumSubtextViewer": MessageLookupByLibrary.simpleMessage(
-      "um dies zu geteilten Alben hinzuzufügen",
-    ),
-    "joinDiscord": MessageLookupByLibrary.simpleMessage("Discord beitreten"),
-    "keepPhotos": MessageLookupByLibrary.simpleMessage("Fotos behalten"),
-    "kiloMeterUnit": MessageLookupByLibrary.simpleMessage("km"),
-    "kindlyHelpUsWithThisInformation": MessageLookupByLibrary.simpleMessage(
-      "Bitte gib diese Daten ein",
-    ),
-    "language": MessageLookupByLibrary.simpleMessage("Sprache"),
-    "lastTimeWithThem": m45,
-    "lastUpdated": MessageLookupByLibrary.simpleMessage("Zuletzt aktualisiert"),
-    "lastYearsTrip": MessageLookupByLibrary.simpleMessage(
-      "Reise im letzten Jahr",
-    ),
-    "leave": MessageLookupByLibrary.simpleMessage("Verlassen"),
-    "leaveAlbum": MessageLookupByLibrary.simpleMessage("Album verlassen"),
-    "leaveFamily": MessageLookupByLibrary.simpleMessage(
-      "Familienabo verlassen",
-    ),
-    "leaveSharedAlbum": MessageLookupByLibrary.simpleMessage(
-      "Geteiltes Album verlassen?",
-    ),
-    "left": MessageLookupByLibrary.simpleMessage("Links"),
-    "legacy": MessageLookupByLibrary.simpleMessage("Digitales Erbe"),
-    "legacyAccounts": MessageLookupByLibrary.simpleMessage(
-      "Digital geerbte Konten",
-    ),
-    "legacyInvite": m46,
-    "legacyPageDesc": MessageLookupByLibrary.simpleMessage(
-      "Das digitale Erbe erlaubt vertrauenswürdigen Kontakten den Zugriff auf dein Konto in deiner Abwesenheit.",
-    ),
-    "legacyPageDesc2": MessageLookupByLibrary.simpleMessage(
-      "Vertrauenswürdige Kontakte können eine Kontowiederherstellung einleiten und, wenn dies nicht innerhalb von 30 Tagen blockiert wird, dein Passwort und den Kontozugriff zurücksetzen.",
-    ),
-    "light": MessageLookupByLibrary.simpleMessage("Hell"),
-    "lightTheme": MessageLookupByLibrary.simpleMessage("Hell"),
-    "link": MessageLookupByLibrary.simpleMessage("Verknüpfen"),
-    "linkCopiedToClipboard": MessageLookupByLibrary.simpleMessage(
-      "Link in Zwischenablage kopiert",
-    ),
-    "linkDeviceLimit": MessageLookupByLibrary.simpleMessage("Geräte-Limit"),
-    "linkEmail": MessageLookupByLibrary.simpleMessage(
-      "E-Mail-Adresse verknüpfen",
-    ),
-    "linkEmailToContactBannerCaption": MessageLookupByLibrary.simpleMessage(
-      "für schnelleres Teilen",
-    ),
-    "linkEnabled": MessageLookupByLibrary.simpleMessage("Aktiviert"),
-    "linkExpired": MessageLookupByLibrary.simpleMessage("Abgelaufen"),
-    "linkExpiresOn": m47,
-    "linkExpiry": MessageLookupByLibrary.simpleMessage("Ablaufdatum des Links"),
-    "linkHasExpired": MessageLookupByLibrary.simpleMessage(
-      "Link ist abgelaufen",
-    ),
-    "linkNeverExpires": MessageLookupByLibrary.simpleMessage("Niemals"),
-    "linkPerson": MessageLookupByLibrary.simpleMessage("Person verknüpfen"),
-    "linkPersonCaption": MessageLookupByLibrary.simpleMessage(
-      "um besseres Teilen zu ermöglichen",
-    ),
-    "linkPersonToEmail": m48,
-    "linkPersonToEmailConfirmation": m49,
-    "livePhotos": MessageLookupByLibrary.simpleMessage("Live-Fotos"),
-    "loadMessage1": MessageLookupByLibrary.simpleMessage(
-      "Du kannst dein Abonnement mit deiner Familie teilen",
-    ),
-    "loadMessage2": MessageLookupByLibrary.simpleMessage(
-      "Wir haben bereits über 200 Millionen Erinnerungen bewahrt",
-    ),
-    "loadMessage3": MessageLookupByLibrary.simpleMessage(
-      "Wir behalten 3 Kopien Ihrer Daten, eine in einem unterirdischen Schutzbunker",
-    ),
-    "loadMessage4": MessageLookupByLibrary.simpleMessage(
-      "Alle unsere Apps sind Open-Source",
-    ),
-    "loadMessage5": MessageLookupByLibrary.simpleMessage(
-      "Unser Quellcode und unsere Kryptografie wurden extern geprüft",
-    ),
-    "loadMessage6": MessageLookupByLibrary.simpleMessage(
-      "Du kannst Links zu deinen Alben mit deinen Geliebten teilen",
-    ),
-    "loadMessage7": MessageLookupByLibrary.simpleMessage(
-      "Unsere mobilen Apps laufen im Hintergrund, um neue Fotos zu verschlüsseln und zu sichern",
-    ),
-    "loadMessage8": MessageLookupByLibrary.simpleMessage(
-      "web.ente.io hat einen Spitzen-Uploader",
-    ),
-    "loadMessage9": MessageLookupByLibrary.simpleMessage(
-      "Wir verwenden Xchacha20Poly1305, um Ihre Daten sicher zu verschlüsseln",
-    ),
-    "loadingExifData": MessageLookupByLibrary.simpleMessage(
-      "Lade Exif-Daten...",
-    ),
-    "loadingGallery": MessageLookupByLibrary.simpleMessage("Lade Galerie …"),
-    "loadingMessage": MessageLookupByLibrary.simpleMessage(
-      "Fotos werden geladen...",
-    ),
-    "loadingModel": MessageLookupByLibrary.simpleMessage(
-      "Lade Modelle herunter...",
-    ),
-    "loadingYourPhotos": MessageLookupByLibrary.simpleMessage(
-      "Lade deine Fotos...",
-    ),
-    "localGallery": MessageLookupByLibrary.simpleMessage("Lokale Galerie"),
-    "localIndexing": MessageLookupByLibrary.simpleMessage("Lokale Indizierung"),
-    "localSyncErrorMessage": MessageLookupByLibrary.simpleMessage(
-      "Es sieht so aus, als ob etwas schiefgelaufen ist, da die lokale Foto-Synchronisierung länger dauert als erwartet. Bitte kontaktiere unser Support-Team",
-    ),
-    "location": MessageLookupByLibrary.simpleMessage("Standort"),
-    "locationName": MessageLookupByLibrary.simpleMessage("Standortname"),
-    "locationTagFeatureDescription": MessageLookupByLibrary.simpleMessage(
-      "Ein Standort-Tag gruppiert alle Fotos, die in einem Radius eines Fotos aufgenommen wurden",
-    ),
-    "locations": MessageLookupByLibrary.simpleMessage("Orte"),
-    "lockButtonLabel": MessageLookupByLibrary.simpleMessage("Sperren"),
-    "lockscreen": MessageLookupByLibrary.simpleMessage("Sperrbildschirm"),
-    "logInLabel": MessageLookupByLibrary.simpleMessage("Anmelden"),
-    "loggingOut": MessageLookupByLibrary.simpleMessage("Abmeldung..."),
-    "loginSessionExpired": MessageLookupByLibrary.simpleMessage(
-      "Sitzung abgelaufen",
-    ),
-    "loginSessionExpiredDetails": MessageLookupByLibrary.simpleMessage(
-      "Deine Sitzung ist abgelaufen. Bitte melde Dich erneut an.",
-    ),
-    "loginTerms": MessageLookupByLibrary.simpleMessage(
-      "Mit dem Klick auf \"Anmelden\" stimme ich den <u-terms>Nutzungsbedingungen</u-terms> und der <u-policy>Datenschutzerklärung</u-policy> zu",
-    ),
-    "loginWithTOTP": MessageLookupByLibrary.simpleMessage("Mit TOTP anmelden"),
-    "logout": MessageLookupByLibrary.simpleMessage("Ausloggen"),
-    "logsDialogBody": MessageLookupByLibrary.simpleMessage(
-      "Dies wird über Logs gesendet, um uns zu helfen, Ihr Problem zu beheben. Bitte beachten Sie, dass Dateinamen aufgenommen werden, um Probleme mit bestimmten Dateien zu beheben.",
-    ),
-    "longPressAnEmailToVerifyEndToEndEncryption":
-        MessageLookupByLibrary.simpleMessage(
-          "Lange auf eine E-Mail drücken, um die Ende-zu-Ende-Verschlüsselung zu überprüfen.",
-        ),
-    "longpressOnAnItemToViewInFullscreen": MessageLookupByLibrary.simpleMessage(
-      "Drücken Sie lange auf ein Element, um es im Vollbildmodus anzuzeigen",
-    ),
-    "lookBackOnYourMemories": MessageLookupByLibrary.simpleMessage(
-      "Schau zurück auf deine Erinnerungen 🌄",
-    ),
-    "loopVideoOff": MessageLookupByLibrary.simpleMessage("Videoschleife aus"),
-    "loopVideoOn": MessageLookupByLibrary.simpleMessage("Videoschleife an"),
-    "lostDevice": MessageLookupByLibrary.simpleMessage("Gerät verloren?"),
-    "machineLearning": MessageLookupByLibrary.simpleMessage(
-      "Maschinelles Lernen",
-    ),
-    "magicSearch": MessageLookupByLibrary.simpleMessage("Magische Suche"),
-    "magicSearchHint": MessageLookupByLibrary.simpleMessage(
-      "Die magische Suche erlaubt das Durchsuchen von Fotos nach ihrem Inhalt, z.B. \'Blumen\', \'rotes Auto\', \'Ausweisdokumente\'",
-    ),
-    "manage": MessageLookupByLibrary.simpleMessage("Verwalten"),
-    "manageDeviceStorage": MessageLookupByLibrary.simpleMessage(
-      "Geräte-Cache verwalten",
-    ),
-    "manageDeviceStorageDesc": MessageLookupByLibrary.simpleMessage(
-      "Lokalen Cache-Speicher überprüfen und löschen.",
-    ),
-    "manageFamily": MessageLookupByLibrary.simpleMessage(
-      "Familiengruppe verwalten",
-    ),
-    "manageLink": MessageLookupByLibrary.simpleMessage("Link verwalten"),
-    "manageParticipants": MessageLookupByLibrary.simpleMessage("Verwalten"),
-    "manageSubscription": MessageLookupByLibrary.simpleMessage(
-      "Abonnement verwalten",
-    ),
-    "manualPairDesc": MessageLookupByLibrary.simpleMessage(
-      "\"Mit PIN verbinden\" funktioniert mit jedem Bildschirm, auf dem du dein Album sehen möchtest.",
-    ),
-    "map": MessageLookupByLibrary.simpleMessage("Karte"),
-    "maps": MessageLookupByLibrary.simpleMessage("Karten"),
-    "mastodon": MessageLookupByLibrary.simpleMessage("Mastodon"),
-    "matrix": MessageLookupByLibrary.simpleMessage("Matrix"),
-    "me": MessageLookupByLibrary.simpleMessage("Ich"),
-    "memories": MessageLookupByLibrary.simpleMessage("Erinnerungen"),
-    "memoriesWidgetDesc": MessageLookupByLibrary.simpleMessage(
-      "Wähle die Arten von Erinnerungen, die du auf der Startseite sehen möchtest.",
-    ),
-    "memoryCount": m50,
-    "merchandise": MessageLookupByLibrary.simpleMessage("Merchandise"),
-    "merge": MessageLookupByLibrary.simpleMessage("Zusammenführen"),
-    "mergeWithExisting": MessageLookupByLibrary.simpleMessage(
-      "Mit vorhandenem zusammenführen",
-    ),
-    "mergedPhotos": MessageLookupByLibrary.simpleMessage(
-      "Zusammengeführte Fotos",
-    ),
-    "mlConsent": MessageLookupByLibrary.simpleMessage(
-      "Maschinelles Lernen aktivieren",
-    ),
-    "mlConsentConfirmation": MessageLookupByLibrary.simpleMessage(
-      "Ich verstehe und möchte das maschinelle Lernen aktivieren",
-    ),
-    "mlConsentDescription": MessageLookupByLibrary.simpleMessage(
-      "Wenn du das maschinelle Lernen aktivierst, wird Ente Informationen wie etwa Gesichtsgeometrie aus Dateien extrahieren, einschließlich derjenigen, die mit dir geteilt werden.\n\nDies geschieht auf deinem Gerät und alle erzeugten biometrischen Informationen werden Ende-zu-Ende-verschlüsselt.",
-    ),
-    "mlConsentPrivacy": MessageLookupByLibrary.simpleMessage(
-      "Bitte klicke hier für weitere Details zu dieser Funktion in unserer Datenschutzerklärung",
-    ),
-    "mlConsentTitle": MessageLookupByLibrary.simpleMessage(
-      "Maschinelles Lernen aktivieren?",
-    ),
-    "mlIndexingDescription": MessageLookupByLibrary.simpleMessage(
-      "Bitte beachte, dass das maschinelle Lernen zu einem höheren Daten- und Akkuverbrauch führen wird, bis alle Elemente indiziert sind. Du kannst die Desktop-App für eine schnellere Indizierung verwenden, alle Ergebnisse werden automatisch synchronisiert.",
-    ),
-    "mobileWebDesktop": MessageLookupByLibrary.simpleMessage(
-      "Mobil, Web, Desktop",
-    ),
-    "moderateStrength": MessageLookupByLibrary.simpleMessage("Mittel"),
-    "modifyYourQueryOrTrySearchingFor": MessageLookupByLibrary.simpleMessage(
-      "Ändere deine Suchanfrage oder suche nach",
-    ),
-    "moments": MessageLookupByLibrary.simpleMessage("Momente"),
-    "month": MessageLookupByLibrary.simpleMessage("Monat"),
-    "monthly": MessageLookupByLibrary.simpleMessage("Monatlich"),
-    "moon": MessageLookupByLibrary.simpleMessage("Bei Mondschein"),
-    "moreDetails": MessageLookupByLibrary.simpleMessage("Weitere Details"),
-    "mostRecent": MessageLookupByLibrary.simpleMessage("Neuste"),
-    "mostRelevant": MessageLookupByLibrary.simpleMessage("Nach Relevanz"),
-    "mountains": MessageLookupByLibrary.simpleMessage("Über den Bergen"),
-    "moveItem": m51,
-    "moveSelectedPhotosToOneDate": MessageLookupByLibrary.simpleMessage(
-      "Ausgewählte Fotos auf ein Datum verschieben",
-    ),
-    "moveToAlbum": MessageLookupByLibrary.simpleMessage(
-      "Zum Album verschieben",
-    ),
-    "moveToHiddenAlbum": MessageLookupByLibrary.simpleMessage(
-      "Zu verstecktem Album verschieben",
-    ),
-    "movedSuccessfullyTo": m52,
-    "movedToTrash": MessageLookupByLibrary.simpleMessage(
-      "In den Papierkorb verschoben",
-    ),
-    "movingFilesToAlbum": MessageLookupByLibrary.simpleMessage(
-      "Verschiebe Dateien in Album...",
-    ),
-    "name": MessageLookupByLibrary.simpleMessage("Name"),
-    "nameTheAlbum": MessageLookupByLibrary.simpleMessage("Album benennen"),
-    "networkConnectionRefusedErr": MessageLookupByLibrary.simpleMessage(
-      "Ente ist im Moment nicht erreichbar. Bitte versuchen Sie es später erneut. Sollte das Problem bestehen bleiben, wenden Sie sich bitte an den Support.",
-    ),
-    "networkHostLookUpErr": MessageLookupByLibrary.simpleMessage(
-      "Ente ist im Moment nicht erreichbar. Bitte überprüfen Sie Ihre Netzwerkeinstellungen. Sollte das Problem bestehen bleiben, wenden Sie sich bitte an den Support.",
-    ),
-    "never": MessageLookupByLibrary.simpleMessage("Niemals"),
-    "newAlbum": MessageLookupByLibrary.simpleMessage("Neues Album"),
-    "newLocation": MessageLookupByLibrary.simpleMessage("Neuer Ort"),
-    "newPerson": MessageLookupByLibrary.simpleMessage("Neue Person"),
-    "newPhotosEmoji": MessageLookupByLibrary.simpleMessage(" neue 📸"),
-    "newRange": MessageLookupByLibrary.simpleMessage("Neue Auswahl"),
-    "newToEnte": MessageLookupByLibrary.simpleMessage("Neu bei Ente"),
-    "newest": MessageLookupByLibrary.simpleMessage("Zuletzt"),
-    "next": MessageLookupByLibrary.simpleMessage("Weiter"),
-    "no": MessageLookupByLibrary.simpleMessage("Nein"),
-    "noAlbumsSharedByYouYet": MessageLookupByLibrary.simpleMessage(
-      "Noch keine Alben von dir geteilt",
-    ),
-    "noDeviceFound": MessageLookupByLibrary.simpleMessage(
-      "Kein Gerät gefunden",
-    ),
-    "noDeviceLimit": MessageLookupByLibrary.simpleMessage("Keins"),
-    "noDeviceThatCanBeDeleted": MessageLookupByLibrary.simpleMessage(
-      "Du hast keine Dateien auf diesem Gerät, die gelöscht werden können",
-    ),
-    "noDuplicates": MessageLookupByLibrary.simpleMessage("✨ Keine Duplikate"),
-    "noEnteAccountExclamation": MessageLookupByLibrary.simpleMessage(
-      "Kein Ente-Konto!",
-    ),
-    "noExifData": MessageLookupByLibrary.simpleMessage("Keine Exif-Daten"),
-    "noFacesFound": MessageLookupByLibrary.simpleMessage(
-      "Keine Gesichter gefunden",
-    ),
-    "noHiddenPhotosOrVideos": MessageLookupByLibrary.simpleMessage(
-      "Keine versteckten Fotos oder Videos",
-    ),
-    "noImagesWithLocation": MessageLookupByLibrary.simpleMessage(
-      "Keine Bilder mit Standort",
-    ),
-    "noInternetConnection": MessageLookupByLibrary.simpleMessage(
-      "Keine Internetverbindung",
-    ),
-    "noPhotosAreBeingBackedUpRightNow": MessageLookupByLibrary.simpleMessage(
-      "Momentan werden keine Fotos gesichert",
-    ),
-    "noPhotosFoundHere": MessageLookupByLibrary.simpleMessage(
-      "Keine Fotos gefunden",
-    ),
-    "noQuickLinksSelected": MessageLookupByLibrary.simpleMessage(
-      "Keine schnellen Links ausgewählt",
-    ),
-    "noRecoveryKey": MessageLookupByLibrary.simpleMessage(
-      "Kein Wiederherstellungs-Schlüssel?",
-    ),
-    "noRecoveryKeyNoDecryption": MessageLookupByLibrary.simpleMessage(
-      "Aufgrund unseres Ende-zu-Ende-Verschlüsselungsprotokolls können deine Daten nicht ohne dein Passwort oder deinen Wiederherstellungs-Schlüssel entschlüsselt werden",
-    ),
-    "noResults": MessageLookupByLibrary.simpleMessage("Keine Ergebnisse"),
-    "noResultsFound": MessageLookupByLibrary.simpleMessage(
-      "Keine Ergebnisse gefunden",
-    ),
-    "noSuggestionsForPerson": m53,
-    "noSystemLockFound": MessageLookupByLibrary.simpleMessage(
-      "Keine Systemsperre gefunden",
-    ),
-    "notPersonLabel": m54,
-    "notThisPerson": MessageLookupByLibrary.simpleMessage(
-      "Nicht diese Person?",
-    ),
-    "nothingSharedWithYouYet": MessageLookupByLibrary.simpleMessage(
-      "Noch nichts mit Dir geteilt",
-    ),
-    "nothingToSeeHere": MessageLookupByLibrary.simpleMessage(
-      "Hier gibt es nichts zu sehen! 👀",
-    ),
-    "notifications": MessageLookupByLibrary.simpleMessage("Benachrichtigungen"),
-    "ok": MessageLookupByLibrary.simpleMessage("Ok"),
-    "onDevice": MessageLookupByLibrary.simpleMessage("Auf dem Gerät"),
-    "onEnte": MessageLookupByLibrary.simpleMessage(
-      "Auf <branding>ente</branding>",
-    ),
-    "onTheRoad": MessageLookupByLibrary.simpleMessage("Wieder unterwegs"),
-    "onThisDay": MessageLookupByLibrary.simpleMessage("An diesem Tag"),
-    "onThisDayMemories": MessageLookupByLibrary.simpleMessage(
-      "Erinnerungen an diesem Tag",
-    ),
-    "onThisDayNotificationExplanation": MessageLookupByLibrary.simpleMessage(
-      "Erhalte Erinnerungen von diesem Tag in den vergangenen Jahren.",
-    ),
-    "onlyFamilyAdminCanChangeCode": m55,
-    "onlyThem": MessageLookupByLibrary.simpleMessage("Nur diese"),
-    "oops": MessageLookupByLibrary.simpleMessage("Hoppla"),
-    "oopsCouldNotSaveEdits": MessageLookupByLibrary.simpleMessage(
-      "Hoppla, die Änderungen konnten nicht gespeichert werden",
-    ),
-    "oopsSomethingWentWrong": MessageLookupByLibrary.simpleMessage(
-      "Ups. Leider ist ein Fehler aufgetreten",
-    ),
-    "openAlbumInBrowser": MessageLookupByLibrary.simpleMessage(
-      "Album im Browser öffnen",
-    ),
-    "openAlbumInBrowserTitle": MessageLookupByLibrary.simpleMessage(
-      "Bitte nutze die Web-App, um Fotos zu diesem Album hinzuzufügen",
-    ),
-    "openFile": MessageLookupByLibrary.simpleMessage("Datei öffnen"),
-    "openSettings": MessageLookupByLibrary.simpleMessage("Öffne Einstellungen"),
-    "openTheItem": MessageLookupByLibrary.simpleMessage("• Element öffnen"),
-    "openstreetmapContributors": MessageLookupByLibrary.simpleMessage(
-      "OpenStreetMap-Beitragende",
-    ),
-    "optionalAsShortAsYouLike": MessageLookupByLibrary.simpleMessage(
-      "Bei Bedarf auch so kurz wie du willst...",
-    ),
-    "orMergeWithExistingPerson": MessageLookupByLibrary.simpleMessage(
-      "Oder mit existierenden zusammenführen",
-    ),
-    "orPickAnExistingOne": MessageLookupByLibrary.simpleMessage(
-      "Oder eine vorherige auswählen",
-    ),
-    "orPickFromYourContacts": MessageLookupByLibrary.simpleMessage(
-      "oder wähle aus deinen Kontakten",
-    ),
-    "otherDetectedFaces": MessageLookupByLibrary.simpleMessage(
-      "Andere erkannte Gesichter",
-    ),
-    "pair": MessageLookupByLibrary.simpleMessage("Koppeln"),
-    "pairWithPin": MessageLookupByLibrary.simpleMessage("Mit PIN verbinden"),
-    "pairingComplete": MessageLookupByLibrary.simpleMessage("Verbunden"),
-    "panorama": MessageLookupByLibrary.simpleMessage("Panorama"),
-    "partyWithThem": m56,
-    "passKeyPendingVerification": MessageLookupByLibrary.simpleMessage(
-      "Verifizierung steht noch aus",
-    ),
-    "passkey": MessageLookupByLibrary.simpleMessage("Passkey"),
-    "passkeyAuthTitle": MessageLookupByLibrary.simpleMessage(
-      "Passkey-Verifizierung",
-    ),
-    "password": MessageLookupByLibrary.simpleMessage("Passwort"),
-    "passwordChangedSuccessfully": MessageLookupByLibrary.simpleMessage(
-      "Passwort erfolgreich geändert",
-    ),
-    "passwordLock": MessageLookupByLibrary.simpleMessage("Passwort Sperre"),
-    "passwordStrength": m57,
-    "passwordStrengthInfo": MessageLookupByLibrary.simpleMessage(
-      "Die Berechnung der Stärke des Passworts basiert auf dessen Länge, den verwendeten Zeichen, und ob es in den 10.000 am häufigsten verwendeten Passwörtern vorkommt",
-    ),
-    "passwordWarning": MessageLookupByLibrary.simpleMessage(
-      "Wir speichern dieses Passwort nicht. Wenn du es vergisst, <underline>können wir deine Daten nicht entschlüsseln</underline>",
-    ),
-    "pastYearsMemories": MessageLookupByLibrary.simpleMessage(
-      "Erinnerungen der letzten Jahre",
-    ),
-    "paymentDetails": MessageLookupByLibrary.simpleMessage("Zahlungsdetails"),
-    "paymentFailed": MessageLookupByLibrary.simpleMessage(
-      "Zahlung fehlgeschlagen",
-    ),
-    "paymentFailedMessage": MessageLookupByLibrary.simpleMessage(
-      "Leider ist deine Zahlung fehlgeschlagen. Wende dich an unseren Support und wir helfen dir weiter!",
-    ),
-    "paymentFailedTalkToProvider": m58,
-    "pendingItems": MessageLookupByLibrary.simpleMessage(
-      "Ausstehende Elemente",
-    ),
-    "pendingSync": MessageLookupByLibrary.simpleMessage(
-      "Synchronisation anstehend",
-    ),
-    "people": MessageLookupByLibrary.simpleMessage("Personen"),
-    "peopleUsingYourCode": MessageLookupByLibrary.simpleMessage(
-      "Leute, die deinen Code verwenden",
-    ),
-    "peopleWidgetDesc": MessageLookupByLibrary.simpleMessage(
-      "Wähle die Personen, die du auf der Startseite sehen möchtest.",
-    ),
-    "permDeleteWarning": MessageLookupByLibrary.simpleMessage(
-      "Alle Elemente im Papierkorb werden dauerhaft gelöscht\n\nDiese Aktion kann nicht rückgängig gemacht werden",
-    ),
-    "permanentlyDelete": MessageLookupByLibrary.simpleMessage(
-      "Dauerhaft löschen",
-    ),
-    "permanentlyDeleteFromDevice": MessageLookupByLibrary.simpleMessage(
-      "Endgültig vom Gerät löschen?",
-    ),
-    "personIsAge": m59,
-    "personName": MessageLookupByLibrary.simpleMessage("Name der Person"),
-    "personTurningAge": m60,
-    "pets": MessageLookupByLibrary.simpleMessage("Pelzige Begleiter"),
-    "photoDescriptions": MessageLookupByLibrary.simpleMessage(
-      "Foto Beschreibungen",
-    ),
-    "photoGridSize": MessageLookupByLibrary.simpleMessage("Fotorastergröße"),
-    "photoSmallCase": MessageLookupByLibrary.simpleMessage("Foto"),
-    "photocountPhotos": m61,
-    "photos": MessageLookupByLibrary.simpleMessage("Fotos"),
-    "photosAddedByYouWillBeRemovedFromTheAlbum":
-        MessageLookupByLibrary.simpleMessage(
-          "Von dir hinzugefügte Fotos werden vom Album entfernt",
-        ),
-    "photosCount": m62,
-    "photosKeepRelativeTimeDifference": MessageLookupByLibrary.simpleMessage(
-      "Fotos behalten relativen Zeitunterschied",
-    ),
-    "pickCenterPoint": MessageLookupByLibrary.simpleMessage(
-      "Mittelpunkt auswählen",
-    ),
-    "pinAlbum": MessageLookupByLibrary.simpleMessage("Album anheften"),
-    "pinLock": MessageLookupByLibrary.simpleMessage("PIN-Sperre"),
-    "playOnTv": MessageLookupByLibrary.simpleMessage(
-      "Album auf dem Fernseher wiedergeben",
-    ),
-    "playOriginal": MessageLookupByLibrary.simpleMessage("Original abspielen"),
-    "playStoreFreeTrialValidTill": m63,
-    "playStream": MessageLookupByLibrary.simpleMessage("Stream abspielen"),
-    "playstoreSubscription": MessageLookupByLibrary.simpleMessage(
-      "PlayStore Abo",
-    ),
-    "pleaseCheckYourInternetConnectionAndTryAgain":
-        MessageLookupByLibrary.simpleMessage(
-          "Bitte überprüfe deine Internetverbindung und versuche es erneut.",
-        ),
-    "pleaseContactSupportAndWeWillBeHappyToHelp":
-        MessageLookupByLibrary.simpleMessage(
-          "Bitte kontaktieren Sie uns über support@ente.io wo wir Ihnen gerne weiterhelfen.",
-        ),
-    "pleaseContactSupportIfTheProblemPersists":
-        MessageLookupByLibrary.simpleMessage(
-          "Bitte wenden Sie sich an den Support, falls das Problem weiterhin besteht",
-        ),
-    "pleaseEmailUsAt": m64,
-    "pleaseGrantPermissions": MessageLookupByLibrary.simpleMessage(
-      "Bitte erteile die nötigen Berechtigungen",
-    ),
-    "pleaseLoginAgain": MessageLookupByLibrary.simpleMessage(
-      "Bitte logge dich erneut ein",
-    ),
-    "pleaseSelectQuickLinksToRemove": MessageLookupByLibrary.simpleMessage(
-      "Bitte wähle die zu entfernenden schnellen Links",
-    ),
-    "pleaseSendTheLogsTo": m65,
-    "pleaseTryAgain": MessageLookupByLibrary.simpleMessage(
-      "Bitte versuche es erneut",
-    ),
-    "pleaseVerifyTheCodeYouHaveEntered": MessageLookupByLibrary.simpleMessage(
-      "Bitte bestätigen Sie den eingegebenen Code",
-    ),
-    "pleaseWait": MessageLookupByLibrary.simpleMessage("Bitte warten..."),
-    "pleaseWaitDeletingAlbum": MessageLookupByLibrary.simpleMessage(
-      "Bitte warten, Album wird gelöscht",
-    ),
-    "pleaseWaitForSometimeBeforeRetrying": MessageLookupByLibrary.simpleMessage(
-      "Bitte warte kurz, bevor du es erneut versuchst",
-    ),
-    "pleaseWaitThisWillTakeAWhile": MessageLookupByLibrary.simpleMessage(
-      "Bitte warten, dies wird eine Weile dauern.",
-    ),
-    "posingWithThem": m66,
-    "preparingLogs": MessageLookupByLibrary.simpleMessage(
-      "Protokolle werden vorbereitet...",
-    ),
-    "preserveMore": MessageLookupByLibrary.simpleMessage("Mehr Daten sichern"),
-    "pressAndHoldToPlayVideo": MessageLookupByLibrary.simpleMessage(
-      "Gedrückt halten, um Video abzuspielen",
-    ),
-    "pressAndHoldToPlayVideoDetailed": MessageLookupByLibrary.simpleMessage(
-      "Drücke und halte aufs Foto gedrückt um Video abzuspielen",
-    ),
-    "previous": MessageLookupByLibrary.simpleMessage("Zurück"),
-    "privacy": MessageLookupByLibrary.simpleMessage("Datenschutz"),
-    "privacyPolicyTitle": MessageLookupByLibrary.simpleMessage(
-      "Datenschutzerklärung",
-    ),
-    "privateBackups": MessageLookupByLibrary.simpleMessage(
-      "Private Sicherungen",
-    ),
-    "privateSharing": MessageLookupByLibrary.simpleMessage("Privates Teilen"),
-    "proceed": MessageLookupByLibrary.simpleMessage("Fortfahren"),
-    "processed": MessageLookupByLibrary.simpleMessage("Verarbeitet"),
-    "processing": MessageLookupByLibrary.simpleMessage("In Bearbeitung"),
-    "processingImport": m67,
-    "processingVideos": MessageLookupByLibrary.simpleMessage(
-      "Verarbeite Videos",
-    ),
-    "publicLinkCreated": MessageLookupByLibrary.simpleMessage(
-      "Öffentlicher Link erstellt",
-    ),
-    "publicLinkEnabled": MessageLookupByLibrary.simpleMessage(
-      "Öffentlicher Link aktiviert",
-    ),
-    "questionmark": MessageLookupByLibrary.simpleMessage("?"),
-    "queued": MessageLookupByLibrary.simpleMessage("In der Warteschlange"),
-    "quickLinks": MessageLookupByLibrary.simpleMessage("Quick Links"),
-    "radius": MessageLookupByLibrary.simpleMessage("Umkreis"),
-    "raiseTicket": MessageLookupByLibrary.simpleMessage("Ticket erstellen"),
-    "rateTheApp": MessageLookupByLibrary.simpleMessage("App bewerten"),
-    "rateUs": MessageLookupByLibrary.simpleMessage("Bewerte uns"),
-    "rateUsOnStore": m68,
-    "reassignMe": MessageLookupByLibrary.simpleMessage("\"Ich\" neu zuweisen"),
-    "reassignedToName": m69,
-    "reassigningLoading": MessageLookupByLibrary.simpleMessage(
-      "Ordne neu zu...",
-    ),
-    "receiveRemindersOnBirthdays": MessageLookupByLibrary.simpleMessage(
-      "Erhalte Erinnerungen, wenn jemand Geburtstag hat. Ein Klick auf die Benachrichtigung bringt dich zu den Fotos der Person, die Geburtstag hat.",
-    ),
-    "recover": MessageLookupByLibrary.simpleMessage("Wiederherstellen"),
-    "recoverAccount": MessageLookupByLibrary.simpleMessage(
-      "Konto wiederherstellen",
-    ),
-    "recoverButton": MessageLookupByLibrary.simpleMessage("Wiederherstellen"),
-    "recoveryAccount": MessageLookupByLibrary.simpleMessage(
-      "Konto wiederherstellen",
-    ),
-    "recoveryInitiated": MessageLookupByLibrary.simpleMessage(
-      "Wiederherstellung gestartet",
-    ),
-    "recoveryInitiatedDesc": m70,
-    "recoveryKey": MessageLookupByLibrary.simpleMessage(
-      "Wiederherstellungs-Schlüssel",
-    ),
-    "recoveryKeyCopiedToClipboard": MessageLookupByLibrary.simpleMessage(
-      "Wiederherstellungs-Schlüssel in die Zwischenablage kopiert",
-    ),
-    "recoveryKeyOnForgotPassword": MessageLookupByLibrary.simpleMessage(
-      "Falls du dein Passwort vergisst, kannst du deine Daten allein mit diesem Schlüssel wiederherstellen.",
-    ),
-    "recoveryKeySaveDescription": MessageLookupByLibrary.simpleMessage(
-      "Wir speichern diesen Schlüssel nicht. Bitte speichere diese Schlüssel aus 24 Wörtern an einem sicheren Ort.",
-    ),
-    "recoveryKeySuccessBody": MessageLookupByLibrary.simpleMessage(
-      "Sehr gut! Dein Wiederherstellungsschlüssel ist gültig. Vielen Dank für die Verifizierung.\n\nBitte vergiss nicht eine Kopie des Wiederherstellungsschlüssels sicher aufzubewahren.",
-    ),
-    "recoveryKeyVerified": MessageLookupByLibrary.simpleMessage(
-      "Wiederherstellungs-Schlüssel überprüft",
-    ),
-    "recoveryKeyVerifyReason": MessageLookupByLibrary.simpleMessage(
-      "Dein Wiederherstellungsschlüssel ist die einzige Möglichkeit, auf deine Fotos zuzugreifen, solltest du dein Passwort vergessen. Du findest ihn unter Einstellungen > Konto.\n\nBitte gib deinen Wiederherstellungsschlüssel hier ein, um sicherzugehen, dass du ihn korrekt gesichert hast.",
-    ),
-    "recoveryReady": m71,
-    "recoverySuccessful": MessageLookupByLibrary.simpleMessage(
-      "Wiederherstellung erfolgreich!",
-    ),
-    "recoveryWarning": MessageLookupByLibrary.simpleMessage(
-      "Ein vertrauenswürdiger Kontakt versucht, auf dein Konto zuzugreifen",
-    ),
-    "recoveryWarningBody": m72,
-    "recreatePasswordBody": MessageLookupByLibrary.simpleMessage(
-      "Das aktuelle Gerät ist nicht leistungsfähig genug, um dein Passwort zu verifizieren, aber wir können es neu erstellen, damit es auf allen Geräten funktioniert.\n\nBitte melde dich mit deinem Wiederherstellungs-Schlüssel an und erstelle dein Passwort neu (Wenn du willst, kannst du dasselbe erneut verwenden).",
-    ),
-    "recreatePasswordTitle": MessageLookupByLibrary.simpleMessage(
-      "Passwort wiederherstellen",
-    ),
-    "reddit": MessageLookupByLibrary.simpleMessage("Reddit"),
-    "reenterPassword": MessageLookupByLibrary.simpleMessage(
-      "Passwort erneut eingeben",
-    ),
-    "reenterPin": MessageLookupByLibrary.simpleMessage("PIN erneut eingeben"),
-    "referFriendsAnd2xYourPlan": MessageLookupByLibrary.simpleMessage(
-      "Begeistere Freunde für uns und verdopple deinen Speicher",
-    ),
-    "referralStep1": MessageLookupByLibrary.simpleMessage(
-      "1. Gib diesen Code an deine Freunde",
-    ),
-    "referralStep2": MessageLookupByLibrary.simpleMessage(
-      "2. Sie schließen ein bezahltes Abo ab",
-    ),
-    "referralStep3": m73,
-    "referrals": MessageLookupByLibrary.simpleMessage("Weiterempfehlungen"),
-    "referralsAreCurrentlyPaused": MessageLookupByLibrary.simpleMessage(
-      "Einlösungen sind derzeit pausiert",
-    ),
-    "rejectRecovery": MessageLookupByLibrary.simpleMessage(
-      "Wiederherstellung ablehnen",
-    ),
-    "remindToEmptyDeviceTrash": MessageLookupByLibrary.simpleMessage(
-      "Lösche auch Dateien aus \"Kürzlich gelöscht\" unter \"Einstellungen\" -> \"Speicher\" um freien Speicher zu erhalten",
-    ),
-    "remindToEmptyEnteTrash": MessageLookupByLibrary.simpleMessage(
-      "Leere auch deinen \"Papierkorb\", um freien Platz zu erhalten",
-    ),
-    "remoteImages": MessageLookupByLibrary.simpleMessage(
-      "Grafiken aus externen Quellen",
-    ),
-    "remoteThumbnails": MessageLookupByLibrary.simpleMessage(
-      "Vorschaubilder aus externen Quellen",
-    ),
-    "remoteVideos": MessageLookupByLibrary.simpleMessage(
-      "Videos aus externen Quellen",
-    ),
-    "remove": MessageLookupByLibrary.simpleMessage("Entfernen"),
-    "removeDuplicates": MessageLookupByLibrary.simpleMessage(
-      "Duplikate entfernen",
-    ),
-    "removeDuplicatesDesc": MessageLookupByLibrary.simpleMessage(
-      "Überprüfe und lösche Dateien, die exakte Duplikate sind.",
-    ),
-    "removeFromAlbum": MessageLookupByLibrary.simpleMessage(
-      "Aus Album entfernen",
-    ),
-    "removeFromAlbumTitle": MessageLookupByLibrary.simpleMessage(
-      "Aus Album entfernen?",
-    ),
-    "removeFromFavorite": MessageLookupByLibrary.simpleMessage(
-      "Aus Favoriten entfernen",
-    ),
-    "removeInvite": MessageLookupByLibrary.simpleMessage("Einladung entfernen"),
-    "removeLink": MessageLookupByLibrary.simpleMessage("Link entfernen"),
-    "removeParticipant": MessageLookupByLibrary.simpleMessage(
-      "Teilnehmer entfernen",
-    ),
-    "removeParticipantBody": m74,
-    "removePersonLabel": MessageLookupByLibrary.simpleMessage(
-      "Personenetikett entfernen",
-    ),
-    "removePublicLink": MessageLookupByLibrary.simpleMessage(
-      "Öffentlichen Link entfernen",
-    ),
-    "removePublicLinks": MessageLookupByLibrary.simpleMessage(
-      "Öffentliche Links entfernen",
-    ),
-    "removeShareItemsWarning": MessageLookupByLibrary.simpleMessage(
-      "Einige der Elemente, die du entfernst, wurden von anderen Nutzern hinzugefügt und du wirst den Zugriff auf sie verlieren",
-    ),
-    "removeWithQuestionMark": MessageLookupByLibrary.simpleMessage(
-      "Entfernen?",
-    ),
-    "removeYourselfAsTrustedContact": MessageLookupByLibrary.simpleMessage(
-      "Entferne dich als vertrauenswürdigen Kontakt",
-    ),
-    "removingFromFavorites": MessageLookupByLibrary.simpleMessage(
-      "Wird aus Favoriten entfernt...",
-    ),
-    "rename": MessageLookupByLibrary.simpleMessage("Umbenennen"),
-    "renameAlbum": MessageLookupByLibrary.simpleMessage("Album umbenennen"),
-    "renameFile": MessageLookupByLibrary.simpleMessage("Datei umbenennen"),
-    "renewSubscription": MessageLookupByLibrary.simpleMessage(
-      "Abonnement erneuern",
-    ),
-    "renewsOn": m75,
-    "reportABug": MessageLookupByLibrary.simpleMessage("Fehler melden"),
-    "reportBug": MessageLookupByLibrary.simpleMessage("Fehler melden"),
-    "resendEmail": MessageLookupByLibrary.simpleMessage("E-Mail erneut senden"),
-    "reset": MessageLookupByLibrary.simpleMessage("Zurücksetzen"),
-    "resetIgnoredFiles": MessageLookupByLibrary.simpleMessage(
-      "Ignorierte Dateien zurücksetzen",
-    ),
-    "resetPasswordTitle": MessageLookupByLibrary.simpleMessage(
-      "Passwort zurücksetzen",
-    ),
-    "resetPerson": MessageLookupByLibrary.simpleMessage("Entfernen"),
-    "resetToDefault": MessageLookupByLibrary.simpleMessage(
-      "Standardwerte zurücksetzen",
-    ),
-    "restore": MessageLookupByLibrary.simpleMessage("Wiederherstellen"),
-    "restoreToAlbum": MessageLookupByLibrary.simpleMessage(
-      "Album wiederherstellen",
-    ),
-    "restoringFiles": MessageLookupByLibrary.simpleMessage(
-      "Dateien werden wiederhergestellt...",
-    ),
-    "resumableUploads": MessageLookupByLibrary.simpleMessage(
-      "Fortsetzbares Hochladen",
-    ),
-    "retry": MessageLookupByLibrary.simpleMessage("Erneut versuchen"),
-    "review": MessageLookupByLibrary.simpleMessage("Überprüfen"),
-    "reviewDeduplicateItems": MessageLookupByLibrary.simpleMessage(
-      "Bitte überprüfe und lösche die Elemente, die du für Duplikate hältst.",
-    ),
-    "reviewSuggestions": MessageLookupByLibrary.simpleMessage(
-      "Vorschläge überprüfen",
-    ),
-    "right": MessageLookupByLibrary.simpleMessage("Rechts"),
-    "roadtripWithThem": m76,
-    "rotate": MessageLookupByLibrary.simpleMessage("Drehen"),
-    "rotateLeft": MessageLookupByLibrary.simpleMessage("Nach links drehen"),
-    "rotateRight": MessageLookupByLibrary.simpleMessage("Nach rechts drehen"),
-    "safelyStored": MessageLookupByLibrary.simpleMessage("Gesichert"),
-    "same": MessageLookupByLibrary.simpleMessage("Gleich"),
-    "sameperson": MessageLookupByLibrary.simpleMessage("Dieselbe Person?"),
-    "save": MessageLookupByLibrary.simpleMessage("Speichern"),
-    "saveAsAnotherPerson": MessageLookupByLibrary.simpleMessage(
-      "Als andere Person speichern",
-    ),
-    "saveChangesBeforeLeavingQuestion": MessageLookupByLibrary.simpleMessage(
-      "Änderungen vor dem Verlassen speichern?",
-    ),
-    "saveCollage": MessageLookupByLibrary.simpleMessage("Collage speichern"),
-    "saveCopy": MessageLookupByLibrary.simpleMessage("Kopie speichern"),
-    "saveKey": MessageLookupByLibrary.simpleMessage("Schlüssel speichern"),
-    "savePerson": MessageLookupByLibrary.simpleMessage("Person speichern"),
-    "saveYourRecoveryKeyIfYouHaventAlready": MessageLookupByLibrary.simpleMessage(
-      "Sichere deinen Wiederherstellungs-Schlüssel, falls noch nicht geschehen",
-    ),
-    "saving": MessageLookupByLibrary.simpleMessage("Speichern..."),
-    "savingEdits": MessageLookupByLibrary.simpleMessage(
-      "Speichere Änderungen...",
-    ),
-    "scanCode": MessageLookupByLibrary.simpleMessage("Code scannen"),
-    "scanThisBarcodeWithnyourAuthenticatorApp":
-        MessageLookupByLibrary.simpleMessage(
-          "Scanne diesen Code mit \ndeiner Authentifizierungs-App",
-        ),
-    "search": MessageLookupByLibrary.simpleMessage("Suche"),
-    "searchAlbumsEmptySection": MessageLookupByLibrary.simpleMessage("Alben"),
-    "searchByAlbumNameHint": MessageLookupByLibrary.simpleMessage(
-      "Name des Albums",
-    ),
-    "searchByExamples": MessageLookupByLibrary.simpleMessage(
-      "• Albumnamen (z.B. \"Kamera\")\n• Dateitypen (z.B. \"Videos\", \".gif\")\n• Jahre und Monate (z.B. \"2022\", \"Januar\")\n• Feiertage (z.B. \"Weihnachten\")\n• Fotobeschreibungen (z.B. \"#fun\")",
-    ),
-    "searchCaptionEmptySection": MessageLookupByLibrary.simpleMessage(
-      "Füge Beschreibungen wie \"#trip\" in der Fotoinfo hinzu um diese schnell hier wiederzufinden",
-    ),
-    "searchDatesEmptySection": MessageLookupByLibrary.simpleMessage(
-      "Suche nach Datum, Monat oder Jahr",
-    ),
-    "searchDiscoverEmptySection": MessageLookupByLibrary.simpleMessage(
-      "Bilder werden hier angezeigt, sobald Verarbeitung und Synchronisation abgeschlossen sind",
-    ),
-    "searchFaceEmptySection": MessageLookupByLibrary.simpleMessage(
-      "Personen werden hier angezeigt, sobald die Indizierung abgeschlossen ist",
-    ),
-    "searchFileTypesAndNamesEmptySection": MessageLookupByLibrary.simpleMessage(
-      "Dateitypen und -namen",
-    ),
-    "searchHint1": MessageLookupByLibrary.simpleMessage(
-      "Schnell auf dem Gerät suchen",
-    ),
-    "searchHint2": MessageLookupByLibrary.simpleMessage(
-      "Fotodaten, Beschreibungen",
-    ),
-    "searchHint3": MessageLookupByLibrary.simpleMessage(
-      "Alben, Dateinamen und -typen",
-    ),
-    "searchHint4": MessageLookupByLibrary.simpleMessage("Ort"),
-    "searchHint5": MessageLookupByLibrary.simpleMessage(
-      "Demnächst: Gesichter & magische Suche ✨",
-    ),
-    "searchLocationEmptySection": MessageLookupByLibrary.simpleMessage(
-      "Gruppiere Fotos, die innerhalb des Radius eines bestimmten Fotos aufgenommen wurden",
-    ),
-    "searchPeopleEmptySection": MessageLookupByLibrary.simpleMessage(
-      "Laden Sie Personen ein, damit Sie geteilte Fotos hier einsehen können",
-    ),
-    "searchPersonsEmptySection": MessageLookupByLibrary.simpleMessage(
-      "Personen werden hier angezeigt, sobald Verarbeitung und Synchronisierung abgeschlossen sind",
-    ),
-    "searchResultCount": m77,
-    "searchSectionsLengthMismatch": m78,
-    "security": MessageLookupByLibrary.simpleMessage("Sicherheit"),
-    "seePublicAlbumLinksInApp": MessageLookupByLibrary.simpleMessage(
-      "Öffentliche Album-Links in der App ansehen",
-    ),
-    "selectALocation": MessageLookupByLibrary.simpleMessage(
-      "Standort auswählen",
-    ),
-    "selectALocationFirst": MessageLookupByLibrary.simpleMessage(
-      "Wähle zuerst einen Standort",
-    ),
-    "selectAlbum": MessageLookupByLibrary.simpleMessage("Album auswählen"),
-    "selectAll": MessageLookupByLibrary.simpleMessage("Alle markieren"),
-    "selectAllShort": MessageLookupByLibrary.simpleMessage("Alle"),
-    "selectCoverPhoto": MessageLookupByLibrary.simpleMessage(
-      "Titelbild auswählen",
-    ),
-    "selectDate": MessageLookupByLibrary.simpleMessage("Datum wählen"),
-    "selectFoldersForBackup": MessageLookupByLibrary.simpleMessage(
-      "Ordner für Sicherung auswählen",
-    ),
-    "selectItemsToAdd": MessageLookupByLibrary.simpleMessage(
-      "Elemente zum Hinzufügen auswählen",
-    ),
-    "selectLanguage": MessageLookupByLibrary.simpleMessage("Sprache auswählen"),
-    "selectMailApp": MessageLookupByLibrary.simpleMessage(
-      "E-Mail-App auswählen",
-    ),
-    "selectMorePhotos": MessageLookupByLibrary.simpleMessage(
-      "Mehr Fotos auswählen",
-    ),
-    "selectOneDateAndTime": MessageLookupByLibrary.simpleMessage(
-      "Wähle ein Datum und eine Uhrzeit",
-    ),
-    "selectOneDateAndTimeForAll": MessageLookupByLibrary.simpleMessage(
-      "Wähle ein Datum und eine Uhrzeit für alle",
-    ),
-    "selectPersonToLink": MessageLookupByLibrary.simpleMessage(
-      "Person zum Verknüpfen auswählen",
-    ),
-    "selectReason": MessageLookupByLibrary.simpleMessage("Grund auswählen"),
-    "selectStartOfRange": MessageLookupByLibrary.simpleMessage(
-      "Anfang des Bereichs auswählen",
-    ),
-    "selectTime": MessageLookupByLibrary.simpleMessage("Uhrzeit wählen"),
-    "selectYourFace": MessageLookupByLibrary.simpleMessage(
-      "Wähle dein Gesicht",
-    ),
-    "selectYourPlan": MessageLookupByLibrary.simpleMessage(
-      "Wähle dein Abo aus",
-    ),
-    "selectedAlbums": m79,
-    "selectedFilesAreNotOnEnte": MessageLookupByLibrary.simpleMessage(
-      "Ausgewählte Dateien sind nicht auf Ente",
-    ),
-    "selectedFoldersWillBeEncryptedAndBackedUp":
-        MessageLookupByLibrary.simpleMessage(
-          "Ausgewählte Ordner werden verschlüsselt und gesichert",
-        ),
-    "selectedItemsWillBeDeletedFromAllAlbumsAndMoved":
-        MessageLookupByLibrary.simpleMessage(
-          "Ausgewählte Elemente werden aus allen Alben gelöscht und in den Papierkorb verschoben.",
-        ),
-    "selectedItemsWillBeRemovedFromThisPerson":
-        MessageLookupByLibrary.simpleMessage(
-          "Ausgewählte Elemente werden von dieser Person entfernt, aber nicht aus deiner Bibliothek gelöscht.",
-        ),
-    "selectedPhotos": m80,
-    "selectedPhotosWithYours": m81,
-    "selfiesWithThem": m82,
-    "send": MessageLookupByLibrary.simpleMessage("Absenden"),
-    "sendEmail": MessageLookupByLibrary.simpleMessage("E-Mail senden"),
-    "sendInvite": MessageLookupByLibrary.simpleMessage("Einladung senden"),
-    "sendLink": MessageLookupByLibrary.simpleMessage("Link senden"),
-    "serverEndpoint": MessageLookupByLibrary.simpleMessage("Server Endpunkt"),
-    "sessionExpired": MessageLookupByLibrary.simpleMessage(
-      "Sitzung abgelaufen",
-    ),
-    "sessionIdMismatch": MessageLookupByLibrary.simpleMessage(
-      "Sitzungs-ID stimmt nicht überein",
-    ),
-    "setAPassword": MessageLookupByLibrary.simpleMessage("Passwort setzen"),
-    "setAs": MessageLookupByLibrary.simpleMessage("Festlegen als"),
-    "setCover": MessageLookupByLibrary.simpleMessage("Titelbild festlegen"),
-    "setLabel": MessageLookupByLibrary.simpleMessage("Festlegen"),
-    "setNewPassword": MessageLookupByLibrary.simpleMessage(
-      "Neues Passwort festlegen",
-    ),
-    "setNewPin": MessageLookupByLibrary.simpleMessage("Neue PIN festlegen"),
-    "setPasswordTitle": MessageLookupByLibrary.simpleMessage(
-      "Passwort festlegen",
-    ),
-    "setRadius": MessageLookupByLibrary.simpleMessage("Radius festlegen"),
-    "setupComplete": MessageLookupByLibrary.simpleMessage(
-      "Einrichtung abgeschlossen",
-    ),
-    "share": MessageLookupByLibrary.simpleMessage("Teilen"),
-    "shareALink": MessageLookupByLibrary.simpleMessage("Einen Link teilen"),
-    "shareAlbumHint": MessageLookupByLibrary.simpleMessage(
-      "Öffne ein Album und tippe auf den Teilen-Button oben rechts, um zu teilen.",
-    ),
-    "shareAnAlbumNow": MessageLookupByLibrary.simpleMessage(
-      "Teile jetzt ein Album",
-    ),
-    "shareLink": MessageLookupByLibrary.simpleMessage("Link teilen"),
-    "shareMyVerificationID": m83,
-    "shareOnlyWithThePeopleYouWant": MessageLookupByLibrary.simpleMessage(
-      "Teile mit ausgewählten Personen",
-    ),
-    "shareTextConfirmOthersVerificationID": m84,
-    "shareTextRecommendUsingEnte": MessageLookupByLibrary.simpleMessage(
-      "Hol dir Ente, damit wir ganz einfach Fotos und Videos in Originalqualität teilen können\n\nhttps://ente.io",
-    ),
-    "shareTextReferralCode": m85,
-    "shareWithNonenteUsers": MessageLookupByLibrary.simpleMessage(
-      "Mit Nicht-Ente-Benutzern teilen",
-    ),
-    "shareWithPeopleSectionTitle": m86,
-    "shareYourFirstAlbum": MessageLookupByLibrary.simpleMessage(
-      "Teile dein erstes Album",
-    ),
-    "sharedAlbumSectionDescription": MessageLookupByLibrary.simpleMessage(
-      "Erstelle gemeinsam mit anderen Ente-Nutzern geteilte Alben, inkl. Nutzern ohne Bezahltarif.",
-    ),
-    "sharedByMe": MessageLookupByLibrary.simpleMessage("Von mir geteilt"),
-    "sharedByYou": MessageLookupByLibrary.simpleMessage("Von dir geteilt"),
-    "sharedPhotoNotifications": MessageLookupByLibrary.simpleMessage(
-      "Neue geteilte Fotos",
-    ),
-    "sharedPhotoNotificationsExplanation": MessageLookupByLibrary.simpleMessage(
-      "Erhalte Benachrichtigungen, wenn jemand ein Foto zu einem gemeinsam genutzten Album hinzufügt, dem du angehörst",
-    ),
-    "sharedWith": m87,
-    "sharedWithMe": MessageLookupByLibrary.simpleMessage("Mit mir geteilt"),
-    "sharedWithYou": MessageLookupByLibrary.simpleMessage("Mit dir geteilt"),
-    "sharing": MessageLookupByLibrary.simpleMessage("Teilt..."),
-    "shiftDatesAndTime": MessageLookupByLibrary.simpleMessage(
-      "Datum und Uhrzeit verschieben",
-    ),
-    "showLessFaces": MessageLookupByLibrary.simpleMessage(
-      "Weniger Gesichter zeigen",
-    ),
-    "showMemories": MessageLookupByLibrary.simpleMessage(
-      "Erinnerungen anschauen",
-    ),
-    "showMoreFaces": MessageLookupByLibrary.simpleMessage(
-      "Mehr Gesichter zeigen",
-    ),
-    "showPerson": MessageLookupByLibrary.simpleMessage("Person anzeigen"),
-    "signOutFromOtherDevices": MessageLookupByLibrary.simpleMessage(
-      "Von anderen Geräten abmelden",
-    ),
-    "signOutOtherBody": MessageLookupByLibrary.simpleMessage(
-      "Falls du denkst, dass jemand dein Passwort kennen könnte, kannst du alle anderen Geräte von deinem Account abmelden.",
-    ),
-    "signOutOtherDevices": MessageLookupByLibrary.simpleMessage(
-      "Andere Geräte abmelden",
-    ),
-    "signUpTerms": MessageLookupByLibrary.simpleMessage(
-      "Ich stimme den <u-terms>Nutzungsbedingungen</u-terms> und der <u-policy>Datenschutzerklärung</u-policy> zu",
-    ),
-    "singleFileDeleteFromDevice": m88,
-    "singleFileDeleteHighlight": MessageLookupByLibrary.simpleMessage(
-      "Es wird aus allen Alben gelöscht.",
-    ),
-    "singleFileInBothLocalAndRemote": m89,
-    "singleFileInRemoteOnly": m90,
-    "skip": MessageLookupByLibrary.simpleMessage("Überspringen"),
-    "smartMemories": MessageLookupByLibrary.simpleMessage(
-      "Smarte Erinnerungen",
-    ),
-    "social": MessageLookupByLibrary.simpleMessage("Social Media"),
-    "someItemsAreInBothEnteAndYourDevice": MessageLookupByLibrary.simpleMessage(
-      "Einige Elemente sind sowohl auf Ente als auch auf deinem Gerät.",
-    ),
-    "someOfTheFilesYouAreTryingToDeleteAre": MessageLookupByLibrary.simpleMessage(
-      "Einige der Dateien, die Sie löschen möchten, sind nur auf Ihrem Gerät verfügbar und können nicht wiederhergestellt werden, wenn sie gelöscht wurden",
-    ),
-    "someoneSharingAlbumsWithYouShouldSeeTheSameId":
-        MessageLookupByLibrary.simpleMessage(
-          "Jemand, der Alben mit dir teilt, sollte die gleiche ID auf seinem Gerät sehen.",
-        ),
-    "somethingWentWrong": MessageLookupByLibrary.simpleMessage(
-      "Irgendetwas ging schief",
-    ),
-    "somethingWentWrongPleaseTryAgain": MessageLookupByLibrary.simpleMessage(
-      "Ein Fehler ist aufgetreten, bitte versuche es erneut",
-    ),
-    "sorry": MessageLookupByLibrary.simpleMessage("Entschuldigung"),
-    "sorryBackupFailedDesc": MessageLookupByLibrary.simpleMessage(
-      "Leider konnten wir diese Datei momentan nicht sichern, wir werden es später erneut versuchen.",
-    ),
-    "sorryCouldNotAddToFavorites": MessageLookupByLibrary.simpleMessage(
-      "Konnte leider nicht zu den Favoriten hinzugefügt werden!",
-    ),
-    "sorryCouldNotRemoveFromFavorites": MessageLookupByLibrary.simpleMessage(
-      "Konnte leider nicht aus den Favoriten entfernt werden!",
-    ),
-    "sorryTheCodeYouveEnteredIsIncorrect": MessageLookupByLibrary.simpleMessage(
-      "Leider ist der eingegebene Code falsch",
-    ),
-    "sorryWeCouldNotGenerateSecureKeysOnThisDevicennplease":
-        MessageLookupByLibrary.simpleMessage(
-          "Es tut uns leid, wir konnten keine sicheren Schlüssel auf diesem Gerät generieren.\n\nBitte starte die Registrierung auf einem anderen Gerät.",
-        ),
-    "sorryWeHadToPauseYourBackups": MessageLookupByLibrary.simpleMessage(
-      "Entschuldigung, wir mussten deine Sicherungen pausieren",
-    ),
-    "sort": MessageLookupByLibrary.simpleMessage("Sortierung"),
-    "sortAlbumsBy": MessageLookupByLibrary.simpleMessage("Sortieren nach"),
-    "sortNewestFirst": MessageLookupByLibrary.simpleMessage("Neueste zuerst"),
-    "sortOldestFirst": MessageLookupByLibrary.simpleMessage("Älteste zuerst"),
-    "sparkleSuccess": MessageLookupByLibrary.simpleMessage("✨ Abgeschlossen"),
-    "sportsWithThem": m91,
-    "spotlightOnThem": m92,
-    "spotlightOnYourself": MessageLookupByLibrary.simpleMessage(
-      "Spot auf dich selbst",
-    ),
-    "startAccountRecoveryTitle": MessageLookupByLibrary.simpleMessage(
-      "Wiederherstellung starten",
-    ),
-    "startBackup": MessageLookupByLibrary.simpleMessage("Sicherung starten"),
-    "status": MessageLookupByLibrary.simpleMessage("Status"),
-    "stopCastingBody": MessageLookupByLibrary.simpleMessage(
-      "Möchtest du die Übertragung beenden?",
-    ),
-    "stopCastingTitle": MessageLookupByLibrary.simpleMessage(
-      "Übertragung beenden",
-    ),
-    "storage": MessageLookupByLibrary.simpleMessage("Speicherplatz"),
-    "storageBreakupFamily": MessageLookupByLibrary.simpleMessage("Familie"),
-    "storageBreakupYou": MessageLookupByLibrary.simpleMessage("Sie"),
-    "storageInGB": m93,
-    "storageLimitExceeded": MessageLookupByLibrary.simpleMessage(
-      "Speichergrenze überschritten",
-    ),
-    "storageUsageInfo": m94,
-    "streamDetails": MessageLookupByLibrary.simpleMessage("Stream-Details"),
-    "strongStrength": MessageLookupByLibrary.simpleMessage("Stark"),
-    "subAlreadyLinkedErrMessage": m95,
-    "subWillBeCancelledOn": m96,
-    "subscribe": MessageLookupByLibrary.simpleMessage("Abonnieren"),
-    "subscribeToEnableSharing": MessageLookupByLibrary.simpleMessage(
-      "Du benötigst ein aktives, bezahltes Abonnement, um das Teilen zu aktivieren.",
-    ),
-    "subscription": MessageLookupByLibrary.simpleMessage("Abonnement"),
-    "success": MessageLookupByLibrary.simpleMessage("Abgeschlossen"),
-    "successfullyArchived": MessageLookupByLibrary.simpleMessage(
-      "Erfolgreich archiviert",
-    ),
-    "successfullyHid": MessageLookupByLibrary.simpleMessage(
-      "Erfolgreich versteckt",
-    ),
-    "successfullyUnarchived": MessageLookupByLibrary.simpleMessage(
-      "Erfolgreich dearchiviert",
-    ),
-    "successfullyUnhid": MessageLookupByLibrary.simpleMessage(
-      "Erfolgreich eingeblendet",
-    ),
-    "suggestFeatures": MessageLookupByLibrary.simpleMessage(
-      "Verbesserung vorschlagen",
-    ),
-    "sunrise": MessageLookupByLibrary.simpleMessage("Am Horizont"),
-    "support": MessageLookupByLibrary.simpleMessage("Support"),
-    "syncProgress": m97,
-    "syncStopped": MessageLookupByLibrary.simpleMessage(
-      "Synchronisierung angehalten",
-    ),
-    "syncing": MessageLookupByLibrary.simpleMessage("Synchronisiere …"),
-    "systemTheme": MessageLookupByLibrary.simpleMessage("System"),
-    "tapToCopy": MessageLookupByLibrary.simpleMessage("zum Kopieren antippen"),
-    "tapToEnterCode": MessageLookupByLibrary.simpleMessage(
-      "Antippen, um den Code einzugeben",
-    ),
-    "tapToUnlock": MessageLookupByLibrary.simpleMessage(
-      "Zum Entsperren antippen",
-    ),
-    "tapToUpload": MessageLookupByLibrary.simpleMessage(
-      "Zum Hochladen antippen",
-    ),
-    "tapToUploadIsIgnoredDue": m98,
-    "tempErrorContactSupportIfPersists": MessageLookupByLibrary.simpleMessage(
-      "Etwas ist schiefgelaufen. Bitte versuche es später noch einmal. Sollte der Fehler weiter bestehen, kontaktiere unser Supportteam.",
-    ),
-    "terminate": MessageLookupByLibrary.simpleMessage("Beenden"),
-    "terminateSession": MessageLookupByLibrary.simpleMessage(
-      "Sitzungen beenden?",
-    ),
-    "terms": MessageLookupByLibrary.simpleMessage("Nutzungsbedingungen"),
-    "termsOfServicesTitle": MessageLookupByLibrary.simpleMessage(
-      "Nutzungsbedingungen",
-    ),
-    "thankYou": MessageLookupByLibrary.simpleMessage("Vielen Dank"),
-    "thankYouForSubscribing": MessageLookupByLibrary.simpleMessage(
-      "Danke fürs Abonnieren!",
-    ),
-    "theDownloadCouldNotBeCompleted": MessageLookupByLibrary.simpleMessage(
-      "Der Download konnte nicht abgeschlossen werden",
-    ),
-    "theLinkYouAreTryingToAccessHasExpired":
-        MessageLookupByLibrary.simpleMessage(
-          "Der Link, den du aufrufen möchtest, ist abgelaufen.",
-        ),
-    "thePersonGroupsWillNotBeDisplayed": MessageLookupByLibrary.simpleMessage(
-      "Diese Personengruppen werden im Personen-Abschnitt nicht mehr angezeigt. Die Fotos bleiben unverändert.",
-    ),
-    "thePersonWillNotBeDisplayed": MessageLookupByLibrary.simpleMessage(
-      "Diese Person wird im Personen-Abschnitt nicht mehr angezeigt. Die Fotos bleiben unverändert.",
-    ),
-    "theRecoveryKeyYouEnteredIsIncorrect": MessageLookupByLibrary.simpleMessage(
-      "Der eingegebene Schlüssel ist ungültig",
-    ),
-    "theme": MessageLookupByLibrary.simpleMessage("Theme"),
-    "theseItemsWillBeDeletedFromYourDevice":
-        MessageLookupByLibrary.simpleMessage(
-          "Diese Elemente werden von deinem Gerät gelöscht.",
-        ),
-    "theyAlsoGetXGb": m99,
-    "theyWillBeDeletedFromAllAlbums": MessageLookupByLibrary.simpleMessage(
-      "Sie werden aus allen Alben gelöscht.",
-    ),
-    "thisActionCannotBeUndone": MessageLookupByLibrary.simpleMessage(
-      "Diese Aktion kann nicht rückgängig gemacht werden",
-    ),
-    "thisAlbumAlreadyHDACollaborativeLink":
-        MessageLookupByLibrary.simpleMessage(
-          "Dieses Album hat bereits einen kollaborativen Link",
-        ),
-    "thisCanBeUsedToRecoverYourAccountIfYou": MessageLookupByLibrary.simpleMessage(
-      "Dies kann verwendet werden, um dein Konto wiederherzustellen, wenn du deinen zweiten Faktor (2FA) verlierst",
-    ),
-    "thisDevice": MessageLookupByLibrary.simpleMessage("Dieses Gerät"),
-    "thisEmailIsAlreadyInUse": MessageLookupByLibrary.simpleMessage(
-      "Diese E-Mail-Adresse wird bereits verwendet",
-    ),
-    "thisImageHasNoExifData": MessageLookupByLibrary.simpleMessage(
-      "Dieses Bild hat keine Exif-Daten",
-    ),
-    "thisIsMeExclamation": MessageLookupByLibrary.simpleMessage("Das bin ich!"),
-    "thisIsPersonVerificationId": m100,
-    "thisIsYourVerificationId": MessageLookupByLibrary.simpleMessage(
-      "Dies ist deine Verifizierungs-ID",
-    ),
-    "thisWeekThroughTheYears": MessageLookupByLibrary.simpleMessage(
-      "Diese Woche über die Jahre",
-    ),
-    "thisWeekXYearsAgo": m101,
-    "thisWillLogYouOutOfTheFollowingDevice":
-        MessageLookupByLibrary.simpleMessage(
-          "Dadurch wirst du von folgendem Gerät abgemeldet:",
-        ),
-    "thisWillLogYouOutOfThisDevice": MessageLookupByLibrary.simpleMessage(
-      "Dadurch wirst du von diesem Gerät abgemeldet!",
-    ),
-    "thisWillMakeTheDateAndTimeOfAllSelected":
-        MessageLookupByLibrary.simpleMessage(
-          "Dadurch werden Datum und Uhrzeit aller ausgewählten Fotos gleich.",
-        ),
-    "thisWillRemovePublicLinksOfAllSelectedQuickLinks":
-        MessageLookupByLibrary.simpleMessage(
-          "Hiermit werden die öffentlichen Links aller ausgewählten schnellen Links entfernt.",
-        ),
-    "throughTheYears": m102,
-    "toEnableAppLockPleaseSetupDevicePasscodeOrScreen":
-        MessageLookupByLibrary.simpleMessage(
-          "Um die App-Sperre zu aktivieren, konfiguriere bitte den Gerätepasscode oder die Bildschirmsperre in den Systemeinstellungen.",
-        ),
-    "toHideAPhotoOrVideo": MessageLookupByLibrary.simpleMessage(
-      "Foto oder Video verstecken",
-    ),
-    "toResetVerifyEmail": MessageLookupByLibrary.simpleMessage(
-      "Um dein Passwort zurückzusetzen, verifiziere bitte zuerst deine E-Mail-Adresse.",
-    ),
-    "todaysLogs": MessageLookupByLibrary.simpleMessage("Heutiges Protokoll"),
-    "tooManyIncorrectAttempts": MessageLookupByLibrary.simpleMessage(
-      "Zu viele fehlerhafte Versuche",
-    ),
-    "total": MessageLookupByLibrary.simpleMessage("Gesamt"),
-    "totalSize": MessageLookupByLibrary.simpleMessage("Gesamtgröße"),
-    "trash": MessageLookupByLibrary.simpleMessage("Papierkorb"),
-    "trashDaysLeft": m103,
-    "trim": MessageLookupByLibrary.simpleMessage("Schneiden"),
-    "tripInYear": m104,
-    "tripToLocation": m105,
-    "trustedContacts": MessageLookupByLibrary.simpleMessage(
-      "Vertrauenswürdige Kontakte",
-    ),
-    "trustedInviteBody": m106,
-    "tryAgain": MessageLookupByLibrary.simpleMessage("Erneut versuchen"),
-    "turnOnBackupForAutoUpload": MessageLookupByLibrary.simpleMessage(
-      "Aktiviere die Sicherung, um neue Dateien in diesem Ordner automatisch zu Ente hochzuladen.",
-    ),
-    "twitter": MessageLookupByLibrary.simpleMessage("Twitter"),
-    "twoMonthsFreeOnYearlyPlans": MessageLookupByLibrary.simpleMessage(
-      "2 Monate kostenlos beim jährlichen Bezahlen",
-    ),
-    "twofactor": MessageLookupByLibrary.simpleMessage("Zwei-Faktor"),
-    "twofactorAuthenticationHasBeenDisabled":
-        MessageLookupByLibrary.simpleMessage(
-          "Zwei-Faktor-Authentifizierung (2FA) wurde deaktiviert",
-        ),
-    "twofactorAuthenticationPageTitle": MessageLookupByLibrary.simpleMessage(
-      "Zwei-Faktor-Authentifizierung",
-    ),
-    "twofactorAuthenticationSuccessfullyReset":
-        MessageLookupByLibrary.simpleMessage(
-          "Zwei-Faktor-Authentifizierung (2FA) erfolgreich zurückgesetzt",
-        ),
-    "twofactorSetup": MessageLookupByLibrary.simpleMessage(
-      "Zweiten Faktor (2FA) einrichten",
-    ),
-    "typeOfGallerGallerytypeIsNotSupportedForRename": m107,
-    "unarchive": MessageLookupByLibrary.simpleMessage("Dearchivieren"),
-    "unarchiveAlbum": MessageLookupByLibrary.simpleMessage(
-      "Album dearchivieren",
-    ),
-    "unarchiving": MessageLookupByLibrary.simpleMessage("Dearchiviere …"),
-    "unavailableReferralCode": MessageLookupByLibrary.simpleMessage(
-      "Entschuldigung, dieser Code ist nicht verfügbar.",
-    ),
-    "uncategorized": MessageLookupByLibrary.simpleMessage("Unkategorisiert"),
-    "unhide": MessageLookupByLibrary.simpleMessage("Einblenden"),
-    "unhideToAlbum": MessageLookupByLibrary.simpleMessage("Im Album anzeigen"),
-    "unhiding": MessageLookupByLibrary.simpleMessage("Einblenden..."),
-    "unhidingFilesToAlbum": MessageLookupByLibrary.simpleMessage(
-      "Dateien im Album anzeigen",
-    ),
-    "unlock": MessageLookupByLibrary.simpleMessage("Jetzt freischalten"),
-    "unpinAlbum": MessageLookupByLibrary.simpleMessage("Album lösen"),
-    "unselectAll": MessageLookupByLibrary.simpleMessage("Alle demarkieren"),
-    "update": MessageLookupByLibrary.simpleMessage("Updaten"),
-    "updateAvailable": MessageLookupByLibrary.simpleMessage("Update verfügbar"),
-    "updatingFolderSelection": MessageLookupByLibrary.simpleMessage(
-      "Ordnerauswahl wird aktualisiert...",
-    ),
-    "upgrade": MessageLookupByLibrary.simpleMessage("Upgrade"),
-    "uploadIsIgnoredDueToIgnorereason": m108,
-    "uploadingFilesToAlbum": MessageLookupByLibrary.simpleMessage(
-      "Dateien werden ins Album hochgeladen...",
-    ),
-    "uploadingMultipleMemories": m109,
-    "uploadingSingleMemory": MessageLookupByLibrary.simpleMessage(
-      "Sichere ein Erinnerungsstück...",
-    ),
-    "upto50OffUntil4thDec": MessageLookupByLibrary.simpleMessage(
-      "Bis zu 50% Rabatt bis zum 4. Dezember.",
-    ),
-    "usableReferralStorageInfo": MessageLookupByLibrary.simpleMessage(
-      "Der verwendbare Speicherplatz ist von deinem aktuellen Abonnement eingeschränkt. Überschüssiger, beanspruchter Speicherplatz wird automatisch verwendbar werden, wenn du ein höheres Abonnement buchst.",
-    ),
-    "useAsCover": MessageLookupByLibrary.simpleMessage(
-      "Als Titelbild festlegen",
-    ),
-    "useDifferentPlayerInfo": MessageLookupByLibrary.simpleMessage(
-      "Hast du Probleme beim Abspielen dieses Videos? Halte hier gedrückt, um einen anderen Player auszuprobieren.",
-    ),
-    "usePublicLinksForPeopleNotOnEnte": MessageLookupByLibrary.simpleMessage(
-      "Verwende öffentliche Links für Personen, die kein Ente-Konto haben",
-    ),
-    "useRecoveryKey": MessageLookupByLibrary.simpleMessage(
-      "Wiederherstellungs-Schlüssel verwenden",
-    ),
-    "useSelectedPhoto": MessageLookupByLibrary.simpleMessage(
-      "Ausgewähltes Foto verwenden",
-    ),
-    "usedSpace": MessageLookupByLibrary.simpleMessage("Belegter Speicherplatz"),
-    "validTill": m110,
-    "verificationFailedPleaseTryAgain": MessageLookupByLibrary.simpleMessage(
-      "Verifizierung fehlgeschlagen, bitte versuchen Sie es erneut",
-    ),
-    "verificationId": MessageLookupByLibrary.simpleMessage("Verifizierungs-ID"),
-    "verify": MessageLookupByLibrary.simpleMessage("Überprüfen"),
-    "verifyEmail": MessageLookupByLibrary.simpleMessage(
-      "E-Mail-Adresse verifizieren",
-    ),
-    "verifyEmailID": m111,
-    "verifyIDLabel": MessageLookupByLibrary.simpleMessage("Überprüfen"),
-    "verifyPasskey": MessageLookupByLibrary.simpleMessage(
-      "Passkey verifizieren",
-    ),
-    "verifyPassword": MessageLookupByLibrary.simpleMessage(
-      "Passwort überprüfen",
-    ),
-    "verifying": MessageLookupByLibrary.simpleMessage("Verifiziere …"),
-    "verifyingRecoveryKey": MessageLookupByLibrary.simpleMessage(
-      "Wiederherstellungs-Schlüssel wird überprüft...",
-    ),
-    "videoInfo": MessageLookupByLibrary.simpleMessage("Video-Informationen"),
-    "videoSmallCase": MessageLookupByLibrary.simpleMessage("Video"),
-    "videoStreaming": MessageLookupByLibrary.simpleMessage("Streambare Videos"),
-    "videos": MessageLookupByLibrary.simpleMessage("Videos"),
-    "viewActiveSessions": MessageLookupByLibrary.simpleMessage(
-      "Aktive Sitzungen anzeigen",
-    ),
-    "viewAddOnButton": MessageLookupByLibrary.simpleMessage("Zeige Add-ons"),
-    "viewAll": MessageLookupByLibrary.simpleMessage("Alle anzeigen"),
-    "viewAllExifData": MessageLookupByLibrary.simpleMessage(
-      "Alle Exif-Daten anzeigen",
-    ),
-    "viewLargeFiles": MessageLookupByLibrary.simpleMessage("Große Dateien"),
-    "viewLargeFilesDesc": MessageLookupByLibrary.simpleMessage(
-      "Dateien anzeigen, die den meisten Speicherplatz belegen.",
-    ),
-    "viewLogs": MessageLookupByLibrary.simpleMessage("Protokolle anzeigen"),
-    "viewPersonToUnlink": m112,
-    "viewRecoveryKey": MessageLookupByLibrary.simpleMessage(
-      "Wiederherstellungsschlüssel anzeigen",
-    ),
-    "viewer": MessageLookupByLibrary.simpleMessage("Zuschauer"),
-    "viewersSuccessfullyAdded": m113,
-    "visitWebToManage": MessageLookupByLibrary.simpleMessage(
-      "Bitte rufe \"web.ente.io\" auf, um dein Abo zu verwalten",
-    ),
-    "waitingForVerification": MessageLookupByLibrary.simpleMessage(
-      "Warte auf Bestätigung...",
-    ),
-    "waitingForWifi": MessageLookupByLibrary.simpleMessage("Warte auf WLAN..."),
-    "warning": MessageLookupByLibrary.simpleMessage("Warnung"),
-    "weAreOpenSource": MessageLookupByLibrary.simpleMessage(
-      "Unser Quellcode ist offen einsehbar!",
-    ),
-    "weDontSupportEditingPhotosAndAlbumsThatYouDont":
-        MessageLookupByLibrary.simpleMessage(
-          "Wir unterstützen keine Bearbeitung von Fotos und Alben, die du noch nicht besitzt",
-        ),
-    "weHaveSendEmailTo": m114,
-    "weakStrength": MessageLookupByLibrary.simpleMessage("Schwach"),
-    "welcomeBack": MessageLookupByLibrary.simpleMessage("Willkommen zurück!"),
-    "whatsNew": MessageLookupByLibrary.simpleMessage("Neue Funktionen"),
-    "whyAddTrustContact": MessageLookupByLibrary.simpleMessage(
-      "Ein vertrauenswürdiger Kontakt kann helfen, deine Daten wiederherzustellen.",
-    ),
-    "widgets": MessageLookupByLibrary.simpleMessage("Widgets"),
-    "wishThemAHappyBirthday": m115,
-    "yearShort": MessageLookupByLibrary.simpleMessage("Jahr"),
-    "yearly": MessageLookupByLibrary.simpleMessage("Jährlich"),
-    "yearsAgo": m116,
-    "yes": MessageLookupByLibrary.simpleMessage("Ja"),
-    "yesCancel": MessageLookupByLibrary.simpleMessage("Ja, kündigen"),
-    "yesConvertToViewer": MessageLookupByLibrary.simpleMessage(
-      "Ja, zu \"Beobachter\" ändern",
-    ),
-    "yesDelete": MessageLookupByLibrary.simpleMessage("Ja, löschen"),
-    "yesDiscardChanges": MessageLookupByLibrary.simpleMessage(
-      "Ja, Änderungen verwerfen",
-    ),
-    "yesIgnore": MessageLookupByLibrary.simpleMessage("Ja, ignorieren"),
-    "yesLogout": MessageLookupByLibrary.simpleMessage("Ja, ausloggen"),
-    "yesRemove": MessageLookupByLibrary.simpleMessage("Ja, entfernen"),
-    "yesRenew": MessageLookupByLibrary.simpleMessage("Ja, erneuern"),
-    "yesResetPerson": MessageLookupByLibrary.simpleMessage(
-      "Ja, Person zurücksetzen",
-    ),
-    "you": MessageLookupByLibrary.simpleMessage("Du"),
-    "youAndThem": m117,
-    "youAreOnAFamilyPlan": MessageLookupByLibrary.simpleMessage(
-      "Du bist im Familien-Tarif!",
-    ),
-    "youAreOnTheLatestVersion": MessageLookupByLibrary.simpleMessage(
-      "Du bist auf der neuesten Version",
-    ),
-    "youCanAtMaxDoubleYourStorage": MessageLookupByLibrary.simpleMessage(
-      "* Du kannst deinen Speicher maximal verdoppeln",
-    ),
-    "youCanManageYourLinksInTheShareTab": MessageLookupByLibrary.simpleMessage(
-      "Du kannst deine Links im \"Teilen\"-Tab verwalten.",
-    ),
-    "youCanTrySearchingForADifferentQuery":
-        MessageLookupByLibrary.simpleMessage(
-          "Sie können versuchen, nach einer anderen Abfrage suchen.",
-        ),
-    "youCannotDowngradeToThisPlan": MessageLookupByLibrary.simpleMessage(
-      "Du kannst nicht auf diesen Tarif wechseln",
-    ),
-    "youCannotShareWithYourself": MessageLookupByLibrary.simpleMessage(
-      "Du kannst nicht mit dir selbst teilen",
-    ),
-    "youDontHaveAnyArchivedItems": MessageLookupByLibrary.simpleMessage(
-      "Du hast keine archivierten Elemente.",
-    ),
-    "youHaveSuccessfullyFreedUp": m118,
-    "yourAccountHasBeenDeleted": MessageLookupByLibrary.simpleMessage(
-      "Dein Benutzerkonto wurde gelöscht",
-    ),
-    "yourMap": MessageLookupByLibrary.simpleMessage("Deine Karte"),
-    "yourPlanWasSuccessfullyDowngraded": MessageLookupByLibrary.simpleMessage(
-      "Dein Tarif wurde erfolgreich heruntergestuft",
-    ),
-    "yourPlanWasSuccessfullyUpgraded": MessageLookupByLibrary.simpleMessage(
-      "Dein Abo wurde erfolgreich hochgestuft",
-    ),
-    "yourPurchaseWasSuccessful": MessageLookupByLibrary.simpleMessage(
-      "Dein Einkauf war erfolgreich",
-    ),
-    "yourStorageDetailsCouldNotBeFetched": MessageLookupByLibrary.simpleMessage(
-      "Details zum Speicherplatz konnten nicht abgerufen werden",
-    ),
-    "yourSubscriptionHasExpired": MessageLookupByLibrary.simpleMessage(
-      "Dein Abonnement ist abgelaufen",
-    ),
-    "yourSubscriptionWasUpdatedSuccessfully":
-        MessageLookupByLibrary.simpleMessage(
-          "Dein Abonnement wurde erfolgreich aktualisiert.",
-        ),
-    "yourVerificationCodeHasExpired": MessageLookupByLibrary.simpleMessage(
-      "Ihr Bestätigungscode ist abgelaufen",
-    ),
-    "youveNoDuplicateFilesThatCanBeCleared":
-        MessageLookupByLibrary.simpleMessage(
-          "Du hast keine Duplikate, die gelöscht werden können",
-        ),
-    "youveNoFilesInThisAlbumThatCanBeDeleted":
-        MessageLookupByLibrary.simpleMessage(
-          "Du hast keine Dateien in diesem Album, die gelöscht werden können",
-        ),
-    "zoomOutToSeePhotos": MessageLookupByLibrary.simpleMessage(
-      "Verkleinern, um Fotos zu sehen",
-    ),
-  };
-=======
         "aNewVersionOfEnteIsAvailable": MessageLookupByLibrary.simpleMessage(
-            "Eine neue Version von Ente ist verfügbar."),
+          "Eine neue Version von Ente ist verfügbar.",
+        ),
         "about":
             MessageLookupByLibrary.simpleMessage("Allgemeine Informationen"),
-        "acceptTrustInvite":
-            MessageLookupByLibrary.simpleMessage("Einladung annehmen"),
+        "acceptTrustInvite": MessageLookupByLibrary.simpleMessage(
+          "Einladung annehmen",
+        ),
         "account": MessageLookupByLibrary.simpleMessage("Konto"),
         "accountIsAlreadyConfigured": MessageLookupByLibrary.simpleMessage(
-            "Das Konto ist bereits konfiguriert."),
+          "Das Konto ist bereits konfiguriert.",
+        ),
         "accountOwnerPersonAppbarTitle": m0,
-        "accountWelcomeBack":
-            MessageLookupByLibrary.simpleMessage("Willkommen zurück!"),
+        "accountWelcomeBack": MessageLookupByLibrary.simpleMessage(
+          "Willkommen zurück!",
+        ),
         "ackPasswordLostWarning": MessageLookupByLibrary.simpleMessage(
-            "Ich verstehe, dass ich meine Daten verlieren kann, wenn ich mein Passwort vergesse, da meine Daten <underline>Ende-zu-Ende-verschlüsselt</underline> sind."),
+          "Ich verstehe, dass ich meine Daten verlieren kann, wenn ich mein Passwort vergesse, da meine Daten <underline>Ende-zu-Ende-verschlüsselt</underline> sind.",
+        ),
         "actionNotSupportedOnFavouritesAlbum":
             MessageLookupByLibrary.simpleMessage(
-                "Aktion für das Favoritenalbum nicht unterstützt"),
+          "Aktion für das Favoritenalbum nicht unterstützt",
+        ),
         "activeSessions":
             MessageLookupByLibrary.simpleMessage("Aktive Sitzungen"),
         "add": MessageLookupByLibrary.simpleMessage("Hinzufügen"),
         "addAName":
             MessageLookupByLibrary.simpleMessage("Füge einen Namen hinzu"),
         "addANewEmail": MessageLookupByLibrary.simpleMessage(
-            "Neue E-Mail-Adresse hinzufügen"),
+          "Neue E-Mail-Adresse hinzufügen",
+        ),
         "addAlbumWidgetPrompt": MessageLookupByLibrary.simpleMessage(
-            "Füge ein Alben-Widget zu deiner Startseite hinzu und komm hierher zurück, um es anzupassen."),
-        "addCollaborator":
-            MessageLookupByLibrary.simpleMessage("Bearbeiter hinzufügen"),
+          "Füge ein Alben-Widget zu deiner Startseite hinzu und komm hierher zurück, um es anzupassen.",
+        ),
+        "addCollaborator": MessageLookupByLibrary.simpleMessage(
+          "Bearbeiter hinzufügen",
+        ),
         "addCollaborators": m1,
         "addFiles": MessageLookupByLibrary.simpleMessage("Dateien hinzufügen"),
-        "addFromDevice":
-            MessageLookupByLibrary.simpleMessage("Vom Gerät hinzufügen"),
+        "addFromDevice": MessageLookupByLibrary.simpleMessage(
+          "Vom Gerät hinzufügen",
+        ),
         "addItem": m2,
         "addLocation": MessageLookupByLibrary.simpleMessage("Ort hinzufügen"),
         "addLocationButton": MessageLookupByLibrary.simpleMessage("Hinzufügen"),
         "addMemoriesWidgetPrompt": MessageLookupByLibrary.simpleMessage(
-            "Füge ein Erinnerungs-Widget zu deiner Startseite hinzu und komm hierher zurück, um es anzupassen."),
+          "Füge ein Erinnerungs-Widget zu deiner Startseite hinzu und komm hierher zurück, um es anzupassen.",
+        ),
         "addMore": MessageLookupByLibrary.simpleMessage("Mehr hinzufügen"),
         "addName": MessageLookupByLibrary.simpleMessage("Name hinzufügen"),
         "addNameOrMerge": MessageLookupByLibrary.simpleMessage(
-            "Name hinzufügen oder zusammenführen"),
+          "Name hinzufügen oder zusammenführen",
+        ),
         "addNew": MessageLookupByLibrary.simpleMessage("Hinzufügen"),
-        "addNewPerson":
-            MessageLookupByLibrary.simpleMessage("Neue Person hinzufügen"),
-        "addOnPageSubtitle":
-            MessageLookupByLibrary.simpleMessage("Details der Add-ons"),
+        "addNewPerson": MessageLookupByLibrary.simpleMessage(
+          "Neue Person hinzufügen",
+        ),
+        "addOnPageSubtitle": MessageLookupByLibrary.simpleMessage(
+          "Details der Add-ons",
+        ),
         "addOnValidTill": m3,
         "addOns": MessageLookupByLibrary.simpleMessage("Add-ons"),
-        "addParticipants":
-            MessageLookupByLibrary.simpleMessage("Teilnehmer hinzufügen"),
+        "addParticipants": MessageLookupByLibrary.simpleMessage(
+          "Teilnehmer hinzufügen",
+        ),
         "addPeopleWidgetPrompt": MessageLookupByLibrary.simpleMessage(
-            "Füge ein Personen-Widget zu deiner Startseite hinzu und komm hierher zurück, um es anzupassen."),
+          "Füge ein Personen-Widget zu deiner Startseite hinzu und komm hierher zurück, um es anzupassen.",
+        ),
         "addPhotos": MessageLookupByLibrary.simpleMessage("Fotos hinzufügen"),
         "addSelected":
             MessageLookupByLibrary.simpleMessage("Auswahl hinzufügen"),
@@ -2943,18 +412,22 @@
             MessageLookupByLibrary.simpleMessage("Zum Album hinzufügen"),
         "addToEnte": MessageLookupByLibrary.simpleMessage("Zu Ente hinzufügen"),
         "addToHiddenAlbum": MessageLookupByLibrary.simpleMessage(
-            "Zum versteckten Album hinzufügen"),
+          "Zum versteckten Album hinzufügen",
+        ),
         "addTrustedContact": MessageLookupByLibrary.simpleMessage(
-            "Vertrauenswürdigen Kontakt hinzufügen"),
+          "Vertrauenswürdigen Kontakt hinzufügen",
+        ),
         "addViewer": MessageLookupByLibrary.simpleMessage("Album teilen"),
         "addViewers": m4,
-        "addYourPhotosNow":
-            MessageLookupByLibrary.simpleMessage("Füge deine Foto jetzt hinzu"),
+        "addYourPhotosNow": MessageLookupByLibrary.simpleMessage(
+          "Füge deine Foto jetzt hinzu",
+        ),
         "addedAs": MessageLookupByLibrary.simpleMessage("Hinzugefügt als"),
         "addedBy": m5,
         "addedSuccessfullyTo": m6,
         "addingToFavorites": MessageLookupByLibrary.simpleMessage(
-            "Wird zu Favoriten hinzugefügt..."),
+          "Wird zu Favoriten hinzugefügt...",
+        ),
         "admiringThem": m7,
         "advanced": MessageLookupByLibrary.simpleMessage("Erweitert"),
         "advancedSettings": MessageLookupByLibrary.simpleMessage("Erweitert"),
@@ -2970,352 +443,484 @@
             MessageLookupByLibrary.simpleMessage("Album aktualisiert"),
         "albums": MessageLookupByLibrary.simpleMessage("Alben"),
         "albumsWidgetDesc": MessageLookupByLibrary.simpleMessage(
-            "Wähle die Alben, die du auf der Startseite sehen möchtest."),
+          "Wähle die Alben, die du auf der Startseite sehen möchtest.",
+        ),
         "allClear": MessageLookupByLibrary.simpleMessage("✨ Alles klar"),
         "allMemoriesPreserved": MessageLookupByLibrary.simpleMessage(
-            "Alle Erinnerungsstücke gesichert"),
+          "Alle Erinnerungsstücke gesichert",
+        ),
         "allPersonGroupingWillReset": MessageLookupByLibrary.simpleMessage(
-            "Alle Gruppierungen für diese Person werden zurückgesetzt und du wirst alle Vorschläge für diese Person verlieren"),
+          "Alle Gruppierungen für diese Person werden zurückgesetzt und du wirst alle Vorschläge für diese Person verlieren",
+        ),
         "allUnnamedGroupsWillBeMergedIntoTheSelectedPerson":
             MessageLookupByLibrary.simpleMessage(
-                "Alle unbenannten Gruppen werden zur ausgewählten Person zusammengeführt. Dies kann im Verlauf der Vorschläge für diese Person rückgängig gemacht werden."),
+          "Alle unbenannten Gruppen werden zur ausgewählten Person zusammengeführt. Dies kann im Verlauf der Vorschläge für diese Person rückgängig gemacht werden.",
+        ),
         "allWillShiftRangeBasedOnFirst": MessageLookupByLibrary.simpleMessage(
-            "Dies ist die erste in der Gruppe. Andere ausgewählte Fotos werden automatisch nach diesem neuen Datum verschoben"),
+          "Dies ist die erste in der Gruppe. Andere ausgewählte Fotos werden automatisch nach diesem neuen Datum verschoben",
+        ),
         "allow": MessageLookupByLibrary.simpleMessage("Erlauben"),
         "allowAddPhotosDescription": MessageLookupByLibrary.simpleMessage(
-            "Erlaube Nutzern, mit diesem Link ebenfalls Fotos zu diesem geteilten Album hinzuzufügen."),
+          "Erlaube Nutzern, mit diesem Link ebenfalls Fotos zu diesem geteilten Album hinzuzufügen.",
+        ),
         "allowAddingPhotos": MessageLookupByLibrary.simpleMessage(
-            "Hinzufügen von Fotos erlauben"),
+          "Hinzufügen von Fotos erlauben",
+        ),
         "allowAppToOpenSharedAlbumLinks": MessageLookupByLibrary.simpleMessage(
-            "Erlaube der App, geteilte Album-Links zu öffnen"),
-        "allowDownloads":
-            MessageLookupByLibrary.simpleMessage("Downloads erlauben"),
+          "Erlaube der App, geteilte Album-Links zu öffnen",
+        ),
+        "allowDownloads": MessageLookupByLibrary.simpleMessage(
+          "Downloads erlauben",
+        ),
         "allowPeopleToAddPhotos": MessageLookupByLibrary.simpleMessage(
-            "Erlaube anderen das Hinzufügen von Fotos"),
+          "Erlaube anderen das Hinzufügen von Fotos",
+        ),
         "allowPermBody": MessageLookupByLibrary.simpleMessage(
-            "Bitte erlaube den Zugriff auf Deine Fotos in den Einstellungen, damit Ente sie anzeigen und sichern kann."),
-        "allowPermTitle":
-            MessageLookupByLibrary.simpleMessage("Zugriff auf Fotos erlauben"),
-        "androidBiometricHint":
-            MessageLookupByLibrary.simpleMessage("Identität verifizieren"),
+          "Bitte erlaube den Zugriff auf Deine Fotos in den Einstellungen, damit Ente sie anzeigen und sichern kann.",
+        ),
+        "allowPermTitle": MessageLookupByLibrary.simpleMessage(
+          "Zugriff auf Fotos erlauben",
+        ),
+        "androidBiometricHint": MessageLookupByLibrary.simpleMessage(
+          "Identität verifizieren",
+        ),
         "androidBiometricNotRecognized": MessageLookupByLibrary.simpleMessage(
-            "Nicht erkannt. Versuchen Sie es erneut."),
-        "androidBiometricRequiredTitle":
-            MessageLookupByLibrary.simpleMessage("Biometrie erforderlich"),
-        "androidBiometricSuccess":
-            MessageLookupByLibrary.simpleMessage("Erfolgreich"),
+          "Nicht erkannt. Versuchen Sie es erneut.",
+        ),
+        "androidBiometricRequiredTitle": MessageLookupByLibrary.simpleMessage(
+          "Biometrie erforderlich",
+        ),
+        "androidBiometricSuccess": MessageLookupByLibrary.simpleMessage(
+          "Erfolgreich",
+        ),
         "androidCancelButton":
             MessageLookupByLibrary.simpleMessage("Abbrechen"),
         "androidDeviceCredentialsRequiredTitle":
             MessageLookupByLibrary.simpleMessage(
-                "Geräteanmeldeinformationen erforderlich"),
+          "Geräteanmeldeinformationen erforderlich",
+        ),
         "androidDeviceCredentialsSetupDescription":
             MessageLookupByLibrary.simpleMessage(
-                "Geräteanmeldeinformationen erforderlich"),
+          "Geräteanmeldeinformationen erforderlich",
+        ),
         "androidGoToSettingsDescription": MessageLookupByLibrary.simpleMessage(
-            "Auf Ihrem Gerät ist keine biometrische Authentifizierung eingerichtet. Gehen Sie „Einstellungen“ > „Sicherheit“, um die biometrische Authentifizierung hinzuzufügen."),
-        "androidIosWebDesktop":
-            MessageLookupByLibrary.simpleMessage("Android, iOS, Web, Desktop"),
+          "Auf Ihrem Gerät ist keine biometrische Authentifizierung eingerichtet. Gehen Sie „Einstellungen“ > „Sicherheit“, um die biometrische Authentifizierung hinzuzufügen.",
+        ),
+        "androidIosWebDesktop": MessageLookupByLibrary.simpleMessage(
+          "Android, iOS, Web, Desktop",
+        ),
         "androidSignInTitle": MessageLookupByLibrary.simpleMessage(
-            "Authentifizierung erforderlich"),
+          "Authentifizierung erforderlich",
+        ),
         "appIcon": MessageLookupByLibrary.simpleMessage("App-Symbol"),
         "appLock": MessageLookupByLibrary.simpleMessage("App-Sperre"),
         "appLockDescriptions": MessageLookupByLibrary.simpleMessage(
-            "Wähle zwischen dem Standard-Sperrbildschirm deines Gerätes und einem eigenen Sperrbildschirm mit PIN oder Passwort."),
+          "Wähle zwischen dem Standard-Sperrbildschirm deines Gerätes und einem eigenen Sperrbildschirm mit PIN oder Passwort.",
+        ),
         "appVersion": m9,
         "appleId": MessageLookupByLibrary.simpleMessage("Apple ID"),
         "apply": MessageLookupByLibrary.simpleMessage("Anwenden"),
         "applyCodeTitle": MessageLookupByLibrary.simpleMessage("Code nutzen"),
-        "appstoreSubscription":
-            MessageLookupByLibrary.simpleMessage("AppStore Abo"),
+        "appstoreSubscription": MessageLookupByLibrary.simpleMessage(
+          "AppStore Abo",
+        ),
         "archive": MessageLookupByLibrary.simpleMessage("Archiv"),
         "archiveAlbum":
             MessageLookupByLibrary.simpleMessage("Album archivieren"),
         "archiving": MessageLookupByLibrary.simpleMessage("Archiviere …"),
         "areThey": MessageLookupByLibrary.simpleMessage("Ist das "),
-        "areYouSureRemoveThisFaceFromPerson": MessageLookupByLibrary.simpleMessage(
-            "Bist du sicher, dass du dieses Gesicht von dieser Person entfernen möchtest?"),
+        "areYouSureRemoveThisFaceFromPerson":
+            MessageLookupByLibrary.simpleMessage(
+          "Bist du sicher, dass du dieses Gesicht von dieser Person entfernen möchtest?",
+        ),
         "areYouSureThatYouWantToLeaveTheFamily":
             MessageLookupByLibrary.simpleMessage(
-                "Bist du sicher, dass du den Familien-Tarif verlassen möchtest?"),
+          "Bist du sicher, dass du den Familien-Tarif verlassen möchtest?",
+        ),
         "areYouSureYouWantToCancel": MessageLookupByLibrary.simpleMessage(
-            "Bist du sicher, dass du kündigen willst?"),
+          "Bist du sicher, dass du kündigen willst?",
+        ),
         "areYouSureYouWantToChangeYourPlan":
             MessageLookupByLibrary.simpleMessage(
-                "Bist du sicher, dass du deinen Tarif ändern möchtest?"),
+          "Bist du sicher, dass du deinen Tarif ändern möchtest?",
+        ),
         "areYouSureYouWantToExit": MessageLookupByLibrary.simpleMessage(
-            "Möchtest du Vorgang wirklich abbrechen?"),
+          "Möchtest du Vorgang wirklich abbrechen?",
+        ),
         "areYouSureYouWantToIgnoreThesePersons":
             MessageLookupByLibrary.simpleMessage(
-                "Bist du sicher, dass du diese Personen ignorieren willst?"),
+          "Bist du sicher, dass du diese Personen ignorieren willst?",
+        ),
         "areYouSureYouWantToIgnoreThisPerson":
             MessageLookupByLibrary.simpleMessage(
-                "Bist du sicher, dass du diese Person ignorieren willst?"),
+          "Bist du sicher, dass du diese Person ignorieren willst?",
+        ),
         "areYouSureYouWantToLogout": MessageLookupByLibrary.simpleMessage(
-            "Bist Du sicher, dass du dich abmelden möchtest?"),
+          "Bist Du sicher, dass du dich abmelden möchtest?",
+        ),
         "areYouSureYouWantToMergeThem": MessageLookupByLibrary.simpleMessage(
-            "Bist du sicher, dass du sie zusammenführen willst?"),
+          "Bist du sicher, dass du sie zusammenführen willst?",
+        ),
         "areYouSureYouWantToRenew": MessageLookupByLibrary.simpleMessage(
-            "Bist du sicher, dass du verlängern möchtest?"),
+          "Bist du sicher, dass du verlängern möchtest?",
+        ),
         "areYouSureYouWantToResetThisPerson":
             MessageLookupByLibrary.simpleMessage(
-                "Bist du sicher, dass du diese Person zurücksetzen möchtest?"),
+          "Bist du sicher, dass du diese Person zurücksetzen möchtest?",
+        ),
         "askCancelReason": MessageLookupByLibrary.simpleMessage(
-            "Dein Abonnement wurde gekündigt. Möchtest du uns den Grund mitteilen?"),
+          "Dein Abonnement wurde gekündigt. Möchtest du uns den Grund mitteilen?",
+        ),
         "askDeleteReason": MessageLookupByLibrary.simpleMessage(
-            "Was ist der Hauptgrund für die Löschung deines Kontos?"),
+          "Was ist der Hauptgrund für die Löschung deines Kontos?",
+        ),
         "askYourLovedOnesToShare": MessageLookupByLibrary.simpleMessage(
-            "Bitte deine Liebsten ums Teilen"),
+          "Bitte deine Liebsten ums Teilen",
+        ),
         "atAFalloutShelter": MessageLookupByLibrary.simpleMessage(
-            "in einem ehemaligen Luftschutzbunker"),
+          "in einem ehemaligen Luftschutzbunker",
+        ),
         "authToChangeEmailVerificationSetting":
             MessageLookupByLibrary.simpleMessage(
-                "Bitte authentifizieren, um die E-Mail-Bestätigung zu ändern"),
+          "Bitte authentifizieren, um die E-Mail-Bestätigung zu ändern",
+        ),
         "authToChangeLockscreenSetting": MessageLookupByLibrary.simpleMessage(
-            "Bitte authentifizieren, um die Sperrbildschirm-Einstellung zu ändern"),
+          "Bitte authentifizieren, um die Sperrbildschirm-Einstellung zu ändern",
+        ),
         "authToChangeYourEmail": MessageLookupByLibrary.simpleMessage(
-            "Bitte authentifizieren, um deine E-Mail-Adresse zu ändern"),
+          "Bitte authentifizieren, um deine E-Mail-Adresse zu ändern",
+        ),
         "authToChangeYourPassword": MessageLookupByLibrary.simpleMessage(
-            "Bitte authentifizieren, um das Passwort zu ändern"),
+          "Bitte authentifizieren, um das Passwort zu ändern",
+        ),
         "authToConfigureTwofactorAuthentication":
             MessageLookupByLibrary.simpleMessage(
-                "Bitte authentifizieren, um Zwei-Faktor-Authentifizierung zu konfigurieren"),
+          "Bitte authentifizieren, um Zwei-Faktor-Authentifizierung zu konfigurieren",
+        ),
         "authToInitiateAccountDeletion": MessageLookupByLibrary.simpleMessage(
-            "Bitte authentifizieren, um die Löschung des Kontos einzuleiten"),
+          "Bitte authentifizieren, um die Löschung des Kontos einzuleiten",
+        ),
         "authToManageLegacy": MessageLookupByLibrary.simpleMessage(
-            "Bitte authentifiziere dich, um deine vertrauenswürdigen Kontakte zu verwalten"),
+          "Bitte authentifiziere dich, um deine vertrauenswürdigen Kontakte zu verwalten",
+        ),
         "authToViewPasskey": MessageLookupByLibrary.simpleMessage(
-            "Bitte authentifizieren, um deinen Passkey zu sehen"),
+          "Bitte authentifizieren, um deinen Passkey zu sehen",
+        ),
         "authToViewTrashedFiles": MessageLookupByLibrary.simpleMessage(
-            "Bitte authentifizieren, um die gelöschten Dateien anzuzeigen"),
+          "Bitte authentifizieren, um die gelöschten Dateien anzuzeigen",
+        ),
         "authToViewYourActiveSessions": MessageLookupByLibrary.simpleMessage(
-            "Bitte authentifizieren, um die aktiven Sitzungen anzusehen"),
+          "Bitte authentifizieren, um die aktiven Sitzungen anzusehen",
+        ),
         "authToViewYourHiddenFiles": MessageLookupByLibrary.simpleMessage(
-            "Bitte authentifizieren, um die versteckten Dateien anzusehen"),
+          "Bitte authentifizieren, um die versteckten Dateien anzusehen",
+        ),
         "authToViewYourMemories": MessageLookupByLibrary.simpleMessage(
-            "Bitte authentifizieren, um deine Erinnerungsstücke anzusehen"),
+          "Bitte authentifizieren, um deine Erinnerungsstücke anzusehen",
+        ),
         "authToViewYourRecoveryKey": MessageLookupByLibrary.simpleMessage(
-            "Bitte authentifizieren, um deinen Wiederherstellungs-Schlüssel anzusehen"),
+          "Bitte authentifizieren, um deinen Wiederherstellungs-Schlüssel anzusehen",
+        ),
         "authenticating":
             MessageLookupByLibrary.simpleMessage("Authentifiziere …"),
-        "authenticationFailedPleaseTryAgain": MessageLookupByLibrary.simpleMessage(
-            "Authentifizierung fehlgeschlagen, versuchen Sie es bitte erneut"),
+        "authenticationFailedPleaseTryAgain":
+            MessageLookupByLibrary.simpleMessage(
+          "Authentifizierung fehlgeschlagen, versuchen Sie es bitte erneut",
+        ),
         "authenticationSuccessful": MessageLookupByLibrary.simpleMessage(
-            "Authentifizierung erfogreich!"),
+          "Authentifizierung erfogreich!",
+        ),
         "autoCastDialogBody": MessageLookupByLibrary.simpleMessage(
-            "Verfügbare Cast-Geräte werden hier angezeigt."),
+          "Verfügbare Cast-Geräte werden hier angezeigt.",
+        ),
         "autoCastiOSPermission": MessageLookupByLibrary.simpleMessage(
-            "Stelle sicher, dass die Ente-App auf das lokale Netzwerk zugreifen darf. Das kannst du in den Einstellungen unter \"Datenschutz\"."),
+          "Stelle sicher, dass die Ente-App auf das lokale Netzwerk zugreifen darf. Das kannst du in den Einstellungen unter \"Datenschutz\".",
+        ),
         "autoLock":
             MessageLookupByLibrary.simpleMessage("Automatisches Sperren"),
         "autoLockFeatureDescription": MessageLookupByLibrary.simpleMessage(
-            "Zeit, nach der die App gesperrt wird, nachdem sie in den Hintergrund verschoben wurde"),
+          "Zeit, nach der die App gesperrt wird, nachdem sie in den Hintergrund verschoben wurde",
+        ),
         "autoLogoutMessage": MessageLookupByLibrary.simpleMessage(
-            "Du wurdest aufgrund technischer Störungen abgemeldet. Wir entschuldigen uns für die Unannehmlichkeiten."),
+          "Du wurdest aufgrund technischer Störungen abgemeldet. Wir entschuldigen uns für die Unannehmlichkeiten.",
+        ),
         "autoPair":
             MessageLookupByLibrary.simpleMessage("Automatisch verbinden"),
         "autoPairDesc": MessageLookupByLibrary.simpleMessage(
-            "Automatisches Verbinden funktioniert nur mit Geräten, die Chromecast unterstützen."),
+          "Automatisches Verbinden funktioniert nur mit Geräten, die Chromecast unterstützen.",
+        ),
         "available": MessageLookupByLibrary.simpleMessage("Verfügbar"),
         "availableStorageSpace": m10,
-        "backedUpFolders":
-            MessageLookupByLibrary.simpleMessage("Gesicherte Ordner"),
+        "backedUpFolders": MessageLookupByLibrary.simpleMessage(
+          "Gesicherte Ordner",
+        ),
         "backgroundWithThem": m11,
         "backup": MessageLookupByLibrary.simpleMessage("Backup"),
-        "backupFailed":
-            MessageLookupByLibrary.simpleMessage("Sicherung fehlgeschlagen"),
+        "backupFailed": MessageLookupByLibrary.simpleMessage(
+          "Sicherung fehlgeschlagen",
+        ),
         "backupFile": MessageLookupByLibrary.simpleMessage("Datei sichern"),
-        "backupOverMobileData":
-            MessageLookupByLibrary.simpleMessage("Über mobile Daten sichern"),
-        "backupSettings":
-            MessageLookupByLibrary.simpleMessage("Backup-Einstellungen"),
+        "backupOverMobileData": MessageLookupByLibrary.simpleMessage(
+          "Über mobile Daten sichern",
+        ),
+        "backupSettings": MessageLookupByLibrary.simpleMessage(
+          "Backup-Einstellungen",
+        ),
         "backupStatus":
             MessageLookupByLibrary.simpleMessage("Sicherungsstatus"),
         "backupStatusDescription": MessageLookupByLibrary.simpleMessage(
-            "Gesicherte Elemente werden hier angezeigt"),
+          "Gesicherte Elemente werden hier angezeigt",
+        ),
         "backupVideos": MessageLookupByLibrary.simpleMessage("Videos sichern"),
         "beach": MessageLookupByLibrary.simpleMessage("Am Strand"),
         "birthday": MessageLookupByLibrary.simpleMessage("Geburtstag"),
         "birthdayNotifications": MessageLookupByLibrary.simpleMessage(
-            "Geburtstagsbenachrichtigungen"),
+          "Geburtstagsbenachrichtigungen",
+        ),
         "birthdays": MessageLookupByLibrary.simpleMessage("Geburtstage"),
-        "blackFridaySale":
-            MessageLookupByLibrary.simpleMessage("Black-Friday-Aktion"),
+        "blackFridaySale": MessageLookupByLibrary.simpleMessage(
+          "Black-Friday-Aktion",
+        ),
         "blog": MessageLookupByLibrary.simpleMessage("Blog"),
         "cLDesc1": MessageLookupByLibrary.simpleMessage(
-            "Zusammen mit der Beta-Version des Video-Streamings und der Arbeit an wiederaufnehmbarem Hoch- und Herunterladen haben wir jetzt das Limit für das Hochladen von Dateien auf 10 GB erhöht. Dies ist ab sofort sowohl in den Desktop- als auch Mobil-Apps verfügbar."),
+          "Zusammen mit der Beta-Version des Video-Streamings und der Arbeit an wiederaufnehmbarem Hoch- und Herunterladen haben wir jetzt das Limit für das Hochladen von Dateien auf 10 GB erhöht. Dies ist ab sofort sowohl in den Desktop- als auch Mobil-Apps verfügbar.",
+        ),
         "cLDesc2": MessageLookupByLibrary.simpleMessage(
-            "Das Hochladen im Hintergrund wird jetzt auch unter iOS unterstützt, zusätzlich zu Android-Geräten. Es ist nicht mehr notwendig, die App zu öffnen, um die letzten Fotos und Videos zu sichern."),
+          "Das Hochladen im Hintergrund wird jetzt auch unter iOS unterstützt, zusätzlich zu Android-Geräten. Es ist nicht mehr notwendig, die App zu öffnen, um die letzten Fotos und Videos zu sichern.",
+        ),
         "cLDesc3": MessageLookupByLibrary.simpleMessage(
-            "Wir haben deutliche Verbesserungen an der Darstellung von Erinnerungen vorgenommen, u.a. automatische Wiedergabe, Wischen zur nächsten Erinnerung und vieles mehr."),
+          "Wir haben deutliche Verbesserungen an der Darstellung von Erinnerungen vorgenommen, u.a. automatische Wiedergabe, Wischen zur nächsten Erinnerung und vieles mehr.",
+        ),
         "cLDesc4": MessageLookupByLibrary.simpleMessage(
-            "Zusammen mit einer Reihe von Verbesserungen unter der Haube ist es jetzt viel einfacher, alle erkannten Gesichter zu sehen, Feedback zu ähnlichen Gesichtern geben und Gesichter für ein einzelnes Foto hinzuzufügen oder zu entfernen."),
+          "Zusammen mit einer Reihe von Verbesserungen unter der Haube ist es jetzt viel einfacher, alle erkannten Gesichter zu sehen, Feedback zu ähnlichen Gesichtern geben und Gesichter für ein einzelnes Foto hinzuzufügen oder zu entfernen.",
+        ),
         "cLDesc5": MessageLookupByLibrary.simpleMessage(
-            "Du erhältst jetzt eine Opt-Out-Benachrichtigung für alle Geburtstage, die du bei Ente gespeichert hast, zusammen mit einer Sammlung der besten Fotos."),
+          "Du erhältst jetzt eine Opt-Out-Benachrichtigung für alle Geburtstage, die du bei Ente gespeichert hast, zusammen mit einer Sammlung der besten Fotos.",
+        ),
         "cLDesc6": MessageLookupByLibrary.simpleMessage(
-            "Kein Warten mehr auf das Hoch- oder Herunterladen, bevor du die App schließen kannst. Alle Übertragungen können jetzt mittendrin pausiert und fortgesetzt werden, wo du aufgehört hast."),
+          "Kein Warten mehr auf das Hoch- oder Herunterladen, bevor du die App schließen kannst. Alle Übertragungen können jetzt mittendrin pausiert und fortgesetzt werden, wo du aufgehört hast.",
+        ),
         "cLTitle1": MessageLookupByLibrary.simpleMessage(
-            "Lade große Videodateien hoch"),
-        "cLTitle2":
-            MessageLookupByLibrary.simpleMessage("Hochladen im Hintergrund"),
+          "Lade große Videodateien hoch",
+        ),
+        "cLTitle2": MessageLookupByLibrary.simpleMessage(
+          "Hochladen im Hintergrund",
+        ),
         "cLTitle3": MessageLookupByLibrary.simpleMessage(
-            "Automatische Wiedergabe von Erinnerungen"),
+          "Automatische Wiedergabe von Erinnerungen",
+        ),
         "cLTitle4": MessageLookupByLibrary.simpleMessage(
-            "Verbesserte Gesichtserkennung"),
+          "Verbesserte Gesichtserkennung",
+        ),
         "cLTitle5": MessageLookupByLibrary.simpleMessage(
-            "Geburtstags-Benachrichtigungen"),
+          "Geburtstags-Benachrichtigungen",
+        ),
         "cLTitle6": MessageLookupByLibrary.simpleMessage(
-            "Wiederaufnehmbares Hoch- und Herunterladen"),
+          "Wiederaufnehmbares Hoch- und Herunterladen",
+        ),
         "cachedData": MessageLookupByLibrary.simpleMessage("Daten im Cache"),
         "calculating":
             MessageLookupByLibrary.simpleMessage("Wird berechnet..."),
         "canNotOpenBody": MessageLookupByLibrary.simpleMessage(
-            "Leider kann dieses Album nicht in der App geöffnet werden."),
+          "Leider kann dieses Album nicht in der App geöffnet werden.",
+        ),
         "canNotOpenTitle": MessageLookupByLibrary.simpleMessage(
-            "Album kann nicht geöffnet werden"),
+          "Album kann nicht geöffnet werden",
+        ),
         "canNotUploadToAlbumsOwnedByOthers":
             MessageLookupByLibrary.simpleMessage(
-                "Kann nicht auf Alben anderer Personen hochladen"),
+          "Kann nicht auf Alben anderer Personen hochladen",
+        ),
         "canOnlyCreateLinkForFilesOwnedByYou":
             MessageLookupByLibrary.simpleMessage(
-                "Sie können nur Links für Dateien erstellen, die Ihnen gehören"),
+          "Sie können nur Links für Dateien erstellen, die Ihnen gehören",
+        ),
         "canOnlyRemoveFilesOwnedByYou": MessageLookupByLibrary.simpleMessage(
-            "Du kannst nur Dateien entfernen, die dir gehören"),
+          "Du kannst nur Dateien entfernen, die dir gehören",
+        ),
         "cancel": MessageLookupByLibrary.simpleMessage("Abbrechen"),
-        "cancelAccountRecovery":
-            MessageLookupByLibrary.simpleMessage("Wiederherstellung abbrechen"),
+        "cancelAccountRecovery": MessageLookupByLibrary.simpleMessage(
+          "Wiederherstellung abbrechen",
+        ),
         "cancelAccountRecoveryBody": MessageLookupByLibrary.simpleMessage(
-            "Bist du sicher, dass du die Wiederherstellung abbrechen möchtest?"),
+          "Bist du sicher, dass du die Wiederherstellung abbrechen möchtest?",
+        ),
         "cancelOtherSubscription": m12,
-        "cancelSubscription":
-            MessageLookupByLibrary.simpleMessage("Abonnement kündigen"),
+        "cancelSubscription": MessageLookupByLibrary.simpleMessage(
+          "Abonnement kündigen",
+        ),
         "cannotAddMorePhotosAfterBecomingViewer": m13,
         "cannotDeleteSharedFiles": MessageLookupByLibrary.simpleMessage(
-            "Konnte geteilte Dateien nicht löschen"),
+          "Konnte geteilte Dateien nicht löschen",
+        ),
         "castAlbum": MessageLookupByLibrary.simpleMessage("Album übertragen"),
         "castIPMismatchBody": MessageLookupByLibrary.simpleMessage(
-            "Stelle sicher, dass du im selben Netzwerk bist wie der Fernseher."),
+          "Stelle sicher, dass du im selben Netzwerk bist wie der Fernseher.",
+        ),
         "castIPMismatchTitle": MessageLookupByLibrary.simpleMessage(
-            "Album konnte nicht auf den Bildschirm übertragen werden"),
+          "Album konnte nicht auf den Bildschirm übertragen werden",
+        ),
         "castInstruction": MessageLookupByLibrary.simpleMessage(
-            "Besuche cast.ente.io auf dem Gerät, das du verbinden möchtest.\n\nGib den unten angegebenen Code ein, um das Album auf deinem Fernseher abzuspielen."),
+          "Besuche cast.ente.io auf dem Gerät, das du verbinden möchtest.\n\nGib den unten angegebenen Code ein, um das Album auf deinem Fernseher abzuspielen.",
+        ),
         "centerPoint": MessageLookupByLibrary.simpleMessage("Mittelpunkt"),
         "change": MessageLookupByLibrary.simpleMessage("Ändern"),
-        "changeEmail":
-            MessageLookupByLibrary.simpleMessage("E-Mail-Adresse ändern"),
+        "changeEmail": MessageLookupByLibrary.simpleMessage(
+          "E-Mail-Adresse ändern",
+        ),
         "changeLocationOfSelectedItems": MessageLookupByLibrary.simpleMessage(
-            "Standort der gewählten Elemente ändern?"),
+          "Standort der gewählten Elemente ändern?",
+        ),
         "changePassword":
             MessageLookupByLibrary.simpleMessage("Passwort ändern"),
-        "changePasswordTitle":
-            MessageLookupByLibrary.simpleMessage("Passwort ändern"),
-        "changePermissions":
-            MessageLookupByLibrary.simpleMessage("Berechtigungen ändern?"),
-        "changeYourReferralCode":
-            MessageLookupByLibrary.simpleMessage("Empfehlungscode ändern"),
+        "changePasswordTitle": MessageLookupByLibrary.simpleMessage(
+          "Passwort ändern",
+        ),
+        "changePermissions": MessageLookupByLibrary.simpleMessage(
+          "Berechtigungen ändern?",
+        ),
+        "changeYourReferralCode": MessageLookupByLibrary.simpleMessage(
+          "Empfehlungscode ändern",
+        ),
         "checkForUpdates": MessageLookupByLibrary.simpleMessage(
-            "Nach Aktualisierungen suchen"),
+          "Nach Aktualisierungen suchen",
+        ),
         "checkInboxAndSpamFolder": MessageLookupByLibrary.simpleMessage(
-            "Bitte überprüfe deinen E-Mail-Posteingang (und Spam), um die Verifizierung abzuschließen"),
+          "Bitte überprüfe deinen E-Mail-Posteingang (und Spam), um die Verifizierung abzuschließen",
+        ),
         "checkStatus":
             MessageLookupByLibrary.simpleMessage("Status überprüfen"),
         "checking": MessageLookupByLibrary.simpleMessage("Wird geprüft..."),
         "checkingModels":
             MessageLookupByLibrary.simpleMessage("Prüfe Modelle..."),
         "city": MessageLookupByLibrary.simpleMessage("In der Stadt"),
-        "claimFreeStorage":
-            MessageLookupByLibrary.simpleMessage("Freien Speicher einlösen"),
+        "claimFreeStorage": MessageLookupByLibrary.simpleMessage(
+          "Freien Speicher einlösen",
+        ),
         "claimMore": MessageLookupByLibrary.simpleMessage("Mehr einlösen!"),
         "claimed": MessageLookupByLibrary.simpleMessage("Eingelöst"),
         "claimedStorageSoFar": m14,
-        "cleanUncategorized":
-            MessageLookupByLibrary.simpleMessage("Unkategorisiert leeren"),
+        "cleanUncategorized": MessageLookupByLibrary.simpleMessage(
+          "Unkategorisiert leeren",
+        ),
         "cleanUncategorizedDescription": MessageLookupByLibrary.simpleMessage(
-            "Entferne alle Dateien von \"Unkategorisiert\" die in anderen Alben vorhanden sind"),
+          "Entferne alle Dateien von \"Unkategorisiert\" die in anderen Alben vorhanden sind",
+        ),
         "clearCaches": MessageLookupByLibrary.simpleMessage("Cache löschen"),
         "clearIndexes": MessageLookupByLibrary.simpleMessage("Indexe löschen"),
         "click": MessageLookupByLibrary.simpleMessage("• Klick"),
         "clickOnTheOverflowMenu": MessageLookupByLibrary.simpleMessage(
-            "• Klicken Sie auf das Überlaufmenü"),
+          "• Klicken Sie auf das Überlaufmenü",
+        ),
         "clickToInstallOurBestVersionYet": MessageLookupByLibrary.simpleMessage(
-            "Klicke, um unsere bisher beste Version zu installieren"),
+          "Klicke, um unsere bisher beste Version zu installieren",
+        ),
         "close": MessageLookupByLibrary.simpleMessage("Schließen"),
         "clubByCaptureTime": MessageLookupByLibrary.simpleMessage(
-            "Nach Aufnahmezeit gruppieren"),
-        "clubByFileName":
-            MessageLookupByLibrary.simpleMessage("Nach Dateiname gruppieren"),
-        "clusteringProgress":
-            MessageLookupByLibrary.simpleMessage("Fortschritt beim Clustering"),
-        "codeAppliedPageTitle":
-            MessageLookupByLibrary.simpleMessage("Code eingelöst"),
+          "Nach Aufnahmezeit gruppieren",
+        ),
+        "clubByFileName": MessageLookupByLibrary.simpleMessage(
+          "Nach Dateiname gruppieren",
+        ),
+        "clusteringProgress": MessageLookupByLibrary.simpleMessage(
+          "Fortschritt beim Clustering",
+        ),
+        "codeAppliedPageTitle": MessageLookupByLibrary.simpleMessage(
+          "Code eingelöst",
+        ),
         "codeChangeLimitReached": MessageLookupByLibrary.simpleMessage(
-            "Entschuldigung, du hast das Limit der Code-Änderungen erreicht."),
+          "Entschuldigung, du hast das Limit der Code-Änderungen erreicht.",
+        ),
         "codeCopiedToClipboard": MessageLookupByLibrary.simpleMessage(
-            "Code in Zwischenablage kopiert"),
-        "codeUsedByYou":
-            MessageLookupByLibrary.simpleMessage("Von dir benutzter Code"),
+          "Code in Zwischenablage kopiert",
+        ),
+        "codeUsedByYou": MessageLookupByLibrary.simpleMessage(
+          "Von dir benutzter Code",
+        ),
         "collabLinkSectionDescription": MessageLookupByLibrary.simpleMessage(
-            "Erstelle einen Link, mit dem andere Fotos in dem geteilten Album sehen und selbst welche hinzufügen können - ohne dass sie die ein Ente-Konto oder die App benötigen. Ideal um gemeinsam Fotos von Events zu sammeln."),
-        "collaborativeLink":
-            MessageLookupByLibrary.simpleMessage("Gemeinschaftlicher Link"),
+          "Erstelle einen Link, mit dem andere Fotos in dem geteilten Album sehen und selbst welche hinzufügen können - ohne dass sie die ein Ente-Konto oder die App benötigen. Ideal um gemeinsam Fotos von Events zu sammeln.",
+        ),
+        "collaborativeLink": MessageLookupByLibrary.simpleMessage(
+          "Gemeinschaftlicher Link",
+        ),
         "collaborativeLinkCreatedFor": m15,
         "collaborator": MessageLookupByLibrary.simpleMessage("Bearbeiter"),
         "collaboratorsCanAddPhotosAndVideosToTheSharedAlbum":
             MessageLookupByLibrary.simpleMessage(
-                "Bearbeiter können Fotos & Videos zu dem geteilten Album hinzufügen."),
+          "Bearbeiter können Fotos & Videos zu dem geteilten Album hinzufügen.",
+        ),
         "collaboratorsSuccessfullyAdded": m16,
         "collageLayout": MessageLookupByLibrary.simpleMessage("Layout"),
         "collageSaved": MessageLookupByLibrary.simpleMessage(
-            "Collage in Galerie gespeichert"),
+          "Collage in Galerie gespeichert",
+        ),
         "collect": MessageLookupByLibrary.simpleMessage("Sammeln"),
         "collectEventPhotos": MessageLookupByLibrary.simpleMessage(
-            "Gemeinsam Event-Fotos sammeln"),
+          "Gemeinsam Event-Fotos sammeln",
+        ),
         "collectPhotos": MessageLookupByLibrary.simpleMessage("Fotos sammeln"),
         "collectPhotosDescription": MessageLookupByLibrary.simpleMessage(
-            "Erstelle einen Link, mit dem deine Freunde Fotos in Originalqualität hochladen können."),
+          "Erstelle einen Link, mit dem deine Freunde Fotos in Originalqualität hochladen können.",
+        ),
         "color": MessageLookupByLibrary.simpleMessage("Farbe"),
         "configuration": MessageLookupByLibrary.simpleMessage("Konfiguration"),
         "confirm": MessageLookupByLibrary.simpleMessage("Bestätigen"),
         "confirm2FADisable": MessageLookupByLibrary.simpleMessage(
-            "Bist du sicher, dass du die Zwei-Faktor-Authentifizierung (2FA) deaktivieren willst?"),
-        "confirmAccountDeletion":
-            MessageLookupByLibrary.simpleMessage("Kontolöschung bestätigen"),
+          "Bist du sicher, dass du die Zwei-Faktor-Authentifizierung (2FA) deaktivieren willst?",
+        ),
+        "confirmAccountDeletion": MessageLookupByLibrary.simpleMessage(
+          "Kontolöschung bestätigen",
+        ),
         "confirmAddingTrustedContact": m17,
         "confirmDeletePrompt": MessageLookupByLibrary.simpleMessage(
-            "Ja, ich möchte dieses Konto und alle enthaltenen Daten über alle Apps hinweg endgültig löschen."),
-        "confirmPassword":
-            MessageLookupByLibrary.simpleMessage("Passwort wiederholen"),
-        "confirmPlanChange":
-            MessageLookupByLibrary.simpleMessage("Aboänderungen bestätigen"),
+          "Ja, ich möchte dieses Konto und alle enthaltenen Daten über alle Apps hinweg endgültig löschen.",
+        ),
+        "confirmPassword": MessageLookupByLibrary.simpleMessage(
+          "Passwort wiederholen",
+        ),
+        "confirmPlanChange": MessageLookupByLibrary.simpleMessage(
+          "Aboänderungen bestätigen",
+        ),
         "confirmRecoveryKey": MessageLookupByLibrary.simpleMessage(
-            "Wiederherstellungsschlüssel bestätigen"),
+          "Wiederherstellungsschlüssel bestätigen",
+        ),
         "confirmYourRecoveryKey": MessageLookupByLibrary.simpleMessage(
-            "Bestätige deinen Wiederherstellungsschlüssel"),
-        "connectToDevice":
-            MessageLookupByLibrary.simpleMessage("Mit Gerät verbinden"),
+          "Bestätige deinen Wiederherstellungsschlüssel",
+        ),
+        "connectToDevice": MessageLookupByLibrary.simpleMessage(
+          "Mit Gerät verbinden",
+        ),
         "contactFamilyAdmin": m18,
-        "contactSupport":
-            MessageLookupByLibrary.simpleMessage("Support kontaktieren"),
+        "contactSupport": MessageLookupByLibrary.simpleMessage(
+          "Support kontaktieren",
+        ),
         "contactToManageSubscription": m19,
         "contacts": MessageLookupByLibrary.simpleMessage("Kontakte"),
         "contents": MessageLookupByLibrary.simpleMessage("Inhalte"),
         "continueLabel": MessageLookupByLibrary.simpleMessage("Weiter"),
         "continueOnFreeTrial": MessageLookupByLibrary.simpleMessage(
-            "Mit kostenloser Testversion fortfahren"),
-        "convertToAlbum":
-            MessageLookupByLibrary.simpleMessage("Konvertiere zum Album"),
-        "copyEmailAddress":
-            MessageLookupByLibrary.simpleMessage("E-Mail-Adresse kopieren"),
+          "Mit kostenloser Testversion fortfahren",
+        ),
+        "convertToAlbum": MessageLookupByLibrary.simpleMessage(
+          "Konvertiere zum Album",
+        ),
+        "copyEmailAddress": MessageLookupByLibrary.simpleMessage(
+          "E-Mail-Adresse kopieren",
+        ),
         "copyLink": MessageLookupByLibrary.simpleMessage("Link kopieren"),
         "copypasteThisCodentoYourAuthenticatorApp":
             MessageLookupByLibrary.simpleMessage(
-                "Kopiere diesen Code\nin deine Authentifizierungs-App"),
+          "Kopiere diesen Code\nin deine Authentifizierungs-App",
+        ),
         "couldNotBackUpTryLater": MessageLookupByLibrary.simpleMessage(
-            "Deine Daten konnten nicht gesichert werden.\nWir versuchen es später erneut."),
+          "Deine Daten konnten nicht gesichert werden.\nWir versuchen es später erneut.",
+        ),
         "couldNotFreeUpSpace": MessageLookupByLibrary.simpleMessage(
-            "Konnte Speicherplatz nicht freigeben"),
+          "Konnte Speicherplatz nicht freigeben",
+        ),
         "couldNotUpdateSubscription": MessageLookupByLibrary.simpleMessage(
-            "Abo konnte nicht aktualisiert werden"),
+          "Abo konnte nicht aktualisiert werden",
+        ),
         "count": MessageLookupByLibrary.simpleMessage("Anzahl"),
         "crashReporting":
             MessageLookupByLibrary.simpleMessage("Absturzbericht"),
@@ -3323,26 +928,34 @@
         "createAccount":
             MessageLookupByLibrary.simpleMessage("Konto erstellen"),
         "createAlbumActionHint": MessageLookupByLibrary.simpleMessage(
-            "Drücke lange um Fotos auszuwählen und klicke + um ein Album zu erstellen"),
+          "Drücke lange um Fotos auszuwählen und klicke + um ein Album zu erstellen",
+        ),
         "createCollaborativeLink": MessageLookupByLibrary.simpleMessage(
-            "Gemeinschaftlichen Link erstellen"),
+          "Gemeinschaftlichen Link erstellen",
+        ),
         "createCollage":
             MessageLookupByLibrary.simpleMessage("Collage erstellen"),
-        "createNewAccount":
-            MessageLookupByLibrary.simpleMessage("Neues Konto erstellen"),
+        "createNewAccount": MessageLookupByLibrary.simpleMessage(
+          "Neues Konto erstellen",
+        ),
         "createOrSelectAlbum": MessageLookupByLibrary.simpleMessage(
-            "Album erstellen oder auswählen"),
-        "createPublicLink":
-            MessageLookupByLibrary.simpleMessage("Öffentlichen Link erstellen"),
+          "Album erstellen oder auswählen",
+        ),
+        "createPublicLink": MessageLookupByLibrary.simpleMessage(
+          "Öffentlichen Link erstellen",
+        ),
         "creatingLink":
             MessageLookupByLibrary.simpleMessage("Erstelle Link..."),
         "criticalUpdateAvailable": MessageLookupByLibrary.simpleMessage(
-            "Kritisches Update ist verfügbar!"),
+          "Kritisches Update ist verfügbar!",
+        ),
         "crop": MessageLookupByLibrary.simpleMessage("Zuschneiden"),
-        "curatedMemories":
-            MessageLookupByLibrary.simpleMessage("Ausgewählte Erinnerungen"),
-        "currentUsageIs":
-            MessageLookupByLibrary.simpleMessage("Aktuell genutzt werden "),
+        "curatedMemories": MessageLookupByLibrary.simpleMessage(
+          "Ausgewählte Erinnerungen",
+        ),
+        "currentUsageIs": MessageLookupByLibrary.simpleMessage(
+          "Aktuell genutzt werden ",
+        ),
         "currentlyRunning":
             MessageLookupByLibrary.simpleMessage("läuft gerade"),
         "custom": MessageLookupByLibrary.simpleMessage("Benutzerdefiniert"),
@@ -3350,38 +963,52 @@
         "darkTheme": MessageLookupByLibrary.simpleMessage("Dunkel"),
         "dayToday": MessageLookupByLibrary.simpleMessage("Heute"),
         "dayYesterday": MessageLookupByLibrary.simpleMessage("Gestern"),
-        "declineTrustInvite":
-            MessageLookupByLibrary.simpleMessage("Einladung ablehnen"),
+        "declineTrustInvite": MessageLookupByLibrary.simpleMessage(
+          "Einladung ablehnen",
+        ),
         "decrypting":
             MessageLookupByLibrary.simpleMessage("Wird entschlüsselt..."),
-        "decryptingVideo":
-            MessageLookupByLibrary.simpleMessage("Entschlüssele Video …"),
-        "deduplicateFiles":
-            MessageLookupByLibrary.simpleMessage("Dateien duplizieren"),
+        "decryptingVideo": MessageLookupByLibrary.simpleMessage(
+          "Entschlüssele Video …",
+        ),
+        "deduplicateFiles": MessageLookupByLibrary.simpleMessage(
+          "Dateien duplizieren",
+        ),
         "delete": MessageLookupByLibrary.simpleMessage("Löschen"),
         "deleteAccount": MessageLookupByLibrary.simpleMessage("Konto löschen"),
         "deleteAccountFeedbackPrompt": MessageLookupByLibrary.simpleMessage(
-            "Wir bedauern sehr, dass du dein Konto löschen möchtest. Du würdest uns sehr helfen, wenn du uns kurz einige Gründe hierfür nennen könntest."),
+          "Wir bedauern sehr, dass du dein Konto löschen möchtest. Du würdest uns sehr helfen, wenn du uns kurz einige Gründe hierfür nennen könntest.",
+        ),
         "deleteAccountPermanentlyButton": MessageLookupByLibrary.simpleMessage(
-            "Konto unwiderruflich löschen"),
+          "Konto unwiderruflich löschen",
+        ),
         "deleteAlbum": MessageLookupByLibrary.simpleMessage("Album löschen"),
         "deleteAlbumDialog": MessageLookupByLibrary.simpleMessage(
-            "Auch die Fotos (und Videos) in diesem Album aus <bold>allen</bold> anderen Alben löschen, die sie enthalten?"),
+          "Auch die Fotos (und Videos) in diesem Album aus <bold>allen</bold> anderen Alben löschen, die sie enthalten?",
+        ),
         "deleteAlbumsDialogBody": MessageLookupByLibrary.simpleMessage(
-            "Damit werden alle leeren Alben gelöscht. Dies ist nützlich, wenn du das Durcheinander in deiner Albenliste verringern möchtest."),
+          "Damit werden alle leeren Alben gelöscht. Dies ist nützlich, wenn du das Durcheinander in deiner Albenliste verringern möchtest.",
+        ),
         "deleteAll": MessageLookupByLibrary.simpleMessage("Alle löschen"),
         "deleteConfirmDialogBody": MessageLookupByLibrary.simpleMessage(
-            "Dieses Konto ist mit anderen Ente-Apps verknüpft, falls du welche verwendest. Deine hochgeladenen Daten werden in allen Ente-Apps zur Löschung vorgemerkt und dein Konto wird endgültig gelöscht."),
+          "Dieses Konto ist mit anderen Ente-Apps verknüpft, falls du welche verwendest. Deine hochgeladenen Daten werden in allen Ente-Apps zur Löschung vorgemerkt und dein Konto wird endgültig gelöscht.",
+        ),
         "deleteEmailRequest": MessageLookupByLibrary.simpleMessage(
-            "Bitte sende eine E-Mail an <warning>account-deletion@ente.io</warning> von Ihrer bei uns hinterlegten E-Mail-Adresse."),
-        "deleteEmptyAlbums":
-            MessageLookupByLibrary.simpleMessage("Leere Alben löschen"),
+          "Bitte sende eine E-Mail an <warning>account-deletion@ente.io</warning> von Ihrer bei uns hinterlegten E-Mail-Adresse.",
+        ),
+        "deleteEmptyAlbums": MessageLookupByLibrary.simpleMessage(
+          "Leere Alben löschen",
+        ),
         "deleteEmptyAlbumsWithQuestionMark":
-            MessageLookupByLibrary.simpleMessage("Leere Alben löschen?"),
-        "deleteFromBoth":
-            MessageLookupByLibrary.simpleMessage("Aus beidem löschen"),
-        "deleteFromDevice":
-            MessageLookupByLibrary.simpleMessage("Vom Gerät löschen"),
+            MessageLookupByLibrary.simpleMessage(
+          "Leere Alben löschen?",
+        ),
+        "deleteFromBoth": MessageLookupByLibrary.simpleMessage(
+          "Aus beidem löschen",
+        ),
+        "deleteFromDevice": MessageLookupByLibrary.simpleMessage(
+          "Vom Gerät löschen",
+        ),
         "deleteFromEnte":
             MessageLookupByLibrary.simpleMessage("Von Ente löschen"),
         "deleteItemCount": m21,
@@ -3391,49 +1018,67 @@
         "deletePhotos": MessageLookupByLibrary.simpleMessage("Fotos löschen"),
         "deleteProgress": m23,
         "deleteReason1": MessageLookupByLibrary.simpleMessage(
-            "Es fehlt eine zentrale Funktion, die ich benötige"),
+          "Es fehlt eine zentrale Funktion, die ich benötige",
+        ),
         "deleteReason2": MessageLookupByLibrary.simpleMessage(
-            "Die App oder eine bestimmte Funktion verhält sich nicht so wie gedacht"),
+          "Die App oder eine bestimmte Funktion verhält sich nicht so wie gedacht",
+        ),
         "deleteReason3": MessageLookupByLibrary.simpleMessage(
-            "Ich habe einen anderen Dienst gefunden, der mir mehr zusagt"),
+          "Ich habe einen anderen Dienst gefunden, der mir mehr zusagt",
+        ),
         "deleteReason4": MessageLookupByLibrary.simpleMessage(
-            "Mein Grund ist nicht aufgeführt"),
+          "Mein Grund ist nicht aufgeführt",
+        ),
         "deleteRequestSLAText": MessageLookupByLibrary.simpleMessage(
-            "Deine Anfrage wird innerhalb von 72 Stunden bearbeitet."),
-        "deleteSharedAlbum":
-            MessageLookupByLibrary.simpleMessage("Geteiltes Album löschen?"),
+          "Deine Anfrage wird innerhalb von 72 Stunden bearbeitet.",
+        ),
+        "deleteSharedAlbum": MessageLookupByLibrary.simpleMessage(
+          "Geteiltes Album löschen?",
+        ),
         "deleteSharedAlbumDialogBody": MessageLookupByLibrary.simpleMessage(
-            "Dieses Album wird für alle gelöscht\n\nDu wirst den Zugriff auf geteilte Fotos in diesem Album, die anderen gehören, verlieren"),
+          "Dieses Album wird für alle gelöscht\n\nDu wirst den Zugriff auf geteilte Fotos in diesem Album, die anderen gehören, verlieren",
+        ),
         "deselectAll": MessageLookupByLibrary.simpleMessage("Alle abwählen"),
-        "designedToOutlive":
-            MessageLookupByLibrary.simpleMessage("Entwickelt um zu bewahren"),
+        "designedToOutlive": MessageLookupByLibrary.simpleMessage(
+          "Entwickelt um zu bewahren",
+        ),
         "details": MessageLookupByLibrary.simpleMessage("Details"),
-        "developerSettings":
-            MessageLookupByLibrary.simpleMessage("Entwicklereinstellungen"),
+        "developerSettings": MessageLookupByLibrary.simpleMessage(
+          "Entwicklereinstellungen",
+        ),
         "developerSettingsWarning": MessageLookupByLibrary.simpleMessage(
-            "Bist du sicher, dass du Entwicklereinstellungen bearbeiten willst?"),
+          "Bist du sicher, dass du Entwicklereinstellungen bearbeiten willst?",
+        ),
         "deviceCodeHint": MessageLookupByLibrary.simpleMessage("Code eingeben"),
         "deviceFilesAutoUploading": MessageLookupByLibrary.simpleMessage(
-            "Dateien, die zu diesem Album hinzugefügt werden, werden automatisch zu Ente hochgeladen."),
+          "Dateien, die zu diesem Album hinzugefügt werden, werden automatisch zu Ente hochgeladen.",
+        ),
         "deviceLock": MessageLookupByLibrary.simpleMessage("Gerätsperre"),
         "deviceLockExplanation": MessageLookupByLibrary.simpleMessage(
-            "Verhindern, dass der Bildschirm gesperrt wird, während die App im Vordergrund ist und eine Sicherung läuft. Das ist normalerweise nicht notwendig, kann aber dabei helfen, große Uploads wie einen Erstimport schneller abzuschließen."),
-        "deviceNotFound":
-            MessageLookupByLibrary.simpleMessage("Gerät nicht gefunden"),
+          "Verhindern, dass der Bildschirm gesperrt wird, während die App im Vordergrund ist und eine Sicherung läuft. Das ist normalerweise nicht notwendig, kann aber dabei helfen, große Uploads wie einen Erstimport schneller abzuschließen.",
+        ),
+        "deviceNotFound": MessageLookupByLibrary.simpleMessage(
+          "Gerät nicht gefunden",
+        ),
         "didYouKnow": MessageLookupByLibrary.simpleMessage("Schon gewusst?"),
         "different": MessageLookupByLibrary.simpleMessage("Verschieden"),
         "disableAutoLock": MessageLookupByLibrary.simpleMessage(
-            "Automatische Sperre deaktivieren"),
+          "Automatische Sperre deaktivieren",
+        ),
         "disableDownloadWarningBody": MessageLookupByLibrary.simpleMessage(
-            "Zuschauer können weiterhin Screenshots oder mit anderen externen Programmen Kopien der Bilder machen."),
-        "disableDownloadWarningTitle":
-            MessageLookupByLibrary.simpleMessage("Bitte beachten Sie:"),
+          "Zuschauer können weiterhin Screenshots oder mit anderen externen Programmen Kopien der Bilder machen.",
+        ),
+        "disableDownloadWarningTitle": MessageLookupByLibrary.simpleMessage(
+          "Bitte beachten Sie:",
+        ),
         "disableLinkMessage": m24,
         "disableTwofactor": MessageLookupByLibrary.simpleMessage(
-            "Zweiten Faktor (2FA) deaktivieren"),
+          "Zweiten Faktor (2FA) deaktivieren",
+        ),
         "disablingTwofactorAuthentication":
             MessageLookupByLibrary.simpleMessage(
-                "Zwei-Faktor-Authentifizierung (2FA) wird deaktiviert..."),
+          "Zwei-Faktor-Authentifizierung (2FA) wird deaktiviert...",
+        ),
         "discord": MessageLookupByLibrary.simpleMessage("Discord"),
         "discover": MessageLookupByLibrary.simpleMessage("Entdecken"),
         "discover_babies": MessageLookupByLibrary.simpleMessage("Babys"),
@@ -3446,13 +1091,15 @@
         "discover_notes": MessageLookupByLibrary.simpleMessage("Notizen"),
         "discover_pets": MessageLookupByLibrary.simpleMessage("Haustiere"),
         "discover_receipts": MessageLookupByLibrary.simpleMessage("Belege"),
-        "discover_screenshots":
-            MessageLookupByLibrary.simpleMessage("Bildschirmfotos"),
+        "discover_screenshots": MessageLookupByLibrary.simpleMessage(
+          "Bildschirmfotos",
+        ),
         "discover_selfies": MessageLookupByLibrary.simpleMessage("Selfies"),
         "discover_sunset":
             MessageLookupByLibrary.simpleMessage("Sonnenuntergang"),
-        "discover_visiting_cards":
-            MessageLookupByLibrary.simpleMessage("Visitenkarten"),
+        "discover_visiting_cards": MessageLookupByLibrary.simpleMessage(
+          "Visitenkarten",
+        ),
         "discover_wallpapers":
             MessageLookupByLibrary.simpleMessage("Hintergründe"),
         "dismiss": MessageLookupByLibrary.simpleMessage("Verwerfen"),
@@ -3462,16 +1109,20 @@
         "doThisLater": MessageLookupByLibrary.simpleMessage("Später erledigen"),
         "doYouWantToDiscardTheEditsYouHaveMade":
             MessageLookupByLibrary.simpleMessage(
-                "Möchtest du deine Änderungen verwerfen?"),
+          "Möchtest du deine Änderungen verwerfen?",
+        ),
         "done": MessageLookupByLibrary.simpleMessage("Fertig"),
         "dontSave": MessageLookupByLibrary.simpleMessage("Nicht speichern"),
-        "doubleYourStorage":
-            MessageLookupByLibrary.simpleMessage("Speicherplatz verdoppeln"),
+        "doubleYourStorage": MessageLookupByLibrary.simpleMessage(
+          "Speicherplatz verdoppeln",
+        ),
         "download": MessageLookupByLibrary.simpleMessage("Herunterladen"),
         "downloadFailed": MessageLookupByLibrary.simpleMessage(
-            "Herunterladen fehlgeschlagen"),
-        "downloading":
-            MessageLookupByLibrary.simpleMessage("Wird heruntergeladen..."),
+          "Herunterladen fehlgeschlagen",
+        ),
+        "downloading": MessageLookupByLibrary.simpleMessage(
+          "Wird heruntergeladen...",
+        ),
         "dropSupportEmail": m25,
         "duplicateFileCountWithStorageSaved": m26,
         "duplicateItemsGroup": m27,
@@ -3479,143 +1130,195 @@
         "editEmailAlreadyLinked": m28,
         "editLocation":
             MessageLookupByLibrary.simpleMessage("Standort bearbeiten"),
-        "editLocationTagTitle":
-            MessageLookupByLibrary.simpleMessage("Standort bearbeiten"),
+        "editLocationTagTitle": MessageLookupByLibrary.simpleMessage(
+          "Standort bearbeiten",
+        ),
         "editPerson": MessageLookupByLibrary.simpleMessage("Person bearbeiten"),
         "editTime": MessageLookupByLibrary.simpleMessage("Uhrzeit ändern"),
-        "editsSaved":
-            MessageLookupByLibrary.simpleMessage("Änderungen gespeichert"),
+        "editsSaved": MessageLookupByLibrary.simpleMessage(
+          "Änderungen gespeichert",
+        ),
         "editsToLocationWillOnlyBeSeenWithinEnte":
             MessageLookupByLibrary.simpleMessage(
-                "Edits to location will only be seen within Ente"),
+          "Edits to location will only be seen within Ente",
+        ),
         "eligible": MessageLookupByLibrary.simpleMessage("zulässig"),
         "email": MessageLookupByLibrary.simpleMessage("E-Mail"),
         "emailAlreadyRegistered": MessageLookupByLibrary.simpleMessage(
-            "E-Mail ist bereits registriert."),
+          "E-Mail ist bereits registriert.",
+        ),
         "emailChangedTo": m29,
         "emailDoesNotHaveEnteAccount": m30,
         "emailNoEnteAccount": m31,
-        "emailNotRegistered":
-            MessageLookupByLibrary.simpleMessage("E-Mail nicht registriert."),
-        "emailVerificationToggle":
-            MessageLookupByLibrary.simpleMessage("E-Mail-Verifizierung"),
+        "emailNotRegistered": MessageLookupByLibrary.simpleMessage(
+          "E-Mail nicht registriert.",
+        ),
+        "emailVerificationToggle": MessageLookupByLibrary.simpleMessage(
+          "E-Mail-Verifizierung",
+        ),
         "emailYourLogs": MessageLookupByLibrary.simpleMessage(
-            "Protokolle per E-Mail senden"),
+          "Protokolle per E-Mail senden",
+        ),
         "embracingThem": m32,
-        "emergencyContacts":
-            MessageLookupByLibrary.simpleMessage("Notfallkontakte"),
+        "emergencyContacts": MessageLookupByLibrary.simpleMessage(
+          "Notfallkontakte",
+        ),
         "empty": MessageLookupByLibrary.simpleMessage("Leeren"),
         "emptyTrash":
             MessageLookupByLibrary.simpleMessage("Papierkorb leeren?"),
         "enable": MessageLookupByLibrary.simpleMessage("Aktivieren"),
         "enableMLIndexingDesc": MessageLookupByLibrary.simpleMessage(
-            "Ente unterstützt maschinelles Lernen für Gesichtserkennung, magische Suche und andere erweiterte Suchfunktionen auf dem Gerät"),
+          "Ente unterstützt maschinelles Lernen für Gesichtserkennung, magische Suche und andere erweiterte Suchfunktionen auf dem Gerät",
+        ),
         "enableMachineLearningBanner": MessageLookupByLibrary.simpleMessage(
-            "Aktiviere maschinelles Lernen für die magische Suche und Gesichtserkennung"),
+          "Aktiviere maschinelles Lernen für die magische Suche und Gesichtserkennung",
+        ),
         "enableMaps": MessageLookupByLibrary.simpleMessage("Karten aktivieren"),
         "enableMapsDesc": MessageLookupByLibrary.simpleMessage(
-            "Dies zeigt Ihre Fotos auf einer Weltkarte.\n\nDiese Karte wird von OpenStreetMap gehostet und die genauen Standorte Ihrer Fotos werden niemals geteilt.\n\nSie können diese Funktion jederzeit in den Einstellungen deaktivieren."),
+          "Dies zeigt Ihre Fotos auf einer Weltkarte.\n\nDiese Karte wird von OpenStreetMap gehostet und die genauen Standorte Ihrer Fotos werden niemals geteilt.\n\nSie können diese Funktion jederzeit in den Einstellungen deaktivieren.",
+        ),
         "enabled": MessageLookupByLibrary.simpleMessage("Aktiviert"),
-        "encryptingBackup":
-            MessageLookupByLibrary.simpleMessage("Verschlüssele Sicherung …"),
+        "encryptingBackup": MessageLookupByLibrary.simpleMessage(
+          "Verschlüssele Sicherung …",
+        ),
         "encryption": MessageLookupByLibrary.simpleMessage("Verschlüsselung"),
-        "encryptionKeys":
-            MessageLookupByLibrary.simpleMessage("Verschlüsselungscode"),
+        "encryptionKeys": MessageLookupByLibrary.simpleMessage(
+          "Verschlüsselungscode",
+        ),
         "endpointUpdatedMessage": MessageLookupByLibrary.simpleMessage(
-            "Endpunkt erfolgreich geändert"),
+          "Endpunkt erfolgreich geändert",
+        ),
         "endtoendEncryptedByDefault": MessageLookupByLibrary.simpleMessage(
-            "Automatisch Ende-zu-Ende-verschlüsselt"),
+          "Automatisch Ende-zu-Ende-verschlüsselt",
+        ),
         "enteCanEncryptAndPreserveFilesOnlyIfYouGrant":
             MessageLookupByLibrary.simpleMessage(
-                "Ente kann Dateien nur verschlüsseln und sichern, wenn du den Zugriff darauf gewährst"),
+          "Ente kann Dateien nur verschlüsseln und sichern, wenn du den Zugriff darauf gewährst",
+        ),
         "entePhotosPerm": MessageLookupByLibrary.simpleMessage(
-            "Ente <i> benötigt Berechtigung, um </i> Ihre Fotos zu sichern"),
+          "Ente <i> benötigt Berechtigung, um </i> Ihre Fotos zu sichern",
+        ),
         "enteSubscriptionPitch": MessageLookupByLibrary.simpleMessage(
-            "Ente sichert deine Erinnerungen, sodass sie dir nie verloren gehen, selbst wenn du dein Gerät verlierst."),
+          "Ente sichert deine Erinnerungen, sodass sie dir nie verloren gehen, selbst wenn du dein Gerät verlierst.",
+        ),
         "enteSubscriptionShareWithFamily": MessageLookupByLibrary.simpleMessage(
-            "Deine Familie kann zu deinem Abo hinzugefügt werden."),
-        "enterAlbumName":
-            MessageLookupByLibrary.simpleMessage("Albumname eingeben"),
+          "Deine Familie kann zu deinem Abo hinzugefügt werden.",
+        ),
+        "enterAlbumName": MessageLookupByLibrary.simpleMessage(
+          "Albumname eingeben",
+        ),
         "enterCode": MessageLookupByLibrary.simpleMessage("Code eingeben"),
         "enterCodeDescription": MessageLookupByLibrary.simpleMessage(
-            "Gib den Code deines Freundes ein, damit sie beide kostenlosen Speicherplatz erhalten"),
-        "enterDateOfBirth":
-            MessageLookupByLibrary.simpleMessage("Geburtstag (optional)"),
+          "Gib den Code deines Freundes ein, damit sie beide kostenlosen Speicherplatz erhalten",
+        ),
+        "enterDateOfBirth": MessageLookupByLibrary.simpleMessage(
+          "Geburtstag (optional)",
+        ),
         "enterEmail": MessageLookupByLibrary.simpleMessage("E-Mail eingeben"),
-        "enterFileName":
-            MessageLookupByLibrary.simpleMessage("Dateinamen eingeben"),
+        "enterFileName": MessageLookupByLibrary.simpleMessage(
+          "Dateinamen eingeben",
+        ),
         "enterName": MessageLookupByLibrary.simpleMessage("Name eingeben"),
         "enterNewPasswordToEncrypt": MessageLookupByLibrary.simpleMessage(
-            "Gib ein neues Passwort ein, mit dem wir deine Daten verschlüsseln können"),
+          "Gib ein neues Passwort ein, mit dem wir deine Daten verschlüsseln können",
+        ),
         "enterPassword":
             MessageLookupByLibrary.simpleMessage("Passwort eingeben"),
         "enterPasswordToEncrypt": MessageLookupByLibrary.simpleMessage(
-            "Gib ein Passwort ein, mit dem wir deine Daten verschlüsseln können"),
-        "enterPersonName":
-            MessageLookupByLibrary.simpleMessage("Namen der Person eingeben"),
+          "Gib ein Passwort ein, mit dem wir deine Daten verschlüsseln können",
+        ),
+        "enterPersonName": MessageLookupByLibrary.simpleMessage(
+          "Namen der Person eingeben",
+        ),
         "enterPin": MessageLookupByLibrary.simpleMessage("PIN eingeben"),
         "enterReferralCode": MessageLookupByLibrary.simpleMessage(
-            "Gib den Weiterempfehlungs-Code ein"),
+          "Gib den Weiterempfehlungs-Code ein",
+        ),
         "enterThe6digitCodeFromnyourAuthenticatorApp":
             MessageLookupByLibrary.simpleMessage(
-                "Gib den 6-stelligen Code aus\ndeiner Authentifizierungs-App ein"),
+          "Gib den 6-stelligen Code aus\ndeiner Authentifizierungs-App ein",
+        ),
         "enterValidEmail": MessageLookupByLibrary.simpleMessage(
-            "Bitte gib eine gültige E-Mail-Adresse ein."),
+          "Bitte gib eine gültige E-Mail-Adresse ein.",
+        ),
         "enterYourEmailAddress": MessageLookupByLibrary.simpleMessage(
-            "Gib deine E-Mail-Adresse ein"),
+          "Gib deine E-Mail-Adresse ein",
+        ),
         "enterYourNewEmailAddress": MessageLookupByLibrary.simpleMessage(
-            "Gib Deine neue E-Mail-Adresse ein"),
-        "enterYourPassword":
-            MessageLookupByLibrary.simpleMessage("Passwort eingeben"),
+          "Gib Deine neue E-Mail-Adresse ein",
+        ),
+        "enterYourPassword": MessageLookupByLibrary.simpleMessage(
+          "Passwort eingeben",
+        ),
         "enterYourRecoveryKey": MessageLookupByLibrary.simpleMessage(
-            "Gib deinen Wiederherstellungs-Schlüssel ein"),
+          "Gib deinen Wiederherstellungs-Schlüssel ein",
+        ),
         "error": MessageLookupByLibrary.simpleMessage("Fehler"),
         "everywhere": MessageLookupByLibrary.simpleMessage("überall"),
         "exif": MessageLookupByLibrary.simpleMessage("EXIF"),
-        "existingUser":
-            MessageLookupByLibrary.simpleMessage("Existierender Benutzer"),
+        "existingUser": MessageLookupByLibrary.simpleMessage(
+          "Existierender Benutzer",
+        ),
         "expiredLinkInfo": MessageLookupByLibrary.simpleMessage(
-            "Dieser Link ist abgelaufen. Bitte wähle ein neues Ablaufdatum oder deaktiviere das Ablaufdatum des Links."),
-        "exportLogs":
-            MessageLookupByLibrary.simpleMessage("Protokolle exportieren"),
+          "Dieser Link ist abgelaufen. Bitte wähle ein neues Ablaufdatum oder deaktiviere das Ablaufdatum des Links.",
+        ),
+        "exportLogs": MessageLookupByLibrary.simpleMessage(
+          "Protokolle exportieren",
+        ),
         "exportYourData":
             MessageLookupByLibrary.simpleMessage("Daten exportieren"),
-        "extraPhotosFound":
-            MessageLookupByLibrary.simpleMessage("Zusätzliche Fotos gefunden"),
+        "extraPhotosFound": MessageLookupByLibrary.simpleMessage(
+          "Zusätzliche Fotos gefunden",
+        ),
         "extraPhotosFoundFor": m33,
         "faceNotClusteredYet": MessageLookupByLibrary.simpleMessage(
-            "Gesicht ist noch nicht gruppiert, bitte komm später zurück"),
-        "faceRecognition":
-            MessageLookupByLibrary.simpleMessage("Gesichtserkennung"),
+          "Gesicht ist noch nicht gruppiert, bitte komm später zurück",
+        ),
+        "faceRecognition": MessageLookupByLibrary.simpleMessage(
+          "Gesichtserkennung",
+        ),
         "faceThumbnailGenerationFailed": MessageLookupByLibrary.simpleMessage(
-            "Vorschaubilder konnten nicht erstellt werden"),
+          "Vorschaubilder konnten nicht erstellt werden",
+        ),
         "faces": MessageLookupByLibrary.simpleMessage("Gesichter"),
         "failed": MessageLookupByLibrary.simpleMessage("Fehlgeschlagen"),
         "failedToApplyCode": MessageLookupByLibrary.simpleMessage(
-            "Der Code konnte nicht aktiviert werden"),
-        "failedToCancel":
-            MessageLookupByLibrary.simpleMessage("Kündigung fehlgeschlagen"),
+          "Der Code konnte nicht aktiviert werden",
+        ),
+        "failedToCancel": MessageLookupByLibrary.simpleMessage(
+          "Kündigung fehlgeschlagen",
+        ),
         "failedToDownloadVideo": MessageLookupByLibrary.simpleMessage(
-            "Herunterladen des Videos fehlgeschlagen"),
+          "Herunterladen des Videos fehlgeschlagen",
+        ),
         "failedToFetchActiveSessions": MessageLookupByLibrary.simpleMessage(
-            "Fehler beim Abrufen der aktiven Sitzungen"),
+          "Fehler beim Abrufen der aktiven Sitzungen",
+        ),
         "failedToFetchOriginalForEdit": MessageLookupByLibrary.simpleMessage(
-            "Fehler beim Abrufen des Originals zur Bearbeitung"),
+          "Fehler beim Abrufen des Originals zur Bearbeitung",
+        ),
         "failedToFetchReferralDetails": MessageLookupByLibrary.simpleMessage(
-            "Die Weiterempfehlungs-Details können nicht abgerufen werden. Bitte versuche es später erneut."),
+          "Die Weiterempfehlungs-Details können nicht abgerufen werden. Bitte versuche es später erneut.",
+        ),
         "failedToLoadAlbums": MessageLookupByLibrary.simpleMessage(
-            "Laden der Alben fehlgeschlagen"),
+          "Laden der Alben fehlgeschlagen",
+        ),
         "failedToPlayVideo": MessageLookupByLibrary.simpleMessage(
-            "Fehler beim Abspielen des Videos"),
+          "Fehler beim Abspielen des Videos",
+        ),
         "failedToRefreshStripeSubscription":
             MessageLookupByLibrary.simpleMessage(
-                "Abonnement konnte nicht erneuert werden"),
-        "failedToRenew":
-            MessageLookupByLibrary.simpleMessage("Erneuern fehlgeschlagen"),
+          "Abonnement konnte nicht erneuert werden",
+        ),
+        "failedToRenew": MessageLookupByLibrary.simpleMessage(
+          "Erneuern fehlgeschlagen",
+        ),
         "failedToVerifyPaymentStatus": MessageLookupByLibrary.simpleMessage(
-            "Überprüfung des Zahlungsstatus fehlgeschlagen"),
+          "Überprüfung des Zahlungsstatus fehlgeschlagen",
+        ),
         "familyPlanOverview": MessageLookupByLibrary.simpleMessage(
-            "Füge kostenlos 5 Familienmitglieder zu deinem bestehenden Abo hinzu.\n\nJedes Mitglied bekommt seinen eigenen privaten Bereich und kann die Dateien der anderen nur sehen, wenn sie geteilt werden.\n\nFamilien-Abos stehen Nutzern mit einem Bezahltarif zur Verfügung.\n\nMelde dich jetzt an, um loszulegen!"),
+          "Füge kostenlos 5 Familienmitglieder zu deinem bestehenden Abo hinzu.\n\nJedes Mitglied bekommt seinen eigenen privaten Bereich und kann die Dateien der anderen nur sehen, wenn sie geteilt werden.\n\nFamilien-Abos stehen Nutzern mit einem Bezahltarif zur Verfügung.\n\nMelde dich jetzt an, um loszulegen!",
+        ),
         "familyPlanPortalTitle":
             MessageLookupByLibrary.simpleMessage("Familie"),
         "familyPlans": MessageLookupByLibrary.simpleMessage("Familientarif"),
@@ -3626,298 +1329,391 @@
         "feedback": MessageLookupByLibrary.simpleMessage("Rückmeldung"),
         "file": MessageLookupByLibrary.simpleMessage("Datei"),
         "fileAnalysisFailed": MessageLookupByLibrary.simpleMessage(
-            "Datei konnte nicht analysiert werden"),
+          "Datei konnte nicht analysiert werden",
+        ),
         "fileFailedToSaveToGallery": MessageLookupByLibrary.simpleMessage(
-            "Fehler beim Speichern der Datei in der Galerie"),
-        "fileInfoAddDescHint":
-            MessageLookupByLibrary.simpleMessage("Beschreibung hinzufügen …"),
+          "Fehler beim Speichern der Datei in der Galerie",
+        ),
+        "fileInfoAddDescHint": MessageLookupByLibrary.simpleMessage(
+          "Beschreibung hinzufügen …",
+        ),
         "fileNotUploadedYet": MessageLookupByLibrary.simpleMessage(
-            "Datei wurde noch nicht hochgeladen"),
+          "Datei wurde noch nicht hochgeladen",
+        ),
         "fileSavedToGallery": MessageLookupByLibrary.simpleMessage(
-            "Datei in Galerie gespeichert"),
+          "Datei in Galerie gespeichert",
+        ),
         "fileTypes": MessageLookupByLibrary.simpleMessage("Dateitypen"),
-        "fileTypesAndNames":
-            MessageLookupByLibrary.simpleMessage("Dateitypen und -namen"),
+        "fileTypesAndNames": MessageLookupByLibrary.simpleMessage(
+          "Dateitypen und -namen",
+        ),
         "filesBackedUpFromDevice": m35,
         "filesBackedUpInAlbum": m36,
         "filesDeleted":
             MessageLookupByLibrary.simpleMessage("Dateien gelöscht"),
         "filesSavedToGallery": MessageLookupByLibrary.simpleMessage(
-            "Dateien in Galerie gespeichert"),
+          "Dateien in Galerie gespeichert",
+        ),
         "findPeopleByName": MessageLookupByLibrary.simpleMessage(
-            "Finde Personen schnell nach Namen"),
-        "findThemQuickly":
-            MessageLookupByLibrary.simpleMessage("Finde sie schnell"),
+          "Finde Personen schnell nach Namen",
+        ),
+        "findThemQuickly": MessageLookupByLibrary.simpleMessage(
+          "Finde sie schnell",
+        ),
         "flip": MessageLookupByLibrary.simpleMessage("Spiegeln"),
         "food": MessageLookupByLibrary.simpleMessage("Kulinarische Genüsse"),
         "forYourMemories":
             MessageLookupByLibrary.simpleMessage("Als Erinnerung"),
-        "forgotPassword":
-            MessageLookupByLibrary.simpleMessage("Passwort vergessen"),
+        "forgotPassword": MessageLookupByLibrary.simpleMessage(
+          "Passwort vergessen",
+        ),
         "foundFaces":
             MessageLookupByLibrary.simpleMessage("Gesichter gefunden"),
         "freeStorageClaimed": MessageLookupByLibrary.simpleMessage(
-            "Kostenlos hinzugefügter Speicherplatz"),
+          "Kostenlos hinzugefügter Speicherplatz",
+        ),
         "freeStorageOnReferralSuccess": m37,
         "freeStorageUsable": MessageLookupByLibrary.simpleMessage(
-            "Freier Speicherplatz nutzbar"),
+          "Freier Speicherplatz nutzbar",
+        ),
         "freeTrial":
             MessageLookupByLibrary.simpleMessage("Kostenlose Testphase"),
         "freeTrialValidTill": m38,
         "freeUpAccessPostDelete": m39,
         "freeUpAmount": m40,
-        "freeUpDeviceSpace":
-            MessageLookupByLibrary.simpleMessage("Gerätespeicher freiräumen"),
+        "freeUpDeviceSpace": MessageLookupByLibrary.simpleMessage(
+          "Gerätespeicher freiräumen",
+        ),
         "freeUpDeviceSpaceDesc": MessageLookupByLibrary.simpleMessage(
-            "Spare Speicherplatz auf deinem Gerät, indem du Dateien löschst, die bereits gesichert wurden."),
-        "freeUpSpace":
-            MessageLookupByLibrary.simpleMessage("Speicherplatz freigeben"),
+          "Spare Speicherplatz auf deinem Gerät, indem du Dateien löschst, die bereits gesichert wurden.",
+        ),
+        "freeUpSpace": MessageLookupByLibrary.simpleMessage(
+          "Speicherplatz freigeben",
+        ),
         "freeUpSpaceSaving": m41,
         "gallery": MessageLookupByLibrary.simpleMessage("Galerie"),
         "galleryMemoryLimitInfo": MessageLookupByLibrary.simpleMessage(
-            "Bis zu 1000 Erinnerungsstücke angezeigt in der Galerie"),
+          "Bis zu 1000 Erinnerungsstücke angezeigt in der Galerie",
+        ),
         "general": MessageLookupByLibrary.simpleMessage("Allgemein"),
         "generatingEncryptionKeys": MessageLookupByLibrary.simpleMessage(
-            "Generierung von Verschlüsselungscodes..."),
+          "Generierung von Verschlüsselungscodes...",
+        ),
         "genericProgress": m42,
-        "goToSettings":
-            MessageLookupByLibrary.simpleMessage("Zu den Einstellungen"),
+        "goToSettings": MessageLookupByLibrary.simpleMessage(
+          "Zu den Einstellungen",
+        ),
         "googlePlayId": MessageLookupByLibrary.simpleMessage("Google Play ID"),
         "grantFullAccessPrompt": MessageLookupByLibrary.simpleMessage(
-            "Bitte gewähre Zugang zu allen Fotos in der Einstellungen App"),
+          "Bitte gewähre Zugang zu allen Fotos in der Einstellungen App",
+        ),
         "grantPermission":
             MessageLookupByLibrary.simpleMessage("Zugriff gewähren"),
         "greenery": MessageLookupByLibrary.simpleMessage("Im Grünen"),
         "groupNearbyPhotos": MessageLookupByLibrary.simpleMessage(
-            "Fotos in der Nähe gruppieren"),
+          "Fotos in der Nähe gruppieren",
+        ),
         "guestView": MessageLookupByLibrary.simpleMessage("Gastansicht"),
         "guestViewEnablePreSteps": MessageLookupByLibrary.simpleMessage(
-            "Bitte richte einen Gerätepasscode oder eine Bildschirmsperre ein, um die Gastansicht zu nutzen."),
+          "Bitte richte einen Gerätepasscode oder eine Bildschirmsperre ein, um die Gastansicht zu nutzen.",
+        ),
         "happyBirthday": MessageLookupByLibrary.simpleMessage(
-            "Herzlichen Glückwunsch zum Geburtstag! 🥳"),
+          "Herzlichen Glückwunsch zum Geburtstag! 🥳",
+        ),
         "hearUsExplanation": MessageLookupByLibrary.simpleMessage(
-            "Wir tracken keine App-Installationen. Es würde uns jedoch helfen, wenn du uns mitteilst, wie du von uns erfahren hast!"),
+          "Wir tracken keine App-Installationen. Es würde uns jedoch helfen, wenn du uns mitteilst, wie du von uns erfahren hast!",
+        ),
         "hearUsWhereTitle": MessageLookupByLibrary.simpleMessage(
-            "Wie hast du von Ente erfahren? (optional)"),
+          "Wie hast du von Ente erfahren? (optional)",
+        ),
         "help": MessageLookupByLibrary.simpleMessage("Hilfe"),
         "hidden": MessageLookupByLibrary.simpleMessage("Versteckt"),
         "hide": MessageLookupByLibrary.simpleMessage("Ausblenden"),
         "hideContent":
             MessageLookupByLibrary.simpleMessage("Inhalte verstecken"),
         "hideContentDescriptionAndroid": MessageLookupByLibrary.simpleMessage(
-            "Versteckt Inhalte der App beim Wechseln zwischen Apps und deaktiviert Screenshots"),
+          "Versteckt Inhalte der App beim Wechseln zwischen Apps und deaktiviert Screenshots",
+        ),
         "hideContentDescriptionIos": MessageLookupByLibrary.simpleMessage(
-            "Versteckt Inhalte der App beim Wechseln zwischen Apps"),
+          "Versteckt Inhalte der App beim Wechseln zwischen Apps",
+        ),
         "hideSharedItemsFromHomeGallery": MessageLookupByLibrary.simpleMessage(
-            "Geteilte Elemente in der Home-Galerie ausblenden"),
+          "Geteilte Elemente in der Home-Galerie ausblenden",
+        ),
         "hiding": MessageLookupByLibrary.simpleMessage("Verstecken..."),
         "hikingWithThem": m43,
-        "hostedAtOsmFrance":
-            MessageLookupByLibrary.simpleMessage("Gehostet bei OSM France"),
+        "hostedAtOsmFrance": MessageLookupByLibrary.simpleMessage(
+          "Gehostet bei OSM France",
+        ),
         "howItWorks":
             MessageLookupByLibrary.simpleMessage("So funktioniert\'s"),
         "howToViewShareeVerificationID": MessageLookupByLibrary.simpleMessage(
-            "Bitte sie, auf den Einstellungs Bildschirm ihre E-Mail-Adresse lange anzuklicken und zu überprüfen, dass die IDs auf beiden Geräten übereinstimmen."),
+          "Bitte sie, auf den Einstellungs Bildschirm ihre E-Mail-Adresse lange anzuklicken und zu überprüfen, dass die IDs auf beiden Geräten übereinstimmen.",
+        ),
         "iOSGoToSettingsDescription": MessageLookupByLibrary.simpleMessage(
-            "Auf Ihrem Gerät ist keine biometrische Authentifizierung eingerichtet. Bitte aktivieren Sie entweder Touch ID oder Face ID auf Ihrem Telefon."),
+          "Auf Ihrem Gerät ist keine biometrische Authentifizierung eingerichtet. Bitte aktivieren Sie entweder Touch ID oder Face ID auf Ihrem Telefon.",
+        ),
         "iOSLockOut": MessageLookupByLibrary.simpleMessage(
-            "Die biometrische Authentifizierung ist deaktiviert. Bitte sperren und entsperren Sie Ihren Bildschirm, um sie zu aktivieren."),
+          "Die biometrische Authentifizierung ist deaktiviert. Bitte sperren und entsperren Sie Ihren Bildschirm, um sie zu aktivieren.",
+        ),
         "iOSOkButton": MessageLookupByLibrary.simpleMessage("OK"),
         "ignore": MessageLookupByLibrary.simpleMessage("Ignorieren"),
         "ignoreUpdate": MessageLookupByLibrary.simpleMessage("Ignorieren"),
         "ignored": MessageLookupByLibrary.simpleMessage("ignoriert"),
         "ignoredFolderUploadReason": MessageLookupByLibrary.simpleMessage(
-            "Ein paar Dateien in diesem Album werden nicht hochgeladen, weil sie in der Vergangenheit schonmal aus Ente gelöscht wurden."),
-        "imageNotAnalyzed":
-            MessageLookupByLibrary.simpleMessage("Bild nicht analysiert"),
+          "Ein paar Dateien in diesem Album werden nicht hochgeladen, weil sie in der Vergangenheit schonmal aus Ente gelöscht wurden.",
+        ),
+        "imageNotAnalyzed": MessageLookupByLibrary.simpleMessage(
+          "Bild nicht analysiert",
+        ),
         "immediately": MessageLookupByLibrary.simpleMessage("Sofort"),
         "importing": MessageLookupByLibrary.simpleMessage("Importiert...."),
         "incorrectCode": MessageLookupByLibrary.simpleMessage("Falscher Code"),
-        "incorrectPasswordTitle":
-            MessageLookupByLibrary.simpleMessage("Falsches Passwort"),
+        "incorrectPasswordTitle": MessageLookupByLibrary.simpleMessage(
+          "Falsches Passwort",
+        ),
         "incorrectRecoveryKey": MessageLookupByLibrary.simpleMessage(
-            "Falscher Wiederherstellungs-Schlüssel"),
+          "Falscher Wiederherstellungs-Schlüssel",
+        ),
         "incorrectRecoveryKeyBody": MessageLookupByLibrary.simpleMessage(
-            "Der eingegebene Schlüssel ist ungültig"),
+          "Der eingegebene Schlüssel ist ungültig",
+        ),
         "incorrectRecoveryKeyTitle": MessageLookupByLibrary.simpleMessage(
-            "Falscher Wiederherstellungs-Schlüssel"),
+          "Falscher Wiederherstellungs-Schlüssel",
+        ),
         "indexedItems":
             MessageLookupByLibrary.simpleMessage("Indizierte Elemente"),
         "indexingPausedStatusDescription": MessageLookupByLibrary.simpleMessage(
-            "Die Indizierung ist pausiert. Sie wird automatisch fortgesetzt, wenn das Gerät bereit ist. Das Gerät wird als bereit angesehen, wenn sich der Akkustand, die Akkugesundheit und der thermische Zustand in einem gesunden Bereich befinden."),
+          "Die Indizierung ist pausiert. Sie wird automatisch fortgesetzt, wenn das Gerät bereit ist. Das Gerät wird als bereit angesehen, wenn sich der Akkustand, die Akkugesundheit und der thermische Zustand in einem gesunden Bereich befinden.",
+        ),
         "ineligible": MessageLookupByLibrary.simpleMessage("Unzulässig"),
         "info": MessageLookupByLibrary.simpleMessage("Info"),
         "insecureDevice":
             MessageLookupByLibrary.simpleMessage("Unsicheres Gerät"),
-        "installManually":
-            MessageLookupByLibrary.simpleMessage("Manuell installieren"),
-        "invalidEmailAddress":
-            MessageLookupByLibrary.simpleMessage("Ungültige E-Mail-Adresse"),
-        "invalidEndpoint":
-            MessageLookupByLibrary.simpleMessage("Ungültiger Endpunkt"),
+        "installManually": MessageLookupByLibrary.simpleMessage(
+          "Manuell installieren",
+        ),
+        "invalidEmailAddress": MessageLookupByLibrary.simpleMessage(
+          "Ungültige E-Mail-Adresse",
+        ),
+        "invalidEndpoint": MessageLookupByLibrary.simpleMessage(
+          "Ungültiger Endpunkt",
+        ),
         "invalidEndpointMessage": MessageLookupByLibrary.simpleMessage(
-            "Der eingegebene Endpunkt ist ungültig. Gib einen gültigen Endpunkt ein und versuch es nochmal."),
+          "Der eingegebene Endpunkt ist ungültig. Gib einen gültigen Endpunkt ein und versuch es nochmal.",
+        ),
         "invalidKey":
             MessageLookupByLibrary.simpleMessage("Ungültiger Schlüssel"),
         "invalidRecoveryKey": MessageLookupByLibrary.simpleMessage(
-            "Der eingegebene Wiederherstellungsschlüssel ist nicht gültig. Bitte stelle sicher, dass er aus 24 Wörtern zusammengesetzt ist und jedes dieser Worte richtig geschrieben wurde.\n\nSolltest du den Wiederherstellungscode eingegeben haben, stelle bitte sicher, dass dieser 64 Zeichen lang ist und ebenfalls richtig geschrieben wurde."),
+          "Der eingegebene Wiederherstellungsschlüssel ist nicht gültig. Bitte stelle sicher, dass er aus 24 Wörtern zusammengesetzt ist und jedes dieser Worte richtig geschrieben wurde.\n\nSolltest du den Wiederherstellungscode eingegeben haben, stelle bitte sicher, dass dieser 64 Zeichen lang ist und ebenfalls richtig geschrieben wurde.",
+        ),
         "invite": MessageLookupByLibrary.simpleMessage("Einladen"),
         "inviteToEnte":
             MessageLookupByLibrary.simpleMessage("Zu Ente einladen"),
-        "inviteYourFriends":
-            MessageLookupByLibrary.simpleMessage("Lade deine Freunde ein"),
+        "inviteYourFriends": MessageLookupByLibrary.simpleMessage(
+          "Lade deine Freunde ein",
+        ),
         "inviteYourFriendsToEnte": MessageLookupByLibrary.simpleMessage(
-            "Lade deine Freunde zu Ente ein"),
+          "Lade deine Freunde zu Ente ein",
+        ),
         "itLooksLikeSomethingWentWrongPleaseRetryAfterSome":
             MessageLookupByLibrary.simpleMessage(
-                "Etwas ist schiefgelaufen. Bitte versuche es später noch einmal. Sollte der Fehler weiter bestehen, kontaktiere unser Supportteam."),
+          "Etwas ist schiefgelaufen. Bitte versuche es später noch einmal. Sollte der Fehler weiter bestehen, kontaktiere unser Supportteam.",
+        ),
         "itemCount": m44,
         "itemsShowTheNumberOfDaysRemainingBeforePermanentDeletion":
             MessageLookupByLibrary.simpleMessage(
-                "Elemente zeigen die Anzahl der Tage bis zum dauerhaften Löschen an"),
+          "Elemente zeigen die Anzahl der Tage bis zum dauerhaften Löschen an",
+        ),
         "itemsWillBeRemovedFromAlbum": MessageLookupByLibrary.simpleMessage(
-            "Ausgewählte Elemente werden aus diesem Album entfernt"),
+          "Ausgewählte Elemente werden aus diesem Album entfernt",
+        ),
         "join": MessageLookupByLibrary.simpleMessage("Beitreten"),
         "joinAlbum": MessageLookupByLibrary.simpleMessage("Album beitreten"),
         "joinAlbumConfirmationDialogBody": MessageLookupByLibrary.simpleMessage(
-            "Wenn du einem Album beitrittst, wird deine E-Mail-Adresse für seine Teilnehmer sichtbar."),
+          "Wenn du einem Album beitrittst, wird deine E-Mail-Adresse für seine Teilnehmer sichtbar.",
+        ),
         "joinAlbumSubtext": MessageLookupByLibrary.simpleMessage(
-            "um deine Fotos anzuzeigen und hinzuzufügen"),
+          "um deine Fotos anzuzeigen und hinzuzufügen",
+        ),
         "joinAlbumSubtextViewer": MessageLookupByLibrary.simpleMessage(
-            "um dies zu geteilten Alben hinzuzufügen"),
+          "um dies zu geteilten Alben hinzuzufügen",
+        ),
         "joinDiscord":
             MessageLookupByLibrary.simpleMessage("Discord beitreten"),
         "keepPhotos": MessageLookupByLibrary.simpleMessage("Fotos behalten"),
         "kiloMeterUnit": MessageLookupByLibrary.simpleMessage("km"),
-        "kindlyHelpUsWithThisInformation":
-            MessageLookupByLibrary.simpleMessage("Bitte gib diese Daten ein"),
+        "kindlyHelpUsWithThisInformation": MessageLookupByLibrary.simpleMessage(
+          "Bitte gib diese Daten ein",
+        ),
         "language": MessageLookupByLibrary.simpleMessage("Sprache"),
         "lastTimeWithThem": m45,
         "lastUpdated":
             MessageLookupByLibrary.simpleMessage("Zuletzt aktualisiert"),
-        "lastYearsTrip":
-            MessageLookupByLibrary.simpleMessage("Reise im letzten Jahr"),
+        "lastYearsTrip": MessageLookupByLibrary.simpleMessage(
+          "Reise im letzten Jahr",
+        ),
         "leave": MessageLookupByLibrary.simpleMessage("Verlassen"),
         "leaveAlbum": MessageLookupByLibrary.simpleMessage("Album verlassen"),
-        "leaveFamily":
-            MessageLookupByLibrary.simpleMessage("Familienabo verlassen"),
-        "leaveSharedAlbum":
-            MessageLookupByLibrary.simpleMessage("Geteiltes Album verlassen?"),
+        "leaveFamily": MessageLookupByLibrary.simpleMessage(
+          "Familienabo verlassen",
+        ),
+        "leaveSharedAlbum": MessageLookupByLibrary.simpleMessage(
+          "Geteiltes Album verlassen?",
+        ),
         "left": MessageLookupByLibrary.simpleMessage("Links"),
         "legacy": MessageLookupByLibrary.simpleMessage("Digitales Erbe"),
-        "legacyAccounts":
-            MessageLookupByLibrary.simpleMessage("Digital geerbte Konten"),
+        "legacyAccounts": MessageLookupByLibrary.simpleMessage(
+          "Digital geerbte Konten",
+        ),
         "legacyInvite": m46,
         "legacyPageDesc": MessageLookupByLibrary.simpleMessage(
-            "Das digitale Erbe erlaubt vertrauenswürdigen Kontakten den Zugriff auf dein Konto in deiner Abwesenheit."),
+          "Das digitale Erbe erlaubt vertrauenswürdigen Kontakten den Zugriff auf dein Konto in deiner Abwesenheit.",
+        ),
         "legacyPageDesc2": MessageLookupByLibrary.simpleMessage(
-            "Vertrauenswürdige Kontakte können eine Kontowiederherstellung einleiten und, wenn dies nicht innerhalb von 30 Tagen blockiert wird, dein Passwort und den Kontozugriff zurücksetzen."),
+          "Vertrauenswürdige Kontakte können eine Kontowiederherstellung einleiten und, wenn dies nicht innerhalb von 30 Tagen blockiert wird, dein Passwort und den Kontozugriff zurücksetzen.",
+        ),
         "light": MessageLookupByLibrary.simpleMessage("Hell"),
         "lightTheme": MessageLookupByLibrary.simpleMessage("Hell"),
         "link": MessageLookupByLibrary.simpleMessage("Verknüpfen"),
         "linkCopiedToClipboard": MessageLookupByLibrary.simpleMessage(
-            "Link in Zwischenablage kopiert"),
+          "Link in Zwischenablage kopiert",
+        ),
         "linkDeviceLimit": MessageLookupByLibrary.simpleMessage("Geräte-Limit"),
-        "linkEmail":
-            MessageLookupByLibrary.simpleMessage("E-Mail-Adresse verknüpfen"),
-        "linkEmailToContactBannerCaption":
-            MessageLookupByLibrary.simpleMessage("für schnelleres Teilen"),
+        "linkEmail": MessageLookupByLibrary.simpleMessage(
+          "E-Mail-Adresse verknüpfen",
+        ),
+        "linkEmailToContactBannerCaption": MessageLookupByLibrary.simpleMessage(
+          "für schnelleres Teilen",
+        ),
         "linkEnabled": MessageLookupByLibrary.simpleMessage("Aktiviert"),
         "linkExpired": MessageLookupByLibrary.simpleMessage("Abgelaufen"),
         "linkExpiresOn": m47,
         "linkExpiry":
             MessageLookupByLibrary.simpleMessage("Ablaufdatum des Links"),
-        "linkHasExpired":
-            MessageLookupByLibrary.simpleMessage("Link ist abgelaufen"),
+        "linkHasExpired": MessageLookupByLibrary.simpleMessage(
+          "Link ist abgelaufen",
+        ),
         "linkNeverExpires": MessageLookupByLibrary.simpleMessage("Niemals"),
         "linkPerson": MessageLookupByLibrary.simpleMessage("Person verknüpfen"),
         "linkPersonCaption": MessageLookupByLibrary.simpleMessage(
-            "um besseres Teilen zu ermöglichen"),
+          "um besseres Teilen zu ermöglichen",
+        ),
         "linkPersonToEmail": m48,
         "linkPersonToEmailConfirmation": m49,
         "livePhotos": MessageLookupByLibrary.simpleMessage("Live-Fotos"),
         "loadMessage1": MessageLookupByLibrary.simpleMessage(
-            "Du kannst dein Abonnement mit deiner Familie teilen"),
+          "Du kannst dein Abonnement mit deiner Familie teilen",
+        ),
         "loadMessage2": MessageLookupByLibrary.simpleMessage(
-            "Wir haben bereits über 200 Millionen Erinnerungen bewahrt"),
+          "Wir haben bereits über 200 Millionen Erinnerungen bewahrt",
+        ),
         "loadMessage3": MessageLookupByLibrary.simpleMessage(
-            "Wir behalten 3 Kopien Ihrer Daten, eine in einem unterirdischen Schutzbunker"),
+          "Wir behalten 3 Kopien Ihrer Daten, eine in einem unterirdischen Schutzbunker",
+        ),
         "loadMessage4": MessageLookupByLibrary.simpleMessage(
-            "Alle unsere Apps sind Open-Source"),
+          "Alle unsere Apps sind Open-Source",
+        ),
         "loadMessage5": MessageLookupByLibrary.simpleMessage(
-            "Unser Quellcode und unsere Kryptografie wurden extern geprüft"),
+          "Unser Quellcode und unsere Kryptografie wurden extern geprüft",
+        ),
         "loadMessage6": MessageLookupByLibrary.simpleMessage(
-            "Du kannst Links zu deinen Alben mit deinen Geliebten teilen"),
+          "Du kannst Links zu deinen Alben mit deinen Geliebten teilen",
+        ),
         "loadMessage7": MessageLookupByLibrary.simpleMessage(
-            "Unsere mobilen Apps laufen im Hintergrund, um neue Fotos zu verschlüsseln und zu sichern"),
+          "Unsere mobilen Apps laufen im Hintergrund, um neue Fotos zu verschlüsseln und zu sichern",
+        ),
         "loadMessage8": MessageLookupByLibrary.simpleMessage(
-            "web.ente.io hat einen Spitzen-Uploader"),
+          "web.ente.io hat einen Spitzen-Uploader",
+        ),
         "loadMessage9": MessageLookupByLibrary.simpleMessage(
-            "Wir verwenden Xchacha20Poly1305, um Ihre Daten sicher zu verschlüsseln"),
-        "loadingExifData":
-            MessageLookupByLibrary.simpleMessage("Lade Exif-Daten..."),
+          "Wir verwenden Xchacha20Poly1305, um Ihre Daten sicher zu verschlüsseln",
+        ),
+        "loadingExifData": MessageLookupByLibrary.simpleMessage(
+          "Lade Exif-Daten...",
+        ),
         "loadingGallery":
             MessageLookupByLibrary.simpleMessage("Lade Galerie …"),
-        "loadingMessage":
-            MessageLookupByLibrary.simpleMessage("Fotos werden geladen..."),
-        "loadingModel":
-            MessageLookupByLibrary.simpleMessage("Lade Modelle herunter..."),
-        "loadingYourPhotos":
-            MessageLookupByLibrary.simpleMessage("Lade deine Fotos..."),
+        "loadingMessage": MessageLookupByLibrary.simpleMessage(
+          "Fotos werden geladen...",
+        ),
+        "loadingModel": MessageLookupByLibrary.simpleMessage(
+          "Lade Modelle herunter...",
+        ),
+        "loadingYourPhotos": MessageLookupByLibrary.simpleMessage(
+          "Lade deine Fotos...",
+        ),
         "localGallery": MessageLookupByLibrary.simpleMessage("Lokale Galerie"),
         "localIndexing":
             MessageLookupByLibrary.simpleMessage("Lokale Indizierung"),
         "localSyncErrorMessage": MessageLookupByLibrary.simpleMessage(
-            "Es sieht so aus, als ob etwas schiefgelaufen ist, da die lokale Foto-Synchronisierung länger dauert als erwartet. Bitte kontaktiere unser Support-Team"),
+          "Es sieht so aus, als ob etwas schiefgelaufen ist, da die lokale Foto-Synchronisierung länger dauert als erwartet. Bitte kontaktiere unser Support-Team",
+        ),
         "location": MessageLookupByLibrary.simpleMessage("Standort"),
         "locationName": MessageLookupByLibrary.simpleMessage("Standortname"),
         "locationTagFeatureDescription": MessageLookupByLibrary.simpleMessage(
-            "Ein Standort-Tag gruppiert alle Fotos, die in einem Radius eines Fotos aufgenommen wurden"),
+          "Ein Standort-Tag gruppiert alle Fotos, die in einem Radius eines Fotos aufgenommen wurden",
+        ),
         "locations": MessageLookupByLibrary.simpleMessage("Orte"),
         "lockButtonLabel": MessageLookupByLibrary.simpleMessage("Sperren"),
         "lockscreen": MessageLookupByLibrary.simpleMessage("Sperrbildschirm"),
         "logInLabel": MessageLookupByLibrary.simpleMessage("Anmelden"),
         "loggingOut": MessageLookupByLibrary.simpleMessage("Abmeldung..."),
-        "loginSessionExpired":
-            MessageLookupByLibrary.simpleMessage("Sitzung abgelaufen"),
+        "loginSessionExpired": MessageLookupByLibrary.simpleMessage(
+          "Sitzung abgelaufen",
+        ),
         "loginSessionExpiredDetails": MessageLookupByLibrary.simpleMessage(
-            "Deine Sitzung ist abgelaufen. Bitte melde Dich erneut an."),
+          "Deine Sitzung ist abgelaufen. Bitte melde Dich erneut an.",
+        ),
         "loginTerms": MessageLookupByLibrary.simpleMessage(
-            "Mit dem Klick auf \"Anmelden\" stimme ich den <u-terms>Nutzungsbedingungen</u-terms> und der <u-policy>Datenschutzerklärung</u-policy> zu"),
+          "Mit dem Klick auf \"Anmelden\" stimme ich den <u-terms>Nutzungsbedingungen</u-terms> und der <u-policy>Datenschutzerklärung</u-policy> zu",
+        ),
         "loginWithTOTP":
             MessageLookupByLibrary.simpleMessage("Mit TOTP anmelden"),
         "logout": MessageLookupByLibrary.simpleMessage("Ausloggen"),
         "logsDialogBody": MessageLookupByLibrary.simpleMessage(
-            "Dies wird über Logs gesendet, um uns zu helfen, Ihr Problem zu beheben. Bitte beachten Sie, dass Dateinamen aufgenommen werden, um Probleme mit bestimmten Dateien zu beheben."),
+          "Dies wird über Logs gesendet, um uns zu helfen, Ihr Problem zu beheben. Bitte beachten Sie, dass Dateinamen aufgenommen werden, um Probleme mit bestimmten Dateien zu beheben.",
+        ),
         "longPressAnEmailToVerifyEndToEndEncryption":
             MessageLookupByLibrary.simpleMessage(
-                "Lange auf eine E-Mail drücken, um die Ende-zu-Ende-Verschlüsselung zu überprüfen."),
-        "longpressOnAnItemToViewInFullscreen": MessageLookupByLibrary.simpleMessage(
-            "Drücken Sie lange auf ein Element, um es im Vollbildmodus anzuzeigen"),
+          "Lange auf eine E-Mail drücken, um die Ende-zu-Ende-Verschlüsselung zu überprüfen.",
+        ),
+        "longpressOnAnItemToViewInFullscreen":
+            MessageLookupByLibrary.simpleMessage(
+          "Drücken Sie lange auf ein Element, um es im Vollbildmodus anzuzeigen",
+        ),
         "lookBackOnYourMemories": MessageLookupByLibrary.simpleMessage(
-            "Schau zurück auf deine Erinnerungen 🌄"),
+          "Schau zurück auf deine Erinnerungen 🌄",
+        ),
         "loopVideoOff":
             MessageLookupByLibrary.simpleMessage("Videoschleife aus"),
         "loopVideoOn": MessageLookupByLibrary.simpleMessage("Videoschleife an"),
         "lostDevice": MessageLookupByLibrary.simpleMessage("Gerät verloren?"),
-        "machineLearning":
-            MessageLookupByLibrary.simpleMessage("Maschinelles Lernen"),
+        "machineLearning": MessageLookupByLibrary.simpleMessage(
+          "Maschinelles Lernen",
+        ),
         "magicSearch": MessageLookupByLibrary.simpleMessage("Magische Suche"),
         "magicSearchHint": MessageLookupByLibrary.simpleMessage(
-            "Die magische Suche erlaubt das Durchsuchen von Fotos nach ihrem Inhalt, z.B. \'Blumen\', \'rotes Auto\', \'Ausweisdokumente\'"),
+          "Die magische Suche erlaubt das Durchsuchen von Fotos nach ihrem Inhalt, z.B. \'Blumen\', \'rotes Auto\', \'Ausweisdokumente\'",
+        ),
         "manage": MessageLookupByLibrary.simpleMessage("Verwalten"),
-        "manageDeviceStorage":
-            MessageLookupByLibrary.simpleMessage("Geräte-Cache verwalten"),
+        "manageDeviceStorage": MessageLookupByLibrary.simpleMessage(
+          "Geräte-Cache verwalten",
+        ),
         "manageDeviceStorageDesc": MessageLookupByLibrary.simpleMessage(
-            "Lokalen Cache-Speicher überprüfen und löschen."),
-        "manageFamily":
-            MessageLookupByLibrary.simpleMessage("Familiengruppe verwalten"),
+          "Lokalen Cache-Speicher überprüfen und löschen.",
+        ),
+        "manageFamily": MessageLookupByLibrary.simpleMessage(
+          "Familiengruppe verwalten",
+        ),
         "manageLink": MessageLookupByLibrary.simpleMessage("Link verwalten"),
         "manageParticipants": MessageLookupByLibrary.simpleMessage("Verwalten"),
-        "manageSubscription":
-            MessageLookupByLibrary.simpleMessage("Abonnement verwalten"),
+        "manageSubscription": MessageLookupByLibrary.simpleMessage(
+          "Abonnement verwalten",
+        ),
         "manualPairDesc": MessageLookupByLibrary.simpleMessage(
-            "\"Mit PIN verbinden\" funktioniert mit jedem Bildschirm, auf dem du dein Album sehen möchtest."),
+          "\"Mit PIN verbinden\" funktioniert mit jedem Bildschirm, auf dem du dein Album sehen möchtest.",
+        ),
         "map": MessageLookupByLibrary.simpleMessage("Karte"),
         "maps": MessageLookupByLibrary.simpleMessage("Karten"),
         "mastodon": MessageLookupByLibrary.simpleMessage("Mastodon"),
@@ -3925,32 +1721,43 @@
         "me": MessageLookupByLibrary.simpleMessage("Ich"),
         "memories": MessageLookupByLibrary.simpleMessage("Erinnerungen"),
         "memoriesWidgetDesc": MessageLookupByLibrary.simpleMessage(
-            "Wähle die Arten von Erinnerungen, die du auf der Startseite sehen möchtest."),
+          "Wähle die Arten von Erinnerungen, die du auf der Startseite sehen möchtest.",
+        ),
         "memoryCount": m50,
         "merchandise": MessageLookupByLibrary.simpleMessage("Merchandise"),
         "merge": MessageLookupByLibrary.simpleMessage("Zusammenführen"),
         "mergeWithExisting": MessageLookupByLibrary.simpleMessage(
-            "Mit vorhandenem zusammenführen"),
-        "mergedPhotos":
-            MessageLookupByLibrary.simpleMessage("Zusammengeführte Fotos"),
+          "Mit vorhandenem zusammenführen",
+        ),
+        "mergedPhotos": MessageLookupByLibrary.simpleMessage(
+          "Zusammengeführte Fotos",
+        ),
         "mlConsent": MessageLookupByLibrary.simpleMessage(
-            "Maschinelles Lernen aktivieren"),
+          "Maschinelles Lernen aktivieren",
+        ),
         "mlConsentConfirmation": MessageLookupByLibrary.simpleMessage(
-            "Ich verstehe und möchte das maschinelle Lernen aktivieren"),
+          "Ich verstehe und möchte das maschinelle Lernen aktivieren",
+        ),
         "mlConsentDescription": MessageLookupByLibrary.simpleMessage(
-            "Wenn du das maschinelle Lernen aktivierst, wird Ente Informationen wie etwa Gesichtsgeometrie aus Dateien extrahieren, einschließlich derjenigen, die mit dir geteilt werden.\n\nDies geschieht auf deinem Gerät und alle erzeugten biometrischen Informationen werden Ende-zu-Ende-verschlüsselt."),
+          "Wenn du das maschinelle Lernen aktivierst, wird Ente Informationen wie etwa Gesichtsgeometrie aus Dateien extrahieren, einschließlich derjenigen, die mit dir geteilt werden.\n\nDies geschieht auf deinem Gerät und alle erzeugten biometrischen Informationen werden Ende-zu-Ende-verschlüsselt.",
+        ),
         "mlConsentPrivacy": MessageLookupByLibrary.simpleMessage(
-            "Bitte klicke hier für weitere Details zu dieser Funktion in unserer Datenschutzerklärung"),
+          "Bitte klicke hier für weitere Details zu dieser Funktion in unserer Datenschutzerklärung",
+        ),
         "mlConsentTitle": MessageLookupByLibrary.simpleMessage(
-            "Maschinelles Lernen aktivieren?"),
+          "Maschinelles Lernen aktivieren?",
+        ),
         "mlIndexingDescription": MessageLookupByLibrary.simpleMessage(
-            "Bitte beachte, dass das maschinelle Lernen zu einem höheren Daten- und Akkuverbrauch führen wird, bis alle Elemente indiziert sind. Du kannst die Desktop-App für eine schnellere Indizierung verwenden, alle Ergebnisse werden automatisch synchronisiert."),
-        "mobileWebDesktop":
-            MessageLookupByLibrary.simpleMessage("Mobil, Web, Desktop"),
+          "Bitte beachte, dass das maschinelle Lernen zu einem höheren Daten- und Akkuverbrauch führen wird, bis alle Elemente indiziert sind. Du kannst die Desktop-App für eine schnellere Indizierung verwenden, alle Ergebnisse werden automatisch synchronisiert.",
+        ),
+        "mobileWebDesktop": MessageLookupByLibrary.simpleMessage(
+          "Mobil, Web, Desktop",
+        ),
         "moderateStrength": MessageLookupByLibrary.simpleMessage("Mittel"),
         "modifyYourQueryOrTrySearchingFor":
             MessageLookupByLibrary.simpleMessage(
-                "Ändere deine Suchanfrage oder suche nach"),
+          "Ändere deine Suchanfrage oder suche nach",
+        ),
         "moments": MessageLookupByLibrary.simpleMessage("Momente"),
         "month": MessageLookupByLibrary.simpleMessage("Monat"),
         "monthly": MessageLookupByLibrary.simpleMessage("Monatlich"),
@@ -3961,22 +1768,29 @@
         "mountains": MessageLookupByLibrary.simpleMessage("Über den Bergen"),
         "moveItem": m51,
         "moveSelectedPhotosToOneDate": MessageLookupByLibrary.simpleMessage(
-            "Ausgewählte Fotos auf ein Datum verschieben"),
-        "moveToAlbum":
-            MessageLookupByLibrary.simpleMessage("Zum Album verschieben"),
+          "Ausgewählte Fotos auf ein Datum verschieben",
+        ),
+        "moveToAlbum": MessageLookupByLibrary.simpleMessage(
+          "Zum Album verschieben",
+        ),
         "moveToHiddenAlbum": MessageLookupByLibrary.simpleMessage(
-            "Zu verstecktem Album verschieben"),
+          "Zu verstecktem Album verschieben",
+        ),
         "movedSuccessfullyTo": m52,
         "movedToTrash": MessageLookupByLibrary.simpleMessage(
-            "In den Papierkorb verschoben"),
+          "In den Papierkorb verschoben",
+        ),
         "movingFilesToAlbum": MessageLookupByLibrary.simpleMessage(
-            "Verschiebe Dateien in Album..."),
+          "Verschiebe Dateien in Album...",
+        ),
         "name": MessageLookupByLibrary.simpleMessage("Name"),
         "nameTheAlbum": MessageLookupByLibrary.simpleMessage("Album benennen"),
         "networkConnectionRefusedErr": MessageLookupByLibrary.simpleMessage(
-            "Ente ist im Moment nicht erreichbar. Bitte versuchen Sie es später erneut. Sollte das Problem bestehen bleiben, wenden Sie sich bitte an den Support."),
+          "Ente ist im Moment nicht erreichbar. Bitte versuchen Sie es später erneut. Sollte das Problem bestehen bleiben, wenden Sie sich bitte an den Support.",
+        ),
         "networkHostLookUpErr": MessageLookupByLibrary.simpleMessage(
-            "Ente ist im Moment nicht erreichbar. Bitte überprüfen Sie Ihre Netzwerkeinstellungen. Sollte das Problem bestehen bleiben, wenden Sie sich bitte an den Support."),
+          "Ente ist im Moment nicht erreichbar. Bitte überprüfen Sie Ihre Netzwerkeinstellungen. Sollte das Problem bestehen bleiben, wenden Sie sich bitte an den Support.",
+        ),
         "never": MessageLookupByLibrary.simpleMessage("Niemals"),
         "newAlbum": MessageLookupByLibrary.simpleMessage("Neues Album"),
         "newLocation": MessageLookupByLibrary.simpleMessage("Neuer Ort"),
@@ -3988,88 +1802,120 @@
         "next": MessageLookupByLibrary.simpleMessage("Weiter"),
         "no": MessageLookupByLibrary.simpleMessage("Nein"),
         "noAlbumsSharedByYouYet": MessageLookupByLibrary.simpleMessage(
-            "Noch keine Alben von dir geteilt"),
-        "noDeviceFound":
-            MessageLookupByLibrary.simpleMessage("Kein Gerät gefunden"),
+          "Noch keine Alben von dir geteilt",
+        ),
+        "noDeviceFound": MessageLookupByLibrary.simpleMessage(
+          "Kein Gerät gefunden",
+        ),
         "noDeviceLimit": MessageLookupByLibrary.simpleMessage("Keins"),
         "noDeviceThatCanBeDeleted": MessageLookupByLibrary.simpleMessage(
-            "Du hast keine Dateien auf diesem Gerät, die gelöscht werden können"),
+          "Du hast keine Dateien auf diesem Gerät, die gelöscht werden können",
+        ),
         "noDuplicates":
             MessageLookupByLibrary.simpleMessage("✨ Keine Duplikate"),
-        "noEnteAccountExclamation":
-            MessageLookupByLibrary.simpleMessage("Kein Ente-Konto!"),
+        "noEnteAccountExclamation": MessageLookupByLibrary.simpleMessage(
+          "Kein Ente-Konto!",
+        ),
         "noExifData": MessageLookupByLibrary.simpleMessage("Keine Exif-Daten"),
-        "noFacesFound":
-            MessageLookupByLibrary.simpleMessage("Keine Gesichter gefunden"),
+        "noFacesFound": MessageLookupByLibrary.simpleMessage(
+          "Keine Gesichter gefunden",
+        ),
         "noHiddenPhotosOrVideos": MessageLookupByLibrary.simpleMessage(
-            "Keine versteckten Fotos oder Videos"),
-        "noImagesWithLocation":
-            MessageLookupByLibrary.simpleMessage("Keine Bilder mit Standort"),
-        "noInternetConnection":
-            MessageLookupByLibrary.simpleMessage("Keine Internetverbindung"),
+          "Keine versteckten Fotos oder Videos",
+        ),
+        "noImagesWithLocation": MessageLookupByLibrary.simpleMessage(
+          "Keine Bilder mit Standort",
+        ),
+        "noInternetConnection": MessageLookupByLibrary.simpleMessage(
+          "Keine Internetverbindung",
+        ),
         "noPhotosAreBeingBackedUpRightNow":
             MessageLookupByLibrary.simpleMessage(
-                "Momentan werden keine Fotos gesichert"),
-        "noPhotosFoundHere":
-            MessageLookupByLibrary.simpleMessage("Keine Fotos gefunden"),
+          "Momentan werden keine Fotos gesichert",
+        ),
+        "noPhotosFoundHere": MessageLookupByLibrary.simpleMessage(
+          "Keine Fotos gefunden",
+        ),
         "noQuickLinksSelected": MessageLookupByLibrary.simpleMessage(
-            "Keine schnellen Links ausgewählt"),
+          "Keine schnellen Links ausgewählt",
+        ),
         "noRecoveryKey": MessageLookupByLibrary.simpleMessage(
-            "Kein Wiederherstellungs-Schlüssel?"),
+          "Kein Wiederherstellungs-Schlüssel?",
+        ),
         "noRecoveryKeyNoDecryption": MessageLookupByLibrary.simpleMessage(
-            "Aufgrund unseres Ende-zu-Ende-Verschlüsselungsprotokolls können deine Daten nicht ohne dein Passwort oder deinen Wiederherstellungs-Schlüssel entschlüsselt werden"),
+          "Aufgrund unseres Ende-zu-Ende-Verschlüsselungsprotokolls können deine Daten nicht ohne dein Passwort oder deinen Wiederherstellungs-Schlüssel entschlüsselt werden",
+        ),
         "noResults": MessageLookupByLibrary.simpleMessage("Keine Ergebnisse"),
-        "noResultsFound":
-            MessageLookupByLibrary.simpleMessage("Keine Ergebnisse gefunden"),
+        "noResultsFound": MessageLookupByLibrary.simpleMessage(
+          "Keine Ergebnisse gefunden",
+        ),
         "noSuggestionsForPerson": m53,
-        "noSystemLockFound":
-            MessageLookupByLibrary.simpleMessage("Keine Systemsperre gefunden"),
+        "noSystemLockFound": MessageLookupByLibrary.simpleMessage(
+          "Keine Systemsperre gefunden",
+        ),
         "notPersonLabel": m54,
-        "notThisPerson":
-            MessageLookupByLibrary.simpleMessage("Nicht diese Person?"),
-        "nothingSharedWithYouYet":
-            MessageLookupByLibrary.simpleMessage("Noch nichts mit Dir geteilt"),
+        "notThisPerson": MessageLookupByLibrary.simpleMessage(
+          "Nicht diese Person?",
+        ),
+        "nothingSharedWithYouYet": MessageLookupByLibrary.simpleMessage(
+          "Noch nichts mit Dir geteilt",
+        ),
         "nothingToSeeHere": MessageLookupByLibrary.simpleMessage(
-            "Hier gibt es nichts zu sehen! 👀"),
+          "Hier gibt es nichts zu sehen! 👀",
+        ),
         "notifications":
             MessageLookupByLibrary.simpleMessage("Benachrichtigungen"),
         "ok": MessageLookupByLibrary.simpleMessage("Ok"),
         "onDevice": MessageLookupByLibrary.simpleMessage("Auf dem Gerät"),
         "onEnte": MessageLookupByLibrary.simpleMessage(
-            "Auf <branding>ente</branding>"),
+          "Auf <branding>ente</branding>",
+        ),
         "onTheRoad": MessageLookupByLibrary.simpleMessage("Wieder unterwegs"),
         "onThisDay": MessageLookupByLibrary.simpleMessage("An diesem Tag"),
-        "onThisDayMemories":
-            MessageLookupByLibrary.simpleMessage("Erinnerungen an diesem Tag"),
-        "onThisDayNotificationExplanation": MessageLookupByLibrary.simpleMessage(
-            "Erhalte Erinnerungen von diesem Tag in den vergangenen Jahren."),
+        "onThisDayMemories": MessageLookupByLibrary.simpleMessage(
+          "Erinnerungen an diesem Tag",
+        ),
+        "onThisDayNotificationExplanation":
+            MessageLookupByLibrary.simpleMessage(
+          "Erhalte Erinnerungen von diesem Tag in den vergangenen Jahren.",
+        ),
         "onlyFamilyAdminCanChangeCode": m55,
         "onlyThem": MessageLookupByLibrary.simpleMessage("Nur diese"),
         "oops": MessageLookupByLibrary.simpleMessage("Hoppla"),
         "oopsCouldNotSaveEdits": MessageLookupByLibrary.simpleMessage(
-            "Hoppla, die Änderungen konnten nicht gespeichert werden"),
+          "Hoppla, die Änderungen konnten nicht gespeichert werden",
+        ),
         "oopsSomethingWentWrong": MessageLookupByLibrary.simpleMessage(
-            "Ups. Leider ist ein Fehler aufgetreten"),
-        "openAlbumInBrowser":
-            MessageLookupByLibrary.simpleMessage("Album im Browser öffnen"),
+          "Ups. Leider ist ein Fehler aufgetreten",
+        ),
+        "openAlbumInBrowser": MessageLookupByLibrary.simpleMessage(
+          "Album im Browser öffnen",
+        ),
         "openAlbumInBrowserTitle": MessageLookupByLibrary.simpleMessage(
-            "Bitte nutze die Web-App, um Fotos zu diesem Album hinzuzufügen"),
+          "Bitte nutze die Web-App, um Fotos zu diesem Album hinzuzufügen",
+        ),
         "openFile": MessageLookupByLibrary.simpleMessage("Datei öffnen"),
         "openSettings":
             MessageLookupByLibrary.simpleMessage("Öffne Einstellungen"),
         "openTheItem": MessageLookupByLibrary.simpleMessage("• Element öffnen"),
-        "openstreetmapContributors":
-            MessageLookupByLibrary.simpleMessage("OpenStreetMap-Beitragende"),
+        "openstreetmapContributors": MessageLookupByLibrary.simpleMessage(
+          "OpenStreetMap-Beitragende",
+        ),
         "optionalAsShortAsYouLike": MessageLookupByLibrary.simpleMessage(
-            "Bei Bedarf auch so kurz wie du willst..."),
+          "Bei Bedarf auch so kurz wie du willst...",
+        ),
         "orMergeWithExistingPerson": MessageLookupByLibrary.simpleMessage(
-            "Oder mit existierenden zusammenführen"),
+          "Oder mit existierenden zusammenführen",
+        ),
         "orPickAnExistingOne": MessageLookupByLibrary.simpleMessage(
-            "Oder eine vorherige auswählen"),
+          "Oder eine vorherige auswählen",
+        ),
         "orPickFromYourContacts": MessageLookupByLibrary.simpleMessage(
-            "oder wähle aus deinen Kontakten"),
-        "otherDetectedFaces":
-            MessageLookupByLibrary.simpleMessage("Andere erkannte Gesichter"),
+          "oder wähle aus deinen Kontakten",
+        ),
+        "otherDetectedFaces": MessageLookupByLibrary.simpleMessage(
+          "Andere erkannte Gesichter",
+        ),
         "pair": MessageLookupByLibrary.simpleMessage("Koppeln"),
         "pairWithPin":
             MessageLookupByLibrary.simpleMessage("Mit PIN verbinden"),
@@ -4077,49 +1923,65 @@
         "panorama": MessageLookupByLibrary.simpleMessage("Panorama"),
         "partyWithThem": m56,
         "passKeyPendingVerification": MessageLookupByLibrary.simpleMessage(
-            "Verifizierung steht noch aus"),
+          "Verifizierung steht noch aus",
+        ),
         "passkey": MessageLookupByLibrary.simpleMessage("Passkey"),
-        "passkeyAuthTitle":
-            MessageLookupByLibrary.simpleMessage("Passkey-Verifizierung"),
+        "passkeyAuthTitle": MessageLookupByLibrary.simpleMessage(
+          "Passkey-Verifizierung",
+        ),
         "password": MessageLookupByLibrary.simpleMessage("Passwort"),
         "passwordChangedSuccessfully": MessageLookupByLibrary.simpleMessage(
-            "Passwort erfolgreich geändert"),
+          "Passwort erfolgreich geändert",
+        ),
         "passwordLock": MessageLookupByLibrary.simpleMessage("Passwort Sperre"),
         "passwordStrength": m57,
         "passwordStrengthInfo": MessageLookupByLibrary.simpleMessage(
-            "Die Berechnung der Stärke des Passworts basiert auf dessen Länge, den verwendeten Zeichen, und ob es in den 10.000 am häufigsten verwendeten Passwörtern vorkommt"),
+          "Die Berechnung der Stärke des Passworts basiert auf dessen Länge, den verwendeten Zeichen, und ob es in den 10.000 am häufigsten verwendeten Passwörtern vorkommt",
+        ),
         "passwordWarning": MessageLookupByLibrary.simpleMessage(
-            "Wir speichern dieses Passwort nicht. Wenn du es vergisst, <underline>können wir deine Daten nicht entschlüsseln</underline>"),
+          "Wir speichern dieses Passwort nicht. Wenn du es vergisst, <underline>können wir deine Daten nicht entschlüsseln</underline>",
+        ),
         "pastYearsMemories": MessageLookupByLibrary.simpleMessage(
-            "Erinnerungen der letzten Jahre"),
+          "Erinnerungen der letzten Jahre",
+        ),
         "paymentDetails":
             MessageLookupByLibrary.simpleMessage("Zahlungsdetails"),
-        "paymentFailed":
-            MessageLookupByLibrary.simpleMessage("Zahlung fehlgeschlagen"),
+        "paymentFailed": MessageLookupByLibrary.simpleMessage(
+          "Zahlung fehlgeschlagen",
+        ),
         "paymentFailedMessage": MessageLookupByLibrary.simpleMessage(
-            "Leider ist deine Zahlung fehlgeschlagen. Wende dich an unseren Support und wir helfen dir weiter!"),
+          "Leider ist deine Zahlung fehlgeschlagen. Wende dich an unseren Support und wir helfen dir weiter!",
+        ),
         "paymentFailedTalkToProvider": m58,
-        "pendingItems":
-            MessageLookupByLibrary.simpleMessage("Ausstehende Elemente"),
-        "pendingSync":
-            MessageLookupByLibrary.simpleMessage("Synchronisation anstehend"),
+        "pendingItems": MessageLookupByLibrary.simpleMessage(
+          "Ausstehende Elemente",
+        ),
+        "pendingSync": MessageLookupByLibrary.simpleMessage(
+          "Synchronisation anstehend",
+        ),
         "people": MessageLookupByLibrary.simpleMessage("Personen"),
         "peopleUsingYourCode": MessageLookupByLibrary.simpleMessage(
-            "Leute, die deinen Code verwenden"),
+          "Leute, die deinen Code verwenden",
+        ),
         "peopleWidgetDesc": MessageLookupByLibrary.simpleMessage(
-            "Wähle die Personen, die du auf der Startseite sehen möchtest."),
+          "Wähle die Personen, die du auf der Startseite sehen möchtest.",
+        ),
         "permDeleteWarning": MessageLookupByLibrary.simpleMessage(
-            "Alle Elemente im Papierkorb werden dauerhaft gelöscht\n\nDiese Aktion kann nicht rückgängig gemacht werden"),
-        "permanentlyDelete":
-            MessageLookupByLibrary.simpleMessage("Dauerhaft löschen"),
+          "Alle Elemente im Papierkorb werden dauerhaft gelöscht\n\nDiese Aktion kann nicht rückgängig gemacht werden",
+        ),
+        "permanentlyDelete": MessageLookupByLibrary.simpleMessage(
+          "Dauerhaft löschen",
+        ),
         "permanentlyDeleteFromDevice": MessageLookupByLibrary.simpleMessage(
-            "Endgültig vom Gerät löschen?"),
+          "Endgültig vom Gerät löschen?",
+        ),
         "personIsAge": m59,
         "personName": MessageLookupByLibrary.simpleMessage("Name der Person"),
         "personTurningAge": m60,
         "pets": MessageLookupByLibrary.simpleMessage("Pelzige Begleiter"),
-        "photoDescriptions":
-            MessageLookupByLibrary.simpleMessage("Foto Beschreibungen"),
+        "photoDescriptions": MessageLookupByLibrary.simpleMessage(
+          "Foto Beschreibungen",
+        ),
         "photoGridSize":
             MessageLookupByLibrary.simpleMessage("Fotorastergröße"),
         "photoSmallCase": MessageLookupByLibrary.simpleMessage("Foto"),
@@ -4127,80 +1989,104 @@
         "photos": MessageLookupByLibrary.simpleMessage("Fotos"),
         "photosAddedByYouWillBeRemovedFromTheAlbum":
             MessageLookupByLibrary.simpleMessage(
-                "Von dir hinzugefügte Fotos werden vom Album entfernt"),
+          "Von dir hinzugefügte Fotos werden vom Album entfernt",
+        ),
         "photosCount": m62,
         "photosKeepRelativeTimeDifference":
             MessageLookupByLibrary.simpleMessage(
-                "Fotos behalten relativen Zeitunterschied"),
-        "pickCenterPoint":
-            MessageLookupByLibrary.simpleMessage("Mittelpunkt auswählen"),
+          "Fotos behalten relativen Zeitunterschied",
+        ),
+        "pickCenterPoint": MessageLookupByLibrary.simpleMessage(
+          "Mittelpunkt auswählen",
+        ),
         "pinAlbum": MessageLookupByLibrary.simpleMessage("Album anheften"),
         "pinLock": MessageLookupByLibrary.simpleMessage("PIN-Sperre"),
         "playOnTv": MessageLookupByLibrary.simpleMessage(
-            "Album auf dem Fernseher wiedergeben"),
+          "Album auf dem Fernseher wiedergeben",
+        ),
         "playOriginal":
             MessageLookupByLibrary.simpleMessage("Original abspielen"),
         "playStoreFreeTrialValidTill": m63,
         "playStream": MessageLookupByLibrary.simpleMessage("Stream abspielen"),
-        "playstoreSubscription":
-            MessageLookupByLibrary.simpleMessage("PlayStore Abo"),
+        "playstoreSubscription": MessageLookupByLibrary.simpleMessage(
+          "PlayStore Abo",
+        ),
         "pleaseCheckYourInternetConnectionAndTryAgain":
             MessageLookupByLibrary.simpleMessage(
-                "Bitte überprüfe deine Internetverbindung und versuche es erneut."),
+          "Bitte überprüfe deine Internetverbindung und versuche es erneut.",
+        ),
         "pleaseContactSupportAndWeWillBeHappyToHelp":
             MessageLookupByLibrary.simpleMessage(
-                "Bitte kontaktieren Sie uns über support@ente.io wo wir Ihnen gerne weiterhelfen."),
+          "Bitte kontaktieren Sie uns über support@ente.io wo wir Ihnen gerne weiterhelfen.",
+        ),
         "pleaseContactSupportIfTheProblemPersists":
             MessageLookupByLibrary.simpleMessage(
-                "Bitte wenden Sie sich an den Support, falls das Problem weiterhin besteht"),
+          "Bitte wenden Sie sich an den Support, falls das Problem weiterhin besteht",
+        ),
         "pleaseEmailUsAt": m64,
         "pleaseGrantPermissions": MessageLookupByLibrary.simpleMessage(
-            "Bitte erteile die nötigen Berechtigungen"),
-        "pleaseLoginAgain":
-            MessageLookupByLibrary.simpleMessage("Bitte logge dich erneut ein"),
+          "Bitte erteile die nötigen Berechtigungen",
+        ),
+        "pleaseLoginAgain": MessageLookupByLibrary.simpleMessage(
+          "Bitte logge dich erneut ein",
+        ),
         "pleaseSelectQuickLinksToRemove": MessageLookupByLibrary.simpleMessage(
-            "Bitte wähle die zu entfernenden schnellen Links"),
+          "Bitte wähle die zu entfernenden schnellen Links",
+        ),
         "pleaseSendTheLogsTo": m65,
-        "pleaseTryAgain":
-            MessageLookupByLibrary.simpleMessage("Bitte versuche es erneut"),
+        "pleaseTryAgain": MessageLookupByLibrary.simpleMessage(
+          "Bitte versuche es erneut",
+        ),
         "pleaseVerifyTheCodeYouHaveEntered":
             MessageLookupByLibrary.simpleMessage(
-                "Bitte bestätigen Sie den eingegebenen Code"),
+          "Bitte bestätigen Sie den eingegebenen Code",
+        ),
         "pleaseWait": MessageLookupByLibrary.simpleMessage("Bitte warten..."),
         "pleaseWaitDeletingAlbum": MessageLookupByLibrary.simpleMessage(
-            "Bitte warten, Album wird gelöscht"),
+          "Bitte warten, Album wird gelöscht",
+        ),
         "pleaseWaitForSometimeBeforeRetrying":
             MessageLookupByLibrary.simpleMessage(
-                "Bitte warte kurz, bevor du es erneut versuchst"),
+          "Bitte warte kurz, bevor du es erneut versuchst",
+        ),
         "pleaseWaitThisWillTakeAWhile": MessageLookupByLibrary.simpleMessage(
-            "Bitte warten, dies wird eine Weile dauern."),
+          "Bitte warten, dies wird eine Weile dauern.",
+        ),
         "posingWithThem": m66,
         "preparingLogs": MessageLookupByLibrary.simpleMessage(
-            "Protokolle werden vorbereitet..."),
+          "Protokolle werden vorbereitet...",
+        ),
         "preserveMore":
             MessageLookupByLibrary.simpleMessage("Mehr Daten sichern"),
         "pressAndHoldToPlayVideo": MessageLookupByLibrary.simpleMessage(
-            "Gedrückt halten, um Video abzuspielen"),
+          "Gedrückt halten, um Video abzuspielen",
+        ),
         "pressAndHoldToPlayVideoDetailed": MessageLookupByLibrary.simpleMessage(
-            "Drücke und halte aufs Foto gedrückt um Video abzuspielen"),
+          "Drücke und halte aufs Foto gedrückt um Video abzuspielen",
+        ),
         "previous": MessageLookupByLibrary.simpleMessage("Zurück"),
         "privacy": MessageLookupByLibrary.simpleMessage("Datenschutz"),
-        "privacyPolicyTitle":
-            MessageLookupByLibrary.simpleMessage("Datenschutzerklärung"),
-        "privateBackups":
-            MessageLookupByLibrary.simpleMessage("Private Sicherungen"),
+        "privacyPolicyTitle": MessageLookupByLibrary.simpleMessage(
+          "Datenschutzerklärung",
+        ),
+        "privateBackups": MessageLookupByLibrary.simpleMessage(
+          "Private Sicherungen",
+        ),
         "privateSharing":
             MessageLookupByLibrary.simpleMessage("Privates Teilen"),
         "proceed": MessageLookupByLibrary.simpleMessage("Fortfahren"),
         "processed": MessageLookupByLibrary.simpleMessage("Verarbeitet"),
         "processing": MessageLookupByLibrary.simpleMessage("In Bearbeitung"),
         "processingImport": m67,
-        "processingVideos":
-            MessageLookupByLibrary.simpleMessage("Verarbeite Videos"),
-        "publicLinkCreated":
-            MessageLookupByLibrary.simpleMessage("Öffentlicher Link erstellt"),
-        "publicLinkEnabled":
-            MessageLookupByLibrary.simpleMessage("Öffentlicher Link aktiviert"),
+        "processingVideos": MessageLookupByLibrary.simpleMessage(
+          "Verarbeite Videos",
+        ),
+        "publicLinkCreated": MessageLookupByLibrary.simpleMessage(
+          "Öffentlicher Link erstellt",
+        ),
+        "publicLinkEnabled": MessageLookupByLibrary.simpleMessage(
+          "Öffentlicher Link aktiviert",
+        ),
         "questionmark": MessageLookupByLibrary.simpleMessage("?"),
         "queued": MessageLookupByLibrary.simpleMessage("In der Warteschlange"),
         "quickLinks": MessageLookupByLibrary.simpleMessage("Quick Links"),
@@ -4212,107 +2098,148 @@
         "reassignMe":
             MessageLookupByLibrary.simpleMessage("\"Ich\" neu zuweisen"),
         "reassignedToName": m69,
-        "reassigningLoading":
-            MessageLookupByLibrary.simpleMessage("Ordne neu zu..."),
+        "reassigningLoading": MessageLookupByLibrary.simpleMessage(
+          "Ordne neu zu...",
+        ),
         "receiveRemindersOnBirthdays": MessageLookupByLibrary.simpleMessage(
-            "Erhalte Erinnerungen, wenn jemand Geburtstag hat. Ein Klick auf die Benachrichtigung bringt dich zu den Fotos der Person, die Geburtstag hat."),
+          "Erhalte Erinnerungen, wenn jemand Geburtstag hat. Ein Klick auf die Benachrichtigung bringt dich zu den Fotos der Person, die Geburtstag hat.",
+        ),
         "recover": MessageLookupByLibrary.simpleMessage("Wiederherstellen"),
-        "recoverAccount":
-            MessageLookupByLibrary.simpleMessage("Konto wiederherstellen"),
+        "recoverAccount": MessageLookupByLibrary.simpleMessage(
+          "Konto wiederherstellen",
+        ),
         "recoverButton":
             MessageLookupByLibrary.simpleMessage("Wiederherstellen"),
-        "recoveryAccount":
-            MessageLookupByLibrary.simpleMessage("Konto wiederherstellen"),
-        "recoveryInitiated":
-            MessageLookupByLibrary.simpleMessage("Wiederherstellung gestartet"),
+        "recoveryAccount": MessageLookupByLibrary.simpleMessage(
+          "Konto wiederherstellen",
+        ),
+        "recoveryInitiated": MessageLookupByLibrary.simpleMessage(
+          "Wiederherstellung gestartet",
+        ),
         "recoveryInitiatedDesc": m70,
         "recoveryKey": MessageLookupByLibrary.simpleMessage(
-            "Wiederherstellungs-Schlüssel"),
+          "Wiederherstellungs-Schlüssel",
+        ),
         "recoveryKeyCopiedToClipboard": MessageLookupByLibrary.simpleMessage(
-            "Wiederherstellungs-Schlüssel in die Zwischenablage kopiert"),
+          "Wiederherstellungs-Schlüssel in die Zwischenablage kopiert",
+        ),
         "recoveryKeyOnForgotPassword": MessageLookupByLibrary.simpleMessage(
-            "Falls du dein Passwort vergisst, kannst du deine Daten allein mit diesem Schlüssel wiederherstellen."),
+          "Falls du dein Passwort vergisst, kannst du deine Daten allein mit diesem Schlüssel wiederherstellen.",
+        ),
         "recoveryKeySaveDescription": MessageLookupByLibrary.simpleMessage(
-            "Wir speichern diesen Schlüssel nicht. Bitte speichere diese Schlüssel aus 24 Wörtern an einem sicheren Ort."),
+          "Wir speichern diesen Schlüssel nicht. Bitte speichere diese Schlüssel aus 24 Wörtern an einem sicheren Ort.",
+        ),
         "recoveryKeySuccessBody": MessageLookupByLibrary.simpleMessage(
-            "Sehr gut! Dein Wiederherstellungsschlüssel ist gültig. Vielen Dank für die Verifizierung.\n\nBitte vergiss nicht eine Kopie des Wiederherstellungsschlüssels sicher aufzubewahren."),
+          "Sehr gut! Dein Wiederherstellungsschlüssel ist gültig. Vielen Dank für die Verifizierung.\n\nBitte vergiss nicht eine Kopie des Wiederherstellungsschlüssels sicher aufzubewahren.",
+        ),
         "recoveryKeyVerified": MessageLookupByLibrary.simpleMessage(
-            "Wiederherstellungs-Schlüssel überprüft"),
+          "Wiederherstellungs-Schlüssel überprüft",
+        ),
         "recoveryKeyVerifyReason": MessageLookupByLibrary.simpleMessage(
-            "Dein Wiederherstellungsschlüssel ist die einzige Möglichkeit, auf deine Fotos zuzugreifen, solltest du dein Passwort vergessen. Du findest ihn unter Einstellungen > Konto.\n\nBitte gib deinen Wiederherstellungsschlüssel hier ein, um sicherzugehen, dass du ihn korrekt gesichert hast."),
+          "Dein Wiederherstellungsschlüssel ist die einzige Möglichkeit, auf deine Fotos zuzugreifen, solltest du dein Passwort vergessen. Du findest ihn unter Einstellungen > Konto.\n\nBitte gib deinen Wiederherstellungsschlüssel hier ein, um sicherzugehen, dass du ihn korrekt gesichert hast.",
+        ),
         "recoveryReady": m71,
         "recoverySuccessful": MessageLookupByLibrary.simpleMessage(
-            "Wiederherstellung erfolgreich!"),
+          "Wiederherstellung erfolgreich!",
+        ),
         "recoveryWarning": MessageLookupByLibrary.simpleMessage(
-            "Ein vertrauenswürdiger Kontakt versucht, auf dein Konto zuzugreifen"),
+          "Ein vertrauenswürdiger Kontakt versucht, auf dein Konto zuzugreifen",
+        ),
         "recoveryWarningBody": m72,
         "recreatePasswordBody": MessageLookupByLibrary.simpleMessage(
-            "Das aktuelle Gerät ist nicht leistungsfähig genug, um dein Passwort zu verifizieren, aber wir können es neu erstellen, damit es auf allen Geräten funktioniert.\n\nBitte melde dich mit deinem Wiederherstellungs-Schlüssel an und erstelle dein Passwort neu (Wenn du willst, kannst du dasselbe erneut verwenden)."),
-        "recreatePasswordTitle":
-            MessageLookupByLibrary.simpleMessage("Passwort wiederherstellen"),
+          "Das aktuelle Gerät ist nicht leistungsfähig genug, um dein Passwort zu verifizieren, aber wir können es neu erstellen, damit es auf allen Geräten funktioniert.\n\nBitte melde dich mit deinem Wiederherstellungs-Schlüssel an und erstelle dein Passwort neu (Wenn du willst, kannst du dasselbe erneut verwenden).",
+        ),
+        "recreatePasswordTitle": MessageLookupByLibrary.simpleMessage(
+          "Passwort wiederherstellen",
+        ),
         "reddit": MessageLookupByLibrary.simpleMessage("Reddit"),
-        "reenterPassword":
-            MessageLookupByLibrary.simpleMessage("Passwort erneut eingeben"),
+        "reenterPassword": MessageLookupByLibrary.simpleMessage(
+          "Passwort erneut eingeben",
+        ),
         "reenterPin":
             MessageLookupByLibrary.simpleMessage("PIN erneut eingeben"),
         "referFriendsAnd2xYourPlan": MessageLookupByLibrary.simpleMessage(
-            "Begeistere Freunde für uns und verdopple deinen Speicher"),
+          "Begeistere Freunde für uns und verdopple deinen Speicher",
+        ),
         "referralStep1": MessageLookupByLibrary.simpleMessage(
-            "1. Gib diesen Code an deine Freunde"),
+          "1. Gib diesen Code an deine Freunde",
+        ),
         "referralStep2": MessageLookupByLibrary.simpleMessage(
-            "2. Sie schließen ein bezahltes Abo ab"),
+          "2. Sie schließen ein bezahltes Abo ab",
+        ),
         "referralStep3": m73,
         "referrals": MessageLookupByLibrary.simpleMessage("Weiterempfehlungen"),
         "referralsAreCurrentlyPaused": MessageLookupByLibrary.simpleMessage(
-            "Einlösungen sind derzeit pausiert"),
-        "rejectRecovery":
-            MessageLookupByLibrary.simpleMessage("Wiederherstellung ablehnen"),
+          "Einlösungen sind derzeit pausiert",
+        ),
+        "rejectRecovery": MessageLookupByLibrary.simpleMessage(
+          "Wiederherstellung ablehnen",
+        ),
         "remindToEmptyDeviceTrash": MessageLookupByLibrary.simpleMessage(
-            "Lösche auch Dateien aus \"Kürzlich gelöscht\" unter \"Einstellungen\" -> \"Speicher\" um freien Speicher zu erhalten"),
+          "Lösche auch Dateien aus \"Kürzlich gelöscht\" unter \"Einstellungen\" -> \"Speicher\" um freien Speicher zu erhalten",
+        ),
         "remindToEmptyEnteTrash": MessageLookupByLibrary.simpleMessage(
-            "Leere auch deinen \"Papierkorb\", um freien Platz zu erhalten"),
+          "Leere auch deinen \"Papierkorb\", um freien Platz zu erhalten",
+        ),
         "remoteImages": MessageLookupByLibrary.simpleMessage(
-            "Grafiken aus externen Quellen"),
+          "Grafiken aus externen Quellen",
+        ),
         "remoteThumbnails": MessageLookupByLibrary.simpleMessage(
-            "Vorschaubilder aus externen Quellen"),
-        "remoteVideos":
-            MessageLookupByLibrary.simpleMessage("Videos aus externen Quellen"),
+          "Vorschaubilder aus externen Quellen",
+        ),
+        "remoteVideos": MessageLookupByLibrary.simpleMessage(
+          "Videos aus externen Quellen",
+        ),
         "remove": MessageLookupByLibrary.simpleMessage("Entfernen"),
-        "removeDuplicates":
-            MessageLookupByLibrary.simpleMessage("Duplikate entfernen"),
+        "removeDuplicates": MessageLookupByLibrary.simpleMessage(
+          "Duplikate entfernen",
+        ),
         "removeDuplicatesDesc": MessageLookupByLibrary.simpleMessage(
-            "Überprüfe und lösche Dateien, die exakte Duplikate sind."),
-        "removeFromAlbum":
-            MessageLookupByLibrary.simpleMessage("Aus Album entfernen"),
-        "removeFromAlbumTitle":
-            MessageLookupByLibrary.simpleMessage("Aus Album entfernen?"),
-        "removeFromFavorite":
-            MessageLookupByLibrary.simpleMessage("Aus Favoriten entfernen"),
+          "Überprüfe und lösche Dateien, die exakte Duplikate sind.",
+        ),
+        "removeFromAlbum": MessageLookupByLibrary.simpleMessage(
+          "Aus Album entfernen",
+        ),
+        "removeFromAlbumTitle": MessageLookupByLibrary.simpleMessage(
+          "Aus Album entfernen?",
+        ),
+        "removeFromFavorite": MessageLookupByLibrary.simpleMessage(
+          "Aus Favoriten entfernen",
+        ),
         "removeInvite":
             MessageLookupByLibrary.simpleMessage("Einladung entfernen"),
         "removeLink": MessageLookupByLibrary.simpleMessage("Link entfernen"),
-        "removeParticipant":
-            MessageLookupByLibrary.simpleMessage("Teilnehmer entfernen"),
+        "removeParticipant": MessageLookupByLibrary.simpleMessage(
+          "Teilnehmer entfernen",
+        ),
         "removeParticipantBody": m74,
-        "removePersonLabel":
-            MessageLookupByLibrary.simpleMessage("Personenetikett entfernen"),
-        "removePublicLink":
-            MessageLookupByLibrary.simpleMessage("Öffentlichen Link entfernen"),
-        "removePublicLinks":
-            MessageLookupByLibrary.simpleMessage("Öffentliche Links entfernen"),
+        "removePersonLabel": MessageLookupByLibrary.simpleMessage(
+          "Personenetikett entfernen",
+        ),
+        "removePublicLink": MessageLookupByLibrary.simpleMessage(
+          "Öffentlichen Link entfernen",
+        ),
+        "removePublicLinks": MessageLookupByLibrary.simpleMessage(
+          "Öffentliche Links entfernen",
+        ),
         "removeShareItemsWarning": MessageLookupByLibrary.simpleMessage(
-            "Einige der Elemente, die du entfernst, wurden von anderen Nutzern hinzugefügt und du wirst den Zugriff auf sie verlieren"),
-        "removeWithQuestionMark":
-            MessageLookupByLibrary.simpleMessage("Entfernen?"),
+          "Einige der Elemente, die du entfernst, wurden von anderen Nutzern hinzugefügt und du wirst den Zugriff auf sie verlieren",
+        ),
+        "removeWithQuestionMark": MessageLookupByLibrary.simpleMessage(
+          "Entfernen?",
+        ),
         "removeYourselfAsTrustedContact": MessageLookupByLibrary.simpleMessage(
-            "Entferne dich als vertrauenswürdigen Kontakt"),
+          "Entferne dich als vertrauenswürdigen Kontakt",
+        ),
         "removingFromFavorites": MessageLookupByLibrary.simpleMessage(
-            "Wird aus Favoriten entfernt..."),
+          "Wird aus Favoriten entfernt...",
+        ),
         "rename": MessageLookupByLibrary.simpleMessage("Umbenennen"),
         "renameAlbum": MessageLookupByLibrary.simpleMessage("Album umbenennen"),
         "renameFile": MessageLookupByLibrary.simpleMessage("Datei umbenennen"),
-        "renewSubscription":
-            MessageLookupByLibrary.simpleMessage("Abonnement erneuern"),
+        "renewSubscription": MessageLookupByLibrary.simpleMessage(
+          "Abonnement erneuern",
+        ),
         "renewsOn": m75,
         "reportABug": MessageLookupByLibrary.simpleMessage("Fehler melden"),
         "reportBug": MessageLookupByLibrary.simpleMessage("Fehler melden"),
@@ -4320,25 +2247,33 @@
             MessageLookupByLibrary.simpleMessage("E-Mail erneut senden"),
         "reset": MessageLookupByLibrary.simpleMessage("Zurücksetzen"),
         "resetIgnoredFiles": MessageLookupByLibrary.simpleMessage(
-            "Ignorierte Dateien zurücksetzen"),
-        "resetPasswordTitle":
-            MessageLookupByLibrary.simpleMessage("Passwort zurücksetzen"),
+          "Ignorierte Dateien zurücksetzen",
+        ),
+        "resetPasswordTitle": MessageLookupByLibrary.simpleMessage(
+          "Passwort zurücksetzen",
+        ),
         "resetPerson": MessageLookupByLibrary.simpleMessage("Entfernen"),
-        "resetToDefault":
-            MessageLookupByLibrary.simpleMessage("Standardwerte zurücksetzen"),
+        "resetToDefault": MessageLookupByLibrary.simpleMessage(
+          "Standardwerte zurücksetzen",
+        ),
         "restore": MessageLookupByLibrary.simpleMessage("Wiederherstellen"),
-        "restoreToAlbum":
-            MessageLookupByLibrary.simpleMessage("Album wiederherstellen"),
+        "restoreToAlbum": MessageLookupByLibrary.simpleMessage(
+          "Album wiederherstellen",
+        ),
         "restoringFiles": MessageLookupByLibrary.simpleMessage(
-            "Dateien werden wiederhergestellt..."),
-        "resumableUploads":
-            MessageLookupByLibrary.simpleMessage("Fortsetzbares Hochladen"),
+          "Dateien werden wiederhergestellt...",
+        ),
+        "resumableUploads": MessageLookupByLibrary.simpleMessage(
+          "Fortsetzbares Hochladen",
+        ),
         "retry": MessageLookupByLibrary.simpleMessage("Erneut versuchen"),
         "review": MessageLookupByLibrary.simpleMessage("Überprüfen"),
         "reviewDeduplicateItems": MessageLookupByLibrary.simpleMessage(
-            "Bitte überprüfe und lösche die Elemente, die du für Duplikate hältst."),
-        "reviewSuggestions":
-            MessageLookupByLibrary.simpleMessage("Vorschläge überprüfen"),
+          "Bitte überprüfe und lösche die Elemente, die du für Duplikate hältst.",
+        ),
+        "reviewSuggestions": MessageLookupByLibrary.simpleMessage(
+          "Vorschläge überprüfen",
+        ),
         "right": MessageLookupByLibrary.simpleMessage("Rechts"),
         "roadtripWithThem": m76,
         "rotate": MessageLookupByLibrary.simpleMessage("Drehen"),
@@ -4349,11 +2284,13 @@
         "same": MessageLookupByLibrary.simpleMessage("Gleich"),
         "sameperson": MessageLookupByLibrary.simpleMessage("Dieselbe Person?"),
         "save": MessageLookupByLibrary.simpleMessage("Speichern"),
-        "saveAsAnotherPerson":
-            MessageLookupByLibrary.simpleMessage("Als andere Person speichern"),
+        "saveAsAnotherPerson": MessageLookupByLibrary.simpleMessage(
+          "Als andere Person speichern",
+        ),
         "saveChangesBeforeLeavingQuestion":
             MessageLookupByLibrary.simpleMessage(
-                "Änderungen vor dem Verlassen speichern?"),
+          "Änderungen vor dem Verlassen speichern?",
+        ),
         "saveCollage":
             MessageLookupByLibrary.simpleMessage("Collage speichern"),
         "saveCopy": MessageLookupByLibrary.simpleMessage("Kopie speichern"),
@@ -4361,97 +2298,133 @@
         "savePerson": MessageLookupByLibrary.simpleMessage("Person speichern"),
         "saveYourRecoveryKeyIfYouHaventAlready":
             MessageLookupByLibrary.simpleMessage(
-                "Sichere deinen Wiederherstellungs-Schlüssel, falls noch nicht geschehen"),
+          "Sichere deinen Wiederherstellungs-Schlüssel, falls noch nicht geschehen",
+        ),
         "saving": MessageLookupByLibrary.simpleMessage("Speichern..."),
-        "savingEdits":
-            MessageLookupByLibrary.simpleMessage("Speichere Änderungen..."),
+        "savingEdits": MessageLookupByLibrary.simpleMessage(
+          "Speichere Änderungen...",
+        ),
         "scanCode": MessageLookupByLibrary.simpleMessage("Code scannen"),
         "scanThisBarcodeWithnyourAuthenticatorApp":
             MessageLookupByLibrary.simpleMessage(
-                "Scanne diesen Code mit \ndeiner Authentifizierungs-App"),
+          "Scanne diesen Code mit \ndeiner Authentifizierungs-App",
+        ),
         "search": MessageLookupByLibrary.simpleMessage("Suche"),
         "searchAlbumsEmptySection":
             MessageLookupByLibrary.simpleMessage("Alben"),
-        "searchByAlbumNameHint":
-            MessageLookupByLibrary.simpleMessage("Name des Albums"),
+        "searchByAlbumNameHint": MessageLookupByLibrary.simpleMessage(
+          "Name des Albums",
+        ),
         "searchByExamples": MessageLookupByLibrary.simpleMessage(
-            "• Albumnamen (z.B. \"Kamera\")\n• Dateitypen (z.B. \"Videos\", \".gif\")\n• Jahre und Monate (z.B. \"2022\", \"Januar\")\n• Feiertage (z.B. \"Weihnachten\")\n• Fotobeschreibungen (z.B. \"#fun\")"),
+          "• Albumnamen (z.B. \"Kamera\")\n• Dateitypen (z.B. \"Videos\", \".gif\")\n• Jahre und Monate (z.B. \"2022\", \"Januar\")\n• Feiertage (z.B. \"Weihnachten\")\n• Fotobeschreibungen (z.B. \"#fun\")",
+        ),
         "searchCaptionEmptySection": MessageLookupByLibrary.simpleMessage(
-            "Füge Beschreibungen wie \"#trip\" in der Fotoinfo hinzu um diese schnell hier wiederzufinden"),
+          "Füge Beschreibungen wie \"#trip\" in der Fotoinfo hinzu um diese schnell hier wiederzufinden",
+        ),
         "searchDatesEmptySection": MessageLookupByLibrary.simpleMessage(
-            "Suche nach Datum, Monat oder Jahr"),
+          "Suche nach Datum, Monat oder Jahr",
+        ),
         "searchDiscoverEmptySection": MessageLookupByLibrary.simpleMessage(
-            "Bilder werden hier angezeigt, sobald Verarbeitung und Synchronisation abgeschlossen sind"),
+          "Bilder werden hier angezeigt, sobald Verarbeitung und Synchronisation abgeschlossen sind",
+        ),
         "searchFaceEmptySection": MessageLookupByLibrary.simpleMessage(
-            "Personen werden hier angezeigt, sobald die Indizierung abgeschlossen ist"),
+          "Personen werden hier angezeigt, sobald die Indizierung abgeschlossen ist",
+        ),
         "searchFileTypesAndNamesEmptySection":
-            MessageLookupByLibrary.simpleMessage("Dateitypen und -namen"),
+            MessageLookupByLibrary.simpleMessage(
+          "Dateitypen und -namen",
+        ),
         "searchHint1": MessageLookupByLibrary.simpleMessage(
-            "Schnell auf dem Gerät suchen"),
-        "searchHint2":
-            MessageLookupByLibrary.simpleMessage("Fotodaten, Beschreibungen"),
+          "Schnell auf dem Gerät suchen",
+        ),
+        "searchHint2": MessageLookupByLibrary.simpleMessage(
+          "Fotodaten, Beschreibungen",
+        ),
         "searchHint3": MessageLookupByLibrary.simpleMessage(
-            "Alben, Dateinamen und -typen"),
+          "Alben, Dateinamen und -typen",
+        ),
         "searchHint4": MessageLookupByLibrary.simpleMessage("Ort"),
         "searchHint5": MessageLookupByLibrary.simpleMessage(
-            "Demnächst: Gesichter & magische Suche ✨"),
+          "Demnächst: Gesichter & magische Suche ✨",
+        ),
         "searchLocationEmptySection": MessageLookupByLibrary.simpleMessage(
-            "Gruppiere Fotos, die innerhalb des Radius eines bestimmten Fotos aufgenommen wurden"),
+          "Gruppiere Fotos, die innerhalb des Radius eines bestimmten Fotos aufgenommen wurden",
+        ),
         "searchPeopleEmptySection": MessageLookupByLibrary.simpleMessage(
-            "Laden Sie Personen ein, damit Sie geteilte Fotos hier einsehen können"),
+          "Laden Sie Personen ein, damit Sie geteilte Fotos hier einsehen können",
+        ),
         "searchPersonsEmptySection": MessageLookupByLibrary.simpleMessage(
-            "Personen werden hier angezeigt, sobald Verarbeitung und Synchronisierung abgeschlossen sind"),
+          "Personen werden hier angezeigt, sobald Verarbeitung und Synchronisierung abgeschlossen sind",
+        ),
         "searchResultCount": m77,
         "searchSectionsLengthMismatch": m78,
         "security": MessageLookupByLibrary.simpleMessage("Sicherheit"),
         "seePublicAlbumLinksInApp": MessageLookupByLibrary.simpleMessage(
-            "Öffentliche Album-Links in der App ansehen"),
-        "selectALocation":
-            MessageLookupByLibrary.simpleMessage("Standort auswählen"),
-        "selectALocationFirst":
-            MessageLookupByLibrary.simpleMessage("Wähle zuerst einen Standort"),
+          "Öffentliche Album-Links in der App ansehen",
+        ),
+        "selectALocation": MessageLookupByLibrary.simpleMessage(
+          "Standort auswählen",
+        ),
+        "selectALocationFirst": MessageLookupByLibrary.simpleMessage(
+          "Wähle zuerst einen Standort",
+        ),
         "selectAlbum": MessageLookupByLibrary.simpleMessage("Album auswählen"),
         "selectAll": MessageLookupByLibrary.simpleMessage("Alle markieren"),
         "selectAllShort": MessageLookupByLibrary.simpleMessage("Alle"),
-        "selectCoverPhoto":
-            MessageLookupByLibrary.simpleMessage("Titelbild auswählen"),
+        "selectCoverPhoto": MessageLookupByLibrary.simpleMessage(
+          "Titelbild auswählen",
+        ),
         "selectDate": MessageLookupByLibrary.simpleMessage("Datum wählen"),
         "selectFoldersForBackup": MessageLookupByLibrary.simpleMessage(
-            "Ordner für Sicherung auswählen"),
+          "Ordner für Sicherung auswählen",
+        ),
         "selectItemsToAdd": MessageLookupByLibrary.simpleMessage(
-            "Elemente zum Hinzufügen auswählen"),
+          "Elemente zum Hinzufügen auswählen",
+        ),
         "selectLanguage":
             MessageLookupByLibrary.simpleMessage("Sprache auswählen"),
-        "selectMailApp":
-            MessageLookupByLibrary.simpleMessage("E-Mail-App auswählen"),
-        "selectMorePhotos":
-            MessageLookupByLibrary.simpleMessage("Mehr Fotos auswählen"),
+        "selectMailApp": MessageLookupByLibrary.simpleMessage(
+          "E-Mail-App auswählen",
+        ),
+        "selectMorePhotos": MessageLookupByLibrary.simpleMessage(
+          "Mehr Fotos auswählen",
+        ),
         "selectOneDateAndTime": MessageLookupByLibrary.simpleMessage(
-            "Wähle ein Datum und eine Uhrzeit"),
+          "Wähle ein Datum und eine Uhrzeit",
+        ),
         "selectOneDateAndTimeForAll": MessageLookupByLibrary.simpleMessage(
-            "Wähle ein Datum und eine Uhrzeit für alle"),
+          "Wähle ein Datum und eine Uhrzeit für alle",
+        ),
         "selectPersonToLink": MessageLookupByLibrary.simpleMessage(
-            "Person zum Verknüpfen auswählen"),
+          "Person zum Verknüpfen auswählen",
+        ),
         "selectReason": MessageLookupByLibrary.simpleMessage("Grund auswählen"),
         "selectStartOfRange": MessageLookupByLibrary.simpleMessage(
-            "Anfang des Bereichs auswählen"),
+          "Anfang des Bereichs auswählen",
+        ),
         "selectTime": MessageLookupByLibrary.simpleMessage("Uhrzeit wählen"),
-        "selectYourFace":
-            MessageLookupByLibrary.simpleMessage("Wähle dein Gesicht"),
-        "selectYourPlan":
-            MessageLookupByLibrary.simpleMessage("Wähle dein Abo aus"),
+        "selectYourFace": MessageLookupByLibrary.simpleMessage(
+          "Wähle dein Gesicht",
+        ),
+        "selectYourPlan": MessageLookupByLibrary.simpleMessage(
+          "Wähle dein Abo aus",
+        ),
         "selectedAlbums": m79,
         "selectedFilesAreNotOnEnte": MessageLookupByLibrary.simpleMessage(
-            "Ausgewählte Dateien sind nicht auf Ente"),
+          "Ausgewählte Dateien sind nicht auf Ente",
+        ),
         "selectedFoldersWillBeEncryptedAndBackedUp":
             MessageLookupByLibrary.simpleMessage(
-                "Ausgewählte Ordner werden verschlüsselt und gesichert"),
+          "Ausgewählte Ordner werden verschlüsselt und gesichert",
+        ),
         "selectedItemsWillBeDeletedFromAllAlbumsAndMoved":
             MessageLookupByLibrary.simpleMessage(
-                "Ausgewählte Elemente werden aus allen Alben gelöscht und in den Papierkorb verschoben."),
+          "Ausgewählte Elemente werden aus allen Alben gelöscht und in den Papierkorb verschoben.",
+        ),
         "selectedItemsWillBeRemovedFromThisPerson":
             MessageLookupByLibrary.simpleMessage(
-                "Ausgewählte Elemente werden von dieser Person entfernt, aber nicht aus deiner Bibliothek gelöscht."),
+          "Ausgewählte Elemente werden von dieser Person entfernt, aber nicht aus deiner Bibliothek gelöscht.",
+        ),
         "selectedPhotos": m80,
         "selectedPhotosWithYours": m81,
         "selfiesWithThem": m82,
@@ -4461,110 +2434,146 @@
         "sendLink": MessageLookupByLibrary.simpleMessage("Link senden"),
         "serverEndpoint":
             MessageLookupByLibrary.simpleMessage("Server Endpunkt"),
-        "sessionExpired":
-            MessageLookupByLibrary.simpleMessage("Sitzung abgelaufen"),
+        "sessionExpired": MessageLookupByLibrary.simpleMessage(
+          "Sitzung abgelaufen",
+        ),
         "sessionIdMismatch": MessageLookupByLibrary.simpleMessage(
-            "Sitzungs-ID stimmt nicht überein"),
+          "Sitzungs-ID stimmt nicht überein",
+        ),
         "setAPassword": MessageLookupByLibrary.simpleMessage("Passwort setzen"),
         "setAs": MessageLookupByLibrary.simpleMessage("Festlegen als"),
         "setCover": MessageLookupByLibrary.simpleMessage("Titelbild festlegen"),
         "setLabel": MessageLookupByLibrary.simpleMessage("Festlegen"),
-        "setNewPassword":
-            MessageLookupByLibrary.simpleMessage("Neues Passwort festlegen"),
+        "setNewPassword": MessageLookupByLibrary.simpleMessage(
+          "Neues Passwort festlegen",
+        ),
         "setNewPin": MessageLookupByLibrary.simpleMessage("Neue PIN festlegen"),
-        "setPasswordTitle":
-            MessageLookupByLibrary.simpleMessage("Passwort festlegen"),
+        "setPasswordTitle": MessageLookupByLibrary.simpleMessage(
+          "Passwort festlegen",
+        ),
         "setRadius": MessageLookupByLibrary.simpleMessage("Radius festlegen"),
-        "setupComplete":
-            MessageLookupByLibrary.simpleMessage("Einrichtung abgeschlossen"),
+        "setupComplete": MessageLookupByLibrary.simpleMessage(
+          "Einrichtung abgeschlossen",
+        ),
         "share": MessageLookupByLibrary.simpleMessage("Teilen"),
         "shareALink": MessageLookupByLibrary.simpleMessage("Einen Link teilen"),
         "shareAlbumHint": MessageLookupByLibrary.simpleMessage(
-            "Öffne ein Album und tippe auf den Teilen-Button oben rechts, um zu teilen."),
-        "shareAnAlbumNow":
-            MessageLookupByLibrary.simpleMessage("Teile jetzt ein Album"),
+          "Öffne ein Album und tippe auf den Teilen-Button oben rechts, um zu teilen.",
+        ),
+        "shareAnAlbumNow": MessageLookupByLibrary.simpleMessage(
+          "Teile jetzt ein Album",
+        ),
         "shareLink": MessageLookupByLibrary.simpleMessage("Link teilen"),
         "shareMyVerificationID": m83,
         "shareOnlyWithThePeopleYouWant": MessageLookupByLibrary.simpleMessage(
-            "Teile mit ausgewählten Personen"),
+          "Teile mit ausgewählten Personen",
+        ),
         "shareTextConfirmOthersVerificationID": m84,
         "shareTextRecommendUsingEnte": MessageLookupByLibrary.simpleMessage(
-            "Hol dir Ente, damit wir ganz einfach Fotos und Videos in Originalqualität teilen können\n\nhttps://ente.io"),
+          "Hol dir Ente, damit wir ganz einfach Fotos und Videos in Originalqualität teilen können\n\nhttps://ente.io",
+        ),
         "shareTextReferralCode": m85,
         "shareWithNonenteUsers": MessageLookupByLibrary.simpleMessage(
-            "Mit Nicht-Ente-Benutzern teilen"),
+          "Mit Nicht-Ente-Benutzern teilen",
+        ),
         "shareWithPeopleSectionTitle": m86,
-        "shareYourFirstAlbum":
-            MessageLookupByLibrary.simpleMessage("Teile dein erstes Album"),
+        "shareYourFirstAlbum": MessageLookupByLibrary.simpleMessage(
+          "Teile dein erstes Album",
+        ),
         "sharedAlbumSectionDescription": MessageLookupByLibrary.simpleMessage(
-            "Erstelle gemeinsam mit anderen Ente-Nutzern geteilte Alben, inkl. Nutzern ohne Bezahltarif."),
+          "Erstelle gemeinsam mit anderen Ente-Nutzern geteilte Alben, inkl. Nutzern ohne Bezahltarif.",
+        ),
         "sharedByMe": MessageLookupByLibrary.simpleMessage("Von mir geteilt"),
         "sharedByYou": MessageLookupByLibrary.simpleMessage("Von dir geteilt"),
-        "sharedPhotoNotifications":
-            MessageLookupByLibrary.simpleMessage("Neue geteilte Fotos"),
-        "sharedPhotoNotificationsExplanation": MessageLookupByLibrary.simpleMessage(
-            "Erhalte Benachrichtigungen, wenn jemand ein Foto zu einem gemeinsam genutzten Album hinzufügt, dem du angehörst"),
+        "sharedPhotoNotifications": MessageLookupByLibrary.simpleMessage(
+          "Neue geteilte Fotos",
+        ),
+        "sharedPhotoNotificationsExplanation":
+            MessageLookupByLibrary.simpleMessage(
+          "Erhalte Benachrichtigungen, wenn jemand ein Foto zu einem gemeinsam genutzten Album hinzufügt, dem du angehörst",
+        ),
         "sharedWith": m87,
         "sharedWithMe": MessageLookupByLibrary.simpleMessage("Mit mir geteilt"),
         "sharedWithYou":
             MessageLookupByLibrary.simpleMessage("Mit dir geteilt"),
         "sharing": MessageLookupByLibrary.simpleMessage("Teilt..."),
         "shiftDatesAndTime": MessageLookupByLibrary.simpleMessage(
-            "Datum und Uhrzeit verschieben"),
-        "showLessFaces":
-            MessageLookupByLibrary.simpleMessage("Weniger Gesichter zeigen"),
-        "showMemories":
-            MessageLookupByLibrary.simpleMessage("Erinnerungen anschauen"),
-        "showMoreFaces":
-            MessageLookupByLibrary.simpleMessage("Mehr Gesichter zeigen"),
+          "Datum und Uhrzeit verschieben",
+        ),
+        "showLessFaces": MessageLookupByLibrary.simpleMessage(
+          "Weniger Gesichter zeigen",
+        ),
+        "showMemories": MessageLookupByLibrary.simpleMessage(
+          "Erinnerungen anschauen",
+        ),
+        "showMoreFaces": MessageLookupByLibrary.simpleMessage(
+          "Mehr Gesichter zeigen",
+        ),
         "showPerson": MessageLookupByLibrary.simpleMessage("Person anzeigen"),
         "signOutFromOtherDevices": MessageLookupByLibrary.simpleMessage(
-            "Von anderen Geräten abmelden"),
+          "Von anderen Geräten abmelden",
+        ),
         "signOutOtherBody": MessageLookupByLibrary.simpleMessage(
-            "Falls du denkst, dass jemand dein Passwort kennen könnte, kannst du alle anderen Geräte von deinem Account abmelden."),
-        "signOutOtherDevices":
-            MessageLookupByLibrary.simpleMessage("Andere Geräte abmelden"),
+          "Falls du denkst, dass jemand dein Passwort kennen könnte, kannst du alle anderen Geräte von deinem Account abmelden.",
+        ),
+        "signOutOtherDevices": MessageLookupByLibrary.simpleMessage(
+          "Andere Geräte abmelden",
+        ),
         "signUpTerms": MessageLookupByLibrary.simpleMessage(
-            "Ich stimme den <u-terms>Nutzungsbedingungen</u-terms> und der <u-policy>Datenschutzerklärung</u-policy> zu"),
+          "Ich stimme den <u-terms>Nutzungsbedingungen</u-terms> und der <u-policy>Datenschutzerklärung</u-policy> zu",
+        ),
         "singleFileDeleteFromDevice": m88,
         "singleFileDeleteHighlight": MessageLookupByLibrary.simpleMessage(
-            "Es wird aus allen Alben gelöscht."),
+          "Es wird aus allen Alben gelöscht.",
+        ),
         "singleFileInBothLocalAndRemote": m89,
         "singleFileInRemoteOnly": m90,
         "skip": MessageLookupByLibrary.simpleMessage("Überspringen"),
-        "smartMemories":
-            MessageLookupByLibrary.simpleMessage("Smarte Erinnerungen"),
+        "smartMemories": MessageLookupByLibrary.simpleMessage(
+          "Smarte Erinnerungen",
+        ),
         "social": MessageLookupByLibrary.simpleMessage("Social Media"),
         "someItemsAreInBothEnteAndYourDevice":
             MessageLookupByLibrary.simpleMessage(
-                "Einige Elemente sind sowohl auf Ente als auch auf deinem Gerät."),
+          "Einige Elemente sind sowohl auf Ente als auch auf deinem Gerät.",
+        ),
         "someOfTheFilesYouAreTryingToDeleteAre":
             MessageLookupByLibrary.simpleMessage(
-                "Einige der Dateien, die Sie löschen möchten, sind nur auf Ihrem Gerät verfügbar und können nicht wiederhergestellt werden, wenn sie gelöscht wurden"),
+          "Einige der Dateien, die Sie löschen möchten, sind nur auf Ihrem Gerät verfügbar und können nicht wiederhergestellt werden, wenn sie gelöscht wurden",
+        ),
         "someoneSharingAlbumsWithYouShouldSeeTheSameId":
             MessageLookupByLibrary.simpleMessage(
-                "Jemand, der Alben mit dir teilt, sollte die gleiche ID auf seinem Gerät sehen."),
-        "somethingWentWrong":
-            MessageLookupByLibrary.simpleMessage("Irgendetwas ging schief"),
+          "Jemand, der Alben mit dir teilt, sollte die gleiche ID auf seinem Gerät sehen.",
+        ),
+        "somethingWentWrong": MessageLookupByLibrary.simpleMessage(
+          "Irgendetwas ging schief",
+        ),
         "somethingWentWrongPleaseTryAgain":
             MessageLookupByLibrary.simpleMessage(
-                "Ein Fehler ist aufgetreten, bitte versuche es erneut"),
+          "Ein Fehler ist aufgetreten, bitte versuche es erneut",
+        ),
         "sorry": MessageLookupByLibrary.simpleMessage("Entschuldigung"),
         "sorryBackupFailedDesc": MessageLookupByLibrary.simpleMessage(
-            "Leider konnten wir diese Datei momentan nicht sichern, wir werden es später erneut versuchen."),
+          "Leider konnten wir diese Datei momentan nicht sichern, wir werden es später erneut versuchen.",
+        ),
         "sorryCouldNotAddToFavorites": MessageLookupByLibrary.simpleMessage(
-            "Konnte leider nicht zu den Favoriten hinzugefügt werden!"),
+          "Konnte leider nicht zu den Favoriten hinzugefügt werden!",
+        ),
         "sorryCouldNotRemoveFromFavorites":
             MessageLookupByLibrary.simpleMessage(
-                "Konnte leider nicht aus den Favoriten entfernt werden!"),
+          "Konnte leider nicht aus den Favoriten entfernt werden!",
+        ),
         "sorryTheCodeYouveEnteredIsIncorrect":
             MessageLookupByLibrary.simpleMessage(
-                "Leider ist der eingegebene Code falsch"),
+          "Leider ist der eingegebene Code falsch",
+        ),
         "sorryWeCouldNotGenerateSecureKeysOnThisDevicennplease":
             MessageLookupByLibrary.simpleMessage(
-                "Es tut uns leid, wir konnten keine sicheren Schlüssel auf diesem Gerät generieren.\n\nBitte starte die Registrierung auf einem anderen Gerät."),
+          "Es tut uns leid, wir konnten keine sicheren Schlüssel auf diesem Gerät generieren.\n\nBitte starte die Registrierung auf einem anderen Gerät.",
+        ),
         "sorryWeHadToPauseYourBackups": MessageLookupByLibrary.simpleMessage(
-            "Entschuldigung, wir mussten deine Sicherungen pausieren"),
+          "Entschuldigung, wir mussten deine Sicherungen pausieren",
+        ),
         "sort": MessageLookupByLibrary.simpleMessage("Sortierung"),
         "sortAlbumsBy": MessageLookupByLibrary.simpleMessage("Sortieren nach"),
         "sortNewestFirst":
@@ -4575,23 +2584,28 @@
             MessageLookupByLibrary.simpleMessage("✨ Abgeschlossen"),
         "sportsWithThem": m91,
         "spotlightOnThem": m92,
-        "spotlightOnYourself":
-            MessageLookupByLibrary.simpleMessage("Spot auf dich selbst"),
-        "startAccountRecoveryTitle":
-            MessageLookupByLibrary.simpleMessage("Wiederherstellung starten"),
+        "spotlightOnYourself": MessageLookupByLibrary.simpleMessage(
+          "Spot auf dich selbst",
+        ),
+        "startAccountRecoveryTitle": MessageLookupByLibrary.simpleMessage(
+          "Wiederherstellung starten",
+        ),
         "startBackup":
             MessageLookupByLibrary.simpleMessage("Sicherung starten"),
         "status": MessageLookupByLibrary.simpleMessage("Status"),
         "stopCastingBody": MessageLookupByLibrary.simpleMessage(
-            "Möchtest du die Übertragung beenden?"),
-        "stopCastingTitle":
-            MessageLookupByLibrary.simpleMessage("Übertragung beenden"),
+          "Möchtest du die Übertragung beenden?",
+        ),
+        "stopCastingTitle": MessageLookupByLibrary.simpleMessage(
+          "Übertragung beenden",
+        ),
         "storage": MessageLookupByLibrary.simpleMessage("Speicherplatz"),
         "storageBreakupFamily": MessageLookupByLibrary.simpleMessage("Familie"),
         "storageBreakupYou": MessageLookupByLibrary.simpleMessage("Sie"),
         "storageInGB": m93,
         "storageLimitExceeded": MessageLookupByLibrary.simpleMessage(
-            "Speichergrenze überschritten"),
+          "Speichergrenze überschritten",
+        ),
         "storageUsageInfo": m94,
         "streamDetails": MessageLookupByLibrary.simpleMessage("Stream-Details"),
         "strongStrength": MessageLookupByLibrary.simpleMessage("Stark"),
@@ -4599,109 +2613,147 @@
         "subWillBeCancelledOn": m96,
         "subscribe": MessageLookupByLibrary.simpleMessage("Abonnieren"),
         "subscribeToEnableSharing": MessageLookupByLibrary.simpleMessage(
-            "Du benötigst ein aktives, bezahltes Abonnement, um das Teilen zu aktivieren."),
+          "Du benötigst ein aktives, bezahltes Abonnement, um das Teilen zu aktivieren.",
+        ),
         "subscription": MessageLookupByLibrary.simpleMessage("Abonnement"),
         "success": MessageLookupByLibrary.simpleMessage("Abgeschlossen"),
-        "successfullyArchived":
-            MessageLookupByLibrary.simpleMessage("Erfolgreich archiviert"),
-        "successfullyHid":
-            MessageLookupByLibrary.simpleMessage("Erfolgreich versteckt"),
-        "successfullyUnarchived":
-            MessageLookupByLibrary.simpleMessage("Erfolgreich dearchiviert"),
-        "successfullyUnhid":
-            MessageLookupByLibrary.simpleMessage("Erfolgreich eingeblendet"),
-        "suggestFeatures":
-            MessageLookupByLibrary.simpleMessage("Verbesserung vorschlagen"),
+        "successfullyArchived": MessageLookupByLibrary.simpleMessage(
+          "Erfolgreich archiviert",
+        ),
+        "successfullyHid": MessageLookupByLibrary.simpleMessage(
+          "Erfolgreich versteckt",
+        ),
+        "successfullyUnarchived": MessageLookupByLibrary.simpleMessage(
+          "Erfolgreich dearchiviert",
+        ),
+        "successfullyUnhid": MessageLookupByLibrary.simpleMessage(
+          "Erfolgreich eingeblendet",
+        ),
+        "suggestFeatures": MessageLookupByLibrary.simpleMessage(
+          "Verbesserung vorschlagen",
+        ),
         "sunrise": MessageLookupByLibrary.simpleMessage("Am Horizont"),
         "support": MessageLookupByLibrary.simpleMessage("Support"),
         "syncProgress": m97,
-        "syncStopped":
-            MessageLookupByLibrary.simpleMessage("Synchronisierung angehalten"),
+        "syncStopped": MessageLookupByLibrary.simpleMessage(
+          "Synchronisierung angehalten",
+        ),
         "syncing": MessageLookupByLibrary.simpleMessage("Synchronisiere …"),
         "systemTheme": MessageLookupByLibrary.simpleMessage("System"),
         "tapToCopy":
             MessageLookupByLibrary.simpleMessage("zum Kopieren antippen"),
         "tapToEnterCode": MessageLookupByLibrary.simpleMessage(
-            "Antippen, um den Code einzugeben"),
-        "tapToUnlock":
-            MessageLookupByLibrary.simpleMessage("Zum Entsperren antippen"),
-        "tapToUpload":
-            MessageLookupByLibrary.simpleMessage("Zum Hochladen antippen"),
+          "Antippen, um den Code einzugeben",
+        ),
+        "tapToUnlock": MessageLookupByLibrary.simpleMessage(
+          "Zum Entsperren antippen",
+        ),
+        "tapToUpload": MessageLookupByLibrary.simpleMessage(
+          "Zum Hochladen antippen",
+        ),
         "tapToUploadIsIgnoredDue": m98,
-        "tempErrorContactSupportIfPersists": MessageLookupByLibrary.simpleMessage(
-            "Etwas ist schiefgelaufen. Bitte versuche es später noch einmal. Sollte der Fehler weiter bestehen, kontaktiere unser Supportteam."),
+        "tempErrorContactSupportIfPersists":
+            MessageLookupByLibrary.simpleMessage(
+          "Etwas ist schiefgelaufen. Bitte versuche es später noch einmal. Sollte der Fehler weiter bestehen, kontaktiere unser Supportteam.",
+        ),
         "terminate": MessageLookupByLibrary.simpleMessage("Beenden"),
-        "terminateSession":
-            MessageLookupByLibrary.simpleMessage("Sitzungen beenden?"),
+        "terminateSession": MessageLookupByLibrary.simpleMessage(
+          "Sitzungen beenden?",
+        ),
         "terms": MessageLookupByLibrary.simpleMessage("Nutzungsbedingungen"),
-        "termsOfServicesTitle":
-            MessageLookupByLibrary.simpleMessage("Nutzungsbedingungen"),
+        "termsOfServicesTitle": MessageLookupByLibrary.simpleMessage(
+          "Nutzungsbedingungen",
+        ),
         "thankYou": MessageLookupByLibrary.simpleMessage("Vielen Dank"),
-        "thankYouForSubscribing":
-            MessageLookupByLibrary.simpleMessage("Danke fürs Abonnieren!"),
+        "thankYouForSubscribing": MessageLookupByLibrary.simpleMessage(
+          "Danke fürs Abonnieren!",
+        ),
         "theDownloadCouldNotBeCompleted": MessageLookupByLibrary.simpleMessage(
-            "Der Download konnte nicht abgeschlossen werden"),
+          "Der Download konnte nicht abgeschlossen werden",
+        ),
         "theLinkYouAreTryingToAccessHasExpired":
             MessageLookupByLibrary.simpleMessage(
-                "Der Link, den du aufrufen möchtest, ist abgelaufen."),
-        "thePersonGroupsWillNotBeDisplayed": MessageLookupByLibrary.simpleMessage(
-            "Diese Personengruppen werden im Personen-Abschnitt nicht mehr angezeigt. Die Fotos bleiben unverändert."),
+          "Der Link, den du aufrufen möchtest, ist abgelaufen.",
+        ),
+        "thePersonGroupsWillNotBeDisplayed":
+            MessageLookupByLibrary.simpleMessage(
+          "Diese Personengruppen werden im Personen-Abschnitt nicht mehr angezeigt. Die Fotos bleiben unverändert.",
+        ),
         "thePersonWillNotBeDisplayed": MessageLookupByLibrary.simpleMessage(
-            "Diese Person wird im Personen-Abschnitt nicht mehr angezeigt. Die Fotos bleiben unverändert."),
+          "Diese Person wird im Personen-Abschnitt nicht mehr angezeigt. Die Fotos bleiben unverändert.",
+        ),
         "theRecoveryKeyYouEnteredIsIncorrect":
             MessageLookupByLibrary.simpleMessage(
-                "Der eingegebene Schlüssel ist ungültig"),
+          "Der eingegebene Schlüssel ist ungültig",
+        ),
         "theme": MessageLookupByLibrary.simpleMessage("Theme"),
         "theseItemsWillBeDeletedFromYourDevice":
             MessageLookupByLibrary.simpleMessage(
-                "Diese Elemente werden von deinem Gerät gelöscht."),
+          "Diese Elemente werden von deinem Gerät gelöscht.",
+        ),
         "theyAlsoGetXGb": m99,
         "theyWillBeDeletedFromAllAlbums": MessageLookupByLibrary.simpleMessage(
-            "Sie werden aus allen Alben gelöscht."),
+          "Sie werden aus allen Alben gelöscht.",
+        ),
         "thisActionCannotBeUndone": MessageLookupByLibrary.simpleMessage(
-            "Diese Aktion kann nicht rückgängig gemacht werden"),
+          "Diese Aktion kann nicht rückgängig gemacht werden",
+        ),
         "thisAlbumAlreadyHDACollaborativeLink":
             MessageLookupByLibrary.simpleMessage(
-                "Dieses Album hat bereits einen kollaborativen Link"),
+          "Dieses Album hat bereits einen kollaborativen Link",
+        ),
         "thisCanBeUsedToRecoverYourAccountIfYou":
             MessageLookupByLibrary.simpleMessage(
-                "Dies kann verwendet werden, um dein Konto wiederherzustellen, wenn du deinen zweiten Faktor (2FA) verlierst"),
+          "Dies kann verwendet werden, um dein Konto wiederherzustellen, wenn du deinen zweiten Faktor (2FA) verlierst",
+        ),
         "thisDevice": MessageLookupByLibrary.simpleMessage("Dieses Gerät"),
         "thisEmailIsAlreadyInUse": MessageLookupByLibrary.simpleMessage(
-            "Diese E-Mail-Adresse wird bereits verwendet"),
+          "Diese E-Mail-Adresse wird bereits verwendet",
+        ),
         "thisImageHasNoExifData": MessageLookupByLibrary.simpleMessage(
-            "Dieses Bild hat keine Exif-Daten"),
+          "Dieses Bild hat keine Exif-Daten",
+        ),
         "thisIsMeExclamation":
             MessageLookupByLibrary.simpleMessage("Das bin ich!"),
         "thisIsPersonVerificationId": m100,
         "thisIsYourVerificationId": MessageLookupByLibrary.simpleMessage(
-            "Dies ist deine Verifizierungs-ID"),
-        "thisWeekThroughTheYears":
-            MessageLookupByLibrary.simpleMessage("Diese Woche über die Jahre"),
+          "Dies ist deine Verifizierungs-ID",
+        ),
+        "thisWeekThroughTheYears": MessageLookupByLibrary.simpleMessage(
+          "Diese Woche über die Jahre",
+        ),
         "thisWeekXYearsAgo": m101,
         "thisWillLogYouOutOfTheFollowingDevice":
             MessageLookupByLibrary.simpleMessage(
-                "Dadurch wirst du von folgendem Gerät abgemeldet:"),
+          "Dadurch wirst du von folgendem Gerät abgemeldet:",
+        ),
         "thisWillLogYouOutOfThisDevice": MessageLookupByLibrary.simpleMessage(
-            "Dadurch wirst du von diesem Gerät abgemeldet!"),
+          "Dadurch wirst du von diesem Gerät abgemeldet!",
+        ),
         "thisWillMakeTheDateAndTimeOfAllSelected":
             MessageLookupByLibrary.simpleMessage(
-                "Dadurch werden Datum und Uhrzeit aller ausgewählten Fotos gleich."),
+          "Dadurch werden Datum und Uhrzeit aller ausgewählten Fotos gleich.",
+        ),
         "thisWillRemovePublicLinksOfAllSelectedQuickLinks":
             MessageLookupByLibrary.simpleMessage(
-                "Hiermit werden die öffentlichen Links aller ausgewählten schnellen Links entfernt."),
+          "Hiermit werden die öffentlichen Links aller ausgewählten schnellen Links entfernt.",
+        ),
         "throughTheYears": m102,
         "toEnableAppLockPleaseSetupDevicePasscodeOrScreen":
             MessageLookupByLibrary.simpleMessage(
-                "Um die App-Sperre zu aktivieren, konfiguriere bitte den Gerätepasscode oder die Bildschirmsperre in den Systemeinstellungen."),
-        "toHideAPhotoOrVideo":
-            MessageLookupByLibrary.simpleMessage("Foto oder Video verstecken"),
+          "Um die App-Sperre zu aktivieren, konfiguriere bitte den Gerätepasscode oder die Bildschirmsperre in den Systemeinstellungen.",
+        ),
+        "toHideAPhotoOrVideo": MessageLookupByLibrary.simpleMessage(
+          "Foto oder Video verstecken",
+        ),
         "toResetVerifyEmail": MessageLookupByLibrary.simpleMessage(
-            "Um dein Passwort zurückzusetzen, verifiziere bitte zuerst deine E-Mail-Adresse."),
+          "Um dein Passwort zurückzusetzen, verifiziere bitte zuerst deine E-Mail-Adresse.",
+        ),
         "todaysLogs":
             MessageLookupByLibrary.simpleMessage("Heutiges Protokoll"),
         "tooManyIncorrectAttempts": MessageLookupByLibrary.simpleMessage(
-            "Zu viele fehlerhafte Versuche"),
+          "Zu viele fehlerhafte Versuche",
+        ),
         "total": MessageLookupByLibrary.simpleMessage("Gesamt"),
         "totalSize": MessageLookupByLibrary.simpleMessage("Gesamtgröße"),
         "trash": MessageLookupByLibrary.simpleMessage("Papierkorb"),
@@ -4709,42 +2761,52 @@
         "trim": MessageLookupByLibrary.simpleMessage("Schneiden"),
         "tripInYear": m104,
         "tripToLocation": m105,
-        "trustedContacts":
-            MessageLookupByLibrary.simpleMessage("Vertrauenswürdige Kontakte"),
+        "trustedContacts": MessageLookupByLibrary.simpleMessage(
+          "Vertrauenswürdige Kontakte",
+        ),
         "trustedInviteBody": m106,
         "tryAgain": MessageLookupByLibrary.simpleMessage("Erneut versuchen"),
         "turnOnBackupForAutoUpload": MessageLookupByLibrary.simpleMessage(
-            "Aktiviere die Sicherung, um neue Dateien in diesem Ordner automatisch zu Ente hochzuladen."),
+          "Aktiviere die Sicherung, um neue Dateien in diesem Ordner automatisch zu Ente hochzuladen.",
+        ),
         "twitter": MessageLookupByLibrary.simpleMessage("Twitter"),
         "twoMonthsFreeOnYearlyPlans": MessageLookupByLibrary.simpleMessage(
-            "2 Monate kostenlos beim jährlichen Bezahlen"),
+          "2 Monate kostenlos beim jährlichen Bezahlen",
+        ),
         "twofactor": MessageLookupByLibrary.simpleMessage("Zwei-Faktor"),
         "twofactorAuthenticationHasBeenDisabled":
             MessageLookupByLibrary.simpleMessage(
-                "Zwei-Faktor-Authentifizierung (2FA) wurde deaktiviert"),
+          "Zwei-Faktor-Authentifizierung (2FA) wurde deaktiviert",
+        ),
         "twofactorAuthenticationPageTitle":
             MessageLookupByLibrary.simpleMessage(
-                "Zwei-Faktor-Authentifizierung"),
+          "Zwei-Faktor-Authentifizierung",
+        ),
         "twofactorAuthenticationSuccessfullyReset":
             MessageLookupByLibrary.simpleMessage(
-                "Zwei-Faktor-Authentifizierung (2FA) erfolgreich zurückgesetzt"),
+          "Zwei-Faktor-Authentifizierung (2FA) erfolgreich zurückgesetzt",
+        ),
         "twofactorSetup": MessageLookupByLibrary.simpleMessage(
-            "Zweiten Faktor (2FA) einrichten"),
+          "Zweiten Faktor (2FA) einrichten",
+        ),
         "typeOfGallerGallerytypeIsNotSupportedForRename": m107,
         "unarchive": MessageLookupByLibrary.simpleMessage("Dearchivieren"),
-        "unarchiveAlbum":
-            MessageLookupByLibrary.simpleMessage("Album dearchivieren"),
+        "unarchiveAlbum": MessageLookupByLibrary.simpleMessage(
+          "Album dearchivieren",
+        ),
         "unarchiving": MessageLookupByLibrary.simpleMessage("Dearchiviere …"),
         "unavailableReferralCode": MessageLookupByLibrary.simpleMessage(
-            "Entschuldigung, dieser Code ist nicht verfügbar."),
+          "Entschuldigung, dieser Code ist nicht verfügbar.",
+        ),
         "uncategorized":
             MessageLookupByLibrary.simpleMessage("Unkategorisiert"),
         "unhide": MessageLookupByLibrary.simpleMessage("Einblenden"),
         "unhideToAlbum":
             MessageLookupByLibrary.simpleMessage("Im Album anzeigen"),
         "unhiding": MessageLookupByLibrary.simpleMessage("Einblenden..."),
-        "unhidingFilesToAlbum":
-            MessageLookupByLibrary.simpleMessage("Dateien im Album anzeigen"),
+        "unhidingFilesToAlbum": MessageLookupByLibrary.simpleMessage(
+          "Dateien im Album anzeigen",
+        ),
         "unlock": MessageLookupByLibrary.simpleMessage("Jetzt freischalten"),
         "unpinAlbum": MessageLookupByLibrary.simpleMessage("Album lösen"),
         "unselectAll": MessageLookupByLibrary.simpleMessage("Alle demarkieren"),
@@ -4752,89 +2814,114 @@
         "updateAvailable":
             MessageLookupByLibrary.simpleMessage("Update verfügbar"),
         "updatingFolderSelection": MessageLookupByLibrary.simpleMessage(
-            "Ordnerauswahl wird aktualisiert..."),
+          "Ordnerauswahl wird aktualisiert...",
+        ),
         "upgrade": MessageLookupByLibrary.simpleMessage("Upgrade"),
         "uploadIsIgnoredDueToIgnorereason": m108,
         "uploadingFilesToAlbum": MessageLookupByLibrary.simpleMessage(
-            "Dateien werden ins Album hochgeladen..."),
+          "Dateien werden ins Album hochgeladen...",
+        ),
         "uploadingMultipleMemories": m109,
         "uploadingSingleMemory": MessageLookupByLibrary.simpleMessage(
-            "Sichere ein Erinnerungsstück..."),
+          "Sichere ein Erinnerungsstück...",
+        ),
         "upto50OffUntil4thDec": MessageLookupByLibrary.simpleMessage(
-            "Bis zu 50% Rabatt bis zum 4. Dezember."),
+          "Bis zu 50% Rabatt bis zum 4. Dezember.",
+        ),
         "usableReferralStorageInfo": MessageLookupByLibrary.simpleMessage(
-            "Der verwendbare Speicherplatz ist von deinem aktuellen Abonnement eingeschränkt. Überschüssiger, beanspruchter Speicherplatz wird automatisch verwendbar werden, wenn du ein höheres Abonnement buchst."),
-        "useAsCover":
-            MessageLookupByLibrary.simpleMessage("Als Titelbild festlegen"),
+          "Der verwendbare Speicherplatz ist von deinem aktuellen Abonnement eingeschränkt. Überschüssiger, beanspruchter Speicherplatz wird automatisch verwendbar werden, wenn du ein höheres Abonnement buchst.",
+        ),
+        "useAsCover": MessageLookupByLibrary.simpleMessage(
+          "Als Titelbild festlegen",
+        ),
         "useDifferentPlayerInfo": MessageLookupByLibrary.simpleMessage(
-            "Hast du Probleme beim Abspielen dieses Videos? Halte hier gedrückt, um einen anderen Player auszuprobieren."),
-        "usePublicLinksForPeopleNotOnEnte": MessageLookupByLibrary.simpleMessage(
-            "Verwende öffentliche Links für Personen, die kein Ente-Konto haben"),
+          "Hast du Probleme beim Abspielen dieses Videos? Halte hier gedrückt, um einen anderen Player auszuprobieren.",
+        ),
+        "usePublicLinksForPeopleNotOnEnte":
+            MessageLookupByLibrary.simpleMessage(
+          "Verwende öffentliche Links für Personen, die kein Ente-Konto haben",
+        ),
         "useRecoveryKey": MessageLookupByLibrary.simpleMessage(
-            "Wiederherstellungs-Schlüssel verwenden"),
-        "useSelectedPhoto":
-            MessageLookupByLibrary.simpleMessage("Ausgewähltes Foto verwenden"),
+          "Wiederherstellungs-Schlüssel verwenden",
+        ),
+        "useSelectedPhoto": MessageLookupByLibrary.simpleMessage(
+          "Ausgewähltes Foto verwenden",
+        ),
         "usedSpace":
             MessageLookupByLibrary.simpleMessage("Belegter Speicherplatz"),
         "validTill": m110,
         "verificationFailedPleaseTryAgain":
             MessageLookupByLibrary.simpleMessage(
-                "Verifizierung fehlgeschlagen, bitte versuchen Sie es erneut"),
+          "Verifizierung fehlgeschlagen, bitte versuchen Sie es erneut",
+        ),
         "verificationId":
             MessageLookupByLibrary.simpleMessage("Verifizierungs-ID"),
         "verify": MessageLookupByLibrary.simpleMessage("Überprüfen"),
-        "verifyEmail":
-            MessageLookupByLibrary.simpleMessage("E-Mail-Adresse verifizieren"),
+        "verifyEmail": MessageLookupByLibrary.simpleMessage(
+          "E-Mail-Adresse verifizieren",
+        ),
         "verifyEmailID": m111,
         "verifyIDLabel": MessageLookupByLibrary.simpleMessage("Überprüfen"),
-        "verifyPasskey":
-            MessageLookupByLibrary.simpleMessage("Passkey verifizieren"),
-        "verifyPassword":
-            MessageLookupByLibrary.simpleMessage("Passwort überprüfen"),
+        "verifyPasskey": MessageLookupByLibrary.simpleMessage(
+          "Passkey verifizieren",
+        ),
+        "verifyPassword": MessageLookupByLibrary.simpleMessage(
+          "Passwort überprüfen",
+        ),
         "verifying": MessageLookupByLibrary.simpleMessage("Verifiziere …"),
         "verifyingRecoveryKey": MessageLookupByLibrary.simpleMessage(
-            "Wiederherstellungs-Schlüssel wird überprüft..."),
+          "Wiederherstellungs-Schlüssel wird überprüft...",
+        ),
         "videoInfo":
             MessageLookupByLibrary.simpleMessage("Video-Informationen"),
         "videoSmallCase": MessageLookupByLibrary.simpleMessage("Video"),
         "videoStreaming":
             MessageLookupByLibrary.simpleMessage("Streambare Videos"),
         "videos": MessageLookupByLibrary.simpleMessage("Videos"),
-        "viewActiveSessions":
-            MessageLookupByLibrary.simpleMessage("Aktive Sitzungen anzeigen"),
+        "viewActiveSessions": MessageLookupByLibrary.simpleMessage(
+          "Aktive Sitzungen anzeigen",
+        ),
         "viewAddOnButton":
             MessageLookupByLibrary.simpleMessage("Zeige Add-ons"),
         "viewAll": MessageLookupByLibrary.simpleMessage("Alle anzeigen"),
-        "viewAllExifData":
-            MessageLookupByLibrary.simpleMessage("Alle Exif-Daten anzeigen"),
+        "viewAllExifData": MessageLookupByLibrary.simpleMessage(
+          "Alle Exif-Daten anzeigen",
+        ),
         "viewLargeFiles": MessageLookupByLibrary.simpleMessage("Große Dateien"),
         "viewLargeFilesDesc": MessageLookupByLibrary.simpleMessage(
-            "Dateien anzeigen, die den meisten Speicherplatz belegen."),
+          "Dateien anzeigen, die den meisten Speicherplatz belegen.",
+        ),
         "viewLogs": MessageLookupByLibrary.simpleMessage("Protokolle anzeigen"),
         "viewPersonToUnlink": m112,
         "viewRecoveryKey": MessageLookupByLibrary.simpleMessage(
-            "Wiederherstellungsschlüssel anzeigen"),
+          "Wiederherstellungsschlüssel anzeigen",
+        ),
         "viewer": MessageLookupByLibrary.simpleMessage("Zuschauer"),
         "viewersSuccessfullyAdded": m113,
         "visitWebToManage": MessageLookupByLibrary.simpleMessage(
-            "Bitte rufe \"web.ente.io\" auf, um dein Abo zu verwalten"),
-        "waitingForVerification":
-            MessageLookupByLibrary.simpleMessage("Warte auf Bestätigung..."),
+          "Bitte rufe \"web.ente.io\" auf, um dein Abo zu verwalten",
+        ),
+        "waitingForVerification": MessageLookupByLibrary.simpleMessage(
+          "Warte auf Bestätigung...",
+        ),
         "waitingForWifi":
             MessageLookupByLibrary.simpleMessage("Warte auf WLAN..."),
         "warning": MessageLookupByLibrary.simpleMessage("Warnung"),
         "weAreOpenSource": MessageLookupByLibrary.simpleMessage(
-            "Unser Quellcode ist offen einsehbar!"),
+          "Unser Quellcode ist offen einsehbar!",
+        ),
         "weDontSupportEditingPhotosAndAlbumsThatYouDont":
             MessageLookupByLibrary.simpleMessage(
-                "Wir unterstützen keine Bearbeitung von Fotos und Alben, die du noch nicht besitzt"),
+          "Wir unterstützen keine Bearbeitung von Fotos und Alben, die du noch nicht besitzt",
+        ),
         "weHaveSendEmailTo": m114,
         "weakStrength": MessageLookupByLibrary.simpleMessage("Schwach"),
         "welcomeBack":
             MessageLookupByLibrary.simpleMessage("Willkommen zurück!"),
         "whatsNew": MessageLookupByLibrary.simpleMessage("Neue Funktionen"),
         "whyAddTrustContact": MessageLookupByLibrary.simpleMessage(
-            "Ein vertrauenswürdiger Kontakt kann helfen, deine Daten wiederherzustellen."),
+          "Ein vertrauenswürdiger Kontakt kann helfen, deine Daten wiederherzustellen.",
+        ),
         "widgets": MessageLookupByLibrary.simpleMessage("Widgets"),
         "wishThemAHappyBirthday": m115,
         "yearShort": MessageLookupByLibrary.simpleMessage("Jahr"),
@@ -4843,65 +2930,86 @@
         "yes": MessageLookupByLibrary.simpleMessage("Ja"),
         "yesCancel": MessageLookupByLibrary.simpleMessage("Ja, kündigen"),
         "yesConvertToViewer": MessageLookupByLibrary.simpleMessage(
-            "Ja, zu \"Beobachter\" ändern"),
+          "Ja, zu \"Beobachter\" ändern",
+        ),
         "yesDelete": MessageLookupByLibrary.simpleMessage("Ja, löschen"),
-        "yesDiscardChanges":
-            MessageLookupByLibrary.simpleMessage("Ja, Änderungen verwerfen"),
+        "yesDiscardChanges": MessageLookupByLibrary.simpleMessage(
+          "Ja, Änderungen verwerfen",
+        ),
         "yesIgnore": MessageLookupByLibrary.simpleMessage("Ja, ignorieren"),
         "yesLogout": MessageLookupByLibrary.simpleMessage("Ja, ausloggen"),
         "yesRemove": MessageLookupByLibrary.simpleMessage("Ja, entfernen"),
         "yesRenew": MessageLookupByLibrary.simpleMessage("Ja, erneuern"),
-        "yesResetPerson":
-            MessageLookupByLibrary.simpleMessage("Ja, Person zurücksetzen"),
+        "yesResetPerson": MessageLookupByLibrary.simpleMessage(
+          "Ja, Person zurücksetzen",
+        ),
         "you": MessageLookupByLibrary.simpleMessage("Du"),
         "youAndThem": m117,
-        "youAreOnAFamilyPlan":
-            MessageLookupByLibrary.simpleMessage("Du bist im Familien-Tarif!"),
+        "youAreOnAFamilyPlan": MessageLookupByLibrary.simpleMessage(
+          "Du bist im Familien-Tarif!",
+        ),
         "youAreOnTheLatestVersion": MessageLookupByLibrary.simpleMessage(
-            "Du bist auf der neuesten Version"),
+          "Du bist auf der neuesten Version",
+        ),
         "youCanAtMaxDoubleYourStorage": MessageLookupByLibrary.simpleMessage(
-            "* Du kannst deinen Speicher maximal verdoppeln"),
+          "* Du kannst deinen Speicher maximal verdoppeln",
+        ),
         "youCanManageYourLinksInTheShareTab":
             MessageLookupByLibrary.simpleMessage(
-                "Du kannst deine Links im \"Teilen\"-Tab verwalten."),
+          "Du kannst deine Links im \"Teilen\"-Tab verwalten.",
+        ),
         "youCanTrySearchingForADifferentQuery":
             MessageLookupByLibrary.simpleMessage(
-                "Sie können versuchen, nach einer anderen Abfrage suchen."),
+          "Sie können versuchen, nach einer anderen Abfrage suchen.",
+        ),
         "youCannotDowngradeToThisPlan": MessageLookupByLibrary.simpleMessage(
-            "Du kannst nicht auf diesen Tarif wechseln"),
+          "Du kannst nicht auf diesen Tarif wechseln",
+        ),
         "youCannotShareWithYourself": MessageLookupByLibrary.simpleMessage(
-            "Du kannst nicht mit dir selbst teilen"),
+          "Du kannst nicht mit dir selbst teilen",
+        ),
         "youDontHaveAnyArchivedItems": MessageLookupByLibrary.simpleMessage(
-            "Du hast keine archivierten Elemente."),
+          "Du hast keine archivierten Elemente.",
+        ),
         "youHaveSuccessfullyFreedUp": m118,
         "yourAccountHasBeenDeleted": MessageLookupByLibrary.simpleMessage(
-            "Dein Benutzerkonto wurde gelöscht"),
+          "Dein Benutzerkonto wurde gelöscht",
+        ),
         "yourMap": MessageLookupByLibrary.simpleMessage("Deine Karte"),
         "yourPlanWasSuccessfullyDowngraded":
             MessageLookupByLibrary.simpleMessage(
-                "Dein Tarif wurde erfolgreich heruntergestuft"),
+          "Dein Tarif wurde erfolgreich heruntergestuft",
+        ),
         "yourPlanWasSuccessfullyUpgraded": MessageLookupByLibrary.simpleMessage(
-            "Dein Abo wurde erfolgreich hochgestuft"),
+          "Dein Abo wurde erfolgreich hochgestuft",
+        ),
         "yourPurchaseWasSuccessful": MessageLookupByLibrary.simpleMessage(
-            "Dein Einkauf war erfolgreich"),
+          "Dein Einkauf war erfolgreich",
+        ),
         "yourStorageDetailsCouldNotBeFetched":
             MessageLookupByLibrary.simpleMessage(
-                "Details zum Speicherplatz konnten nicht abgerufen werden"),
+          "Details zum Speicherplatz konnten nicht abgerufen werden",
+        ),
         "yourSubscriptionHasExpired": MessageLookupByLibrary.simpleMessage(
-            "Dein Abonnement ist abgelaufen"),
+          "Dein Abonnement ist abgelaufen",
+        ),
         "yourSubscriptionWasUpdatedSuccessfully":
             MessageLookupByLibrary.simpleMessage(
-                "Dein Abonnement wurde erfolgreich aktualisiert."),
+          "Dein Abonnement wurde erfolgreich aktualisiert.",
+        ),
         "yourVerificationCodeHasExpired": MessageLookupByLibrary.simpleMessage(
-            "Ihr Bestätigungscode ist abgelaufen"),
+          "Ihr Bestätigungscode ist abgelaufen",
+        ),
         "youveNoDuplicateFilesThatCanBeCleared":
             MessageLookupByLibrary.simpleMessage(
-                "Du hast keine Duplikate, die gelöscht werden können"),
+          "Du hast keine Duplikate, die gelöscht werden können",
+        ),
         "youveNoFilesInThisAlbumThatCanBeDeleted":
             MessageLookupByLibrary.simpleMessage(
-                "Du hast keine Dateien in diesem Album, die gelöscht werden können"),
+          "Du hast keine Dateien in diesem Album, die gelöscht werden können",
+        ),
         "zoomOutToSeePhotos": MessageLookupByLibrary.simpleMessage(
-            "Verkleinern, um Fotos zu sehen")
+          "Verkleinern, um Fotos zu sehen",
+        ),
       };
->>>>>>> 7d9cfd85
 }