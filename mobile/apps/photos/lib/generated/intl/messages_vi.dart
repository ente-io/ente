// DO NOT EDIT. This is code generated via package:intl/generate_localized.dart
// This is a library that provides messages for a vi locale. All the
// messages from the main program should be duplicated here with the same
// function name.

// Ignore issues from commonly used lints in this file.
// ignore_for_file:unnecessary_brace_in_string_interps, unnecessary_new
// ignore_for_file:prefer_single_quotes,comment_references, directives_ordering
// ignore_for_file:annotate_overrides,prefer_generic_function_type_aliases
// ignore_for_file:unused_import, file_names, avoid_escaping_inner_quotes
// ignore_for_file:unnecessary_string_interpolations, unnecessary_string_escapes

import 'package:intl/intl.dart';
import 'package:intl/message_lookup_by_library.dart';

final messages = new MessageLookup();

typedef String MessageIfAbsent(String messageStr, List<dynamic> args);

class MessageLookup extends MessageLookupByLibrary {
  String get localeName => 'vi';

  static String m0(title) => "${title} (Tôi)";

  static String m1(count) =>
      "${Intl.plural(count, zero: 'Thêm cộng tác viên', one: 'Thêm cộng tác viên', other: 'Thêm cộng tác viên')}";

  static String m2(count) =>
      "${Intl.plural(count, one: 'Thêm mục', other: 'Thêm các mục')}";

  static String m3(storageAmount, endDate) =>
      "Gói bổ sung ${storageAmount} áp dụng đến ${endDate}";

  static String m4(count) =>
      "${Intl.plural(count, zero: 'Thêm người xem', one: 'Thêm người xem', other: 'Thêm người xem')}";

  static String m5(emailOrName) => "Được thêm bởi ${emailOrName}";

  static String m6(albumName) => "Đã thêm thành công vào ${albumName}";

  static String m7(name) => "Ngưỡng mộ ${name}";

  static String m8(count) =>
      "${Intl.plural(count, zero: 'Không có người tham gia', one: '1 người tham gia', other: '${count} Người tham gia')}";

  static String m9(versionValue) => "Phiên bản: ${versionValue}";

  static String m10(freeAmount, storageUnit) =>
      "${freeAmount} ${storageUnit} trống";

  static String m11(name) => "Ngắm cảnh với ${name}";

  static String m12(paymentProvider) =>
      "Vui lòng hủy gói hiện tại của bạn từ ${paymentProvider} trước";

  static String m13(user) =>
      "${user} sẽ không thể thêm ảnh vào album này\n\nHọ vẫn có thể xóa ảnh đã thêm bởi họ";

  static String m14(isFamilyMember, storageAmountInGb) =>
      "${Intl.select(isFamilyMember, {'true': 'Gia đình bạn đã nhận thêm ${storageAmountInGb} GB tính đến hiện tại', 'false': 'Bạn đã nhận thêm ${storageAmountInGb} GB tính đến hiện tại', 'other': 'Bạn đã nhận thêm ${storageAmountInGb} GB tính đến hiện tại!'})}";

  static String m15(albumName) =>
      "Liên kết cộng tác đã được tạo cho ${albumName}";

  static String m16(count) =>
      "${Intl.plural(count, zero: 'Chưa có cộng tác viên', one: 'Đã thêm 1 cộng tác viên', other: 'Đã thêm ${count} cộng tác viên')}";

  static String m17(email, numOfDays) =>
      "Bạn sắp thêm ${email} làm liên hệ tin cậy. Họ sẽ có thể khôi phục tài khoản của bạn nếu bạn không hoạt động trong ${numOfDays} ngày.";

  static String m18(familyAdminEmail) =>
      "Vui lòng liên hệ <green>${familyAdminEmail}</green> để quản lý gói của bạn";

  static String m19(provider) =>
      "Vui lòng liên hệ với chúng tôi qua support@ente.io để quản lý gói ${provider} của bạn.";

  static String m20(endpoint) => "Đã kết nối với ${endpoint}";

  static String m21(count) =>
      "${Intl.plural(count, one: 'Xóa ${count} mục', other: 'Xóa ${count} mục')}";

  static String m22(count) =>
      "Xóa luôn ảnh (và video) trong ${count} album này <bold>khỏi toàn bộ album khác</bold> cũng đang chứa chúng?";

  static String m23(currentlyDeleting, totalCount) =>
      "Đang xóa ${currentlyDeleting} / ${totalCount}";

  static String m24(albumName) =>
      "Xóa liên kết công khai dùng để truy cập \"${albumName}\".";

  static String m25(supportEmail) =>
      "Vui lòng gửi email đến ${supportEmail} từ địa chỉ email đã đăng ký của bạn";

  static String m26(count, storageSaved) =>
      "Bạn đã dọn dẹp ${Intl.plural(count, other: '${count} tệp bị trùng lặp')}, lấy lại (${storageSaved}!)";

  static String m27(count, formattedSize) =>
      "${count} tệp, ${formattedSize} mỗi tệp";

  static String m28(name) => "Email này đã được liên kết với ${name} trước.";

  static String m29(newEmail) => "Email đã được đổi thành ${newEmail}";

  static String m30(email) => "${email} chưa có tài khoản Ente.";

  static String m31(email) =>
      "${email} không có tài khoản Ente.\n\nGửi họ một lời mời để chia sẻ ảnh.";

  static String m32(name) => "Yêu mến ${name}";

  static String m33(text) => "Tìm thấy ảnh bổ sung cho ${text}";

  static String m34(name) => "Tiệc tùng với ${name}";

  static String m35(count, formattedNumber) =>
      "${Intl.plural(count, other: '${formattedNumber} tệp')} trên thiết bị đã được sao lưu an toàn";

  static String m36(count, formattedNumber) =>
      "${Intl.plural(count, other: '${formattedNumber} tệp')} trong album đã được sao lưu an toàn";

  static String m37(storageAmountInGB) =>
      "${storageAmountInGB} GB mỗi khi ai đó đăng ký gói trả phí và áp dụng mã của bạn";

  static String m38(endDate) => "Dùng thử miễn phí áp dụng đến ${endDate}";

  static String m39(count) =>
      "Bạn vẫn có thể truy cập ${Intl.plural(count, one: 'chúng', other: 'chúng')} trên Ente, miễn là gói của bạn còn hiệu lực";

  static String m40(sizeInMBorGB) => "Giải phóng ${sizeInMBorGB}";

  static String m41(count, formattedSize) =>
      "${Intl.plural(count, one: 'Xóa chúng khỏi thiết bị để giải phóng ${formattedSize}', other: 'Xóa chúng khỏi thiết bị để giải phóng ${formattedSize}')}";

  static String m42(currentlyProcessing, totalCount) =>
      "Đang xử lý ${currentlyProcessing} / ${totalCount}";

  static String m43(name) => "Leo núi với ${name}";

  static String m44(count) => "${Intl.plural(count, other: '${count} mục')}";

  static String m45(name) => "Lần cuối với ${name}";

  static String m46(email) =>
      "${email} đã mời bạn trở thành một liên hệ tin cậy";

  static String m47(expiryTime) => "Liên kết sẽ hết hạn vào ${expiryTime}";

  static String m48(email) => "Liên kết người với ${email}";

  static String m49(personName, email) =>
      "Việc này sẽ liên kết ${personName} với ${email}";

  static String m50(count, formattedCount) =>
      "${Intl.plural(count, zero: 'chưa có kỷ niệm', other: '${formattedCount} kỷ niệm')}";

  static String m51(count) =>
      "${Intl.plural(count, one: 'Di chuyển mục', other: 'Di chuyển các mục')}";

  static String m52(albumName) => "Đã di chuyển thành công đến ${albumName}";

  static String m53(personName) => "Không có gợi ý cho ${personName}";

  static String m54(name) => "Không phải ${name}?";

  static String m55(familyAdminEmail) =>
      "Vui lòng liên hệ ${familyAdminEmail} để thay đổi mã của bạn.";

  static String m56(name) => "Quẩy với ${name}";

  static String m57(passwordStrengthValue) =>
      "Độ mạnh mật khẩu: ${passwordStrengthValue}";

  static String m58(providerName) =>
      "Vui lòng trao đổi với bộ phận hỗ trợ ${providerName} nếu bạn đã bị tính phí";

  static String m59(name, age) => "${name} đã ${age} tuổi!";

  static String m60(name, age) => "${name} sắp ${age} tuổi";

  static String m61(count) =>
      "${Intl.plural(count, zero: 'Chưa có ảnh', one: '1 ảnh', other: '${count} ảnh')}";

  static String m62(count) =>
      "${Intl.plural(count, zero: 'Chưa có ảnh', one: '1 ảnh', other: '${count} ảnh')}";

  static String m63(endDate) =>
      "Dùng thử miễn phí áp dụng đến ${endDate}.\nBạn có thể chọn gói trả phí sau đó.";

  static String m64(toEmail) =>
      "Vui lòng gửi email cho chúng tôi tại ${toEmail}";

  static String m65(toEmail) => "Vui lòng gửi nhật ký đến \n${toEmail}";

  static String m66(name) => "Làm dáng với ${name}";

  static String m67(folderName) => "Đang xử lý ${folderName}...";

  static String m68(storeName) => "Đánh giá chúng tôi trên ${storeName}";

  static String m69(name) => "Đã chỉ định lại bạn thành ${name}";

  static String m70(days, email) =>
      "Bạn có thể truy cập tài khoản sau ${days} ngày. Một thông báo sẽ được gửi đến ${email}.";

  static String m71(email) =>
      "Bạn có thể khôi phục tài khoản của ${email} bằng cách đặt lại mật khẩu mới.";

  static String m72(email) =>
      "${email} đang cố gắng khôi phục tài khoản của bạn.";

  static String m73(storageInGB) =>
      "3. Cả hai nhận thêm ${storageInGB} GB* miễn phí";

  static String m74(userEmail) =>
      "${userEmail} sẽ bị xóa khỏi album chia sẻ này\n\nBất kỳ ảnh nào được thêm bởi họ cũng sẽ bị xóa khỏi album";

  static String m75(endDate) => "Gia hạn gói vào ${endDate}";

  static String m76(name) => "Đi bộ với ${name}";

  static String m77(count) =>
      "${Intl.plural(count, other: '${count} kết quả được tìm thấy')}";

  static String m78(snapshotLength, searchLength) =>
      "Độ dài các phần không khớp: ${snapshotLength} != ${searchLength}";

  static String m79(count) => "${count} đã chọn";

  static String m80(count) => "${count} đã chọn";

  static String m81(count, yourCount) =>
      "${count} đã chọn (${yourCount} là của bạn)";

  static String m82(name) => "Selfie với ${name}";

  static String m83(verificationID) =>
      "Đây là ID xác minh của tôi: ${verificationID} cho ente.io.";

  static String m84(verificationID) =>
      "Chào, bạn có thể xác nhận rằng đây là ID xác minh ente.io của bạn: ${verificationID}";

  static String m85(referralCode, referralStorageInGB) =>
      "Mã giới thiệu Ente: ${referralCode} \n\nÁp dụng nó trong Cài đặt → Chung → Giới thiệu để nhận thêm ${referralStorageInGB} GB miễn phí sau khi bạn đăng ký gói trả phí\n\nhttps://ente.io";

  static String m86(numberOfPeople) =>
      "${Intl.plural(numberOfPeople, zero: 'Chia sẻ với những người cụ thể', one: 'Chia sẻ với 1 người', other: 'Chia sẻ với ${numberOfPeople} người')}";

  static String m87(emailIDs) => "Chia sẻ với ${emailIDs}";

  static String m88(fileType) =>
      "Tệp ${fileType} này sẽ bị xóa khỏi thiết bị của bạn.";

  static String m89(fileType) =>
      "Tệp ${fileType} này có trong cả Ente và thiết bị của bạn.";

  static String m90(fileType) => "Tệp ${fileType} này sẽ bị xóa khỏi Ente.";

  static String m91(name) => "Chơi thể thao với ${name}";

  static String m92(name) => "Tập trung vào ${name}";

  static String m93(storageAmountInGB) => "${storageAmountInGB} GB";

  static String m94(
<<<<<<< HEAD
    usedAmount,
    usedStorageUnit,
    totalAmount,
    totalStorageUnit,
  ) =>
=======
          usedAmount, usedStorageUnit, totalAmount, totalStorageUnit) =>
>>>>>>> 7d9cfd85
      "${usedAmount} ${usedStorageUnit} / ${totalAmount} ${totalStorageUnit} đã dùng";

  static String m95(id) =>
      "ID ${id} của bạn đã được liên kết với một tài khoản Ente khác.\nNếu bạn muốn sử dụng ID ${id} này với tài khoản này, vui lòng liên hệ bộ phận hỗ trợ của chúng tôi.";

  static String m96(endDate) => "Gói của bạn sẽ bị hủy vào ${endDate}";

  static String m97(completed, total) =>
      "${completed}/${total} kỷ niệm đã được lưu giữ";

  static String m98(ignoreReason) =>
      "Nhấn để tải lên, tải lên hiện tại bị bỏ qua do ${ignoreReason}";

  static String m99(storageAmountInGB) =>
      "Họ cũng nhận được ${storageAmountInGB} GB";

  static String m100(email) => "Đây là ID xác minh của ${email}";

  static String m101(count) =>
      "${Intl.plural(count, one: 'Tuần này, ${count} năm trước', other: 'Tuần này, ${count} năm trước')}";

  static String m102(dateFormat) => "${dateFormat} qua các năm";

  static String m103(count) =>
      "${Intl.plural(count, zero: 'Sắp xóa', one: '1 ngày', other: '${count} ngày')}";

  static String m104(year) => "Phượt năm ${year}";

  static String m105(location) => "Phượt ở ${location}";

  static String m106(email) =>
      "Bạn đã được mời làm người thừa kế của ${email}.";

  static String m107(galleryType) =>
      "Loại thư viện ${galleryType} không được hỗ trợ đổi tên";

  static String m108(ignoreReason) => "Tải lên bị bỏ qua do ${ignoreReason}";

  static String m109(count) => "Đang lưu giữ ${count} kỷ niệm...";

  static String m110(endDate) => "Áp dụng đến ${endDate}";

  static String m111(email) => "Xác minh ${email}";

  static String m112(name) => "Xem ${name} để hủy liên kết";

  static String m113(count) =>
      "${Intl.plural(count, zero: 'Chưa thêm người xem', one: 'Đã thêm 1 người xem', other: 'Đã thêm ${count} người xem')}";

  static String m114(email) =>
      "Chúng tôi đã gửi một email đến <green>${email}</green>";

  static String m115(name) => "Chúc ${name} sinh nhật vui vẻ! 🎉";

  static String m116(count) =>
      "${Intl.plural(count, other: '${count} năm trước')}";

  static String m117(name) => "Bạn và ${name}";

  static String m118(storageSaved) =>
      "Bạn đã giải phóng thành công ${storageSaved}!";

  final messages = _notInlinedMessages(_notInlinedMessages);
  static Map<String, Function> _notInlinedMessages(_) => <String, Function>{
<<<<<<< HEAD
    "aNewVersionOfEnteIsAvailable": MessageLookupByLibrary.simpleMessage(
      "Ente có phiên bản mới.",
    ),
    "about": MessageLookupByLibrary.simpleMessage("Giới thiệu"),
    "acceptTrustInvite": MessageLookupByLibrary.simpleMessage(
      "Chấp nhận lời mời",
    ),
    "account": MessageLookupByLibrary.simpleMessage("Tài khoản"),
    "accountIsAlreadyConfigured": MessageLookupByLibrary.simpleMessage(
      "Tài khoản đã được cấu hình.",
    ),
    "accountOwnerPersonAppbarTitle": m0,
    "accountWelcomeBack": MessageLookupByLibrary.simpleMessage(
      "Chào mừng bạn trở lại!",
    ),
    "ackPasswordLostWarning": MessageLookupByLibrary.simpleMessage(
      "Tôi hiểu rằng nếu mất mật khẩu, dữ liệu của tôi sẽ mất vì nó được <underline>mã hóa đầu cuối</underline>.",
    ),
    "actionNotSupportedOnFavouritesAlbum": MessageLookupByLibrary.simpleMessage(
      "Hành động không áp dụng trong album Đã thích",
    ),
    "activeSessions": MessageLookupByLibrary.simpleMessage("Phiên hoạt động"),
    "add": MessageLookupByLibrary.simpleMessage("Thêm"),
    "addAName": MessageLookupByLibrary.simpleMessage("Thêm một tên"),
    "addANewEmail": MessageLookupByLibrary.simpleMessage("Thêm một email mới"),
    "addAlbumWidgetPrompt": MessageLookupByLibrary.simpleMessage(
      "Thêm tiện ích album vào màn hình chính và quay lại đây để tùy chỉnh.",
    ),
    "addCollaborator": MessageLookupByLibrary.simpleMessage(
      "Thêm cộng tác viên",
    ),
    "addCollaborators": m1,
    "addFiles": MessageLookupByLibrary.simpleMessage("Thêm tệp"),
    "addFromDevice": MessageLookupByLibrary.simpleMessage("Thêm từ thiết bị"),
    "addItem": m2,
    "addLocation": MessageLookupByLibrary.simpleMessage("Thêm vị trí"),
    "addLocationButton": MessageLookupByLibrary.simpleMessage("Thêm"),
    "addMemoriesWidgetPrompt": MessageLookupByLibrary.simpleMessage(
      "Thêm tiện ích kỷ niệm vào màn hình chính và quay lại đây để tùy chỉnh.",
    ),
    "addMore": MessageLookupByLibrary.simpleMessage("Thêm nhiều hơn"),
    "addName": MessageLookupByLibrary.simpleMessage("Thêm tên"),
    "addNameOrMerge": MessageLookupByLibrary.simpleMessage(
      "Thêm tên hoặc hợp nhất",
    ),
    "addNew": MessageLookupByLibrary.simpleMessage("Thêm mới"),
    "addNewPerson": MessageLookupByLibrary.simpleMessage("Thêm người mới"),
    "addOnPageSubtitle": MessageLookupByLibrary.simpleMessage(
      "Chi tiết về tiện ích mở rộng",
    ),
    "addOnValidTill": m3,
    "addOns": MessageLookupByLibrary.simpleMessage("Tiện ích mở rộng"),
    "addParticipants": MessageLookupByLibrary.simpleMessage(
      "Thêm người tham gia",
    ),
    "addPeopleWidgetPrompt": MessageLookupByLibrary.simpleMessage(
      "Thêm tiện ích người vào màn hình chính và quay lại đây để tùy chỉnh.",
    ),
    "addPhotos": MessageLookupByLibrary.simpleMessage("Thêm ảnh"),
    "addSelected": MessageLookupByLibrary.simpleMessage("Thêm mục đã chọn"),
    "addToAlbum": MessageLookupByLibrary.simpleMessage("Thêm vào album"),
    "addToEnte": MessageLookupByLibrary.simpleMessage("Thêm vào Ente"),
    "addToHiddenAlbum": MessageLookupByLibrary.simpleMessage(
      "Thêm vào album ẩn",
    ),
    "addTrustedContact": MessageLookupByLibrary.simpleMessage(
      "Thêm liên hệ tin cậy",
    ),
    "addViewer": MessageLookupByLibrary.simpleMessage("Thêm người xem"),
    "addViewers": m4,
    "addYourPhotosNow": MessageLookupByLibrary.simpleMessage(
      "Thêm ảnh của bạn ngay bây giờ",
    ),
    "addedAs": MessageLookupByLibrary.simpleMessage("Đã thêm như"),
    "addedBy": m5,
    "addedSuccessfullyTo": m6,
    "addingToFavorites": MessageLookupByLibrary.simpleMessage(
      "Đang thêm vào mục yêu thích...",
    ),
    "admiringThem": m7,
    "advanced": MessageLookupByLibrary.simpleMessage("Nâng cao"),
    "advancedSettings": MessageLookupByLibrary.simpleMessage("Nâng cao"),
    "after1Day": MessageLookupByLibrary.simpleMessage("Sau 1 ngày"),
    "after1Hour": MessageLookupByLibrary.simpleMessage("Sau 1 giờ"),
    "after1Month": MessageLookupByLibrary.simpleMessage("Sau 1 tháng"),
    "after1Week": MessageLookupByLibrary.simpleMessage("Sau 1 tuần"),
    "after1Year": MessageLookupByLibrary.simpleMessage("Sau 1 năm"),
    "albumOwner": MessageLookupByLibrary.simpleMessage("Chủ sở hữu"),
    "albumParticipantsCount": m8,
    "albumTitle": MessageLookupByLibrary.simpleMessage("Tiêu đề album"),
    "albumUpdated": MessageLookupByLibrary.simpleMessage(
      "Album đã được cập nhật",
    ),
    "albums": MessageLookupByLibrary.simpleMessage("Album"),
    "albumsWidgetDesc": MessageLookupByLibrary.simpleMessage(
      "Chọn những album bạn muốn thấy trên màn hình chính của mình.",
    ),
    "allClear": MessageLookupByLibrary.simpleMessage("✨ Tất cả đã xong"),
    "allMemoriesPreserved": MessageLookupByLibrary.simpleMessage(
      "Tất cả kỷ niệm đã được lưu giữ",
    ),
    "allPersonGroupingWillReset": MessageLookupByLibrary.simpleMessage(
      "Tất cả nhóm của người này sẽ được đặt lại, và bạn sẽ mất tất cả các gợi ý đã được tạo ra cho người này",
    ),
    "allUnnamedGroupsWillBeMergedIntoTheSelectedPerson":
        MessageLookupByLibrary.simpleMessage(
          "Tất cả nhóm không có tên sẽ được hợp nhất vào người đã chọn. Điều này vẫn có thể được hoàn tác từ tổng quan lịch sử đề xuất của người đó.",
        ),
    "allWillShiftRangeBasedOnFirst": MessageLookupByLibrary.simpleMessage(
      "Đây là ảnh đầu tiên trong nhóm. Các ảnh được chọn khác sẽ tự động thay đổi dựa theo ngày mới này",
    ),
    "allow": MessageLookupByLibrary.simpleMessage("Cho phép"),
    "allowAddPhotosDescription": MessageLookupByLibrary.simpleMessage(
      "Cho phép người có liên kết thêm ảnh vào album chia sẻ.",
    ),
    "allowAddingPhotos": MessageLookupByLibrary.simpleMessage(
      "Cho phép thêm ảnh",
    ),
    "allowAppToOpenSharedAlbumLinks": MessageLookupByLibrary.simpleMessage(
      "Cho phép ứng dụng mở liên kết album chia sẻ",
    ),
    "allowDownloads": MessageLookupByLibrary.simpleMessage(
      "Cho phép tải xuống",
    ),
    "allowPeopleToAddPhotos": MessageLookupByLibrary.simpleMessage(
      "Cho phép mọi người thêm ảnh",
    ),
    "allowPermBody": MessageLookupByLibrary.simpleMessage(
      "Vui lòng cho phép truy cập vào ảnh của bạn từ Cài đặt để Ente có thể hiển thị và sao lưu thư viện của bạn.",
    ),
    "allowPermTitle": MessageLookupByLibrary.simpleMessage(
      "Cho phép truy cập ảnh",
    ),
    "androidBiometricHint": MessageLookupByLibrary.simpleMessage(
      "Xác minh danh tính",
    ),
    "androidBiometricNotRecognized": MessageLookupByLibrary.simpleMessage(
      "Không nhận diện được. Thử lại.",
    ),
    "androidBiometricRequiredTitle": MessageLookupByLibrary.simpleMessage(
      "Yêu cầu sinh trắc học",
    ),
    "androidBiometricSuccess": MessageLookupByLibrary.simpleMessage(
      "Thành công",
    ),
    "androidCancelButton": MessageLookupByLibrary.simpleMessage("Hủy"),
    "androidDeviceCredentialsRequiredTitle":
        MessageLookupByLibrary.simpleMessage(
          "Yêu cầu thông tin xác thực thiết bị",
        ),
    "androidDeviceCredentialsSetupDescription":
        MessageLookupByLibrary.simpleMessage(
          "Yêu cầu thông tin xác thực thiết bị",
        ),
    "androidGoToSettingsDescription": MessageLookupByLibrary.simpleMessage(
      "Xác thực sinh trắc học chưa được thiết lập trên thiết bị của bạn. Đi đến \'Cài đặt > Bảo mật\' để thêm xác thực sinh trắc học.",
    ),
    "androidIosWebDesktop": MessageLookupByLibrary.simpleMessage(
      "Android, iOS, Web, Desktop",
    ),
    "androidSignInTitle": MessageLookupByLibrary.simpleMessage(
      "Yêu cầu xác thực",
    ),
    "appIcon": MessageLookupByLibrary.simpleMessage("Biểu tượng ứng dụng"),
    "appLock": MessageLookupByLibrary.simpleMessage("Khóa ứng dụng"),
    "appLockDescriptions": MessageLookupByLibrary.simpleMessage(
      "Chọn giữa màn hình khóa mặc định của thiết bị và màn hình khóa tùy chỉnh với PIN hoặc mật khẩu.",
    ),
    "appVersion": m9,
    "appleId": MessageLookupByLibrary.simpleMessage("ID Apple"),
    "apply": MessageLookupByLibrary.simpleMessage("Áp dụng"),
    "applyCodeTitle": MessageLookupByLibrary.simpleMessage("Áp dụng mã"),
    "appstoreSubscription": MessageLookupByLibrary.simpleMessage(
      "Gói AppStore",
    ),
    "archive": MessageLookupByLibrary.simpleMessage("Lưu trữ"),
    "archiveAlbum": MessageLookupByLibrary.simpleMessage("Lưu trữ album"),
    "archiving": MessageLookupByLibrary.simpleMessage("Đang lưu trữ..."),
    "areThey": MessageLookupByLibrary.simpleMessage("Họ có phải là "),
    "areYouSureRemoveThisFaceFromPerson": MessageLookupByLibrary.simpleMessage(
      "Bạn có chắc muốn xóa khuôn mặt này khỏi người này không?",
    ),
    "areYouSureThatYouWantToLeaveTheFamily":
        MessageLookupByLibrary.simpleMessage(
          "Bạn có chắc muốn rời khỏi gói gia đình không?",
        ),
    "areYouSureYouWantToCancel": MessageLookupByLibrary.simpleMessage(
      "Bạn có chắc muốn hủy không?",
    ),
    "areYouSureYouWantToChangeYourPlan": MessageLookupByLibrary.simpleMessage(
      "Bạn có chắc muốn thay đổi gói của mình không?",
    ),
    "areYouSureYouWantToExit": MessageLookupByLibrary.simpleMessage(
      "Bạn có chắc muốn thoát không?",
    ),
    "areYouSureYouWantToIgnoreThesePersons":
        MessageLookupByLibrary.simpleMessage(
          "Bạn có chắc muốn bỏ qua những người này?",
        ),
    "areYouSureYouWantToIgnoreThisPerson": MessageLookupByLibrary.simpleMessage(
      "Bạn có chắc muốn bỏ qua người này?",
    ),
    "areYouSureYouWantToLogout": MessageLookupByLibrary.simpleMessage(
      "Bạn có chắc muốn đăng xuất không?",
    ),
    "areYouSureYouWantToMergeThem": MessageLookupByLibrary.simpleMessage(
      "Bạn có chắc muốn hợp nhất họ?",
    ),
    "areYouSureYouWantToRenew": MessageLookupByLibrary.simpleMessage(
      "Bạn có chắc muốn gia hạn không?",
    ),
    "areYouSureYouWantToResetThisPerson": MessageLookupByLibrary.simpleMessage(
      "Bạn có chắc muốn đặt lại người này không?",
    ),
    "askCancelReason": MessageLookupByLibrary.simpleMessage(
      "Gói của bạn đã bị hủy. Bạn có muốn chia sẻ lý do không?",
    ),
    "askDeleteReason": MessageLookupByLibrary.simpleMessage(
      "Lý do chính bạn xóa tài khoản là gì?",
    ),
    "askYourLovedOnesToShare": MessageLookupByLibrary.simpleMessage(
      "Hãy gợi ý những người thân yêu của bạn chia sẻ",
    ),
    "atAFalloutShelter": MessageLookupByLibrary.simpleMessage(
      "ở hầm trú ẩn hạt nhân",
    ),
    "authToChangeEmailVerificationSetting":
        MessageLookupByLibrary.simpleMessage(
          "Vui lòng xác thực để đổi cài đặt xác minh email",
        ),
    "authToChangeLockscreenSetting": MessageLookupByLibrary.simpleMessage(
      "Vui lòng xác thực để thay đổi cài đặt khóa màn hình",
    ),
    "authToChangeYourEmail": MessageLookupByLibrary.simpleMessage(
      "Vui lòng xác thực để đổi email",
    ),
    "authToChangeYourPassword": MessageLookupByLibrary.simpleMessage(
      "Vui lòng xác thực để đổi mật khẩu",
    ),
    "authToConfigureTwofactorAuthentication":
        MessageLookupByLibrary.simpleMessage(
          "Vui lòng xác thực để cấu hình xác thực 2 bước",
        ),
    "authToInitiateAccountDeletion": MessageLookupByLibrary.simpleMessage(
      "Vui lòng xác thực để bắt đầu xóa tài khoản",
    ),
    "authToManageLegacy": MessageLookupByLibrary.simpleMessage(
      "Vui lòng xác thực để quản lý các liên hệ tin cậy",
    ),
    "authToViewPasskey": MessageLookupByLibrary.simpleMessage(
      "Vui lòng xác thực để xem khóa truy cập",
    ),
    "authToViewTrashedFiles": MessageLookupByLibrary.simpleMessage(
      "Vui lòng xác thực để xem các tệp đã xóa",
    ),
    "authToViewYourActiveSessions": MessageLookupByLibrary.simpleMessage(
      "Vui lòng xác thực để xem các phiên hoạt động",
    ),
    "authToViewYourHiddenFiles": MessageLookupByLibrary.simpleMessage(
      "Vui lòng xác thực để xem các tệp ẩn",
    ),
    "authToViewYourMemories": MessageLookupByLibrary.simpleMessage(
      "Vui lòng xác thực để xem kỷ niệm",
    ),
    "authToViewYourRecoveryKey": MessageLookupByLibrary.simpleMessage(
      "Vui lòng xác thực để xem mã khôi phục",
    ),
    "authenticating": MessageLookupByLibrary.simpleMessage("Đang xác thực..."),
    "authenticationFailedPleaseTryAgain": MessageLookupByLibrary.simpleMessage(
      "Xác thực không thành công, vui lòng thử lại",
    ),
    "authenticationSuccessful": MessageLookupByLibrary.simpleMessage(
      "Xác thực thành công!",
    ),
    "autoCastDialogBody": MessageLookupByLibrary.simpleMessage(
      "Bạn sẽ thấy các thiết bị phát khả dụng ở đây.",
    ),
    "autoCastiOSPermission": MessageLookupByLibrary.simpleMessage(
      "Hãy chắc rằng quyền Mạng cục bộ đã được bật cho ứng dụng Ente Photos, trong Cài đặt.",
    ),
    "autoLock": MessageLookupByLibrary.simpleMessage("Khóa tự động"),
    "autoLockFeatureDescription": MessageLookupByLibrary.simpleMessage(
      "Sau thời gian này, ứng dụng sẽ khóa sau khi được chạy ở chế độ nền",
    ),
    "autoLogoutMessage": MessageLookupByLibrary.simpleMessage(
      "Do sự cố kỹ thuật, bạn đã bị đăng xuất. Chúng tôi xin lỗi vì sự bất tiện.",
    ),
    "autoPair": MessageLookupByLibrary.simpleMessage("Kết nối tự động"),
    "autoPairDesc": MessageLookupByLibrary.simpleMessage(
      "Kết nối tự động chỉ hoạt động với các thiết bị hỗ trợ Chromecast.",
    ),
    "available": MessageLookupByLibrary.simpleMessage("Có sẵn"),
    "availableStorageSpace": m10,
    "backedUpFolders": MessageLookupByLibrary.simpleMessage(
      "Thư mục đã sao lưu",
    ),
    "backgroundWithThem": m11,
    "backup": MessageLookupByLibrary.simpleMessage("Sao lưu"),
    "backupFailed": MessageLookupByLibrary.simpleMessage("Sao lưu thất bại"),
    "backupFile": MessageLookupByLibrary.simpleMessage("Sao lưu tệp"),
    "backupOverMobileData": MessageLookupByLibrary.simpleMessage(
      "Sao lưu với dữ liệu di động",
    ),
    "backupSettings": MessageLookupByLibrary.simpleMessage("Cài đặt sao lưu"),
    "backupStatus": MessageLookupByLibrary.simpleMessage("Trạng thái sao lưu"),
    "backupStatusDescription": MessageLookupByLibrary.simpleMessage(
      "Các mục đã được sao lưu sẽ hiển thị ở đây",
    ),
    "backupVideos": MessageLookupByLibrary.simpleMessage("Sao lưu video"),
    "beach": MessageLookupByLibrary.simpleMessage("Cát và biển"),
    "birthday": MessageLookupByLibrary.simpleMessage("Sinh nhật"),
    "birthdayNotifications": MessageLookupByLibrary.simpleMessage(
      "Thông báo sinh nhật",
    ),
    "birthdays": MessageLookupByLibrary.simpleMessage("Sinh nhật"),
    "blackFridaySale": MessageLookupByLibrary.simpleMessage(
      "Giảm giá Black Friday",
    ),
    "blog": MessageLookupByLibrary.simpleMessage("Blog"),
    "cLDesc1": MessageLookupByLibrary.simpleMessage(
      "Sau bản beta phát trực tuyến video và làm việc trên các bản có thể tiếp tục tải lên và tải xuống, chúng tôi hiện đã tăng giới hạn tải lên tệp tới 10 GB. Tính năng này hiện khả dụng trên cả ứng dụng dành cho máy tính để bàn và di động.",
    ),
    "cLDesc2": MessageLookupByLibrary.simpleMessage(
      "Tải lên trong nền hiện đã hỗ trợ trên iOS và Android. Không cần phải mở ứng dụng để sao lưu ảnh và video mới nhất của bạn.",
    ),
    "cLDesc3": MessageLookupByLibrary.simpleMessage(
      "Chúng tôi đã có những cải tiến đáng kể cho trải nghiệm kỷ niệm, bao gồm tự phát, vuốt xem kỷ niệm tiếp theo và nhiều tính năng khác.",
    ),
    "cLDesc4": MessageLookupByLibrary.simpleMessage(
      "Cùng với một loạt cải tiến nội bộ, giờ đây bạn có thể dễ dàng xem tất cả khuôn mặt đã phát hiện, cung cấp phản hồi về các khuôn mặt giống nhau và thêm/xóa khuôn mặt khỏi một bức ảnh.",
    ),
    "cLDesc5": MessageLookupByLibrary.simpleMessage(
      "Bây giờ bạn sẽ nhận được thông báo tùy-chọn cho tất cả các ngày sinh nhật mà bạn đã lưu trên Ente, cùng với bộ sưu tập những bức ảnh đẹp nhất của họ.",
    ),
    "cLDesc6": MessageLookupByLibrary.simpleMessage(
      "Không còn phải chờ tải lên/tải xuống xong mới có thể đóng ứng dụng. Tất cả các tải lên và tải xuống hiện có thể tạm dừng giữa chừng và tiếp tục từ nơi bạn đã dừng lại.",
    ),
    "cLTitle1": MessageLookupByLibrary.simpleMessage("Tải lên tệp video lớn"),
    "cLTitle2": MessageLookupByLibrary.simpleMessage("Tải lên trong nền"),
    "cLTitle3": MessageLookupByLibrary.simpleMessage("Tự động phát kỷ niệm"),
    "cLTitle4": MessageLookupByLibrary.simpleMessage(
      "Cải thiện nhận diện khuôn mặt",
    ),
    "cLTitle5": MessageLookupByLibrary.simpleMessage("Thông báo sinh nhật"),
    "cLTitle6": MessageLookupByLibrary.simpleMessage(
      "Tiếp tục tải lên và tải xuống",
    ),
    "cachedData": MessageLookupByLibrary.simpleMessage(
      "Dữ liệu đã lưu trong bộ nhớ đệm",
    ),
    "calculating": MessageLookupByLibrary.simpleMessage("Đang tính toán..."),
    "canNotOpenBody": MessageLookupByLibrary.simpleMessage(
      "Rất tiếc, album này không thể mở trong ứng dụng.",
    ),
    "canNotOpenTitle": MessageLookupByLibrary.simpleMessage(
      "Không thể mở album này",
    ),
    "canNotUploadToAlbumsOwnedByOthers": MessageLookupByLibrary.simpleMessage(
      "Không thể tải lên album thuộc sở hữu của người khác",
    ),
    "canOnlyCreateLinkForFilesOwnedByYou": MessageLookupByLibrary.simpleMessage(
      "Chỉ có thể tạo liên kết cho các tệp thuộc sở hữu của bạn",
    ),
    "canOnlyRemoveFilesOwnedByYou": MessageLookupByLibrary.simpleMessage(
      "Chỉ có thể xóa các tệp thuộc sở hữu của bạn",
    ),
    "cancel": MessageLookupByLibrary.simpleMessage("Hủy"),
    "cancelAccountRecovery": MessageLookupByLibrary.simpleMessage(
      "Hủy khôi phục",
    ),
    "cancelAccountRecoveryBody": MessageLookupByLibrary.simpleMessage(
      "Bạn có chắc muốn hủy khôi phục không?",
    ),
    "cancelOtherSubscription": m12,
    "cancelSubscription": MessageLookupByLibrary.simpleMessage("Hủy gói"),
    "cannotAddMorePhotosAfterBecomingViewer": m13,
    "cannotDeleteSharedFiles": MessageLookupByLibrary.simpleMessage(
      "Không thể xóa các tệp đã chia sẻ",
    ),
    "castAlbum": MessageLookupByLibrary.simpleMessage("Phát album"),
    "castIPMismatchBody": MessageLookupByLibrary.simpleMessage(
      "Hãy chắc rằng bạn đang dùng chung mạng với TV.",
    ),
    "castIPMismatchTitle": MessageLookupByLibrary.simpleMessage(
      "Không thể phát album",
    ),
    "castInstruction": MessageLookupByLibrary.simpleMessage(
      "Truy cập cast.ente.io trên thiết bị bạn muốn kết nối.\n\nNhập mã dưới đây để phát album trên TV của bạn.",
    ),
    "centerPoint": MessageLookupByLibrary.simpleMessage("Tâm điểm"),
    "change": MessageLookupByLibrary.simpleMessage("Thay đổi"),
    "changeEmail": MessageLookupByLibrary.simpleMessage("Đổi email"),
    "changeLocationOfSelectedItems": MessageLookupByLibrary.simpleMessage(
      "Thay đổi vị trí của các mục đã chọn?",
    ),
    "changePassword": MessageLookupByLibrary.simpleMessage("Đổi mật khẩu"),
    "changePasswordTitle": MessageLookupByLibrary.simpleMessage(
      "Thay đổi mật khẩu",
    ),
    "changePermissions": MessageLookupByLibrary.simpleMessage(
      "Thay đổi quyền?",
    ),
    "changeYourReferralCode": MessageLookupByLibrary.simpleMessage(
      "Thay đổi mã giới thiệu của bạn",
    ),
    "checkForUpdates": MessageLookupByLibrary.simpleMessage(
      "Kiểm tra cập nhật",
    ),
    "checkInboxAndSpamFolder": MessageLookupByLibrary.simpleMessage(
      "Vui lòng kiểm tra hộp thư đến (và thư rác) để hoàn tất xác minh",
    ),
    "checkStatus": MessageLookupByLibrary.simpleMessage("Kiểm tra trạng thái"),
    "checking": MessageLookupByLibrary.simpleMessage("Đang kiểm tra..."),
    "checkingModels": MessageLookupByLibrary.simpleMessage(
      "Đang kiểm tra mô hình...",
    ),
    "city": MessageLookupByLibrary.simpleMessage("Trong thành phố"),
    "claimFreeStorage": MessageLookupByLibrary.simpleMessage(
      "Nhận thêm dung lượng miễn phí",
    ),
    "claimMore": MessageLookupByLibrary.simpleMessage("Nhận thêm!"),
    "claimed": MessageLookupByLibrary.simpleMessage("Đã nhận"),
    "claimedStorageSoFar": m14,
    "cleanUncategorized": MessageLookupByLibrary.simpleMessage(
      "Dọn dẹp chưa phân loại",
    ),
    "cleanUncategorizedDescription": MessageLookupByLibrary.simpleMessage(
      "Xóa khỏi mục Chưa phân loại với tất cả tệp đang xuất hiện trong các album khác",
    ),
    "clearCaches": MessageLookupByLibrary.simpleMessage("Xóa bộ nhớ cache"),
    "clearIndexes": MessageLookupByLibrary.simpleMessage("Xóa chỉ mục"),
    "click": MessageLookupByLibrary.simpleMessage("• Nhấn"),
    "clickOnTheOverflowMenu": MessageLookupByLibrary.simpleMessage(
      "• Nhấn vào menu xổ xuống",
    ),
    "clickToInstallOurBestVersionYet": MessageLookupByLibrary.simpleMessage(
      "Nhấn để cài đặt phiên bản tốt nhất",
    ),
    "close": MessageLookupByLibrary.simpleMessage("Đóng"),
    "clubByCaptureTime": MessageLookupByLibrary.simpleMessage(
      "Xếp theo thời gian chụp",
    ),
    "clubByFileName": MessageLookupByLibrary.simpleMessage("Xếp theo tên tệp"),
    "clusteringProgress": MessageLookupByLibrary.simpleMessage(
      "Tiến trình phân cụm",
    ),
    "codeAppliedPageTitle": MessageLookupByLibrary.simpleMessage(
      "Mã đã được áp dụng",
    ),
    "codeChangeLimitReached": MessageLookupByLibrary.simpleMessage(
      "Rất tiếc, bạn đã đạt hạn mức thay đổi mã.",
    ),
    "codeCopiedToClipboard": MessageLookupByLibrary.simpleMessage(
      "Mã đã được sao chép vào bộ nhớ tạm",
    ),
    "codeUsedByYou": MessageLookupByLibrary.simpleMessage("Mã bạn đã dùng"),
    "collabLinkSectionDescription": MessageLookupByLibrary.simpleMessage(
      "Tạo một liên kết cho phép mọi người thêm và xem ảnh trong album chia sẻ của bạn mà không cần ứng dụng hoặc tài khoản Ente. Phù hợp để thu thập ảnh sự kiện.",
    ),
    "collaborativeLink": MessageLookupByLibrary.simpleMessage(
      "Liên kết cộng tác",
    ),
    "collaborativeLinkCreatedFor": m15,
    "collaborator": MessageLookupByLibrary.simpleMessage("Cộng tác viên"),
    "collaboratorsCanAddPhotosAndVideosToTheSharedAlbum":
        MessageLookupByLibrary.simpleMessage(
          "Cộng tác viên có thể thêm ảnh và video vào album chia sẻ.",
        ),
    "collaboratorsSuccessfullyAdded": m16,
    "collageLayout": MessageLookupByLibrary.simpleMessage("Bố cục"),
    "collageSaved": MessageLookupByLibrary.simpleMessage(
      "Ảnh ghép đã được lưu vào thư viện",
    ),
    "collect": MessageLookupByLibrary.simpleMessage("Thu thập"),
    "collectEventPhotos": MessageLookupByLibrary.simpleMessage(
      "Thu thập ảnh sự kiện",
    ),
    "collectPhotos": MessageLookupByLibrary.simpleMessage("Thu thập ảnh"),
    "collectPhotosDescription": MessageLookupByLibrary.simpleMessage(
      "Tạo một liên kết nơi bạn bè của bạn có thể tải lên ảnh với chất lượng gốc.",
    ),
    "color": MessageLookupByLibrary.simpleMessage("Màu sắc"),
    "configuration": MessageLookupByLibrary.simpleMessage("Cấu hình"),
    "confirm": MessageLookupByLibrary.simpleMessage("Xác nhận"),
    "confirm2FADisable": MessageLookupByLibrary.simpleMessage(
      "Bạn có chắc muốn tắt xác thực 2 bước không?",
    ),
    "confirmAccountDeletion": MessageLookupByLibrary.simpleMessage(
      "Xác nhận xóa tài khoản",
    ),
    "confirmAddingTrustedContact": m17,
    "confirmDeletePrompt": MessageLookupByLibrary.simpleMessage(
      "Có, tôi muốn xóa vĩnh viễn tài khoản này và tất cả dữ liệu của nó.",
    ),
    "confirmPassword": MessageLookupByLibrary.simpleMessage(
      "Xác nhận mật khẩu",
    ),
    "confirmPlanChange": MessageLookupByLibrary.simpleMessage(
      "Xác nhận thay đổi gói",
    ),
    "confirmRecoveryKey": MessageLookupByLibrary.simpleMessage(
      "Xác nhận mã khôi phục",
    ),
    "confirmYourRecoveryKey": MessageLookupByLibrary.simpleMessage(
      "Xác nhận mã khôi phục của bạn",
    ),
    "connectToDevice": MessageLookupByLibrary.simpleMessage(
      "Kết nối với thiết bị",
    ),
    "contactFamilyAdmin": m18,
    "contactSupport": MessageLookupByLibrary.simpleMessage("Liên hệ hỗ trợ"),
    "contactToManageSubscription": m19,
    "contacts": MessageLookupByLibrary.simpleMessage("Danh bạ"),
    "contents": MessageLookupByLibrary.simpleMessage("Nội dung"),
    "continueLabel": MessageLookupByLibrary.simpleMessage("Tiếp tục"),
    "continueOnFreeTrial": MessageLookupByLibrary.simpleMessage(
      "Tiếp tục dùng thử miễn phí",
    ),
    "convertToAlbum": MessageLookupByLibrary.simpleMessage(
      "Chuyển đổi thành album",
    ),
    "copyEmailAddress": MessageLookupByLibrary.simpleMessage(
      "Sao chép địa chỉ email",
    ),
    "copyLink": MessageLookupByLibrary.simpleMessage("Sao chép liên kết"),
    "copypasteThisCodentoYourAuthenticatorApp":
        MessageLookupByLibrary.simpleMessage(
          "Chép & dán mã này\nvào ứng dụng xác thực của bạn",
        ),
    "couldNotBackUpTryLater": MessageLookupByLibrary.simpleMessage(
      "Chúng tôi không thể sao lưu dữ liệu của bạn.\nChúng tôi sẽ thử lại sau.",
    ),
    "couldNotFreeUpSpace": MessageLookupByLibrary.simpleMessage(
      "Không thể giải phóng dung lượng",
    ),
    "couldNotUpdateSubscription": MessageLookupByLibrary.simpleMessage(
      "Không thể cập nhật gói",
    ),
    "count": MessageLookupByLibrary.simpleMessage("Số lượng"),
    "crashReporting": MessageLookupByLibrary.simpleMessage("Báo cáo sự cố"),
    "create": MessageLookupByLibrary.simpleMessage("Tạo"),
    "createAccount": MessageLookupByLibrary.simpleMessage("Tạo tài khoản"),
    "createAlbumActionHint": MessageLookupByLibrary.simpleMessage(
      "Nhấn giữ để chọn ảnh và nhấn + để tạo album",
    ),
    "createCollaborativeLink": MessageLookupByLibrary.simpleMessage(
      "Tạo liên kết cộng tác",
    ),
    "createCollage": MessageLookupByLibrary.simpleMessage("Tạo ảnh ghép"),
    "createNewAccount": MessageLookupByLibrary.simpleMessage(
      "Tạo tài khoản mới",
    ),
    "createOrSelectAlbum": MessageLookupByLibrary.simpleMessage(
      "Tạo hoặc chọn album",
    ),
    "createPublicLink": MessageLookupByLibrary.simpleMessage(
      "Tạo liên kết công khai",
    ),
    "creatingLink": MessageLookupByLibrary.simpleMessage(
      "Đang tạo liên kết...",
    ),
    "criticalUpdateAvailable": MessageLookupByLibrary.simpleMessage(
      "Cập nhật quan trọng có sẵn",
    ),
    "crop": MessageLookupByLibrary.simpleMessage("Cắt xén"),
    "curatedMemories": MessageLookupByLibrary.simpleMessage("Kỷ niệm đáng nhớ"),
    "currentUsageIs": MessageLookupByLibrary.simpleMessage(
      "Dung lượng hiện tại ",
    ),
    "currentlyRunning": MessageLookupByLibrary.simpleMessage("đang chạy"),
    "custom": MessageLookupByLibrary.simpleMessage("Tùy chỉnh"),
    "customEndpoint": m20,
    "darkTheme": MessageLookupByLibrary.simpleMessage("Tối"),
    "dayToday": MessageLookupByLibrary.simpleMessage("Hôm nay"),
    "dayYesterday": MessageLookupByLibrary.simpleMessage("Hôm qua"),
    "declineTrustInvite": MessageLookupByLibrary.simpleMessage(
      "Từ chối lời mời",
    ),
    "decrypting": MessageLookupByLibrary.simpleMessage("Đang giải mã..."),
    "decryptingVideo": MessageLookupByLibrary.simpleMessage(
      "Đang giải mã video...",
    ),
    "deduplicateFiles": MessageLookupByLibrary.simpleMessage("Xóa trùng lặp"),
    "delete": MessageLookupByLibrary.simpleMessage("Xóa"),
    "deleteAccount": MessageLookupByLibrary.simpleMessage("Xóa tài khoản"),
    "deleteAccountFeedbackPrompt": MessageLookupByLibrary.simpleMessage(
      "Chúng tôi rất tiếc khi thấy bạn rời đi. Vui lòng chia sẻ phản hồi của bạn để giúp chúng tôi cải thiện.",
    ),
    "deleteAccountPermanentlyButton": MessageLookupByLibrary.simpleMessage(
      "Xóa tài khoản vĩnh viễn",
    ),
    "deleteAlbum": MessageLookupByLibrary.simpleMessage("Xóa album"),
    "deleteAlbumDialog": MessageLookupByLibrary.simpleMessage(
      "Xóa luôn ảnh (và video) trong album này <bold>khỏi toàn bộ album khác</bold> cũng đang chứa chúng?",
    ),
    "deleteAlbumsDialogBody": MessageLookupByLibrary.simpleMessage(
      "Tất cả album trống sẽ bị xóa. Sẽ hữu ích khi bạn muốn giảm bớt sự lộn xộn trong danh sách album của mình.",
    ),
    "deleteAll": MessageLookupByLibrary.simpleMessage("Xóa tất cả"),
    "deleteConfirmDialogBody": MessageLookupByLibrary.simpleMessage(
      "Tài khoản này được liên kết với các ứng dụng Ente khác, nếu bạn có dùng. Dữ liệu bạn đã tải lên, trên tất cả ứng dụng Ente, sẽ được lên lịch để xóa, và tài khoản của bạn sẽ bị xóa vĩnh viễn.",
    ),
    "deleteEmailRequest": MessageLookupByLibrary.simpleMessage(
      "Vui lòng gửi email đến <warning>account-deletion@ente.io</warning> từ địa chỉ email đã đăng ký của bạn.",
    ),
    "deleteEmptyAlbums": MessageLookupByLibrary.simpleMessage(
      "Xóa album trống",
    ),
    "deleteEmptyAlbumsWithQuestionMark": MessageLookupByLibrary.simpleMessage(
      "Xóa album trống?",
    ),
    "deleteFromBoth": MessageLookupByLibrary.simpleMessage("Xóa khỏi cả hai"),
    "deleteFromDevice": MessageLookupByLibrary.simpleMessage(
      "Xóa khỏi thiết bị",
    ),
    "deleteFromEnte": MessageLookupByLibrary.simpleMessage("Xóa khỏi Ente"),
    "deleteItemCount": m21,
    "deleteLocation": MessageLookupByLibrary.simpleMessage("Xóa vị trí"),
    "deleteMultipleAlbumDialog": m22,
    "deletePhotos": MessageLookupByLibrary.simpleMessage("Xóa ảnh"),
    "deleteProgress": m23,
    "deleteReason1": MessageLookupByLibrary.simpleMessage(
      "Nó thiếu một tính năng quan trọng mà tôi cần",
    ),
    "deleteReason2": MessageLookupByLibrary.simpleMessage(
      "Ứng dụng hoặc một tính năng nhất định không hoạt động như tôi muốn",
    ),
    "deleteReason3": MessageLookupByLibrary.simpleMessage(
      "Tôi tìm thấy một dịch vụ khác mà tôi thích hơn",
    ),
    "deleteReason4": MessageLookupByLibrary.simpleMessage(
      "Lý do không có trong danh sách",
    ),
    "deleteRequestSLAText": MessageLookupByLibrary.simpleMessage(
      "Yêu cầu của bạn sẽ được xử lý trong vòng 72 giờ.",
    ),
    "deleteSharedAlbum": MessageLookupByLibrary.simpleMessage(
      "Xóa album chia sẻ?",
    ),
    "deleteSharedAlbumDialogBody": MessageLookupByLibrary.simpleMessage(
      "Album sẽ bị xóa với tất cả mọi người\n\nBạn sẽ mất quyền truy cập vào các ảnh chia sẻ trong album này mà thuộc sở hữu của người khác",
    ),
    "deselectAll": MessageLookupByLibrary.simpleMessage("Bỏ chọn tất cả"),
    "designedToOutlive": MessageLookupByLibrary.simpleMessage(
      "Được thiết kế để trường tồn",
    ),
    "details": MessageLookupByLibrary.simpleMessage("Chi tiết"),
    "developerSettings": MessageLookupByLibrary.simpleMessage(
      "Cài đặt Nhà phát triển",
    ),
    "developerSettingsWarning": MessageLookupByLibrary.simpleMessage(
      "Bạn có chắc muốn thay đổi cài đặt Nhà phát triển không?",
    ),
    "deviceCodeHint": MessageLookupByLibrary.simpleMessage("Nhập mã"),
    "deviceFilesAutoUploading": MessageLookupByLibrary.simpleMessage(
      "Các tệp được thêm vào album thiết bị này sẽ tự động được tải lên Ente.",
    ),
    "deviceLock": MessageLookupByLibrary.simpleMessage("Khóa thiết bị"),
    "deviceLockExplanation": MessageLookupByLibrary.simpleMessage(
      "Vô hiệu hóa khóa màn hình thiết bị khi Ente đang ở chế độ nền và có một bản sao lưu đang diễn ra. Điều này thường không cần thiết, nhưng có thể giúp tải lên các tệp lớn và tệp nhập của các thư viện lớn xong nhanh hơn.",
    ),
    "deviceNotFound": MessageLookupByLibrary.simpleMessage(
      "Không tìm thấy thiết bị",
    ),
    "didYouKnow": MessageLookupByLibrary.simpleMessage("Bạn có biết?"),
    "different": MessageLookupByLibrary.simpleMessage("Khác"),
    "disableAutoLock": MessageLookupByLibrary.simpleMessage(
      "Vô hiệu hóa khóa tự động",
    ),
    "disableDownloadWarningBody": MessageLookupByLibrary.simpleMessage(
      "Người xem vẫn có thể chụp màn hình hoặc sao chép ảnh của bạn bằng các công cụ bên ngoài",
    ),
    "disableDownloadWarningTitle": MessageLookupByLibrary.simpleMessage(
      "Xin lưu ý",
    ),
    "disableLinkMessage": m24,
    "disableTwofactor": MessageLookupByLibrary.simpleMessage(
      "Tắt xác thực 2 bước",
    ),
    "disablingTwofactorAuthentication": MessageLookupByLibrary.simpleMessage(
      "Đang vô hiệu hóa xác thực 2 bước...",
    ),
    "discord": MessageLookupByLibrary.simpleMessage("Discord"),
    "discover": MessageLookupByLibrary.simpleMessage("Khám phá"),
    "discover_babies": MessageLookupByLibrary.simpleMessage("Em bé"),
    "discover_celebrations": MessageLookupByLibrary.simpleMessage("Lễ kỷ niệm"),
    "discover_food": MessageLookupByLibrary.simpleMessage("Thức ăn"),
    "discover_greenery": MessageLookupByLibrary.simpleMessage("Cây cối"),
    "discover_hills": MessageLookupByLibrary.simpleMessage("Đồi"),
    "discover_identity": MessageLookupByLibrary.simpleMessage("Nhận dạng"),
    "discover_memes": MessageLookupByLibrary.simpleMessage("Meme"),
    "discover_notes": MessageLookupByLibrary.simpleMessage("Ghi chú"),
    "discover_pets": MessageLookupByLibrary.simpleMessage("Thú cưng"),
    "discover_receipts": MessageLookupByLibrary.simpleMessage("Biên lai"),
    "discover_screenshots": MessageLookupByLibrary.simpleMessage(
      "Ảnh chụp màn hình",
    ),
    "discover_selfies": MessageLookupByLibrary.simpleMessage("Selfie"),
    "discover_sunset": MessageLookupByLibrary.simpleMessage("Hoàng hôn"),
    "discover_visiting_cards": MessageLookupByLibrary.simpleMessage(
      "Danh thiếp",
    ),
    "discover_wallpapers": MessageLookupByLibrary.simpleMessage("Hình nền"),
    "dismiss": MessageLookupByLibrary.simpleMessage("Bỏ qua"),
    "distanceInKMUnit": MessageLookupByLibrary.simpleMessage("km"),
    "doNotSignOut": MessageLookupByLibrary.simpleMessage("Không đăng xuất"),
    "doThisLater": MessageLookupByLibrary.simpleMessage("Để sau"),
    "doYouWantToDiscardTheEditsYouHaveMade":
        MessageLookupByLibrary.simpleMessage(
          "Bạn có muốn bỏ qua các chỉnh sửa đã thực hiện không?",
        ),
    "done": MessageLookupByLibrary.simpleMessage("Xong"),
    "dontSave": MessageLookupByLibrary.simpleMessage("Không lưu"),
    "doubleYourStorage": MessageLookupByLibrary.simpleMessage(
      "Gấp đôi dung lượng lưu trữ của bạn",
    ),
    "download": MessageLookupByLibrary.simpleMessage("Tải xuống"),
    "downloadFailed": MessageLookupByLibrary.simpleMessage(
      "Tải xuống thất bại",
    ),
    "downloading": MessageLookupByLibrary.simpleMessage("Đang tải xuống..."),
    "dropSupportEmail": m25,
    "duplicateFileCountWithStorageSaved": m26,
    "duplicateItemsGroup": m27,
    "edit": MessageLookupByLibrary.simpleMessage("Chỉnh sửa"),
    "editEmailAlreadyLinked": m28,
    "editLocation": MessageLookupByLibrary.simpleMessage("Chỉnh sửa vị trí"),
    "editLocationTagTitle": MessageLookupByLibrary.simpleMessage(
      "Chỉnh sửa vị trí",
    ),
    "editPerson": MessageLookupByLibrary.simpleMessage("Chỉnh sửa người"),
    "editTime": MessageLookupByLibrary.simpleMessage("Chỉnh sửa thời gian"),
    "editsSaved": MessageLookupByLibrary.simpleMessage("Chỉnh sửa đã được lưu"),
    "editsToLocationWillOnlyBeSeenWithinEnte":
        MessageLookupByLibrary.simpleMessage(
          "Các chỉnh sửa vị trí sẽ chỉ thấy được trong Ente",
        ),
    "eligible": MessageLookupByLibrary.simpleMessage("đủ điều kiện"),
    "email": MessageLookupByLibrary.simpleMessage("Email"),
    "emailAlreadyRegistered": MessageLookupByLibrary.simpleMessage(
      "Email đã được đăng ký.",
    ),
    "emailChangedTo": m29,
    "emailDoesNotHaveEnteAccount": m30,
    "emailNoEnteAccount": m31,
    "emailNotRegistered": MessageLookupByLibrary.simpleMessage(
      "Email chưa được đăng ký.",
    ),
    "emailVerificationToggle": MessageLookupByLibrary.simpleMessage(
      "Xác minh email",
    ),
    "emailYourLogs": MessageLookupByLibrary.simpleMessage(
      "Gửi nhật ký qua email",
    ),
    "embracingThem": m32,
    "emergencyContacts": MessageLookupByLibrary.simpleMessage(
      "Liên hệ khẩn cấp",
    ),
    "empty": MessageLookupByLibrary.simpleMessage("Xóa sạch"),
    "emptyTrash": MessageLookupByLibrary.simpleMessage("Xóa sạch thùng rác?"),
    "enable": MessageLookupByLibrary.simpleMessage("Bật"),
    "enableMLIndexingDesc": MessageLookupByLibrary.simpleMessage(
      "Ente hỗ trợ học máy trên-thiết-bị nhằm nhận diện khuôn mặt, tìm kiếm vi diệu và các tính năng tìm kiếm nâng cao khác",
    ),
    "enableMachineLearningBanner": MessageLookupByLibrary.simpleMessage(
      "Bật học máy để tìm kiếm vi diệu và nhận diện khuôn mặt",
    ),
    "enableMaps": MessageLookupByLibrary.simpleMessage("Kích hoạt Bản đồ"),
    "enableMapsDesc": MessageLookupByLibrary.simpleMessage(
      "Ảnh của bạn sẽ hiển thị trên bản đồ thế giới.\n\nBản đồ được lưu trữ bởi OpenStreetMap và vị trí chính xác ảnh của bạn không bao giờ được chia sẻ.\n\nBạn có thể tắt tính năng này bất cứ lúc nào từ Cài đặt.",
    ),
    "enabled": MessageLookupByLibrary.simpleMessage("Bật"),
    "encryptingBackup": MessageLookupByLibrary.simpleMessage(
      "Đang mã hóa sao lưu...",
    ),
    "encryption": MessageLookupByLibrary.simpleMessage("Mã hóa"),
    "encryptionKeys": MessageLookupByLibrary.simpleMessage("Khóa mã hóa"),
    "endpointUpdatedMessage": MessageLookupByLibrary.simpleMessage(
      "Điểm cuối đã được cập nhật thành công",
    ),
    "endtoendEncryptedByDefault": MessageLookupByLibrary.simpleMessage(
      "Mã hóa đầu cuối theo mặc định",
    ),
    "enteCanEncryptAndPreserveFilesOnlyIfYouGrant":
        MessageLookupByLibrary.simpleMessage(
          "Ente chỉ có thể mã hóa và lưu giữ tệp nếu bạn cấp quyền truy cập chúng",
        ),
    "entePhotosPerm": MessageLookupByLibrary.simpleMessage(
      "Ente <i>cần quyền để</i> lưu giữ ảnh của bạn",
    ),
    "enteSubscriptionPitch": MessageLookupByLibrary.simpleMessage(
      "Ente lưu giữ kỷ niệm của bạn, vì vậy chúng luôn có sẵn, ngay cả khi bạn mất thiết bị.",
    ),
    "enteSubscriptionShareWithFamily": MessageLookupByLibrary.simpleMessage(
      "Bạn có thể thêm gia đình vào gói của mình.",
    ),
    "enterAlbumName": MessageLookupByLibrary.simpleMessage("Nhập tên album"),
    "enterCode": MessageLookupByLibrary.simpleMessage("Nhập mã"),
    "enterCodeDescription": MessageLookupByLibrary.simpleMessage(
      "Nhập mã do bạn bè cung cấp để nhận thêm dung lượng miễn phí cho cả hai",
    ),
    "enterDateOfBirth": MessageLookupByLibrary.simpleMessage(
      "Sinh nhật (tùy chọn)",
    ),
    "enterEmail": MessageLookupByLibrary.simpleMessage("Nhập email"),
    "enterFileName": MessageLookupByLibrary.simpleMessage("Nhập tên tệp"),
    "enterName": MessageLookupByLibrary.simpleMessage("Nhập tên"),
    "enterNewPasswordToEncrypt": MessageLookupByLibrary.simpleMessage(
      "Vui lòng nhập một mật khẩu mới để mã hóa dữ liệu của bạn",
    ),
    "enterPassword": MessageLookupByLibrary.simpleMessage("Nhập mật khẩu"),
    "enterPasswordToEncrypt": MessageLookupByLibrary.simpleMessage(
      "Vui lòng nhập một mật khẩu dùng để mã hóa dữ liệu của bạn",
    ),
    "enterPersonName": MessageLookupByLibrary.simpleMessage("Nhập tên người"),
    "enterPin": MessageLookupByLibrary.simpleMessage("Nhập PIN"),
    "enterReferralCode": MessageLookupByLibrary.simpleMessage(
      "Nhập mã giới thiệu",
    ),
    "enterThe6digitCodeFromnyourAuthenticatorApp":
        MessageLookupByLibrary.simpleMessage(
          "Nhập mã 6 chữ số từ\nứng dụng xác thực của bạn",
        ),
    "enterValidEmail": MessageLookupByLibrary.simpleMessage(
      "Vui lòng nhập một địa chỉ email hợp lệ.",
    ),
    "enterYourEmailAddress": MessageLookupByLibrary.simpleMessage(
      "Nhập địa chỉ email của bạn",
    ),
    "enterYourNewEmailAddress": MessageLookupByLibrary.simpleMessage(
      "Nhập địa chỉ email mới của bạn",
    ),
    "enterYourPassword": MessageLookupByLibrary.simpleMessage(
      "Nhập mật khẩu của bạn",
    ),
    "enterYourRecoveryKey": MessageLookupByLibrary.simpleMessage(
      "Nhập mã khôi phục của bạn",
    ),
    "error": MessageLookupByLibrary.simpleMessage("Lỗi"),
    "everywhere": MessageLookupByLibrary.simpleMessage("mọi nơi"),
    "exif": MessageLookupByLibrary.simpleMessage("Exif"),
    "existingUser": MessageLookupByLibrary.simpleMessage("Người dùng hiện tại"),
    "expiredLinkInfo": MessageLookupByLibrary.simpleMessage(
      "Liên kết này đã hết hạn. Vui lòng chọn thời gian hết hạn mới hoặc tắt tính năng hết hạn liên kết.",
    ),
    "exportLogs": MessageLookupByLibrary.simpleMessage("Xuất nhật ký"),
    "exportYourData": MessageLookupByLibrary.simpleMessage(
      "Xuất dữ liệu của bạn",
    ),
    "extraPhotosFound": MessageLookupByLibrary.simpleMessage(
      "Tìm thấy ảnh bổ sung",
    ),
    "extraPhotosFoundFor": m33,
    "faceNotClusteredYet": MessageLookupByLibrary.simpleMessage(
      "Khuôn mặt chưa được phân cụm, vui lòng quay lại sau",
    ),
    "faceRecognition": MessageLookupByLibrary.simpleMessage(
      "Nhận diện khuôn mặt",
    ),
    "faceThumbnailGenerationFailed": MessageLookupByLibrary.simpleMessage(
      "Không thể tạo ảnh thu nhỏ khuôn mặt",
    ),
    "faces": MessageLookupByLibrary.simpleMessage("Khuôn mặt"),
    "failed": MessageLookupByLibrary.simpleMessage("Không thành công"),
    "failedToApplyCode": MessageLookupByLibrary.simpleMessage(
      "Không thể áp dụng mã",
    ),
    "failedToCancel": MessageLookupByLibrary.simpleMessage(
      "Hủy không thành công",
    ),
    "failedToDownloadVideo": MessageLookupByLibrary.simpleMessage(
      "Không thể tải video",
    ),
    "failedToFetchActiveSessions": MessageLookupByLibrary.simpleMessage(
      "Không thể lấy phiên hoạt động",
    ),
    "failedToFetchOriginalForEdit": MessageLookupByLibrary.simpleMessage(
      "Không thể lấy bản gốc để chỉnh sửa",
    ),
    "failedToFetchReferralDetails": MessageLookupByLibrary.simpleMessage(
      "Không thể lấy thông tin giới thiệu. Vui lòng thử lại sau.",
    ),
    "failedToLoadAlbums": MessageLookupByLibrary.simpleMessage(
      "Không thể tải album",
    ),
    "failedToPlayVideo": MessageLookupByLibrary.simpleMessage(
      "Không thể phát video",
    ),
    "failedToRefreshStripeSubscription": MessageLookupByLibrary.simpleMessage(
      "Không thể làm mới gói",
    ),
    "failedToRenew": MessageLookupByLibrary.simpleMessage(
      "Gia hạn không thành công",
    ),
    "failedToVerifyPaymentStatus": MessageLookupByLibrary.simpleMessage(
      "Không thể xác minh trạng thái thanh toán",
    ),
    "familyPlanOverview": MessageLookupByLibrary.simpleMessage(
      "Thêm 5 thành viên gia đình vào gói hiện tại của bạn mà không phải trả thêm phí.\n\nMỗi thành viên có không gian riêng tư của mình và không thể xem tệp của nhau trừ khi được chia sẻ.\n\nGói gia đình có sẵn cho người dùng Ente gói trả phí.\n\nĐăng ký ngay để bắt đầu!",
    ),
    "familyPlanPortalTitle": MessageLookupByLibrary.simpleMessage("Gia đình"),
    "familyPlans": MessageLookupByLibrary.simpleMessage("Gói gia đình"),
    "faq": MessageLookupByLibrary.simpleMessage("Câu hỏi thường gặp"),
    "faqs": MessageLookupByLibrary.simpleMessage("Câu hỏi thường gặp"),
    "favorite": MessageLookupByLibrary.simpleMessage("Thích"),
    "feastingWithThem": m34,
    "feedback": MessageLookupByLibrary.simpleMessage("Phản hồi"),
    "file": MessageLookupByLibrary.simpleMessage("Tệp"),
    "fileAnalysisFailed": MessageLookupByLibrary.simpleMessage(
      "Không thể xác định tệp",
    ),
    "fileFailedToSaveToGallery": MessageLookupByLibrary.simpleMessage(
      "Không thể lưu tệp vào thư viện",
    ),
    "fileInfoAddDescHint": MessageLookupByLibrary.simpleMessage(
      "Thêm mô tả...",
    ),
    "fileNotUploadedYet": MessageLookupByLibrary.simpleMessage(
      "Tệp chưa được tải lên",
    ),
    "fileSavedToGallery": MessageLookupByLibrary.simpleMessage(
      "Tệp đã được lưu vào thư viện",
    ),
    "fileTypes": MessageLookupByLibrary.simpleMessage("Loại tệp"),
    "fileTypesAndNames": MessageLookupByLibrary.simpleMessage(
      "Loại tệp và tên",
    ),
    "filesBackedUpFromDevice": m35,
    "filesBackedUpInAlbum": m36,
    "filesDeleted": MessageLookupByLibrary.simpleMessage("Tệp đã bị xóa"),
    "filesSavedToGallery": MessageLookupByLibrary.simpleMessage(
      "Các tệp đã được lưu vào thư viện",
    ),
    "findPeopleByName": MessageLookupByLibrary.simpleMessage(
      "Tìm nhanh người theo tên",
    ),
    "findThemQuickly": MessageLookupByLibrary.simpleMessage(
      "Tìm họ nhanh chóng",
    ),
    "flip": MessageLookupByLibrary.simpleMessage("Lật"),
    "food": MessageLookupByLibrary.simpleMessage("Ăn chơi"),
    "forYourMemories": MessageLookupByLibrary.simpleMessage(
      "cho những kỷ niệm của bạn",
    ),
    "forgotPassword": MessageLookupByLibrary.simpleMessage("Quên mật khẩu"),
    "foundFaces": MessageLookupByLibrary.simpleMessage("Đã tìm thấy khuôn mặt"),
    "freeStorageClaimed": MessageLookupByLibrary.simpleMessage(
      "Dung lượng miễn phí đã nhận",
    ),
    "freeStorageOnReferralSuccess": m37,
    "freeStorageUsable": MessageLookupByLibrary.simpleMessage(
      "Dung lượng miễn phí có thể dùng",
    ),
    "freeTrial": MessageLookupByLibrary.simpleMessage("Dùng thử miễn phí"),
    "freeTrialValidTill": m38,
    "freeUpAccessPostDelete": m39,
    "freeUpAmount": m40,
    "freeUpDeviceSpace": MessageLookupByLibrary.simpleMessage(
      "Giải phóng dung lượng thiết bị",
    ),
    "freeUpDeviceSpaceDesc": MessageLookupByLibrary.simpleMessage(
      "Tiết kiệm dung lượng thiết bị của bạn bằng cách xóa các tệp đã được sao lưu.",
    ),
    "freeUpSpace": MessageLookupByLibrary.simpleMessage(
      "Giải phóng dung lượng",
    ),
    "freeUpSpaceSaving": m41,
    "gallery": MessageLookupByLibrary.simpleMessage("Thư viện"),
    "galleryMemoryLimitInfo": MessageLookupByLibrary.simpleMessage(
      "Mỗi thư viện chứa tối đa 1000 ảnh và video",
    ),
    "general": MessageLookupByLibrary.simpleMessage("Chung"),
    "generatingEncryptionKeys": MessageLookupByLibrary.simpleMessage(
      "Đang mã hóa...",
    ),
    "genericProgress": m42,
    "goToSettings": MessageLookupByLibrary.simpleMessage("Đi đến cài đặt"),
    "googlePlayId": MessageLookupByLibrary.simpleMessage("ID Google Play"),
    "grantFullAccessPrompt": MessageLookupByLibrary.simpleMessage(
      "Vui lòng cho phép truy cập vào tất cả ảnh trong ứng dụng Cài đặt",
    ),
    "grantPermission": MessageLookupByLibrary.simpleMessage("Cấp quyền"),
    "greenery": MessageLookupByLibrary.simpleMessage("Cây cối"),
    "groupNearbyPhotos": MessageLookupByLibrary.simpleMessage(
      "Nhóm ảnh gần nhau",
    ),
    "guestView": MessageLookupByLibrary.simpleMessage("Chế độ khách"),
    "guestViewEnablePreSteps": MessageLookupByLibrary.simpleMessage(
      "Để bật chế độ khách, vui lòng thiết lập mã khóa thiết bị hoặc khóa màn hình trong cài đặt hệ thống của bạn.",
    ),
    "happyBirthday": MessageLookupByLibrary.simpleMessage(
      "Chúc mừng sinh nhật! 🥳",
    ),
    "hearUsExplanation": MessageLookupByLibrary.simpleMessage(
      "Chúng tôi không theo dõi cài đặt ứng dụng, nên nếu bạn bật mí bạn tìm thấy chúng tôi từ đâu sẽ rất hữu ích!",
    ),
    "hearUsWhereTitle": MessageLookupByLibrary.simpleMessage(
      "Bạn biết Ente từ đâu? (tùy chọn)",
    ),
    "help": MessageLookupByLibrary.simpleMessage("Trợ giúp"),
    "hidden": MessageLookupByLibrary.simpleMessage("Ẩn"),
    "hide": MessageLookupByLibrary.simpleMessage("Ẩn"),
    "hideContent": MessageLookupByLibrary.simpleMessage("Ẩn nội dung"),
    "hideContentDescriptionAndroid": MessageLookupByLibrary.simpleMessage(
      "Ẩn nội dung ứng dụng trong trình chuyển đổi ứng dụng và vô hiệu hóa chụp màn hình",
    ),
    "hideContentDescriptionIos": MessageLookupByLibrary.simpleMessage(
      "Ẩn nội dung ứng dụng trong trình chuyển đổi ứng dụng",
    ),
    "hideSharedItemsFromHomeGallery": MessageLookupByLibrary.simpleMessage(
      "Ẩn các mục được chia sẻ khỏi thư viện chính",
    ),
    "hiding": MessageLookupByLibrary.simpleMessage("Đang ẩn..."),
    "hikingWithThem": m43,
    "hostedAtOsmFrance": MessageLookupByLibrary.simpleMessage(
      "Được lưu trữ tại OSM Pháp",
    ),
    "howItWorks": MessageLookupByLibrary.simpleMessage("Cách thức hoạt động"),
    "howToViewShareeVerificationID": MessageLookupByLibrary.simpleMessage(
      "Hãy chỉ họ nhấn giữ địa chỉ email của họ trên màn hình cài đặt, và xác minh rằng ID trên cả hai thiết bị khớp nhau.",
    ),
    "iOSGoToSettingsDescription": MessageLookupByLibrary.simpleMessage(
      "Xác thực sinh trắc học chưa được thiết lập trên thiết bị của bạn. Vui lòng kích hoạt Touch ID hoặc Face ID.",
    ),
    "iOSLockOut": MessageLookupByLibrary.simpleMessage(
      "Xác thực sinh trắc học đã bị vô hiệu hóa. Vui lòng khóa và mở khóa màn hình của bạn để kích hoạt lại.",
    ),
    "iOSOkButton": MessageLookupByLibrary.simpleMessage("OK"),
    "ignore": MessageLookupByLibrary.simpleMessage("Bỏ qua"),
    "ignoreUpdate": MessageLookupByLibrary.simpleMessage("Bỏ qua"),
    "ignored": MessageLookupByLibrary.simpleMessage("bỏ qua"),
    "ignoredFolderUploadReason": MessageLookupByLibrary.simpleMessage(
      "Một số tệp trong album này bị bỏ qua khi tải lên vì chúng đã bị xóa trước đó từ Ente.",
    ),
    "imageNotAnalyzed": MessageLookupByLibrary.simpleMessage(
      "Hình ảnh chưa được phân tích",
    ),
    "immediately": MessageLookupByLibrary.simpleMessage("Lập tức"),
    "importing": MessageLookupByLibrary.simpleMessage("Đang nhập...."),
    "incorrectCode": MessageLookupByLibrary.simpleMessage("Mã không chính xác"),
    "incorrectPasswordTitle": MessageLookupByLibrary.simpleMessage(
      "Mật khẩu không đúng",
    ),
    "incorrectRecoveryKey": MessageLookupByLibrary.simpleMessage(
      "Mã khôi phục không chính xác",
    ),
    "incorrectRecoveryKeyBody": MessageLookupByLibrary.simpleMessage(
      "Mã khôi phục bạn nhập không chính xác",
    ),
    "incorrectRecoveryKeyTitle": MessageLookupByLibrary.simpleMessage(
      "Mã khôi phục không chính xác",
    ),
    "indexedItems": MessageLookupByLibrary.simpleMessage(
      "Các mục đã lập chỉ mục",
    ),
    "indexingPausedStatusDescription": MessageLookupByLibrary.simpleMessage(
      "Lập chỉ mục bị tạm dừng. Nó sẽ tự động tiếp tục khi thiết bị đã sẵn sàng. Thiết bị được coi là sẵn sàng khi mức pin, tình trạng pin và trạng thái nhiệt độ nằm trong phạm vi tốt.",
    ),
    "ineligible": MessageLookupByLibrary.simpleMessage("Không đủ điều kiện"),
    "info": MessageLookupByLibrary.simpleMessage("Thông tin"),
    "insecureDevice": MessageLookupByLibrary.simpleMessage(
      "Thiết bị không an toàn",
    ),
    "installManually": MessageLookupByLibrary.simpleMessage("Cài đặt thủ công"),
    "invalidEmailAddress": MessageLookupByLibrary.simpleMessage(
      "Địa chỉ email không hợp lệ",
    ),
    "invalidEndpoint": MessageLookupByLibrary.simpleMessage(
      "Điểm cuối không hợp lệ",
    ),
    "invalidEndpointMessage": MessageLookupByLibrary.simpleMessage(
      "Xin lỗi, điểm cuối bạn nhập không hợp lệ. Vui lòng nhập một điểm cuối hợp lệ và thử lại.",
    ),
    "invalidKey": MessageLookupByLibrary.simpleMessage("Mã không hợp lệ"),
    "invalidRecoveryKey": MessageLookupByLibrary.simpleMessage(
      "Mã khôi phục không hợp lệ. Vui lòng đảm bảo nó chứa 24 từ, và đúng chính tả từng từ.\n\nNếu bạn nhập loại mã khôi phục cũ, hãy đảm bảo nó dài 64 ký tự, và kiểm tra từng ký tự.",
    ),
    "invite": MessageLookupByLibrary.simpleMessage("Mời"),
    "inviteToEnte": MessageLookupByLibrary.simpleMessage("Mời sử dụng Ente"),
    "inviteYourFriends": MessageLookupByLibrary.simpleMessage(
      "Mời bạn bè của bạn",
    ),
    "inviteYourFriendsToEnte": MessageLookupByLibrary.simpleMessage(
      "Mời bạn bè dùng Ente",
    ),
    "itLooksLikeSomethingWentWrongPleaseRetryAfterSome":
        MessageLookupByLibrary.simpleMessage(
          "Có vẻ đã xảy ra sự cố. Vui lòng thử lại sau ít phút. Nếu lỗi vẫn tiếp diễn, hãy liên hệ với đội ngũ hỗ trợ của chúng tôi.",
        ),
    "itemCount": m44,
    "itemsShowTheNumberOfDaysRemainingBeforePermanentDeletion":
        MessageLookupByLibrary.simpleMessage(
          "Trên các mục là số ngày còn lại trước khi xóa vĩnh viễn",
        ),
    "itemsWillBeRemovedFromAlbum": MessageLookupByLibrary.simpleMessage(
      "Các mục đã chọn sẽ bị xóa khỏi album này",
    ),
    "join": MessageLookupByLibrary.simpleMessage("Tham gia"),
    "joinAlbum": MessageLookupByLibrary.simpleMessage("Tham gia album"),
    "joinAlbumConfirmationDialogBody": MessageLookupByLibrary.simpleMessage(
      "Tham gia một album sẽ khiến email của bạn hiển thị với những người tham gia khác.",
    ),
    "joinAlbumSubtext": MessageLookupByLibrary.simpleMessage(
      "để xem và thêm ảnh của bạn",
    ),
    "joinAlbumSubtextViewer": MessageLookupByLibrary.simpleMessage(
      "để thêm vào album được chia sẻ",
    ),
    "joinDiscord": MessageLookupByLibrary.simpleMessage("Tham gia Discord"),
    "keepPhotos": MessageLookupByLibrary.simpleMessage("Giữ ảnh"),
    "kiloMeterUnit": MessageLookupByLibrary.simpleMessage("km"),
    "kindlyHelpUsWithThisInformation": MessageLookupByLibrary.simpleMessage(
      "Mong bạn giúp chúng tôi thông tin này",
    ),
    "language": MessageLookupByLibrary.simpleMessage("Ngôn ngữ"),
    "lastTimeWithThem": m45,
    "lastUpdated": MessageLookupByLibrary.simpleMessage("Mới cập nhật"),
    "lastYearsTrip": MessageLookupByLibrary.simpleMessage("Phượt năm ngoái"),
    "leave": MessageLookupByLibrary.simpleMessage("Rời"),
    "leaveAlbum": MessageLookupByLibrary.simpleMessage("Rời khỏi album"),
    "leaveFamily": MessageLookupByLibrary.simpleMessage("Rời khỏi gia đình"),
    "leaveSharedAlbum": MessageLookupByLibrary.simpleMessage(
      "Rời album được chia sẻ?",
    ),
    "left": MessageLookupByLibrary.simpleMessage("Trái"),
    "legacy": MessageLookupByLibrary.simpleMessage("Thừa kế"),
    "legacyAccounts": MessageLookupByLibrary.simpleMessage("Tài khoản thừa kế"),
    "legacyInvite": m46,
    "legacyPageDesc": MessageLookupByLibrary.simpleMessage(
      "Thừa kế cho phép các liên hệ tin cậy truy cập tài khoản của bạn khi bạn qua đời.",
    ),
    "legacyPageDesc2": MessageLookupByLibrary.simpleMessage(
      "Các liên hệ tin cậy có thể khởi động quá trình khôi phục tài khoản, và nếu không bị chặn trong vòng 30 ngày, có thể đặt lại mật khẩu và truy cập tài khoản của bạn.",
    ),
    "light": MessageLookupByLibrary.simpleMessage("Độ sáng"),
    "lightTheme": MessageLookupByLibrary.simpleMessage("Sáng"),
    "link": MessageLookupByLibrary.simpleMessage("Liên kết"),
    "linkCopiedToClipboard": MessageLookupByLibrary.simpleMessage(
      "Liên kết đã được sao chép vào bộ nhớ tạm",
    ),
    "linkDeviceLimit": MessageLookupByLibrary.simpleMessage(
      "Giới hạn thiết bị",
    ),
    "linkEmail": MessageLookupByLibrary.simpleMessage("Liên kết email"),
    "linkEmailToContactBannerCaption": MessageLookupByLibrary.simpleMessage(
      "để chia sẻ nhanh hơn",
    ),
    "linkEnabled": MessageLookupByLibrary.simpleMessage("Đã bật"),
    "linkExpired": MessageLookupByLibrary.simpleMessage("Hết hạn"),
    "linkExpiresOn": m47,
    "linkExpiry": MessageLookupByLibrary.simpleMessage("Hết hạn liên kết"),
    "linkHasExpired": MessageLookupByLibrary.simpleMessage(
      "Liên kết đã hết hạn",
    ),
    "linkNeverExpires": MessageLookupByLibrary.simpleMessage("Không bao giờ"),
    "linkPerson": MessageLookupByLibrary.simpleMessage("Liên kết người"),
    "linkPersonCaption": MessageLookupByLibrary.simpleMessage(
      "để trải nghiệm chia sẻ tốt hơn",
    ),
    "linkPersonToEmail": m48,
    "linkPersonToEmailConfirmation": m49,
    "livePhotos": MessageLookupByLibrary.simpleMessage("Ảnh động"),
    "loadMessage1": MessageLookupByLibrary.simpleMessage(
      "Bạn có thể chia sẻ gói của mình với gia đình",
    ),
    "loadMessage2": MessageLookupByLibrary.simpleMessage(
      "Chúng tôi đã lưu giữ hơn 200 triệu kỷ niệm cho đến hiện tại",
    ),
    "loadMessage3": MessageLookupByLibrary.simpleMessage(
      "Chúng tôi giữ 3 bản sao dữ liệu của bạn, một cái lưu ở hầm trú ẩn hạt nhân",
    ),
    "loadMessage4": MessageLookupByLibrary.simpleMessage(
      "Tất cả các ứng dụng của chúng tôi đều là mã nguồn mở",
    ),
    "loadMessage5": MessageLookupByLibrary.simpleMessage(
      "Mã nguồn và mã hóa của chúng tôi đã được kiểm nghiệm ngoại bộ",
    ),
    "loadMessage6": MessageLookupByLibrary.simpleMessage(
      "Bạn có thể chia sẻ liên kết đến album của mình với những người thân yêu",
    ),
    "loadMessage7": MessageLookupByLibrary.simpleMessage(
      "Các ứng dụng di động của chúng tôi chạy ngầm để mã hóa và sao lưu bất kỳ ảnh nào bạn mới chụp",
    ),
    "loadMessage8": MessageLookupByLibrary.simpleMessage(
      "web.ente.io có một trình tải lên mượt mà",
    ),
    "loadMessage9": MessageLookupByLibrary.simpleMessage(
      "Chúng tôi sử dụng Xchacha20Poly1305 để mã hóa dữ liệu của bạn",
    ),
    "loadingExifData": MessageLookupByLibrary.simpleMessage(
      "Đang tải thông số Exif...",
    ),
    "loadingGallery": MessageLookupByLibrary.simpleMessage(
      "Đang tải thư viện...",
    ),
    "loadingMessage": MessageLookupByLibrary.simpleMessage(
      "Đang tải ảnh của bạn...",
    ),
    "loadingModel": MessageLookupByLibrary.simpleMessage("Đang tải mô hình..."),
    "loadingYourPhotos": MessageLookupByLibrary.simpleMessage(
      "Đang tải ảnh của bạn...",
    ),
    "localGallery": MessageLookupByLibrary.simpleMessage("Thư viện cục bộ"),
    "localIndexing": MessageLookupByLibrary.simpleMessage("Chỉ mục cục bộ"),
    "localSyncErrorMessage": MessageLookupByLibrary.simpleMessage(
      "Có vẻ như có điều gì đó không ổn vì đồng bộ ảnh cục bộ đang tốn nhiều thời gian hơn mong đợi. Vui lòng liên hệ đội ngũ hỗ trợ của chúng tôi",
    ),
    "location": MessageLookupByLibrary.simpleMessage("Vị trí"),
    "locationName": MessageLookupByLibrary.simpleMessage("Tên vị trí"),
    "locationTagFeatureDescription": MessageLookupByLibrary.simpleMessage(
      "Thẻ vị trí sẽ giúp xếp nhóm tất cả ảnh được chụp gần kề nhau",
    ),
    "locations": MessageLookupByLibrary.simpleMessage("Vị trí"),
    "lockButtonLabel": MessageLookupByLibrary.simpleMessage("Khóa"),
    "lockscreen": MessageLookupByLibrary.simpleMessage("Khóa màn hình"),
    "logInLabel": MessageLookupByLibrary.simpleMessage("Đăng nhập"),
    "loggingOut": MessageLookupByLibrary.simpleMessage("Đang đăng xuất..."),
    "loginSessionExpired": MessageLookupByLibrary.simpleMessage(
      "Phiên đăng nhập đã hết hạn",
    ),
    "loginSessionExpiredDetails": MessageLookupByLibrary.simpleMessage(
      "Phiên đăng nhập của bạn đã hết hạn. Vui lòng đăng nhập lại.",
    ),
    "loginTerms": MessageLookupByLibrary.simpleMessage(
      "Nhấn vào đăng nhập, tôi đồng ý với <u-terms>điều khoản</u-terms> và <u-policy>chính sách bảo mật</u-policy>",
    ),
    "loginWithTOTP": MessageLookupByLibrary.simpleMessage(
      "Đăng nhập bằng TOTP",
    ),
    "logout": MessageLookupByLibrary.simpleMessage("Đăng xuất"),
    "logsDialogBody": MessageLookupByLibrary.simpleMessage(
      "Gửi file nhật ký để chúng tôi có thể phân tích lỗi mà bạn gặp. Lưu ý rằng, trong nhật ký lỗi sẽ bao gồm tên các tệp để giúp theo dõi vấn đề với từng tệp cụ thể.",
    ),
    "longPressAnEmailToVerifyEndToEndEncryption":
        MessageLookupByLibrary.simpleMessage(
          "Nhấn giữ một email để xác minh mã hóa đầu cuối.",
        ),
    "longpressOnAnItemToViewInFullscreen": MessageLookupByLibrary.simpleMessage(
      "Nhấn giữ một mục để xem toàn màn hình",
    ),
    "lookBackOnYourMemories": MessageLookupByLibrary.simpleMessage(
      "Xem lại kỷ niệm của bạn 🌄",
    ),
    "loopVideoOff": MessageLookupByLibrary.simpleMessage(
      "Dừng phát video lặp lại",
    ),
    "loopVideoOn": MessageLookupByLibrary.simpleMessage("Phát video lặp lại"),
    "lostDevice": MessageLookupByLibrary.simpleMessage("Mất thiết bị?"),
    "machineLearning": MessageLookupByLibrary.simpleMessage("Học máy"),
    "magicSearch": MessageLookupByLibrary.simpleMessage("Tìm kiếm vi diệu"),
    "magicSearchHint": MessageLookupByLibrary.simpleMessage(
      "Tìm kiếm vi diệu cho phép tìm ảnh theo nội dung của chúng, ví dụ: \'xe hơi\', \'xe hơi đỏ\', \'Ferrari\'",
    ),
    "manage": MessageLookupByLibrary.simpleMessage("Quản lý"),
    "manageDeviceStorage": MessageLookupByLibrary.simpleMessage(
      "Quản lý bộ nhớ đệm của thiết bị",
    ),
    "manageDeviceStorageDesc": MessageLookupByLibrary.simpleMessage(
      "Xem và xóa bộ nhớ đệm trên thiết bị.",
    ),
    "manageFamily": MessageLookupByLibrary.simpleMessage("Quản lý gia đình"),
    "manageLink": MessageLookupByLibrary.simpleMessage("Quản lý liên kết"),
    "manageParticipants": MessageLookupByLibrary.simpleMessage("Quản lý"),
    "manageSubscription": MessageLookupByLibrary.simpleMessage("Quản lý gói"),
    "manualPairDesc": MessageLookupByLibrary.simpleMessage(
      "Kết nối bằng PIN hoạt động với bất kỳ màn hình nào bạn muốn.",
    ),
    "map": MessageLookupByLibrary.simpleMessage("Bản đồ"),
    "maps": MessageLookupByLibrary.simpleMessage("Bản đồ"),
    "mastodon": MessageLookupByLibrary.simpleMessage("Mastodon"),
    "matrix": MessageLookupByLibrary.simpleMessage("Matrix"),
    "me": MessageLookupByLibrary.simpleMessage("Tôi"),
    "memories": MessageLookupByLibrary.simpleMessage("Kỷ niệm"),
    "memoriesWidgetDesc": MessageLookupByLibrary.simpleMessage(
      "Chọn những loại kỷ niệm bạn muốn thấy trên màn hình chính của mình.",
    ),
    "memoryCount": m50,
    "merchandise": MessageLookupByLibrary.simpleMessage("Vật phẩm"),
    "merge": MessageLookupByLibrary.simpleMessage("Hợp nhất"),
    "mergeWithExisting": MessageLookupByLibrary.simpleMessage(
      "Hợp nhất với người đã có",
    ),
    "mergedPhotos": MessageLookupByLibrary.simpleMessage("Hợp nhất ảnh"),
    "mlConsent": MessageLookupByLibrary.simpleMessage("Bật học máy"),
    "mlConsentConfirmation": MessageLookupByLibrary.simpleMessage(
      "Tôi hiểu và muốn bật học máy",
    ),
    "mlConsentDescription": MessageLookupByLibrary.simpleMessage(
      "Nếu bạn bật học máy, Ente sẽ trích xuất thông tin như hình dạng khuôn mặt từ các tệp, gồm cả những tệp mà bạn được chia sẻ.\n\nViệc này sẽ diễn ra trên thiết bị của bạn, với mọi thông tin sinh trắc học tạo ra đều được mã hóa đầu cuối.",
    ),
    "mlConsentPrivacy": MessageLookupByLibrary.simpleMessage(
      "Vui lòng nhấn vào đây để biết thêm chi tiết về tính năng này trong chính sách quyền riêng tư của chúng tôi",
    ),
    "mlConsentTitle": MessageLookupByLibrary.simpleMessage("Bật học máy?"),
    "mlIndexingDescription": MessageLookupByLibrary.simpleMessage(
      "Lưu ý rằng việc học máy sẽ khiến tốn băng thông và pin nhiều hơn cho đến khi tất cả mục được lập chỉ mục. Hãy sử dụng ứng dụng máy tính để lập chỉ mục nhanh hơn. Mọi kết quả sẽ được tự động đồng bộ.",
    ),
    "mobileWebDesktop": MessageLookupByLibrary.simpleMessage(
      "Di động, Web, Desktop",
    ),
    "moderateStrength": MessageLookupByLibrary.simpleMessage("Trung bình"),
    "modifyYourQueryOrTrySearchingFor": MessageLookupByLibrary.simpleMessage(
      "Chỉnh sửa truy vấn của bạn, hoặc thử tìm",
    ),
    "moments": MessageLookupByLibrary.simpleMessage("Khoảnh khắc"),
    "month": MessageLookupByLibrary.simpleMessage("tháng"),
    "monthly": MessageLookupByLibrary.simpleMessage("Theo tháng"),
    "moon": MessageLookupByLibrary.simpleMessage("Ánh trăng"),
    "moreDetails": MessageLookupByLibrary.simpleMessage("Thêm chi tiết"),
    "mostRecent": MessageLookupByLibrary.simpleMessage("Mới nhất"),
    "mostRelevant": MessageLookupByLibrary.simpleMessage("Liên quan nhất"),
    "mountains": MessageLookupByLibrary.simpleMessage("Đồi núi"),
    "moveItem": m51,
    "moveSelectedPhotosToOneDate": MessageLookupByLibrary.simpleMessage(
      "Di chuyển ảnh đã chọn đến một ngày",
    ),
    "moveToAlbum": MessageLookupByLibrary.simpleMessage("Chuyển đến album"),
    "moveToHiddenAlbum": MessageLookupByLibrary.simpleMessage(
      "Di chuyển đến album ẩn",
    ),
    "movedSuccessfullyTo": m52,
    "movedToTrash": MessageLookupByLibrary.simpleMessage(
      "Đã cho vào thùng rác",
    ),
    "movingFilesToAlbum": MessageLookupByLibrary.simpleMessage(
      "Đang di chuyển tệp vào album...",
    ),
    "name": MessageLookupByLibrary.simpleMessage("Tên"),
    "nameTheAlbum": MessageLookupByLibrary.simpleMessage("Đặt tên cho album"),
    "networkConnectionRefusedErr": MessageLookupByLibrary.simpleMessage(
      "Không thể kết nối với Ente, vui lòng thử lại sau ít phút. Nếu lỗi vẫn tiếp diễn, hãy liên hệ với bộ phận hỗ trợ.",
    ),
    "networkHostLookUpErr": MessageLookupByLibrary.simpleMessage(
      "Không thể kết nối với Ente, vui lòng kiểm tra cài đặt mạng của bạn và liên hệ với bộ phận hỗ trợ nếu lỗi vẫn tiếp diễn.",
    ),
    "never": MessageLookupByLibrary.simpleMessage("Không bao giờ"),
    "newAlbum": MessageLookupByLibrary.simpleMessage("Album mới"),
    "newLocation": MessageLookupByLibrary.simpleMessage("Vị trí mới"),
    "newPerson": MessageLookupByLibrary.simpleMessage("Người mới"),
    "newPhotosEmoji": MessageLookupByLibrary.simpleMessage(" mới 📸"),
    "newRange": MessageLookupByLibrary.simpleMessage("Phạm vi mới"),
    "newToEnte": MessageLookupByLibrary.simpleMessage("Mới dùng Ente"),
    "newest": MessageLookupByLibrary.simpleMessage("Mới nhất"),
    "next": MessageLookupByLibrary.simpleMessage("Tiếp theo"),
    "no": MessageLookupByLibrary.simpleMessage("Không"),
    "noAlbumsSharedByYouYet": MessageLookupByLibrary.simpleMessage(
      "Bạn chưa chia sẻ album nào",
    ),
    "noDeviceFound": MessageLookupByLibrary.simpleMessage(
      "Không tìm thấy thiết bị",
    ),
    "noDeviceLimit": MessageLookupByLibrary.simpleMessage("Không có"),
    "noDeviceThatCanBeDeleted": MessageLookupByLibrary.simpleMessage(
      "Bạn không có tệp nào có thể xóa trên thiết bị này",
    ),
    "noDuplicates": MessageLookupByLibrary.simpleMessage(
      "✨ Không có trùng lặp",
    ),
    "noEnteAccountExclamation": MessageLookupByLibrary.simpleMessage(
      "Chưa có tài khoản Ente!",
    ),
    "noExifData": MessageLookupByLibrary.simpleMessage(
      "Không có thông số Exif",
    ),
    "noFacesFound": MessageLookupByLibrary.simpleMessage(
      "Không tìm thấy khuôn mặt",
    ),
    "noHiddenPhotosOrVideos": MessageLookupByLibrary.simpleMessage(
      "Không có ảnh hoặc video ẩn",
    ),
    "noImagesWithLocation": MessageLookupByLibrary.simpleMessage(
      "Không có ảnh với vị trí",
    ),
    "noInternetConnection": MessageLookupByLibrary.simpleMessage(
      "Không có kết nối internet",
    ),
    "noPhotosAreBeingBackedUpRightNow": MessageLookupByLibrary.simpleMessage(
      "Hiện tại không có ảnh nào đang được sao lưu",
    ),
    "noPhotosFoundHere": MessageLookupByLibrary.simpleMessage(
      "Không tìm thấy ảnh ở đây",
    ),
    "noQuickLinksSelected": MessageLookupByLibrary.simpleMessage(
      "Không có liên kết nhanh nào được chọn",
    ),
    "noRecoveryKey": MessageLookupByLibrary.simpleMessage(
      "Không có mã khôi phục?",
    ),
    "noRecoveryKeyNoDecryption": MessageLookupByLibrary.simpleMessage(
      "Do tính chất của giao thức mã hóa đầu cuối, không thể giải mã dữ liệu của bạn mà không có mật khẩu hoặc mã khôi phục",
    ),
    "noResults": MessageLookupByLibrary.simpleMessage("Không có kết quả"),
    "noResultsFound": MessageLookupByLibrary.simpleMessage(
      "Không tìm thấy kết quả",
    ),
    "noSuggestionsForPerson": m53,
    "noSystemLockFound": MessageLookupByLibrary.simpleMessage(
      "Không tìm thấy khóa hệ thống",
    ),
    "notPersonLabel": m54,
    "notThisPerson": MessageLookupByLibrary.simpleMessage(
      "Không phải người này?",
    ),
    "nothingSharedWithYouYet": MessageLookupByLibrary.simpleMessage(
      "Bạn chưa được chia sẻ gì",
    ),
    "nothingToSeeHere": MessageLookupByLibrary.simpleMessage(
      "Ở đây không có gì để xem! 👀",
    ),
    "notifications": MessageLookupByLibrary.simpleMessage("Thông báo"),
    "ok": MessageLookupByLibrary.simpleMessage("Được"),
    "onDevice": MessageLookupByLibrary.simpleMessage("Trên thiết bị"),
    "onEnte": MessageLookupByLibrary.simpleMessage(
      "Trên <branding>ente</branding>",
    ),
    "onTheRoad": MessageLookupByLibrary.simpleMessage("Trên đường"),
    "onThisDay": MessageLookupByLibrary.simpleMessage("Vào ngày này"),
    "onThisDayMemories": MessageLookupByLibrary.simpleMessage(
      "Kỷ niệm hôm nay",
    ),
    "onThisDayNotificationExplanation": MessageLookupByLibrary.simpleMessage(
      "Nhắc về những kỷ niệm ngày này trong những năm trước.",
    ),
    "onlyFamilyAdminCanChangeCode": m55,
    "onlyThem": MessageLookupByLibrary.simpleMessage("Chỉ họ"),
    "oops": MessageLookupByLibrary.simpleMessage("Ốii!"),
    "oopsCouldNotSaveEdits": MessageLookupByLibrary.simpleMessage(
      "Ốii!, không thể lưu chỉnh sửa",
    ),
    "oopsSomethingWentWrong": MessageLookupByLibrary.simpleMessage(
      "Ốii!, có gì đó không ổn",
    ),
    "openAlbumInBrowser": MessageLookupByLibrary.simpleMessage(
      "Mở album trong trình duyệt",
    ),
    "openAlbumInBrowserTitle": MessageLookupByLibrary.simpleMessage(
      "Vui lòng sử dụng ứng dụng web để thêm ảnh vào album này",
    ),
    "openFile": MessageLookupByLibrary.simpleMessage("Mở tệp"),
    "openSettings": MessageLookupByLibrary.simpleMessage("Mở Cài đặt"),
    "openTheItem": MessageLookupByLibrary.simpleMessage("• Mở mục"),
    "openstreetmapContributors": MessageLookupByLibrary.simpleMessage(
      "Người đóng góp OpenStreetMap",
    ),
    "optionalAsShortAsYouLike": MessageLookupByLibrary.simpleMessage(
      "Tùy chọn, ngắn dài tùy ý...",
    ),
    "orMergeWithExistingPerson": MessageLookupByLibrary.simpleMessage(
      "Hoặc hợp nhất với hiện có",
    ),
    "orPickAnExistingOne": MessageLookupByLibrary.simpleMessage(
      "Hoặc chọn một cái có sẵn",
    ),
    "orPickFromYourContacts": MessageLookupByLibrary.simpleMessage(
      "hoặc chọn từ danh bạ",
    ),
    "otherDetectedFaces": MessageLookupByLibrary.simpleMessage(
      "Những khuôn mặt khác được phát hiện",
    ),
    "pair": MessageLookupByLibrary.simpleMessage("Kết nối"),
    "pairWithPin": MessageLookupByLibrary.simpleMessage("Kết nối bằng PIN"),
    "pairingComplete": MessageLookupByLibrary.simpleMessage("Kết nối hoàn tất"),
    "panorama": MessageLookupByLibrary.simpleMessage("Panorama"),
    "partyWithThem": m56,
    "passKeyPendingVerification": MessageLookupByLibrary.simpleMessage(
      "Xác minh vẫn đang chờ",
    ),
    "passkey": MessageLookupByLibrary.simpleMessage("Khóa truy cập"),
    "passkeyAuthTitle": MessageLookupByLibrary.simpleMessage(
      "Xác minh khóa truy cập",
    ),
    "password": MessageLookupByLibrary.simpleMessage("Mật khẩu"),
    "passwordChangedSuccessfully": MessageLookupByLibrary.simpleMessage(
      "Đã thay đổi mật khẩu thành công",
    ),
    "passwordLock": MessageLookupByLibrary.simpleMessage("Khóa bằng mật khẩu"),
    "passwordStrength": m57,
    "passwordStrengthInfo": MessageLookupByLibrary.simpleMessage(
      "Độ mạnh của mật khẩu được tính toán dựa trên độ dài của mật khẩu, các ký tự đã sử dụng và liệu mật khẩu có xuất hiện trong 10.000 mật khẩu được sử dụng nhiều nhất hay không",
    ),
    "passwordWarning": MessageLookupByLibrary.simpleMessage(
      "Chúng tôi không lưu trữ mật khẩu này, nên nếu bạn quên, <underline>chúng tôi không thể giải mã dữ liệu của bạn</underline>",
    ),
    "pastYearsMemories": MessageLookupByLibrary.simpleMessage(
      "Kỷ niệm năm ngoái",
    ),
    "paymentDetails": MessageLookupByLibrary.simpleMessage(
      "Chi tiết thanh toán",
    ),
    "paymentFailed": MessageLookupByLibrary.simpleMessage(
      "Thanh toán thất bại",
    ),
    "paymentFailedMessage": MessageLookupByLibrary.simpleMessage(
      "Rất tiếc, bạn đã thanh toán không thành công. Vui lòng liên hệ hỗ trợ và chúng tôi sẽ giúp bạn!",
    ),
    "paymentFailedTalkToProvider": m58,
    "pendingItems": MessageLookupByLibrary.simpleMessage("Các mục đang chờ"),
    "pendingSync": MessageLookupByLibrary.simpleMessage("Đồng bộ hóa đang chờ"),
    "people": MessageLookupByLibrary.simpleMessage("Người"),
    "peopleUsingYourCode": MessageLookupByLibrary.simpleMessage(
      "Người dùng mã của bạn",
    ),
    "peopleWidgetDesc": MessageLookupByLibrary.simpleMessage(
      "Chọn những người bạn muốn thấy trên màn hình chính của mình.",
    ),
    "permDeleteWarning": MessageLookupByLibrary.simpleMessage(
      "Tất cả các mục trong thùng rác sẽ bị xóa vĩnh viễn\n\nKhông thể hoàn tác thao tác này",
    ),
    "permanentlyDelete": MessageLookupByLibrary.simpleMessage("Xóa vĩnh viễn"),
    "permanentlyDeleteFromDevice": MessageLookupByLibrary.simpleMessage(
      "Xóa vĩnh viễn khỏi thiết bị?",
    ),
    "personIsAge": m59,
    "personName": MessageLookupByLibrary.simpleMessage("Tên người"),
    "personTurningAge": m60,
    "pets": MessageLookupByLibrary.simpleMessage("Thú cưng"),
    "photoDescriptions": MessageLookupByLibrary.simpleMessage("Mô tả ảnh"),
    "photoGridSize": MessageLookupByLibrary.simpleMessage(
      "Kích thước lưới ảnh",
    ),
    "photoSmallCase": MessageLookupByLibrary.simpleMessage("ảnh"),
    "photocountPhotos": m61,
    "photos": MessageLookupByLibrary.simpleMessage("Ảnh"),
    "photosAddedByYouWillBeRemovedFromTheAlbum":
        MessageLookupByLibrary.simpleMessage(
          "Ảnh bạn đã thêm sẽ bị xóa khỏi album",
        ),
    "photosCount": m62,
    "photosKeepRelativeTimeDifference": MessageLookupByLibrary.simpleMessage(
      "Ảnh giữ nguyên chênh lệch thời gian tương đối",
    ),
    "pickCenterPoint": MessageLookupByLibrary.simpleMessage("Chọn tâm điểm"),
    "pinAlbum": MessageLookupByLibrary.simpleMessage("Ghim album"),
    "pinLock": MessageLookupByLibrary.simpleMessage("Khóa PIN"),
    "playOnTv": MessageLookupByLibrary.simpleMessage("Phát album trên TV"),
    "playOriginal": MessageLookupByLibrary.simpleMessage("Phát tệp gốc"),
    "playStoreFreeTrialValidTill": m63,
    "playStream": MessageLookupByLibrary.simpleMessage("Phát trực tiếp"),
    "playstoreSubscription": MessageLookupByLibrary.simpleMessage(
      "Gói PlayStore",
    ),
    "pleaseCheckYourInternetConnectionAndTryAgain":
        MessageLookupByLibrary.simpleMessage(
          "Vui lòng kiểm tra kết nối internet của bạn và thử lại.",
        ),
    "pleaseContactSupportAndWeWillBeHappyToHelp":
        MessageLookupByLibrary.simpleMessage(
          "Vui lòng liên hệ support@ente.io và chúng tôi rất sẵn sàng giúp đỡ!",
        ),
    "pleaseContactSupportIfTheProblemPersists":
        MessageLookupByLibrary.simpleMessage(
          "Vui lòng liên hệ bộ phận hỗ trợ nếu vấn đề vẫn tiếp diễn",
        ),
    "pleaseEmailUsAt": m64,
    "pleaseGrantPermissions": MessageLookupByLibrary.simpleMessage(
      "Vui lòng cấp quyền",
    ),
    "pleaseLoginAgain": MessageLookupByLibrary.simpleMessage(
      "Vui lòng đăng nhập lại",
    ),
    "pleaseSelectQuickLinksToRemove": MessageLookupByLibrary.simpleMessage(
      "Vui lòng chọn liên kết nhanh để xóa",
    ),
    "pleaseSendTheLogsTo": m65,
    "pleaseTryAgain": MessageLookupByLibrary.simpleMessage("Vui lòng thử lại"),
    "pleaseVerifyTheCodeYouHaveEntered": MessageLookupByLibrary.simpleMessage(
      "Vui lòng xác minh mã bạn đã nhập",
    ),
    "pleaseWait": MessageLookupByLibrary.simpleMessage("Vui lòng chờ..."),
    "pleaseWaitDeletingAlbum": MessageLookupByLibrary.simpleMessage(
      "Vui lòng chờ, đang xóa album",
    ),
    "pleaseWaitForSometimeBeforeRetrying": MessageLookupByLibrary.simpleMessage(
      "Vui lòng chờ một chút trước khi thử lại",
    ),
    "pleaseWaitThisWillTakeAWhile": MessageLookupByLibrary.simpleMessage(
      "Vui lòng chờ, có thể mất một lúc.",
    ),
    "posingWithThem": m66,
    "preparingLogs": MessageLookupByLibrary.simpleMessage(
      "Đang ghi nhật ký...",
    ),
    "preserveMore": MessageLookupByLibrary.simpleMessage("Lưu giữ nhiều hơn"),
    "pressAndHoldToPlayVideo": MessageLookupByLibrary.simpleMessage(
      "Nhấn giữ để phát video",
    ),
    "pressAndHoldToPlayVideoDetailed": MessageLookupByLibrary.simpleMessage(
      "Nhấn giữ ảnh để phát video",
    ),
    "previous": MessageLookupByLibrary.simpleMessage("Trước"),
    "privacy": MessageLookupByLibrary.simpleMessage("Bảo mật"),
    "privacyPolicyTitle": MessageLookupByLibrary.simpleMessage(
      "Chính sách bảo mật",
    ),
    "privateBackups": MessageLookupByLibrary.simpleMessage("Sao lưu riêng tư"),
    "privateSharing": MessageLookupByLibrary.simpleMessage("Chia sẻ riêng tư"),
    "proceed": MessageLookupByLibrary.simpleMessage("Tiếp tục"),
    "processed": MessageLookupByLibrary.simpleMessage("Đã xử lý"),
    "processing": MessageLookupByLibrary.simpleMessage("Đang xử lý"),
    "processingImport": m67,
    "processingVideos": MessageLookupByLibrary.simpleMessage(
      "Đang xử lý video",
    ),
    "publicLinkCreated": MessageLookupByLibrary.simpleMessage(
      "Liên kết công khai đã được tạo",
    ),
    "publicLinkEnabled": MessageLookupByLibrary.simpleMessage(
      "Liên kết công khai đã được bật",
    ),
    "questionmark": MessageLookupByLibrary.simpleMessage("?"),
    "queued": MessageLookupByLibrary.simpleMessage("Đang chờ"),
    "quickLinks": MessageLookupByLibrary.simpleMessage("Liên kết nhanh"),
    "radius": MessageLookupByLibrary.simpleMessage("Bán kính"),
    "raiseTicket": MessageLookupByLibrary.simpleMessage("Yêu cầu hỗ trợ"),
    "rateTheApp": MessageLookupByLibrary.simpleMessage("Đánh giá ứng dụng"),
    "rateUs": MessageLookupByLibrary.simpleMessage("Đánh giá chúng tôi"),
    "rateUsOnStore": m68,
    "reassignMe": MessageLookupByLibrary.simpleMessage("Chỉ định lại \"Tôi\""),
    "reassignedToName": m69,
    "reassigningLoading": MessageLookupByLibrary.simpleMessage(
      "Đang chỉ định lại...",
    ),
    "receiveRemindersOnBirthdays": MessageLookupByLibrary.simpleMessage(
      "Nhắc khi đến sinh nhật của ai đó. Chạm vào thông báo sẽ đưa bạn đến ảnh của người sinh nhật.",
    ),
    "recover": MessageLookupByLibrary.simpleMessage("Khôi phục"),
    "recoverAccount": MessageLookupByLibrary.simpleMessage(
      "Khôi phục tài khoản",
    ),
    "recoverButton": MessageLookupByLibrary.simpleMessage("Khôi phục"),
    "recoveryAccount": MessageLookupByLibrary.simpleMessage(
      "Khôi phục tài khoản",
    ),
    "recoveryInitiated": MessageLookupByLibrary.simpleMessage(
      "Quá trình khôi phục đã được khởi động",
    ),
    "recoveryInitiatedDesc": m70,
    "recoveryKey": MessageLookupByLibrary.simpleMessage("Mã khôi phục"),
    "recoveryKeyCopiedToClipboard": MessageLookupByLibrary.simpleMessage(
      "Đã sao chép mã khôi phục vào bộ nhớ tạm",
    ),
    "recoveryKeyOnForgotPassword": MessageLookupByLibrary.simpleMessage(
      "Nếu bạn quên mật khẩu, cách duy nhất để khôi phục dữ liệu của bạn là dùng mã này.",
    ),
    "recoveryKeySaveDescription": MessageLookupByLibrary.simpleMessage(
      "Chúng tôi không lưu trữ mã này, nên hãy lưu nó ở nơi an toàn.",
    ),
    "recoveryKeySuccessBody": MessageLookupByLibrary.simpleMessage(
      "Tuyệt! Mã khôi phục của bạn hợp lệ. Cảm ơn đã xác minh.\n\nNhớ lưu giữ mã khôi phục của bạn ở nơi an toàn.",
    ),
    "recoveryKeyVerified": MessageLookupByLibrary.simpleMessage(
      "Mã khôi phục đã được xác minh",
    ),
    "recoveryKeyVerifyReason": MessageLookupByLibrary.simpleMessage(
      "Mã khôi phục là cách duy nhất để khôi phục ảnh của bạn nếu bạn quên mật khẩu. Bạn có thể xem mã khôi phục của mình trong Cài đặt > Tài khoản.\n\nVui lòng nhập mã khôi phục của bạn ở đây để xác minh rằng bạn đã lưu nó đúng cách.",
    ),
    "recoveryReady": m71,
    "recoverySuccessful": MessageLookupByLibrary.simpleMessage(
      "Khôi phục thành công!",
    ),
    "recoveryWarning": MessageLookupByLibrary.simpleMessage(
      "Một liên hệ tin cậy đang cố gắng truy cập tài khoản của bạn",
    ),
    "recoveryWarningBody": m72,
    "recreatePasswordBody": MessageLookupByLibrary.simpleMessage(
      "Thiết bị hiện tại không đủ mạnh để xác minh mật khẩu của bạn, nhưng chúng tôi có thể tạo lại để nó hoạt động với tất cả thiết bị.\n\nVui lòng đăng nhập bằng mã khôi phục và tạo lại mật khẩu (bạn có thể dùng lại mật khẩu cũ nếu muốn).",
    ),
    "recreatePasswordTitle": MessageLookupByLibrary.simpleMessage(
      "Tạo lại mật khẩu",
    ),
    "reddit": MessageLookupByLibrary.simpleMessage("Reddit"),
    "reenterPassword": MessageLookupByLibrary.simpleMessage(
      "Nhập lại mật khẩu",
    ),
    "reenterPin": MessageLookupByLibrary.simpleMessage("Nhập lại PIN"),
    "referFriendsAnd2xYourPlan": MessageLookupByLibrary.simpleMessage(
      "Giới thiệu bạn bè và ×2 gói của bạn",
    ),
    "referralStep1": MessageLookupByLibrary.simpleMessage(
      "1. Đưa mã này cho bạn bè của bạn",
    ),
    "referralStep2": MessageLookupByLibrary.simpleMessage(
      "2. Họ đăng ký gói trả phí",
    ),
    "referralStep3": m73,
    "referrals": MessageLookupByLibrary.simpleMessage("Giới thiệu"),
    "referralsAreCurrentlyPaused": MessageLookupByLibrary.simpleMessage(
      "Giới thiệu hiện đang tạm dừng",
    ),
    "rejectRecovery": MessageLookupByLibrary.simpleMessage("Từ chối khôi phục"),
    "remindToEmptyDeviceTrash": MessageLookupByLibrary.simpleMessage(
      "Hãy xóa luôn \"Đã xóa gần đây\" từ \"Cài đặt\" -> \"Lưu trữ\" để lấy lại dung lượng đã giải phóng",
    ),
    "remindToEmptyEnteTrash": MessageLookupByLibrary.simpleMessage(
      "Hãy xóa luôn \"Thùng rác\" của bạn để lấy lại dung lượng đã giải phóng",
    ),
    "remoteImages": MessageLookupByLibrary.simpleMessage("Ảnh bên ngoài"),
    "remoteThumbnails": MessageLookupByLibrary.simpleMessage(
      "Ảnh thu nhỏ bên ngoài",
    ),
    "remoteVideos": MessageLookupByLibrary.simpleMessage("Video bên ngoài"),
    "remove": MessageLookupByLibrary.simpleMessage("Xóa"),
    "removeDuplicates": MessageLookupByLibrary.simpleMessage("Xóa trùng lặp"),
    "removeDuplicatesDesc": MessageLookupByLibrary.simpleMessage(
      "Xem và xóa các tệp bị trùng lặp.",
    ),
    "removeFromAlbum": MessageLookupByLibrary.simpleMessage("Xóa khỏi album"),
    "removeFromAlbumTitle": MessageLookupByLibrary.simpleMessage(
      "Xóa khỏi album?",
    ),
    "removeFromFavorite": MessageLookupByLibrary.simpleMessage(
      "Xóa khỏi mục đã thích",
    ),
    "removeInvite": MessageLookupByLibrary.simpleMessage("Gỡ bỏ lời mời"),
    "removeLink": MessageLookupByLibrary.simpleMessage("Xóa liên kết"),
    "removeParticipant": MessageLookupByLibrary.simpleMessage(
      "Xóa người tham gia",
    ),
    "removeParticipantBody": m74,
    "removePersonLabel": MessageLookupByLibrary.simpleMessage("Xóa nhãn người"),
    "removePublicLink": MessageLookupByLibrary.simpleMessage(
      "Xóa liên kết công khai",
    ),
    "removePublicLinks": MessageLookupByLibrary.simpleMessage(
      "Xóa liên kết công khai",
    ),
    "removeShareItemsWarning": MessageLookupByLibrary.simpleMessage(
      "Vài mục mà bạn đang xóa được thêm bởi người khác, và bạn sẽ mất quyền truy cập vào chúng",
    ),
    "removeWithQuestionMark": MessageLookupByLibrary.simpleMessage("Xóa?"),
    "removeYourselfAsTrustedContact": MessageLookupByLibrary.simpleMessage(
      "Gỡ bỏ bạn khỏi liên hệ tin cậy",
    ),
    "removingFromFavorites": MessageLookupByLibrary.simpleMessage(
      "Đang xóa khỏi mục yêu thích...",
    ),
    "rename": MessageLookupByLibrary.simpleMessage("Đổi tên"),
    "renameAlbum": MessageLookupByLibrary.simpleMessage("Đổi tên album"),
    "renameFile": MessageLookupByLibrary.simpleMessage("Đổi tên tệp"),
    "renewSubscription": MessageLookupByLibrary.simpleMessage("Gia hạn gói"),
    "renewsOn": m75,
    "reportABug": MessageLookupByLibrary.simpleMessage("Báo lỗi"),
    "reportBug": MessageLookupByLibrary.simpleMessage("Báo lỗi"),
    "resendEmail": MessageLookupByLibrary.simpleMessage("Gửi lại email"),
    "reset": MessageLookupByLibrary.simpleMessage("Đặt lại"),
    "resetIgnoredFiles": MessageLookupByLibrary.simpleMessage(
      "Đặt lại các tệp bị bỏ qua",
    ),
    "resetPasswordTitle": MessageLookupByLibrary.simpleMessage(
      "Đặt lại mật khẩu",
    ),
    "resetPerson": MessageLookupByLibrary.simpleMessage("Xóa"),
    "resetToDefault": MessageLookupByLibrary.simpleMessage("Đặt lại mặc định"),
    "restore": MessageLookupByLibrary.simpleMessage("Khôi phục"),
    "restoreToAlbum": MessageLookupByLibrary.simpleMessage(
      "Khôi phục vào album",
    ),
    "restoringFiles": MessageLookupByLibrary.simpleMessage(
      "Đang khôi phục tệp...",
    ),
    "resumableUploads": MessageLookupByLibrary.simpleMessage(
      "Cho phép tải lên tiếp tục",
    ),
    "retry": MessageLookupByLibrary.simpleMessage("Thử lại"),
    "review": MessageLookupByLibrary.simpleMessage("Xem lại"),
    "reviewDeduplicateItems": MessageLookupByLibrary.simpleMessage(
      "Vui lòng xem qua và xóa các mục mà bạn tin là trùng lặp.",
    ),
    "reviewSuggestions": MessageLookupByLibrary.simpleMessage("Xem gợi ý"),
    "right": MessageLookupByLibrary.simpleMessage("Phải"),
    "roadtripWithThem": m76,
    "rotate": MessageLookupByLibrary.simpleMessage("Xoay"),
    "rotateLeft": MessageLookupByLibrary.simpleMessage("Xoay trái"),
    "rotateRight": MessageLookupByLibrary.simpleMessage("Xoay phải"),
    "safelyStored": MessageLookupByLibrary.simpleMessage("Lưu trữ an toàn"),
    "same": MessageLookupByLibrary.simpleMessage("Chính xác"),
    "sameperson": MessageLookupByLibrary.simpleMessage("Cùng một người?"),
    "save": MessageLookupByLibrary.simpleMessage("Lưu"),
    "saveAsAnotherPerson": MessageLookupByLibrary.simpleMessage(
      "Lưu như một người khác",
    ),
    "saveChangesBeforeLeavingQuestion": MessageLookupByLibrary.simpleMessage(
      "Lưu thay đổi trước khi rời?",
    ),
    "saveCollage": MessageLookupByLibrary.simpleMessage("Lưu ảnh ghép"),
    "saveCopy": MessageLookupByLibrary.simpleMessage("Lưu bản sao"),
    "saveKey": MessageLookupByLibrary.simpleMessage("Lưu mã"),
    "savePerson": MessageLookupByLibrary.simpleMessage("Lưu người"),
    "saveYourRecoveryKeyIfYouHaventAlready":
        MessageLookupByLibrary.simpleMessage(
          "Lưu mã khôi phục của bạn nếu bạn chưa làm",
        ),
    "saving": MessageLookupByLibrary.simpleMessage("Đang lưu..."),
    "savingEdits": MessageLookupByLibrary.simpleMessage(
      "Đang lưu chỉnh sửa...",
    ),
    "scanCode": MessageLookupByLibrary.simpleMessage("Quét mã"),
    "scanThisBarcodeWithnyourAuthenticatorApp":
        MessageLookupByLibrary.simpleMessage(
          "Quét mã vạch này bằng\nứng dụng xác thực của bạn",
        ),
    "search": MessageLookupByLibrary.simpleMessage("Tìm kiếm"),
    "searchAlbumsEmptySection": MessageLookupByLibrary.simpleMessage("Album"),
    "searchByAlbumNameHint": MessageLookupByLibrary.simpleMessage("Tên album"),
    "searchByExamples": MessageLookupByLibrary.simpleMessage(
      "• Tên album (vd: \"Camera\")\n• Loại tệp (vd: \"Video\", \".gif\")\n• Năm và tháng (vd: \"2022\", \"Tháng Một\")\n• Ngày lễ (vd: \"Giáng Sinh\")\n• Mô tả ảnh (vd: “#vui”)",
    ),
    "searchCaptionEmptySection": MessageLookupByLibrary.simpleMessage(
      "Thêm mô tả như \"#phượt\" trong thông tin ảnh để tìm nhanh thấy chúng ở đây",
    ),
    "searchDatesEmptySection": MessageLookupByLibrary.simpleMessage(
      "Tìm kiếm theo ngày, tháng hoặc năm",
    ),
    "searchDiscoverEmptySection": MessageLookupByLibrary.simpleMessage(
      "Ảnh sẽ được hiển thị ở đây sau khi xử lý và đồng bộ hoàn tất",
    ),
    "searchFaceEmptySection": MessageLookupByLibrary.simpleMessage(
      "Người sẽ được hiển thị ở đây khi quá trình xử lý hoàn tất",
    ),
    "searchFileTypesAndNamesEmptySection": MessageLookupByLibrary.simpleMessage(
      "Loại tệp và tên",
    ),
    "searchHint1": MessageLookupByLibrary.simpleMessage(
      "Tìm kiếm nhanh, trên thiết bị",
    ),
    "searchHint2": MessageLookupByLibrary.simpleMessage("Ngày chụp, mô tả ảnh"),
    "searchHint3": MessageLookupByLibrary.simpleMessage(
      "Album, tên tệp và loại",
    ),
    "searchHint4": MessageLookupByLibrary.simpleMessage("Vị trí"),
    "searchHint5": MessageLookupByLibrary.simpleMessage(
      "Sắp ra mắt: Nhận diện khuôn mặt & tìm kiếm vi diệu ✨",
    ),
    "searchLocationEmptySection": MessageLookupByLibrary.simpleMessage(
      "Xếp nhóm những ảnh được chụp gần kề nhau",
    ),
    "searchPeopleEmptySection": MessageLookupByLibrary.simpleMessage(
      "Mời mọi người, và bạn sẽ thấy tất cả ảnh mà họ chia sẻ ở đây",
    ),
    "searchPersonsEmptySection": MessageLookupByLibrary.simpleMessage(
      "Người sẽ được hiển thị ở đây sau khi hoàn tất xử lý và đồng bộ",
    ),
    "searchResultCount": m77,
    "searchSectionsLengthMismatch": m78,
    "security": MessageLookupByLibrary.simpleMessage("Bảo mật"),
    "seePublicAlbumLinksInApp": MessageLookupByLibrary.simpleMessage(
      "Xem liên kết album công khai trong ứng dụng",
    ),
    "selectALocation": MessageLookupByLibrary.simpleMessage("Chọn một vị trí"),
    "selectALocationFirst": MessageLookupByLibrary.simpleMessage(
      "Chọn một vị trí trước",
    ),
    "selectAlbum": MessageLookupByLibrary.simpleMessage("Chọn album"),
    "selectAll": MessageLookupByLibrary.simpleMessage("Chọn tất cả"),
    "selectAllShort": MessageLookupByLibrary.simpleMessage("Tất cả"),
    "selectCoverPhoto": MessageLookupByLibrary.simpleMessage("Chọn ảnh bìa"),
    "selectDate": MessageLookupByLibrary.simpleMessage("Chọn ngày"),
    "selectFoldersForBackup": MessageLookupByLibrary.simpleMessage(
      "Chọn thư mục để sao lưu",
    ),
    "selectItemsToAdd": MessageLookupByLibrary.simpleMessage(
      "Chọn mục để thêm",
    ),
    "selectLanguage": MessageLookupByLibrary.simpleMessage("Chọn ngôn ngữ"),
    "selectMailApp": MessageLookupByLibrary.simpleMessage(
      "Chọn ứng dụng email",
    ),
    "selectMorePhotos": MessageLookupByLibrary.simpleMessage("Chọn thêm ảnh"),
    "selectOneDateAndTime": MessageLookupByLibrary.simpleMessage(
      "Chọn một ngày và giờ",
    ),
    "selectOneDateAndTimeForAll": MessageLookupByLibrary.simpleMessage(
      "Chọn một ngày và giờ cho tất cả",
    ),
    "selectPersonToLink": MessageLookupByLibrary.simpleMessage(
      "Chọn người để liên kết",
    ),
    "selectReason": MessageLookupByLibrary.simpleMessage("Chọn lý do"),
    "selectStartOfRange": MessageLookupByLibrary.simpleMessage(
      "Chọn phạm vi bắt đầu",
    ),
    "selectTime": MessageLookupByLibrary.simpleMessage("Chọn thời gian"),
    "selectYourFace": MessageLookupByLibrary.simpleMessage(
      "Chọn khuôn mặt bạn",
    ),
    "selectYourPlan": MessageLookupByLibrary.simpleMessage("Chọn gói của bạn"),
    "selectedAlbums": m79,
    "selectedFilesAreNotOnEnte": MessageLookupByLibrary.simpleMessage(
      "Các tệp đã chọn không có trên Ente",
    ),
    "selectedFoldersWillBeEncryptedAndBackedUp":
        MessageLookupByLibrary.simpleMessage(
          "Các thư mục đã chọn sẽ được mã hóa và sao lưu",
        ),
    "selectedItemsWillBeDeletedFromAllAlbumsAndMoved":
        MessageLookupByLibrary.simpleMessage(
          "Các tệp đã chọn sẽ bị xóa khỏi tất cả album và cho vào thùng rác.",
        ),
    "selectedItemsWillBeRemovedFromThisPerson":
        MessageLookupByLibrary.simpleMessage(
          "Các mục đã chọn sẽ bị xóa khỏi người này, nhưng không bị xóa khỏi thư viện của bạn.",
        ),
    "selectedPhotos": m80,
    "selectedPhotosWithYours": m81,
    "selfiesWithThem": m82,
    "send": MessageLookupByLibrary.simpleMessage("Gửi"),
    "sendEmail": MessageLookupByLibrary.simpleMessage("Gửi email"),
    "sendInvite": MessageLookupByLibrary.simpleMessage("Gửi lời mời"),
    "sendLink": MessageLookupByLibrary.simpleMessage("Gửi liên kết"),
    "serverEndpoint": MessageLookupByLibrary.simpleMessage("Điểm cuối máy chủ"),
    "sessionExpired": MessageLookupByLibrary.simpleMessage("Phiên đã hết hạn"),
    "sessionIdMismatch": MessageLookupByLibrary.simpleMessage(
      "Mã phiên không khớp",
    ),
    "setAPassword": MessageLookupByLibrary.simpleMessage("Đặt mật khẩu"),
    "setAs": MessageLookupByLibrary.simpleMessage("Đặt làm"),
    "setCover": MessageLookupByLibrary.simpleMessage("Đặt ảnh bìa"),
    "setLabel": MessageLookupByLibrary.simpleMessage("Đặt"),
    "setNewPassword": MessageLookupByLibrary.simpleMessage("Đặt mật khẩu mới"),
    "setNewPin": MessageLookupByLibrary.simpleMessage("Đặt PIN mới"),
    "setPasswordTitle": MessageLookupByLibrary.simpleMessage("Đặt mật khẩu"),
    "setRadius": MessageLookupByLibrary.simpleMessage("Đặt bán kính"),
    "setupComplete": MessageLookupByLibrary.simpleMessage("Cài đặt hoàn tất"),
    "share": MessageLookupByLibrary.simpleMessage("Chia sẻ"),
    "shareALink": MessageLookupByLibrary.simpleMessage("Chia sẻ một liên kết"),
    "shareAlbumHint": MessageLookupByLibrary.simpleMessage(
      "Mở album và nhấn nút chia sẻ ở góc trên bên phải để chia sẻ.",
    ),
    "shareAnAlbumNow": MessageLookupByLibrary.simpleMessage(
      "Chia sẻ ngay một album",
    ),
    "shareLink": MessageLookupByLibrary.simpleMessage("Chia sẻ liên kết"),
    "shareMyVerificationID": m83,
    "shareOnlyWithThePeopleYouWant": MessageLookupByLibrary.simpleMessage(
      "Chỉ chia sẻ với những người bạn muốn",
    ),
    "shareTextConfirmOthersVerificationID": m84,
    "shareTextRecommendUsingEnte": MessageLookupByLibrary.simpleMessage(
      "Tải Ente để chúng ta có thể dễ dàng chia sẻ ảnh và video chất lượng gốc\n\nhttps://ente.io",
    ),
    "shareTextReferralCode": m85,
    "shareWithNonenteUsers": MessageLookupByLibrary.simpleMessage(
      "Chia sẻ với người không dùng Ente",
    ),
    "shareWithPeopleSectionTitle": m86,
    "shareYourFirstAlbum": MessageLookupByLibrary.simpleMessage(
      "Chia sẻ album đầu tiên của bạn",
    ),
    "sharedAlbumSectionDescription": MessageLookupByLibrary.simpleMessage(
      "Tạo album chia sẻ và cộng tác với người dùng Ente khác, bao gồm cả người dùng các gói miễn phí.",
    ),
    "sharedByMe": MessageLookupByLibrary.simpleMessage("Chia sẻ bởi tôi"),
    "sharedByYou": MessageLookupByLibrary.simpleMessage("Được chia sẻ bởi bạn"),
    "sharedPhotoNotifications": MessageLookupByLibrary.simpleMessage(
      "Ảnh chia sẻ mới",
    ),
    "sharedPhotoNotificationsExplanation": MessageLookupByLibrary.simpleMessage(
      "Nhận thông báo khi ai đó thêm ảnh vào album chia sẻ mà bạn tham gia",
    ),
    "sharedWith": m87,
    "sharedWithMe": MessageLookupByLibrary.simpleMessage("Chia sẻ với tôi"),
    "sharedWithYou": MessageLookupByLibrary.simpleMessage(
      "Được chia sẻ với bạn",
    ),
    "sharing": MessageLookupByLibrary.simpleMessage("Đang chia sẻ..."),
    "shiftDatesAndTime": MessageLookupByLibrary.simpleMessage(
      "Di chuyển ngày và giờ",
    ),
    "showLessFaces": MessageLookupByLibrary.simpleMessage(
      "Hiện ít khuôn mặt hơn",
    ),
    "showMemories": MessageLookupByLibrary.simpleMessage("Xem lại kỷ niệm"),
    "showMoreFaces": MessageLookupByLibrary.simpleMessage(
      "Hiện nhiều khuôn mặt hơn",
    ),
    "showPerson": MessageLookupByLibrary.simpleMessage("Hiện người"),
    "signOutFromOtherDevices": MessageLookupByLibrary.simpleMessage(
      "Đăng xuất khỏi các thiết bị khác",
    ),
    "signOutOtherBody": MessageLookupByLibrary.simpleMessage(
      "Nếu bạn nghĩ rằng ai đó biết mật khẩu của bạn, hãy ép tài khoản của bạn đăng xuất khỏi tất cả thiết bị khác đang sử dụng.",
    ),
    "signOutOtherDevices": MessageLookupByLibrary.simpleMessage(
      "Đăng xuất khỏi các thiết bị khác",
    ),
    "signUpTerms": MessageLookupByLibrary.simpleMessage(
      "Tôi đồng ý với <u-terms>điều khoản</u-terms> và <u-policy>chính sách bảo mật</u-policy>",
    ),
    "singleFileDeleteFromDevice": m88,
    "singleFileDeleteHighlight": MessageLookupByLibrary.simpleMessage(
      "Nó sẽ bị xóa khỏi tất cả album.",
    ),
    "singleFileInBothLocalAndRemote": m89,
    "singleFileInRemoteOnly": m90,
    "skip": MessageLookupByLibrary.simpleMessage("Bỏ qua"),
    "smartMemories": MessageLookupByLibrary.simpleMessage("Gợi nhớ kỷ niệm"),
    "social": MessageLookupByLibrary.simpleMessage("Mạng xã hội"),
    "someItemsAreInBothEnteAndYourDevice": MessageLookupByLibrary.simpleMessage(
      "Một số mục có trên cả Ente và thiết bị của bạn.",
    ),
    "someOfTheFilesYouAreTryingToDeleteAre": MessageLookupByLibrary.simpleMessage(
      "Một số tệp bạn đang cố gắng xóa chỉ có trên thiết bị của bạn và không thể khôi phục nếu bị xóa",
    ),
    "someoneSharingAlbumsWithYouShouldSeeTheSameId":
        MessageLookupByLibrary.simpleMessage(
          "Ai đó chia sẻ album với bạn nên thấy cùng một ID trên thiết bị của họ.",
        ),
    "somethingWentWrong": MessageLookupByLibrary.simpleMessage(
      "Có gì đó không ổn",
    ),
    "somethingWentWrongPleaseTryAgain": MessageLookupByLibrary.simpleMessage(
      "Có gì đó không ổn, vui lòng thử lại",
    ),
    "sorry": MessageLookupByLibrary.simpleMessage("Xin lỗi"),
    "sorryBackupFailedDesc": MessageLookupByLibrary.simpleMessage(
      "Rất tiếc, không thể sao lưu tệp vào lúc này, chúng tôi sẽ thử lại sau.",
    ),
    "sorryCouldNotAddToFavorites": MessageLookupByLibrary.simpleMessage(
      "Xin lỗi, không thể thêm vào mục yêu thích!",
    ),
    "sorryCouldNotRemoveFromFavorites": MessageLookupByLibrary.simpleMessage(
      "Xin lỗi, không thể xóa khỏi mục yêu thích!",
    ),
    "sorryTheCodeYouveEnteredIsIncorrect": MessageLookupByLibrary.simpleMessage(
      "Rất tiếc, mã bạn nhập không chính xác",
    ),
    "sorryWeCouldNotGenerateSecureKeysOnThisDevicennplease":
        MessageLookupByLibrary.simpleMessage(
          "Rất tiếc, chúng tôi không thể tạo khóa an toàn trên thiết bị này.\n\nVui lòng đăng ký từ một thiết bị khác.",
        ),
    "sorryWeHadToPauseYourBackups": MessageLookupByLibrary.simpleMessage(
      "Rất tiếc, chúng tôi phải dừng sao lưu cho bạn",
    ),
    "sort": MessageLookupByLibrary.simpleMessage("Sắp xếp"),
    "sortAlbumsBy": MessageLookupByLibrary.simpleMessage("Sắp xếp theo"),
    "sortNewestFirst": MessageLookupByLibrary.simpleMessage("Mới nhất trước"),
    "sortOldestFirst": MessageLookupByLibrary.simpleMessage("Cũ nhất trước"),
    "sparkleSuccess": MessageLookupByLibrary.simpleMessage("✨ Thành công"),
    "sportsWithThem": m91,
    "spotlightOnThem": m92,
    "spotlightOnYourself": MessageLookupByLibrary.simpleMessage(
      "Tập trung vào bản thân bạn",
    ),
    "startAccountRecoveryTitle": MessageLookupByLibrary.simpleMessage(
      "Bắt đầu khôi phục",
    ),
    "startBackup": MessageLookupByLibrary.simpleMessage("Bắt đầu sao lưu"),
    "status": MessageLookupByLibrary.simpleMessage("Trạng thái"),
    "stopCastingBody": MessageLookupByLibrary.simpleMessage(
      "Bạn có muốn dừng phát không?",
    ),
    "stopCastingTitle": MessageLookupByLibrary.simpleMessage("Dừng phát"),
    "storage": MessageLookupByLibrary.simpleMessage("Dung lượng"),
    "storageBreakupFamily": MessageLookupByLibrary.simpleMessage("Gia đình"),
    "storageBreakupYou": MessageLookupByLibrary.simpleMessage("Bạn"),
    "storageInGB": m93,
    "storageLimitExceeded": MessageLookupByLibrary.simpleMessage(
      "Đã vượt hạn mức lưu trữ",
    ),
    "storageUsageInfo": m94,
    "streamDetails": MessageLookupByLibrary.simpleMessage("Chi tiết phát"),
    "strongStrength": MessageLookupByLibrary.simpleMessage("Mạnh"),
    "subAlreadyLinkedErrMessage": m95,
    "subWillBeCancelledOn": m96,
    "subscribe": MessageLookupByLibrary.simpleMessage("Đăng ký gói"),
    "subscribeToEnableSharing": MessageLookupByLibrary.simpleMessage(
      "Bạn phải dùng gói trả phí mới có thể chia sẻ.",
    ),
    "subscription": MessageLookupByLibrary.simpleMessage("Gói đăng ký"),
    "success": MessageLookupByLibrary.simpleMessage("Thành công"),
    "successfullyArchived": MessageLookupByLibrary.simpleMessage(
      "Lưu trữ thành công",
    ),
    "successfullyHid": MessageLookupByLibrary.simpleMessage("Đã ẩn thành công"),
    "successfullyUnarchived": MessageLookupByLibrary.simpleMessage(
      "Bỏ lưu trữ thành công",
    ),
    "successfullyUnhid": MessageLookupByLibrary.simpleMessage(
      "Đã hiện thành công",
    ),
    "suggestFeatures": MessageLookupByLibrary.simpleMessage(
      "Đề xuất tính năng",
    ),
    "sunrise": MessageLookupByLibrary.simpleMessage("Đường chân trời"),
    "support": MessageLookupByLibrary.simpleMessage("Hỗ trợ"),
    "syncProgress": m97,
    "syncStopped": MessageLookupByLibrary.simpleMessage("Đồng bộ hóa đã dừng"),
    "syncing": MessageLookupByLibrary.simpleMessage("Đang đồng bộ..."),
    "systemTheme": MessageLookupByLibrary.simpleMessage("Giống hệ thống"),
    "tapToCopy": MessageLookupByLibrary.simpleMessage("nhấn để sao chép"),
    "tapToEnterCode": MessageLookupByLibrary.simpleMessage("Nhấn để nhập mã"),
    "tapToUnlock": MessageLookupByLibrary.simpleMessage("Nhấn để mở khóa"),
    "tapToUpload": MessageLookupByLibrary.simpleMessage("Nhấn để tải lên"),
    "tapToUploadIsIgnoredDue": m98,
    "tempErrorContactSupportIfPersists": MessageLookupByLibrary.simpleMessage(
      "Có vẻ đã xảy ra sự cố. Vui lòng thử lại sau ít phút. Nếu lỗi vẫn tiếp diễn, hãy liên hệ với đội ngũ hỗ trợ của chúng tôi.",
    ),
    "terminate": MessageLookupByLibrary.simpleMessage("Kết thúc"),
    "terminateSession": MessageLookupByLibrary.simpleMessage(
      "Kết thúc phiên? ",
    ),
    "terms": MessageLookupByLibrary.simpleMessage("Điều khoản"),
    "termsOfServicesTitle": MessageLookupByLibrary.simpleMessage("Điều khoản"),
    "thankYou": MessageLookupByLibrary.simpleMessage("Cảm ơn bạn"),
    "thankYouForSubscribing": MessageLookupByLibrary.simpleMessage(
      "Cảm ơn bạn đã đăng ký gói!",
    ),
    "theDownloadCouldNotBeCompleted": MessageLookupByLibrary.simpleMessage(
      "Không thể hoàn tất tải xuống",
    ),
    "theLinkYouAreTryingToAccessHasExpired":
        MessageLookupByLibrary.simpleMessage(
          "Liên kết mà bạn truy cập đã hết hạn.",
        ),
    "thePersonGroupsWillNotBeDisplayed": MessageLookupByLibrary.simpleMessage(
      "Nhóm người sẽ không được hiển thị trong phần người nữa. Ảnh sẽ vẫn được giữ nguyên.",
    ),
    "thePersonWillNotBeDisplayed": MessageLookupByLibrary.simpleMessage(
      "Người sẽ không được hiển thị trong phần người nữa. Ảnh sẽ vẫn được giữ nguyên.",
    ),
    "theRecoveryKeyYouEnteredIsIncorrect": MessageLookupByLibrary.simpleMessage(
      "Mã khôi phục bạn nhập không chính xác",
    ),
    "theme": MessageLookupByLibrary.simpleMessage("Chủ đề"),
    "theseItemsWillBeDeletedFromYourDevice":
        MessageLookupByLibrary.simpleMessage(
          "Các mục này sẽ bị xóa khỏi thiết bị của bạn.",
        ),
    "theyAlsoGetXGb": m99,
    "theyWillBeDeletedFromAllAlbums": MessageLookupByLibrary.simpleMessage(
      "Nó sẽ bị xóa khỏi tất cả album.",
    ),
    "thisActionCannotBeUndone": MessageLookupByLibrary.simpleMessage(
      "Không thể hoàn tác thao tác này",
    ),
    "thisAlbumAlreadyHDACollaborativeLink":
        MessageLookupByLibrary.simpleMessage(
          "Album này đã có một liên kết cộng tác",
        ),
    "thisCanBeUsedToRecoverYourAccountIfYou": MessageLookupByLibrary.simpleMessage(
      "Chúng có thể giúp khôi phục tài khoản của bạn nếu bạn mất xác thực 2 bước",
    ),
    "thisDevice": MessageLookupByLibrary.simpleMessage("Thiết bị này"),
    "thisEmailIsAlreadyInUse": MessageLookupByLibrary.simpleMessage(
      "Email này đã được sử dụng",
    ),
    "thisImageHasNoExifData": MessageLookupByLibrary.simpleMessage(
      "Ảnh này không có thông số Exif",
    ),
    "thisIsMeExclamation": MessageLookupByLibrary.simpleMessage("Đây là tôi!"),
    "thisIsPersonVerificationId": m100,
    "thisIsYourVerificationId": MessageLookupByLibrary.simpleMessage(
      "Đây là ID xác minh của bạn",
    ),
    "thisWeekThroughTheYears": MessageLookupByLibrary.simpleMessage(
      "Tuần này qua các năm",
    ),
    "thisWeekXYearsAgo": m101,
    "thisWillLogYouOutOfTheFollowingDevice":
        MessageLookupByLibrary.simpleMessage(
          "Bạn cũng sẽ đăng xuất khỏi những thiết bị sau:",
        ),
    "thisWillLogYouOutOfThisDevice": MessageLookupByLibrary.simpleMessage(
      "Bạn sẽ đăng xuất khỏi thiết bị này!",
    ),
    "thisWillMakeTheDateAndTimeOfAllSelected": MessageLookupByLibrary.simpleMessage(
      "Thao tác này sẽ làm cho ngày và giờ của tất cả ảnh được chọn đều giống nhau.",
    ),
    "thisWillRemovePublicLinksOfAllSelectedQuickLinks":
        MessageLookupByLibrary.simpleMessage(
          "Liên kết công khai của tất cả các liên kết nhanh đã chọn sẽ bị xóa.",
        ),
    "throughTheYears": m102,
    "toEnableAppLockPleaseSetupDevicePasscodeOrScreen":
        MessageLookupByLibrary.simpleMessage(
          "Để bật khóa ứng dụng, vui lòng thiết lập mã khóa thiết bị hoặc khóa màn hình trong cài đặt hệ thống của bạn.",
        ),
    "toHideAPhotoOrVideo": MessageLookupByLibrary.simpleMessage(
      "Để ẩn một ảnh hoặc video",
    ),
    "toResetVerifyEmail": MessageLookupByLibrary.simpleMessage(
      "Để đặt lại mật khẩu, vui lòng xác minh email của bạn trước.",
    ),
    "todaysLogs": MessageLookupByLibrary.simpleMessage("Nhật ký hôm nay"),
    "tooManyIncorrectAttempts": MessageLookupByLibrary.simpleMessage(
      "Thử sai nhiều lần",
    ),
    "total": MessageLookupByLibrary.simpleMessage("tổng"),
    "totalSize": MessageLookupByLibrary.simpleMessage("Tổng dung lượng"),
    "trash": MessageLookupByLibrary.simpleMessage("Thùng rác"),
    "trashDaysLeft": m103,
    "trim": MessageLookupByLibrary.simpleMessage("Cắt"),
    "tripInYear": m104,
    "tripToLocation": m105,
    "trustedContacts": MessageLookupByLibrary.simpleMessage("Liên hệ tin cậy"),
    "trustedInviteBody": m106,
    "tryAgain": MessageLookupByLibrary.simpleMessage("Thử lại"),
    "turnOnBackupForAutoUpload": MessageLookupByLibrary.simpleMessage(
      "Bật sao lưu để tự động tải lên các tệp được thêm vào thư mục thiết bị này lên Ente.",
    ),
    "twitter": MessageLookupByLibrary.simpleMessage("Twitter"),
    "twoMonthsFreeOnYearlyPlans": MessageLookupByLibrary.simpleMessage(
      "Nhận 2 tháng miễn phí với các gói theo năm",
    ),
    "twofactor": MessageLookupByLibrary.simpleMessage("Xác thực 2 bước"),
    "twofactorAuthenticationHasBeenDisabled":
        MessageLookupByLibrary.simpleMessage(
          "Xác thực 2 bước đã bị vô hiệu hóa",
        ),
    "twofactorAuthenticationPageTitle": MessageLookupByLibrary.simpleMessage(
      "Xác thực 2 bước",
    ),
    "twofactorAuthenticationSuccessfullyReset":
        MessageLookupByLibrary.simpleMessage(
          "Xác thực 2 bước đã được đặt lại thành công",
        ),
    "twofactorSetup": MessageLookupByLibrary.simpleMessage(
      "Cài đặt xác minh 2 bước",
    ),
    "typeOfGallerGallerytypeIsNotSupportedForRename": m107,
    "unarchive": MessageLookupByLibrary.simpleMessage("Bỏ lưu trữ"),
    "unarchiveAlbum": MessageLookupByLibrary.simpleMessage("Bỏ lưu trữ album"),
    "unarchiving": MessageLookupByLibrary.simpleMessage("Đang bỏ lưu trữ..."),
    "unavailableReferralCode": MessageLookupByLibrary.simpleMessage(
      "Rất tiếc, mã này không khả dụng.",
    ),
    "uncategorized": MessageLookupByLibrary.simpleMessage("Chưa phân loại"),
    "unhide": MessageLookupByLibrary.simpleMessage("Hiện lại"),
    "unhideToAlbum": MessageLookupByLibrary.simpleMessage(
      "Hiện lại trong album",
    ),
    "unhiding": MessageLookupByLibrary.simpleMessage("Đang hiện..."),
    "unhidingFilesToAlbum": MessageLookupByLibrary.simpleMessage(
      "Đang hiện lại tệp trong album",
    ),
    "unlock": MessageLookupByLibrary.simpleMessage("Mở khóa"),
    "unpinAlbum": MessageLookupByLibrary.simpleMessage("Bỏ ghim album"),
    "unselectAll": MessageLookupByLibrary.simpleMessage("Bỏ chọn tất cả"),
    "update": MessageLookupByLibrary.simpleMessage("Cập nhật"),
    "updateAvailable": MessageLookupByLibrary.simpleMessage("Cập nhật có sẵn"),
    "updatingFolderSelection": MessageLookupByLibrary.simpleMessage(
      "Đang cập nhật lựa chọn thư mục...",
    ),
    "upgrade": MessageLookupByLibrary.simpleMessage("Nâng cấp"),
    "uploadIsIgnoredDueToIgnorereason": m108,
    "uploadingFilesToAlbum": MessageLookupByLibrary.simpleMessage(
      "Đang tải tệp lên album...",
    ),
    "uploadingMultipleMemories": m109,
    "uploadingSingleMemory": MessageLookupByLibrary.simpleMessage(
      "Đang lưu giữ 1 kỷ niệm...",
    ),
    "upto50OffUntil4thDec": MessageLookupByLibrary.simpleMessage(
      "Giảm tới 50%, đến ngày 4 Tháng 12.",
    ),
    "usableReferralStorageInfo": MessageLookupByLibrary.simpleMessage(
      "Dung lượng có thể dùng bị giới hạn bởi gói hiện tại của bạn. Dung lượng nhận thêm vượt hạn mức sẽ tự động có thể dùng khi bạn nâng cấp gói.",
    ),
    "useAsCover": MessageLookupByLibrary.simpleMessage("Đặt làm ảnh bìa"),
    "useDifferentPlayerInfo": MessageLookupByLibrary.simpleMessage(
      "Phát video gặp vấn đề? Nhấn giữ tại đây để thử một trình phát khác.",
    ),
    "usePublicLinksForPeopleNotOnEnte": MessageLookupByLibrary.simpleMessage(
      "Dùng liên kết công khai cho những người không dùng Ente",
    ),
    "useRecoveryKey": MessageLookupByLibrary.simpleMessage("Dùng mã khôi phục"),
    "useSelectedPhoto": MessageLookupByLibrary.simpleMessage(
      "Sử dụng ảnh đã chọn",
    ),
    "usedSpace": MessageLookupByLibrary.simpleMessage("Dung lượng đã dùng"),
    "validTill": m110,
    "verificationFailedPleaseTryAgain": MessageLookupByLibrary.simpleMessage(
      "Xác minh không thành công, vui lòng thử lại",
    ),
    "verificationId": MessageLookupByLibrary.simpleMessage("ID xác minh"),
    "verify": MessageLookupByLibrary.simpleMessage("Xác minh"),
    "verifyEmail": MessageLookupByLibrary.simpleMessage("Xác minh email"),
    "verifyEmailID": m111,
    "verifyIDLabel": MessageLookupByLibrary.simpleMessage("Xác minh"),
    "verifyPasskey": MessageLookupByLibrary.simpleMessage(
      "Xác minh khóa truy cập",
    ),
    "verifyPassword": MessageLookupByLibrary.simpleMessage("Xác minh mật khẩu"),
    "verifying": MessageLookupByLibrary.simpleMessage("Đang xác minh..."),
    "verifyingRecoveryKey": MessageLookupByLibrary.simpleMessage(
      "Đang xác minh mã khôi phục...",
    ),
    "videoInfo": MessageLookupByLibrary.simpleMessage("Thông tin video"),
    "videoSmallCase": MessageLookupByLibrary.simpleMessage("video"),
    "videoStreaming": MessageLookupByLibrary.simpleMessage(
      "Phát trực tuyến video",
    ),
    "videos": MessageLookupByLibrary.simpleMessage("Video"),
    "viewActiveSessions": MessageLookupByLibrary.simpleMessage(
      "Xem phiên hoạt động",
    ),
    "viewAddOnButton": MessageLookupByLibrary.simpleMessage(
      "Xem tiện ích mở rộng",
    ),
    "viewAll": MessageLookupByLibrary.simpleMessage("Xem tất cả"),
    "viewAllExifData": MessageLookupByLibrary.simpleMessage(
      "Xem thông số Exif",
    ),
    "viewLargeFiles": MessageLookupByLibrary.simpleMessage("Tệp lớn"),
    "viewLargeFilesDesc": MessageLookupByLibrary.simpleMessage(
      "Xem các tệp đang chiếm nhiều dung lượng nhất.",
    ),
    "viewLogs": MessageLookupByLibrary.simpleMessage("Xem nhật ký"),
    "viewPersonToUnlink": m112,
    "viewRecoveryKey": MessageLookupByLibrary.simpleMessage("Xem mã khôi phục"),
    "viewer": MessageLookupByLibrary.simpleMessage("Người xem"),
    "viewersSuccessfullyAdded": m113,
    "visitWebToManage": MessageLookupByLibrary.simpleMessage(
      "Vui lòng truy cập web.ente.io để quản lý gói đăng ký",
    ),
    "waitingForVerification": MessageLookupByLibrary.simpleMessage(
      "Đang chờ xác minh...",
    ),
    "waitingForWifi": MessageLookupByLibrary.simpleMessage("Đang chờ WiFi..."),
    "warning": MessageLookupByLibrary.simpleMessage("Cảnh báo"),
    "weAreOpenSource": MessageLookupByLibrary.simpleMessage(
      "Chúng tôi là mã nguồn mở!",
    ),
    "weDontSupportEditingPhotosAndAlbumsThatYouDont":
        MessageLookupByLibrary.simpleMessage(
          "Chúng tôi chưa hỗ trợ chỉnh sửa ảnh và album không phải bạn sở hữu",
        ),
    "weHaveSendEmailTo": m114,
    "weakStrength": MessageLookupByLibrary.simpleMessage("Yếu"),
    "welcomeBack": MessageLookupByLibrary.simpleMessage("Chào mừng trở lại!"),
    "whatsNew": MessageLookupByLibrary.simpleMessage("Có gì mới"),
    "whyAddTrustContact": MessageLookupByLibrary.simpleMessage(
      "Liên hệ tin cậy có thể giúp khôi phục dữ liệu của bạn.",
    ),
    "widgets": MessageLookupByLibrary.simpleMessage("Tiện ích"),
    "wishThemAHappyBirthday": m115,
    "yearShort": MessageLookupByLibrary.simpleMessage("năm"),
    "yearly": MessageLookupByLibrary.simpleMessage("Theo năm"),
    "yearsAgo": m116,
    "yes": MessageLookupByLibrary.simpleMessage("Có"),
    "yesCancel": MessageLookupByLibrary.simpleMessage("Có, hủy"),
    "yesConvertToViewer": MessageLookupByLibrary.simpleMessage(
      "Có, chuyển thành người xem",
    ),
    "yesDelete": MessageLookupByLibrary.simpleMessage("Có, xóa"),
    "yesDiscardChanges": MessageLookupByLibrary.simpleMessage(
      "Có, bỏ qua thay đổi",
    ),
    "yesIgnore": MessageLookupByLibrary.simpleMessage("Có, bỏ qua"),
    "yesLogout": MessageLookupByLibrary.simpleMessage("Có, đăng xuất"),
    "yesRemove": MessageLookupByLibrary.simpleMessage("Có, xóa"),
    "yesRenew": MessageLookupByLibrary.simpleMessage("Có, Gia hạn"),
    "yesResetPerson": MessageLookupByLibrary.simpleMessage("Có, đặt lại người"),
    "you": MessageLookupByLibrary.simpleMessage("Bạn"),
    "youAndThem": m117,
    "youAreOnAFamilyPlan": MessageLookupByLibrary.simpleMessage(
      "Bạn đang dùng gói gia đình!",
    ),
    "youAreOnTheLatestVersion": MessageLookupByLibrary.simpleMessage(
      "Bạn đang sử dụng phiên bản mới nhất",
    ),
    "youCanAtMaxDoubleYourStorage": MessageLookupByLibrary.simpleMessage(
      "* Bạn có thể tối đa ×2 dung lượng của mình",
    ),
    "youCanManageYourLinksInTheShareTab": MessageLookupByLibrary.simpleMessage(
      "Bạn có thể quản lý các liên kết của mình trong tab chia sẻ.",
    ),
    "youCanTrySearchingForADifferentQuery":
        MessageLookupByLibrary.simpleMessage(
          "Bạn có thể thử tìm kiếm một truy vấn khác.",
        ),
    "youCannotDowngradeToThisPlan": MessageLookupByLibrary.simpleMessage(
      "Bạn không thể đổi xuống gói này",
    ),
    "youCannotShareWithYourself": MessageLookupByLibrary.simpleMessage(
      "Bạn không thể chia sẻ với chính mình",
    ),
    "youDontHaveAnyArchivedItems": MessageLookupByLibrary.simpleMessage(
      "Bạn không có mục nào đã lưu trữ.",
    ),
    "youHaveSuccessfullyFreedUp": m118,
    "yourAccountHasBeenDeleted": MessageLookupByLibrary.simpleMessage(
      "Tài khoản của bạn đã bị xóa",
    ),
    "yourMap": MessageLookupByLibrary.simpleMessage("Bản đồ của bạn"),
    "yourPlanWasSuccessfullyDowngraded": MessageLookupByLibrary.simpleMessage(
      "Gói của bạn đã được hạ cấp thành công",
    ),
    "yourPlanWasSuccessfullyUpgraded": MessageLookupByLibrary.simpleMessage(
      "Gói của bạn đã được nâng cấp thành công",
    ),
    "yourPurchaseWasSuccessful": MessageLookupByLibrary.simpleMessage(
      "Bạn đã giao dịch thành công",
    ),
    "yourStorageDetailsCouldNotBeFetched": MessageLookupByLibrary.simpleMessage(
      "Không thể lấy chi tiết dung lượng của bạn",
    ),
    "yourSubscriptionHasExpired": MessageLookupByLibrary.simpleMessage(
      "Gói của bạn đã hết hạn",
    ),
    "yourSubscriptionWasUpdatedSuccessfully":
        MessageLookupByLibrary.simpleMessage(
          "Gói của bạn đã được cập nhật thành công",
        ),
    "yourVerificationCodeHasExpired": MessageLookupByLibrary.simpleMessage(
      "Mã xác minh của bạn đã hết hạn",
    ),
    "youveNoDuplicateFilesThatCanBeCleared":
        MessageLookupByLibrary.simpleMessage(
          "Bạn không có tệp nào bị trùng để xóa",
        ),
    "youveNoFilesInThisAlbumThatCanBeDeleted":
        MessageLookupByLibrary.simpleMessage(
          "Bạn không có tệp nào có thể xóa trong album này",
        ),
    "zoomOutToSeePhotos": MessageLookupByLibrary.simpleMessage(
      "Phóng to để xem ảnh",
    ),
  };
=======
        "aNewVersionOfEnteIsAvailable":
            MessageLookupByLibrary.simpleMessage("Ente có phiên bản mới."),
        "about": MessageLookupByLibrary.simpleMessage("Giới thiệu"),
        "acceptTrustInvite":
            MessageLookupByLibrary.simpleMessage("Chấp nhận lời mời"),
        "account": MessageLookupByLibrary.simpleMessage("Tài khoản"),
        "accountIsAlreadyConfigured":
            MessageLookupByLibrary.simpleMessage("Tài khoản đã được cấu hình."),
        "accountOwnerPersonAppbarTitle": m0,
        "accountWelcomeBack":
            MessageLookupByLibrary.simpleMessage("Chào mừng bạn trở lại!"),
        "ackPasswordLostWarning": MessageLookupByLibrary.simpleMessage(
            "Tôi hiểu rằng nếu mất mật khẩu, dữ liệu của tôi sẽ mất vì nó được <underline>mã hóa đầu cuối</underline>."),
        "actionNotSupportedOnFavouritesAlbum":
            MessageLookupByLibrary.simpleMessage(
                "Hành động không áp dụng trong album Đã thích"),
        "activeSessions":
            MessageLookupByLibrary.simpleMessage("Phiên hoạt động"),
        "add": MessageLookupByLibrary.simpleMessage("Thêm"),
        "addAName": MessageLookupByLibrary.simpleMessage("Thêm một tên"),
        "addANewEmail":
            MessageLookupByLibrary.simpleMessage("Thêm một email mới"),
        "addAlbumWidgetPrompt": MessageLookupByLibrary.simpleMessage(
            "Thêm tiện ích album vào màn hình chính và quay lại đây để tùy chỉnh."),
        "addCollaborator":
            MessageLookupByLibrary.simpleMessage("Thêm cộng tác viên"),
        "addCollaborators": m1,
        "addFiles": MessageLookupByLibrary.simpleMessage("Thêm tệp"),
        "addFromDevice":
            MessageLookupByLibrary.simpleMessage("Thêm từ thiết bị"),
        "addItem": m2,
        "addLocation": MessageLookupByLibrary.simpleMessage("Thêm vị trí"),
        "addLocationButton": MessageLookupByLibrary.simpleMessage("Thêm"),
        "addMemoriesWidgetPrompt": MessageLookupByLibrary.simpleMessage(
            "Thêm tiện ích kỷ niệm vào màn hình chính và quay lại đây để tùy chỉnh."),
        "addMore": MessageLookupByLibrary.simpleMessage("Thêm nhiều hơn"),
        "addName": MessageLookupByLibrary.simpleMessage("Thêm tên"),
        "addNameOrMerge":
            MessageLookupByLibrary.simpleMessage("Thêm tên hoặc hợp nhất"),
        "addNew": MessageLookupByLibrary.simpleMessage("Thêm mới"),
        "addNewPerson": MessageLookupByLibrary.simpleMessage("Thêm người mới"),
        "addOnPageSubtitle": MessageLookupByLibrary.simpleMessage(
            "Chi tiết về tiện ích mở rộng"),
        "addOnValidTill": m3,
        "addOns": MessageLookupByLibrary.simpleMessage("Tiện ích mở rộng"),
        "addParticipants":
            MessageLookupByLibrary.simpleMessage("Thêm người tham gia"),
        "addPeopleWidgetPrompt": MessageLookupByLibrary.simpleMessage(
            "Thêm tiện ích người vào màn hình chính và quay lại đây để tùy chỉnh."),
        "addPhotos": MessageLookupByLibrary.simpleMessage("Thêm ảnh"),
        "addSelected": MessageLookupByLibrary.simpleMessage("Thêm mục đã chọn"),
        "addToAlbum": MessageLookupByLibrary.simpleMessage("Thêm vào album"),
        "addToEnte": MessageLookupByLibrary.simpleMessage("Thêm vào Ente"),
        "addToHiddenAlbum":
            MessageLookupByLibrary.simpleMessage("Thêm vào album ẩn"),
        "addTrustedContact":
            MessageLookupByLibrary.simpleMessage("Thêm liên hệ tin cậy"),
        "addViewer": MessageLookupByLibrary.simpleMessage("Thêm người xem"),
        "addViewers": m4,
        "addYourPhotosNow": MessageLookupByLibrary.simpleMessage(
            "Thêm ảnh của bạn ngay bây giờ"),
        "addedAs": MessageLookupByLibrary.simpleMessage("Đã thêm như"),
        "addedBy": m5,
        "addedSuccessfullyTo": m6,
        "addingToFavorites": MessageLookupByLibrary.simpleMessage(
            "Đang thêm vào mục yêu thích..."),
        "admiringThem": m7,
        "advanced": MessageLookupByLibrary.simpleMessage("Nâng cao"),
        "advancedSettings": MessageLookupByLibrary.simpleMessage("Nâng cao"),
        "after1Day": MessageLookupByLibrary.simpleMessage("Sau 1 ngày"),
        "after1Hour": MessageLookupByLibrary.simpleMessage("Sau 1 giờ"),
        "after1Month": MessageLookupByLibrary.simpleMessage("Sau 1 tháng"),
        "after1Week": MessageLookupByLibrary.simpleMessage("Sau 1 tuần"),
        "after1Year": MessageLookupByLibrary.simpleMessage("Sau 1 năm"),
        "albumOwner": MessageLookupByLibrary.simpleMessage("Chủ sở hữu"),
        "albumParticipantsCount": m8,
        "albumTitle": MessageLookupByLibrary.simpleMessage("Tiêu đề album"),
        "albumUpdated":
            MessageLookupByLibrary.simpleMessage("Album đã được cập nhật"),
        "albums": MessageLookupByLibrary.simpleMessage("Album"),
        "albumsWidgetDesc": MessageLookupByLibrary.simpleMessage(
            "Chọn những album bạn muốn thấy trên màn hình chính của mình."),
        "allClear": MessageLookupByLibrary.simpleMessage("✨ Tất cả đã xong"),
        "allMemoriesPreserved": MessageLookupByLibrary.simpleMessage(
            "Tất cả kỷ niệm đã được lưu giữ"),
        "allPersonGroupingWillReset": MessageLookupByLibrary.simpleMessage(
            "Tất cả nhóm của người này sẽ được đặt lại, và bạn sẽ mất tất cả các gợi ý đã được tạo ra cho người này"),
        "allUnnamedGroupsWillBeMergedIntoTheSelectedPerson":
            MessageLookupByLibrary.simpleMessage(
                "Tất cả nhóm không có tên sẽ được hợp nhất vào người đã chọn. Điều này vẫn có thể được hoàn tác từ tổng quan lịch sử đề xuất của người đó."),
        "allWillShiftRangeBasedOnFirst": MessageLookupByLibrary.simpleMessage(
            "Đây là ảnh đầu tiên trong nhóm. Các ảnh được chọn khác sẽ tự động thay đổi dựa theo ngày mới này"),
        "allow": MessageLookupByLibrary.simpleMessage("Cho phép"),
        "allowAddPhotosDescription": MessageLookupByLibrary.simpleMessage(
            "Cho phép người có liên kết thêm ảnh vào album chia sẻ."),
        "allowAddingPhotos":
            MessageLookupByLibrary.simpleMessage("Cho phép thêm ảnh"),
        "allowAppToOpenSharedAlbumLinks": MessageLookupByLibrary.simpleMessage(
            "Cho phép ứng dụng mở liên kết album chia sẻ"),
        "allowDownloads":
            MessageLookupByLibrary.simpleMessage("Cho phép tải xuống"),
        "allowPeopleToAddPhotos":
            MessageLookupByLibrary.simpleMessage("Cho phép mọi người thêm ảnh"),
        "allowPermBody": MessageLookupByLibrary.simpleMessage(
            "Vui lòng cho phép truy cập vào ảnh của bạn từ Cài đặt để Ente có thể hiển thị và sao lưu thư viện của bạn."),
        "allowPermTitle":
            MessageLookupByLibrary.simpleMessage("Cho phép truy cập ảnh"),
        "androidBiometricHint":
            MessageLookupByLibrary.simpleMessage("Xác minh danh tính"),
        "androidBiometricNotRecognized": MessageLookupByLibrary.simpleMessage(
            "Không nhận diện được. Thử lại."),
        "androidBiometricRequiredTitle":
            MessageLookupByLibrary.simpleMessage("Yêu cầu sinh trắc học"),
        "androidBiometricSuccess":
            MessageLookupByLibrary.simpleMessage("Thành công"),
        "androidCancelButton": MessageLookupByLibrary.simpleMessage("Hủy"),
        "androidDeviceCredentialsRequiredTitle":
            MessageLookupByLibrary.simpleMessage(
                "Yêu cầu thông tin xác thực thiết bị"),
        "androidDeviceCredentialsSetupDescription":
            MessageLookupByLibrary.simpleMessage(
                "Yêu cầu thông tin xác thực thiết bị"),
        "androidGoToSettingsDescription": MessageLookupByLibrary.simpleMessage(
            "Xác thực sinh trắc học chưa được thiết lập trên thiết bị của bạn. Đi đến \'Cài đặt > Bảo mật\' để thêm xác thực sinh trắc học."),
        "androidIosWebDesktop":
            MessageLookupByLibrary.simpleMessage("Android, iOS, Web, Desktop"),
        "androidSignInTitle":
            MessageLookupByLibrary.simpleMessage("Yêu cầu xác thực"),
        "appIcon": MessageLookupByLibrary.simpleMessage("Biểu tượng ứng dụng"),
        "appLock": MessageLookupByLibrary.simpleMessage("Khóa ứng dụng"),
        "appLockDescriptions": MessageLookupByLibrary.simpleMessage(
            "Chọn giữa màn hình khóa mặc định của thiết bị và màn hình khóa tùy chỉnh với PIN hoặc mật khẩu."),
        "appVersion": m9,
        "appleId": MessageLookupByLibrary.simpleMessage("ID Apple"),
        "apply": MessageLookupByLibrary.simpleMessage("Áp dụng"),
        "applyCodeTitle": MessageLookupByLibrary.simpleMessage("Áp dụng mã"),
        "appstoreSubscription":
            MessageLookupByLibrary.simpleMessage("Gói AppStore"),
        "archive": MessageLookupByLibrary.simpleMessage("Lưu trữ"),
        "archiveAlbum": MessageLookupByLibrary.simpleMessage("Lưu trữ album"),
        "archiving": MessageLookupByLibrary.simpleMessage("Đang lưu trữ..."),
        "areThey": MessageLookupByLibrary.simpleMessage("Họ có phải là "),
        "areYouSureRemoveThisFaceFromPerson":
            MessageLookupByLibrary.simpleMessage(
                "Bạn có chắc muốn xóa khuôn mặt này khỏi người này không?"),
        "areYouSureThatYouWantToLeaveTheFamily":
            MessageLookupByLibrary.simpleMessage(
                "Bạn có chắc muốn rời khỏi gói gia đình không?"),
        "areYouSureYouWantToCancel":
            MessageLookupByLibrary.simpleMessage("Bạn có chắc muốn hủy không?"),
        "areYouSureYouWantToChangeYourPlan":
            MessageLookupByLibrary.simpleMessage(
                "Bạn có chắc muốn thay đổi gói của mình không?"),
        "areYouSureYouWantToExit": MessageLookupByLibrary.simpleMessage(
            "Bạn có chắc muốn thoát không?"),
        "areYouSureYouWantToIgnoreThesePersons":
            MessageLookupByLibrary.simpleMessage(
                "Bạn có chắc muốn bỏ qua những người này?"),
        "areYouSureYouWantToIgnoreThisPerson":
            MessageLookupByLibrary.simpleMessage(
                "Bạn có chắc muốn bỏ qua người này?"),
        "areYouSureYouWantToLogout": MessageLookupByLibrary.simpleMessage(
            "Bạn có chắc muốn đăng xuất không?"),
        "areYouSureYouWantToMergeThem": MessageLookupByLibrary.simpleMessage(
            "Bạn có chắc muốn hợp nhất họ?"),
        "areYouSureYouWantToRenew": MessageLookupByLibrary.simpleMessage(
            "Bạn có chắc muốn gia hạn không?"),
        "areYouSureYouWantToResetThisPerson":
            MessageLookupByLibrary.simpleMessage(
                "Bạn có chắc muốn đặt lại người này không?"),
        "askCancelReason": MessageLookupByLibrary.simpleMessage(
            "Gói của bạn đã bị hủy. Bạn có muốn chia sẻ lý do không?"),
        "askDeleteReason": MessageLookupByLibrary.simpleMessage(
            "Lý do chính bạn xóa tài khoản là gì?"),
        "askYourLovedOnesToShare": MessageLookupByLibrary.simpleMessage(
            "Hãy gợi ý những người thân yêu của bạn chia sẻ"),
        "atAFalloutShelter":
            MessageLookupByLibrary.simpleMessage("ở hầm trú ẩn hạt nhân"),
        "authToChangeEmailVerificationSetting":
            MessageLookupByLibrary.simpleMessage(
                "Vui lòng xác thực để đổi cài đặt xác minh email"),
        "authToChangeLockscreenSetting": MessageLookupByLibrary.simpleMessage(
            "Vui lòng xác thực để thay đổi cài đặt khóa màn hình"),
        "authToChangeYourEmail": MessageLookupByLibrary.simpleMessage(
            "Vui lòng xác thực để đổi email"),
        "authToChangeYourPassword": MessageLookupByLibrary.simpleMessage(
            "Vui lòng xác thực để đổi mật khẩu"),
        "authToConfigureTwofactorAuthentication":
            MessageLookupByLibrary.simpleMessage(
                "Vui lòng xác thực để cấu hình xác thực 2 bước"),
        "authToInitiateAccountDeletion": MessageLookupByLibrary.simpleMessage(
            "Vui lòng xác thực để bắt đầu xóa tài khoản"),
        "authToManageLegacy": MessageLookupByLibrary.simpleMessage(
            "Vui lòng xác thực để quản lý các liên hệ tin cậy"),
        "authToViewPasskey": MessageLookupByLibrary.simpleMessage(
            "Vui lòng xác thực để xem khóa truy cập"),
        "authToViewTrashedFiles": MessageLookupByLibrary.simpleMessage(
            "Vui lòng xác thực để xem các tệp đã xóa"),
        "authToViewYourActiveSessions": MessageLookupByLibrary.simpleMessage(
            "Vui lòng xác thực để xem các phiên hoạt động"),
        "authToViewYourHiddenFiles": MessageLookupByLibrary.simpleMessage(
            "Vui lòng xác thực để xem các tệp ẩn"),
        "authToViewYourMemories": MessageLookupByLibrary.simpleMessage(
            "Vui lòng xác thực để xem kỷ niệm"),
        "authToViewYourRecoveryKey": MessageLookupByLibrary.simpleMessage(
            "Vui lòng xác thực để xem mã khôi phục"),
        "authenticating":
            MessageLookupByLibrary.simpleMessage("Đang xác thực..."),
        "authenticationFailedPleaseTryAgain":
            MessageLookupByLibrary.simpleMessage(
                "Xác thực không thành công, vui lòng thử lại"),
        "authenticationSuccessful":
            MessageLookupByLibrary.simpleMessage("Xác thực thành công!"),
        "autoCastDialogBody": MessageLookupByLibrary.simpleMessage(
            "Bạn sẽ thấy các thiết bị phát khả dụng ở đây."),
        "autoCastiOSPermission": MessageLookupByLibrary.simpleMessage(
            "Hãy chắc rằng quyền Mạng cục bộ đã được bật cho ứng dụng Ente Photos, trong Cài đặt."),
        "autoLock": MessageLookupByLibrary.simpleMessage("Khóa tự động"),
        "autoLockFeatureDescription": MessageLookupByLibrary.simpleMessage(
            "Sau thời gian này, ứng dụng sẽ khóa sau khi được chạy ở chế độ nền"),
        "autoLogoutMessage": MessageLookupByLibrary.simpleMessage(
            "Do sự cố kỹ thuật, bạn đã bị đăng xuất. Chúng tôi xin lỗi vì sự bất tiện."),
        "autoPair": MessageLookupByLibrary.simpleMessage("Kết nối tự động"),
        "autoPairDesc": MessageLookupByLibrary.simpleMessage(
            "Kết nối tự động chỉ hoạt động với các thiết bị hỗ trợ Chromecast."),
        "available": MessageLookupByLibrary.simpleMessage("Có sẵn"),
        "availableStorageSpace": m10,
        "backedUpFolders":
            MessageLookupByLibrary.simpleMessage("Thư mục đã sao lưu"),
        "backgroundWithThem": m11,
        "backup": MessageLookupByLibrary.simpleMessage("Sao lưu"),
        "backupFailed":
            MessageLookupByLibrary.simpleMessage("Sao lưu thất bại"),
        "backupFile": MessageLookupByLibrary.simpleMessage("Sao lưu tệp"),
        "backupOverMobileData":
            MessageLookupByLibrary.simpleMessage("Sao lưu với dữ liệu di động"),
        "backupSettings":
            MessageLookupByLibrary.simpleMessage("Cài đặt sao lưu"),
        "backupStatus":
            MessageLookupByLibrary.simpleMessage("Trạng thái sao lưu"),
        "backupStatusDescription": MessageLookupByLibrary.simpleMessage(
            "Các mục đã được sao lưu sẽ hiển thị ở đây"),
        "backupVideos": MessageLookupByLibrary.simpleMessage("Sao lưu video"),
        "beach": MessageLookupByLibrary.simpleMessage("Cát và biển"),
        "birthday": MessageLookupByLibrary.simpleMessage("Sinh nhật"),
        "birthdayNotifications":
            MessageLookupByLibrary.simpleMessage("Thông báo sinh nhật"),
        "birthdays": MessageLookupByLibrary.simpleMessage("Sinh nhật"),
        "blackFridaySale":
            MessageLookupByLibrary.simpleMessage("Giảm giá Black Friday"),
        "blog": MessageLookupByLibrary.simpleMessage("Blog"),
        "cLDesc1": MessageLookupByLibrary.simpleMessage(
            "Sau bản beta phát trực tuyến video và làm việc trên các bản có thể tiếp tục tải lên và tải xuống, chúng tôi hiện đã tăng giới hạn tải lên tệp tới 10 GB. Tính năng này hiện khả dụng trên cả ứng dụng dành cho máy tính để bàn và di động."),
        "cLDesc2": MessageLookupByLibrary.simpleMessage(
            "Tải lên trong nền hiện đã hỗ trợ trên iOS và Android. Không cần phải mở ứng dụng để sao lưu ảnh và video mới nhất của bạn."),
        "cLDesc3": MessageLookupByLibrary.simpleMessage(
            "Chúng tôi đã có những cải tiến đáng kể cho trải nghiệm kỷ niệm, bao gồm tự phát, vuốt xem kỷ niệm tiếp theo và nhiều tính năng khác."),
        "cLDesc4": MessageLookupByLibrary.simpleMessage(
            "Cùng với một loạt cải tiến nội bộ, giờ đây bạn có thể dễ dàng xem tất cả khuôn mặt đã phát hiện, cung cấp phản hồi về các khuôn mặt giống nhau và thêm/xóa khuôn mặt khỏi một bức ảnh."),
        "cLDesc5": MessageLookupByLibrary.simpleMessage(
            "Bây giờ bạn sẽ nhận được thông báo tùy-chọn cho tất cả các ngày sinh nhật mà bạn đã lưu trên Ente, cùng với bộ sưu tập những bức ảnh đẹp nhất của họ."),
        "cLDesc6": MessageLookupByLibrary.simpleMessage(
            "Không còn phải chờ tải lên/tải xuống xong mới có thể đóng ứng dụng. Tất cả các tải lên và tải xuống hiện có thể tạm dừng giữa chừng và tiếp tục từ nơi bạn đã dừng lại."),
        "cLTitle1":
            MessageLookupByLibrary.simpleMessage("Tải lên tệp video lớn"),
        "cLTitle2": MessageLookupByLibrary.simpleMessage("Tải lên trong nền"),
        "cLTitle3":
            MessageLookupByLibrary.simpleMessage("Tự động phát kỷ niệm"),
        "cLTitle4": MessageLookupByLibrary.simpleMessage(
            "Cải thiện nhận diện khuôn mặt"),
        "cLTitle5": MessageLookupByLibrary.simpleMessage("Thông báo sinh nhật"),
        "cLTitle6": MessageLookupByLibrary.simpleMessage(
            "Tiếp tục tải lên và tải xuống"),
        "cachedData": MessageLookupByLibrary.simpleMessage(
            "Dữ liệu đã lưu trong bộ nhớ đệm"),
        "calculating":
            MessageLookupByLibrary.simpleMessage("Đang tính toán..."),
        "canNotOpenBody": MessageLookupByLibrary.simpleMessage(
            "Rất tiếc, album này không thể mở trong ứng dụng."),
        "canNotOpenTitle":
            MessageLookupByLibrary.simpleMessage("Không thể mở album này"),
        "canNotUploadToAlbumsOwnedByOthers":
            MessageLookupByLibrary.simpleMessage(
                "Không thể tải lên album thuộc sở hữu của người khác"),
        "canOnlyCreateLinkForFilesOwnedByYou":
            MessageLookupByLibrary.simpleMessage(
                "Chỉ có thể tạo liên kết cho các tệp thuộc sở hữu của bạn"),
        "canOnlyRemoveFilesOwnedByYou": MessageLookupByLibrary.simpleMessage(
            "Chỉ có thể xóa các tệp thuộc sở hữu của bạn"),
        "cancel": MessageLookupByLibrary.simpleMessage("Hủy"),
        "cancelAccountRecovery":
            MessageLookupByLibrary.simpleMessage("Hủy khôi phục"),
        "cancelAccountRecoveryBody": MessageLookupByLibrary.simpleMessage(
            "Bạn có chắc muốn hủy khôi phục không?"),
        "cancelOtherSubscription": m12,
        "cancelSubscription": MessageLookupByLibrary.simpleMessage("Hủy gói"),
        "cannotAddMorePhotosAfterBecomingViewer": m13,
        "cannotDeleteSharedFiles": MessageLookupByLibrary.simpleMessage(
            "Không thể xóa các tệp đã chia sẻ"),
        "castAlbum": MessageLookupByLibrary.simpleMessage("Phát album"),
        "castIPMismatchBody": MessageLookupByLibrary.simpleMessage(
            "Hãy chắc rằng bạn đang dùng chung mạng với TV."),
        "castIPMismatchTitle":
            MessageLookupByLibrary.simpleMessage("Không thể phát album"),
        "castInstruction": MessageLookupByLibrary.simpleMessage(
            "Truy cập cast.ente.io trên thiết bị bạn muốn kết nối.\n\nNhập mã dưới đây để phát album trên TV của bạn."),
        "centerPoint": MessageLookupByLibrary.simpleMessage("Tâm điểm"),
        "change": MessageLookupByLibrary.simpleMessage("Thay đổi"),
        "changeEmail": MessageLookupByLibrary.simpleMessage("Đổi email"),
        "changeLocationOfSelectedItems": MessageLookupByLibrary.simpleMessage(
            "Thay đổi vị trí của các mục đã chọn?"),
        "changePassword": MessageLookupByLibrary.simpleMessage("Đổi mật khẩu"),
        "changePasswordTitle":
            MessageLookupByLibrary.simpleMessage("Thay đổi mật khẩu"),
        "changePermissions":
            MessageLookupByLibrary.simpleMessage("Thay đổi quyền?"),
        "changeYourReferralCode": MessageLookupByLibrary.simpleMessage(
            "Thay đổi mã giới thiệu của bạn"),
        "checkForUpdates":
            MessageLookupByLibrary.simpleMessage("Kiểm tra cập nhật"),
        "checkInboxAndSpamFolder": MessageLookupByLibrary.simpleMessage(
            "Vui lòng kiểm tra hộp thư đến (và thư rác) để hoàn tất xác minh"),
        "checkStatus":
            MessageLookupByLibrary.simpleMessage("Kiểm tra trạng thái"),
        "checking": MessageLookupByLibrary.simpleMessage("Đang kiểm tra..."),
        "checkingModels":
            MessageLookupByLibrary.simpleMessage("Đang kiểm tra mô hình..."),
        "city": MessageLookupByLibrary.simpleMessage("Trong thành phố"),
        "claimFreeStorage": MessageLookupByLibrary.simpleMessage(
            "Nhận thêm dung lượng miễn phí"),
        "claimMore": MessageLookupByLibrary.simpleMessage("Nhận thêm!"),
        "claimed": MessageLookupByLibrary.simpleMessage("Đã nhận"),
        "claimedStorageSoFar": m14,
        "cleanUncategorized":
            MessageLookupByLibrary.simpleMessage("Dọn dẹp chưa phân loại"),
        "cleanUncategorizedDescription": MessageLookupByLibrary.simpleMessage(
            "Xóa khỏi mục Chưa phân loại với tất cả tệp đang xuất hiện trong các album khác"),
        "clearCaches": MessageLookupByLibrary.simpleMessage("Xóa bộ nhớ cache"),
        "clearIndexes": MessageLookupByLibrary.simpleMessage("Xóa chỉ mục"),
        "click": MessageLookupByLibrary.simpleMessage("• Nhấn"),
        "clickOnTheOverflowMenu":
            MessageLookupByLibrary.simpleMessage("• Nhấn vào menu xổ xuống"),
        "clickToInstallOurBestVersionYet": MessageLookupByLibrary.simpleMessage(
            "Nhấn để cài đặt phiên bản tốt nhất"),
        "close": MessageLookupByLibrary.simpleMessage("Đóng"),
        "clubByCaptureTime":
            MessageLookupByLibrary.simpleMessage("Xếp theo thời gian chụp"),
        "clubByFileName":
            MessageLookupByLibrary.simpleMessage("Xếp theo tên tệp"),
        "clusteringProgress":
            MessageLookupByLibrary.simpleMessage("Tiến trình phân cụm"),
        "codeAppliedPageTitle":
            MessageLookupByLibrary.simpleMessage("Mã đã được áp dụng"),
        "codeChangeLimitReached": MessageLookupByLibrary.simpleMessage(
            "Rất tiếc, bạn đã đạt hạn mức thay đổi mã."),
        "codeCopiedToClipboard": MessageLookupByLibrary.simpleMessage(
            "Mã đã được sao chép vào bộ nhớ tạm"),
        "codeUsedByYou": MessageLookupByLibrary.simpleMessage("Mã bạn đã dùng"),
        "collabLinkSectionDescription": MessageLookupByLibrary.simpleMessage(
            "Tạo một liên kết cho phép mọi người thêm và xem ảnh trong album chia sẻ của bạn mà không cần ứng dụng hoặc tài khoản Ente. Phù hợp để thu thập ảnh sự kiện."),
        "collaborativeLink":
            MessageLookupByLibrary.simpleMessage("Liên kết cộng tác"),
        "collaborativeLinkCreatedFor": m15,
        "collaborator": MessageLookupByLibrary.simpleMessage("Cộng tác viên"),
        "collaboratorsCanAddPhotosAndVideosToTheSharedAlbum":
            MessageLookupByLibrary.simpleMessage(
                "Cộng tác viên có thể thêm ảnh và video vào album chia sẻ."),
        "collaboratorsSuccessfullyAdded": m16,
        "collageLayout": MessageLookupByLibrary.simpleMessage("Bố cục"),
        "collageSaved": MessageLookupByLibrary.simpleMessage(
            "Ảnh ghép đã được lưu vào thư viện"),
        "collect": MessageLookupByLibrary.simpleMessage("Thu thập"),
        "collectEventPhotos":
            MessageLookupByLibrary.simpleMessage("Thu thập ảnh sự kiện"),
        "collectPhotos": MessageLookupByLibrary.simpleMessage("Thu thập ảnh"),
        "collectPhotosDescription": MessageLookupByLibrary.simpleMessage(
            "Tạo một liên kết nơi bạn bè của bạn có thể tải lên ảnh với chất lượng gốc."),
        "color": MessageLookupByLibrary.simpleMessage("Màu sắc"),
        "configuration": MessageLookupByLibrary.simpleMessage("Cấu hình"),
        "confirm": MessageLookupByLibrary.simpleMessage("Xác nhận"),
        "confirm2FADisable": MessageLookupByLibrary.simpleMessage(
            "Bạn có chắc muốn tắt xác thực 2 bước không?"),
        "confirmAccountDeletion":
            MessageLookupByLibrary.simpleMessage("Xác nhận xóa tài khoản"),
        "confirmAddingTrustedContact": m17,
        "confirmDeletePrompt": MessageLookupByLibrary.simpleMessage(
            "Có, tôi muốn xóa vĩnh viễn tài khoản này và tất cả dữ liệu của nó."),
        "confirmPassword":
            MessageLookupByLibrary.simpleMessage("Xác nhận mật khẩu"),
        "confirmPlanChange":
            MessageLookupByLibrary.simpleMessage("Xác nhận thay đổi gói"),
        "confirmRecoveryKey":
            MessageLookupByLibrary.simpleMessage("Xác nhận mã khôi phục"),
        "confirmYourRecoveryKey": MessageLookupByLibrary.simpleMessage(
            "Xác nhận mã khôi phục của bạn"),
        "connectToDevice":
            MessageLookupByLibrary.simpleMessage("Kết nối với thiết bị"),
        "contactFamilyAdmin": m18,
        "contactSupport":
            MessageLookupByLibrary.simpleMessage("Liên hệ hỗ trợ"),
        "contactToManageSubscription": m19,
        "contacts": MessageLookupByLibrary.simpleMessage("Danh bạ"),
        "contents": MessageLookupByLibrary.simpleMessage("Nội dung"),
        "continueLabel": MessageLookupByLibrary.simpleMessage("Tiếp tục"),
        "continueOnFreeTrial":
            MessageLookupByLibrary.simpleMessage("Tiếp tục dùng thử miễn phí"),
        "convertToAlbum":
            MessageLookupByLibrary.simpleMessage("Chuyển đổi thành album"),
        "copyEmailAddress":
            MessageLookupByLibrary.simpleMessage("Sao chép địa chỉ email"),
        "copyLink": MessageLookupByLibrary.simpleMessage("Sao chép liên kết"),
        "copypasteThisCodentoYourAuthenticatorApp":
            MessageLookupByLibrary.simpleMessage(
                "Chép & dán mã này\nvào ứng dụng xác thực của bạn"),
        "couldNotBackUpTryLater": MessageLookupByLibrary.simpleMessage(
            "Chúng tôi không thể sao lưu dữ liệu của bạn.\nChúng tôi sẽ thử lại sau."),
        "couldNotFreeUpSpace": MessageLookupByLibrary.simpleMessage(
            "Không thể giải phóng dung lượng"),
        "couldNotUpdateSubscription":
            MessageLookupByLibrary.simpleMessage("Không thể cập nhật gói"),
        "count": MessageLookupByLibrary.simpleMessage("Số lượng"),
        "crashReporting": MessageLookupByLibrary.simpleMessage("Báo cáo sự cố"),
        "create": MessageLookupByLibrary.simpleMessage("Tạo"),
        "createAccount": MessageLookupByLibrary.simpleMessage("Tạo tài khoản"),
        "createAlbumActionHint": MessageLookupByLibrary.simpleMessage(
            "Nhấn giữ để chọn ảnh và nhấn + để tạo album"),
        "createCollaborativeLink":
            MessageLookupByLibrary.simpleMessage("Tạo liên kết cộng tác"),
        "createCollage": MessageLookupByLibrary.simpleMessage("Tạo ảnh ghép"),
        "createNewAccount":
            MessageLookupByLibrary.simpleMessage("Tạo tài khoản mới"),
        "createOrSelectAlbum":
            MessageLookupByLibrary.simpleMessage("Tạo hoặc chọn album"),
        "createPublicLink":
            MessageLookupByLibrary.simpleMessage("Tạo liên kết công khai"),
        "creatingLink":
            MessageLookupByLibrary.simpleMessage("Đang tạo liên kết..."),
        "criticalUpdateAvailable":
            MessageLookupByLibrary.simpleMessage("Cập nhật quan trọng có sẵn"),
        "crop": MessageLookupByLibrary.simpleMessage("Cắt xén"),
        "curatedMemories":
            MessageLookupByLibrary.simpleMessage("Kỷ niệm đáng nhớ"),
        "currentUsageIs":
            MessageLookupByLibrary.simpleMessage("Dung lượng hiện tại "),
        "currentlyRunning": MessageLookupByLibrary.simpleMessage("đang chạy"),
        "custom": MessageLookupByLibrary.simpleMessage("Tùy chỉnh"),
        "customEndpoint": m20,
        "darkTheme": MessageLookupByLibrary.simpleMessage("Tối"),
        "dayToday": MessageLookupByLibrary.simpleMessage("Hôm nay"),
        "dayYesterday": MessageLookupByLibrary.simpleMessage("Hôm qua"),
        "declineTrustInvite":
            MessageLookupByLibrary.simpleMessage("Từ chối lời mời"),
        "decrypting": MessageLookupByLibrary.simpleMessage("Đang giải mã..."),
        "decryptingVideo":
            MessageLookupByLibrary.simpleMessage("Đang giải mã video..."),
        "deduplicateFiles":
            MessageLookupByLibrary.simpleMessage("Xóa trùng lặp"),
        "delete": MessageLookupByLibrary.simpleMessage("Xóa"),
        "deleteAccount": MessageLookupByLibrary.simpleMessage("Xóa tài khoản"),
        "deleteAccountFeedbackPrompt": MessageLookupByLibrary.simpleMessage(
            "Chúng tôi rất tiếc khi thấy bạn rời đi. Vui lòng chia sẻ phản hồi của bạn để giúp chúng tôi cải thiện."),
        "deleteAccountPermanentlyButton":
            MessageLookupByLibrary.simpleMessage("Xóa tài khoản vĩnh viễn"),
        "deleteAlbum": MessageLookupByLibrary.simpleMessage("Xóa album"),
        "deleteAlbumDialog": MessageLookupByLibrary.simpleMessage(
            "Xóa luôn ảnh (và video) trong album này <bold>khỏi toàn bộ album khác</bold> cũng đang chứa chúng?"),
        "deleteAlbumsDialogBody": MessageLookupByLibrary.simpleMessage(
            "Tất cả album trống sẽ bị xóa. Sẽ hữu ích khi bạn muốn giảm bớt sự lộn xộn trong danh sách album của mình."),
        "deleteAll": MessageLookupByLibrary.simpleMessage("Xóa tất cả"),
        "deleteConfirmDialogBody": MessageLookupByLibrary.simpleMessage(
            "Tài khoản này được liên kết với các ứng dụng Ente khác, nếu bạn có dùng. Dữ liệu bạn đã tải lên, trên tất cả ứng dụng Ente, sẽ được lên lịch để xóa, và tài khoản của bạn sẽ bị xóa vĩnh viễn."),
        "deleteEmailRequest": MessageLookupByLibrary.simpleMessage(
            "Vui lòng gửi email đến <warning>account-deletion@ente.io</warning> từ địa chỉ email đã đăng ký của bạn."),
        "deleteEmptyAlbums":
            MessageLookupByLibrary.simpleMessage("Xóa album trống"),
        "deleteEmptyAlbumsWithQuestionMark":
            MessageLookupByLibrary.simpleMessage("Xóa album trống?"),
        "deleteFromBoth":
            MessageLookupByLibrary.simpleMessage("Xóa khỏi cả hai"),
        "deleteFromDevice":
            MessageLookupByLibrary.simpleMessage("Xóa khỏi thiết bị"),
        "deleteFromEnte": MessageLookupByLibrary.simpleMessage("Xóa khỏi Ente"),
        "deleteItemCount": m21,
        "deleteLocation": MessageLookupByLibrary.simpleMessage("Xóa vị trí"),
        "deleteMultipleAlbumDialog": m22,
        "deletePhotos": MessageLookupByLibrary.simpleMessage("Xóa ảnh"),
        "deleteProgress": m23,
        "deleteReason1": MessageLookupByLibrary.simpleMessage(
            "Nó thiếu một tính năng quan trọng mà tôi cần"),
        "deleteReason2": MessageLookupByLibrary.simpleMessage(
            "Ứng dụng hoặc một tính năng nhất định không hoạt động như tôi muốn"),
        "deleteReason3": MessageLookupByLibrary.simpleMessage(
            "Tôi tìm thấy một dịch vụ khác mà tôi thích hơn"),
        "deleteReason4": MessageLookupByLibrary.simpleMessage(
            "Lý do không có trong danh sách"),
        "deleteRequestSLAText": MessageLookupByLibrary.simpleMessage(
            "Yêu cầu của bạn sẽ được xử lý trong vòng 72 giờ."),
        "deleteSharedAlbum":
            MessageLookupByLibrary.simpleMessage("Xóa album chia sẻ?"),
        "deleteSharedAlbumDialogBody": MessageLookupByLibrary.simpleMessage(
            "Album sẽ bị xóa với tất cả mọi người\n\nBạn sẽ mất quyền truy cập vào các ảnh chia sẻ trong album này mà thuộc sở hữu của người khác"),
        "deselectAll": MessageLookupByLibrary.simpleMessage("Bỏ chọn tất cả"),
        "designedToOutlive":
            MessageLookupByLibrary.simpleMessage("Được thiết kế để trường tồn"),
        "details": MessageLookupByLibrary.simpleMessage("Chi tiết"),
        "developerSettings":
            MessageLookupByLibrary.simpleMessage("Cài đặt Nhà phát triển"),
        "developerSettingsWarning": MessageLookupByLibrary.simpleMessage(
            "Bạn có chắc muốn thay đổi cài đặt Nhà phát triển không?"),
        "deviceCodeHint": MessageLookupByLibrary.simpleMessage("Nhập mã"),
        "deviceFilesAutoUploading": MessageLookupByLibrary.simpleMessage(
            "Các tệp được thêm vào album thiết bị này sẽ tự động được tải lên Ente."),
        "deviceLock": MessageLookupByLibrary.simpleMessage("Khóa thiết bị"),
        "deviceLockExplanation": MessageLookupByLibrary.simpleMessage(
            "Vô hiệu hóa khóa màn hình thiết bị khi Ente đang ở chế độ nền và có một bản sao lưu đang diễn ra. Điều này thường không cần thiết, nhưng có thể giúp tải lên các tệp lớn và tệp nhập của các thư viện lớn xong nhanh hơn."),
        "deviceNotFound":
            MessageLookupByLibrary.simpleMessage("Không tìm thấy thiết bị"),
        "didYouKnow": MessageLookupByLibrary.simpleMessage("Bạn có biết?"),
        "different": MessageLookupByLibrary.simpleMessage("Khác"),
        "disableAutoLock":
            MessageLookupByLibrary.simpleMessage("Vô hiệu hóa khóa tự động"),
        "disableDownloadWarningBody": MessageLookupByLibrary.simpleMessage(
            "Người xem vẫn có thể chụp màn hình hoặc sao chép ảnh của bạn bằng các công cụ bên ngoài"),
        "disableDownloadWarningTitle":
            MessageLookupByLibrary.simpleMessage("Xin lưu ý"),
        "disableLinkMessage": m24,
        "disableTwofactor":
            MessageLookupByLibrary.simpleMessage("Tắt xác thực 2 bước"),
        "disablingTwofactorAuthentication":
            MessageLookupByLibrary.simpleMessage(
                "Đang vô hiệu hóa xác thực 2 bước..."),
        "discord": MessageLookupByLibrary.simpleMessage("Discord"),
        "discover": MessageLookupByLibrary.simpleMessage("Khám phá"),
        "discover_babies": MessageLookupByLibrary.simpleMessage("Em bé"),
        "discover_celebrations":
            MessageLookupByLibrary.simpleMessage("Lễ kỷ niệm"),
        "discover_food": MessageLookupByLibrary.simpleMessage("Thức ăn"),
        "discover_greenery": MessageLookupByLibrary.simpleMessage("Cây cối"),
        "discover_hills": MessageLookupByLibrary.simpleMessage("Đồi"),
        "discover_identity": MessageLookupByLibrary.simpleMessage("Nhận dạng"),
        "discover_memes": MessageLookupByLibrary.simpleMessage("Meme"),
        "discover_notes": MessageLookupByLibrary.simpleMessage("Ghi chú"),
        "discover_pets": MessageLookupByLibrary.simpleMessage("Thú cưng"),
        "discover_receipts": MessageLookupByLibrary.simpleMessage("Biên lai"),
        "discover_screenshots":
            MessageLookupByLibrary.simpleMessage("Ảnh chụp màn hình"),
        "discover_selfies": MessageLookupByLibrary.simpleMessage("Selfie"),
        "discover_sunset": MessageLookupByLibrary.simpleMessage("Hoàng hôn"),
        "discover_visiting_cards":
            MessageLookupByLibrary.simpleMessage("Danh thiếp"),
        "discover_wallpapers": MessageLookupByLibrary.simpleMessage("Hình nền"),
        "dismiss": MessageLookupByLibrary.simpleMessage("Bỏ qua"),
        "distanceInKMUnit": MessageLookupByLibrary.simpleMessage("km"),
        "doNotSignOut": MessageLookupByLibrary.simpleMessage("Không đăng xuất"),
        "doThisLater": MessageLookupByLibrary.simpleMessage("Để sau"),
        "doYouWantToDiscardTheEditsYouHaveMade":
            MessageLookupByLibrary.simpleMessage(
                "Bạn có muốn bỏ qua các chỉnh sửa đã thực hiện không?"),
        "done": MessageLookupByLibrary.simpleMessage("Xong"),
        "dontSave": MessageLookupByLibrary.simpleMessage("Không lưu"),
        "doubleYourStorage": MessageLookupByLibrary.simpleMessage(
            "Gấp đôi dung lượng lưu trữ của bạn"),
        "download": MessageLookupByLibrary.simpleMessage("Tải xuống"),
        "downloadFailed":
            MessageLookupByLibrary.simpleMessage("Tải xuống thất bại"),
        "downloading":
            MessageLookupByLibrary.simpleMessage("Đang tải xuống..."),
        "dropSupportEmail": m25,
        "duplicateFileCountWithStorageSaved": m26,
        "duplicateItemsGroup": m27,
        "edit": MessageLookupByLibrary.simpleMessage("Chỉnh sửa"),
        "editEmailAlreadyLinked": m28,
        "editLocation":
            MessageLookupByLibrary.simpleMessage("Chỉnh sửa vị trí"),
        "editLocationTagTitle":
            MessageLookupByLibrary.simpleMessage("Chỉnh sửa vị trí"),
        "editPerson": MessageLookupByLibrary.simpleMessage("Chỉnh sửa người"),
        "editTime": MessageLookupByLibrary.simpleMessage("Chỉnh sửa thời gian"),
        "editsSaved":
            MessageLookupByLibrary.simpleMessage("Chỉnh sửa đã được lưu"),
        "editsToLocationWillOnlyBeSeenWithinEnte":
            MessageLookupByLibrary.simpleMessage(
                "Các chỉnh sửa vị trí sẽ chỉ thấy được trong Ente"),
        "eligible": MessageLookupByLibrary.simpleMessage("đủ điều kiện"),
        "email": MessageLookupByLibrary.simpleMessage("Email"),
        "emailAlreadyRegistered":
            MessageLookupByLibrary.simpleMessage("Email đã được đăng ký."),
        "emailChangedTo": m29,
        "emailDoesNotHaveEnteAccount": m30,
        "emailNoEnteAccount": m31,
        "emailNotRegistered":
            MessageLookupByLibrary.simpleMessage("Email chưa được đăng ký."),
        "emailVerificationToggle":
            MessageLookupByLibrary.simpleMessage("Xác minh email"),
        "emailYourLogs":
            MessageLookupByLibrary.simpleMessage("Gửi nhật ký qua email"),
        "embracingThem": m32,
        "emergencyContacts":
            MessageLookupByLibrary.simpleMessage("Liên hệ khẩn cấp"),
        "empty": MessageLookupByLibrary.simpleMessage("Xóa sạch"),
        "emptyTrash":
            MessageLookupByLibrary.simpleMessage("Xóa sạch thùng rác?"),
        "enable": MessageLookupByLibrary.simpleMessage("Bật"),
        "enableMLIndexingDesc": MessageLookupByLibrary.simpleMessage(
            "Ente hỗ trợ học máy trên-thiết-bị nhằm nhận diện khuôn mặt, tìm kiếm vi diệu và các tính năng tìm kiếm nâng cao khác"),
        "enableMachineLearningBanner": MessageLookupByLibrary.simpleMessage(
            "Bật học máy để tìm kiếm vi diệu và nhận diện khuôn mặt"),
        "enableMaps": MessageLookupByLibrary.simpleMessage("Kích hoạt Bản đồ"),
        "enableMapsDesc": MessageLookupByLibrary.simpleMessage(
            "Ảnh của bạn sẽ hiển thị trên bản đồ thế giới.\n\nBản đồ được lưu trữ bởi OpenStreetMap và vị trí chính xác ảnh của bạn không bao giờ được chia sẻ.\n\nBạn có thể tắt tính năng này bất cứ lúc nào từ Cài đặt."),
        "enabled": MessageLookupByLibrary.simpleMessage("Bật"),
        "encryptingBackup":
            MessageLookupByLibrary.simpleMessage("Đang mã hóa sao lưu..."),
        "encryption": MessageLookupByLibrary.simpleMessage("Mã hóa"),
        "encryptionKeys": MessageLookupByLibrary.simpleMessage("Khóa mã hóa"),
        "endpointUpdatedMessage": MessageLookupByLibrary.simpleMessage(
            "Điểm cuối đã được cập nhật thành công"),
        "endtoendEncryptedByDefault": MessageLookupByLibrary.simpleMessage(
            "Mã hóa đầu cuối theo mặc định"),
        "enteCanEncryptAndPreserveFilesOnlyIfYouGrant":
            MessageLookupByLibrary.simpleMessage(
                "Ente chỉ có thể mã hóa và lưu giữ tệp nếu bạn cấp quyền truy cập chúng"),
        "entePhotosPerm": MessageLookupByLibrary.simpleMessage(
            "Ente <i>cần quyền để</i> lưu giữ ảnh của bạn"),
        "enteSubscriptionPitch": MessageLookupByLibrary.simpleMessage(
            "Ente lưu giữ kỷ niệm của bạn, vì vậy chúng luôn có sẵn, ngay cả khi bạn mất thiết bị."),
        "enteSubscriptionShareWithFamily": MessageLookupByLibrary.simpleMessage(
            "Bạn có thể thêm gia đình vào gói của mình."),
        "enterAlbumName":
            MessageLookupByLibrary.simpleMessage("Nhập tên album"),
        "enterCode": MessageLookupByLibrary.simpleMessage("Nhập mã"),
        "enterCodeDescription": MessageLookupByLibrary.simpleMessage(
            "Nhập mã do bạn bè cung cấp để nhận thêm dung lượng miễn phí cho cả hai"),
        "enterDateOfBirth":
            MessageLookupByLibrary.simpleMessage("Sinh nhật (tùy chọn)"),
        "enterEmail": MessageLookupByLibrary.simpleMessage("Nhập email"),
        "enterFileName": MessageLookupByLibrary.simpleMessage("Nhập tên tệp"),
        "enterName": MessageLookupByLibrary.simpleMessage("Nhập tên"),
        "enterNewPasswordToEncrypt": MessageLookupByLibrary.simpleMessage(
            "Vui lòng nhập một mật khẩu mới để mã hóa dữ liệu của bạn"),
        "enterPassword": MessageLookupByLibrary.simpleMessage("Nhập mật khẩu"),
        "enterPasswordToEncrypt": MessageLookupByLibrary.simpleMessage(
            "Vui lòng nhập một mật khẩu dùng để mã hóa dữ liệu của bạn"),
        "enterPersonName":
            MessageLookupByLibrary.simpleMessage("Nhập tên người"),
        "enterPin": MessageLookupByLibrary.simpleMessage("Nhập PIN"),
        "enterReferralCode":
            MessageLookupByLibrary.simpleMessage("Nhập mã giới thiệu"),
        "enterThe6digitCodeFromnyourAuthenticatorApp":
            MessageLookupByLibrary.simpleMessage(
                "Nhập mã 6 chữ số từ\nứng dụng xác thực của bạn"),
        "enterValidEmail": MessageLookupByLibrary.simpleMessage(
            "Vui lòng nhập một địa chỉ email hợp lệ."),
        "enterYourEmailAddress":
            MessageLookupByLibrary.simpleMessage("Nhập địa chỉ email của bạn"),
        "enterYourNewEmailAddress": MessageLookupByLibrary.simpleMessage(
            "Nhập địa chỉ email mới của bạn"),
        "enterYourPassword":
            MessageLookupByLibrary.simpleMessage("Nhập mật khẩu của bạn"),
        "enterYourRecoveryKey":
            MessageLookupByLibrary.simpleMessage("Nhập mã khôi phục của bạn"),
        "error": MessageLookupByLibrary.simpleMessage("Lỗi"),
        "everywhere": MessageLookupByLibrary.simpleMessage("mọi nơi"),
        "exif": MessageLookupByLibrary.simpleMessage("Exif"),
        "existingUser":
            MessageLookupByLibrary.simpleMessage("Người dùng hiện tại"),
        "expiredLinkInfo": MessageLookupByLibrary.simpleMessage(
            "Liên kết này đã hết hạn. Vui lòng chọn thời gian hết hạn mới hoặc tắt tính năng hết hạn liên kết."),
        "exportLogs": MessageLookupByLibrary.simpleMessage("Xuất nhật ký"),
        "exportYourData":
            MessageLookupByLibrary.simpleMessage("Xuất dữ liệu của bạn"),
        "extraPhotosFound":
            MessageLookupByLibrary.simpleMessage("Tìm thấy ảnh bổ sung"),
        "extraPhotosFoundFor": m33,
        "faceNotClusteredYet": MessageLookupByLibrary.simpleMessage(
            "Khuôn mặt chưa được phân cụm, vui lòng quay lại sau"),
        "faceRecognition":
            MessageLookupByLibrary.simpleMessage("Nhận diện khuôn mặt"),
        "faceThumbnailGenerationFailed": MessageLookupByLibrary.simpleMessage(
            "Không thể tạo ảnh thu nhỏ khuôn mặt"),
        "faces": MessageLookupByLibrary.simpleMessage("Khuôn mặt"),
        "failed": MessageLookupByLibrary.simpleMessage("Không thành công"),
        "failedToApplyCode":
            MessageLookupByLibrary.simpleMessage("Không thể áp dụng mã"),
        "failedToCancel":
            MessageLookupByLibrary.simpleMessage("Hủy không thành công"),
        "failedToDownloadVideo":
            MessageLookupByLibrary.simpleMessage("Không thể tải video"),
        "failedToFetchActiveSessions": MessageLookupByLibrary.simpleMessage(
            "Không thể lấy phiên hoạt động"),
        "failedToFetchOriginalForEdit": MessageLookupByLibrary.simpleMessage(
            "Không thể lấy bản gốc để chỉnh sửa"),
        "failedToFetchReferralDetails": MessageLookupByLibrary.simpleMessage(
            "Không thể lấy thông tin giới thiệu. Vui lòng thử lại sau."),
        "failedToLoadAlbums":
            MessageLookupByLibrary.simpleMessage("Không thể tải album"),
        "failedToPlayVideo":
            MessageLookupByLibrary.simpleMessage("Không thể phát video"),
        "failedToRefreshStripeSubscription":
            MessageLookupByLibrary.simpleMessage("Không thể làm mới gói"),
        "failedToRenew":
            MessageLookupByLibrary.simpleMessage("Gia hạn không thành công"),
        "failedToVerifyPaymentStatus": MessageLookupByLibrary.simpleMessage(
            "Không thể xác minh trạng thái thanh toán"),
        "familyPlanOverview": MessageLookupByLibrary.simpleMessage(
            "Thêm 5 thành viên gia đình vào gói hiện tại của bạn mà không phải trả thêm phí.\n\nMỗi thành viên có không gian riêng tư của mình và không thể xem tệp của nhau trừ khi được chia sẻ.\n\nGói gia đình có sẵn cho người dùng Ente gói trả phí.\n\nĐăng ký ngay để bắt đầu!"),
        "familyPlanPortalTitle":
            MessageLookupByLibrary.simpleMessage("Gia đình"),
        "familyPlans": MessageLookupByLibrary.simpleMessage("Gói gia đình"),
        "faq": MessageLookupByLibrary.simpleMessage("Câu hỏi thường gặp"),
        "faqs": MessageLookupByLibrary.simpleMessage("Câu hỏi thường gặp"),
        "favorite": MessageLookupByLibrary.simpleMessage("Thích"),
        "feastingWithThem": m34,
        "feedback": MessageLookupByLibrary.simpleMessage("Phản hồi"),
        "file": MessageLookupByLibrary.simpleMessage("Tệp"),
        "fileAnalysisFailed":
            MessageLookupByLibrary.simpleMessage("Không thể xác định tệp"),
        "fileFailedToSaveToGallery": MessageLookupByLibrary.simpleMessage(
            "Không thể lưu tệp vào thư viện"),
        "fileInfoAddDescHint":
            MessageLookupByLibrary.simpleMessage("Thêm mô tả..."),
        "fileNotUploadedYet":
            MessageLookupByLibrary.simpleMessage("Tệp chưa được tải lên"),
        "fileSavedToGallery": MessageLookupByLibrary.simpleMessage(
            "Tệp đã được lưu vào thư viện"),
        "fileTypes": MessageLookupByLibrary.simpleMessage("Loại tệp"),
        "fileTypesAndNames":
            MessageLookupByLibrary.simpleMessage("Loại tệp và tên"),
        "filesBackedUpFromDevice": m35,
        "filesBackedUpInAlbum": m36,
        "filesDeleted": MessageLookupByLibrary.simpleMessage("Tệp đã bị xóa"),
        "filesSavedToGallery": MessageLookupByLibrary.simpleMessage(
            "Các tệp đã được lưu vào thư viện"),
        "findPeopleByName":
            MessageLookupByLibrary.simpleMessage("Tìm nhanh người theo tên"),
        "findThemQuickly":
            MessageLookupByLibrary.simpleMessage("Tìm họ nhanh chóng"),
        "flip": MessageLookupByLibrary.simpleMessage("Lật"),
        "food": MessageLookupByLibrary.simpleMessage("Ăn chơi"),
        "forYourMemories":
            MessageLookupByLibrary.simpleMessage("cho những kỷ niệm của bạn"),
        "forgotPassword": MessageLookupByLibrary.simpleMessage("Quên mật khẩu"),
        "foundFaces":
            MessageLookupByLibrary.simpleMessage("Đã tìm thấy khuôn mặt"),
        "freeStorageClaimed":
            MessageLookupByLibrary.simpleMessage("Dung lượng miễn phí đã nhận"),
        "freeStorageOnReferralSuccess": m37,
        "freeStorageUsable": MessageLookupByLibrary.simpleMessage(
            "Dung lượng miễn phí có thể dùng"),
        "freeTrial": MessageLookupByLibrary.simpleMessage("Dùng thử miễn phí"),
        "freeTrialValidTill": m38,
        "freeUpAccessPostDelete": m39,
        "freeUpAmount": m40,
        "freeUpDeviceSpace": MessageLookupByLibrary.simpleMessage(
            "Giải phóng dung lượng thiết bị"),
        "freeUpDeviceSpaceDesc": MessageLookupByLibrary.simpleMessage(
            "Tiết kiệm dung lượng thiết bị của bạn bằng cách xóa các tệp đã được sao lưu."),
        "freeUpSpace":
            MessageLookupByLibrary.simpleMessage("Giải phóng dung lượng"),
        "freeUpSpaceSaving": m41,
        "gallery": MessageLookupByLibrary.simpleMessage("Thư viện"),
        "galleryMemoryLimitInfo": MessageLookupByLibrary.simpleMessage(
            "Mỗi thư viện chứa tối đa 1000 ảnh và video"),
        "general": MessageLookupByLibrary.simpleMessage("Chung"),
        "generatingEncryptionKeys":
            MessageLookupByLibrary.simpleMessage("Đang mã hóa..."),
        "genericProgress": m42,
        "goToSettings": MessageLookupByLibrary.simpleMessage("Đi đến cài đặt"),
        "googlePlayId": MessageLookupByLibrary.simpleMessage("ID Google Play"),
        "grantFullAccessPrompt": MessageLookupByLibrary.simpleMessage(
            "Vui lòng cho phép truy cập vào tất cả ảnh trong ứng dụng Cài đặt"),
        "grantPermission": MessageLookupByLibrary.simpleMessage("Cấp quyền"),
        "greenery": MessageLookupByLibrary.simpleMessage("Cây cối"),
        "groupNearbyPhotos":
            MessageLookupByLibrary.simpleMessage("Nhóm ảnh gần nhau"),
        "guestView": MessageLookupByLibrary.simpleMessage("Chế độ khách"),
        "guestViewEnablePreSteps": MessageLookupByLibrary.simpleMessage(
            "Để bật chế độ khách, vui lòng thiết lập mã khóa thiết bị hoặc khóa màn hình trong cài đặt hệ thống của bạn."),
        "happyBirthday":
            MessageLookupByLibrary.simpleMessage("Chúc mừng sinh nhật! 🥳"),
        "hearUsExplanation": MessageLookupByLibrary.simpleMessage(
            "Chúng tôi không theo dõi cài đặt ứng dụng, nên nếu bạn bật mí bạn tìm thấy chúng tôi từ đâu sẽ rất hữu ích!"),
        "hearUsWhereTitle": MessageLookupByLibrary.simpleMessage(
            "Bạn biết Ente từ đâu? (tùy chọn)"),
        "help": MessageLookupByLibrary.simpleMessage("Trợ giúp"),
        "hidden": MessageLookupByLibrary.simpleMessage("Ẩn"),
        "hide": MessageLookupByLibrary.simpleMessage("Ẩn"),
        "hideContent": MessageLookupByLibrary.simpleMessage("Ẩn nội dung"),
        "hideContentDescriptionAndroid": MessageLookupByLibrary.simpleMessage(
            "Ẩn nội dung ứng dụng trong trình chuyển đổi ứng dụng và vô hiệu hóa chụp màn hình"),
        "hideContentDescriptionIos": MessageLookupByLibrary.simpleMessage(
            "Ẩn nội dung ứng dụng trong trình chuyển đổi ứng dụng"),
        "hideSharedItemsFromHomeGallery": MessageLookupByLibrary.simpleMessage(
            "Ẩn các mục được chia sẻ khỏi thư viện chính"),
        "hiding": MessageLookupByLibrary.simpleMessage("Đang ẩn..."),
        "hikingWithThem": m43,
        "hostedAtOsmFrance":
            MessageLookupByLibrary.simpleMessage("Được lưu trữ tại OSM Pháp"),
        "howItWorks":
            MessageLookupByLibrary.simpleMessage("Cách thức hoạt động"),
        "howToViewShareeVerificationID": MessageLookupByLibrary.simpleMessage(
            "Hãy chỉ họ nhấn giữ địa chỉ email của họ trên màn hình cài đặt, và xác minh rằng ID trên cả hai thiết bị khớp nhau."),
        "iOSGoToSettingsDescription": MessageLookupByLibrary.simpleMessage(
            "Xác thực sinh trắc học chưa được thiết lập trên thiết bị của bạn. Vui lòng kích hoạt Touch ID hoặc Face ID."),
        "iOSLockOut": MessageLookupByLibrary.simpleMessage(
            "Xác thực sinh trắc học đã bị vô hiệu hóa. Vui lòng khóa và mở khóa màn hình của bạn để kích hoạt lại."),
        "iOSOkButton": MessageLookupByLibrary.simpleMessage("OK"),
        "ignore": MessageLookupByLibrary.simpleMessage("Bỏ qua"),
        "ignoreUpdate": MessageLookupByLibrary.simpleMessage("Bỏ qua"),
        "ignored": MessageLookupByLibrary.simpleMessage("bỏ qua"),
        "ignoredFolderUploadReason": MessageLookupByLibrary.simpleMessage(
            "Một số tệp trong album này bị bỏ qua khi tải lên vì chúng đã bị xóa trước đó từ Ente."),
        "imageNotAnalyzed": MessageLookupByLibrary.simpleMessage(
            "Hình ảnh chưa được phân tích"),
        "immediately": MessageLookupByLibrary.simpleMessage("Lập tức"),
        "importing": MessageLookupByLibrary.simpleMessage("Đang nhập...."),
        "incorrectCode":
            MessageLookupByLibrary.simpleMessage("Mã không chính xác"),
        "incorrectPasswordTitle":
            MessageLookupByLibrary.simpleMessage("Mật khẩu không đúng"),
        "incorrectRecoveryKey": MessageLookupByLibrary.simpleMessage(
            "Mã khôi phục không chính xác"),
        "incorrectRecoveryKeyBody": MessageLookupByLibrary.simpleMessage(
            "Mã khôi phục bạn nhập không chính xác"),
        "incorrectRecoveryKeyTitle": MessageLookupByLibrary.simpleMessage(
            "Mã khôi phục không chính xác"),
        "indexedItems":
            MessageLookupByLibrary.simpleMessage("Các mục đã lập chỉ mục"),
        "indexingPausedStatusDescription": MessageLookupByLibrary.simpleMessage(
            "Lập chỉ mục bị tạm dừng. Nó sẽ tự động tiếp tục khi thiết bị đã sẵn sàng. Thiết bị được coi là sẵn sàng khi mức pin, tình trạng pin và trạng thái nhiệt độ nằm trong phạm vi tốt."),
        "ineligible":
            MessageLookupByLibrary.simpleMessage("Không đủ điều kiện"),
        "info": MessageLookupByLibrary.simpleMessage("Thông tin"),
        "insecureDevice":
            MessageLookupByLibrary.simpleMessage("Thiết bị không an toàn"),
        "installManually":
            MessageLookupByLibrary.simpleMessage("Cài đặt thủ công"),
        "invalidEmailAddress":
            MessageLookupByLibrary.simpleMessage("Địa chỉ email không hợp lệ"),
        "invalidEndpoint":
            MessageLookupByLibrary.simpleMessage("Điểm cuối không hợp lệ"),
        "invalidEndpointMessage": MessageLookupByLibrary.simpleMessage(
            "Xin lỗi, điểm cuối bạn nhập không hợp lệ. Vui lòng nhập một điểm cuối hợp lệ và thử lại."),
        "invalidKey": MessageLookupByLibrary.simpleMessage("Mã không hợp lệ"),
        "invalidRecoveryKey": MessageLookupByLibrary.simpleMessage(
            "Mã khôi phục không hợp lệ. Vui lòng đảm bảo nó chứa 24 từ, và đúng chính tả từng từ.\n\nNếu bạn nhập loại mã khôi phục cũ, hãy đảm bảo nó dài 64 ký tự, và kiểm tra từng ký tự."),
        "invite": MessageLookupByLibrary.simpleMessage("Mời"),
        "inviteToEnte":
            MessageLookupByLibrary.simpleMessage("Mời sử dụng Ente"),
        "inviteYourFriends":
            MessageLookupByLibrary.simpleMessage("Mời bạn bè của bạn"),
        "inviteYourFriendsToEnte":
            MessageLookupByLibrary.simpleMessage("Mời bạn bè dùng Ente"),
        "itLooksLikeSomethingWentWrongPleaseRetryAfterSome":
            MessageLookupByLibrary.simpleMessage(
                "Có vẻ đã xảy ra sự cố. Vui lòng thử lại sau ít phút. Nếu lỗi vẫn tiếp diễn, hãy liên hệ với đội ngũ hỗ trợ của chúng tôi."),
        "itemCount": m44,
        "itemsShowTheNumberOfDaysRemainingBeforePermanentDeletion":
            MessageLookupByLibrary.simpleMessage(
                "Trên các mục là số ngày còn lại trước khi xóa vĩnh viễn"),
        "itemsWillBeRemovedFromAlbum": MessageLookupByLibrary.simpleMessage(
            "Các mục đã chọn sẽ bị xóa khỏi album này"),
        "join": MessageLookupByLibrary.simpleMessage("Tham gia"),
        "joinAlbum": MessageLookupByLibrary.simpleMessage("Tham gia album"),
        "joinAlbumConfirmationDialogBody": MessageLookupByLibrary.simpleMessage(
            "Tham gia một album sẽ khiến email của bạn hiển thị với những người tham gia khác."),
        "joinAlbumSubtext":
            MessageLookupByLibrary.simpleMessage("để xem và thêm ảnh của bạn"),
        "joinAlbumSubtextViewer": MessageLookupByLibrary.simpleMessage(
            "để thêm vào album được chia sẻ"),
        "joinDiscord": MessageLookupByLibrary.simpleMessage("Tham gia Discord"),
        "keepPhotos": MessageLookupByLibrary.simpleMessage("Giữ ảnh"),
        "kiloMeterUnit": MessageLookupByLibrary.simpleMessage("km"),
        "kindlyHelpUsWithThisInformation": MessageLookupByLibrary.simpleMessage(
            "Mong bạn giúp chúng tôi thông tin này"),
        "language": MessageLookupByLibrary.simpleMessage("Ngôn ngữ"),
        "lastTimeWithThem": m45,
        "lastUpdated": MessageLookupByLibrary.simpleMessage("Mới cập nhật"),
        "lastYearsTrip":
            MessageLookupByLibrary.simpleMessage("Phượt năm ngoái"),
        "leave": MessageLookupByLibrary.simpleMessage("Rời"),
        "leaveAlbum": MessageLookupByLibrary.simpleMessage("Rời khỏi album"),
        "leaveFamily":
            MessageLookupByLibrary.simpleMessage("Rời khỏi gia đình"),
        "leaveSharedAlbum":
            MessageLookupByLibrary.simpleMessage("Rời album được chia sẻ?"),
        "left": MessageLookupByLibrary.simpleMessage("Trái"),
        "legacy": MessageLookupByLibrary.simpleMessage("Thừa kế"),
        "legacyAccounts":
            MessageLookupByLibrary.simpleMessage("Tài khoản thừa kế"),
        "legacyInvite": m46,
        "legacyPageDesc": MessageLookupByLibrary.simpleMessage(
            "Thừa kế cho phép các liên hệ tin cậy truy cập tài khoản của bạn khi bạn qua đời."),
        "legacyPageDesc2": MessageLookupByLibrary.simpleMessage(
            "Các liên hệ tin cậy có thể khởi động quá trình khôi phục tài khoản, và nếu không bị chặn trong vòng 30 ngày, có thể đặt lại mật khẩu và truy cập tài khoản của bạn."),
        "light": MessageLookupByLibrary.simpleMessage("Độ sáng"),
        "lightTheme": MessageLookupByLibrary.simpleMessage("Sáng"),
        "link": MessageLookupByLibrary.simpleMessage("Liên kết"),
        "linkCopiedToClipboard": MessageLookupByLibrary.simpleMessage(
            "Liên kết đã được sao chép vào bộ nhớ tạm"),
        "linkDeviceLimit":
            MessageLookupByLibrary.simpleMessage("Giới hạn thiết bị"),
        "linkEmail": MessageLookupByLibrary.simpleMessage("Liên kết email"),
        "linkEmailToContactBannerCaption":
            MessageLookupByLibrary.simpleMessage("để chia sẻ nhanh hơn"),
        "linkEnabled": MessageLookupByLibrary.simpleMessage("Đã bật"),
        "linkExpired": MessageLookupByLibrary.simpleMessage("Hết hạn"),
        "linkExpiresOn": m47,
        "linkExpiry": MessageLookupByLibrary.simpleMessage("Hết hạn liên kết"),
        "linkHasExpired":
            MessageLookupByLibrary.simpleMessage("Liên kết đã hết hạn"),
        "linkNeverExpires":
            MessageLookupByLibrary.simpleMessage("Không bao giờ"),
        "linkPerson": MessageLookupByLibrary.simpleMessage("Liên kết người"),
        "linkPersonCaption": MessageLookupByLibrary.simpleMessage(
            "để trải nghiệm chia sẻ tốt hơn"),
        "linkPersonToEmail": m48,
        "linkPersonToEmailConfirmation": m49,
        "livePhotos": MessageLookupByLibrary.simpleMessage("Ảnh động"),
        "loadMessage1": MessageLookupByLibrary.simpleMessage(
            "Bạn có thể chia sẻ gói của mình với gia đình"),
        "loadMessage2": MessageLookupByLibrary.simpleMessage(
            "Chúng tôi đã lưu giữ hơn 200 triệu kỷ niệm cho đến hiện tại"),
        "loadMessage3": MessageLookupByLibrary.simpleMessage(
            "Chúng tôi giữ 3 bản sao dữ liệu của bạn, một cái lưu ở hầm trú ẩn hạt nhân"),
        "loadMessage4": MessageLookupByLibrary.simpleMessage(
            "Tất cả các ứng dụng của chúng tôi đều là mã nguồn mở"),
        "loadMessage5": MessageLookupByLibrary.simpleMessage(
            "Mã nguồn và mã hóa của chúng tôi đã được kiểm nghiệm ngoại bộ"),
        "loadMessage6": MessageLookupByLibrary.simpleMessage(
            "Bạn có thể chia sẻ liên kết đến album của mình với những người thân yêu"),
        "loadMessage7": MessageLookupByLibrary.simpleMessage(
            "Các ứng dụng di động của chúng tôi chạy ngầm để mã hóa và sao lưu bất kỳ ảnh nào bạn mới chụp"),
        "loadMessage8": MessageLookupByLibrary.simpleMessage(
            "web.ente.io có một trình tải lên mượt mà"),
        "loadMessage9": MessageLookupByLibrary.simpleMessage(
            "Chúng tôi sử dụng Xchacha20Poly1305 để mã hóa dữ liệu của bạn"),
        "loadingExifData":
            MessageLookupByLibrary.simpleMessage("Đang tải thông số Exif..."),
        "loadingGallery":
            MessageLookupByLibrary.simpleMessage("Đang tải thư viện..."),
        "loadingMessage":
            MessageLookupByLibrary.simpleMessage("Đang tải ảnh của bạn..."),
        "loadingModel":
            MessageLookupByLibrary.simpleMessage("Đang tải mô hình..."),
        "loadingYourPhotos":
            MessageLookupByLibrary.simpleMessage("Đang tải ảnh của bạn..."),
        "localGallery": MessageLookupByLibrary.simpleMessage("Thư viện cục bộ"),
        "localIndexing": MessageLookupByLibrary.simpleMessage("Chỉ mục cục bộ"),
        "localSyncErrorMessage": MessageLookupByLibrary.simpleMessage(
            "Có vẻ như có điều gì đó không ổn vì đồng bộ ảnh cục bộ đang tốn nhiều thời gian hơn mong đợi. Vui lòng liên hệ đội ngũ hỗ trợ của chúng tôi"),
        "location": MessageLookupByLibrary.simpleMessage("Vị trí"),
        "locationName": MessageLookupByLibrary.simpleMessage("Tên vị trí"),
        "locationTagFeatureDescription": MessageLookupByLibrary.simpleMessage(
            "Thẻ vị trí sẽ giúp xếp nhóm tất cả ảnh được chụp gần kề nhau"),
        "locations": MessageLookupByLibrary.simpleMessage("Vị trí"),
        "lockButtonLabel": MessageLookupByLibrary.simpleMessage("Khóa"),
        "lockscreen": MessageLookupByLibrary.simpleMessage("Khóa màn hình"),
        "logInLabel": MessageLookupByLibrary.simpleMessage("Đăng nhập"),
        "loggingOut": MessageLookupByLibrary.simpleMessage("Đang đăng xuất..."),
        "loginSessionExpired":
            MessageLookupByLibrary.simpleMessage("Phiên đăng nhập đã hết hạn"),
        "loginSessionExpiredDetails": MessageLookupByLibrary.simpleMessage(
            "Phiên đăng nhập của bạn đã hết hạn. Vui lòng đăng nhập lại."),
        "loginTerms": MessageLookupByLibrary.simpleMessage(
            "Nhấn vào đăng nhập, tôi đồng ý với <u-terms>điều khoản</u-terms> và <u-policy>chính sách bảo mật</u-policy>"),
        "loginWithTOTP":
            MessageLookupByLibrary.simpleMessage("Đăng nhập bằng TOTP"),
        "logout": MessageLookupByLibrary.simpleMessage("Đăng xuất"),
        "logsDialogBody": MessageLookupByLibrary.simpleMessage(
            "Gửi file nhật ký để chúng tôi có thể phân tích lỗi mà bạn gặp. Lưu ý rằng, trong nhật ký lỗi sẽ bao gồm tên các tệp để giúp theo dõi vấn đề với từng tệp cụ thể."),
        "longPressAnEmailToVerifyEndToEndEncryption":
            MessageLookupByLibrary.simpleMessage(
                "Nhấn giữ một email để xác minh mã hóa đầu cuối."),
        "longpressOnAnItemToViewInFullscreen":
            MessageLookupByLibrary.simpleMessage(
                "Nhấn giữ một mục để xem toàn màn hình"),
        "lookBackOnYourMemories":
            MessageLookupByLibrary.simpleMessage("Xem lại kỷ niệm của bạn 🌄"),
        "loopVideoOff":
            MessageLookupByLibrary.simpleMessage("Dừng phát video lặp lại"),
        "loopVideoOn":
            MessageLookupByLibrary.simpleMessage("Phát video lặp lại"),
        "lostDevice": MessageLookupByLibrary.simpleMessage("Mất thiết bị?"),
        "machineLearning": MessageLookupByLibrary.simpleMessage("Học máy"),
        "magicSearch": MessageLookupByLibrary.simpleMessage("Tìm kiếm vi diệu"),
        "magicSearchHint": MessageLookupByLibrary.simpleMessage(
            "Tìm kiếm vi diệu cho phép tìm ảnh theo nội dung của chúng, ví dụ: \'xe hơi\', \'xe hơi đỏ\', \'Ferrari\'"),
        "manage": MessageLookupByLibrary.simpleMessage("Quản lý"),
        "manageDeviceStorage": MessageLookupByLibrary.simpleMessage(
            "Quản lý bộ nhớ đệm của thiết bị"),
        "manageDeviceStorageDesc": MessageLookupByLibrary.simpleMessage(
            "Xem và xóa bộ nhớ đệm trên thiết bị."),
        "manageFamily":
            MessageLookupByLibrary.simpleMessage("Quản lý gia đình"),
        "manageLink": MessageLookupByLibrary.simpleMessage("Quản lý liên kết"),
        "manageParticipants": MessageLookupByLibrary.simpleMessage("Quản lý"),
        "manageSubscription":
            MessageLookupByLibrary.simpleMessage("Quản lý gói"),
        "manualPairDesc": MessageLookupByLibrary.simpleMessage(
            "Kết nối bằng PIN hoạt động với bất kỳ màn hình nào bạn muốn."),
        "map": MessageLookupByLibrary.simpleMessage("Bản đồ"),
        "maps": MessageLookupByLibrary.simpleMessage("Bản đồ"),
        "mastodon": MessageLookupByLibrary.simpleMessage("Mastodon"),
        "matrix": MessageLookupByLibrary.simpleMessage("Matrix"),
        "me": MessageLookupByLibrary.simpleMessage("Tôi"),
        "memories": MessageLookupByLibrary.simpleMessage("Kỷ niệm"),
        "memoriesWidgetDesc": MessageLookupByLibrary.simpleMessage(
            "Chọn những loại kỷ niệm bạn muốn thấy trên màn hình chính của mình."),
        "memoryCount": m50,
        "merchandise": MessageLookupByLibrary.simpleMessage("Vật phẩm"),
        "merge": MessageLookupByLibrary.simpleMessage("Hợp nhất"),
        "mergeWithExisting":
            MessageLookupByLibrary.simpleMessage("Hợp nhất với người đã có"),
        "mergedPhotos": MessageLookupByLibrary.simpleMessage("Hợp nhất ảnh"),
        "mlConsent": MessageLookupByLibrary.simpleMessage("Bật học máy"),
        "mlConsentConfirmation": MessageLookupByLibrary.simpleMessage(
            "Tôi hiểu và muốn bật học máy"),
        "mlConsentDescription": MessageLookupByLibrary.simpleMessage(
            "Nếu bạn bật học máy, Ente sẽ trích xuất thông tin như hình dạng khuôn mặt từ các tệp, gồm cả những tệp mà bạn được chia sẻ.\n\nViệc này sẽ diễn ra trên thiết bị của bạn, với mọi thông tin sinh trắc học tạo ra đều được mã hóa đầu cuối."),
        "mlConsentPrivacy": MessageLookupByLibrary.simpleMessage(
            "Vui lòng nhấn vào đây để biết thêm chi tiết về tính năng này trong chính sách quyền riêng tư của chúng tôi"),
        "mlConsentTitle": MessageLookupByLibrary.simpleMessage("Bật học máy?"),
        "mlIndexingDescription": MessageLookupByLibrary.simpleMessage(
            "Lưu ý rằng việc học máy sẽ khiến tốn băng thông và pin nhiều hơn cho đến khi tất cả mục được lập chỉ mục. Hãy sử dụng ứng dụng máy tính để lập chỉ mục nhanh hơn. Mọi kết quả sẽ được tự động đồng bộ."),
        "mobileWebDesktop":
            MessageLookupByLibrary.simpleMessage("Di động, Web, Desktop"),
        "moderateStrength": MessageLookupByLibrary.simpleMessage("Trung bình"),
        "modifyYourQueryOrTrySearchingFor":
            MessageLookupByLibrary.simpleMessage(
                "Chỉnh sửa truy vấn của bạn, hoặc thử tìm"),
        "moments": MessageLookupByLibrary.simpleMessage("Khoảnh khắc"),
        "month": MessageLookupByLibrary.simpleMessage("tháng"),
        "monthly": MessageLookupByLibrary.simpleMessage("Theo tháng"),
        "moon": MessageLookupByLibrary.simpleMessage("Ánh trăng"),
        "moreDetails": MessageLookupByLibrary.simpleMessage("Thêm chi tiết"),
        "mostRecent": MessageLookupByLibrary.simpleMessage("Mới nhất"),
        "mostRelevant": MessageLookupByLibrary.simpleMessage("Liên quan nhất"),
        "mountains": MessageLookupByLibrary.simpleMessage("Đồi núi"),
        "moveItem": m51,
        "moveSelectedPhotosToOneDate": MessageLookupByLibrary.simpleMessage(
            "Di chuyển ảnh đã chọn đến một ngày"),
        "moveToAlbum": MessageLookupByLibrary.simpleMessage("Chuyển đến album"),
        "moveToHiddenAlbum":
            MessageLookupByLibrary.simpleMessage("Di chuyển đến album ẩn"),
        "movedSuccessfullyTo": m52,
        "movedToTrash":
            MessageLookupByLibrary.simpleMessage("Đã cho vào thùng rác"),
        "movingFilesToAlbum": MessageLookupByLibrary.simpleMessage(
            "Đang di chuyển tệp vào album..."),
        "name": MessageLookupByLibrary.simpleMessage("Tên"),
        "nameTheAlbum":
            MessageLookupByLibrary.simpleMessage("Đặt tên cho album"),
        "networkConnectionRefusedErr": MessageLookupByLibrary.simpleMessage(
            "Không thể kết nối với Ente, vui lòng thử lại sau ít phút. Nếu lỗi vẫn tiếp diễn, hãy liên hệ với bộ phận hỗ trợ."),
        "networkHostLookUpErr": MessageLookupByLibrary.simpleMessage(
            "Không thể kết nối với Ente, vui lòng kiểm tra cài đặt mạng của bạn và liên hệ với bộ phận hỗ trợ nếu lỗi vẫn tiếp diễn."),
        "never": MessageLookupByLibrary.simpleMessage("Không bao giờ"),
        "newAlbum": MessageLookupByLibrary.simpleMessage("Album mới"),
        "newLocation": MessageLookupByLibrary.simpleMessage("Vị trí mới"),
        "newPerson": MessageLookupByLibrary.simpleMessage("Người mới"),
        "newPhotosEmoji": MessageLookupByLibrary.simpleMessage(" mới 📸"),
        "newRange": MessageLookupByLibrary.simpleMessage("Phạm vi mới"),
        "newToEnte": MessageLookupByLibrary.simpleMessage("Mới dùng Ente"),
        "newest": MessageLookupByLibrary.simpleMessage("Mới nhất"),
        "next": MessageLookupByLibrary.simpleMessage("Tiếp theo"),
        "no": MessageLookupByLibrary.simpleMessage("Không"),
        "noAlbumsSharedByYouYet":
            MessageLookupByLibrary.simpleMessage("Bạn chưa chia sẻ album nào"),
        "noDeviceFound":
            MessageLookupByLibrary.simpleMessage("Không tìm thấy thiết bị"),
        "noDeviceLimit": MessageLookupByLibrary.simpleMessage("Không có"),
        "noDeviceThatCanBeDeleted": MessageLookupByLibrary.simpleMessage(
            "Bạn không có tệp nào có thể xóa trên thiết bị này"),
        "noDuplicates":
            MessageLookupByLibrary.simpleMessage("✨ Không có trùng lặp"),
        "noEnteAccountExclamation":
            MessageLookupByLibrary.simpleMessage("Chưa có tài khoản Ente!"),
        "noExifData":
            MessageLookupByLibrary.simpleMessage("Không có thông số Exif"),
        "noFacesFound":
            MessageLookupByLibrary.simpleMessage("Không tìm thấy khuôn mặt"),
        "noHiddenPhotosOrVideos":
            MessageLookupByLibrary.simpleMessage("Không có ảnh hoặc video ẩn"),
        "noImagesWithLocation":
            MessageLookupByLibrary.simpleMessage("Không có ảnh với vị trí"),
        "noInternetConnection":
            MessageLookupByLibrary.simpleMessage("Không có kết nối internet"),
        "noPhotosAreBeingBackedUpRightNow":
            MessageLookupByLibrary.simpleMessage(
                "Hiện tại không có ảnh nào đang được sao lưu"),
        "noPhotosFoundHere":
            MessageLookupByLibrary.simpleMessage("Không tìm thấy ảnh ở đây"),
        "noQuickLinksSelected": MessageLookupByLibrary.simpleMessage(
            "Không có liên kết nhanh nào được chọn"),
        "noRecoveryKey":
            MessageLookupByLibrary.simpleMessage("Không có mã khôi phục?"),
        "noRecoveryKeyNoDecryption": MessageLookupByLibrary.simpleMessage(
            "Do tính chất của giao thức mã hóa đầu cuối, không thể giải mã dữ liệu của bạn mà không có mật khẩu hoặc mã khôi phục"),
        "noResults": MessageLookupByLibrary.simpleMessage("Không có kết quả"),
        "noResultsFound":
            MessageLookupByLibrary.simpleMessage("Không tìm thấy kết quả"),
        "noSuggestionsForPerson": m53,
        "noSystemLockFound": MessageLookupByLibrary.simpleMessage(
            "Không tìm thấy khóa hệ thống"),
        "notPersonLabel": m54,
        "notThisPerson":
            MessageLookupByLibrary.simpleMessage("Không phải người này?"),
        "nothingSharedWithYouYet":
            MessageLookupByLibrary.simpleMessage("Bạn chưa được chia sẻ gì"),
        "nothingToSeeHere": MessageLookupByLibrary.simpleMessage(
            "Ở đây không có gì để xem! 👀"),
        "notifications": MessageLookupByLibrary.simpleMessage("Thông báo"),
        "ok": MessageLookupByLibrary.simpleMessage("Được"),
        "onDevice": MessageLookupByLibrary.simpleMessage("Trên thiết bị"),
        "onEnte": MessageLookupByLibrary.simpleMessage(
            "Trên <branding>ente</branding>"),
        "onTheRoad": MessageLookupByLibrary.simpleMessage("Trên đường"),
        "onThisDay": MessageLookupByLibrary.simpleMessage("Vào ngày này"),
        "onThisDayMemories":
            MessageLookupByLibrary.simpleMessage("Kỷ niệm hôm nay"),
        "onThisDayNotificationExplanation":
            MessageLookupByLibrary.simpleMessage(
                "Nhắc về những kỷ niệm ngày này trong những năm trước."),
        "onlyFamilyAdminCanChangeCode": m55,
        "onlyThem": MessageLookupByLibrary.simpleMessage("Chỉ họ"),
        "oops": MessageLookupByLibrary.simpleMessage("Ốii!"),
        "oopsCouldNotSaveEdits": MessageLookupByLibrary.simpleMessage(
            "Ốii!, không thể lưu chỉnh sửa"),
        "oopsSomethingWentWrong":
            MessageLookupByLibrary.simpleMessage("Ốii!, có gì đó không ổn"),
        "openAlbumInBrowser":
            MessageLookupByLibrary.simpleMessage("Mở album trong trình duyệt"),
        "openAlbumInBrowserTitle": MessageLookupByLibrary.simpleMessage(
            "Vui lòng sử dụng ứng dụng web để thêm ảnh vào album này"),
        "openFile": MessageLookupByLibrary.simpleMessage("Mở tệp"),
        "openSettings": MessageLookupByLibrary.simpleMessage("Mở Cài đặt"),
        "openTheItem": MessageLookupByLibrary.simpleMessage("• Mở mục"),
        "openstreetmapContributors": MessageLookupByLibrary.simpleMessage(
            "Người đóng góp OpenStreetMap"),
        "optionalAsShortAsYouLike":
            MessageLookupByLibrary.simpleMessage("Tùy chọn, ngắn dài tùy ý..."),
        "orMergeWithExistingPerson":
            MessageLookupByLibrary.simpleMessage("Hoặc hợp nhất với hiện có"),
        "orPickAnExistingOne":
            MessageLookupByLibrary.simpleMessage("Hoặc chọn một cái có sẵn"),
        "orPickFromYourContacts":
            MessageLookupByLibrary.simpleMessage("hoặc chọn từ danh bạ"),
        "otherDetectedFaces": MessageLookupByLibrary.simpleMessage(
            "Những khuôn mặt khác được phát hiện"),
        "pair": MessageLookupByLibrary.simpleMessage("Kết nối"),
        "pairWithPin": MessageLookupByLibrary.simpleMessage("Kết nối bằng PIN"),
        "pairingComplete":
            MessageLookupByLibrary.simpleMessage("Kết nối hoàn tất"),
        "panorama": MessageLookupByLibrary.simpleMessage("Panorama"),
        "partyWithThem": m56,
        "passKeyPendingVerification":
            MessageLookupByLibrary.simpleMessage("Xác minh vẫn đang chờ"),
        "passkey": MessageLookupByLibrary.simpleMessage("Khóa truy cập"),
        "passkeyAuthTitle":
            MessageLookupByLibrary.simpleMessage("Xác minh khóa truy cập"),
        "password": MessageLookupByLibrary.simpleMessage("Mật khẩu"),
        "passwordChangedSuccessfully": MessageLookupByLibrary.simpleMessage(
            "Đã thay đổi mật khẩu thành công"),
        "passwordLock":
            MessageLookupByLibrary.simpleMessage("Khóa bằng mật khẩu"),
        "passwordStrength": m57,
        "passwordStrengthInfo": MessageLookupByLibrary.simpleMessage(
            "Độ mạnh của mật khẩu được tính toán dựa trên độ dài của mật khẩu, các ký tự đã sử dụng và liệu mật khẩu có xuất hiện trong 10.000 mật khẩu được sử dụng nhiều nhất hay không"),
        "passwordWarning": MessageLookupByLibrary.simpleMessage(
            "Chúng tôi không lưu trữ mật khẩu này, nên nếu bạn quên, <underline>chúng tôi không thể giải mã dữ liệu của bạn</underline>"),
        "pastYearsMemories":
            MessageLookupByLibrary.simpleMessage("Kỷ niệm năm ngoái"),
        "paymentDetails":
            MessageLookupByLibrary.simpleMessage("Chi tiết thanh toán"),
        "paymentFailed":
            MessageLookupByLibrary.simpleMessage("Thanh toán thất bại"),
        "paymentFailedMessage": MessageLookupByLibrary.simpleMessage(
            "Rất tiếc, bạn đã thanh toán không thành công. Vui lòng liên hệ hỗ trợ và chúng tôi sẽ giúp bạn!"),
        "paymentFailedTalkToProvider": m58,
        "pendingItems":
            MessageLookupByLibrary.simpleMessage("Các mục đang chờ"),
        "pendingSync":
            MessageLookupByLibrary.simpleMessage("Đồng bộ hóa đang chờ"),
        "people": MessageLookupByLibrary.simpleMessage("Người"),
        "peopleUsingYourCode":
            MessageLookupByLibrary.simpleMessage("Người dùng mã của bạn"),
        "peopleWidgetDesc": MessageLookupByLibrary.simpleMessage(
            "Chọn những người bạn muốn thấy trên màn hình chính của mình."),
        "permDeleteWarning": MessageLookupByLibrary.simpleMessage(
            "Tất cả các mục trong thùng rác sẽ bị xóa vĩnh viễn\n\nKhông thể hoàn tác thao tác này"),
        "permanentlyDelete":
            MessageLookupByLibrary.simpleMessage("Xóa vĩnh viễn"),
        "permanentlyDeleteFromDevice": MessageLookupByLibrary.simpleMessage(
            "Xóa vĩnh viễn khỏi thiết bị?"),
        "personIsAge": m59,
        "personName": MessageLookupByLibrary.simpleMessage("Tên người"),
        "personTurningAge": m60,
        "pets": MessageLookupByLibrary.simpleMessage("Thú cưng"),
        "photoDescriptions": MessageLookupByLibrary.simpleMessage("Mô tả ảnh"),
        "photoGridSize":
            MessageLookupByLibrary.simpleMessage("Kích thước lưới ảnh"),
        "photoSmallCase": MessageLookupByLibrary.simpleMessage("ảnh"),
        "photocountPhotos": m61,
        "photos": MessageLookupByLibrary.simpleMessage("Ảnh"),
        "photosAddedByYouWillBeRemovedFromTheAlbum":
            MessageLookupByLibrary.simpleMessage(
                "Ảnh bạn đã thêm sẽ bị xóa khỏi album"),
        "photosCount": m62,
        "photosKeepRelativeTimeDifference":
            MessageLookupByLibrary.simpleMessage(
                "Ảnh giữ nguyên chênh lệch thời gian tương đối"),
        "pickCenterPoint":
            MessageLookupByLibrary.simpleMessage("Chọn tâm điểm"),
        "pinAlbum": MessageLookupByLibrary.simpleMessage("Ghim album"),
        "pinLock": MessageLookupByLibrary.simpleMessage("Khóa PIN"),
        "playOnTv": MessageLookupByLibrary.simpleMessage("Phát album trên TV"),
        "playOriginal": MessageLookupByLibrary.simpleMessage("Phát tệp gốc"),
        "playStoreFreeTrialValidTill": m63,
        "playStream": MessageLookupByLibrary.simpleMessage("Phát trực tiếp"),
        "playstoreSubscription":
            MessageLookupByLibrary.simpleMessage("Gói PlayStore"),
        "pleaseCheckYourInternetConnectionAndTryAgain":
            MessageLookupByLibrary.simpleMessage(
                "Vui lòng kiểm tra kết nối internet của bạn và thử lại."),
        "pleaseContactSupportAndWeWillBeHappyToHelp":
            MessageLookupByLibrary.simpleMessage(
                "Vui lòng liên hệ support@ente.io và chúng tôi rất sẵn sàng giúp đỡ!"),
        "pleaseContactSupportIfTheProblemPersists":
            MessageLookupByLibrary.simpleMessage(
                "Vui lòng liên hệ bộ phận hỗ trợ nếu vấn đề vẫn tiếp diễn"),
        "pleaseEmailUsAt": m64,
        "pleaseGrantPermissions":
            MessageLookupByLibrary.simpleMessage("Vui lòng cấp quyền"),
        "pleaseLoginAgain":
            MessageLookupByLibrary.simpleMessage("Vui lòng đăng nhập lại"),
        "pleaseSelectQuickLinksToRemove": MessageLookupByLibrary.simpleMessage(
            "Vui lòng chọn liên kết nhanh để xóa"),
        "pleaseSendTheLogsTo": m65,
        "pleaseTryAgain":
            MessageLookupByLibrary.simpleMessage("Vui lòng thử lại"),
        "pleaseVerifyTheCodeYouHaveEntered":
            MessageLookupByLibrary.simpleMessage(
                "Vui lòng xác minh mã bạn đã nhập"),
        "pleaseWait": MessageLookupByLibrary.simpleMessage("Vui lòng chờ..."),
        "pleaseWaitDeletingAlbum": MessageLookupByLibrary.simpleMessage(
            "Vui lòng chờ, đang xóa album"),
        "pleaseWaitForSometimeBeforeRetrying":
            MessageLookupByLibrary.simpleMessage(
                "Vui lòng chờ một chút trước khi thử lại"),
        "pleaseWaitThisWillTakeAWhile": MessageLookupByLibrary.simpleMessage(
            "Vui lòng chờ, có thể mất một lúc."),
        "posingWithThem": m66,
        "preparingLogs":
            MessageLookupByLibrary.simpleMessage("Đang ghi nhật ký..."),
        "preserveMore":
            MessageLookupByLibrary.simpleMessage("Lưu giữ nhiều hơn"),
        "pressAndHoldToPlayVideo":
            MessageLookupByLibrary.simpleMessage("Nhấn giữ để phát video"),
        "pressAndHoldToPlayVideoDetailed":
            MessageLookupByLibrary.simpleMessage("Nhấn giữ ảnh để phát video"),
        "previous": MessageLookupByLibrary.simpleMessage("Trước"),
        "privacy": MessageLookupByLibrary.simpleMessage("Bảo mật"),
        "privacyPolicyTitle":
            MessageLookupByLibrary.simpleMessage("Chính sách bảo mật"),
        "privateBackups":
            MessageLookupByLibrary.simpleMessage("Sao lưu riêng tư"),
        "privateSharing":
            MessageLookupByLibrary.simpleMessage("Chia sẻ riêng tư"),
        "proceed": MessageLookupByLibrary.simpleMessage("Tiếp tục"),
        "processed": MessageLookupByLibrary.simpleMessage("Đã xử lý"),
        "processing": MessageLookupByLibrary.simpleMessage("Đang xử lý"),
        "processingImport": m67,
        "processingVideos":
            MessageLookupByLibrary.simpleMessage("Đang xử lý video"),
        "publicLinkCreated": MessageLookupByLibrary.simpleMessage(
            "Liên kết công khai đã được tạo"),
        "publicLinkEnabled": MessageLookupByLibrary.simpleMessage(
            "Liên kết công khai đã được bật"),
        "questionmark": MessageLookupByLibrary.simpleMessage("?"),
        "queued": MessageLookupByLibrary.simpleMessage("Đang chờ"),
        "quickLinks": MessageLookupByLibrary.simpleMessage("Liên kết nhanh"),
        "radius": MessageLookupByLibrary.simpleMessage("Bán kính"),
        "raiseTicket": MessageLookupByLibrary.simpleMessage("Yêu cầu hỗ trợ"),
        "rateTheApp": MessageLookupByLibrary.simpleMessage("Đánh giá ứng dụng"),
        "rateUs": MessageLookupByLibrary.simpleMessage("Đánh giá chúng tôi"),
        "rateUsOnStore": m68,
        "reassignMe":
            MessageLookupByLibrary.simpleMessage("Chỉ định lại \"Tôi\""),
        "reassignedToName": m69,
        "reassigningLoading":
            MessageLookupByLibrary.simpleMessage("Đang chỉ định lại..."),
        "receiveRemindersOnBirthdays": MessageLookupByLibrary.simpleMessage(
            "Nhắc khi đến sinh nhật của ai đó. Chạm vào thông báo sẽ đưa bạn đến ảnh của người sinh nhật."),
        "recover": MessageLookupByLibrary.simpleMessage("Khôi phục"),
        "recoverAccount":
            MessageLookupByLibrary.simpleMessage("Khôi phục tài khoản"),
        "recoverButton": MessageLookupByLibrary.simpleMessage("Khôi phục"),
        "recoveryAccount":
            MessageLookupByLibrary.simpleMessage("Khôi phục tài khoản"),
        "recoveryInitiated": MessageLookupByLibrary.simpleMessage(
            "Quá trình khôi phục đã được khởi động"),
        "recoveryInitiatedDesc": m70,
        "recoveryKey": MessageLookupByLibrary.simpleMessage("Mã khôi phục"),
        "recoveryKeyCopiedToClipboard": MessageLookupByLibrary.simpleMessage(
            "Đã sao chép mã khôi phục vào bộ nhớ tạm"),
        "recoveryKeyOnForgotPassword": MessageLookupByLibrary.simpleMessage(
            "Nếu bạn quên mật khẩu, cách duy nhất để khôi phục dữ liệu của bạn là dùng mã này."),
        "recoveryKeySaveDescription": MessageLookupByLibrary.simpleMessage(
            "Chúng tôi không lưu trữ mã này, nên hãy lưu nó ở nơi an toàn."),
        "recoveryKeySuccessBody": MessageLookupByLibrary.simpleMessage(
            "Tuyệt! Mã khôi phục của bạn hợp lệ. Cảm ơn đã xác minh.\n\nNhớ lưu giữ mã khôi phục của bạn ở nơi an toàn."),
        "recoveryKeyVerified": MessageLookupByLibrary.simpleMessage(
            "Mã khôi phục đã được xác minh"),
        "recoveryKeyVerifyReason": MessageLookupByLibrary.simpleMessage(
            "Mã khôi phục là cách duy nhất để khôi phục ảnh của bạn nếu bạn quên mật khẩu. Bạn có thể xem mã khôi phục của mình trong Cài đặt > Tài khoản.\n\nVui lòng nhập mã khôi phục của bạn ở đây để xác minh rằng bạn đã lưu nó đúng cách."),
        "recoveryReady": m71,
        "recoverySuccessful":
            MessageLookupByLibrary.simpleMessage("Khôi phục thành công!"),
        "recoveryWarning": MessageLookupByLibrary.simpleMessage(
            "Một liên hệ tin cậy đang cố gắng truy cập tài khoản của bạn"),
        "recoveryWarningBody": m72,
        "recreatePasswordBody": MessageLookupByLibrary.simpleMessage(
            "Thiết bị hiện tại không đủ mạnh để xác minh mật khẩu của bạn, nhưng chúng tôi có thể tạo lại để nó hoạt động với tất cả thiết bị.\n\nVui lòng đăng nhập bằng mã khôi phục và tạo lại mật khẩu (bạn có thể dùng lại mật khẩu cũ nếu muốn)."),
        "recreatePasswordTitle":
            MessageLookupByLibrary.simpleMessage("Tạo lại mật khẩu"),
        "reddit": MessageLookupByLibrary.simpleMessage("Reddit"),
        "reenterPassword":
            MessageLookupByLibrary.simpleMessage("Nhập lại mật khẩu"),
        "reenterPin": MessageLookupByLibrary.simpleMessage("Nhập lại PIN"),
        "referFriendsAnd2xYourPlan": MessageLookupByLibrary.simpleMessage(
            "Giới thiệu bạn bè và ×2 gói của bạn"),
        "referralStep1": MessageLookupByLibrary.simpleMessage(
            "1. Đưa mã này cho bạn bè của bạn"),
        "referralStep2":
            MessageLookupByLibrary.simpleMessage("2. Họ đăng ký gói trả phí"),
        "referralStep3": m73,
        "referrals": MessageLookupByLibrary.simpleMessage("Giới thiệu"),
        "referralsAreCurrentlyPaused": MessageLookupByLibrary.simpleMessage(
            "Giới thiệu hiện đang tạm dừng"),
        "rejectRecovery":
            MessageLookupByLibrary.simpleMessage("Từ chối khôi phục"),
        "remindToEmptyDeviceTrash": MessageLookupByLibrary.simpleMessage(
            "Hãy xóa luôn \"Đã xóa gần đây\" từ \"Cài đặt\" -> \"Lưu trữ\" để lấy lại dung lượng đã giải phóng"),
        "remindToEmptyEnteTrash": MessageLookupByLibrary.simpleMessage(
            "Hãy xóa luôn \"Thùng rác\" của bạn để lấy lại dung lượng đã giải phóng"),
        "remoteImages": MessageLookupByLibrary.simpleMessage("Ảnh bên ngoài"),
        "remoteThumbnails":
            MessageLookupByLibrary.simpleMessage("Ảnh thu nhỏ bên ngoài"),
        "remoteVideos": MessageLookupByLibrary.simpleMessage("Video bên ngoài"),
        "remove": MessageLookupByLibrary.simpleMessage("Xóa"),
        "removeDuplicates":
            MessageLookupByLibrary.simpleMessage("Xóa trùng lặp"),
        "removeDuplicatesDesc": MessageLookupByLibrary.simpleMessage(
            "Xem và xóa các tệp bị trùng lặp."),
        "removeFromAlbum":
            MessageLookupByLibrary.simpleMessage("Xóa khỏi album"),
        "removeFromAlbumTitle":
            MessageLookupByLibrary.simpleMessage("Xóa khỏi album?"),
        "removeFromFavorite":
            MessageLookupByLibrary.simpleMessage("Xóa khỏi mục đã thích"),
        "removeInvite": MessageLookupByLibrary.simpleMessage("Gỡ bỏ lời mời"),
        "removeLink": MessageLookupByLibrary.simpleMessage("Xóa liên kết"),
        "removeParticipant":
            MessageLookupByLibrary.simpleMessage("Xóa người tham gia"),
        "removeParticipantBody": m74,
        "removePersonLabel":
            MessageLookupByLibrary.simpleMessage("Xóa nhãn người"),
        "removePublicLink":
            MessageLookupByLibrary.simpleMessage("Xóa liên kết công khai"),
        "removePublicLinks":
            MessageLookupByLibrary.simpleMessage("Xóa liên kết công khai"),
        "removeShareItemsWarning": MessageLookupByLibrary.simpleMessage(
            "Vài mục mà bạn đang xóa được thêm bởi người khác, và bạn sẽ mất quyền truy cập vào chúng"),
        "removeWithQuestionMark": MessageLookupByLibrary.simpleMessage("Xóa?"),
        "removeYourselfAsTrustedContact": MessageLookupByLibrary.simpleMessage(
            "Gỡ bỏ bạn khỏi liên hệ tin cậy"),
        "removingFromFavorites": MessageLookupByLibrary.simpleMessage(
            "Đang xóa khỏi mục yêu thích..."),
        "rename": MessageLookupByLibrary.simpleMessage("Đổi tên"),
        "renameAlbum": MessageLookupByLibrary.simpleMessage("Đổi tên album"),
        "renameFile": MessageLookupByLibrary.simpleMessage("Đổi tên tệp"),
        "renewSubscription":
            MessageLookupByLibrary.simpleMessage("Gia hạn gói"),
        "renewsOn": m75,
        "reportABug": MessageLookupByLibrary.simpleMessage("Báo lỗi"),
        "reportBug": MessageLookupByLibrary.simpleMessage("Báo lỗi"),
        "resendEmail": MessageLookupByLibrary.simpleMessage("Gửi lại email"),
        "reset": MessageLookupByLibrary.simpleMessage("Đặt lại"),
        "resetIgnoredFiles":
            MessageLookupByLibrary.simpleMessage("Đặt lại các tệp bị bỏ qua"),
        "resetPasswordTitle":
            MessageLookupByLibrary.simpleMessage("Đặt lại mật khẩu"),
        "resetPerson": MessageLookupByLibrary.simpleMessage("Xóa"),
        "resetToDefault":
            MessageLookupByLibrary.simpleMessage("Đặt lại mặc định"),
        "restore": MessageLookupByLibrary.simpleMessage("Khôi phục"),
        "restoreToAlbum":
            MessageLookupByLibrary.simpleMessage("Khôi phục vào album"),
        "restoringFiles":
            MessageLookupByLibrary.simpleMessage("Đang khôi phục tệp..."),
        "resumableUploads":
            MessageLookupByLibrary.simpleMessage("Cho phép tải lên tiếp tục"),
        "retry": MessageLookupByLibrary.simpleMessage("Thử lại"),
        "review": MessageLookupByLibrary.simpleMessage("Xem lại"),
        "reviewDeduplicateItems": MessageLookupByLibrary.simpleMessage(
            "Vui lòng xem qua và xóa các mục mà bạn tin là trùng lặp."),
        "reviewSuggestions": MessageLookupByLibrary.simpleMessage("Xem gợi ý"),
        "right": MessageLookupByLibrary.simpleMessage("Phải"),
        "roadtripWithThem": m76,
        "rotate": MessageLookupByLibrary.simpleMessage("Xoay"),
        "rotateLeft": MessageLookupByLibrary.simpleMessage("Xoay trái"),
        "rotateRight": MessageLookupByLibrary.simpleMessage("Xoay phải"),
        "safelyStored": MessageLookupByLibrary.simpleMessage("Lưu trữ an toàn"),
        "same": MessageLookupByLibrary.simpleMessage("Chính xác"),
        "sameperson": MessageLookupByLibrary.simpleMessage("Cùng một người?"),
        "save": MessageLookupByLibrary.simpleMessage("Lưu"),
        "saveAsAnotherPerson":
            MessageLookupByLibrary.simpleMessage("Lưu như một người khác"),
        "saveChangesBeforeLeavingQuestion":
            MessageLookupByLibrary.simpleMessage("Lưu thay đổi trước khi rời?"),
        "saveCollage": MessageLookupByLibrary.simpleMessage("Lưu ảnh ghép"),
        "saveCopy": MessageLookupByLibrary.simpleMessage("Lưu bản sao"),
        "saveKey": MessageLookupByLibrary.simpleMessage("Lưu mã"),
        "savePerson": MessageLookupByLibrary.simpleMessage("Lưu người"),
        "saveYourRecoveryKeyIfYouHaventAlready":
            MessageLookupByLibrary.simpleMessage(
                "Lưu mã khôi phục của bạn nếu bạn chưa làm"),
        "saving": MessageLookupByLibrary.simpleMessage("Đang lưu..."),
        "savingEdits":
            MessageLookupByLibrary.simpleMessage("Đang lưu chỉnh sửa..."),
        "scanCode": MessageLookupByLibrary.simpleMessage("Quét mã"),
        "scanThisBarcodeWithnyourAuthenticatorApp":
            MessageLookupByLibrary.simpleMessage(
                "Quét mã vạch này bằng\nứng dụng xác thực của bạn"),
        "search": MessageLookupByLibrary.simpleMessage("Tìm kiếm"),
        "searchAlbumsEmptySection":
            MessageLookupByLibrary.simpleMessage("Album"),
        "searchByAlbumNameHint":
            MessageLookupByLibrary.simpleMessage("Tên album"),
        "searchByExamples": MessageLookupByLibrary.simpleMessage(
            "• Tên album (vd: \"Camera\")\n• Loại tệp (vd: \"Video\", \".gif\")\n• Năm và tháng (vd: \"2022\", \"Tháng Một\")\n• Ngày lễ (vd: \"Giáng Sinh\")\n• Mô tả ảnh (vd: “#vui”)"),
        "searchCaptionEmptySection": MessageLookupByLibrary.simpleMessage(
            "Thêm mô tả như \"#phượt\" trong thông tin ảnh để tìm nhanh thấy chúng ở đây"),
        "searchDatesEmptySection": MessageLookupByLibrary.simpleMessage(
            "Tìm kiếm theo ngày, tháng hoặc năm"),
        "searchDiscoverEmptySection": MessageLookupByLibrary.simpleMessage(
            "Ảnh sẽ được hiển thị ở đây sau khi xử lý và đồng bộ hoàn tất"),
        "searchFaceEmptySection": MessageLookupByLibrary.simpleMessage(
            "Người sẽ được hiển thị ở đây khi quá trình xử lý hoàn tất"),
        "searchFileTypesAndNamesEmptySection":
            MessageLookupByLibrary.simpleMessage("Loại tệp và tên"),
        "searchHint1": MessageLookupByLibrary.simpleMessage(
            "Tìm kiếm nhanh, trên thiết bị"),
        "searchHint2":
            MessageLookupByLibrary.simpleMessage("Ngày chụp, mô tả ảnh"),
        "searchHint3":
            MessageLookupByLibrary.simpleMessage("Album, tên tệp và loại"),
        "searchHint4": MessageLookupByLibrary.simpleMessage("Vị trí"),
        "searchHint5": MessageLookupByLibrary.simpleMessage(
            "Sắp ra mắt: Nhận diện khuôn mặt & tìm kiếm vi diệu ✨"),
        "searchLocationEmptySection": MessageLookupByLibrary.simpleMessage(
            "Xếp nhóm những ảnh được chụp gần kề nhau"),
        "searchPeopleEmptySection": MessageLookupByLibrary.simpleMessage(
            "Mời mọi người, và bạn sẽ thấy tất cả ảnh mà họ chia sẻ ở đây"),
        "searchPersonsEmptySection": MessageLookupByLibrary.simpleMessage(
            "Người sẽ được hiển thị ở đây sau khi hoàn tất xử lý và đồng bộ"),
        "searchResultCount": m77,
        "searchSectionsLengthMismatch": m78,
        "security": MessageLookupByLibrary.simpleMessage("Bảo mật"),
        "seePublicAlbumLinksInApp": MessageLookupByLibrary.simpleMessage(
            "Xem liên kết album công khai trong ứng dụng"),
        "selectALocation":
            MessageLookupByLibrary.simpleMessage("Chọn một vị trí"),
        "selectALocationFirst":
            MessageLookupByLibrary.simpleMessage("Chọn một vị trí trước"),
        "selectAlbum": MessageLookupByLibrary.simpleMessage("Chọn album"),
        "selectAll": MessageLookupByLibrary.simpleMessage("Chọn tất cả"),
        "selectAllShort": MessageLookupByLibrary.simpleMessage("Tất cả"),
        "selectCoverPhoto":
            MessageLookupByLibrary.simpleMessage("Chọn ảnh bìa"),
        "selectDate": MessageLookupByLibrary.simpleMessage("Chọn ngày"),
        "selectFoldersForBackup":
            MessageLookupByLibrary.simpleMessage("Chọn thư mục để sao lưu"),
        "selectItemsToAdd":
            MessageLookupByLibrary.simpleMessage("Chọn mục để thêm"),
        "selectLanguage": MessageLookupByLibrary.simpleMessage("Chọn ngôn ngữ"),
        "selectMailApp":
            MessageLookupByLibrary.simpleMessage("Chọn ứng dụng email"),
        "selectMorePhotos":
            MessageLookupByLibrary.simpleMessage("Chọn thêm ảnh"),
        "selectOneDateAndTime":
            MessageLookupByLibrary.simpleMessage("Chọn một ngày và giờ"),
        "selectOneDateAndTimeForAll": MessageLookupByLibrary.simpleMessage(
            "Chọn một ngày và giờ cho tất cả"),
        "selectPersonToLink":
            MessageLookupByLibrary.simpleMessage("Chọn người để liên kết"),
        "selectReason": MessageLookupByLibrary.simpleMessage("Chọn lý do"),
        "selectStartOfRange":
            MessageLookupByLibrary.simpleMessage("Chọn phạm vi bắt đầu"),
        "selectTime": MessageLookupByLibrary.simpleMessage("Chọn thời gian"),
        "selectYourFace":
            MessageLookupByLibrary.simpleMessage("Chọn khuôn mặt bạn"),
        "selectYourPlan":
            MessageLookupByLibrary.simpleMessage("Chọn gói của bạn"),
        "selectedAlbums": m79,
        "selectedFilesAreNotOnEnte": MessageLookupByLibrary.simpleMessage(
            "Các tệp đã chọn không có trên Ente"),
        "selectedFoldersWillBeEncryptedAndBackedUp":
            MessageLookupByLibrary.simpleMessage(
                "Các thư mục đã chọn sẽ được mã hóa và sao lưu"),
        "selectedItemsWillBeDeletedFromAllAlbumsAndMoved":
            MessageLookupByLibrary.simpleMessage(
                "Các tệp đã chọn sẽ bị xóa khỏi tất cả album và cho vào thùng rác."),
        "selectedItemsWillBeRemovedFromThisPerson":
            MessageLookupByLibrary.simpleMessage(
                "Các mục đã chọn sẽ bị xóa khỏi người này, nhưng không bị xóa khỏi thư viện của bạn."),
        "selectedPhotos": m80,
        "selectedPhotosWithYours": m81,
        "selfiesWithThem": m82,
        "send": MessageLookupByLibrary.simpleMessage("Gửi"),
        "sendEmail": MessageLookupByLibrary.simpleMessage("Gửi email"),
        "sendInvite": MessageLookupByLibrary.simpleMessage("Gửi lời mời"),
        "sendLink": MessageLookupByLibrary.simpleMessage("Gửi liên kết"),
        "serverEndpoint":
            MessageLookupByLibrary.simpleMessage("Điểm cuối máy chủ"),
        "sessionExpired":
            MessageLookupByLibrary.simpleMessage("Phiên đã hết hạn"),
        "sessionIdMismatch":
            MessageLookupByLibrary.simpleMessage("Mã phiên không khớp"),
        "setAPassword": MessageLookupByLibrary.simpleMessage("Đặt mật khẩu"),
        "setAs": MessageLookupByLibrary.simpleMessage("Đặt làm"),
        "setCover": MessageLookupByLibrary.simpleMessage("Đặt ảnh bìa"),
        "setLabel": MessageLookupByLibrary.simpleMessage("Đặt"),
        "setNewPassword":
            MessageLookupByLibrary.simpleMessage("Đặt mật khẩu mới"),
        "setNewPin": MessageLookupByLibrary.simpleMessage("Đặt PIN mới"),
        "setPasswordTitle":
            MessageLookupByLibrary.simpleMessage("Đặt mật khẩu"),
        "setRadius": MessageLookupByLibrary.simpleMessage("Đặt bán kính"),
        "setupComplete":
            MessageLookupByLibrary.simpleMessage("Cài đặt hoàn tất"),
        "share": MessageLookupByLibrary.simpleMessage("Chia sẻ"),
        "shareALink":
            MessageLookupByLibrary.simpleMessage("Chia sẻ một liên kết"),
        "shareAlbumHint": MessageLookupByLibrary.simpleMessage(
            "Mở album và nhấn nút chia sẻ ở góc trên bên phải để chia sẻ."),
        "shareAnAlbumNow":
            MessageLookupByLibrary.simpleMessage("Chia sẻ ngay một album"),
        "shareLink": MessageLookupByLibrary.simpleMessage("Chia sẻ liên kết"),
        "shareMyVerificationID": m83,
        "shareOnlyWithThePeopleYouWant": MessageLookupByLibrary.simpleMessage(
            "Chỉ chia sẻ với những người bạn muốn"),
        "shareTextConfirmOthersVerificationID": m84,
        "shareTextRecommendUsingEnte": MessageLookupByLibrary.simpleMessage(
            "Tải Ente để chúng ta có thể dễ dàng chia sẻ ảnh và video chất lượng gốc\n\nhttps://ente.io"),
        "shareTextReferralCode": m85,
        "shareWithNonenteUsers": MessageLookupByLibrary.simpleMessage(
            "Chia sẻ với người không dùng Ente"),
        "shareWithPeopleSectionTitle": m86,
        "shareYourFirstAlbum": MessageLookupByLibrary.simpleMessage(
            "Chia sẻ album đầu tiên của bạn"),
        "sharedAlbumSectionDescription": MessageLookupByLibrary.simpleMessage(
            "Tạo album chia sẻ và cộng tác với người dùng Ente khác, bao gồm cả người dùng các gói miễn phí."),
        "sharedByMe": MessageLookupByLibrary.simpleMessage("Chia sẻ bởi tôi"),
        "sharedByYou":
            MessageLookupByLibrary.simpleMessage("Được chia sẻ bởi bạn"),
        "sharedPhotoNotifications":
            MessageLookupByLibrary.simpleMessage("Ảnh chia sẻ mới"),
        "sharedPhotoNotificationsExplanation": MessageLookupByLibrary.simpleMessage(
            "Nhận thông báo khi ai đó thêm ảnh vào album chia sẻ mà bạn tham gia"),
        "sharedWith": m87,
        "sharedWithMe": MessageLookupByLibrary.simpleMessage("Chia sẻ với tôi"),
        "sharedWithYou":
            MessageLookupByLibrary.simpleMessage("Được chia sẻ với bạn"),
        "sharing": MessageLookupByLibrary.simpleMessage("Đang chia sẻ..."),
        "shiftDatesAndTime":
            MessageLookupByLibrary.simpleMessage("Di chuyển ngày và giờ"),
        "showLessFaces":
            MessageLookupByLibrary.simpleMessage("Hiện ít khuôn mặt hơn"),
        "showMemories": MessageLookupByLibrary.simpleMessage("Xem lại kỷ niệm"),
        "showMoreFaces":
            MessageLookupByLibrary.simpleMessage("Hiện nhiều khuôn mặt hơn"),
        "showPerson": MessageLookupByLibrary.simpleMessage("Hiện người"),
        "signOutFromOtherDevices": MessageLookupByLibrary.simpleMessage(
            "Đăng xuất khỏi các thiết bị khác"),
        "signOutOtherBody": MessageLookupByLibrary.simpleMessage(
            "Nếu bạn nghĩ rằng ai đó biết mật khẩu của bạn, hãy ép tài khoản của bạn đăng xuất khỏi tất cả thiết bị khác đang sử dụng."),
        "signOutOtherDevices": MessageLookupByLibrary.simpleMessage(
            "Đăng xuất khỏi các thiết bị khác"),
        "signUpTerms": MessageLookupByLibrary.simpleMessage(
            "Tôi đồng ý với <u-terms>điều khoản</u-terms> và <u-policy>chính sách bảo mật</u-policy>"),
        "singleFileDeleteFromDevice": m88,
        "singleFileDeleteHighlight": MessageLookupByLibrary.simpleMessage(
            "Nó sẽ bị xóa khỏi tất cả album."),
        "singleFileInBothLocalAndRemote": m89,
        "singleFileInRemoteOnly": m90,
        "skip": MessageLookupByLibrary.simpleMessage("Bỏ qua"),
        "smartMemories":
            MessageLookupByLibrary.simpleMessage("Gợi nhớ kỷ niệm"),
        "social": MessageLookupByLibrary.simpleMessage("Mạng xã hội"),
        "someItemsAreInBothEnteAndYourDevice":
            MessageLookupByLibrary.simpleMessage(
                "Một số mục có trên cả Ente và thiết bị của bạn."),
        "someOfTheFilesYouAreTryingToDeleteAre":
            MessageLookupByLibrary.simpleMessage(
                "Một số tệp bạn đang cố gắng xóa chỉ có trên thiết bị của bạn và không thể khôi phục nếu bị xóa"),
        "someoneSharingAlbumsWithYouShouldSeeTheSameId":
            MessageLookupByLibrary.simpleMessage(
                "Ai đó chia sẻ album với bạn nên thấy cùng một ID trên thiết bị của họ."),
        "somethingWentWrong":
            MessageLookupByLibrary.simpleMessage("Có gì đó không ổn"),
        "somethingWentWrongPleaseTryAgain":
            MessageLookupByLibrary.simpleMessage(
                "Có gì đó không ổn, vui lòng thử lại"),
        "sorry": MessageLookupByLibrary.simpleMessage("Xin lỗi"),
        "sorryBackupFailedDesc": MessageLookupByLibrary.simpleMessage(
            "Rất tiếc, không thể sao lưu tệp vào lúc này, chúng tôi sẽ thử lại sau."),
        "sorryCouldNotAddToFavorites": MessageLookupByLibrary.simpleMessage(
            "Xin lỗi, không thể thêm vào mục yêu thích!"),
        "sorryCouldNotRemoveFromFavorites":
            MessageLookupByLibrary.simpleMessage(
                "Xin lỗi, không thể xóa khỏi mục yêu thích!"),
        "sorryTheCodeYouveEnteredIsIncorrect":
            MessageLookupByLibrary.simpleMessage(
                "Rất tiếc, mã bạn nhập không chính xác"),
        "sorryWeCouldNotGenerateSecureKeysOnThisDevicennplease":
            MessageLookupByLibrary.simpleMessage(
                "Rất tiếc, chúng tôi không thể tạo khóa an toàn trên thiết bị này.\n\nVui lòng đăng ký từ một thiết bị khác."),
        "sorryWeHadToPauseYourBackups": MessageLookupByLibrary.simpleMessage(
            "Rất tiếc, chúng tôi phải dừng sao lưu cho bạn"),
        "sort": MessageLookupByLibrary.simpleMessage("Sắp xếp"),
        "sortAlbumsBy": MessageLookupByLibrary.simpleMessage("Sắp xếp theo"),
        "sortNewestFirst":
            MessageLookupByLibrary.simpleMessage("Mới nhất trước"),
        "sortOldestFirst":
            MessageLookupByLibrary.simpleMessage("Cũ nhất trước"),
        "sparkleSuccess": MessageLookupByLibrary.simpleMessage("✨ Thành công"),
        "sportsWithThem": m91,
        "spotlightOnThem": m92,
        "spotlightOnYourself":
            MessageLookupByLibrary.simpleMessage("Tập trung vào bản thân bạn"),
        "startAccountRecoveryTitle":
            MessageLookupByLibrary.simpleMessage("Bắt đầu khôi phục"),
        "startBackup": MessageLookupByLibrary.simpleMessage("Bắt đầu sao lưu"),
        "status": MessageLookupByLibrary.simpleMessage("Trạng thái"),
        "stopCastingBody": MessageLookupByLibrary.simpleMessage(
            "Bạn có muốn dừng phát không?"),
        "stopCastingTitle": MessageLookupByLibrary.simpleMessage("Dừng phát"),
        "storage": MessageLookupByLibrary.simpleMessage("Dung lượng"),
        "storageBreakupFamily":
            MessageLookupByLibrary.simpleMessage("Gia đình"),
        "storageBreakupYou": MessageLookupByLibrary.simpleMessage("Bạn"),
        "storageInGB": m93,
        "storageLimitExceeded":
            MessageLookupByLibrary.simpleMessage("Đã vượt hạn mức lưu trữ"),
        "storageUsageInfo": m94,
        "streamDetails": MessageLookupByLibrary.simpleMessage("Chi tiết phát"),
        "strongStrength": MessageLookupByLibrary.simpleMessage("Mạnh"),
        "subAlreadyLinkedErrMessage": m95,
        "subWillBeCancelledOn": m96,
        "subscribe": MessageLookupByLibrary.simpleMessage("Đăng ký gói"),
        "subscribeToEnableSharing": MessageLookupByLibrary.simpleMessage(
            "Bạn phải dùng gói trả phí mới có thể chia sẻ."),
        "subscription": MessageLookupByLibrary.simpleMessage("Gói đăng ký"),
        "success": MessageLookupByLibrary.simpleMessage("Thành công"),
        "successfullyArchived":
            MessageLookupByLibrary.simpleMessage("Lưu trữ thành công"),
        "successfullyHid":
            MessageLookupByLibrary.simpleMessage("Đã ẩn thành công"),
        "successfullyUnarchived":
            MessageLookupByLibrary.simpleMessage("Bỏ lưu trữ thành công"),
        "successfullyUnhid":
            MessageLookupByLibrary.simpleMessage("Đã hiện thành công"),
        "suggestFeatures":
            MessageLookupByLibrary.simpleMessage("Đề xuất tính năng"),
        "sunrise": MessageLookupByLibrary.simpleMessage("Đường chân trời"),
        "support": MessageLookupByLibrary.simpleMessage("Hỗ trợ"),
        "syncProgress": m97,
        "syncStopped":
            MessageLookupByLibrary.simpleMessage("Đồng bộ hóa đã dừng"),
        "syncing": MessageLookupByLibrary.simpleMessage("Đang đồng bộ..."),
        "systemTheme": MessageLookupByLibrary.simpleMessage("Giống hệ thống"),
        "tapToCopy": MessageLookupByLibrary.simpleMessage("nhấn để sao chép"),
        "tapToEnterCode":
            MessageLookupByLibrary.simpleMessage("Nhấn để nhập mã"),
        "tapToUnlock": MessageLookupByLibrary.simpleMessage("Nhấn để mở khóa"),
        "tapToUpload": MessageLookupByLibrary.simpleMessage("Nhấn để tải lên"),
        "tapToUploadIsIgnoredDue": m98,
        "tempErrorContactSupportIfPersists": MessageLookupByLibrary.simpleMessage(
            "Có vẻ đã xảy ra sự cố. Vui lòng thử lại sau ít phút. Nếu lỗi vẫn tiếp diễn, hãy liên hệ với đội ngũ hỗ trợ của chúng tôi."),
        "terminate": MessageLookupByLibrary.simpleMessage("Kết thúc"),
        "terminateSession":
            MessageLookupByLibrary.simpleMessage("Kết thúc phiên? "),
        "terms": MessageLookupByLibrary.simpleMessage("Điều khoản"),
        "termsOfServicesTitle":
            MessageLookupByLibrary.simpleMessage("Điều khoản"),
        "thankYou": MessageLookupByLibrary.simpleMessage("Cảm ơn bạn"),
        "thankYouForSubscribing":
            MessageLookupByLibrary.simpleMessage("Cảm ơn bạn đã đăng ký gói!"),
        "theDownloadCouldNotBeCompleted": MessageLookupByLibrary.simpleMessage(
            "Không thể hoàn tất tải xuống"),
        "theLinkYouAreTryingToAccessHasExpired":
            MessageLookupByLibrary.simpleMessage(
                "Liên kết mà bạn truy cập đã hết hạn."),
        "thePersonGroupsWillNotBeDisplayed": MessageLookupByLibrary.simpleMessage(
            "Nhóm người sẽ không được hiển thị trong phần người nữa. Ảnh sẽ vẫn được giữ nguyên."),
        "thePersonWillNotBeDisplayed": MessageLookupByLibrary.simpleMessage(
            "Người sẽ không được hiển thị trong phần người nữa. Ảnh sẽ vẫn được giữ nguyên."),
        "theRecoveryKeyYouEnteredIsIncorrect":
            MessageLookupByLibrary.simpleMessage(
                "Mã khôi phục bạn nhập không chính xác"),
        "theme": MessageLookupByLibrary.simpleMessage("Chủ đề"),
        "theseItemsWillBeDeletedFromYourDevice":
            MessageLookupByLibrary.simpleMessage(
                "Các mục này sẽ bị xóa khỏi thiết bị của bạn."),
        "theyAlsoGetXGb": m99,
        "theyWillBeDeletedFromAllAlbums": MessageLookupByLibrary.simpleMessage(
            "Nó sẽ bị xóa khỏi tất cả album."),
        "thisActionCannotBeUndone": MessageLookupByLibrary.simpleMessage(
            "Không thể hoàn tác thao tác này"),
        "thisAlbumAlreadyHDACollaborativeLink":
            MessageLookupByLibrary.simpleMessage(
                "Album này đã có một liên kết cộng tác"),
        "thisCanBeUsedToRecoverYourAccountIfYou":
            MessageLookupByLibrary.simpleMessage(
                "Chúng có thể giúp khôi phục tài khoản của bạn nếu bạn mất xác thực 2 bước"),
        "thisDevice": MessageLookupByLibrary.simpleMessage("Thiết bị này"),
        "thisEmailIsAlreadyInUse":
            MessageLookupByLibrary.simpleMessage("Email này đã được sử dụng"),
        "thisImageHasNoExifData": MessageLookupByLibrary.simpleMessage(
            "Ảnh này không có thông số Exif"),
        "thisIsMeExclamation":
            MessageLookupByLibrary.simpleMessage("Đây là tôi!"),
        "thisIsPersonVerificationId": m100,
        "thisIsYourVerificationId":
            MessageLookupByLibrary.simpleMessage("Đây là ID xác minh của bạn"),
        "thisWeekThroughTheYears":
            MessageLookupByLibrary.simpleMessage("Tuần này qua các năm"),
        "thisWeekXYearsAgo": m101,
        "thisWillLogYouOutOfTheFollowingDevice":
            MessageLookupByLibrary.simpleMessage(
                "Bạn cũng sẽ đăng xuất khỏi những thiết bị sau:"),
        "thisWillLogYouOutOfThisDevice": MessageLookupByLibrary.simpleMessage(
            "Bạn sẽ đăng xuất khỏi thiết bị này!"),
        "thisWillMakeTheDateAndTimeOfAllSelected":
            MessageLookupByLibrary.simpleMessage(
                "Thao tác này sẽ làm cho ngày và giờ của tất cả ảnh được chọn đều giống nhau."),
        "thisWillRemovePublicLinksOfAllSelectedQuickLinks":
            MessageLookupByLibrary.simpleMessage(
                "Liên kết công khai của tất cả các liên kết nhanh đã chọn sẽ bị xóa."),
        "throughTheYears": m102,
        "toEnableAppLockPleaseSetupDevicePasscodeOrScreen":
            MessageLookupByLibrary.simpleMessage(
                "Để bật khóa ứng dụng, vui lòng thiết lập mã khóa thiết bị hoặc khóa màn hình trong cài đặt hệ thống của bạn."),
        "toHideAPhotoOrVideo":
            MessageLookupByLibrary.simpleMessage("Để ẩn một ảnh hoặc video"),
        "toResetVerifyEmail": MessageLookupByLibrary.simpleMessage(
            "Để đặt lại mật khẩu, vui lòng xác minh email của bạn trước."),
        "todaysLogs": MessageLookupByLibrary.simpleMessage("Nhật ký hôm nay"),
        "tooManyIncorrectAttempts":
            MessageLookupByLibrary.simpleMessage("Thử sai nhiều lần"),
        "total": MessageLookupByLibrary.simpleMessage("tổng"),
        "totalSize": MessageLookupByLibrary.simpleMessage("Tổng dung lượng"),
        "trash": MessageLookupByLibrary.simpleMessage("Thùng rác"),
        "trashDaysLeft": m103,
        "trim": MessageLookupByLibrary.simpleMessage("Cắt"),
        "tripInYear": m104,
        "tripToLocation": m105,
        "trustedContacts":
            MessageLookupByLibrary.simpleMessage("Liên hệ tin cậy"),
        "trustedInviteBody": m106,
        "tryAgain": MessageLookupByLibrary.simpleMessage("Thử lại"),
        "turnOnBackupForAutoUpload": MessageLookupByLibrary.simpleMessage(
            "Bật sao lưu để tự động tải lên các tệp được thêm vào thư mục thiết bị này lên Ente."),
        "twitter": MessageLookupByLibrary.simpleMessage("Twitter"),
        "twoMonthsFreeOnYearlyPlans": MessageLookupByLibrary.simpleMessage(
            "Nhận 2 tháng miễn phí với các gói theo năm"),
        "twofactor": MessageLookupByLibrary.simpleMessage("Xác thực 2 bước"),
        "twofactorAuthenticationHasBeenDisabled":
            MessageLookupByLibrary.simpleMessage(
                "Xác thực 2 bước đã bị vô hiệu hóa"),
        "twofactorAuthenticationPageTitle":
            MessageLookupByLibrary.simpleMessage("Xác thực 2 bước"),
        "twofactorAuthenticationSuccessfullyReset":
            MessageLookupByLibrary.simpleMessage(
                "Xác thực 2 bước đã được đặt lại thành công"),
        "twofactorSetup":
            MessageLookupByLibrary.simpleMessage("Cài đặt xác minh 2 bước"),
        "typeOfGallerGallerytypeIsNotSupportedForRename": m107,
        "unarchive": MessageLookupByLibrary.simpleMessage("Bỏ lưu trữ"),
        "unarchiveAlbum":
            MessageLookupByLibrary.simpleMessage("Bỏ lưu trữ album"),
        "unarchiving":
            MessageLookupByLibrary.simpleMessage("Đang bỏ lưu trữ..."),
        "unavailableReferralCode": MessageLookupByLibrary.simpleMessage(
            "Rất tiếc, mã này không khả dụng."),
        "uncategorized": MessageLookupByLibrary.simpleMessage("Chưa phân loại"),
        "unhide": MessageLookupByLibrary.simpleMessage("Hiện lại"),
        "unhideToAlbum":
            MessageLookupByLibrary.simpleMessage("Hiện lại trong album"),
        "unhiding": MessageLookupByLibrary.simpleMessage("Đang hiện..."),
        "unhidingFilesToAlbum": MessageLookupByLibrary.simpleMessage(
            "Đang hiện lại tệp trong album"),
        "unlock": MessageLookupByLibrary.simpleMessage("Mở khóa"),
        "unpinAlbum": MessageLookupByLibrary.simpleMessage("Bỏ ghim album"),
        "unselectAll": MessageLookupByLibrary.simpleMessage("Bỏ chọn tất cả"),
        "update": MessageLookupByLibrary.simpleMessage("Cập nhật"),
        "updateAvailable":
            MessageLookupByLibrary.simpleMessage("Cập nhật có sẵn"),
        "updatingFolderSelection": MessageLookupByLibrary.simpleMessage(
            "Đang cập nhật lựa chọn thư mục..."),
        "upgrade": MessageLookupByLibrary.simpleMessage("Nâng cấp"),
        "uploadIsIgnoredDueToIgnorereason": m108,
        "uploadingFilesToAlbum":
            MessageLookupByLibrary.simpleMessage("Đang tải tệp lên album..."),
        "uploadingMultipleMemories": m109,
        "uploadingSingleMemory":
            MessageLookupByLibrary.simpleMessage("Đang lưu giữ 1 kỷ niệm..."),
        "upto50OffUntil4thDec": MessageLookupByLibrary.simpleMessage(
            "Giảm tới 50%, đến ngày 4 Tháng 12."),
        "usableReferralStorageInfo": MessageLookupByLibrary.simpleMessage(
            "Dung lượng có thể dùng bị giới hạn bởi gói hiện tại của bạn. Dung lượng nhận thêm vượt hạn mức sẽ tự động có thể dùng khi bạn nâng cấp gói."),
        "useAsCover": MessageLookupByLibrary.simpleMessage("Đặt làm ảnh bìa"),
        "useDifferentPlayerInfo": MessageLookupByLibrary.simpleMessage(
            "Phát video gặp vấn đề? Nhấn giữ tại đây để thử một trình phát khác."),
        "usePublicLinksForPeopleNotOnEnte":
            MessageLookupByLibrary.simpleMessage(
                "Dùng liên kết công khai cho những người không dùng Ente"),
        "useRecoveryKey":
            MessageLookupByLibrary.simpleMessage("Dùng mã khôi phục"),
        "useSelectedPhoto":
            MessageLookupByLibrary.simpleMessage("Sử dụng ảnh đã chọn"),
        "usedSpace": MessageLookupByLibrary.simpleMessage("Dung lượng đã dùng"),
        "validTill": m110,
        "verificationFailedPleaseTryAgain":
            MessageLookupByLibrary.simpleMessage(
                "Xác minh không thành công, vui lòng thử lại"),
        "verificationId": MessageLookupByLibrary.simpleMessage("ID xác minh"),
        "verify": MessageLookupByLibrary.simpleMessage("Xác minh"),
        "verifyEmail": MessageLookupByLibrary.simpleMessage("Xác minh email"),
        "verifyEmailID": m111,
        "verifyIDLabel": MessageLookupByLibrary.simpleMessage("Xác minh"),
        "verifyPasskey":
            MessageLookupByLibrary.simpleMessage("Xác minh khóa truy cập"),
        "verifyPassword":
            MessageLookupByLibrary.simpleMessage("Xác minh mật khẩu"),
        "verifying": MessageLookupByLibrary.simpleMessage("Đang xác minh..."),
        "verifyingRecoveryKey": MessageLookupByLibrary.simpleMessage(
            "Đang xác minh mã khôi phục..."),
        "videoInfo": MessageLookupByLibrary.simpleMessage("Thông tin video"),
        "videoSmallCase": MessageLookupByLibrary.simpleMessage("video"),
        "videoStreaming":
            MessageLookupByLibrary.simpleMessage("Phát trực tuyến video"),
        "videos": MessageLookupByLibrary.simpleMessage("Video"),
        "viewActiveSessions":
            MessageLookupByLibrary.simpleMessage("Xem phiên hoạt động"),
        "viewAddOnButton":
            MessageLookupByLibrary.simpleMessage("Xem tiện ích mở rộng"),
        "viewAll": MessageLookupByLibrary.simpleMessage("Xem tất cả"),
        "viewAllExifData":
            MessageLookupByLibrary.simpleMessage("Xem thông số Exif"),
        "viewLargeFiles": MessageLookupByLibrary.simpleMessage("Tệp lớn"),
        "viewLargeFilesDesc": MessageLookupByLibrary.simpleMessage(
            "Xem các tệp đang chiếm nhiều dung lượng nhất."),
        "viewLogs": MessageLookupByLibrary.simpleMessage("Xem nhật ký"),
        "viewPersonToUnlink": m112,
        "viewRecoveryKey":
            MessageLookupByLibrary.simpleMessage("Xem mã khôi phục"),
        "viewer": MessageLookupByLibrary.simpleMessage("Người xem"),
        "viewersSuccessfullyAdded": m113,
        "visitWebToManage": MessageLookupByLibrary.simpleMessage(
            "Vui lòng truy cập web.ente.io để quản lý gói đăng ký"),
        "waitingForVerification":
            MessageLookupByLibrary.simpleMessage("Đang chờ xác minh..."),
        "waitingForWifi":
            MessageLookupByLibrary.simpleMessage("Đang chờ WiFi..."),
        "warning": MessageLookupByLibrary.simpleMessage("Cảnh báo"),
        "weAreOpenSource":
            MessageLookupByLibrary.simpleMessage("Chúng tôi là mã nguồn mở!"),
        "weDontSupportEditingPhotosAndAlbumsThatYouDont":
            MessageLookupByLibrary.simpleMessage(
                "Chúng tôi chưa hỗ trợ chỉnh sửa ảnh và album không phải bạn sở hữu"),
        "weHaveSendEmailTo": m114,
        "weakStrength": MessageLookupByLibrary.simpleMessage("Yếu"),
        "welcomeBack":
            MessageLookupByLibrary.simpleMessage("Chào mừng trở lại!"),
        "whatsNew": MessageLookupByLibrary.simpleMessage("Có gì mới"),
        "whyAddTrustContact": MessageLookupByLibrary.simpleMessage(
            "Liên hệ tin cậy có thể giúp khôi phục dữ liệu của bạn."),
        "widgets": MessageLookupByLibrary.simpleMessage("Tiện ích"),
        "wishThemAHappyBirthday": m115,
        "yearShort": MessageLookupByLibrary.simpleMessage("năm"),
        "yearly": MessageLookupByLibrary.simpleMessage("Theo năm"),
        "yearsAgo": m116,
        "yes": MessageLookupByLibrary.simpleMessage("Có"),
        "yesCancel": MessageLookupByLibrary.simpleMessage("Có, hủy"),
        "yesConvertToViewer":
            MessageLookupByLibrary.simpleMessage("Có, chuyển thành người xem"),
        "yesDelete": MessageLookupByLibrary.simpleMessage("Có, xóa"),
        "yesDiscardChanges":
            MessageLookupByLibrary.simpleMessage("Có, bỏ qua thay đổi"),
        "yesIgnore": MessageLookupByLibrary.simpleMessage("Có, bỏ qua"),
        "yesLogout": MessageLookupByLibrary.simpleMessage("Có, đăng xuất"),
        "yesRemove": MessageLookupByLibrary.simpleMessage("Có, xóa"),
        "yesRenew": MessageLookupByLibrary.simpleMessage("Có, Gia hạn"),
        "yesResetPerson":
            MessageLookupByLibrary.simpleMessage("Có, đặt lại người"),
        "you": MessageLookupByLibrary.simpleMessage("Bạn"),
        "youAndThem": m117,
        "youAreOnAFamilyPlan":
            MessageLookupByLibrary.simpleMessage("Bạn đang dùng gói gia đình!"),
        "youAreOnTheLatestVersion": MessageLookupByLibrary.simpleMessage(
            "Bạn đang sử dụng phiên bản mới nhất"),
        "youCanAtMaxDoubleYourStorage": MessageLookupByLibrary.simpleMessage(
            "* Bạn có thể tối đa ×2 dung lượng của mình"),
        "youCanManageYourLinksInTheShareTab":
            MessageLookupByLibrary.simpleMessage(
                "Bạn có thể quản lý các liên kết của mình trong tab chia sẻ."),
        "youCanTrySearchingForADifferentQuery":
            MessageLookupByLibrary.simpleMessage(
                "Bạn có thể thử tìm kiếm một truy vấn khác."),
        "youCannotDowngradeToThisPlan": MessageLookupByLibrary.simpleMessage(
            "Bạn không thể đổi xuống gói này"),
        "youCannotShareWithYourself": MessageLookupByLibrary.simpleMessage(
            "Bạn không thể chia sẻ với chính mình"),
        "youDontHaveAnyArchivedItems": MessageLookupByLibrary.simpleMessage(
            "Bạn không có mục nào đã lưu trữ."),
        "youHaveSuccessfullyFreedUp": m118,
        "yourAccountHasBeenDeleted":
            MessageLookupByLibrary.simpleMessage("Tài khoản của bạn đã bị xóa"),
        "yourMap": MessageLookupByLibrary.simpleMessage("Bản đồ của bạn"),
        "yourPlanWasSuccessfullyDowngraded":
            MessageLookupByLibrary.simpleMessage(
                "Gói của bạn đã được hạ cấp thành công"),
        "yourPlanWasSuccessfullyUpgraded": MessageLookupByLibrary.simpleMessage(
            "Gói của bạn đã được nâng cấp thành công"),
        "yourPurchaseWasSuccessful":
            MessageLookupByLibrary.simpleMessage("Bạn đã giao dịch thành công"),
        "yourStorageDetailsCouldNotBeFetched":
            MessageLookupByLibrary.simpleMessage(
                "Không thể lấy chi tiết dung lượng của bạn"),
        "yourSubscriptionHasExpired":
            MessageLookupByLibrary.simpleMessage("Gói của bạn đã hết hạn"),
        "yourSubscriptionWasUpdatedSuccessfully":
            MessageLookupByLibrary.simpleMessage(
                "Gói của bạn đã được cập nhật thành công"),
        "yourVerificationCodeHasExpired": MessageLookupByLibrary.simpleMessage(
            "Mã xác minh của bạn đã hết hạn"),
        "youveNoDuplicateFilesThatCanBeCleared":
            MessageLookupByLibrary.simpleMessage(
                "Bạn không có tệp nào bị trùng để xóa"),
        "youveNoFilesInThisAlbumThatCanBeDeleted":
            MessageLookupByLibrary.simpleMessage(
                "Bạn không có tệp nào có thể xóa trong album này"),
        "zoomOutToSeePhotos":
            MessageLookupByLibrary.simpleMessage("Phóng to để xem ảnh")
      };
>>>>>>> 7d9cfd85
}<|MERGE_RESOLUTION|>--- conflicted
+++ resolved
@@ -57,7 +57,14 @@
       "${user} sẽ không thể thêm ảnh vào album này\n\nHọ vẫn có thể xóa ảnh đã thêm bởi họ";
 
   static String m14(isFamilyMember, storageAmountInGb) =>
-      "${Intl.select(isFamilyMember, {'true': 'Gia đình bạn đã nhận thêm ${storageAmountInGb} GB tính đến hiện tại', 'false': 'Bạn đã nhận thêm ${storageAmountInGb} GB tính đến hiện tại', 'other': 'Bạn đã nhận thêm ${storageAmountInGb} GB tính đến hiện tại!'})}";
+      "${Intl.select(isFamilyMember, {
+            'true':
+                'Gia đình bạn đã nhận thêm ${storageAmountInGb} GB tính đến hiện tại',
+            'false':
+                'Bạn đã nhận thêm ${storageAmountInGb} GB tính đến hiện tại',
+            'other':
+                'Bạn đã nhận thêm ${storageAmountInGb} GB tính đến hiện tại!'
+          })}";
 
   static String m15(albumName) =>
       "Liên kết cộng tác đã được tạo cho ${albumName}";
@@ -262,15 +269,11 @@
   static String m93(storageAmountInGB) => "${storageAmountInGB} GB";
 
   static String m94(
-<<<<<<< HEAD
     usedAmount,
     usedStorageUnit,
     totalAmount,
     totalStorageUnit,
   ) =>
-=======
-          usedAmount, usedStorageUnit, totalAmount, totalStorageUnit) =>
->>>>>>> 7d9cfd85
       "${usedAmount} ${usedStorageUnit} / ${totalAmount} ${totalStorageUnit} đã dùng";
 
   static String m95(id) =>
@@ -335,2443 +338,28 @@
 
   final messages = _notInlinedMessages(_notInlinedMessages);
   static Map<String, Function> _notInlinedMessages(_) => <String, Function>{
-<<<<<<< HEAD
-    "aNewVersionOfEnteIsAvailable": MessageLookupByLibrary.simpleMessage(
-      "Ente có phiên bản mới.",
-    ),
-    "about": MessageLookupByLibrary.simpleMessage("Giới thiệu"),
-    "acceptTrustInvite": MessageLookupByLibrary.simpleMessage(
-      "Chấp nhận lời mời",
-    ),
-    "account": MessageLookupByLibrary.simpleMessage("Tài khoản"),
-    "accountIsAlreadyConfigured": MessageLookupByLibrary.simpleMessage(
-      "Tài khoản đã được cấu hình.",
-    ),
-    "accountOwnerPersonAppbarTitle": m0,
-    "accountWelcomeBack": MessageLookupByLibrary.simpleMessage(
-      "Chào mừng bạn trở lại!",
-    ),
-    "ackPasswordLostWarning": MessageLookupByLibrary.simpleMessage(
-      "Tôi hiểu rằng nếu mất mật khẩu, dữ liệu của tôi sẽ mất vì nó được <underline>mã hóa đầu cuối</underline>.",
-    ),
-    "actionNotSupportedOnFavouritesAlbum": MessageLookupByLibrary.simpleMessage(
-      "Hành động không áp dụng trong album Đã thích",
-    ),
-    "activeSessions": MessageLookupByLibrary.simpleMessage("Phiên hoạt động"),
-    "add": MessageLookupByLibrary.simpleMessage("Thêm"),
-    "addAName": MessageLookupByLibrary.simpleMessage("Thêm một tên"),
-    "addANewEmail": MessageLookupByLibrary.simpleMessage("Thêm một email mới"),
-    "addAlbumWidgetPrompt": MessageLookupByLibrary.simpleMessage(
-      "Thêm tiện ích album vào màn hình chính và quay lại đây để tùy chỉnh.",
-    ),
-    "addCollaborator": MessageLookupByLibrary.simpleMessage(
-      "Thêm cộng tác viên",
-    ),
-    "addCollaborators": m1,
-    "addFiles": MessageLookupByLibrary.simpleMessage("Thêm tệp"),
-    "addFromDevice": MessageLookupByLibrary.simpleMessage("Thêm từ thiết bị"),
-    "addItem": m2,
-    "addLocation": MessageLookupByLibrary.simpleMessage("Thêm vị trí"),
-    "addLocationButton": MessageLookupByLibrary.simpleMessage("Thêm"),
-    "addMemoriesWidgetPrompt": MessageLookupByLibrary.simpleMessage(
-      "Thêm tiện ích kỷ niệm vào màn hình chính và quay lại đây để tùy chỉnh.",
-    ),
-    "addMore": MessageLookupByLibrary.simpleMessage("Thêm nhiều hơn"),
-    "addName": MessageLookupByLibrary.simpleMessage("Thêm tên"),
-    "addNameOrMerge": MessageLookupByLibrary.simpleMessage(
-      "Thêm tên hoặc hợp nhất",
-    ),
-    "addNew": MessageLookupByLibrary.simpleMessage("Thêm mới"),
-    "addNewPerson": MessageLookupByLibrary.simpleMessage("Thêm người mới"),
-    "addOnPageSubtitle": MessageLookupByLibrary.simpleMessage(
-      "Chi tiết về tiện ích mở rộng",
-    ),
-    "addOnValidTill": m3,
-    "addOns": MessageLookupByLibrary.simpleMessage("Tiện ích mở rộng"),
-    "addParticipants": MessageLookupByLibrary.simpleMessage(
-      "Thêm người tham gia",
-    ),
-    "addPeopleWidgetPrompt": MessageLookupByLibrary.simpleMessage(
-      "Thêm tiện ích người vào màn hình chính và quay lại đây để tùy chỉnh.",
-    ),
-    "addPhotos": MessageLookupByLibrary.simpleMessage("Thêm ảnh"),
-    "addSelected": MessageLookupByLibrary.simpleMessage("Thêm mục đã chọn"),
-    "addToAlbum": MessageLookupByLibrary.simpleMessage("Thêm vào album"),
-    "addToEnte": MessageLookupByLibrary.simpleMessage("Thêm vào Ente"),
-    "addToHiddenAlbum": MessageLookupByLibrary.simpleMessage(
-      "Thêm vào album ẩn",
-    ),
-    "addTrustedContact": MessageLookupByLibrary.simpleMessage(
-      "Thêm liên hệ tin cậy",
-    ),
-    "addViewer": MessageLookupByLibrary.simpleMessage("Thêm người xem"),
-    "addViewers": m4,
-    "addYourPhotosNow": MessageLookupByLibrary.simpleMessage(
-      "Thêm ảnh của bạn ngay bây giờ",
-    ),
-    "addedAs": MessageLookupByLibrary.simpleMessage("Đã thêm như"),
-    "addedBy": m5,
-    "addedSuccessfullyTo": m6,
-    "addingToFavorites": MessageLookupByLibrary.simpleMessage(
-      "Đang thêm vào mục yêu thích...",
-    ),
-    "admiringThem": m7,
-    "advanced": MessageLookupByLibrary.simpleMessage("Nâng cao"),
-    "advancedSettings": MessageLookupByLibrary.simpleMessage("Nâng cao"),
-    "after1Day": MessageLookupByLibrary.simpleMessage("Sau 1 ngày"),
-    "after1Hour": MessageLookupByLibrary.simpleMessage("Sau 1 giờ"),
-    "after1Month": MessageLookupByLibrary.simpleMessage("Sau 1 tháng"),
-    "after1Week": MessageLookupByLibrary.simpleMessage("Sau 1 tuần"),
-    "after1Year": MessageLookupByLibrary.simpleMessage("Sau 1 năm"),
-    "albumOwner": MessageLookupByLibrary.simpleMessage("Chủ sở hữu"),
-    "albumParticipantsCount": m8,
-    "albumTitle": MessageLookupByLibrary.simpleMessage("Tiêu đề album"),
-    "albumUpdated": MessageLookupByLibrary.simpleMessage(
-      "Album đã được cập nhật",
-    ),
-    "albums": MessageLookupByLibrary.simpleMessage("Album"),
-    "albumsWidgetDesc": MessageLookupByLibrary.simpleMessage(
-      "Chọn những album bạn muốn thấy trên màn hình chính của mình.",
-    ),
-    "allClear": MessageLookupByLibrary.simpleMessage("✨ Tất cả đã xong"),
-    "allMemoriesPreserved": MessageLookupByLibrary.simpleMessage(
-      "Tất cả kỷ niệm đã được lưu giữ",
-    ),
-    "allPersonGroupingWillReset": MessageLookupByLibrary.simpleMessage(
-      "Tất cả nhóm của người này sẽ được đặt lại, và bạn sẽ mất tất cả các gợi ý đã được tạo ra cho người này",
-    ),
-    "allUnnamedGroupsWillBeMergedIntoTheSelectedPerson":
-        MessageLookupByLibrary.simpleMessage(
-          "Tất cả nhóm không có tên sẽ được hợp nhất vào người đã chọn. Điều này vẫn có thể được hoàn tác từ tổng quan lịch sử đề xuất của người đó.",
-        ),
-    "allWillShiftRangeBasedOnFirst": MessageLookupByLibrary.simpleMessage(
-      "Đây là ảnh đầu tiên trong nhóm. Các ảnh được chọn khác sẽ tự động thay đổi dựa theo ngày mới này",
-    ),
-    "allow": MessageLookupByLibrary.simpleMessage("Cho phép"),
-    "allowAddPhotosDescription": MessageLookupByLibrary.simpleMessage(
-      "Cho phép người có liên kết thêm ảnh vào album chia sẻ.",
-    ),
-    "allowAddingPhotos": MessageLookupByLibrary.simpleMessage(
-      "Cho phép thêm ảnh",
-    ),
-    "allowAppToOpenSharedAlbumLinks": MessageLookupByLibrary.simpleMessage(
-      "Cho phép ứng dụng mở liên kết album chia sẻ",
-    ),
-    "allowDownloads": MessageLookupByLibrary.simpleMessage(
-      "Cho phép tải xuống",
-    ),
-    "allowPeopleToAddPhotos": MessageLookupByLibrary.simpleMessage(
-      "Cho phép mọi người thêm ảnh",
-    ),
-    "allowPermBody": MessageLookupByLibrary.simpleMessage(
-      "Vui lòng cho phép truy cập vào ảnh của bạn từ Cài đặt để Ente có thể hiển thị và sao lưu thư viện của bạn.",
-    ),
-    "allowPermTitle": MessageLookupByLibrary.simpleMessage(
-      "Cho phép truy cập ảnh",
-    ),
-    "androidBiometricHint": MessageLookupByLibrary.simpleMessage(
-      "Xác minh danh tính",
-    ),
-    "androidBiometricNotRecognized": MessageLookupByLibrary.simpleMessage(
-      "Không nhận diện được. Thử lại.",
-    ),
-    "androidBiometricRequiredTitle": MessageLookupByLibrary.simpleMessage(
-      "Yêu cầu sinh trắc học",
-    ),
-    "androidBiometricSuccess": MessageLookupByLibrary.simpleMessage(
-      "Thành công",
-    ),
-    "androidCancelButton": MessageLookupByLibrary.simpleMessage("Hủy"),
-    "androidDeviceCredentialsRequiredTitle":
-        MessageLookupByLibrary.simpleMessage(
-          "Yêu cầu thông tin xác thực thiết bị",
-        ),
-    "androidDeviceCredentialsSetupDescription":
-        MessageLookupByLibrary.simpleMessage(
-          "Yêu cầu thông tin xác thực thiết bị",
-        ),
-    "androidGoToSettingsDescription": MessageLookupByLibrary.simpleMessage(
-      "Xác thực sinh trắc học chưa được thiết lập trên thiết bị của bạn. Đi đến \'Cài đặt > Bảo mật\' để thêm xác thực sinh trắc học.",
-    ),
-    "androidIosWebDesktop": MessageLookupByLibrary.simpleMessage(
-      "Android, iOS, Web, Desktop",
-    ),
-    "androidSignInTitle": MessageLookupByLibrary.simpleMessage(
-      "Yêu cầu xác thực",
-    ),
-    "appIcon": MessageLookupByLibrary.simpleMessage("Biểu tượng ứng dụng"),
-    "appLock": MessageLookupByLibrary.simpleMessage("Khóa ứng dụng"),
-    "appLockDescriptions": MessageLookupByLibrary.simpleMessage(
-      "Chọn giữa màn hình khóa mặc định của thiết bị và màn hình khóa tùy chỉnh với PIN hoặc mật khẩu.",
-    ),
-    "appVersion": m9,
-    "appleId": MessageLookupByLibrary.simpleMessage("ID Apple"),
-    "apply": MessageLookupByLibrary.simpleMessage("Áp dụng"),
-    "applyCodeTitle": MessageLookupByLibrary.simpleMessage("Áp dụng mã"),
-    "appstoreSubscription": MessageLookupByLibrary.simpleMessage(
-      "Gói AppStore",
-    ),
-    "archive": MessageLookupByLibrary.simpleMessage("Lưu trữ"),
-    "archiveAlbum": MessageLookupByLibrary.simpleMessage("Lưu trữ album"),
-    "archiving": MessageLookupByLibrary.simpleMessage("Đang lưu trữ..."),
-    "areThey": MessageLookupByLibrary.simpleMessage("Họ có phải là "),
-    "areYouSureRemoveThisFaceFromPerson": MessageLookupByLibrary.simpleMessage(
-      "Bạn có chắc muốn xóa khuôn mặt này khỏi người này không?",
-    ),
-    "areYouSureThatYouWantToLeaveTheFamily":
-        MessageLookupByLibrary.simpleMessage(
-          "Bạn có chắc muốn rời khỏi gói gia đình không?",
-        ),
-    "areYouSureYouWantToCancel": MessageLookupByLibrary.simpleMessage(
-      "Bạn có chắc muốn hủy không?",
-    ),
-    "areYouSureYouWantToChangeYourPlan": MessageLookupByLibrary.simpleMessage(
-      "Bạn có chắc muốn thay đổi gói của mình không?",
-    ),
-    "areYouSureYouWantToExit": MessageLookupByLibrary.simpleMessage(
-      "Bạn có chắc muốn thoát không?",
-    ),
-    "areYouSureYouWantToIgnoreThesePersons":
-        MessageLookupByLibrary.simpleMessage(
-          "Bạn có chắc muốn bỏ qua những người này?",
-        ),
-    "areYouSureYouWantToIgnoreThisPerson": MessageLookupByLibrary.simpleMessage(
-      "Bạn có chắc muốn bỏ qua người này?",
-    ),
-    "areYouSureYouWantToLogout": MessageLookupByLibrary.simpleMessage(
-      "Bạn có chắc muốn đăng xuất không?",
-    ),
-    "areYouSureYouWantToMergeThem": MessageLookupByLibrary.simpleMessage(
-      "Bạn có chắc muốn hợp nhất họ?",
-    ),
-    "areYouSureYouWantToRenew": MessageLookupByLibrary.simpleMessage(
-      "Bạn có chắc muốn gia hạn không?",
-    ),
-    "areYouSureYouWantToResetThisPerson": MessageLookupByLibrary.simpleMessage(
-      "Bạn có chắc muốn đặt lại người này không?",
-    ),
-    "askCancelReason": MessageLookupByLibrary.simpleMessage(
-      "Gói của bạn đã bị hủy. Bạn có muốn chia sẻ lý do không?",
-    ),
-    "askDeleteReason": MessageLookupByLibrary.simpleMessage(
-      "Lý do chính bạn xóa tài khoản là gì?",
-    ),
-    "askYourLovedOnesToShare": MessageLookupByLibrary.simpleMessage(
-      "Hãy gợi ý những người thân yêu của bạn chia sẻ",
-    ),
-    "atAFalloutShelter": MessageLookupByLibrary.simpleMessage(
-      "ở hầm trú ẩn hạt nhân",
-    ),
-    "authToChangeEmailVerificationSetting":
-        MessageLookupByLibrary.simpleMessage(
-          "Vui lòng xác thực để đổi cài đặt xác minh email",
-        ),
-    "authToChangeLockscreenSetting": MessageLookupByLibrary.simpleMessage(
-      "Vui lòng xác thực để thay đổi cài đặt khóa màn hình",
-    ),
-    "authToChangeYourEmail": MessageLookupByLibrary.simpleMessage(
-      "Vui lòng xác thực để đổi email",
-    ),
-    "authToChangeYourPassword": MessageLookupByLibrary.simpleMessage(
-      "Vui lòng xác thực để đổi mật khẩu",
-    ),
-    "authToConfigureTwofactorAuthentication":
-        MessageLookupByLibrary.simpleMessage(
-          "Vui lòng xác thực để cấu hình xác thực 2 bước",
-        ),
-    "authToInitiateAccountDeletion": MessageLookupByLibrary.simpleMessage(
-      "Vui lòng xác thực để bắt đầu xóa tài khoản",
-    ),
-    "authToManageLegacy": MessageLookupByLibrary.simpleMessage(
-      "Vui lòng xác thực để quản lý các liên hệ tin cậy",
-    ),
-    "authToViewPasskey": MessageLookupByLibrary.simpleMessage(
-      "Vui lòng xác thực để xem khóa truy cập",
-    ),
-    "authToViewTrashedFiles": MessageLookupByLibrary.simpleMessage(
-      "Vui lòng xác thực để xem các tệp đã xóa",
-    ),
-    "authToViewYourActiveSessions": MessageLookupByLibrary.simpleMessage(
-      "Vui lòng xác thực để xem các phiên hoạt động",
-    ),
-    "authToViewYourHiddenFiles": MessageLookupByLibrary.simpleMessage(
-      "Vui lòng xác thực để xem các tệp ẩn",
-    ),
-    "authToViewYourMemories": MessageLookupByLibrary.simpleMessage(
-      "Vui lòng xác thực để xem kỷ niệm",
-    ),
-    "authToViewYourRecoveryKey": MessageLookupByLibrary.simpleMessage(
-      "Vui lòng xác thực để xem mã khôi phục",
-    ),
-    "authenticating": MessageLookupByLibrary.simpleMessage("Đang xác thực..."),
-    "authenticationFailedPleaseTryAgain": MessageLookupByLibrary.simpleMessage(
-      "Xác thực không thành công, vui lòng thử lại",
-    ),
-    "authenticationSuccessful": MessageLookupByLibrary.simpleMessage(
-      "Xác thực thành công!",
-    ),
-    "autoCastDialogBody": MessageLookupByLibrary.simpleMessage(
-      "Bạn sẽ thấy các thiết bị phát khả dụng ở đây.",
-    ),
-    "autoCastiOSPermission": MessageLookupByLibrary.simpleMessage(
-      "Hãy chắc rằng quyền Mạng cục bộ đã được bật cho ứng dụng Ente Photos, trong Cài đặt.",
-    ),
-    "autoLock": MessageLookupByLibrary.simpleMessage("Khóa tự động"),
-    "autoLockFeatureDescription": MessageLookupByLibrary.simpleMessage(
-      "Sau thời gian này, ứng dụng sẽ khóa sau khi được chạy ở chế độ nền",
-    ),
-    "autoLogoutMessage": MessageLookupByLibrary.simpleMessage(
-      "Do sự cố kỹ thuật, bạn đã bị đăng xuất. Chúng tôi xin lỗi vì sự bất tiện.",
-    ),
-    "autoPair": MessageLookupByLibrary.simpleMessage("Kết nối tự động"),
-    "autoPairDesc": MessageLookupByLibrary.simpleMessage(
-      "Kết nối tự động chỉ hoạt động với các thiết bị hỗ trợ Chromecast.",
-    ),
-    "available": MessageLookupByLibrary.simpleMessage("Có sẵn"),
-    "availableStorageSpace": m10,
-    "backedUpFolders": MessageLookupByLibrary.simpleMessage(
-      "Thư mục đã sao lưu",
-    ),
-    "backgroundWithThem": m11,
-    "backup": MessageLookupByLibrary.simpleMessage("Sao lưu"),
-    "backupFailed": MessageLookupByLibrary.simpleMessage("Sao lưu thất bại"),
-    "backupFile": MessageLookupByLibrary.simpleMessage("Sao lưu tệp"),
-    "backupOverMobileData": MessageLookupByLibrary.simpleMessage(
-      "Sao lưu với dữ liệu di động",
-    ),
-    "backupSettings": MessageLookupByLibrary.simpleMessage("Cài đặt sao lưu"),
-    "backupStatus": MessageLookupByLibrary.simpleMessage("Trạng thái sao lưu"),
-    "backupStatusDescription": MessageLookupByLibrary.simpleMessage(
-      "Các mục đã được sao lưu sẽ hiển thị ở đây",
-    ),
-    "backupVideos": MessageLookupByLibrary.simpleMessage("Sao lưu video"),
-    "beach": MessageLookupByLibrary.simpleMessage("Cát và biển"),
-    "birthday": MessageLookupByLibrary.simpleMessage("Sinh nhật"),
-    "birthdayNotifications": MessageLookupByLibrary.simpleMessage(
-      "Thông báo sinh nhật",
-    ),
-    "birthdays": MessageLookupByLibrary.simpleMessage("Sinh nhật"),
-    "blackFridaySale": MessageLookupByLibrary.simpleMessage(
-      "Giảm giá Black Friday",
-    ),
-    "blog": MessageLookupByLibrary.simpleMessage("Blog"),
-    "cLDesc1": MessageLookupByLibrary.simpleMessage(
-      "Sau bản beta phát trực tuyến video và làm việc trên các bản có thể tiếp tục tải lên và tải xuống, chúng tôi hiện đã tăng giới hạn tải lên tệp tới 10 GB. Tính năng này hiện khả dụng trên cả ứng dụng dành cho máy tính để bàn và di động.",
-    ),
-    "cLDesc2": MessageLookupByLibrary.simpleMessage(
-      "Tải lên trong nền hiện đã hỗ trợ trên iOS và Android. Không cần phải mở ứng dụng để sao lưu ảnh và video mới nhất của bạn.",
-    ),
-    "cLDesc3": MessageLookupByLibrary.simpleMessage(
-      "Chúng tôi đã có những cải tiến đáng kể cho trải nghiệm kỷ niệm, bao gồm tự phát, vuốt xem kỷ niệm tiếp theo và nhiều tính năng khác.",
-    ),
-    "cLDesc4": MessageLookupByLibrary.simpleMessage(
-      "Cùng với một loạt cải tiến nội bộ, giờ đây bạn có thể dễ dàng xem tất cả khuôn mặt đã phát hiện, cung cấp phản hồi về các khuôn mặt giống nhau và thêm/xóa khuôn mặt khỏi một bức ảnh.",
-    ),
-    "cLDesc5": MessageLookupByLibrary.simpleMessage(
-      "Bây giờ bạn sẽ nhận được thông báo tùy-chọn cho tất cả các ngày sinh nhật mà bạn đã lưu trên Ente, cùng với bộ sưu tập những bức ảnh đẹp nhất của họ.",
-    ),
-    "cLDesc6": MessageLookupByLibrary.simpleMessage(
-      "Không còn phải chờ tải lên/tải xuống xong mới có thể đóng ứng dụng. Tất cả các tải lên và tải xuống hiện có thể tạm dừng giữa chừng và tiếp tục từ nơi bạn đã dừng lại.",
-    ),
-    "cLTitle1": MessageLookupByLibrary.simpleMessage("Tải lên tệp video lớn"),
-    "cLTitle2": MessageLookupByLibrary.simpleMessage("Tải lên trong nền"),
-    "cLTitle3": MessageLookupByLibrary.simpleMessage("Tự động phát kỷ niệm"),
-    "cLTitle4": MessageLookupByLibrary.simpleMessage(
-      "Cải thiện nhận diện khuôn mặt",
-    ),
-    "cLTitle5": MessageLookupByLibrary.simpleMessage("Thông báo sinh nhật"),
-    "cLTitle6": MessageLookupByLibrary.simpleMessage(
-      "Tiếp tục tải lên và tải xuống",
-    ),
-    "cachedData": MessageLookupByLibrary.simpleMessage(
-      "Dữ liệu đã lưu trong bộ nhớ đệm",
-    ),
-    "calculating": MessageLookupByLibrary.simpleMessage("Đang tính toán..."),
-    "canNotOpenBody": MessageLookupByLibrary.simpleMessage(
-      "Rất tiếc, album này không thể mở trong ứng dụng.",
-    ),
-    "canNotOpenTitle": MessageLookupByLibrary.simpleMessage(
-      "Không thể mở album này",
-    ),
-    "canNotUploadToAlbumsOwnedByOthers": MessageLookupByLibrary.simpleMessage(
-      "Không thể tải lên album thuộc sở hữu của người khác",
-    ),
-    "canOnlyCreateLinkForFilesOwnedByYou": MessageLookupByLibrary.simpleMessage(
-      "Chỉ có thể tạo liên kết cho các tệp thuộc sở hữu của bạn",
-    ),
-    "canOnlyRemoveFilesOwnedByYou": MessageLookupByLibrary.simpleMessage(
-      "Chỉ có thể xóa các tệp thuộc sở hữu của bạn",
-    ),
-    "cancel": MessageLookupByLibrary.simpleMessage("Hủy"),
-    "cancelAccountRecovery": MessageLookupByLibrary.simpleMessage(
-      "Hủy khôi phục",
-    ),
-    "cancelAccountRecoveryBody": MessageLookupByLibrary.simpleMessage(
-      "Bạn có chắc muốn hủy khôi phục không?",
-    ),
-    "cancelOtherSubscription": m12,
-    "cancelSubscription": MessageLookupByLibrary.simpleMessage("Hủy gói"),
-    "cannotAddMorePhotosAfterBecomingViewer": m13,
-    "cannotDeleteSharedFiles": MessageLookupByLibrary.simpleMessage(
-      "Không thể xóa các tệp đã chia sẻ",
-    ),
-    "castAlbum": MessageLookupByLibrary.simpleMessage("Phát album"),
-    "castIPMismatchBody": MessageLookupByLibrary.simpleMessage(
-      "Hãy chắc rằng bạn đang dùng chung mạng với TV.",
-    ),
-    "castIPMismatchTitle": MessageLookupByLibrary.simpleMessage(
-      "Không thể phát album",
-    ),
-    "castInstruction": MessageLookupByLibrary.simpleMessage(
-      "Truy cập cast.ente.io trên thiết bị bạn muốn kết nối.\n\nNhập mã dưới đây để phát album trên TV của bạn.",
-    ),
-    "centerPoint": MessageLookupByLibrary.simpleMessage("Tâm điểm"),
-    "change": MessageLookupByLibrary.simpleMessage("Thay đổi"),
-    "changeEmail": MessageLookupByLibrary.simpleMessage("Đổi email"),
-    "changeLocationOfSelectedItems": MessageLookupByLibrary.simpleMessage(
-      "Thay đổi vị trí của các mục đã chọn?",
-    ),
-    "changePassword": MessageLookupByLibrary.simpleMessage("Đổi mật khẩu"),
-    "changePasswordTitle": MessageLookupByLibrary.simpleMessage(
-      "Thay đổi mật khẩu",
-    ),
-    "changePermissions": MessageLookupByLibrary.simpleMessage(
-      "Thay đổi quyền?",
-    ),
-    "changeYourReferralCode": MessageLookupByLibrary.simpleMessage(
-      "Thay đổi mã giới thiệu của bạn",
-    ),
-    "checkForUpdates": MessageLookupByLibrary.simpleMessage(
-      "Kiểm tra cập nhật",
-    ),
-    "checkInboxAndSpamFolder": MessageLookupByLibrary.simpleMessage(
-      "Vui lòng kiểm tra hộp thư đến (và thư rác) để hoàn tất xác minh",
-    ),
-    "checkStatus": MessageLookupByLibrary.simpleMessage("Kiểm tra trạng thái"),
-    "checking": MessageLookupByLibrary.simpleMessage("Đang kiểm tra..."),
-    "checkingModels": MessageLookupByLibrary.simpleMessage(
-      "Đang kiểm tra mô hình...",
-    ),
-    "city": MessageLookupByLibrary.simpleMessage("Trong thành phố"),
-    "claimFreeStorage": MessageLookupByLibrary.simpleMessage(
-      "Nhận thêm dung lượng miễn phí",
-    ),
-    "claimMore": MessageLookupByLibrary.simpleMessage("Nhận thêm!"),
-    "claimed": MessageLookupByLibrary.simpleMessage("Đã nhận"),
-    "claimedStorageSoFar": m14,
-    "cleanUncategorized": MessageLookupByLibrary.simpleMessage(
-      "Dọn dẹp chưa phân loại",
-    ),
-    "cleanUncategorizedDescription": MessageLookupByLibrary.simpleMessage(
-      "Xóa khỏi mục Chưa phân loại với tất cả tệp đang xuất hiện trong các album khác",
-    ),
-    "clearCaches": MessageLookupByLibrary.simpleMessage("Xóa bộ nhớ cache"),
-    "clearIndexes": MessageLookupByLibrary.simpleMessage("Xóa chỉ mục"),
-    "click": MessageLookupByLibrary.simpleMessage("• Nhấn"),
-    "clickOnTheOverflowMenu": MessageLookupByLibrary.simpleMessage(
-      "• Nhấn vào menu xổ xuống",
-    ),
-    "clickToInstallOurBestVersionYet": MessageLookupByLibrary.simpleMessage(
-      "Nhấn để cài đặt phiên bản tốt nhất",
-    ),
-    "close": MessageLookupByLibrary.simpleMessage("Đóng"),
-    "clubByCaptureTime": MessageLookupByLibrary.simpleMessage(
-      "Xếp theo thời gian chụp",
-    ),
-    "clubByFileName": MessageLookupByLibrary.simpleMessage("Xếp theo tên tệp"),
-    "clusteringProgress": MessageLookupByLibrary.simpleMessage(
-      "Tiến trình phân cụm",
-    ),
-    "codeAppliedPageTitle": MessageLookupByLibrary.simpleMessage(
-      "Mã đã được áp dụng",
-    ),
-    "codeChangeLimitReached": MessageLookupByLibrary.simpleMessage(
-      "Rất tiếc, bạn đã đạt hạn mức thay đổi mã.",
-    ),
-    "codeCopiedToClipboard": MessageLookupByLibrary.simpleMessage(
-      "Mã đã được sao chép vào bộ nhớ tạm",
-    ),
-    "codeUsedByYou": MessageLookupByLibrary.simpleMessage("Mã bạn đã dùng"),
-    "collabLinkSectionDescription": MessageLookupByLibrary.simpleMessage(
-      "Tạo một liên kết cho phép mọi người thêm và xem ảnh trong album chia sẻ của bạn mà không cần ứng dụng hoặc tài khoản Ente. Phù hợp để thu thập ảnh sự kiện.",
-    ),
-    "collaborativeLink": MessageLookupByLibrary.simpleMessage(
-      "Liên kết cộng tác",
-    ),
-    "collaborativeLinkCreatedFor": m15,
-    "collaborator": MessageLookupByLibrary.simpleMessage("Cộng tác viên"),
-    "collaboratorsCanAddPhotosAndVideosToTheSharedAlbum":
-        MessageLookupByLibrary.simpleMessage(
-          "Cộng tác viên có thể thêm ảnh và video vào album chia sẻ.",
-        ),
-    "collaboratorsSuccessfullyAdded": m16,
-    "collageLayout": MessageLookupByLibrary.simpleMessage("Bố cục"),
-    "collageSaved": MessageLookupByLibrary.simpleMessage(
-      "Ảnh ghép đã được lưu vào thư viện",
-    ),
-    "collect": MessageLookupByLibrary.simpleMessage("Thu thập"),
-    "collectEventPhotos": MessageLookupByLibrary.simpleMessage(
-      "Thu thập ảnh sự kiện",
-    ),
-    "collectPhotos": MessageLookupByLibrary.simpleMessage("Thu thập ảnh"),
-    "collectPhotosDescription": MessageLookupByLibrary.simpleMessage(
-      "Tạo một liên kết nơi bạn bè của bạn có thể tải lên ảnh với chất lượng gốc.",
-    ),
-    "color": MessageLookupByLibrary.simpleMessage("Màu sắc"),
-    "configuration": MessageLookupByLibrary.simpleMessage("Cấu hình"),
-    "confirm": MessageLookupByLibrary.simpleMessage("Xác nhận"),
-    "confirm2FADisable": MessageLookupByLibrary.simpleMessage(
-      "Bạn có chắc muốn tắt xác thực 2 bước không?",
-    ),
-    "confirmAccountDeletion": MessageLookupByLibrary.simpleMessage(
-      "Xác nhận xóa tài khoản",
-    ),
-    "confirmAddingTrustedContact": m17,
-    "confirmDeletePrompt": MessageLookupByLibrary.simpleMessage(
-      "Có, tôi muốn xóa vĩnh viễn tài khoản này và tất cả dữ liệu của nó.",
-    ),
-    "confirmPassword": MessageLookupByLibrary.simpleMessage(
-      "Xác nhận mật khẩu",
-    ),
-    "confirmPlanChange": MessageLookupByLibrary.simpleMessage(
-      "Xác nhận thay đổi gói",
-    ),
-    "confirmRecoveryKey": MessageLookupByLibrary.simpleMessage(
-      "Xác nhận mã khôi phục",
-    ),
-    "confirmYourRecoveryKey": MessageLookupByLibrary.simpleMessage(
-      "Xác nhận mã khôi phục của bạn",
-    ),
-    "connectToDevice": MessageLookupByLibrary.simpleMessage(
-      "Kết nối với thiết bị",
-    ),
-    "contactFamilyAdmin": m18,
-    "contactSupport": MessageLookupByLibrary.simpleMessage("Liên hệ hỗ trợ"),
-    "contactToManageSubscription": m19,
-    "contacts": MessageLookupByLibrary.simpleMessage("Danh bạ"),
-    "contents": MessageLookupByLibrary.simpleMessage("Nội dung"),
-    "continueLabel": MessageLookupByLibrary.simpleMessage("Tiếp tục"),
-    "continueOnFreeTrial": MessageLookupByLibrary.simpleMessage(
-      "Tiếp tục dùng thử miễn phí",
-    ),
-    "convertToAlbum": MessageLookupByLibrary.simpleMessage(
-      "Chuyển đổi thành album",
-    ),
-    "copyEmailAddress": MessageLookupByLibrary.simpleMessage(
-      "Sao chép địa chỉ email",
-    ),
-    "copyLink": MessageLookupByLibrary.simpleMessage("Sao chép liên kết"),
-    "copypasteThisCodentoYourAuthenticatorApp":
-        MessageLookupByLibrary.simpleMessage(
-          "Chép & dán mã này\nvào ứng dụng xác thực của bạn",
-        ),
-    "couldNotBackUpTryLater": MessageLookupByLibrary.simpleMessage(
-      "Chúng tôi không thể sao lưu dữ liệu của bạn.\nChúng tôi sẽ thử lại sau.",
-    ),
-    "couldNotFreeUpSpace": MessageLookupByLibrary.simpleMessage(
-      "Không thể giải phóng dung lượng",
-    ),
-    "couldNotUpdateSubscription": MessageLookupByLibrary.simpleMessage(
-      "Không thể cập nhật gói",
-    ),
-    "count": MessageLookupByLibrary.simpleMessage("Số lượng"),
-    "crashReporting": MessageLookupByLibrary.simpleMessage("Báo cáo sự cố"),
-    "create": MessageLookupByLibrary.simpleMessage("Tạo"),
-    "createAccount": MessageLookupByLibrary.simpleMessage("Tạo tài khoản"),
-    "createAlbumActionHint": MessageLookupByLibrary.simpleMessage(
-      "Nhấn giữ để chọn ảnh và nhấn + để tạo album",
-    ),
-    "createCollaborativeLink": MessageLookupByLibrary.simpleMessage(
-      "Tạo liên kết cộng tác",
-    ),
-    "createCollage": MessageLookupByLibrary.simpleMessage("Tạo ảnh ghép"),
-    "createNewAccount": MessageLookupByLibrary.simpleMessage(
-      "Tạo tài khoản mới",
-    ),
-    "createOrSelectAlbum": MessageLookupByLibrary.simpleMessage(
-      "Tạo hoặc chọn album",
-    ),
-    "createPublicLink": MessageLookupByLibrary.simpleMessage(
-      "Tạo liên kết công khai",
-    ),
-    "creatingLink": MessageLookupByLibrary.simpleMessage(
-      "Đang tạo liên kết...",
-    ),
-    "criticalUpdateAvailable": MessageLookupByLibrary.simpleMessage(
-      "Cập nhật quan trọng có sẵn",
-    ),
-    "crop": MessageLookupByLibrary.simpleMessage("Cắt xén"),
-    "curatedMemories": MessageLookupByLibrary.simpleMessage("Kỷ niệm đáng nhớ"),
-    "currentUsageIs": MessageLookupByLibrary.simpleMessage(
-      "Dung lượng hiện tại ",
-    ),
-    "currentlyRunning": MessageLookupByLibrary.simpleMessage("đang chạy"),
-    "custom": MessageLookupByLibrary.simpleMessage("Tùy chỉnh"),
-    "customEndpoint": m20,
-    "darkTheme": MessageLookupByLibrary.simpleMessage("Tối"),
-    "dayToday": MessageLookupByLibrary.simpleMessage("Hôm nay"),
-    "dayYesterday": MessageLookupByLibrary.simpleMessage("Hôm qua"),
-    "declineTrustInvite": MessageLookupByLibrary.simpleMessage(
-      "Từ chối lời mời",
-    ),
-    "decrypting": MessageLookupByLibrary.simpleMessage("Đang giải mã..."),
-    "decryptingVideo": MessageLookupByLibrary.simpleMessage(
-      "Đang giải mã video...",
-    ),
-    "deduplicateFiles": MessageLookupByLibrary.simpleMessage("Xóa trùng lặp"),
-    "delete": MessageLookupByLibrary.simpleMessage("Xóa"),
-    "deleteAccount": MessageLookupByLibrary.simpleMessage("Xóa tài khoản"),
-    "deleteAccountFeedbackPrompt": MessageLookupByLibrary.simpleMessage(
-      "Chúng tôi rất tiếc khi thấy bạn rời đi. Vui lòng chia sẻ phản hồi của bạn để giúp chúng tôi cải thiện.",
-    ),
-    "deleteAccountPermanentlyButton": MessageLookupByLibrary.simpleMessage(
-      "Xóa tài khoản vĩnh viễn",
-    ),
-    "deleteAlbum": MessageLookupByLibrary.simpleMessage("Xóa album"),
-    "deleteAlbumDialog": MessageLookupByLibrary.simpleMessage(
-      "Xóa luôn ảnh (và video) trong album này <bold>khỏi toàn bộ album khác</bold> cũng đang chứa chúng?",
-    ),
-    "deleteAlbumsDialogBody": MessageLookupByLibrary.simpleMessage(
-      "Tất cả album trống sẽ bị xóa. Sẽ hữu ích khi bạn muốn giảm bớt sự lộn xộn trong danh sách album của mình.",
-    ),
-    "deleteAll": MessageLookupByLibrary.simpleMessage("Xóa tất cả"),
-    "deleteConfirmDialogBody": MessageLookupByLibrary.simpleMessage(
-      "Tài khoản này được liên kết với các ứng dụng Ente khác, nếu bạn có dùng. Dữ liệu bạn đã tải lên, trên tất cả ứng dụng Ente, sẽ được lên lịch để xóa, và tài khoản của bạn sẽ bị xóa vĩnh viễn.",
-    ),
-    "deleteEmailRequest": MessageLookupByLibrary.simpleMessage(
-      "Vui lòng gửi email đến <warning>account-deletion@ente.io</warning> từ địa chỉ email đã đăng ký của bạn.",
-    ),
-    "deleteEmptyAlbums": MessageLookupByLibrary.simpleMessage(
-      "Xóa album trống",
-    ),
-    "deleteEmptyAlbumsWithQuestionMark": MessageLookupByLibrary.simpleMessage(
-      "Xóa album trống?",
-    ),
-    "deleteFromBoth": MessageLookupByLibrary.simpleMessage("Xóa khỏi cả hai"),
-    "deleteFromDevice": MessageLookupByLibrary.simpleMessage(
-      "Xóa khỏi thiết bị",
-    ),
-    "deleteFromEnte": MessageLookupByLibrary.simpleMessage("Xóa khỏi Ente"),
-    "deleteItemCount": m21,
-    "deleteLocation": MessageLookupByLibrary.simpleMessage("Xóa vị trí"),
-    "deleteMultipleAlbumDialog": m22,
-    "deletePhotos": MessageLookupByLibrary.simpleMessage("Xóa ảnh"),
-    "deleteProgress": m23,
-    "deleteReason1": MessageLookupByLibrary.simpleMessage(
-      "Nó thiếu một tính năng quan trọng mà tôi cần",
-    ),
-    "deleteReason2": MessageLookupByLibrary.simpleMessage(
-      "Ứng dụng hoặc một tính năng nhất định không hoạt động như tôi muốn",
-    ),
-    "deleteReason3": MessageLookupByLibrary.simpleMessage(
-      "Tôi tìm thấy một dịch vụ khác mà tôi thích hơn",
-    ),
-    "deleteReason4": MessageLookupByLibrary.simpleMessage(
-      "Lý do không có trong danh sách",
-    ),
-    "deleteRequestSLAText": MessageLookupByLibrary.simpleMessage(
-      "Yêu cầu của bạn sẽ được xử lý trong vòng 72 giờ.",
-    ),
-    "deleteSharedAlbum": MessageLookupByLibrary.simpleMessage(
-      "Xóa album chia sẻ?",
-    ),
-    "deleteSharedAlbumDialogBody": MessageLookupByLibrary.simpleMessage(
-      "Album sẽ bị xóa với tất cả mọi người\n\nBạn sẽ mất quyền truy cập vào các ảnh chia sẻ trong album này mà thuộc sở hữu của người khác",
-    ),
-    "deselectAll": MessageLookupByLibrary.simpleMessage("Bỏ chọn tất cả"),
-    "designedToOutlive": MessageLookupByLibrary.simpleMessage(
-      "Được thiết kế để trường tồn",
-    ),
-    "details": MessageLookupByLibrary.simpleMessage("Chi tiết"),
-    "developerSettings": MessageLookupByLibrary.simpleMessage(
-      "Cài đặt Nhà phát triển",
-    ),
-    "developerSettingsWarning": MessageLookupByLibrary.simpleMessage(
-      "Bạn có chắc muốn thay đổi cài đặt Nhà phát triển không?",
-    ),
-    "deviceCodeHint": MessageLookupByLibrary.simpleMessage("Nhập mã"),
-    "deviceFilesAutoUploading": MessageLookupByLibrary.simpleMessage(
-      "Các tệp được thêm vào album thiết bị này sẽ tự động được tải lên Ente.",
-    ),
-    "deviceLock": MessageLookupByLibrary.simpleMessage("Khóa thiết bị"),
-    "deviceLockExplanation": MessageLookupByLibrary.simpleMessage(
-      "Vô hiệu hóa khóa màn hình thiết bị khi Ente đang ở chế độ nền và có một bản sao lưu đang diễn ra. Điều này thường không cần thiết, nhưng có thể giúp tải lên các tệp lớn và tệp nhập của các thư viện lớn xong nhanh hơn.",
-    ),
-    "deviceNotFound": MessageLookupByLibrary.simpleMessage(
-      "Không tìm thấy thiết bị",
-    ),
-    "didYouKnow": MessageLookupByLibrary.simpleMessage("Bạn có biết?"),
-    "different": MessageLookupByLibrary.simpleMessage("Khác"),
-    "disableAutoLock": MessageLookupByLibrary.simpleMessage(
-      "Vô hiệu hóa khóa tự động",
-    ),
-    "disableDownloadWarningBody": MessageLookupByLibrary.simpleMessage(
-      "Người xem vẫn có thể chụp màn hình hoặc sao chép ảnh của bạn bằng các công cụ bên ngoài",
-    ),
-    "disableDownloadWarningTitle": MessageLookupByLibrary.simpleMessage(
-      "Xin lưu ý",
-    ),
-    "disableLinkMessage": m24,
-    "disableTwofactor": MessageLookupByLibrary.simpleMessage(
-      "Tắt xác thực 2 bước",
-    ),
-    "disablingTwofactorAuthentication": MessageLookupByLibrary.simpleMessage(
-      "Đang vô hiệu hóa xác thực 2 bước...",
-    ),
-    "discord": MessageLookupByLibrary.simpleMessage("Discord"),
-    "discover": MessageLookupByLibrary.simpleMessage("Khám phá"),
-    "discover_babies": MessageLookupByLibrary.simpleMessage("Em bé"),
-    "discover_celebrations": MessageLookupByLibrary.simpleMessage("Lễ kỷ niệm"),
-    "discover_food": MessageLookupByLibrary.simpleMessage("Thức ăn"),
-    "discover_greenery": MessageLookupByLibrary.simpleMessage("Cây cối"),
-    "discover_hills": MessageLookupByLibrary.simpleMessage("Đồi"),
-    "discover_identity": MessageLookupByLibrary.simpleMessage("Nhận dạng"),
-    "discover_memes": MessageLookupByLibrary.simpleMessage("Meme"),
-    "discover_notes": MessageLookupByLibrary.simpleMessage("Ghi chú"),
-    "discover_pets": MessageLookupByLibrary.simpleMessage("Thú cưng"),
-    "discover_receipts": MessageLookupByLibrary.simpleMessage("Biên lai"),
-    "discover_screenshots": MessageLookupByLibrary.simpleMessage(
-      "Ảnh chụp màn hình",
-    ),
-    "discover_selfies": MessageLookupByLibrary.simpleMessage("Selfie"),
-    "discover_sunset": MessageLookupByLibrary.simpleMessage("Hoàng hôn"),
-    "discover_visiting_cards": MessageLookupByLibrary.simpleMessage(
-      "Danh thiếp",
-    ),
-    "discover_wallpapers": MessageLookupByLibrary.simpleMessage("Hình nền"),
-    "dismiss": MessageLookupByLibrary.simpleMessage("Bỏ qua"),
-    "distanceInKMUnit": MessageLookupByLibrary.simpleMessage("km"),
-    "doNotSignOut": MessageLookupByLibrary.simpleMessage("Không đăng xuất"),
-    "doThisLater": MessageLookupByLibrary.simpleMessage("Để sau"),
-    "doYouWantToDiscardTheEditsYouHaveMade":
-        MessageLookupByLibrary.simpleMessage(
-          "Bạn có muốn bỏ qua các chỉnh sửa đã thực hiện không?",
-        ),
-    "done": MessageLookupByLibrary.simpleMessage("Xong"),
-    "dontSave": MessageLookupByLibrary.simpleMessage("Không lưu"),
-    "doubleYourStorage": MessageLookupByLibrary.simpleMessage(
-      "Gấp đôi dung lượng lưu trữ của bạn",
-    ),
-    "download": MessageLookupByLibrary.simpleMessage("Tải xuống"),
-    "downloadFailed": MessageLookupByLibrary.simpleMessage(
-      "Tải xuống thất bại",
-    ),
-    "downloading": MessageLookupByLibrary.simpleMessage("Đang tải xuống..."),
-    "dropSupportEmail": m25,
-    "duplicateFileCountWithStorageSaved": m26,
-    "duplicateItemsGroup": m27,
-    "edit": MessageLookupByLibrary.simpleMessage("Chỉnh sửa"),
-    "editEmailAlreadyLinked": m28,
-    "editLocation": MessageLookupByLibrary.simpleMessage("Chỉnh sửa vị trí"),
-    "editLocationTagTitle": MessageLookupByLibrary.simpleMessage(
-      "Chỉnh sửa vị trí",
-    ),
-    "editPerson": MessageLookupByLibrary.simpleMessage("Chỉnh sửa người"),
-    "editTime": MessageLookupByLibrary.simpleMessage("Chỉnh sửa thời gian"),
-    "editsSaved": MessageLookupByLibrary.simpleMessage("Chỉnh sửa đã được lưu"),
-    "editsToLocationWillOnlyBeSeenWithinEnte":
-        MessageLookupByLibrary.simpleMessage(
-          "Các chỉnh sửa vị trí sẽ chỉ thấy được trong Ente",
-        ),
-    "eligible": MessageLookupByLibrary.simpleMessage("đủ điều kiện"),
-    "email": MessageLookupByLibrary.simpleMessage("Email"),
-    "emailAlreadyRegistered": MessageLookupByLibrary.simpleMessage(
-      "Email đã được đăng ký.",
-    ),
-    "emailChangedTo": m29,
-    "emailDoesNotHaveEnteAccount": m30,
-    "emailNoEnteAccount": m31,
-    "emailNotRegistered": MessageLookupByLibrary.simpleMessage(
-      "Email chưa được đăng ký.",
-    ),
-    "emailVerificationToggle": MessageLookupByLibrary.simpleMessage(
-      "Xác minh email",
-    ),
-    "emailYourLogs": MessageLookupByLibrary.simpleMessage(
-      "Gửi nhật ký qua email",
-    ),
-    "embracingThem": m32,
-    "emergencyContacts": MessageLookupByLibrary.simpleMessage(
-      "Liên hệ khẩn cấp",
-    ),
-    "empty": MessageLookupByLibrary.simpleMessage("Xóa sạch"),
-    "emptyTrash": MessageLookupByLibrary.simpleMessage("Xóa sạch thùng rác?"),
-    "enable": MessageLookupByLibrary.simpleMessage("Bật"),
-    "enableMLIndexingDesc": MessageLookupByLibrary.simpleMessage(
-      "Ente hỗ trợ học máy trên-thiết-bị nhằm nhận diện khuôn mặt, tìm kiếm vi diệu và các tính năng tìm kiếm nâng cao khác",
-    ),
-    "enableMachineLearningBanner": MessageLookupByLibrary.simpleMessage(
-      "Bật học máy để tìm kiếm vi diệu và nhận diện khuôn mặt",
-    ),
-    "enableMaps": MessageLookupByLibrary.simpleMessage("Kích hoạt Bản đồ"),
-    "enableMapsDesc": MessageLookupByLibrary.simpleMessage(
-      "Ảnh của bạn sẽ hiển thị trên bản đồ thế giới.\n\nBản đồ được lưu trữ bởi OpenStreetMap và vị trí chính xác ảnh của bạn không bao giờ được chia sẻ.\n\nBạn có thể tắt tính năng này bất cứ lúc nào từ Cài đặt.",
-    ),
-    "enabled": MessageLookupByLibrary.simpleMessage("Bật"),
-    "encryptingBackup": MessageLookupByLibrary.simpleMessage(
-      "Đang mã hóa sao lưu...",
-    ),
-    "encryption": MessageLookupByLibrary.simpleMessage("Mã hóa"),
-    "encryptionKeys": MessageLookupByLibrary.simpleMessage("Khóa mã hóa"),
-    "endpointUpdatedMessage": MessageLookupByLibrary.simpleMessage(
-      "Điểm cuối đã được cập nhật thành công",
-    ),
-    "endtoendEncryptedByDefault": MessageLookupByLibrary.simpleMessage(
-      "Mã hóa đầu cuối theo mặc định",
-    ),
-    "enteCanEncryptAndPreserveFilesOnlyIfYouGrant":
-        MessageLookupByLibrary.simpleMessage(
-          "Ente chỉ có thể mã hóa và lưu giữ tệp nếu bạn cấp quyền truy cập chúng",
-        ),
-    "entePhotosPerm": MessageLookupByLibrary.simpleMessage(
-      "Ente <i>cần quyền để</i> lưu giữ ảnh của bạn",
-    ),
-    "enteSubscriptionPitch": MessageLookupByLibrary.simpleMessage(
-      "Ente lưu giữ kỷ niệm của bạn, vì vậy chúng luôn có sẵn, ngay cả khi bạn mất thiết bị.",
-    ),
-    "enteSubscriptionShareWithFamily": MessageLookupByLibrary.simpleMessage(
-      "Bạn có thể thêm gia đình vào gói của mình.",
-    ),
-    "enterAlbumName": MessageLookupByLibrary.simpleMessage("Nhập tên album"),
-    "enterCode": MessageLookupByLibrary.simpleMessage("Nhập mã"),
-    "enterCodeDescription": MessageLookupByLibrary.simpleMessage(
-      "Nhập mã do bạn bè cung cấp để nhận thêm dung lượng miễn phí cho cả hai",
-    ),
-    "enterDateOfBirth": MessageLookupByLibrary.simpleMessage(
-      "Sinh nhật (tùy chọn)",
-    ),
-    "enterEmail": MessageLookupByLibrary.simpleMessage("Nhập email"),
-    "enterFileName": MessageLookupByLibrary.simpleMessage("Nhập tên tệp"),
-    "enterName": MessageLookupByLibrary.simpleMessage("Nhập tên"),
-    "enterNewPasswordToEncrypt": MessageLookupByLibrary.simpleMessage(
-      "Vui lòng nhập một mật khẩu mới để mã hóa dữ liệu của bạn",
-    ),
-    "enterPassword": MessageLookupByLibrary.simpleMessage("Nhập mật khẩu"),
-    "enterPasswordToEncrypt": MessageLookupByLibrary.simpleMessage(
-      "Vui lòng nhập một mật khẩu dùng để mã hóa dữ liệu của bạn",
-    ),
-    "enterPersonName": MessageLookupByLibrary.simpleMessage("Nhập tên người"),
-    "enterPin": MessageLookupByLibrary.simpleMessage("Nhập PIN"),
-    "enterReferralCode": MessageLookupByLibrary.simpleMessage(
-      "Nhập mã giới thiệu",
-    ),
-    "enterThe6digitCodeFromnyourAuthenticatorApp":
-        MessageLookupByLibrary.simpleMessage(
-          "Nhập mã 6 chữ số từ\nứng dụng xác thực của bạn",
-        ),
-    "enterValidEmail": MessageLookupByLibrary.simpleMessage(
-      "Vui lòng nhập một địa chỉ email hợp lệ.",
-    ),
-    "enterYourEmailAddress": MessageLookupByLibrary.simpleMessage(
-      "Nhập địa chỉ email của bạn",
-    ),
-    "enterYourNewEmailAddress": MessageLookupByLibrary.simpleMessage(
-      "Nhập địa chỉ email mới của bạn",
-    ),
-    "enterYourPassword": MessageLookupByLibrary.simpleMessage(
-      "Nhập mật khẩu của bạn",
-    ),
-    "enterYourRecoveryKey": MessageLookupByLibrary.simpleMessage(
-      "Nhập mã khôi phục của bạn",
-    ),
-    "error": MessageLookupByLibrary.simpleMessage("Lỗi"),
-    "everywhere": MessageLookupByLibrary.simpleMessage("mọi nơi"),
-    "exif": MessageLookupByLibrary.simpleMessage("Exif"),
-    "existingUser": MessageLookupByLibrary.simpleMessage("Người dùng hiện tại"),
-    "expiredLinkInfo": MessageLookupByLibrary.simpleMessage(
-      "Liên kết này đã hết hạn. Vui lòng chọn thời gian hết hạn mới hoặc tắt tính năng hết hạn liên kết.",
-    ),
-    "exportLogs": MessageLookupByLibrary.simpleMessage("Xuất nhật ký"),
-    "exportYourData": MessageLookupByLibrary.simpleMessage(
-      "Xuất dữ liệu của bạn",
-    ),
-    "extraPhotosFound": MessageLookupByLibrary.simpleMessage(
-      "Tìm thấy ảnh bổ sung",
-    ),
-    "extraPhotosFoundFor": m33,
-    "faceNotClusteredYet": MessageLookupByLibrary.simpleMessage(
-      "Khuôn mặt chưa được phân cụm, vui lòng quay lại sau",
-    ),
-    "faceRecognition": MessageLookupByLibrary.simpleMessage(
-      "Nhận diện khuôn mặt",
-    ),
-    "faceThumbnailGenerationFailed": MessageLookupByLibrary.simpleMessage(
-      "Không thể tạo ảnh thu nhỏ khuôn mặt",
-    ),
-    "faces": MessageLookupByLibrary.simpleMessage("Khuôn mặt"),
-    "failed": MessageLookupByLibrary.simpleMessage("Không thành công"),
-    "failedToApplyCode": MessageLookupByLibrary.simpleMessage(
-      "Không thể áp dụng mã",
-    ),
-    "failedToCancel": MessageLookupByLibrary.simpleMessage(
-      "Hủy không thành công",
-    ),
-    "failedToDownloadVideo": MessageLookupByLibrary.simpleMessage(
-      "Không thể tải video",
-    ),
-    "failedToFetchActiveSessions": MessageLookupByLibrary.simpleMessage(
-      "Không thể lấy phiên hoạt động",
-    ),
-    "failedToFetchOriginalForEdit": MessageLookupByLibrary.simpleMessage(
-      "Không thể lấy bản gốc để chỉnh sửa",
-    ),
-    "failedToFetchReferralDetails": MessageLookupByLibrary.simpleMessage(
-      "Không thể lấy thông tin giới thiệu. Vui lòng thử lại sau.",
-    ),
-    "failedToLoadAlbums": MessageLookupByLibrary.simpleMessage(
-      "Không thể tải album",
-    ),
-    "failedToPlayVideo": MessageLookupByLibrary.simpleMessage(
-      "Không thể phát video",
-    ),
-    "failedToRefreshStripeSubscription": MessageLookupByLibrary.simpleMessage(
-      "Không thể làm mới gói",
-    ),
-    "failedToRenew": MessageLookupByLibrary.simpleMessage(
-      "Gia hạn không thành công",
-    ),
-    "failedToVerifyPaymentStatus": MessageLookupByLibrary.simpleMessage(
-      "Không thể xác minh trạng thái thanh toán",
-    ),
-    "familyPlanOverview": MessageLookupByLibrary.simpleMessage(
-      "Thêm 5 thành viên gia đình vào gói hiện tại của bạn mà không phải trả thêm phí.\n\nMỗi thành viên có không gian riêng tư của mình và không thể xem tệp của nhau trừ khi được chia sẻ.\n\nGói gia đình có sẵn cho người dùng Ente gói trả phí.\n\nĐăng ký ngay để bắt đầu!",
-    ),
-    "familyPlanPortalTitle": MessageLookupByLibrary.simpleMessage("Gia đình"),
-    "familyPlans": MessageLookupByLibrary.simpleMessage("Gói gia đình"),
-    "faq": MessageLookupByLibrary.simpleMessage("Câu hỏi thường gặp"),
-    "faqs": MessageLookupByLibrary.simpleMessage("Câu hỏi thường gặp"),
-    "favorite": MessageLookupByLibrary.simpleMessage("Thích"),
-    "feastingWithThem": m34,
-    "feedback": MessageLookupByLibrary.simpleMessage("Phản hồi"),
-    "file": MessageLookupByLibrary.simpleMessage("Tệp"),
-    "fileAnalysisFailed": MessageLookupByLibrary.simpleMessage(
-      "Không thể xác định tệp",
-    ),
-    "fileFailedToSaveToGallery": MessageLookupByLibrary.simpleMessage(
-      "Không thể lưu tệp vào thư viện",
-    ),
-    "fileInfoAddDescHint": MessageLookupByLibrary.simpleMessage(
-      "Thêm mô tả...",
-    ),
-    "fileNotUploadedYet": MessageLookupByLibrary.simpleMessage(
-      "Tệp chưa được tải lên",
-    ),
-    "fileSavedToGallery": MessageLookupByLibrary.simpleMessage(
-      "Tệp đã được lưu vào thư viện",
-    ),
-    "fileTypes": MessageLookupByLibrary.simpleMessage("Loại tệp"),
-    "fileTypesAndNames": MessageLookupByLibrary.simpleMessage(
-      "Loại tệp và tên",
-    ),
-    "filesBackedUpFromDevice": m35,
-    "filesBackedUpInAlbum": m36,
-    "filesDeleted": MessageLookupByLibrary.simpleMessage("Tệp đã bị xóa"),
-    "filesSavedToGallery": MessageLookupByLibrary.simpleMessage(
-      "Các tệp đã được lưu vào thư viện",
-    ),
-    "findPeopleByName": MessageLookupByLibrary.simpleMessage(
-      "Tìm nhanh người theo tên",
-    ),
-    "findThemQuickly": MessageLookupByLibrary.simpleMessage(
-      "Tìm họ nhanh chóng",
-    ),
-    "flip": MessageLookupByLibrary.simpleMessage("Lật"),
-    "food": MessageLookupByLibrary.simpleMessage("Ăn chơi"),
-    "forYourMemories": MessageLookupByLibrary.simpleMessage(
-      "cho những kỷ niệm của bạn",
-    ),
-    "forgotPassword": MessageLookupByLibrary.simpleMessage("Quên mật khẩu"),
-    "foundFaces": MessageLookupByLibrary.simpleMessage("Đã tìm thấy khuôn mặt"),
-    "freeStorageClaimed": MessageLookupByLibrary.simpleMessage(
-      "Dung lượng miễn phí đã nhận",
-    ),
-    "freeStorageOnReferralSuccess": m37,
-    "freeStorageUsable": MessageLookupByLibrary.simpleMessage(
-      "Dung lượng miễn phí có thể dùng",
-    ),
-    "freeTrial": MessageLookupByLibrary.simpleMessage("Dùng thử miễn phí"),
-    "freeTrialValidTill": m38,
-    "freeUpAccessPostDelete": m39,
-    "freeUpAmount": m40,
-    "freeUpDeviceSpace": MessageLookupByLibrary.simpleMessage(
-      "Giải phóng dung lượng thiết bị",
-    ),
-    "freeUpDeviceSpaceDesc": MessageLookupByLibrary.simpleMessage(
-      "Tiết kiệm dung lượng thiết bị của bạn bằng cách xóa các tệp đã được sao lưu.",
-    ),
-    "freeUpSpace": MessageLookupByLibrary.simpleMessage(
-      "Giải phóng dung lượng",
-    ),
-    "freeUpSpaceSaving": m41,
-    "gallery": MessageLookupByLibrary.simpleMessage("Thư viện"),
-    "galleryMemoryLimitInfo": MessageLookupByLibrary.simpleMessage(
-      "Mỗi thư viện chứa tối đa 1000 ảnh và video",
-    ),
-    "general": MessageLookupByLibrary.simpleMessage("Chung"),
-    "generatingEncryptionKeys": MessageLookupByLibrary.simpleMessage(
-      "Đang mã hóa...",
-    ),
-    "genericProgress": m42,
-    "goToSettings": MessageLookupByLibrary.simpleMessage("Đi đến cài đặt"),
-    "googlePlayId": MessageLookupByLibrary.simpleMessage("ID Google Play"),
-    "grantFullAccessPrompt": MessageLookupByLibrary.simpleMessage(
-      "Vui lòng cho phép truy cập vào tất cả ảnh trong ứng dụng Cài đặt",
-    ),
-    "grantPermission": MessageLookupByLibrary.simpleMessage("Cấp quyền"),
-    "greenery": MessageLookupByLibrary.simpleMessage("Cây cối"),
-    "groupNearbyPhotos": MessageLookupByLibrary.simpleMessage(
-      "Nhóm ảnh gần nhau",
-    ),
-    "guestView": MessageLookupByLibrary.simpleMessage("Chế độ khách"),
-    "guestViewEnablePreSteps": MessageLookupByLibrary.simpleMessage(
-      "Để bật chế độ khách, vui lòng thiết lập mã khóa thiết bị hoặc khóa màn hình trong cài đặt hệ thống của bạn.",
-    ),
-    "happyBirthday": MessageLookupByLibrary.simpleMessage(
-      "Chúc mừng sinh nhật! 🥳",
-    ),
-    "hearUsExplanation": MessageLookupByLibrary.simpleMessage(
-      "Chúng tôi không theo dõi cài đặt ứng dụng, nên nếu bạn bật mí bạn tìm thấy chúng tôi từ đâu sẽ rất hữu ích!",
-    ),
-    "hearUsWhereTitle": MessageLookupByLibrary.simpleMessage(
-      "Bạn biết Ente từ đâu? (tùy chọn)",
-    ),
-    "help": MessageLookupByLibrary.simpleMessage("Trợ giúp"),
-    "hidden": MessageLookupByLibrary.simpleMessage("Ẩn"),
-    "hide": MessageLookupByLibrary.simpleMessage("Ẩn"),
-    "hideContent": MessageLookupByLibrary.simpleMessage("Ẩn nội dung"),
-    "hideContentDescriptionAndroid": MessageLookupByLibrary.simpleMessage(
-      "Ẩn nội dung ứng dụng trong trình chuyển đổi ứng dụng và vô hiệu hóa chụp màn hình",
-    ),
-    "hideContentDescriptionIos": MessageLookupByLibrary.simpleMessage(
-      "Ẩn nội dung ứng dụng trong trình chuyển đổi ứng dụng",
-    ),
-    "hideSharedItemsFromHomeGallery": MessageLookupByLibrary.simpleMessage(
-      "Ẩn các mục được chia sẻ khỏi thư viện chính",
-    ),
-    "hiding": MessageLookupByLibrary.simpleMessage("Đang ẩn..."),
-    "hikingWithThem": m43,
-    "hostedAtOsmFrance": MessageLookupByLibrary.simpleMessage(
-      "Được lưu trữ tại OSM Pháp",
-    ),
-    "howItWorks": MessageLookupByLibrary.simpleMessage("Cách thức hoạt động"),
-    "howToViewShareeVerificationID": MessageLookupByLibrary.simpleMessage(
-      "Hãy chỉ họ nhấn giữ địa chỉ email của họ trên màn hình cài đặt, và xác minh rằng ID trên cả hai thiết bị khớp nhau.",
-    ),
-    "iOSGoToSettingsDescription": MessageLookupByLibrary.simpleMessage(
-      "Xác thực sinh trắc học chưa được thiết lập trên thiết bị của bạn. Vui lòng kích hoạt Touch ID hoặc Face ID.",
-    ),
-    "iOSLockOut": MessageLookupByLibrary.simpleMessage(
-      "Xác thực sinh trắc học đã bị vô hiệu hóa. Vui lòng khóa và mở khóa màn hình của bạn để kích hoạt lại.",
-    ),
-    "iOSOkButton": MessageLookupByLibrary.simpleMessage("OK"),
-    "ignore": MessageLookupByLibrary.simpleMessage("Bỏ qua"),
-    "ignoreUpdate": MessageLookupByLibrary.simpleMessage("Bỏ qua"),
-    "ignored": MessageLookupByLibrary.simpleMessage("bỏ qua"),
-    "ignoredFolderUploadReason": MessageLookupByLibrary.simpleMessage(
-      "Một số tệp trong album này bị bỏ qua khi tải lên vì chúng đã bị xóa trước đó từ Ente.",
-    ),
-    "imageNotAnalyzed": MessageLookupByLibrary.simpleMessage(
-      "Hình ảnh chưa được phân tích",
-    ),
-    "immediately": MessageLookupByLibrary.simpleMessage("Lập tức"),
-    "importing": MessageLookupByLibrary.simpleMessage("Đang nhập...."),
-    "incorrectCode": MessageLookupByLibrary.simpleMessage("Mã không chính xác"),
-    "incorrectPasswordTitle": MessageLookupByLibrary.simpleMessage(
-      "Mật khẩu không đúng",
-    ),
-    "incorrectRecoveryKey": MessageLookupByLibrary.simpleMessage(
-      "Mã khôi phục không chính xác",
-    ),
-    "incorrectRecoveryKeyBody": MessageLookupByLibrary.simpleMessage(
-      "Mã khôi phục bạn nhập không chính xác",
-    ),
-    "incorrectRecoveryKeyTitle": MessageLookupByLibrary.simpleMessage(
-      "Mã khôi phục không chính xác",
-    ),
-    "indexedItems": MessageLookupByLibrary.simpleMessage(
-      "Các mục đã lập chỉ mục",
-    ),
-    "indexingPausedStatusDescription": MessageLookupByLibrary.simpleMessage(
-      "Lập chỉ mục bị tạm dừng. Nó sẽ tự động tiếp tục khi thiết bị đã sẵn sàng. Thiết bị được coi là sẵn sàng khi mức pin, tình trạng pin và trạng thái nhiệt độ nằm trong phạm vi tốt.",
-    ),
-    "ineligible": MessageLookupByLibrary.simpleMessage("Không đủ điều kiện"),
-    "info": MessageLookupByLibrary.simpleMessage("Thông tin"),
-    "insecureDevice": MessageLookupByLibrary.simpleMessage(
-      "Thiết bị không an toàn",
-    ),
-    "installManually": MessageLookupByLibrary.simpleMessage("Cài đặt thủ công"),
-    "invalidEmailAddress": MessageLookupByLibrary.simpleMessage(
-      "Địa chỉ email không hợp lệ",
-    ),
-    "invalidEndpoint": MessageLookupByLibrary.simpleMessage(
-      "Điểm cuối không hợp lệ",
-    ),
-    "invalidEndpointMessage": MessageLookupByLibrary.simpleMessage(
-      "Xin lỗi, điểm cuối bạn nhập không hợp lệ. Vui lòng nhập một điểm cuối hợp lệ và thử lại.",
-    ),
-    "invalidKey": MessageLookupByLibrary.simpleMessage("Mã không hợp lệ"),
-    "invalidRecoveryKey": MessageLookupByLibrary.simpleMessage(
-      "Mã khôi phục không hợp lệ. Vui lòng đảm bảo nó chứa 24 từ, và đúng chính tả từng từ.\n\nNếu bạn nhập loại mã khôi phục cũ, hãy đảm bảo nó dài 64 ký tự, và kiểm tra từng ký tự.",
-    ),
-    "invite": MessageLookupByLibrary.simpleMessage("Mời"),
-    "inviteToEnte": MessageLookupByLibrary.simpleMessage("Mời sử dụng Ente"),
-    "inviteYourFriends": MessageLookupByLibrary.simpleMessage(
-      "Mời bạn bè của bạn",
-    ),
-    "inviteYourFriendsToEnte": MessageLookupByLibrary.simpleMessage(
-      "Mời bạn bè dùng Ente",
-    ),
-    "itLooksLikeSomethingWentWrongPleaseRetryAfterSome":
-        MessageLookupByLibrary.simpleMessage(
-          "Có vẻ đã xảy ra sự cố. Vui lòng thử lại sau ít phút. Nếu lỗi vẫn tiếp diễn, hãy liên hệ với đội ngũ hỗ trợ của chúng tôi.",
-        ),
-    "itemCount": m44,
-    "itemsShowTheNumberOfDaysRemainingBeforePermanentDeletion":
-        MessageLookupByLibrary.simpleMessage(
-          "Trên các mục là số ngày còn lại trước khi xóa vĩnh viễn",
-        ),
-    "itemsWillBeRemovedFromAlbum": MessageLookupByLibrary.simpleMessage(
-      "Các mục đã chọn sẽ bị xóa khỏi album này",
-    ),
-    "join": MessageLookupByLibrary.simpleMessage("Tham gia"),
-    "joinAlbum": MessageLookupByLibrary.simpleMessage("Tham gia album"),
-    "joinAlbumConfirmationDialogBody": MessageLookupByLibrary.simpleMessage(
-      "Tham gia một album sẽ khiến email của bạn hiển thị với những người tham gia khác.",
-    ),
-    "joinAlbumSubtext": MessageLookupByLibrary.simpleMessage(
-      "để xem và thêm ảnh của bạn",
-    ),
-    "joinAlbumSubtextViewer": MessageLookupByLibrary.simpleMessage(
-      "để thêm vào album được chia sẻ",
-    ),
-    "joinDiscord": MessageLookupByLibrary.simpleMessage("Tham gia Discord"),
-    "keepPhotos": MessageLookupByLibrary.simpleMessage("Giữ ảnh"),
-    "kiloMeterUnit": MessageLookupByLibrary.simpleMessage("km"),
-    "kindlyHelpUsWithThisInformation": MessageLookupByLibrary.simpleMessage(
-      "Mong bạn giúp chúng tôi thông tin này",
-    ),
-    "language": MessageLookupByLibrary.simpleMessage("Ngôn ngữ"),
-    "lastTimeWithThem": m45,
-    "lastUpdated": MessageLookupByLibrary.simpleMessage("Mới cập nhật"),
-    "lastYearsTrip": MessageLookupByLibrary.simpleMessage("Phượt năm ngoái"),
-    "leave": MessageLookupByLibrary.simpleMessage("Rời"),
-    "leaveAlbum": MessageLookupByLibrary.simpleMessage("Rời khỏi album"),
-    "leaveFamily": MessageLookupByLibrary.simpleMessage("Rời khỏi gia đình"),
-    "leaveSharedAlbum": MessageLookupByLibrary.simpleMessage(
-      "Rời album được chia sẻ?",
-    ),
-    "left": MessageLookupByLibrary.simpleMessage("Trái"),
-    "legacy": MessageLookupByLibrary.simpleMessage("Thừa kế"),
-    "legacyAccounts": MessageLookupByLibrary.simpleMessage("Tài khoản thừa kế"),
-    "legacyInvite": m46,
-    "legacyPageDesc": MessageLookupByLibrary.simpleMessage(
-      "Thừa kế cho phép các liên hệ tin cậy truy cập tài khoản của bạn khi bạn qua đời.",
-    ),
-    "legacyPageDesc2": MessageLookupByLibrary.simpleMessage(
-      "Các liên hệ tin cậy có thể khởi động quá trình khôi phục tài khoản, và nếu không bị chặn trong vòng 30 ngày, có thể đặt lại mật khẩu và truy cập tài khoản của bạn.",
-    ),
-    "light": MessageLookupByLibrary.simpleMessage("Độ sáng"),
-    "lightTheme": MessageLookupByLibrary.simpleMessage("Sáng"),
-    "link": MessageLookupByLibrary.simpleMessage("Liên kết"),
-    "linkCopiedToClipboard": MessageLookupByLibrary.simpleMessage(
-      "Liên kết đã được sao chép vào bộ nhớ tạm",
-    ),
-    "linkDeviceLimit": MessageLookupByLibrary.simpleMessage(
-      "Giới hạn thiết bị",
-    ),
-    "linkEmail": MessageLookupByLibrary.simpleMessage("Liên kết email"),
-    "linkEmailToContactBannerCaption": MessageLookupByLibrary.simpleMessage(
-      "để chia sẻ nhanh hơn",
-    ),
-    "linkEnabled": MessageLookupByLibrary.simpleMessage("Đã bật"),
-    "linkExpired": MessageLookupByLibrary.simpleMessage("Hết hạn"),
-    "linkExpiresOn": m47,
-    "linkExpiry": MessageLookupByLibrary.simpleMessage("Hết hạn liên kết"),
-    "linkHasExpired": MessageLookupByLibrary.simpleMessage(
-      "Liên kết đã hết hạn",
-    ),
-    "linkNeverExpires": MessageLookupByLibrary.simpleMessage("Không bao giờ"),
-    "linkPerson": MessageLookupByLibrary.simpleMessage("Liên kết người"),
-    "linkPersonCaption": MessageLookupByLibrary.simpleMessage(
-      "để trải nghiệm chia sẻ tốt hơn",
-    ),
-    "linkPersonToEmail": m48,
-    "linkPersonToEmailConfirmation": m49,
-    "livePhotos": MessageLookupByLibrary.simpleMessage("Ảnh động"),
-    "loadMessage1": MessageLookupByLibrary.simpleMessage(
-      "Bạn có thể chia sẻ gói của mình với gia đình",
-    ),
-    "loadMessage2": MessageLookupByLibrary.simpleMessage(
-      "Chúng tôi đã lưu giữ hơn 200 triệu kỷ niệm cho đến hiện tại",
-    ),
-    "loadMessage3": MessageLookupByLibrary.simpleMessage(
-      "Chúng tôi giữ 3 bản sao dữ liệu của bạn, một cái lưu ở hầm trú ẩn hạt nhân",
-    ),
-    "loadMessage4": MessageLookupByLibrary.simpleMessage(
-      "Tất cả các ứng dụng của chúng tôi đều là mã nguồn mở",
-    ),
-    "loadMessage5": MessageLookupByLibrary.simpleMessage(
-      "Mã nguồn và mã hóa của chúng tôi đã được kiểm nghiệm ngoại bộ",
-    ),
-    "loadMessage6": MessageLookupByLibrary.simpleMessage(
-      "Bạn có thể chia sẻ liên kết đến album của mình với những người thân yêu",
-    ),
-    "loadMessage7": MessageLookupByLibrary.simpleMessage(
-      "Các ứng dụng di động của chúng tôi chạy ngầm để mã hóa và sao lưu bất kỳ ảnh nào bạn mới chụp",
-    ),
-    "loadMessage8": MessageLookupByLibrary.simpleMessage(
-      "web.ente.io có một trình tải lên mượt mà",
-    ),
-    "loadMessage9": MessageLookupByLibrary.simpleMessage(
-      "Chúng tôi sử dụng Xchacha20Poly1305 để mã hóa dữ liệu của bạn",
-    ),
-    "loadingExifData": MessageLookupByLibrary.simpleMessage(
-      "Đang tải thông số Exif...",
-    ),
-    "loadingGallery": MessageLookupByLibrary.simpleMessage(
-      "Đang tải thư viện...",
-    ),
-    "loadingMessage": MessageLookupByLibrary.simpleMessage(
-      "Đang tải ảnh của bạn...",
-    ),
-    "loadingModel": MessageLookupByLibrary.simpleMessage("Đang tải mô hình..."),
-    "loadingYourPhotos": MessageLookupByLibrary.simpleMessage(
-      "Đang tải ảnh của bạn...",
-    ),
-    "localGallery": MessageLookupByLibrary.simpleMessage("Thư viện cục bộ"),
-    "localIndexing": MessageLookupByLibrary.simpleMessage("Chỉ mục cục bộ"),
-    "localSyncErrorMessage": MessageLookupByLibrary.simpleMessage(
-      "Có vẻ như có điều gì đó không ổn vì đồng bộ ảnh cục bộ đang tốn nhiều thời gian hơn mong đợi. Vui lòng liên hệ đội ngũ hỗ trợ của chúng tôi",
-    ),
-    "location": MessageLookupByLibrary.simpleMessage("Vị trí"),
-    "locationName": MessageLookupByLibrary.simpleMessage("Tên vị trí"),
-    "locationTagFeatureDescription": MessageLookupByLibrary.simpleMessage(
-      "Thẻ vị trí sẽ giúp xếp nhóm tất cả ảnh được chụp gần kề nhau",
-    ),
-    "locations": MessageLookupByLibrary.simpleMessage("Vị trí"),
-    "lockButtonLabel": MessageLookupByLibrary.simpleMessage("Khóa"),
-    "lockscreen": MessageLookupByLibrary.simpleMessage("Khóa màn hình"),
-    "logInLabel": MessageLookupByLibrary.simpleMessage("Đăng nhập"),
-    "loggingOut": MessageLookupByLibrary.simpleMessage("Đang đăng xuất..."),
-    "loginSessionExpired": MessageLookupByLibrary.simpleMessage(
-      "Phiên đăng nhập đã hết hạn",
-    ),
-    "loginSessionExpiredDetails": MessageLookupByLibrary.simpleMessage(
-      "Phiên đăng nhập của bạn đã hết hạn. Vui lòng đăng nhập lại.",
-    ),
-    "loginTerms": MessageLookupByLibrary.simpleMessage(
-      "Nhấn vào đăng nhập, tôi đồng ý với <u-terms>điều khoản</u-terms> và <u-policy>chính sách bảo mật</u-policy>",
-    ),
-    "loginWithTOTP": MessageLookupByLibrary.simpleMessage(
-      "Đăng nhập bằng TOTP",
-    ),
-    "logout": MessageLookupByLibrary.simpleMessage("Đăng xuất"),
-    "logsDialogBody": MessageLookupByLibrary.simpleMessage(
-      "Gửi file nhật ký để chúng tôi có thể phân tích lỗi mà bạn gặp. Lưu ý rằng, trong nhật ký lỗi sẽ bao gồm tên các tệp để giúp theo dõi vấn đề với từng tệp cụ thể.",
-    ),
-    "longPressAnEmailToVerifyEndToEndEncryption":
-        MessageLookupByLibrary.simpleMessage(
-          "Nhấn giữ một email để xác minh mã hóa đầu cuối.",
-        ),
-    "longpressOnAnItemToViewInFullscreen": MessageLookupByLibrary.simpleMessage(
-      "Nhấn giữ một mục để xem toàn màn hình",
-    ),
-    "lookBackOnYourMemories": MessageLookupByLibrary.simpleMessage(
-      "Xem lại kỷ niệm của bạn 🌄",
-    ),
-    "loopVideoOff": MessageLookupByLibrary.simpleMessage(
-      "Dừng phát video lặp lại",
-    ),
-    "loopVideoOn": MessageLookupByLibrary.simpleMessage("Phát video lặp lại"),
-    "lostDevice": MessageLookupByLibrary.simpleMessage("Mất thiết bị?"),
-    "machineLearning": MessageLookupByLibrary.simpleMessage("Học máy"),
-    "magicSearch": MessageLookupByLibrary.simpleMessage("Tìm kiếm vi diệu"),
-    "magicSearchHint": MessageLookupByLibrary.simpleMessage(
-      "Tìm kiếm vi diệu cho phép tìm ảnh theo nội dung của chúng, ví dụ: \'xe hơi\', \'xe hơi đỏ\', \'Ferrari\'",
-    ),
-    "manage": MessageLookupByLibrary.simpleMessage("Quản lý"),
-    "manageDeviceStorage": MessageLookupByLibrary.simpleMessage(
-      "Quản lý bộ nhớ đệm của thiết bị",
-    ),
-    "manageDeviceStorageDesc": MessageLookupByLibrary.simpleMessage(
-      "Xem và xóa bộ nhớ đệm trên thiết bị.",
-    ),
-    "manageFamily": MessageLookupByLibrary.simpleMessage("Quản lý gia đình"),
-    "manageLink": MessageLookupByLibrary.simpleMessage("Quản lý liên kết"),
-    "manageParticipants": MessageLookupByLibrary.simpleMessage("Quản lý"),
-    "manageSubscription": MessageLookupByLibrary.simpleMessage("Quản lý gói"),
-    "manualPairDesc": MessageLookupByLibrary.simpleMessage(
-      "Kết nối bằng PIN hoạt động với bất kỳ màn hình nào bạn muốn.",
-    ),
-    "map": MessageLookupByLibrary.simpleMessage("Bản đồ"),
-    "maps": MessageLookupByLibrary.simpleMessage("Bản đồ"),
-    "mastodon": MessageLookupByLibrary.simpleMessage("Mastodon"),
-    "matrix": MessageLookupByLibrary.simpleMessage("Matrix"),
-    "me": MessageLookupByLibrary.simpleMessage("Tôi"),
-    "memories": MessageLookupByLibrary.simpleMessage("Kỷ niệm"),
-    "memoriesWidgetDesc": MessageLookupByLibrary.simpleMessage(
-      "Chọn những loại kỷ niệm bạn muốn thấy trên màn hình chính của mình.",
-    ),
-    "memoryCount": m50,
-    "merchandise": MessageLookupByLibrary.simpleMessage("Vật phẩm"),
-    "merge": MessageLookupByLibrary.simpleMessage("Hợp nhất"),
-    "mergeWithExisting": MessageLookupByLibrary.simpleMessage(
-      "Hợp nhất với người đã có",
-    ),
-    "mergedPhotos": MessageLookupByLibrary.simpleMessage("Hợp nhất ảnh"),
-    "mlConsent": MessageLookupByLibrary.simpleMessage("Bật học máy"),
-    "mlConsentConfirmation": MessageLookupByLibrary.simpleMessage(
-      "Tôi hiểu và muốn bật học máy",
-    ),
-    "mlConsentDescription": MessageLookupByLibrary.simpleMessage(
-      "Nếu bạn bật học máy, Ente sẽ trích xuất thông tin như hình dạng khuôn mặt từ các tệp, gồm cả những tệp mà bạn được chia sẻ.\n\nViệc này sẽ diễn ra trên thiết bị của bạn, với mọi thông tin sinh trắc học tạo ra đều được mã hóa đầu cuối.",
-    ),
-    "mlConsentPrivacy": MessageLookupByLibrary.simpleMessage(
-      "Vui lòng nhấn vào đây để biết thêm chi tiết về tính năng này trong chính sách quyền riêng tư của chúng tôi",
-    ),
-    "mlConsentTitle": MessageLookupByLibrary.simpleMessage("Bật học máy?"),
-    "mlIndexingDescription": MessageLookupByLibrary.simpleMessage(
-      "Lưu ý rằng việc học máy sẽ khiến tốn băng thông và pin nhiều hơn cho đến khi tất cả mục được lập chỉ mục. Hãy sử dụng ứng dụng máy tính để lập chỉ mục nhanh hơn. Mọi kết quả sẽ được tự động đồng bộ.",
-    ),
-    "mobileWebDesktop": MessageLookupByLibrary.simpleMessage(
-      "Di động, Web, Desktop",
-    ),
-    "moderateStrength": MessageLookupByLibrary.simpleMessage("Trung bình"),
-    "modifyYourQueryOrTrySearchingFor": MessageLookupByLibrary.simpleMessage(
-      "Chỉnh sửa truy vấn của bạn, hoặc thử tìm",
-    ),
-    "moments": MessageLookupByLibrary.simpleMessage("Khoảnh khắc"),
-    "month": MessageLookupByLibrary.simpleMessage("tháng"),
-    "monthly": MessageLookupByLibrary.simpleMessage("Theo tháng"),
-    "moon": MessageLookupByLibrary.simpleMessage("Ánh trăng"),
-    "moreDetails": MessageLookupByLibrary.simpleMessage("Thêm chi tiết"),
-    "mostRecent": MessageLookupByLibrary.simpleMessage("Mới nhất"),
-    "mostRelevant": MessageLookupByLibrary.simpleMessage("Liên quan nhất"),
-    "mountains": MessageLookupByLibrary.simpleMessage("Đồi núi"),
-    "moveItem": m51,
-    "moveSelectedPhotosToOneDate": MessageLookupByLibrary.simpleMessage(
-      "Di chuyển ảnh đã chọn đến một ngày",
-    ),
-    "moveToAlbum": MessageLookupByLibrary.simpleMessage("Chuyển đến album"),
-    "moveToHiddenAlbum": MessageLookupByLibrary.simpleMessage(
-      "Di chuyển đến album ẩn",
-    ),
-    "movedSuccessfullyTo": m52,
-    "movedToTrash": MessageLookupByLibrary.simpleMessage(
-      "Đã cho vào thùng rác",
-    ),
-    "movingFilesToAlbum": MessageLookupByLibrary.simpleMessage(
-      "Đang di chuyển tệp vào album...",
-    ),
-    "name": MessageLookupByLibrary.simpleMessage("Tên"),
-    "nameTheAlbum": MessageLookupByLibrary.simpleMessage("Đặt tên cho album"),
-    "networkConnectionRefusedErr": MessageLookupByLibrary.simpleMessage(
-      "Không thể kết nối với Ente, vui lòng thử lại sau ít phút. Nếu lỗi vẫn tiếp diễn, hãy liên hệ với bộ phận hỗ trợ.",
-    ),
-    "networkHostLookUpErr": MessageLookupByLibrary.simpleMessage(
-      "Không thể kết nối với Ente, vui lòng kiểm tra cài đặt mạng của bạn và liên hệ với bộ phận hỗ trợ nếu lỗi vẫn tiếp diễn.",
-    ),
-    "never": MessageLookupByLibrary.simpleMessage("Không bao giờ"),
-    "newAlbum": MessageLookupByLibrary.simpleMessage("Album mới"),
-    "newLocation": MessageLookupByLibrary.simpleMessage("Vị trí mới"),
-    "newPerson": MessageLookupByLibrary.simpleMessage("Người mới"),
-    "newPhotosEmoji": MessageLookupByLibrary.simpleMessage(" mới 📸"),
-    "newRange": MessageLookupByLibrary.simpleMessage("Phạm vi mới"),
-    "newToEnte": MessageLookupByLibrary.simpleMessage("Mới dùng Ente"),
-    "newest": MessageLookupByLibrary.simpleMessage("Mới nhất"),
-    "next": MessageLookupByLibrary.simpleMessage("Tiếp theo"),
-    "no": MessageLookupByLibrary.simpleMessage("Không"),
-    "noAlbumsSharedByYouYet": MessageLookupByLibrary.simpleMessage(
-      "Bạn chưa chia sẻ album nào",
-    ),
-    "noDeviceFound": MessageLookupByLibrary.simpleMessage(
-      "Không tìm thấy thiết bị",
-    ),
-    "noDeviceLimit": MessageLookupByLibrary.simpleMessage("Không có"),
-    "noDeviceThatCanBeDeleted": MessageLookupByLibrary.simpleMessage(
-      "Bạn không có tệp nào có thể xóa trên thiết bị này",
-    ),
-    "noDuplicates": MessageLookupByLibrary.simpleMessage(
-      "✨ Không có trùng lặp",
-    ),
-    "noEnteAccountExclamation": MessageLookupByLibrary.simpleMessage(
-      "Chưa có tài khoản Ente!",
-    ),
-    "noExifData": MessageLookupByLibrary.simpleMessage(
-      "Không có thông số Exif",
-    ),
-    "noFacesFound": MessageLookupByLibrary.simpleMessage(
-      "Không tìm thấy khuôn mặt",
-    ),
-    "noHiddenPhotosOrVideos": MessageLookupByLibrary.simpleMessage(
-      "Không có ảnh hoặc video ẩn",
-    ),
-    "noImagesWithLocation": MessageLookupByLibrary.simpleMessage(
-      "Không có ảnh với vị trí",
-    ),
-    "noInternetConnection": MessageLookupByLibrary.simpleMessage(
-      "Không có kết nối internet",
-    ),
-    "noPhotosAreBeingBackedUpRightNow": MessageLookupByLibrary.simpleMessage(
-      "Hiện tại không có ảnh nào đang được sao lưu",
-    ),
-    "noPhotosFoundHere": MessageLookupByLibrary.simpleMessage(
-      "Không tìm thấy ảnh ở đây",
-    ),
-    "noQuickLinksSelected": MessageLookupByLibrary.simpleMessage(
-      "Không có liên kết nhanh nào được chọn",
-    ),
-    "noRecoveryKey": MessageLookupByLibrary.simpleMessage(
-      "Không có mã khôi phục?",
-    ),
-    "noRecoveryKeyNoDecryption": MessageLookupByLibrary.simpleMessage(
-      "Do tính chất của giao thức mã hóa đầu cuối, không thể giải mã dữ liệu của bạn mà không có mật khẩu hoặc mã khôi phục",
-    ),
-    "noResults": MessageLookupByLibrary.simpleMessage("Không có kết quả"),
-    "noResultsFound": MessageLookupByLibrary.simpleMessage(
-      "Không tìm thấy kết quả",
-    ),
-    "noSuggestionsForPerson": m53,
-    "noSystemLockFound": MessageLookupByLibrary.simpleMessage(
-      "Không tìm thấy khóa hệ thống",
-    ),
-    "notPersonLabel": m54,
-    "notThisPerson": MessageLookupByLibrary.simpleMessage(
-      "Không phải người này?",
-    ),
-    "nothingSharedWithYouYet": MessageLookupByLibrary.simpleMessage(
-      "Bạn chưa được chia sẻ gì",
-    ),
-    "nothingToSeeHere": MessageLookupByLibrary.simpleMessage(
-      "Ở đây không có gì để xem! 👀",
-    ),
-    "notifications": MessageLookupByLibrary.simpleMessage("Thông báo"),
-    "ok": MessageLookupByLibrary.simpleMessage("Được"),
-    "onDevice": MessageLookupByLibrary.simpleMessage("Trên thiết bị"),
-    "onEnte": MessageLookupByLibrary.simpleMessage(
-      "Trên <branding>ente</branding>",
-    ),
-    "onTheRoad": MessageLookupByLibrary.simpleMessage("Trên đường"),
-    "onThisDay": MessageLookupByLibrary.simpleMessage("Vào ngày này"),
-    "onThisDayMemories": MessageLookupByLibrary.simpleMessage(
-      "Kỷ niệm hôm nay",
-    ),
-    "onThisDayNotificationExplanation": MessageLookupByLibrary.simpleMessage(
-      "Nhắc về những kỷ niệm ngày này trong những năm trước.",
-    ),
-    "onlyFamilyAdminCanChangeCode": m55,
-    "onlyThem": MessageLookupByLibrary.simpleMessage("Chỉ họ"),
-    "oops": MessageLookupByLibrary.simpleMessage("Ốii!"),
-    "oopsCouldNotSaveEdits": MessageLookupByLibrary.simpleMessage(
-      "Ốii!, không thể lưu chỉnh sửa",
-    ),
-    "oopsSomethingWentWrong": MessageLookupByLibrary.simpleMessage(
-      "Ốii!, có gì đó không ổn",
-    ),
-    "openAlbumInBrowser": MessageLookupByLibrary.simpleMessage(
-      "Mở album trong trình duyệt",
-    ),
-    "openAlbumInBrowserTitle": MessageLookupByLibrary.simpleMessage(
-      "Vui lòng sử dụng ứng dụng web để thêm ảnh vào album này",
-    ),
-    "openFile": MessageLookupByLibrary.simpleMessage("Mở tệp"),
-    "openSettings": MessageLookupByLibrary.simpleMessage("Mở Cài đặt"),
-    "openTheItem": MessageLookupByLibrary.simpleMessage("• Mở mục"),
-    "openstreetmapContributors": MessageLookupByLibrary.simpleMessage(
-      "Người đóng góp OpenStreetMap",
-    ),
-    "optionalAsShortAsYouLike": MessageLookupByLibrary.simpleMessage(
-      "Tùy chọn, ngắn dài tùy ý...",
-    ),
-    "orMergeWithExistingPerson": MessageLookupByLibrary.simpleMessage(
-      "Hoặc hợp nhất với hiện có",
-    ),
-    "orPickAnExistingOne": MessageLookupByLibrary.simpleMessage(
-      "Hoặc chọn một cái có sẵn",
-    ),
-    "orPickFromYourContacts": MessageLookupByLibrary.simpleMessage(
-      "hoặc chọn từ danh bạ",
-    ),
-    "otherDetectedFaces": MessageLookupByLibrary.simpleMessage(
-      "Những khuôn mặt khác được phát hiện",
-    ),
-    "pair": MessageLookupByLibrary.simpleMessage("Kết nối"),
-    "pairWithPin": MessageLookupByLibrary.simpleMessage("Kết nối bằng PIN"),
-    "pairingComplete": MessageLookupByLibrary.simpleMessage("Kết nối hoàn tất"),
-    "panorama": MessageLookupByLibrary.simpleMessage("Panorama"),
-    "partyWithThem": m56,
-    "passKeyPendingVerification": MessageLookupByLibrary.simpleMessage(
-      "Xác minh vẫn đang chờ",
-    ),
-    "passkey": MessageLookupByLibrary.simpleMessage("Khóa truy cập"),
-    "passkeyAuthTitle": MessageLookupByLibrary.simpleMessage(
-      "Xác minh khóa truy cập",
-    ),
-    "password": MessageLookupByLibrary.simpleMessage("Mật khẩu"),
-    "passwordChangedSuccessfully": MessageLookupByLibrary.simpleMessage(
-      "Đã thay đổi mật khẩu thành công",
-    ),
-    "passwordLock": MessageLookupByLibrary.simpleMessage("Khóa bằng mật khẩu"),
-    "passwordStrength": m57,
-    "passwordStrengthInfo": MessageLookupByLibrary.simpleMessage(
-      "Độ mạnh của mật khẩu được tính toán dựa trên độ dài của mật khẩu, các ký tự đã sử dụng và liệu mật khẩu có xuất hiện trong 10.000 mật khẩu được sử dụng nhiều nhất hay không",
-    ),
-    "passwordWarning": MessageLookupByLibrary.simpleMessage(
-      "Chúng tôi không lưu trữ mật khẩu này, nên nếu bạn quên, <underline>chúng tôi không thể giải mã dữ liệu của bạn</underline>",
-    ),
-    "pastYearsMemories": MessageLookupByLibrary.simpleMessage(
-      "Kỷ niệm năm ngoái",
-    ),
-    "paymentDetails": MessageLookupByLibrary.simpleMessage(
-      "Chi tiết thanh toán",
-    ),
-    "paymentFailed": MessageLookupByLibrary.simpleMessage(
-      "Thanh toán thất bại",
-    ),
-    "paymentFailedMessage": MessageLookupByLibrary.simpleMessage(
-      "Rất tiếc, bạn đã thanh toán không thành công. Vui lòng liên hệ hỗ trợ và chúng tôi sẽ giúp bạn!",
-    ),
-    "paymentFailedTalkToProvider": m58,
-    "pendingItems": MessageLookupByLibrary.simpleMessage("Các mục đang chờ"),
-    "pendingSync": MessageLookupByLibrary.simpleMessage("Đồng bộ hóa đang chờ"),
-    "people": MessageLookupByLibrary.simpleMessage("Người"),
-    "peopleUsingYourCode": MessageLookupByLibrary.simpleMessage(
-      "Người dùng mã của bạn",
-    ),
-    "peopleWidgetDesc": MessageLookupByLibrary.simpleMessage(
-      "Chọn những người bạn muốn thấy trên màn hình chính của mình.",
-    ),
-    "permDeleteWarning": MessageLookupByLibrary.simpleMessage(
-      "Tất cả các mục trong thùng rác sẽ bị xóa vĩnh viễn\n\nKhông thể hoàn tác thao tác này",
-    ),
-    "permanentlyDelete": MessageLookupByLibrary.simpleMessage("Xóa vĩnh viễn"),
-    "permanentlyDeleteFromDevice": MessageLookupByLibrary.simpleMessage(
-      "Xóa vĩnh viễn khỏi thiết bị?",
-    ),
-    "personIsAge": m59,
-    "personName": MessageLookupByLibrary.simpleMessage("Tên người"),
-    "personTurningAge": m60,
-    "pets": MessageLookupByLibrary.simpleMessage("Thú cưng"),
-    "photoDescriptions": MessageLookupByLibrary.simpleMessage("Mô tả ảnh"),
-    "photoGridSize": MessageLookupByLibrary.simpleMessage(
-      "Kích thước lưới ảnh",
-    ),
-    "photoSmallCase": MessageLookupByLibrary.simpleMessage("ảnh"),
-    "photocountPhotos": m61,
-    "photos": MessageLookupByLibrary.simpleMessage("Ảnh"),
-    "photosAddedByYouWillBeRemovedFromTheAlbum":
-        MessageLookupByLibrary.simpleMessage(
-          "Ảnh bạn đã thêm sẽ bị xóa khỏi album",
-        ),
-    "photosCount": m62,
-    "photosKeepRelativeTimeDifference": MessageLookupByLibrary.simpleMessage(
-      "Ảnh giữ nguyên chênh lệch thời gian tương đối",
-    ),
-    "pickCenterPoint": MessageLookupByLibrary.simpleMessage("Chọn tâm điểm"),
-    "pinAlbum": MessageLookupByLibrary.simpleMessage("Ghim album"),
-    "pinLock": MessageLookupByLibrary.simpleMessage("Khóa PIN"),
-    "playOnTv": MessageLookupByLibrary.simpleMessage("Phát album trên TV"),
-    "playOriginal": MessageLookupByLibrary.simpleMessage("Phát tệp gốc"),
-    "playStoreFreeTrialValidTill": m63,
-    "playStream": MessageLookupByLibrary.simpleMessage("Phát trực tiếp"),
-    "playstoreSubscription": MessageLookupByLibrary.simpleMessage(
-      "Gói PlayStore",
-    ),
-    "pleaseCheckYourInternetConnectionAndTryAgain":
-        MessageLookupByLibrary.simpleMessage(
-          "Vui lòng kiểm tra kết nối internet của bạn và thử lại.",
-        ),
-    "pleaseContactSupportAndWeWillBeHappyToHelp":
-        MessageLookupByLibrary.simpleMessage(
-          "Vui lòng liên hệ support@ente.io và chúng tôi rất sẵn sàng giúp đỡ!",
-        ),
-    "pleaseContactSupportIfTheProblemPersists":
-        MessageLookupByLibrary.simpleMessage(
-          "Vui lòng liên hệ bộ phận hỗ trợ nếu vấn đề vẫn tiếp diễn",
-        ),
-    "pleaseEmailUsAt": m64,
-    "pleaseGrantPermissions": MessageLookupByLibrary.simpleMessage(
-      "Vui lòng cấp quyền",
-    ),
-    "pleaseLoginAgain": MessageLookupByLibrary.simpleMessage(
-      "Vui lòng đăng nhập lại",
-    ),
-    "pleaseSelectQuickLinksToRemove": MessageLookupByLibrary.simpleMessage(
-      "Vui lòng chọn liên kết nhanh để xóa",
-    ),
-    "pleaseSendTheLogsTo": m65,
-    "pleaseTryAgain": MessageLookupByLibrary.simpleMessage("Vui lòng thử lại"),
-    "pleaseVerifyTheCodeYouHaveEntered": MessageLookupByLibrary.simpleMessage(
-      "Vui lòng xác minh mã bạn đã nhập",
-    ),
-    "pleaseWait": MessageLookupByLibrary.simpleMessage("Vui lòng chờ..."),
-    "pleaseWaitDeletingAlbum": MessageLookupByLibrary.simpleMessage(
-      "Vui lòng chờ, đang xóa album",
-    ),
-    "pleaseWaitForSometimeBeforeRetrying": MessageLookupByLibrary.simpleMessage(
-      "Vui lòng chờ một chút trước khi thử lại",
-    ),
-    "pleaseWaitThisWillTakeAWhile": MessageLookupByLibrary.simpleMessage(
-      "Vui lòng chờ, có thể mất một lúc.",
-    ),
-    "posingWithThem": m66,
-    "preparingLogs": MessageLookupByLibrary.simpleMessage(
-      "Đang ghi nhật ký...",
-    ),
-    "preserveMore": MessageLookupByLibrary.simpleMessage("Lưu giữ nhiều hơn"),
-    "pressAndHoldToPlayVideo": MessageLookupByLibrary.simpleMessage(
-      "Nhấn giữ để phát video",
-    ),
-    "pressAndHoldToPlayVideoDetailed": MessageLookupByLibrary.simpleMessage(
-      "Nhấn giữ ảnh để phát video",
-    ),
-    "previous": MessageLookupByLibrary.simpleMessage("Trước"),
-    "privacy": MessageLookupByLibrary.simpleMessage("Bảo mật"),
-    "privacyPolicyTitle": MessageLookupByLibrary.simpleMessage(
-      "Chính sách bảo mật",
-    ),
-    "privateBackups": MessageLookupByLibrary.simpleMessage("Sao lưu riêng tư"),
-    "privateSharing": MessageLookupByLibrary.simpleMessage("Chia sẻ riêng tư"),
-    "proceed": MessageLookupByLibrary.simpleMessage("Tiếp tục"),
-    "processed": MessageLookupByLibrary.simpleMessage("Đã xử lý"),
-    "processing": MessageLookupByLibrary.simpleMessage("Đang xử lý"),
-    "processingImport": m67,
-    "processingVideos": MessageLookupByLibrary.simpleMessage(
-      "Đang xử lý video",
-    ),
-    "publicLinkCreated": MessageLookupByLibrary.simpleMessage(
-      "Liên kết công khai đã được tạo",
-    ),
-    "publicLinkEnabled": MessageLookupByLibrary.simpleMessage(
-      "Liên kết công khai đã được bật",
-    ),
-    "questionmark": MessageLookupByLibrary.simpleMessage("?"),
-    "queued": MessageLookupByLibrary.simpleMessage("Đang chờ"),
-    "quickLinks": MessageLookupByLibrary.simpleMessage("Liên kết nhanh"),
-    "radius": MessageLookupByLibrary.simpleMessage("Bán kính"),
-    "raiseTicket": MessageLookupByLibrary.simpleMessage("Yêu cầu hỗ trợ"),
-    "rateTheApp": MessageLookupByLibrary.simpleMessage("Đánh giá ứng dụng"),
-    "rateUs": MessageLookupByLibrary.simpleMessage("Đánh giá chúng tôi"),
-    "rateUsOnStore": m68,
-    "reassignMe": MessageLookupByLibrary.simpleMessage("Chỉ định lại \"Tôi\""),
-    "reassignedToName": m69,
-    "reassigningLoading": MessageLookupByLibrary.simpleMessage(
-      "Đang chỉ định lại...",
-    ),
-    "receiveRemindersOnBirthdays": MessageLookupByLibrary.simpleMessage(
-      "Nhắc khi đến sinh nhật của ai đó. Chạm vào thông báo sẽ đưa bạn đến ảnh của người sinh nhật.",
-    ),
-    "recover": MessageLookupByLibrary.simpleMessage("Khôi phục"),
-    "recoverAccount": MessageLookupByLibrary.simpleMessage(
-      "Khôi phục tài khoản",
-    ),
-    "recoverButton": MessageLookupByLibrary.simpleMessage("Khôi phục"),
-    "recoveryAccount": MessageLookupByLibrary.simpleMessage(
-      "Khôi phục tài khoản",
-    ),
-    "recoveryInitiated": MessageLookupByLibrary.simpleMessage(
-      "Quá trình khôi phục đã được khởi động",
-    ),
-    "recoveryInitiatedDesc": m70,
-    "recoveryKey": MessageLookupByLibrary.simpleMessage("Mã khôi phục"),
-    "recoveryKeyCopiedToClipboard": MessageLookupByLibrary.simpleMessage(
-      "Đã sao chép mã khôi phục vào bộ nhớ tạm",
-    ),
-    "recoveryKeyOnForgotPassword": MessageLookupByLibrary.simpleMessage(
-      "Nếu bạn quên mật khẩu, cách duy nhất để khôi phục dữ liệu của bạn là dùng mã này.",
-    ),
-    "recoveryKeySaveDescription": MessageLookupByLibrary.simpleMessage(
-      "Chúng tôi không lưu trữ mã này, nên hãy lưu nó ở nơi an toàn.",
-    ),
-    "recoveryKeySuccessBody": MessageLookupByLibrary.simpleMessage(
-      "Tuyệt! Mã khôi phục của bạn hợp lệ. Cảm ơn đã xác minh.\n\nNhớ lưu giữ mã khôi phục của bạn ở nơi an toàn.",
-    ),
-    "recoveryKeyVerified": MessageLookupByLibrary.simpleMessage(
-      "Mã khôi phục đã được xác minh",
-    ),
-    "recoveryKeyVerifyReason": MessageLookupByLibrary.simpleMessage(
-      "Mã khôi phục là cách duy nhất để khôi phục ảnh của bạn nếu bạn quên mật khẩu. Bạn có thể xem mã khôi phục của mình trong Cài đặt > Tài khoản.\n\nVui lòng nhập mã khôi phục của bạn ở đây để xác minh rằng bạn đã lưu nó đúng cách.",
-    ),
-    "recoveryReady": m71,
-    "recoverySuccessful": MessageLookupByLibrary.simpleMessage(
-      "Khôi phục thành công!",
-    ),
-    "recoveryWarning": MessageLookupByLibrary.simpleMessage(
-      "Một liên hệ tin cậy đang cố gắng truy cập tài khoản của bạn",
-    ),
-    "recoveryWarningBody": m72,
-    "recreatePasswordBody": MessageLookupByLibrary.simpleMessage(
-      "Thiết bị hiện tại không đủ mạnh để xác minh mật khẩu của bạn, nhưng chúng tôi có thể tạo lại để nó hoạt động với tất cả thiết bị.\n\nVui lòng đăng nhập bằng mã khôi phục và tạo lại mật khẩu (bạn có thể dùng lại mật khẩu cũ nếu muốn).",
-    ),
-    "recreatePasswordTitle": MessageLookupByLibrary.simpleMessage(
-      "Tạo lại mật khẩu",
-    ),
-    "reddit": MessageLookupByLibrary.simpleMessage("Reddit"),
-    "reenterPassword": MessageLookupByLibrary.simpleMessage(
-      "Nhập lại mật khẩu",
-    ),
-    "reenterPin": MessageLookupByLibrary.simpleMessage("Nhập lại PIN"),
-    "referFriendsAnd2xYourPlan": MessageLookupByLibrary.simpleMessage(
-      "Giới thiệu bạn bè và ×2 gói của bạn",
-    ),
-    "referralStep1": MessageLookupByLibrary.simpleMessage(
-      "1. Đưa mã này cho bạn bè của bạn",
-    ),
-    "referralStep2": MessageLookupByLibrary.simpleMessage(
-      "2. Họ đăng ký gói trả phí",
-    ),
-    "referralStep3": m73,
-    "referrals": MessageLookupByLibrary.simpleMessage("Giới thiệu"),
-    "referralsAreCurrentlyPaused": MessageLookupByLibrary.simpleMessage(
-      "Giới thiệu hiện đang tạm dừng",
-    ),
-    "rejectRecovery": MessageLookupByLibrary.simpleMessage("Từ chối khôi phục"),
-    "remindToEmptyDeviceTrash": MessageLookupByLibrary.simpleMessage(
-      "Hãy xóa luôn \"Đã xóa gần đây\" từ \"Cài đặt\" -> \"Lưu trữ\" để lấy lại dung lượng đã giải phóng",
-    ),
-    "remindToEmptyEnteTrash": MessageLookupByLibrary.simpleMessage(
-      "Hãy xóa luôn \"Thùng rác\" của bạn để lấy lại dung lượng đã giải phóng",
-    ),
-    "remoteImages": MessageLookupByLibrary.simpleMessage("Ảnh bên ngoài"),
-    "remoteThumbnails": MessageLookupByLibrary.simpleMessage(
-      "Ảnh thu nhỏ bên ngoài",
-    ),
-    "remoteVideos": MessageLookupByLibrary.simpleMessage("Video bên ngoài"),
-    "remove": MessageLookupByLibrary.simpleMessage("Xóa"),
-    "removeDuplicates": MessageLookupByLibrary.simpleMessage("Xóa trùng lặp"),
-    "removeDuplicatesDesc": MessageLookupByLibrary.simpleMessage(
-      "Xem và xóa các tệp bị trùng lặp.",
-    ),
-    "removeFromAlbum": MessageLookupByLibrary.simpleMessage("Xóa khỏi album"),
-    "removeFromAlbumTitle": MessageLookupByLibrary.simpleMessage(
-      "Xóa khỏi album?",
-    ),
-    "removeFromFavorite": MessageLookupByLibrary.simpleMessage(
-      "Xóa khỏi mục đã thích",
-    ),
-    "removeInvite": MessageLookupByLibrary.simpleMessage("Gỡ bỏ lời mời"),
-    "removeLink": MessageLookupByLibrary.simpleMessage("Xóa liên kết"),
-    "removeParticipant": MessageLookupByLibrary.simpleMessage(
-      "Xóa người tham gia",
-    ),
-    "removeParticipantBody": m74,
-    "removePersonLabel": MessageLookupByLibrary.simpleMessage("Xóa nhãn người"),
-    "removePublicLink": MessageLookupByLibrary.simpleMessage(
-      "Xóa liên kết công khai",
-    ),
-    "removePublicLinks": MessageLookupByLibrary.simpleMessage(
-      "Xóa liên kết công khai",
-    ),
-    "removeShareItemsWarning": MessageLookupByLibrary.simpleMessage(
-      "Vài mục mà bạn đang xóa được thêm bởi người khác, và bạn sẽ mất quyền truy cập vào chúng",
-    ),
-    "removeWithQuestionMark": MessageLookupByLibrary.simpleMessage("Xóa?"),
-    "removeYourselfAsTrustedContact": MessageLookupByLibrary.simpleMessage(
-      "Gỡ bỏ bạn khỏi liên hệ tin cậy",
-    ),
-    "removingFromFavorites": MessageLookupByLibrary.simpleMessage(
-      "Đang xóa khỏi mục yêu thích...",
-    ),
-    "rename": MessageLookupByLibrary.simpleMessage("Đổi tên"),
-    "renameAlbum": MessageLookupByLibrary.simpleMessage("Đổi tên album"),
-    "renameFile": MessageLookupByLibrary.simpleMessage("Đổi tên tệp"),
-    "renewSubscription": MessageLookupByLibrary.simpleMessage("Gia hạn gói"),
-    "renewsOn": m75,
-    "reportABug": MessageLookupByLibrary.simpleMessage("Báo lỗi"),
-    "reportBug": MessageLookupByLibrary.simpleMessage("Báo lỗi"),
-    "resendEmail": MessageLookupByLibrary.simpleMessage("Gửi lại email"),
-    "reset": MessageLookupByLibrary.simpleMessage("Đặt lại"),
-    "resetIgnoredFiles": MessageLookupByLibrary.simpleMessage(
-      "Đặt lại các tệp bị bỏ qua",
-    ),
-    "resetPasswordTitle": MessageLookupByLibrary.simpleMessage(
-      "Đặt lại mật khẩu",
-    ),
-    "resetPerson": MessageLookupByLibrary.simpleMessage("Xóa"),
-    "resetToDefault": MessageLookupByLibrary.simpleMessage("Đặt lại mặc định"),
-    "restore": MessageLookupByLibrary.simpleMessage("Khôi phục"),
-    "restoreToAlbum": MessageLookupByLibrary.simpleMessage(
-      "Khôi phục vào album",
-    ),
-    "restoringFiles": MessageLookupByLibrary.simpleMessage(
-      "Đang khôi phục tệp...",
-    ),
-    "resumableUploads": MessageLookupByLibrary.simpleMessage(
-      "Cho phép tải lên tiếp tục",
-    ),
-    "retry": MessageLookupByLibrary.simpleMessage("Thử lại"),
-    "review": MessageLookupByLibrary.simpleMessage("Xem lại"),
-    "reviewDeduplicateItems": MessageLookupByLibrary.simpleMessage(
-      "Vui lòng xem qua và xóa các mục mà bạn tin là trùng lặp.",
-    ),
-    "reviewSuggestions": MessageLookupByLibrary.simpleMessage("Xem gợi ý"),
-    "right": MessageLookupByLibrary.simpleMessage("Phải"),
-    "roadtripWithThem": m76,
-    "rotate": MessageLookupByLibrary.simpleMessage("Xoay"),
-    "rotateLeft": MessageLookupByLibrary.simpleMessage("Xoay trái"),
-    "rotateRight": MessageLookupByLibrary.simpleMessage("Xoay phải"),
-    "safelyStored": MessageLookupByLibrary.simpleMessage("Lưu trữ an toàn"),
-    "same": MessageLookupByLibrary.simpleMessage("Chính xác"),
-    "sameperson": MessageLookupByLibrary.simpleMessage("Cùng một người?"),
-    "save": MessageLookupByLibrary.simpleMessage("Lưu"),
-    "saveAsAnotherPerson": MessageLookupByLibrary.simpleMessage(
-      "Lưu như một người khác",
-    ),
-    "saveChangesBeforeLeavingQuestion": MessageLookupByLibrary.simpleMessage(
-      "Lưu thay đổi trước khi rời?",
-    ),
-    "saveCollage": MessageLookupByLibrary.simpleMessage("Lưu ảnh ghép"),
-    "saveCopy": MessageLookupByLibrary.simpleMessage("Lưu bản sao"),
-    "saveKey": MessageLookupByLibrary.simpleMessage("Lưu mã"),
-    "savePerson": MessageLookupByLibrary.simpleMessage("Lưu người"),
-    "saveYourRecoveryKeyIfYouHaventAlready":
-        MessageLookupByLibrary.simpleMessage(
-          "Lưu mã khôi phục của bạn nếu bạn chưa làm",
-        ),
-    "saving": MessageLookupByLibrary.simpleMessage("Đang lưu..."),
-    "savingEdits": MessageLookupByLibrary.simpleMessage(
-      "Đang lưu chỉnh sửa...",
-    ),
-    "scanCode": MessageLookupByLibrary.simpleMessage("Quét mã"),
-    "scanThisBarcodeWithnyourAuthenticatorApp":
-        MessageLookupByLibrary.simpleMessage(
-          "Quét mã vạch này bằng\nứng dụng xác thực của bạn",
-        ),
-    "search": MessageLookupByLibrary.simpleMessage("Tìm kiếm"),
-    "searchAlbumsEmptySection": MessageLookupByLibrary.simpleMessage("Album"),
-    "searchByAlbumNameHint": MessageLookupByLibrary.simpleMessage("Tên album"),
-    "searchByExamples": MessageLookupByLibrary.simpleMessage(
-      "• Tên album (vd: \"Camera\")\n• Loại tệp (vd: \"Video\", \".gif\")\n• Năm và tháng (vd: \"2022\", \"Tháng Một\")\n• Ngày lễ (vd: \"Giáng Sinh\")\n• Mô tả ảnh (vd: “#vui”)",
-    ),
-    "searchCaptionEmptySection": MessageLookupByLibrary.simpleMessage(
-      "Thêm mô tả như \"#phượt\" trong thông tin ảnh để tìm nhanh thấy chúng ở đây",
-    ),
-    "searchDatesEmptySection": MessageLookupByLibrary.simpleMessage(
-      "Tìm kiếm theo ngày, tháng hoặc năm",
-    ),
-    "searchDiscoverEmptySection": MessageLookupByLibrary.simpleMessage(
-      "Ảnh sẽ được hiển thị ở đây sau khi xử lý và đồng bộ hoàn tất",
-    ),
-    "searchFaceEmptySection": MessageLookupByLibrary.simpleMessage(
-      "Người sẽ được hiển thị ở đây khi quá trình xử lý hoàn tất",
-    ),
-    "searchFileTypesAndNamesEmptySection": MessageLookupByLibrary.simpleMessage(
-      "Loại tệp và tên",
-    ),
-    "searchHint1": MessageLookupByLibrary.simpleMessage(
-      "Tìm kiếm nhanh, trên thiết bị",
-    ),
-    "searchHint2": MessageLookupByLibrary.simpleMessage("Ngày chụp, mô tả ảnh"),
-    "searchHint3": MessageLookupByLibrary.simpleMessage(
-      "Album, tên tệp và loại",
-    ),
-    "searchHint4": MessageLookupByLibrary.simpleMessage("Vị trí"),
-    "searchHint5": MessageLookupByLibrary.simpleMessage(
-      "Sắp ra mắt: Nhận diện khuôn mặt & tìm kiếm vi diệu ✨",
-    ),
-    "searchLocationEmptySection": MessageLookupByLibrary.simpleMessage(
-      "Xếp nhóm những ảnh được chụp gần kề nhau",
-    ),
-    "searchPeopleEmptySection": MessageLookupByLibrary.simpleMessage(
-      "Mời mọi người, và bạn sẽ thấy tất cả ảnh mà họ chia sẻ ở đây",
-    ),
-    "searchPersonsEmptySection": MessageLookupByLibrary.simpleMessage(
-      "Người sẽ được hiển thị ở đây sau khi hoàn tất xử lý và đồng bộ",
-    ),
-    "searchResultCount": m77,
-    "searchSectionsLengthMismatch": m78,
-    "security": MessageLookupByLibrary.simpleMessage("Bảo mật"),
-    "seePublicAlbumLinksInApp": MessageLookupByLibrary.simpleMessage(
-      "Xem liên kết album công khai trong ứng dụng",
-    ),
-    "selectALocation": MessageLookupByLibrary.simpleMessage("Chọn một vị trí"),
-    "selectALocationFirst": MessageLookupByLibrary.simpleMessage(
-      "Chọn một vị trí trước",
-    ),
-    "selectAlbum": MessageLookupByLibrary.simpleMessage("Chọn album"),
-    "selectAll": MessageLookupByLibrary.simpleMessage("Chọn tất cả"),
-    "selectAllShort": MessageLookupByLibrary.simpleMessage("Tất cả"),
-    "selectCoverPhoto": MessageLookupByLibrary.simpleMessage("Chọn ảnh bìa"),
-    "selectDate": MessageLookupByLibrary.simpleMessage("Chọn ngày"),
-    "selectFoldersForBackup": MessageLookupByLibrary.simpleMessage(
-      "Chọn thư mục để sao lưu",
-    ),
-    "selectItemsToAdd": MessageLookupByLibrary.simpleMessage(
-      "Chọn mục để thêm",
-    ),
-    "selectLanguage": MessageLookupByLibrary.simpleMessage("Chọn ngôn ngữ"),
-    "selectMailApp": MessageLookupByLibrary.simpleMessage(
-      "Chọn ứng dụng email",
-    ),
-    "selectMorePhotos": MessageLookupByLibrary.simpleMessage("Chọn thêm ảnh"),
-    "selectOneDateAndTime": MessageLookupByLibrary.simpleMessage(
-      "Chọn một ngày và giờ",
-    ),
-    "selectOneDateAndTimeForAll": MessageLookupByLibrary.simpleMessage(
-      "Chọn một ngày và giờ cho tất cả",
-    ),
-    "selectPersonToLink": MessageLookupByLibrary.simpleMessage(
-      "Chọn người để liên kết",
-    ),
-    "selectReason": MessageLookupByLibrary.simpleMessage("Chọn lý do"),
-    "selectStartOfRange": MessageLookupByLibrary.simpleMessage(
-      "Chọn phạm vi bắt đầu",
-    ),
-    "selectTime": MessageLookupByLibrary.simpleMessage("Chọn thời gian"),
-    "selectYourFace": MessageLookupByLibrary.simpleMessage(
-      "Chọn khuôn mặt bạn",
-    ),
-    "selectYourPlan": MessageLookupByLibrary.simpleMessage("Chọn gói của bạn"),
-    "selectedAlbums": m79,
-    "selectedFilesAreNotOnEnte": MessageLookupByLibrary.simpleMessage(
-      "Các tệp đã chọn không có trên Ente",
-    ),
-    "selectedFoldersWillBeEncryptedAndBackedUp":
-        MessageLookupByLibrary.simpleMessage(
-          "Các thư mục đã chọn sẽ được mã hóa và sao lưu",
-        ),
-    "selectedItemsWillBeDeletedFromAllAlbumsAndMoved":
-        MessageLookupByLibrary.simpleMessage(
-          "Các tệp đã chọn sẽ bị xóa khỏi tất cả album và cho vào thùng rác.",
-        ),
-    "selectedItemsWillBeRemovedFromThisPerson":
-        MessageLookupByLibrary.simpleMessage(
-          "Các mục đã chọn sẽ bị xóa khỏi người này, nhưng không bị xóa khỏi thư viện của bạn.",
-        ),
-    "selectedPhotos": m80,
-    "selectedPhotosWithYours": m81,
-    "selfiesWithThem": m82,
-    "send": MessageLookupByLibrary.simpleMessage("Gửi"),
-    "sendEmail": MessageLookupByLibrary.simpleMessage("Gửi email"),
-    "sendInvite": MessageLookupByLibrary.simpleMessage("Gửi lời mời"),
-    "sendLink": MessageLookupByLibrary.simpleMessage("Gửi liên kết"),
-    "serverEndpoint": MessageLookupByLibrary.simpleMessage("Điểm cuối máy chủ"),
-    "sessionExpired": MessageLookupByLibrary.simpleMessage("Phiên đã hết hạn"),
-    "sessionIdMismatch": MessageLookupByLibrary.simpleMessage(
-      "Mã phiên không khớp",
-    ),
-    "setAPassword": MessageLookupByLibrary.simpleMessage("Đặt mật khẩu"),
-    "setAs": MessageLookupByLibrary.simpleMessage("Đặt làm"),
-    "setCover": MessageLookupByLibrary.simpleMessage("Đặt ảnh bìa"),
-    "setLabel": MessageLookupByLibrary.simpleMessage("Đặt"),
-    "setNewPassword": MessageLookupByLibrary.simpleMessage("Đặt mật khẩu mới"),
-    "setNewPin": MessageLookupByLibrary.simpleMessage("Đặt PIN mới"),
-    "setPasswordTitle": MessageLookupByLibrary.simpleMessage("Đặt mật khẩu"),
-    "setRadius": MessageLookupByLibrary.simpleMessage("Đặt bán kính"),
-    "setupComplete": MessageLookupByLibrary.simpleMessage("Cài đặt hoàn tất"),
-    "share": MessageLookupByLibrary.simpleMessage("Chia sẻ"),
-    "shareALink": MessageLookupByLibrary.simpleMessage("Chia sẻ một liên kết"),
-    "shareAlbumHint": MessageLookupByLibrary.simpleMessage(
-      "Mở album và nhấn nút chia sẻ ở góc trên bên phải để chia sẻ.",
-    ),
-    "shareAnAlbumNow": MessageLookupByLibrary.simpleMessage(
-      "Chia sẻ ngay một album",
-    ),
-    "shareLink": MessageLookupByLibrary.simpleMessage("Chia sẻ liên kết"),
-    "shareMyVerificationID": m83,
-    "shareOnlyWithThePeopleYouWant": MessageLookupByLibrary.simpleMessage(
-      "Chỉ chia sẻ với những người bạn muốn",
-    ),
-    "shareTextConfirmOthersVerificationID": m84,
-    "shareTextRecommendUsingEnte": MessageLookupByLibrary.simpleMessage(
-      "Tải Ente để chúng ta có thể dễ dàng chia sẻ ảnh và video chất lượng gốc\n\nhttps://ente.io",
-    ),
-    "shareTextReferralCode": m85,
-    "shareWithNonenteUsers": MessageLookupByLibrary.simpleMessage(
-      "Chia sẻ với người không dùng Ente",
-    ),
-    "shareWithPeopleSectionTitle": m86,
-    "shareYourFirstAlbum": MessageLookupByLibrary.simpleMessage(
-      "Chia sẻ album đầu tiên của bạn",
-    ),
-    "sharedAlbumSectionDescription": MessageLookupByLibrary.simpleMessage(
-      "Tạo album chia sẻ và cộng tác với người dùng Ente khác, bao gồm cả người dùng các gói miễn phí.",
-    ),
-    "sharedByMe": MessageLookupByLibrary.simpleMessage("Chia sẻ bởi tôi"),
-    "sharedByYou": MessageLookupByLibrary.simpleMessage("Được chia sẻ bởi bạn"),
-    "sharedPhotoNotifications": MessageLookupByLibrary.simpleMessage(
-      "Ảnh chia sẻ mới",
-    ),
-    "sharedPhotoNotificationsExplanation": MessageLookupByLibrary.simpleMessage(
-      "Nhận thông báo khi ai đó thêm ảnh vào album chia sẻ mà bạn tham gia",
-    ),
-    "sharedWith": m87,
-    "sharedWithMe": MessageLookupByLibrary.simpleMessage("Chia sẻ với tôi"),
-    "sharedWithYou": MessageLookupByLibrary.simpleMessage(
-      "Được chia sẻ với bạn",
-    ),
-    "sharing": MessageLookupByLibrary.simpleMessage("Đang chia sẻ..."),
-    "shiftDatesAndTime": MessageLookupByLibrary.simpleMessage(
-      "Di chuyển ngày và giờ",
-    ),
-    "showLessFaces": MessageLookupByLibrary.simpleMessage(
-      "Hiện ít khuôn mặt hơn",
-    ),
-    "showMemories": MessageLookupByLibrary.simpleMessage("Xem lại kỷ niệm"),
-    "showMoreFaces": MessageLookupByLibrary.simpleMessage(
-      "Hiện nhiều khuôn mặt hơn",
-    ),
-    "showPerson": MessageLookupByLibrary.simpleMessage("Hiện người"),
-    "signOutFromOtherDevices": MessageLookupByLibrary.simpleMessage(
-      "Đăng xuất khỏi các thiết bị khác",
-    ),
-    "signOutOtherBody": MessageLookupByLibrary.simpleMessage(
-      "Nếu bạn nghĩ rằng ai đó biết mật khẩu của bạn, hãy ép tài khoản của bạn đăng xuất khỏi tất cả thiết bị khác đang sử dụng.",
-    ),
-    "signOutOtherDevices": MessageLookupByLibrary.simpleMessage(
-      "Đăng xuất khỏi các thiết bị khác",
-    ),
-    "signUpTerms": MessageLookupByLibrary.simpleMessage(
-      "Tôi đồng ý với <u-terms>điều khoản</u-terms> và <u-policy>chính sách bảo mật</u-policy>",
-    ),
-    "singleFileDeleteFromDevice": m88,
-    "singleFileDeleteHighlight": MessageLookupByLibrary.simpleMessage(
-      "Nó sẽ bị xóa khỏi tất cả album.",
-    ),
-    "singleFileInBothLocalAndRemote": m89,
-    "singleFileInRemoteOnly": m90,
-    "skip": MessageLookupByLibrary.simpleMessage("Bỏ qua"),
-    "smartMemories": MessageLookupByLibrary.simpleMessage("Gợi nhớ kỷ niệm"),
-    "social": MessageLookupByLibrary.simpleMessage("Mạng xã hội"),
-    "someItemsAreInBothEnteAndYourDevice": MessageLookupByLibrary.simpleMessage(
-      "Một số mục có trên cả Ente và thiết bị của bạn.",
-    ),
-    "someOfTheFilesYouAreTryingToDeleteAre": MessageLookupByLibrary.simpleMessage(
-      "Một số tệp bạn đang cố gắng xóa chỉ có trên thiết bị của bạn và không thể khôi phục nếu bị xóa",
-    ),
-    "someoneSharingAlbumsWithYouShouldSeeTheSameId":
-        MessageLookupByLibrary.simpleMessage(
-          "Ai đó chia sẻ album với bạn nên thấy cùng một ID trên thiết bị của họ.",
-        ),
-    "somethingWentWrong": MessageLookupByLibrary.simpleMessage(
-      "Có gì đó không ổn",
-    ),
-    "somethingWentWrongPleaseTryAgain": MessageLookupByLibrary.simpleMessage(
-      "Có gì đó không ổn, vui lòng thử lại",
-    ),
-    "sorry": MessageLookupByLibrary.simpleMessage("Xin lỗi"),
-    "sorryBackupFailedDesc": MessageLookupByLibrary.simpleMessage(
-      "Rất tiếc, không thể sao lưu tệp vào lúc này, chúng tôi sẽ thử lại sau.",
-    ),
-    "sorryCouldNotAddToFavorites": MessageLookupByLibrary.simpleMessage(
-      "Xin lỗi, không thể thêm vào mục yêu thích!",
-    ),
-    "sorryCouldNotRemoveFromFavorites": MessageLookupByLibrary.simpleMessage(
-      "Xin lỗi, không thể xóa khỏi mục yêu thích!",
-    ),
-    "sorryTheCodeYouveEnteredIsIncorrect": MessageLookupByLibrary.simpleMessage(
-      "Rất tiếc, mã bạn nhập không chính xác",
-    ),
-    "sorryWeCouldNotGenerateSecureKeysOnThisDevicennplease":
-        MessageLookupByLibrary.simpleMessage(
-          "Rất tiếc, chúng tôi không thể tạo khóa an toàn trên thiết bị này.\n\nVui lòng đăng ký từ một thiết bị khác.",
-        ),
-    "sorryWeHadToPauseYourBackups": MessageLookupByLibrary.simpleMessage(
-      "Rất tiếc, chúng tôi phải dừng sao lưu cho bạn",
-    ),
-    "sort": MessageLookupByLibrary.simpleMessage("Sắp xếp"),
-    "sortAlbumsBy": MessageLookupByLibrary.simpleMessage("Sắp xếp theo"),
-    "sortNewestFirst": MessageLookupByLibrary.simpleMessage("Mới nhất trước"),
-    "sortOldestFirst": MessageLookupByLibrary.simpleMessage("Cũ nhất trước"),
-    "sparkleSuccess": MessageLookupByLibrary.simpleMessage("✨ Thành công"),
-    "sportsWithThem": m91,
-    "spotlightOnThem": m92,
-    "spotlightOnYourself": MessageLookupByLibrary.simpleMessage(
-      "Tập trung vào bản thân bạn",
-    ),
-    "startAccountRecoveryTitle": MessageLookupByLibrary.simpleMessage(
-      "Bắt đầu khôi phục",
-    ),
-    "startBackup": MessageLookupByLibrary.simpleMessage("Bắt đầu sao lưu"),
-    "status": MessageLookupByLibrary.simpleMessage("Trạng thái"),
-    "stopCastingBody": MessageLookupByLibrary.simpleMessage(
-      "Bạn có muốn dừng phát không?",
-    ),
-    "stopCastingTitle": MessageLookupByLibrary.simpleMessage("Dừng phát"),
-    "storage": MessageLookupByLibrary.simpleMessage("Dung lượng"),
-    "storageBreakupFamily": MessageLookupByLibrary.simpleMessage("Gia đình"),
-    "storageBreakupYou": MessageLookupByLibrary.simpleMessage("Bạn"),
-    "storageInGB": m93,
-    "storageLimitExceeded": MessageLookupByLibrary.simpleMessage(
-      "Đã vượt hạn mức lưu trữ",
-    ),
-    "storageUsageInfo": m94,
-    "streamDetails": MessageLookupByLibrary.simpleMessage("Chi tiết phát"),
-    "strongStrength": MessageLookupByLibrary.simpleMessage("Mạnh"),
-    "subAlreadyLinkedErrMessage": m95,
-    "subWillBeCancelledOn": m96,
-    "subscribe": MessageLookupByLibrary.simpleMessage("Đăng ký gói"),
-    "subscribeToEnableSharing": MessageLookupByLibrary.simpleMessage(
-      "Bạn phải dùng gói trả phí mới có thể chia sẻ.",
-    ),
-    "subscription": MessageLookupByLibrary.simpleMessage("Gói đăng ký"),
-    "success": MessageLookupByLibrary.simpleMessage("Thành công"),
-    "successfullyArchived": MessageLookupByLibrary.simpleMessage(
-      "Lưu trữ thành công",
-    ),
-    "successfullyHid": MessageLookupByLibrary.simpleMessage("Đã ẩn thành công"),
-    "successfullyUnarchived": MessageLookupByLibrary.simpleMessage(
-      "Bỏ lưu trữ thành công",
-    ),
-    "successfullyUnhid": MessageLookupByLibrary.simpleMessage(
-      "Đã hiện thành công",
-    ),
-    "suggestFeatures": MessageLookupByLibrary.simpleMessage(
-      "Đề xuất tính năng",
-    ),
-    "sunrise": MessageLookupByLibrary.simpleMessage("Đường chân trời"),
-    "support": MessageLookupByLibrary.simpleMessage("Hỗ trợ"),
-    "syncProgress": m97,
-    "syncStopped": MessageLookupByLibrary.simpleMessage("Đồng bộ hóa đã dừng"),
-    "syncing": MessageLookupByLibrary.simpleMessage("Đang đồng bộ..."),
-    "systemTheme": MessageLookupByLibrary.simpleMessage("Giống hệ thống"),
-    "tapToCopy": MessageLookupByLibrary.simpleMessage("nhấn để sao chép"),
-    "tapToEnterCode": MessageLookupByLibrary.simpleMessage("Nhấn để nhập mã"),
-    "tapToUnlock": MessageLookupByLibrary.simpleMessage("Nhấn để mở khóa"),
-    "tapToUpload": MessageLookupByLibrary.simpleMessage("Nhấn để tải lên"),
-    "tapToUploadIsIgnoredDue": m98,
-    "tempErrorContactSupportIfPersists": MessageLookupByLibrary.simpleMessage(
-      "Có vẻ đã xảy ra sự cố. Vui lòng thử lại sau ít phút. Nếu lỗi vẫn tiếp diễn, hãy liên hệ với đội ngũ hỗ trợ của chúng tôi.",
-    ),
-    "terminate": MessageLookupByLibrary.simpleMessage("Kết thúc"),
-    "terminateSession": MessageLookupByLibrary.simpleMessage(
-      "Kết thúc phiên? ",
-    ),
-    "terms": MessageLookupByLibrary.simpleMessage("Điều khoản"),
-    "termsOfServicesTitle": MessageLookupByLibrary.simpleMessage("Điều khoản"),
-    "thankYou": MessageLookupByLibrary.simpleMessage("Cảm ơn bạn"),
-    "thankYouForSubscribing": MessageLookupByLibrary.simpleMessage(
-      "Cảm ơn bạn đã đăng ký gói!",
-    ),
-    "theDownloadCouldNotBeCompleted": MessageLookupByLibrary.simpleMessage(
-      "Không thể hoàn tất tải xuống",
-    ),
-    "theLinkYouAreTryingToAccessHasExpired":
-        MessageLookupByLibrary.simpleMessage(
-          "Liên kết mà bạn truy cập đã hết hạn.",
-        ),
-    "thePersonGroupsWillNotBeDisplayed": MessageLookupByLibrary.simpleMessage(
-      "Nhóm người sẽ không được hiển thị trong phần người nữa. Ảnh sẽ vẫn được giữ nguyên.",
-    ),
-    "thePersonWillNotBeDisplayed": MessageLookupByLibrary.simpleMessage(
-      "Người sẽ không được hiển thị trong phần người nữa. Ảnh sẽ vẫn được giữ nguyên.",
-    ),
-    "theRecoveryKeyYouEnteredIsIncorrect": MessageLookupByLibrary.simpleMessage(
-      "Mã khôi phục bạn nhập không chính xác",
-    ),
-    "theme": MessageLookupByLibrary.simpleMessage("Chủ đề"),
-    "theseItemsWillBeDeletedFromYourDevice":
-        MessageLookupByLibrary.simpleMessage(
-          "Các mục này sẽ bị xóa khỏi thiết bị của bạn.",
-        ),
-    "theyAlsoGetXGb": m99,
-    "theyWillBeDeletedFromAllAlbums": MessageLookupByLibrary.simpleMessage(
-      "Nó sẽ bị xóa khỏi tất cả album.",
-    ),
-    "thisActionCannotBeUndone": MessageLookupByLibrary.simpleMessage(
-      "Không thể hoàn tác thao tác này",
-    ),
-    "thisAlbumAlreadyHDACollaborativeLink":
-        MessageLookupByLibrary.simpleMessage(
-          "Album này đã có một liên kết cộng tác",
-        ),
-    "thisCanBeUsedToRecoverYourAccountIfYou": MessageLookupByLibrary.simpleMessage(
-      "Chúng có thể giúp khôi phục tài khoản của bạn nếu bạn mất xác thực 2 bước",
-    ),
-    "thisDevice": MessageLookupByLibrary.simpleMessage("Thiết bị này"),
-    "thisEmailIsAlreadyInUse": MessageLookupByLibrary.simpleMessage(
-      "Email này đã được sử dụng",
-    ),
-    "thisImageHasNoExifData": MessageLookupByLibrary.simpleMessage(
-      "Ảnh này không có thông số Exif",
-    ),
-    "thisIsMeExclamation": MessageLookupByLibrary.simpleMessage("Đây là tôi!"),
-    "thisIsPersonVerificationId": m100,
-    "thisIsYourVerificationId": MessageLookupByLibrary.simpleMessage(
-      "Đây là ID xác minh của bạn",
-    ),
-    "thisWeekThroughTheYears": MessageLookupByLibrary.simpleMessage(
-      "Tuần này qua các năm",
-    ),
-    "thisWeekXYearsAgo": m101,
-    "thisWillLogYouOutOfTheFollowingDevice":
-        MessageLookupByLibrary.simpleMessage(
-          "Bạn cũng sẽ đăng xuất khỏi những thiết bị sau:",
-        ),
-    "thisWillLogYouOutOfThisDevice": MessageLookupByLibrary.simpleMessage(
-      "Bạn sẽ đăng xuất khỏi thiết bị này!",
-    ),
-    "thisWillMakeTheDateAndTimeOfAllSelected": MessageLookupByLibrary.simpleMessage(
-      "Thao tác này sẽ làm cho ngày và giờ của tất cả ảnh được chọn đều giống nhau.",
-    ),
-    "thisWillRemovePublicLinksOfAllSelectedQuickLinks":
-        MessageLookupByLibrary.simpleMessage(
-          "Liên kết công khai của tất cả các liên kết nhanh đã chọn sẽ bị xóa.",
-        ),
-    "throughTheYears": m102,
-    "toEnableAppLockPleaseSetupDevicePasscodeOrScreen":
-        MessageLookupByLibrary.simpleMessage(
-          "Để bật khóa ứng dụng, vui lòng thiết lập mã khóa thiết bị hoặc khóa màn hình trong cài đặt hệ thống của bạn.",
-        ),
-    "toHideAPhotoOrVideo": MessageLookupByLibrary.simpleMessage(
-      "Để ẩn một ảnh hoặc video",
-    ),
-    "toResetVerifyEmail": MessageLookupByLibrary.simpleMessage(
-      "Để đặt lại mật khẩu, vui lòng xác minh email của bạn trước.",
-    ),
-    "todaysLogs": MessageLookupByLibrary.simpleMessage("Nhật ký hôm nay"),
-    "tooManyIncorrectAttempts": MessageLookupByLibrary.simpleMessage(
-      "Thử sai nhiều lần",
-    ),
-    "total": MessageLookupByLibrary.simpleMessage("tổng"),
-    "totalSize": MessageLookupByLibrary.simpleMessage("Tổng dung lượng"),
-    "trash": MessageLookupByLibrary.simpleMessage("Thùng rác"),
-    "trashDaysLeft": m103,
-    "trim": MessageLookupByLibrary.simpleMessage("Cắt"),
-    "tripInYear": m104,
-    "tripToLocation": m105,
-    "trustedContacts": MessageLookupByLibrary.simpleMessage("Liên hệ tin cậy"),
-    "trustedInviteBody": m106,
-    "tryAgain": MessageLookupByLibrary.simpleMessage("Thử lại"),
-    "turnOnBackupForAutoUpload": MessageLookupByLibrary.simpleMessage(
-      "Bật sao lưu để tự động tải lên các tệp được thêm vào thư mục thiết bị này lên Ente.",
-    ),
-    "twitter": MessageLookupByLibrary.simpleMessage("Twitter"),
-    "twoMonthsFreeOnYearlyPlans": MessageLookupByLibrary.simpleMessage(
-      "Nhận 2 tháng miễn phí với các gói theo năm",
-    ),
-    "twofactor": MessageLookupByLibrary.simpleMessage("Xác thực 2 bước"),
-    "twofactorAuthenticationHasBeenDisabled":
-        MessageLookupByLibrary.simpleMessage(
-          "Xác thực 2 bước đã bị vô hiệu hóa",
-        ),
-    "twofactorAuthenticationPageTitle": MessageLookupByLibrary.simpleMessage(
-      "Xác thực 2 bước",
-    ),
-    "twofactorAuthenticationSuccessfullyReset":
-        MessageLookupByLibrary.simpleMessage(
-          "Xác thực 2 bước đã được đặt lại thành công",
-        ),
-    "twofactorSetup": MessageLookupByLibrary.simpleMessage(
-      "Cài đặt xác minh 2 bước",
-    ),
-    "typeOfGallerGallerytypeIsNotSupportedForRename": m107,
-    "unarchive": MessageLookupByLibrary.simpleMessage("Bỏ lưu trữ"),
-    "unarchiveAlbum": MessageLookupByLibrary.simpleMessage("Bỏ lưu trữ album"),
-    "unarchiving": MessageLookupByLibrary.simpleMessage("Đang bỏ lưu trữ..."),
-    "unavailableReferralCode": MessageLookupByLibrary.simpleMessage(
-      "Rất tiếc, mã này không khả dụng.",
-    ),
-    "uncategorized": MessageLookupByLibrary.simpleMessage("Chưa phân loại"),
-    "unhide": MessageLookupByLibrary.simpleMessage("Hiện lại"),
-    "unhideToAlbum": MessageLookupByLibrary.simpleMessage(
-      "Hiện lại trong album",
-    ),
-    "unhiding": MessageLookupByLibrary.simpleMessage("Đang hiện..."),
-    "unhidingFilesToAlbum": MessageLookupByLibrary.simpleMessage(
-      "Đang hiện lại tệp trong album",
-    ),
-    "unlock": MessageLookupByLibrary.simpleMessage("Mở khóa"),
-    "unpinAlbum": MessageLookupByLibrary.simpleMessage("Bỏ ghim album"),
-    "unselectAll": MessageLookupByLibrary.simpleMessage("Bỏ chọn tất cả"),
-    "update": MessageLookupByLibrary.simpleMessage("Cập nhật"),
-    "updateAvailable": MessageLookupByLibrary.simpleMessage("Cập nhật có sẵn"),
-    "updatingFolderSelection": MessageLookupByLibrary.simpleMessage(
-      "Đang cập nhật lựa chọn thư mục...",
-    ),
-    "upgrade": MessageLookupByLibrary.simpleMessage("Nâng cấp"),
-    "uploadIsIgnoredDueToIgnorereason": m108,
-    "uploadingFilesToAlbum": MessageLookupByLibrary.simpleMessage(
-      "Đang tải tệp lên album...",
-    ),
-    "uploadingMultipleMemories": m109,
-    "uploadingSingleMemory": MessageLookupByLibrary.simpleMessage(
-      "Đang lưu giữ 1 kỷ niệm...",
-    ),
-    "upto50OffUntil4thDec": MessageLookupByLibrary.simpleMessage(
-      "Giảm tới 50%, đến ngày 4 Tháng 12.",
-    ),
-    "usableReferralStorageInfo": MessageLookupByLibrary.simpleMessage(
-      "Dung lượng có thể dùng bị giới hạn bởi gói hiện tại của bạn. Dung lượng nhận thêm vượt hạn mức sẽ tự động có thể dùng khi bạn nâng cấp gói.",
-    ),
-    "useAsCover": MessageLookupByLibrary.simpleMessage("Đặt làm ảnh bìa"),
-    "useDifferentPlayerInfo": MessageLookupByLibrary.simpleMessage(
-      "Phát video gặp vấn đề? Nhấn giữ tại đây để thử một trình phát khác.",
-    ),
-    "usePublicLinksForPeopleNotOnEnte": MessageLookupByLibrary.simpleMessage(
-      "Dùng liên kết công khai cho những người không dùng Ente",
-    ),
-    "useRecoveryKey": MessageLookupByLibrary.simpleMessage("Dùng mã khôi phục"),
-    "useSelectedPhoto": MessageLookupByLibrary.simpleMessage(
-      "Sử dụng ảnh đã chọn",
-    ),
-    "usedSpace": MessageLookupByLibrary.simpleMessage("Dung lượng đã dùng"),
-    "validTill": m110,
-    "verificationFailedPleaseTryAgain": MessageLookupByLibrary.simpleMessage(
-      "Xác minh không thành công, vui lòng thử lại",
-    ),
-    "verificationId": MessageLookupByLibrary.simpleMessage("ID xác minh"),
-    "verify": MessageLookupByLibrary.simpleMessage("Xác minh"),
-    "verifyEmail": MessageLookupByLibrary.simpleMessage("Xác minh email"),
-    "verifyEmailID": m111,
-    "verifyIDLabel": MessageLookupByLibrary.simpleMessage("Xác minh"),
-    "verifyPasskey": MessageLookupByLibrary.simpleMessage(
-      "Xác minh khóa truy cập",
-    ),
-    "verifyPassword": MessageLookupByLibrary.simpleMessage("Xác minh mật khẩu"),
-    "verifying": MessageLookupByLibrary.simpleMessage("Đang xác minh..."),
-    "verifyingRecoveryKey": MessageLookupByLibrary.simpleMessage(
-      "Đang xác minh mã khôi phục...",
-    ),
-    "videoInfo": MessageLookupByLibrary.simpleMessage("Thông tin video"),
-    "videoSmallCase": MessageLookupByLibrary.simpleMessage("video"),
-    "videoStreaming": MessageLookupByLibrary.simpleMessage(
-      "Phát trực tuyến video",
-    ),
-    "videos": MessageLookupByLibrary.simpleMessage("Video"),
-    "viewActiveSessions": MessageLookupByLibrary.simpleMessage(
-      "Xem phiên hoạt động",
-    ),
-    "viewAddOnButton": MessageLookupByLibrary.simpleMessage(
-      "Xem tiện ích mở rộng",
-    ),
-    "viewAll": MessageLookupByLibrary.simpleMessage("Xem tất cả"),
-    "viewAllExifData": MessageLookupByLibrary.simpleMessage(
-      "Xem thông số Exif",
-    ),
-    "viewLargeFiles": MessageLookupByLibrary.simpleMessage("Tệp lớn"),
-    "viewLargeFilesDesc": MessageLookupByLibrary.simpleMessage(
-      "Xem các tệp đang chiếm nhiều dung lượng nhất.",
-    ),
-    "viewLogs": MessageLookupByLibrary.simpleMessage("Xem nhật ký"),
-    "viewPersonToUnlink": m112,
-    "viewRecoveryKey": MessageLookupByLibrary.simpleMessage("Xem mã khôi phục"),
-    "viewer": MessageLookupByLibrary.simpleMessage("Người xem"),
-    "viewersSuccessfullyAdded": m113,
-    "visitWebToManage": MessageLookupByLibrary.simpleMessage(
-      "Vui lòng truy cập web.ente.io để quản lý gói đăng ký",
-    ),
-    "waitingForVerification": MessageLookupByLibrary.simpleMessage(
-      "Đang chờ xác minh...",
-    ),
-    "waitingForWifi": MessageLookupByLibrary.simpleMessage("Đang chờ WiFi..."),
-    "warning": MessageLookupByLibrary.simpleMessage("Cảnh báo"),
-    "weAreOpenSource": MessageLookupByLibrary.simpleMessage(
-      "Chúng tôi là mã nguồn mở!",
-    ),
-    "weDontSupportEditingPhotosAndAlbumsThatYouDont":
-        MessageLookupByLibrary.simpleMessage(
-          "Chúng tôi chưa hỗ trợ chỉnh sửa ảnh và album không phải bạn sở hữu",
-        ),
-    "weHaveSendEmailTo": m114,
-    "weakStrength": MessageLookupByLibrary.simpleMessage("Yếu"),
-    "welcomeBack": MessageLookupByLibrary.simpleMessage("Chào mừng trở lại!"),
-    "whatsNew": MessageLookupByLibrary.simpleMessage("Có gì mới"),
-    "whyAddTrustContact": MessageLookupByLibrary.simpleMessage(
-      "Liên hệ tin cậy có thể giúp khôi phục dữ liệu của bạn.",
-    ),
-    "widgets": MessageLookupByLibrary.simpleMessage("Tiện ích"),
-    "wishThemAHappyBirthday": m115,
-    "yearShort": MessageLookupByLibrary.simpleMessage("năm"),
-    "yearly": MessageLookupByLibrary.simpleMessage("Theo năm"),
-    "yearsAgo": m116,
-    "yes": MessageLookupByLibrary.simpleMessage("Có"),
-    "yesCancel": MessageLookupByLibrary.simpleMessage("Có, hủy"),
-    "yesConvertToViewer": MessageLookupByLibrary.simpleMessage(
-      "Có, chuyển thành người xem",
-    ),
-    "yesDelete": MessageLookupByLibrary.simpleMessage("Có, xóa"),
-    "yesDiscardChanges": MessageLookupByLibrary.simpleMessage(
-      "Có, bỏ qua thay đổi",
-    ),
-    "yesIgnore": MessageLookupByLibrary.simpleMessage("Có, bỏ qua"),
-    "yesLogout": MessageLookupByLibrary.simpleMessage("Có, đăng xuất"),
-    "yesRemove": MessageLookupByLibrary.simpleMessage("Có, xóa"),
-    "yesRenew": MessageLookupByLibrary.simpleMessage("Có, Gia hạn"),
-    "yesResetPerson": MessageLookupByLibrary.simpleMessage("Có, đặt lại người"),
-    "you": MessageLookupByLibrary.simpleMessage("Bạn"),
-    "youAndThem": m117,
-    "youAreOnAFamilyPlan": MessageLookupByLibrary.simpleMessage(
-      "Bạn đang dùng gói gia đình!",
-    ),
-    "youAreOnTheLatestVersion": MessageLookupByLibrary.simpleMessage(
-      "Bạn đang sử dụng phiên bản mới nhất",
-    ),
-    "youCanAtMaxDoubleYourStorage": MessageLookupByLibrary.simpleMessage(
-      "* Bạn có thể tối đa ×2 dung lượng của mình",
-    ),
-    "youCanManageYourLinksInTheShareTab": MessageLookupByLibrary.simpleMessage(
-      "Bạn có thể quản lý các liên kết của mình trong tab chia sẻ.",
-    ),
-    "youCanTrySearchingForADifferentQuery":
-        MessageLookupByLibrary.simpleMessage(
-          "Bạn có thể thử tìm kiếm một truy vấn khác.",
-        ),
-    "youCannotDowngradeToThisPlan": MessageLookupByLibrary.simpleMessage(
-      "Bạn không thể đổi xuống gói này",
-    ),
-    "youCannotShareWithYourself": MessageLookupByLibrary.simpleMessage(
-      "Bạn không thể chia sẻ với chính mình",
-    ),
-    "youDontHaveAnyArchivedItems": MessageLookupByLibrary.simpleMessage(
-      "Bạn không có mục nào đã lưu trữ.",
-    ),
-    "youHaveSuccessfullyFreedUp": m118,
-    "yourAccountHasBeenDeleted": MessageLookupByLibrary.simpleMessage(
-      "Tài khoản của bạn đã bị xóa",
-    ),
-    "yourMap": MessageLookupByLibrary.simpleMessage("Bản đồ của bạn"),
-    "yourPlanWasSuccessfullyDowngraded": MessageLookupByLibrary.simpleMessage(
-      "Gói của bạn đã được hạ cấp thành công",
-    ),
-    "yourPlanWasSuccessfullyUpgraded": MessageLookupByLibrary.simpleMessage(
-      "Gói của bạn đã được nâng cấp thành công",
-    ),
-    "yourPurchaseWasSuccessful": MessageLookupByLibrary.simpleMessage(
-      "Bạn đã giao dịch thành công",
-    ),
-    "yourStorageDetailsCouldNotBeFetched": MessageLookupByLibrary.simpleMessage(
-      "Không thể lấy chi tiết dung lượng của bạn",
-    ),
-    "yourSubscriptionHasExpired": MessageLookupByLibrary.simpleMessage(
-      "Gói của bạn đã hết hạn",
-    ),
-    "yourSubscriptionWasUpdatedSuccessfully":
-        MessageLookupByLibrary.simpleMessage(
-          "Gói của bạn đã được cập nhật thành công",
-        ),
-    "yourVerificationCodeHasExpired": MessageLookupByLibrary.simpleMessage(
-      "Mã xác minh của bạn đã hết hạn",
-    ),
-    "youveNoDuplicateFilesThatCanBeCleared":
-        MessageLookupByLibrary.simpleMessage(
-          "Bạn không có tệp nào bị trùng để xóa",
-        ),
-    "youveNoFilesInThisAlbumThatCanBeDeleted":
-        MessageLookupByLibrary.simpleMessage(
-          "Bạn không có tệp nào có thể xóa trong album này",
-        ),
-    "zoomOutToSeePhotos": MessageLookupByLibrary.simpleMessage(
-      "Phóng to để xem ảnh",
-    ),
-  };
-=======
-        "aNewVersionOfEnteIsAvailable":
-            MessageLookupByLibrary.simpleMessage("Ente có phiên bản mới."),
+        "aNewVersionOfEnteIsAvailable": MessageLookupByLibrary.simpleMessage(
+          "Ente có phiên bản mới.",
+        ),
         "about": MessageLookupByLibrary.simpleMessage("Giới thiệu"),
-        "acceptTrustInvite":
-            MessageLookupByLibrary.simpleMessage("Chấp nhận lời mời"),
+        "acceptTrustInvite": MessageLookupByLibrary.simpleMessage(
+          "Chấp nhận lời mời",
+        ),
         "account": MessageLookupByLibrary.simpleMessage("Tài khoản"),
-        "accountIsAlreadyConfigured":
-            MessageLookupByLibrary.simpleMessage("Tài khoản đã được cấu hình."),
+        "accountIsAlreadyConfigured": MessageLookupByLibrary.simpleMessage(
+          "Tài khoản đã được cấu hình.",
+        ),
         "accountOwnerPersonAppbarTitle": m0,
-        "accountWelcomeBack":
-            MessageLookupByLibrary.simpleMessage("Chào mừng bạn trở lại!"),
+        "accountWelcomeBack": MessageLookupByLibrary.simpleMessage(
+          "Chào mừng bạn trở lại!",
+        ),
         "ackPasswordLostWarning": MessageLookupByLibrary.simpleMessage(
-            "Tôi hiểu rằng nếu mất mật khẩu, dữ liệu của tôi sẽ mất vì nó được <underline>mã hóa đầu cuối</underline>."),
+          "Tôi hiểu rằng nếu mất mật khẩu, dữ liệu của tôi sẽ mất vì nó được <underline>mã hóa đầu cuối</underline>.",
+        ),
         "actionNotSupportedOnFavouritesAlbum":
             MessageLookupByLibrary.simpleMessage(
-                "Hành động không áp dụng trong album Đã thích"),
+          "Hành động không áp dụng trong album Đã thích",
+        ),
         "activeSessions":
             MessageLookupByLibrary.simpleMessage("Phiên hoạt động"),
         "add": MessageLookupByLibrary.simpleMessage("Thêm"),
@@ -2779,9 +367,11 @@
         "addANewEmail":
             MessageLookupByLibrary.simpleMessage("Thêm một email mới"),
         "addAlbumWidgetPrompt": MessageLookupByLibrary.simpleMessage(
-            "Thêm tiện ích album vào màn hình chính và quay lại đây để tùy chỉnh."),
-        "addCollaborator":
-            MessageLookupByLibrary.simpleMessage("Thêm cộng tác viên"),
+          "Thêm tiện ích album vào màn hình chính và quay lại đây để tùy chỉnh.",
+        ),
+        "addCollaborator": MessageLookupByLibrary.simpleMessage(
+          "Thêm cộng tác viên",
+        ),
         "addCollaborators": m1,
         "addFiles": MessageLookupByLibrary.simpleMessage("Thêm tệp"),
         "addFromDevice":
@@ -2790,38 +380,47 @@
         "addLocation": MessageLookupByLibrary.simpleMessage("Thêm vị trí"),
         "addLocationButton": MessageLookupByLibrary.simpleMessage("Thêm"),
         "addMemoriesWidgetPrompt": MessageLookupByLibrary.simpleMessage(
-            "Thêm tiện ích kỷ niệm vào màn hình chính và quay lại đây để tùy chỉnh."),
+          "Thêm tiện ích kỷ niệm vào màn hình chính và quay lại đây để tùy chỉnh.",
+        ),
         "addMore": MessageLookupByLibrary.simpleMessage("Thêm nhiều hơn"),
         "addName": MessageLookupByLibrary.simpleMessage("Thêm tên"),
-        "addNameOrMerge":
-            MessageLookupByLibrary.simpleMessage("Thêm tên hoặc hợp nhất"),
+        "addNameOrMerge": MessageLookupByLibrary.simpleMessage(
+          "Thêm tên hoặc hợp nhất",
+        ),
         "addNew": MessageLookupByLibrary.simpleMessage("Thêm mới"),
         "addNewPerson": MessageLookupByLibrary.simpleMessage("Thêm người mới"),
         "addOnPageSubtitle": MessageLookupByLibrary.simpleMessage(
-            "Chi tiết về tiện ích mở rộng"),
+          "Chi tiết về tiện ích mở rộng",
+        ),
         "addOnValidTill": m3,
         "addOns": MessageLookupByLibrary.simpleMessage("Tiện ích mở rộng"),
-        "addParticipants":
-            MessageLookupByLibrary.simpleMessage("Thêm người tham gia"),
+        "addParticipants": MessageLookupByLibrary.simpleMessage(
+          "Thêm người tham gia",
+        ),
         "addPeopleWidgetPrompt": MessageLookupByLibrary.simpleMessage(
-            "Thêm tiện ích người vào màn hình chính và quay lại đây để tùy chỉnh."),
+          "Thêm tiện ích người vào màn hình chính và quay lại đây để tùy chỉnh.",
+        ),
         "addPhotos": MessageLookupByLibrary.simpleMessage("Thêm ảnh"),
         "addSelected": MessageLookupByLibrary.simpleMessage("Thêm mục đã chọn"),
         "addToAlbum": MessageLookupByLibrary.simpleMessage("Thêm vào album"),
         "addToEnte": MessageLookupByLibrary.simpleMessage("Thêm vào Ente"),
-        "addToHiddenAlbum":
-            MessageLookupByLibrary.simpleMessage("Thêm vào album ẩn"),
-        "addTrustedContact":
-            MessageLookupByLibrary.simpleMessage("Thêm liên hệ tin cậy"),
+        "addToHiddenAlbum": MessageLookupByLibrary.simpleMessage(
+          "Thêm vào album ẩn",
+        ),
+        "addTrustedContact": MessageLookupByLibrary.simpleMessage(
+          "Thêm liên hệ tin cậy",
+        ),
         "addViewer": MessageLookupByLibrary.simpleMessage("Thêm người xem"),
         "addViewers": m4,
         "addYourPhotosNow": MessageLookupByLibrary.simpleMessage(
-            "Thêm ảnh của bạn ngay bây giờ"),
+          "Thêm ảnh của bạn ngay bây giờ",
+        ),
         "addedAs": MessageLookupByLibrary.simpleMessage("Đã thêm như"),
         "addedBy": m5,
         "addedSuccessfullyTo": m6,
         "addingToFavorites": MessageLookupByLibrary.simpleMessage(
-            "Đang thêm vào mục yêu thích..."),
+          "Đang thêm vào mục yêu thích...",
+        ),
         "admiringThem": m7,
         "advanced": MessageLookupByLibrary.simpleMessage("Nâng cao"),
         "advancedSettings": MessageLookupByLibrary.simpleMessage("Nâng cao"),
@@ -2833,326 +432,441 @@
         "albumOwner": MessageLookupByLibrary.simpleMessage("Chủ sở hữu"),
         "albumParticipantsCount": m8,
         "albumTitle": MessageLookupByLibrary.simpleMessage("Tiêu đề album"),
-        "albumUpdated":
-            MessageLookupByLibrary.simpleMessage("Album đã được cập nhật"),
+        "albumUpdated": MessageLookupByLibrary.simpleMessage(
+          "Album đã được cập nhật",
+        ),
         "albums": MessageLookupByLibrary.simpleMessage("Album"),
         "albumsWidgetDesc": MessageLookupByLibrary.simpleMessage(
-            "Chọn những album bạn muốn thấy trên màn hình chính của mình."),
+          "Chọn những album bạn muốn thấy trên màn hình chính của mình.",
+        ),
         "allClear": MessageLookupByLibrary.simpleMessage("✨ Tất cả đã xong"),
         "allMemoriesPreserved": MessageLookupByLibrary.simpleMessage(
-            "Tất cả kỷ niệm đã được lưu giữ"),
+          "Tất cả kỷ niệm đã được lưu giữ",
+        ),
         "allPersonGroupingWillReset": MessageLookupByLibrary.simpleMessage(
-            "Tất cả nhóm của người này sẽ được đặt lại, và bạn sẽ mất tất cả các gợi ý đã được tạo ra cho người này"),
+          "Tất cả nhóm của người này sẽ được đặt lại, và bạn sẽ mất tất cả các gợi ý đã được tạo ra cho người này",
+        ),
         "allUnnamedGroupsWillBeMergedIntoTheSelectedPerson":
             MessageLookupByLibrary.simpleMessage(
-                "Tất cả nhóm không có tên sẽ được hợp nhất vào người đã chọn. Điều này vẫn có thể được hoàn tác từ tổng quan lịch sử đề xuất của người đó."),
+          "Tất cả nhóm không có tên sẽ được hợp nhất vào người đã chọn. Điều này vẫn có thể được hoàn tác từ tổng quan lịch sử đề xuất của người đó.",
+        ),
         "allWillShiftRangeBasedOnFirst": MessageLookupByLibrary.simpleMessage(
-            "Đây là ảnh đầu tiên trong nhóm. Các ảnh được chọn khác sẽ tự động thay đổi dựa theo ngày mới này"),
+          "Đây là ảnh đầu tiên trong nhóm. Các ảnh được chọn khác sẽ tự động thay đổi dựa theo ngày mới này",
+        ),
         "allow": MessageLookupByLibrary.simpleMessage("Cho phép"),
         "allowAddPhotosDescription": MessageLookupByLibrary.simpleMessage(
-            "Cho phép người có liên kết thêm ảnh vào album chia sẻ."),
-        "allowAddingPhotos":
-            MessageLookupByLibrary.simpleMessage("Cho phép thêm ảnh"),
+          "Cho phép người có liên kết thêm ảnh vào album chia sẻ.",
+        ),
+        "allowAddingPhotos": MessageLookupByLibrary.simpleMessage(
+          "Cho phép thêm ảnh",
+        ),
         "allowAppToOpenSharedAlbumLinks": MessageLookupByLibrary.simpleMessage(
-            "Cho phép ứng dụng mở liên kết album chia sẻ"),
-        "allowDownloads":
-            MessageLookupByLibrary.simpleMessage("Cho phép tải xuống"),
-        "allowPeopleToAddPhotos":
-            MessageLookupByLibrary.simpleMessage("Cho phép mọi người thêm ảnh"),
+          "Cho phép ứng dụng mở liên kết album chia sẻ",
+        ),
+        "allowDownloads": MessageLookupByLibrary.simpleMessage(
+          "Cho phép tải xuống",
+        ),
+        "allowPeopleToAddPhotos": MessageLookupByLibrary.simpleMessage(
+          "Cho phép mọi người thêm ảnh",
+        ),
         "allowPermBody": MessageLookupByLibrary.simpleMessage(
-            "Vui lòng cho phép truy cập vào ảnh của bạn từ Cài đặt để Ente có thể hiển thị và sao lưu thư viện của bạn."),
-        "allowPermTitle":
-            MessageLookupByLibrary.simpleMessage("Cho phép truy cập ảnh"),
-        "androidBiometricHint":
-            MessageLookupByLibrary.simpleMessage("Xác minh danh tính"),
+          "Vui lòng cho phép truy cập vào ảnh của bạn từ Cài đặt để Ente có thể hiển thị và sao lưu thư viện của bạn.",
+        ),
+        "allowPermTitle": MessageLookupByLibrary.simpleMessage(
+          "Cho phép truy cập ảnh",
+        ),
+        "androidBiometricHint": MessageLookupByLibrary.simpleMessage(
+          "Xác minh danh tính",
+        ),
         "androidBiometricNotRecognized": MessageLookupByLibrary.simpleMessage(
-            "Không nhận diện được. Thử lại."),
-        "androidBiometricRequiredTitle":
-            MessageLookupByLibrary.simpleMessage("Yêu cầu sinh trắc học"),
-        "androidBiometricSuccess":
-            MessageLookupByLibrary.simpleMessage("Thành công"),
+          "Không nhận diện được. Thử lại.",
+        ),
+        "androidBiometricRequiredTitle": MessageLookupByLibrary.simpleMessage(
+          "Yêu cầu sinh trắc học",
+        ),
+        "androidBiometricSuccess": MessageLookupByLibrary.simpleMessage(
+          "Thành công",
+        ),
         "androidCancelButton": MessageLookupByLibrary.simpleMessage("Hủy"),
         "androidDeviceCredentialsRequiredTitle":
             MessageLookupByLibrary.simpleMessage(
-                "Yêu cầu thông tin xác thực thiết bị"),
+          "Yêu cầu thông tin xác thực thiết bị",
+        ),
         "androidDeviceCredentialsSetupDescription":
             MessageLookupByLibrary.simpleMessage(
-                "Yêu cầu thông tin xác thực thiết bị"),
+          "Yêu cầu thông tin xác thực thiết bị",
+        ),
         "androidGoToSettingsDescription": MessageLookupByLibrary.simpleMessage(
-            "Xác thực sinh trắc học chưa được thiết lập trên thiết bị của bạn. Đi đến \'Cài đặt > Bảo mật\' để thêm xác thực sinh trắc học."),
-        "androidIosWebDesktop":
-            MessageLookupByLibrary.simpleMessage("Android, iOS, Web, Desktop"),
-        "androidSignInTitle":
-            MessageLookupByLibrary.simpleMessage("Yêu cầu xác thực"),
+          "Xác thực sinh trắc học chưa được thiết lập trên thiết bị của bạn. Đi đến \'Cài đặt > Bảo mật\' để thêm xác thực sinh trắc học.",
+        ),
+        "androidIosWebDesktop": MessageLookupByLibrary.simpleMessage(
+          "Android, iOS, Web, Desktop",
+        ),
+        "androidSignInTitle": MessageLookupByLibrary.simpleMessage(
+          "Yêu cầu xác thực",
+        ),
         "appIcon": MessageLookupByLibrary.simpleMessage("Biểu tượng ứng dụng"),
         "appLock": MessageLookupByLibrary.simpleMessage("Khóa ứng dụng"),
         "appLockDescriptions": MessageLookupByLibrary.simpleMessage(
-            "Chọn giữa màn hình khóa mặc định của thiết bị và màn hình khóa tùy chỉnh với PIN hoặc mật khẩu."),
+          "Chọn giữa màn hình khóa mặc định của thiết bị và màn hình khóa tùy chỉnh với PIN hoặc mật khẩu.",
+        ),
         "appVersion": m9,
         "appleId": MessageLookupByLibrary.simpleMessage("ID Apple"),
         "apply": MessageLookupByLibrary.simpleMessage("Áp dụng"),
         "applyCodeTitle": MessageLookupByLibrary.simpleMessage("Áp dụng mã"),
-        "appstoreSubscription":
-            MessageLookupByLibrary.simpleMessage("Gói AppStore"),
+        "appstoreSubscription": MessageLookupByLibrary.simpleMessage(
+          "Gói AppStore",
+        ),
         "archive": MessageLookupByLibrary.simpleMessage("Lưu trữ"),
         "archiveAlbum": MessageLookupByLibrary.simpleMessage("Lưu trữ album"),
         "archiving": MessageLookupByLibrary.simpleMessage("Đang lưu trữ..."),
         "areThey": MessageLookupByLibrary.simpleMessage("Họ có phải là "),
         "areYouSureRemoveThisFaceFromPerson":
             MessageLookupByLibrary.simpleMessage(
-                "Bạn có chắc muốn xóa khuôn mặt này khỏi người này không?"),
+          "Bạn có chắc muốn xóa khuôn mặt này khỏi người này không?",
+        ),
         "areYouSureThatYouWantToLeaveTheFamily":
             MessageLookupByLibrary.simpleMessage(
-                "Bạn có chắc muốn rời khỏi gói gia đình không?"),
-        "areYouSureYouWantToCancel":
-            MessageLookupByLibrary.simpleMessage("Bạn có chắc muốn hủy không?"),
+          "Bạn có chắc muốn rời khỏi gói gia đình không?",
+        ),
+        "areYouSureYouWantToCancel": MessageLookupByLibrary.simpleMessage(
+          "Bạn có chắc muốn hủy không?",
+        ),
         "areYouSureYouWantToChangeYourPlan":
             MessageLookupByLibrary.simpleMessage(
-                "Bạn có chắc muốn thay đổi gói của mình không?"),
+          "Bạn có chắc muốn thay đổi gói của mình không?",
+        ),
         "areYouSureYouWantToExit": MessageLookupByLibrary.simpleMessage(
-            "Bạn có chắc muốn thoát không?"),
+          "Bạn có chắc muốn thoát không?",
+        ),
         "areYouSureYouWantToIgnoreThesePersons":
             MessageLookupByLibrary.simpleMessage(
-                "Bạn có chắc muốn bỏ qua những người này?"),
+          "Bạn có chắc muốn bỏ qua những người này?",
+        ),
         "areYouSureYouWantToIgnoreThisPerson":
             MessageLookupByLibrary.simpleMessage(
-                "Bạn có chắc muốn bỏ qua người này?"),
+          "Bạn có chắc muốn bỏ qua người này?",
+        ),
         "areYouSureYouWantToLogout": MessageLookupByLibrary.simpleMessage(
-            "Bạn có chắc muốn đăng xuất không?"),
+          "Bạn có chắc muốn đăng xuất không?",
+        ),
         "areYouSureYouWantToMergeThem": MessageLookupByLibrary.simpleMessage(
-            "Bạn có chắc muốn hợp nhất họ?"),
+          "Bạn có chắc muốn hợp nhất họ?",
+        ),
         "areYouSureYouWantToRenew": MessageLookupByLibrary.simpleMessage(
-            "Bạn có chắc muốn gia hạn không?"),
+          "Bạn có chắc muốn gia hạn không?",
+        ),
         "areYouSureYouWantToResetThisPerson":
             MessageLookupByLibrary.simpleMessage(
-                "Bạn có chắc muốn đặt lại người này không?"),
+          "Bạn có chắc muốn đặt lại người này không?",
+        ),
         "askCancelReason": MessageLookupByLibrary.simpleMessage(
-            "Gói của bạn đã bị hủy. Bạn có muốn chia sẻ lý do không?"),
+          "Gói của bạn đã bị hủy. Bạn có muốn chia sẻ lý do không?",
+        ),
         "askDeleteReason": MessageLookupByLibrary.simpleMessage(
-            "Lý do chính bạn xóa tài khoản là gì?"),
+          "Lý do chính bạn xóa tài khoản là gì?",
+        ),
         "askYourLovedOnesToShare": MessageLookupByLibrary.simpleMessage(
-            "Hãy gợi ý những người thân yêu của bạn chia sẻ"),
-        "atAFalloutShelter":
-            MessageLookupByLibrary.simpleMessage("ở hầm trú ẩn hạt nhân"),
+          "Hãy gợi ý những người thân yêu của bạn chia sẻ",
+        ),
+        "atAFalloutShelter": MessageLookupByLibrary.simpleMessage(
+          "ở hầm trú ẩn hạt nhân",
+        ),
         "authToChangeEmailVerificationSetting":
             MessageLookupByLibrary.simpleMessage(
-                "Vui lòng xác thực để đổi cài đặt xác minh email"),
+          "Vui lòng xác thực để đổi cài đặt xác minh email",
+        ),
         "authToChangeLockscreenSetting": MessageLookupByLibrary.simpleMessage(
-            "Vui lòng xác thực để thay đổi cài đặt khóa màn hình"),
+          "Vui lòng xác thực để thay đổi cài đặt khóa màn hình",
+        ),
         "authToChangeYourEmail": MessageLookupByLibrary.simpleMessage(
-            "Vui lòng xác thực để đổi email"),
+          "Vui lòng xác thực để đổi email",
+        ),
         "authToChangeYourPassword": MessageLookupByLibrary.simpleMessage(
-            "Vui lòng xác thực để đổi mật khẩu"),
+          "Vui lòng xác thực để đổi mật khẩu",
+        ),
         "authToConfigureTwofactorAuthentication":
             MessageLookupByLibrary.simpleMessage(
-                "Vui lòng xác thực để cấu hình xác thực 2 bước"),
+          "Vui lòng xác thực để cấu hình xác thực 2 bước",
+        ),
         "authToInitiateAccountDeletion": MessageLookupByLibrary.simpleMessage(
-            "Vui lòng xác thực để bắt đầu xóa tài khoản"),
+          "Vui lòng xác thực để bắt đầu xóa tài khoản",
+        ),
         "authToManageLegacy": MessageLookupByLibrary.simpleMessage(
-            "Vui lòng xác thực để quản lý các liên hệ tin cậy"),
+          "Vui lòng xác thực để quản lý các liên hệ tin cậy",
+        ),
         "authToViewPasskey": MessageLookupByLibrary.simpleMessage(
-            "Vui lòng xác thực để xem khóa truy cập"),
+          "Vui lòng xác thực để xem khóa truy cập",
+        ),
         "authToViewTrashedFiles": MessageLookupByLibrary.simpleMessage(
-            "Vui lòng xác thực để xem các tệp đã xóa"),
+          "Vui lòng xác thực để xem các tệp đã xóa",
+        ),
         "authToViewYourActiveSessions": MessageLookupByLibrary.simpleMessage(
-            "Vui lòng xác thực để xem các phiên hoạt động"),
+          "Vui lòng xác thực để xem các phiên hoạt động",
+        ),
         "authToViewYourHiddenFiles": MessageLookupByLibrary.simpleMessage(
-            "Vui lòng xác thực để xem các tệp ẩn"),
+          "Vui lòng xác thực để xem các tệp ẩn",
+        ),
         "authToViewYourMemories": MessageLookupByLibrary.simpleMessage(
-            "Vui lòng xác thực để xem kỷ niệm"),
+          "Vui lòng xác thực để xem kỷ niệm",
+        ),
         "authToViewYourRecoveryKey": MessageLookupByLibrary.simpleMessage(
-            "Vui lòng xác thực để xem mã khôi phục"),
+          "Vui lòng xác thực để xem mã khôi phục",
+        ),
         "authenticating":
             MessageLookupByLibrary.simpleMessage("Đang xác thực..."),
         "authenticationFailedPleaseTryAgain":
             MessageLookupByLibrary.simpleMessage(
-                "Xác thực không thành công, vui lòng thử lại"),
-        "authenticationSuccessful":
-            MessageLookupByLibrary.simpleMessage("Xác thực thành công!"),
+          "Xác thực không thành công, vui lòng thử lại",
+        ),
+        "authenticationSuccessful": MessageLookupByLibrary.simpleMessage(
+          "Xác thực thành công!",
+        ),
         "autoCastDialogBody": MessageLookupByLibrary.simpleMessage(
-            "Bạn sẽ thấy các thiết bị phát khả dụng ở đây."),
+          "Bạn sẽ thấy các thiết bị phát khả dụng ở đây.",
+        ),
         "autoCastiOSPermission": MessageLookupByLibrary.simpleMessage(
-            "Hãy chắc rằng quyền Mạng cục bộ đã được bật cho ứng dụng Ente Photos, trong Cài đặt."),
+          "Hãy chắc rằng quyền Mạng cục bộ đã được bật cho ứng dụng Ente Photos, trong Cài đặt.",
+        ),
         "autoLock": MessageLookupByLibrary.simpleMessage("Khóa tự động"),
         "autoLockFeatureDescription": MessageLookupByLibrary.simpleMessage(
-            "Sau thời gian này, ứng dụng sẽ khóa sau khi được chạy ở chế độ nền"),
+          "Sau thời gian này, ứng dụng sẽ khóa sau khi được chạy ở chế độ nền",
+        ),
         "autoLogoutMessage": MessageLookupByLibrary.simpleMessage(
-            "Do sự cố kỹ thuật, bạn đã bị đăng xuất. Chúng tôi xin lỗi vì sự bất tiện."),
+          "Do sự cố kỹ thuật, bạn đã bị đăng xuất. Chúng tôi xin lỗi vì sự bất tiện.",
+        ),
         "autoPair": MessageLookupByLibrary.simpleMessage("Kết nối tự động"),
         "autoPairDesc": MessageLookupByLibrary.simpleMessage(
-            "Kết nối tự động chỉ hoạt động với các thiết bị hỗ trợ Chromecast."),
+          "Kết nối tự động chỉ hoạt động với các thiết bị hỗ trợ Chromecast.",
+        ),
         "available": MessageLookupByLibrary.simpleMessage("Có sẵn"),
         "availableStorageSpace": m10,
-        "backedUpFolders":
-            MessageLookupByLibrary.simpleMessage("Thư mục đã sao lưu"),
+        "backedUpFolders": MessageLookupByLibrary.simpleMessage(
+          "Thư mục đã sao lưu",
+        ),
         "backgroundWithThem": m11,
         "backup": MessageLookupByLibrary.simpleMessage("Sao lưu"),
         "backupFailed":
             MessageLookupByLibrary.simpleMessage("Sao lưu thất bại"),
         "backupFile": MessageLookupByLibrary.simpleMessage("Sao lưu tệp"),
-        "backupOverMobileData":
-            MessageLookupByLibrary.simpleMessage("Sao lưu với dữ liệu di động"),
+        "backupOverMobileData": MessageLookupByLibrary.simpleMessage(
+          "Sao lưu với dữ liệu di động",
+        ),
         "backupSettings":
             MessageLookupByLibrary.simpleMessage("Cài đặt sao lưu"),
         "backupStatus":
             MessageLookupByLibrary.simpleMessage("Trạng thái sao lưu"),
         "backupStatusDescription": MessageLookupByLibrary.simpleMessage(
-            "Các mục đã được sao lưu sẽ hiển thị ở đây"),
+          "Các mục đã được sao lưu sẽ hiển thị ở đây",
+        ),
         "backupVideos": MessageLookupByLibrary.simpleMessage("Sao lưu video"),
         "beach": MessageLookupByLibrary.simpleMessage("Cát và biển"),
         "birthday": MessageLookupByLibrary.simpleMessage("Sinh nhật"),
-        "birthdayNotifications":
-            MessageLookupByLibrary.simpleMessage("Thông báo sinh nhật"),
+        "birthdayNotifications": MessageLookupByLibrary.simpleMessage(
+          "Thông báo sinh nhật",
+        ),
         "birthdays": MessageLookupByLibrary.simpleMessage("Sinh nhật"),
-        "blackFridaySale":
-            MessageLookupByLibrary.simpleMessage("Giảm giá Black Friday"),
+        "blackFridaySale": MessageLookupByLibrary.simpleMessage(
+          "Giảm giá Black Friday",
+        ),
         "blog": MessageLookupByLibrary.simpleMessage("Blog"),
         "cLDesc1": MessageLookupByLibrary.simpleMessage(
-            "Sau bản beta phát trực tuyến video và làm việc trên các bản có thể tiếp tục tải lên và tải xuống, chúng tôi hiện đã tăng giới hạn tải lên tệp tới 10 GB. Tính năng này hiện khả dụng trên cả ứng dụng dành cho máy tính để bàn và di động."),
+          "Sau bản beta phát trực tuyến video và làm việc trên các bản có thể tiếp tục tải lên và tải xuống, chúng tôi hiện đã tăng giới hạn tải lên tệp tới 10 GB. Tính năng này hiện khả dụng trên cả ứng dụng dành cho máy tính để bàn và di động.",
+        ),
         "cLDesc2": MessageLookupByLibrary.simpleMessage(
-            "Tải lên trong nền hiện đã hỗ trợ trên iOS và Android. Không cần phải mở ứng dụng để sao lưu ảnh và video mới nhất của bạn."),
+          "Tải lên trong nền hiện đã hỗ trợ trên iOS và Android. Không cần phải mở ứng dụng để sao lưu ảnh và video mới nhất của bạn.",
+        ),
         "cLDesc3": MessageLookupByLibrary.simpleMessage(
-            "Chúng tôi đã có những cải tiến đáng kể cho trải nghiệm kỷ niệm, bao gồm tự phát, vuốt xem kỷ niệm tiếp theo và nhiều tính năng khác."),
+          "Chúng tôi đã có những cải tiến đáng kể cho trải nghiệm kỷ niệm, bao gồm tự phát, vuốt xem kỷ niệm tiếp theo và nhiều tính năng khác.",
+        ),
         "cLDesc4": MessageLookupByLibrary.simpleMessage(
-            "Cùng với một loạt cải tiến nội bộ, giờ đây bạn có thể dễ dàng xem tất cả khuôn mặt đã phát hiện, cung cấp phản hồi về các khuôn mặt giống nhau và thêm/xóa khuôn mặt khỏi một bức ảnh."),
+          "Cùng với một loạt cải tiến nội bộ, giờ đây bạn có thể dễ dàng xem tất cả khuôn mặt đã phát hiện, cung cấp phản hồi về các khuôn mặt giống nhau và thêm/xóa khuôn mặt khỏi một bức ảnh.",
+        ),
         "cLDesc5": MessageLookupByLibrary.simpleMessage(
-            "Bây giờ bạn sẽ nhận được thông báo tùy-chọn cho tất cả các ngày sinh nhật mà bạn đã lưu trên Ente, cùng với bộ sưu tập những bức ảnh đẹp nhất của họ."),
+          "Bây giờ bạn sẽ nhận được thông báo tùy-chọn cho tất cả các ngày sinh nhật mà bạn đã lưu trên Ente, cùng với bộ sưu tập những bức ảnh đẹp nhất của họ.",
+        ),
         "cLDesc6": MessageLookupByLibrary.simpleMessage(
-            "Không còn phải chờ tải lên/tải xuống xong mới có thể đóng ứng dụng. Tất cả các tải lên và tải xuống hiện có thể tạm dừng giữa chừng và tiếp tục từ nơi bạn đã dừng lại."),
+          "Không còn phải chờ tải lên/tải xuống xong mới có thể đóng ứng dụng. Tất cả các tải lên và tải xuống hiện có thể tạm dừng giữa chừng và tiếp tục từ nơi bạn đã dừng lại.",
+        ),
         "cLTitle1":
             MessageLookupByLibrary.simpleMessage("Tải lên tệp video lớn"),
         "cLTitle2": MessageLookupByLibrary.simpleMessage("Tải lên trong nền"),
         "cLTitle3":
             MessageLookupByLibrary.simpleMessage("Tự động phát kỷ niệm"),
         "cLTitle4": MessageLookupByLibrary.simpleMessage(
-            "Cải thiện nhận diện khuôn mặt"),
+          "Cải thiện nhận diện khuôn mặt",
+        ),
         "cLTitle5": MessageLookupByLibrary.simpleMessage("Thông báo sinh nhật"),
         "cLTitle6": MessageLookupByLibrary.simpleMessage(
-            "Tiếp tục tải lên và tải xuống"),
+          "Tiếp tục tải lên và tải xuống",
+        ),
         "cachedData": MessageLookupByLibrary.simpleMessage(
-            "Dữ liệu đã lưu trong bộ nhớ đệm"),
+          "Dữ liệu đã lưu trong bộ nhớ đệm",
+        ),
         "calculating":
             MessageLookupByLibrary.simpleMessage("Đang tính toán..."),
         "canNotOpenBody": MessageLookupByLibrary.simpleMessage(
-            "Rất tiếc, album này không thể mở trong ứng dụng."),
-        "canNotOpenTitle":
-            MessageLookupByLibrary.simpleMessage("Không thể mở album này"),
+          "Rất tiếc, album này không thể mở trong ứng dụng.",
+        ),
+        "canNotOpenTitle": MessageLookupByLibrary.simpleMessage(
+          "Không thể mở album này",
+        ),
         "canNotUploadToAlbumsOwnedByOthers":
             MessageLookupByLibrary.simpleMessage(
-                "Không thể tải lên album thuộc sở hữu của người khác"),
+          "Không thể tải lên album thuộc sở hữu của người khác",
+        ),
         "canOnlyCreateLinkForFilesOwnedByYou":
             MessageLookupByLibrary.simpleMessage(
-                "Chỉ có thể tạo liên kết cho các tệp thuộc sở hữu của bạn"),
+          "Chỉ có thể tạo liên kết cho các tệp thuộc sở hữu của bạn",
+        ),
         "canOnlyRemoveFilesOwnedByYou": MessageLookupByLibrary.simpleMessage(
-            "Chỉ có thể xóa các tệp thuộc sở hữu của bạn"),
+          "Chỉ có thể xóa các tệp thuộc sở hữu của bạn",
+        ),
         "cancel": MessageLookupByLibrary.simpleMessage("Hủy"),
-        "cancelAccountRecovery":
-            MessageLookupByLibrary.simpleMessage("Hủy khôi phục"),
+        "cancelAccountRecovery": MessageLookupByLibrary.simpleMessage(
+          "Hủy khôi phục",
+        ),
         "cancelAccountRecoveryBody": MessageLookupByLibrary.simpleMessage(
-            "Bạn có chắc muốn hủy khôi phục không?"),
+          "Bạn có chắc muốn hủy khôi phục không?",
+        ),
         "cancelOtherSubscription": m12,
         "cancelSubscription": MessageLookupByLibrary.simpleMessage("Hủy gói"),
         "cannotAddMorePhotosAfterBecomingViewer": m13,
         "cannotDeleteSharedFiles": MessageLookupByLibrary.simpleMessage(
-            "Không thể xóa các tệp đã chia sẻ"),
+          "Không thể xóa các tệp đã chia sẻ",
+        ),
         "castAlbum": MessageLookupByLibrary.simpleMessage("Phát album"),
         "castIPMismatchBody": MessageLookupByLibrary.simpleMessage(
-            "Hãy chắc rằng bạn đang dùng chung mạng với TV."),
-        "castIPMismatchTitle":
-            MessageLookupByLibrary.simpleMessage("Không thể phát album"),
+          "Hãy chắc rằng bạn đang dùng chung mạng với TV.",
+        ),
+        "castIPMismatchTitle": MessageLookupByLibrary.simpleMessage(
+          "Không thể phát album",
+        ),
         "castInstruction": MessageLookupByLibrary.simpleMessage(
-            "Truy cập cast.ente.io trên thiết bị bạn muốn kết nối.\n\nNhập mã dưới đây để phát album trên TV của bạn."),
+          "Truy cập cast.ente.io trên thiết bị bạn muốn kết nối.\n\nNhập mã dưới đây để phát album trên TV của bạn.",
+        ),
         "centerPoint": MessageLookupByLibrary.simpleMessage("Tâm điểm"),
         "change": MessageLookupByLibrary.simpleMessage("Thay đổi"),
         "changeEmail": MessageLookupByLibrary.simpleMessage("Đổi email"),
         "changeLocationOfSelectedItems": MessageLookupByLibrary.simpleMessage(
-            "Thay đổi vị trí của các mục đã chọn?"),
+          "Thay đổi vị trí của các mục đã chọn?",
+        ),
         "changePassword": MessageLookupByLibrary.simpleMessage("Đổi mật khẩu"),
-        "changePasswordTitle":
-            MessageLookupByLibrary.simpleMessage("Thay đổi mật khẩu"),
-        "changePermissions":
-            MessageLookupByLibrary.simpleMessage("Thay đổi quyền?"),
+        "changePasswordTitle": MessageLookupByLibrary.simpleMessage(
+          "Thay đổi mật khẩu",
+        ),
+        "changePermissions": MessageLookupByLibrary.simpleMessage(
+          "Thay đổi quyền?",
+        ),
         "changeYourReferralCode": MessageLookupByLibrary.simpleMessage(
-            "Thay đổi mã giới thiệu của bạn"),
-        "checkForUpdates":
-            MessageLookupByLibrary.simpleMessage("Kiểm tra cập nhật"),
+          "Thay đổi mã giới thiệu của bạn",
+        ),
+        "checkForUpdates": MessageLookupByLibrary.simpleMessage(
+          "Kiểm tra cập nhật",
+        ),
         "checkInboxAndSpamFolder": MessageLookupByLibrary.simpleMessage(
-            "Vui lòng kiểm tra hộp thư đến (và thư rác) để hoàn tất xác minh"),
+          "Vui lòng kiểm tra hộp thư đến (và thư rác) để hoàn tất xác minh",
+        ),
         "checkStatus":
             MessageLookupByLibrary.simpleMessage("Kiểm tra trạng thái"),
         "checking": MessageLookupByLibrary.simpleMessage("Đang kiểm tra..."),
-        "checkingModels":
-            MessageLookupByLibrary.simpleMessage("Đang kiểm tra mô hình..."),
+        "checkingModels": MessageLookupByLibrary.simpleMessage(
+          "Đang kiểm tra mô hình...",
+        ),
         "city": MessageLookupByLibrary.simpleMessage("Trong thành phố"),
         "claimFreeStorage": MessageLookupByLibrary.simpleMessage(
-            "Nhận thêm dung lượng miễn phí"),
+          "Nhận thêm dung lượng miễn phí",
+        ),
         "claimMore": MessageLookupByLibrary.simpleMessage("Nhận thêm!"),
         "claimed": MessageLookupByLibrary.simpleMessage("Đã nhận"),
         "claimedStorageSoFar": m14,
-        "cleanUncategorized":
-            MessageLookupByLibrary.simpleMessage("Dọn dẹp chưa phân loại"),
+        "cleanUncategorized": MessageLookupByLibrary.simpleMessage(
+          "Dọn dẹp chưa phân loại",
+        ),
         "cleanUncategorizedDescription": MessageLookupByLibrary.simpleMessage(
-            "Xóa khỏi mục Chưa phân loại với tất cả tệp đang xuất hiện trong các album khác"),
+          "Xóa khỏi mục Chưa phân loại với tất cả tệp đang xuất hiện trong các album khác",
+        ),
         "clearCaches": MessageLookupByLibrary.simpleMessage("Xóa bộ nhớ cache"),
         "clearIndexes": MessageLookupByLibrary.simpleMessage("Xóa chỉ mục"),
         "click": MessageLookupByLibrary.simpleMessage("• Nhấn"),
-        "clickOnTheOverflowMenu":
-            MessageLookupByLibrary.simpleMessage("• Nhấn vào menu xổ xuống"),
+        "clickOnTheOverflowMenu": MessageLookupByLibrary.simpleMessage(
+          "• Nhấn vào menu xổ xuống",
+        ),
         "clickToInstallOurBestVersionYet": MessageLookupByLibrary.simpleMessage(
-            "Nhấn để cài đặt phiên bản tốt nhất"),
+          "Nhấn để cài đặt phiên bản tốt nhất",
+        ),
         "close": MessageLookupByLibrary.simpleMessage("Đóng"),
-        "clubByCaptureTime":
-            MessageLookupByLibrary.simpleMessage("Xếp theo thời gian chụp"),
+        "clubByCaptureTime": MessageLookupByLibrary.simpleMessage(
+          "Xếp theo thời gian chụp",
+        ),
         "clubByFileName":
             MessageLookupByLibrary.simpleMessage("Xếp theo tên tệp"),
-        "clusteringProgress":
-            MessageLookupByLibrary.simpleMessage("Tiến trình phân cụm"),
-        "codeAppliedPageTitle":
-            MessageLookupByLibrary.simpleMessage("Mã đã được áp dụng"),
+        "clusteringProgress": MessageLookupByLibrary.simpleMessage(
+          "Tiến trình phân cụm",
+        ),
+        "codeAppliedPageTitle": MessageLookupByLibrary.simpleMessage(
+          "Mã đã được áp dụng",
+        ),
         "codeChangeLimitReached": MessageLookupByLibrary.simpleMessage(
-            "Rất tiếc, bạn đã đạt hạn mức thay đổi mã."),
+          "Rất tiếc, bạn đã đạt hạn mức thay đổi mã.",
+        ),
         "codeCopiedToClipboard": MessageLookupByLibrary.simpleMessage(
-            "Mã đã được sao chép vào bộ nhớ tạm"),
+          "Mã đã được sao chép vào bộ nhớ tạm",
+        ),
         "codeUsedByYou": MessageLookupByLibrary.simpleMessage("Mã bạn đã dùng"),
         "collabLinkSectionDescription": MessageLookupByLibrary.simpleMessage(
-            "Tạo một liên kết cho phép mọi người thêm và xem ảnh trong album chia sẻ của bạn mà không cần ứng dụng hoặc tài khoản Ente. Phù hợp để thu thập ảnh sự kiện."),
-        "collaborativeLink":
-            MessageLookupByLibrary.simpleMessage("Liên kết cộng tác"),
+          "Tạo một liên kết cho phép mọi người thêm và xem ảnh trong album chia sẻ của bạn mà không cần ứng dụng hoặc tài khoản Ente. Phù hợp để thu thập ảnh sự kiện.",
+        ),
+        "collaborativeLink": MessageLookupByLibrary.simpleMessage(
+          "Liên kết cộng tác",
+        ),
         "collaborativeLinkCreatedFor": m15,
         "collaborator": MessageLookupByLibrary.simpleMessage("Cộng tác viên"),
         "collaboratorsCanAddPhotosAndVideosToTheSharedAlbum":
             MessageLookupByLibrary.simpleMessage(
-                "Cộng tác viên có thể thêm ảnh và video vào album chia sẻ."),
+          "Cộng tác viên có thể thêm ảnh và video vào album chia sẻ.",
+        ),
         "collaboratorsSuccessfullyAdded": m16,
         "collageLayout": MessageLookupByLibrary.simpleMessage("Bố cục"),
         "collageSaved": MessageLookupByLibrary.simpleMessage(
-            "Ảnh ghép đã được lưu vào thư viện"),
+          "Ảnh ghép đã được lưu vào thư viện",
+        ),
         "collect": MessageLookupByLibrary.simpleMessage("Thu thập"),
-        "collectEventPhotos":
-            MessageLookupByLibrary.simpleMessage("Thu thập ảnh sự kiện"),
+        "collectEventPhotos": MessageLookupByLibrary.simpleMessage(
+          "Thu thập ảnh sự kiện",
+        ),
         "collectPhotos": MessageLookupByLibrary.simpleMessage("Thu thập ảnh"),
         "collectPhotosDescription": MessageLookupByLibrary.simpleMessage(
-            "Tạo một liên kết nơi bạn bè của bạn có thể tải lên ảnh với chất lượng gốc."),
+          "Tạo một liên kết nơi bạn bè của bạn có thể tải lên ảnh với chất lượng gốc.",
+        ),
         "color": MessageLookupByLibrary.simpleMessage("Màu sắc"),
         "configuration": MessageLookupByLibrary.simpleMessage("Cấu hình"),
         "confirm": MessageLookupByLibrary.simpleMessage("Xác nhận"),
         "confirm2FADisable": MessageLookupByLibrary.simpleMessage(
-            "Bạn có chắc muốn tắt xác thực 2 bước không?"),
-        "confirmAccountDeletion":
-            MessageLookupByLibrary.simpleMessage("Xác nhận xóa tài khoản"),
+          "Bạn có chắc muốn tắt xác thực 2 bước không?",
+        ),
+        "confirmAccountDeletion": MessageLookupByLibrary.simpleMessage(
+          "Xác nhận xóa tài khoản",
+        ),
         "confirmAddingTrustedContact": m17,
         "confirmDeletePrompt": MessageLookupByLibrary.simpleMessage(
-            "Có, tôi muốn xóa vĩnh viễn tài khoản này và tất cả dữ liệu của nó."),
-        "confirmPassword":
-            MessageLookupByLibrary.simpleMessage("Xác nhận mật khẩu"),
-        "confirmPlanChange":
-            MessageLookupByLibrary.simpleMessage("Xác nhận thay đổi gói"),
-        "confirmRecoveryKey":
-            MessageLookupByLibrary.simpleMessage("Xác nhận mã khôi phục"),
+          "Có, tôi muốn xóa vĩnh viễn tài khoản này và tất cả dữ liệu của nó.",
+        ),
+        "confirmPassword": MessageLookupByLibrary.simpleMessage(
+          "Xác nhận mật khẩu",
+        ),
+        "confirmPlanChange": MessageLookupByLibrary.simpleMessage(
+          "Xác nhận thay đổi gói",
+        ),
+        "confirmRecoveryKey": MessageLookupByLibrary.simpleMessage(
+          "Xác nhận mã khôi phục",
+        ),
         "confirmYourRecoveryKey": MessageLookupByLibrary.simpleMessage(
-            "Xác nhận mã khôi phục của bạn"),
-        "connectToDevice":
-            MessageLookupByLibrary.simpleMessage("Kết nối với thiết bị"),
+          "Xác nhận mã khôi phục của bạn",
+        ),
+        "connectToDevice": MessageLookupByLibrary.simpleMessage(
+          "Kết nối với thiết bị",
+        ),
         "contactFamilyAdmin": m18,
         "contactSupport":
             MessageLookupByLibrary.simpleMessage("Liên hệ hỗ trợ"),
@@ -3160,83 +874,110 @@
         "contacts": MessageLookupByLibrary.simpleMessage("Danh bạ"),
         "contents": MessageLookupByLibrary.simpleMessage("Nội dung"),
         "continueLabel": MessageLookupByLibrary.simpleMessage("Tiếp tục"),
-        "continueOnFreeTrial":
-            MessageLookupByLibrary.simpleMessage("Tiếp tục dùng thử miễn phí"),
-        "convertToAlbum":
-            MessageLookupByLibrary.simpleMessage("Chuyển đổi thành album"),
-        "copyEmailAddress":
-            MessageLookupByLibrary.simpleMessage("Sao chép địa chỉ email"),
+        "continueOnFreeTrial": MessageLookupByLibrary.simpleMessage(
+          "Tiếp tục dùng thử miễn phí",
+        ),
+        "convertToAlbum": MessageLookupByLibrary.simpleMessage(
+          "Chuyển đổi thành album",
+        ),
+        "copyEmailAddress": MessageLookupByLibrary.simpleMessage(
+          "Sao chép địa chỉ email",
+        ),
         "copyLink": MessageLookupByLibrary.simpleMessage("Sao chép liên kết"),
         "copypasteThisCodentoYourAuthenticatorApp":
             MessageLookupByLibrary.simpleMessage(
-                "Chép & dán mã này\nvào ứng dụng xác thực của bạn"),
+          "Chép & dán mã này\nvào ứng dụng xác thực của bạn",
+        ),
         "couldNotBackUpTryLater": MessageLookupByLibrary.simpleMessage(
-            "Chúng tôi không thể sao lưu dữ liệu của bạn.\nChúng tôi sẽ thử lại sau."),
+          "Chúng tôi không thể sao lưu dữ liệu của bạn.\nChúng tôi sẽ thử lại sau.",
+        ),
         "couldNotFreeUpSpace": MessageLookupByLibrary.simpleMessage(
-            "Không thể giải phóng dung lượng"),
-        "couldNotUpdateSubscription":
-            MessageLookupByLibrary.simpleMessage("Không thể cập nhật gói"),
+          "Không thể giải phóng dung lượng",
+        ),
+        "couldNotUpdateSubscription": MessageLookupByLibrary.simpleMessage(
+          "Không thể cập nhật gói",
+        ),
         "count": MessageLookupByLibrary.simpleMessage("Số lượng"),
         "crashReporting": MessageLookupByLibrary.simpleMessage("Báo cáo sự cố"),
         "create": MessageLookupByLibrary.simpleMessage("Tạo"),
         "createAccount": MessageLookupByLibrary.simpleMessage("Tạo tài khoản"),
         "createAlbumActionHint": MessageLookupByLibrary.simpleMessage(
-            "Nhấn giữ để chọn ảnh và nhấn + để tạo album"),
-        "createCollaborativeLink":
-            MessageLookupByLibrary.simpleMessage("Tạo liên kết cộng tác"),
+          "Nhấn giữ để chọn ảnh và nhấn + để tạo album",
+        ),
+        "createCollaborativeLink": MessageLookupByLibrary.simpleMessage(
+          "Tạo liên kết cộng tác",
+        ),
         "createCollage": MessageLookupByLibrary.simpleMessage("Tạo ảnh ghép"),
-        "createNewAccount":
-            MessageLookupByLibrary.simpleMessage("Tạo tài khoản mới"),
-        "createOrSelectAlbum":
-            MessageLookupByLibrary.simpleMessage("Tạo hoặc chọn album"),
-        "createPublicLink":
-            MessageLookupByLibrary.simpleMessage("Tạo liên kết công khai"),
-        "creatingLink":
-            MessageLookupByLibrary.simpleMessage("Đang tạo liên kết..."),
-        "criticalUpdateAvailable":
-            MessageLookupByLibrary.simpleMessage("Cập nhật quan trọng có sẵn"),
+        "createNewAccount": MessageLookupByLibrary.simpleMessage(
+          "Tạo tài khoản mới",
+        ),
+        "createOrSelectAlbum": MessageLookupByLibrary.simpleMessage(
+          "Tạo hoặc chọn album",
+        ),
+        "createPublicLink": MessageLookupByLibrary.simpleMessage(
+          "Tạo liên kết công khai",
+        ),
+        "creatingLink": MessageLookupByLibrary.simpleMessage(
+          "Đang tạo liên kết...",
+        ),
+        "criticalUpdateAvailable": MessageLookupByLibrary.simpleMessage(
+          "Cập nhật quan trọng có sẵn",
+        ),
         "crop": MessageLookupByLibrary.simpleMessage("Cắt xén"),
         "curatedMemories":
             MessageLookupByLibrary.simpleMessage("Kỷ niệm đáng nhớ"),
-        "currentUsageIs":
-            MessageLookupByLibrary.simpleMessage("Dung lượng hiện tại "),
+        "currentUsageIs": MessageLookupByLibrary.simpleMessage(
+          "Dung lượng hiện tại ",
+        ),
         "currentlyRunning": MessageLookupByLibrary.simpleMessage("đang chạy"),
         "custom": MessageLookupByLibrary.simpleMessage("Tùy chỉnh"),
         "customEndpoint": m20,
         "darkTheme": MessageLookupByLibrary.simpleMessage("Tối"),
         "dayToday": MessageLookupByLibrary.simpleMessage("Hôm nay"),
         "dayYesterday": MessageLookupByLibrary.simpleMessage("Hôm qua"),
-        "declineTrustInvite":
-            MessageLookupByLibrary.simpleMessage("Từ chối lời mời"),
+        "declineTrustInvite": MessageLookupByLibrary.simpleMessage(
+          "Từ chối lời mời",
+        ),
         "decrypting": MessageLookupByLibrary.simpleMessage("Đang giải mã..."),
-        "decryptingVideo":
-            MessageLookupByLibrary.simpleMessage("Đang giải mã video..."),
+        "decryptingVideo": MessageLookupByLibrary.simpleMessage(
+          "Đang giải mã video...",
+        ),
         "deduplicateFiles":
             MessageLookupByLibrary.simpleMessage("Xóa trùng lặp"),
         "delete": MessageLookupByLibrary.simpleMessage("Xóa"),
         "deleteAccount": MessageLookupByLibrary.simpleMessage("Xóa tài khoản"),
         "deleteAccountFeedbackPrompt": MessageLookupByLibrary.simpleMessage(
-            "Chúng tôi rất tiếc khi thấy bạn rời đi. Vui lòng chia sẻ phản hồi của bạn để giúp chúng tôi cải thiện."),
-        "deleteAccountPermanentlyButton":
-            MessageLookupByLibrary.simpleMessage("Xóa tài khoản vĩnh viễn"),
+          "Chúng tôi rất tiếc khi thấy bạn rời đi. Vui lòng chia sẻ phản hồi của bạn để giúp chúng tôi cải thiện.",
+        ),
+        "deleteAccountPermanentlyButton": MessageLookupByLibrary.simpleMessage(
+          "Xóa tài khoản vĩnh viễn",
+        ),
         "deleteAlbum": MessageLookupByLibrary.simpleMessage("Xóa album"),
         "deleteAlbumDialog": MessageLookupByLibrary.simpleMessage(
-            "Xóa luôn ảnh (và video) trong album này <bold>khỏi toàn bộ album khác</bold> cũng đang chứa chúng?"),
+          "Xóa luôn ảnh (và video) trong album này <bold>khỏi toàn bộ album khác</bold> cũng đang chứa chúng?",
+        ),
         "deleteAlbumsDialogBody": MessageLookupByLibrary.simpleMessage(
-            "Tất cả album trống sẽ bị xóa. Sẽ hữu ích khi bạn muốn giảm bớt sự lộn xộn trong danh sách album của mình."),
+          "Tất cả album trống sẽ bị xóa. Sẽ hữu ích khi bạn muốn giảm bớt sự lộn xộn trong danh sách album của mình.",
+        ),
         "deleteAll": MessageLookupByLibrary.simpleMessage("Xóa tất cả"),
         "deleteConfirmDialogBody": MessageLookupByLibrary.simpleMessage(
-            "Tài khoản này được liên kết với các ứng dụng Ente khác, nếu bạn có dùng. Dữ liệu bạn đã tải lên, trên tất cả ứng dụng Ente, sẽ được lên lịch để xóa, và tài khoản của bạn sẽ bị xóa vĩnh viễn."),
+          "Tài khoản này được liên kết với các ứng dụng Ente khác, nếu bạn có dùng. Dữ liệu bạn đã tải lên, trên tất cả ứng dụng Ente, sẽ được lên lịch để xóa, và tài khoản của bạn sẽ bị xóa vĩnh viễn.",
+        ),
         "deleteEmailRequest": MessageLookupByLibrary.simpleMessage(
-            "Vui lòng gửi email đến <warning>account-deletion@ente.io</warning> từ địa chỉ email đã đăng ký của bạn."),
-        "deleteEmptyAlbums":
-            MessageLookupByLibrary.simpleMessage("Xóa album trống"),
+          "Vui lòng gửi email đến <warning>account-deletion@ente.io</warning> từ địa chỉ email đã đăng ký của bạn.",
+        ),
+        "deleteEmptyAlbums": MessageLookupByLibrary.simpleMessage(
+          "Xóa album trống",
+        ),
         "deleteEmptyAlbumsWithQuestionMark":
-            MessageLookupByLibrary.simpleMessage("Xóa album trống?"),
+            MessageLookupByLibrary.simpleMessage(
+          "Xóa album trống?",
+        ),
         "deleteFromBoth":
             MessageLookupByLibrary.simpleMessage("Xóa khỏi cả hai"),
-        "deleteFromDevice":
-            MessageLookupByLibrary.simpleMessage("Xóa khỏi thiết bị"),
+        "deleteFromDevice": MessageLookupByLibrary.simpleMessage(
+          "Xóa khỏi thiết bị",
+        ),
         "deleteFromEnte": MessageLookupByLibrary.simpleMessage("Xóa khỏi Ente"),
         "deleteItemCount": m21,
         "deleteLocation": MessageLookupByLibrary.simpleMessage("Xóa vị trí"),
@@ -3244,49 +985,67 @@
         "deletePhotos": MessageLookupByLibrary.simpleMessage("Xóa ảnh"),
         "deleteProgress": m23,
         "deleteReason1": MessageLookupByLibrary.simpleMessage(
-            "Nó thiếu một tính năng quan trọng mà tôi cần"),
+          "Nó thiếu một tính năng quan trọng mà tôi cần",
+        ),
         "deleteReason2": MessageLookupByLibrary.simpleMessage(
-            "Ứng dụng hoặc một tính năng nhất định không hoạt động như tôi muốn"),
+          "Ứng dụng hoặc một tính năng nhất định không hoạt động như tôi muốn",
+        ),
         "deleteReason3": MessageLookupByLibrary.simpleMessage(
-            "Tôi tìm thấy một dịch vụ khác mà tôi thích hơn"),
+          "Tôi tìm thấy một dịch vụ khác mà tôi thích hơn",
+        ),
         "deleteReason4": MessageLookupByLibrary.simpleMessage(
-            "Lý do không có trong danh sách"),
+          "Lý do không có trong danh sách",
+        ),
         "deleteRequestSLAText": MessageLookupByLibrary.simpleMessage(
-            "Yêu cầu của bạn sẽ được xử lý trong vòng 72 giờ."),
-        "deleteSharedAlbum":
-            MessageLookupByLibrary.simpleMessage("Xóa album chia sẻ?"),
+          "Yêu cầu của bạn sẽ được xử lý trong vòng 72 giờ.",
+        ),
+        "deleteSharedAlbum": MessageLookupByLibrary.simpleMessage(
+          "Xóa album chia sẻ?",
+        ),
         "deleteSharedAlbumDialogBody": MessageLookupByLibrary.simpleMessage(
-            "Album sẽ bị xóa với tất cả mọi người\n\nBạn sẽ mất quyền truy cập vào các ảnh chia sẻ trong album này mà thuộc sở hữu của người khác"),
+          "Album sẽ bị xóa với tất cả mọi người\n\nBạn sẽ mất quyền truy cập vào các ảnh chia sẻ trong album này mà thuộc sở hữu của người khác",
+        ),
         "deselectAll": MessageLookupByLibrary.simpleMessage("Bỏ chọn tất cả"),
-        "designedToOutlive":
-            MessageLookupByLibrary.simpleMessage("Được thiết kế để trường tồn"),
+        "designedToOutlive": MessageLookupByLibrary.simpleMessage(
+          "Được thiết kế để trường tồn",
+        ),
         "details": MessageLookupByLibrary.simpleMessage("Chi tiết"),
-        "developerSettings":
-            MessageLookupByLibrary.simpleMessage("Cài đặt Nhà phát triển"),
+        "developerSettings": MessageLookupByLibrary.simpleMessage(
+          "Cài đặt Nhà phát triển",
+        ),
         "developerSettingsWarning": MessageLookupByLibrary.simpleMessage(
-            "Bạn có chắc muốn thay đổi cài đặt Nhà phát triển không?"),
+          "Bạn có chắc muốn thay đổi cài đặt Nhà phát triển không?",
+        ),
         "deviceCodeHint": MessageLookupByLibrary.simpleMessage("Nhập mã"),
         "deviceFilesAutoUploading": MessageLookupByLibrary.simpleMessage(
-            "Các tệp được thêm vào album thiết bị này sẽ tự động được tải lên Ente."),
+          "Các tệp được thêm vào album thiết bị này sẽ tự động được tải lên Ente.",
+        ),
         "deviceLock": MessageLookupByLibrary.simpleMessage("Khóa thiết bị"),
         "deviceLockExplanation": MessageLookupByLibrary.simpleMessage(
-            "Vô hiệu hóa khóa màn hình thiết bị khi Ente đang ở chế độ nền và có một bản sao lưu đang diễn ra. Điều này thường không cần thiết, nhưng có thể giúp tải lên các tệp lớn và tệp nhập của các thư viện lớn xong nhanh hơn."),
-        "deviceNotFound":
-            MessageLookupByLibrary.simpleMessage("Không tìm thấy thiết bị"),
+          "Vô hiệu hóa khóa màn hình thiết bị khi Ente đang ở chế độ nền và có một bản sao lưu đang diễn ra. Điều này thường không cần thiết, nhưng có thể giúp tải lên các tệp lớn và tệp nhập của các thư viện lớn xong nhanh hơn.",
+        ),
+        "deviceNotFound": MessageLookupByLibrary.simpleMessage(
+          "Không tìm thấy thiết bị",
+        ),
         "didYouKnow": MessageLookupByLibrary.simpleMessage("Bạn có biết?"),
         "different": MessageLookupByLibrary.simpleMessage("Khác"),
-        "disableAutoLock":
-            MessageLookupByLibrary.simpleMessage("Vô hiệu hóa khóa tự động"),
+        "disableAutoLock": MessageLookupByLibrary.simpleMessage(
+          "Vô hiệu hóa khóa tự động",
+        ),
         "disableDownloadWarningBody": MessageLookupByLibrary.simpleMessage(
-            "Người xem vẫn có thể chụp màn hình hoặc sao chép ảnh của bạn bằng các công cụ bên ngoài"),
-        "disableDownloadWarningTitle":
-            MessageLookupByLibrary.simpleMessage("Xin lưu ý"),
+          "Người xem vẫn có thể chụp màn hình hoặc sao chép ảnh của bạn bằng các công cụ bên ngoài",
+        ),
+        "disableDownloadWarningTitle": MessageLookupByLibrary.simpleMessage(
+          "Xin lưu ý",
+        ),
         "disableLinkMessage": m24,
-        "disableTwofactor":
-            MessageLookupByLibrary.simpleMessage("Tắt xác thực 2 bước"),
+        "disableTwofactor": MessageLookupByLibrary.simpleMessage(
+          "Tắt xác thực 2 bước",
+        ),
         "disablingTwofactorAuthentication":
             MessageLookupByLibrary.simpleMessage(
-                "Đang vô hiệu hóa xác thực 2 bước..."),
+          "Đang vô hiệu hóa xác thực 2 bước...",
+        ),
         "discord": MessageLookupByLibrary.simpleMessage("Discord"),
         "discover": MessageLookupByLibrary.simpleMessage("Khám phá"),
         "discover_babies": MessageLookupByLibrary.simpleMessage("Em bé"),
@@ -3300,12 +1059,14 @@
         "discover_notes": MessageLookupByLibrary.simpleMessage("Ghi chú"),
         "discover_pets": MessageLookupByLibrary.simpleMessage("Thú cưng"),
         "discover_receipts": MessageLookupByLibrary.simpleMessage("Biên lai"),
-        "discover_screenshots":
-            MessageLookupByLibrary.simpleMessage("Ảnh chụp màn hình"),
+        "discover_screenshots": MessageLookupByLibrary.simpleMessage(
+          "Ảnh chụp màn hình",
+        ),
         "discover_selfies": MessageLookupByLibrary.simpleMessage("Selfie"),
         "discover_sunset": MessageLookupByLibrary.simpleMessage("Hoàng hôn"),
-        "discover_visiting_cards":
-            MessageLookupByLibrary.simpleMessage("Danh thiếp"),
+        "discover_visiting_cards": MessageLookupByLibrary.simpleMessage(
+          "Danh thiếp",
+        ),
         "discover_wallpapers": MessageLookupByLibrary.simpleMessage("Hình nền"),
         "dismiss": MessageLookupByLibrary.simpleMessage("Bỏ qua"),
         "distanceInKMUnit": MessageLookupByLibrary.simpleMessage("km"),
@@ -3313,14 +1074,17 @@
         "doThisLater": MessageLookupByLibrary.simpleMessage("Để sau"),
         "doYouWantToDiscardTheEditsYouHaveMade":
             MessageLookupByLibrary.simpleMessage(
-                "Bạn có muốn bỏ qua các chỉnh sửa đã thực hiện không?"),
+          "Bạn có muốn bỏ qua các chỉnh sửa đã thực hiện không?",
+        ),
         "done": MessageLookupByLibrary.simpleMessage("Xong"),
         "dontSave": MessageLookupByLibrary.simpleMessage("Không lưu"),
         "doubleYourStorage": MessageLookupByLibrary.simpleMessage(
-            "Gấp đôi dung lượng lưu trữ của bạn"),
+          "Gấp đôi dung lượng lưu trữ của bạn",
+        ),
         "download": MessageLookupByLibrary.simpleMessage("Tải xuống"),
-        "downloadFailed":
-            MessageLookupByLibrary.simpleMessage("Tải xuống thất bại"),
+        "downloadFailed": MessageLookupByLibrary.simpleMessage(
+          "Tải xuống thất bại",
+        ),
         "downloading":
             MessageLookupByLibrary.simpleMessage("Đang tải xuống..."),
         "dropSupportEmail": m25,
@@ -3330,138 +1094,185 @@
         "editEmailAlreadyLinked": m28,
         "editLocation":
             MessageLookupByLibrary.simpleMessage("Chỉnh sửa vị trí"),
-        "editLocationTagTitle":
-            MessageLookupByLibrary.simpleMessage("Chỉnh sửa vị trí"),
+        "editLocationTagTitle": MessageLookupByLibrary.simpleMessage(
+          "Chỉnh sửa vị trí",
+        ),
         "editPerson": MessageLookupByLibrary.simpleMessage("Chỉnh sửa người"),
         "editTime": MessageLookupByLibrary.simpleMessage("Chỉnh sửa thời gian"),
         "editsSaved":
             MessageLookupByLibrary.simpleMessage("Chỉnh sửa đã được lưu"),
         "editsToLocationWillOnlyBeSeenWithinEnte":
             MessageLookupByLibrary.simpleMessage(
-                "Các chỉnh sửa vị trí sẽ chỉ thấy được trong Ente"),
+          "Các chỉnh sửa vị trí sẽ chỉ thấy được trong Ente",
+        ),
         "eligible": MessageLookupByLibrary.simpleMessage("đủ điều kiện"),
         "email": MessageLookupByLibrary.simpleMessage("Email"),
-        "emailAlreadyRegistered":
-            MessageLookupByLibrary.simpleMessage("Email đã được đăng ký."),
+        "emailAlreadyRegistered": MessageLookupByLibrary.simpleMessage(
+          "Email đã được đăng ký.",
+        ),
         "emailChangedTo": m29,
         "emailDoesNotHaveEnteAccount": m30,
         "emailNoEnteAccount": m31,
-        "emailNotRegistered":
-            MessageLookupByLibrary.simpleMessage("Email chưa được đăng ký."),
-        "emailVerificationToggle":
-            MessageLookupByLibrary.simpleMessage("Xác minh email"),
-        "emailYourLogs":
-            MessageLookupByLibrary.simpleMessage("Gửi nhật ký qua email"),
+        "emailNotRegistered": MessageLookupByLibrary.simpleMessage(
+          "Email chưa được đăng ký.",
+        ),
+        "emailVerificationToggle": MessageLookupByLibrary.simpleMessage(
+          "Xác minh email",
+        ),
+        "emailYourLogs": MessageLookupByLibrary.simpleMessage(
+          "Gửi nhật ký qua email",
+        ),
         "embracingThem": m32,
-        "emergencyContacts":
-            MessageLookupByLibrary.simpleMessage("Liên hệ khẩn cấp"),
+        "emergencyContacts": MessageLookupByLibrary.simpleMessage(
+          "Liên hệ khẩn cấp",
+        ),
         "empty": MessageLookupByLibrary.simpleMessage("Xóa sạch"),
         "emptyTrash":
             MessageLookupByLibrary.simpleMessage("Xóa sạch thùng rác?"),
         "enable": MessageLookupByLibrary.simpleMessage("Bật"),
         "enableMLIndexingDesc": MessageLookupByLibrary.simpleMessage(
-            "Ente hỗ trợ học máy trên-thiết-bị nhằm nhận diện khuôn mặt, tìm kiếm vi diệu và các tính năng tìm kiếm nâng cao khác"),
+          "Ente hỗ trợ học máy trên-thiết-bị nhằm nhận diện khuôn mặt, tìm kiếm vi diệu và các tính năng tìm kiếm nâng cao khác",
+        ),
         "enableMachineLearningBanner": MessageLookupByLibrary.simpleMessage(
-            "Bật học máy để tìm kiếm vi diệu và nhận diện khuôn mặt"),
+          "Bật học máy để tìm kiếm vi diệu và nhận diện khuôn mặt",
+        ),
         "enableMaps": MessageLookupByLibrary.simpleMessage("Kích hoạt Bản đồ"),
         "enableMapsDesc": MessageLookupByLibrary.simpleMessage(
-            "Ảnh của bạn sẽ hiển thị trên bản đồ thế giới.\n\nBản đồ được lưu trữ bởi OpenStreetMap và vị trí chính xác ảnh của bạn không bao giờ được chia sẻ.\n\nBạn có thể tắt tính năng này bất cứ lúc nào từ Cài đặt."),
+          "Ảnh của bạn sẽ hiển thị trên bản đồ thế giới.\n\nBản đồ được lưu trữ bởi OpenStreetMap và vị trí chính xác ảnh của bạn không bao giờ được chia sẻ.\n\nBạn có thể tắt tính năng này bất cứ lúc nào từ Cài đặt.",
+        ),
         "enabled": MessageLookupByLibrary.simpleMessage("Bật"),
-        "encryptingBackup":
-            MessageLookupByLibrary.simpleMessage("Đang mã hóa sao lưu..."),
+        "encryptingBackup": MessageLookupByLibrary.simpleMessage(
+          "Đang mã hóa sao lưu...",
+        ),
         "encryption": MessageLookupByLibrary.simpleMessage("Mã hóa"),
         "encryptionKeys": MessageLookupByLibrary.simpleMessage("Khóa mã hóa"),
         "endpointUpdatedMessage": MessageLookupByLibrary.simpleMessage(
-            "Điểm cuối đã được cập nhật thành công"),
+          "Điểm cuối đã được cập nhật thành công",
+        ),
         "endtoendEncryptedByDefault": MessageLookupByLibrary.simpleMessage(
-            "Mã hóa đầu cuối theo mặc định"),
+          "Mã hóa đầu cuối theo mặc định",
+        ),
         "enteCanEncryptAndPreserveFilesOnlyIfYouGrant":
             MessageLookupByLibrary.simpleMessage(
-                "Ente chỉ có thể mã hóa và lưu giữ tệp nếu bạn cấp quyền truy cập chúng"),
+          "Ente chỉ có thể mã hóa và lưu giữ tệp nếu bạn cấp quyền truy cập chúng",
+        ),
         "entePhotosPerm": MessageLookupByLibrary.simpleMessage(
-            "Ente <i>cần quyền để</i> lưu giữ ảnh của bạn"),
+          "Ente <i>cần quyền để</i> lưu giữ ảnh của bạn",
+        ),
         "enteSubscriptionPitch": MessageLookupByLibrary.simpleMessage(
-            "Ente lưu giữ kỷ niệm của bạn, vì vậy chúng luôn có sẵn, ngay cả khi bạn mất thiết bị."),
+          "Ente lưu giữ kỷ niệm của bạn, vì vậy chúng luôn có sẵn, ngay cả khi bạn mất thiết bị.",
+        ),
         "enteSubscriptionShareWithFamily": MessageLookupByLibrary.simpleMessage(
-            "Bạn có thể thêm gia đình vào gói của mình."),
+          "Bạn có thể thêm gia đình vào gói của mình.",
+        ),
         "enterAlbumName":
             MessageLookupByLibrary.simpleMessage("Nhập tên album"),
         "enterCode": MessageLookupByLibrary.simpleMessage("Nhập mã"),
         "enterCodeDescription": MessageLookupByLibrary.simpleMessage(
-            "Nhập mã do bạn bè cung cấp để nhận thêm dung lượng miễn phí cho cả hai"),
-        "enterDateOfBirth":
-            MessageLookupByLibrary.simpleMessage("Sinh nhật (tùy chọn)"),
+          "Nhập mã do bạn bè cung cấp để nhận thêm dung lượng miễn phí cho cả hai",
+        ),
+        "enterDateOfBirth": MessageLookupByLibrary.simpleMessage(
+          "Sinh nhật (tùy chọn)",
+        ),
         "enterEmail": MessageLookupByLibrary.simpleMessage("Nhập email"),
         "enterFileName": MessageLookupByLibrary.simpleMessage("Nhập tên tệp"),
         "enterName": MessageLookupByLibrary.simpleMessage("Nhập tên"),
         "enterNewPasswordToEncrypt": MessageLookupByLibrary.simpleMessage(
-            "Vui lòng nhập một mật khẩu mới để mã hóa dữ liệu của bạn"),
+          "Vui lòng nhập một mật khẩu mới để mã hóa dữ liệu của bạn",
+        ),
         "enterPassword": MessageLookupByLibrary.simpleMessage("Nhập mật khẩu"),
         "enterPasswordToEncrypt": MessageLookupByLibrary.simpleMessage(
-            "Vui lòng nhập một mật khẩu dùng để mã hóa dữ liệu của bạn"),
+          "Vui lòng nhập một mật khẩu dùng để mã hóa dữ liệu của bạn",
+        ),
         "enterPersonName":
             MessageLookupByLibrary.simpleMessage("Nhập tên người"),
         "enterPin": MessageLookupByLibrary.simpleMessage("Nhập PIN"),
-        "enterReferralCode":
-            MessageLookupByLibrary.simpleMessage("Nhập mã giới thiệu"),
+        "enterReferralCode": MessageLookupByLibrary.simpleMessage(
+          "Nhập mã giới thiệu",
+        ),
         "enterThe6digitCodeFromnyourAuthenticatorApp":
             MessageLookupByLibrary.simpleMessage(
-                "Nhập mã 6 chữ số từ\nứng dụng xác thực của bạn"),
+          "Nhập mã 6 chữ số từ\nứng dụng xác thực của bạn",
+        ),
         "enterValidEmail": MessageLookupByLibrary.simpleMessage(
-            "Vui lòng nhập một địa chỉ email hợp lệ."),
-        "enterYourEmailAddress":
-            MessageLookupByLibrary.simpleMessage("Nhập địa chỉ email của bạn"),
+          "Vui lòng nhập một địa chỉ email hợp lệ.",
+        ),
+        "enterYourEmailAddress": MessageLookupByLibrary.simpleMessage(
+          "Nhập địa chỉ email của bạn",
+        ),
         "enterYourNewEmailAddress": MessageLookupByLibrary.simpleMessage(
-            "Nhập địa chỉ email mới của bạn"),
-        "enterYourPassword":
-            MessageLookupByLibrary.simpleMessage("Nhập mật khẩu của bạn"),
-        "enterYourRecoveryKey":
-            MessageLookupByLibrary.simpleMessage("Nhập mã khôi phục của bạn"),
+          "Nhập địa chỉ email mới của bạn",
+        ),
+        "enterYourPassword": MessageLookupByLibrary.simpleMessage(
+          "Nhập mật khẩu của bạn",
+        ),
+        "enterYourRecoveryKey": MessageLookupByLibrary.simpleMessage(
+          "Nhập mã khôi phục của bạn",
+        ),
         "error": MessageLookupByLibrary.simpleMessage("Lỗi"),
         "everywhere": MessageLookupByLibrary.simpleMessage("mọi nơi"),
         "exif": MessageLookupByLibrary.simpleMessage("Exif"),
         "existingUser":
             MessageLookupByLibrary.simpleMessage("Người dùng hiện tại"),
         "expiredLinkInfo": MessageLookupByLibrary.simpleMessage(
-            "Liên kết này đã hết hạn. Vui lòng chọn thời gian hết hạn mới hoặc tắt tính năng hết hạn liên kết."),
+          "Liên kết này đã hết hạn. Vui lòng chọn thời gian hết hạn mới hoặc tắt tính năng hết hạn liên kết.",
+        ),
         "exportLogs": MessageLookupByLibrary.simpleMessage("Xuất nhật ký"),
-        "exportYourData":
-            MessageLookupByLibrary.simpleMessage("Xuất dữ liệu của bạn"),
-        "extraPhotosFound":
-            MessageLookupByLibrary.simpleMessage("Tìm thấy ảnh bổ sung"),
+        "exportYourData": MessageLookupByLibrary.simpleMessage(
+          "Xuất dữ liệu của bạn",
+        ),
+        "extraPhotosFound": MessageLookupByLibrary.simpleMessage(
+          "Tìm thấy ảnh bổ sung",
+        ),
         "extraPhotosFoundFor": m33,
         "faceNotClusteredYet": MessageLookupByLibrary.simpleMessage(
-            "Khuôn mặt chưa được phân cụm, vui lòng quay lại sau"),
-        "faceRecognition":
-            MessageLookupByLibrary.simpleMessage("Nhận diện khuôn mặt"),
+          "Khuôn mặt chưa được phân cụm, vui lòng quay lại sau",
+        ),
+        "faceRecognition": MessageLookupByLibrary.simpleMessage(
+          "Nhận diện khuôn mặt",
+        ),
         "faceThumbnailGenerationFailed": MessageLookupByLibrary.simpleMessage(
-            "Không thể tạo ảnh thu nhỏ khuôn mặt"),
+          "Không thể tạo ảnh thu nhỏ khuôn mặt",
+        ),
         "faces": MessageLookupByLibrary.simpleMessage("Khuôn mặt"),
         "failed": MessageLookupByLibrary.simpleMessage("Không thành công"),
-        "failedToApplyCode":
-            MessageLookupByLibrary.simpleMessage("Không thể áp dụng mã"),
-        "failedToCancel":
-            MessageLookupByLibrary.simpleMessage("Hủy không thành công"),
-        "failedToDownloadVideo":
-            MessageLookupByLibrary.simpleMessage("Không thể tải video"),
+        "failedToApplyCode": MessageLookupByLibrary.simpleMessage(
+          "Không thể áp dụng mã",
+        ),
+        "failedToCancel": MessageLookupByLibrary.simpleMessage(
+          "Hủy không thành công",
+        ),
+        "failedToDownloadVideo": MessageLookupByLibrary.simpleMessage(
+          "Không thể tải video",
+        ),
         "failedToFetchActiveSessions": MessageLookupByLibrary.simpleMessage(
-            "Không thể lấy phiên hoạt động"),
+          "Không thể lấy phiên hoạt động",
+        ),
         "failedToFetchOriginalForEdit": MessageLookupByLibrary.simpleMessage(
-            "Không thể lấy bản gốc để chỉnh sửa"),
+          "Không thể lấy bản gốc để chỉnh sửa",
+        ),
         "failedToFetchReferralDetails": MessageLookupByLibrary.simpleMessage(
-            "Không thể lấy thông tin giới thiệu. Vui lòng thử lại sau."),
-        "failedToLoadAlbums":
-            MessageLookupByLibrary.simpleMessage("Không thể tải album"),
-        "failedToPlayVideo":
-            MessageLookupByLibrary.simpleMessage("Không thể phát video"),
+          "Không thể lấy thông tin giới thiệu. Vui lòng thử lại sau.",
+        ),
+        "failedToLoadAlbums": MessageLookupByLibrary.simpleMessage(
+          "Không thể tải album",
+        ),
+        "failedToPlayVideo": MessageLookupByLibrary.simpleMessage(
+          "Không thể phát video",
+        ),
         "failedToRefreshStripeSubscription":
-            MessageLookupByLibrary.simpleMessage("Không thể làm mới gói"),
-        "failedToRenew":
-            MessageLookupByLibrary.simpleMessage("Gia hạn không thành công"),
+            MessageLookupByLibrary.simpleMessage(
+          "Không thể làm mới gói",
+        ),
+        "failedToRenew": MessageLookupByLibrary.simpleMessage(
+          "Gia hạn không thành công",
+        ),
         "failedToVerifyPaymentStatus": MessageLookupByLibrary.simpleMessage(
-            "Không thể xác minh trạng thái thanh toán"),
+          "Không thể xác minh trạng thái thanh toán",
+        ),
         "familyPlanOverview": MessageLookupByLibrary.simpleMessage(
-            "Thêm 5 thành viên gia đình vào gói hiện tại của bạn mà không phải trả thêm phí.\n\nMỗi thành viên có không gian riêng tư của mình và không thể xem tệp của nhau trừ khi được chia sẻ.\n\nGói gia đình có sẵn cho người dùng Ente gói trả phí.\n\nĐăng ký ngay để bắt đầu!"),
+          "Thêm 5 thành viên gia đình vào gói hiện tại của bạn mà không phải trả thêm phí.\n\nMỗi thành viên có không gian riêng tư của mình và không thể xem tệp của nhau trừ khi được chia sẻ.\n\nGói gia đình có sẵn cho người dùng Ente gói trả phí.\n\nĐăng ký ngay để bắt đầu!",
+        ),
         "familyPlanPortalTitle":
             MessageLookupByLibrary.simpleMessage("Gia đình"),
         "familyPlans": MessageLookupByLibrary.simpleMessage("Gói gia đình"),
@@ -3471,166 +1282,218 @@
         "feastingWithThem": m34,
         "feedback": MessageLookupByLibrary.simpleMessage("Phản hồi"),
         "file": MessageLookupByLibrary.simpleMessage("Tệp"),
-        "fileAnalysisFailed":
-            MessageLookupByLibrary.simpleMessage("Không thể xác định tệp"),
+        "fileAnalysisFailed": MessageLookupByLibrary.simpleMessage(
+          "Không thể xác định tệp",
+        ),
         "fileFailedToSaveToGallery": MessageLookupByLibrary.simpleMessage(
-            "Không thể lưu tệp vào thư viện"),
-        "fileInfoAddDescHint":
-            MessageLookupByLibrary.simpleMessage("Thêm mô tả..."),
-        "fileNotUploadedYet":
-            MessageLookupByLibrary.simpleMessage("Tệp chưa được tải lên"),
+          "Không thể lưu tệp vào thư viện",
+        ),
+        "fileInfoAddDescHint": MessageLookupByLibrary.simpleMessage(
+          "Thêm mô tả...",
+        ),
+        "fileNotUploadedYet": MessageLookupByLibrary.simpleMessage(
+          "Tệp chưa được tải lên",
+        ),
         "fileSavedToGallery": MessageLookupByLibrary.simpleMessage(
-            "Tệp đã được lưu vào thư viện"),
+          "Tệp đã được lưu vào thư viện",
+        ),
         "fileTypes": MessageLookupByLibrary.simpleMessage("Loại tệp"),
-        "fileTypesAndNames":
-            MessageLookupByLibrary.simpleMessage("Loại tệp và tên"),
+        "fileTypesAndNames": MessageLookupByLibrary.simpleMessage(
+          "Loại tệp và tên",
+        ),
         "filesBackedUpFromDevice": m35,
         "filesBackedUpInAlbum": m36,
         "filesDeleted": MessageLookupByLibrary.simpleMessage("Tệp đã bị xóa"),
         "filesSavedToGallery": MessageLookupByLibrary.simpleMessage(
-            "Các tệp đã được lưu vào thư viện"),
-        "findPeopleByName":
-            MessageLookupByLibrary.simpleMessage("Tìm nhanh người theo tên"),
-        "findThemQuickly":
-            MessageLookupByLibrary.simpleMessage("Tìm họ nhanh chóng"),
+          "Các tệp đã được lưu vào thư viện",
+        ),
+        "findPeopleByName": MessageLookupByLibrary.simpleMessage(
+          "Tìm nhanh người theo tên",
+        ),
+        "findThemQuickly": MessageLookupByLibrary.simpleMessage(
+          "Tìm họ nhanh chóng",
+        ),
         "flip": MessageLookupByLibrary.simpleMessage("Lật"),
         "food": MessageLookupByLibrary.simpleMessage("Ăn chơi"),
-        "forYourMemories":
-            MessageLookupByLibrary.simpleMessage("cho những kỷ niệm của bạn"),
+        "forYourMemories": MessageLookupByLibrary.simpleMessage(
+          "cho những kỷ niệm của bạn",
+        ),
         "forgotPassword": MessageLookupByLibrary.simpleMessage("Quên mật khẩu"),
         "foundFaces":
             MessageLookupByLibrary.simpleMessage("Đã tìm thấy khuôn mặt"),
-        "freeStorageClaimed":
-            MessageLookupByLibrary.simpleMessage("Dung lượng miễn phí đã nhận"),
+        "freeStorageClaimed": MessageLookupByLibrary.simpleMessage(
+          "Dung lượng miễn phí đã nhận",
+        ),
         "freeStorageOnReferralSuccess": m37,
         "freeStorageUsable": MessageLookupByLibrary.simpleMessage(
-            "Dung lượng miễn phí có thể dùng"),
+          "Dung lượng miễn phí có thể dùng",
+        ),
         "freeTrial": MessageLookupByLibrary.simpleMessage("Dùng thử miễn phí"),
         "freeTrialValidTill": m38,
         "freeUpAccessPostDelete": m39,
         "freeUpAmount": m40,
         "freeUpDeviceSpace": MessageLookupByLibrary.simpleMessage(
-            "Giải phóng dung lượng thiết bị"),
+          "Giải phóng dung lượng thiết bị",
+        ),
         "freeUpDeviceSpaceDesc": MessageLookupByLibrary.simpleMessage(
-            "Tiết kiệm dung lượng thiết bị của bạn bằng cách xóa các tệp đã được sao lưu."),
-        "freeUpSpace":
-            MessageLookupByLibrary.simpleMessage("Giải phóng dung lượng"),
+          "Tiết kiệm dung lượng thiết bị của bạn bằng cách xóa các tệp đã được sao lưu.",
+        ),
+        "freeUpSpace": MessageLookupByLibrary.simpleMessage(
+          "Giải phóng dung lượng",
+        ),
         "freeUpSpaceSaving": m41,
         "gallery": MessageLookupByLibrary.simpleMessage("Thư viện"),
         "galleryMemoryLimitInfo": MessageLookupByLibrary.simpleMessage(
-            "Mỗi thư viện chứa tối đa 1000 ảnh và video"),
+          "Mỗi thư viện chứa tối đa 1000 ảnh và video",
+        ),
         "general": MessageLookupByLibrary.simpleMessage("Chung"),
-        "generatingEncryptionKeys":
-            MessageLookupByLibrary.simpleMessage("Đang mã hóa..."),
+        "generatingEncryptionKeys": MessageLookupByLibrary.simpleMessage(
+          "Đang mã hóa...",
+        ),
         "genericProgress": m42,
         "goToSettings": MessageLookupByLibrary.simpleMessage("Đi đến cài đặt"),
         "googlePlayId": MessageLookupByLibrary.simpleMessage("ID Google Play"),
         "grantFullAccessPrompt": MessageLookupByLibrary.simpleMessage(
-            "Vui lòng cho phép truy cập vào tất cả ảnh trong ứng dụng Cài đặt"),
+          "Vui lòng cho phép truy cập vào tất cả ảnh trong ứng dụng Cài đặt",
+        ),
         "grantPermission": MessageLookupByLibrary.simpleMessage("Cấp quyền"),
         "greenery": MessageLookupByLibrary.simpleMessage("Cây cối"),
-        "groupNearbyPhotos":
-            MessageLookupByLibrary.simpleMessage("Nhóm ảnh gần nhau"),
+        "groupNearbyPhotos": MessageLookupByLibrary.simpleMessage(
+          "Nhóm ảnh gần nhau",
+        ),
         "guestView": MessageLookupByLibrary.simpleMessage("Chế độ khách"),
         "guestViewEnablePreSteps": MessageLookupByLibrary.simpleMessage(
-            "Để bật chế độ khách, vui lòng thiết lập mã khóa thiết bị hoặc khóa màn hình trong cài đặt hệ thống của bạn."),
-        "happyBirthday":
-            MessageLookupByLibrary.simpleMessage("Chúc mừng sinh nhật! 🥳"),
+          "Để bật chế độ khách, vui lòng thiết lập mã khóa thiết bị hoặc khóa màn hình trong cài đặt hệ thống của bạn.",
+        ),
+        "happyBirthday": MessageLookupByLibrary.simpleMessage(
+          "Chúc mừng sinh nhật! 🥳",
+        ),
         "hearUsExplanation": MessageLookupByLibrary.simpleMessage(
-            "Chúng tôi không theo dõi cài đặt ứng dụng, nên nếu bạn bật mí bạn tìm thấy chúng tôi từ đâu sẽ rất hữu ích!"),
+          "Chúng tôi không theo dõi cài đặt ứng dụng, nên nếu bạn bật mí bạn tìm thấy chúng tôi từ đâu sẽ rất hữu ích!",
+        ),
         "hearUsWhereTitle": MessageLookupByLibrary.simpleMessage(
-            "Bạn biết Ente từ đâu? (tùy chọn)"),
+          "Bạn biết Ente từ đâu? (tùy chọn)",
+        ),
         "help": MessageLookupByLibrary.simpleMessage("Trợ giúp"),
         "hidden": MessageLookupByLibrary.simpleMessage("Ẩn"),
         "hide": MessageLookupByLibrary.simpleMessage("Ẩn"),
         "hideContent": MessageLookupByLibrary.simpleMessage("Ẩn nội dung"),
         "hideContentDescriptionAndroid": MessageLookupByLibrary.simpleMessage(
-            "Ẩn nội dung ứng dụng trong trình chuyển đổi ứng dụng và vô hiệu hóa chụp màn hình"),
+          "Ẩn nội dung ứng dụng trong trình chuyển đổi ứng dụng và vô hiệu hóa chụp màn hình",
+        ),
         "hideContentDescriptionIos": MessageLookupByLibrary.simpleMessage(
-            "Ẩn nội dung ứng dụng trong trình chuyển đổi ứng dụng"),
+          "Ẩn nội dung ứng dụng trong trình chuyển đổi ứng dụng",
+        ),
         "hideSharedItemsFromHomeGallery": MessageLookupByLibrary.simpleMessage(
-            "Ẩn các mục được chia sẻ khỏi thư viện chính"),
+          "Ẩn các mục được chia sẻ khỏi thư viện chính",
+        ),
         "hiding": MessageLookupByLibrary.simpleMessage("Đang ẩn..."),
         "hikingWithThem": m43,
-        "hostedAtOsmFrance":
-            MessageLookupByLibrary.simpleMessage("Được lưu trữ tại OSM Pháp"),
+        "hostedAtOsmFrance": MessageLookupByLibrary.simpleMessage(
+          "Được lưu trữ tại OSM Pháp",
+        ),
         "howItWorks":
             MessageLookupByLibrary.simpleMessage("Cách thức hoạt động"),
         "howToViewShareeVerificationID": MessageLookupByLibrary.simpleMessage(
-            "Hãy chỉ họ nhấn giữ địa chỉ email của họ trên màn hình cài đặt, và xác minh rằng ID trên cả hai thiết bị khớp nhau."),
+          "Hãy chỉ họ nhấn giữ địa chỉ email của họ trên màn hình cài đặt, và xác minh rằng ID trên cả hai thiết bị khớp nhau.",
+        ),
         "iOSGoToSettingsDescription": MessageLookupByLibrary.simpleMessage(
-            "Xác thực sinh trắc học chưa được thiết lập trên thiết bị của bạn. Vui lòng kích hoạt Touch ID hoặc Face ID."),
+          "Xác thực sinh trắc học chưa được thiết lập trên thiết bị của bạn. Vui lòng kích hoạt Touch ID hoặc Face ID.",
+        ),
         "iOSLockOut": MessageLookupByLibrary.simpleMessage(
-            "Xác thực sinh trắc học đã bị vô hiệu hóa. Vui lòng khóa và mở khóa màn hình của bạn để kích hoạt lại."),
+          "Xác thực sinh trắc học đã bị vô hiệu hóa. Vui lòng khóa và mở khóa màn hình của bạn để kích hoạt lại.",
+        ),
         "iOSOkButton": MessageLookupByLibrary.simpleMessage("OK"),
         "ignore": MessageLookupByLibrary.simpleMessage("Bỏ qua"),
         "ignoreUpdate": MessageLookupByLibrary.simpleMessage("Bỏ qua"),
         "ignored": MessageLookupByLibrary.simpleMessage("bỏ qua"),
         "ignoredFolderUploadReason": MessageLookupByLibrary.simpleMessage(
-            "Một số tệp trong album này bị bỏ qua khi tải lên vì chúng đã bị xóa trước đó từ Ente."),
+          "Một số tệp trong album này bị bỏ qua khi tải lên vì chúng đã bị xóa trước đó từ Ente.",
+        ),
         "imageNotAnalyzed": MessageLookupByLibrary.simpleMessage(
-            "Hình ảnh chưa được phân tích"),
+          "Hình ảnh chưa được phân tích",
+        ),
         "immediately": MessageLookupByLibrary.simpleMessage("Lập tức"),
         "importing": MessageLookupByLibrary.simpleMessage("Đang nhập...."),
         "incorrectCode":
             MessageLookupByLibrary.simpleMessage("Mã không chính xác"),
-        "incorrectPasswordTitle":
-            MessageLookupByLibrary.simpleMessage("Mật khẩu không đúng"),
+        "incorrectPasswordTitle": MessageLookupByLibrary.simpleMessage(
+          "Mật khẩu không đúng",
+        ),
         "incorrectRecoveryKey": MessageLookupByLibrary.simpleMessage(
-            "Mã khôi phục không chính xác"),
+          "Mã khôi phục không chính xác",
+        ),
         "incorrectRecoveryKeyBody": MessageLookupByLibrary.simpleMessage(
-            "Mã khôi phục bạn nhập không chính xác"),
+          "Mã khôi phục bạn nhập không chính xác",
+        ),
         "incorrectRecoveryKeyTitle": MessageLookupByLibrary.simpleMessage(
-            "Mã khôi phục không chính xác"),
-        "indexedItems":
-            MessageLookupByLibrary.simpleMessage("Các mục đã lập chỉ mục"),
+          "Mã khôi phục không chính xác",
+        ),
+        "indexedItems": MessageLookupByLibrary.simpleMessage(
+          "Các mục đã lập chỉ mục",
+        ),
         "indexingPausedStatusDescription": MessageLookupByLibrary.simpleMessage(
-            "Lập chỉ mục bị tạm dừng. Nó sẽ tự động tiếp tục khi thiết bị đã sẵn sàng. Thiết bị được coi là sẵn sàng khi mức pin, tình trạng pin và trạng thái nhiệt độ nằm trong phạm vi tốt."),
+          "Lập chỉ mục bị tạm dừng. Nó sẽ tự động tiếp tục khi thiết bị đã sẵn sàng. Thiết bị được coi là sẵn sàng khi mức pin, tình trạng pin và trạng thái nhiệt độ nằm trong phạm vi tốt.",
+        ),
         "ineligible":
             MessageLookupByLibrary.simpleMessage("Không đủ điều kiện"),
         "info": MessageLookupByLibrary.simpleMessage("Thông tin"),
-        "insecureDevice":
-            MessageLookupByLibrary.simpleMessage("Thiết bị không an toàn"),
+        "insecureDevice": MessageLookupByLibrary.simpleMessage(
+          "Thiết bị không an toàn",
+        ),
         "installManually":
             MessageLookupByLibrary.simpleMessage("Cài đặt thủ công"),
-        "invalidEmailAddress":
-            MessageLookupByLibrary.simpleMessage("Địa chỉ email không hợp lệ"),
-        "invalidEndpoint":
-            MessageLookupByLibrary.simpleMessage("Điểm cuối không hợp lệ"),
+        "invalidEmailAddress": MessageLookupByLibrary.simpleMessage(
+          "Địa chỉ email không hợp lệ",
+        ),
+        "invalidEndpoint": MessageLookupByLibrary.simpleMessage(
+          "Điểm cuối không hợp lệ",
+        ),
         "invalidEndpointMessage": MessageLookupByLibrary.simpleMessage(
-            "Xin lỗi, điểm cuối bạn nhập không hợp lệ. Vui lòng nhập một điểm cuối hợp lệ và thử lại."),
+          "Xin lỗi, điểm cuối bạn nhập không hợp lệ. Vui lòng nhập một điểm cuối hợp lệ và thử lại.",
+        ),
         "invalidKey": MessageLookupByLibrary.simpleMessage("Mã không hợp lệ"),
         "invalidRecoveryKey": MessageLookupByLibrary.simpleMessage(
-            "Mã khôi phục không hợp lệ. Vui lòng đảm bảo nó chứa 24 từ, và đúng chính tả từng từ.\n\nNếu bạn nhập loại mã khôi phục cũ, hãy đảm bảo nó dài 64 ký tự, và kiểm tra từng ký tự."),
+          "Mã khôi phục không hợp lệ. Vui lòng đảm bảo nó chứa 24 từ, và đúng chính tả từng từ.\n\nNếu bạn nhập loại mã khôi phục cũ, hãy đảm bảo nó dài 64 ký tự, và kiểm tra từng ký tự.",
+        ),
         "invite": MessageLookupByLibrary.simpleMessage("Mời"),
         "inviteToEnte":
             MessageLookupByLibrary.simpleMessage("Mời sử dụng Ente"),
-        "inviteYourFriends":
-            MessageLookupByLibrary.simpleMessage("Mời bạn bè của bạn"),
-        "inviteYourFriendsToEnte":
-            MessageLookupByLibrary.simpleMessage("Mời bạn bè dùng Ente"),
+        "inviteYourFriends": MessageLookupByLibrary.simpleMessage(
+          "Mời bạn bè của bạn",
+        ),
+        "inviteYourFriendsToEnte": MessageLookupByLibrary.simpleMessage(
+          "Mời bạn bè dùng Ente",
+        ),
         "itLooksLikeSomethingWentWrongPleaseRetryAfterSome":
             MessageLookupByLibrary.simpleMessage(
-                "Có vẻ đã xảy ra sự cố. Vui lòng thử lại sau ít phút. Nếu lỗi vẫn tiếp diễn, hãy liên hệ với đội ngũ hỗ trợ của chúng tôi."),
+          "Có vẻ đã xảy ra sự cố. Vui lòng thử lại sau ít phút. Nếu lỗi vẫn tiếp diễn, hãy liên hệ với đội ngũ hỗ trợ của chúng tôi.",
+        ),
         "itemCount": m44,
         "itemsShowTheNumberOfDaysRemainingBeforePermanentDeletion":
             MessageLookupByLibrary.simpleMessage(
-                "Trên các mục là số ngày còn lại trước khi xóa vĩnh viễn"),
+          "Trên các mục là số ngày còn lại trước khi xóa vĩnh viễn",
+        ),
         "itemsWillBeRemovedFromAlbum": MessageLookupByLibrary.simpleMessage(
-            "Các mục đã chọn sẽ bị xóa khỏi album này"),
+          "Các mục đã chọn sẽ bị xóa khỏi album này",
+        ),
         "join": MessageLookupByLibrary.simpleMessage("Tham gia"),
         "joinAlbum": MessageLookupByLibrary.simpleMessage("Tham gia album"),
         "joinAlbumConfirmationDialogBody": MessageLookupByLibrary.simpleMessage(
-            "Tham gia một album sẽ khiến email của bạn hiển thị với những người tham gia khác."),
-        "joinAlbumSubtext":
-            MessageLookupByLibrary.simpleMessage("để xem và thêm ảnh của bạn"),
+          "Tham gia một album sẽ khiến email của bạn hiển thị với những người tham gia khác.",
+        ),
+        "joinAlbumSubtext": MessageLookupByLibrary.simpleMessage(
+          "để xem và thêm ảnh của bạn",
+        ),
         "joinAlbumSubtextViewer": MessageLookupByLibrary.simpleMessage(
-            "để thêm vào album được chia sẻ"),
+          "để thêm vào album được chia sẻ",
+        ),
         "joinDiscord": MessageLookupByLibrary.simpleMessage("Tham gia Discord"),
         "keepPhotos": MessageLookupByLibrary.simpleMessage("Giữ ảnh"),
         "kiloMeterUnit": MessageLookupByLibrary.simpleMessage("km"),
         "kindlyHelpUsWithThisInformation": MessageLookupByLibrary.simpleMessage(
-            "Mong bạn giúp chúng tôi thông tin này"),
+          "Mong bạn giúp chúng tôi thông tin này",
+        ),
         "language": MessageLookupByLibrary.simpleMessage("Ngôn ngữ"),
         "lastTimeWithThem": m45,
         "lastUpdated": MessageLookupByLibrary.simpleMessage("Mới cập nhật"),
@@ -3640,115 +1503,150 @@
         "leaveAlbum": MessageLookupByLibrary.simpleMessage("Rời khỏi album"),
         "leaveFamily":
             MessageLookupByLibrary.simpleMessage("Rời khỏi gia đình"),
-        "leaveSharedAlbum":
-            MessageLookupByLibrary.simpleMessage("Rời album được chia sẻ?"),
+        "leaveSharedAlbum": MessageLookupByLibrary.simpleMessage(
+          "Rời album được chia sẻ?",
+        ),
         "left": MessageLookupByLibrary.simpleMessage("Trái"),
         "legacy": MessageLookupByLibrary.simpleMessage("Thừa kế"),
         "legacyAccounts":
             MessageLookupByLibrary.simpleMessage("Tài khoản thừa kế"),
         "legacyInvite": m46,
         "legacyPageDesc": MessageLookupByLibrary.simpleMessage(
-            "Thừa kế cho phép các liên hệ tin cậy truy cập tài khoản của bạn khi bạn qua đời."),
+          "Thừa kế cho phép các liên hệ tin cậy truy cập tài khoản của bạn khi bạn qua đời.",
+        ),
         "legacyPageDesc2": MessageLookupByLibrary.simpleMessage(
-            "Các liên hệ tin cậy có thể khởi động quá trình khôi phục tài khoản, và nếu không bị chặn trong vòng 30 ngày, có thể đặt lại mật khẩu và truy cập tài khoản của bạn."),
+          "Các liên hệ tin cậy có thể khởi động quá trình khôi phục tài khoản, và nếu không bị chặn trong vòng 30 ngày, có thể đặt lại mật khẩu và truy cập tài khoản của bạn.",
+        ),
         "light": MessageLookupByLibrary.simpleMessage("Độ sáng"),
         "lightTheme": MessageLookupByLibrary.simpleMessage("Sáng"),
         "link": MessageLookupByLibrary.simpleMessage("Liên kết"),
         "linkCopiedToClipboard": MessageLookupByLibrary.simpleMessage(
-            "Liên kết đã được sao chép vào bộ nhớ tạm"),
-        "linkDeviceLimit":
-            MessageLookupByLibrary.simpleMessage("Giới hạn thiết bị"),
+          "Liên kết đã được sao chép vào bộ nhớ tạm",
+        ),
+        "linkDeviceLimit": MessageLookupByLibrary.simpleMessage(
+          "Giới hạn thiết bị",
+        ),
         "linkEmail": MessageLookupByLibrary.simpleMessage("Liên kết email"),
-        "linkEmailToContactBannerCaption":
-            MessageLookupByLibrary.simpleMessage("để chia sẻ nhanh hơn"),
+        "linkEmailToContactBannerCaption": MessageLookupByLibrary.simpleMessage(
+          "để chia sẻ nhanh hơn",
+        ),
         "linkEnabled": MessageLookupByLibrary.simpleMessage("Đã bật"),
         "linkExpired": MessageLookupByLibrary.simpleMessage("Hết hạn"),
         "linkExpiresOn": m47,
         "linkExpiry": MessageLookupByLibrary.simpleMessage("Hết hạn liên kết"),
-        "linkHasExpired":
-            MessageLookupByLibrary.simpleMessage("Liên kết đã hết hạn"),
+        "linkHasExpired": MessageLookupByLibrary.simpleMessage(
+          "Liên kết đã hết hạn",
+        ),
         "linkNeverExpires":
             MessageLookupByLibrary.simpleMessage("Không bao giờ"),
         "linkPerson": MessageLookupByLibrary.simpleMessage("Liên kết người"),
         "linkPersonCaption": MessageLookupByLibrary.simpleMessage(
-            "để trải nghiệm chia sẻ tốt hơn"),
+          "để trải nghiệm chia sẻ tốt hơn",
+        ),
         "linkPersonToEmail": m48,
         "linkPersonToEmailConfirmation": m49,
         "livePhotos": MessageLookupByLibrary.simpleMessage("Ảnh động"),
         "loadMessage1": MessageLookupByLibrary.simpleMessage(
-            "Bạn có thể chia sẻ gói của mình với gia đình"),
+          "Bạn có thể chia sẻ gói của mình với gia đình",
+        ),
         "loadMessage2": MessageLookupByLibrary.simpleMessage(
-            "Chúng tôi đã lưu giữ hơn 200 triệu kỷ niệm cho đến hiện tại"),
+          "Chúng tôi đã lưu giữ hơn 200 triệu kỷ niệm cho đến hiện tại",
+        ),
         "loadMessage3": MessageLookupByLibrary.simpleMessage(
-            "Chúng tôi giữ 3 bản sao dữ liệu của bạn, một cái lưu ở hầm trú ẩn hạt nhân"),
+          "Chúng tôi giữ 3 bản sao dữ liệu của bạn, một cái lưu ở hầm trú ẩn hạt nhân",
+        ),
         "loadMessage4": MessageLookupByLibrary.simpleMessage(
-            "Tất cả các ứng dụng của chúng tôi đều là mã nguồn mở"),
+          "Tất cả các ứng dụng của chúng tôi đều là mã nguồn mở",
+        ),
         "loadMessage5": MessageLookupByLibrary.simpleMessage(
-            "Mã nguồn và mã hóa của chúng tôi đã được kiểm nghiệm ngoại bộ"),
+          "Mã nguồn và mã hóa của chúng tôi đã được kiểm nghiệm ngoại bộ",
+        ),
         "loadMessage6": MessageLookupByLibrary.simpleMessage(
-            "Bạn có thể chia sẻ liên kết đến album của mình với những người thân yêu"),
+          "Bạn có thể chia sẻ liên kết đến album của mình với những người thân yêu",
+        ),
         "loadMessage7": MessageLookupByLibrary.simpleMessage(
-            "Các ứng dụng di động của chúng tôi chạy ngầm để mã hóa và sao lưu bất kỳ ảnh nào bạn mới chụp"),
+          "Các ứng dụng di động của chúng tôi chạy ngầm để mã hóa và sao lưu bất kỳ ảnh nào bạn mới chụp",
+        ),
         "loadMessage8": MessageLookupByLibrary.simpleMessage(
-            "web.ente.io có một trình tải lên mượt mà"),
+          "web.ente.io có một trình tải lên mượt mà",
+        ),
         "loadMessage9": MessageLookupByLibrary.simpleMessage(
-            "Chúng tôi sử dụng Xchacha20Poly1305 để mã hóa dữ liệu của bạn"),
-        "loadingExifData":
-            MessageLookupByLibrary.simpleMessage("Đang tải thông số Exif..."),
-        "loadingGallery":
-            MessageLookupByLibrary.simpleMessage("Đang tải thư viện..."),
-        "loadingMessage":
-            MessageLookupByLibrary.simpleMessage("Đang tải ảnh của bạn..."),
+          "Chúng tôi sử dụng Xchacha20Poly1305 để mã hóa dữ liệu của bạn",
+        ),
+        "loadingExifData": MessageLookupByLibrary.simpleMessage(
+          "Đang tải thông số Exif...",
+        ),
+        "loadingGallery": MessageLookupByLibrary.simpleMessage(
+          "Đang tải thư viện...",
+        ),
+        "loadingMessage": MessageLookupByLibrary.simpleMessage(
+          "Đang tải ảnh của bạn...",
+        ),
         "loadingModel":
             MessageLookupByLibrary.simpleMessage("Đang tải mô hình..."),
-        "loadingYourPhotos":
-            MessageLookupByLibrary.simpleMessage("Đang tải ảnh của bạn..."),
+        "loadingYourPhotos": MessageLookupByLibrary.simpleMessage(
+          "Đang tải ảnh của bạn...",
+        ),
         "localGallery": MessageLookupByLibrary.simpleMessage("Thư viện cục bộ"),
         "localIndexing": MessageLookupByLibrary.simpleMessage("Chỉ mục cục bộ"),
         "localSyncErrorMessage": MessageLookupByLibrary.simpleMessage(
-            "Có vẻ như có điều gì đó không ổn vì đồng bộ ảnh cục bộ đang tốn nhiều thời gian hơn mong đợi. Vui lòng liên hệ đội ngũ hỗ trợ của chúng tôi"),
+          "Có vẻ như có điều gì đó không ổn vì đồng bộ ảnh cục bộ đang tốn nhiều thời gian hơn mong đợi. Vui lòng liên hệ đội ngũ hỗ trợ của chúng tôi",
+        ),
         "location": MessageLookupByLibrary.simpleMessage("Vị trí"),
         "locationName": MessageLookupByLibrary.simpleMessage("Tên vị trí"),
         "locationTagFeatureDescription": MessageLookupByLibrary.simpleMessage(
-            "Thẻ vị trí sẽ giúp xếp nhóm tất cả ảnh được chụp gần kề nhau"),
+          "Thẻ vị trí sẽ giúp xếp nhóm tất cả ảnh được chụp gần kề nhau",
+        ),
         "locations": MessageLookupByLibrary.simpleMessage("Vị trí"),
         "lockButtonLabel": MessageLookupByLibrary.simpleMessage("Khóa"),
         "lockscreen": MessageLookupByLibrary.simpleMessage("Khóa màn hình"),
         "logInLabel": MessageLookupByLibrary.simpleMessage("Đăng nhập"),
         "loggingOut": MessageLookupByLibrary.simpleMessage("Đang đăng xuất..."),
-        "loginSessionExpired":
-            MessageLookupByLibrary.simpleMessage("Phiên đăng nhập đã hết hạn"),
+        "loginSessionExpired": MessageLookupByLibrary.simpleMessage(
+          "Phiên đăng nhập đã hết hạn",
+        ),
         "loginSessionExpiredDetails": MessageLookupByLibrary.simpleMessage(
-            "Phiên đăng nhập của bạn đã hết hạn. Vui lòng đăng nhập lại."),
+          "Phiên đăng nhập của bạn đã hết hạn. Vui lòng đăng nhập lại.",
+        ),
         "loginTerms": MessageLookupByLibrary.simpleMessage(
-            "Nhấn vào đăng nhập, tôi đồng ý với <u-terms>điều khoản</u-terms> và <u-policy>chính sách bảo mật</u-policy>"),
-        "loginWithTOTP":
-            MessageLookupByLibrary.simpleMessage("Đăng nhập bằng TOTP"),
+          "Nhấn vào đăng nhập, tôi đồng ý với <u-terms>điều khoản</u-terms> và <u-policy>chính sách bảo mật</u-policy>",
+        ),
+        "loginWithTOTP": MessageLookupByLibrary.simpleMessage(
+          "Đăng nhập bằng TOTP",
+        ),
         "logout": MessageLookupByLibrary.simpleMessage("Đăng xuất"),
         "logsDialogBody": MessageLookupByLibrary.simpleMessage(
-            "Gửi file nhật ký để chúng tôi có thể phân tích lỗi mà bạn gặp. Lưu ý rằng, trong nhật ký lỗi sẽ bao gồm tên các tệp để giúp theo dõi vấn đề với từng tệp cụ thể."),
+          "Gửi file nhật ký để chúng tôi có thể phân tích lỗi mà bạn gặp. Lưu ý rằng, trong nhật ký lỗi sẽ bao gồm tên các tệp để giúp theo dõi vấn đề với từng tệp cụ thể.",
+        ),
         "longPressAnEmailToVerifyEndToEndEncryption":
             MessageLookupByLibrary.simpleMessage(
-                "Nhấn giữ một email để xác minh mã hóa đầu cuối."),
+          "Nhấn giữ một email để xác minh mã hóa đầu cuối.",
+        ),
         "longpressOnAnItemToViewInFullscreen":
             MessageLookupByLibrary.simpleMessage(
-                "Nhấn giữ một mục để xem toàn màn hình"),
-        "lookBackOnYourMemories":
-            MessageLookupByLibrary.simpleMessage("Xem lại kỷ niệm của bạn 🌄"),
-        "loopVideoOff":
-            MessageLookupByLibrary.simpleMessage("Dừng phát video lặp lại"),
+          "Nhấn giữ một mục để xem toàn màn hình",
+        ),
+        "lookBackOnYourMemories": MessageLookupByLibrary.simpleMessage(
+          "Xem lại kỷ niệm của bạn 🌄",
+        ),
+        "loopVideoOff": MessageLookupByLibrary.simpleMessage(
+          "Dừng phát video lặp lại",
+        ),
         "loopVideoOn":
             MessageLookupByLibrary.simpleMessage("Phát video lặp lại"),
         "lostDevice": MessageLookupByLibrary.simpleMessage("Mất thiết bị?"),
         "machineLearning": MessageLookupByLibrary.simpleMessage("Học máy"),
         "magicSearch": MessageLookupByLibrary.simpleMessage("Tìm kiếm vi diệu"),
         "magicSearchHint": MessageLookupByLibrary.simpleMessage(
-            "Tìm kiếm vi diệu cho phép tìm ảnh theo nội dung của chúng, ví dụ: \'xe hơi\', \'xe hơi đỏ\', \'Ferrari\'"),
+          "Tìm kiếm vi diệu cho phép tìm ảnh theo nội dung của chúng, ví dụ: \'xe hơi\', \'xe hơi đỏ\', \'Ferrari\'",
+        ),
         "manage": MessageLookupByLibrary.simpleMessage("Quản lý"),
         "manageDeviceStorage": MessageLookupByLibrary.simpleMessage(
-            "Quản lý bộ nhớ đệm của thiết bị"),
+          "Quản lý bộ nhớ đệm của thiết bị",
+        ),
         "manageDeviceStorageDesc": MessageLookupByLibrary.simpleMessage(
-            "Xem và xóa bộ nhớ đệm trên thiết bị."),
+          "Xem và xóa bộ nhớ đệm trên thiết bị.",
+        ),
         "manageFamily":
             MessageLookupByLibrary.simpleMessage("Quản lý gia đình"),
         "manageLink": MessageLookupByLibrary.simpleMessage("Quản lý liên kết"),
@@ -3756,7 +1654,8 @@
         "manageSubscription":
             MessageLookupByLibrary.simpleMessage("Quản lý gói"),
         "manualPairDesc": MessageLookupByLibrary.simpleMessage(
-            "Kết nối bằng PIN hoạt động với bất kỳ màn hình nào bạn muốn."),
+          "Kết nối bằng PIN hoạt động với bất kỳ màn hình nào bạn muốn.",
+        ),
         "map": MessageLookupByLibrary.simpleMessage("Bản đồ"),
         "maps": MessageLookupByLibrary.simpleMessage("Bản đồ"),
         "mastodon": MessageLookupByLibrary.simpleMessage("Mastodon"),
@@ -3764,29 +1663,37 @@
         "me": MessageLookupByLibrary.simpleMessage("Tôi"),
         "memories": MessageLookupByLibrary.simpleMessage("Kỷ niệm"),
         "memoriesWidgetDesc": MessageLookupByLibrary.simpleMessage(
-            "Chọn những loại kỷ niệm bạn muốn thấy trên màn hình chính của mình."),
+          "Chọn những loại kỷ niệm bạn muốn thấy trên màn hình chính của mình.",
+        ),
         "memoryCount": m50,
         "merchandise": MessageLookupByLibrary.simpleMessage("Vật phẩm"),
         "merge": MessageLookupByLibrary.simpleMessage("Hợp nhất"),
-        "mergeWithExisting":
-            MessageLookupByLibrary.simpleMessage("Hợp nhất với người đã có"),
+        "mergeWithExisting": MessageLookupByLibrary.simpleMessage(
+          "Hợp nhất với người đã có",
+        ),
         "mergedPhotos": MessageLookupByLibrary.simpleMessage("Hợp nhất ảnh"),
         "mlConsent": MessageLookupByLibrary.simpleMessage("Bật học máy"),
         "mlConsentConfirmation": MessageLookupByLibrary.simpleMessage(
-            "Tôi hiểu và muốn bật học máy"),
+          "Tôi hiểu và muốn bật học máy",
+        ),
         "mlConsentDescription": MessageLookupByLibrary.simpleMessage(
-            "Nếu bạn bật học máy, Ente sẽ trích xuất thông tin như hình dạng khuôn mặt từ các tệp, gồm cả những tệp mà bạn được chia sẻ.\n\nViệc này sẽ diễn ra trên thiết bị của bạn, với mọi thông tin sinh trắc học tạo ra đều được mã hóa đầu cuối."),
+          "Nếu bạn bật học máy, Ente sẽ trích xuất thông tin như hình dạng khuôn mặt từ các tệp, gồm cả những tệp mà bạn được chia sẻ.\n\nViệc này sẽ diễn ra trên thiết bị của bạn, với mọi thông tin sinh trắc học tạo ra đều được mã hóa đầu cuối.",
+        ),
         "mlConsentPrivacy": MessageLookupByLibrary.simpleMessage(
-            "Vui lòng nhấn vào đây để biết thêm chi tiết về tính năng này trong chính sách quyền riêng tư của chúng tôi"),
+          "Vui lòng nhấn vào đây để biết thêm chi tiết về tính năng này trong chính sách quyền riêng tư của chúng tôi",
+        ),
         "mlConsentTitle": MessageLookupByLibrary.simpleMessage("Bật học máy?"),
         "mlIndexingDescription": MessageLookupByLibrary.simpleMessage(
-            "Lưu ý rằng việc học máy sẽ khiến tốn băng thông và pin nhiều hơn cho đến khi tất cả mục được lập chỉ mục. Hãy sử dụng ứng dụng máy tính để lập chỉ mục nhanh hơn. Mọi kết quả sẽ được tự động đồng bộ."),
-        "mobileWebDesktop":
-            MessageLookupByLibrary.simpleMessage("Di động, Web, Desktop"),
+          "Lưu ý rằng việc học máy sẽ khiến tốn băng thông và pin nhiều hơn cho đến khi tất cả mục được lập chỉ mục. Hãy sử dụng ứng dụng máy tính để lập chỉ mục nhanh hơn. Mọi kết quả sẽ được tự động đồng bộ.",
+        ),
+        "mobileWebDesktop": MessageLookupByLibrary.simpleMessage(
+          "Di động, Web, Desktop",
+        ),
         "moderateStrength": MessageLookupByLibrary.simpleMessage("Trung bình"),
         "modifyYourQueryOrTrySearchingFor":
             MessageLookupByLibrary.simpleMessage(
-                "Chỉnh sửa truy vấn của bạn, hoặc thử tìm"),
+          "Chỉnh sửa truy vấn của bạn, hoặc thử tìm",
+        ),
         "moments": MessageLookupByLibrary.simpleMessage("Khoảnh khắc"),
         "month": MessageLookupByLibrary.simpleMessage("tháng"),
         "monthly": MessageLookupByLibrary.simpleMessage("Theo tháng"),
@@ -3797,22 +1704,28 @@
         "mountains": MessageLookupByLibrary.simpleMessage("Đồi núi"),
         "moveItem": m51,
         "moveSelectedPhotosToOneDate": MessageLookupByLibrary.simpleMessage(
-            "Di chuyển ảnh đã chọn đến một ngày"),
+          "Di chuyển ảnh đã chọn đến một ngày",
+        ),
         "moveToAlbum": MessageLookupByLibrary.simpleMessage("Chuyển đến album"),
-        "moveToHiddenAlbum":
-            MessageLookupByLibrary.simpleMessage("Di chuyển đến album ẩn"),
+        "moveToHiddenAlbum": MessageLookupByLibrary.simpleMessage(
+          "Di chuyển đến album ẩn",
+        ),
         "movedSuccessfullyTo": m52,
-        "movedToTrash":
-            MessageLookupByLibrary.simpleMessage("Đã cho vào thùng rác"),
+        "movedToTrash": MessageLookupByLibrary.simpleMessage(
+          "Đã cho vào thùng rác",
+        ),
         "movingFilesToAlbum": MessageLookupByLibrary.simpleMessage(
-            "Đang di chuyển tệp vào album..."),
+          "Đang di chuyển tệp vào album...",
+        ),
         "name": MessageLookupByLibrary.simpleMessage("Tên"),
         "nameTheAlbum":
             MessageLookupByLibrary.simpleMessage("Đặt tên cho album"),
         "networkConnectionRefusedErr": MessageLookupByLibrary.simpleMessage(
-            "Không thể kết nối với Ente, vui lòng thử lại sau ít phút. Nếu lỗi vẫn tiếp diễn, hãy liên hệ với bộ phận hỗ trợ."),
+          "Không thể kết nối với Ente, vui lòng thử lại sau ít phút. Nếu lỗi vẫn tiếp diễn, hãy liên hệ với bộ phận hỗ trợ.",
+        ),
         "networkHostLookUpErr": MessageLookupByLibrary.simpleMessage(
-            "Không thể kết nối với Ente, vui lòng kiểm tra cài đặt mạng của bạn và liên hệ với bộ phận hỗ trợ nếu lỗi vẫn tiếp diễn."),
+          "Không thể kết nối với Ente, vui lòng kiểm tra cài đặt mạng của bạn và liên hệ với bộ phận hỗ trợ nếu lỗi vẫn tiếp diễn.",
+        ),
         "never": MessageLookupByLibrary.simpleMessage("Không bao giờ"),
         "newAlbum": MessageLookupByLibrary.simpleMessage("Album mới"),
         "newLocation": MessageLookupByLibrary.simpleMessage("Vị trí mới"),
@@ -3823,151 +1736,200 @@
         "newest": MessageLookupByLibrary.simpleMessage("Mới nhất"),
         "next": MessageLookupByLibrary.simpleMessage("Tiếp theo"),
         "no": MessageLookupByLibrary.simpleMessage("Không"),
-        "noAlbumsSharedByYouYet":
-            MessageLookupByLibrary.simpleMessage("Bạn chưa chia sẻ album nào"),
-        "noDeviceFound":
-            MessageLookupByLibrary.simpleMessage("Không tìm thấy thiết bị"),
+        "noAlbumsSharedByYouYet": MessageLookupByLibrary.simpleMessage(
+          "Bạn chưa chia sẻ album nào",
+        ),
+        "noDeviceFound": MessageLookupByLibrary.simpleMessage(
+          "Không tìm thấy thiết bị",
+        ),
         "noDeviceLimit": MessageLookupByLibrary.simpleMessage("Không có"),
         "noDeviceThatCanBeDeleted": MessageLookupByLibrary.simpleMessage(
-            "Bạn không có tệp nào có thể xóa trên thiết bị này"),
-        "noDuplicates":
-            MessageLookupByLibrary.simpleMessage("✨ Không có trùng lặp"),
-        "noEnteAccountExclamation":
-            MessageLookupByLibrary.simpleMessage("Chưa có tài khoản Ente!"),
-        "noExifData":
-            MessageLookupByLibrary.simpleMessage("Không có thông số Exif"),
-        "noFacesFound":
-            MessageLookupByLibrary.simpleMessage("Không tìm thấy khuôn mặt"),
-        "noHiddenPhotosOrVideos":
-            MessageLookupByLibrary.simpleMessage("Không có ảnh hoặc video ẩn"),
-        "noImagesWithLocation":
-            MessageLookupByLibrary.simpleMessage("Không có ảnh với vị trí"),
-        "noInternetConnection":
-            MessageLookupByLibrary.simpleMessage("Không có kết nối internet"),
+          "Bạn không có tệp nào có thể xóa trên thiết bị này",
+        ),
+        "noDuplicates": MessageLookupByLibrary.simpleMessage(
+          "✨ Không có trùng lặp",
+        ),
+        "noEnteAccountExclamation": MessageLookupByLibrary.simpleMessage(
+          "Chưa có tài khoản Ente!",
+        ),
+        "noExifData": MessageLookupByLibrary.simpleMessage(
+          "Không có thông số Exif",
+        ),
+        "noFacesFound": MessageLookupByLibrary.simpleMessage(
+          "Không tìm thấy khuôn mặt",
+        ),
+        "noHiddenPhotosOrVideos": MessageLookupByLibrary.simpleMessage(
+          "Không có ảnh hoặc video ẩn",
+        ),
+        "noImagesWithLocation": MessageLookupByLibrary.simpleMessage(
+          "Không có ảnh với vị trí",
+        ),
+        "noInternetConnection": MessageLookupByLibrary.simpleMessage(
+          "Không có kết nối internet",
+        ),
         "noPhotosAreBeingBackedUpRightNow":
             MessageLookupByLibrary.simpleMessage(
-                "Hiện tại không có ảnh nào đang được sao lưu"),
-        "noPhotosFoundHere":
-            MessageLookupByLibrary.simpleMessage("Không tìm thấy ảnh ở đây"),
+          "Hiện tại không có ảnh nào đang được sao lưu",
+        ),
+        "noPhotosFoundHere": MessageLookupByLibrary.simpleMessage(
+          "Không tìm thấy ảnh ở đây",
+        ),
         "noQuickLinksSelected": MessageLookupByLibrary.simpleMessage(
-            "Không có liên kết nhanh nào được chọn"),
-        "noRecoveryKey":
-            MessageLookupByLibrary.simpleMessage("Không có mã khôi phục?"),
+          "Không có liên kết nhanh nào được chọn",
+        ),
+        "noRecoveryKey": MessageLookupByLibrary.simpleMessage(
+          "Không có mã khôi phục?",
+        ),
         "noRecoveryKeyNoDecryption": MessageLookupByLibrary.simpleMessage(
-            "Do tính chất của giao thức mã hóa đầu cuối, không thể giải mã dữ liệu của bạn mà không có mật khẩu hoặc mã khôi phục"),
+          "Do tính chất của giao thức mã hóa đầu cuối, không thể giải mã dữ liệu của bạn mà không có mật khẩu hoặc mã khôi phục",
+        ),
         "noResults": MessageLookupByLibrary.simpleMessage("Không có kết quả"),
-        "noResultsFound":
-            MessageLookupByLibrary.simpleMessage("Không tìm thấy kết quả"),
+        "noResultsFound": MessageLookupByLibrary.simpleMessage(
+          "Không tìm thấy kết quả",
+        ),
         "noSuggestionsForPerson": m53,
         "noSystemLockFound": MessageLookupByLibrary.simpleMessage(
-            "Không tìm thấy khóa hệ thống"),
+          "Không tìm thấy khóa hệ thống",
+        ),
         "notPersonLabel": m54,
-        "notThisPerson":
-            MessageLookupByLibrary.simpleMessage("Không phải người này?"),
-        "nothingSharedWithYouYet":
-            MessageLookupByLibrary.simpleMessage("Bạn chưa được chia sẻ gì"),
+        "notThisPerson": MessageLookupByLibrary.simpleMessage(
+          "Không phải người này?",
+        ),
+        "nothingSharedWithYouYet": MessageLookupByLibrary.simpleMessage(
+          "Bạn chưa được chia sẻ gì",
+        ),
         "nothingToSeeHere": MessageLookupByLibrary.simpleMessage(
-            "Ở đây không có gì để xem! 👀"),
+          "Ở đây không có gì để xem! 👀",
+        ),
         "notifications": MessageLookupByLibrary.simpleMessage("Thông báo"),
         "ok": MessageLookupByLibrary.simpleMessage("Được"),
         "onDevice": MessageLookupByLibrary.simpleMessage("Trên thiết bị"),
         "onEnte": MessageLookupByLibrary.simpleMessage(
-            "Trên <branding>ente</branding>"),
+          "Trên <branding>ente</branding>",
+        ),
         "onTheRoad": MessageLookupByLibrary.simpleMessage("Trên đường"),
         "onThisDay": MessageLookupByLibrary.simpleMessage("Vào ngày này"),
-        "onThisDayMemories":
-            MessageLookupByLibrary.simpleMessage("Kỷ niệm hôm nay"),
+        "onThisDayMemories": MessageLookupByLibrary.simpleMessage(
+          "Kỷ niệm hôm nay",
+        ),
         "onThisDayNotificationExplanation":
             MessageLookupByLibrary.simpleMessage(
-                "Nhắc về những kỷ niệm ngày này trong những năm trước."),
+          "Nhắc về những kỷ niệm ngày này trong những năm trước.",
+        ),
         "onlyFamilyAdminCanChangeCode": m55,
         "onlyThem": MessageLookupByLibrary.simpleMessage("Chỉ họ"),
         "oops": MessageLookupByLibrary.simpleMessage("Ốii!"),
         "oopsCouldNotSaveEdits": MessageLookupByLibrary.simpleMessage(
-            "Ốii!, không thể lưu chỉnh sửa"),
-        "oopsSomethingWentWrong":
-            MessageLookupByLibrary.simpleMessage("Ốii!, có gì đó không ổn"),
-        "openAlbumInBrowser":
-            MessageLookupByLibrary.simpleMessage("Mở album trong trình duyệt"),
+          "Ốii!, không thể lưu chỉnh sửa",
+        ),
+        "oopsSomethingWentWrong": MessageLookupByLibrary.simpleMessage(
+          "Ốii!, có gì đó không ổn",
+        ),
+        "openAlbumInBrowser": MessageLookupByLibrary.simpleMessage(
+          "Mở album trong trình duyệt",
+        ),
         "openAlbumInBrowserTitle": MessageLookupByLibrary.simpleMessage(
-            "Vui lòng sử dụng ứng dụng web để thêm ảnh vào album này"),
+          "Vui lòng sử dụng ứng dụng web để thêm ảnh vào album này",
+        ),
         "openFile": MessageLookupByLibrary.simpleMessage("Mở tệp"),
         "openSettings": MessageLookupByLibrary.simpleMessage("Mở Cài đặt"),
         "openTheItem": MessageLookupByLibrary.simpleMessage("• Mở mục"),
         "openstreetmapContributors": MessageLookupByLibrary.simpleMessage(
-            "Người đóng góp OpenStreetMap"),
-        "optionalAsShortAsYouLike":
-            MessageLookupByLibrary.simpleMessage("Tùy chọn, ngắn dài tùy ý..."),
-        "orMergeWithExistingPerson":
-            MessageLookupByLibrary.simpleMessage("Hoặc hợp nhất với hiện có"),
-        "orPickAnExistingOne":
-            MessageLookupByLibrary.simpleMessage("Hoặc chọn một cái có sẵn"),
-        "orPickFromYourContacts":
-            MessageLookupByLibrary.simpleMessage("hoặc chọn từ danh bạ"),
+          "Người đóng góp OpenStreetMap",
+        ),
+        "optionalAsShortAsYouLike": MessageLookupByLibrary.simpleMessage(
+          "Tùy chọn, ngắn dài tùy ý...",
+        ),
+        "orMergeWithExistingPerson": MessageLookupByLibrary.simpleMessage(
+          "Hoặc hợp nhất với hiện có",
+        ),
+        "orPickAnExistingOne": MessageLookupByLibrary.simpleMessage(
+          "Hoặc chọn một cái có sẵn",
+        ),
+        "orPickFromYourContacts": MessageLookupByLibrary.simpleMessage(
+          "hoặc chọn từ danh bạ",
+        ),
         "otherDetectedFaces": MessageLookupByLibrary.simpleMessage(
-            "Những khuôn mặt khác được phát hiện"),
+          "Những khuôn mặt khác được phát hiện",
+        ),
         "pair": MessageLookupByLibrary.simpleMessage("Kết nối"),
         "pairWithPin": MessageLookupByLibrary.simpleMessage("Kết nối bằng PIN"),
         "pairingComplete":
             MessageLookupByLibrary.simpleMessage("Kết nối hoàn tất"),
         "panorama": MessageLookupByLibrary.simpleMessage("Panorama"),
         "partyWithThem": m56,
-        "passKeyPendingVerification":
-            MessageLookupByLibrary.simpleMessage("Xác minh vẫn đang chờ"),
+        "passKeyPendingVerification": MessageLookupByLibrary.simpleMessage(
+          "Xác minh vẫn đang chờ",
+        ),
         "passkey": MessageLookupByLibrary.simpleMessage("Khóa truy cập"),
-        "passkeyAuthTitle":
-            MessageLookupByLibrary.simpleMessage("Xác minh khóa truy cập"),
+        "passkeyAuthTitle": MessageLookupByLibrary.simpleMessage(
+          "Xác minh khóa truy cập",
+        ),
         "password": MessageLookupByLibrary.simpleMessage("Mật khẩu"),
         "passwordChangedSuccessfully": MessageLookupByLibrary.simpleMessage(
-            "Đã thay đổi mật khẩu thành công"),
+          "Đã thay đổi mật khẩu thành công",
+        ),
         "passwordLock":
             MessageLookupByLibrary.simpleMessage("Khóa bằng mật khẩu"),
         "passwordStrength": m57,
         "passwordStrengthInfo": MessageLookupByLibrary.simpleMessage(
-            "Độ mạnh của mật khẩu được tính toán dựa trên độ dài của mật khẩu, các ký tự đã sử dụng và liệu mật khẩu có xuất hiện trong 10.000 mật khẩu được sử dụng nhiều nhất hay không"),
+          "Độ mạnh của mật khẩu được tính toán dựa trên độ dài của mật khẩu, các ký tự đã sử dụng và liệu mật khẩu có xuất hiện trong 10.000 mật khẩu được sử dụng nhiều nhất hay không",
+        ),
         "passwordWarning": MessageLookupByLibrary.simpleMessage(
-            "Chúng tôi không lưu trữ mật khẩu này, nên nếu bạn quên, <underline>chúng tôi không thể giải mã dữ liệu của bạn</underline>"),
-        "pastYearsMemories":
-            MessageLookupByLibrary.simpleMessage("Kỷ niệm năm ngoái"),
-        "paymentDetails":
-            MessageLookupByLibrary.simpleMessage("Chi tiết thanh toán"),
-        "paymentFailed":
-            MessageLookupByLibrary.simpleMessage("Thanh toán thất bại"),
+          "Chúng tôi không lưu trữ mật khẩu này, nên nếu bạn quên, <underline>chúng tôi không thể giải mã dữ liệu của bạn</underline>",
+        ),
+        "pastYearsMemories": MessageLookupByLibrary.simpleMessage(
+          "Kỷ niệm năm ngoái",
+        ),
+        "paymentDetails": MessageLookupByLibrary.simpleMessage(
+          "Chi tiết thanh toán",
+        ),
+        "paymentFailed": MessageLookupByLibrary.simpleMessage(
+          "Thanh toán thất bại",
+        ),
         "paymentFailedMessage": MessageLookupByLibrary.simpleMessage(
-            "Rất tiếc, bạn đã thanh toán không thành công. Vui lòng liên hệ hỗ trợ và chúng tôi sẽ giúp bạn!"),
+          "Rất tiếc, bạn đã thanh toán không thành công. Vui lòng liên hệ hỗ trợ và chúng tôi sẽ giúp bạn!",
+        ),
         "paymentFailedTalkToProvider": m58,
         "pendingItems":
             MessageLookupByLibrary.simpleMessage("Các mục đang chờ"),
         "pendingSync":
             MessageLookupByLibrary.simpleMessage("Đồng bộ hóa đang chờ"),
         "people": MessageLookupByLibrary.simpleMessage("Người"),
-        "peopleUsingYourCode":
-            MessageLookupByLibrary.simpleMessage("Người dùng mã của bạn"),
+        "peopleUsingYourCode": MessageLookupByLibrary.simpleMessage(
+          "Người dùng mã của bạn",
+        ),
         "peopleWidgetDesc": MessageLookupByLibrary.simpleMessage(
-            "Chọn những người bạn muốn thấy trên màn hình chính của mình."),
+          "Chọn những người bạn muốn thấy trên màn hình chính của mình.",
+        ),
         "permDeleteWarning": MessageLookupByLibrary.simpleMessage(
-            "Tất cả các mục trong thùng rác sẽ bị xóa vĩnh viễn\n\nKhông thể hoàn tác thao tác này"),
+          "Tất cả các mục trong thùng rác sẽ bị xóa vĩnh viễn\n\nKhông thể hoàn tác thao tác này",
+        ),
         "permanentlyDelete":
             MessageLookupByLibrary.simpleMessage("Xóa vĩnh viễn"),
         "permanentlyDeleteFromDevice": MessageLookupByLibrary.simpleMessage(
-            "Xóa vĩnh viễn khỏi thiết bị?"),
+          "Xóa vĩnh viễn khỏi thiết bị?",
+        ),
         "personIsAge": m59,
         "personName": MessageLookupByLibrary.simpleMessage("Tên người"),
         "personTurningAge": m60,
         "pets": MessageLookupByLibrary.simpleMessage("Thú cưng"),
         "photoDescriptions": MessageLookupByLibrary.simpleMessage("Mô tả ảnh"),
-        "photoGridSize":
-            MessageLookupByLibrary.simpleMessage("Kích thước lưới ảnh"),
+        "photoGridSize": MessageLookupByLibrary.simpleMessage(
+          "Kích thước lưới ảnh",
+        ),
         "photoSmallCase": MessageLookupByLibrary.simpleMessage("ảnh"),
         "photocountPhotos": m61,
         "photos": MessageLookupByLibrary.simpleMessage("Ảnh"),
         "photosAddedByYouWillBeRemovedFromTheAlbum":
             MessageLookupByLibrary.simpleMessage(
-                "Ảnh bạn đã thêm sẽ bị xóa khỏi album"),
+          "Ảnh bạn đã thêm sẽ bị xóa khỏi album",
+        ),
         "photosCount": m62,
         "photosKeepRelativeTimeDifference":
             MessageLookupByLibrary.simpleMessage(
-                "Ảnh giữ nguyên chênh lệch thời gian tương đối"),
+          "Ảnh giữ nguyên chênh lệch thời gian tương đối",
+        ),
         "pickCenterPoint":
             MessageLookupByLibrary.simpleMessage("Chọn tâm điểm"),
         "pinAlbum": MessageLookupByLibrary.simpleMessage("Ghim album"),
@@ -3976,51 +1938,66 @@
         "playOriginal": MessageLookupByLibrary.simpleMessage("Phát tệp gốc"),
         "playStoreFreeTrialValidTill": m63,
         "playStream": MessageLookupByLibrary.simpleMessage("Phát trực tiếp"),
-        "playstoreSubscription":
-            MessageLookupByLibrary.simpleMessage("Gói PlayStore"),
+        "playstoreSubscription": MessageLookupByLibrary.simpleMessage(
+          "Gói PlayStore",
+        ),
         "pleaseCheckYourInternetConnectionAndTryAgain":
             MessageLookupByLibrary.simpleMessage(
-                "Vui lòng kiểm tra kết nối internet của bạn và thử lại."),
+          "Vui lòng kiểm tra kết nối internet của bạn và thử lại.",
+        ),
         "pleaseContactSupportAndWeWillBeHappyToHelp":
             MessageLookupByLibrary.simpleMessage(
-                "Vui lòng liên hệ support@ente.io và chúng tôi rất sẵn sàng giúp đỡ!"),
+          "Vui lòng liên hệ support@ente.io và chúng tôi rất sẵn sàng giúp đỡ!",
+        ),
         "pleaseContactSupportIfTheProblemPersists":
             MessageLookupByLibrary.simpleMessage(
-                "Vui lòng liên hệ bộ phận hỗ trợ nếu vấn đề vẫn tiếp diễn"),
+          "Vui lòng liên hệ bộ phận hỗ trợ nếu vấn đề vẫn tiếp diễn",
+        ),
         "pleaseEmailUsAt": m64,
-        "pleaseGrantPermissions":
-            MessageLookupByLibrary.simpleMessage("Vui lòng cấp quyền"),
-        "pleaseLoginAgain":
-            MessageLookupByLibrary.simpleMessage("Vui lòng đăng nhập lại"),
+        "pleaseGrantPermissions": MessageLookupByLibrary.simpleMessage(
+          "Vui lòng cấp quyền",
+        ),
+        "pleaseLoginAgain": MessageLookupByLibrary.simpleMessage(
+          "Vui lòng đăng nhập lại",
+        ),
         "pleaseSelectQuickLinksToRemove": MessageLookupByLibrary.simpleMessage(
-            "Vui lòng chọn liên kết nhanh để xóa"),
+          "Vui lòng chọn liên kết nhanh để xóa",
+        ),
         "pleaseSendTheLogsTo": m65,
         "pleaseTryAgain":
             MessageLookupByLibrary.simpleMessage("Vui lòng thử lại"),
         "pleaseVerifyTheCodeYouHaveEntered":
             MessageLookupByLibrary.simpleMessage(
-                "Vui lòng xác minh mã bạn đã nhập"),
+          "Vui lòng xác minh mã bạn đã nhập",
+        ),
         "pleaseWait": MessageLookupByLibrary.simpleMessage("Vui lòng chờ..."),
         "pleaseWaitDeletingAlbum": MessageLookupByLibrary.simpleMessage(
-            "Vui lòng chờ, đang xóa album"),
+          "Vui lòng chờ, đang xóa album",
+        ),
         "pleaseWaitForSometimeBeforeRetrying":
             MessageLookupByLibrary.simpleMessage(
-                "Vui lòng chờ một chút trước khi thử lại"),
+          "Vui lòng chờ một chút trước khi thử lại",
+        ),
         "pleaseWaitThisWillTakeAWhile": MessageLookupByLibrary.simpleMessage(
-            "Vui lòng chờ, có thể mất một lúc."),
+          "Vui lòng chờ, có thể mất một lúc.",
+        ),
         "posingWithThem": m66,
-        "preparingLogs":
-            MessageLookupByLibrary.simpleMessage("Đang ghi nhật ký..."),
+        "preparingLogs": MessageLookupByLibrary.simpleMessage(
+          "Đang ghi nhật ký...",
+        ),
         "preserveMore":
             MessageLookupByLibrary.simpleMessage("Lưu giữ nhiều hơn"),
-        "pressAndHoldToPlayVideo":
-            MessageLookupByLibrary.simpleMessage("Nhấn giữ để phát video"),
-        "pressAndHoldToPlayVideoDetailed":
-            MessageLookupByLibrary.simpleMessage("Nhấn giữ ảnh để phát video"),
+        "pressAndHoldToPlayVideo": MessageLookupByLibrary.simpleMessage(
+          "Nhấn giữ để phát video",
+        ),
+        "pressAndHoldToPlayVideoDetailed": MessageLookupByLibrary.simpleMessage(
+          "Nhấn giữ ảnh để phát video",
+        ),
         "previous": MessageLookupByLibrary.simpleMessage("Trước"),
         "privacy": MessageLookupByLibrary.simpleMessage("Bảo mật"),
-        "privacyPolicyTitle":
-            MessageLookupByLibrary.simpleMessage("Chính sách bảo mật"),
+        "privacyPolicyTitle": MessageLookupByLibrary.simpleMessage(
+          "Chính sách bảo mật",
+        ),
         "privateBackups":
             MessageLookupByLibrary.simpleMessage("Sao lưu riêng tư"),
         "privateSharing":
@@ -4029,12 +2006,15 @@
         "processed": MessageLookupByLibrary.simpleMessage("Đã xử lý"),
         "processing": MessageLookupByLibrary.simpleMessage("Đang xử lý"),
         "processingImport": m67,
-        "processingVideos":
-            MessageLookupByLibrary.simpleMessage("Đang xử lý video"),
+        "processingVideos": MessageLookupByLibrary.simpleMessage(
+          "Đang xử lý video",
+        ),
         "publicLinkCreated": MessageLookupByLibrary.simpleMessage(
-            "Liên kết công khai đã được tạo"),
+          "Liên kết công khai đã được tạo",
+        ),
         "publicLinkEnabled": MessageLookupByLibrary.simpleMessage(
-            "Liên kết công khai đã được bật"),
+          "Liên kết công khai đã được bật",
+        ),
         "questionmark": MessageLookupByLibrary.simpleMessage("?"),
         "queued": MessageLookupByLibrary.simpleMessage("Đang chờ"),
         "quickLinks": MessageLookupByLibrary.simpleMessage("Liên kết nhanh"),
@@ -4046,95 +2026,127 @@
         "reassignMe":
             MessageLookupByLibrary.simpleMessage("Chỉ định lại \"Tôi\""),
         "reassignedToName": m69,
-        "reassigningLoading":
-            MessageLookupByLibrary.simpleMessage("Đang chỉ định lại..."),
+        "reassigningLoading": MessageLookupByLibrary.simpleMessage(
+          "Đang chỉ định lại...",
+        ),
         "receiveRemindersOnBirthdays": MessageLookupByLibrary.simpleMessage(
-            "Nhắc khi đến sinh nhật của ai đó. Chạm vào thông báo sẽ đưa bạn đến ảnh của người sinh nhật."),
+          "Nhắc khi đến sinh nhật của ai đó. Chạm vào thông báo sẽ đưa bạn đến ảnh của người sinh nhật.",
+        ),
         "recover": MessageLookupByLibrary.simpleMessage("Khôi phục"),
-        "recoverAccount":
-            MessageLookupByLibrary.simpleMessage("Khôi phục tài khoản"),
+        "recoverAccount": MessageLookupByLibrary.simpleMessage(
+          "Khôi phục tài khoản",
+        ),
         "recoverButton": MessageLookupByLibrary.simpleMessage("Khôi phục"),
-        "recoveryAccount":
-            MessageLookupByLibrary.simpleMessage("Khôi phục tài khoản"),
+        "recoveryAccount": MessageLookupByLibrary.simpleMessage(
+          "Khôi phục tài khoản",
+        ),
         "recoveryInitiated": MessageLookupByLibrary.simpleMessage(
-            "Quá trình khôi phục đã được khởi động"),
+          "Quá trình khôi phục đã được khởi động",
+        ),
         "recoveryInitiatedDesc": m70,
         "recoveryKey": MessageLookupByLibrary.simpleMessage("Mã khôi phục"),
         "recoveryKeyCopiedToClipboard": MessageLookupByLibrary.simpleMessage(
-            "Đã sao chép mã khôi phục vào bộ nhớ tạm"),
+          "Đã sao chép mã khôi phục vào bộ nhớ tạm",
+        ),
         "recoveryKeyOnForgotPassword": MessageLookupByLibrary.simpleMessage(
-            "Nếu bạn quên mật khẩu, cách duy nhất để khôi phục dữ liệu của bạn là dùng mã này."),
+          "Nếu bạn quên mật khẩu, cách duy nhất để khôi phục dữ liệu của bạn là dùng mã này.",
+        ),
         "recoveryKeySaveDescription": MessageLookupByLibrary.simpleMessage(
-            "Chúng tôi không lưu trữ mã này, nên hãy lưu nó ở nơi an toàn."),
+          "Chúng tôi không lưu trữ mã này, nên hãy lưu nó ở nơi an toàn.",
+        ),
         "recoveryKeySuccessBody": MessageLookupByLibrary.simpleMessage(
-            "Tuyệt! Mã khôi phục của bạn hợp lệ. Cảm ơn đã xác minh.\n\nNhớ lưu giữ mã khôi phục của bạn ở nơi an toàn."),
+          "Tuyệt! Mã khôi phục của bạn hợp lệ. Cảm ơn đã xác minh.\n\nNhớ lưu giữ mã khôi phục của bạn ở nơi an toàn.",
+        ),
         "recoveryKeyVerified": MessageLookupByLibrary.simpleMessage(
-            "Mã khôi phục đã được xác minh"),
+          "Mã khôi phục đã được xác minh",
+        ),
         "recoveryKeyVerifyReason": MessageLookupByLibrary.simpleMessage(
-            "Mã khôi phục là cách duy nhất để khôi phục ảnh của bạn nếu bạn quên mật khẩu. Bạn có thể xem mã khôi phục của mình trong Cài đặt > Tài khoản.\n\nVui lòng nhập mã khôi phục của bạn ở đây để xác minh rằng bạn đã lưu nó đúng cách."),
+          "Mã khôi phục là cách duy nhất để khôi phục ảnh của bạn nếu bạn quên mật khẩu. Bạn có thể xem mã khôi phục của mình trong Cài đặt > Tài khoản.\n\nVui lòng nhập mã khôi phục của bạn ở đây để xác minh rằng bạn đã lưu nó đúng cách.",
+        ),
         "recoveryReady": m71,
-        "recoverySuccessful":
-            MessageLookupByLibrary.simpleMessage("Khôi phục thành công!"),
+        "recoverySuccessful": MessageLookupByLibrary.simpleMessage(
+          "Khôi phục thành công!",
+        ),
         "recoveryWarning": MessageLookupByLibrary.simpleMessage(
-            "Một liên hệ tin cậy đang cố gắng truy cập tài khoản của bạn"),
+          "Một liên hệ tin cậy đang cố gắng truy cập tài khoản của bạn",
+        ),
         "recoveryWarningBody": m72,
         "recreatePasswordBody": MessageLookupByLibrary.simpleMessage(
-            "Thiết bị hiện tại không đủ mạnh để xác minh mật khẩu của bạn, nhưng chúng tôi có thể tạo lại để nó hoạt động với tất cả thiết bị.\n\nVui lòng đăng nhập bằng mã khôi phục và tạo lại mật khẩu (bạn có thể dùng lại mật khẩu cũ nếu muốn)."),
-        "recreatePasswordTitle":
-            MessageLookupByLibrary.simpleMessage("Tạo lại mật khẩu"),
+          "Thiết bị hiện tại không đủ mạnh để xác minh mật khẩu của bạn, nhưng chúng tôi có thể tạo lại để nó hoạt động với tất cả thiết bị.\n\nVui lòng đăng nhập bằng mã khôi phục và tạo lại mật khẩu (bạn có thể dùng lại mật khẩu cũ nếu muốn).",
+        ),
+        "recreatePasswordTitle": MessageLookupByLibrary.simpleMessage(
+          "Tạo lại mật khẩu",
+        ),
         "reddit": MessageLookupByLibrary.simpleMessage("Reddit"),
-        "reenterPassword":
-            MessageLookupByLibrary.simpleMessage("Nhập lại mật khẩu"),
+        "reenterPassword": MessageLookupByLibrary.simpleMessage(
+          "Nhập lại mật khẩu",
+        ),
         "reenterPin": MessageLookupByLibrary.simpleMessage("Nhập lại PIN"),
         "referFriendsAnd2xYourPlan": MessageLookupByLibrary.simpleMessage(
-            "Giới thiệu bạn bè và ×2 gói của bạn"),
+          "Giới thiệu bạn bè và ×2 gói của bạn",
+        ),
         "referralStep1": MessageLookupByLibrary.simpleMessage(
-            "1. Đưa mã này cho bạn bè của bạn"),
-        "referralStep2":
-            MessageLookupByLibrary.simpleMessage("2. Họ đăng ký gói trả phí"),
+          "1. Đưa mã này cho bạn bè của bạn",
+        ),
+        "referralStep2": MessageLookupByLibrary.simpleMessage(
+          "2. Họ đăng ký gói trả phí",
+        ),
         "referralStep3": m73,
         "referrals": MessageLookupByLibrary.simpleMessage("Giới thiệu"),
         "referralsAreCurrentlyPaused": MessageLookupByLibrary.simpleMessage(
-            "Giới thiệu hiện đang tạm dừng"),
+          "Giới thiệu hiện đang tạm dừng",
+        ),
         "rejectRecovery":
             MessageLookupByLibrary.simpleMessage("Từ chối khôi phục"),
         "remindToEmptyDeviceTrash": MessageLookupByLibrary.simpleMessage(
-            "Hãy xóa luôn \"Đã xóa gần đây\" từ \"Cài đặt\" -> \"Lưu trữ\" để lấy lại dung lượng đã giải phóng"),
+          "Hãy xóa luôn \"Đã xóa gần đây\" từ \"Cài đặt\" -> \"Lưu trữ\" để lấy lại dung lượng đã giải phóng",
+        ),
         "remindToEmptyEnteTrash": MessageLookupByLibrary.simpleMessage(
-            "Hãy xóa luôn \"Thùng rác\" của bạn để lấy lại dung lượng đã giải phóng"),
+          "Hãy xóa luôn \"Thùng rác\" của bạn để lấy lại dung lượng đã giải phóng",
+        ),
         "remoteImages": MessageLookupByLibrary.simpleMessage("Ảnh bên ngoài"),
-        "remoteThumbnails":
-            MessageLookupByLibrary.simpleMessage("Ảnh thu nhỏ bên ngoài"),
+        "remoteThumbnails": MessageLookupByLibrary.simpleMessage(
+          "Ảnh thu nhỏ bên ngoài",
+        ),
         "remoteVideos": MessageLookupByLibrary.simpleMessage("Video bên ngoài"),
         "remove": MessageLookupByLibrary.simpleMessage("Xóa"),
         "removeDuplicates":
             MessageLookupByLibrary.simpleMessage("Xóa trùng lặp"),
         "removeDuplicatesDesc": MessageLookupByLibrary.simpleMessage(
-            "Xem và xóa các tệp bị trùng lặp."),
+          "Xem và xóa các tệp bị trùng lặp.",
+        ),
         "removeFromAlbum":
             MessageLookupByLibrary.simpleMessage("Xóa khỏi album"),
-        "removeFromAlbumTitle":
-            MessageLookupByLibrary.simpleMessage("Xóa khỏi album?"),
-        "removeFromFavorite":
-            MessageLookupByLibrary.simpleMessage("Xóa khỏi mục đã thích"),
+        "removeFromAlbumTitle": MessageLookupByLibrary.simpleMessage(
+          "Xóa khỏi album?",
+        ),
+        "removeFromFavorite": MessageLookupByLibrary.simpleMessage(
+          "Xóa khỏi mục đã thích",
+        ),
         "removeInvite": MessageLookupByLibrary.simpleMessage("Gỡ bỏ lời mời"),
         "removeLink": MessageLookupByLibrary.simpleMessage("Xóa liên kết"),
-        "removeParticipant":
-            MessageLookupByLibrary.simpleMessage("Xóa người tham gia"),
+        "removeParticipant": MessageLookupByLibrary.simpleMessage(
+          "Xóa người tham gia",
+        ),
         "removeParticipantBody": m74,
         "removePersonLabel":
             MessageLookupByLibrary.simpleMessage("Xóa nhãn người"),
-        "removePublicLink":
-            MessageLookupByLibrary.simpleMessage("Xóa liên kết công khai"),
-        "removePublicLinks":
-            MessageLookupByLibrary.simpleMessage("Xóa liên kết công khai"),
+        "removePublicLink": MessageLookupByLibrary.simpleMessage(
+          "Xóa liên kết công khai",
+        ),
+        "removePublicLinks": MessageLookupByLibrary.simpleMessage(
+          "Xóa liên kết công khai",
+        ),
         "removeShareItemsWarning": MessageLookupByLibrary.simpleMessage(
-            "Vài mục mà bạn đang xóa được thêm bởi người khác, và bạn sẽ mất quyền truy cập vào chúng"),
+          "Vài mục mà bạn đang xóa được thêm bởi người khác, và bạn sẽ mất quyền truy cập vào chúng",
+        ),
         "removeWithQuestionMark": MessageLookupByLibrary.simpleMessage("Xóa?"),
         "removeYourselfAsTrustedContact": MessageLookupByLibrary.simpleMessage(
-            "Gỡ bỏ bạn khỏi liên hệ tin cậy"),
+          "Gỡ bỏ bạn khỏi liên hệ tin cậy",
+        ),
         "removingFromFavorites": MessageLookupByLibrary.simpleMessage(
-            "Đang xóa khỏi mục yêu thích..."),
+          "Đang xóa khỏi mục yêu thích...",
+        ),
         "rename": MessageLookupByLibrary.simpleMessage("Đổi tên"),
         "renameAlbum": MessageLookupByLibrary.simpleMessage("Đổi tên album"),
         "renameFile": MessageLookupByLibrary.simpleMessage("Đổi tên tệp"),
@@ -4145,24 +2157,30 @@
         "reportBug": MessageLookupByLibrary.simpleMessage("Báo lỗi"),
         "resendEmail": MessageLookupByLibrary.simpleMessage("Gửi lại email"),
         "reset": MessageLookupByLibrary.simpleMessage("Đặt lại"),
-        "resetIgnoredFiles":
-            MessageLookupByLibrary.simpleMessage("Đặt lại các tệp bị bỏ qua"),
-        "resetPasswordTitle":
-            MessageLookupByLibrary.simpleMessage("Đặt lại mật khẩu"),
+        "resetIgnoredFiles": MessageLookupByLibrary.simpleMessage(
+          "Đặt lại các tệp bị bỏ qua",
+        ),
+        "resetPasswordTitle": MessageLookupByLibrary.simpleMessage(
+          "Đặt lại mật khẩu",
+        ),
         "resetPerson": MessageLookupByLibrary.simpleMessage("Xóa"),
         "resetToDefault":
             MessageLookupByLibrary.simpleMessage("Đặt lại mặc định"),
         "restore": MessageLookupByLibrary.simpleMessage("Khôi phục"),
-        "restoreToAlbum":
-            MessageLookupByLibrary.simpleMessage("Khôi phục vào album"),
-        "restoringFiles":
-            MessageLookupByLibrary.simpleMessage("Đang khôi phục tệp..."),
-        "resumableUploads":
-            MessageLookupByLibrary.simpleMessage("Cho phép tải lên tiếp tục"),
+        "restoreToAlbum": MessageLookupByLibrary.simpleMessage(
+          "Khôi phục vào album",
+        ),
+        "restoringFiles": MessageLookupByLibrary.simpleMessage(
+          "Đang khôi phục tệp...",
+        ),
+        "resumableUploads": MessageLookupByLibrary.simpleMessage(
+          "Cho phép tải lên tiếp tục",
+        ),
         "retry": MessageLookupByLibrary.simpleMessage("Thử lại"),
         "review": MessageLookupByLibrary.simpleMessage("Xem lại"),
         "reviewDeduplicateItems": MessageLookupByLibrary.simpleMessage(
-            "Vui lòng xem qua và xóa các mục mà bạn tin là trùng lặp."),
+          "Vui lòng xem qua và xóa các mục mà bạn tin là trùng lặp.",
+        ),
         "reviewSuggestions": MessageLookupByLibrary.simpleMessage("Xem gợi ý"),
         "right": MessageLookupByLibrary.simpleMessage("Phải"),
         "roadtripWithThem": m76,
@@ -4173,106 +2191,139 @@
         "same": MessageLookupByLibrary.simpleMessage("Chính xác"),
         "sameperson": MessageLookupByLibrary.simpleMessage("Cùng một người?"),
         "save": MessageLookupByLibrary.simpleMessage("Lưu"),
-        "saveAsAnotherPerson":
-            MessageLookupByLibrary.simpleMessage("Lưu như một người khác"),
+        "saveAsAnotherPerson": MessageLookupByLibrary.simpleMessage(
+          "Lưu như một người khác",
+        ),
         "saveChangesBeforeLeavingQuestion":
-            MessageLookupByLibrary.simpleMessage("Lưu thay đổi trước khi rời?"),
+            MessageLookupByLibrary.simpleMessage(
+          "Lưu thay đổi trước khi rời?",
+        ),
         "saveCollage": MessageLookupByLibrary.simpleMessage("Lưu ảnh ghép"),
         "saveCopy": MessageLookupByLibrary.simpleMessage("Lưu bản sao"),
         "saveKey": MessageLookupByLibrary.simpleMessage("Lưu mã"),
         "savePerson": MessageLookupByLibrary.simpleMessage("Lưu người"),
         "saveYourRecoveryKeyIfYouHaventAlready":
             MessageLookupByLibrary.simpleMessage(
-                "Lưu mã khôi phục của bạn nếu bạn chưa làm"),
+          "Lưu mã khôi phục của bạn nếu bạn chưa làm",
+        ),
         "saving": MessageLookupByLibrary.simpleMessage("Đang lưu..."),
-        "savingEdits":
-            MessageLookupByLibrary.simpleMessage("Đang lưu chỉnh sửa..."),
+        "savingEdits": MessageLookupByLibrary.simpleMessage(
+          "Đang lưu chỉnh sửa...",
+        ),
         "scanCode": MessageLookupByLibrary.simpleMessage("Quét mã"),
         "scanThisBarcodeWithnyourAuthenticatorApp":
             MessageLookupByLibrary.simpleMessage(
-                "Quét mã vạch này bằng\nứng dụng xác thực của bạn"),
+          "Quét mã vạch này bằng\nứng dụng xác thực của bạn",
+        ),
         "search": MessageLookupByLibrary.simpleMessage("Tìm kiếm"),
         "searchAlbumsEmptySection":
             MessageLookupByLibrary.simpleMessage("Album"),
         "searchByAlbumNameHint":
             MessageLookupByLibrary.simpleMessage("Tên album"),
         "searchByExamples": MessageLookupByLibrary.simpleMessage(
-            "• Tên album (vd: \"Camera\")\n• Loại tệp (vd: \"Video\", \".gif\")\n• Năm và tháng (vd: \"2022\", \"Tháng Một\")\n• Ngày lễ (vd: \"Giáng Sinh\")\n• Mô tả ảnh (vd: “#vui”)"),
+          "• Tên album (vd: \"Camera\")\n• Loại tệp (vd: \"Video\", \".gif\")\n• Năm và tháng (vd: \"2022\", \"Tháng Một\")\n• Ngày lễ (vd: \"Giáng Sinh\")\n• Mô tả ảnh (vd: “#vui”)",
+        ),
         "searchCaptionEmptySection": MessageLookupByLibrary.simpleMessage(
-            "Thêm mô tả như \"#phượt\" trong thông tin ảnh để tìm nhanh thấy chúng ở đây"),
+          "Thêm mô tả như \"#phượt\" trong thông tin ảnh để tìm nhanh thấy chúng ở đây",
+        ),
         "searchDatesEmptySection": MessageLookupByLibrary.simpleMessage(
-            "Tìm kiếm theo ngày, tháng hoặc năm"),
+          "Tìm kiếm theo ngày, tháng hoặc năm",
+        ),
         "searchDiscoverEmptySection": MessageLookupByLibrary.simpleMessage(
-            "Ảnh sẽ được hiển thị ở đây sau khi xử lý và đồng bộ hoàn tất"),
+          "Ảnh sẽ được hiển thị ở đây sau khi xử lý và đồng bộ hoàn tất",
+        ),
         "searchFaceEmptySection": MessageLookupByLibrary.simpleMessage(
-            "Người sẽ được hiển thị ở đây khi quá trình xử lý hoàn tất"),
+          "Người sẽ được hiển thị ở đây khi quá trình xử lý hoàn tất",
+        ),
         "searchFileTypesAndNamesEmptySection":
-            MessageLookupByLibrary.simpleMessage("Loại tệp và tên"),
+            MessageLookupByLibrary.simpleMessage(
+          "Loại tệp và tên",
+        ),
         "searchHint1": MessageLookupByLibrary.simpleMessage(
-            "Tìm kiếm nhanh, trên thiết bị"),
+          "Tìm kiếm nhanh, trên thiết bị",
+        ),
         "searchHint2":
             MessageLookupByLibrary.simpleMessage("Ngày chụp, mô tả ảnh"),
-        "searchHint3":
-            MessageLookupByLibrary.simpleMessage("Album, tên tệp và loại"),
+        "searchHint3": MessageLookupByLibrary.simpleMessage(
+          "Album, tên tệp và loại",
+        ),
         "searchHint4": MessageLookupByLibrary.simpleMessage("Vị trí"),
         "searchHint5": MessageLookupByLibrary.simpleMessage(
-            "Sắp ra mắt: Nhận diện khuôn mặt & tìm kiếm vi diệu ✨"),
+          "Sắp ra mắt: Nhận diện khuôn mặt & tìm kiếm vi diệu ✨",
+        ),
         "searchLocationEmptySection": MessageLookupByLibrary.simpleMessage(
-            "Xếp nhóm những ảnh được chụp gần kề nhau"),
+          "Xếp nhóm những ảnh được chụp gần kề nhau",
+        ),
         "searchPeopleEmptySection": MessageLookupByLibrary.simpleMessage(
-            "Mời mọi người, và bạn sẽ thấy tất cả ảnh mà họ chia sẻ ở đây"),
+          "Mời mọi người, và bạn sẽ thấy tất cả ảnh mà họ chia sẻ ở đây",
+        ),
         "searchPersonsEmptySection": MessageLookupByLibrary.simpleMessage(
-            "Người sẽ được hiển thị ở đây sau khi hoàn tất xử lý và đồng bộ"),
+          "Người sẽ được hiển thị ở đây sau khi hoàn tất xử lý và đồng bộ",
+        ),
         "searchResultCount": m77,
         "searchSectionsLengthMismatch": m78,
         "security": MessageLookupByLibrary.simpleMessage("Bảo mật"),
         "seePublicAlbumLinksInApp": MessageLookupByLibrary.simpleMessage(
-            "Xem liên kết album công khai trong ứng dụng"),
+          "Xem liên kết album công khai trong ứng dụng",
+        ),
         "selectALocation":
             MessageLookupByLibrary.simpleMessage("Chọn một vị trí"),
-        "selectALocationFirst":
-            MessageLookupByLibrary.simpleMessage("Chọn một vị trí trước"),
+        "selectALocationFirst": MessageLookupByLibrary.simpleMessage(
+          "Chọn một vị trí trước",
+        ),
         "selectAlbum": MessageLookupByLibrary.simpleMessage("Chọn album"),
         "selectAll": MessageLookupByLibrary.simpleMessage("Chọn tất cả"),
         "selectAllShort": MessageLookupByLibrary.simpleMessage("Tất cả"),
         "selectCoverPhoto":
             MessageLookupByLibrary.simpleMessage("Chọn ảnh bìa"),
         "selectDate": MessageLookupByLibrary.simpleMessage("Chọn ngày"),
-        "selectFoldersForBackup":
-            MessageLookupByLibrary.simpleMessage("Chọn thư mục để sao lưu"),
-        "selectItemsToAdd":
-            MessageLookupByLibrary.simpleMessage("Chọn mục để thêm"),
+        "selectFoldersForBackup": MessageLookupByLibrary.simpleMessage(
+          "Chọn thư mục để sao lưu",
+        ),
+        "selectItemsToAdd": MessageLookupByLibrary.simpleMessage(
+          "Chọn mục để thêm",
+        ),
         "selectLanguage": MessageLookupByLibrary.simpleMessage("Chọn ngôn ngữ"),
-        "selectMailApp":
-            MessageLookupByLibrary.simpleMessage("Chọn ứng dụng email"),
+        "selectMailApp": MessageLookupByLibrary.simpleMessage(
+          "Chọn ứng dụng email",
+        ),
         "selectMorePhotos":
             MessageLookupByLibrary.simpleMessage("Chọn thêm ảnh"),
-        "selectOneDateAndTime":
-            MessageLookupByLibrary.simpleMessage("Chọn một ngày và giờ"),
+        "selectOneDateAndTime": MessageLookupByLibrary.simpleMessage(
+          "Chọn một ngày và giờ",
+        ),
         "selectOneDateAndTimeForAll": MessageLookupByLibrary.simpleMessage(
-            "Chọn một ngày và giờ cho tất cả"),
-        "selectPersonToLink":
-            MessageLookupByLibrary.simpleMessage("Chọn người để liên kết"),
+          "Chọn một ngày và giờ cho tất cả",
+        ),
+        "selectPersonToLink": MessageLookupByLibrary.simpleMessage(
+          "Chọn người để liên kết",
+        ),
         "selectReason": MessageLookupByLibrary.simpleMessage("Chọn lý do"),
-        "selectStartOfRange":
-            MessageLookupByLibrary.simpleMessage("Chọn phạm vi bắt đầu"),
+        "selectStartOfRange": MessageLookupByLibrary.simpleMessage(
+          "Chọn phạm vi bắt đầu",
+        ),
         "selectTime": MessageLookupByLibrary.simpleMessage("Chọn thời gian"),
-        "selectYourFace":
-            MessageLookupByLibrary.simpleMessage("Chọn khuôn mặt bạn"),
+        "selectYourFace": MessageLookupByLibrary.simpleMessage(
+          "Chọn khuôn mặt bạn",
+        ),
         "selectYourPlan":
             MessageLookupByLibrary.simpleMessage("Chọn gói của bạn"),
         "selectedAlbums": m79,
         "selectedFilesAreNotOnEnte": MessageLookupByLibrary.simpleMessage(
-            "Các tệp đã chọn không có trên Ente"),
+          "Các tệp đã chọn không có trên Ente",
+        ),
         "selectedFoldersWillBeEncryptedAndBackedUp":
             MessageLookupByLibrary.simpleMessage(
-                "Các thư mục đã chọn sẽ được mã hóa và sao lưu"),
+          "Các thư mục đã chọn sẽ được mã hóa và sao lưu",
+        ),
         "selectedItemsWillBeDeletedFromAllAlbumsAndMoved":
             MessageLookupByLibrary.simpleMessage(
-                "Các tệp đã chọn sẽ bị xóa khỏi tất cả album và cho vào thùng rác."),
+          "Các tệp đã chọn sẽ bị xóa khỏi tất cả album và cho vào thùng rác.",
+        ),
         "selectedItemsWillBeRemovedFromThisPerson":
             MessageLookupByLibrary.simpleMessage(
-                "Các mục đã chọn sẽ bị xóa khỏi người này, nhưng không bị xóa khỏi thư viện của bạn."),
+          "Các mục đã chọn sẽ bị xóa khỏi người này, nhưng không bị xóa khỏi thư viện của bạn.",
+        ),
         "selectedPhotos": m80,
         "selectedPhotosWithYours": m81,
         "selfiesWithThem": m82,
@@ -4284,8 +2335,9 @@
             MessageLookupByLibrary.simpleMessage("Điểm cuối máy chủ"),
         "sessionExpired":
             MessageLookupByLibrary.simpleMessage("Phiên đã hết hạn"),
-        "sessionIdMismatch":
-            MessageLookupByLibrary.simpleMessage("Mã phiên không khớp"),
+        "sessionIdMismatch": MessageLookupByLibrary.simpleMessage(
+          "Mã phiên không khớp",
+        ),
         "setAPassword": MessageLookupByLibrary.simpleMessage("Đặt mật khẩu"),
         "setAs": MessageLookupByLibrary.simpleMessage("Đặt làm"),
         "setCover": MessageLookupByLibrary.simpleMessage("Đặt ảnh bìa"),
@@ -4302,55 +2354,74 @@
         "shareALink":
             MessageLookupByLibrary.simpleMessage("Chia sẻ một liên kết"),
         "shareAlbumHint": MessageLookupByLibrary.simpleMessage(
-            "Mở album và nhấn nút chia sẻ ở góc trên bên phải để chia sẻ."),
-        "shareAnAlbumNow":
-            MessageLookupByLibrary.simpleMessage("Chia sẻ ngay một album"),
+          "Mở album và nhấn nút chia sẻ ở góc trên bên phải để chia sẻ.",
+        ),
+        "shareAnAlbumNow": MessageLookupByLibrary.simpleMessage(
+          "Chia sẻ ngay một album",
+        ),
         "shareLink": MessageLookupByLibrary.simpleMessage("Chia sẻ liên kết"),
         "shareMyVerificationID": m83,
         "shareOnlyWithThePeopleYouWant": MessageLookupByLibrary.simpleMessage(
-            "Chỉ chia sẻ với những người bạn muốn"),
+          "Chỉ chia sẻ với những người bạn muốn",
+        ),
         "shareTextConfirmOthersVerificationID": m84,
         "shareTextRecommendUsingEnte": MessageLookupByLibrary.simpleMessage(
-            "Tải Ente để chúng ta có thể dễ dàng chia sẻ ảnh và video chất lượng gốc\n\nhttps://ente.io"),
+          "Tải Ente để chúng ta có thể dễ dàng chia sẻ ảnh và video chất lượng gốc\n\nhttps://ente.io",
+        ),
         "shareTextReferralCode": m85,
         "shareWithNonenteUsers": MessageLookupByLibrary.simpleMessage(
-            "Chia sẻ với người không dùng Ente"),
+          "Chia sẻ với người không dùng Ente",
+        ),
         "shareWithPeopleSectionTitle": m86,
         "shareYourFirstAlbum": MessageLookupByLibrary.simpleMessage(
-            "Chia sẻ album đầu tiên của bạn"),
+          "Chia sẻ album đầu tiên của bạn",
+        ),
         "sharedAlbumSectionDescription": MessageLookupByLibrary.simpleMessage(
-            "Tạo album chia sẻ và cộng tác với người dùng Ente khác, bao gồm cả người dùng các gói miễn phí."),
+          "Tạo album chia sẻ và cộng tác với người dùng Ente khác, bao gồm cả người dùng các gói miễn phí.",
+        ),
         "sharedByMe": MessageLookupByLibrary.simpleMessage("Chia sẻ bởi tôi"),
         "sharedByYou":
             MessageLookupByLibrary.simpleMessage("Được chia sẻ bởi bạn"),
-        "sharedPhotoNotifications":
-            MessageLookupByLibrary.simpleMessage("Ảnh chia sẻ mới"),
-        "sharedPhotoNotificationsExplanation": MessageLookupByLibrary.simpleMessage(
-            "Nhận thông báo khi ai đó thêm ảnh vào album chia sẻ mà bạn tham gia"),
+        "sharedPhotoNotifications": MessageLookupByLibrary.simpleMessage(
+          "Ảnh chia sẻ mới",
+        ),
+        "sharedPhotoNotificationsExplanation":
+            MessageLookupByLibrary.simpleMessage(
+          "Nhận thông báo khi ai đó thêm ảnh vào album chia sẻ mà bạn tham gia",
+        ),
         "sharedWith": m87,
         "sharedWithMe": MessageLookupByLibrary.simpleMessage("Chia sẻ với tôi"),
-        "sharedWithYou":
-            MessageLookupByLibrary.simpleMessage("Được chia sẻ với bạn"),
+        "sharedWithYou": MessageLookupByLibrary.simpleMessage(
+          "Được chia sẻ với bạn",
+        ),
         "sharing": MessageLookupByLibrary.simpleMessage("Đang chia sẻ..."),
-        "shiftDatesAndTime":
-            MessageLookupByLibrary.simpleMessage("Di chuyển ngày và giờ"),
-        "showLessFaces":
-            MessageLookupByLibrary.simpleMessage("Hiện ít khuôn mặt hơn"),
+        "shiftDatesAndTime": MessageLookupByLibrary.simpleMessage(
+          "Di chuyển ngày và giờ",
+        ),
+        "showLessFaces": MessageLookupByLibrary.simpleMessage(
+          "Hiện ít khuôn mặt hơn",
+        ),
         "showMemories": MessageLookupByLibrary.simpleMessage("Xem lại kỷ niệm"),
-        "showMoreFaces":
-            MessageLookupByLibrary.simpleMessage("Hiện nhiều khuôn mặt hơn"),
+        "showMoreFaces": MessageLookupByLibrary.simpleMessage(
+          "Hiện nhiều khuôn mặt hơn",
+        ),
         "showPerson": MessageLookupByLibrary.simpleMessage("Hiện người"),
         "signOutFromOtherDevices": MessageLookupByLibrary.simpleMessage(
-            "Đăng xuất khỏi các thiết bị khác"),
+          "Đăng xuất khỏi các thiết bị khác",
+        ),
         "signOutOtherBody": MessageLookupByLibrary.simpleMessage(
-            "Nếu bạn nghĩ rằng ai đó biết mật khẩu của bạn, hãy ép tài khoản của bạn đăng xuất khỏi tất cả thiết bị khác đang sử dụng."),
+          "Nếu bạn nghĩ rằng ai đó biết mật khẩu của bạn, hãy ép tài khoản của bạn đăng xuất khỏi tất cả thiết bị khác đang sử dụng.",
+        ),
         "signOutOtherDevices": MessageLookupByLibrary.simpleMessage(
-            "Đăng xuất khỏi các thiết bị khác"),
+          "Đăng xuất khỏi các thiết bị khác",
+        ),
         "signUpTerms": MessageLookupByLibrary.simpleMessage(
-            "Tôi đồng ý với <u-terms>điều khoản</u-terms> và <u-policy>chính sách bảo mật</u-policy>"),
+          "Tôi đồng ý với <u-terms>điều khoản</u-terms> và <u-policy>chính sách bảo mật</u-policy>",
+        ),
         "singleFileDeleteFromDevice": m88,
         "singleFileDeleteHighlight": MessageLookupByLibrary.simpleMessage(
-            "Nó sẽ bị xóa khỏi tất cả album."),
+          "Nó sẽ bị xóa khỏi tất cả album.",
+        ),
         "singleFileInBothLocalAndRemote": m89,
         "singleFileInRemoteOnly": m90,
         "skip": MessageLookupByLibrary.simpleMessage("Bỏ qua"),
@@ -4359,34 +2430,45 @@
         "social": MessageLookupByLibrary.simpleMessage("Mạng xã hội"),
         "someItemsAreInBothEnteAndYourDevice":
             MessageLookupByLibrary.simpleMessage(
-                "Một số mục có trên cả Ente và thiết bị của bạn."),
+          "Một số mục có trên cả Ente và thiết bị của bạn.",
+        ),
         "someOfTheFilesYouAreTryingToDeleteAre":
             MessageLookupByLibrary.simpleMessage(
-                "Một số tệp bạn đang cố gắng xóa chỉ có trên thiết bị của bạn và không thể khôi phục nếu bị xóa"),
+          "Một số tệp bạn đang cố gắng xóa chỉ có trên thiết bị của bạn và không thể khôi phục nếu bị xóa",
+        ),
         "someoneSharingAlbumsWithYouShouldSeeTheSameId":
             MessageLookupByLibrary.simpleMessage(
-                "Ai đó chia sẻ album với bạn nên thấy cùng một ID trên thiết bị của họ."),
-        "somethingWentWrong":
-            MessageLookupByLibrary.simpleMessage("Có gì đó không ổn"),
+          "Ai đó chia sẻ album với bạn nên thấy cùng một ID trên thiết bị của họ.",
+        ),
+        "somethingWentWrong": MessageLookupByLibrary.simpleMessage(
+          "Có gì đó không ổn",
+        ),
         "somethingWentWrongPleaseTryAgain":
             MessageLookupByLibrary.simpleMessage(
-                "Có gì đó không ổn, vui lòng thử lại"),
+          "Có gì đó không ổn, vui lòng thử lại",
+        ),
         "sorry": MessageLookupByLibrary.simpleMessage("Xin lỗi"),
         "sorryBackupFailedDesc": MessageLookupByLibrary.simpleMessage(
-            "Rất tiếc, không thể sao lưu tệp vào lúc này, chúng tôi sẽ thử lại sau."),
+          "Rất tiếc, không thể sao lưu tệp vào lúc này, chúng tôi sẽ thử lại sau.",
+        ),
         "sorryCouldNotAddToFavorites": MessageLookupByLibrary.simpleMessage(
-            "Xin lỗi, không thể thêm vào mục yêu thích!"),
+          "Xin lỗi, không thể thêm vào mục yêu thích!",
+        ),
         "sorryCouldNotRemoveFromFavorites":
             MessageLookupByLibrary.simpleMessage(
-                "Xin lỗi, không thể xóa khỏi mục yêu thích!"),
+          "Xin lỗi, không thể xóa khỏi mục yêu thích!",
+        ),
         "sorryTheCodeYouveEnteredIsIncorrect":
             MessageLookupByLibrary.simpleMessage(
-                "Rất tiếc, mã bạn nhập không chính xác"),
+          "Rất tiếc, mã bạn nhập không chính xác",
+        ),
         "sorryWeCouldNotGenerateSecureKeysOnThisDevicennplease":
             MessageLookupByLibrary.simpleMessage(
-                "Rất tiếc, chúng tôi không thể tạo khóa an toàn trên thiết bị này.\n\nVui lòng đăng ký từ một thiết bị khác."),
+          "Rất tiếc, chúng tôi không thể tạo khóa an toàn trên thiết bị này.\n\nVui lòng đăng ký từ một thiết bị khác.",
+        ),
         "sorryWeHadToPauseYourBackups": MessageLookupByLibrary.simpleMessage(
-            "Rất tiếc, chúng tôi phải dừng sao lưu cho bạn"),
+          "Rất tiếc, chúng tôi phải dừng sao lưu cho bạn",
+        ),
         "sort": MessageLookupByLibrary.simpleMessage("Sắp xếp"),
         "sortAlbumsBy": MessageLookupByLibrary.simpleMessage("Sắp xếp theo"),
         "sortNewestFirst":
@@ -4396,22 +2478,26 @@
         "sparkleSuccess": MessageLookupByLibrary.simpleMessage("✨ Thành công"),
         "sportsWithThem": m91,
         "spotlightOnThem": m92,
-        "spotlightOnYourself":
-            MessageLookupByLibrary.simpleMessage("Tập trung vào bản thân bạn"),
-        "startAccountRecoveryTitle":
-            MessageLookupByLibrary.simpleMessage("Bắt đầu khôi phục"),
+        "spotlightOnYourself": MessageLookupByLibrary.simpleMessage(
+          "Tập trung vào bản thân bạn",
+        ),
+        "startAccountRecoveryTitle": MessageLookupByLibrary.simpleMessage(
+          "Bắt đầu khôi phục",
+        ),
         "startBackup": MessageLookupByLibrary.simpleMessage("Bắt đầu sao lưu"),
         "status": MessageLookupByLibrary.simpleMessage("Trạng thái"),
         "stopCastingBody": MessageLookupByLibrary.simpleMessage(
-            "Bạn có muốn dừng phát không?"),
+          "Bạn có muốn dừng phát không?",
+        ),
         "stopCastingTitle": MessageLookupByLibrary.simpleMessage("Dừng phát"),
         "storage": MessageLookupByLibrary.simpleMessage("Dung lượng"),
         "storageBreakupFamily":
             MessageLookupByLibrary.simpleMessage("Gia đình"),
         "storageBreakupYou": MessageLookupByLibrary.simpleMessage("Bạn"),
         "storageInGB": m93,
-        "storageLimitExceeded":
-            MessageLookupByLibrary.simpleMessage("Đã vượt hạn mức lưu trữ"),
+        "storageLimitExceeded": MessageLookupByLibrary.simpleMessage(
+          "Đã vượt hạn mức lưu trữ",
+        ),
         "storageUsageInfo": m94,
         "streamDetails": MessageLookupByLibrary.simpleMessage("Chi tiết phát"),
         "strongStrength": MessageLookupByLibrary.simpleMessage("Mạnh"),
@@ -4419,19 +2505,24 @@
         "subWillBeCancelledOn": m96,
         "subscribe": MessageLookupByLibrary.simpleMessage("Đăng ký gói"),
         "subscribeToEnableSharing": MessageLookupByLibrary.simpleMessage(
-            "Bạn phải dùng gói trả phí mới có thể chia sẻ."),
+          "Bạn phải dùng gói trả phí mới có thể chia sẻ.",
+        ),
         "subscription": MessageLookupByLibrary.simpleMessage("Gói đăng ký"),
         "success": MessageLookupByLibrary.simpleMessage("Thành công"),
-        "successfullyArchived":
-            MessageLookupByLibrary.simpleMessage("Lưu trữ thành công"),
+        "successfullyArchived": MessageLookupByLibrary.simpleMessage(
+          "Lưu trữ thành công",
+        ),
         "successfullyHid":
             MessageLookupByLibrary.simpleMessage("Đã ẩn thành công"),
-        "successfullyUnarchived":
-            MessageLookupByLibrary.simpleMessage("Bỏ lưu trữ thành công"),
-        "successfullyUnhid":
-            MessageLookupByLibrary.simpleMessage("Đã hiện thành công"),
-        "suggestFeatures":
-            MessageLookupByLibrary.simpleMessage("Đề xuất tính năng"),
+        "successfullyUnarchived": MessageLookupByLibrary.simpleMessage(
+          "Bỏ lưu trữ thành công",
+        ),
+        "successfullyUnhid": MessageLookupByLibrary.simpleMessage(
+          "Đã hiện thành công",
+        ),
+        "suggestFeatures": MessageLookupByLibrary.simpleMessage(
+          "Đề xuất tính năng",
+        ),
         "sunrise": MessageLookupByLibrary.simpleMessage("Đường chân trời"),
         "support": MessageLookupByLibrary.simpleMessage("Hỗ trợ"),
         "syncProgress": m97,
@@ -4445,79 +2536,106 @@
         "tapToUnlock": MessageLookupByLibrary.simpleMessage("Nhấn để mở khóa"),
         "tapToUpload": MessageLookupByLibrary.simpleMessage("Nhấn để tải lên"),
         "tapToUploadIsIgnoredDue": m98,
-        "tempErrorContactSupportIfPersists": MessageLookupByLibrary.simpleMessage(
-            "Có vẻ đã xảy ra sự cố. Vui lòng thử lại sau ít phút. Nếu lỗi vẫn tiếp diễn, hãy liên hệ với đội ngũ hỗ trợ của chúng tôi."),
+        "tempErrorContactSupportIfPersists":
+            MessageLookupByLibrary.simpleMessage(
+          "Có vẻ đã xảy ra sự cố. Vui lòng thử lại sau ít phút. Nếu lỗi vẫn tiếp diễn, hãy liên hệ với đội ngũ hỗ trợ của chúng tôi.",
+        ),
         "terminate": MessageLookupByLibrary.simpleMessage("Kết thúc"),
-        "terminateSession":
-            MessageLookupByLibrary.simpleMessage("Kết thúc phiên? "),
+        "terminateSession": MessageLookupByLibrary.simpleMessage(
+          "Kết thúc phiên? ",
+        ),
         "terms": MessageLookupByLibrary.simpleMessage("Điều khoản"),
         "termsOfServicesTitle":
             MessageLookupByLibrary.simpleMessage("Điều khoản"),
         "thankYou": MessageLookupByLibrary.simpleMessage("Cảm ơn bạn"),
-        "thankYouForSubscribing":
-            MessageLookupByLibrary.simpleMessage("Cảm ơn bạn đã đăng ký gói!"),
+        "thankYouForSubscribing": MessageLookupByLibrary.simpleMessage(
+          "Cảm ơn bạn đã đăng ký gói!",
+        ),
         "theDownloadCouldNotBeCompleted": MessageLookupByLibrary.simpleMessage(
-            "Không thể hoàn tất tải xuống"),
+          "Không thể hoàn tất tải xuống",
+        ),
         "theLinkYouAreTryingToAccessHasExpired":
             MessageLookupByLibrary.simpleMessage(
-                "Liên kết mà bạn truy cập đã hết hạn."),
-        "thePersonGroupsWillNotBeDisplayed": MessageLookupByLibrary.simpleMessage(
-            "Nhóm người sẽ không được hiển thị trong phần người nữa. Ảnh sẽ vẫn được giữ nguyên."),
+          "Liên kết mà bạn truy cập đã hết hạn.",
+        ),
+        "thePersonGroupsWillNotBeDisplayed":
+            MessageLookupByLibrary.simpleMessage(
+          "Nhóm người sẽ không được hiển thị trong phần người nữa. Ảnh sẽ vẫn được giữ nguyên.",
+        ),
         "thePersonWillNotBeDisplayed": MessageLookupByLibrary.simpleMessage(
-            "Người sẽ không được hiển thị trong phần người nữa. Ảnh sẽ vẫn được giữ nguyên."),
+          "Người sẽ không được hiển thị trong phần người nữa. Ảnh sẽ vẫn được giữ nguyên.",
+        ),
         "theRecoveryKeyYouEnteredIsIncorrect":
             MessageLookupByLibrary.simpleMessage(
-                "Mã khôi phục bạn nhập không chính xác"),
+          "Mã khôi phục bạn nhập không chính xác",
+        ),
         "theme": MessageLookupByLibrary.simpleMessage("Chủ đề"),
         "theseItemsWillBeDeletedFromYourDevice":
             MessageLookupByLibrary.simpleMessage(
-                "Các mục này sẽ bị xóa khỏi thiết bị của bạn."),
+          "Các mục này sẽ bị xóa khỏi thiết bị của bạn.",
+        ),
         "theyAlsoGetXGb": m99,
         "theyWillBeDeletedFromAllAlbums": MessageLookupByLibrary.simpleMessage(
-            "Nó sẽ bị xóa khỏi tất cả album."),
+          "Nó sẽ bị xóa khỏi tất cả album.",
+        ),
         "thisActionCannotBeUndone": MessageLookupByLibrary.simpleMessage(
-            "Không thể hoàn tác thao tác này"),
+          "Không thể hoàn tác thao tác này",
+        ),
         "thisAlbumAlreadyHDACollaborativeLink":
             MessageLookupByLibrary.simpleMessage(
-                "Album này đã có một liên kết cộng tác"),
+          "Album này đã có một liên kết cộng tác",
+        ),
         "thisCanBeUsedToRecoverYourAccountIfYou":
             MessageLookupByLibrary.simpleMessage(
-                "Chúng có thể giúp khôi phục tài khoản của bạn nếu bạn mất xác thực 2 bước"),
+          "Chúng có thể giúp khôi phục tài khoản của bạn nếu bạn mất xác thực 2 bước",
+        ),
         "thisDevice": MessageLookupByLibrary.simpleMessage("Thiết bị này"),
-        "thisEmailIsAlreadyInUse":
-            MessageLookupByLibrary.simpleMessage("Email này đã được sử dụng"),
+        "thisEmailIsAlreadyInUse": MessageLookupByLibrary.simpleMessage(
+          "Email này đã được sử dụng",
+        ),
         "thisImageHasNoExifData": MessageLookupByLibrary.simpleMessage(
-            "Ảnh này không có thông số Exif"),
+          "Ảnh này không có thông số Exif",
+        ),
         "thisIsMeExclamation":
             MessageLookupByLibrary.simpleMessage("Đây là tôi!"),
         "thisIsPersonVerificationId": m100,
-        "thisIsYourVerificationId":
-            MessageLookupByLibrary.simpleMessage("Đây là ID xác minh của bạn"),
-        "thisWeekThroughTheYears":
-            MessageLookupByLibrary.simpleMessage("Tuần này qua các năm"),
+        "thisIsYourVerificationId": MessageLookupByLibrary.simpleMessage(
+          "Đây là ID xác minh của bạn",
+        ),
+        "thisWeekThroughTheYears": MessageLookupByLibrary.simpleMessage(
+          "Tuần này qua các năm",
+        ),
         "thisWeekXYearsAgo": m101,
         "thisWillLogYouOutOfTheFollowingDevice":
             MessageLookupByLibrary.simpleMessage(
-                "Bạn cũng sẽ đăng xuất khỏi những thiết bị sau:"),
+          "Bạn cũng sẽ đăng xuất khỏi những thiết bị sau:",
+        ),
         "thisWillLogYouOutOfThisDevice": MessageLookupByLibrary.simpleMessage(
-            "Bạn sẽ đăng xuất khỏi thiết bị này!"),
+          "Bạn sẽ đăng xuất khỏi thiết bị này!",
+        ),
         "thisWillMakeTheDateAndTimeOfAllSelected":
             MessageLookupByLibrary.simpleMessage(
-                "Thao tác này sẽ làm cho ngày và giờ của tất cả ảnh được chọn đều giống nhau."),
+          "Thao tác này sẽ làm cho ngày và giờ của tất cả ảnh được chọn đều giống nhau.",
+        ),
         "thisWillRemovePublicLinksOfAllSelectedQuickLinks":
             MessageLookupByLibrary.simpleMessage(
-                "Liên kết công khai của tất cả các liên kết nhanh đã chọn sẽ bị xóa."),
+          "Liên kết công khai của tất cả các liên kết nhanh đã chọn sẽ bị xóa.",
+        ),
         "throughTheYears": m102,
         "toEnableAppLockPleaseSetupDevicePasscodeOrScreen":
             MessageLookupByLibrary.simpleMessage(
-                "Để bật khóa ứng dụng, vui lòng thiết lập mã khóa thiết bị hoặc khóa màn hình trong cài đặt hệ thống của bạn."),
-        "toHideAPhotoOrVideo":
-            MessageLookupByLibrary.simpleMessage("Để ẩn một ảnh hoặc video"),
+          "Để bật khóa ứng dụng, vui lòng thiết lập mã khóa thiết bị hoặc khóa màn hình trong cài đặt hệ thống của bạn.",
+        ),
+        "toHideAPhotoOrVideo": MessageLookupByLibrary.simpleMessage(
+          "Để ẩn một ảnh hoặc video",
+        ),
         "toResetVerifyEmail": MessageLookupByLibrary.simpleMessage(
-            "Để đặt lại mật khẩu, vui lòng xác minh email của bạn trước."),
+          "Để đặt lại mật khẩu, vui lòng xác minh email của bạn trước.",
+        ),
         "todaysLogs": MessageLookupByLibrary.simpleMessage("Nhật ký hôm nay"),
-        "tooManyIncorrectAttempts":
-            MessageLookupByLibrary.simpleMessage("Thử sai nhiều lần"),
+        "tooManyIncorrectAttempts": MessageLookupByLibrary.simpleMessage(
+          "Thử sai nhiều lần",
+        ),
         "total": MessageLookupByLibrary.simpleMessage("tổng"),
         "totalSize": MessageLookupByLibrary.simpleMessage("Tổng dung lượng"),
         "trash": MessageLookupByLibrary.simpleMessage("Thùng rác"),
@@ -4530,21 +2648,28 @@
         "trustedInviteBody": m106,
         "tryAgain": MessageLookupByLibrary.simpleMessage("Thử lại"),
         "turnOnBackupForAutoUpload": MessageLookupByLibrary.simpleMessage(
-            "Bật sao lưu để tự động tải lên các tệp được thêm vào thư mục thiết bị này lên Ente."),
+          "Bật sao lưu để tự động tải lên các tệp được thêm vào thư mục thiết bị này lên Ente.",
+        ),
         "twitter": MessageLookupByLibrary.simpleMessage("Twitter"),
         "twoMonthsFreeOnYearlyPlans": MessageLookupByLibrary.simpleMessage(
-            "Nhận 2 tháng miễn phí với các gói theo năm"),
+          "Nhận 2 tháng miễn phí với các gói theo năm",
+        ),
         "twofactor": MessageLookupByLibrary.simpleMessage("Xác thực 2 bước"),
         "twofactorAuthenticationHasBeenDisabled":
             MessageLookupByLibrary.simpleMessage(
-                "Xác thực 2 bước đã bị vô hiệu hóa"),
+          "Xác thực 2 bước đã bị vô hiệu hóa",
+        ),
         "twofactorAuthenticationPageTitle":
-            MessageLookupByLibrary.simpleMessage("Xác thực 2 bước"),
+            MessageLookupByLibrary.simpleMessage(
+          "Xác thực 2 bước",
+        ),
         "twofactorAuthenticationSuccessfullyReset":
             MessageLookupByLibrary.simpleMessage(
-                "Xác thực 2 bước đã được đặt lại thành công"),
-        "twofactorSetup":
-            MessageLookupByLibrary.simpleMessage("Cài đặt xác minh 2 bước"),
+          "Xác thực 2 bước đã được đặt lại thành công",
+        ),
+        "twofactorSetup": MessageLookupByLibrary.simpleMessage(
+          "Cài đặt xác minh 2 bước",
+        ),
         "typeOfGallerGallerytypeIsNotSupportedForRename": m107,
         "unarchive": MessageLookupByLibrary.simpleMessage("Bỏ lưu trữ"),
         "unarchiveAlbum":
@@ -4552,14 +2677,17 @@
         "unarchiving":
             MessageLookupByLibrary.simpleMessage("Đang bỏ lưu trữ..."),
         "unavailableReferralCode": MessageLookupByLibrary.simpleMessage(
-            "Rất tiếc, mã này không khả dụng."),
+          "Rất tiếc, mã này không khả dụng.",
+        ),
         "uncategorized": MessageLookupByLibrary.simpleMessage("Chưa phân loại"),
         "unhide": MessageLookupByLibrary.simpleMessage("Hiện lại"),
-        "unhideToAlbum":
-            MessageLookupByLibrary.simpleMessage("Hiện lại trong album"),
+        "unhideToAlbum": MessageLookupByLibrary.simpleMessage(
+          "Hiện lại trong album",
+        ),
         "unhiding": MessageLookupByLibrary.simpleMessage("Đang hiện..."),
         "unhidingFilesToAlbum": MessageLookupByLibrary.simpleMessage(
-            "Đang hiện lại tệp trong album"),
+          "Đang hiện lại tệp trong album",
+        ),
         "unlock": MessageLookupByLibrary.simpleMessage("Mở khóa"),
         "unpinAlbum": MessageLookupByLibrary.simpleMessage("Bỏ ghim album"),
         "unselectAll": MessageLookupByLibrary.simpleMessage("Bỏ chọn tất cả"),
@@ -4567,60 +2695,76 @@
         "updateAvailable":
             MessageLookupByLibrary.simpleMessage("Cập nhật có sẵn"),
         "updatingFolderSelection": MessageLookupByLibrary.simpleMessage(
-            "Đang cập nhật lựa chọn thư mục..."),
+          "Đang cập nhật lựa chọn thư mục...",
+        ),
         "upgrade": MessageLookupByLibrary.simpleMessage("Nâng cấp"),
         "uploadIsIgnoredDueToIgnorereason": m108,
-        "uploadingFilesToAlbum":
-            MessageLookupByLibrary.simpleMessage("Đang tải tệp lên album..."),
+        "uploadingFilesToAlbum": MessageLookupByLibrary.simpleMessage(
+          "Đang tải tệp lên album...",
+        ),
         "uploadingMultipleMemories": m109,
-        "uploadingSingleMemory":
-            MessageLookupByLibrary.simpleMessage("Đang lưu giữ 1 kỷ niệm..."),
+        "uploadingSingleMemory": MessageLookupByLibrary.simpleMessage(
+          "Đang lưu giữ 1 kỷ niệm...",
+        ),
         "upto50OffUntil4thDec": MessageLookupByLibrary.simpleMessage(
-            "Giảm tới 50%, đến ngày 4 Tháng 12."),
+          "Giảm tới 50%, đến ngày 4 Tháng 12.",
+        ),
         "usableReferralStorageInfo": MessageLookupByLibrary.simpleMessage(
-            "Dung lượng có thể dùng bị giới hạn bởi gói hiện tại của bạn. Dung lượng nhận thêm vượt hạn mức sẽ tự động có thể dùng khi bạn nâng cấp gói."),
+          "Dung lượng có thể dùng bị giới hạn bởi gói hiện tại của bạn. Dung lượng nhận thêm vượt hạn mức sẽ tự động có thể dùng khi bạn nâng cấp gói.",
+        ),
         "useAsCover": MessageLookupByLibrary.simpleMessage("Đặt làm ảnh bìa"),
         "useDifferentPlayerInfo": MessageLookupByLibrary.simpleMessage(
-            "Phát video gặp vấn đề? Nhấn giữ tại đây để thử một trình phát khác."),
+          "Phát video gặp vấn đề? Nhấn giữ tại đây để thử một trình phát khác.",
+        ),
         "usePublicLinksForPeopleNotOnEnte":
             MessageLookupByLibrary.simpleMessage(
-                "Dùng liên kết công khai cho những người không dùng Ente"),
+          "Dùng liên kết công khai cho những người không dùng Ente",
+        ),
         "useRecoveryKey":
             MessageLookupByLibrary.simpleMessage("Dùng mã khôi phục"),
-        "useSelectedPhoto":
-            MessageLookupByLibrary.simpleMessage("Sử dụng ảnh đã chọn"),
+        "useSelectedPhoto": MessageLookupByLibrary.simpleMessage(
+          "Sử dụng ảnh đã chọn",
+        ),
         "usedSpace": MessageLookupByLibrary.simpleMessage("Dung lượng đã dùng"),
         "validTill": m110,
         "verificationFailedPleaseTryAgain":
             MessageLookupByLibrary.simpleMessage(
-                "Xác minh không thành công, vui lòng thử lại"),
+          "Xác minh không thành công, vui lòng thử lại",
+        ),
         "verificationId": MessageLookupByLibrary.simpleMessage("ID xác minh"),
         "verify": MessageLookupByLibrary.simpleMessage("Xác minh"),
         "verifyEmail": MessageLookupByLibrary.simpleMessage("Xác minh email"),
         "verifyEmailID": m111,
         "verifyIDLabel": MessageLookupByLibrary.simpleMessage("Xác minh"),
-        "verifyPasskey":
-            MessageLookupByLibrary.simpleMessage("Xác minh khóa truy cập"),
+        "verifyPasskey": MessageLookupByLibrary.simpleMessage(
+          "Xác minh khóa truy cập",
+        ),
         "verifyPassword":
             MessageLookupByLibrary.simpleMessage("Xác minh mật khẩu"),
         "verifying": MessageLookupByLibrary.simpleMessage("Đang xác minh..."),
         "verifyingRecoveryKey": MessageLookupByLibrary.simpleMessage(
-            "Đang xác minh mã khôi phục..."),
+          "Đang xác minh mã khôi phục...",
+        ),
         "videoInfo": MessageLookupByLibrary.simpleMessage("Thông tin video"),
         "videoSmallCase": MessageLookupByLibrary.simpleMessage("video"),
-        "videoStreaming":
-            MessageLookupByLibrary.simpleMessage("Phát trực tuyến video"),
+        "videoStreaming": MessageLookupByLibrary.simpleMessage(
+          "Phát trực tuyến video",
+        ),
         "videos": MessageLookupByLibrary.simpleMessage("Video"),
-        "viewActiveSessions":
-            MessageLookupByLibrary.simpleMessage("Xem phiên hoạt động"),
-        "viewAddOnButton":
-            MessageLookupByLibrary.simpleMessage("Xem tiện ích mở rộng"),
+        "viewActiveSessions": MessageLookupByLibrary.simpleMessage(
+          "Xem phiên hoạt động",
+        ),
+        "viewAddOnButton": MessageLookupByLibrary.simpleMessage(
+          "Xem tiện ích mở rộng",
+        ),
         "viewAll": MessageLookupByLibrary.simpleMessage("Xem tất cả"),
-        "viewAllExifData":
-            MessageLookupByLibrary.simpleMessage("Xem thông số Exif"),
+        "viewAllExifData": MessageLookupByLibrary.simpleMessage(
+          "Xem thông số Exif",
+        ),
         "viewLargeFiles": MessageLookupByLibrary.simpleMessage("Tệp lớn"),
         "viewLargeFilesDesc": MessageLookupByLibrary.simpleMessage(
-            "Xem các tệp đang chiếm nhiều dung lượng nhất."),
+          "Xem các tệp đang chiếm nhiều dung lượng nhất.",
+        ),
         "viewLogs": MessageLookupByLibrary.simpleMessage("Xem nhật ký"),
         "viewPersonToUnlink": m112,
         "viewRecoveryKey":
@@ -4628,24 +2772,29 @@
         "viewer": MessageLookupByLibrary.simpleMessage("Người xem"),
         "viewersSuccessfullyAdded": m113,
         "visitWebToManage": MessageLookupByLibrary.simpleMessage(
-            "Vui lòng truy cập web.ente.io để quản lý gói đăng ký"),
-        "waitingForVerification":
-            MessageLookupByLibrary.simpleMessage("Đang chờ xác minh..."),
+          "Vui lòng truy cập web.ente.io để quản lý gói đăng ký",
+        ),
+        "waitingForVerification": MessageLookupByLibrary.simpleMessage(
+          "Đang chờ xác minh...",
+        ),
         "waitingForWifi":
             MessageLookupByLibrary.simpleMessage("Đang chờ WiFi..."),
         "warning": MessageLookupByLibrary.simpleMessage("Cảnh báo"),
-        "weAreOpenSource":
-            MessageLookupByLibrary.simpleMessage("Chúng tôi là mã nguồn mở!"),
+        "weAreOpenSource": MessageLookupByLibrary.simpleMessage(
+          "Chúng tôi là mã nguồn mở!",
+        ),
         "weDontSupportEditingPhotosAndAlbumsThatYouDont":
             MessageLookupByLibrary.simpleMessage(
-                "Chúng tôi chưa hỗ trợ chỉnh sửa ảnh và album không phải bạn sở hữu"),
+          "Chúng tôi chưa hỗ trợ chỉnh sửa ảnh và album không phải bạn sở hữu",
+        ),
         "weHaveSendEmailTo": m114,
         "weakStrength": MessageLookupByLibrary.simpleMessage("Yếu"),
         "welcomeBack":
             MessageLookupByLibrary.simpleMessage("Chào mừng trở lại!"),
         "whatsNew": MessageLookupByLibrary.simpleMessage("Có gì mới"),
         "whyAddTrustContact": MessageLookupByLibrary.simpleMessage(
-            "Liên hệ tin cậy có thể giúp khôi phục dữ liệu của bạn."),
+          "Liên hệ tin cậy có thể giúp khôi phục dữ liệu của bạn.",
+        ),
         "widgets": MessageLookupByLibrary.simpleMessage("Tiện ích"),
         "wishThemAHappyBirthday": m115,
         "yearShort": MessageLookupByLibrary.simpleMessage("năm"),
@@ -4653,11 +2802,13 @@
         "yearsAgo": m116,
         "yes": MessageLookupByLibrary.simpleMessage("Có"),
         "yesCancel": MessageLookupByLibrary.simpleMessage("Có, hủy"),
-        "yesConvertToViewer":
-            MessageLookupByLibrary.simpleMessage("Có, chuyển thành người xem"),
+        "yesConvertToViewer": MessageLookupByLibrary.simpleMessage(
+          "Có, chuyển thành người xem",
+        ),
         "yesDelete": MessageLookupByLibrary.simpleMessage("Có, xóa"),
-        "yesDiscardChanges":
-            MessageLookupByLibrary.simpleMessage("Có, bỏ qua thay đổi"),
+        "yesDiscardChanges": MessageLookupByLibrary.simpleMessage(
+          "Có, bỏ qua thay đổi",
+        ),
         "yesIgnore": MessageLookupByLibrary.simpleMessage("Có, bỏ qua"),
         "yesLogout": MessageLookupByLibrary.simpleMessage("Có, đăng xuất"),
         "yesRemove": MessageLookupByLibrary.simpleMessage("Có, xóa"),
@@ -4666,53 +2817,71 @@
             MessageLookupByLibrary.simpleMessage("Có, đặt lại người"),
         "you": MessageLookupByLibrary.simpleMessage("Bạn"),
         "youAndThem": m117,
-        "youAreOnAFamilyPlan":
-            MessageLookupByLibrary.simpleMessage("Bạn đang dùng gói gia đình!"),
+        "youAreOnAFamilyPlan": MessageLookupByLibrary.simpleMessage(
+          "Bạn đang dùng gói gia đình!",
+        ),
         "youAreOnTheLatestVersion": MessageLookupByLibrary.simpleMessage(
-            "Bạn đang sử dụng phiên bản mới nhất"),
+          "Bạn đang sử dụng phiên bản mới nhất",
+        ),
         "youCanAtMaxDoubleYourStorage": MessageLookupByLibrary.simpleMessage(
-            "* Bạn có thể tối đa ×2 dung lượng của mình"),
+          "* Bạn có thể tối đa ×2 dung lượng của mình",
+        ),
         "youCanManageYourLinksInTheShareTab":
             MessageLookupByLibrary.simpleMessage(
-                "Bạn có thể quản lý các liên kết của mình trong tab chia sẻ."),
+          "Bạn có thể quản lý các liên kết của mình trong tab chia sẻ.",
+        ),
         "youCanTrySearchingForADifferentQuery":
             MessageLookupByLibrary.simpleMessage(
-                "Bạn có thể thử tìm kiếm một truy vấn khác."),
+          "Bạn có thể thử tìm kiếm một truy vấn khác.",
+        ),
         "youCannotDowngradeToThisPlan": MessageLookupByLibrary.simpleMessage(
-            "Bạn không thể đổi xuống gói này"),
+          "Bạn không thể đổi xuống gói này",
+        ),
         "youCannotShareWithYourself": MessageLookupByLibrary.simpleMessage(
-            "Bạn không thể chia sẻ với chính mình"),
+          "Bạn không thể chia sẻ với chính mình",
+        ),
         "youDontHaveAnyArchivedItems": MessageLookupByLibrary.simpleMessage(
-            "Bạn không có mục nào đã lưu trữ."),
+          "Bạn không có mục nào đã lưu trữ.",
+        ),
         "youHaveSuccessfullyFreedUp": m118,
-        "yourAccountHasBeenDeleted":
-            MessageLookupByLibrary.simpleMessage("Tài khoản của bạn đã bị xóa"),
+        "yourAccountHasBeenDeleted": MessageLookupByLibrary.simpleMessage(
+          "Tài khoản của bạn đã bị xóa",
+        ),
         "yourMap": MessageLookupByLibrary.simpleMessage("Bản đồ của bạn"),
         "yourPlanWasSuccessfullyDowngraded":
             MessageLookupByLibrary.simpleMessage(
-                "Gói của bạn đã được hạ cấp thành công"),
+          "Gói của bạn đã được hạ cấp thành công",
+        ),
         "yourPlanWasSuccessfullyUpgraded": MessageLookupByLibrary.simpleMessage(
-            "Gói của bạn đã được nâng cấp thành công"),
-        "yourPurchaseWasSuccessful":
-            MessageLookupByLibrary.simpleMessage("Bạn đã giao dịch thành công"),
+          "Gói của bạn đã được nâng cấp thành công",
+        ),
+        "yourPurchaseWasSuccessful": MessageLookupByLibrary.simpleMessage(
+          "Bạn đã giao dịch thành công",
+        ),
         "yourStorageDetailsCouldNotBeFetched":
             MessageLookupByLibrary.simpleMessage(
-                "Không thể lấy chi tiết dung lượng của bạn"),
-        "yourSubscriptionHasExpired":
-            MessageLookupByLibrary.simpleMessage("Gói của bạn đã hết hạn"),
+          "Không thể lấy chi tiết dung lượng của bạn",
+        ),
+        "yourSubscriptionHasExpired": MessageLookupByLibrary.simpleMessage(
+          "Gói của bạn đã hết hạn",
+        ),
         "yourSubscriptionWasUpdatedSuccessfully":
             MessageLookupByLibrary.simpleMessage(
-                "Gói của bạn đã được cập nhật thành công"),
+          "Gói của bạn đã được cập nhật thành công",
+        ),
         "yourVerificationCodeHasExpired": MessageLookupByLibrary.simpleMessage(
-            "Mã xác minh của bạn đã hết hạn"),
+          "Mã xác minh của bạn đã hết hạn",
+        ),
         "youveNoDuplicateFilesThatCanBeCleared":
             MessageLookupByLibrary.simpleMessage(
-                "Bạn không có tệp nào bị trùng để xóa"),
+          "Bạn không có tệp nào bị trùng để xóa",
+        ),
         "youveNoFilesInThisAlbumThatCanBeDeleted":
             MessageLookupByLibrary.simpleMessage(
-                "Bạn không có tệp nào có thể xóa trong album này"),
-        "zoomOutToSeePhotos":
-            MessageLookupByLibrary.simpleMessage("Phóng to để xem ảnh")
+          "Bạn không có tệp nào có thể xóa trong album này",
+        ),
+        "zoomOutToSeePhotos": MessageLookupByLibrary.simpleMessage(
+          "Phóng to để xem ảnh",
+        ),
       };
->>>>>>> 7d9cfd85
 }