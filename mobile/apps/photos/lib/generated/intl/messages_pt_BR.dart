// DO NOT EDIT. This is code generated via package:intl/generate_localized.dart
// This is a library that provides messages for a pt_BR locale. All the
// messages from the main program should be duplicated here with the same
// function name.

// Ignore issues from commonly used lints in this file.
// ignore_for_file:unnecessary_brace_in_string_interps, unnecessary_new
// ignore_for_file:prefer_single_quotes,comment_references, directives_ordering
// ignore_for_file:annotate_overrides,prefer_generic_function_type_aliases
// ignore_for_file:unused_import, file_names, avoid_escaping_inner_quotes
// ignore_for_file:unnecessary_string_interpolations, unnecessary_string_escapes

import 'package:intl/intl.dart';
import 'package:intl/message_lookup_by_library.dart';

final messages = new MessageLookup();

typedef String MessageIfAbsent(String messageStr, List<dynamic> args);

class MessageLookup extends MessageLookupByLibrary {
  String get localeName => 'pt_BR';

  static String m0(title) => "${title} (Eu)";

  static String m1(count) =>
      "${Intl.plural(count, zero: 'Adicionar colaborador', one: 'Adicionar colaborador', other: 'Adicionar colaboradores')}";

  static String m2(count) =>
      "${Intl.plural(count, one: 'Adicionar item', other: 'Adicionar itens')}";

  static String m3(storageAmount, endDate) =>
      "Seu complemento ${storageAmount} é válido até ${endDate}";

  static String m4(count) =>
      "${Intl.plural(count, zero: 'Adicionar visualizador', one: 'Adicionar visualizador', other: 'Adicionar vizualizadores')}";

  static String m5(emailOrName) => "Adicionado por ${emailOrName}";

  static String m6(albumName) => "Adicionado com sucesso a  ${albumName}";

  static String m7(name) => "Admirando ${name}";

  static String m8(count) =>
      "${Intl.plural(count, zero: 'Nenhum participante', one: '1 participante', other: '${count} participantes')}";

  static String m9(versionValue) => "Versão: ${versionValue}";

  static String m10(freeAmount, storageUnit) =>
      "${freeAmount} ${storageUnit} livre";

  static String m11(name) => "Vistas bonitas com ${name}";

  static String m12(paymentProvider) =>
      "Primeiramente cancele sua assinatura existente do ${paymentProvider}";

  static String m13(user) =>
      "${user} Não poderá adicionar mais fotos a este álbum\n\nEles ainda conseguirão remover fotos existentes adicionadas por eles";

  static String m14(isFamilyMember, storageAmountInGb) =>
      "${Intl.select(isFamilyMember, {'true': 'Sua família reinvidicou ${storageAmountInGb} GB até então', 'false': 'Você reinvindicou ${storageAmountInGb} GB até então', 'other': 'Você reinvindicou ${storageAmountInGb} GB até então!'})}";

  static String m15(albumName) => "Link colaborativo criado para ${albumName}";

  static String m16(count) =>
      "${Intl.plural(count, zero: 'Adicionado 0 colaboradores', one: 'Adicionado 1 colaborador', other: 'Adicionado ${count} colaboradores')}";

  static String m17(email, numOfDays) =>
      "Você está prestes a adicionar ${email} como contato confiável. Eles poderão recuperar sua conta se você estiver ausente por ${numOfDays} dias.";

  static String m18(familyAdminEmail) =>
      "Entre em contato com <green>${familyAdminEmail}</green> para gerenciar sua assinatura";

  static String m19(provider) =>
      "Entre em contato conosco em support@ente.io para gerenciar sua assinatura ${provider}.";

  static String m20(endpoint) => "Conectado à ${endpoint}";

  static String m21(count) =>
      "${Intl.plural(count, one: 'Excluir ${count} item', other: 'Excluir ${count} itens')}";

  static String m22(count) =>
      "E também excluir todas as fotos (e vídeos) presente dentro desses ${count} álbuns e de <bold>todos</bold> os álbuns que eles fazem parte?";

  static String m23(currentlyDeleting, totalCount) =>
      "Excluindo ${currentlyDeleting} / ${totalCount}";

  static String m24(albumName) =>
      "Isso removerá o link público para acessar \"${albumName}\".";

  static String m25(supportEmail) =>
      "Envie um e-mail para ${supportEmail} a partir do e-mail registrado";

  static String m26(count, storageSaved) =>
      "Você limpou ${Intl.plural(count, one: '${count} arquivo duplicado', other: '${count} arquivos duplicados')}, salvando (${storageSaved}!)";

  static String m27(count, formattedSize) =>
      "${count} arquivos, ${formattedSize} cada";

  static String m28(name) => "Este e-mail já está vinculado a ${name}.";

  static String m29(newEmail) => "E-mail alterado para ${newEmail}";

  static String m30(email) => "${email} não possui uma conta Ente.";

  static String m31(email) =>
      "${email} não tem uma conta Ente.\n\nEnvie-os um convite para compartilhar fotos.";

  static String m32(name) => "Abraçando ${name}";

  static String m33(text) => "Fotos adicionais encontradas para ${text}";

  static String m34(name) => "Tendo banquete com ${name}";

  static String m35(count, formattedNumber) =>
      "${Intl.plural(count, one: '1 arquivo', other: '${formattedNumber} arquivos')} deste dispositivo foi(ram) salvos em segurança";

  static String m36(count, formattedNumber) =>
      "${Intl.plural(count, one: '1 arquivo', other: '${formattedNumber} arquivos')} deste álbum foi(ram) salvo(s) em segurança";

  static String m37(storageAmountInGB) =>
      "${storageAmountInGB} GB toda vez que alguém utilizar seu código num plano pago";

  static String m38(endDate) => "A avaliação grátis acaba em ${endDate}";

  static String m39(count) =>
      "Você ainda pode acessá${Intl.plural(count, one: '-lo', other: '-los')} no Ente se você tiver uma assinatura ativa";

  static String m40(sizeInMBorGB) => "Liberar ${sizeInMBorGB}";

  static String m41(count, formattedSize) =>
      "${Intl.plural(count, one: 'Ele pode excluído do dispositivo para liberar ${formattedSize}', other: 'Eles podem ser excluídos do dispositivo para liberar ${formattedSize}')}";

  static String m42(currentlyProcessing, totalCount) =>
      "Processando ${currentlyProcessing} / ${totalCount}";

  static String m43(name) => "Caminhando com ${name}";

  static String m44(count) =>
      "${Intl.plural(count, one: '${count} item', other: '${count} itens')}";

  static String m45(name) => "Últimos momentos com ${name}";

  static String m46(email) =>
      "${email} convidou você para ser um contato confiável";

  static String m47(expiryTime) => "O link expirará em ${expiryTime}";

  static String m48(email) => "Vincular pessoa a ${email}";

  static String m49(personName, email) =>
      "Isso vinculará ${personName} a ${email}";

  static String m50(count, formattedCount) =>
      "${Intl.plural(count, zero: 'sem memórias', one: '${formattedCount} memória', other: '${formattedCount} memórias')}";

  static String m51(count) =>
      "${Intl.plural(count, one: 'Mover item', other: 'Mover itens')}";

  static String m52(albumName) => "Movido com sucesso para ${albumName}";

  static String m53(personName) => "Sem sugestões para ${personName}";

  static String m54(name) => "Não é ${name}?";

  static String m55(familyAdminEmail) =>
      "Entre em contato com ${familyAdminEmail} para alterar o seu código.";

  static String m56(name) => "Festejando com ${name}";

  static String m57(passwordStrengthValue) =>
      "Força da senha: ${passwordStrengthValue}";

  static String m58(providerName) =>
      "Fale com o suporte ${providerName} se você foi cobrado";

  static String m59(name, age) => "${name} tem ${age} anos!";

  static String m60(name, age) => "${name} terá ${age} em breve";

  static String m61(count) =>
      "${Intl.plural(count, zero: 'Sem fotos', one: '1 foto', other: '${count} fotos')}";

  static String m62(count) =>
      "${Intl.plural(count, zero: '0 fotos', one: '1 foto', other: '${count} fotos')}";

  static String m63(endDate) =>
      "Avaliação grátis válida até ${endDate}.\nVocê pode alterar para um plano pago depois.";

  static String m64(toEmail) => "Envie-nos um e-mail para ${toEmail}";

  static String m65(toEmail) => "Envie os registros para \n${toEmail}";

  static String m66(name) => "Fazendo pose com ${name}";

  static String m67(folderName) => "Processando ${folderName}...";

  static String m68(storeName) => "Avalie-nos no ${storeName}";

  static String m69(name) => "Atribuído a ${name}";

  static String m70(days, email) =>
      "Você poderá acessar a conta após ${days} dias.  Uma notificação será enviada para ${email}.";

  static String m71(email) =>
      "Você pode recuperar a conta com e-mail ${email} por definir uma nova senha.";

  static String m72(email) => "${email} está tentando recuperar sua conta.";

  static String m73(storageInGB) => "3. Ambos ganham ${storageInGB} GB* grátis";

  static String m74(userEmail) =>
      "${userEmail} será removido do álbum compartilhado\n\nQualquer foto adicionada por ele será removida.";

  static String m75(endDate) => "Renovação de assinatura em ${endDate}";

  static String m76(name) => "Viajando de carro com ${name}";

  static String m77(count) =>
      "${Intl.plural(count, one: '${count} resultado encontrado', other: '${count} resultados encontrados')}";

  static String m78(snapshotLength, searchLength) =>
      "Incompatibilidade de comprimento de seções: ${snapshotLength} != ${searchLength}";

  static String m79(count) => "${count} selecionado(s)";

  static String m80(count) => "${count} selecionado(s)";

  static String m81(count, yourCount) =>
      "${count} selecionado(s) (${yourCount} seus)";

  static String m82(name) => "Tirando selfies com ${name}";

  static String m83(verificationID) =>
      "Aqui está meu ID de verificação para o ente.io: ${verificationID}";

  static String m84(verificationID) =>
      "Ei, você pode confirmar se este ID de verificação do ente.io é seu?: ${verificationID}";

  static String m85(referralCode, referralStorageInGB) =>
      "Código de referência Ente: ${referralCode} \n\nAplique-o em Opções → Geral → Referências para obter ${referralStorageInGB} GB grátis após a inscrição num plano pago\n\nhttps://ente.io";

  static String m86(numberOfPeople) =>
      "${Intl.plural(numberOfPeople, zero: 'Compartilhe com pessoas específicas', one: 'Compartilhado com 1 pessoa', other: 'Compartilhado com ${numberOfPeople} pessoas')}";

  static String m87(emailIDs) => "Compartilhado com ${emailIDs}";

  static String m88(fileType) =>
      "Este ${fileType} será excluído do dispositivo.";

  static String m89(fileType) =>
      "Este ${fileType} está no Ente e em seu dispositivo.";

  static String m90(fileType) => "Este ${fileType} será excluído do Ente.";

  static String m91(name) => "Jogando esportes com ${name}";

  static String m92(name) => "Destacar ${name}";

  static String m93(storageAmountInGB) => "${storageAmountInGB} GB";

  static String m94(
    usedAmount,
    usedStorageUnit,
    totalAmount,
    totalStorageUnit,
  ) =>
      "${usedAmount} ${usedStorageUnit} de ${totalAmount} ${totalStorageUnit} usado";

  static String m95(id) =>
      "Seu ${id} já está vinculado a outra conta Ente. Se você gostaria de usar seu ${id} com esta conta, entre em contato conosco\"";

  static String m96(endDate) => "Sua assinatura será cancelada em ${endDate}";

  static String m97(completed, total) =>
      "${completed}/${total} memórias preservadas";

  static String m98(ignoreReason) =>
      "Toque para enviar, atualmente o envio é ignorado devido a ${ignoreReason}";

  static String m99(storageAmountInGB) =>
      "Eles também recebem ${storageAmountInGB} GB";

  static String m100(email) => "Este é o ID de verificação de ${email}";

  static String m101(count) =>
      "${Intl.plural(count, one: 'Esta semana, ${count} ano atrás', other: 'Esta semana, ${count} anos atrás')}";

  static String m102(dateFormat) => "${dateFormat} com o passar dos anos";

  static String m103(count) =>
      "${Intl.plural(count, zero: 'Em breve', one: '1 dia', other: '${count} dias')}";

  static String m104(year) => "Viajem em ${year}";

  static String m105(location) => "Viajem à ${location}";

  static String m106(email) =>
      "Você foi convidado para ser um contato legado por ${email}.";

  static String m107(galleryType) =>
      "O tipo de galeria ${galleryType} não é suportado para renomear";

  static String m108(ignoreReason) =>
      "O envio é ignorado devido a ${ignoreReason}";

  static String m109(count) => "Preservando ${count} memórias...";

  static String m110(endDate) => "Válido até ${endDate}";

  static String m111(email) => "Verificar ${email}";

  static String m112(name) => "Visualizar ${name} para desvincular";

  static String m113(count) =>
      "${Intl.plural(count, zero: 'Adicionado 0 vizualizadores', one: 'Adicionado 1 visualizador', other: 'Adicionado ${count} visualizadores')}";

  static String m114(email) => "Enviamos um e-mail à <green>${email}</green>";

  static String m115(name) => "Deseje um feliz aniversário a ${name}! 🎉";

  static String m116(count) =>
      "${Intl.plural(count, one: '${count} ano atrás', other: '${count} anos atrás')}";

  static String m117(name) => "Você e ${name}";

  static String m118(storageSaved) =>
      "Você liberou ${storageSaved} com sucesso!";

  final messages = _notInlinedMessages(_notInlinedMessages);
  static Map<String, Function> _notInlinedMessages(_) => <String, Function>{
<<<<<<< HEAD
    "aNewVersionOfEnteIsAvailable": MessageLookupByLibrary.simpleMessage(
      "Uma nova versão do Ente está disponível.",
    ),
    "about": MessageLookupByLibrary.simpleMessage("Sobre"),
    "acceptTrustInvite": MessageLookupByLibrary.simpleMessage(
      "Aceitar convite",
    ),
    "account": MessageLookupByLibrary.simpleMessage("Conta"),
    "accountIsAlreadyConfigured": MessageLookupByLibrary.simpleMessage(
      "A conta já está configurada.",
    ),
    "accountOwnerPersonAppbarTitle": m0,
    "accountWelcomeBack": MessageLookupByLibrary.simpleMessage(
      "Bem-vindo(a) de volta!",
    ),
    "ackPasswordLostWarning": MessageLookupByLibrary.simpleMessage(
      "Eu entendo que se eu perder minha senha, posso perder meus dados, já que meus dados são <underline>criptografados de ponta a ponta</underline>.",
    ),
    "actionNotSupportedOnFavouritesAlbum": MessageLookupByLibrary.simpleMessage(
      "Ação não suportada em álbum favorito",
    ),
    "activeSessions": MessageLookupByLibrary.simpleMessage("Sessões ativas"),
    "add": MessageLookupByLibrary.simpleMessage("Adicionar"),
    "addAName": MessageLookupByLibrary.simpleMessage("Adicione um nome"),
    "addANewEmail": MessageLookupByLibrary.simpleMessage(
      "Adicionar um novo e-mail",
    ),
    "addAlbumWidgetPrompt": MessageLookupByLibrary.simpleMessage(
      "Adicione um widget de álbum a sua tela inicial e volte aqui para personalizar.",
    ),
    "addCollaborator": MessageLookupByLibrary.simpleMessage(
      "Adicionar colaborador",
    ),
    "addCollaborators": m1,
    "addFiles": MessageLookupByLibrary.simpleMessage("Adicionar arquivos"),
    "addFromDevice": MessageLookupByLibrary.simpleMessage(
      "Adicionar do dispositivo",
    ),
    "addItem": m2,
    "addLocation": MessageLookupByLibrary.simpleMessage(
      "Adicionar localização",
    ),
    "addLocationButton": MessageLookupByLibrary.simpleMessage("Adicionar"),
    "addMemoriesWidgetPrompt": MessageLookupByLibrary.simpleMessage(
      "Adicione um widget de memória a sua tela inicial e volte aqui para personalizar.",
    ),
    "addMore": MessageLookupByLibrary.simpleMessage("Adicionar mais"),
    "addName": MessageLookupByLibrary.simpleMessage("Adicionar pessoa"),
    "addNameOrMerge": MessageLookupByLibrary.simpleMessage(
      "Adicionar nome ou juntar",
    ),
    "addNew": MessageLookupByLibrary.simpleMessage("Adicionar novo"),
    "addNewPerson": MessageLookupByLibrary.simpleMessage(
      "Adicionar nova pessoa",
    ),
    "addOnPageSubtitle": MessageLookupByLibrary.simpleMessage(
      "Detalhes dos complementos",
    ),
    "addOnValidTill": m3,
    "addOns": MessageLookupByLibrary.simpleMessage("Complementos"),
    "addParticipants": MessageLookupByLibrary.simpleMessage(
      "Adicionar participante",
    ),
    "addPeopleWidgetPrompt": MessageLookupByLibrary.simpleMessage(
      "Adicione um widget de pessoas a sua tela inicial e volte aqui para personalizar.",
    ),
    "addPhotos": MessageLookupByLibrary.simpleMessage("Adicionar fotos"),
    "addSelected": MessageLookupByLibrary.simpleMessage(
      "Adicionar selecionado",
    ),
    "addToAlbum": MessageLookupByLibrary.simpleMessage("Adicionar ao álbum"),
    "addToEnte": MessageLookupByLibrary.simpleMessage("Adicionar ao Ente"),
    "addToHiddenAlbum": MessageLookupByLibrary.simpleMessage(
      "Adicionar ao álbum oculto",
    ),
    "addTrustedContact": MessageLookupByLibrary.simpleMessage(
      "Adicionar contato confiável",
    ),
    "addViewer": MessageLookupByLibrary.simpleMessage("Adicionar visualizador"),
    "addViewers": m4,
    "addYourPhotosNow": MessageLookupByLibrary.simpleMessage(
      "Adicione suas fotos agora",
    ),
    "addedAs": MessageLookupByLibrary.simpleMessage("Adicionado como"),
    "addedBy": m5,
    "addedSuccessfullyTo": m6,
    "addingToFavorites": MessageLookupByLibrary.simpleMessage(
      "Adicionando aos favoritos...",
    ),
    "admiringThem": m7,
    "advanced": MessageLookupByLibrary.simpleMessage("Avançado"),
    "advancedSettings": MessageLookupByLibrary.simpleMessage("Avançado"),
    "after1Day": MessageLookupByLibrary.simpleMessage("Após 1 dia"),
    "after1Hour": MessageLookupByLibrary.simpleMessage("Após 1 hora"),
    "after1Month": MessageLookupByLibrary.simpleMessage("Após 1 mês"),
    "after1Week": MessageLookupByLibrary.simpleMessage("Após 1 semana"),
    "after1Year": MessageLookupByLibrary.simpleMessage("Após 1 ano"),
    "albumOwner": MessageLookupByLibrary.simpleMessage("Proprietário"),
    "albumParticipantsCount": m8,
    "albumTitle": MessageLookupByLibrary.simpleMessage("Título do álbum"),
    "albumUpdated": MessageLookupByLibrary.simpleMessage("Álbum atualizado"),
    "albums": MessageLookupByLibrary.simpleMessage("Álbuns"),
    "albumsWidgetDesc": MessageLookupByLibrary.simpleMessage(
      "Selecione os álbuns que deseje vê-los na sua tela inicial.",
    ),
    "allClear": MessageLookupByLibrary.simpleMessage("✨ Tudo limpo"),
    "allMemoriesPreserved": MessageLookupByLibrary.simpleMessage(
      "Todas as memórias preservadas",
    ),
    "allPersonGroupingWillReset": MessageLookupByLibrary.simpleMessage(
      "Todos os agrupamentos dessa pessoa serão redefinidos, e você perderá todas as sugestões feitas por essa pessoa.",
    ),
    "allUnnamedGroupsWillBeMergedIntoTheSelectedPerson":
        MessageLookupByLibrary.simpleMessage(
          "Todos os grupos sem nome serão mesclados numa pessoa selecionada. Isso ainda pode ser desfeito no histórico de sugestões da pessoa.",
        ),
    "allWillShiftRangeBasedOnFirst": MessageLookupByLibrary.simpleMessage(
      "Este é o primeiro do grupo. As outras fotos selecionadas serão automaticamente alteradas para esta nova data",
    ),
    "allow": MessageLookupByLibrary.simpleMessage("Permitir"),
    "allowAddPhotosDescription": MessageLookupByLibrary.simpleMessage(
      "Permitir que as pessoas com link também adicionem fotos ao álbum compartilhado.",
    ),
    "allowAddingPhotos": MessageLookupByLibrary.simpleMessage(
      "Permitir adicionar fotos",
    ),
    "allowAppToOpenSharedAlbumLinks": MessageLookupByLibrary.simpleMessage(
      "Permitir aplicativo abrir links de álbum compartilhado",
    ),
    "allowDownloads": MessageLookupByLibrary.simpleMessage(
      "Permitir downloads",
    ),
    "allowPeopleToAddPhotos": MessageLookupByLibrary.simpleMessage(
      "Permitir que pessoas adicionem fotos",
    ),
    "allowPermBody": MessageLookupByLibrary.simpleMessage(
      "Permita o acesso a suas fotos nas Opções para que Ente exiba e salva em segurança sua fototeca.",
    ),
    "allowPermTitle": MessageLookupByLibrary.simpleMessage(
      "Permita acesso às Fotos",
    ),
    "androidBiometricHint": MessageLookupByLibrary.simpleMessage(
      "Verificar identidade",
    ),
    "androidBiometricNotRecognized": MessageLookupByLibrary.simpleMessage(
      "Não reconhecido. Tente novamente.",
    ),
    "androidBiometricRequiredTitle": MessageLookupByLibrary.simpleMessage(
      "Biométrica necessária",
    ),
    "androidBiometricSuccess": MessageLookupByLibrary.simpleMessage("Sucesso"),
    "androidCancelButton": MessageLookupByLibrary.simpleMessage("Cancelar"),
    "androidDeviceCredentialsRequiredTitle":
        MessageLookupByLibrary.simpleMessage("Credenciais necessários"),
    "androidDeviceCredentialsSetupDescription":
        MessageLookupByLibrary.simpleMessage("Credenciais necessários"),
    "androidGoToSettingsDescription": MessageLookupByLibrary.simpleMessage(
      "A autenticação biométrica não está definida no dispositivo. Vá em \'Opções > Segurança\' para adicionar a autenticação biométrica.",
    ),
    "androidIosWebDesktop": MessageLookupByLibrary.simpleMessage(
      "Android, iOS, Web, Computador",
    ),
    "androidSignInTitle": MessageLookupByLibrary.simpleMessage(
      "Autenticação necessária",
    ),
    "appIcon": MessageLookupByLibrary.simpleMessage("Ícone do aplicativo"),
    "appLock": MessageLookupByLibrary.simpleMessage("Bloqueio do aplicativo"),
    "appLockDescriptions": MessageLookupByLibrary.simpleMessage(
      "Escolha entre a tela de bloqueio padrão do seu dispositivo e uma tela de bloqueio personalizada com PIN ou senha.",
    ),
    "appVersion": m9,
    "appleId": MessageLookupByLibrary.simpleMessage("ID da Apple"),
    "apply": MessageLookupByLibrary.simpleMessage("Aplicar"),
    "applyCodeTitle": MessageLookupByLibrary.simpleMessage("Aplicar código"),
    "appstoreSubscription": MessageLookupByLibrary.simpleMessage(
      "Assinatura da AppStore",
    ),
    "archive": MessageLookupByLibrary.simpleMessage("Arquivo"),
    "archiveAlbum": MessageLookupByLibrary.simpleMessage("Arquivar álbum"),
    "archiving": MessageLookupByLibrary.simpleMessage("Arquivando..."),
    "areThey": MessageLookupByLibrary.simpleMessage("Eles são "),
    "areYouSureRemoveThisFaceFromPerson": MessageLookupByLibrary.simpleMessage(
      "Deseja mesmo remover o rosto desta pessoa?",
    ),
    "areYouSureThatYouWantToLeaveTheFamily":
        MessageLookupByLibrary.simpleMessage(
          "Você tem certeza que queira sair do plano familiar?",
        ),
    "areYouSureYouWantToCancel": MessageLookupByLibrary.simpleMessage(
      "Deseja cancelar?",
    ),
    "areYouSureYouWantToChangeYourPlan": MessageLookupByLibrary.simpleMessage(
      "Deseja trocar de plano?",
    ),
    "areYouSureYouWantToExit": MessageLookupByLibrary.simpleMessage(
      "Tem certeza de que queira sair?",
    ),
    "areYouSureYouWantToIgnoreThesePersons":
        MessageLookupByLibrary.simpleMessage(
          "Você deseja mesmo ignorar estas pessoas?",
        ),
    "areYouSureYouWantToIgnoreThisPerson": MessageLookupByLibrary.simpleMessage(
      "Você deseja mesmo ignorar esta pessoa?",
    ),
    "areYouSureYouWantToLogout": MessageLookupByLibrary.simpleMessage(
      "Você tem certeza que quer encerrar sessão?",
    ),
    "areYouSureYouWantToMergeThem": MessageLookupByLibrary.simpleMessage(
      "Você desejar mesmo mesclá-los?",
    ),
    "areYouSureYouWantToRenew": MessageLookupByLibrary.simpleMessage(
      "Deseja renovar?",
    ),
    "areYouSureYouWantToResetThisPerson": MessageLookupByLibrary.simpleMessage(
      "Deseja redefinir esta pessoa?",
    ),
    "askCancelReason": MessageLookupByLibrary.simpleMessage(
      "Sua assinatura foi cancelada. Deseja compartilhar o motivo?",
    ),
    "askDeleteReason": MessageLookupByLibrary.simpleMessage(
      "Por que você quer excluir sua conta?",
    ),
    "askYourLovedOnesToShare": MessageLookupByLibrary.simpleMessage(
      "Peça que seus entes queridos compartilhem",
    ),
    "atAFalloutShelter": MessageLookupByLibrary.simpleMessage(
      "em um abrigo avançado",
    ),
    "authToChangeEmailVerificationSetting":
        MessageLookupByLibrary.simpleMessage(
          "Autentique-se para alterar o e-mail de verificação",
        ),
    "authToChangeLockscreenSetting": MessageLookupByLibrary.simpleMessage(
      "Autentique para alterar a configuração da tela de bloqueio",
    ),
    "authToChangeYourEmail": MessageLookupByLibrary.simpleMessage(
      "Por favor, autentique-se para alterar o seu e-mail",
    ),
    "authToChangeYourPassword": MessageLookupByLibrary.simpleMessage(
      "Autentique para alterar sua senha",
    ),
    "authToConfigureTwofactorAuthentication":
        MessageLookupByLibrary.simpleMessage(
          "Autentique para configurar a autenticação de dois fatores",
        ),
    "authToInitiateAccountDeletion": MessageLookupByLibrary.simpleMessage(
      "Autentique para iniciar a exclusão de conta",
    ),
    "authToManageLegacy": MessageLookupByLibrary.simpleMessage(
      "Autentique-se para gerenciar seus contatos confiáveis",
    ),
    "authToViewPasskey": MessageLookupByLibrary.simpleMessage(
      "Autentique-se para ver sua chave de acesso",
    ),
    "authToViewTrashedFiles": MessageLookupByLibrary.simpleMessage(
      "Autentique-se para ver seus arquivos excluídos",
    ),
    "authToViewYourActiveSessions": MessageLookupByLibrary.simpleMessage(
      "Autentique para ver as sessões ativas",
    ),
    "authToViewYourHiddenFiles": MessageLookupByLibrary.simpleMessage(
      "Autentique-se para visualizar seus arquivos ocultos",
    ),
    "authToViewYourMemories": MessageLookupByLibrary.simpleMessage(
      "Autentique-se para ver suas memórias",
    ),
    "authToViewYourRecoveryKey": MessageLookupByLibrary.simpleMessage(
      "Autentique para ver sua chave de recuperação",
    ),
    "authenticating": MessageLookupByLibrary.simpleMessage("Autenticando..."),
    "authenticationFailedPleaseTryAgain": MessageLookupByLibrary.simpleMessage(
      "Falha na autenticação. Tente novamente",
    ),
    "authenticationSuccessful": MessageLookupByLibrary.simpleMessage(
      "Autenticado com sucesso!",
    ),
    "autoCastDialogBody": MessageLookupByLibrary.simpleMessage(
      "Você verá dispositivos de transmissão disponível aqui.",
    ),
    "autoCastiOSPermission": MessageLookupByLibrary.simpleMessage(
      "Certifique-se que as permissões da internet local estejam ligadas para o Ente Photos App, em opções.",
    ),
    "autoLock": MessageLookupByLibrary.simpleMessage("Bloqueio automático"),
    "autoLockFeatureDescription": MessageLookupByLibrary.simpleMessage(
      "Tempo após o qual o aplicativo bloqueia após ser colocado em segundo plano",
    ),
    "autoLogoutMessage": MessageLookupByLibrary.simpleMessage(
      "Devido ao ocorrido de erros técnicos, você foi desconectado. Pedimos desculpas pela inconveniência.",
    ),
    "autoPair": MessageLookupByLibrary.simpleMessage("Pareamento automático"),
    "autoPairDesc": MessageLookupByLibrary.simpleMessage(
      "O pareamento automático só funciona com dispositivos que suportam o Chromecast.",
    ),
    "available": MessageLookupByLibrary.simpleMessage("Disponível"),
    "availableStorageSpace": m10,
    "backedUpFolders": MessageLookupByLibrary.simpleMessage(
      "Pastas salvas em segurança",
    ),
    "backgroundWithThem": m11,
    "backup": MessageLookupByLibrary.simpleMessage("Salvar em segurança"),
    "backupFailed": MessageLookupByLibrary.simpleMessage(
      "Falhou ao salvar em segurança",
    ),
    "backupFile": MessageLookupByLibrary.simpleMessage(
      "Salvar arquivo em segurança",
    ),
    "backupOverMobileData": MessageLookupByLibrary.simpleMessage(
      "Salvar fotos com dados móveis",
    ),
    "backupSettings": MessageLookupByLibrary.simpleMessage(
      "Ajustes de salvar em segurança",
    ),
    "backupStatus": MessageLookupByLibrary.simpleMessage(
      "Estado das mídias salvas",
    ),
    "backupStatusDescription": MessageLookupByLibrary.simpleMessage(
      "Os itens salvos em segurança aparecerão aqui",
    ),
    "backupVideos": MessageLookupByLibrary.simpleMessage(
      "Salvar vídeos em segurança",
    ),
    "beach": MessageLookupByLibrary.simpleMessage("Areia e o mar"),
    "birthday": MessageLookupByLibrary.simpleMessage("Aniversário"),
    "birthdayNotifications": MessageLookupByLibrary.simpleMessage(
      "Notificações de aniversário",
    ),
    "birthdays": MessageLookupByLibrary.simpleMessage("Aniversários"),
    "blackFridaySale": MessageLookupByLibrary.simpleMessage(
      "Promoção Black Friday",
    ),
    "blog": MessageLookupByLibrary.simpleMessage("Blog"),
    "cLDesc1": MessageLookupByLibrary.simpleMessage(
      "De volta na transmissão de vídeo beta, e trabalhando em envios e downloads retomáveis, nós aumentamos o limite de envio de arquivos para 10 GB. Isso está disponível em ambos a versão móvel e a versão para desktop.",
    ),
    "cLDesc2": MessageLookupByLibrary.simpleMessage(
      "Envios de fundo agora são suportados no iOS também, para assemelhar-se aos dispositivos Android. Não precisa abrir o aplicativo para salvar em segurança as fotos e vídeos mais recentes.",
    ),
    "cLDesc3": MessageLookupByLibrary.simpleMessage(
      "Fizemos melhorias significantes para a experiência de memórias, incluindo reprodução automática, deslizar para a próxima memória e mais.",
    ),
    "cLDesc4": MessageLookupByLibrary.simpleMessage(
      "Ao lado de outras melhorias, agora ficou mais fácil para detectar rostos, fornecer comentários em rostos similares, e adicionar/remover rostos de uma foto.",
    ),
    "cLDesc5": MessageLookupByLibrary.simpleMessage(
      "Você receberá uma notificação opcional para todos os aniversários salvos no Ente, além de uma coleção de melhores fotos.",
    ),
    "cLDesc6": MessageLookupByLibrary.simpleMessage(
      "Nada de esperar os envios/downloads terminarem para fechar o aplicativo. Todos os envios e downloads agora possuem a habilidade de ser pausado na metade do processo, e retomar de onde você parou.",
    ),
    "cLTitle1": MessageLookupByLibrary.simpleMessage(
      "Enviando arquivos de vídeo grandes",
    ),
    "cLTitle2": MessageLookupByLibrary.simpleMessage("Envio de fundo"),
    "cLTitle3": MessageLookupByLibrary.simpleMessage(
      "Reproduzir memórias auto.",
    ),
    "cLTitle4": MessageLookupByLibrary.simpleMessage(
      "Reconhecimento Facial Melhorado",
    ),
    "cLTitle5": MessageLookupByLibrary.simpleMessage(
      "Notificações de aniversário",
    ),
    "cLTitle6": MessageLookupByLibrary.simpleMessage(
      "Envios e downloads retomáveis",
    ),
    "cachedData": MessageLookupByLibrary.simpleMessage(
      "Dados armazenados em cache",
    ),
    "calculating": MessageLookupByLibrary.simpleMessage("Calculando..."),
    "canNotOpenBody": MessageLookupByLibrary.simpleMessage(
      "Desculpe, este álbum não pode ser aberto no aplicativo.",
    ),
    "canNotOpenTitle": MessageLookupByLibrary.simpleMessage(
      "Não pôde abrir este álbum",
    ),
    "canNotUploadToAlbumsOwnedByOthers": MessageLookupByLibrary.simpleMessage(
      "Não é possível enviar para álbuns pertencentes a outros",
    ),
    "canOnlyCreateLinkForFilesOwnedByYou": MessageLookupByLibrary.simpleMessage(
      "Só é possível criar um link para arquivos pertencentes a você",
    ),
    "canOnlyRemoveFilesOwnedByYou": MessageLookupByLibrary.simpleMessage(
      "Só pode remover arquivos de sua propriedade",
    ),
    "cancel": MessageLookupByLibrary.simpleMessage("Cancelar"),
    "cancelAccountRecovery": MessageLookupByLibrary.simpleMessage(
      "Cancelar recuperação",
    ),
    "cancelAccountRecoveryBody": MessageLookupByLibrary.simpleMessage(
      "Deseja mesmo cancelar a recuperação de conta?",
    ),
    "cancelOtherSubscription": m12,
    "cancelSubscription": MessageLookupByLibrary.simpleMessage(
      "Cancelar assinatura",
    ),
    "cannotAddMorePhotosAfterBecomingViewer": m13,
    "cannotDeleteSharedFiles": MessageLookupByLibrary.simpleMessage(
      "Não é possível excluir arquivos compartilhados",
    ),
    "castAlbum": MessageLookupByLibrary.simpleMessage("Transferir álbum"),
    "castIPMismatchBody": MessageLookupByLibrary.simpleMessage(
      "Certifique-se de estar na mesma internet que a TV.",
    ),
    "castIPMismatchTitle": MessageLookupByLibrary.simpleMessage(
      "Falhou ao transmitir álbum",
    ),
    "castInstruction": MessageLookupByLibrary.simpleMessage(
      "Acesse cast.ente.io no dispositivo desejado para parear.\n\nInsira o código abaixo para reproduzir o álbum na sua TV.",
    ),
    "centerPoint": MessageLookupByLibrary.simpleMessage("Ponto central"),
    "change": MessageLookupByLibrary.simpleMessage("Alterar"),
    "changeEmail": MessageLookupByLibrary.simpleMessage("Alterar e-mail"),
    "changeLocationOfSelectedItems": MessageLookupByLibrary.simpleMessage(
      "Alterar a localização dos itens selecionados?",
    ),
    "changePassword": MessageLookupByLibrary.simpleMessage("Alterar senha"),
    "changePasswordTitle": MessageLookupByLibrary.simpleMessage(
      "Alterar senha",
    ),
    "changePermissions": MessageLookupByLibrary.simpleMessage(
      "Alterar permissões?",
    ),
    "changeYourReferralCode": MessageLookupByLibrary.simpleMessage(
      "Alterar código de referência",
    ),
    "checkForUpdates": MessageLookupByLibrary.simpleMessage(
      "Buscar atualizações",
    ),
    "checkInboxAndSpamFolder": MessageLookupByLibrary.simpleMessage(
      "Verifique sua caixa de entrada (e spam) para concluir a verificação",
    ),
    "checkStatus": MessageLookupByLibrary.simpleMessage("Verificar estado"),
    "checking": MessageLookupByLibrary.simpleMessage("Verificando..."),
    "checkingModels": MessageLookupByLibrary.simpleMessage(
      "Verificando modelos...",
    ),
    "city": MessageLookupByLibrary.simpleMessage("Na cidade"),
    "claimFreeStorage": MessageLookupByLibrary.simpleMessage(
      "Reivindique armaz. grátis",
    ),
    "claimMore": MessageLookupByLibrary.simpleMessage("Reivindique mais!"),
    "claimed": MessageLookupByLibrary.simpleMessage("Reivindicado"),
    "claimedStorageSoFar": m14,
    "cleanUncategorized": MessageLookupByLibrary.simpleMessage(
      "Limpar não categorizado",
    ),
    "cleanUncategorizedDescription": MessageLookupByLibrary.simpleMessage(
      "Remover todos os arquivos não categorizados que estão presentes em outros álbuns",
    ),
    "clearCaches": MessageLookupByLibrary.simpleMessage("Limpar cache"),
    "clearIndexes": MessageLookupByLibrary.simpleMessage("Limpar índices"),
    "click": MessageLookupByLibrary.simpleMessage("• Clique"),
    "clickOnTheOverflowMenu": MessageLookupByLibrary.simpleMessage(
      "• Clique no menu adicional",
    ),
    "clickToInstallOurBestVersionYet": MessageLookupByLibrary.simpleMessage(
      "Clique para instalar a nossa melhor versão até então",
    ),
    "close": MessageLookupByLibrary.simpleMessage("Fechar"),
    "clubByCaptureTime": MessageLookupByLibrary.simpleMessage(
      "Agrupar por tempo de captura",
    ),
    "clubByFileName": MessageLookupByLibrary.simpleMessage(
      "Agrupar por nome do arquivo",
    ),
    "clusteringProgress": MessageLookupByLibrary.simpleMessage(
      "Progresso de agrupamento",
    ),
    "codeAppliedPageTitle": MessageLookupByLibrary.simpleMessage(
      "Código aplicado",
    ),
    "codeChangeLimitReached": MessageLookupByLibrary.simpleMessage(
      "Desculpe, você atingiu o limite de mudanças de código.",
    ),
    "codeCopiedToClipboard": MessageLookupByLibrary.simpleMessage(
      "Código copiado para a área de transferência",
    ),
    "codeUsedByYou": MessageLookupByLibrary.simpleMessage(
      "Código usado por você",
    ),
    "collabLinkSectionDescription": MessageLookupByLibrary.simpleMessage(
      "Crie um link para permitir que as pessoas adicionem e vejam fotos no seu álbum compartilhado sem a necessidade do aplicativo ou uma conta Ente. Ótimo para colecionar fotos de eventos.",
    ),
    "collaborativeLink": MessageLookupByLibrary.simpleMessage(
      "Link colaborativo",
    ),
    "collaborativeLinkCreatedFor": m15,
    "collaborator": MessageLookupByLibrary.simpleMessage("Colaborador"),
    "collaboratorsCanAddPhotosAndVideosToTheSharedAlbum":
        MessageLookupByLibrary.simpleMessage(
          "Colaboradores podem adicionar fotos e vídeos ao álbum compartilhado.",
        ),
    "collaboratorsSuccessfullyAdded": m16,
    "collageLayout": MessageLookupByLibrary.simpleMessage("Layout"),
    "collageSaved": MessageLookupByLibrary.simpleMessage(
      "Colagem salva na galeria",
    ),
    "collect": MessageLookupByLibrary.simpleMessage("Coletar"),
    "collectEventPhotos": MessageLookupByLibrary.simpleMessage(
      "Coletar fotos de evento",
    ),
    "collectPhotos": MessageLookupByLibrary.simpleMessage("Coletar fotos"),
    "collectPhotosDescription": MessageLookupByLibrary.simpleMessage(
      "Crie um link onde seus amigos podem enviar fotos na qualidade original.",
    ),
    "color": MessageLookupByLibrary.simpleMessage("Cor"),
    "configuration": MessageLookupByLibrary.simpleMessage("Configuração"),
    "confirm": MessageLookupByLibrary.simpleMessage("Confirmar"),
    "confirm2FADisable": MessageLookupByLibrary.simpleMessage(
      "Você tem certeza que queira desativar a autenticação de dois fatores?",
    ),
    "confirmAccountDeletion": MessageLookupByLibrary.simpleMessage(
      "Confirmar exclusão da conta",
    ),
    "confirmAddingTrustedContact": m17,
    "confirmDeletePrompt": MessageLookupByLibrary.simpleMessage(
      "Sim, eu quero permanentemente excluir esta conta e os dados em todos os aplicativos.",
    ),
    "confirmPassword": MessageLookupByLibrary.simpleMessage("Confirmar senha"),
    "confirmPlanChange": MessageLookupByLibrary.simpleMessage(
      "Confirmar mudança de plano",
    ),
    "confirmRecoveryKey": MessageLookupByLibrary.simpleMessage(
      "Confirmar chave de recuperação",
    ),
    "confirmYourRecoveryKey": MessageLookupByLibrary.simpleMessage(
      "Confirme sua chave de recuperação",
    ),
    "connectToDevice": MessageLookupByLibrary.simpleMessage(
      "Conectar ao dispositivo",
    ),
    "contactFamilyAdmin": m18,
    "contactSupport": MessageLookupByLibrary.simpleMessage("Contatar suporte"),
    "contactToManageSubscription": m19,
    "contacts": MessageLookupByLibrary.simpleMessage("Contatos"),
    "contents": MessageLookupByLibrary.simpleMessage("Conteúdos"),
    "continueLabel": MessageLookupByLibrary.simpleMessage("Continuar"),
    "continueOnFreeTrial": MessageLookupByLibrary.simpleMessage(
      "Continuar com a avaliação grátis",
    ),
    "convertToAlbum": MessageLookupByLibrary.simpleMessage(
      "Converter para álbum",
    ),
    "copyEmailAddress": MessageLookupByLibrary.simpleMessage("Copiar e-mail"),
    "copyLink": MessageLookupByLibrary.simpleMessage("Copiar link"),
    "copypasteThisCodentoYourAuthenticatorApp":
        MessageLookupByLibrary.simpleMessage(
          "Copie e cole o código no aplicativo autenticador",
        ),
    "couldNotBackUpTryLater": MessageLookupByLibrary.simpleMessage(
      "Nós não podemos salvar seus dados.\nNós tentaremos novamente mais tarde.",
    ),
    "couldNotFreeUpSpace": MessageLookupByLibrary.simpleMessage(
      "Não foi possível liberar espaço",
    ),
    "couldNotUpdateSubscription": MessageLookupByLibrary.simpleMessage(
      "Não foi possível atualizar a assinatura",
    ),
    "count": MessageLookupByLibrary.simpleMessage("Contagem"),
    "crashReporting": MessageLookupByLibrary.simpleMessage(
      "Relatório de erros",
    ),
    "create": MessageLookupByLibrary.simpleMessage("Criar"),
    "createAccount": MessageLookupByLibrary.simpleMessage("Criar conta"),
    "createAlbumActionHint": MessageLookupByLibrary.simpleMessage(
      "Pressione para selecionar fotos e clique em + para criar um álbum",
    ),
    "createCollaborativeLink": MessageLookupByLibrary.simpleMessage(
      "Criar link colaborativo",
    ),
    "createCollage": MessageLookupByLibrary.simpleMessage("Criar colagem"),
    "createNewAccount": MessageLookupByLibrary.simpleMessage(
      "Criar nova conta",
    ),
    "createOrSelectAlbum": MessageLookupByLibrary.simpleMessage(
      "Criar ou selecionar álbum",
    ),
    "createPublicLink": MessageLookupByLibrary.simpleMessage(
      "Criar link público",
    ),
    "creatingLink": MessageLookupByLibrary.simpleMessage("Criando link..."),
    "criticalUpdateAvailable": MessageLookupByLibrary.simpleMessage(
      "Atualização crítica disponível",
    ),
    "crop": MessageLookupByLibrary.simpleMessage("Cortar"),
    "curatedMemories": MessageLookupByLibrary.simpleMessage(
      "Memórias restauradas",
    ),
    "currentUsageIs": MessageLookupByLibrary.simpleMessage("O uso atual é "),
    "currentlyRunning": MessageLookupByLibrary.simpleMessage(
      "Atualmente executando",
    ),
    "custom": MessageLookupByLibrary.simpleMessage("Personalizado"),
    "customEndpoint": m20,
    "darkTheme": MessageLookupByLibrary.simpleMessage("Escuro"),
    "dayToday": MessageLookupByLibrary.simpleMessage("Hoje"),
    "dayYesterday": MessageLookupByLibrary.simpleMessage("Ontem"),
    "declineTrustInvite": MessageLookupByLibrary.simpleMessage(
      "Recusar convite",
    ),
    "decrypting": MessageLookupByLibrary.simpleMessage("Descriptografando..."),
    "decryptingVideo": MessageLookupByLibrary.simpleMessage(
      "Descriptografando vídeo...",
    ),
    "deduplicateFiles": MessageLookupByLibrary.simpleMessage(
      "Arquivos duplicados",
    ),
    "delete": MessageLookupByLibrary.simpleMessage("Excluir"),
    "deleteAccount": MessageLookupByLibrary.simpleMessage("Excluir conta"),
    "deleteAccountFeedbackPrompt": MessageLookupByLibrary.simpleMessage(
      "Lamentamos você ir. Compartilhe seu feedback para ajudar-nos a melhorar.",
    ),
    "deleteAccountPermanentlyButton": MessageLookupByLibrary.simpleMessage(
      "Excluir conta permanentemente",
    ),
    "deleteAlbum": MessageLookupByLibrary.simpleMessage("Excluir álbum"),
    "deleteAlbumDialog": MessageLookupByLibrary.simpleMessage(
      "Também excluir as fotos (e vídeos) presentes neste álbum de <bold>todos</bold> os outros álbuns que eles fazem parte?",
    ),
    "deleteAlbumsDialogBody": MessageLookupByLibrary.simpleMessage(
      "Isso excluirá todos os álbuns vazios. Isso é útil quando você quiser reduzir a desordem no seu álbum.",
    ),
    "deleteAll": MessageLookupByLibrary.simpleMessage("Excluir tudo"),
    "deleteConfirmDialogBody": MessageLookupByLibrary.simpleMessage(
      "Esta conta está vinculada aos outros aplicativos do Ente, se você usar algum. Seus dados baixados, entre todos os aplicativos do Ente, serão programados para exclusão, e sua conta será permanentemente excluída.",
    ),
    "deleteEmailRequest": MessageLookupByLibrary.simpleMessage(
      "Por favor, envie um e-mail a <warning>account-deletion@ente.io</warning> do seu e-mail registrado.",
    ),
    "deleteEmptyAlbums": MessageLookupByLibrary.simpleMessage(
      "Excluir álbuns vazios",
    ),
    "deleteEmptyAlbumsWithQuestionMark": MessageLookupByLibrary.simpleMessage(
      "Excluir álbuns vazios?",
    ),
    "deleteFromBoth": MessageLookupByLibrary.simpleMessage("Excluir de ambos"),
    "deleteFromDevice": MessageLookupByLibrary.simpleMessage(
      "Excluir do dispositivo",
    ),
    "deleteFromEnte": MessageLookupByLibrary.simpleMessage("Excluir do Ente"),
    "deleteItemCount": m21,
    "deleteLocation": MessageLookupByLibrary.simpleMessage(
      "Excluir localização",
    ),
    "deleteMultipleAlbumDialog": m22,
    "deletePhotos": MessageLookupByLibrary.simpleMessage("Excluir fotos"),
    "deleteProgress": m23,
    "deleteReason1": MessageLookupByLibrary.simpleMessage(
      "Está faltando um recurso-chave que eu preciso",
    ),
    "deleteReason2": MessageLookupByLibrary.simpleMessage(
      "O aplicativo ou um certo recurso não funciona da maneira que eu acredito que deveria funcionar",
    ),
    "deleteReason3": MessageLookupByLibrary.simpleMessage(
      "Encontrei outro serviço que considero melhor",
    ),
    "deleteReason4": MessageLookupByLibrary.simpleMessage(
      "Meu motivo não está listado",
    ),
    "deleteRequestSLAText": MessageLookupByLibrary.simpleMessage(
      "Sua solicitação será revisada em até 72 horas.",
    ),
    "deleteSharedAlbum": MessageLookupByLibrary.simpleMessage(
      "Excluir álbum compartilhado?",
    ),
    "deleteSharedAlbumDialogBody": MessageLookupByLibrary.simpleMessage(
      "O álbum será apagado para todos\n\nVocê perderá o acesso a fotos compartilhadas neste álbum que pertencem aos outros",
    ),
    "deselectAll": MessageLookupByLibrary.simpleMessage("Deselecionar tudo"),
    "designedToOutlive": MessageLookupByLibrary.simpleMessage(
      "Feito para reviver memórias",
    ),
    "details": MessageLookupByLibrary.simpleMessage("Detalhes"),
    "developerSettings": MessageLookupByLibrary.simpleMessage(
      "Opções de desenvolvedor",
    ),
    "developerSettingsWarning": MessageLookupByLibrary.simpleMessage(
      "Deseja modificar as Opções de Desenvolvedor?",
    ),
    "deviceCodeHint": MessageLookupByLibrary.simpleMessage("Insira o código"),
    "deviceFilesAutoUploading": MessageLookupByLibrary.simpleMessage(
      "Arquivos adicionados ao álbum do dispositivo serão automaticamente enviados para o Ente.",
    ),
    "deviceLock": MessageLookupByLibrary.simpleMessage(
      "Bloqueio do dispositivo",
    ),
    "deviceLockExplanation": MessageLookupByLibrary.simpleMessage(
      "Desativa o bloqueio de tela se o Ente estiver de fundo e uma cópia de segurança ainda estiver em andamento. Às vezes, isso não é necessário, mas ajuda a agilizar envios grandes e importações iniciais de bibliotecas maiores.",
    ),
    "deviceNotFound": MessageLookupByLibrary.simpleMessage(
      "Dispositivo não encontrado",
    ),
    "didYouKnow": MessageLookupByLibrary.simpleMessage("Você sabia?"),
    "different": MessageLookupByLibrary.simpleMessage("Diferente"),
    "disableAutoLock": MessageLookupByLibrary.simpleMessage(
      "Desativar bloqueio automático",
    ),
    "disableDownloadWarningBody": MessageLookupByLibrary.simpleMessage(
      "Os visualizadores podem fazer capturas de tela ou salvar uma cópia de suas fotos usando ferramentas externas",
    ),
    "disableDownloadWarningTitle": MessageLookupByLibrary.simpleMessage(
      "Por favor, saiba que",
    ),
    "disableLinkMessage": m24,
    "disableTwofactor": MessageLookupByLibrary.simpleMessage(
      "Desativar autenticação de dois fatores",
    ),
    "disablingTwofactorAuthentication": MessageLookupByLibrary.simpleMessage(
      "Desativando a autenticação de dois fatores...",
    ),
    "discord": MessageLookupByLibrary.simpleMessage("Discord"),
    "discover": MessageLookupByLibrary.simpleMessage("Explorar"),
    "discover_babies": MessageLookupByLibrary.simpleMessage("Bebês"),
    "discover_celebrations": MessageLookupByLibrary.simpleMessage(
      "Comemorações",
    ),
    "discover_food": MessageLookupByLibrary.simpleMessage("Comida"),
    "discover_greenery": MessageLookupByLibrary.simpleMessage("Vegetação"),
    "discover_hills": MessageLookupByLibrary.simpleMessage("Colinas"),
    "discover_identity": MessageLookupByLibrary.simpleMessage("Identidade"),
    "discover_memes": MessageLookupByLibrary.simpleMessage("Memes"),
    "discover_notes": MessageLookupByLibrary.simpleMessage("Notas"),
    "discover_pets": MessageLookupByLibrary.simpleMessage(
      "Animais de estimação",
    ),
    "discover_receipts": MessageLookupByLibrary.simpleMessage("Recibos"),
    "discover_screenshots": MessageLookupByLibrary.simpleMessage(
      "Capturas de tela",
    ),
    "discover_selfies": MessageLookupByLibrary.simpleMessage("Selfies"),
    "discover_sunset": MessageLookupByLibrary.simpleMessage("Pôr do sol"),
    "discover_visiting_cards": MessageLookupByLibrary.simpleMessage(
      "Cartões de visita",
    ),
    "discover_wallpapers": MessageLookupByLibrary.simpleMessage(
      "Papéis de parede",
    ),
    "dismiss": MessageLookupByLibrary.simpleMessage("Descartar"),
    "distanceInKMUnit": MessageLookupByLibrary.simpleMessage("km"),
    "doNotSignOut": MessageLookupByLibrary.simpleMessage("Não sair"),
    "doThisLater": MessageLookupByLibrary.simpleMessage("Fazer isso depois"),
    "doYouWantToDiscardTheEditsYouHaveMade":
        MessageLookupByLibrary.simpleMessage(
          "Você quer descartar as edições que você fez?",
        ),
    "done": MessageLookupByLibrary.simpleMessage("Concluído"),
    "dontSave": MessageLookupByLibrary.simpleMessage("Não salvar"),
    "doubleYourStorage": MessageLookupByLibrary.simpleMessage(
      "Duplique seu armazenamento",
    ),
    "download": MessageLookupByLibrary.simpleMessage("Baixar"),
    "downloadFailed": MessageLookupByLibrary.simpleMessage("Falhou ao baixar"),
    "downloading": MessageLookupByLibrary.simpleMessage("Baixando..."),
    "dropSupportEmail": m25,
    "duplicateFileCountWithStorageSaved": m26,
    "duplicateItemsGroup": m27,
    "edit": MessageLookupByLibrary.simpleMessage("Editar"),
    "editEmailAlreadyLinked": m28,
    "editLocation": MessageLookupByLibrary.simpleMessage("Editar localização"),
    "editLocationTagTitle": MessageLookupByLibrary.simpleMessage(
      "Editar localização",
    ),
    "editPerson": MessageLookupByLibrary.simpleMessage("Editar pessoa"),
    "editTime": MessageLookupByLibrary.simpleMessage("Editar tempo"),
    "editsSaved": MessageLookupByLibrary.simpleMessage("Edições salvas"),
    "editsToLocationWillOnlyBeSeenWithinEnte":
        MessageLookupByLibrary.simpleMessage(
          "Edições à localização serão apenas vistos no Ente",
        ),
    "eligible": MessageLookupByLibrary.simpleMessage("elegível"),
    "email": MessageLookupByLibrary.simpleMessage("E-mail"),
    "emailAlreadyRegistered": MessageLookupByLibrary.simpleMessage(
      "E-mail já registrado.",
    ),
    "emailChangedTo": m29,
    "emailDoesNotHaveEnteAccount": m30,
    "emailNoEnteAccount": m31,
    "emailNotRegistered": MessageLookupByLibrary.simpleMessage(
      "E-mail não registrado.",
    ),
    "emailVerificationToggle": MessageLookupByLibrary.simpleMessage(
      "Verificação por e-mail",
    ),
    "emailYourLogs": MessageLookupByLibrary.simpleMessage(
      "Enviar registros por e-mail",
    ),
    "embracingThem": m32,
    "emergencyContacts": MessageLookupByLibrary.simpleMessage(
      "Contatos de emergência",
    ),
    "empty": MessageLookupByLibrary.simpleMessage("Esvaziar"),
    "emptyTrash": MessageLookupByLibrary.simpleMessage("Esvaziar a lixeira?"),
    "enable": MessageLookupByLibrary.simpleMessage("Ativar"),
    "enableMLIndexingDesc": MessageLookupByLibrary.simpleMessage(
      "Ente fornece aprendizado automático no dispositivo para reconhecimento facial, busca mágica e outros recursos de busca avançados.",
    ),
    "enableMachineLearningBanner": MessageLookupByLibrary.simpleMessage(
      "Ativar o aprendizado automático para busca mágica e reconhecimento facial",
    ),
    "enableMaps": MessageLookupByLibrary.simpleMessage("Ativar mapas"),
    "enableMapsDesc": MessageLookupByLibrary.simpleMessage(
      "Isso exibirá suas fotos em um mapa mundial.\n\nEste mapa é hospedado por Open Street Map, e as exatas localizações das fotos nunca serão compartilhadas.\n\nVocê pode desativar esta função a qualquer momento em Opções.",
    ),
    "enabled": MessageLookupByLibrary.simpleMessage("Ativado"),
    "encryptingBackup": MessageLookupByLibrary.simpleMessage(
      "Criptografando salvar em segurança...",
    ),
    "encryption": MessageLookupByLibrary.simpleMessage("Criptografia"),
    "encryptionKeys": MessageLookupByLibrary.simpleMessage(
      "Chaves de criptografia",
    ),
    "endpointUpdatedMessage": MessageLookupByLibrary.simpleMessage(
      "Ponto final atualizado com sucesso",
    ),
    "endtoendEncryptedByDefault": MessageLookupByLibrary.simpleMessage(
      "Criptografado de ponta a ponta por padrão",
    ),
    "enteCanEncryptAndPreserveFilesOnlyIfYouGrant":
        MessageLookupByLibrary.simpleMessage(
          "Ente pode criptografar e preservar arquivos apenas se você conceder acesso a eles",
        ),
    "entePhotosPerm": MessageLookupByLibrary.simpleMessage(
      "Ente <i>precisa de permissão para</i> preservar suas fotos",
    ),
    "enteSubscriptionPitch": MessageLookupByLibrary.simpleMessage(
      "O Ente preserva suas memórias, então eles sempre estão disponíveis para você, mesmo se você perder o dispositivo.",
    ),
    "enteSubscriptionShareWithFamily": MessageLookupByLibrary.simpleMessage(
      "Sua família também poderá ser adicionada ao seu plano.",
    ),
    "enterAlbumName": MessageLookupByLibrary.simpleMessage(
      "Inserir nome do álbum",
    ),
    "enterCode": MessageLookupByLibrary.simpleMessage("Inserir código"),
    "enterCodeDescription": MessageLookupByLibrary.simpleMessage(
      "Insira o código fornecido por um amigo para reivindicar armazenamento grátis para ambos",
    ),
    "enterDateOfBirth": MessageLookupByLibrary.simpleMessage(
      "Aniversário (opcional)",
    ),
    "enterEmail": MessageLookupByLibrary.simpleMessage("Inserir e-mail"),
    "enterFileName": MessageLookupByLibrary.simpleMessage(
      "Inserir nome do arquivo",
    ),
    "enterName": MessageLookupByLibrary.simpleMessage("Inserir nome"),
    "enterNewPasswordToEncrypt": MessageLookupByLibrary.simpleMessage(
      "Insira uma senha nova para criptografar seus dados",
    ),
    "enterPassword": MessageLookupByLibrary.simpleMessage("Inserir senha"),
    "enterPasswordToEncrypt": MessageLookupByLibrary.simpleMessage(
      "Insira uma senha que podemos usar para criptografar seus dados",
    ),
    "enterPersonName": MessageLookupByLibrary.simpleMessage(
      "Inserir nome da pessoa",
    ),
    "enterPin": MessageLookupByLibrary.simpleMessage("Inserir PIN"),
    "enterReferralCode": MessageLookupByLibrary.simpleMessage(
      "Inserir código de referência",
    ),
    "enterThe6digitCodeFromnyourAuthenticatorApp":
        MessageLookupByLibrary.simpleMessage(
          "Digite o código de 6 dígitos do\naplicativo autenticador",
        ),
    "enterValidEmail": MessageLookupByLibrary.simpleMessage(
      "Insira um e-mail válido.",
    ),
    "enterYourEmailAddress": MessageLookupByLibrary.simpleMessage(
      "Insira seu e-mail",
    ),
    "enterYourNewEmailAddress": MessageLookupByLibrary.simpleMessage(
      "Insira seu novo e-mail",
    ),
    "enterYourPassword": MessageLookupByLibrary.simpleMessage(
      "Insira sua senha",
    ),
    "enterYourRecoveryKey": MessageLookupByLibrary.simpleMessage(
      "Insira sua chave de recuperação",
    ),
    "error": MessageLookupByLibrary.simpleMessage("Erro"),
    "everywhere": MessageLookupByLibrary.simpleMessage("em todas as partes"),
    "exif": MessageLookupByLibrary.simpleMessage("EXIF"),
    "existingUser": MessageLookupByLibrary.simpleMessage("Usuário existente"),
    "expiredLinkInfo": MessageLookupByLibrary.simpleMessage(
      "O link expirou. Selecione um novo tempo de expiração ou desative a expiração do link.",
    ),
    "exportLogs": MessageLookupByLibrary.simpleMessage("Exportar registros"),
    "exportYourData": MessageLookupByLibrary.simpleMessage("Exportar dados"),
    "extraPhotosFound": MessageLookupByLibrary.simpleMessage(
      "Fotos adicionais encontradas",
    ),
    "extraPhotosFoundFor": m33,
    "faceNotClusteredYet": MessageLookupByLibrary.simpleMessage(
      "Rosto não agrupado ainda, volte aqui mais tarde",
    ),
    "faceRecognition": MessageLookupByLibrary.simpleMessage(
      "Reconhecimento facial",
    ),
    "faceThumbnailGenerationFailed": MessageLookupByLibrary.simpleMessage(
      "Incapaz de gerar miniaturas de rosto",
    ),
    "faces": MessageLookupByLibrary.simpleMessage("Rostos"),
    "failed": MessageLookupByLibrary.simpleMessage("Falhou"),
    "failedToApplyCode": MessageLookupByLibrary.simpleMessage(
      "Falhou ao aplicar código",
    ),
    "failedToCancel": MessageLookupByLibrary.simpleMessage(
      "Falhou ao cancelar",
    ),
    "failedToDownloadVideo": MessageLookupByLibrary.simpleMessage(
      "Falhou ao baixar vídeo",
    ),
    "failedToFetchActiveSessions": MessageLookupByLibrary.simpleMessage(
      "Falhou ao obter sessões ativas",
    ),
    "failedToFetchOriginalForEdit": MessageLookupByLibrary.simpleMessage(
      "Falhou ao obter original para edição",
    ),
    "failedToFetchReferralDetails": MessageLookupByLibrary.simpleMessage(
      "Não foi possível buscar os detalhes de referência. Tente novamente mais tarde.",
    ),
    "failedToLoadAlbums": MessageLookupByLibrary.simpleMessage(
      "Falhou ao carregar álbuns",
    ),
    "failedToPlayVideo": MessageLookupByLibrary.simpleMessage(
      "Falhou ao reproduzir vídeo",
    ),
    "failedToRefreshStripeSubscription": MessageLookupByLibrary.simpleMessage(
      "Falhou ao atualizar assinatura",
    ),
    "failedToRenew": MessageLookupByLibrary.simpleMessage("Falhou ao renovar"),
    "failedToVerifyPaymentStatus": MessageLookupByLibrary.simpleMessage(
      "Falhou ao verificar estado do pagamento",
    ),
    "familyPlanOverview": MessageLookupByLibrary.simpleMessage(
      "Adicione 5 familiares para seu plano existente sem pagar nenhum custo adicional.\n\nCada membro ganha seu espaço privado, significando que eles não podem ver os arquivos dos outros a menos que eles sejam compartilhados.\n\nOs planos familiares estão disponíveis para clientes que já tem uma assinatura paga do Ente.\n\nAssine agora para iniciar!",
    ),
    "familyPlanPortalTitle": MessageLookupByLibrary.simpleMessage("Família"),
    "familyPlans": MessageLookupByLibrary.simpleMessage("Planos familiares"),
    "faq": MessageLookupByLibrary.simpleMessage("Perguntas frequentes"),
    "faqs": MessageLookupByLibrary.simpleMessage("Perguntas frequentes"),
    "favorite": MessageLookupByLibrary.simpleMessage("Favorito"),
    "feastingWithThem": m34,
    "feedback": MessageLookupByLibrary.simpleMessage("Feedback"),
    "file": MessageLookupByLibrary.simpleMessage("Arquivo"),
    "fileAnalysisFailed": MessageLookupByLibrary.simpleMessage(
      "Incapaz de analisar rosto",
    ),
    "fileFailedToSaveToGallery": MessageLookupByLibrary.simpleMessage(
      "Falhou ao salvar arquivo na galeria",
    ),
    "fileInfoAddDescHint": MessageLookupByLibrary.simpleMessage(
      "Adicionar descrição...",
    ),
    "fileNotUploadedYet": MessageLookupByLibrary.simpleMessage(
      "Arquivo ainda não enviado",
    ),
    "fileSavedToGallery": MessageLookupByLibrary.simpleMessage(
      "Arquivo salvo na galeria",
    ),
    "fileTypes": MessageLookupByLibrary.simpleMessage("Tipos de arquivo"),
    "fileTypesAndNames": MessageLookupByLibrary.simpleMessage(
      "Tipos de arquivo e nomes",
    ),
    "filesBackedUpFromDevice": m35,
    "filesBackedUpInAlbum": m36,
    "filesDeleted": MessageLookupByLibrary.simpleMessage("Arquivos excluídos"),
    "filesSavedToGallery": MessageLookupByLibrary.simpleMessage(
      "Arquivos salvos na galeria",
    ),
    "findPeopleByName": MessageLookupByLibrary.simpleMessage(
      "Busque pessoas facilmente pelo nome",
    ),
    "findThemQuickly": MessageLookupByLibrary.simpleMessage(
      "Busque-os rapidamente",
    ),
    "flip": MessageLookupByLibrary.simpleMessage("Inverter"),
    "food": MessageLookupByLibrary.simpleMessage("Delícias de cozinha"),
    "forYourMemories": MessageLookupByLibrary.simpleMessage(
      "para suas memórias",
    ),
    "forgotPassword": MessageLookupByLibrary.simpleMessage("Esqueci a senha"),
    "foundFaces": MessageLookupByLibrary.simpleMessage("Rostos encontrados"),
    "freeStorageClaimed": MessageLookupByLibrary.simpleMessage(
      "Armaz. grátis reivindicado",
    ),
    "freeStorageOnReferralSuccess": m37,
    "freeStorageUsable": MessageLookupByLibrary.simpleMessage(
      "Armazenamento disponível",
    ),
    "freeTrial": MessageLookupByLibrary.simpleMessage("Avaliação grátis"),
    "freeTrialValidTill": m38,
    "freeUpAccessPostDelete": m39,
    "freeUpAmount": m40,
    "freeUpDeviceSpace": MessageLookupByLibrary.simpleMessage(
      "Liberar espaço no dispositivo",
    ),
    "freeUpDeviceSpaceDesc": MessageLookupByLibrary.simpleMessage(
      "Economize espaço em seu dispositivo por limpar arquivos já salvos com segurança.",
    ),
    "freeUpSpace": MessageLookupByLibrary.simpleMessage("Liberar espaço"),
    "freeUpSpaceSaving": m41,
    "gallery": MessageLookupByLibrary.simpleMessage("Galeria"),
    "galleryMemoryLimitInfo": MessageLookupByLibrary.simpleMessage(
      "Até 1.000 memórias exibidas na galeria",
    ),
    "general": MessageLookupByLibrary.simpleMessage("Geral"),
    "generatingEncryptionKeys": MessageLookupByLibrary.simpleMessage(
      "Gerando chaves de criptografia...",
    ),
    "genericProgress": m42,
    "goToSettings": MessageLookupByLibrary.simpleMessage("Ir às opções"),
    "googlePlayId": MessageLookupByLibrary.simpleMessage("ID do Google Play"),
    "grantFullAccessPrompt": MessageLookupByLibrary.simpleMessage(
      "Permita o acesso a todas as fotos nas opções do aplicativo",
    ),
    "grantPermission": MessageLookupByLibrary.simpleMessage(
      "Conceder permissões",
    ),
    "greenery": MessageLookupByLibrary.simpleMessage("A vegetação verde"),
    "groupNearbyPhotos": MessageLookupByLibrary.simpleMessage(
      "Agrupar fotos próximas",
    ),
    "guestView": MessageLookupByLibrary.simpleMessage("Vista do convidado"),
    "guestViewEnablePreSteps": MessageLookupByLibrary.simpleMessage(
      "Para ativar a vista do convidado, defina uma senha de acesso no dispositivo ou bloqueie sua tela nas opções do sistema.",
    ),
    "happyBirthday": MessageLookupByLibrary.simpleMessage(
      "Feliz aniversário! 🥳",
    ),
    "hearUsExplanation": MessageLookupByLibrary.simpleMessage(
      "Não rastreamos instalações de aplicativo. Seria útil se você contasse onde nos encontrou!",
    ),
    "hearUsWhereTitle": MessageLookupByLibrary.simpleMessage(
      "Como você soube do Ente? (opcional)",
    ),
    "help": MessageLookupByLibrary.simpleMessage("Ajuda"),
    "hidden": MessageLookupByLibrary.simpleMessage("Oculto"),
    "hide": MessageLookupByLibrary.simpleMessage("Ocultar"),
    "hideContent": MessageLookupByLibrary.simpleMessage("Ocultar conteúdo"),
    "hideContentDescriptionAndroid": MessageLookupByLibrary.simpleMessage(
      "Oculta os conteúdos do aplicativo no seletor de aplicativos e desativa capturas de tela",
    ),
    "hideContentDescriptionIos": MessageLookupByLibrary.simpleMessage(
      "Oculta o conteúdo no seletor de aplicativos",
    ),
    "hideSharedItemsFromHomeGallery": MessageLookupByLibrary.simpleMessage(
      "Ocultar itens compartilhados da galeria inicial",
    ),
    "hiding": MessageLookupByLibrary.simpleMessage("Ocultando..."),
    "hikingWithThem": m43,
    "hostedAtOsmFrance": MessageLookupByLibrary.simpleMessage(
      "Hospedado em OSM France",
    ),
    "howItWorks": MessageLookupByLibrary.simpleMessage("Como funciona"),
    "howToViewShareeVerificationID": MessageLookupByLibrary.simpleMessage(
      "Peça-os para pressionarem no e-mail a partir das Opções, e verifique-se os IDs de ambos os dispositivos correspondem.",
    ),
    "iOSGoToSettingsDescription": MessageLookupByLibrary.simpleMessage(
      "A autenticação biométrica não está definida no dispositivo. Ative o Touch ID ou Face ID no dispositivo.",
    ),
    "iOSLockOut": MessageLookupByLibrary.simpleMessage(
      "A autenticação biométrica está desativada. Bloqueie e desbloqueie sua tela para ativá-la.",
    ),
    "iOSOkButton": MessageLookupByLibrary.simpleMessage("OK"),
    "ignore": MessageLookupByLibrary.simpleMessage("Ignorar"),
    "ignoreUpdate": MessageLookupByLibrary.simpleMessage("Ignorar"),
    "ignored": MessageLookupByLibrary.simpleMessage("ignorado"),
    "ignoredFolderUploadReason": MessageLookupByLibrary.simpleMessage(
      "Alguns arquivos neste álbum são ignorados do envio porque eles foram anteriormente excluídos do Ente.",
    ),
    "imageNotAnalyzed": MessageLookupByLibrary.simpleMessage(
      "Imagem não analisada",
    ),
    "immediately": MessageLookupByLibrary.simpleMessage("Imediatamente"),
    "importing": MessageLookupByLibrary.simpleMessage("Importando...."),
    "incorrectCode": MessageLookupByLibrary.simpleMessage("Código incorreto"),
    "incorrectPasswordTitle": MessageLookupByLibrary.simpleMessage(
      "Senha incorreta",
    ),
    "incorrectRecoveryKey": MessageLookupByLibrary.simpleMessage(
      "Chave de recuperação incorreta",
    ),
    "incorrectRecoveryKeyBody": MessageLookupByLibrary.simpleMessage(
      "A chave de recuperação inserida está incorreta",
    ),
    "incorrectRecoveryKeyTitle": MessageLookupByLibrary.simpleMessage(
      "Chave de recuperação incorreta",
    ),
    "indexedItems": MessageLookupByLibrary.simpleMessage("Itens indexados"),
    "indexingPausedStatusDescription": MessageLookupByLibrary.simpleMessage(
      "A indexação foi pausada. Ela retomará automaticamente quando o dispositivo estiver pronto. O dispositivo é considerado pronto quando o nível de bateria, saúde da bateria, e estado térmico estejam num alcance saudável.",
    ),
    "ineligible": MessageLookupByLibrary.simpleMessage("Inelegível"),
    "info": MessageLookupByLibrary.simpleMessage("Info"),
    "insecureDevice": MessageLookupByLibrary.simpleMessage(
      "Dispositivo inseguro",
    ),
    "installManually": MessageLookupByLibrary.simpleMessage(
      "Instalar manualmente",
    ),
    "invalidEmailAddress": MessageLookupByLibrary.simpleMessage(
      "E-mail inválido",
    ),
    "invalidEndpoint": MessageLookupByLibrary.simpleMessage(
      "Ponto final inválido",
    ),
    "invalidEndpointMessage": MessageLookupByLibrary.simpleMessage(
      "Desculpe, o ponto final inserido é inválido. Insira um ponto final válido e tente novamente.",
    ),
    "invalidKey": MessageLookupByLibrary.simpleMessage("Chave inválida"),
    "invalidRecoveryKey": MessageLookupByLibrary.simpleMessage(
      "A chave de recuperação que você inseriu não é válida. Certifique-se de conter 24 caracteres, e verifique a ortografia de cada um deles.\n\nSe você inseriu um código de recuperação mais antigo, verifique se ele tem 64 caracteres e verifique cada um deles.",
    ),
    "invite": MessageLookupByLibrary.simpleMessage("Convidar"),
    "inviteToEnte": MessageLookupByLibrary.simpleMessage("Convidar ao Ente"),
    "inviteYourFriends": MessageLookupByLibrary.simpleMessage(
      "Convide seus amigos",
    ),
    "inviteYourFriendsToEnte": MessageLookupByLibrary.simpleMessage(
      "Convide seus amigos ao Ente",
    ),
    "itLooksLikeSomethingWentWrongPleaseRetryAfterSome":
        MessageLookupByLibrary.simpleMessage(
          "Parece que algo deu errado. Tente novamente mais tarde. Caso o erro persistir, por favor, entre em contato com nossa equipe.",
        ),
    "itemCount": m44,
    "itemsShowTheNumberOfDaysRemainingBeforePermanentDeletion":
        MessageLookupByLibrary.simpleMessage(
          "Os itens exibem o número de dias restantes antes da exclusão permanente",
        ),
    "itemsWillBeRemovedFromAlbum": MessageLookupByLibrary.simpleMessage(
      "Os itens selecionados serão removidos deste álbum",
    ),
    "join": MessageLookupByLibrary.simpleMessage("Unir-se"),
    "joinAlbum": MessageLookupByLibrary.simpleMessage("Unir-se ao álbum"),
    "joinAlbumConfirmationDialogBody": MessageLookupByLibrary.simpleMessage(
      "Unir-se ao álbum fará que seu e-mail seja visível a todos do álbum.",
    ),
    "joinAlbumSubtext": MessageLookupByLibrary.simpleMessage(
      "para visualizar e adicionar suas fotos",
    ),
    "joinAlbumSubtextViewer": MessageLookupByLibrary.simpleMessage(
      "para adicionar isso aos álbuns compartilhados",
    ),
    "joinDiscord": MessageLookupByLibrary.simpleMessage("Junte-se ao Discord"),
    "keepPhotos": MessageLookupByLibrary.simpleMessage("Manter fotos"),
    "kiloMeterUnit": MessageLookupByLibrary.simpleMessage("km"),
    "kindlyHelpUsWithThisInformation": MessageLookupByLibrary.simpleMessage(
      "Ajude-nos com esta informação",
    ),
    "language": MessageLookupByLibrary.simpleMessage("Idioma"),
    "lastTimeWithThem": m45,
    "lastUpdated": MessageLookupByLibrary.simpleMessage("Última atualização"),
    "lastYearsTrip": MessageLookupByLibrary.simpleMessage(
      "Viajem do ano passado",
    ),
    "leave": MessageLookupByLibrary.simpleMessage("Sair"),
    "leaveAlbum": MessageLookupByLibrary.simpleMessage("Sair do álbum"),
    "leaveFamily": MessageLookupByLibrary.simpleMessage(
      "Sair do plano familiar",
    ),
    "leaveSharedAlbum": MessageLookupByLibrary.simpleMessage(
      "Sair do álbum compartilhado?",
    ),
    "left": MessageLookupByLibrary.simpleMessage("Esquerda"),
    "legacy": MessageLookupByLibrary.simpleMessage("Legado"),
    "legacyAccounts": MessageLookupByLibrary.simpleMessage("Contas legadas"),
    "legacyInvite": m46,
    "legacyPageDesc": MessageLookupByLibrary.simpleMessage(
      "O legado permite que contatos confiáveis acessem sua conta em sua ausência.",
    ),
    "legacyPageDesc2": MessageLookupByLibrary.simpleMessage(
      "Contatos confiáveis podem iniciar recuperação de conta. Se não cancelado dentro de 30 dias, redefina sua senha e acesse sua conta.",
    ),
    "light": MessageLookupByLibrary.simpleMessage("Brilho"),
    "lightTheme": MessageLookupByLibrary.simpleMessage("Claro"),
    "link": MessageLookupByLibrary.simpleMessage("Vincular"),
    "linkCopiedToClipboard": MessageLookupByLibrary.simpleMessage(
      "Link copiado para a área de transferência",
    ),
    "linkDeviceLimit": MessageLookupByLibrary.simpleMessage(
      "Limite do dispositivo",
    ),
    "linkEmail": MessageLookupByLibrary.simpleMessage("Vincular e-mail"),
    "linkEmailToContactBannerCaption": MessageLookupByLibrary.simpleMessage(
      "para compartilhar rápido",
    ),
    "linkEnabled": MessageLookupByLibrary.simpleMessage("Ativado"),
    "linkExpired": MessageLookupByLibrary.simpleMessage("Expirado"),
    "linkExpiresOn": m47,
    "linkExpiry": MessageLookupByLibrary.simpleMessage("Expiração do link"),
    "linkHasExpired": MessageLookupByLibrary.simpleMessage("O link expirou"),
    "linkNeverExpires": MessageLookupByLibrary.simpleMessage("Nunca"),
    "linkPerson": MessageLookupByLibrary.simpleMessage("Vincular pessoa"),
    "linkPersonCaption": MessageLookupByLibrary.simpleMessage(
      "para melhorar o compartilhamento",
    ),
    "linkPersonToEmail": m48,
    "linkPersonToEmailConfirmation": m49,
    "livePhotos": MessageLookupByLibrary.simpleMessage("Fotos animadas"),
    "loadMessage1": MessageLookupByLibrary.simpleMessage(
      "Você pode compartilhar sua assinatura com seus familiares",
    ),
    "loadMessage2": MessageLookupByLibrary.simpleMessage(
      "Preservamos mais de 200 milhões de memórias até então",
    ),
    "loadMessage3": MessageLookupByLibrary.simpleMessage(
      "Mantemos 3 cópias dos seus dados, uma em um abrigo subterrâneo",
    ),
    "loadMessage4": MessageLookupByLibrary.simpleMessage(
      "Todos os nossos aplicativos são de código aberto",
    ),
    "loadMessage5": MessageLookupByLibrary.simpleMessage(
      "Nosso código-fonte e criptografia foram auditadas externamente",
    ),
    "loadMessage6": MessageLookupByLibrary.simpleMessage(
      "Você pode compartilhar links para seus álbuns com seus entes queridos",
    ),
    "loadMessage7": MessageLookupByLibrary.simpleMessage(
      "Nossos aplicativos móveis são executados em segundo plano para criptografar e salvar em segurança quaisquer fotos novas que você acessar",
    ),
    "loadMessage8": MessageLookupByLibrary.simpleMessage(
      "web.ente.io tem um enviador mais rápido",
    ),
    "loadMessage9": MessageLookupByLibrary.simpleMessage(
      "Nós usamos Xchacha20Poly1305 para criptografar seus dados com segurança",
    ),
    "loadingExifData": MessageLookupByLibrary.simpleMessage(
      "Carregando dados EXIF...",
    ),
    "loadingGallery": MessageLookupByLibrary.simpleMessage(
      "Carregando galeria...",
    ),
    "loadingMessage": MessageLookupByLibrary.simpleMessage(
      "Carregando suas fotos...",
    ),
    "loadingModel": MessageLookupByLibrary.simpleMessage("Baixando modelos..."),
    "loadingYourPhotos": MessageLookupByLibrary.simpleMessage(
      "Carregando suas fotos...",
    ),
    "localGallery": MessageLookupByLibrary.simpleMessage("Galeria local"),
    "localIndexing": MessageLookupByLibrary.simpleMessage("Indexação local"),
    "localSyncErrorMessage": MessageLookupByLibrary.simpleMessage(
      "Ocorreu um erro devido à sincronização de localização das fotos estar levando mais tempo que o esperado. Entre em contato conosco.",
    ),
    "location": MessageLookupByLibrary.simpleMessage("Localização"),
    "locationName": MessageLookupByLibrary.simpleMessage("Nome da localização"),
    "locationTagFeatureDescription": MessageLookupByLibrary.simpleMessage(
      "Uma etiqueta de localização agrupa todas as fotos fotografadas em algum raio de uma foto",
    ),
    "locations": MessageLookupByLibrary.simpleMessage("Localizações"),
    "lockButtonLabel": MessageLookupByLibrary.simpleMessage("Bloquear"),
    "lockscreen": MessageLookupByLibrary.simpleMessage("Tela de bloqueio"),
    "logInLabel": MessageLookupByLibrary.simpleMessage("Entrar"),
    "loggingOut": MessageLookupByLibrary.simpleMessage("Desconectando..."),
    "loginSessionExpired": MessageLookupByLibrary.simpleMessage(
      "Sessão expirada",
    ),
    "loginSessionExpiredDetails": MessageLookupByLibrary.simpleMessage(
      "Sua sessão expirou. Registre-se novamente.",
    ),
    "loginTerms": MessageLookupByLibrary.simpleMessage(
      "Ao clicar em entrar, eu concordo com os <u-terms>termos de serviço</u-terms> e a <u-policy>política de privacidade</u-policy>",
    ),
    "loginWithTOTP": MessageLookupByLibrary.simpleMessage("Registrar com TOTP"),
    "logout": MessageLookupByLibrary.simpleMessage("Encerrar sessão"),
    "logsDialogBody": MessageLookupByLibrary.simpleMessage(
      "Isso enviará através dos registros para ajudar-nos a resolver seu problema. Saiba que, nome de arquivos serão incluídos para ajudar a buscar problemas com arquivos específicos.",
    ),
    "longPressAnEmailToVerifyEndToEndEncryption":
        MessageLookupByLibrary.simpleMessage(
          "Pressione um e-mail para verificar a criptografia ponta a ponta.",
        ),
    "longpressOnAnItemToViewInFullscreen": MessageLookupByLibrary.simpleMessage(
      "Mantenha pressionado em um item para visualizá-lo em tela cheia",
    ),
    "lookBackOnYourMemories": MessageLookupByLibrary.simpleMessage(
      "Revise suas memórias 🌄",
    ),
    "loopVideoOff": MessageLookupByLibrary.simpleMessage(
      "Repetir vídeo desativado",
    ),
    "loopVideoOn": MessageLookupByLibrary.simpleMessage(
      "Repetir vídeo ativado",
    ),
    "lostDevice": MessageLookupByLibrary.simpleMessage("Perdeu o dispositivo?"),
    "machineLearning": MessageLookupByLibrary.simpleMessage(
      "Aprendizado automático",
    ),
    "magicSearch": MessageLookupByLibrary.simpleMessage("Busca mágica"),
    "magicSearchHint": MessageLookupByLibrary.simpleMessage(
      "A busca mágica permite buscar fotos pelo conteúdo, p. e.x. \'flor\', \'carro vermelho\', \'identidade\'",
    ),
    "manage": MessageLookupByLibrary.simpleMessage("Gerenciar"),
    "manageDeviceStorage": MessageLookupByLibrary.simpleMessage(
      "Gerenciar cache do dispositivo",
    ),
    "manageDeviceStorageDesc": MessageLookupByLibrary.simpleMessage(
      "Reveja e limpe o armazenamento de cache local.",
    ),
    "manageFamily": MessageLookupByLibrary.simpleMessage("Gerenciar família"),
    "manageLink": MessageLookupByLibrary.simpleMessage("Gerenciar link"),
    "manageParticipants": MessageLookupByLibrary.simpleMessage("Gerenciar"),
    "manageSubscription": MessageLookupByLibrary.simpleMessage(
      "Gerenciar assinatura",
    ),
    "manualPairDesc": MessageLookupByLibrary.simpleMessage(
      "Parear com PIN funciona com qualquer tela que queira visualizar seu álbum.",
    ),
    "map": MessageLookupByLibrary.simpleMessage("Mapa"),
    "maps": MessageLookupByLibrary.simpleMessage("Mapas"),
    "mastodon": MessageLookupByLibrary.simpleMessage("Mastodon"),
    "matrix": MessageLookupByLibrary.simpleMessage("Matrix"),
    "me": MessageLookupByLibrary.simpleMessage("Eu"),
    "memories": MessageLookupByLibrary.simpleMessage("Memórias"),
    "memoriesWidgetDesc": MessageLookupByLibrary.simpleMessage(
      "Selecione os tipos de memórias que deseje vê-las na sua tela inicial.",
    ),
    "memoryCount": m50,
    "merchandise": MessageLookupByLibrary.simpleMessage("Produtos"),
    "merge": MessageLookupByLibrary.simpleMessage("Mesclar"),
    "mergeWithExisting": MessageLookupByLibrary.simpleMessage(
      "Juntar com o existente",
    ),
    "mergedPhotos": MessageLookupByLibrary.simpleMessage("Fotos mescladas"),
    "mlConsent": MessageLookupByLibrary.simpleMessage(
      "Ativar o aprendizado automático",
    ),
    "mlConsentConfirmation": MessageLookupByLibrary.simpleMessage(
      "Concordo e desejo ativá-lo",
    ),
    "mlConsentDescription": MessageLookupByLibrary.simpleMessage(
      "Se ativar o aprendizado automático, Ente extrairá informações de geometria facial dos arquivos, incluindo aqueles compartilhados consigo.\n\nIsso acontecerá em seu dispositivo, e qualquer informação biométrica gerada será criptografada de ponta a ponta.",
    ),
    "mlConsentPrivacy": MessageLookupByLibrary.simpleMessage(
      "Clique aqui para mais detalhes sobre este recurso na política de privacidade",
    ),
    "mlConsentTitle": MessageLookupByLibrary.simpleMessage(
      "Ativar aprendizado auto.?",
    ),
    "mlIndexingDescription": MessageLookupByLibrary.simpleMessage(
      "Saiba que o aprendizado automático afetará a bateria do dispositivo negativamente até todos os itens serem indexados. Utilize a versão para computadores para melhor indexação, todos os resultados se auto-sincronizaram.",
    ),
    "mobileWebDesktop": MessageLookupByLibrary.simpleMessage(
      "Celular, Web, Computador",
    ),
    "moderateStrength": MessageLookupByLibrary.simpleMessage("Moderado"),
    "modifyYourQueryOrTrySearchingFor": MessageLookupByLibrary.simpleMessage(
      "Altere o termo de busca ou tente consultar",
    ),
    "moments": MessageLookupByLibrary.simpleMessage("Momentos"),
    "month": MessageLookupByLibrary.simpleMessage("mês"),
    "monthly": MessageLookupByLibrary.simpleMessage("Mensal"),
    "moon": MessageLookupByLibrary.simpleMessage("Na luz do luar"),
    "moreDetails": MessageLookupByLibrary.simpleMessage("Mais detalhes"),
    "mostRecent": MessageLookupByLibrary.simpleMessage("Mais recente"),
    "mostRelevant": MessageLookupByLibrary.simpleMessage("Mais relevante"),
    "mountains": MessageLookupByLibrary.simpleMessage("Sob as montanhas"),
    "moveItem": m51,
    "moveSelectedPhotosToOneDate": MessageLookupByLibrary.simpleMessage(
      "Mover fotos selecionadas para uma data",
    ),
    "moveToAlbum": MessageLookupByLibrary.simpleMessage("Mover para o álbum"),
    "moveToHiddenAlbum": MessageLookupByLibrary.simpleMessage(
      "Mover ao álbum oculto",
    ),
    "movedSuccessfullyTo": m52,
    "movedToTrash": MessageLookupByLibrary.simpleMessage(
      "Movido para a lixeira",
    ),
    "movingFilesToAlbum": MessageLookupByLibrary.simpleMessage(
      "Movendo arquivos para o álbum...",
    ),
    "name": MessageLookupByLibrary.simpleMessage("Nome"),
    "nameTheAlbum": MessageLookupByLibrary.simpleMessage("Nomear álbum"),
    "networkConnectionRefusedErr": MessageLookupByLibrary.simpleMessage(
      "Não foi possível conectar ao Ente, tente novamente mais tarde. Se o erro persistir, entre em contato com o suporte.",
    ),
    "networkHostLookUpErr": MessageLookupByLibrary.simpleMessage(
      "Não foi possível conectar-se ao Ente, verifique suas configurações de rede e entre em contato com o suporte se o erro persistir.",
    ),
    "never": MessageLookupByLibrary.simpleMessage("Nunca"),
    "newAlbum": MessageLookupByLibrary.simpleMessage("Novo álbum"),
    "newLocation": MessageLookupByLibrary.simpleMessage("Nova localização"),
    "newPerson": MessageLookupByLibrary.simpleMessage("Nova pessoa"),
    "newPhotosEmoji": MessageLookupByLibrary.simpleMessage(" novo 📸"),
    "newRange": MessageLookupByLibrary.simpleMessage("Novo intervalo"),
    "newToEnte": MessageLookupByLibrary.simpleMessage("Novo no Ente"),
    "newest": MessageLookupByLibrary.simpleMessage("Mais recente"),
    "next": MessageLookupByLibrary.simpleMessage("Próximo"),
    "no": MessageLookupByLibrary.simpleMessage("Não"),
    "noAlbumsSharedByYouYet": MessageLookupByLibrary.simpleMessage(
      "Nenhum álbum compartilhado por você ainda",
    ),
    "noDeviceFound": MessageLookupByLibrary.simpleMessage(
      "Nenhum dispositivo encontrado",
    ),
    "noDeviceLimit": MessageLookupByLibrary.simpleMessage("Nenhum"),
    "noDeviceThatCanBeDeleted": MessageLookupByLibrary.simpleMessage(
      "Você não tem arquivos neste dispositivo que possam ser excluídos",
    ),
    "noDuplicates": MessageLookupByLibrary.simpleMessage("✨ Sem duplicatas"),
    "noEnteAccountExclamation": MessageLookupByLibrary.simpleMessage(
      "Nenhuma conta Ente!",
    ),
    "noExifData": MessageLookupByLibrary.simpleMessage("Sem dados EXIF"),
    "noFacesFound": MessageLookupByLibrary.simpleMessage(
      "Nenhum rosto encontrado",
    ),
    "noHiddenPhotosOrVideos": MessageLookupByLibrary.simpleMessage(
      "Sem fotos ou vídeos ocultos",
    ),
    "noImagesWithLocation": MessageLookupByLibrary.simpleMessage(
      "Nenhuma imagem com localização",
    ),
    "noInternetConnection": MessageLookupByLibrary.simpleMessage(
      "Sem conexão à internet",
    ),
    "noPhotosAreBeingBackedUpRightNow": MessageLookupByLibrary.simpleMessage(
      "No momento não há fotos sendo salvas em segurança",
    ),
    "noPhotosFoundHere": MessageLookupByLibrary.simpleMessage(
      "Nenhuma foto encontrada aqui",
    ),
    "noQuickLinksSelected": MessageLookupByLibrary.simpleMessage(
      "Nenhum link rápido selecionado",
    ),
    "noRecoveryKey": MessageLookupByLibrary.simpleMessage(
      "Sem chave de recuperação?",
    ),
    "noRecoveryKeyNoDecryption": MessageLookupByLibrary.simpleMessage(
      "Devido à natureza do nosso protocolo de criptografia de ponta a ponta, seus dados não podem ser descriptografados sem sua senha ou chave de recuperação",
    ),
    "noResults": MessageLookupByLibrary.simpleMessage("Nenhum resultado"),
    "noResultsFound": MessageLookupByLibrary.simpleMessage(
      "Nenhum resultado encontrado",
    ),
    "noSuggestionsForPerson": m53,
    "noSystemLockFound": MessageLookupByLibrary.simpleMessage(
      "Nenhum bloqueio do sistema encontrado",
    ),
    "notPersonLabel": m54,
    "notThisPerson": MessageLookupByLibrary.simpleMessage("Não é esta pessoa?"),
    "nothingSharedWithYouYet": MessageLookupByLibrary.simpleMessage(
      "Nada compartilhado com você ainda",
    ),
    "nothingToSeeHere": MessageLookupByLibrary.simpleMessage(
      "Nada para ver aqui! 👀",
    ),
    "notifications": MessageLookupByLibrary.simpleMessage("Notificações"),
    "ok": MessageLookupByLibrary.simpleMessage("OK"),
    "onDevice": MessageLookupByLibrary.simpleMessage("No dispositivo"),
    "onEnte": MessageLookupByLibrary.simpleMessage(
      "No <branding>ente</branding>",
    ),
    "onTheRoad": MessageLookupByLibrary.simpleMessage("Na estrada novamente"),
    "onThisDay": MessageLookupByLibrary.simpleMessage("Neste dia"),
    "onThisDayMemories": MessageLookupByLibrary.simpleMessage(
      "Memórias deste dia",
    ),
    "onThisDayNotificationExplanation": MessageLookupByLibrary.simpleMessage(
      "Receba lembretes de memórias deste dia em anos passados.",
    ),
    "onlyFamilyAdminCanChangeCode": m55,
    "onlyThem": MessageLookupByLibrary.simpleMessage("Apenas eles"),
    "oops": MessageLookupByLibrary.simpleMessage("Ops"),
    "oopsCouldNotSaveEdits": MessageLookupByLibrary.simpleMessage(
      "Opa! Não foi possível salvar as edições",
    ),
    "oopsSomethingWentWrong": MessageLookupByLibrary.simpleMessage(
      "Ops, algo deu errado",
    ),
    "openAlbumInBrowser": MessageLookupByLibrary.simpleMessage(
      "Abrir álbum no navegador",
    ),
    "openAlbumInBrowserTitle": MessageLookupByLibrary.simpleMessage(
      "Use o aplicativo da web para adicionar fotos a este álbum",
    ),
    "openFile": MessageLookupByLibrary.simpleMessage("Abrir arquivo"),
    "openSettings": MessageLookupByLibrary.simpleMessage("Abrir opções"),
    "openTheItem": MessageLookupByLibrary.simpleMessage(
      "• Abra a foto ou vídeo",
    ),
    "openstreetmapContributors": MessageLookupByLibrary.simpleMessage(
      "Contribuidores do OpenStreetMap",
    ),
    "optionalAsShortAsYouLike": MessageLookupByLibrary.simpleMessage(
      "Opcional, tão curto como quiser...",
    ),
    "orMergeWithExistingPerson": MessageLookupByLibrary.simpleMessage(
      "Ou mesclar com existente",
    ),
    "orPickAnExistingOne": MessageLookupByLibrary.simpleMessage(
      "Ou escolha um existente",
    ),
    "orPickFromYourContacts": MessageLookupByLibrary.simpleMessage(
      "ou escolher dos seus contatos",
    ),
    "otherDetectedFaces": MessageLookupByLibrary.simpleMessage(
      "Outros rostos detectados",
    ),
    "pair": MessageLookupByLibrary.simpleMessage("Parear"),
    "pairWithPin": MessageLookupByLibrary.simpleMessage("Parear com PIN"),
    "pairingComplete": MessageLookupByLibrary.simpleMessage(
      "Pareamento concluído",
    ),
    "panorama": MessageLookupByLibrary.simpleMessage("Panorama"),
    "partyWithThem": m56,
    "passKeyPendingVerification": MessageLookupByLibrary.simpleMessage(
      "Verificação pendente",
    ),
    "passkey": MessageLookupByLibrary.simpleMessage("Chave de acesso"),
    "passkeyAuthTitle": MessageLookupByLibrary.simpleMessage(
      "Verificação de chave de acesso",
    ),
    "password": MessageLookupByLibrary.simpleMessage("Senha"),
    "passwordChangedSuccessfully": MessageLookupByLibrary.simpleMessage(
      "Senha alterada com sucesso",
    ),
    "passwordLock": MessageLookupByLibrary.simpleMessage("Bloqueio por senha"),
    "passwordStrength": m57,
    "passwordStrengthInfo": MessageLookupByLibrary.simpleMessage(
      "A força da senha é calculada considerando o comprimento dos dígitos, carácteres usados, e se ou não a senha aparece nas 10.000 senhas usadas.",
    ),
    "passwordWarning": MessageLookupByLibrary.simpleMessage(
      "Nós não armazenamos esta senha, se você esquecer, <underline>nós não poderemos descriptografar seus dados</underline>",
    ),
    "pastYearsMemories": MessageLookupByLibrary.simpleMessage(
      "Memórias dos anos passados",
    ),
    "paymentDetails": MessageLookupByLibrary.simpleMessage(
      "Detalhes de pagamento",
    ),
    "paymentFailed": MessageLookupByLibrary.simpleMessage("O pagamento falhou"),
    "paymentFailedMessage": MessageLookupByLibrary.simpleMessage(
      "Infelizmente o pagamento falhou. Entre em contato com o suporte e nós ajudaremos você!",
    ),
    "paymentFailedTalkToProvider": m58,
    "pendingItems": MessageLookupByLibrary.simpleMessage("Itens pendentes"),
    "pendingSync": MessageLookupByLibrary.simpleMessage(
      "Sincronização pendente",
    ),
    "people": MessageLookupByLibrary.simpleMessage("Pessoas"),
    "peopleUsingYourCode": MessageLookupByLibrary.simpleMessage(
      "Pessoas que usou o código",
    ),
    "peopleWidgetDesc": MessageLookupByLibrary.simpleMessage(
      "Selecione as pessoas que deseje vê-las na sua tela inicial.",
    ),
    "permDeleteWarning": MessageLookupByLibrary.simpleMessage(
      "Todos os itens na lixeira serão excluídos permanentemente\n\nEsta ação não pode ser desfeita",
    ),
    "permanentlyDelete": MessageLookupByLibrary.simpleMessage(
      "Excluir permanentemente",
    ),
    "permanentlyDeleteFromDevice": MessageLookupByLibrary.simpleMessage(
      "Excluir permanentemente do dispositivo?",
    ),
    "personIsAge": m59,
    "personName": MessageLookupByLibrary.simpleMessage("Nome da pessoa"),
    "personTurningAge": m60,
    "pets": MessageLookupByLibrary.simpleMessage("Companhias peludas"),
    "photoDescriptions": MessageLookupByLibrary.simpleMessage(
      "Descrições das fotos",
    ),
    "photoGridSize": MessageLookupByLibrary.simpleMessage(
      "Tamanho da grade de fotos",
    ),
    "photoSmallCase": MessageLookupByLibrary.simpleMessage("foto"),
    "photocountPhotos": m61,
    "photos": MessageLookupByLibrary.simpleMessage("Fotos"),
    "photosAddedByYouWillBeRemovedFromTheAlbum":
        MessageLookupByLibrary.simpleMessage(
          "Suas fotos adicionadas serão removidas do álbum",
        ),
    "photosCount": m62,
    "photosKeepRelativeTimeDifference": MessageLookupByLibrary.simpleMessage(
      "As fotos mantêm a diferença de tempo relativo",
    ),
    "pickCenterPoint": MessageLookupByLibrary.simpleMessage(
      "Escolha o ponto central",
    ),
    "pinAlbum": MessageLookupByLibrary.simpleMessage("Fixar álbum"),
    "pinLock": MessageLookupByLibrary.simpleMessage("Bloqueio por PIN"),
    "playOnTv": MessageLookupByLibrary.simpleMessage("Reproduzir álbum na TV"),
    "playOriginal": MessageLookupByLibrary.simpleMessage("Reproduzir original"),
    "playStoreFreeTrialValidTill": m63,
    "playStream": MessageLookupByLibrary.simpleMessage(
      "Reproduzir transmissão",
    ),
    "playstoreSubscription": MessageLookupByLibrary.simpleMessage(
      "Assinatura da PlayStore",
    ),
    "pleaseCheckYourInternetConnectionAndTryAgain":
        MessageLookupByLibrary.simpleMessage(
          "Verifique sua conexão com a internet e tente novamente.",
        ),
    "pleaseContactSupportAndWeWillBeHappyToHelp":
        MessageLookupByLibrary.simpleMessage(
          "Entre em contato com support@ente.io e nós ficaremos felizes em ajudar!",
        ),
    "pleaseContactSupportIfTheProblemPersists":
        MessageLookupByLibrary.simpleMessage(
          "Por favor, contate o suporte se o problema persistir",
        ),
    "pleaseEmailUsAt": m64,
    "pleaseGrantPermissions": MessageLookupByLibrary.simpleMessage(
      "Por favor, conceda as permissões",
    ),
    "pleaseLoginAgain": MessageLookupByLibrary.simpleMessage(
      "Registre-se novamente",
    ),
    "pleaseSelectQuickLinksToRemove": MessageLookupByLibrary.simpleMessage(
      "Selecione links rápidos para remover",
    ),
    "pleaseSendTheLogsTo": m65,
    "pleaseTryAgain": MessageLookupByLibrary.simpleMessage("Tente novamente"),
    "pleaseVerifyTheCodeYouHaveEntered": MessageLookupByLibrary.simpleMessage(
      "Verifique o código inserido",
    ),
    "pleaseWait": MessageLookupByLibrary.simpleMessage("Aguarde..."),
    "pleaseWaitDeletingAlbum": MessageLookupByLibrary.simpleMessage(
      "Aguarde, excluindo álbum",
    ),
    "pleaseWaitForSometimeBeforeRetrying": MessageLookupByLibrary.simpleMessage(
      "Por favor, aguarde mais algum tempo antes de tentar novamente",
    ),
    "pleaseWaitThisWillTakeAWhile": MessageLookupByLibrary.simpleMessage(
      "Aguarde um pouco, isso talvez leve um tempo.",
    ),
    "posingWithThem": m66,
    "preparingLogs": MessageLookupByLibrary.simpleMessage(
      "Preparando registros...",
    ),
    "preserveMore": MessageLookupByLibrary.simpleMessage("Preservar mais"),
    "pressAndHoldToPlayVideo": MessageLookupByLibrary.simpleMessage(
      "Pressione e segure para reproduzir o vídeo",
    ),
    "pressAndHoldToPlayVideoDetailed": MessageLookupByLibrary.simpleMessage(
      "Pressione e segure na imagem para reproduzir o vídeo",
    ),
    "previous": MessageLookupByLibrary.simpleMessage("Anterior"),
    "privacy": MessageLookupByLibrary.simpleMessage("Privacidade"),
    "privacyPolicyTitle": MessageLookupByLibrary.simpleMessage(
      "Política de Privacidade",
    ),
    "privateBackups": MessageLookupByLibrary.simpleMessage("Cópias privadas"),
    "privateSharing": MessageLookupByLibrary.simpleMessage(
      "Compartilha privada",
    ),
    "proceed": MessageLookupByLibrary.simpleMessage("Continuar"),
    "processed": MessageLookupByLibrary.simpleMessage("Processado"),
    "processing": MessageLookupByLibrary.simpleMessage("Processando"),
    "processingImport": m67,
    "processingVideos": MessageLookupByLibrary.simpleMessage(
      "Processando vídeos",
    ),
    "publicLinkCreated": MessageLookupByLibrary.simpleMessage(
      "Link público criado",
    ),
    "publicLinkEnabled": MessageLookupByLibrary.simpleMessage(
      "Link público ativo",
    ),
    "questionmark": MessageLookupByLibrary.simpleMessage("?"),
    "queued": MessageLookupByLibrary.simpleMessage("Na fila"),
    "quickLinks": MessageLookupByLibrary.simpleMessage("Links rápidos"),
    "radius": MessageLookupByLibrary.simpleMessage("Raio"),
    "raiseTicket": MessageLookupByLibrary.simpleMessage("Abrir ticket"),
    "rateTheApp": MessageLookupByLibrary.simpleMessage("Avalie o aplicativo"),
    "rateUs": MessageLookupByLibrary.simpleMessage("Avaliar"),
    "rateUsOnStore": m68,
    "reassignMe": MessageLookupByLibrary.simpleMessage("Reatribuir \"Eu\""),
    "reassignedToName": m69,
    "reassigningLoading": MessageLookupByLibrary.simpleMessage(
      "Reatribuindo...",
    ),
    "receiveRemindersOnBirthdays": MessageLookupByLibrary.simpleMessage(
      "Receba notificações quando alguém fizer um aniversário. Tocar na notificação o levará às fotos do aniversariante.",
    ),
    "recover": MessageLookupByLibrary.simpleMessage("Recuperar"),
    "recoverAccount": MessageLookupByLibrary.simpleMessage("Recuperar conta"),
    "recoverButton": MessageLookupByLibrary.simpleMessage("Recuperar"),
    "recoveryAccount": MessageLookupByLibrary.simpleMessage("Recuperar conta"),
    "recoveryInitiated": MessageLookupByLibrary.simpleMessage(
      "A recuperação iniciou",
    ),
    "recoveryInitiatedDesc": m70,
    "recoveryKey": MessageLookupByLibrary.simpleMessage("Chave de recuperação"),
    "recoveryKeyCopiedToClipboard": MessageLookupByLibrary.simpleMessage(
      "Chave de recuperação copiada para a área de transferência",
    ),
    "recoveryKeyOnForgotPassword": MessageLookupByLibrary.simpleMessage(
      "Caso você esqueça sua senha, a única maneira de recuperar seus dados é com esta chave.",
    ),
    "recoveryKeySaveDescription": MessageLookupByLibrary.simpleMessage(
      "Não armazenamos esta chave, salve esta chave de 24 palavras em um lugar seguro.",
    ),
    "recoveryKeySuccessBody": MessageLookupByLibrary.simpleMessage(
      "Ótimo! Sua chave de recuperação é válida. Obrigada por verificar.\n\nLembre-se de manter sua chave de recuperação salva em segurança.",
    ),
    "recoveryKeyVerified": MessageLookupByLibrary.simpleMessage(
      "Chave de recuperação verificada",
    ),
    "recoveryKeyVerifyReason": MessageLookupByLibrary.simpleMessage(
      "Sua chave de recuperação é a única maneira de recuperar suas fotos se você esqueceu sua senha. Você pode encontrar sua chave de recuperação em Opções > Conta.\n\nInsira sua chave de recuperação aqui para verificar se você a salvou corretamente.",
    ),
    "recoveryReady": m71,
    "recoverySuccessful": MessageLookupByLibrary.simpleMessage(
      "Recuperação com sucesso!",
    ),
    "recoveryWarning": MessageLookupByLibrary.simpleMessage(
      "Um contato confiável está tentando acessar sua conta",
    ),
    "recoveryWarningBody": m72,
    "recreatePasswordBody": MessageLookupByLibrary.simpleMessage(
      "O dispositivo atual não é poderoso o suficiente para verificar sua senha, no entanto, nós podemos regenerar numa maneira que funciona em todos os dispositivos.\n\nEntre usando a chave de recuperação e regenere sua senha (você pode usar a mesma novamente se desejar).",
    ),
    "recreatePasswordTitle": MessageLookupByLibrary.simpleMessage(
      "Redefinir senha",
    ),
    "reddit": MessageLookupByLibrary.simpleMessage("Reddit"),
    "reenterPassword": MessageLookupByLibrary.simpleMessage("Reinserir senha"),
    "reenterPin": MessageLookupByLibrary.simpleMessage("Reinserir PIN"),
    "referFriendsAnd2xYourPlan": MessageLookupByLibrary.simpleMessage(
      "Recomende seus amigos e duplique seu plano",
    ),
    "referralStep1": MessageLookupByLibrary.simpleMessage(
      "1. Envie este código aos seus amigos",
    ),
    "referralStep2": MessageLookupByLibrary.simpleMessage(
      "2. Eles então se inscrevem num plano pago",
    ),
    "referralStep3": m73,
    "referrals": MessageLookupByLibrary.simpleMessage("Referências"),
    "referralsAreCurrentlyPaused": MessageLookupByLibrary.simpleMessage(
      "As referências estão atualmente pausadas",
    ),
    "rejectRecovery": MessageLookupByLibrary.simpleMessage(
      "Rejeitar recuperação",
    ),
    "remindToEmptyDeviceTrash": MessageLookupByLibrary.simpleMessage(
      "Também esvazie o \"Excluído Recentemente\" das \"Opções\" -> \"Armazenamento\" para liberar espaço",
    ),
    "remindToEmptyEnteTrash": MessageLookupByLibrary.simpleMessage(
      "Também esvazie sua \"Lixeira\" para reivindicar o espaço liberado",
    ),
    "remoteImages": MessageLookupByLibrary.simpleMessage("Imagens remotas"),
    "remoteThumbnails": MessageLookupByLibrary.simpleMessage(
      "Miniaturas remotas",
    ),
    "remoteVideos": MessageLookupByLibrary.simpleMessage("Vídeos remotos"),
    "remove": MessageLookupByLibrary.simpleMessage("Remover"),
    "removeDuplicates": MessageLookupByLibrary.simpleMessage(
      "Excluir duplicatas",
    ),
    "removeDuplicatesDesc": MessageLookupByLibrary.simpleMessage(
      "Revise e remova arquivos que são duplicatas exatas.",
    ),
    "removeFromAlbum": MessageLookupByLibrary.simpleMessage("Remover do álbum"),
    "removeFromAlbumTitle": MessageLookupByLibrary.simpleMessage(
      "Remover do álbum?",
    ),
    "removeFromFavorite": MessageLookupByLibrary.simpleMessage("Desfavoritar"),
    "removeInvite": MessageLookupByLibrary.simpleMessage("Remover convite"),
    "removeLink": MessageLookupByLibrary.simpleMessage("Remover link"),
    "removeParticipant": MessageLookupByLibrary.simpleMessage(
      "Remover participante",
    ),
    "removeParticipantBody": m74,
    "removePersonLabel": MessageLookupByLibrary.simpleMessage(
      "Remover etiqueta da pessoa",
    ),
    "removePublicLink": MessageLookupByLibrary.simpleMessage(
      "Remover link público",
    ),
    "removePublicLinks": MessageLookupByLibrary.simpleMessage(
      "Remover link público",
    ),
    "removeShareItemsWarning": MessageLookupByLibrary.simpleMessage(
      "Alguns dos itens que você está removendo foram adicionados por outras pessoas, e você perderá o acesso a eles",
    ),
    "removeWithQuestionMark": MessageLookupByLibrary.simpleMessage("Remover?"),
    "removeYourselfAsTrustedContact": MessageLookupByLibrary.simpleMessage(
      "Remover si mesmo dos contatos confiáveis",
    ),
    "removingFromFavorites": MessageLookupByLibrary.simpleMessage(
      "Removendo dos favoritos...",
    ),
    "rename": MessageLookupByLibrary.simpleMessage("Renomear"),
    "renameAlbum": MessageLookupByLibrary.simpleMessage("Renomear álbum"),
    "renameFile": MessageLookupByLibrary.simpleMessage("Renomear arquivo"),
    "renewSubscription": MessageLookupByLibrary.simpleMessage(
      "Renovar assinatura",
    ),
    "renewsOn": m75,
    "reportABug": MessageLookupByLibrary.simpleMessage("Informar um erro"),
    "reportBug": MessageLookupByLibrary.simpleMessage("Informar erro"),
    "resendEmail": MessageLookupByLibrary.simpleMessage("Reenviar e-mail"),
    "reset": MessageLookupByLibrary.simpleMessage("Redefinir"),
    "resetIgnoredFiles": MessageLookupByLibrary.simpleMessage(
      "Redefinir arquivos ignorados",
    ),
    "resetPasswordTitle": MessageLookupByLibrary.simpleMessage(
      "Redefinir senha",
    ),
    "resetPerson": MessageLookupByLibrary.simpleMessage("Remover"),
    "resetToDefault": MessageLookupByLibrary.simpleMessage(
      "Redefinir para o padrão",
    ),
    "restore": MessageLookupByLibrary.simpleMessage("Restaurar"),
    "restoreToAlbum": MessageLookupByLibrary.simpleMessage(
      "Restaurar para álbum",
    ),
    "restoringFiles": MessageLookupByLibrary.simpleMessage(
      "Restaurando arquivos...",
    ),
    "resumableUploads": MessageLookupByLibrary.simpleMessage(
      "Envios retomáveis",
    ),
    "retry": MessageLookupByLibrary.simpleMessage("Tentar novamente"),
    "review": MessageLookupByLibrary.simpleMessage("Revisar"),
    "reviewDeduplicateItems": MessageLookupByLibrary.simpleMessage(
      "Reveja e exclua os itens que você acredita serem duplicados.",
    ),
    "reviewSuggestions": MessageLookupByLibrary.simpleMessage(
      "Revisar sugestões",
    ),
    "right": MessageLookupByLibrary.simpleMessage("Direita"),
    "roadtripWithThem": m76,
    "rotate": MessageLookupByLibrary.simpleMessage("Girar"),
    "rotateLeft": MessageLookupByLibrary.simpleMessage("Girar para a esquerda"),
    "rotateRight": MessageLookupByLibrary.simpleMessage("Girar para a direita"),
    "safelyStored": MessageLookupByLibrary.simpleMessage(
      "Armazenado com segurança",
    ),
    "same": MessageLookupByLibrary.simpleMessage("Igual"),
    "sameperson": MessageLookupByLibrary.simpleMessage("Mesma pessoa?"),
    "save": MessageLookupByLibrary.simpleMessage("Salvar"),
    "saveAsAnotherPerson": MessageLookupByLibrary.simpleMessage(
      "Salvar como outra pessoa",
    ),
    "saveChangesBeforeLeavingQuestion": MessageLookupByLibrary.simpleMessage(
      "Salvar mudanças antes de sair?",
    ),
    "saveCollage": MessageLookupByLibrary.simpleMessage("Salvar colagem"),
    "saveCopy": MessageLookupByLibrary.simpleMessage("Salvar cópia"),
    "saveKey": MessageLookupByLibrary.simpleMessage("Salvar chave"),
    "savePerson": MessageLookupByLibrary.simpleMessage("Salvar pessoa"),
    "saveYourRecoveryKeyIfYouHaventAlready":
        MessageLookupByLibrary.simpleMessage(
          "Salve sua chave de recuperação, se você ainda não fez",
        ),
    "saving": MessageLookupByLibrary.simpleMessage("Salvando..."),
    "savingEdits": MessageLookupByLibrary.simpleMessage("Salvando edições..."),
    "scanCode": MessageLookupByLibrary.simpleMessage("Escanear código"),
    "scanThisBarcodeWithnyourAuthenticatorApp":
        MessageLookupByLibrary.simpleMessage(
          "Escaneie este código de barras com\no aplicativo autenticador",
        ),
    "search": MessageLookupByLibrary.simpleMessage("Buscar"),
    "searchAlbumsEmptySection": MessageLookupByLibrary.simpleMessage("Álbuns"),
    "searchByAlbumNameHint": MessageLookupByLibrary.simpleMessage(
      "Nome do álbum",
    ),
    "searchByExamples": MessageLookupByLibrary.simpleMessage(
      "• Nomes de álbuns (ex: \"Câmera\")\n• Tipos de arquivos (ex.: \"Vídeos\", \".gif\")\n• Anos e meses (ex.: \"2022\", \"Janeiro\")\n• Temporadas (ex.: \"Natal\")\n• Tags (ex.: \"#divertido\")",
    ),
    "searchCaptionEmptySection": MessageLookupByLibrary.simpleMessage(
      "Adicione marcações como \"#viagem\" nas informações das fotos para encontrá-las aqui com facilidade",
    ),
    "searchDatesEmptySection": MessageLookupByLibrary.simpleMessage(
      "Buscar por data, mês ou ano",
    ),
    "searchDiscoverEmptySection": MessageLookupByLibrary.simpleMessage(
      "As imagens serão exibidas aqui quando o processamento e sincronização for concluído",
    ),
    "searchFaceEmptySection": MessageLookupByLibrary.simpleMessage(
      "As pessoas apareceram aqui quando a indexação for concluída",
    ),
    "searchFileTypesAndNamesEmptySection": MessageLookupByLibrary.simpleMessage(
      "Tipos de arquivo e nomes",
    ),
    "searchHint1": MessageLookupByLibrary.simpleMessage(
      "busca rápida no dispositivo",
    ),
    "searchHint2": MessageLookupByLibrary.simpleMessage(
      "Descrições e data das fotos",
    ),
    "searchHint3": MessageLookupByLibrary.simpleMessage(
      "Álbuns, nomes de arquivos e tipos",
    ),
    "searchHint4": MessageLookupByLibrary.simpleMessage("Localização"),
    "searchHint5": MessageLookupByLibrary.simpleMessage(
      "Em breve: Busca mágica e rostos ✨",
    ),
    "searchLocationEmptySection": MessageLookupByLibrary.simpleMessage(
      "Fotos de grupo que estão sendo tiradas em algum raio da foto",
    ),
    "searchPeopleEmptySection": MessageLookupByLibrary.simpleMessage(
      "Convide pessoas e você verá todas as fotos compartilhadas por elas aqui",
    ),
    "searchPersonsEmptySection": MessageLookupByLibrary.simpleMessage(
      "As pessoas serão exibidas aqui quando o processamento e sincronização for concluído",
    ),
    "searchResultCount": m77,
    "searchSectionsLengthMismatch": m78,
    "security": MessageLookupByLibrary.simpleMessage("Segurança"),
    "seePublicAlbumLinksInApp": MessageLookupByLibrary.simpleMessage(
      "Ver links de álbum compartilhado no aplicativo",
    ),
    "selectALocation": MessageLookupByLibrary.simpleMessage(
      "Selecionar localização",
    ),
    "selectALocationFirst": MessageLookupByLibrary.simpleMessage(
      "Primeiramente selecione uma localização",
    ),
    "selectAlbum": MessageLookupByLibrary.simpleMessage("Selecionar álbum"),
    "selectAll": MessageLookupByLibrary.simpleMessage("Selecionar tudo"),
    "selectAllShort": MessageLookupByLibrary.simpleMessage("Tudo"),
    "selectCoverPhoto": MessageLookupByLibrary.simpleMessage(
      "Selecionar foto da capa",
    ),
    "selectDate": MessageLookupByLibrary.simpleMessage("Selecionar data"),
    "selectFoldersForBackup": MessageLookupByLibrary.simpleMessage(
      "Selecione as pastas para salvá-las",
    ),
    "selectItemsToAdd": MessageLookupByLibrary.simpleMessage(
      "Selecionar itens para adicionar",
    ),
    "selectLanguage": MessageLookupByLibrary.simpleMessage("Selecionar idioma"),
    "selectMailApp": MessageLookupByLibrary.simpleMessage(
      "Selecionar aplicativo de e-mail",
    ),
    "selectMorePhotos": MessageLookupByLibrary.simpleMessage(
      "Selecionar mais fotos",
    ),
    "selectOneDateAndTime": MessageLookupByLibrary.simpleMessage(
      "Selecionar data e hora",
    ),
    "selectOneDateAndTimeForAll": MessageLookupByLibrary.simpleMessage(
      "Selecione uma data e hora para todos",
    ),
    "selectPersonToLink": MessageLookupByLibrary.simpleMessage(
      "Selecione a pessoa para vincular",
    ),
    "selectReason": MessageLookupByLibrary.simpleMessage("Diga o motivo"),
    "selectStartOfRange": MessageLookupByLibrary.simpleMessage(
      "Selecionar início de intervalo",
    ),
    "selectTime": MessageLookupByLibrary.simpleMessage("Selecionar tempo"),
    "selectYourFace": MessageLookupByLibrary.simpleMessage(
      "Selecione seu rosto",
    ),
    "selectYourPlan": MessageLookupByLibrary.simpleMessage(
      "Selecione seu plano",
    ),
    "selectedAlbums": m79,
    "selectedFilesAreNotOnEnte": MessageLookupByLibrary.simpleMessage(
      "Os arquivos selecionados não estão no Ente",
    ),
    "selectedFoldersWillBeEncryptedAndBackedUp":
        MessageLookupByLibrary.simpleMessage(
          "As pastas selecionadas serão criptografadas e salvas em segurança",
        ),
    "selectedItemsWillBeDeletedFromAllAlbumsAndMoved":
        MessageLookupByLibrary.simpleMessage(
          "Os itens selecionados serão excluídos de todos os álbuns e movidos para a lixeira.",
        ),
    "selectedItemsWillBeRemovedFromThisPerson":
        MessageLookupByLibrary.simpleMessage(
          "Os itens selecionados serão removidos desta pessoa, entretanto não serão excluídos da sua biblioteca.",
        ),
    "selectedPhotos": m80,
    "selectedPhotosWithYours": m81,
    "selfiesWithThem": m82,
    "send": MessageLookupByLibrary.simpleMessage("Enviar"),
    "sendEmail": MessageLookupByLibrary.simpleMessage("Enviar e-mail"),
    "sendInvite": MessageLookupByLibrary.simpleMessage("Enviar convite"),
    "sendLink": MessageLookupByLibrary.simpleMessage("Enviar link"),
    "serverEndpoint": MessageLookupByLibrary.simpleMessage(
      "Ponto final do servidor",
    ),
    "sessionExpired": MessageLookupByLibrary.simpleMessage("Sessão expirada"),
    "sessionIdMismatch": MessageLookupByLibrary.simpleMessage(
      "Incompatibilidade de ID de sessão",
    ),
    "setAPassword": MessageLookupByLibrary.simpleMessage("Definir senha"),
    "setAs": MessageLookupByLibrary.simpleMessage("Definir como"),
    "setCover": MessageLookupByLibrary.simpleMessage("Definir capa"),
    "setLabel": MessageLookupByLibrary.simpleMessage("Definir"),
    "setNewPassword": MessageLookupByLibrary.simpleMessage(
      "Definir nova senha",
    ),
    "setNewPin": MessageLookupByLibrary.simpleMessage("Definir PIN novo"),
    "setPasswordTitle": MessageLookupByLibrary.simpleMessage("Definir senha"),
    "setRadius": MessageLookupByLibrary.simpleMessage("Definir raio"),
    "setupComplete": MessageLookupByLibrary.simpleMessage(
      "Configuração concluída",
    ),
    "share": MessageLookupByLibrary.simpleMessage("Compartilhar"),
    "shareALink": MessageLookupByLibrary.simpleMessage("Compartilhar link"),
    "shareAlbumHint": MessageLookupByLibrary.simpleMessage(
      "Abra um álbum e toque no botão compartilhar no canto superior direito para compartilhar.",
    ),
    "shareAnAlbumNow": MessageLookupByLibrary.simpleMessage(
      "Compartilhar um álbum agora",
    ),
    "shareLink": MessageLookupByLibrary.simpleMessage("Compartilhar link"),
    "shareMyVerificationID": m83,
    "shareOnlyWithThePeopleYouWant": MessageLookupByLibrary.simpleMessage(
      "Compartilhar apenas com as pessoas que você quiser",
    ),
    "shareTextConfirmOthersVerificationID": m84,
    "shareTextRecommendUsingEnte": MessageLookupByLibrary.simpleMessage(
      "Baixe o Ente para que nós possamos compartilhar com facilidade fotos e vídeos de qualidade original\n\nhttps://ente.io",
    ),
    "shareTextReferralCode": m85,
    "shareWithNonenteUsers": MessageLookupByLibrary.simpleMessage(
      "Compartilhar com usuários não ente",
    ),
    "shareWithPeopleSectionTitle": m86,
    "shareYourFirstAlbum": MessageLookupByLibrary.simpleMessage(
      "Compartilhar seu primeiro álbum",
    ),
    "sharedAlbumSectionDescription": MessageLookupByLibrary.simpleMessage(
      "Criar álbuns compartilhados e colaborativos com outros usuários Ente, incluindo usuários em planos gratuitos.",
    ),
    "sharedByMe": MessageLookupByLibrary.simpleMessage("Compartilhada por mim"),
    "sharedByYou": MessageLookupByLibrary.simpleMessage(
      "Compartilhado por você",
    ),
    "sharedPhotoNotifications": MessageLookupByLibrary.simpleMessage(
      "Novas fotos compartilhadas",
    ),
    "sharedPhotoNotificationsExplanation": MessageLookupByLibrary.simpleMessage(
      "Receba notificações caso alguém adicione uma foto a um álbum compartilhado que você faz parte",
    ),
    "sharedWith": m87,
    "sharedWithMe": MessageLookupByLibrary.simpleMessage(
      "Compartilhado comigo",
    ),
    "sharedWithYou": MessageLookupByLibrary.simpleMessage(
      "Compartilhado com você",
    ),
    "sharing": MessageLookupByLibrary.simpleMessage("Compartilhando..."),
    "shiftDatesAndTime": MessageLookupByLibrary.simpleMessage(
      "Alterar as datas e horas",
    ),
    "showLessFaces": MessageLookupByLibrary.simpleMessage(
      "Exibir menos rostos",
    ),
    "showMemories": MessageLookupByLibrary.simpleMessage("Mostrar memórias"),
    "showMoreFaces": MessageLookupByLibrary.simpleMessage("Exibir mais rostos"),
    "showPerson": MessageLookupByLibrary.simpleMessage("Mostrar pessoa"),
    "signOutFromOtherDevices": MessageLookupByLibrary.simpleMessage(
      "Sair da conta em outros dispositivos",
    ),
    "signOutOtherBody": MessageLookupByLibrary.simpleMessage(
      "Se você acha que alguém possa saber da sua senha, você pode forçar desconectar sua conta de outros dispositivos.",
    ),
    "signOutOtherDevices": MessageLookupByLibrary.simpleMessage(
      "Sair em outros dispositivos",
    ),
    "signUpTerms": MessageLookupByLibrary.simpleMessage(
      "Eu concordo com os <u-terms>termos de serviço</u-terms> e a <u-policy>política de privacidade</u-policy>",
    ),
    "singleFileDeleteFromDevice": m88,
    "singleFileDeleteHighlight": MessageLookupByLibrary.simpleMessage(
      "Ele será excluído de todos os álbuns.",
    ),
    "singleFileInBothLocalAndRemote": m89,
    "singleFileInRemoteOnly": m90,
    "skip": MessageLookupByLibrary.simpleMessage("Pular"),
    "smartMemories": MessageLookupByLibrary.simpleMessage(
      "Memórias inteligentes",
    ),
    "social": MessageLookupByLibrary.simpleMessage("Redes sociais"),
    "someItemsAreInBothEnteAndYourDevice": MessageLookupByLibrary.simpleMessage(
      "Alguns itens estão em ambos o Ente quanto no seu dispositivo.",
    ),
    "someOfTheFilesYouAreTryingToDeleteAre": MessageLookupByLibrary.simpleMessage(
      "Alguns dos arquivos que você está tentando excluir só estão disponíveis no seu dispositivo e não podem ser recuperados se forem excluídos",
    ),
    "someoneSharingAlbumsWithYouShouldSeeTheSameId":
        MessageLookupByLibrary.simpleMessage(
          "Alguém compartilhando álbuns com você deve ver o mesmo ID no dispositivo.",
        ),
    "somethingWentWrong": MessageLookupByLibrary.simpleMessage(
      "Algo deu errado",
    ),
    "somethingWentWrongPleaseTryAgain": MessageLookupByLibrary.simpleMessage(
      "Algo deu errado. Tente outra vez",
    ),
    "sorry": MessageLookupByLibrary.simpleMessage("Desculpe"),
    "sorryBackupFailedDesc": MessageLookupByLibrary.simpleMessage(
      "Desculpe, não podemos salvar em segurança este arquivo no momento, nós tentaremos mais tarde.",
    ),
    "sorryCouldNotAddToFavorites": MessageLookupByLibrary.simpleMessage(
      "Desculpe, não foi possível adicionar aos favoritos!",
    ),
    "sorryCouldNotRemoveFromFavorites": MessageLookupByLibrary.simpleMessage(
      "Desculpe, não foi possível remover dos favoritos!",
    ),
    "sorryTheCodeYouveEnteredIsIncorrect": MessageLookupByLibrary.simpleMessage(
      "O código inserido está incorreto",
    ),
    "sorryWeCouldNotGenerateSecureKeysOnThisDevicennplease":
        MessageLookupByLibrary.simpleMessage(
          "Desculpe, não foi possível gerar chaves seguras neste dispositivo.\n\ninicie sessão com um dispositivo diferente.",
        ),
    "sorryWeHadToPauseYourBackups": MessageLookupByLibrary.simpleMessage(
      "Desculpe, tivemos que pausar os salvamentos em segurança",
    ),
    "sort": MessageLookupByLibrary.simpleMessage("Ordenar"),
    "sortAlbumsBy": MessageLookupByLibrary.simpleMessage("Ordenar por"),
    "sortNewestFirst": MessageLookupByLibrary.simpleMessage(
      "Recentes primeiro",
    ),
    "sortOldestFirst": MessageLookupByLibrary.simpleMessage("Antigos primeiro"),
    "sparkleSuccess": MessageLookupByLibrary.simpleMessage("✨ Sucesso"),
    "sportsWithThem": m91,
    "spotlightOnThem": m92,
    "spotlightOnYourself": MessageLookupByLibrary.simpleMessage(
      "Destacar si mesmo",
    ),
    "startAccountRecoveryTitle": MessageLookupByLibrary.simpleMessage(
      "Iniciar recuperação",
    ),
    "startBackup": MessageLookupByLibrary.simpleMessage(
      "Iniciar a salvar em segurança",
    ),
    "status": MessageLookupByLibrary.simpleMessage("Estado"),
    "stopCastingBody": MessageLookupByLibrary.simpleMessage(
      "Deseja parar a transmissão?",
    ),
    "stopCastingTitle": MessageLookupByLibrary.simpleMessage(
      "Parar transmissão",
    ),
    "storage": MessageLookupByLibrary.simpleMessage("Armazenamento"),
    "storageBreakupFamily": MessageLookupByLibrary.simpleMessage("Família"),
    "storageBreakupYou": MessageLookupByLibrary.simpleMessage("Você"),
    "storageInGB": m93,
    "storageLimitExceeded": MessageLookupByLibrary.simpleMessage(
      "Limite de armazenamento excedido",
    ),
    "storageUsageInfo": m94,
    "streamDetails": MessageLookupByLibrary.simpleMessage(
      "Detalhes da transmissão",
    ),
    "strongStrength": MessageLookupByLibrary.simpleMessage("Forte"),
    "subAlreadyLinkedErrMessage": m95,
    "subWillBeCancelledOn": m96,
    "subscribe": MessageLookupByLibrary.simpleMessage("Inscrever-se"),
    "subscribeToEnableSharing": MessageLookupByLibrary.simpleMessage(
      "Você precisa de uma inscrição paga ativa para ativar o compartilhamento.",
    ),
    "subscription": MessageLookupByLibrary.simpleMessage("Assinatura"),
    "success": MessageLookupByLibrary.simpleMessage("Sucesso"),
    "successfullyArchived": MessageLookupByLibrary.simpleMessage(
      "Arquivado com sucesso",
    ),
    "successfullyHid": MessageLookupByLibrary.simpleMessage(
      "Ocultado com sucesso",
    ),
    "successfullyUnarchived": MessageLookupByLibrary.simpleMessage(
      "Desarquivado com sucesso",
    ),
    "successfullyUnhid": MessageLookupByLibrary.simpleMessage(
      "Desocultado com sucesso",
    ),
    "suggestFeatures": MessageLookupByLibrary.simpleMessage("Sugerir recurso"),
    "sunrise": MessageLookupByLibrary.simpleMessage("No horizonte"),
    "support": MessageLookupByLibrary.simpleMessage("Suporte"),
    "syncProgress": m97,
    "syncStopped": MessageLookupByLibrary.simpleMessage(
      "Sincronização interrompida",
    ),
    "syncing": MessageLookupByLibrary.simpleMessage("Sincronizando..."),
    "systemTheme": MessageLookupByLibrary.simpleMessage("Sistema"),
    "tapToCopy": MessageLookupByLibrary.simpleMessage("toque para copiar"),
    "tapToEnterCode": MessageLookupByLibrary.simpleMessage(
      "Toque para inserir código",
    ),
    "tapToUnlock": MessageLookupByLibrary.simpleMessage(
      "Toque para desbloquear",
    ),
    "tapToUpload": MessageLookupByLibrary.simpleMessage("Toque para enviar"),
    "tapToUploadIsIgnoredDue": m98,
    "tempErrorContactSupportIfPersists": MessageLookupByLibrary.simpleMessage(
      "Parece que algo deu errado. Tente novamente mais tarde. Caso o erro persistir, por favor, entre em contato com nossa equipe.",
    ),
    "terminate": MessageLookupByLibrary.simpleMessage("Encerrar"),
    "terminateSession": MessageLookupByLibrary.simpleMessage("Sair?"),
    "terms": MessageLookupByLibrary.simpleMessage("Termos"),
    "termsOfServicesTitle": MessageLookupByLibrary.simpleMessage("Termos"),
    "thankYou": MessageLookupByLibrary.simpleMessage("Obrigado"),
    "thankYouForSubscribing": MessageLookupByLibrary.simpleMessage(
      "Obrigado por assinar!",
    ),
    "theDownloadCouldNotBeCompleted": MessageLookupByLibrary.simpleMessage(
      "A instalação não pôde ser concluída",
    ),
    "theLinkYouAreTryingToAccessHasExpired":
        MessageLookupByLibrary.simpleMessage(
          "O link que você está tentando acessar já expirou.",
        ),
    "thePersonGroupsWillNotBeDisplayed": MessageLookupByLibrary.simpleMessage(
      "Os grupos de pessoa não serão exibidos na seção de pessoa. As fotos permanecerão intactas.",
    ),
    "thePersonWillNotBeDisplayed": MessageLookupByLibrary.simpleMessage(
      "A pessoa não será exibida na seção de pessoas. As fotos permanecerão intactas.",
    ),
    "theRecoveryKeyYouEnteredIsIncorrect": MessageLookupByLibrary.simpleMessage(
      "A chave de recuperação inserida está incorreta",
    ),
    "theme": MessageLookupByLibrary.simpleMessage("Tema"),
    "theseItemsWillBeDeletedFromYourDevice":
        MessageLookupByLibrary.simpleMessage(
          "Estes itens serão excluídos do seu dispositivo.",
        ),
    "theyAlsoGetXGb": m99,
    "theyWillBeDeletedFromAllAlbums": MessageLookupByLibrary.simpleMessage(
      "Eles serão excluídos de todos os álbuns.",
    ),
    "thisActionCannotBeUndone": MessageLookupByLibrary.simpleMessage(
      "Esta ação não pode ser desfeita",
    ),
    "thisAlbumAlreadyHDACollaborativeLink":
        MessageLookupByLibrary.simpleMessage(
          "Este álbum já tem um link colaborativo",
        ),
    "thisCanBeUsedToRecoverYourAccountIfYou": MessageLookupByLibrary.simpleMessage(
      "Isso pode ser usado para recuperar sua conta se você perder seu segundo fator",
    ),
    "thisDevice": MessageLookupByLibrary.simpleMessage("Este dispositivo"),
    "thisEmailIsAlreadyInUse": MessageLookupByLibrary.simpleMessage(
      "Este e-mail já está sendo usado",
    ),
    "thisImageHasNoExifData": MessageLookupByLibrary.simpleMessage(
      "Esta imagem não possui dados EXIF",
    ),
    "thisIsMeExclamation": MessageLookupByLibrary.simpleMessage("Este é você!"),
    "thisIsPersonVerificationId": m100,
    "thisIsYourVerificationId": MessageLookupByLibrary.simpleMessage(
      "Este é o seu ID de verificação",
    ),
    "thisWeekThroughTheYears": MessageLookupByLibrary.simpleMessage(
      "Esta semana com o passar dos anos",
    ),
    "thisWeekXYearsAgo": m101,
    "thisWillLogYouOutOfTheFollowingDevice":
        MessageLookupByLibrary.simpleMessage(
          "Isso fará você sair do dispositivo a seguir:",
        ),
    "thisWillLogYouOutOfThisDevice": MessageLookupByLibrary.simpleMessage(
      "Isso fará você sair deste dispositivo!",
    ),
    "thisWillMakeTheDateAndTimeOfAllSelected": MessageLookupByLibrary.simpleMessage(
      "Isso fará que a data e hora de todas as fotos selecionadas fiquem iguais.",
    ),
    "thisWillRemovePublicLinksOfAllSelectedQuickLinks":
        MessageLookupByLibrary.simpleMessage(
          "Isto removerá links públicos de todos os links rápidos selecionados.",
        ),
    "throughTheYears": m102,
    "toEnableAppLockPleaseSetupDevicePasscodeOrScreen":
        MessageLookupByLibrary.simpleMessage(
          "Para ativar o bloqueio do aplicativo, defina uma senha de acesso no dispositivo ou bloqueie sua tela nas opções do sistema.",
        ),
    "toHideAPhotoOrVideo": MessageLookupByLibrary.simpleMessage(
      "Para ocultar uma foto ou vídeo",
    ),
    "toResetVerifyEmail": MessageLookupByLibrary.simpleMessage(
      "Para redefinir sua senha, verifique seu e-mail primeiramente.",
    ),
    "todaysLogs": MessageLookupByLibrary.simpleMessage("Registros de hoje"),
    "tooManyIncorrectAttempts": MessageLookupByLibrary.simpleMessage(
      "Muitas tentativas incorretas",
    ),
    "total": MessageLookupByLibrary.simpleMessage("total"),
    "totalSize": MessageLookupByLibrary.simpleMessage("Tamanho total"),
    "trash": MessageLookupByLibrary.simpleMessage("Lixeira"),
    "trashDaysLeft": m103,
    "trim": MessageLookupByLibrary.simpleMessage("Recortar"),
    "tripInYear": m104,
    "tripToLocation": m105,
    "trustedContacts": MessageLookupByLibrary.simpleMessage(
      "Contatos confiáveis",
    ),
    "trustedInviteBody": m106,
    "tryAgain": MessageLookupByLibrary.simpleMessage("Tente novamente"),
    "turnOnBackupForAutoUpload": MessageLookupByLibrary.simpleMessage(
      "Ative o salvamento em segurança para automaticamente enviar arquivos adicionados à pasta do dispositivo para o Ente.",
    ),
    "twitter": MessageLookupByLibrary.simpleMessage("Twitter/X"),
    "twoMonthsFreeOnYearlyPlans": MessageLookupByLibrary.simpleMessage(
      "2 meses grátis em planos anuais",
    ),
    "twofactor": MessageLookupByLibrary.simpleMessage("Dois fatores"),
    "twofactorAuthenticationHasBeenDisabled":
        MessageLookupByLibrary.simpleMessage(
          "A autenticação de dois fatores foi desativada",
        ),
    "twofactorAuthenticationPageTitle": MessageLookupByLibrary.simpleMessage(
      "Autenticação de dois fatores",
    ),
    "twofactorAuthenticationSuccessfullyReset":
        MessageLookupByLibrary.simpleMessage(
          "Autenticação de dois fatores redefinida com sucesso",
        ),
    "twofactorSetup": MessageLookupByLibrary.simpleMessage(
      "Configuração de dois fatores",
    ),
    "typeOfGallerGallerytypeIsNotSupportedForRename": m107,
    "unarchive": MessageLookupByLibrary.simpleMessage("Desarquivar"),
    "unarchiveAlbum": MessageLookupByLibrary.simpleMessage("Desarquivar álbum"),
    "unarchiving": MessageLookupByLibrary.simpleMessage("Desarquivando..."),
    "unavailableReferralCode": MessageLookupByLibrary.simpleMessage(
      "Desculpe, este código está indisponível.",
    ),
    "uncategorized": MessageLookupByLibrary.simpleMessage("Sem categoria"),
    "unhide": MessageLookupByLibrary.simpleMessage("Desocultar"),
    "unhideToAlbum": MessageLookupByLibrary.simpleMessage(
      "Desocultar para o álbum",
    ),
    "unhiding": MessageLookupByLibrary.simpleMessage("Reexibindo..."),
    "unhidingFilesToAlbum": MessageLookupByLibrary.simpleMessage(
      "Desocultando arquivos para o álbum",
    ),
    "unlock": MessageLookupByLibrary.simpleMessage("Desbloquear"),
    "unpinAlbum": MessageLookupByLibrary.simpleMessage("Desafixar álbum"),
    "unselectAll": MessageLookupByLibrary.simpleMessage("Desmarcar tudo"),
    "update": MessageLookupByLibrary.simpleMessage("Atualizar"),
    "updateAvailable": MessageLookupByLibrary.simpleMessage(
      "Atualização disponível",
    ),
    "updatingFolderSelection": MessageLookupByLibrary.simpleMessage(
      "Atualizando seleção de pasta...",
    ),
    "upgrade": MessageLookupByLibrary.simpleMessage("Atualizar"),
    "uploadIsIgnoredDueToIgnorereason": m108,
    "uploadingFilesToAlbum": MessageLookupByLibrary.simpleMessage(
      "Enviando arquivos para o álbum...",
    ),
    "uploadingMultipleMemories": m109,
    "uploadingSingleMemory": MessageLookupByLibrary.simpleMessage(
      "Preservando 1 memória...",
    ),
    "upto50OffUntil4thDec": MessageLookupByLibrary.simpleMessage(
      "Com 50% de desconto, até 4 de dezembro",
    ),
    "usableReferralStorageInfo": MessageLookupByLibrary.simpleMessage(
      "O armazenamento disponível é limitado devido ao seu plano atual. O armazenamento adicional será aplicado quando você atualizar seu plano.",
    ),
    "useAsCover": MessageLookupByLibrary.simpleMessage("Usar como capa"),
    "useDifferentPlayerInfo": MessageLookupByLibrary.simpleMessage(
      "Enfrentando problemas ao reproduzir este vídeo? Mantenha pressionado aqui para tentar outro reprodutor de vídeo",
    ),
    "usePublicLinksForPeopleNotOnEnte": MessageLookupByLibrary.simpleMessage(
      "Usar links públicos para pessoas que não estão no Ente",
    ),
    "useRecoveryKey": MessageLookupByLibrary.simpleMessage(
      "Usar chave de recuperação",
    ),
    "useSelectedPhoto": MessageLookupByLibrary.simpleMessage(
      "Usar foto selecionada",
    ),
    "usedSpace": MessageLookupByLibrary.simpleMessage("Espaço usado"),
    "validTill": m110,
    "verificationFailedPleaseTryAgain": MessageLookupByLibrary.simpleMessage(
      "Falha na verificação. Tente novamente",
    ),
    "verificationId": MessageLookupByLibrary.simpleMessage("ID de verificação"),
    "verify": MessageLookupByLibrary.simpleMessage("Verificar"),
    "verifyEmail": MessageLookupByLibrary.simpleMessage("Verificar e-mail"),
    "verifyEmailID": m111,
    "verifyIDLabel": MessageLookupByLibrary.simpleMessage("Verificar"),
    "verifyPasskey": MessageLookupByLibrary.simpleMessage(
      "Verificar chave de acesso",
    ),
    "verifyPassword": MessageLookupByLibrary.simpleMessage("Verificar senha"),
    "verifying": MessageLookupByLibrary.simpleMessage("Verificando..."),
    "verifyingRecoveryKey": MessageLookupByLibrary.simpleMessage(
      "Verificando chave de recuperação...",
    ),
    "videoInfo": MessageLookupByLibrary.simpleMessage("Informações do vídeo"),
    "videoSmallCase": MessageLookupByLibrary.simpleMessage("vídeo"),
    "videoStreaming": MessageLookupByLibrary.simpleMessage(
      "Vídeos transmissíveis",
    ),
    "videos": MessageLookupByLibrary.simpleMessage("Vídeos"),
    "viewActiveSessions": MessageLookupByLibrary.simpleMessage(
      "Ver sessões ativas",
    ),
    "viewAddOnButton": MessageLookupByLibrary.simpleMessage("Ver complementos"),
    "viewAll": MessageLookupByLibrary.simpleMessage("Ver tudo"),
    "viewAllExifData": MessageLookupByLibrary.simpleMessage(
      "Ver todos os dados EXIF",
    ),
    "viewLargeFiles": MessageLookupByLibrary.simpleMessage("Arquivos grandes"),
    "viewLargeFilesDesc": MessageLookupByLibrary.simpleMessage(
      "Ver arquivos que consumem a maior parte do armazenamento.",
    ),
    "viewLogs": MessageLookupByLibrary.simpleMessage("Ver registros"),
    "viewPersonToUnlink": m112,
    "viewRecoveryKey": MessageLookupByLibrary.simpleMessage(
      "Ver chave de recuperação",
    ),
    "viewer": MessageLookupByLibrary.simpleMessage("Visualizador"),
    "viewersSuccessfullyAdded": m113,
    "visitWebToManage": MessageLookupByLibrary.simpleMessage(
      "Visite o web.ente.io para gerenciar sua assinatura",
    ),
    "waitingForVerification": MessageLookupByLibrary.simpleMessage(
      "Esperando verificação...",
    ),
    "waitingForWifi": MessageLookupByLibrary.simpleMessage(
      "Aguardando Wi-Fi...",
    ),
    "warning": MessageLookupByLibrary.simpleMessage("Aviso"),
    "weAreOpenSource": MessageLookupByLibrary.simpleMessage(
      "Nós somos de código aberto!",
    ),
    "weDontSupportEditingPhotosAndAlbumsThatYouDont":
        MessageLookupByLibrary.simpleMessage(
          "Não suportamos a edição de fotos e álbuns que você ainda não possui",
        ),
    "weHaveSendEmailTo": m114,
    "weakStrength": MessageLookupByLibrary.simpleMessage("Fraca"),
    "welcomeBack": MessageLookupByLibrary.simpleMessage(
      "Bem-vindo(a) de volta!",
    ),
    "whatsNew": MessageLookupByLibrary.simpleMessage("O que há de novo"),
    "whyAddTrustContact": MessageLookupByLibrary.simpleMessage(
      "Um contato confiável pode ajudá-lo em recuperar seus dados.",
    ),
    "widgets": MessageLookupByLibrary.simpleMessage("Widgets"),
    "wishThemAHappyBirthday": m115,
    "yearShort": MessageLookupByLibrary.simpleMessage("ano"),
    "yearly": MessageLookupByLibrary.simpleMessage("Anual"),
    "yearsAgo": m116,
    "yes": MessageLookupByLibrary.simpleMessage("Sim"),
    "yesCancel": MessageLookupByLibrary.simpleMessage("Sim"),
    "yesConvertToViewer": MessageLookupByLibrary.simpleMessage(
      "Sim, converter para visualizador",
    ),
    "yesDelete": MessageLookupByLibrary.simpleMessage("Sim, excluir"),
    "yesDiscardChanges": MessageLookupByLibrary.simpleMessage(
      "Sim, descartar alterações",
    ),
    "yesIgnore": MessageLookupByLibrary.simpleMessage("Sim, ignorar"),
    "yesLogout": MessageLookupByLibrary.simpleMessage("Sim, encerrar sessão"),
    "yesRemove": MessageLookupByLibrary.simpleMessage("Sim, excluir"),
    "yesRenew": MessageLookupByLibrary.simpleMessage("Sim"),
    "yesResetPerson": MessageLookupByLibrary.simpleMessage(
      "Sim, redefinir pessoa",
    ),
    "you": MessageLookupByLibrary.simpleMessage("Você"),
    "youAndThem": m117,
    "youAreOnAFamilyPlan": MessageLookupByLibrary.simpleMessage(
      "Você está em um plano familiar!",
    ),
    "youAreOnTheLatestVersion": MessageLookupByLibrary.simpleMessage(
      "Você está na versão mais recente",
    ),
    "youCanAtMaxDoubleYourStorage": MessageLookupByLibrary.simpleMessage(
      "* Você pode duplicar seu armazenamento ao máximo",
    ),
    "youCanManageYourLinksInTheShareTab": MessageLookupByLibrary.simpleMessage(
      "Você pode gerenciar seus links na aba de compartilhamento.",
    ),
    "youCanTrySearchingForADifferentQuery":
        MessageLookupByLibrary.simpleMessage(
          "Você pode tentar buscar por outra consulta.",
        ),
    "youCannotDowngradeToThisPlan": MessageLookupByLibrary.simpleMessage(
      "Você não pode rebaixar para este plano",
    ),
    "youCannotShareWithYourself": MessageLookupByLibrary.simpleMessage(
      "Não é possível compartilhar consigo mesmo",
    ),
    "youDontHaveAnyArchivedItems": MessageLookupByLibrary.simpleMessage(
      "Você não tem nenhum item arquivado.",
    ),
    "youHaveSuccessfullyFreedUp": m118,
    "yourAccountHasBeenDeleted": MessageLookupByLibrary.simpleMessage(
      "Sua conta foi excluída",
    ),
    "yourMap": MessageLookupByLibrary.simpleMessage("Seu mapa"),
    "yourPlanWasSuccessfullyDowngraded": MessageLookupByLibrary.simpleMessage(
      "Seu plano foi rebaixado com sucesso",
    ),
    "yourPlanWasSuccessfullyUpgraded": MessageLookupByLibrary.simpleMessage(
      "Seu plano foi atualizado com sucesso",
    ),
    "yourPurchaseWasSuccessful": MessageLookupByLibrary.simpleMessage(
      "Sua compra foi efetuada com sucesso",
    ),
    "yourStorageDetailsCouldNotBeFetched": MessageLookupByLibrary.simpleMessage(
      "Seus detalhes de armazenamento não puderam ser obtidos",
    ),
    "yourSubscriptionHasExpired": MessageLookupByLibrary.simpleMessage(
      "A sua assinatura expirou",
    ),
    "yourSubscriptionWasUpdatedSuccessfully":
        MessageLookupByLibrary.simpleMessage(
          "Sua assinatura foi atualizada com sucesso",
        ),
    "yourVerificationCodeHasExpired": MessageLookupByLibrary.simpleMessage(
      "O código de verificação expirou",
    ),
    "youveNoDuplicateFilesThatCanBeCleared":
        MessageLookupByLibrary.simpleMessage(
          "Você não possui nenhum arquivo duplicado que possa ser excluído",
        ),
    "youveNoFilesInThisAlbumThatCanBeDeleted":
        MessageLookupByLibrary.simpleMessage(
          "Você não tem arquivos neste álbum que possam ser excluídos",
        ),
    "zoomOutToSeePhotos": MessageLookupByLibrary.simpleMessage(
      "Reduzir ampliação para ver as fotos",
    ),
  };
=======
        "aNewVersionOfEnteIsAvailable": MessageLookupByLibrary.simpleMessage(
            "Uma nova versão do Ente está disponível."),
        "about": MessageLookupByLibrary.simpleMessage("Sobre"),
        "acceptTrustInvite":
            MessageLookupByLibrary.simpleMessage("Aceitar convite"),
        "account": MessageLookupByLibrary.simpleMessage("Conta"),
        "accountIsAlreadyConfigured": MessageLookupByLibrary.simpleMessage(
            "A conta já está configurada."),
        "accountOwnerPersonAppbarTitle": m0,
        "accountWelcomeBack":
            MessageLookupByLibrary.simpleMessage("Bem-vindo(a) de volta!"),
        "ackPasswordLostWarning": MessageLookupByLibrary.simpleMessage(
            "Eu entendo que se eu perder minha senha, posso perder meus dados, já que meus dados são <underline>criptografados de ponta a ponta</underline>."),
        "actionNotSupportedOnFavouritesAlbum":
            MessageLookupByLibrary.simpleMessage(
                "Ação não suportada em álbum favorito"),
        "activeSessions":
            MessageLookupByLibrary.simpleMessage("Sessões ativas"),
        "add": MessageLookupByLibrary.simpleMessage("Adicionar"),
        "addAName": MessageLookupByLibrary.simpleMessage("Adicione um nome"),
        "addANewEmail":
            MessageLookupByLibrary.simpleMessage("Adicionar um novo e-mail"),
        "addAlbumWidgetPrompt": MessageLookupByLibrary.simpleMessage(
            "Adicione um widget de álbum a sua tela inicial e volte aqui para personalizar."),
        "addCollaborator":
            MessageLookupByLibrary.simpleMessage("Adicionar colaborador"),
        "addCollaborators": m1,
        "addFiles": MessageLookupByLibrary.simpleMessage("Adicionar arquivos"),
        "addFromDevice":
            MessageLookupByLibrary.simpleMessage("Adicionar do dispositivo"),
        "addItem": m2,
        "addLocation":
            MessageLookupByLibrary.simpleMessage("Adicionar localização"),
        "addLocationButton": MessageLookupByLibrary.simpleMessage("Adicionar"),
        "addMemoriesWidgetPrompt": MessageLookupByLibrary.simpleMessage(
            "Adicione um widget de memória a sua tela inicial e volte aqui para personalizar."),
        "addMore": MessageLookupByLibrary.simpleMessage("Adicionar mais"),
        "addName": MessageLookupByLibrary.simpleMessage("Adicionar pessoa"),
        "addNameOrMerge":
            MessageLookupByLibrary.simpleMessage("Adicionar nome ou juntar"),
        "addNew": MessageLookupByLibrary.simpleMessage("Adicionar novo"),
        "addNewPerson":
            MessageLookupByLibrary.simpleMessage("Adicionar nova pessoa"),
        "addOnPageSubtitle":
            MessageLookupByLibrary.simpleMessage("Detalhes dos complementos"),
        "addOnValidTill": m3,
        "addOns": MessageLookupByLibrary.simpleMessage("Complementos"),
        "addParticipants":
            MessageLookupByLibrary.simpleMessage("Adicionar participante"),
        "addPeopleWidgetPrompt": MessageLookupByLibrary.simpleMessage(
            "Adicione um widget de pessoas a sua tela inicial e volte aqui para personalizar."),
        "addPhotos": MessageLookupByLibrary.simpleMessage("Adicionar fotos"),
        "addSelected":
            MessageLookupByLibrary.simpleMessage("Adicionar selecionado"),
        "addToAlbum":
            MessageLookupByLibrary.simpleMessage("Adicionar ao álbum"),
        "addToEnte": MessageLookupByLibrary.simpleMessage("Adicionar ao Ente"),
        "addToHiddenAlbum":
            MessageLookupByLibrary.simpleMessage("Adicionar ao álbum oculto"),
        "addTrustedContact":
            MessageLookupByLibrary.simpleMessage("Adicionar contato confiável"),
        "addViewer":
            MessageLookupByLibrary.simpleMessage("Adicionar visualizador"),
        "addViewers": m4,
        "addYourPhotosNow":
            MessageLookupByLibrary.simpleMessage("Adicione suas fotos agora"),
        "addedAs": MessageLookupByLibrary.simpleMessage("Adicionado como"),
        "addedBy": m5,
        "addedSuccessfullyTo": m6,
        "addingToFavorites": MessageLookupByLibrary.simpleMessage(
            "Adicionando aos favoritos..."),
        "admiringThem": m7,
        "advanced": MessageLookupByLibrary.simpleMessage("Avançado"),
        "advancedSettings": MessageLookupByLibrary.simpleMessage("Avançado"),
        "after1Day": MessageLookupByLibrary.simpleMessage("Após 1 dia"),
        "after1Hour": MessageLookupByLibrary.simpleMessage("Após 1 hora"),
        "after1Month": MessageLookupByLibrary.simpleMessage("Após 1 mês"),
        "after1Week": MessageLookupByLibrary.simpleMessage("Após 1 semana"),
        "after1Year": MessageLookupByLibrary.simpleMessage("Após 1 ano"),
        "albumOwner": MessageLookupByLibrary.simpleMessage("Proprietário"),
        "albumParticipantsCount": m8,
        "albumTitle": MessageLookupByLibrary.simpleMessage("Título do álbum"),
        "albumUpdated":
            MessageLookupByLibrary.simpleMessage("Álbum atualizado"),
        "albums": MessageLookupByLibrary.simpleMessage("Álbuns"),
        "albumsWidgetDesc": MessageLookupByLibrary.simpleMessage(
            "Selecione os álbuns que deseje vê-los na sua tela inicial."),
        "allClear": MessageLookupByLibrary.simpleMessage("✨ Tudo limpo"),
        "allMemoriesPreserved": MessageLookupByLibrary.simpleMessage(
            "Todas as memórias preservadas"),
        "allPersonGroupingWillReset": MessageLookupByLibrary.simpleMessage(
            "Todos os agrupamentos dessa pessoa serão redefinidos, e você perderá todas as sugestões feitas por essa pessoa."),
        "allUnnamedGroupsWillBeMergedIntoTheSelectedPerson":
            MessageLookupByLibrary.simpleMessage(
                "Todos os grupos sem nome serão mesclados numa pessoa selecionada. Isso ainda pode ser desfeito no histórico de sugestões da pessoa."),
        "allWillShiftRangeBasedOnFirst": MessageLookupByLibrary.simpleMessage(
            "Este é o primeiro do grupo. As outras fotos selecionadas serão automaticamente alteradas para esta nova data"),
        "allow": MessageLookupByLibrary.simpleMessage("Permitir"),
        "allowAddPhotosDescription": MessageLookupByLibrary.simpleMessage(
            "Permitir que as pessoas com link também adicionem fotos ao álbum compartilhado."),
        "allowAddingPhotos":
            MessageLookupByLibrary.simpleMessage("Permitir adicionar fotos"),
        "allowAppToOpenSharedAlbumLinks": MessageLookupByLibrary.simpleMessage(
            "Permitir aplicativo abrir links de álbum compartilhado"),
        "allowDownloads":
            MessageLookupByLibrary.simpleMessage("Permitir downloads"),
        "allowPeopleToAddPhotos": MessageLookupByLibrary.simpleMessage(
            "Permitir que pessoas adicionem fotos"),
        "allowPermBody": MessageLookupByLibrary.simpleMessage(
            "Permita o acesso a suas fotos nas Opções para que Ente exiba e salva em segurança sua fototeca."),
        "allowPermTitle":
            MessageLookupByLibrary.simpleMessage("Permita acesso às Fotos"),
        "androidBiometricHint":
            MessageLookupByLibrary.simpleMessage("Verificar identidade"),
        "androidBiometricNotRecognized": MessageLookupByLibrary.simpleMessage(
            "Não reconhecido. Tente novamente."),
        "androidBiometricRequiredTitle":
            MessageLookupByLibrary.simpleMessage("Biométrica necessária"),
        "androidBiometricSuccess":
            MessageLookupByLibrary.simpleMessage("Sucesso"),
        "androidCancelButton": MessageLookupByLibrary.simpleMessage("Cancelar"),
        "androidDeviceCredentialsRequiredTitle":
            MessageLookupByLibrary.simpleMessage("Credenciais necessários"),
        "androidDeviceCredentialsSetupDescription":
            MessageLookupByLibrary.simpleMessage("Credenciais necessários"),
        "androidGoToSettingsDescription": MessageLookupByLibrary.simpleMessage(
            "A autenticação biométrica não está definida no dispositivo. Vá em \'Opções > Segurança\' para adicionar a autenticação biométrica."),
        "androidIosWebDesktop": MessageLookupByLibrary.simpleMessage(
            "Android, iOS, Web, Computador"),
        "androidSignInTitle":
            MessageLookupByLibrary.simpleMessage("Autenticação necessária"),
        "appIcon": MessageLookupByLibrary.simpleMessage("Ícone do aplicativo"),
        "appLock":
            MessageLookupByLibrary.simpleMessage("Bloqueio do aplicativo"),
        "appLockDescriptions": MessageLookupByLibrary.simpleMessage(
            "Escolha entre a tela de bloqueio padrão do seu dispositivo e uma tela de bloqueio personalizada com PIN ou senha."),
        "appVersion": m9,
        "appleId": MessageLookupByLibrary.simpleMessage("ID da Apple"),
        "apply": MessageLookupByLibrary.simpleMessage("Aplicar"),
        "applyCodeTitle":
            MessageLookupByLibrary.simpleMessage("Aplicar código"),
        "appstoreSubscription":
            MessageLookupByLibrary.simpleMessage("Assinatura da AppStore"),
        "archive": MessageLookupByLibrary.simpleMessage("Arquivo"),
        "archiveAlbum": MessageLookupByLibrary.simpleMessage("Arquivar álbum"),
        "archiving": MessageLookupByLibrary.simpleMessage("Arquivando..."),
        "areThey": MessageLookupByLibrary.simpleMessage("Eles são "),
        "areYouSureRemoveThisFaceFromPerson":
            MessageLookupByLibrary.simpleMessage(
                "Deseja mesmo remover o rosto desta pessoa?"),
        "areYouSureThatYouWantToLeaveTheFamily":
            MessageLookupByLibrary.simpleMessage(
                "Você tem certeza que queira sair do plano familiar?"),
        "areYouSureYouWantToCancel":
            MessageLookupByLibrary.simpleMessage("Deseja cancelar?"),
        "areYouSureYouWantToChangeYourPlan":
            MessageLookupByLibrary.simpleMessage("Deseja trocar de plano?"),
        "areYouSureYouWantToExit": MessageLookupByLibrary.simpleMessage(
            "Tem certeza de que queira sair?"),
        "areYouSureYouWantToIgnoreThesePersons":
            MessageLookupByLibrary.simpleMessage(
                "Você deseja mesmo ignorar estas pessoas?"),
        "areYouSureYouWantToIgnoreThisPerson":
            MessageLookupByLibrary.simpleMessage(
                "Você deseja mesmo ignorar esta pessoa?"),
        "areYouSureYouWantToLogout": MessageLookupByLibrary.simpleMessage(
            "Você tem certeza que quer encerrar sessão?"),
        "areYouSureYouWantToMergeThem": MessageLookupByLibrary.simpleMessage(
            "Você desejar mesmo mesclá-los?"),
        "areYouSureYouWantToRenew":
            MessageLookupByLibrary.simpleMessage("Deseja renovar?"),
        "areYouSureYouWantToResetThisPerson":
            MessageLookupByLibrary.simpleMessage(
                "Deseja redefinir esta pessoa?"),
        "askCancelReason": MessageLookupByLibrary.simpleMessage(
            "Sua assinatura foi cancelada. Deseja compartilhar o motivo?"),
        "askDeleteReason": MessageLookupByLibrary.simpleMessage(
            "Por que você quer excluir sua conta?"),
        "askYourLovedOnesToShare": MessageLookupByLibrary.simpleMessage(
            "Peça que seus entes queridos compartilhem"),
        "atAFalloutShelter":
            MessageLookupByLibrary.simpleMessage("em um abrigo avançado"),
        "authToChangeEmailVerificationSetting":
            MessageLookupByLibrary.simpleMessage(
                "Autentique-se para alterar o e-mail de verificação"),
        "authToChangeLockscreenSetting": MessageLookupByLibrary.simpleMessage(
            "Autentique para alterar a configuração da tela de bloqueio"),
        "authToChangeYourEmail": MessageLookupByLibrary.simpleMessage(
            "Por favor, autentique-se para alterar o seu e-mail"),
        "authToChangeYourPassword": MessageLookupByLibrary.simpleMessage(
            "Autentique para alterar sua senha"),
        "authToConfigureTwofactorAuthentication":
            MessageLookupByLibrary.simpleMessage(
                "Autentique para configurar a autenticação de dois fatores"),
        "authToInitiateAccountDeletion": MessageLookupByLibrary.simpleMessage(
            "Autentique para iniciar a exclusão de conta"),
        "authToManageLegacy": MessageLookupByLibrary.simpleMessage(
            "Autentique-se para gerenciar seus contatos confiáveis"),
        "authToViewPasskey": MessageLookupByLibrary.simpleMessage(
            "Autentique-se para ver sua chave de acesso"),
        "authToViewTrashedFiles": MessageLookupByLibrary.simpleMessage(
            "Autentique-se para ver seus arquivos excluídos"),
        "authToViewYourActiveSessions": MessageLookupByLibrary.simpleMessage(
            "Autentique para ver as sessões ativas"),
        "authToViewYourHiddenFiles": MessageLookupByLibrary.simpleMessage(
            "Autentique-se para visualizar seus arquivos ocultos"),
        "authToViewYourMemories": MessageLookupByLibrary.simpleMessage(
            "Autentique-se para ver suas memórias"),
        "authToViewYourRecoveryKey": MessageLookupByLibrary.simpleMessage(
            "Autentique para ver sua chave de recuperação"),
        "authenticating":
            MessageLookupByLibrary.simpleMessage("Autenticando..."),
        "authenticationFailedPleaseTryAgain":
            MessageLookupByLibrary.simpleMessage(
                "Falha na autenticação. Tente novamente"),
        "authenticationSuccessful":
            MessageLookupByLibrary.simpleMessage("Autenticado com sucesso!"),
        "autoCastDialogBody": MessageLookupByLibrary.simpleMessage(
            "Você verá dispositivos de transmissão disponível aqui."),
        "autoCastiOSPermission": MessageLookupByLibrary.simpleMessage(
            "Certifique-se que as permissões da internet local estejam ligadas para o Ente Photos App, em opções."),
        "autoLock": MessageLookupByLibrary.simpleMessage("Bloqueio automático"),
        "autoLockFeatureDescription": MessageLookupByLibrary.simpleMessage(
            "Tempo após o qual o aplicativo bloqueia após ser colocado em segundo plano"),
        "autoLogoutMessage": MessageLookupByLibrary.simpleMessage(
            "Devido ao ocorrido de erros técnicos, você foi desconectado. Pedimos desculpas pela inconveniência."),
        "autoPair":
            MessageLookupByLibrary.simpleMessage("Pareamento automático"),
        "autoPairDesc": MessageLookupByLibrary.simpleMessage(
            "O pareamento automático só funciona com dispositivos que suportam o Chromecast."),
        "available": MessageLookupByLibrary.simpleMessage("Disponível"),
        "availableStorageSpace": m10,
        "backedUpFolders":
            MessageLookupByLibrary.simpleMessage("Pastas salvas em segurança"),
        "backgroundWithThem": m11,
        "backup": MessageLookupByLibrary.simpleMessage("Salvar em segurança"),
        "backupFailed": MessageLookupByLibrary.simpleMessage(
            "Falhou ao salvar em segurança"),
        "backupFile":
            MessageLookupByLibrary.simpleMessage("Salvar arquivo em segurança"),
        "backupOverMobileData": MessageLookupByLibrary.simpleMessage(
            "Salvar fotos com dados móveis"),
        "backupSettings": MessageLookupByLibrary.simpleMessage(
            "Ajustes de salvar em segurança"),
        "backupStatus":
            MessageLookupByLibrary.simpleMessage("Estado das mídias salvas"),
        "backupStatusDescription": MessageLookupByLibrary.simpleMessage(
            "Os itens salvos em segurança aparecerão aqui"),
        "backupVideos":
            MessageLookupByLibrary.simpleMessage("Salvar vídeos em segurança"),
        "beach": MessageLookupByLibrary.simpleMessage("Areia e o mar"),
        "birthday": MessageLookupByLibrary.simpleMessage("Aniversário"),
        "birthdayNotifications":
            MessageLookupByLibrary.simpleMessage("Notificações de aniversário"),
        "birthdays": MessageLookupByLibrary.simpleMessage("Aniversários"),
        "blackFridaySale":
            MessageLookupByLibrary.simpleMessage("Promoção Black Friday"),
        "blog": MessageLookupByLibrary.simpleMessage("Blog"),
        "cLDesc1": MessageLookupByLibrary.simpleMessage(
            "De volta na transmissão de vídeo beta, e trabalhando em envios e downloads retomáveis, nós aumentamos o limite de envio de arquivos para 10 GB. Isso está disponível em ambos a versão móvel e a versão para desktop."),
        "cLDesc2": MessageLookupByLibrary.simpleMessage(
            "Envios de fundo agora são suportados no iOS também, para assemelhar-se aos dispositivos Android. Não precisa abrir o aplicativo para salvar em segurança as fotos e vídeos mais recentes."),
        "cLDesc3": MessageLookupByLibrary.simpleMessage(
            "Fizemos melhorias significantes para a experiência de memórias, incluindo reprodução automática, deslizar para a próxima memória e mais."),
        "cLDesc4": MessageLookupByLibrary.simpleMessage(
            "Ao lado de outras melhorias, agora ficou mais fácil para detectar rostos, fornecer comentários em rostos similares, e adicionar/remover rostos de uma foto."),
        "cLDesc5": MessageLookupByLibrary.simpleMessage(
            "Você receberá uma notificação opcional para todos os aniversários salvos no Ente, além de uma coleção de melhores fotos."),
        "cLDesc6": MessageLookupByLibrary.simpleMessage(
            "Nada de esperar os envios/downloads terminarem para fechar o aplicativo. Todos os envios e downloads agora possuem a habilidade de ser pausado na metade do processo, e retomar de onde você parou."),
        "cLTitle1": MessageLookupByLibrary.simpleMessage(
            "Enviando arquivos de vídeo grandes"),
        "cLTitle2": MessageLookupByLibrary.simpleMessage("Envio de fundo"),
        "cLTitle3":
            MessageLookupByLibrary.simpleMessage("Reproduzir memórias auto."),
        "cLTitle4": MessageLookupByLibrary.simpleMessage(
            "Reconhecimento Facial Melhorado"),
        "cLTitle5":
            MessageLookupByLibrary.simpleMessage("Notificações de aniversário"),
        "cLTitle6": MessageLookupByLibrary.simpleMessage(
            "Envios e downloads retomáveis"),
        "cachedData":
            MessageLookupByLibrary.simpleMessage("Dados armazenados em cache"),
        "calculating": MessageLookupByLibrary.simpleMessage("Calculando..."),
        "canNotOpenBody": MessageLookupByLibrary.simpleMessage(
            "Desculpe, este álbum não pode ser aberto no aplicativo."),
        "canNotOpenTitle":
            MessageLookupByLibrary.simpleMessage("Não pôde abrir este álbum"),
        "canNotUploadToAlbumsOwnedByOthers":
            MessageLookupByLibrary.simpleMessage(
                "Não é possível enviar para álbuns pertencentes a outros"),
        "canOnlyCreateLinkForFilesOwnedByYou":
            MessageLookupByLibrary.simpleMessage(
                "Só é possível criar um link para arquivos pertencentes a você"),
        "canOnlyRemoveFilesOwnedByYou": MessageLookupByLibrary.simpleMessage(
            "Só pode remover arquivos de sua propriedade"),
        "cancel": MessageLookupByLibrary.simpleMessage("Cancelar"),
        "cancelAccountRecovery":
            MessageLookupByLibrary.simpleMessage("Cancelar recuperação"),
        "cancelAccountRecoveryBody": MessageLookupByLibrary.simpleMessage(
            "Deseja mesmo cancelar a recuperação de conta?"),
        "cancelOtherSubscription": m12,
        "cancelSubscription":
            MessageLookupByLibrary.simpleMessage("Cancelar assinatura"),
        "cannotAddMorePhotosAfterBecomingViewer": m13,
        "cannotDeleteSharedFiles": MessageLookupByLibrary.simpleMessage(
            "Não é possível excluir arquivos compartilhados"),
        "castAlbum": MessageLookupByLibrary.simpleMessage("Transferir álbum"),
        "castIPMismatchBody": MessageLookupByLibrary.simpleMessage(
            "Certifique-se de estar na mesma internet que a TV."),
        "castIPMismatchTitle":
            MessageLookupByLibrary.simpleMessage("Falhou ao transmitir álbum"),
        "castInstruction": MessageLookupByLibrary.simpleMessage(
            "Acesse cast.ente.io no dispositivo desejado para parear.\n\nInsira o código abaixo para reproduzir o álbum na sua TV."),
        "centerPoint": MessageLookupByLibrary.simpleMessage("Ponto central"),
        "change": MessageLookupByLibrary.simpleMessage("Alterar"),
        "changeEmail": MessageLookupByLibrary.simpleMessage("Alterar e-mail"),
        "changeLocationOfSelectedItems": MessageLookupByLibrary.simpleMessage(
            "Alterar a localização dos itens selecionados?"),
        "changePassword": MessageLookupByLibrary.simpleMessage("Alterar senha"),
        "changePasswordTitle":
            MessageLookupByLibrary.simpleMessage("Alterar senha"),
        "changePermissions":
            MessageLookupByLibrary.simpleMessage("Alterar permissões?"),
        "changeYourReferralCode": MessageLookupByLibrary.simpleMessage(
            "Alterar código de referência"),
        "checkForUpdates":
            MessageLookupByLibrary.simpleMessage("Buscar atualizações"),
        "checkInboxAndSpamFolder": MessageLookupByLibrary.simpleMessage(
            "Verifique sua caixa de entrada (e spam) para concluir a verificação"),
        "checkStatus": MessageLookupByLibrary.simpleMessage("Verificar estado"),
        "checking": MessageLookupByLibrary.simpleMessage("Verificando..."),
        "checkingModels":
            MessageLookupByLibrary.simpleMessage("Verificando modelos..."),
        "city": MessageLookupByLibrary.simpleMessage("Na cidade"),
        "claimFreeStorage":
            MessageLookupByLibrary.simpleMessage("Reivindique armaz. grátis"),
        "claimMore": MessageLookupByLibrary.simpleMessage("Reivindique mais!"),
        "claimed": MessageLookupByLibrary.simpleMessage("Reivindicado"),
        "claimedStorageSoFar": m14,
        "cleanUncategorized":
            MessageLookupByLibrary.simpleMessage("Limpar não categorizado"),
        "cleanUncategorizedDescription": MessageLookupByLibrary.simpleMessage(
            "Remover todos os arquivos não categorizados que estão presentes em outros álbuns"),
        "clearCaches": MessageLookupByLibrary.simpleMessage("Limpar cache"),
        "clearIndexes": MessageLookupByLibrary.simpleMessage("Limpar índices"),
        "click": MessageLookupByLibrary.simpleMessage("• Clique"),
        "clickOnTheOverflowMenu":
            MessageLookupByLibrary.simpleMessage("• Clique no menu adicional"),
        "clickToInstallOurBestVersionYet": MessageLookupByLibrary.simpleMessage(
            "Clique para instalar a nossa melhor versão até então"),
        "close": MessageLookupByLibrary.simpleMessage("Fechar"),
        "clubByCaptureTime": MessageLookupByLibrary.simpleMessage(
            "Agrupar por tempo de captura"),
        "clubByFileName":
            MessageLookupByLibrary.simpleMessage("Agrupar por nome do arquivo"),
        "clusteringProgress":
            MessageLookupByLibrary.simpleMessage("Progresso de agrupamento"),
        "codeAppliedPageTitle":
            MessageLookupByLibrary.simpleMessage("Código aplicado"),
        "codeChangeLimitReached": MessageLookupByLibrary.simpleMessage(
            "Desculpe, você atingiu o limite de mudanças de código."),
        "codeCopiedToClipboard": MessageLookupByLibrary.simpleMessage(
            "Código copiado para a área de transferência"),
        "codeUsedByYou":
            MessageLookupByLibrary.simpleMessage("Código usado por você"),
        "collabLinkSectionDescription": MessageLookupByLibrary.simpleMessage(
            "Crie um link para permitir que as pessoas adicionem e vejam fotos no seu álbum compartilhado sem a necessidade do aplicativo ou uma conta Ente. Ótimo para colecionar fotos de eventos."),
        "collaborativeLink":
            MessageLookupByLibrary.simpleMessage("Link colaborativo"),
        "collaborativeLinkCreatedFor": m15,
        "collaborator": MessageLookupByLibrary.simpleMessage("Colaborador"),
        "collaboratorsCanAddPhotosAndVideosToTheSharedAlbum":
            MessageLookupByLibrary.simpleMessage(
                "Colaboradores podem adicionar fotos e vídeos ao álbum compartilhado."),
        "collaboratorsSuccessfullyAdded": m16,
        "collageLayout": MessageLookupByLibrary.simpleMessage("Layout"),
        "collageSaved":
            MessageLookupByLibrary.simpleMessage("Colagem salva na galeria"),
        "collect": MessageLookupByLibrary.simpleMessage("Coletar"),
        "collectEventPhotos":
            MessageLookupByLibrary.simpleMessage("Coletar fotos de evento"),
        "collectPhotos": MessageLookupByLibrary.simpleMessage("Coletar fotos"),
        "collectPhotosDescription": MessageLookupByLibrary.simpleMessage(
            "Crie um link onde seus amigos podem enviar fotos na qualidade original."),
        "color": MessageLookupByLibrary.simpleMessage("Cor"),
        "configuration": MessageLookupByLibrary.simpleMessage("Configuração"),
        "confirm": MessageLookupByLibrary.simpleMessage("Confirmar"),
        "confirm2FADisable": MessageLookupByLibrary.simpleMessage(
            "Você tem certeza que queira desativar a autenticação de dois fatores?"),
        "confirmAccountDeletion":
            MessageLookupByLibrary.simpleMessage("Confirmar exclusão da conta"),
        "confirmAddingTrustedContact": m17,
        "confirmDeletePrompt": MessageLookupByLibrary.simpleMessage(
            "Sim, eu quero permanentemente excluir esta conta e os dados em todos os aplicativos."),
        "confirmPassword":
            MessageLookupByLibrary.simpleMessage("Confirmar senha"),
        "confirmPlanChange":
            MessageLookupByLibrary.simpleMessage("Confirmar mudança de plano"),
        "confirmRecoveryKey": MessageLookupByLibrary.simpleMessage(
            "Confirmar chave de recuperação"),
        "confirmYourRecoveryKey": MessageLookupByLibrary.simpleMessage(
            "Confirme sua chave de recuperação"),
        "connectToDevice":
            MessageLookupByLibrary.simpleMessage("Conectar ao dispositivo"),
        "contactFamilyAdmin": m18,
        "contactSupport":
            MessageLookupByLibrary.simpleMessage("Contatar suporte"),
        "contactToManageSubscription": m19,
        "contacts": MessageLookupByLibrary.simpleMessage("Contatos"),
        "contents": MessageLookupByLibrary.simpleMessage("Conteúdos"),
        "continueLabel": MessageLookupByLibrary.simpleMessage("Continuar"),
        "continueOnFreeTrial": MessageLookupByLibrary.simpleMessage(
            "Continuar com a avaliação grátis"),
        "convertToAlbum":
            MessageLookupByLibrary.simpleMessage("Converter para álbum"),
        "copyEmailAddress":
            MessageLookupByLibrary.simpleMessage("Copiar e-mail"),
        "copyLink": MessageLookupByLibrary.simpleMessage("Copiar link"),
        "copypasteThisCodentoYourAuthenticatorApp":
            MessageLookupByLibrary.simpleMessage(
                "Copie e cole o código no aplicativo autenticador"),
        "couldNotBackUpTryLater": MessageLookupByLibrary.simpleMessage(
            "Nós não podemos salvar seus dados.\nNós tentaremos novamente mais tarde."),
        "couldNotFreeUpSpace": MessageLookupByLibrary.simpleMessage(
            "Não foi possível liberar espaço"),
        "couldNotUpdateSubscription": MessageLookupByLibrary.simpleMessage(
            "Não foi possível atualizar a assinatura"),
        "count": MessageLookupByLibrary.simpleMessage("Contagem"),
        "crashReporting":
            MessageLookupByLibrary.simpleMessage("Relatório de erros"),
        "create": MessageLookupByLibrary.simpleMessage("Criar"),
        "createAccount": MessageLookupByLibrary.simpleMessage("Criar conta"),
        "createAlbumActionHint": MessageLookupByLibrary.simpleMessage(
            "Pressione para selecionar fotos e clique em + para criar um álbum"),
        "createCollaborativeLink":
            MessageLookupByLibrary.simpleMessage("Criar link colaborativo"),
        "createCollage": MessageLookupByLibrary.simpleMessage("Criar colagem"),
        "createNewAccount":
            MessageLookupByLibrary.simpleMessage("Criar nova conta"),
        "createOrSelectAlbum":
            MessageLookupByLibrary.simpleMessage("Criar ou selecionar álbum"),
        "createPublicLink":
            MessageLookupByLibrary.simpleMessage("Criar link público"),
        "creatingLink": MessageLookupByLibrary.simpleMessage("Criando link..."),
        "criticalUpdateAvailable": MessageLookupByLibrary.simpleMessage(
            "Atualização crítica disponível"),
        "crop": MessageLookupByLibrary.simpleMessage("Cortar"),
        "curatedMemories":
            MessageLookupByLibrary.simpleMessage("Memórias restauradas"),
        "currentUsageIs":
            MessageLookupByLibrary.simpleMessage("O uso atual é "),
        "currentlyRunning":
            MessageLookupByLibrary.simpleMessage("Atualmente executando"),
        "custom": MessageLookupByLibrary.simpleMessage("Personalizado"),
        "customEndpoint": m20,
        "darkTheme": MessageLookupByLibrary.simpleMessage("Escuro"),
        "dayToday": MessageLookupByLibrary.simpleMessage("Hoje"),
        "dayYesterday": MessageLookupByLibrary.simpleMessage("Ontem"),
        "declineTrustInvite":
            MessageLookupByLibrary.simpleMessage("Recusar convite"),
        "decrypting":
            MessageLookupByLibrary.simpleMessage("Descriptografando..."),
        "decryptingVideo":
            MessageLookupByLibrary.simpleMessage("Descriptografando vídeo..."),
        "deduplicateFiles":
            MessageLookupByLibrary.simpleMessage("Arquivos duplicados"),
        "delete": MessageLookupByLibrary.simpleMessage("Excluir"),
        "deleteAccount": MessageLookupByLibrary.simpleMessage("Excluir conta"),
        "deleteAccountFeedbackPrompt": MessageLookupByLibrary.simpleMessage(
            "Lamentamos você ir. Compartilhe seu feedback para ajudar-nos a melhorar."),
        "deleteAccountPermanentlyButton": MessageLookupByLibrary.simpleMessage(
            "Excluir conta permanentemente"),
        "deleteAlbum": MessageLookupByLibrary.simpleMessage("Excluir álbum"),
        "deleteAlbumDialog": MessageLookupByLibrary.simpleMessage(
            "Também excluir as fotos (e vídeos) presentes neste álbum de <bold>todos</bold> os outros álbuns que eles fazem parte?"),
        "deleteAlbumsDialogBody": MessageLookupByLibrary.simpleMessage(
            "Isso excluirá todos os álbuns vazios. Isso é útil quando você quiser reduzir a desordem no seu álbum."),
        "deleteAll": MessageLookupByLibrary.simpleMessage("Excluir tudo"),
        "deleteConfirmDialogBody": MessageLookupByLibrary.simpleMessage(
            "Esta conta está vinculada aos outros aplicativos do Ente, se você usar algum. Seus dados baixados, entre todos os aplicativos do Ente, serão programados para exclusão, e sua conta será permanentemente excluída."),
        "deleteEmailRequest": MessageLookupByLibrary.simpleMessage(
            "Por favor, envie um e-mail a <warning>account-deletion@ente.io</warning> do seu e-mail registrado."),
        "deleteEmptyAlbums":
            MessageLookupByLibrary.simpleMessage("Excluir álbuns vazios"),
        "deleteEmptyAlbumsWithQuestionMark":
            MessageLookupByLibrary.simpleMessage("Excluir álbuns vazios?"),
        "deleteFromBoth":
            MessageLookupByLibrary.simpleMessage("Excluir de ambos"),
        "deleteFromDevice":
            MessageLookupByLibrary.simpleMessage("Excluir do dispositivo"),
        "deleteFromEnte":
            MessageLookupByLibrary.simpleMessage("Excluir do Ente"),
        "deleteItemCount": m21,
        "deleteLocation":
            MessageLookupByLibrary.simpleMessage("Excluir localização"),
        "deleteMultipleAlbumDialog": m22,
        "deletePhotos": MessageLookupByLibrary.simpleMessage("Excluir fotos"),
        "deleteProgress": m23,
        "deleteReason1": MessageLookupByLibrary.simpleMessage(
            "Está faltando um recurso-chave que eu preciso"),
        "deleteReason2": MessageLookupByLibrary.simpleMessage(
            "O aplicativo ou um certo recurso não funciona da maneira que eu acredito que deveria funcionar"),
        "deleteReason3": MessageLookupByLibrary.simpleMessage(
            "Encontrei outro serviço que considero melhor"),
        "deleteReason4":
            MessageLookupByLibrary.simpleMessage("Meu motivo não está listado"),
        "deleteRequestSLAText": MessageLookupByLibrary.simpleMessage(
            "Sua solicitação será revisada em até 72 horas."),
        "deleteSharedAlbum": MessageLookupByLibrary.simpleMessage(
            "Excluir álbum compartilhado?"),
        "deleteSharedAlbumDialogBody": MessageLookupByLibrary.simpleMessage(
            "O álbum será apagado para todos\n\nVocê perderá o acesso a fotos compartilhadas neste álbum que pertencem aos outros"),
        "deselectAll":
            MessageLookupByLibrary.simpleMessage("Deselecionar tudo"),
        "designedToOutlive":
            MessageLookupByLibrary.simpleMessage("Feito para reviver memórias"),
        "details": MessageLookupByLibrary.simpleMessage("Detalhes"),
        "developerSettings":
            MessageLookupByLibrary.simpleMessage("Opções de desenvolvedor"),
        "developerSettingsWarning": MessageLookupByLibrary.simpleMessage(
            "Deseja modificar as Opções de Desenvolvedor?"),
        "deviceCodeHint":
            MessageLookupByLibrary.simpleMessage("Insira o código"),
        "deviceFilesAutoUploading": MessageLookupByLibrary.simpleMessage(
            "Arquivos adicionados ao álbum do dispositivo serão automaticamente enviados para o Ente."),
        "deviceLock":
            MessageLookupByLibrary.simpleMessage("Bloqueio do dispositivo"),
        "deviceLockExplanation": MessageLookupByLibrary.simpleMessage(
            "Desativa o bloqueio de tela se o Ente estiver de fundo e uma cópia de segurança ainda estiver em andamento. Às vezes, isso não é necessário, mas ajuda a agilizar envios grandes e importações iniciais de bibliotecas maiores."),
        "deviceNotFound":
            MessageLookupByLibrary.simpleMessage("Dispositivo não encontrado"),
        "didYouKnow": MessageLookupByLibrary.simpleMessage("Você sabia?"),
        "different": MessageLookupByLibrary.simpleMessage("Diferente"),
        "disableAutoLock": MessageLookupByLibrary.simpleMessage(
            "Desativar bloqueio automático"),
        "disableDownloadWarningBody": MessageLookupByLibrary.simpleMessage(
            "Os visualizadores podem fazer capturas de tela ou salvar uma cópia de suas fotos usando ferramentas externas"),
        "disableDownloadWarningTitle":
            MessageLookupByLibrary.simpleMessage("Por favor, saiba que"),
        "disableLinkMessage": m24,
        "disableTwofactor": MessageLookupByLibrary.simpleMessage(
            "Desativar autenticação de dois fatores"),
        "disablingTwofactorAuthentication":
            MessageLookupByLibrary.simpleMessage(
                "Desativando a autenticação de dois fatores..."),
        "discord": MessageLookupByLibrary.simpleMessage("Discord"),
        "discover": MessageLookupByLibrary.simpleMessage("Explorar"),
        "discover_babies": MessageLookupByLibrary.simpleMessage("Bebês"),
        "discover_celebrations":
            MessageLookupByLibrary.simpleMessage("Comemorações"),
        "discover_food": MessageLookupByLibrary.simpleMessage("Comida"),
        "discover_greenery": MessageLookupByLibrary.simpleMessage("Vegetação"),
        "discover_hills": MessageLookupByLibrary.simpleMessage("Colinas"),
        "discover_identity": MessageLookupByLibrary.simpleMessage("Identidade"),
        "discover_memes": MessageLookupByLibrary.simpleMessage("Memes"),
        "discover_notes": MessageLookupByLibrary.simpleMessage("Notas"),
        "discover_pets":
            MessageLookupByLibrary.simpleMessage("Animais de estimação"),
        "discover_receipts": MessageLookupByLibrary.simpleMessage("Recibos"),
        "discover_screenshots":
            MessageLookupByLibrary.simpleMessage("Capturas de tela"),
        "discover_selfies": MessageLookupByLibrary.simpleMessage("Selfies"),
        "discover_sunset": MessageLookupByLibrary.simpleMessage("Pôr do sol"),
        "discover_visiting_cards":
            MessageLookupByLibrary.simpleMessage("Cartões de visita"),
        "discover_wallpapers":
            MessageLookupByLibrary.simpleMessage("Papéis de parede"),
        "dismiss": MessageLookupByLibrary.simpleMessage("Descartar"),
        "distanceInKMUnit": MessageLookupByLibrary.simpleMessage("km"),
        "doNotSignOut": MessageLookupByLibrary.simpleMessage("Não sair"),
        "doThisLater":
            MessageLookupByLibrary.simpleMessage("Fazer isso depois"),
        "doYouWantToDiscardTheEditsYouHaveMade":
            MessageLookupByLibrary.simpleMessage(
                "Você quer descartar as edições que você fez?"),
        "done": MessageLookupByLibrary.simpleMessage("Concluído"),
        "dontSave": MessageLookupByLibrary.simpleMessage("Não salvar"),
        "doubleYourStorage":
            MessageLookupByLibrary.simpleMessage("Duplique seu armazenamento"),
        "download": MessageLookupByLibrary.simpleMessage("Baixar"),
        "downloadFailed":
            MessageLookupByLibrary.simpleMessage("Falhou ao baixar"),
        "downloading": MessageLookupByLibrary.simpleMessage("Baixando..."),
        "dropSupportEmail": m25,
        "duplicateFileCountWithStorageSaved": m26,
        "duplicateItemsGroup": m27,
        "edit": MessageLookupByLibrary.simpleMessage("Editar"),
        "editEmailAlreadyLinked": m28,
        "editLocation":
            MessageLookupByLibrary.simpleMessage("Editar localização"),
        "editLocationTagTitle":
            MessageLookupByLibrary.simpleMessage("Editar localização"),
        "editPerson": MessageLookupByLibrary.simpleMessage("Editar pessoa"),
        "editTime": MessageLookupByLibrary.simpleMessage("Editar tempo"),
        "editsSaved": MessageLookupByLibrary.simpleMessage("Edições salvas"),
        "editsToLocationWillOnlyBeSeenWithinEnte":
            MessageLookupByLibrary.simpleMessage(
                "Edições à localização serão apenas vistos no Ente"),
        "eligible": MessageLookupByLibrary.simpleMessage("elegível"),
        "email": MessageLookupByLibrary.simpleMessage("E-mail"),
        "emailAlreadyRegistered":
            MessageLookupByLibrary.simpleMessage("E-mail já registrado."),
        "emailChangedTo": m29,
        "emailDoesNotHaveEnteAccount": m30,
        "emailNoEnteAccount": m31,
        "emailNotRegistered":
            MessageLookupByLibrary.simpleMessage("E-mail não registrado."),
        "emailVerificationToggle":
            MessageLookupByLibrary.simpleMessage("Verificação por e-mail"),
        "emailYourLogs":
            MessageLookupByLibrary.simpleMessage("Enviar registros por e-mail"),
        "embracingThem": m32,
        "emergencyContacts":
            MessageLookupByLibrary.simpleMessage("Contatos de emergência"),
        "empty": MessageLookupByLibrary.simpleMessage("Esvaziar"),
        "emptyTrash":
            MessageLookupByLibrary.simpleMessage("Esvaziar a lixeira?"),
        "enable": MessageLookupByLibrary.simpleMessage("Ativar"),
        "enableMLIndexingDesc": MessageLookupByLibrary.simpleMessage(
            "Ente fornece aprendizado automático no dispositivo para reconhecimento facial, busca mágica e outros recursos de busca avançados."),
        "enableMachineLearningBanner": MessageLookupByLibrary.simpleMessage(
            "Ativar o aprendizado automático para busca mágica e reconhecimento facial"),
        "enableMaps": MessageLookupByLibrary.simpleMessage("Ativar mapas"),
        "enableMapsDesc": MessageLookupByLibrary.simpleMessage(
            "Isso exibirá suas fotos em um mapa mundial.\n\nEste mapa é hospedado por Open Street Map, e as exatas localizações das fotos nunca serão compartilhadas.\n\nVocê pode desativar esta função a qualquer momento em Opções."),
        "enabled": MessageLookupByLibrary.simpleMessage("Ativado"),
        "encryptingBackup": MessageLookupByLibrary.simpleMessage(
            "Criptografando salvar em segurança..."),
        "encryption": MessageLookupByLibrary.simpleMessage("Criptografia"),
        "encryptionKeys":
            MessageLookupByLibrary.simpleMessage("Chaves de criptografia"),
        "endpointUpdatedMessage": MessageLookupByLibrary.simpleMessage(
            "Ponto final atualizado com sucesso"),
        "endtoendEncryptedByDefault": MessageLookupByLibrary.simpleMessage(
            "Criptografado de ponta a ponta por padrão"),
        "enteCanEncryptAndPreserveFilesOnlyIfYouGrant":
            MessageLookupByLibrary.simpleMessage(
                "Ente pode criptografar e preservar arquivos apenas se você conceder acesso a eles"),
        "entePhotosPerm": MessageLookupByLibrary.simpleMessage(
            "Ente <i>precisa de permissão para</i> preservar suas fotos"),
        "enteSubscriptionPitch": MessageLookupByLibrary.simpleMessage(
            "O Ente preserva suas memórias, então eles sempre estão disponíveis para você, mesmo se você perder o dispositivo."),
        "enteSubscriptionShareWithFamily": MessageLookupByLibrary.simpleMessage(
            "Sua família também poderá ser adicionada ao seu plano."),
        "enterAlbumName":
            MessageLookupByLibrary.simpleMessage("Inserir nome do álbum"),
        "enterCode": MessageLookupByLibrary.simpleMessage("Inserir código"),
        "enterCodeDescription": MessageLookupByLibrary.simpleMessage(
            "Insira o código fornecido por um amigo para reivindicar armazenamento grátis para ambos"),
        "enterDateOfBirth":
            MessageLookupByLibrary.simpleMessage("Aniversário (opcional)"),
        "enterEmail": MessageLookupByLibrary.simpleMessage("Inserir e-mail"),
        "enterFileName":
            MessageLookupByLibrary.simpleMessage("Inserir nome do arquivo"),
        "enterName": MessageLookupByLibrary.simpleMessage("Inserir nome"),
        "enterNewPasswordToEncrypt": MessageLookupByLibrary.simpleMessage(
            "Insira uma senha nova para criptografar seus dados"),
        "enterPassword": MessageLookupByLibrary.simpleMessage("Inserir senha"),
        "enterPasswordToEncrypt": MessageLookupByLibrary.simpleMessage(
            "Insira uma senha que podemos usar para criptografar seus dados"),
        "enterPersonName":
            MessageLookupByLibrary.simpleMessage("Inserir nome da pessoa"),
        "enterPin": MessageLookupByLibrary.simpleMessage("Inserir PIN"),
        "enterReferralCode": MessageLookupByLibrary.simpleMessage(
            "Inserir código de referência"),
        "enterThe6digitCodeFromnyourAuthenticatorApp":
            MessageLookupByLibrary.simpleMessage(
                "Digite o código de 6 dígitos do\naplicativo autenticador"),
        "enterValidEmail":
            MessageLookupByLibrary.simpleMessage("Insira um e-mail válido."),
        "enterYourEmailAddress":
            MessageLookupByLibrary.simpleMessage("Insira seu e-mail"),
        "enterYourNewEmailAddress":
            MessageLookupByLibrary.simpleMessage("Insira seu novo e-mail"),
        "enterYourPassword":
            MessageLookupByLibrary.simpleMessage("Insira sua senha"),
        "enterYourRecoveryKey": MessageLookupByLibrary.simpleMessage(
            "Insira sua chave de recuperação"),
        "error": MessageLookupByLibrary.simpleMessage("Erro"),
        "everywhere":
            MessageLookupByLibrary.simpleMessage("em todas as partes"),
        "exif": MessageLookupByLibrary.simpleMessage("EXIF"),
        "existingUser":
            MessageLookupByLibrary.simpleMessage("Usuário existente"),
        "expiredLinkInfo": MessageLookupByLibrary.simpleMessage(
            "O link expirou. Selecione um novo tempo de expiração ou desative a expiração do link."),
        "exportLogs":
            MessageLookupByLibrary.simpleMessage("Exportar registros"),
        "exportYourData":
            MessageLookupByLibrary.simpleMessage("Exportar dados"),
        "extraPhotosFound": MessageLookupByLibrary.simpleMessage(
            "Fotos adicionais encontradas"),
        "extraPhotosFoundFor": m33,
        "faceNotClusteredYet": MessageLookupByLibrary.simpleMessage(
            "Rosto não agrupado ainda, volte aqui mais tarde"),
        "faceRecognition":
            MessageLookupByLibrary.simpleMessage("Reconhecimento facial"),
        "faceThumbnailGenerationFailed": MessageLookupByLibrary.simpleMessage(
            "Incapaz de gerar miniaturas de rosto"),
        "faces": MessageLookupByLibrary.simpleMessage("Rostos"),
        "failed": MessageLookupByLibrary.simpleMessage("Falhou"),
        "failedToApplyCode":
            MessageLookupByLibrary.simpleMessage("Falhou ao aplicar código"),
        "failedToCancel":
            MessageLookupByLibrary.simpleMessage("Falhou ao cancelar"),
        "failedToDownloadVideo":
            MessageLookupByLibrary.simpleMessage("Falhou ao baixar vídeo"),
        "failedToFetchActiveSessions": MessageLookupByLibrary.simpleMessage(
            "Falhou ao obter sessões ativas"),
        "failedToFetchOriginalForEdit": MessageLookupByLibrary.simpleMessage(
            "Falhou ao obter original para edição"),
        "failedToFetchReferralDetails": MessageLookupByLibrary.simpleMessage(
            "Não foi possível buscar os detalhes de referência. Tente novamente mais tarde."),
        "failedToLoadAlbums":
            MessageLookupByLibrary.simpleMessage("Falhou ao carregar álbuns"),
        "failedToPlayVideo":
            MessageLookupByLibrary.simpleMessage("Falhou ao reproduzir vídeo"),
        "failedToRefreshStripeSubscription":
            MessageLookupByLibrary.simpleMessage(
                "Falhou ao atualizar assinatura"),
        "failedToRenew":
            MessageLookupByLibrary.simpleMessage("Falhou ao renovar"),
        "failedToVerifyPaymentStatus": MessageLookupByLibrary.simpleMessage(
            "Falhou ao verificar estado do pagamento"),
        "familyPlanOverview": MessageLookupByLibrary.simpleMessage(
            "Adicione 5 familiares para seu plano existente sem pagar nenhum custo adicional.\n\nCada membro ganha seu espaço privado, significando que eles não podem ver os arquivos dos outros a menos que eles sejam compartilhados.\n\nOs planos familiares estão disponíveis para clientes que já tem uma assinatura paga do Ente.\n\nAssine agora para iniciar!"),
        "familyPlanPortalTitle":
            MessageLookupByLibrary.simpleMessage("Família"),
        "familyPlans":
            MessageLookupByLibrary.simpleMessage("Planos familiares"),
        "faq": MessageLookupByLibrary.simpleMessage("Perguntas frequentes"),
        "faqs": MessageLookupByLibrary.simpleMessage("Perguntas frequentes"),
        "favorite": MessageLookupByLibrary.simpleMessage("Favorito"),
        "feastingWithThem": m34,
        "feedback": MessageLookupByLibrary.simpleMessage("Feedback"),
        "file": MessageLookupByLibrary.simpleMessage("Arquivo"),
        "fileAnalysisFailed":
            MessageLookupByLibrary.simpleMessage("Incapaz de analisar rosto"),
        "fileFailedToSaveToGallery": MessageLookupByLibrary.simpleMessage(
            "Falhou ao salvar arquivo na galeria"),
        "fileInfoAddDescHint":
            MessageLookupByLibrary.simpleMessage("Adicionar descrição..."),
        "fileNotUploadedYet":
            MessageLookupByLibrary.simpleMessage("Arquivo ainda não enviado"),
        "fileSavedToGallery":
            MessageLookupByLibrary.simpleMessage("Arquivo salvo na galeria"),
        "fileTypes": MessageLookupByLibrary.simpleMessage("Tipos de arquivo"),
        "fileTypesAndNames":
            MessageLookupByLibrary.simpleMessage("Tipos de arquivo e nomes"),
        "filesBackedUpFromDevice": m35,
        "filesBackedUpInAlbum": m36,
        "filesDeleted":
            MessageLookupByLibrary.simpleMessage("Arquivos excluídos"),
        "filesSavedToGallery":
            MessageLookupByLibrary.simpleMessage("Arquivos salvos na galeria"),
        "findPeopleByName": MessageLookupByLibrary.simpleMessage(
            "Busque pessoas facilmente pelo nome"),
        "findThemQuickly":
            MessageLookupByLibrary.simpleMessage("Busque-os rapidamente"),
        "flip": MessageLookupByLibrary.simpleMessage("Inverter"),
        "food": MessageLookupByLibrary.simpleMessage("Delícias de cozinha"),
        "forYourMemories":
            MessageLookupByLibrary.simpleMessage("para suas memórias"),
        "forgotPassword":
            MessageLookupByLibrary.simpleMessage("Esqueci a senha"),
        "foundFaces":
            MessageLookupByLibrary.simpleMessage("Rostos encontrados"),
        "freeStorageClaimed":
            MessageLookupByLibrary.simpleMessage("Armaz. grátis reivindicado"),
        "freeStorageOnReferralSuccess": m37,
        "freeStorageUsable":
            MessageLookupByLibrary.simpleMessage("Armazenamento disponível"),
        "freeTrial": MessageLookupByLibrary.simpleMessage("Avaliação grátis"),
        "freeTrialValidTill": m38,
        "freeUpAccessPostDelete": m39,
        "freeUpAmount": m40,
        "freeUpDeviceSpace": MessageLookupByLibrary.simpleMessage(
            "Liberar espaço no dispositivo"),
        "freeUpDeviceSpaceDesc": MessageLookupByLibrary.simpleMessage(
            "Economize espaço em seu dispositivo por limpar arquivos já salvos com segurança."),
        "freeUpSpace": MessageLookupByLibrary.simpleMessage("Liberar espaço"),
        "freeUpSpaceSaving": m41,
        "gallery": MessageLookupByLibrary.simpleMessage("Galeria"),
        "galleryMemoryLimitInfo": MessageLookupByLibrary.simpleMessage(
            "Até 1.000 memórias exibidas na galeria"),
        "general": MessageLookupByLibrary.simpleMessage("Geral"),
        "generatingEncryptionKeys": MessageLookupByLibrary.simpleMessage(
            "Gerando chaves de criptografia..."),
        "genericProgress": m42,
        "goToSettings": MessageLookupByLibrary.simpleMessage("Ir às opções"),
        "googlePlayId":
            MessageLookupByLibrary.simpleMessage("ID do Google Play"),
        "grantFullAccessPrompt": MessageLookupByLibrary.simpleMessage(
            "Permita o acesso a todas as fotos nas opções do aplicativo"),
        "grantPermission":
            MessageLookupByLibrary.simpleMessage("Conceder permissões"),
        "greenery": MessageLookupByLibrary.simpleMessage("A vegetação verde"),
        "groupNearbyPhotos":
            MessageLookupByLibrary.simpleMessage("Agrupar fotos próximas"),
        "guestView": MessageLookupByLibrary.simpleMessage("Vista do convidado"),
        "guestViewEnablePreSteps": MessageLookupByLibrary.simpleMessage(
            "Para ativar a vista do convidado, defina uma senha de acesso no dispositivo ou bloqueie sua tela nas opções do sistema."),
        "happyBirthday":
            MessageLookupByLibrary.simpleMessage("Feliz aniversário! 🥳"),
        "hearUsExplanation": MessageLookupByLibrary.simpleMessage(
            "Não rastreamos instalações de aplicativo. Seria útil se você contasse onde nos encontrou!"),
        "hearUsWhereTitle": MessageLookupByLibrary.simpleMessage(
            "Como você soube do Ente? (opcional)"),
        "help": MessageLookupByLibrary.simpleMessage("Ajuda"),
        "hidden": MessageLookupByLibrary.simpleMessage("Oculto"),
        "hide": MessageLookupByLibrary.simpleMessage("Ocultar"),
        "hideContent": MessageLookupByLibrary.simpleMessage("Ocultar conteúdo"),
        "hideContentDescriptionAndroid": MessageLookupByLibrary.simpleMessage(
            "Oculta os conteúdos do aplicativo no seletor de aplicativos e desativa capturas de tela"),
        "hideContentDescriptionIos": MessageLookupByLibrary.simpleMessage(
            "Oculta o conteúdo no seletor de aplicativos"),
        "hideSharedItemsFromHomeGallery": MessageLookupByLibrary.simpleMessage(
            "Ocultar itens compartilhados da galeria inicial"),
        "hiding": MessageLookupByLibrary.simpleMessage("Ocultando..."),
        "hikingWithThem": m43,
        "hostedAtOsmFrance":
            MessageLookupByLibrary.simpleMessage("Hospedado em OSM France"),
        "howItWorks": MessageLookupByLibrary.simpleMessage("Como funciona"),
        "howToViewShareeVerificationID": MessageLookupByLibrary.simpleMessage(
            "Peça-os para pressionarem no e-mail a partir das Opções, e verifique-se os IDs de ambos os dispositivos correspondem."),
        "iOSGoToSettingsDescription": MessageLookupByLibrary.simpleMessage(
            "A autenticação biométrica não está definida no dispositivo. Ative o Touch ID ou Face ID no dispositivo."),
        "iOSLockOut": MessageLookupByLibrary.simpleMessage(
            "A autenticação biométrica está desativada. Bloqueie e desbloqueie sua tela para ativá-la."),
        "iOSOkButton": MessageLookupByLibrary.simpleMessage("OK"),
        "ignore": MessageLookupByLibrary.simpleMessage("Ignorar"),
        "ignoreUpdate": MessageLookupByLibrary.simpleMessage("Ignorar"),
        "ignored": MessageLookupByLibrary.simpleMessage("ignorado"),
        "ignoredFolderUploadReason": MessageLookupByLibrary.simpleMessage(
            "Alguns arquivos neste álbum são ignorados do envio porque eles foram anteriormente excluídos do Ente."),
        "imageNotAnalyzed":
            MessageLookupByLibrary.simpleMessage("Imagem não analisada"),
        "immediately": MessageLookupByLibrary.simpleMessage("Imediatamente"),
        "importing": MessageLookupByLibrary.simpleMessage("Importando...."),
        "incorrectCode":
            MessageLookupByLibrary.simpleMessage("Código incorreto"),
        "incorrectPasswordTitle":
            MessageLookupByLibrary.simpleMessage("Senha incorreta"),
        "incorrectRecoveryKey": MessageLookupByLibrary.simpleMessage(
            "Chave de recuperação incorreta"),
        "incorrectRecoveryKeyBody": MessageLookupByLibrary.simpleMessage(
            "A chave de recuperação inserida está incorreta"),
        "incorrectRecoveryKeyTitle": MessageLookupByLibrary.simpleMessage(
            "Chave de recuperação incorreta"),
        "indexedItems": MessageLookupByLibrary.simpleMessage("Itens indexados"),
        "indexingPausedStatusDescription": MessageLookupByLibrary.simpleMessage(
            "A indexação foi pausada. Ela retomará automaticamente quando o dispositivo estiver pronto. O dispositivo é considerado pronto quando o nível de bateria, saúde da bateria, e estado térmico estejam num alcance saudável."),
        "ineligible": MessageLookupByLibrary.simpleMessage("Inelegível"),
        "info": MessageLookupByLibrary.simpleMessage("Info"),
        "insecureDevice":
            MessageLookupByLibrary.simpleMessage("Dispositivo inseguro"),
        "installManually":
            MessageLookupByLibrary.simpleMessage("Instalar manualmente"),
        "invalidEmailAddress":
            MessageLookupByLibrary.simpleMessage("E-mail inválido"),
        "invalidEndpoint":
            MessageLookupByLibrary.simpleMessage("Ponto final inválido"),
        "invalidEndpointMessage": MessageLookupByLibrary.simpleMessage(
            "Desculpe, o ponto final inserido é inválido. Insira um ponto final válido e tente novamente."),
        "invalidKey": MessageLookupByLibrary.simpleMessage("Chave inválida"),
        "invalidRecoveryKey": MessageLookupByLibrary.simpleMessage(
            "A chave de recuperação que você inseriu não é válida. Certifique-se de conter 24 caracteres, e verifique a ortografia de cada um deles.\n\nSe você inseriu um código de recuperação mais antigo, verifique se ele tem 64 caracteres e verifique cada um deles."),
        "invite": MessageLookupByLibrary.simpleMessage("Convidar"),
        "inviteToEnte":
            MessageLookupByLibrary.simpleMessage("Convidar ao Ente"),
        "inviteYourFriends":
            MessageLookupByLibrary.simpleMessage("Convide seus amigos"),
        "inviteYourFriendsToEnte":
            MessageLookupByLibrary.simpleMessage("Convide seus amigos ao Ente"),
        "itLooksLikeSomethingWentWrongPleaseRetryAfterSome":
            MessageLookupByLibrary.simpleMessage(
                "Parece que algo deu errado. Tente novamente mais tarde. Caso o erro persistir, por favor, entre em contato com nossa equipe."),
        "itemCount": m44,
        "itemsShowTheNumberOfDaysRemainingBeforePermanentDeletion":
            MessageLookupByLibrary.simpleMessage(
                "Os itens exibem o número de dias restantes antes da exclusão permanente"),
        "itemsWillBeRemovedFromAlbum": MessageLookupByLibrary.simpleMessage(
            "Os itens selecionados serão removidos deste álbum"),
        "join": MessageLookupByLibrary.simpleMessage("Unir-se"),
        "joinAlbum": MessageLookupByLibrary.simpleMessage("Unir-se ao álbum"),
        "joinAlbumConfirmationDialogBody": MessageLookupByLibrary.simpleMessage(
            "Unir-se ao álbum fará que seu e-mail seja visível a todos do álbum."),
        "joinAlbumSubtext": MessageLookupByLibrary.simpleMessage(
            "para visualizar e adicionar suas fotos"),
        "joinAlbumSubtextViewer": MessageLookupByLibrary.simpleMessage(
            "para adicionar isso aos álbuns compartilhados"),
        "joinDiscord":
            MessageLookupByLibrary.simpleMessage("Junte-se ao Discord"),
        "keepPhotos": MessageLookupByLibrary.simpleMessage("Manter fotos"),
        "kiloMeterUnit": MessageLookupByLibrary.simpleMessage("km"),
        "kindlyHelpUsWithThisInformation": MessageLookupByLibrary.simpleMessage(
            "Ajude-nos com esta informação"),
        "language": MessageLookupByLibrary.simpleMessage("Idioma"),
        "lastTimeWithThem": m45,
        "lastUpdated":
            MessageLookupByLibrary.simpleMessage("Última atualização"),
        "lastYearsTrip":
            MessageLookupByLibrary.simpleMessage("Viajem do ano passado"),
        "leave": MessageLookupByLibrary.simpleMessage("Sair"),
        "leaveAlbum": MessageLookupByLibrary.simpleMessage("Sair do álbum"),
        "leaveFamily":
            MessageLookupByLibrary.simpleMessage("Sair do plano familiar"),
        "leaveSharedAlbum": MessageLookupByLibrary.simpleMessage(
            "Sair do álbum compartilhado?"),
        "left": MessageLookupByLibrary.simpleMessage("Esquerda"),
        "legacy": MessageLookupByLibrary.simpleMessage("Legado"),
        "legacyAccounts":
            MessageLookupByLibrary.simpleMessage("Contas legadas"),
        "legacyInvite": m46,
        "legacyPageDesc": MessageLookupByLibrary.simpleMessage(
            "O legado permite que contatos confiáveis acessem sua conta em sua ausência."),
        "legacyPageDesc2": MessageLookupByLibrary.simpleMessage(
            "Contatos confiáveis podem iniciar recuperação de conta. Se não cancelado dentro de 30 dias, redefina sua senha e acesse sua conta."),
        "light": MessageLookupByLibrary.simpleMessage("Brilho"),
        "lightTheme": MessageLookupByLibrary.simpleMessage("Claro"),
        "link": MessageLookupByLibrary.simpleMessage("Vincular"),
        "linkCopiedToClipboard": MessageLookupByLibrary.simpleMessage(
            "Link copiado para a área de transferência"),
        "linkDeviceLimit":
            MessageLookupByLibrary.simpleMessage("Limite do dispositivo"),
        "linkEmail": MessageLookupByLibrary.simpleMessage("Vincular e-mail"),
        "linkEmailToContactBannerCaption":
            MessageLookupByLibrary.simpleMessage("para compartilhar rápido"),
        "linkEnabled": MessageLookupByLibrary.simpleMessage("Ativado"),
        "linkExpired": MessageLookupByLibrary.simpleMessage("Expirado"),
        "linkExpiresOn": m47,
        "linkExpiry": MessageLookupByLibrary.simpleMessage("Expiração do link"),
        "linkHasExpired":
            MessageLookupByLibrary.simpleMessage("O link expirou"),
        "linkNeverExpires": MessageLookupByLibrary.simpleMessage("Nunca"),
        "linkPerson": MessageLookupByLibrary.simpleMessage("Vincular pessoa"),
        "linkPersonCaption": MessageLookupByLibrary.simpleMessage(
            "para melhorar o compartilhamento"),
        "linkPersonToEmail": m48,
        "linkPersonToEmailConfirmation": m49,
        "livePhotos": MessageLookupByLibrary.simpleMessage("Fotos animadas"),
        "loadMessage1": MessageLookupByLibrary.simpleMessage(
            "Você pode compartilhar sua assinatura com seus familiares"),
        "loadMessage2": MessageLookupByLibrary.simpleMessage(
            "Preservamos mais de 200 milhões de memórias até então"),
        "loadMessage3": MessageLookupByLibrary.simpleMessage(
            "Mantemos 3 cópias dos seus dados, uma em um abrigo subterrâneo"),
        "loadMessage4": MessageLookupByLibrary.simpleMessage(
            "Todos os nossos aplicativos são de código aberto"),
        "loadMessage5": MessageLookupByLibrary.simpleMessage(
            "Nosso código-fonte e criptografia foram auditadas externamente"),
        "loadMessage6": MessageLookupByLibrary.simpleMessage(
            "Você pode compartilhar links para seus álbuns com seus entes queridos"),
        "loadMessage7": MessageLookupByLibrary.simpleMessage(
            "Nossos aplicativos móveis são executados em segundo plano para criptografar e salvar em segurança quaisquer fotos novas que você acessar"),
        "loadMessage8": MessageLookupByLibrary.simpleMessage(
            "web.ente.io tem um enviador mais rápido"),
        "loadMessage9": MessageLookupByLibrary.simpleMessage(
            "Nós usamos Xchacha20Poly1305 para criptografar seus dados com segurança"),
        "loadingExifData":
            MessageLookupByLibrary.simpleMessage("Carregando dados EXIF..."),
        "loadingGallery":
            MessageLookupByLibrary.simpleMessage("Carregando galeria..."),
        "loadingMessage":
            MessageLookupByLibrary.simpleMessage("Carregando suas fotos..."),
        "loadingModel":
            MessageLookupByLibrary.simpleMessage("Baixando modelos..."),
        "loadingYourPhotos":
            MessageLookupByLibrary.simpleMessage("Carregando suas fotos..."),
        "localGallery": MessageLookupByLibrary.simpleMessage("Galeria local"),
        "localIndexing":
            MessageLookupByLibrary.simpleMessage("Indexação local"),
        "localSyncErrorMessage": MessageLookupByLibrary.simpleMessage(
            "Ocorreu um erro devido à sincronização de localização das fotos estar levando mais tempo que o esperado. Entre em contato conosco."),
        "location": MessageLookupByLibrary.simpleMessage("Localização"),
        "locationName":
            MessageLookupByLibrary.simpleMessage("Nome da localização"),
        "locationTagFeatureDescription": MessageLookupByLibrary.simpleMessage(
            "Uma etiqueta de localização agrupa todas as fotos fotografadas em algum raio de uma foto"),
        "locations": MessageLookupByLibrary.simpleMessage("Localizações"),
        "lockButtonLabel": MessageLookupByLibrary.simpleMessage("Bloquear"),
        "lockscreen": MessageLookupByLibrary.simpleMessage("Tela de bloqueio"),
        "logInLabel": MessageLookupByLibrary.simpleMessage("Entrar"),
        "loggingOut": MessageLookupByLibrary.simpleMessage("Desconectando..."),
        "loginSessionExpired":
            MessageLookupByLibrary.simpleMessage("Sessão expirada"),
        "loginSessionExpiredDetails": MessageLookupByLibrary.simpleMessage(
            "Sua sessão expirou. Registre-se novamente."),
        "loginTerms": MessageLookupByLibrary.simpleMessage(
            "Ao clicar em entrar, eu concordo com os <u-terms>termos de serviço</u-terms> e a <u-policy>política de privacidade</u-policy>"),
        "loginWithTOTP":
            MessageLookupByLibrary.simpleMessage("Registrar com TOTP"),
        "logout": MessageLookupByLibrary.simpleMessage("Encerrar sessão"),
        "logsDialogBody": MessageLookupByLibrary.simpleMessage(
            "Isso enviará através dos registros para ajudar-nos a resolver seu problema. Saiba que, nome de arquivos serão incluídos para ajudar a buscar problemas com arquivos específicos."),
        "longPressAnEmailToVerifyEndToEndEncryption":
            MessageLookupByLibrary.simpleMessage(
                "Pressione um e-mail para verificar a criptografia ponta a ponta."),
        "longpressOnAnItemToViewInFullscreen":
            MessageLookupByLibrary.simpleMessage(
                "Mantenha pressionado em um item para visualizá-lo em tela cheia"),
        "lookBackOnYourMemories":
            MessageLookupByLibrary.simpleMessage("Revise suas memórias 🌄"),
        "loopVideoOff":
            MessageLookupByLibrary.simpleMessage("Repetir vídeo desativado"),
        "loopVideoOn":
            MessageLookupByLibrary.simpleMessage("Repetir vídeo ativado"),
        "lostDevice":
            MessageLookupByLibrary.simpleMessage("Perdeu o dispositivo?"),
        "machineLearning":
            MessageLookupByLibrary.simpleMessage("Aprendizado automático"),
        "magicSearch": MessageLookupByLibrary.simpleMessage("Busca mágica"),
        "magicSearchHint": MessageLookupByLibrary.simpleMessage(
            "A busca mágica permite buscar fotos pelo conteúdo, p. e.x. \'flor\', \'carro vermelho\', \'identidade\'"),
        "manage": MessageLookupByLibrary.simpleMessage("Gerenciar"),
        "manageDeviceStorage": MessageLookupByLibrary.simpleMessage(
            "Gerenciar cache do dispositivo"),
        "manageDeviceStorageDesc": MessageLookupByLibrary.simpleMessage(
            "Reveja e limpe o armazenamento de cache local."),
        "manageFamily":
            MessageLookupByLibrary.simpleMessage("Gerenciar família"),
        "manageLink": MessageLookupByLibrary.simpleMessage("Gerenciar link"),
        "manageParticipants": MessageLookupByLibrary.simpleMessage("Gerenciar"),
        "manageSubscription":
            MessageLookupByLibrary.simpleMessage("Gerenciar assinatura"),
        "manualPairDesc": MessageLookupByLibrary.simpleMessage(
            "Parear com PIN funciona com qualquer tela que queira visualizar seu álbum."),
        "map": MessageLookupByLibrary.simpleMessage("Mapa"),
        "maps": MessageLookupByLibrary.simpleMessage("Mapas"),
        "mastodon": MessageLookupByLibrary.simpleMessage("Mastodon"),
        "matrix": MessageLookupByLibrary.simpleMessage("Matrix"),
        "me": MessageLookupByLibrary.simpleMessage("Eu"),
        "memories": MessageLookupByLibrary.simpleMessage("Memórias"),
        "memoriesWidgetDesc": MessageLookupByLibrary.simpleMessage(
            "Selecione os tipos de memórias que deseje vê-las na sua tela inicial."),
        "memoryCount": m50,
        "merchandise": MessageLookupByLibrary.simpleMessage("Produtos"),
        "merge": MessageLookupByLibrary.simpleMessage("Mesclar"),
        "mergeWithExisting":
            MessageLookupByLibrary.simpleMessage("Juntar com o existente"),
        "mergedPhotos": MessageLookupByLibrary.simpleMessage("Fotos mescladas"),
        "mlConsent": MessageLookupByLibrary.simpleMessage(
            "Ativar o aprendizado automático"),
        "mlConsentConfirmation":
            MessageLookupByLibrary.simpleMessage("Concordo e desejo ativá-lo"),
        "mlConsentDescription": MessageLookupByLibrary.simpleMessage(
            "Se ativar o aprendizado automático, Ente extrairá informações de geometria facial dos arquivos, incluindo aqueles compartilhados consigo.\n\nIsso acontecerá em seu dispositivo, e qualquer informação biométrica gerada será criptografada de ponta a ponta."),
        "mlConsentPrivacy": MessageLookupByLibrary.simpleMessage(
            "Clique aqui para mais detalhes sobre este recurso na política de privacidade"),
        "mlConsentTitle":
            MessageLookupByLibrary.simpleMessage("Ativar aprendizado auto.?"),
        "mlIndexingDescription": MessageLookupByLibrary.simpleMessage(
            "Saiba que o aprendizado automático afetará a bateria do dispositivo negativamente até todos os itens serem indexados. Utilize a versão para computadores para melhor indexação, todos os resultados se auto-sincronizaram."),
        "mobileWebDesktop":
            MessageLookupByLibrary.simpleMessage("Celular, Web, Computador"),
        "moderateStrength": MessageLookupByLibrary.simpleMessage("Moderado"),
        "modifyYourQueryOrTrySearchingFor":
            MessageLookupByLibrary.simpleMessage(
                "Altere o termo de busca ou tente consultar"),
        "moments": MessageLookupByLibrary.simpleMessage("Momentos"),
        "month": MessageLookupByLibrary.simpleMessage("mês"),
        "monthly": MessageLookupByLibrary.simpleMessage("Mensal"),
        "moon": MessageLookupByLibrary.simpleMessage("Na luz do luar"),
        "moreDetails": MessageLookupByLibrary.simpleMessage("Mais detalhes"),
        "mostRecent": MessageLookupByLibrary.simpleMessage("Mais recente"),
        "mostRelevant": MessageLookupByLibrary.simpleMessage("Mais relevante"),
        "mountains": MessageLookupByLibrary.simpleMessage("Sob as montanhas"),
        "moveItem": m51,
        "moveSelectedPhotosToOneDate": MessageLookupByLibrary.simpleMessage(
            "Mover fotos selecionadas para uma data"),
        "moveToAlbum":
            MessageLookupByLibrary.simpleMessage("Mover para o álbum"),
        "moveToHiddenAlbum":
            MessageLookupByLibrary.simpleMessage("Mover ao álbum oculto"),
        "movedSuccessfullyTo": m52,
        "movedToTrash":
            MessageLookupByLibrary.simpleMessage("Movido para a lixeira"),
        "movingFilesToAlbum": MessageLookupByLibrary.simpleMessage(
            "Movendo arquivos para o álbum..."),
        "name": MessageLookupByLibrary.simpleMessage("Nome"),
        "nameTheAlbum": MessageLookupByLibrary.simpleMessage("Nomear álbum"),
        "networkConnectionRefusedErr": MessageLookupByLibrary.simpleMessage(
            "Não foi possível conectar ao Ente, tente novamente mais tarde. Se o erro persistir, entre em contato com o suporte."),
        "networkHostLookUpErr": MessageLookupByLibrary.simpleMessage(
            "Não foi possível conectar-se ao Ente, verifique suas configurações de rede e entre em contato com o suporte se o erro persistir."),
        "never": MessageLookupByLibrary.simpleMessage("Nunca"),
        "newAlbum": MessageLookupByLibrary.simpleMessage("Novo álbum"),
        "newLocation": MessageLookupByLibrary.simpleMessage("Nova localização"),
        "newPerson": MessageLookupByLibrary.simpleMessage("Nova pessoa"),
        "newPhotosEmoji": MessageLookupByLibrary.simpleMessage(" novo 📸"),
        "newRange": MessageLookupByLibrary.simpleMessage("Novo intervalo"),
        "newToEnte": MessageLookupByLibrary.simpleMessage("Novo no Ente"),
        "newest": MessageLookupByLibrary.simpleMessage("Mais recente"),
        "next": MessageLookupByLibrary.simpleMessage("Próximo"),
        "no": MessageLookupByLibrary.simpleMessage("Não"),
        "noAlbumsSharedByYouYet": MessageLookupByLibrary.simpleMessage(
            "Nenhum álbum compartilhado por você ainda"),
        "noDeviceFound": MessageLookupByLibrary.simpleMessage(
            "Nenhum dispositivo encontrado"),
        "noDeviceLimit": MessageLookupByLibrary.simpleMessage("Nenhum"),
        "noDeviceThatCanBeDeleted": MessageLookupByLibrary.simpleMessage(
            "Você não tem arquivos neste dispositivo que possam ser excluídos"),
        "noDuplicates":
            MessageLookupByLibrary.simpleMessage("✨ Sem duplicatas"),
        "noEnteAccountExclamation":
            MessageLookupByLibrary.simpleMessage("Nenhuma conta Ente!"),
        "noExifData": MessageLookupByLibrary.simpleMessage("Sem dados EXIF"),
        "noFacesFound":
            MessageLookupByLibrary.simpleMessage("Nenhum rosto encontrado"),
        "noHiddenPhotosOrVideos":
            MessageLookupByLibrary.simpleMessage("Sem fotos ou vídeos ocultos"),
        "noImagesWithLocation": MessageLookupByLibrary.simpleMessage(
            "Nenhuma imagem com localização"),
        "noInternetConnection":
            MessageLookupByLibrary.simpleMessage("Sem conexão à internet"),
        "noPhotosAreBeingBackedUpRightNow":
            MessageLookupByLibrary.simpleMessage(
                "No momento não há fotos sendo salvas em segurança"),
        "noPhotosFoundHere": MessageLookupByLibrary.simpleMessage(
            "Nenhuma foto encontrada aqui"),
        "noQuickLinksSelected": MessageLookupByLibrary.simpleMessage(
            "Nenhum link rápido selecionado"),
        "noRecoveryKey":
            MessageLookupByLibrary.simpleMessage("Sem chave de recuperação?"),
        "noRecoveryKeyNoDecryption": MessageLookupByLibrary.simpleMessage(
            "Devido à natureza do nosso protocolo de criptografia de ponta a ponta, seus dados não podem ser descriptografados sem sua senha ou chave de recuperação"),
        "noResults": MessageLookupByLibrary.simpleMessage("Nenhum resultado"),
        "noResultsFound":
            MessageLookupByLibrary.simpleMessage("Nenhum resultado encontrado"),
        "noSuggestionsForPerson": m53,
        "noSystemLockFound": MessageLookupByLibrary.simpleMessage(
            "Nenhum bloqueio do sistema encontrado"),
        "notPersonLabel": m54,
        "notThisPerson":
            MessageLookupByLibrary.simpleMessage("Não é esta pessoa?"),
        "nothingSharedWithYouYet": MessageLookupByLibrary.simpleMessage(
            "Nada compartilhado com você ainda"),
        "nothingToSeeHere":
            MessageLookupByLibrary.simpleMessage("Nada para ver aqui! 👀"),
        "notifications": MessageLookupByLibrary.simpleMessage("Notificações"),
        "ok": MessageLookupByLibrary.simpleMessage("OK"),
        "onDevice": MessageLookupByLibrary.simpleMessage("No dispositivo"),
        "onEnte": MessageLookupByLibrary.simpleMessage(
            "No <branding>ente</branding>"),
        "onTheRoad":
            MessageLookupByLibrary.simpleMessage("Na estrada novamente"),
        "onThisDay": MessageLookupByLibrary.simpleMessage("Neste dia"),
        "onThisDayMemories":
            MessageLookupByLibrary.simpleMessage("Memórias deste dia"),
        "onThisDayNotificationExplanation":
            MessageLookupByLibrary.simpleMessage(
                "Receba lembretes de memórias deste dia em anos passados."),
        "onlyFamilyAdminCanChangeCode": m55,
        "onlyThem": MessageLookupByLibrary.simpleMessage("Apenas eles"),
        "oops": MessageLookupByLibrary.simpleMessage("Ops"),
        "oopsCouldNotSaveEdits": MessageLookupByLibrary.simpleMessage(
            "Opa! Não foi possível salvar as edições"),
        "oopsSomethingWentWrong":
            MessageLookupByLibrary.simpleMessage("Ops, algo deu errado"),
        "openAlbumInBrowser":
            MessageLookupByLibrary.simpleMessage("Abrir álbum no navegador"),
        "openAlbumInBrowserTitle": MessageLookupByLibrary.simpleMessage(
            "Use o aplicativo da web para adicionar fotos a este álbum"),
        "openFile": MessageLookupByLibrary.simpleMessage("Abrir arquivo"),
        "openSettings": MessageLookupByLibrary.simpleMessage("Abrir opções"),
        "openTheItem":
            MessageLookupByLibrary.simpleMessage("• Abra a foto ou vídeo"),
        "openstreetmapContributors": MessageLookupByLibrary.simpleMessage(
            "Contribuidores do OpenStreetMap"),
        "optionalAsShortAsYouLike": MessageLookupByLibrary.simpleMessage(
            "Opcional, tão curto como quiser..."),
        "orMergeWithExistingPerson":
            MessageLookupByLibrary.simpleMessage("Ou mesclar com existente"),
        "orPickAnExistingOne":
            MessageLookupByLibrary.simpleMessage("Ou escolha um existente"),
        "orPickFromYourContacts": MessageLookupByLibrary.simpleMessage(
            "ou escolher dos seus contatos"),
        "otherDetectedFaces":
            MessageLookupByLibrary.simpleMessage("Outros rostos detectados"),
        "pair": MessageLookupByLibrary.simpleMessage("Parear"),
        "pairWithPin": MessageLookupByLibrary.simpleMessage("Parear com PIN"),
        "pairingComplete":
            MessageLookupByLibrary.simpleMessage("Pareamento concluído"),
        "panorama": MessageLookupByLibrary.simpleMessage("Panorama"),
        "partyWithThem": m56,
        "passKeyPendingVerification":
            MessageLookupByLibrary.simpleMessage("Verificação pendente"),
        "passkey": MessageLookupByLibrary.simpleMessage("Chave de acesso"),
        "passkeyAuthTitle": MessageLookupByLibrary.simpleMessage(
            "Verificação de chave de acesso"),
        "password": MessageLookupByLibrary.simpleMessage("Senha"),
        "passwordChangedSuccessfully":
            MessageLookupByLibrary.simpleMessage("Senha alterada com sucesso"),
        "passwordLock":
            MessageLookupByLibrary.simpleMessage("Bloqueio por senha"),
        "passwordStrength": m57,
        "passwordStrengthInfo": MessageLookupByLibrary.simpleMessage(
            "A força da senha é calculada considerando o comprimento dos dígitos, carácteres usados, e se ou não a senha aparece nas 10.000 senhas usadas."),
        "passwordWarning": MessageLookupByLibrary.simpleMessage(
            "Nós não armazenamos esta senha, se você esquecer, <underline>nós não poderemos descriptografar seus dados</underline>"),
        "pastYearsMemories":
            MessageLookupByLibrary.simpleMessage("Memórias dos anos passados"),
        "paymentDetails":
            MessageLookupByLibrary.simpleMessage("Detalhes de pagamento"),
        "paymentFailed":
            MessageLookupByLibrary.simpleMessage("O pagamento falhou"),
        "paymentFailedMessage": MessageLookupByLibrary.simpleMessage(
            "Infelizmente o pagamento falhou. Entre em contato com o suporte e nós ajudaremos você!"),
        "paymentFailedTalkToProvider": m58,
        "pendingItems": MessageLookupByLibrary.simpleMessage("Itens pendentes"),
        "pendingSync":
            MessageLookupByLibrary.simpleMessage("Sincronização pendente"),
        "people": MessageLookupByLibrary.simpleMessage("Pessoas"),
        "peopleUsingYourCode":
            MessageLookupByLibrary.simpleMessage("Pessoas que usou o código"),
        "peopleWidgetDesc": MessageLookupByLibrary.simpleMessage(
            "Selecione as pessoas que deseje vê-las na sua tela inicial."),
        "permDeleteWarning": MessageLookupByLibrary.simpleMessage(
            "Todos os itens na lixeira serão excluídos permanentemente\n\nEsta ação não pode ser desfeita"),
        "permanentlyDelete":
            MessageLookupByLibrary.simpleMessage("Excluir permanentemente"),
        "permanentlyDeleteFromDevice": MessageLookupByLibrary.simpleMessage(
            "Excluir permanentemente do dispositivo?"),
        "personIsAge": m59,
        "personName": MessageLookupByLibrary.simpleMessage("Nome da pessoa"),
        "personTurningAge": m60,
        "pets": MessageLookupByLibrary.simpleMessage("Companhias peludas"),
        "photoDescriptions":
            MessageLookupByLibrary.simpleMessage("Descrições das fotos"),
        "photoGridSize":
            MessageLookupByLibrary.simpleMessage("Tamanho da grade de fotos"),
        "photoSmallCase": MessageLookupByLibrary.simpleMessage("foto"),
        "photocountPhotos": m61,
        "photos": MessageLookupByLibrary.simpleMessage("Fotos"),
        "photosAddedByYouWillBeRemovedFromTheAlbum":
            MessageLookupByLibrary.simpleMessage(
                "Suas fotos adicionadas serão removidas do álbum"),
        "photosCount": m62,
        "photosKeepRelativeTimeDifference":
            MessageLookupByLibrary.simpleMessage(
                "As fotos mantêm a diferença de tempo relativo"),
        "pickCenterPoint":
            MessageLookupByLibrary.simpleMessage("Escolha o ponto central"),
        "pinAlbum": MessageLookupByLibrary.simpleMessage("Fixar álbum"),
        "pinLock": MessageLookupByLibrary.simpleMessage("Bloqueio por PIN"),
        "playOnTv":
            MessageLookupByLibrary.simpleMessage("Reproduzir álbum na TV"),
        "playOriginal":
            MessageLookupByLibrary.simpleMessage("Reproduzir original"),
        "playStoreFreeTrialValidTill": m63,
        "playStream":
            MessageLookupByLibrary.simpleMessage("Reproduzir transmissão"),
        "playstoreSubscription":
            MessageLookupByLibrary.simpleMessage("Assinatura da PlayStore"),
        "pleaseCheckYourInternetConnectionAndTryAgain":
            MessageLookupByLibrary.simpleMessage(
                "Verifique sua conexão com a internet e tente novamente."),
        "pleaseContactSupportAndWeWillBeHappyToHelp":
            MessageLookupByLibrary.simpleMessage(
                "Entre em contato com support@ente.io e nós ficaremos felizes em ajudar!"),
        "pleaseContactSupportIfTheProblemPersists":
            MessageLookupByLibrary.simpleMessage(
                "Por favor, contate o suporte se o problema persistir"),
        "pleaseEmailUsAt": m64,
        "pleaseGrantPermissions": MessageLookupByLibrary.simpleMessage(
            "Por favor, conceda as permissões"),
        "pleaseLoginAgain":
            MessageLookupByLibrary.simpleMessage("Registre-se novamente"),
        "pleaseSelectQuickLinksToRemove": MessageLookupByLibrary.simpleMessage(
            "Selecione links rápidos para remover"),
        "pleaseSendTheLogsTo": m65,
        "pleaseTryAgain":
            MessageLookupByLibrary.simpleMessage("Tente novamente"),
        "pleaseVerifyTheCodeYouHaveEntered":
            MessageLookupByLibrary.simpleMessage("Verifique o código inserido"),
        "pleaseWait": MessageLookupByLibrary.simpleMessage("Aguarde..."),
        "pleaseWaitDeletingAlbum":
            MessageLookupByLibrary.simpleMessage("Aguarde, excluindo álbum"),
        "pleaseWaitForSometimeBeforeRetrying":
            MessageLookupByLibrary.simpleMessage(
                "Por favor, aguarde mais algum tempo antes de tentar novamente"),
        "pleaseWaitThisWillTakeAWhile": MessageLookupByLibrary.simpleMessage(
            "Aguarde um pouco, isso talvez leve um tempo."),
        "posingWithThem": m66,
        "preparingLogs":
            MessageLookupByLibrary.simpleMessage("Preparando registros..."),
        "preserveMore": MessageLookupByLibrary.simpleMessage("Preservar mais"),
        "pressAndHoldToPlayVideo": MessageLookupByLibrary.simpleMessage(
            "Pressione e segure para reproduzir o vídeo"),
        "pressAndHoldToPlayVideoDetailed": MessageLookupByLibrary.simpleMessage(
            "Pressione e segure na imagem para reproduzir o vídeo"),
        "previous": MessageLookupByLibrary.simpleMessage("Anterior"),
        "privacy": MessageLookupByLibrary.simpleMessage("Privacidade"),
        "privacyPolicyTitle":
            MessageLookupByLibrary.simpleMessage("Política de Privacidade"),
        "privateBackups":
            MessageLookupByLibrary.simpleMessage("Cópias privadas"),
        "privateSharing":
            MessageLookupByLibrary.simpleMessage("Compartilha privada"),
        "proceed": MessageLookupByLibrary.simpleMessage("Continuar"),
        "processed": MessageLookupByLibrary.simpleMessage("Processado"),
        "processing": MessageLookupByLibrary.simpleMessage("Processando"),
        "processingImport": m67,
        "processingVideos":
            MessageLookupByLibrary.simpleMessage("Processando vídeos"),
        "publicLinkCreated":
            MessageLookupByLibrary.simpleMessage("Link público criado"),
        "publicLinkEnabled":
            MessageLookupByLibrary.simpleMessage("Link público ativo"),
        "questionmark": MessageLookupByLibrary.simpleMessage("?"),
        "queued": MessageLookupByLibrary.simpleMessage("Na fila"),
        "quickLinks": MessageLookupByLibrary.simpleMessage("Links rápidos"),
        "radius": MessageLookupByLibrary.simpleMessage("Raio"),
        "raiseTicket": MessageLookupByLibrary.simpleMessage("Abrir ticket"),
        "rateTheApp":
            MessageLookupByLibrary.simpleMessage("Avalie o aplicativo"),
        "rateUs": MessageLookupByLibrary.simpleMessage("Avaliar"),
        "rateUsOnStore": m68,
        "reassignMe": MessageLookupByLibrary.simpleMessage("Reatribuir \"Eu\""),
        "reassignedToName": m69,
        "reassigningLoading":
            MessageLookupByLibrary.simpleMessage("Reatribuindo..."),
        "receiveRemindersOnBirthdays": MessageLookupByLibrary.simpleMessage(
            "Receba notificações quando alguém fizer um aniversário. Tocar na notificação o levará às fotos do aniversariante."),
        "recover": MessageLookupByLibrary.simpleMessage("Recuperar"),
        "recoverAccount":
            MessageLookupByLibrary.simpleMessage("Recuperar conta"),
        "recoverButton": MessageLookupByLibrary.simpleMessage("Recuperar"),
        "recoveryAccount":
            MessageLookupByLibrary.simpleMessage("Recuperar conta"),
        "recoveryInitiated":
            MessageLookupByLibrary.simpleMessage("A recuperação iniciou"),
        "recoveryInitiatedDesc": m70,
        "recoveryKey":
            MessageLookupByLibrary.simpleMessage("Chave de recuperação"),
        "recoveryKeyCopiedToClipboard": MessageLookupByLibrary.simpleMessage(
            "Chave de recuperação copiada para a área de transferência"),
        "recoveryKeyOnForgotPassword": MessageLookupByLibrary.simpleMessage(
            "Caso você esqueça sua senha, a única maneira de recuperar seus dados é com esta chave."),
        "recoveryKeySaveDescription": MessageLookupByLibrary.simpleMessage(
            "Não armazenamos esta chave, salve esta chave de 24 palavras em um lugar seguro."),
        "recoveryKeySuccessBody": MessageLookupByLibrary.simpleMessage(
            "Ótimo! Sua chave de recuperação é válida. Obrigada por verificar.\n\nLembre-se de manter sua chave de recuperação salva em segurança."),
        "recoveryKeyVerified": MessageLookupByLibrary.simpleMessage(
            "Chave de recuperação verificada"),
        "recoveryKeyVerifyReason": MessageLookupByLibrary.simpleMessage(
            "Sua chave de recuperação é a única maneira de recuperar suas fotos se você esqueceu sua senha. Você pode encontrar sua chave de recuperação em Opções > Conta.\n\nInsira sua chave de recuperação aqui para verificar se você a salvou corretamente."),
        "recoveryReady": m71,
        "recoverySuccessful":
            MessageLookupByLibrary.simpleMessage("Recuperação com sucesso!"),
        "recoveryWarning": MessageLookupByLibrary.simpleMessage(
            "Um contato confiável está tentando acessar sua conta"),
        "recoveryWarningBody": m72,
        "recreatePasswordBody": MessageLookupByLibrary.simpleMessage(
            "O dispositivo atual não é poderoso o suficiente para verificar sua senha, no entanto, nós podemos regenerar numa maneira que funciona em todos os dispositivos.\n\nEntre usando a chave de recuperação e regenere sua senha (você pode usar a mesma novamente se desejar)."),
        "recreatePasswordTitle":
            MessageLookupByLibrary.simpleMessage("Redefinir senha"),
        "reddit": MessageLookupByLibrary.simpleMessage("Reddit"),
        "reenterPassword":
            MessageLookupByLibrary.simpleMessage("Reinserir senha"),
        "reenterPin": MessageLookupByLibrary.simpleMessage("Reinserir PIN"),
        "referFriendsAnd2xYourPlan": MessageLookupByLibrary.simpleMessage(
            "Recomende seus amigos e duplique seu plano"),
        "referralStep1": MessageLookupByLibrary.simpleMessage(
            "1. Envie este código aos seus amigos"),
        "referralStep2": MessageLookupByLibrary.simpleMessage(
            "2. Eles então se inscrevem num plano pago"),
        "referralStep3": m73,
        "referrals": MessageLookupByLibrary.simpleMessage("Referências"),
        "referralsAreCurrentlyPaused": MessageLookupByLibrary.simpleMessage(
            "As referências estão atualmente pausadas"),
        "rejectRecovery":
            MessageLookupByLibrary.simpleMessage("Rejeitar recuperação"),
        "remindToEmptyDeviceTrash": MessageLookupByLibrary.simpleMessage(
            "Também esvazie o \"Excluído Recentemente\" das \"Opções\" -> \"Armazenamento\" para liberar espaço"),
        "remindToEmptyEnteTrash": MessageLookupByLibrary.simpleMessage(
            "Também esvazie sua \"Lixeira\" para reivindicar o espaço liberado"),
        "remoteImages": MessageLookupByLibrary.simpleMessage("Imagens remotas"),
        "remoteThumbnails":
            MessageLookupByLibrary.simpleMessage("Miniaturas remotas"),
        "remoteVideos": MessageLookupByLibrary.simpleMessage("Vídeos remotos"),
        "remove": MessageLookupByLibrary.simpleMessage("Remover"),
        "removeDuplicates":
            MessageLookupByLibrary.simpleMessage("Excluir duplicatas"),
        "removeDuplicatesDesc": MessageLookupByLibrary.simpleMessage(
            "Revise e remova arquivos que são duplicatas exatas."),
        "removeFromAlbum":
            MessageLookupByLibrary.simpleMessage("Remover do álbum"),
        "removeFromAlbumTitle":
            MessageLookupByLibrary.simpleMessage("Remover do álbum?"),
        "removeFromFavorite":
            MessageLookupByLibrary.simpleMessage("Desfavoritar"),
        "removeInvite": MessageLookupByLibrary.simpleMessage("Remover convite"),
        "removeLink": MessageLookupByLibrary.simpleMessage("Remover link"),
        "removeParticipant":
            MessageLookupByLibrary.simpleMessage("Remover participante"),
        "removeParticipantBody": m74,
        "removePersonLabel":
            MessageLookupByLibrary.simpleMessage("Remover etiqueta da pessoa"),
        "removePublicLink":
            MessageLookupByLibrary.simpleMessage("Remover link público"),
        "removePublicLinks":
            MessageLookupByLibrary.simpleMessage("Remover link público"),
        "removeShareItemsWarning": MessageLookupByLibrary.simpleMessage(
            "Alguns dos itens que você está removendo foram adicionados por outras pessoas, e você perderá o acesso a eles"),
        "removeWithQuestionMark":
            MessageLookupByLibrary.simpleMessage("Remover?"),
        "removeYourselfAsTrustedContact": MessageLookupByLibrary.simpleMessage(
            "Remover si mesmo dos contatos confiáveis"),
        "removingFromFavorites":
            MessageLookupByLibrary.simpleMessage("Removendo dos favoritos..."),
        "rename": MessageLookupByLibrary.simpleMessage("Renomear"),
        "renameAlbum": MessageLookupByLibrary.simpleMessage("Renomear álbum"),
        "renameFile": MessageLookupByLibrary.simpleMessage("Renomear arquivo"),
        "renewSubscription":
            MessageLookupByLibrary.simpleMessage("Renovar assinatura"),
        "renewsOn": m75,
        "reportABug": MessageLookupByLibrary.simpleMessage("Informar um erro"),
        "reportBug": MessageLookupByLibrary.simpleMessage("Informar erro"),
        "resendEmail": MessageLookupByLibrary.simpleMessage("Reenviar e-mail"),
        "reset": MessageLookupByLibrary.simpleMessage("Redefinir"),
        "resetIgnoredFiles": MessageLookupByLibrary.simpleMessage(
            "Redefinir arquivos ignorados"),
        "resetPasswordTitle":
            MessageLookupByLibrary.simpleMessage("Redefinir senha"),
        "resetPerson": MessageLookupByLibrary.simpleMessage("Remover"),
        "resetToDefault":
            MessageLookupByLibrary.simpleMessage("Redefinir para o padrão"),
        "restore": MessageLookupByLibrary.simpleMessage("Restaurar"),
        "restoreToAlbum":
            MessageLookupByLibrary.simpleMessage("Restaurar para álbum"),
        "restoringFiles":
            MessageLookupByLibrary.simpleMessage("Restaurando arquivos..."),
        "resumableUploads":
            MessageLookupByLibrary.simpleMessage("Envios retomáveis"),
        "retry": MessageLookupByLibrary.simpleMessage("Tentar novamente"),
        "review": MessageLookupByLibrary.simpleMessage("Revisar"),
        "reviewDeduplicateItems": MessageLookupByLibrary.simpleMessage(
            "Reveja e exclua os itens que você acredita serem duplicados."),
        "reviewSuggestions":
            MessageLookupByLibrary.simpleMessage("Revisar sugestões"),
        "right": MessageLookupByLibrary.simpleMessage("Direita"),
        "roadtripWithThem": m76,
        "rotate": MessageLookupByLibrary.simpleMessage("Girar"),
        "rotateLeft":
            MessageLookupByLibrary.simpleMessage("Girar para a esquerda"),
        "rotateRight":
            MessageLookupByLibrary.simpleMessage("Girar para a direita"),
        "safelyStored":
            MessageLookupByLibrary.simpleMessage("Armazenado com segurança"),
        "same": MessageLookupByLibrary.simpleMessage("Igual"),
        "sameperson": MessageLookupByLibrary.simpleMessage("Mesma pessoa?"),
        "save": MessageLookupByLibrary.simpleMessage("Salvar"),
        "saveAsAnotherPerson":
            MessageLookupByLibrary.simpleMessage("Salvar como outra pessoa"),
        "saveChangesBeforeLeavingQuestion":
            MessageLookupByLibrary.simpleMessage(
                "Salvar mudanças antes de sair?"),
        "saveCollage": MessageLookupByLibrary.simpleMessage("Salvar colagem"),
        "saveCopy": MessageLookupByLibrary.simpleMessage("Salvar cópia"),
        "saveKey": MessageLookupByLibrary.simpleMessage("Salvar chave"),
        "savePerson": MessageLookupByLibrary.simpleMessage("Salvar pessoa"),
        "saveYourRecoveryKeyIfYouHaventAlready":
            MessageLookupByLibrary.simpleMessage(
                "Salve sua chave de recuperação, se você ainda não fez"),
        "saving": MessageLookupByLibrary.simpleMessage("Salvando..."),
        "savingEdits":
            MessageLookupByLibrary.simpleMessage("Salvando edições..."),
        "scanCode": MessageLookupByLibrary.simpleMessage("Escanear código"),
        "scanThisBarcodeWithnyourAuthenticatorApp":
            MessageLookupByLibrary.simpleMessage(
                "Escaneie este código de barras com\no aplicativo autenticador"),
        "search": MessageLookupByLibrary.simpleMessage("Buscar"),
        "searchAlbumsEmptySection":
            MessageLookupByLibrary.simpleMessage("Álbuns"),
        "searchByAlbumNameHint":
            MessageLookupByLibrary.simpleMessage("Nome do álbum"),
        "searchByExamples": MessageLookupByLibrary.simpleMessage(
            "• Nomes de álbuns (ex: \"Câmera\")\n• Tipos de arquivos (ex.: \"Vídeos\", \".gif\")\n• Anos e meses (ex.: \"2022\", \"Janeiro\")\n• Temporadas (ex.: \"Natal\")\n• Tags (ex.: \"#divertido\")"),
        "searchCaptionEmptySection": MessageLookupByLibrary.simpleMessage(
            "Adicione marcações como \"#viagem\" nas informações das fotos para encontrá-las aqui com facilidade"),
        "searchDatesEmptySection":
            MessageLookupByLibrary.simpleMessage("Buscar por data, mês ou ano"),
        "searchDiscoverEmptySection": MessageLookupByLibrary.simpleMessage(
            "As imagens serão exibidas aqui quando o processamento e sincronização for concluído"),
        "searchFaceEmptySection": MessageLookupByLibrary.simpleMessage(
            "As pessoas apareceram aqui quando a indexação for concluída"),
        "searchFileTypesAndNamesEmptySection":
            MessageLookupByLibrary.simpleMessage("Tipos de arquivo e nomes"),
        "searchHint1":
            MessageLookupByLibrary.simpleMessage("busca rápida no dispositivo"),
        "searchHint2":
            MessageLookupByLibrary.simpleMessage("Descrições e data das fotos"),
        "searchHint3": MessageLookupByLibrary.simpleMessage(
            "Álbuns, nomes de arquivos e tipos"),
        "searchHint4": MessageLookupByLibrary.simpleMessage("Localização"),
        "searchHint5": MessageLookupByLibrary.simpleMessage(
            "Em breve: Busca mágica e rostos ✨"),
        "searchLocationEmptySection": MessageLookupByLibrary.simpleMessage(
            "Fotos de grupo que estão sendo tiradas em algum raio da foto"),
        "searchPeopleEmptySection": MessageLookupByLibrary.simpleMessage(
            "Convide pessoas e você verá todas as fotos compartilhadas por elas aqui"),
        "searchPersonsEmptySection": MessageLookupByLibrary.simpleMessage(
            "As pessoas serão exibidas aqui quando o processamento e sincronização for concluído"),
        "searchResultCount": m77,
        "searchSectionsLengthMismatch": m78,
        "security": MessageLookupByLibrary.simpleMessage("Segurança"),
        "seePublicAlbumLinksInApp": MessageLookupByLibrary.simpleMessage(
            "Ver links de álbum compartilhado no aplicativo"),
        "selectALocation":
            MessageLookupByLibrary.simpleMessage("Selecionar localização"),
        "selectALocationFirst": MessageLookupByLibrary.simpleMessage(
            "Primeiramente selecione uma localização"),
        "selectAlbum": MessageLookupByLibrary.simpleMessage("Selecionar álbum"),
        "selectAll": MessageLookupByLibrary.simpleMessage("Selecionar tudo"),
        "selectAllShort": MessageLookupByLibrary.simpleMessage("Tudo"),
        "selectCoverPhoto":
            MessageLookupByLibrary.simpleMessage("Selecionar foto da capa"),
        "selectDate": MessageLookupByLibrary.simpleMessage("Selecionar data"),
        "selectFoldersForBackup": MessageLookupByLibrary.simpleMessage(
            "Selecione as pastas para salvá-las"),
        "selectItemsToAdd": MessageLookupByLibrary.simpleMessage(
            "Selecionar itens para adicionar"),
        "selectLanguage":
            MessageLookupByLibrary.simpleMessage("Selecionar idioma"),
        "selectMailApp": MessageLookupByLibrary.simpleMessage(
            "Selecionar aplicativo de e-mail"),
        "selectMorePhotos":
            MessageLookupByLibrary.simpleMessage("Selecionar mais fotos"),
        "selectOneDateAndTime":
            MessageLookupByLibrary.simpleMessage("Selecionar data e hora"),
        "selectOneDateAndTimeForAll": MessageLookupByLibrary.simpleMessage(
            "Selecione uma data e hora para todos"),
        "selectPersonToLink": MessageLookupByLibrary.simpleMessage(
            "Selecione a pessoa para vincular"),
        "selectReason": MessageLookupByLibrary.simpleMessage("Diga o motivo"),
        "selectStartOfRange": MessageLookupByLibrary.simpleMessage(
            "Selecionar início de intervalo"),
        "selectTime": MessageLookupByLibrary.simpleMessage("Selecionar tempo"),
        "selectYourFace":
            MessageLookupByLibrary.simpleMessage("Selecione seu rosto"),
        "selectYourPlan":
            MessageLookupByLibrary.simpleMessage("Selecione seu plano"),
        "selectedAlbums": m79,
        "selectedFilesAreNotOnEnte": MessageLookupByLibrary.simpleMessage(
            "Os arquivos selecionados não estão no Ente"),
        "selectedFoldersWillBeEncryptedAndBackedUp":
            MessageLookupByLibrary.simpleMessage(
                "As pastas selecionadas serão criptografadas e salvas em segurança"),
        "selectedItemsWillBeDeletedFromAllAlbumsAndMoved":
            MessageLookupByLibrary.simpleMessage(
                "Os itens selecionados serão excluídos de todos os álbuns e movidos para a lixeira."),
        "selectedItemsWillBeRemovedFromThisPerson":
            MessageLookupByLibrary.simpleMessage(
                "Os itens selecionados serão removidos desta pessoa, entretanto não serão excluídos da sua biblioteca."),
        "selectedPhotos": m80,
        "selectedPhotosWithYours": m81,
        "selfiesWithThem": m82,
        "send": MessageLookupByLibrary.simpleMessage("Enviar"),
        "sendEmail": MessageLookupByLibrary.simpleMessage("Enviar e-mail"),
        "sendInvite": MessageLookupByLibrary.simpleMessage("Enviar convite"),
        "sendLink": MessageLookupByLibrary.simpleMessage("Enviar link"),
        "serverEndpoint":
            MessageLookupByLibrary.simpleMessage("Ponto final do servidor"),
        "sessionExpired":
            MessageLookupByLibrary.simpleMessage("Sessão expirada"),
        "sessionIdMismatch": MessageLookupByLibrary.simpleMessage(
            "Incompatibilidade de ID de sessão"),
        "setAPassword": MessageLookupByLibrary.simpleMessage("Definir senha"),
        "setAs": MessageLookupByLibrary.simpleMessage("Definir como"),
        "setCover": MessageLookupByLibrary.simpleMessage("Definir capa"),
        "setLabel": MessageLookupByLibrary.simpleMessage("Definir"),
        "setNewPassword":
            MessageLookupByLibrary.simpleMessage("Definir nova senha"),
        "setNewPin": MessageLookupByLibrary.simpleMessage("Definir PIN novo"),
        "setPasswordTitle":
            MessageLookupByLibrary.simpleMessage("Definir senha"),
        "setRadius": MessageLookupByLibrary.simpleMessage("Definir raio"),
        "setupComplete":
            MessageLookupByLibrary.simpleMessage("Configuração concluída"),
        "share": MessageLookupByLibrary.simpleMessage("Compartilhar"),
        "shareALink": MessageLookupByLibrary.simpleMessage("Compartilhar link"),
        "shareAlbumHint": MessageLookupByLibrary.simpleMessage(
            "Abra um álbum e toque no botão compartilhar no canto superior direito para compartilhar."),
        "shareAnAlbumNow":
            MessageLookupByLibrary.simpleMessage("Compartilhar um álbum agora"),
        "shareLink": MessageLookupByLibrary.simpleMessage("Compartilhar link"),
        "shareMyVerificationID": m83,
        "shareOnlyWithThePeopleYouWant": MessageLookupByLibrary.simpleMessage(
            "Compartilhar apenas com as pessoas que você quiser"),
        "shareTextConfirmOthersVerificationID": m84,
        "shareTextRecommendUsingEnte": MessageLookupByLibrary.simpleMessage(
            "Baixe o Ente para que nós possamos compartilhar com facilidade fotos e vídeos de qualidade original\n\nhttps://ente.io"),
        "shareTextReferralCode": m85,
        "shareWithNonenteUsers": MessageLookupByLibrary.simpleMessage(
            "Compartilhar com usuários não ente"),
        "shareWithPeopleSectionTitle": m86,
        "shareYourFirstAlbum": MessageLookupByLibrary.simpleMessage(
            "Compartilhar seu primeiro álbum"),
        "sharedAlbumSectionDescription": MessageLookupByLibrary.simpleMessage(
            "Criar álbuns compartilhados e colaborativos com outros usuários Ente, incluindo usuários em planos gratuitos."),
        "sharedByMe":
            MessageLookupByLibrary.simpleMessage("Compartilhada por mim"),
        "sharedByYou":
            MessageLookupByLibrary.simpleMessage("Compartilhado por você"),
        "sharedPhotoNotifications":
            MessageLookupByLibrary.simpleMessage("Novas fotos compartilhadas"),
        "sharedPhotoNotificationsExplanation": MessageLookupByLibrary.simpleMessage(
            "Receba notificações caso alguém adicione uma foto a um álbum compartilhado que você faz parte"),
        "sharedWith": m87,
        "sharedWithMe":
            MessageLookupByLibrary.simpleMessage("Compartilhado comigo"),
        "sharedWithYou":
            MessageLookupByLibrary.simpleMessage("Compartilhado com você"),
        "sharing": MessageLookupByLibrary.simpleMessage("Compartilhando..."),
        "shiftDatesAndTime":
            MessageLookupByLibrary.simpleMessage("Alterar as datas e horas"),
        "showLessFaces":
            MessageLookupByLibrary.simpleMessage("Exibir menos rostos"),
        "showMemories":
            MessageLookupByLibrary.simpleMessage("Mostrar memórias"),
        "showMoreFaces":
            MessageLookupByLibrary.simpleMessage("Exibir mais rostos"),
        "showPerson": MessageLookupByLibrary.simpleMessage("Mostrar pessoa"),
        "signOutFromOtherDevices": MessageLookupByLibrary.simpleMessage(
            "Sair da conta em outros dispositivos"),
        "signOutOtherBody": MessageLookupByLibrary.simpleMessage(
            "Se você acha que alguém possa saber da sua senha, você pode forçar desconectar sua conta de outros dispositivos."),
        "signOutOtherDevices":
            MessageLookupByLibrary.simpleMessage("Sair em outros dispositivos"),
        "signUpTerms": MessageLookupByLibrary.simpleMessage(
            "Eu concordo com os <u-terms>termos de serviço</u-terms> e a <u-policy>política de privacidade</u-policy>"),
        "singleFileDeleteFromDevice": m88,
        "singleFileDeleteHighlight": MessageLookupByLibrary.simpleMessage(
            "Ele será excluído de todos os álbuns."),
        "singleFileInBothLocalAndRemote": m89,
        "singleFileInRemoteOnly": m90,
        "skip": MessageLookupByLibrary.simpleMessage("Pular"),
        "smartMemories":
            MessageLookupByLibrary.simpleMessage("Memórias inteligentes"),
        "social": MessageLookupByLibrary.simpleMessage("Redes sociais"),
        "someItemsAreInBothEnteAndYourDevice":
            MessageLookupByLibrary.simpleMessage(
                "Alguns itens estão em ambos o Ente quanto no seu dispositivo."),
        "someOfTheFilesYouAreTryingToDeleteAre":
            MessageLookupByLibrary.simpleMessage(
                "Alguns dos arquivos que você está tentando excluir só estão disponíveis no seu dispositivo e não podem ser recuperados se forem excluídos"),
        "someoneSharingAlbumsWithYouShouldSeeTheSameId":
            MessageLookupByLibrary.simpleMessage(
                "Alguém compartilhando álbuns com você deve ver o mesmo ID no dispositivo."),
        "somethingWentWrong":
            MessageLookupByLibrary.simpleMessage("Algo deu errado"),
        "somethingWentWrongPleaseTryAgain":
            MessageLookupByLibrary.simpleMessage(
                "Algo deu errado. Tente outra vez"),
        "sorry": MessageLookupByLibrary.simpleMessage("Desculpe"),
        "sorryBackupFailedDesc": MessageLookupByLibrary.simpleMessage(
            "Desculpe, não podemos salvar em segurança este arquivo no momento, nós tentaremos mais tarde."),
        "sorryCouldNotAddToFavorites": MessageLookupByLibrary.simpleMessage(
            "Desculpe, não foi possível adicionar aos favoritos!"),
        "sorryCouldNotRemoveFromFavorites":
            MessageLookupByLibrary.simpleMessage(
                "Desculpe, não foi possível remover dos favoritos!"),
        "sorryTheCodeYouveEnteredIsIncorrect":
            MessageLookupByLibrary.simpleMessage(
                "O código inserido está incorreto"),
        "sorryWeCouldNotGenerateSecureKeysOnThisDevicennplease":
            MessageLookupByLibrary.simpleMessage(
                "Desculpe, não foi possível gerar chaves seguras neste dispositivo.\n\ninicie sessão com um dispositivo diferente."),
        "sorryWeHadToPauseYourBackups": MessageLookupByLibrary.simpleMessage(
            "Desculpe, tivemos que pausar os salvamentos em segurança"),
        "sort": MessageLookupByLibrary.simpleMessage("Ordenar"),
        "sortAlbumsBy": MessageLookupByLibrary.simpleMessage("Ordenar por"),
        "sortNewestFirst":
            MessageLookupByLibrary.simpleMessage("Recentes primeiro"),
        "sortOldestFirst":
            MessageLookupByLibrary.simpleMessage("Antigos primeiro"),
        "sparkleSuccess": MessageLookupByLibrary.simpleMessage("✨ Sucesso"),
        "sportsWithThem": m91,
        "spotlightOnThem": m92,
        "spotlightOnYourself":
            MessageLookupByLibrary.simpleMessage("Destacar si mesmo"),
        "startAccountRecoveryTitle":
            MessageLookupByLibrary.simpleMessage("Iniciar recuperação"),
        "startBackup": MessageLookupByLibrary.simpleMessage(
            "Iniciar a salvar em segurança"),
        "status": MessageLookupByLibrary.simpleMessage("Estado"),
        "stopCastingBody":
            MessageLookupByLibrary.simpleMessage("Deseja parar a transmissão?"),
        "stopCastingTitle":
            MessageLookupByLibrary.simpleMessage("Parar transmissão"),
        "storage": MessageLookupByLibrary.simpleMessage("Armazenamento"),
        "storageBreakupFamily": MessageLookupByLibrary.simpleMessage("Família"),
        "storageBreakupYou": MessageLookupByLibrary.simpleMessage("Você"),
        "storageInGB": m93,
        "storageLimitExceeded": MessageLookupByLibrary.simpleMessage(
            "Limite de armazenamento excedido"),
        "storageUsageInfo": m94,
        "streamDetails":
            MessageLookupByLibrary.simpleMessage("Detalhes da transmissão"),
        "strongStrength": MessageLookupByLibrary.simpleMessage("Forte"),
        "subAlreadyLinkedErrMessage": m95,
        "subWillBeCancelledOn": m96,
        "subscribe": MessageLookupByLibrary.simpleMessage("Inscrever-se"),
        "subscribeToEnableSharing": MessageLookupByLibrary.simpleMessage(
            "Você precisa de uma inscrição paga ativa para ativar o compartilhamento."),
        "subscription": MessageLookupByLibrary.simpleMessage("Assinatura"),
        "success": MessageLookupByLibrary.simpleMessage("Sucesso"),
        "successfullyArchived":
            MessageLookupByLibrary.simpleMessage("Arquivado com sucesso"),
        "successfullyHid":
            MessageLookupByLibrary.simpleMessage("Ocultado com sucesso"),
        "successfullyUnarchived":
            MessageLookupByLibrary.simpleMessage("Desarquivado com sucesso"),
        "successfullyUnhid":
            MessageLookupByLibrary.simpleMessage("Desocultado com sucesso"),
        "suggestFeatures":
            MessageLookupByLibrary.simpleMessage("Sugerir recurso"),
        "sunrise": MessageLookupByLibrary.simpleMessage("No horizonte"),
        "support": MessageLookupByLibrary.simpleMessage("Suporte"),
        "syncProgress": m97,
        "syncStopped":
            MessageLookupByLibrary.simpleMessage("Sincronização interrompida"),
        "syncing": MessageLookupByLibrary.simpleMessage("Sincronizando..."),
        "systemTheme": MessageLookupByLibrary.simpleMessage("Sistema"),
        "tapToCopy": MessageLookupByLibrary.simpleMessage("toque para copiar"),
        "tapToEnterCode":
            MessageLookupByLibrary.simpleMessage("Toque para inserir código"),
        "tapToUnlock":
            MessageLookupByLibrary.simpleMessage("Toque para desbloquear"),
        "tapToUpload":
            MessageLookupByLibrary.simpleMessage("Toque para enviar"),
        "tapToUploadIsIgnoredDue": m98,
        "tempErrorContactSupportIfPersists": MessageLookupByLibrary.simpleMessage(
            "Parece que algo deu errado. Tente novamente mais tarde. Caso o erro persistir, por favor, entre em contato com nossa equipe."),
        "terminate": MessageLookupByLibrary.simpleMessage("Encerrar"),
        "terminateSession": MessageLookupByLibrary.simpleMessage("Sair?"),
        "terms": MessageLookupByLibrary.simpleMessage("Termos"),
        "termsOfServicesTitle": MessageLookupByLibrary.simpleMessage("Termos"),
        "thankYou": MessageLookupByLibrary.simpleMessage("Obrigado"),
        "thankYouForSubscribing":
            MessageLookupByLibrary.simpleMessage("Obrigado por assinar!"),
        "theDownloadCouldNotBeCompleted": MessageLookupByLibrary.simpleMessage(
            "A instalação não pôde ser concluída"),
        "theLinkYouAreTryingToAccessHasExpired":
            MessageLookupByLibrary.simpleMessage(
                "O link que você está tentando acessar já expirou."),
        "thePersonGroupsWillNotBeDisplayed": MessageLookupByLibrary.simpleMessage(
            "Os grupos de pessoa não serão exibidos na seção de pessoa. As fotos permanecerão intactas."),
        "thePersonWillNotBeDisplayed": MessageLookupByLibrary.simpleMessage(
            "A pessoa não será exibida na seção de pessoas. As fotos permanecerão intactas."),
        "theRecoveryKeyYouEnteredIsIncorrect":
            MessageLookupByLibrary.simpleMessage(
                "A chave de recuperação inserida está incorreta"),
        "theme": MessageLookupByLibrary.simpleMessage("Tema"),
        "theseItemsWillBeDeletedFromYourDevice":
            MessageLookupByLibrary.simpleMessage(
                "Estes itens serão excluídos do seu dispositivo."),
        "theyAlsoGetXGb": m99,
        "theyWillBeDeletedFromAllAlbums": MessageLookupByLibrary.simpleMessage(
            "Eles serão excluídos de todos os álbuns."),
        "thisActionCannotBeUndone": MessageLookupByLibrary.simpleMessage(
            "Esta ação não pode ser desfeita"),
        "thisAlbumAlreadyHDACollaborativeLink":
            MessageLookupByLibrary.simpleMessage(
                "Este álbum já tem um link colaborativo"),
        "thisCanBeUsedToRecoverYourAccountIfYou":
            MessageLookupByLibrary.simpleMessage(
                "Isso pode ser usado para recuperar sua conta se você perder seu segundo fator"),
        "thisDevice": MessageLookupByLibrary.simpleMessage("Este dispositivo"),
        "thisEmailIsAlreadyInUse": MessageLookupByLibrary.simpleMessage(
            "Este e-mail já está sendo usado"),
        "thisImageHasNoExifData": MessageLookupByLibrary.simpleMessage(
            "Esta imagem não possui dados EXIF"),
        "thisIsMeExclamation":
            MessageLookupByLibrary.simpleMessage("Este é você!"),
        "thisIsPersonVerificationId": m100,
        "thisIsYourVerificationId": MessageLookupByLibrary.simpleMessage(
            "Este é o seu ID de verificação"),
        "thisWeekThroughTheYears": MessageLookupByLibrary.simpleMessage(
            "Esta semana com o passar dos anos"),
        "thisWeekXYearsAgo": m101,
        "thisWillLogYouOutOfTheFollowingDevice":
            MessageLookupByLibrary.simpleMessage(
                "Isso fará você sair do dispositivo a seguir:"),
        "thisWillLogYouOutOfThisDevice": MessageLookupByLibrary.simpleMessage(
            "Isso fará você sair deste dispositivo!"),
        "thisWillMakeTheDateAndTimeOfAllSelected":
            MessageLookupByLibrary.simpleMessage(
                "Isso fará que a data e hora de todas as fotos selecionadas fiquem iguais."),
        "thisWillRemovePublicLinksOfAllSelectedQuickLinks":
            MessageLookupByLibrary.simpleMessage(
                "Isto removerá links públicos de todos os links rápidos selecionados."),
        "throughTheYears": m102,
        "toEnableAppLockPleaseSetupDevicePasscodeOrScreen":
            MessageLookupByLibrary.simpleMessage(
                "Para ativar o bloqueio do aplicativo, defina uma senha de acesso no dispositivo ou bloqueie sua tela nas opções do sistema."),
        "toHideAPhotoOrVideo": MessageLookupByLibrary.simpleMessage(
            "Para ocultar uma foto ou vídeo"),
        "toResetVerifyEmail": MessageLookupByLibrary.simpleMessage(
            "Para redefinir sua senha, verifique seu e-mail primeiramente."),
        "todaysLogs": MessageLookupByLibrary.simpleMessage("Registros de hoje"),
        "tooManyIncorrectAttempts": MessageLookupByLibrary.simpleMessage(
            "Muitas tentativas incorretas"),
        "total": MessageLookupByLibrary.simpleMessage("total"),
        "totalSize": MessageLookupByLibrary.simpleMessage("Tamanho total"),
        "trash": MessageLookupByLibrary.simpleMessage("Lixeira"),
        "trashDaysLeft": m103,
        "trim": MessageLookupByLibrary.simpleMessage("Recortar"),
        "tripInYear": m104,
        "tripToLocation": m105,
        "trustedContacts":
            MessageLookupByLibrary.simpleMessage("Contatos confiáveis"),
        "trustedInviteBody": m106,
        "tryAgain": MessageLookupByLibrary.simpleMessage("Tente novamente"),
        "turnOnBackupForAutoUpload": MessageLookupByLibrary.simpleMessage(
            "Ative o salvamento em segurança para automaticamente enviar arquivos adicionados à pasta do dispositivo para o Ente."),
        "twitter": MessageLookupByLibrary.simpleMessage("Twitter/X"),
        "twoMonthsFreeOnYearlyPlans": MessageLookupByLibrary.simpleMessage(
            "2 meses grátis em planos anuais"),
        "twofactor": MessageLookupByLibrary.simpleMessage("Dois fatores"),
        "twofactorAuthenticationHasBeenDisabled":
            MessageLookupByLibrary.simpleMessage(
                "A autenticação de dois fatores foi desativada"),
        "twofactorAuthenticationPageTitle":
            MessageLookupByLibrary.simpleMessage(
                "Autenticação de dois fatores"),
        "twofactorAuthenticationSuccessfullyReset":
            MessageLookupByLibrary.simpleMessage(
                "Autenticação de dois fatores redefinida com sucesso"),
        "twofactorSetup": MessageLookupByLibrary.simpleMessage(
            "Configuração de dois fatores"),
        "typeOfGallerGallerytypeIsNotSupportedForRename": m107,
        "unarchive": MessageLookupByLibrary.simpleMessage("Desarquivar"),
        "unarchiveAlbum":
            MessageLookupByLibrary.simpleMessage("Desarquivar álbum"),
        "unarchiving": MessageLookupByLibrary.simpleMessage("Desarquivando..."),
        "unavailableReferralCode": MessageLookupByLibrary.simpleMessage(
            "Desculpe, este código está indisponível."),
        "uncategorized": MessageLookupByLibrary.simpleMessage("Sem categoria"),
        "unhide": MessageLookupByLibrary.simpleMessage("Desocultar"),
        "unhideToAlbum":
            MessageLookupByLibrary.simpleMessage("Desocultar para o álbum"),
        "unhiding": MessageLookupByLibrary.simpleMessage("Reexibindo..."),
        "unhidingFilesToAlbum": MessageLookupByLibrary.simpleMessage(
            "Desocultando arquivos para o álbum"),
        "unlock": MessageLookupByLibrary.simpleMessage("Desbloquear"),
        "unpinAlbum": MessageLookupByLibrary.simpleMessage("Desafixar álbum"),
        "unselectAll": MessageLookupByLibrary.simpleMessage("Desmarcar tudo"),
        "update": MessageLookupByLibrary.simpleMessage("Atualizar"),
        "updateAvailable":
            MessageLookupByLibrary.simpleMessage("Atualização disponível"),
        "updatingFolderSelection": MessageLookupByLibrary.simpleMessage(
            "Atualizando seleção de pasta..."),
        "upgrade": MessageLookupByLibrary.simpleMessage("Atualizar"),
        "uploadIsIgnoredDueToIgnorereason": m108,
        "uploadingFilesToAlbum": MessageLookupByLibrary.simpleMessage(
            "Enviando arquivos para o álbum..."),
        "uploadingMultipleMemories": m109,
        "uploadingSingleMemory":
            MessageLookupByLibrary.simpleMessage("Preservando 1 memória..."),
        "upto50OffUntil4thDec": MessageLookupByLibrary.simpleMessage(
            "Com 50% de desconto, até 4 de dezembro"),
        "usableReferralStorageInfo": MessageLookupByLibrary.simpleMessage(
            "O armazenamento disponível é limitado devido ao seu plano atual. O armazenamento adicional será aplicado quando você atualizar seu plano."),
        "useAsCover": MessageLookupByLibrary.simpleMessage("Usar como capa"),
        "useDifferentPlayerInfo": MessageLookupByLibrary.simpleMessage(
            "Enfrentando problemas ao reproduzir este vídeo? Mantenha pressionado aqui para tentar outro reprodutor de vídeo"),
        "usePublicLinksForPeopleNotOnEnte":
            MessageLookupByLibrary.simpleMessage(
                "Usar links públicos para pessoas que não estão no Ente"),
        "useRecoveryKey":
            MessageLookupByLibrary.simpleMessage("Usar chave de recuperação"),
        "useSelectedPhoto":
            MessageLookupByLibrary.simpleMessage("Usar foto selecionada"),
        "usedSpace": MessageLookupByLibrary.simpleMessage("Espaço usado"),
        "validTill": m110,
        "verificationFailedPleaseTryAgain":
            MessageLookupByLibrary.simpleMessage(
                "Falha na verificação. Tente novamente"),
        "verificationId":
            MessageLookupByLibrary.simpleMessage("ID de verificação"),
        "verify": MessageLookupByLibrary.simpleMessage("Verificar"),
        "verifyEmail": MessageLookupByLibrary.simpleMessage("Verificar e-mail"),
        "verifyEmailID": m111,
        "verifyIDLabel": MessageLookupByLibrary.simpleMessage("Verificar"),
        "verifyPasskey":
            MessageLookupByLibrary.simpleMessage("Verificar chave de acesso"),
        "verifyPassword":
            MessageLookupByLibrary.simpleMessage("Verificar senha"),
        "verifying": MessageLookupByLibrary.simpleMessage("Verificando..."),
        "verifyingRecoveryKey": MessageLookupByLibrary.simpleMessage(
            "Verificando chave de recuperação..."),
        "videoInfo":
            MessageLookupByLibrary.simpleMessage("Informações do vídeo"),
        "videoSmallCase": MessageLookupByLibrary.simpleMessage("vídeo"),
        "videoStreaming":
            MessageLookupByLibrary.simpleMessage("Vídeos transmissíveis"),
        "videos": MessageLookupByLibrary.simpleMessage("Vídeos"),
        "viewActiveSessions":
            MessageLookupByLibrary.simpleMessage("Ver sessões ativas"),
        "viewAddOnButton":
            MessageLookupByLibrary.simpleMessage("Ver complementos"),
        "viewAll": MessageLookupByLibrary.simpleMessage("Ver tudo"),
        "viewAllExifData":
            MessageLookupByLibrary.simpleMessage("Ver todos os dados EXIF"),
        "viewLargeFiles":
            MessageLookupByLibrary.simpleMessage("Arquivos grandes"),
        "viewLargeFilesDesc": MessageLookupByLibrary.simpleMessage(
            "Ver arquivos que consumem a maior parte do armazenamento."),
        "viewLogs": MessageLookupByLibrary.simpleMessage("Ver registros"),
        "viewPersonToUnlink": m112,
        "viewRecoveryKey":
            MessageLookupByLibrary.simpleMessage("Ver chave de recuperação"),
        "viewer": MessageLookupByLibrary.simpleMessage("Visualizador"),
        "viewersSuccessfullyAdded": m113,
        "visitWebToManage": MessageLookupByLibrary.simpleMessage(
            "Visite o web.ente.io para gerenciar sua assinatura"),
        "waitingForVerification":
            MessageLookupByLibrary.simpleMessage("Esperando verificação..."),
        "waitingForWifi":
            MessageLookupByLibrary.simpleMessage("Aguardando Wi-Fi..."),
        "warning": MessageLookupByLibrary.simpleMessage("Aviso"),
        "weAreOpenSource":
            MessageLookupByLibrary.simpleMessage("Nós somos de código aberto!"),
        "weDontSupportEditingPhotosAndAlbumsThatYouDont":
            MessageLookupByLibrary.simpleMessage(
                "Não suportamos a edição de fotos e álbuns que você ainda não possui"),
        "weHaveSendEmailTo": m114,
        "weakStrength": MessageLookupByLibrary.simpleMessage("Fraca"),
        "welcomeBack":
            MessageLookupByLibrary.simpleMessage("Bem-vindo(a) de volta!"),
        "whatsNew": MessageLookupByLibrary.simpleMessage("O que há de novo"),
        "whyAddTrustContact": MessageLookupByLibrary.simpleMessage(
            "Um contato confiável pode ajudá-lo em recuperar seus dados."),
        "widgets": MessageLookupByLibrary.simpleMessage("Widgets"),
        "wishThemAHappyBirthday": m115,
        "yearShort": MessageLookupByLibrary.simpleMessage("ano"),
        "yearly": MessageLookupByLibrary.simpleMessage("Anual"),
        "yearsAgo": m116,
        "yes": MessageLookupByLibrary.simpleMessage("Sim"),
        "yesCancel": MessageLookupByLibrary.simpleMessage("Sim"),
        "yesConvertToViewer": MessageLookupByLibrary.simpleMessage(
            "Sim, converter para visualizador"),
        "yesDelete": MessageLookupByLibrary.simpleMessage("Sim, excluir"),
        "yesDiscardChanges":
            MessageLookupByLibrary.simpleMessage("Sim, descartar alterações"),
        "yesIgnore": MessageLookupByLibrary.simpleMessage("Sim, ignorar"),
        "yesLogout":
            MessageLookupByLibrary.simpleMessage("Sim, encerrar sessão"),
        "yesRemove": MessageLookupByLibrary.simpleMessage("Sim, excluir"),
        "yesRenew": MessageLookupByLibrary.simpleMessage("Sim"),
        "yesResetPerson":
            MessageLookupByLibrary.simpleMessage("Sim, redefinir pessoa"),
        "you": MessageLookupByLibrary.simpleMessage("Você"),
        "youAndThem": m117,
        "youAreOnAFamilyPlan": MessageLookupByLibrary.simpleMessage(
            "Você está em um plano familiar!"),
        "youAreOnTheLatestVersion": MessageLookupByLibrary.simpleMessage(
            "Você está na versão mais recente"),
        "youCanAtMaxDoubleYourStorage": MessageLookupByLibrary.simpleMessage(
            "* Você pode duplicar seu armazenamento ao máximo"),
        "youCanManageYourLinksInTheShareTab":
            MessageLookupByLibrary.simpleMessage(
                "Você pode gerenciar seus links na aba de compartilhamento."),
        "youCanTrySearchingForADifferentQuery":
            MessageLookupByLibrary.simpleMessage(
                "Você pode tentar buscar por outra consulta."),
        "youCannotDowngradeToThisPlan": MessageLookupByLibrary.simpleMessage(
            "Você não pode rebaixar para este plano"),
        "youCannotShareWithYourself": MessageLookupByLibrary.simpleMessage(
            "Não é possível compartilhar consigo mesmo"),
        "youDontHaveAnyArchivedItems": MessageLookupByLibrary.simpleMessage(
            "Você não tem nenhum item arquivado."),
        "youHaveSuccessfullyFreedUp": m118,
        "yourAccountHasBeenDeleted":
            MessageLookupByLibrary.simpleMessage("Sua conta foi excluída"),
        "yourMap": MessageLookupByLibrary.simpleMessage("Seu mapa"),
        "yourPlanWasSuccessfullyDowngraded":
            MessageLookupByLibrary.simpleMessage(
                "Seu plano foi rebaixado com sucesso"),
        "yourPlanWasSuccessfullyUpgraded": MessageLookupByLibrary.simpleMessage(
            "Seu plano foi atualizado com sucesso"),
        "yourPurchaseWasSuccessful": MessageLookupByLibrary.simpleMessage(
            "Sua compra foi efetuada com sucesso"),
        "yourStorageDetailsCouldNotBeFetched":
            MessageLookupByLibrary.simpleMessage(
                "Seus detalhes de armazenamento não puderam ser obtidos"),
        "yourSubscriptionHasExpired":
            MessageLookupByLibrary.simpleMessage("A sua assinatura expirou"),
        "yourSubscriptionWasUpdatedSuccessfully":
            MessageLookupByLibrary.simpleMessage(
                "Sua assinatura foi atualizada com sucesso"),
        "yourVerificationCodeHasExpired": MessageLookupByLibrary.simpleMessage(
            "O código de verificação expirou"),
        "youveNoDuplicateFilesThatCanBeCleared":
            MessageLookupByLibrary.simpleMessage(
                "Você não possui nenhum arquivo duplicado que possa ser excluído"),
        "youveNoFilesInThisAlbumThatCanBeDeleted":
            MessageLookupByLibrary.simpleMessage(
                "Você não tem arquivos neste álbum que possam ser excluídos"),
        "zoomOutToSeePhotos": MessageLookupByLibrary.simpleMessage(
            "Reduzir ampliação para ver as fotos")
      };
>>>>>>> 7d9cfd85
}<|MERGE_RESOLUTION|>--- conflicted
+++ resolved
@@ -57,7 +57,11 @@
       "${user} Não poderá adicionar mais fotos a este álbum\n\nEles ainda conseguirão remover fotos existentes adicionadas por eles";
 
   static String m14(isFamilyMember, storageAmountInGb) =>
-      "${Intl.select(isFamilyMember, {'true': 'Sua família reinvidicou ${storageAmountInGb} GB até então', 'false': 'Você reinvindicou ${storageAmountInGb} GB até então', 'other': 'Você reinvindicou ${storageAmountInGb} GB até então!'})}";
+      "${Intl.select(isFamilyMember, {
+            'true': 'Sua família reinvidicou ${storageAmountInGb} GB até então',
+            'false': 'Você reinvindicou ${storageAmountInGb} GB até então',
+            'other': 'Você reinvindicou ${storageAmountInGb} GB até então!'
+          })}";
 
   static String m15(albumName) => "Link colaborativo criado para ${albumName}";
 
@@ -328,2602 +332,99 @@
 
   final messages = _notInlinedMessages(_notInlinedMessages);
   static Map<String, Function> _notInlinedMessages(_) => <String, Function>{
-<<<<<<< HEAD
-    "aNewVersionOfEnteIsAvailable": MessageLookupByLibrary.simpleMessage(
-      "Uma nova versão do Ente está disponível.",
-    ),
-    "about": MessageLookupByLibrary.simpleMessage("Sobre"),
-    "acceptTrustInvite": MessageLookupByLibrary.simpleMessage(
-      "Aceitar convite",
-    ),
-    "account": MessageLookupByLibrary.simpleMessage("Conta"),
-    "accountIsAlreadyConfigured": MessageLookupByLibrary.simpleMessage(
-      "A conta já está configurada.",
-    ),
-    "accountOwnerPersonAppbarTitle": m0,
-    "accountWelcomeBack": MessageLookupByLibrary.simpleMessage(
-      "Bem-vindo(a) de volta!",
-    ),
-    "ackPasswordLostWarning": MessageLookupByLibrary.simpleMessage(
-      "Eu entendo que se eu perder minha senha, posso perder meus dados, já que meus dados são <underline>criptografados de ponta a ponta</underline>.",
-    ),
-    "actionNotSupportedOnFavouritesAlbum": MessageLookupByLibrary.simpleMessage(
-      "Ação não suportada em álbum favorito",
-    ),
-    "activeSessions": MessageLookupByLibrary.simpleMessage("Sessões ativas"),
-    "add": MessageLookupByLibrary.simpleMessage("Adicionar"),
-    "addAName": MessageLookupByLibrary.simpleMessage("Adicione um nome"),
-    "addANewEmail": MessageLookupByLibrary.simpleMessage(
-      "Adicionar um novo e-mail",
-    ),
-    "addAlbumWidgetPrompt": MessageLookupByLibrary.simpleMessage(
-      "Adicione um widget de álbum a sua tela inicial e volte aqui para personalizar.",
-    ),
-    "addCollaborator": MessageLookupByLibrary.simpleMessage(
-      "Adicionar colaborador",
-    ),
-    "addCollaborators": m1,
-    "addFiles": MessageLookupByLibrary.simpleMessage("Adicionar arquivos"),
-    "addFromDevice": MessageLookupByLibrary.simpleMessage(
-      "Adicionar do dispositivo",
-    ),
-    "addItem": m2,
-    "addLocation": MessageLookupByLibrary.simpleMessage(
-      "Adicionar localização",
-    ),
-    "addLocationButton": MessageLookupByLibrary.simpleMessage("Adicionar"),
-    "addMemoriesWidgetPrompt": MessageLookupByLibrary.simpleMessage(
-      "Adicione um widget de memória a sua tela inicial e volte aqui para personalizar.",
-    ),
-    "addMore": MessageLookupByLibrary.simpleMessage("Adicionar mais"),
-    "addName": MessageLookupByLibrary.simpleMessage("Adicionar pessoa"),
-    "addNameOrMerge": MessageLookupByLibrary.simpleMessage(
-      "Adicionar nome ou juntar",
-    ),
-    "addNew": MessageLookupByLibrary.simpleMessage("Adicionar novo"),
-    "addNewPerson": MessageLookupByLibrary.simpleMessage(
-      "Adicionar nova pessoa",
-    ),
-    "addOnPageSubtitle": MessageLookupByLibrary.simpleMessage(
-      "Detalhes dos complementos",
-    ),
-    "addOnValidTill": m3,
-    "addOns": MessageLookupByLibrary.simpleMessage("Complementos"),
-    "addParticipants": MessageLookupByLibrary.simpleMessage(
-      "Adicionar participante",
-    ),
-    "addPeopleWidgetPrompt": MessageLookupByLibrary.simpleMessage(
-      "Adicione um widget de pessoas a sua tela inicial e volte aqui para personalizar.",
-    ),
-    "addPhotos": MessageLookupByLibrary.simpleMessage("Adicionar fotos"),
-    "addSelected": MessageLookupByLibrary.simpleMessage(
-      "Adicionar selecionado",
-    ),
-    "addToAlbum": MessageLookupByLibrary.simpleMessage("Adicionar ao álbum"),
-    "addToEnte": MessageLookupByLibrary.simpleMessage("Adicionar ao Ente"),
-    "addToHiddenAlbum": MessageLookupByLibrary.simpleMessage(
-      "Adicionar ao álbum oculto",
-    ),
-    "addTrustedContact": MessageLookupByLibrary.simpleMessage(
-      "Adicionar contato confiável",
-    ),
-    "addViewer": MessageLookupByLibrary.simpleMessage("Adicionar visualizador"),
-    "addViewers": m4,
-    "addYourPhotosNow": MessageLookupByLibrary.simpleMessage(
-      "Adicione suas fotos agora",
-    ),
-    "addedAs": MessageLookupByLibrary.simpleMessage("Adicionado como"),
-    "addedBy": m5,
-    "addedSuccessfullyTo": m6,
-    "addingToFavorites": MessageLookupByLibrary.simpleMessage(
-      "Adicionando aos favoritos...",
-    ),
-    "admiringThem": m7,
-    "advanced": MessageLookupByLibrary.simpleMessage("Avançado"),
-    "advancedSettings": MessageLookupByLibrary.simpleMessage("Avançado"),
-    "after1Day": MessageLookupByLibrary.simpleMessage("Após 1 dia"),
-    "after1Hour": MessageLookupByLibrary.simpleMessage("Após 1 hora"),
-    "after1Month": MessageLookupByLibrary.simpleMessage("Após 1 mês"),
-    "after1Week": MessageLookupByLibrary.simpleMessage("Após 1 semana"),
-    "after1Year": MessageLookupByLibrary.simpleMessage("Após 1 ano"),
-    "albumOwner": MessageLookupByLibrary.simpleMessage("Proprietário"),
-    "albumParticipantsCount": m8,
-    "albumTitle": MessageLookupByLibrary.simpleMessage("Título do álbum"),
-    "albumUpdated": MessageLookupByLibrary.simpleMessage("Álbum atualizado"),
-    "albums": MessageLookupByLibrary.simpleMessage("Álbuns"),
-    "albumsWidgetDesc": MessageLookupByLibrary.simpleMessage(
-      "Selecione os álbuns que deseje vê-los na sua tela inicial.",
-    ),
-    "allClear": MessageLookupByLibrary.simpleMessage("✨ Tudo limpo"),
-    "allMemoriesPreserved": MessageLookupByLibrary.simpleMessage(
-      "Todas as memórias preservadas",
-    ),
-    "allPersonGroupingWillReset": MessageLookupByLibrary.simpleMessage(
-      "Todos os agrupamentos dessa pessoa serão redefinidos, e você perderá todas as sugestões feitas por essa pessoa.",
-    ),
-    "allUnnamedGroupsWillBeMergedIntoTheSelectedPerson":
-        MessageLookupByLibrary.simpleMessage(
-          "Todos os grupos sem nome serão mesclados numa pessoa selecionada. Isso ainda pode ser desfeito no histórico de sugestões da pessoa.",
-        ),
-    "allWillShiftRangeBasedOnFirst": MessageLookupByLibrary.simpleMessage(
-      "Este é o primeiro do grupo. As outras fotos selecionadas serão automaticamente alteradas para esta nova data",
-    ),
-    "allow": MessageLookupByLibrary.simpleMessage("Permitir"),
-    "allowAddPhotosDescription": MessageLookupByLibrary.simpleMessage(
-      "Permitir que as pessoas com link também adicionem fotos ao álbum compartilhado.",
-    ),
-    "allowAddingPhotos": MessageLookupByLibrary.simpleMessage(
-      "Permitir adicionar fotos",
-    ),
-    "allowAppToOpenSharedAlbumLinks": MessageLookupByLibrary.simpleMessage(
-      "Permitir aplicativo abrir links de álbum compartilhado",
-    ),
-    "allowDownloads": MessageLookupByLibrary.simpleMessage(
-      "Permitir downloads",
-    ),
-    "allowPeopleToAddPhotos": MessageLookupByLibrary.simpleMessage(
-      "Permitir que pessoas adicionem fotos",
-    ),
-    "allowPermBody": MessageLookupByLibrary.simpleMessage(
-      "Permita o acesso a suas fotos nas Opções para que Ente exiba e salva em segurança sua fototeca.",
-    ),
-    "allowPermTitle": MessageLookupByLibrary.simpleMessage(
-      "Permita acesso às Fotos",
-    ),
-    "androidBiometricHint": MessageLookupByLibrary.simpleMessage(
-      "Verificar identidade",
-    ),
-    "androidBiometricNotRecognized": MessageLookupByLibrary.simpleMessage(
-      "Não reconhecido. Tente novamente.",
-    ),
-    "androidBiometricRequiredTitle": MessageLookupByLibrary.simpleMessage(
-      "Biométrica necessária",
-    ),
-    "androidBiometricSuccess": MessageLookupByLibrary.simpleMessage("Sucesso"),
-    "androidCancelButton": MessageLookupByLibrary.simpleMessage("Cancelar"),
-    "androidDeviceCredentialsRequiredTitle":
-        MessageLookupByLibrary.simpleMessage("Credenciais necessários"),
-    "androidDeviceCredentialsSetupDescription":
-        MessageLookupByLibrary.simpleMessage("Credenciais necessários"),
-    "androidGoToSettingsDescription": MessageLookupByLibrary.simpleMessage(
-      "A autenticação biométrica não está definida no dispositivo. Vá em \'Opções > Segurança\' para adicionar a autenticação biométrica.",
-    ),
-    "androidIosWebDesktop": MessageLookupByLibrary.simpleMessage(
-      "Android, iOS, Web, Computador",
-    ),
-    "androidSignInTitle": MessageLookupByLibrary.simpleMessage(
-      "Autenticação necessária",
-    ),
-    "appIcon": MessageLookupByLibrary.simpleMessage("Ícone do aplicativo"),
-    "appLock": MessageLookupByLibrary.simpleMessage("Bloqueio do aplicativo"),
-    "appLockDescriptions": MessageLookupByLibrary.simpleMessage(
-      "Escolha entre a tela de bloqueio padrão do seu dispositivo e uma tela de bloqueio personalizada com PIN ou senha.",
-    ),
-    "appVersion": m9,
-    "appleId": MessageLookupByLibrary.simpleMessage("ID da Apple"),
-    "apply": MessageLookupByLibrary.simpleMessage("Aplicar"),
-    "applyCodeTitle": MessageLookupByLibrary.simpleMessage("Aplicar código"),
-    "appstoreSubscription": MessageLookupByLibrary.simpleMessage(
-      "Assinatura da AppStore",
-    ),
-    "archive": MessageLookupByLibrary.simpleMessage("Arquivo"),
-    "archiveAlbum": MessageLookupByLibrary.simpleMessage("Arquivar álbum"),
-    "archiving": MessageLookupByLibrary.simpleMessage("Arquivando..."),
-    "areThey": MessageLookupByLibrary.simpleMessage("Eles são "),
-    "areYouSureRemoveThisFaceFromPerson": MessageLookupByLibrary.simpleMessage(
-      "Deseja mesmo remover o rosto desta pessoa?",
-    ),
-    "areYouSureThatYouWantToLeaveTheFamily":
-        MessageLookupByLibrary.simpleMessage(
-          "Você tem certeza que queira sair do plano familiar?",
-        ),
-    "areYouSureYouWantToCancel": MessageLookupByLibrary.simpleMessage(
-      "Deseja cancelar?",
-    ),
-    "areYouSureYouWantToChangeYourPlan": MessageLookupByLibrary.simpleMessage(
-      "Deseja trocar de plano?",
-    ),
-    "areYouSureYouWantToExit": MessageLookupByLibrary.simpleMessage(
-      "Tem certeza de que queira sair?",
-    ),
-    "areYouSureYouWantToIgnoreThesePersons":
-        MessageLookupByLibrary.simpleMessage(
-          "Você deseja mesmo ignorar estas pessoas?",
-        ),
-    "areYouSureYouWantToIgnoreThisPerson": MessageLookupByLibrary.simpleMessage(
-      "Você deseja mesmo ignorar esta pessoa?",
-    ),
-    "areYouSureYouWantToLogout": MessageLookupByLibrary.simpleMessage(
-      "Você tem certeza que quer encerrar sessão?",
-    ),
-    "areYouSureYouWantToMergeThem": MessageLookupByLibrary.simpleMessage(
-      "Você desejar mesmo mesclá-los?",
-    ),
-    "areYouSureYouWantToRenew": MessageLookupByLibrary.simpleMessage(
-      "Deseja renovar?",
-    ),
-    "areYouSureYouWantToResetThisPerson": MessageLookupByLibrary.simpleMessage(
-      "Deseja redefinir esta pessoa?",
-    ),
-    "askCancelReason": MessageLookupByLibrary.simpleMessage(
-      "Sua assinatura foi cancelada. Deseja compartilhar o motivo?",
-    ),
-    "askDeleteReason": MessageLookupByLibrary.simpleMessage(
-      "Por que você quer excluir sua conta?",
-    ),
-    "askYourLovedOnesToShare": MessageLookupByLibrary.simpleMessage(
-      "Peça que seus entes queridos compartilhem",
-    ),
-    "atAFalloutShelter": MessageLookupByLibrary.simpleMessage(
-      "em um abrigo avançado",
-    ),
-    "authToChangeEmailVerificationSetting":
-        MessageLookupByLibrary.simpleMessage(
-          "Autentique-se para alterar o e-mail de verificação",
-        ),
-    "authToChangeLockscreenSetting": MessageLookupByLibrary.simpleMessage(
-      "Autentique para alterar a configuração da tela de bloqueio",
-    ),
-    "authToChangeYourEmail": MessageLookupByLibrary.simpleMessage(
-      "Por favor, autentique-se para alterar o seu e-mail",
-    ),
-    "authToChangeYourPassword": MessageLookupByLibrary.simpleMessage(
-      "Autentique para alterar sua senha",
-    ),
-    "authToConfigureTwofactorAuthentication":
-        MessageLookupByLibrary.simpleMessage(
-          "Autentique para configurar a autenticação de dois fatores",
-        ),
-    "authToInitiateAccountDeletion": MessageLookupByLibrary.simpleMessage(
-      "Autentique para iniciar a exclusão de conta",
-    ),
-    "authToManageLegacy": MessageLookupByLibrary.simpleMessage(
-      "Autentique-se para gerenciar seus contatos confiáveis",
-    ),
-    "authToViewPasskey": MessageLookupByLibrary.simpleMessage(
-      "Autentique-se para ver sua chave de acesso",
-    ),
-    "authToViewTrashedFiles": MessageLookupByLibrary.simpleMessage(
-      "Autentique-se para ver seus arquivos excluídos",
-    ),
-    "authToViewYourActiveSessions": MessageLookupByLibrary.simpleMessage(
-      "Autentique para ver as sessões ativas",
-    ),
-    "authToViewYourHiddenFiles": MessageLookupByLibrary.simpleMessage(
-      "Autentique-se para visualizar seus arquivos ocultos",
-    ),
-    "authToViewYourMemories": MessageLookupByLibrary.simpleMessage(
-      "Autentique-se para ver suas memórias",
-    ),
-    "authToViewYourRecoveryKey": MessageLookupByLibrary.simpleMessage(
-      "Autentique para ver sua chave de recuperação",
-    ),
-    "authenticating": MessageLookupByLibrary.simpleMessage("Autenticando..."),
-    "authenticationFailedPleaseTryAgain": MessageLookupByLibrary.simpleMessage(
-      "Falha na autenticação. Tente novamente",
-    ),
-    "authenticationSuccessful": MessageLookupByLibrary.simpleMessage(
-      "Autenticado com sucesso!",
-    ),
-    "autoCastDialogBody": MessageLookupByLibrary.simpleMessage(
-      "Você verá dispositivos de transmissão disponível aqui.",
-    ),
-    "autoCastiOSPermission": MessageLookupByLibrary.simpleMessage(
-      "Certifique-se que as permissões da internet local estejam ligadas para o Ente Photos App, em opções.",
-    ),
-    "autoLock": MessageLookupByLibrary.simpleMessage("Bloqueio automático"),
-    "autoLockFeatureDescription": MessageLookupByLibrary.simpleMessage(
-      "Tempo após o qual o aplicativo bloqueia após ser colocado em segundo plano",
-    ),
-    "autoLogoutMessage": MessageLookupByLibrary.simpleMessage(
-      "Devido ao ocorrido de erros técnicos, você foi desconectado. Pedimos desculpas pela inconveniência.",
-    ),
-    "autoPair": MessageLookupByLibrary.simpleMessage("Pareamento automático"),
-    "autoPairDesc": MessageLookupByLibrary.simpleMessage(
-      "O pareamento automático só funciona com dispositivos que suportam o Chromecast.",
-    ),
-    "available": MessageLookupByLibrary.simpleMessage("Disponível"),
-    "availableStorageSpace": m10,
-    "backedUpFolders": MessageLookupByLibrary.simpleMessage(
-      "Pastas salvas em segurança",
-    ),
-    "backgroundWithThem": m11,
-    "backup": MessageLookupByLibrary.simpleMessage("Salvar em segurança"),
-    "backupFailed": MessageLookupByLibrary.simpleMessage(
-      "Falhou ao salvar em segurança",
-    ),
-    "backupFile": MessageLookupByLibrary.simpleMessage(
-      "Salvar arquivo em segurança",
-    ),
-    "backupOverMobileData": MessageLookupByLibrary.simpleMessage(
-      "Salvar fotos com dados móveis",
-    ),
-    "backupSettings": MessageLookupByLibrary.simpleMessage(
-      "Ajustes de salvar em segurança",
-    ),
-    "backupStatus": MessageLookupByLibrary.simpleMessage(
-      "Estado das mídias salvas",
-    ),
-    "backupStatusDescription": MessageLookupByLibrary.simpleMessage(
-      "Os itens salvos em segurança aparecerão aqui",
-    ),
-    "backupVideos": MessageLookupByLibrary.simpleMessage(
-      "Salvar vídeos em segurança",
-    ),
-    "beach": MessageLookupByLibrary.simpleMessage("Areia e o mar"),
-    "birthday": MessageLookupByLibrary.simpleMessage("Aniversário"),
-    "birthdayNotifications": MessageLookupByLibrary.simpleMessage(
-      "Notificações de aniversário",
-    ),
-    "birthdays": MessageLookupByLibrary.simpleMessage("Aniversários"),
-    "blackFridaySale": MessageLookupByLibrary.simpleMessage(
-      "Promoção Black Friday",
-    ),
-    "blog": MessageLookupByLibrary.simpleMessage("Blog"),
-    "cLDesc1": MessageLookupByLibrary.simpleMessage(
-      "De volta na transmissão de vídeo beta, e trabalhando em envios e downloads retomáveis, nós aumentamos o limite de envio de arquivos para 10 GB. Isso está disponível em ambos a versão móvel e a versão para desktop.",
-    ),
-    "cLDesc2": MessageLookupByLibrary.simpleMessage(
-      "Envios de fundo agora são suportados no iOS também, para assemelhar-se aos dispositivos Android. Não precisa abrir o aplicativo para salvar em segurança as fotos e vídeos mais recentes.",
-    ),
-    "cLDesc3": MessageLookupByLibrary.simpleMessage(
-      "Fizemos melhorias significantes para a experiência de memórias, incluindo reprodução automática, deslizar para a próxima memória e mais.",
-    ),
-    "cLDesc4": MessageLookupByLibrary.simpleMessage(
-      "Ao lado de outras melhorias, agora ficou mais fácil para detectar rostos, fornecer comentários em rostos similares, e adicionar/remover rostos de uma foto.",
-    ),
-    "cLDesc5": MessageLookupByLibrary.simpleMessage(
-      "Você receberá uma notificação opcional para todos os aniversários salvos no Ente, além de uma coleção de melhores fotos.",
-    ),
-    "cLDesc6": MessageLookupByLibrary.simpleMessage(
-      "Nada de esperar os envios/downloads terminarem para fechar o aplicativo. Todos os envios e downloads agora possuem a habilidade de ser pausado na metade do processo, e retomar de onde você parou.",
-    ),
-    "cLTitle1": MessageLookupByLibrary.simpleMessage(
-      "Enviando arquivos de vídeo grandes",
-    ),
-    "cLTitle2": MessageLookupByLibrary.simpleMessage("Envio de fundo"),
-    "cLTitle3": MessageLookupByLibrary.simpleMessage(
-      "Reproduzir memórias auto.",
-    ),
-    "cLTitle4": MessageLookupByLibrary.simpleMessage(
-      "Reconhecimento Facial Melhorado",
-    ),
-    "cLTitle5": MessageLookupByLibrary.simpleMessage(
-      "Notificações de aniversário",
-    ),
-    "cLTitle6": MessageLookupByLibrary.simpleMessage(
-      "Envios e downloads retomáveis",
-    ),
-    "cachedData": MessageLookupByLibrary.simpleMessage(
-      "Dados armazenados em cache",
-    ),
-    "calculating": MessageLookupByLibrary.simpleMessage("Calculando..."),
-    "canNotOpenBody": MessageLookupByLibrary.simpleMessage(
-      "Desculpe, este álbum não pode ser aberto no aplicativo.",
-    ),
-    "canNotOpenTitle": MessageLookupByLibrary.simpleMessage(
-      "Não pôde abrir este álbum",
-    ),
-    "canNotUploadToAlbumsOwnedByOthers": MessageLookupByLibrary.simpleMessage(
-      "Não é possível enviar para álbuns pertencentes a outros",
-    ),
-    "canOnlyCreateLinkForFilesOwnedByYou": MessageLookupByLibrary.simpleMessage(
-      "Só é possível criar um link para arquivos pertencentes a você",
-    ),
-    "canOnlyRemoveFilesOwnedByYou": MessageLookupByLibrary.simpleMessage(
-      "Só pode remover arquivos de sua propriedade",
-    ),
-    "cancel": MessageLookupByLibrary.simpleMessage("Cancelar"),
-    "cancelAccountRecovery": MessageLookupByLibrary.simpleMessage(
-      "Cancelar recuperação",
-    ),
-    "cancelAccountRecoveryBody": MessageLookupByLibrary.simpleMessage(
-      "Deseja mesmo cancelar a recuperação de conta?",
-    ),
-    "cancelOtherSubscription": m12,
-    "cancelSubscription": MessageLookupByLibrary.simpleMessage(
-      "Cancelar assinatura",
-    ),
-    "cannotAddMorePhotosAfterBecomingViewer": m13,
-    "cannotDeleteSharedFiles": MessageLookupByLibrary.simpleMessage(
-      "Não é possível excluir arquivos compartilhados",
-    ),
-    "castAlbum": MessageLookupByLibrary.simpleMessage("Transferir álbum"),
-    "castIPMismatchBody": MessageLookupByLibrary.simpleMessage(
-      "Certifique-se de estar na mesma internet que a TV.",
-    ),
-    "castIPMismatchTitle": MessageLookupByLibrary.simpleMessage(
-      "Falhou ao transmitir álbum",
-    ),
-    "castInstruction": MessageLookupByLibrary.simpleMessage(
-      "Acesse cast.ente.io no dispositivo desejado para parear.\n\nInsira o código abaixo para reproduzir o álbum na sua TV.",
-    ),
-    "centerPoint": MessageLookupByLibrary.simpleMessage("Ponto central"),
-    "change": MessageLookupByLibrary.simpleMessage("Alterar"),
-    "changeEmail": MessageLookupByLibrary.simpleMessage("Alterar e-mail"),
-    "changeLocationOfSelectedItems": MessageLookupByLibrary.simpleMessage(
-      "Alterar a localização dos itens selecionados?",
-    ),
-    "changePassword": MessageLookupByLibrary.simpleMessage("Alterar senha"),
-    "changePasswordTitle": MessageLookupByLibrary.simpleMessage(
-      "Alterar senha",
-    ),
-    "changePermissions": MessageLookupByLibrary.simpleMessage(
-      "Alterar permissões?",
-    ),
-    "changeYourReferralCode": MessageLookupByLibrary.simpleMessage(
-      "Alterar código de referência",
-    ),
-    "checkForUpdates": MessageLookupByLibrary.simpleMessage(
-      "Buscar atualizações",
-    ),
-    "checkInboxAndSpamFolder": MessageLookupByLibrary.simpleMessage(
-      "Verifique sua caixa de entrada (e spam) para concluir a verificação",
-    ),
-    "checkStatus": MessageLookupByLibrary.simpleMessage("Verificar estado"),
-    "checking": MessageLookupByLibrary.simpleMessage("Verificando..."),
-    "checkingModels": MessageLookupByLibrary.simpleMessage(
-      "Verificando modelos...",
-    ),
-    "city": MessageLookupByLibrary.simpleMessage("Na cidade"),
-    "claimFreeStorage": MessageLookupByLibrary.simpleMessage(
-      "Reivindique armaz. grátis",
-    ),
-    "claimMore": MessageLookupByLibrary.simpleMessage("Reivindique mais!"),
-    "claimed": MessageLookupByLibrary.simpleMessage("Reivindicado"),
-    "claimedStorageSoFar": m14,
-    "cleanUncategorized": MessageLookupByLibrary.simpleMessage(
-      "Limpar não categorizado",
-    ),
-    "cleanUncategorizedDescription": MessageLookupByLibrary.simpleMessage(
-      "Remover todos os arquivos não categorizados que estão presentes em outros álbuns",
-    ),
-    "clearCaches": MessageLookupByLibrary.simpleMessage("Limpar cache"),
-    "clearIndexes": MessageLookupByLibrary.simpleMessage("Limpar índices"),
-    "click": MessageLookupByLibrary.simpleMessage("• Clique"),
-    "clickOnTheOverflowMenu": MessageLookupByLibrary.simpleMessage(
-      "• Clique no menu adicional",
-    ),
-    "clickToInstallOurBestVersionYet": MessageLookupByLibrary.simpleMessage(
-      "Clique para instalar a nossa melhor versão até então",
-    ),
-    "close": MessageLookupByLibrary.simpleMessage("Fechar"),
-    "clubByCaptureTime": MessageLookupByLibrary.simpleMessage(
-      "Agrupar por tempo de captura",
-    ),
-    "clubByFileName": MessageLookupByLibrary.simpleMessage(
-      "Agrupar por nome do arquivo",
-    ),
-    "clusteringProgress": MessageLookupByLibrary.simpleMessage(
-      "Progresso de agrupamento",
-    ),
-    "codeAppliedPageTitle": MessageLookupByLibrary.simpleMessage(
-      "Código aplicado",
-    ),
-    "codeChangeLimitReached": MessageLookupByLibrary.simpleMessage(
-      "Desculpe, você atingiu o limite de mudanças de código.",
-    ),
-    "codeCopiedToClipboard": MessageLookupByLibrary.simpleMessage(
-      "Código copiado para a área de transferência",
-    ),
-    "codeUsedByYou": MessageLookupByLibrary.simpleMessage(
-      "Código usado por você",
-    ),
-    "collabLinkSectionDescription": MessageLookupByLibrary.simpleMessage(
-      "Crie um link para permitir que as pessoas adicionem e vejam fotos no seu álbum compartilhado sem a necessidade do aplicativo ou uma conta Ente. Ótimo para colecionar fotos de eventos.",
-    ),
-    "collaborativeLink": MessageLookupByLibrary.simpleMessage(
-      "Link colaborativo",
-    ),
-    "collaborativeLinkCreatedFor": m15,
-    "collaborator": MessageLookupByLibrary.simpleMessage("Colaborador"),
-    "collaboratorsCanAddPhotosAndVideosToTheSharedAlbum":
-        MessageLookupByLibrary.simpleMessage(
-          "Colaboradores podem adicionar fotos e vídeos ao álbum compartilhado.",
-        ),
-    "collaboratorsSuccessfullyAdded": m16,
-    "collageLayout": MessageLookupByLibrary.simpleMessage("Layout"),
-    "collageSaved": MessageLookupByLibrary.simpleMessage(
-      "Colagem salva na galeria",
-    ),
-    "collect": MessageLookupByLibrary.simpleMessage("Coletar"),
-    "collectEventPhotos": MessageLookupByLibrary.simpleMessage(
-      "Coletar fotos de evento",
-    ),
-    "collectPhotos": MessageLookupByLibrary.simpleMessage("Coletar fotos"),
-    "collectPhotosDescription": MessageLookupByLibrary.simpleMessage(
-      "Crie um link onde seus amigos podem enviar fotos na qualidade original.",
-    ),
-    "color": MessageLookupByLibrary.simpleMessage("Cor"),
-    "configuration": MessageLookupByLibrary.simpleMessage("Configuração"),
-    "confirm": MessageLookupByLibrary.simpleMessage("Confirmar"),
-    "confirm2FADisable": MessageLookupByLibrary.simpleMessage(
-      "Você tem certeza que queira desativar a autenticação de dois fatores?",
-    ),
-    "confirmAccountDeletion": MessageLookupByLibrary.simpleMessage(
-      "Confirmar exclusão da conta",
-    ),
-    "confirmAddingTrustedContact": m17,
-    "confirmDeletePrompt": MessageLookupByLibrary.simpleMessage(
-      "Sim, eu quero permanentemente excluir esta conta e os dados em todos os aplicativos.",
-    ),
-    "confirmPassword": MessageLookupByLibrary.simpleMessage("Confirmar senha"),
-    "confirmPlanChange": MessageLookupByLibrary.simpleMessage(
-      "Confirmar mudança de plano",
-    ),
-    "confirmRecoveryKey": MessageLookupByLibrary.simpleMessage(
-      "Confirmar chave de recuperação",
-    ),
-    "confirmYourRecoveryKey": MessageLookupByLibrary.simpleMessage(
-      "Confirme sua chave de recuperação",
-    ),
-    "connectToDevice": MessageLookupByLibrary.simpleMessage(
-      "Conectar ao dispositivo",
-    ),
-    "contactFamilyAdmin": m18,
-    "contactSupport": MessageLookupByLibrary.simpleMessage("Contatar suporte"),
-    "contactToManageSubscription": m19,
-    "contacts": MessageLookupByLibrary.simpleMessage("Contatos"),
-    "contents": MessageLookupByLibrary.simpleMessage("Conteúdos"),
-    "continueLabel": MessageLookupByLibrary.simpleMessage("Continuar"),
-    "continueOnFreeTrial": MessageLookupByLibrary.simpleMessage(
-      "Continuar com a avaliação grátis",
-    ),
-    "convertToAlbum": MessageLookupByLibrary.simpleMessage(
-      "Converter para álbum",
-    ),
-    "copyEmailAddress": MessageLookupByLibrary.simpleMessage("Copiar e-mail"),
-    "copyLink": MessageLookupByLibrary.simpleMessage("Copiar link"),
-    "copypasteThisCodentoYourAuthenticatorApp":
-        MessageLookupByLibrary.simpleMessage(
-          "Copie e cole o código no aplicativo autenticador",
-        ),
-    "couldNotBackUpTryLater": MessageLookupByLibrary.simpleMessage(
-      "Nós não podemos salvar seus dados.\nNós tentaremos novamente mais tarde.",
-    ),
-    "couldNotFreeUpSpace": MessageLookupByLibrary.simpleMessage(
-      "Não foi possível liberar espaço",
-    ),
-    "couldNotUpdateSubscription": MessageLookupByLibrary.simpleMessage(
-      "Não foi possível atualizar a assinatura",
-    ),
-    "count": MessageLookupByLibrary.simpleMessage("Contagem"),
-    "crashReporting": MessageLookupByLibrary.simpleMessage(
-      "Relatório de erros",
-    ),
-    "create": MessageLookupByLibrary.simpleMessage("Criar"),
-    "createAccount": MessageLookupByLibrary.simpleMessage("Criar conta"),
-    "createAlbumActionHint": MessageLookupByLibrary.simpleMessage(
-      "Pressione para selecionar fotos e clique em + para criar um álbum",
-    ),
-    "createCollaborativeLink": MessageLookupByLibrary.simpleMessage(
-      "Criar link colaborativo",
-    ),
-    "createCollage": MessageLookupByLibrary.simpleMessage("Criar colagem"),
-    "createNewAccount": MessageLookupByLibrary.simpleMessage(
-      "Criar nova conta",
-    ),
-    "createOrSelectAlbum": MessageLookupByLibrary.simpleMessage(
-      "Criar ou selecionar álbum",
-    ),
-    "createPublicLink": MessageLookupByLibrary.simpleMessage(
-      "Criar link público",
-    ),
-    "creatingLink": MessageLookupByLibrary.simpleMessage("Criando link..."),
-    "criticalUpdateAvailable": MessageLookupByLibrary.simpleMessage(
-      "Atualização crítica disponível",
-    ),
-    "crop": MessageLookupByLibrary.simpleMessage("Cortar"),
-    "curatedMemories": MessageLookupByLibrary.simpleMessage(
-      "Memórias restauradas",
-    ),
-    "currentUsageIs": MessageLookupByLibrary.simpleMessage("O uso atual é "),
-    "currentlyRunning": MessageLookupByLibrary.simpleMessage(
-      "Atualmente executando",
-    ),
-    "custom": MessageLookupByLibrary.simpleMessage("Personalizado"),
-    "customEndpoint": m20,
-    "darkTheme": MessageLookupByLibrary.simpleMessage("Escuro"),
-    "dayToday": MessageLookupByLibrary.simpleMessage("Hoje"),
-    "dayYesterday": MessageLookupByLibrary.simpleMessage("Ontem"),
-    "declineTrustInvite": MessageLookupByLibrary.simpleMessage(
-      "Recusar convite",
-    ),
-    "decrypting": MessageLookupByLibrary.simpleMessage("Descriptografando..."),
-    "decryptingVideo": MessageLookupByLibrary.simpleMessage(
-      "Descriptografando vídeo...",
-    ),
-    "deduplicateFiles": MessageLookupByLibrary.simpleMessage(
-      "Arquivos duplicados",
-    ),
-    "delete": MessageLookupByLibrary.simpleMessage("Excluir"),
-    "deleteAccount": MessageLookupByLibrary.simpleMessage("Excluir conta"),
-    "deleteAccountFeedbackPrompt": MessageLookupByLibrary.simpleMessage(
-      "Lamentamos você ir. Compartilhe seu feedback para ajudar-nos a melhorar.",
-    ),
-    "deleteAccountPermanentlyButton": MessageLookupByLibrary.simpleMessage(
-      "Excluir conta permanentemente",
-    ),
-    "deleteAlbum": MessageLookupByLibrary.simpleMessage("Excluir álbum"),
-    "deleteAlbumDialog": MessageLookupByLibrary.simpleMessage(
-      "Também excluir as fotos (e vídeos) presentes neste álbum de <bold>todos</bold> os outros álbuns que eles fazem parte?",
-    ),
-    "deleteAlbumsDialogBody": MessageLookupByLibrary.simpleMessage(
-      "Isso excluirá todos os álbuns vazios. Isso é útil quando você quiser reduzir a desordem no seu álbum.",
-    ),
-    "deleteAll": MessageLookupByLibrary.simpleMessage("Excluir tudo"),
-    "deleteConfirmDialogBody": MessageLookupByLibrary.simpleMessage(
-      "Esta conta está vinculada aos outros aplicativos do Ente, se você usar algum. Seus dados baixados, entre todos os aplicativos do Ente, serão programados para exclusão, e sua conta será permanentemente excluída.",
-    ),
-    "deleteEmailRequest": MessageLookupByLibrary.simpleMessage(
-      "Por favor, envie um e-mail a <warning>account-deletion@ente.io</warning> do seu e-mail registrado.",
-    ),
-    "deleteEmptyAlbums": MessageLookupByLibrary.simpleMessage(
-      "Excluir álbuns vazios",
-    ),
-    "deleteEmptyAlbumsWithQuestionMark": MessageLookupByLibrary.simpleMessage(
-      "Excluir álbuns vazios?",
-    ),
-    "deleteFromBoth": MessageLookupByLibrary.simpleMessage("Excluir de ambos"),
-    "deleteFromDevice": MessageLookupByLibrary.simpleMessage(
-      "Excluir do dispositivo",
-    ),
-    "deleteFromEnte": MessageLookupByLibrary.simpleMessage("Excluir do Ente"),
-    "deleteItemCount": m21,
-    "deleteLocation": MessageLookupByLibrary.simpleMessage(
-      "Excluir localização",
-    ),
-    "deleteMultipleAlbumDialog": m22,
-    "deletePhotos": MessageLookupByLibrary.simpleMessage("Excluir fotos"),
-    "deleteProgress": m23,
-    "deleteReason1": MessageLookupByLibrary.simpleMessage(
-      "Está faltando um recurso-chave que eu preciso",
-    ),
-    "deleteReason2": MessageLookupByLibrary.simpleMessage(
-      "O aplicativo ou um certo recurso não funciona da maneira que eu acredito que deveria funcionar",
-    ),
-    "deleteReason3": MessageLookupByLibrary.simpleMessage(
-      "Encontrei outro serviço que considero melhor",
-    ),
-    "deleteReason4": MessageLookupByLibrary.simpleMessage(
-      "Meu motivo não está listado",
-    ),
-    "deleteRequestSLAText": MessageLookupByLibrary.simpleMessage(
-      "Sua solicitação será revisada em até 72 horas.",
-    ),
-    "deleteSharedAlbum": MessageLookupByLibrary.simpleMessage(
-      "Excluir álbum compartilhado?",
-    ),
-    "deleteSharedAlbumDialogBody": MessageLookupByLibrary.simpleMessage(
-      "O álbum será apagado para todos\n\nVocê perderá o acesso a fotos compartilhadas neste álbum que pertencem aos outros",
-    ),
-    "deselectAll": MessageLookupByLibrary.simpleMessage("Deselecionar tudo"),
-    "designedToOutlive": MessageLookupByLibrary.simpleMessage(
-      "Feito para reviver memórias",
-    ),
-    "details": MessageLookupByLibrary.simpleMessage("Detalhes"),
-    "developerSettings": MessageLookupByLibrary.simpleMessage(
-      "Opções de desenvolvedor",
-    ),
-    "developerSettingsWarning": MessageLookupByLibrary.simpleMessage(
-      "Deseja modificar as Opções de Desenvolvedor?",
-    ),
-    "deviceCodeHint": MessageLookupByLibrary.simpleMessage("Insira o código"),
-    "deviceFilesAutoUploading": MessageLookupByLibrary.simpleMessage(
-      "Arquivos adicionados ao álbum do dispositivo serão automaticamente enviados para o Ente.",
-    ),
-    "deviceLock": MessageLookupByLibrary.simpleMessage(
-      "Bloqueio do dispositivo",
-    ),
-    "deviceLockExplanation": MessageLookupByLibrary.simpleMessage(
-      "Desativa o bloqueio de tela se o Ente estiver de fundo e uma cópia de segurança ainda estiver em andamento. Às vezes, isso não é necessário, mas ajuda a agilizar envios grandes e importações iniciais de bibliotecas maiores.",
-    ),
-    "deviceNotFound": MessageLookupByLibrary.simpleMessage(
-      "Dispositivo não encontrado",
-    ),
-    "didYouKnow": MessageLookupByLibrary.simpleMessage("Você sabia?"),
-    "different": MessageLookupByLibrary.simpleMessage("Diferente"),
-    "disableAutoLock": MessageLookupByLibrary.simpleMessage(
-      "Desativar bloqueio automático",
-    ),
-    "disableDownloadWarningBody": MessageLookupByLibrary.simpleMessage(
-      "Os visualizadores podem fazer capturas de tela ou salvar uma cópia de suas fotos usando ferramentas externas",
-    ),
-    "disableDownloadWarningTitle": MessageLookupByLibrary.simpleMessage(
-      "Por favor, saiba que",
-    ),
-    "disableLinkMessage": m24,
-    "disableTwofactor": MessageLookupByLibrary.simpleMessage(
-      "Desativar autenticação de dois fatores",
-    ),
-    "disablingTwofactorAuthentication": MessageLookupByLibrary.simpleMessage(
-      "Desativando a autenticação de dois fatores...",
-    ),
-    "discord": MessageLookupByLibrary.simpleMessage("Discord"),
-    "discover": MessageLookupByLibrary.simpleMessage("Explorar"),
-    "discover_babies": MessageLookupByLibrary.simpleMessage("Bebês"),
-    "discover_celebrations": MessageLookupByLibrary.simpleMessage(
-      "Comemorações",
-    ),
-    "discover_food": MessageLookupByLibrary.simpleMessage("Comida"),
-    "discover_greenery": MessageLookupByLibrary.simpleMessage("Vegetação"),
-    "discover_hills": MessageLookupByLibrary.simpleMessage("Colinas"),
-    "discover_identity": MessageLookupByLibrary.simpleMessage("Identidade"),
-    "discover_memes": MessageLookupByLibrary.simpleMessage("Memes"),
-    "discover_notes": MessageLookupByLibrary.simpleMessage("Notas"),
-    "discover_pets": MessageLookupByLibrary.simpleMessage(
-      "Animais de estimação",
-    ),
-    "discover_receipts": MessageLookupByLibrary.simpleMessage("Recibos"),
-    "discover_screenshots": MessageLookupByLibrary.simpleMessage(
-      "Capturas de tela",
-    ),
-    "discover_selfies": MessageLookupByLibrary.simpleMessage("Selfies"),
-    "discover_sunset": MessageLookupByLibrary.simpleMessage("Pôr do sol"),
-    "discover_visiting_cards": MessageLookupByLibrary.simpleMessage(
-      "Cartões de visita",
-    ),
-    "discover_wallpapers": MessageLookupByLibrary.simpleMessage(
-      "Papéis de parede",
-    ),
-    "dismiss": MessageLookupByLibrary.simpleMessage("Descartar"),
-    "distanceInKMUnit": MessageLookupByLibrary.simpleMessage("km"),
-    "doNotSignOut": MessageLookupByLibrary.simpleMessage("Não sair"),
-    "doThisLater": MessageLookupByLibrary.simpleMessage("Fazer isso depois"),
-    "doYouWantToDiscardTheEditsYouHaveMade":
-        MessageLookupByLibrary.simpleMessage(
-          "Você quer descartar as edições que você fez?",
-        ),
-    "done": MessageLookupByLibrary.simpleMessage("Concluído"),
-    "dontSave": MessageLookupByLibrary.simpleMessage("Não salvar"),
-    "doubleYourStorage": MessageLookupByLibrary.simpleMessage(
-      "Duplique seu armazenamento",
-    ),
-    "download": MessageLookupByLibrary.simpleMessage("Baixar"),
-    "downloadFailed": MessageLookupByLibrary.simpleMessage("Falhou ao baixar"),
-    "downloading": MessageLookupByLibrary.simpleMessage("Baixando..."),
-    "dropSupportEmail": m25,
-    "duplicateFileCountWithStorageSaved": m26,
-    "duplicateItemsGroup": m27,
-    "edit": MessageLookupByLibrary.simpleMessage("Editar"),
-    "editEmailAlreadyLinked": m28,
-    "editLocation": MessageLookupByLibrary.simpleMessage("Editar localização"),
-    "editLocationTagTitle": MessageLookupByLibrary.simpleMessage(
-      "Editar localização",
-    ),
-    "editPerson": MessageLookupByLibrary.simpleMessage("Editar pessoa"),
-    "editTime": MessageLookupByLibrary.simpleMessage("Editar tempo"),
-    "editsSaved": MessageLookupByLibrary.simpleMessage("Edições salvas"),
-    "editsToLocationWillOnlyBeSeenWithinEnte":
-        MessageLookupByLibrary.simpleMessage(
-          "Edições à localização serão apenas vistos no Ente",
-        ),
-    "eligible": MessageLookupByLibrary.simpleMessage("elegível"),
-    "email": MessageLookupByLibrary.simpleMessage("E-mail"),
-    "emailAlreadyRegistered": MessageLookupByLibrary.simpleMessage(
-      "E-mail já registrado.",
-    ),
-    "emailChangedTo": m29,
-    "emailDoesNotHaveEnteAccount": m30,
-    "emailNoEnteAccount": m31,
-    "emailNotRegistered": MessageLookupByLibrary.simpleMessage(
-      "E-mail não registrado.",
-    ),
-    "emailVerificationToggle": MessageLookupByLibrary.simpleMessage(
-      "Verificação por e-mail",
-    ),
-    "emailYourLogs": MessageLookupByLibrary.simpleMessage(
-      "Enviar registros por e-mail",
-    ),
-    "embracingThem": m32,
-    "emergencyContacts": MessageLookupByLibrary.simpleMessage(
-      "Contatos de emergência",
-    ),
-    "empty": MessageLookupByLibrary.simpleMessage("Esvaziar"),
-    "emptyTrash": MessageLookupByLibrary.simpleMessage("Esvaziar a lixeira?"),
-    "enable": MessageLookupByLibrary.simpleMessage("Ativar"),
-    "enableMLIndexingDesc": MessageLookupByLibrary.simpleMessage(
-      "Ente fornece aprendizado automático no dispositivo para reconhecimento facial, busca mágica e outros recursos de busca avançados.",
-    ),
-    "enableMachineLearningBanner": MessageLookupByLibrary.simpleMessage(
-      "Ativar o aprendizado automático para busca mágica e reconhecimento facial",
-    ),
-    "enableMaps": MessageLookupByLibrary.simpleMessage("Ativar mapas"),
-    "enableMapsDesc": MessageLookupByLibrary.simpleMessage(
-      "Isso exibirá suas fotos em um mapa mundial.\n\nEste mapa é hospedado por Open Street Map, e as exatas localizações das fotos nunca serão compartilhadas.\n\nVocê pode desativar esta função a qualquer momento em Opções.",
-    ),
-    "enabled": MessageLookupByLibrary.simpleMessage("Ativado"),
-    "encryptingBackup": MessageLookupByLibrary.simpleMessage(
-      "Criptografando salvar em segurança...",
-    ),
-    "encryption": MessageLookupByLibrary.simpleMessage("Criptografia"),
-    "encryptionKeys": MessageLookupByLibrary.simpleMessage(
-      "Chaves de criptografia",
-    ),
-    "endpointUpdatedMessage": MessageLookupByLibrary.simpleMessage(
-      "Ponto final atualizado com sucesso",
-    ),
-    "endtoendEncryptedByDefault": MessageLookupByLibrary.simpleMessage(
-      "Criptografado de ponta a ponta por padrão",
-    ),
-    "enteCanEncryptAndPreserveFilesOnlyIfYouGrant":
-        MessageLookupByLibrary.simpleMessage(
-          "Ente pode criptografar e preservar arquivos apenas se você conceder acesso a eles",
-        ),
-    "entePhotosPerm": MessageLookupByLibrary.simpleMessage(
-      "Ente <i>precisa de permissão para</i> preservar suas fotos",
-    ),
-    "enteSubscriptionPitch": MessageLookupByLibrary.simpleMessage(
-      "O Ente preserva suas memórias, então eles sempre estão disponíveis para você, mesmo se você perder o dispositivo.",
-    ),
-    "enteSubscriptionShareWithFamily": MessageLookupByLibrary.simpleMessage(
-      "Sua família também poderá ser adicionada ao seu plano.",
-    ),
-    "enterAlbumName": MessageLookupByLibrary.simpleMessage(
-      "Inserir nome do álbum",
-    ),
-    "enterCode": MessageLookupByLibrary.simpleMessage("Inserir código"),
-    "enterCodeDescription": MessageLookupByLibrary.simpleMessage(
-      "Insira o código fornecido por um amigo para reivindicar armazenamento grátis para ambos",
-    ),
-    "enterDateOfBirth": MessageLookupByLibrary.simpleMessage(
-      "Aniversário (opcional)",
-    ),
-    "enterEmail": MessageLookupByLibrary.simpleMessage("Inserir e-mail"),
-    "enterFileName": MessageLookupByLibrary.simpleMessage(
-      "Inserir nome do arquivo",
-    ),
-    "enterName": MessageLookupByLibrary.simpleMessage("Inserir nome"),
-    "enterNewPasswordToEncrypt": MessageLookupByLibrary.simpleMessage(
-      "Insira uma senha nova para criptografar seus dados",
-    ),
-    "enterPassword": MessageLookupByLibrary.simpleMessage("Inserir senha"),
-    "enterPasswordToEncrypt": MessageLookupByLibrary.simpleMessage(
-      "Insira uma senha que podemos usar para criptografar seus dados",
-    ),
-    "enterPersonName": MessageLookupByLibrary.simpleMessage(
-      "Inserir nome da pessoa",
-    ),
-    "enterPin": MessageLookupByLibrary.simpleMessage("Inserir PIN"),
-    "enterReferralCode": MessageLookupByLibrary.simpleMessage(
-      "Inserir código de referência",
-    ),
-    "enterThe6digitCodeFromnyourAuthenticatorApp":
-        MessageLookupByLibrary.simpleMessage(
-          "Digite o código de 6 dígitos do\naplicativo autenticador",
-        ),
-    "enterValidEmail": MessageLookupByLibrary.simpleMessage(
-      "Insira um e-mail válido.",
-    ),
-    "enterYourEmailAddress": MessageLookupByLibrary.simpleMessage(
-      "Insira seu e-mail",
-    ),
-    "enterYourNewEmailAddress": MessageLookupByLibrary.simpleMessage(
-      "Insira seu novo e-mail",
-    ),
-    "enterYourPassword": MessageLookupByLibrary.simpleMessage(
-      "Insira sua senha",
-    ),
-    "enterYourRecoveryKey": MessageLookupByLibrary.simpleMessage(
-      "Insira sua chave de recuperação",
-    ),
-    "error": MessageLookupByLibrary.simpleMessage("Erro"),
-    "everywhere": MessageLookupByLibrary.simpleMessage("em todas as partes"),
-    "exif": MessageLookupByLibrary.simpleMessage("EXIF"),
-    "existingUser": MessageLookupByLibrary.simpleMessage("Usuário existente"),
-    "expiredLinkInfo": MessageLookupByLibrary.simpleMessage(
-      "O link expirou. Selecione um novo tempo de expiração ou desative a expiração do link.",
-    ),
-    "exportLogs": MessageLookupByLibrary.simpleMessage("Exportar registros"),
-    "exportYourData": MessageLookupByLibrary.simpleMessage("Exportar dados"),
-    "extraPhotosFound": MessageLookupByLibrary.simpleMessage(
-      "Fotos adicionais encontradas",
-    ),
-    "extraPhotosFoundFor": m33,
-    "faceNotClusteredYet": MessageLookupByLibrary.simpleMessage(
-      "Rosto não agrupado ainda, volte aqui mais tarde",
-    ),
-    "faceRecognition": MessageLookupByLibrary.simpleMessage(
-      "Reconhecimento facial",
-    ),
-    "faceThumbnailGenerationFailed": MessageLookupByLibrary.simpleMessage(
-      "Incapaz de gerar miniaturas de rosto",
-    ),
-    "faces": MessageLookupByLibrary.simpleMessage("Rostos"),
-    "failed": MessageLookupByLibrary.simpleMessage("Falhou"),
-    "failedToApplyCode": MessageLookupByLibrary.simpleMessage(
-      "Falhou ao aplicar código",
-    ),
-    "failedToCancel": MessageLookupByLibrary.simpleMessage(
-      "Falhou ao cancelar",
-    ),
-    "failedToDownloadVideo": MessageLookupByLibrary.simpleMessage(
-      "Falhou ao baixar vídeo",
-    ),
-    "failedToFetchActiveSessions": MessageLookupByLibrary.simpleMessage(
-      "Falhou ao obter sessões ativas",
-    ),
-    "failedToFetchOriginalForEdit": MessageLookupByLibrary.simpleMessage(
-      "Falhou ao obter original para edição",
-    ),
-    "failedToFetchReferralDetails": MessageLookupByLibrary.simpleMessage(
-      "Não foi possível buscar os detalhes de referência. Tente novamente mais tarde.",
-    ),
-    "failedToLoadAlbums": MessageLookupByLibrary.simpleMessage(
-      "Falhou ao carregar álbuns",
-    ),
-    "failedToPlayVideo": MessageLookupByLibrary.simpleMessage(
-      "Falhou ao reproduzir vídeo",
-    ),
-    "failedToRefreshStripeSubscription": MessageLookupByLibrary.simpleMessage(
-      "Falhou ao atualizar assinatura",
-    ),
-    "failedToRenew": MessageLookupByLibrary.simpleMessage("Falhou ao renovar"),
-    "failedToVerifyPaymentStatus": MessageLookupByLibrary.simpleMessage(
-      "Falhou ao verificar estado do pagamento",
-    ),
-    "familyPlanOverview": MessageLookupByLibrary.simpleMessage(
-      "Adicione 5 familiares para seu plano existente sem pagar nenhum custo adicional.\n\nCada membro ganha seu espaço privado, significando que eles não podem ver os arquivos dos outros a menos que eles sejam compartilhados.\n\nOs planos familiares estão disponíveis para clientes que já tem uma assinatura paga do Ente.\n\nAssine agora para iniciar!",
-    ),
-    "familyPlanPortalTitle": MessageLookupByLibrary.simpleMessage("Família"),
-    "familyPlans": MessageLookupByLibrary.simpleMessage("Planos familiares"),
-    "faq": MessageLookupByLibrary.simpleMessage("Perguntas frequentes"),
-    "faqs": MessageLookupByLibrary.simpleMessage("Perguntas frequentes"),
-    "favorite": MessageLookupByLibrary.simpleMessage("Favorito"),
-    "feastingWithThem": m34,
-    "feedback": MessageLookupByLibrary.simpleMessage("Feedback"),
-    "file": MessageLookupByLibrary.simpleMessage("Arquivo"),
-    "fileAnalysisFailed": MessageLookupByLibrary.simpleMessage(
-      "Incapaz de analisar rosto",
-    ),
-    "fileFailedToSaveToGallery": MessageLookupByLibrary.simpleMessage(
-      "Falhou ao salvar arquivo na galeria",
-    ),
-    "fileInfoAddDescHint": MessageLookupByLibrary.simpleMessage(
-      "Adicionar descrição...",
-    ),
-    "fileNotUploadedYet": MessageLookupByLibrary.simpleMessage(
-      "Arquivo ainda não enviado",
-    ),
-    "fileSavedToGallery": MessageLookupByLibrary.simpleMessage(
-      "Arquivo salvo na galeria",
-    ),
-    "fileTypes": MessageLookupByLibrary.simpleMessage("Tipos de arquivo"),
-    "fileTypesAndNames": MessageLookupByLibrary.simpleMessage(
-      "Tipos de arquivo e nomes",
-    ),
-    "filesBackedUpFromDevice": m35,
-    "filesBackedUpInAlbum": m36,
-    "filesDeleted": MessageLookupByLibrary.simpleMessage("Arquivos excluídos"),
-    "filesSavedToGallery": MessageLookupByLibrary.simpleMessage(
-      "Arquivos salvos na galeria",
-    ),
-    "findPeopleByName": MessageLookupByLibrary.simpleMessage(
-      "Busque pessoas facilmente pelo nome",
-    ),
-    "findThemQuickly": MessageLookupByLibrary.simpleMessage(
-      "Busque-os rapidamente",
-    ),
-    "flip": MessageLookupByLibrary.simpleMessage("Inverter"),
-    "food": MessageLookupByLibrary.simpleMessage("Delícias de cozinha"),
-    "forYourMemories": MessageLookupByLibrary.simpleMessage(
-      "para suas memórias",
-    ),
-    "forgotPassword": MessageLookupByLibrary.simpleMessage("Esqueci a senha"),
-    "foundFaces": MessageLookupByLibrary.simpleMessage("Rostos encontrados"),
-    "freeStorageClaimed": MessageLookupByLibrary.simpleMessage(
-      "Armaz. grátis reivindicado",
-    ),
-    "freeStorageOnReferralSuccess": m37,
-    "freeStorageUsable": MessageLookupByLibrary.simpleMessage(
-      "Armazenamento disponível",
-    ),
-    "freeTrial": MessageLookupByLibrary.simpleMessage("Avaliação grátis"),
-    "freeTrialValidTill": m38,
-    "freeUpAccessPostDelete": m39,
-    "freeUpAmount": m40,
-    "freeUpDeviceSpace": MessageLookupByLibrary.simpleMessage(
-      "Liberar espaço no dispositivo",
-    ),
-    "freeUpDeviceSpaceDesc": MessageLookupByLibrary.simpleMessage(
-      "Economize espaço em seu dispositivo por limpar arquivos já salvos com segurança.",
-    ),
-    "freeUpSpace": MessageLookupByLibrary.simpleMessage("Liberar espaço"),
-    "freeUpSpaceSaving": m41,
-    "gallery": MessageLookupByLibrary.simpleMessage("Galeria"),
-    "galleryMemoryLimitInfo": MessageLookupByLibrary.simpleMessage(
-      "Até 1.000 memórias exibidas na galeria",
-    ),
-    "general": MessageLookupByLibrary.simpleMessage("Geral"),
-    "generatingEncryptionKeys": MessageLookupByLibrary.simpleMessage(
-      "Gerando chaves de criptografia...",
-    ),
-    "genericProgress": m42,
-    "goToSettings": MessageLookupByLibrary.simpleMessage("Ir às opções"),
-    "googlePlayId": MessageLookupByLibrary.simpleMessage("ID do Google Play"),
-    "grantFullAccessPrompt": MessageLookupByLibrary.simpleMessage(
-      "Permita o acesso a todas as fotos nas opções do aplicativo",
-    ),
-    "grantPermission": MessageLookupByLibrary.simpleMessage(
-      "Conceder permissões",
-    ),
-    "greenery": MessageLookupByLibrary.simpleMessage("A vegetação verde"),
-    "groupNearbyPhotos": MessageLookupByLibrary.simpleMessage(
-      "Agrupar fotos próximas",
-    ),
-    "guestView": MessageLookupByLibrary.simpleMessage("Vista do convidado"),
-    "guestViewEnablePreSteps": MessageLookupByLibrary.simpleMessage(
-      "Para ativar a vista do convidado, defina uma senha de acesso no dispositivo ou bloqueie sua tela nas opções do sistema.",
-    ),
-    "happyBirthday": MessageLookupByLibrary.simpleMessage(
-      "Feliz aniversário! 🥳",
-    ),
-    "hearUsExplanation": MessageLookupByLibrary.simpleMessage(
-      "Não rastreamos instalações de aplicativo. Seria útil se você contasse onde nos encontrou!",
-    ),
-    "hearUsWhereTitle": MessageLookupByLibrary.simpleMessage(
-      "Como você soube do Ente? (opcional)",
-    ),
-    "help": MessageLookupByLibrary.simpleMessage("Ajuda"),
-    "hidden": MessageLookupByLibrary.simpleMessage("Oculto"),
-    "hide": MessageLookupByLibrary.simpleMessage("Ocultar"),
-    "hideContent": MessageLookupByLibrary.simpleMessage("Ocultar conteúdo"),
-    "hideContentDescriptionAndroid": MessageLookupByLibrary.simpleMessage(
-      "Oculta os conteúdos do aplicativo no seletor de aplicativos e desativa capturas de tela",
-    ),
-    "hideContentDescriptionIos": MessageLookupByLibrary.simpleMessage(
-      "Oculta o conteúdo no seletor de aplicativos",
-    ),
-    "hideSharedItemsFromHomeGallery": MessageLookupByLibrary.simpleMessage(
-      "Ocultar itens compartilhados da galeria inicial",
-    ),
-    "hiding": MessageLookupByLibrary.simpleMessage("Ocultando..."),
-    "hikingWithThem": m43,
-    "hostedAtOsmFrance": MessageLookupByLibrary.simpleMessage(
-      "Hospedado em OSM France",
-    ),
-    "howItWorks": MessageLookupByLibrary.simpleMessage("Como funciona"),
-    "howToViewShareeVerificationID": MessageLookupByLibrary.simpleMessage(
-      "Peça-os para pressionarem no e-mail a partir das Opções, e verifique-se os IDs de ambos os dispositivos correspondem.",
-    ),
-    "iOSGoToSettingsDescription": MessageLookupByLibrary.simpleMessage(
-      "A autenticação biométrica não está definida no dispositivo. Ative o Touch ID ou Face ID no dispositivo.",
-    ),
-    "iOSLockOut": MessageLookupByLibrary.simpleMessage(
-      "A autenticação biométrica está desativada. Bloqueie e desbloqueie sua tela para ativá-la.",
-    ),
-    "iOSOkButton": MessageLookupByLibrary.simpleMessage("OK"),
-    "ignore": MessageLookupByLibrary.simpleMessage("Ignorar"),
-    "ignoreUpdate": MessageLookupByLibrary.simpleMessage("Ignorar"),
-    "ignored": MessageLookupByLibrary.simpleMessage("ignorado"),
-    "ignoredFolderUploadReason": MessageLookupByLibrary.simpleMessage(
-      "Alguns arquivos neste álbum são ignorados do envio porque eles foram anteriormente excluídos do Ente.",
-    ),
-    "imageNotAnalyzed": MessageLookupByLibrary.simpleMessage(
-      "Imagem não analisada",
-    ),
-    "immediately": MessageLookupByLibrary.simpleMessage("Imediatamente"),
-    "importing": MessageLookupByLibrary.simpleMessage("Importando...."),
-    "incorrectCode": MessageLookupByLibrary.simpleMessage("Código incorreto"),
-    "incorrectPasswordTitle": MessageLookupByLibrary.simpleMessage(
-      "Senha incorreta",
-    ),
-    "incorrectRecoveryKey": MessageLookupByLibrary.simpleMessage(
-      "Chave de recuperação incorreta",
-    ),
-    "incorrectRecoveryKeyBody": MessageLookupByLibrary.simpleMessage(
-      "A chave de recuperação inserida está incorreta",
-    ),
-    "incorrectRecoveryKeyTitle": MessageLookupByLibrary.simpleMessage(
-      "Chave de recuperação incorreta",
-    ),
-    "indexedItems": MessageLookupByLibrary.simpleMessage("Itens indexados"),
-    "indexingPausedStatusDescription": MessageLookupByLibrary.simpleMessage(
-      "A indexação foi pausada. Ela retomará automaticamente quando o dispositivo estiver pronto. O dispositivo é considerado pronto quando o nível de bateria, saúde da bateria, e estado térmico estejam num alcance saudável.",
-    ),
-    "ineligible": MessageLookupByLibrary.simpleMessage("Inelegível"),
-    "info": MessageLookupByLibrary.simpleMessage("Info"),
-    "insecureDevice": MessageLookupByLibrary.simpleMessage(
-      "Dispositivo inseguro",
-    ),
-    "installManually": MessageLookupByLibrary.simpleMessage(
-      "Instalar manualmente",
-    ),
-    "invalidEmailAddress": MessageLookupByLibrary.simpleMessage(
-      "E-mail inválido",
-    ),
-    "invalidEndpoint": MessageLookupByLibrary.simpleMessage(
-      "Ponto final inválido",
-    ),
-    "invalidEndpointMessage": MessageLookupByLibrary.simpleMessage(
-      "Desculpe, o ponto final inserido é inválido. Insira um ponto final válido e tente novamente.",
-    ),
-    "invalidKey": MessageLookupByLibrary.simpleMessage("Chave inválida"),
-    "invalidRecoveryKey": MessageLookupByLibrary.simpleMessage(
-      "A chave de recuperação que você inseriu não é válida. Certifique-se de conter 24 caracteres, e verifique a ortografia de cada um deles.\n\nSe você inseriu um código de recuperação mais antigo, verifique se ele tem 64 caracteres e verifique cada um deles.",
-    ),
-    "invite": MessageLookupByLibrary.simpleMessage("Convidar"),
-    "inviteToEnte": MessageLookupByLibrary.simpleMessage("Convidar ao Ente"),
-    "inviteYourFriends": MessageLookupByLibrary.simpleMessage(
-      "Convide seus amigos",
-    ),
-    "inviteYourFriendsToEnte": MessageLookupByLibrary.simpleMessage(
-      "Convide seus amigos ao Ente",
-    ),
-    "itLooksLikeSomethingWentWrongPleaseRetryAfterSome":
-        MessageLookupByLibrary.simpleMessage(
-          "Parece que algo deu errado. Tente novamente mais tarde. Caso o erro persistir, por favor, entre em contato com nossa equipe.",
-        ),
-    "itemCount": m44,
-    "itemsShowTheNumberOfDaysRemainingBeforePermanentDeletion":
-        MessageLookupByLibrary.simpleMessage(
-          "Os itens exibem o número de dias restantes antes da exclusão permanente",
-        ),
-    "itemsWillBeRemovedFromAlbum": MessageLookupByLibrary.simpleMessage(
-      "Os itens selecionados serão removidos deste álbum",
-    ),
-    "join": MessageLookupByLibrary.simpleMessage("Unir-se"),
-    "joinAlbum": MessageLookupByLibrary.simpleMessage("Unir-se ao álbum"),
-    "joinAlbumConfirmationDialogBody": MessageLookupByLibrary.simpleMessage(
-      "Unir-se ao álbum fará que seu e-mail seja visível a todos do álbum.",
-    ),
-    "joinAlbumSubtext": MessageLookupByLibrary.simpleMessage(
-      "para visualizar e adicionar suas fotos",
-    ),
-    "joinAlbumSubtextViewer": MessageLookupByLibrary.simpleMessage(
-      "para adicionar isso aos álbuns compartilhados",
-    ),
-    "joinDiscord": MessageLookupByLibrary.simpleMessage("Junte-se ao Discord"),
-    "keepPhotos": MessageLookupByLibrary.simpleMessage("Manter fotos"),
-    "kiloMeterUnit": MessageLookupByLibrary.simpleMessage("km"),
-    "kindlyHelpUsWithThisInformation": MessageLookupByLibrary.simpleMessage(
-      "Ajude-nos com esta informação",
-    ),
-    "language": MessageLookupByLibrary.simpleMessage("Idioma"),
-    "lastTimeWithThem": m45,
-    "lastUpdated": MessageLookupByLibrary.simpleMessage("Última atualização"),
-    "lastYearsTrip": MessageLookupByLibrary.simpleMessage(
-      "Viajem do ano passado",
-    ),
-    "leave": MessageLookupByLibrary.simpleMessage("Sair"),
-    "leaveAlbum": MessageLookupByLibrary.simpleMessage("Sair do álbum"),
-    "leaveFamily": MessageLookupByLibrary.simpleMessage(
-      "Sair do plano familiar",
-    ),
-    "leaveSharedAlbum": MessageLookupByLibrary.simpleMessage(
-      "Sair do álbum compartilhado?",
-    ),
-    "left": MessageLookupByLibrary.simpleMessage("Esquerda"),
-    "legacy": MessageLookupByLibrary.simpleMessage("Legado"),
-    "legacyAccounts": MessageLookupByLibrary.simpleMessage("Contas legadas"),
-    "legacyInvite": m46,
-    "legacyPageDesc": MessageLookupByLibrary.simpleMessage(
-      "O legado permite que contatos confiáveis acessem sua conta em sua ausência.",
-    ),
-    "legacyPageDesc2": MessageLookupByLibrary.simpleMessage(
-      "Contatos confiáveis podem iniciar recuperação de conta. Se não cancelado dentro de 30 dias, redefina sua senha e acesse sua conta.",
-    ),
-    "light": MessageLookupByLibrary.simpleMessage("Brilho"),
-    "lightTheme": MessageLookupByLibrary.simpleMessage("Claro"),
-    "link": MessageLookupByLibrary.simpleMessage("Vincular"),
-    "linkCopiedToClipboard": MessageLookupByLibrary.simpleMessage(
-      "Link copiado para a área de transferência",
-    ),
-    "linkDeviceLimit": MessageLookupByLibrary.simpleMessage(
-      "Limite do dispositivo",
-    ),
-    "linkEmail": MessageLookupByLibrary.simpleMessage("Vincular e-mail"),
-    "linkEmailToContactBannerCaption": MessageLookupByLibrary.simpleMessage(
-      "para compartilhar rápido",
-    ),
-    "linkEnabled": MessageLookupByLibrary.simpleMessage("Ativado"),
-    "linkExpired": MessageLookupByLibrary.simpleMessage("Expirado"),
-    "linkExpiresOn": m47,
-    "linkExpiry": MessageLookupByLibrary.simpleMessage("Expiração do link"),
-    "linkHasExpired": MessageLookupByLibrary.simpleMessage("O link expirou"),
-    "linkNeverExpires": MessageLookupByLibrary.simpleMessage("Nunca"),
-    "linkPerson": MessageLookupByLibrary.simpleMessage("Vincular pessoa"),
-    "linkPersonCaption": MessageLookupByLibrary.simpleMessage(
-      "para melhorar o compartilhamento",
-    ),
-    "linkPersonToEmail": m48,
-    "linkPersonToEmailConfirmation": m49,
-    "livePhotos": MessageLookupByLibrary.simpleMessage("Fotos animadas"),
-    "loadMessage1": MessageLookupByLibrary.simpleMessage(
-      "Você pode compartilhar sua assinatura com seus familiares",
-    ),
-    "loadMessage2": MessageLookupByLibrary.simpleMessage(
-      "Preservamos mais de 200 milhões de memórias até então",
-    ),
-    "loadMessage3": MessageLookupByLibrary.simpleMessage(
-      "Mantemos 3 cópias dos seus dados, uma em um abrigo subterrâneo",
-    ),
-    "loadMessage4": MessageLookupByLibrary.simpleMessage(
-      "Todos os nossos aplicativos são de código aberto",
-    ),
-    "loadMessage5": MessageLookupByLibrary.simpleMessage(
-      "Nosso código-fonte e criptografia foram auditadas externamente",
-    ),
-    "loadMessage6": MessageLookupByLibrary.simpleMessage(
-      "Você pode compartilhar links para seus álbuns com seus entes queridos",
-    ),
-    "loadMessage7": MessageLookupByLibrary.simpleMessage(
-      "Nossos aplicativos móveis são executados em segundo plano para criptografar e salvar em segurança quaisquer fotos novas que você acessar",
-    ),
-    "loadMessage8": MessageLookupByLibrary.simpleMessage(
-      "web.ente.io tem um enviador mais rápido",
-    ),
-    "loadMessage9": MessageLookupByLibrary.simpleMessage(
-      "Nós usamos Xchacha20Poly1305 para criptografar seus dados com segurança",
-    ),
-    "loadingExifData": MessageLookupByLibrary.simpleMessage(
-      "Carregando dados EXIF...",
-    ),
-    "loadingGallery": MessageLookupByLibrary.simpleMessage(
-      "Carregando galeria...",
-    ),
-    "loadingMessage": MessageLookupByLibrary.simpleMessage(
-      "Carregando suas fotos...",
-    ),
-    "loadingModel": MessageLookupByLibrary.simpleMessage("Baixando modelos..."),
-    "loadingYourPhotos": MessageLookupByLibrary.simpleMessage(
-      "Carregando suas fotos...",
-    ),
-    "localGallery": MessageLookupByLibrary.simpleMessage("Galeria local"),
-    "localIndexing": MessageLookupByLibrary.simpleMessage("Indexação local"),
-    "localSyncErrorMessage": MessageLookupByLibrary.simpleMessage(
-      "Ocorreu um erro devido à sincronização de localização das fotos estar levando mais tempo que o esperado. Entre em contato conosco.",
-    ),
-    "location": MessageLookupByLibrary.simpleMessage("Localização"),
-    "locationName": MessageLookupByLibrary.simpleMessage("Nome da localização"),
-    "locationTagFeatureDescription": MessageLookupByLibrary.simpleMessage(
-      "Uma etiqueta de localização agrupa todas as fotos fotografadas em algum raio de uma foto",
-    ),
-    "locations": MessageLookupByLibrary.simpleMessage("Localizações"),
-    "lockButtonLabel": MessageLookupByLibrary.simpleMessage("Bloquear"),
-    "lockscreen": MessageLookupByLibrary.simpleMessage("Tela de bloqueio"),
-    "logInLabel": MessageLookupByLibrary.simpleMessage("Entrar"),
-    "loggingOut": MessageLookupByLibrary.simpleMessage("Desconectando..."),
-    "loginSessionExpired": MessageLookupByLibrary.simpleMessage(
-      "Sessão expirada",
-    ),
-    "loginSessionExpiredDetails": MessageLookupByLibrary.simpleMessage(
-      "Sua sessão expirou. Registre-se novamente.",
-    ),
-    "loginTerms": MessageLookupByLibrary.simpleMessage(
-      "Ao clicar em entrar, eu concordo com os <u-terms>termos de serviço</u-terms> e a <u-policy>política de privacidade</u-policy>",
-    ),
-    "loginWithTOTP": MessageLookupByLibrary.simpleMessage("Registrar com TOTP"),
-    "logout": MessageLookupByLibrary.simpleMessage("Encerrar sessão"),
-    "logsDialogBody": MessageLookupByLibrary.simpleMessage(
-      "Isso enviará através dos registros para ajudar-nos a resolver seu problema. Saiba que, nome de arquivos serão incluídos para ajudar a buscar problemas com arquivos específicos.",
-    ),
-    "longPressAnEmailToVerifyEndToEndEncryption":
-        MessageLookupByLibrary.simpleMessage(
-          "Pressione um e-mail para verificar a criptografia ponta a ponta.",
-        ),
-    "longpressOnAnItemToViewInFullscreen": MessageLookupByLibrary.simpleMessage(
-      "Mantenha pressionado em um item para visualizá-lo em tela cheia",
-    ),
-    "lookBackOnYourMemories": MessageLookupByLibrary.simpleMessage(
-      "Revise suas memórias 🌄",
-    ),
-    "loopVideoOff": MessageLookupByLibrary.simpleMessage(
-      "Repetir vídeo desativado",
-    ),
-    "loopVideoOn": MessageLookupByLibrary.simpleMessage(
-      "Repetir vídeo ativado",
-    ),
-    "lostDevice": MessageLookupByLibrary.simpleMessage("Perdeu o dispositivo?"),
-    "machineLearning": MessageLookupByLibrary.simpleMessage(
-      "Aprendizado automático",
-    ),
-    "magicSearch": MessageLookupByLibrary.simpleMessage("Busca mágica"),
-    "magicSearchHint": MessageLookupByLibrary.simpleMessage(
-      "A busca mágica permite buscar fotos pelo conteúdo, p. e.x. \'flor\', \'carro vermelho\', \'identidade\'",
-    ),
-    "manage": MessageLookupByLibrary.simpleMessage("Gerenciar"),
-    "manageDeviceStorage": MessageLookupByLibrary.simpleMessage(
-      "Gerenciar cache do dispositivo",
-    ),
-    "manageDeviceStorageDesc": MessageLookupByLibrary.simpleMessage(
-      "Reveja e limpe o armazenamento de cache local.",
-    ),
-    "manageFamily": MessageLookupByLibrary.simpleMessage("Gerenciar família"),
-    "manageLink": MessageLookupByLibrary.simpleMessage("Gerenciar link"),
-    "manageParticipants": MessageLookupByLibrary.simpleMessage("Gerenciar"),
-    "manageSubscription": MessageLookupByLibrary.simpleMessage(
-      "Gerenciar assinatura",
-    ),
-    "manualPairDesc": MessageLookupByLibrary.simpleMessage(
-      "Parear com PIN funciona com qualquer tela que queira visualizar seu álbum.",
-    ),
-    "map": MessageLookupByLibrary.simpleMessage("Mapa"),
-    "maps": MessageLookupByLibrary.simpleMessage("Mapas"),
-    "mastodon": MessageLookupByLibrary.simpleMessage("Mastodon"),
-    "matrix": MessageLookupByLibrary.simpleMessage("Matrix"),
-    "me": MessageLookupByLibrary.simpleMessage("Eu"),
-    "memories": MessageLookupByLibrary.simpleMessage("Memórias"),
-    "memoriesWidgetDesc": MessageLookupByLibrary.simpleMessage(
-      "Selecione os tipos de memórias que deseje vê-las na sua tela inicial.",
-    ),
-    "memoryCount": m50,
-    "merchandise": MessageLookupByLibrary.simpleMessage("Produtos"),
-    "merge": MessageLookupByLibrary.simpleMessage("Mesclar"),
-    "mergeWithExisting": MessageLookupByLibrary.simpleMessage(
-      "Juntar com o existente",
-    ),
-    "mergedPhotos": MessageLookupByLibrary.simpleMessage("Fotos mescladas"),
-    "mlConsent": MessageLookupByLibrary.simpleMessage(
-      "Ativar o aprendizado automático",
-    ),
-    "mlConsentConfirmation": MessageLookupByLibrary.simpleMessage(
-      "Concordo e desejo ativá-lo",
-    ),
-    "mlConsentDescription": MessageLookupByLibrary.simpleMessage(
-      "Se ativar o aprendizado automático, Ente extrairá informações de geometria facial dos arquivos, incluindo aqueles compartilhados consigo.\n\nIsso acontecerá em seu dispositivo, e qualquer informação biométrica gerada será criptografada de ponta a ponta.",
-    ),
-    "mlConsentPrivacy": MessageLookupByLibrary.simpleMessage(
-      "Clique aqui para mais detalhes sobre este recurso na política de privacidade",
-    ),
-    "mlConsentTitle": MessageLookupByLibrary.simpleMessage(
-      "Ativar aprendizado auto.?",
-    ),
-    "mlIndexingDescription": MessageLookupByLibrary.simpleMessage(
-      "Saiba que o aprendizado automático afetará a bateria do dispositivo negativamente até todos os itens serem indexados. Utilize a versão para computadores para melhor indexação, todos os resultados se auto-sincronizaram.",
-    ),
-    "mobileWebDesktop": MessageLookupByLibrary.simpleMessage(
-      "Celular, Web, Computador",
-    ),
-    "moderateStrength": MessageLookupByLibrary.simpleMessage("Moderado"),
-    "modifyYourQueryOrTrySearchingFor": MessageLookupByLibrary.simpleMessage(
-      "Altere o termo de busca ou tente consultar",
-    ),
-    "moments": MessageLookupByLibrary.simpleMessage("Momentos"),
-    "month": MessageLookupByLibrary.simpleMessage("mês"),
-    "monthly": MessageLookupByLibrary.simpleMessage("Mensal"),
-    "moon": MessageLookupByLibrary.simpleMessage("Na luz do luar"),
-    "moreDetails": MessageLookupByLibrary.simpleMessage("Mais detalhes"),
-    "mostRecent": MessageLookupByLibrary.simpleMessage("Mais recente"),
-    "mostRelevant": MessageLookupByLibrary.simpleMessage("Mais relevante"),
-    "mountains": MessageLookupByLibrary.simpleMessage("Sob as montanhas"),
-    "moveItem": m51,
-    "moveSelectedPhotosToOneDate": MessageLookupByLibrary.simpleMessage(
-      "Mover fotos selecionadas para uma data",
-    ),
-    "moveToAlbum": MessageLookupByLibrary.simpleMessage("Mover para o álbum"),
-    "moveToHiddenAlbum": MessageLookupByLibrary.simpleMessage(
-      "Mover ao álbum oculto",
-    ),
-    "movedSuccessfullyTo": m52,
-    "movedToTrash": MessageLookupByLibrary.simpleMessage(
-      "Movido para a lixeira",
-    ),
-    "movingFilesToAlbum": MessageLookupByLibrary.simpleMessage(
-      "Movendo arquivos para o álbum...",
-    ),
-    "name": MessageLookupByLibrary.simpleMessage("Nome"),
-    "nameTheAlbum": MessageLookupByLibrary.simpleMessage("Nomear álbum"),
-    "networkConnectionRefusedErr": MessageLookupByLibrary.simpleMessage(
-      "Não foi possível conectar ao Ente, tente novamente mais tarde. Se o erro persistir, entre em contato com o suporte.",
-    ),
-    "networkHostLookUpErr": MessageLookupByLibrary.simpleMessage(
-      "Não foi possível conectar-se ao Ente, verifique suas configurações de rede e entre em contato com o suporte se o erro persistir.",
-    ),
-    "never": MessageLookupByLibrary.simpleMessage("Nunca"),
-    "newAlbum": MessageLookupByLibrary.simpleMessage("Novo álbum"),
-    "newLocation": MessageLookupByLibrary.simpleMessage("Nova localização"),
-    "newPerson": MessageLookupByLibrary.simpleMessage("Nova pessoa"),
-    "newPhotosEmoji": MessageLookupByLibrary.simpleMessage(" novo 📸"),
-    "newRange": MessageLookupByLibrary.simpleMessage("Novo intervalo"),
-    "newToEnte": MessageLookupByLibrary.simpleMessage("Novo no Ente"),
-    "newest": MessageLookupByLibrary.simpleMessage("Mais recente"),
-    "next": MessageLookupByLibrary.simpleMessage("Próximo"),
-    "no": MessageLookupByLibrary.simpleMessage("Não"),
-    "noAlbumsSharedByYouYet": MessageLookupByLibrary.simpleMessage(
-      "Nenhum álbum compartilhado por você ainda",
-    ),
-    "noDeviceFound": MessageLookupByLibrary.simpleMessage(
-      "Nenhum dispositivo encontrado",
-    ),
-    "noDeviceLimit": MessageLookupByLibrary.simpleMessage("Nenhum"),
-    "noDeviceThatCanBeDeleted": MessageLookupByLibrary.simpleMessage(
-      "Você não tem arquivos neste dispositivo que possam ser excluídos",
-    ),
-    "noDuplicates": MessageLookupByLibrary.simpleMessage("✨ Sem duplicatas"),
-    "noEnteAccountExclamation": MessageLookupByLibrary.simpleMessage(
-      "Nenhuma conta Ente!",
-    ),
-    "noExifData": MessageLookupByLibrary.simpleMessage("Sem dados EXIF"),
-    "noFacesFound": MessageLookupByLibrary.simpleMessage(
-      "Nenhum rosto encontrado",
-    ),
-    "noHiddenPhotosOrVideos": MessageLookupByLibrary.simpleMessage(
-      "Sem fotos ou vídeos ocultos",
-    ),
-    "noImagesWithLocation": MessageLookupByLibrary.simpleMessage(
-      "Nenhuma imagem com localização",
-    ),
-    "noInternetConnection": MessageLookupByLibrary.simpleMessage(
-      "Sem conexão à internet",
-    ),
-    "noPhotosAreBeingBackedUpRightNow": MessageLookupByLibrary.simpleMessage(
-      "No momento não há fotos sendo salvas em segurança",
-    ),
-    "noPhotosFoundHere": MessageLookupByLibrary.simpleMessage(
-      "Nenhuma foto encontrada aqui",
-    ),
-    "noQuickLinksSelected": MessageLookupByLibrary.simpleMessage(
-      "Nenhum link rápido selecionado",
-    ),
-    "noRecoveryKey": MessageLookupByLibrary.simpleMessage(
-      "Sem chave de recuperação?",
-    ),
-    "noRecoveryKeyNoDecryption": MessageLookupByLibrary.simpleMessage(
-      "Devido à natureza do nosso protocolo de criptografia de ponta a ponta, seus dados não podem ser descriptografados sem sua senha ou chave de recuperação",
-    ),
-    "noResults": MessageLookupByLibrary.simpleMessage("Nenhum resultado"),
-    "noResultsFound": MessageLookupByLibrary.simpleMessage(
-      "Nenhum resultado encontrado",
-    ),
-    "noSuggestionsForPerson": m53,
-    "noSystemLockFound": MessageLookupByLibrary.simpleMessage(
-      "Nenhum bloqueio do sistema encontrado",
-    ),
-    "notPersonLabel": m54,
-    "notThisPerson": MessageLookupByLibrary.simpleMessage("Não é esta pessoa?"),
-    "nothingSharedWithYouYet": MessageLookupByLibrary.simpleMessage(
-      "Nada compartilhado com você ainda",
-    ),
-    "nothingToSeeHere": MessageLookupByLibrary.simpleMessage(
-      "Nada para ver aqui! 👀",
-    ),
-    "notifications": MessageLookupByLibrary.simpleMessage("Notificações"),
-    "ok": MessageLookupByLibrary.simpleMessage("OK"),
-    "onDevice": MessageLookupByLibrary.simpleMessage("No dispositivo"),
-    "onEnte": MessageLookupByLibrary.simpleMessage(
-      "No <branding>ente</branding>",
-    ),
-    "onTheRoad": MessageLookupByLibrary.simpleMessage("Na estrada novamente"),
-    "onThisDay": MessageLookupByLibrary.simpleMessage("Neste dia"),
-    "onThisDayMemories": MessageLookupByLibrary.simpleMessage(
-      "Memórias deste dia",
-    ),
-    "onThisDayNotificationExplanation": MessageLookupByLibrary.simpleMessage(
-      "Receba lembretes de memórias deste dia em anos passados.",
-    ),
-    "onlyFamilyAdminCanChangeCode": m55,
-    "onlyThem": MessageLookupByLibrary.simpleMessage("Apenas eles"),
-    "oops": MessageLookupByLibrary.simpleMessage("Ops"),
-    "oopsCouldNotSaveEdits": MessageLookupByLibrary.simpleMessage(
-      "Opa! Não foi possível salvar as edições",
-    ),
-    "oopsSomethingWentWrong": MessageLookupByLibrary.simpleMessage(
-      "Ops, algo deu errado",
-    ),
-    "openAlbumInBrowser": MessageLookupByLibrary.simpleMessage(
-      "Abrir álbum no navegador",
-    ),
-    "openAlbumInBrowserTitle": MessageLookupByLibrary.simpleMessage(
-      "Use o aplicativo da web para adicionar fotos a este álbum",
-    ),
-    "openFile": MessageLookupByLibrary.simpleMessage("Abrir arquivo"),
-    "openSettings": MessageLookupByLibrary.simpleMessage("Abrir opções"),
-    "openTheItem": MessageLookupByLibrary.simpleMessage(
-      "• Abra a foto ou vídeo",
-    ),
-    "openstreetmapContributors": MessageLookupByLibrary.simpleMessage(
-      "Contribuidores do OpenStreetMap",
-    ),
-    "optionalAsShortAsYouLike": MessageLookupByLibrary.simpleMessage(
-      "Opcional, tão curto como quiser...",
-    ),
-    "orMergeWithExistingPerson": MessageLookupByLibrary.simpleMessage(
-      "Ou mesclar com existente",
-    ),
-    "orPickAnExistingOne": MessageLookupByLibrary.simpleMessage(
-      "Ou escolha um existente",
-    ),
-    "orPickFromYourContacts": MessageLookupByLibrary.simpleMessage(
-      "ou escolher dos seus contatos",
-    ),
-    "otherDetectedFaces": MessageLookupByLibrary.simpleMessage(
-      "Outros rostos detectados",
-    ),
-    "pair": MessageLookupByLibrary.simpleMessage("Parear"),
-    "pairWithPin": MessageLookupByLibrary.simpleMessage("Parear com PIN"),
-    "pairingComplete": MessageLookupByLibrary.simpleMessage(
-      "Pareamento concluído",
-    ),
-    "panorama": MessageLookupByLibrary.simpleMessage("Panorama"),
-    "partyWithThem": m56,
-    "passKeyPendingVerification": MessageLookupByLibrary.simpleMessage(
-      "Verificação pendente",
-    ),
-    "passkey": MessageLookupByLibrary.simpleMessage("Chave de acesso"),
-    "passkeyAuthTitle": MessageLookupByLibrary.simpleMessage(
-      "Verificação de chave de acesso",
-    ),
-    "password": MessageLookupByLibrary.simpleMessage("Senha"),
-    "passwordChangedSuccessfully": MessageLookupByLibrary.simpleMessage(
-      "Senha alterada com sucesso",
-    ),
-    "passwordLock": MessageLookupByLibrary.simpleMessage("Bloqueio por senha"),
-    "passwordStrength": m57,
-    "passwordStrengthInfo": MessageLookupByLibrary.simpleMessage(
-      "A força da senha é calculada considerando o comprimento dos dígitos, carácteres usados, e se ou não a senha aparece nas 10.000 senhas usadas.",
-    ),
-    "passwordWarning": MessageLookupByLibrary.simpleMessage(
-      "Nós não armazenamos esta senha, se você esquecer, <underline>nós não poderemos descriptografar seus dados</underline>",
-    ),
-    "pastYearsMemories": MessageLookupByLibrary.simpleMessage(
-      "Memórias dos anos passados",
-    ),
-    "paymentDetails": MessageLookupByLibrary.simpleMessage(
-      "Detalhes de pagamento",
-    ),
-    "paymentFailed": MessageLookupByLibrary.simpleMessage("O pagamento falhou"),
-    "paymentFailedMessage": MessageLookupByLibrary.simpleMessage(
-      "Infelizmente o pagamento falhou. Entre em contato com o suporte e nós ajudaremos você!",
-    ),
-    "paymentFailedTalkToProvider": m58,
-    "pendingItems": MessageLookupByLibrary.simpleMessage("Itens pendentes"),
-    "pendingSync": MessageLookupByLibrary.simpleMessage(
-      "Sincronização pendente",
-    ),
-    "people": MessageLookupByLibrary.simpleMessage("Pessoas"),
-    "peopleUsingYourCode": MessageLookupByLibrary.simpleMessage(
-      "Pessoas que usou o código",
-    ),
-    "peopleWidgetDesc": MessageLookupByLibrary.simpleMessage(
-      "Selecione as pessoas que deseje vê-las na sua tela inicial.",
-    ),
-    "permDeleteWarning": MessageLookupByLibrary.simpleMessage(
-      "Todos os itens na lixeira serão excluídos permanentemente\n\nEsta ação não pode ser desfeita",
-    ),
-    "permanentlyDelete": MessageLookupByLibrary.simpleMessage(
-      "Excluir permanentemente",
-    ),
-    "permanentlyDeleteFromDevice": MessageLookupByLibrary.simpleMessage(
-      "Excluir permanentemente do dispositivo?",
-    ),
-    "personIsAge": m59,
-    "personName": MessageLookupByLibrary.simpleMessage("Nome da pessoa"),
-    "personTurningAge": m60,
-    "pets": MessageLookupByLibrary.simpleMessage("Companhias peludas"),
-    "photoDescriptions": MessageLookupByLibrary.simpleMessage(
-      "Descrições das fotos",
-    ),
-    "photoGridSize": MessageLookupByLibrary.simpleMessage(
-      "Tamanho da grade de fotos",
-    ),
-    "photoSmallCase": MessageLookupByLibrary.simpleMessage("foto"),
-    "photocountPhotos": m61,
-    "photos": MessageLookupByLibrary.simpleMessage("Fotos"),
-    "photosAddedByYouWillBeRemovedFromTheAlbum":
-        MessageLookupByLibrary.simpleMessage(
-          "Suas fotos adicionadas serão removidas do álbum",
-        ),
-    "photosCount": m62,
-    "photosKeepRelativeTimeDifference": MessageLookupByLibrary.simpleMessage(
-      "As fotos mantêm a diferença de tempo relativo",
-    ),
-    "pickCenterPoint": MessageLookupByLibrary.simpleMessage(
-      "Escolha o ponto central",
-    ),
-    "pinAlbum": MessageLookupByLibrary.simpleMessage("Fixar álbum"),
-    "pinLock": MessageLookupByLibrary.simpleMessage("Bloqueio por PIN"),
-    "playOnTv": MessageLookupByLibrary.simpleMessage("Reproduzir álbum na TV"),
-    "playOriginal": MessageLookupByLibrary.simpleMessage("Reproduzir original"),
-    "playStoreFreeTrialValidTill": m63,
-    "playStream": MessageLookupByLibrary.simpleMessage(
-      "Reproduzir transmissão",
-    ),
-    "playstoreSubscription": MessageLookupByLibrary.simpleMessage(
-      "Assinatura da PlayStore",
-    ),
-    "pleaseCheckYourInternetConnectionAndTryAgain":
-        MessageLookupByLibrary.simpleMessage(
-          "Verifique sua conexão com a internet e tente novamente.",
-        ),
-    "pleaseContactSupportAndWeWillBeHappyToHelp":
-        MessageLookupByLibrary.simpleMessage(
-          "Entre em contato com support@ente.io e nós ficaremos felizes em ajudar!",
-        ),
-    "pleaseContactSupportIfTheProblemPersists":
-        MessageLookupByLibrary.simpleMessage(
-          "Por favor, contate o suporte se o problema persistir",
-        ),
-    "pleaseEmailUsAt": m64,
-    "pleaseGrantPermissions": MessageLookupByLibrary.simpleMessage(
-      "Por favor, conceda as permissões",
-    ),
-    "pleaseLoginAgain": MessageLookupByLibrary.simpleMessage(
-      "Registre-se novamente",
-    ),
-    "pleaseSelectQuickLinksToRemove": MessageLookupByLibrary.simpleMessage(
-      "Selecione links rápidos para remover",
-    ),
-    "pleaseSendTheLogsTo": m65,
-    "pleaseTryAgain": MessageLookupByLibrary.simpleMessage("Tente novamente"),
-    "pleaseVerifyTheCodeYouHaveEntered": MessageLookupByLibrary.simpleMessage(
-      "Verifique o código inserido",
-    ),
-    "pleaseWait": MessageLookupByLibrary.simpleMessage("Aguarde..."),
-    "pleaseWaitDeletingAlbum": MessageLookupByLibrary.simpleMessage(
-      "Aguarde, excluindo álbum",
-    ),
-    "pleaseWaitForSometimeBeforeRetrying": MessageLookupByLibrary.simpleMessage(
-      "Por favor, aguarde mais algum tempo antes de tentar novamente",
-    ),
-    "pleaseWaitThisWillTakeAWhile": MessageLookupByLibrary.simpleMessage(
-      "Aguarde um pouco, isso talvez leve um tempo.",
-    ),
-    "posingWithThem": m66,
-    "preparingLogs": MessageLookupByLibrary.simpleMessage(
-      "Preparando registros...",
-    ),
-    "preserveMore": MessageLookupByLibrary.simpleMessage("Preservar mais"),
-    "pressAndHoldToPlayVideo": MessageLookupByLibrary.simpleMessage(
-      "Pressione e segure para reproduzir o vídeo",
-    ),
-    "pressAndHoldToPlayVideoDetailed": MessageLookupByLibrary.simpleMessage(
-      "Pressione e segure na imagem para reproduzir o vídeo",
-    ),
-    "previous": MessageLookupByLibrary.simpleMessage("Anterior"),
-    "privacy": MessageLookupByLibrary.simpleMessage("Privacidade"),
-    "privacyPolicyTitle": MessageLookupByLibrary.simpleMessage(
-      "Política de Privacidade",
-    ),
-    "privateBackups": MessageLookupByLibrary.simpleMessage("Cópias privadas"),
-    "privateSharing": MessageLookupByLibrary.simpleMessage(
-      "Compartilha privada",
-    ),
-    "proceed": MessageLookupByLibrary.simpleMessage("Continuar"),
-    "processed": MessageLookupByLibrary.simpleMessage("Processado"),
-    "processing": MessageLookupByLibrary.simpleMessage("Processando"),
-    "processingImport": m67,
-    "processingVideos": MessageLookupByLibrary.simpleMessage(
-      "Processando vídeos",
-    ),
-    "publicLinkCreated": MessageLookupByLibrary.simpleMessage(
-      "Link público criado",
-    ),
-    "publicLinkEnabled": MessageLookupByLibrary.simpleMessage(
-      "Link público ativo",
-    ),
-    "questionmark": MessageLookupByLibrary.simpleMessage("?"),
-    "queued": MessageLookupByLibrary.simpleMessage("Na fila"),
-    "quickLinks": MessageLookupByLibrary.simpleMessage("Links rápidos"),
-    "radius": MessageLookupByLibrary.simpleMessage("Raio"),
-    "raiseTicket": MessageLookupByLibrary.simpleMessage("Abrir ticket"),
-    "rateTheApp": MessageLookupByLibrary.simpleMessage("Avalie o aplicativo"),
-    "rateUs": MessageLookupByLibrary.simpleMessage("Avaliar"),
-    "rateUsOnStore": m68,
-    "reassignMe": MessageLookupByLibrary.simpleMessage("Reatribuir \"Eu\""),
-    "reassignedToName": m69,
-    "reassigningLoading": MessageLookupByLibrary.simpleMessage(
-      "Reatribuindo...",
-    ),
-    "receiveRemindersOnBirthdays": MessageLookupByLibrary.simpleMessage(
-      "Receba notificações quando alguém fizer um aniversário. Tocar na notificação o levará às fotos do aniversariante.",
-    ),
-    "recover": MessageLookupByLibrary.simpleMessage("Recuperar"),
-    "recoverAccount": MessageLookupByLibrary.simpleMessage("Recuperar conta"),
-    "recoverButton": MessageLookupByLibrary.simpleMessage("Recuperar"),
-    "recoveryAccount": MessageLookupByLibrary.simpleMessage("Recuperar conta"),
-    "recoveryInitiated": MessageLookupByLibrary.simpleMessage(
-      "A recuperação iniciou",
-    ),
-    "recoveryInitiatedDesc": m70,
-    "recoveryKey": MessageLookupByLibrary.simpleMessage("Chave de recuperação"),
-    "recoveryKeyCopiedToClipboard": MessageLookupByLibrary.simpleMessage(
-      "Chave de recuperação copiada para a área de transferência",
-    ),
-    "recoveryKeyOnForgotPassword": MessageLookupByLibrary.simpleMessage(
-      "Caso você esqueça sua senha, a única maneira de recuperar seus dados é com esta chave.",
-    ),
-    "recoveryKeySaveDescription": MessageLookupByLibrary.simpleMessage(
-      "Não armazenamos esta chave, salve esta chave de 24 palavras em um lugar seguro.",
-    ),
-    "recoveryKeySuccessBody": MessageLookupByLibrary.simpleMessage(
-      "Ótimo! Sua chave de recuperação é válida. Obrigada por verificar.\n\nLembre-se de manter sua chave de recuperação salva em segurança.",
-    ),
-    "recoveryKeyVerified": MessageLookupByLibrary.simpleMessage(
-      "Chave de recuperação verificada",
-    ),
-    "recoveryKeyVerifyReason": MessageLookupByLibrary.simpleMessage(
-      "Sua chave de recuperação é a única maneira de recuperar suas fotos se você esqueceu sua senha. Você pode encontrar sua chave de recuperação em Opções > Conta.\n\nInsira sua chave de recuperação aqui para verificar se você a salvou corretamente.",
-    ),
-    "recoveryReady": m71,
-    "recoverySuccessful": MessageLookupByLibrary.simpleMessage(
-      "Recuperação com sucesso!",
-    ),
-    "recoveryWarning": MessageLookupByLibrary.simpleMessage(
-      "Um contato confiável está tentando acessar sua conta",
-    ),
-    "recoveryWarningBody": m72,
-    "recreatePasswordBody": MessageLookupByLibrary.simpleMessage(
-      "O dispositivo atual não é poderoso o suficiente para verificar sua senha, no entanto, nós podemos regenerar numa maneira que funciona em todos os dispositivos.\n\nEntre usando a chave de recuperação e regenere sua senha (você pode usar a mesma novamente se desejar).",
-    ),
-    "recreatePasswordTitle": MessageLookupByLibrary.simpleMessage(
-      "Redefinir senha",
-    ),
-    "reddit": MessageLookupByLibrary.simpleMessage("Reddit"),
-    "reenterPassword": MessageLookupByLibrary.simpleMessage("Reinserir senha"),
-    "reenterPin": MessageLookupByLibrary.simpleMessage("Reinserir PIN"),
-    "referFriendsAnd2xYourPlan": MessageLookupByLibrary.simpleMessage(
-      "Recomende seus amigos e duplique seu plano",
-    ),
-    "referralStep1": MessageLookupByLibrary.simpleMessage(
-      "1. Envie este código aos seus amigos",
-    ),
-    "referralStep2": MessageLookupByLibrary.simpleMessage(
-      "2. Eles então se inscrevem num plano pago",
-    ),
-    "referralStep3": m73,
-    "referrals": MessageLookupByLibrary.simpleMessage("Referências"),
-    "referralsAreCurrentlyPaused": MessageLookupByLibrary.simpleMessage(
-      "As referências estão atualmente pausadas",
-    ),
-    "rejectRecovery": MessageLookupByLibrary.simpleMessage(
-      "Rejeitar recuperação",
-    ),
-    "remindToEmptyDeviceTrash": MessageLookupByLibrary.simpleMessage(
-      "Também esvazie o \"Excluído Recentemente\" das \"Opções\" -> \"Armazenamento\" para liberar espaço",
-    ),
-    "remindToEmptyEnteTrash": MessageLookupByLibrary.simpleMessage(
-      "Também esvazie sua \"Lixeira\" para reivindicar o espaço liberado",
-    ),
-    "remoteImages": MessageLookupByLibrary.simpleMessage("Imagens remotas"),
-    "remoteThumbnails": MessageLookupByLibrary.simpleMessage(
-      "Miniaturas remotas",
-    ),
-    "remoteVideos": MessageLookupByLibrary.simpleMessage("Vídeos remotos"),
-    "remove": MessageLookupByLibrary.simpleMessage("Remover"),
-    "removeDuplicates": MessageLookupByLibrary.simpleMessage(
-      "Excluir duplicatas",
-    ),
-    "removeDuplicatesDesc": MessageLookupByLibrary.simpleMessage(
-      "Revise e remova arquivos que são duplicatas exatas.",
-    ),
-    "removeFromAlbum": MessageLookupByLibrary.simpleMessage("Remover do álbum"),
-    "removeFromAlbumTitle": MessageLookupByLibrary.simpleMessage(
-      "Remover do álbum?",
-    ),
-    "removeFromFavorite": MessageLookupByLibrary.simpleMessage("Desfavoritar"),
-    "removeInvite": MessageLookupByLibrary.simpleMessage("Remover convite"),
-    "removeLink": MessageLookupByLibrary.simpleMessage("Remover link"),
-    "removeParticipant": MessageLookupByLibrary.simpleMessage(
-      "Remover participante",
-    ),
-    "removeParticipantBody": m74,
-    "removePersonLabel": MessageLookupByLibrary.simpleMessage(
-      "Remover etiqueta da pessoa",
-    ),
-    "removePublicLink": MessageLookupByLibrary.simpleMessage(
-      "Remover link público",
-    ),
-    "removePublicLinks": MessageLookupByLibrary.simpleMessage(
-      "Remover link público",
-    ),
-    "removeShareItemsWarning": MessageLookupByLibrary.simpleMessage(
-      "Alguns dos itens que você está removendo foram adicionados por outras pessoas, e você perderá o acesso a eles",
-    ),
-    "removeWithQuestionMark": MessageLookupByLibrary.simpleMessage("Remover?"),
-    "removeYourselfAsTrustedContact": MessageLookupByLibrary.simpleMessage(
-      "Remover si mesmo dos contatos confiáveis",
-    ),
-    "removingFromFavorites": MessageLookupByLibrary.simpleMessage(
-      "Removendo dos favoritos...",
-    ),
-    "rename": MessageLookupByLibrary.simpleMessage("Renomear"),
-    "renameAlbum": MessageLookupByLibrary.simpleMessage("Renomear álbum"),
-    "renameFile": MessageLookupByLibrary.simpleMessage("Renomear arquivo"),
-    "renewSubscription": MessageLookupByLibrary.simpleMessage(
-      "Renovar assinatura",
-    ),
-    "renewsOn": m75,
-    "reportABug": MessageLookupByLibrary.simpleMessage("Informar um erro"),
-    "reportBug": MessageLookupByLibrary.simpleMessage("Informar erro"),
-    "resendEmail": MessageLookupByLibrary.simpleMessage("Reenviar e-mail"),
-    "reset": MessageLookupByLibrary.simpleMessage("Redefinir"),
-    "resetIgnoredFiles": MessageLookupByLibrary.simpleMessage(
-      "Redefinir arquivos ignorados",
-    ),
-    "resetPasswordTitle": MessageLookupByLibrary.simpleMessage(
-      "Redefinir senha",
-    ),
-    "resetPerson": MessageLookupByLibrary.simpleMessage("Remover"),
-    "resetToDefault": MessageLookupByLibrary.simpleMessage(
-      "Redefinir para o padrão",
-    ),
-    "restore": MessageLookupByLibrary.simpleMessage("Restaurar"),
-    "restoreToAlbum": MessageLookupByLibrary.simpleMessage(
-      "Restaurar para álbum",
-    ),
-    "restoringFiles": MessageLookupByLibrary.simpleMessage(
-      "Restaurando arquivos...",
-    ),
-    "resumableUploads": MessageLookupByLibrary.simpleMessage(
-      "Envios retomáveis",
-    ),
-    "retry": MessageLookupByLibrary.simpleMessage("Tentar novamente"),
-    "review": MessageLookupByLibrary.simpleMessage("Revisar"),
-    "reviewDeduplicateItems": MessageLookupByLibrary.simpleMessage(
-      "Reveja e exclua os itens que você acredita serem duplicados.",
-    ),
-    "reviewSuggestions": MessageLookupByLibrary.simpleMessage(
-      "Revisar sugestões",
-    ),
-    "right": MessageLookupByLibrary.simpleMessage("Direita"),
-    "roadtripWithThem": m76,
-    "rotate": MessageLookupByLibrary.simpleMessage("Girar"),
-    "rotateLeft": MessageLookupByLibrary.simpleMessage("Girar para a esquerda"),
-    "rotateRight": MessageLookupByLibrary.simpleMessage("Girar para a direita"),
-    "safelyStored": MessageLookupByLibrary.simpleMessage(
-      "Armazenado com segurança",
-    ),
-    "same": MessageLookupByLibrary.simpleMessage("Igual"),
-    "sameperson": MessageLookupByLibrary.simpleMessage("Mesma pessoa?"),
-    "save": MessageLookupByLibrary.simpleMessage("Salvar"),
-    "saveAsAnotherPerson": MessageLookupByLibrary.simpleMessage(
-      "Salvar como outra pessoa",
-    ),
-    "saveChangesBeforeLeavingQuestion": MessageLookupByLibrary.simpleMessage(
-      "Salvar mudanças antes de sair?",
-    ),
-    "saveCollage": MessageLookupByLibrary.simpleMessage("Salvar colagem"),
-    "saveCopy": MessageLookupByLibrary.simpleMessage("Salvar cópia"),
-    "saveKey": MessageLookupByLibrary.simpleMessage("Salvar chave"),
-    "savePerson": MessageLookupByLibrary.simpleMessage("Salvar pessoa"),
-    "saveYourRecoveryKeyIfYouHaventAlready":
-        MessageLookupByLibrary.simpleMessage(
-          "Salve sua chave de recuperação, se você ainda não fez",
-        ),
-    "saving": MessageLookupByLibrary.simpleMessage("Salvando..."),
-    "savingEdits": MessageLookupByLibrary.simpleMessage("Salvando edições..."),
-    "scanCode": MessageLookupByLibrary.simpleMessage("Escanear código"),
-    "scanThisBarcodeWithnyourAuthenticatorApp":
-        MessageLookupByLibrary.simpleMessage(
-          "Escaneie este código de barras com\no aplicativo autenticador",
-        ),
-    "search": MessageLookupByLibrary.simpleMessage("Buscar"),
-    "searchAlbumsEmptySection": MessageLookupByLibrary.simpleMessage("Álbuns"),
-    "searchByAlbumNameHint": MessageLookupByLibrary.simpleMessage(
-      "Nome do álbum",
-    ),
-    "searchByExamples": MessageLookupByLibrary.simpleMessage(
-      "• Nomes de álbuns (ex: \"Câmera\")\n• Tipos de arquivos (ex.: \"Vídeos\", \".gif\")\n• Anos e meses (ex.: \"2022\", \"Janeiro\")\n• Temporadas (ex.: \"Natal\")\n• Tags (ex.: \"#divertido\")",
-    ),
-    "searchCaptionEmptySection": MessageLookupByLibrary.simpleMessage(
-      "Adicione marcações como \"#viagem\" nas informações das fotos para encontrá-las aqui com facilidade",
-    ),
-    "searchDatesEmptySection": MessageLookupByLibrary.simpleMessage(
-      "Buscar por data, mês ou ano",
-    ),
-    "searchDiscoverEmptySection": MessageLookupByLibrary.simpleMessage(
-      "As imagens serão exibidas aqui quando o processamento e sincronização for concluído",
-    ),
-    "searchFaceEmptySection": MessageLookupByLibrary.simpleMessage(
-      "As pessoas apareceram aqui quando a indexação for concluída",
-    ),
-    "searchFileTypesAndNamesEmptySection": MessageLookupByLibrary.simpleMessage(
-      "Tipos de arquivo e nomes",
-    ),
-    "searchHint1": MessageLookupByLibrary.simpleMessage(
-      "busca rápida no dispositivo",
-    ),
-    "searchHint2": MessageLookupByLibrary.simpleMessage(
-      "Descrições e data das fotos",
-    ),
-    "searchHint3": MessageLookupByLibrary.simpleMessage(
-      "Álbuns, nomes de arquivos e tipos",
-    ),
-    "searchHint4": MessageLookupByLibrary.simpleMessage("Localização"),
-    "searchHint5": MessageLookupByLibrary.simpleMessage(
-      "Em breve: Busca mágica e rostos ✨",
-    ),
-    "searchLocationEmptySection": MessageLookupByLibrary.simpleMessage(
-      "Fotos de grupo que estão sendo tiradas em algum raio da foto",
-    ),
-    "searchPeopleEmptySection": MessageLookupByLibrary.simpleMessage(
-      "Convide pessoas e você verá todas as fotos compartilhadas por elas aqui",
-    ),
-    "searchPersonsEmptySection": MessageLookupByLibrary.simpleMessage(
-      "As pessoas serão exibidas aqui quando o processamento e sincronização for concluído",
-    ),
-    "searchResultCount": m77,
-    "searchSectionsLengthMismatch": m78,
-    "security": MessageLookupByLibrary.simpleMessage("Segurança"),
-    "seePublicAlbumLinksInApp": MessageLookupByLibrary.simpleMessage(
-      "Ver links de álbum compartilhado no aplicativo",
-    ),
-    "selectALocation": MessageLookupByLibrary.simpleMessage(
-      "Selecionar localização",
-    ),
-    "selectALocationFirst": MessageLookupByLibrary.simpleMessage(
-      "Primeiramente selecione uma localização",
-    ),
-    "selectAlbum": MessageLookupByLibrary.simpleMessage("Selecionar álbum"),
-    "selectAll": MessageLookupByLibrary.simpleMessage("Selecionar tudo"),
-    "selectAllShort": MessageLookupByLibrary.simpleMessage("Tudo"),
-    "selectCoverPhoto": MessageLookupByLibrary.simpleMessage(
-      "Selecionar foto da capa",
-    ),
-    "selectDate": MessageLookupByLibrary.simpleMessage("Selecionar data"),
-    "selectFoldersForBackup": MessageLookupByLibrary.simpleMessage(
-      "Selecione as pastas para salvá-las",
-    ),
-    "selectItemsToAdd": MessageLookupByLibrary.simpleMessage(
-      "Selecionar itens para adicionar",
-    ),
-    "selectLanguage": MessageLookupByLibrary.simpleMessage("Selecionar idioma"),
-    "selectMailApp": MessageLookupByLibrary.simpleMessage(
-      "Selecionar aplicativo de e-mail",
-    ),
-    "selectMorePhotos": MessageLookupByLibrary.simpleMessage(
-      "Selecionar mais fotos",
-    ),
-    "selectOneDateAndTime": MessageLookupByLibrary.simpleMessage(
-      "Selecionar data e hora",
-    ),
-    "selectOneDateAndTimeForAll": MessageLookupByLibrary.simpleMessage(
-      "Selecione uma data e hora para todos",
-    ),
-    "selectPersonToLink": MessageLookupByLibrary.simpleMessage(
-      "Selecione a pessoa para vincular",
-    ),
-    "selectReason": MessageLookupByLibrary.simpleMessage("Diga o motivo"),
-    "selectStartOfRange": MessageLookupByLibrary.simpleMessage(
-      "Selecionar início de intervalo",
-    ),
-    "selectTime": MessageLookupByLibrary.simpleMessage("Selecionar tempo"),
-    "selectYourFace": MessageLookupByLibrary.simpleMessage(
-      "Selecione seu rosto",
-    ),
-    "selectYourPlan": MessageLookupByLibrary.simpleMessage(
-      "Selecione seu plano",
-    ),
-    "selectedAlbums": m79,
-    "selectedFilesAreNotOnEnte": MessageLookupByLibrary.simpleMessage(
-      "Os arquivos selecionados não estão no Ente",
-    ),
-    "selectedFoldersWillBeEncryptedAndBackedUp":
-        MessageLookupByLibrary.simpleMessage(
-          "As pastas selecionadas serão criptografadas e salvas em segurança",
-        ),
-    "selectedItemsWillBeDeletedFromAllAlbumsAndMoved":
-        MessageLookupByLibrary.simpleMessage(
-          "Os itens selecionados serão excluídos de todos os álbuns e movidos para a lixeira.",
-        ),
-    "selectedItemsWillBeRemovedFromThisPerson":
-        MessageLookupByLibrary.simpleMessage(
-          "Os itens selecionados serão removidos desta pessoa, entretanto não serão excluídos da sua biblioteca.",
-        ),
-    "selectedPhotos": m80,
-    "selectedPhotosWithYours": m81,
-    "selfiesWithThem": m82,
-    "send": MessageLookupByLibrary.simpleMessage("Enviar"),
-    "sendEmail": MessageLookupByLibrary.simpleMessage("Enviar e-mail"),
-    "sendInvite": MessageLookupByLibrary.simpleMessage("Enviar convite"),
-    "sendLink": MessageLookupByLibrary.simpleMessage("Enviar link"),
-    "serverEndpoint": MessageLookupByLibrary.simpleMessage(
-      "Ponto final do servidor",
-    ),
-    "sessionExpired": MessageLookupByLibrary.simpleMessage("Sessão expirada"),
-    "sessionIdMismatch": MessageLookupByLibrary.simpleMessage(
-      "Incompatibilidade de ID de sessão",
-    ),
-    "setAPassword": MessageLookupByLibrary.simpleMessage("Definir senha"),
-    "setAs": MessageLookupByLibrary.simpleMessage("Definir como"),
-    "setCover": MessageLookupByLibrary.simpleMessage("Definir capa"),
-    "setLabel": MessageLookupByLibrary.simpleMessage("Definir"),
-    "setNewPassword": MessageLookupByLibrary.simpleMessage(
-      "Definir nova senha",
-    ),
-    "setNewPin": MessageLookupByLibrary.simpleMessage("Definir PIN novo"),
-    "setPasswordTitle": MessageLookupByLibrary.simpleMessage("Definir senha"),
-    "setRadius": MessageLookupByLibrary.simpleMessage("Definir raio"),
-    "setupComplete": MessageLookupByLibrary.simpleMessage(
-      "Configuração concluída",
-    ),
-    "share": MessageLookupByLibrary.simpleMessage("Compartilhar"),
-    "shareALink": MessageLookupByLibrary.simpleMessage("Compartilhar link"),
-    "shareAlbumHint": MessageLookupByLibrary.simpleMessage(
-      "Abra um álbum e toque no botão compartilhar no canto superior direito para compartilhar.",
-    ),
-    "shareAnAlbumNow": MessageLookupByLibrary.simpleMessage(
-      "Compartilhar um álbum agora",
-    ),
-    "shareLink": MessageLookupByLibrary.simpleMessage("Compartilhar link"),
-    "shareMyVerificationID": m83,
-    "shareOnlyWithThePeopleYouWant": MessageLookupByLibrary.simpleMessage(
-      "Compartilhar apenas com as pessoas que você quiser",
-    ),
-    "shareTextConfirmOthersVerificationID": m84,
-    "shareTextRecommendUsingEnte": MessageLookupByLibrary.simpleMessage(
-      "Baixe o Ente para que nós possamos compartilhar com facilidade fotos e vídeos de qualidade original\n\nhttps://ente.io",
-    ),
-    "shareTextReferralCode": m85,
-    "shareWithNonenteUsers": MessageLookupByLibrary.simpleMessage(
-      "Compartilhar com usuários não ente",
-    ),
-    "shareWithPeopleSectionTitle": m86,
-    "shareYourFirstAlbum": MessageLookupByLibrary.simpleMessage(
-      "Compartilhar seu primeiro álbum",
-    ),
-    "sharedAlbumSectionDescription": MessageLookupByLibrary.simpleMessage(
-      "Criar álbuns compartilhados e colaborativos com outros usuários Ente, incluindo usuários em planos gratuitos.",
-    ),
-    "sharedByMe": MessageLookupByLibrary.simpleMessage("Compartilhada por mim"),
-    "sharedByYou": MessageLookupByLibrary.simpleMessage(
-      "Compartilhado por você",
-    ),
-    "sharedPhotoNotifications": MessageLookupByLibrary.simpleMessage(
-      "Novas fotos compartilhadas",
-    ),
-    "sharedPhotoNotificationsExplanation": MessageLookupByLibrary.simpleMessage(
-      "Receba notificações caso alguém adicione uma foto a um álbum compartilhado que você faz parte",
-    ),
-    "sharedWith": m87,
-    "sharedWithMe": MessageLookupByLibrary.simpleMessage(
-      "Compartilhado comigo",
-    ),
-    "sharedWithYou": MessageLookupByLibrary.simpleMessage(
-      "Compartilhado com você",
-    ),
-    "sharing": MessageLookupByLibrary.simpleMessage("Compartilhando..."),
-    "shiftDatesAndTime": MessageLookupByLibrary.simpleMessage(
-      "Alterar as datas e horas",
-    ),
-    "showLessFaces": MessageLookupByLibrary.simpleMessage(
-      "Exibir menos rostos",
-    ),
-    "showMemories": MessageLookupByLibrary.simpleMessage("Mostrar memórias"),
-    "showMoreFaces": MessageLookupByLibrary.simpleMessage("Exibir mais rostos"),
-    "showPerson": MessageLookupByLibrary.simpleMessage("Mostrar pessoa"),
-    "signOutFromOtherDevices": MessageLookupByLibrary.simpleMessage(
-      "Sair da conta em outros dispositivos",
-    ),
-    "signOutOtherBody": MessageLookupByLibrary.simpleMessage(
-      "Se você acha que alguém possa saber da sua senha, você pode forçar desconectar sua conta de outros dispositivos.",
-    ),
-    "signOutOtherDevices": MessageLookupByLibrary.simpleMessage(
-      "Sair em outros dispositivos",
-    ),
-    "signUpTerms": MessageLookupByLibrary.simpleMessage(
-      "Eu concordo com os <u-terms>termos de serviço</u-terms> e a <u-policy>política de privacidade</u-policy>",
-    ),
-    "singleFileDeleteFromDevice": m88,
-    "singleFileDeleteHighlight": MessageLookupByLibrary.simpleMessage(
-      "Ele será excluído de todos os álbuns.",
-    ),
-    "singleFileInBothLocalAndRemote": m89,
-    "singleFileInRemoteOnly": m90,
-    "skip": MessageLookupByLibrary.simpleMessage("Pular"),
-    "smartMemories": MessageLookupByLibrary.simpleMessage(
-      "Memórias inteligentes",
-    ),
-    "social": MessageLookupByLibrary.simpleMessage("Redes sociais"),
-    "someItemsAreInBothEnteAndYourDevice": MessageLookupByLibrary.simpleMessage(
-      "Alguns itens estão em ambos o Ente quanto no seu dispositivo.",
-    ),
-    "someOfTheFilesYouAreTryingToDeleteAre": MessageLookupByLibrary.simpleMessage(
-      "Alguns dos arquivos que você está tentando excluir só estão disponíveis no seu dispositivo e não podem ser recuperados se forem excluídos",
-    ),
-    "someoneSharingAlbumsWithYouShouldSeeTheSameId":
-        MessageLookupByLibrary.simpleMessage(
-          "Alguém compartilhando álbuns com você deve ver o mesmo ID no dispositivo.",
-        ),
-    "somethingWentWrong": MessageLookupByLibrary.simpleMessage(
-      "Algo deu errado",
-    ),
-    "somethingWentWrongPleaseTryAgain": MessageLookupByLibrary.simpleMessage(
-      "Algo deu errado. Tente outra vez",
-    ),
-    "sorry": MessageLookupByLibrary.simpleMessage("Desculpe"),
-    "sorryBackupFailedDesc": MessageLookupByLibrary.simpleMessage(
-      "Desculpe, não podemos salvar em segurança este arquivo no momento, nós tentaremos mais tarde.",
-    ),
-    "sorryCouldNotAddToFavorites": MessageLookupByLibrary.simpleMessage(
-      "Desculpe, não foi possível adicionar aos favoritos!",
-    ),
-    "sorryCouldNotRemoveFromFavorites": MessageLookupByLibrary.simpleMessage(
-      "Desculpe, não foi possível remover dos favoritos!",
-    ),
-    "sorryTheCodeYouveEnteredIsIncorrect": MessageLookupByLibrary.simpleMessage(
-      "O código inserido está incorreto",
-    ),
-    "sorryWeCouldNotGenerateSecureKeysOnThisDevicennplease":
-        MessageLookupByLibrary.simpleMessage(
-          "Desculpe, não foi possível gerar chaves seguras neste dispositivo.\n\ninicie sessão com um dispositivo diferente.",
-        ),
-    "sorryWeHadToPauseYourBackups": MessageLookupByLibrary.simpleMessage(
-      "Desculpe, tivemos que pausar os salvamentos em segurança",
-    ),
-    "sort": MessageLookupByLibrary.simpleMessage("Ordenar"),
-    "sortAlbumsBy": MessageLookupByLibrary.simpleMessage("Ordenar por"),
-    "sortNewestFirst": MessageLookupByLibrary.simpleMessage(
-      "Recentes primeiro",
-    ),
-    "sortOldestFirst": MessageLookupByLibrary.simpleMessage("Antigos primeiro"),
-    "sparkleSuccess": MessageLookupByLibrary.simpleMessage("✨ Sucesso"),
-    "sportsWithThem": m91,
-    "spotlightOnThem": m92,
-    "spotlightOnYourself": MessageLookupByLibrary.simpleMessage(
-      "Destacar si mesmo",
-    ),
-    "startAccountRecoveryTitle": MessageLookupByLibrary.simpleMessage(
-      "Iniciar recuperação",
-    ),
-    "startBackup": MessageLookupByLibrary.simpleMessage(
-      "Iniciar a salvar em segurança",
-    ),
-    "status": MessageLookupByLibrary.simpleMessage("Estado"),
-    "stopCastingBody": MessageLookupByLibrary.simpleMessage(
-      "Deseja parar a transmissão?",
-    ),
-    "stopCastingTitle": MessageLookupByLibrary.simpleMessage(
-      "Parar transmissão",
-    ),
-    "storage": MessageLookupByLibrary.simpleMessage("Armazenamento"),
-    "storageBreakupFamily": MessageLookupByLibrary.simpleMessage("Família"),
-    "storageBreakupYou": MessageLookupByLibrary.simpleMessage("Você"),
-    "storageInGB": m93,
-    "storageLimitExceeded": MessageLookupByLibrary.simpleMessage(
-      "Limite de armazenamento excedido",
-    ),
-    "storageUsageInfo": m94,
-    "streamDetails": MessageLookupByLibrary.simpleMessage(
-      "Detalhes da transmissão",
-    ),
-    "strongStrength": MessageLookupByLibrary.simpleMessage("Forte"),
-    "subAlreadyLinkedErrMessage": m95,
-    "subWillBeCancelledOn": m96,
-    "subscribe": MessageLookupByLibrary.simpleMessage("Inscrever-se"),
-    "subscribeToEnableSharing": MessageLookupByLibrary.simpleMessage(
-      "Você precisa de uma inscrição paga ativa para ativar o compartilhamento.",
-    ),
-    "subscription": MessageLookupByLibrary.simpleMessage("Assinatura"),
-    "success": MessageLookupByLibrary.simpleMessage("Sucesso"),
-    "successfullyArchived": MessageLookupByLibrary.simpleMessage(
-      "Arquivado com sucesso",
-    ),
-    "successfullyHid": MessageLookupByLibrary.simpleMessage(
-      "Ocultado com sucesso",
-    ),
-    "successfullyUnarchived": MessageLookupByLibrary.simpleMessage(
-      "Desarquivado com sucesso",
-    ),
-    "successfullyUnhid": MessageLookupByLibrary.simpleMessage(
-      "Desocultado com sucesso",
-    ),
-    "suggestFeatures": MessageLookupByLibrary.simpleMessage("Sugerir recurso"),
-    "sunrise": MessageLookupByLibrary.simpleMessage("No horizonte"),
-    "support": MessageLookupByLibrary.simpleMessage("Suporte"),
-    "syncProgress": m97,
-    "syncStopped": MessageLookupByLibrary.simpleMessage(
-      "Sincronização interrompida",
-    ),
-    "syncing": MessageLookupByLibrary.simpleMessage("Sincronizando..."),
-    "systemTheme": MessageLookupByLibrary.simpleMessage("Sistema"),
-    "tapToCopy": MessageLookupByLibrary.simpleMessage("toque para copiar"),
-    "tapToEnterCode": MessageLookupByLibrary.simpleMessage(
-      "Toque para inserir código",
-    ),
-    "tapToUnlock": MessageLookupByLibrary.simpleMessage(
-      "Toque para desbloquear",
-    ),
-    "tapToUpload": MessageLookupByLibrary.simpleMessage("Toque para enviar"),
-    "tapToUploadIsIgnoredDue": m98,
-    "tempErrorContactSupportIfPersists": MessageLookupByLibrary.simpleMessage(
-      "Parece que algo deu errado. Tente novamente mais tarde. Caso o erro persistir, por favor, entre em contato com nossa equipe.",
-    ),
-    "terminate": MessageLookupByLibrary.simpleMessage("Encerrar"),
-    "terminateSession": MessageLookupByLibrary.simpleMessage("Sair?"),
-    "terms": MessageLookupByLibrary.simpleMessage("Termos"),
-    "termsOfServicesTitle": MessageLookupByLibrary.simpleMessage("Termos"),
-    "thankYou": MessageLookupByLibrary.simpleMessage("Obrigado"),
-    "thankYouForSubscribing": MessageLookupByLibrary.simpleMessage(
-      "Obrigado por assinar!",
-    ),
-    "theDownloadCouldNotBeCompleted": MessageLookupByLibrary.simpleMessage(
-      "A instalação não pôde ser concluída",
-    ),
-    "theLinkYouAreTryingToAccessHasExpired":
-        MessageLookupByLibrary.simpleMessage(
-          "O link que você está tentando acessar já expirou.",
-        ),
-    "thePersonGroupsWillNotBeDisplayed": MessageLookupByLibrary.simpleMessage(
-      "Os grupos de pessoa não serão exibidos na seção de pessoa. As fotos permanecerão intactas.",
-    ),
-    "thePersonWillNotBeDisplayed": MessageLookupByLibrary.simpleMessage(
-      "A pessoa não será exibida na seção de pessoas. As fotos permanecerão intactas.",
-    ),
-    "theRecoveryKeyYouEnteredIsIncorrect": MessageLookupByLibrary.simpleMessage(
-      "A chave de recuperação inserida está incorreta",
-    ),
-    "theme": MessageLookupByLibrary.simpleMessage("Tema"),
-    "theseItemsWillBeDeletedFromYourDevice":
-        MessageLookupByLibrary.simpleMessage(
-          "Estes itens serão excluídos do seu dispositivo.",
-        ),
-    "theyAlsoGetXGb": m99,
-    "theyWillBeDeletedFromAllAlbums": MessageLookupByLibrary.simpleMessage(
-      "Eles serão excluídos de todos os álbuns.",
-    ),
-    "thisActionCannotBeUndone": MessageLookupByLibrary.simpleMessage(
-      "Esta ação não pode ser desfeita",
-    ),
-    "thisAlbumAlreadyHDACollaborativeLink":
-        MessageLookupByLibrary.simpleMessage(
-          "Este álbum já tem um link colaborativo",
-        ),
-    "thisCanBeUsedToRecoverYourAccountIfYou": MessageLookupByLibrary.simpleMessage(
-      "Isso pode ser usado para recuperar sua conta se você perder seu segundo fator",
-    ),
-    "thisDevice": MessageLookupByLibrary.simpleMessage("Este dispositivo"),
-    "thisEmailIsAlreadyInUse": MessageLookupByLibrary.simpleMessage(
-      "Este e-mail já está sendo usado",
-    ),
-    "thisImageHasNoExifData": MessageLookupByLibrary.simpleMessage(
-      "Esta imagem não possui dados EXIF",
-    ),
-    "thisIsMeExclamation": MessageLookupByLibrary.simpleMessage("Este é você!"),
-    "thisIsPersonVerificationId": m100,
-    "thisIsYourVerificationId": MessageLookupByLibrary.simpleMessage(
-      "Este é o seu ID de verificação",
-    ),
-    "thisWeekThroughTheYears": MessageLookupByLibrary.simpleMessage(
-      "Esta semana com o passar dos anos",
-    ),
-    "thisWeekXYearsAgo": m101,
-    "thisWillLogYouOutOfTheFollowingDevice":
-        MessageLookupByLibrary.simpleMessage(
-          "Isso fará você sair do dispositivo a seguir:",
-        ),
-    "thisWillLogYouOutOfThisDevice": MessageLookupByLibrary.simpleMessage(
-      "Isso fará você sair deste dispositivo!",
-    ),
-    "thisWillMakeTheDateAndTimeOfAllSelected": MessageLookupByLibrary.simpleMessage(
-      "Isso fará que a data e hora de todas as fotos selecionadas fiquem iguais.",
-    ),
-    "thisWillRemovePublicLinksOfAllSelectedQuickLinks":
-        MessageLookupByLibrary.simpleMessage(
-          "Isto removerá links públicos de todos os links rápidos selecionados.",
-        ),
-    "throughTheYears": m102,
-    "toEnableAppLockPleaseSetupDevicePasscodeOrScreen":
-        MessageLookupByLibrary.simpleMessage(
-          "Para ativar o bloqueio do aplicativo, defina uma senha de acesso no dispositivo ou bloqueie sua tela nas opções do sistema.",
-        ),
-    "toHideAPhotoOrVideo": MessageLookupByLibrary.simpleMessage(
-      "Para ocultar uma foto ou vídeo",
-    ),
-    "toResetVerifyEmail": MessageLookupByLibrary.simpleMessage(
-      "Para redefinir sua senha, verifique seu e-mail primeiramente.",
-    ),
-    "todaysLogs": MessageLookupByLibrary.simpleMessage("Registros de hoje"),
-    "tooManyIncorrectAttempts": MessageLookupByLibrary.simpleMessage(
-      "Muitas tentativas incorretas",
-    ),
-    "total": MessageLookupByLibrary.simpleMessage("total"),
-    "totalSize": MessageLookupByLibrary.simpleMessage("Tamanho total"),
-    "trash": MessageLookupByLibrary.simpleMessage("Lixeira"),
-    "trashDaysLeft": m103,
-    "trim": MessageLookupByLibrary.simpleMessage("Recortar"),
-    "tripInYear": m104,
-    "tripToLocation": m105,
-    "trustedContacts": MessageLookupByLibrary.simpleMessage(
-      "Contatos confiáveis",
-    ),
-    "trustedInviteBody": m106,
-    "tryAgain": MessageLookupByLibrary.simpleMessage("Tente novamente"),
-    "turnOnBackupForAutoUpload": MessageLookupByLibrary.simpleMessage(
-      "Ative o salvamento em segurança para automaticamente enviar arquivos adicionados à pasta do dispositivo para o Ente.",
-    ),
-    "twitter": MessageLookupByLibrary.simpleMessage("Twitter/X"),
-    "twoMonthsFreeOnYearlyPlans": MessageLookupByLibrary.simpleMessage(
-      "2 meses grátis em planos anuais",
-    ),
-    "twofactor": MessageLookupByLibrary.simpleMessage("Dois fatores"),
-    "twofactorAuthenticationHasBeenDisabled":
-        MessageLookupByLibrary.simpleMessage(
-          "A autenticação de dois fatores foi desativada",
-        ),
-    "twofactorAuthenticationPageTitle": MessageLookupByLibrary.simpleMessage(
-      "Autenticação de dois fatores",
-    ),
-    "twofactorAuthenticationSuccessfullyReset":
-        MessageLookupByLibrary.simpleMessage(
-          "Autenticação de dois fatores redefinida com sucesso",
-        ),
-    "twofactorSetup": MessageLookupByLibrary.simpleMessage(
-      "Configuração de dois fatores",
-    ),
-    "typeOfGallerGallerytypeIsNotSupportedForRename": m107,
-    "unarchive": MessageLookupByLibrary.simpleMessage("Desarquivar"),
-    "unarchiveAlbum": MessageLookupByLibrary.simpleMessage("Desarquivar álbum"),
-    "unarchiving": MessageLookupByLibrary.simpleMessage("Desarquivando..."),
-    "unavailableReferralCode": MessageLookupByLibrary.simpleMessage(
-      "Desculpe, este código está indisponível.",
-    ),
-    "uncategorized": MessageLookupByLibrary.simpleMessage("Sem categoria"),
-    "unhide": MessageLookupByLibrary.simpleMessage("Desocultar"),
-    "unhideToAlbum": MessageLookupByLibrary.simpleMessage(
-      "Desocultar para o álbum",
-    ),
-    "unhiding": MessageLookupByLibrary.simpleMessage("Reexibindo..."),
-    "unhidingFilesToAlbum": MessageLookupByLibrary.simpleMessage(
-      "Desocultando arquivos para o álbum",
-    ),
-    "unlock": MessageLookupByLibrary.simpleMessage("Desbloquear"),
-    "unpinAlbum": MessageLookupByLibrary.simpleMessage("Desafixar álbum"),
-    "unselectAll": MessageLookupByLibrary.simpleMessage("Desmarcar tudo"),
-    "update": MessageLookupByLibrary.simpleMessage("Atualizar"),
-    "updateAvailable": MessageLookupByLibrary.simpleMessage(
-      "Atualização disponível",
-    ),
-    "updatingFolderSelection": MessageLookupByLibrary.simpleMessage(
-      "Atualizando seleção de pasta...",
-    ),
-    "upgrade": MessageLookupByLibrary.simpleMessage("Atualizar"),
-    "uploadIsIgnoredDueToIgnorereason": m108,
-    "uploadingFilesToAlbum": MessageLookupByLibrary.simpleMessage(
-      "Enviando arquivos para o álbum...",
-    ),
-    "uploadingMultipleMemories": m109,
-    "uploadingSingleMemory": MessageLookupByLibrary.simpleMessage(
-      "Preservando 1 memória...",
-    ),
-    "upto50OffUntil4thDec": MessageLookupByLibrary.simpleMessage(
-      "Com 50% de desconto, até 4 de dezembro",
-    ),
-    "usableReferralStorageInfo": MessageLookupByLibrary.simpleMessage(
-      "O armazenamento disponível é limitado devido ao seu plano atual. O armazenamento adicional será aplicado quando você atualizar seu plano.",
-    ),
-    "useAsCover": MessageLookupByLibrary.simpleMessage("Usar como capa"),
-    "useDifferentPlayerInfo": MessageLookupByLibrary.simpleMessage(
-      "Enfrentando problemas ao reproduzir este vídeo? Mantenha pressionado aqui para tentar outro reprodutor de vídeo",
-    ),
-    "usePublicLinksForPeopleNotOnEnte": MessageLookupByLibrary.simpleMessage(
-      "Usar links públicos para pessoas que não estão no Ente",
-    ),
-    "useRecoveryKey": MessageLookupByLibrary.simpleMessage(
-      "Usar chave de recuperação",
-    ),
-    "useSelectedPhoto": MessageLookupByLibrary.simpleMessage(
-      "Usar foto selecionada",
-    ),
-    "usedSpace": MessageLookupByLibrary.simpleMessage("Espaço usado"),
-    "validTill": m110,
-    "verificationFailedPleaseTryAgain": MessageLookupByLibrary.simpleMessage(
-      "Falha na verificação. Tente novamente",
-    ),
-    "verificationId": MessageLookupByLibrary.simpleMessage("ID de verificação"),
-    "verify": MessageLookupByLibrary.simpleMessage("Verificar"),
-    "verifyEmail": MessageLookupByLibrary.simpleMessage("Verificar e-mail"),
-    "verifyEmailID": m111,
-    "verifyIDLabel": MessageLookupByLibrary.simpleMessage("Verificar"),
-    "verifyPasskey": MessageLookupByLibrary.simpleMessage(
-      "Verificar chave de acesso",
-    ),
-    "verifyPassword": MessageLookupByLibrary.simpleMessage("Verificar senha"),
-    "verifying": MessageLookupByLibrary.simpleMessage("Verificando..."),
-    "verifyingRecoveryKey": MessageLookupByLibrary.simpleMessage(
-      "Verificando chave de recuperação...",
-    ),
-    "videoInfo": MessageLookupByLibrary.simpleMessage("Informações do vídeo"),
-    "videoSmallCase": MessageLookupByLibrary.simpleMessage("vídeo"),
-    "videoStreaming": MessageLookupByLibrary.simpleMessage(
-      "Vídeos transmissíveis",
-    ),
-    "videos": MessageLookupByLibrary.simpleMessage("Vídeos"),
-    "viewActiveSessions": MessageLookupByLibrary.simpleMessage(
-      "Ver sessões ativas",
-    ),
-    "viewAddOnButton": MessageLookupByLibrary.simpleMessage("Ver complementos"),
-    "viewAll": MessageLookupByLibrary.simpleMessage("Ver tudo"),
-    "viewAllExifData": MessageLookupByLibrary.simpleMessage(
-      "Ver todos os dados EXIF",
-    ),
-    "viewLargeFiles": MessageLookupByLibrary.simpleMessage("Arquivos grandes"),
-    "viewLargeFilesDesc": MessageLookupByLibrary.simpleMessage(
-      "Ver arquivos que consumem a maior parte do armazenamento.",
-    ),
-    "viewLogs": MessageLookupByLibrary.simpleMessage("Ver registros"),
-    "viewPersonToUnlink": m112,
-    "viewRecoveryKey": MessageLookupByLibrary.simpleMessage(
-      "Ver chave de recuperação",
-    ),
-    "viewer": MessageLookupByLibrary.simpleMessage("Visualizador"),
-    "viewersSuccessfullyAdded": m113,
-    "visitWebToManage": MessageLookupByLibrary.simpleMessage(
-      "Visite o web.ente.io para gerenciar sua assinatura",
-    ),
-    "waitingForVerification": MessageLookupByLibrary.simpleMessage(
-      "Esperando verificação...",
-    ),
-    "waitingForWifi": MessageLookupByLibrary.simpleMessage(
-      "Aguardando Wi-Fi...",
-    ),
-    "warning": MessageLookupByLibrary.simpleMessage("Aviso"),
-    "weAreOpenSource": MessageLookupByLibrary.simpleMessage(
-      "Nós somos de código aberto!",
-    ),
-    "weDontSupportEditingPhotosAndAlbumsThatYouDont":
-        MessageLookupByLibrary.simpleMessage(
-          "Não suportamos a edição de fotos e álbuns que você ainda não possui",
-        ),
-    "weHaveSendEmailTo": m114,
-    "weakStrength": MessageLookupByLibrary.simpleMessage("Fraca"),
-    "welcomeBack": MessageLookupByLibrary.simpleMessage(
-      "Bem-vindo(a) de volta!",
-    ),
-    "whatsNew": MessageLookupByLibrary.simpleMessage("O que há de novo"),
-    "whyAddTrustContact": MessageLookupByLibrary.simpleMessage(
-      "Um contato confiável pode ajudá-lo em recuperar seus dados.",
-    ),
-    "widgets": MessageLookupByLibrary.simpleMessage("Widgets"),
-    "wishThemAHappyBirthday": m115,
-    "yearShort": MessageLookupByLibrary.simpleMessage("ano"),
-    "yearly": MessageLookupByLibrary.simpleMessage("Anual"),
-    "yearsAgo": m116,
-    "yes": MessageLookupByLibrary.simpleMessage("Sim"),
-    "yesCancel": MessageLookupByLibrary.simpleMessage("Sim"),
-    "yesConvertToViewer": MessageLookupByLibrary.simpleMessage(
-      "Sim, converter para visualizador",
-    ),
-    "yesDelete": MessageLookupByLibrary.simpleMessage("Sim, excluir"),
-    "yesDiscardChanges": MessageLookupByLibrary.simpleMessage(
-      "Sim, descartar alterações",
-    ),
-    "yesIgnore": MessageLookupByLibrary.simpleMessage("Sim, ignorar"),
-    "yesLogout": MessageLookupByLibrary.simpleMessage("Sim, encerrar sessão"),
-    "yesRemove": MessageLookupByLibrary.simpleMessage("Sim, excluir"),
-    "yesRenew": MessageLookupByLibrary.simpleMessage("Sim"),
-    "yesResetPerson": MessageLookupByLibrary.simpleMessage(
-      "Sim, redefinir pessoa",
-    ),
-    "you": MessageLookupByLibrary.simpleMessage("Você"),
-    "youAndThem": m117,
-    "youAreOnAFamilyPlan": MessageLookupByLibrary.simpleMessage(
-      "Você está em um plano familiar!",
-    ),
-    "youAreOnTheLatestVersion": MessageLookupByLibrary.simpleMessage(
-      "Você está na versão mais recente",
-    ),
-    "youCanAtMaxDoubleYourStorage": MessageLookupByLibrary.simpleMessage(
-      "* Você pode duplicar seu armazenamento ao máximo",
-    ),
-    "youCanManageYourLinksInTheShareTab": MessageLookupByLibrary.simpleMessage(
-      "Você pode gerenciar seus links na aba de compartilhamento.",
-    ),
-    "youCanTrySearchingForADifferentQuery":
-        MessageLookupByLibrary.simpleMessage(
-          "Você pode tentar buscar por outra consulta.",
-        ),
-    "youCannotDowngradeToThisPlan": MessageLookupByLibrary.simpleMessage(
-      "Você não pode rebaixar para este plano",
-    ),
-    "youCannotShareWithYourself": MessageLookupByLibrary.simpleMessage(
-      "Não é possível compartilhar consigo mesmo",
-    ),
-    "youDontHaveAnyArchivedItems": MessageLookupByLibrary.simpleMessage(
-      "Você não tem nenhum item arquivado.",
-    ),
-    "youHaveSuccessfullyFreedUp": m118,
-    "yourAccountHasBeenDeleted": MessageLookupByLibrary.simpleMessage(
-      "Sua conta foi excluída",
-    ),
-    "yourMap": MessageLookupByLibrary.simpleMessage("Seu mapa"),
-    "yourPlanWasSuccessfullyDowngraded": MessageLookupByLibrary.simpleMessage(
-      "Seu plano foi rebaixado com sucesso",
-    ),
-    "yourPlanWasSuccessfullyUpgraded": MessageLookupByLibrary.simpleMessage(
-      "Seu plano foi atualizado com sucesso",
-    ),
-    "yourPurchaseWasSuccessful": MessageLookupByLibrary.simpleMessage(
-      "Sua compra foi efetuada com sucesso",
-    ),
-    "yourStorageDetailsCouldNotBeFetched": MessageLookupByLibrary.simpleMessage(
-      "Seus detalhes de armazenamento não puderam ser obtidos",
-    ),
-    "yourSubscriptionHasExpired": MessageLookupByLibrary.simpleMessage(
-      "A sua assinatura expirou",
-    ),
-    "yourSubscriptionWasUpdatedSuccessfully":
-        MessageLookupByLibrary.simpleMessage(
-          "Sua assinatura foi atualizada com sucesso",
-        ),
-    "yourVerificationCodeHasExpired": MessageLookupByLibrary.simpleMessage(
-      "O código de verificação expirou",
-    ),
-    "youveNoDuplicateFilesThatCanBeCleared":
-        MessageLookupByLibrary.simpleMessage(
-          "Você não possui nenhum arquivo duplicado que possa ser excluído",
-        ),
-    "youveNoFilesInThisAlbumThatCanBeDeleted":
-        MessageLookupByLibrary.simpleMessage(
-          "Você não tem arquivos neste álbum que possam ser excluídos",
-        ),
-    "zoomOutToSeePhotos": MessageLookupByLibrary.simpleMessage(
-      "Reduzir ampliação para ver as fotos",
-    ),
-  };
-=======
         "aNewVersionOfEnteIsAvailable": MessageLookupByLibrary.simpleMessage(
-            "Uma nova versão do Ente está disponível."),
+          "Uma nova versão do Ente está disponível.",
+        ),
         "about": MessageLookupByLibrary.simpleMessage("Sobre"),
-        "acceptTrustInvite":
-            MessageLookupByLibrary.simpleMessage("Aceitar convite"),
+        "acceptTrustInvite": MessageLookupByLibrary.simpleMessage(
+          "Aceitar convite",
+        ),
         "account": MessageLookupByLibrary.simpleMessage("Conta"),
         "accountIsAlreadyConfigured": MessageLookupByLibrary.simpleMessage(
-            "A conta já está configurada."),
+          "A conta já está configurada.",
+        ),
         "accountOwnerPersonAppbarTitle": m0,
-        "accountWelcomeBack":
-            MessageLookupByLibrary.simpleMessage("Bem-vindo(a) de volta!"),
+        "accountWelcomeBack": MessageLookupByLibrary.simpleMessage(
+          "Bem-vindo(a) de volta!",
+        ),
         "ackPasswordLostWarning": MessageLookupByLibrary.simpleMessage(
-            "Eu entendo que se eu perder minha senha, posso perder meus dados, já que meus dados são <underline>criptografados de ponta a ponta</underline>."),
+          "Eu entendo que se eu perder minha senha, posso perder meus dados, já que meus dados são <underline>criptografados de ponta a ponta</underline>.",
+        ),
         "actionNotSupportedOnFavouritesAlbum":
             MessageLookupByLibrary.simpleMessage(
-                "Ação não suportada em álbum favorito"),
+          "Ação não suportada em álbum favorito",
+        ),
         "activeSessions":
             MessageLookupByLibrary.simpleMessage("Sessões ativas"),
         "add": MessageLookupByLibrary.simpleMessage("Adicionar"),
         "addAName": MessageLookupByLibrary.simpleMessage("Adicione um nome"),
-        "addANewEmail":
-            MessageLookupByLibrary.simpleMessage("Adicionar um novo e-mail"),
+        "addANewEmail": MessageLookupByLibrary.simpleMessage(
+          "Adicionar um novo e-mail",
+        ),
         "addAlbumWidgetPrompt": MessageLookupByLibrary.simpleMessage(
-            "Adicione um widget de álbum a sua tela inicial e volte aqui para personalizar."),
-        "addCollaborator":
-            MessageLookupByLibrary.simpleMessage("Adicionar colaborador"),
+          "Adicione um widget de álbum a sua tela inicial e volte aqui para personalizar.",
+        ),
+        "addCollaborator": MessageLookupByLibrary.simpleMessage(
+          "Adicionar colaborador",
+        ),
         "addCollaborators": m1,
         "addFiles": MessageLookupByLibrary.simpleMessage("Adicionar arquivos"),
-        "addFromDevice":
-            MessageLookupByLibrary.simpleMessage("Adicionar do dispositivo"),
+        "addFromDevice": MessageLookupByLibrary.simpleMessage(
+          "Adicionar do dispositivo",
+        ),
         "addItem": m2,
-        "addLocation":
-            MessageLookupByLibrary.simpleMessage("Adicionar localização"),
+        "addLocation": MessageLookupByLibrary.simpleMessage(
+          "Adicionar localização",
+        ),
         "addLocationButton": MessageLookupByLibrary.simpleMessage("Adicionar"),
         "addMemoriesWidgetPrompt": MessageLookupByLibrary.simpleMessage(
-            "Adicione um widget de memória a sua tela inicial e volte aqui para personalizar."),
+          "Adicione um widget de memória a sua tela inicial e volte aqui para personalizar.",
+        ),
         "addMore": MessageLookupByLibrary.simpleMessage("Adicionar mais"),
         "addName": MessageLookupByLibrary.simpleMessage("Adicionar pessoa"),
-        "addNameOrMerge":
-            MessageLookupByLibrary.simpleMessage("Adicionar nome ou juntar"),
+        "addNameOrMerge": MessageLookupByLibrary.simpleMessage(
+          "Adicionar nome ou juntar",
+        ),
         "addNew": MessageLookupByLibrary.simpleMessage("Adicionar novo"),
-        "addNewPerson":
-            MessageLookupByLibrary.simpleMessage("Adicionar nova pessoa"),
-        "addOnPageSubtitle":
-            MessageLookupByLibrary.simpleMessage("Detalhes dos complementos"),
+        "addNewPerson": MessageLookupByLibrary.simpleMessage(
+          "Adicionar nova pessoa",
+        ),
+        "addOnPageSubtitle": MessageLookupByLibrary.simpleMessage(
+          "Detalhes dos complementos",
+        ),
         "addOnValidTill": m3,
         "addOns": MessageLookupByLibrary.simpleMessage("Complementos"),
-        "addParticipants":
-            MessageLookupByLibrary.simpleMessage("Adicionar participante"),
+        "addParticipants": MessageLookupByLibrary.simpleMessage(
+          "Adicionar participante",
+        ),
         "addPeopleWidgetPrompt": MessageLookupByLibrary.simpleMessage(
-            "Adicione um widget de pessoas a sua tela inicial e volte aqui para personalizar."),
+          "Adicione um widget de pessoas a sua tela inicial e volte aqui para personalizar.",
+        ),
         "addPhotos": MessageLookupByLibrary.simpleMessage("Adicionar fotos"),
-        "addSelected":
-            MessageLookupByLibrary.simpleMessage("Adicionar selecionado"),
+        "addSelected": MessageLookupByLibrary.simpleMessage(
+          "Adicionar selecionado",
+        ),
         "addToAlbum":
             MessageLookupByLibrary.simpleMessage("Adicionar ao álbum"),
         "addToEnte": MessageLookupByLibrary.simpleMessage("Adicionar ao Ente"),
-        "addToHiddenAlbum":
-            MessageLookupByLibrary.simpleMessage("Adicionar ao álbum oculto"),
-        "addTrustedContact":
-            MessageLookupByLibrary.simpleMessage("Adicionar contato confiável"),
+        "addToHiddenAlbum": MessageLookupByLibrary.simpleMessage(
+          "Adicionar ao álbum oculto",
+        ),
+        "addTrustedContact": MessageLookupByLibrary.simpleMessage(
+          "Adicionar contato confiável",
+        ),
         "addViewer":
             MessageLookupByLibrary.simpleMessage("Adicionar visualizador"),
         "addViewers": m4,
-        "addYourPhotosNow":
-            MessageLookupByLibrary.simpleMessage("Adicione suas fotos agora"),
+        "addYourPhotosNow": MessageLookupByLibrary.simpleMessage(
+          "Adicione suas fotos agora",
+        ),
         "addedAs": MessageLookupByLibrary.simpleMessage("Adicionado como"),
         "addedBy": m5,
         "addedSuccessfullyTo": m6,
         "addingToFavorites": MessageLookupByLibrary.simpleMessage(
-            "Adicionando aos favoritos..."),
+          "Adicionando aos favoritos...",
+        ),
         "admiringThem": m7,
         "advanced": MessageLookupByLibrary.simpleMessage("Avançado"),
         "advancedSettings": MessageLookupByLibrary.simpleMessage("Avançado"),
@@ -2939,38 +440,53 @@
             MessageLookupByLibrary.simpleMessage("Álbum atualizado"),
         "albums": MessageLookupByLibrary.simpleMessage("Álbuns"),
         "albumsWidgetDesc": MessageLookupByLibrary.simpleMessage(
-            "Selecione os álbuns que deseje vê-los na sua tela inicial."),
+          "Selecione os álbuns que deseje vê-los na sua tela inicial.",
+        ),
         "allClear": MessageLookupByLibrary.simpleMessage("✨ Tudo limpo"),
         "allMemoriesPreserved": MessageLookupByLibrary.simpleMessage(
-            "Todas as memórias preservadas"),
+          "Todas as memórias preservadas",
+        ),
         "allPersonGroupingWillReset": MessageLookupByLibrary.simpleMessage(
-            "Todos os agrupamentos dessa pessoa serão redefinidos, e você perderá todas as sugestões feitas por essa pessoa."),
+          "Todos os agrupamentos dessa pessoa serão redefinidos, e você perderá todas as sugestões feitas por essa pessoa.",
+        ),
         "allUnnamedGroupsWillBeMergedIntoTheSelectedPerson":
             MessageLookupByLibrary.simpleMessage(
-                "Todos os grupos sem nome serão mesclados numa pessoa selecionada. Isso ainda pode ser desfeito no histórico de sugestões da pessoa."),
+          "Todos os grupos sem nome serão mesclados numa pessoa selecionada. Isso ainda pode ser desfeito no histórico de sugestões da pessoa.",
+        ),
         "allWillShiftRangeBasedOnFirst": MessageLookupByLibrary.simpleMessage(
-            "Este é o primeiro do grupo. As outras fotos selecionadas serão automaticamente alteradas para esta nova data"),
+          "Este é o primeiro do grupo. As outras fotos selecionadas serão automaticamente alteradas para esta nova data",
+        ),
         "allow": MessageLookupByLibrary.simpleMessage("Permitir"),
         "allowAddPhotosDescription": MessageLookupByLibrary.simpleMessage(
-            "Permitir que as pessoas com link também adicionem fotos ao álbum compartilhado."),
-        "allowAddingPhotos":
-            MessageLookupByLibrary.simpleMessage("Permitir adicionar fotos"),
+          "Permitir que as pessoas com link também adicionem fotos ao álbum compartilhado.",
+        ),
+        "allowAddingPhotos": MessageLookupByLibrary.simpleMessage(
+          "Permitir adicionar fotos",
+        ),
         "allowAppToOpenSharedAlbumLinks": MessageLookupByLibrary.simpleMessage(
-            "Permitir aplicativo abrir links de álbum compartilhado"),
-        "allowDownloads":
-            MessageLookupByLibrary.simpleMessage("Permitir downloads"),
+          "Permitir aplicativo abrir links de álbum compartilhado",
+        ),
+        "allowDownloads": MessageLookupByLibrary.simpleMessage(
+          "Permitir downloads",
+        ),
         "allowPeopleToAddPhotos": MessageLookupByLibrary.simpleMessage(
-            "Permitir que pessoas adicionem fotos"),
+          "Permitir que pessoas adicionem fotos",
+        ),
         "allowPermBody": MessageLookupByLibrary.simpleMessage(
-            "Permita o acesso a suas fotos nas Opções para que Ente exiba e salva em segurança sua fototeca."),
-        "allowPermTitle":
-            MessageLookupByLibrary.simpleMessage("Permita acesso às Fotos"),
-        "androidBiometricHint":
-            MessageLookupByLibrary.simpleMessage("Verificar identidade"),
+          "Permita o acesso a suas fotos nas Opções para que Ente exiba e salva em segurança sua fototeca.",
+        ),
+        "allowPermTitle": MessageLookupByLibrary.simpleMessage(
+          "Permita acesso às Fotos",
+        ),
+        "androidBiometricHint": MessageLookupByLibrary.simpleMessage(
+          "Verificar identidade",
+        ),
         "androidBiometricNotRecognized": MessageLookupByLibrary.simpleMessage(
-            "Não reconhecido. Tente novamente."),
-        "androidBiometricRequiredTitle":
-            MessageLookupByLibrary.simpleMessage("Biométrica necessária"),
+          "Não reconhecido. Tente novamente.",
+        ),
+        "androidBiometricRequiredTitle": MessageLookupByLibrary.simpleMessage(
+          "Biométrica necessária",
+        ),
         "androidBiometricSuccess":
             MessageLookupByLibrary.simpleMessage("Sucesso"),
         "androidCancelButton": MessageLookupByLibrary.simpleMessage("Cancelar"),
@@ -2979,285 +495,392 @@
         "androidDeviceCredentialsSetupDescription":
             MessageLookupByLibrary.simpleMessage("Credenciais necessários"),
         "androidGoToSettingsDescription": MessageLookupByLibrary.simpleMessage(
-            "A autenticação biométrica não está definida no dispositivo. Vá em \'Opções > Segurança\' para adicionar a autenticação biométrica."),
+          "A autenticação biométrica não está definida no dispositivo. Vá em \'Opções > Segurança\' para adicionar a autenticação biométrica.",
+        ),
         "androidIosWebDesktop": MessageLookupByLibrary.simpleMessage(
-            "Android, iOS, Web, Computador"),
-        "androidSignInTitle":
-            MessageLookupByLibrary.simpleMessage("Autenticação necessária"),
+          "Android, iOS, Web, Computador",
+        ),
+        "androidSignInTitle": MessageLookupByLibrary.simpleMessage(
+          "Autenticação necessária",
+        ),
         "appIcon": MessageLookupByLibrary.simpleMessage("Ícone do aplicativo"),
         "appLock":
             MessageLookupByLibrary.simpleMessage("Bloqueio do aplicativo"),
         "appLockDescriptions": MessageLookupByLibrary.simpleMessage(
-            "Escolha entre a tela de bloqueio padrão do seu dispositivo e uma tela de bloqueio personalizada com PIN ou senha."),
+          "Escolha entre a tela de bloqueio padrão do seu dispositivo e uma tela de bloqueio personalizada com PIN ou senha.",
+        ),
         "appVersion": m9,
         "appleId": MessageLookupByLibrary.simpleMessage("ID da Apple"),
         "apply": MessageLookupByLibrary.simpleMessage("Aplicar"),
         "applyCodeTitle":
             MessageLookupByLibrary.simpleMessage("Aplicar código"),
-        "appstoreSubscription":
-            MessageLookupByLibrary.simpleMessage("Assinatura da AppStore"),
+        "appstoreSubscription": MessageLookupByLibrary.simpleMessage(
+          "Assinatura da AppStore",
+        ),
         "archive": MessageLookupByLibrary.simpleMessage("Arquivo"),
         "archiveAlbum": MessageLookupByLibrary.simpleMessage("Arquivar álbum"),
         "archiving": MessageLookupByLibrary.simpleMessage("Arquivando..."),
         "areThey": MessageLookupByLibrary.simpleMessage("Eles são "),
         "areYouSureRemoveThisFaceFromPerson":
             MessageLookupByLibrary.simpleMessage(
-                "Deseja mesmo remover o rosto desta pessoa?"),
+          "Deseja mesmo remover o rosto desta pessoa?",
+        ),
         "areYouSureThatYouWantToLeaveTheFamily":
             MessageLookupByLibrary.simpleMessage(
-                "Você tem certeza que queira sair do plano familiar?"),
-        "areYouSureYouWantToCancel":
-            MessageLookupByLibrary.simpleMessage("Deseja cancelar?"),
+          "Você tem certeza que queira sair do plano familiar?",
+        ),
+        "areYouSureYouWantToCancel": MessageLookupByLibrary.simpleMessage(
+          "Deseja cancelar?",
+        ),
         "areYouSureYouWantToChangeYourPlan":
-            MessageLookupByLibrary.simpleMessage("Deseja trocar de plano?"),
+            MessageLookupByLibrary.simpleMessage(
+          "Deseja trocar de plano?",
+        ),
         "areYouSureYouWantToExit": MessageLookupByLibrary.simpleMessage(
-            "Tem certeza de que queira sair?"),
+          "Tem certeza de que queira sair?",
+        ),
         "areYouSureYouWantToIgnoreThesePersons":
             MessageLookupByLibrary.simpleMessage(
-                "Você deseja mesmo ignorar estas pessoas?"),
+          "Você deseja mesmo ignorar estas pessoas?",
+        ),
         "areYouSureYouWantToIgnoreThisPerson":
             MessageLookupByLibrary.simpleMessage(
-                "Você deseja mesmo ignorar esta pessoa?"),
+          "Você deseja mesmo ignorar esta pessoa?",
+        ),
         "areYouSureYouWantToLogout": MessageLookupByLibrary.simpleMessage(
-            "Você tem certeza que quer encerrar sessão?"),
+          "Você tem certeza que quer encerrar sessão?",
+        ),
         "areYouSureYouWantToMergeThem": MessageLookupByLibrary.simpleMessage(
-            "Você desejar mesmo mesclá-los?"),
-        "areYouSureYouWantToRenew":
-            MessageLookupByLibrary.simpleMessage("Deseja renovar?"),
+          "Você desejar mesmo mesclá-los?",
+        ),
+        "areYouSureYouWantToRenew": MessageLookupByLibrary.simpleMessage(
+          "Deseja renovar?",
+        ),
         "areYouSureYouWantToResetThisPerson":
             MessageLookupByLibrary.simpleMessage(
-                "Deseja redefinir esta pessoa?"),
+          "Deseja redefinir esta pessoa?",
+        ),
         "askCancelReason": MessageLookupByLibrary.simpleMessage(
-            "Sua assinatura foi cancelada. Deseja compartilhar o motivo?"),
+          "Sua assinatura foi cancelada. Deseja compartilhar o motivo?",
+        ),
         "askDeleteReason": MessageLookupByLibrary.simpleMessage(
-            "Por que você quer excluir sua conta?"),
+          "Por que você quer excluir sua conta?",
+        ),
         "askYourLovedOnesToShare": MessageLookupByLibrary.simpleMessage(
-            "Peça que seus entes queridos compartilhem"),
-        "atAFalloutShelter":
-            MessageLookupByLibrary.simpleMessage("em um abrigo avançado"),
+          "Peça que seus entes queridos compartilhem",
+        ),
+        "atAFalloutShelter": MessageLookupByLibrary.simpleMessage(
+          "em um abrigo avançado",
+        ),
         "authToChangeEmailVerificationSetting":
             MessageLookupByLibrary.simpleMessage(
-                "Autentique-se para alterar o e-mail de verificação"),
+          "Autentique-se para alterar o e-mail de verificação",
+        ),
         "authToChangeLockscreenSetting": MessageLookupByLibrary.simpleMessage(
-            "Autentique para alterar a configuração da tela de bloqueio"),
+          "Autentique para alterar a configuração da tela de bloqueio",
+        ),
         "authToChangeYourEmail": MessageLookupByLibrary.simpleMessage(
-            "Por favor, autentique-se para alterar o seu e-mail"),
+          "Por favor, autentique-se para alterar o seu e-mail",
+        ),
         "authToChangeYourPassword": MessageLookupByLibrary.simpleMessage(
-            "Autentique para alterar sua senha"),
+          "Autentique para alterar sua senha",
+        ),
         "authToConfigureTwofactorAuthentication":
             MessageLookupByLibrary.simpleMessage(
-                "Autentique para configurar a autenticação de dois fatores"),
+          "Autentique para configurar a autenticação de dois fatores",
+        ),
         "authToInitiateAccountDeletion": MessageLookupByLibrary.simpleMessage(
-            "Autentique para iniciar a exclusão de conta"),
+          "Autentique para iniciar a exclusão de conta",
+        ),
         "authToManageLegacy": MessageLookupByLibrary.simpleMessage(
-            "Autentique-se para gerenciar seus contatos confiáveis"),
+          "Autentique-se para gerenciar seus contatos confiáveis",
+        ),
         "authToViewPasskey": MessageLookupByLibrary.simpleMessage(
-            "Autentique-se para ver sua chave de acesso"),
+          "Autentique-se para ver sua chave de acesso",
+        ),
         "authToViewTrashedFiles": MessageLookupByLibrary.simpleMessage(
-            "Autentique-se para ver seus arquivos excluídos"),
+          "Autentique-se para ver seus arquivos excluídos",
+        ),
         "authToViewYourActiveSessions": MessageLookupByLibrary.simpleMessage(
-            "Autentique para ver as sessões ativas"),
+          "Autentique para ver as sessões ativas",
+        ),
         "authToViewYourHiddenFiles": MessageLookupByLibrary.simpleMessage(
-            "Autentique-se para visualizar seus arquivos ocultos"),
+          "Autentique-se para visualizar seus arquivos ocultos",
+        ),
         "authToViewYourMemories": MessageLookupByLibrary.simpleMessage(
-            "Autentique-se para ver suas memórias"),
+          "Autentique-se para ver suas memórias",
+        ),
         "authToViewYourRecoveryKey": MessageLookupByLibrary.simpleMessage(
-            "Autentique para ver sua chave de recuperação"),
+          "Autentique para ver sua chave de recuperação",
+        ),
         "authenticating":
             MessageLookupByLibrary.simpleMessage("Autenticando..."),
         "authenticationFailedPleaseTryAgain":
             MessageLookupByLibrary.simpleMessage(
-                "Falha na autenticação. Tente novamente"),
-        "authenticationSuccessful":
-            MessageLookupByLibrary.simpleMessage("Autenticado com sucesso!"),
+          "Falha na autenticação. Tente novamente",
+        ),
+        "authenticationSuccessful": MessageLookupByLibrary.simpleMessage(
+          "Autenticado com sucesso!",
+        ),
         "autoCastDialogBody": MessageLookupByLibrary.simpleMessage(
-            "Você verá dispositivos de transmissão disponível aqui."),
+          "Você verá dispositivos de transmissão disponível aqui.",
+        ),
         "autoCastiOSPermission": MessageLookupByLibrary.simpleMessage(
-            "Certifique-se que as permissões da internet local estejam ligadas para o Ente Photos App, em opções."),
+          "Certifique-se que as permissões da internet local estejam ligadas para o Ente Photos App, em opções.",
+        ),
         "autoLock": MessageLookupByLibrary.simpleMessage("Bloqueio automático"),
         "autoLockFeatureDescription": MessageLookupByLibrary.simpleMessage(
-            "Tempo após o qual o aplicativo bloqueia após ser colocado em segundo plano"),
+          "Tempo após o qual o aplicativo bloqueia após ser colocado em segundo plano",
+        ),
         "autoLogoutMessage": MessageLookupByLibrary.simpleMessage(
-            "Devido ao ocorrido de erros técnicos, você foi desconectado. Pedimos desculpas pela inconveniência."),
+          "Devido ao ocorrido de erros técnicos, você foi desconectado. Pedimos desculpas pela inconveniência.",
+        ),
         "autoPair":
             MessageLookupByLibrary.simpleMessage("Pareamento automático"),
         "autoPairDesc": MessageLookupByLibrary.simpleMessage(
-            "O pareamento automático só funciona com dispositivos que suportam o Chromecast."),
+          "O pareamento automático só funciona com dispositivos que suportam o Chromecast.",
+        ),
         "available": MessageLookupByLibrary.simpleMessage("Disponível"),
         "availableStorageSpace": m10,
-        "backedUpFolders":
-            MessageLookupByLibrary.simpleMessage("Pastas salvas em segurança"),
+        "backedUpFolders": MessageLookupByLibrary.simpleMessage(
+          "Pastas salvas em segurança",
+        ),
         "backgroundWithThem": m11,
         "backup": MessageLookupByLibrary.simpleMessage("Salvar em segurança"),
         "backupFailed": MessageLookupByLibrary.simpleMessage(
-            "Falhou ao salvar em segurança"),
-        "backupFile":
-            MessageLookupByLibrary.simpleMessage("Salvar arquivo em segurança"),
+          "Falhou ao salvar em segurança",
+        ),
+        "backupFile": MessageLookupByLibrary.simpleMessage(
+          "Salvar arquivo em segurança",
+        ),
         "backupOverMobileData": MessageLookupByLibrary.simpleMessage(
-            "Salvar fotos com dados móveis"),
+          "Salvar fotos com dados móveis",
+        ),
         "backupSettings": MessageLookupByLibrary.simpleMessage(
-            "Ajustes de salvar em segurança"),
-        "backupStatus":
-            MessageLookupByLibrary.simpleMessage("Estado das mídias salvas"),
+          "Ajustes de salvar em segurança",
+        ),
+        "backupStatus": MessageLookupByLibrary.simpleMessage(
+          "Estado das mídias salvas",
+        ),
         "backupStatusDescription": MessageLookupByLibrary.simpleMessage(
-            "Os itens salvos em segurança aparecerão aqui"),
-        "backupVideos":
-            MessageLookupByLibrary.simpleMessage("Salvar vídeos em segurança"),
+          "Os itens salvos em segurança aparecerão aqui",
+        ),
+        "backupVideos": MessageLookupByLibrary.simpleMessage(
+          "Salvar vídeos em segurança",
+        ),
         "beach": MessageLookupByLibrary.simpleMessage("Areia e o mar"),
         "birthday": MessageLookupByLibrary.simpleMessage("Aniversário"),
-        "birthdayNotifications":
-            MessageLookupByLibrary.simpleMessage("Notificações de aniversário"),
+        "birthdayNotifications": MessageLookupByLibrary.simpleMessage(
+          "Notificações de aniversário",
+        ),
         "birthdays": MessageLookupByLibrary.simpleMessage("Aniversários"),
-        "blackFridaySale":
-            MessageLookupByLibrary.simpleMessage("Promoção Black Friday"),
+        "blackFridaySale": MessageLookupByLibrary.simpleMessage(
+          "Promoção Black Friday",
+        ),
         "blog": MessageLookupByLibrary.simpleMessage("Blog"),
         "cLDesc1": MessageLookupByLibrary.simpleMessage(
-            "De volta na transmissão de vídeo beta, e trabalhando em envios e downloads retomáveis, nós aumentamos o limite de envio de arquivos para 10 GB. Isso está disponível em ambos a versão móvel e a versão para desktop."),
+          "De volta na transmissão de vídeo beta, e trabalhando em envios e downloads retomáveis, nós aumentamos o limite de envio de arquivos para 10 GB. Isso está disponível em ambos a versão móvel e a versão para desktop.",
+        ),
         "cLDesc2": MessageLookupByLibrary.simpleMessage(
-            "Envios de fundo agora são suportados no iOS também, para assemelhar-se aos dispositivos Android. Não precisa abrir o aplicativo para salvar em segurança as fotos e vídeos mais recentes."),
+          "Envios de fundo agora são suportados no iOS também, para assemelhar-se aos dispositivos Android. Não precisa abrir o aplicativo para salvar em segurança as fotos e vídeos mais recentes.",
+        ),
         "cLDesc3": MessageLookupByLibrary.simpleMessage(
-            "Fizemos melhorias significantes para a experiência de memórias, incluindo reprodução automática, deslizar para a próxima memória e mais."),
+          "Fizemos melhorias significantes para a experiência de memórias, incluindo reprodução automática, deslizar para a próxima memória e mais.",
+        ),
         "cLDesc4": MessageLookupByLibrary.simpleMessage(
-            "Ao lado de outras melhorias, agora ficou mais fácil para detectar rostos, fornecer comentários em rostos similares, e adicionar/remover rostos de uma foto."),
+          "Ao lado de outras melhorias, agora ficou mais fácil para detectar rostos, fornecer comentários em rostos similares, e adicionar/remover rostos de uma foto.",
+        ),
         "cLDesc5": MessageLookupByLibrary.simpleMessage(
-            "Você receberá uma notificação opcional para todos os aniversários salvos no Ente, além de uma coleção de melhores fotos."),
+          "Você receberá uma notificação opcional para todos os aniversários salvos no Ente, além de uma coleção de melhores fotos.",
+        ),
         "cLDesc6": MessageLookupByLibrary.simpleMessage(
-            "Nada de esperar os envios/downloads terminarem para fechar o aplicativo. Todos os envios e downloads agora possuem a habilidade de ser pausado na metade do processo, e retomar de onde você parou."),
+          "Nada de esperar os envios/downloads terminarem para fechar o aplicativo. Todos os envios e downloads agora possuem a habilidade de ser pausado na metade do processo, e retomar de onde você parou.",
+        ),
         "cLTitle1": MessageLookupByLibrary.simpleMessage(
-            "Enviando arquivos de vídeo grandes"),
+          "Enviando arquivos de vídeo grandes",
+        ),
         "cLTitle2": MessageLookupByLibrary.simpleMessage("Envio de fundo"),
-        "cLTitle3":
-            MessageLookupByLibrary.simpleMessage("Reproduzir memórias auto."),
+        "cLTitle3": MessageLookupByLibrary.simpleMessage(
+          "Reproduzir memórias auto.",
+        ),
         "cLTitle4": MessageLookupByLibrary.simpleMessage(
-            "Reconhecimento Facial Melhorado"),
-        "cLTitle5":
-            MessageLookupByLibrary.simpleMessage("Notificações de aniversário"),
+          "Reconhecimento Facial Melhorado",
+        ),
+        "cLTitle5": MessageLookupByLibrary.simpleMessage(
+          "Notificações de aniversário",
+        ),
         "cLTitle6": MessageLookupByLibrary.simpleMessage(
-            "Envios e downloads retomáveis"),
-        "cachedData":
-            MessageLookupByLibrary.simpleMessage("Dados armazenados em cache"),
+          "Envios e downloads retomáveis",
+        ),
+        "cachedData": MessageLookupByLibrary.simpleMessage(
+          "Dados armazenados em cache",
+        ),
         "calculating": MessageLookupByLibrary.simpleMessage("Calculando..."),
         "canNotOpenBody": MessageLookupByLibrary.simpleMessage(
-            "Desculpe, este álbum não pode ser aberto no aplicativo."),
-        "canNotOpenTitle":
-            MessageLookupByLibrary.simpleMessage("Não pôde abrir este álbum"),
+          "Desculpe, este álbum não pode ser aberto no aplicativo.",
+        ),
+        "canNotOpenTitle": MessageLookupByLibrary.simpleMessage(
+          "Não pôde abrir este álbum",
+        ),
         "canNotUploadToAlbumsOwnedByOthers":
             MessageLookupByLibrary.simpleMessage(
-                "Não é possível enviar para álbuns pertencentes a outros"),
+          "Não é possível enviar para álbuns pertencentes a outros",
+        ),
         "canOnlyCreateLinkForFilesOwnedByYou":
             MessageLookupByLibrary.simpleMessage(
-                "Só é possível criar um link para arquivos pertencentes a você"),
+          "Só é possível criar um link para arquivos pertencentes a você",
+        ),
         "canOnlyRemoveFilesOwnedByYou": MessageLookupByLibrary.simpleMessage(
-            "Só pode remover arquivos de sua propriedade"),
+          "Só pode remover arquivos de sua propriedade",
+        ),
         "cancel": MessageLookupByLibrary.simpleMessage("Cancelar"),
-        "cancelAccountRecovery":
-            MessageLookupByLibrary.simpleMessage("Cancelar recuperação"),
+        "cancelAccountRecovery": MessageLookupByLibrary.simpleMessage(
+          "Cancelar recuperação",
+        ),
         "cancelAccountRecoveryBody": MessageLookupByLibrary.simpleMessage(
-            "Deseja mesmo cancelar a recuperação de conta?"),
+          "Deseja mesmo cancelar a recuperação de conta?",
+        ),
         "cancelOtherSubscription": m12,
-        "cancelSubscription":
-            MessageLookupByLibrary.simpleMessage("Cancelar assinatura"),
+        "cancelSubscription": MessageLookupByLibrary.simpleMessage(
+          "Cancelar assinatura",
+        ),
         "cannotAddMorePhotosAfterBecomingViewer": m13,
         "cannotDeleteSharedFiles": MessageLookupByLibrary.simpleMessage(
-            "Não é possível excluir arquivos compartilhados"),
+          "Não é possível excluir arquivos compartilhados",
+        ),
         "castAlbum": MessageLookupByLibrary.simpleMessage("Transferir álbum"),
         "castIPMismatchBody": MessageLookupByLibrary.simpleMessage(
-            "Certifique-se de estar na mesma internet que a TV."),
-        "castIPMismatchTitle":
-            MessageLookupByLibrary.simpleMessage("Falhou ao transmitir álbum"),
+          "Certifique-se de estar na mesma internet que a TV.",
+        ),
+        "castIPMismatchTitle": MessageLookupByLibrary.simpleMessage(
+          "Falhou ao transmitir álbum",
+        ),
         "castInstruction": MessageLookupByLibrary.simpleMessage(
-            "Acesse cast.ente.io no dispositivo desejado para parear.\n\nInsira o código abaixo para reproduzir o álbum na sua TV."),
+          "Acesse cast.ente.io no dispositivo desejado para parear.\n\nInsira o código abaixo para reproduzir o álbum na sua TV.",
+        ),
         "centerPoint": MessageLookupByLibrary.simpleMessage("Ponto central"),
         "change": MessageLookupByLibrary.simpleMessage("Alterar"),
         "changeEmail": MessageLookupByLibrary.simpleMessage("Alterar e-mail"),
         "changeLocationOfSelectedItems": MessageLookupByLibrary.simpleMessage(
-            "Alterar a localização dos itens selecionados?"),
+          "Alterar a localização dos itens selecionados?",
+        ),
         "changePassword": MessageLookupByLibrary.simpleMessage("Alterar senha"),
-        "changePasswordTitle":
-            MessageLookupByLibrary.simpleMessage("Alterar senha"),
-        "changePermissions":
-            MessageLookupByLibrary.simpleMessage("Alterar permissões?"),
+        "changePasswordTitle": MessageLookupByLibrary.simpleMessage(
+          "Alterar senha",
+        ),
+        "changePermissions": MessageLookupByLibrary.simpleMessage(
+          "Alterar permissões?",
+        ),
         "changeYourReferralCode": MessageLookupByLibrary.simpleMessage(
-            "Alterar código de referência"),
-        "checkForUpdates":
-            MessageLookupByLibrary.simpleMessage("Buscar atualizações"),
+          "Alterar código de referência",
+        ),
+        "checkForUpdates": MessageLookupByLibrary.simpleMessage(
+          "Buscar atualizações",
+        ),
         "checkInboxAndSpamFolder": MessageLookupByLibrary.simpleMessage(
-            "Verifique sua caixa de entrada (e spam) para concluir a verificação"),
+          "Verifique sua caixa de entrada (e spam) para concluir a verificação",
+        ),
         "checkStatus": MessageLookupByLibrary.simpleMessage("Verificar estado"),
         "checking": MessageLookupByLibrary.simpleMessage("Verificando..."),
-        "checkingModels":
-            MessageLookupByLibrary.simpleMessage("Verificando modelos..."),
+        "checkingModels": MessageLookupByLibrary.simpleMessage(
+          "Verificando modelos...",
+        ),
         "city": MessageLookupByLibrary.simpleMessage("Na cidade"),
-        "claimFreeStorage":
-            MessageLookupByLibrary.simpleMessage("Reivindique armaz. grátis"),
+        "claimFreeStorage": MessageLookupByLibrary.simpleMessage(
+          "Reivindique armaz. grátis",
+        ),
         "claimMore": MessageLookupByLibrary.simpleMessage("Reivindique mais!"),
         "claimed": MessageLookupByLibrary.simpleMessage("Reivindicado"),
         "claimedStorageSoFar": m14,
-        "cleanUncategorized":
-            MessageLookupByLibrary.simpleMessage("Limpar não categorizado"),
+        "cleanUncategorized": MessageLookupByLibrary.simpleMessage(
+          "Limpar não categorizado",
+        ),
         "cleanUncategorizedDescription": MessageLookupByLibrary.simpleMessage(
-            "Remover todos os arquivos não categorizados que estão presentes em outros álbuns"),
+          "Remover todos os arquivos não categorizados que estão presentes em outros álbuns",
+        ),
         "clearCaches": MessageLookupByLibrary.simpleMessage("Limpar cache"),
         "clearIndexes": MessageLookupByLibrary.simpleMessage("Limpar índices"),
         "click": MessageLookupByLibrary.simpleMessage("• Clique"),
-        "clickOnTheOverflowMenu":
-            MessageLookupByLibrary.simpleMessage("• Clique no menu adicional"),
+        "clickOnTheOverflowMenu": MessageLookupByLibrary.simpleMessage(
+          "• Clique no menu adicional",
+        ),
         "clickToInstallOurBestVersionYet": MessageLookupByLibrary.simpleMessage(
-            "Clique para instalar a nossa melhor versão até então"),
+          "Clique para instalar a nossa melhor versão até então",
+        ),
         "close": MessageLookupByLibrary.simpleMessage("Fechar"),
         "clubByCaptureTime": MessageLookupByLibrary.simpleMessage(
-            "Agrupar por tempo de captura"),
-        "clubByFileName":
-            MessageLookupByLibrary.simpleMessage("Agrupar por nome do arquivo"),
-        "clusteringProgress":
-            MessageLookupByLibrary.simpleMessage("Progresso de agrupamento"),
-        "codeAppliedPageTitle":
-            MessageLookupByLibrary.simpleMessage("Código aplicado"),
+          "Agrupar por tempo de captura",
+        ),
+        "clubByFileName": MessageLookupByLibrary.simpleMessage(
+          "Agrupar por nome do arquivo",
+        ),
+        "clusteringProgress": MessageLookupByLibrary.simpleMessage(
+          "Progresso de agrupamento",
+        ),
+        "codeAppliedPageTitle": MessageLookupByLibrary.simpleMessage(
+          "Código aplicado",
+        ),
         "codeChangeLimitReached": MessageLookupByLibrary.simpleMessage(
-            "Desculpe, você atingiu o limite de mudanças de código."),
+          "Desculpe, você atingiu o limite de mudanças de código.",
+        ),
         "codeCopiedToClipboard": MessageLookupByLibrary.simpleMessage(
-            "Código copiado para a área de transferência"),
-        "codeUsedByYou":
-            MessageLookupByLibrary.simpleMessage("Código usado por você"),
+          "Código copiado para a área de transferência",
+        ),
+        "codeUsedByYou": MessageLookupByLibrary.simpleMessage(
+          "Código usado por você",
+        ),
         "collabLinkSectionDescription": MessageLookupByLibrary.simpleMessage(
-            "Crie um link para permitir que as pessoas adicionem e vejam fotos no seu álbum compartilhado sem a necessidade do aplicativo ou uma conta Ente. Ótimo para colecionar fotos de eventos."),
-        "collaborativeLink":
-            MessageLookupByLibrary.simpleMessage("Link colaborativo"),
+          "Crie um link para permitir que as pessoas adicionem e vejam fotos no seu álbum compartilhado sem a necessidade do aplicativo ou uma conta Ente. Ótimo para colecionar fotos de eventos.",
+        ),
+        "collaborativeLink": MessageLookupByLibrary.simpleMessage(
+          "Link colaborativo",
+        ),
         "collaborativeLinkCreatedFor": m15,
         "collaborator": MessageLookupByLibrary.simpleMessage("Colaborador"),
         "collaboratorsCanAddPhotosAndVideosToTheSharedAlbum":
             MessageLookupByLibrary.simpleMessage(
-                "Colaboradores podem adicionar fotos e vídeos ao álbum compartilhado."),
+          "Colaboradores podem adicionar fotos e vídeos ao álbum compartilhado.",
+        ),
         "collaboratorsSuccessfullyAdded": m16,
         "collageLayout": MessageLookupByLibrary.simpleMessage("Layout"),
-        "collageSaved":
-            MessageLookupByLibrary.simpleMessage("Colagem salva na galeria"),
+        "collageSaved": MessageLookupByLibrary.simpleMessage(
+          "Colagem salva na galeria",
+        ),
         "collect": MessageLookupByLibrary.simpleMessage("Coletar"),
-        "collectEventPhotos":
-            MessageLookupByLibrary.simpleMessage("Coletar fotos de evento"),
+        "collectEventPhotos": MessageLookupByLibrary.simpleMessage(
+          "Coletar fotos de evento",
+        ),
         "collectPhotos": MessageLookupByLibrary.simpleMessage("Coletar fotos"),
         "collectPhotosDescription": MessageLookupByLibrary.simpleMessage(
-            "Crie um link onde seus amigos podem enviar fotos na qualidade original."),
+          "Crie um link onde seus amigos podem enviar fotos na qualidade original.",
+        ),
         "color": MessageLookupByLibrary.simpleMessage("Cor"),
         "configuration": MessageLookupByLibrary.simpleMessage("Configuração"),
         "confirm": MessageLookupByLibrary.simpleMessage("Confirmar"),
         "confirm2FADisable": MessageLookupByLibrary.simpleMessage(
-            "Você tem certeza que queira desativar a autenticação de dois fatores?"),
-        "confirmAccountDeletion":
-            MessageLookupByLibrary.simpleMessage("Confirmar exclusão da conta"),
+          "Você tem certeza que queira desativar a autenticação de dois fatores?",
+        ),
+        "confirmAccountDeletion": MessageLookupByLibrary.simpleMessage(
+          "Confirmar exclusão da conta",
+        ),
         "confirmAddingTrustedContact": m17,
         "confirmDeletePrompt": MessageLookupByLibrary.simpleMessage(
-            "Sim, eu quero permanentemente excluir esta conta e os dados em todos os aplicativos."),
+          "Sim, eu quero permanentemente excluir esta conta e os dados em todos os aplicativos.",
+        ),
         "confirmPassword":
             MessageLookupByLibrary.simpleMessage("Confirmar senha"),
-        "confirmPlanChange":
-            MessageLookupByLibrary.simpleMessage("Confirmar mudança de plano"),
+        "confirmPlanChange": MessageLookupByLibrary.simpleMessage(
+          "Confirmar mudança de plano",
+        ),
         "confirmRecoveryKey": MessageLookupByLibrary.simpleMessage(
-            "Confirmar chave de recuperação"),
+          "Confirmar chave de recuperação",
+        ),
         "confirmYourRecoveryKey": MessageLookupByLibrary.simpleMessage(
-            "Confirme sua chave de recuperação"),
-        "connectToDevice":
-            MessageLookupByLibrary.simpleMessage("Conectar ao dispositivo"),
+          "Confirme sua chave de recuperação",
+        ),
+        "connectToDevice": MessageLookupByLibrary.simpleMessage(
+          "Conectar ao dispositivo",
+        ),
         "contactFamilyAdmin": m18,
         "contactSupport":
             MessageLookupByLibrary.simpleMessage("Contatar suporte"),
@@ -3266,161 +889,214 @@
         "contents": MessageLookupByLibrary.simpleMessage("Conteúdos"),
         "continueLabel": MessageLookupByLibrary.simpleMessage("Continuar"),
         "continueOnFreeTrial": MessageLookupByLibrary.simpleMessage(
-            "Continuar com a avaliação grátis"),
-        "convertToAlbum":
-            MessageLookupByLibrary.simpleMessage("Converter para álbum"),
+          "Continuar com a avaliação grátis",
+        ),
+        "convertToAlbum": MessageLookupByLibrary.simpleMessage(
+          "Converter para álbum",
+        ),
         "copyEmailAddress":
             MessageLookupByLibrary.simpleMessage("Copiar e-mail"),
         "copyLink": MessageLookupByLibrary.simpleMessage("Copiar link"),
         "copypasteThisCodentoYourAuthenticatorApp":
             MessageLookupByLibrary.simpleMessage(
-                "Copie e cole o código no aplicativo autenticador"),
+          "Copie e cole o código no aplicativo autenticador",
+        ),
         "couldNotBackUpTryLater": MessageLookupByLibrary.simpleMessage(
-            "Nós não podemos salvar seus dados.\nNós tentaremos novamente mais tarde."),
+          "Nós não podemos salvar seus dados.\nNós tentaremos novamente mais tarde.",
+        ),
         "couldNotFreeUpSpace": MessageLookupByLibrary.simpleMessage(
-            "Não foi possível liberar espaço"),
+          "Não foi possível liberar espaço",
+        ),
         "couldNotUpdateSubscription": MessageLookupByLibrary.simpleMessage(
-            "Não foi possível atualizar a assinatura"),
+          "Não foi possível atualizar a assinatura",
+        ),
         "count": MessageLookupByLibrary.simpleMessage("Contagem"),
-        "crashReporting":
-            MessageLookupByLibrary.simpleMessage("Relatório de erros"),
+        "crashReporting": MessageLookupByLibrary.simpleMessage(
+          "Relatório de erros",
+        ),
         "create": MessageLookupByLibrary.simpleMessage("Criar"),
         "createAccount": MessageLookupByLibrary.simpleMessage("Criar conta"),
         "createAlbumActionHint": MessageLookupByLibrary.simpleMessage(
-            "Pressione para selecionar fotos e clique em + para criar um álbum"),
-        "createCollaborativeLink":
-            MessageLookupByLibrary.simpleMessage("Criar link colaborativo"),
+          "Pressione para selecionar fotos e clique em + para criar um álbum",
+        ),
+        "createCollaborativeLink": MessageLookupByLibrary.simpleMessage(
+          "Criar link colaborativo",
+        ),
         "createCollage": MessageLookupByLibrary.simpleMessage("Criar colagem"),
-        "createNewAccount":
-            MessageLookupByLibrary.simpleMessage("Criar nova conta"),
-        "createOrSelectAlbum":
-            MessageLookupByLibrary.simpleMessage("Criar ou selecionar álbum"),
-        "createPublicLink":
-            MessageLookupByLibrary.simpleMessage("Criar link público"),
+        "createNewAccount": MessageLookupByLibrary.simpleMessage(
+          "Criar nova conta",
+        ),
+        "createOrSelectAlbum": MessageLookupByLibrary.simpleMessage(
+          "Criar ou selecionar álbum",
+        ),
+        "createPublicLink": MessageLookupByLibrary.simpleMessage(
+          "Criar link público",
+        ),
         "creatingLink": MessageLookupByLibrary.simpleMessage("Criando link..."),
         "criticalUpdateAvailable": MessageLookupByLibrary.simpleMessage(
-            "Atualização crítica disponível"),
+          "Atualização crítica disponível",
+        ),
         "crop": MessageLookupByLibrary.simpleMessage("Cortar"),
-        "curatedMemories":
-            MessageLookupByLibrary.simpleMessage("Memórias restauradas"),
+        "curatedMemories": MessageLookupByLibrary.simpleMessage(
+          "Memórias restauradas",
+        ),
         "currentUsageIs":
             MessageLookupByLibrary.simpleMessage("O uso atual é "),
-        "currentlyRunning":
-            MessageLookupByLibrary.simpleMessage("Atualmente executando"),
+        "currentlyRunning": MessageLookupByLibrary.simpleMessage(
+          "Atualmente executando",
+        ),
         "custom": MessageLookupByLibrary.simpleMessage("Personalizado"),
         "customEndpoint": m20,
         "darkTheme": MessageLookupByLibrary.simpleMessage("Escuro"),
         "dayToday": MessageLookupByLibrary.simpleMessage("Hoje"),
         "dayYesterday": MessageLookupByLibrary.simpleMessage("Ontem"),
-        "declineTrustInvite":
-            MessageLookupByLibrary.simpleMessage("Recusar convite"),
+        "declineTrustInvite": MessageLookupByLibrary.simpleMessage(
+          "Recusar convite",
+        ),
         "decrypting":
             MessageLookupByLibrary.simpleMessage("Descriptografando..."),
-        "decryptingVideo":
-            MessageLookupByLibrary.simpleMessage("Descriptografando vídeo..."),
-        "deduplicateFiles":
-            MessageLookupByLibrary.simpleMessage("Arquivos duplicados"),
+        "decryptingVideo": MessageLookupByLibrary.simpleMessage(
+          "Descriptografando vídeo...",
+        ),
+        "deduplicateFiles": MessageLookupByLibrary.simpleMessage(
+          "Arquivos duplicados",
+        ),
         "delete": MessageLookupByLibrary.simpleMessage("Excluir"),
         "deleteAccount": MessageLookupByLibrary.simpleMessage("Excluir conta"),
         "deleteAccountFeedbackPrompt": MessageLookupByLibrary.simpleMessage(
-            "Lamentamos você ir. Compartilhe seu feedback para ajudar-nos a melhorar."),
+          "Lamentamos você ir. Compartilhe seu feedback para ajudar-nos a melhorar.",
+        ),
         "deleteAccountPermanentlyButton": MessageLookupByLibrary.simpleMessage(
-            "Excluir conta permanentemente"),
+          "Excluir conta permanentemente",
+        ),
         "deleteAlbum": MessageLookupByLibrary.simpleMessage("Excluir álbum"),
         "deleteAlbumDialog": MessageLookupByLibrary.simpleMessage(
-            "Também excluir as fotos (e vídeos) presentes neste álbum de <bold>todos</bold> os outros álbuns que eles fazem parte?"),
+          "Também excluir as fotos (e vídeos) presentes neste álbum de <bold>todos</bold> os outros álbuns que eles fazem parte?",
+        ),
         "deleteAlbumsDialogBody": MessageLookupByLibrary.simpleMessage(
-            "Isso excluirá todos os álbuns vazios. Isso é útil quando você quiser reduzir a desordem no seu álbum."),
+          "Isso excluirá todos os álbuns vazios. Isso é útil quando você quiser reduzir a desordem no seu álbum.",
+        ),
         "deleteAll": MessageLookupByLibrary.simpleMessage("Excluir tudo"),
         "deleteConfirmDialogBody": MessageLookupByLibrary.simpleMessage(
-            "Esta conta está vinculada aos outros aplicativos do Ente, se você usar algum. Seus dados baixados, entre todos os aplicativos do Ente, serão programados para exclusão, e sua conta será permanentemente excluída."),
+          "Esta conta está vinculada aos outros aplicativos do Ente, se você usar algum. Seus dados baixados, entre todos os aplicativos do Ente, serão programados para exclusão, e sua conta será permanentemente excluída.",
+        ),
         "deleteEmailRequest": MessageLookupByLibrary.simpleMessage(
-            "Por favor, envie um e-mail a <warning>account-deletion@ente.io</warning> do seu e-mail registrado."),
-        "deleteEmptyAlbums":
-            MessageLookupByLibrary.simpleMessage("Excluir álbuns vazios"),
+          "Por favor, envie um e-mail a <warning>account-deletion@ente.io</warning> do seu e-mail registrado.",
+        ),
+        "deleteEmptyAlbums": MessageLookupByLibrary.simpleMessage(
+          "Excluir álbuns vazios",
+        ),
         "deleteEmptyAlbumsWithQuestionMark":
-            MessageLookupByLibrary.simpleMessage("Excluir álbuns vazios?"),
+            MessageLookupByLibrary.simpleMessage(
+          "Excluir álbuns vazios?",
+        ),
         "deleteFromBoth":
             MessageLookupByLibrary.simpleMessage("Excluir de ambos"),
-        "deleteFromDevice":
-            MessageLookupByLibrary.simpleMessage("Excluir do dispositivo"),
+        "deleteFromDevice": MessageLookupByLibrary.simpleMessage(
+          "Excluir do dispositivo",
+        ),
         "deleteFromEnte":
             MessageLookupByLibrary.simpleMessage("Excluir do Ente"),
         "deleteItemCount": m21,
-        "deleteLocation":
-            MessageLookupByLibrary.simpleMessage("Excluir localização"),
+        "deleteLocation": MessageLookupByLibrary.simpleMessage(
+          "Excluir localização",
+        ),
         "deleteMultipleAlbumDialog": m22,
         "deletePhotos": MessageLookupByLibrary.simpleMessage("Excluir fotos"),
         "deleteProgress": m23,
         "deleteReason1": MessageLookupByLibrary.simpleMessage(
-            "Está faltando um recurso-chave que eu preciso"),
+          "Está faltando um recurso-chave que eu preciso",
+        ),
         "deleteReason2": MessageLookupByLibrary.simpleMessage(
-            "O aplicativo ou um certo recurso não funciona da maneira que eu acredito que deveria funcionar"),
+          "O aplicativo ou um certo recurso não funciona da maneira que eu acredito que deveria funcionar",
+        ),
         "deleteReason3": MessageLookupByLibrary.simpleMessage(
-            "Encontrei outro serviço que considero melhor"),
-        "deleteReason4":
-            MessageLookupByLibrary.simpleMessage("Meu motivo não está listado"),
+          "Encontrei outro serviço que considero melhor",
+        ),
+        "deleteReason4": MessageLookupByLibrary.simpleMessage(
+          "Meu motivo não está listado",
+        ),
         "deleteRequestSLAText": MessageLookupByLibrary.simpleMessage(
-            "Sua solicitação será revisada em até 72 horas."),
+          "Sua solicitação será revisada em até 72 horas.",
+        ),
         "deleteSharedAlbum": MessageLookupByLibrary.simpleMessage(
-            "Excluir álbum compartilhado?"),
+          "Excluir álbum compartilhado?",
+        ),
         "deleteSharedAlbumDialogBody": MessageLookupByLibrary.simpleMessage(
-            "O álbum será apagado para todos\n\nVocê perderá o acesso a fotos compartilhadas neste álbum que pertencem aos outros"),
+          "O álbum será apagado para todos\n\nVocê perderá o acesso a fotos compartilhadas neste álbum que pertencem aos outros",
+        ),
         "deselectAll":
             MessageLookupByLibrary.simpleMessage("Deselecionar tudo"),
-        "designedToOutlive":
-            MessageLookupByLibrary.simpleMessage("Feito para reviver memórias"),
+        "designedToOutlive": MessageLookupByLibrary.simpleMessage(
+          "Feito para reviver memórias",
+        ),
         "details": MessageLookupByLibrary.simpleMessage("Detalhes"),
-        "developerSettings":
-            MessageLookupByLibrary.simpleMessage("Opções de desenvolvedor"),
+        "developerSettings": MessageLookupByLibrary.simpleMessage(
+          "Opções de desenvolvedor",
+        ),
         "developerSettingsWarning": MessageLookupByLibrary.simpleMessage(
-            "Deseja modificar as Opções de Desenvolvedor?"),
+          "Deseja modificar as Opções de Desenvolvedor?",
+        ),
         "deviceCodeHint":
             MessageLookupByLibrary.simpleMessage("Insira o código"),
         "deviceFilesAutoUploading": MessageLookupByLibrary.simpleMessage(
-            "Arquivos adicionados ao álbum do dispositivo serão automaticamente enviados para o Ente."),
-        "deviceLock":
-            MessageLookupByLibrary.simpleMessage("Bloqueio do dispositivo"),
+          "Arquivos adicionados ao álbum do dispositivo serão automaticamente enviados para o Ente.",
+        ),
+        "deviceLock": MessageLookupByLibrary.simpleMessage(
+          "Bloqueio do dispositivo",
+        ),
         "deviceLockExplanation": MessageLookupByLibrary.simpleMessage(
-            "Desativa o bloqueio de tela se o Ente estiver de fundo e uma cópia de segurança ainda estiver em andamento. Às vezes, isso não é necessário, mas ajuda a agilizar envios grandes e importações iniciais de bibliotecas maiores."),
-        "deviceNotFound":
-            MessageLookupByLibrary.simpleMessage("Dispositivo não encontrado"),
+          "Desativa o bloqueio de tela se o Ente estiver de fundo e uma cópia de segurança ainda estiver em andamento. Às vezes, isso não é necessário, mas ajuda a agilizar envios grandes e importações iniciais de bibliotecas maiores.",
+        ),
+        "deviceNotFound": MessageLookupByLibrary.simpleMessage(
+          "Dispositivo não encontrado",
+        ),
         "didYouKnow": MessageLookupByLibrary.simpleMessage("Você sabia?"),
         "different": MessageLookupByLibrary.simpleMessage("Diferente"),
         "disableAutoLock": MessageLookupByLibrary.simpleMessage(
-            "Desativar bloqueio automático"),
+          "Desativar bloqueio automático",
+        ),
         "disableDownloadWarningBody": MessageLookupByLibrary.simpleMessage(
-            "Os visualizadores podem fazer capturas de tela ou salvar uma cópia de suas fotos usando ferramentas externas"),
-        "disableDownloadWarningTitle":
-            MessageLookupByLibrary.simpleMessage("Por favor, saiba que"),
+          "Os visualizadores podem fazer capturas de tela ou salvar uma cópia de suas fotos usando ferramentas externas",
+        ),
+        "disableDownloadWarningTitle": MessageLookupByLibrary.simpleMessage(
+          "Por favor, saiba que",
+        ),
         "disableLinkMessage": m24,
         "disableTwofactor": MessageLookupByLibrary.simpleMessage(
-            "Desativar autenticação de dois fatores"),
+          "Desativar autenticação de dois fatores",
+        ),
         "disablingTwofactorAuthentication":
             MessageLookupByLibrary.simpleMessage(
-                "Desativando a autenticação de dois fatores..."),
+          "Desativando a autenticação de dois fatores...",
+        ),
         "discord": MessageLookupByLibrary.simpleMessage("Discord"),
         "discover": MessageLookupByLibrary.simpleMessage("Explorar"),
         "discover_babies": MessageLookupByLibrary.simpleMessage("Bebês"),
-        "discover_celebrations":
-            MessageLookupByLibrary.simpleMessage("Comemorações"),
+        "discover_celebrations": MessageLookupByLibrary.simpleMessage(
+          "Comemorações",
+        ),
         "discover_food": MessageLookupByLibrary.simpleMessage("Comida"),
         "discover_greenery": MessageLookupByLibrary.simpleMessage("Vegetação"),
         "discover_hills": MessageLookupByLibrary.simpleMessage("Colinas"),
         "discover_identity": MessageLookupByLibrary.simpleMessage("Identidade"),
         "discover_memes": MessageLookupByLibrary.simpleMessage("Memes"),
         "discover_notes": MessageLookupByLibrary.simpleMessage("Notas"),
-        "discover_pets":
-            MessageLookupByLibrary.simpleMessage("Animais de estimação"),
+        "discover_pets": MessageLookupByLibrary.simpleMessage(
+          "Animais de estimação",
+        ),
         "discover_receipts": MessageLookupByLibrary.simpleMessage("Recibos"),
-        "discover_screenshots":
-            MessageLookupByLibrary.simpleMessage("Capturas de tela"),
+        "discover_screenshots": MessageLookupByLibrary.simpleMessage(
+          "Capturas de tela",
+        ),
         "discover_selfies": MessageLookupByLibrary.simpleMessage("Selfies"),
         "discover_sunset": MessageLookupByLibrary.simpleMessage("Pôr do sol"),
-        "discover_visiting_cards":
-            MessageLookupByLibrary.simpleMessage("Cartões de visita"),
-        "discover_wallpapers":
-            MessageLookupByLibrary.simpleMessage("Papéis de parede"),
+        "discover_visiting_cards": MessageLookupByLibrary.simpleMessage(
+          "Cartões de visita",
+        ),
+        "discover_wallpapers": MessageLookupByLibrary.simpleMessage(
+          "Papéis de parede",
+        ),
         "dismiss": MessageLookupByLibrary.simpleMessage("Descartar"),
         "distanceInKMUnit": MessageLookupByLibrary.simpleMessage("km"),
         "doNotSignOut": MessageLookupByLibrary.simpleMessage("Não sair"),
@@ -3428,11 +1104,13 @@
             MessageLookupByLibrary.simpleMessage("Fazer isso depois"),
         "doYouWantToDiscardTheEditsYouHaveMade":
             MessageLookupByLibrary.simpleMessage(
-                "Você quer descartar as edições que você fez?"),
+          "Você quer descartar as edições que você fez?",
+        ),
         "done": MessageLookupByLibrary.simpleMessage("Concluído"),
         "dontSave": MessageLookupByLibrary.simpleMessage("Não salvar"),
-        "doubleYourStorage":
-            MessageLookupByLibrary.simpleMessage("Duplique seu armazenamento"),
+        "doubleYourStorage": MessageLookupByLibrary.simpleMessage(
+          "Duplique seu armazenamento",
+        ),
         "download": MessageLookupByLibrary.simpleMessage("Baixar"),
         "downloadFailed":
             MessageLookupByLibrary.simpleMessage("Falhou ao baixar"),
@@ -3444,94 +1122,126 @@
         "editEmailAlreadyLinked": m28,
         "editLocation":
             MessageLookupByLibrary.simpleMessage("Editar localização"),
-        "editLocationTagTitle":
-            MessageLookupByLibrary.simpleMessage("Editar localização"),
+        "editLocationTagTitle": MessageLookupByLibrary.simpleMessage(
+          "Editar localização",
+        ),
         "editPerson": MessageLookupByLibrary.simpleMessage("Editar pessoa"),
         "editTime": MessageLookupByLibrary.simpleMessage("Editar tempo"),
         "editsSaved": MessageLookupByLibrary.simpleMessage("Edições salvas"),
         "editsToLocationWillOnlyBeSeenWithinEnte":
             MessageLookupByLibrary.simpleMessage(
-                "Edições à localização serão apenas vistos no Ente"),
+          "Edições à localização serão apenas vistos no Ente",
+        ),
         "eligible": MessageLookupByLibrary.simpleMessage("elegível"),
         "email": MessageLookupByLibrary.simpleMessage("E-mail"),
-        "emailAlreadyRegistered":
-            MessageLookupByLibrary.simpleMessage("E-mail já registrado."),
+        "emailAlreadyRegistered": MessageLookupByLibrary.simpleMessage(
+          "E-mail já registrado.",
+        ),
         "emailChangedTo": m29,
         "emailDoesNotHaveEnteAccount": m30,
         "emailNoEnteAccount": m31,
-        "emailNotRegistered":
-            MessageLookupByLibrary.simpleMessage("E-mail não registrado."),
-        "emailVerificationToggle":
-            MessageLookupByLibrary.simpleMessage("Verificação por e-mail"),
-        "emailYourLogs":
-            MessageLookupByLibrary.simpleMessage("Enviar registros por e-mail"),
+        "emailNotRegistered": MessageLookupByLibrary.simpleMessage(
+          "E-mail não registrado.",
+        ),
+        "emailVerificationToggle": MessageLookupByLibrary.simpleMessage(
+          "Verificação por e-mail",
+        ),
+        "emailYourLogs": MessageLookupByLibrary.simpleMessage(
+          "Enviar registros por e-mail",
+        ),
         "embracingThem": m32,
-        "emergencyContacts":
-            MessageLookupByLibrary.simpleMessage("Contatos de emergência"),
+        "emergencyContacts": MessageLookupByLibrary.simpleMessage(
+          "Contatos de emergência",
+        ),
         "empty": MessageLookupByLibrary.simpleMessage("Esvaziar"),
         "emptyTrash":
             MessageLookupByLibrary.simpleMessage("Esvaziar a lixeira?"),
         "enable": MessageLookupByLibrary.simpleMessage("Ativar"),
         "enableMLIndexingDesc": MessageLookupByLibrary.simpleMessage(
-            "Ente fornece aprendizado automático no dispositivo para reconhecimento facial, busca mágica e outros recursos de busca avançados."),
+          "Ente fornece aprendizado automático no dispositivo para reconhecimento facial, busca mágica e outros recursos de busca avançados.",
+        ),
         "enableMachineLearningBanner": MessageLookupByLibrary.simpleMessage(
-            "Ativar o aprendizado automático para busca mágica e reconhecimento facial"),
+          "Ativar o aprendizado automático para busca mágica e reconhecimento facial",
+        ),
         "enableMaps": MessageLookupByLibrary.simpleMessage("Ativar mapas"),
         "enableMapsDesc": MessageLookupByLibrary.simpleMessage(
-            "Isso exibirá suas fotos em um mapa mundial.\n\nEste mapa é hospedado por Open Street Map, e as exatas localizações das fotos nunca serão compartilhadas.\n\nVocê pode desativar esta função a qualquer momento em Opções."),
+          "Isso exibirá suas fotos em um mapa mundial.\n\nEste mapa é hospedado por Open Street Map, e as exatas localizações das fotos nunca serão compartilhadas.\n\nVocê pode desativar esta função a qualquer momento em Opções.",
+        ),
         "enabled": MessageLookupByLibrary.simpleMessage("Ativado"),
         "encryptingBackup": MessageLookupByLibrary.simpleMessage(
-            "Criptografando salvar em segurança..."),
+          "Criptografando salvar em segurança...",
+        ),
         "encryption": MessageLookupByLibrary.simpleMessage("Criptografia"),
-        "encryptionKeys":
-            MessageLookupByLibrary.simpleMessage("Chaves de criptografia"),
+        "encryptionKeys": MessageLookupByLibrary.simpleMessage(
+          "Chaves de criptografia",
+        ),
         "endpointUpdatedMessage": MessageLookupByLibrary.simpleMessage(
-            "Ponto final atualizado com sucesso"),
+          "Ponto final atualizado com sucesso",
+        ),
         "endtoendEncryptedByDefault": MessageLookupByLibrary.simpleMessage(
-            "Criptografado de ponta a ponta por padrão"),
+          "Criptografado de ponta a ponta por padrão",
+        ),
         "enteCanEncryptAndPreserveFilesOnlyIfYouGrant":
             MessageLookupByLibrary.simpleMessage(
-                "Ente pode criptografar e preservar arquivos apenas se você conceder acesso a eles"),
+          "Ente pode criptografar e preservar arquivos apenas se você conceder acesso a eles",
+        ),
         "entePhotosPerm": MessageLookupByLibrary.simpleMessage(
-            "Ente <i>precisa de permissão para</i> preservar suas fotos"),
+          "Ente <i>precisa de permissão para</i> preservar suas fotos",
+        ),
         "enteSubscriptionPitch": MessageLookupByLibrary.simpleMessage(
-            "O Ente preserva suas memórias, então eles sempre estão disponíveis para você, mesmo se você perder o dispositivo."),
+          "O Ente preserva suas memórias, então eles sempre estão disponíveis para você, mesmo se você perder o dispositivo.",
+        ),
         "enteSubscriptionShareWithFamily": MessageLookupByLibrary.simpleMessage(
-            "Sua família também poderá ser adicionada ao seu plano."),
-        "enterAlbumName":
-            MessageLookupByLibrary.simpleMessage("Inserir nome do álbum"),
+          "Sua família também poderá ser adicionada ao seu plano.",
+        ),
+        "enterAlbumName": MessageLookupByLibrary.simpleMessage(
+          "Inserir nome do álbum",
+        ),
         "enterCode": MessageLookupByLibrary.simpleMessage("Inserir código"),
         "enterCodeDescription": MessageLookupByLibrary.simpleMessage(
-            "Insira o código fornecido por um amigo para reivindicar armazenamento grátis para ambos"),
-        "enterDateOfBirth":
-            MessageLookupByLibrary.simpleMessage("Aniversário (opcional)"),
+          "Insira o código fornecido por um amigo para reivindicar armazenamento grátis para ambos",
+        ),
+        "enterDateOfBirth": MessageLookupByLibrary.simpleMessage(
+          "Aniversário (opcional)",
+        ),
         "enterEmail": MessageLookupByLibrary.simpleMessage("Inserir e-mail"),
-        "enterFileName":
-            MessageLookupByLibrary.simpleMessage("Inserir nome do arquivo"),
+        "enterFileName": MessageLookupByLibrary.simpleMessage(
+          "Inserir nome do arquivo",
+        ),
         "enterName": MessageLookupByLibrary.simpleMessage("Inserir nome"),
         "enterNewPasswordToEncrypt": MessageLookupByLibrary.simpleMessage(
-            "Insira uma senha nova para criptografar seus dados"),
+          "Insira uma senha nova para criptografar seus dados",
+        ),
         "enterPassword": MessageLookupByLibrary.simpleMessage("Inserir senha"),
         "enterPasswordToEncrypt": MessageLookupByLibrary.simpleMessage(
-            "Insira uma senha que podemos usar para criptografar seus dados"),
-        "enterPersonName":
-            MessageLookupByLibrary.simpleMessage("Inserir nome da pessoa"),
+          "Insira uma senha que podemos usar para criptografar seus dados",
+        ),
+        "enterPersonName": MessageLookupByLibrary.simpleMessage(
+          "Inserir nome da pessoa",
+        ),
         "enterPin": MessageLookupByLibrary.simpleMessage("Inserir PIN"),
         "enterReferralCode": MessageLookupByLibrary.simpleMessage(
-            "Inserir código de referência"),
+          "Inserir código de referência",
+        ),
         "enterThe6digitCodeFromnyourAuthenticatorApp":
             MessageLookupByLibrary.simpleMessage(
-                "Digite o código de 6 dígitos do\naplicativo autenticador"),
-        "enterValidEmail":
-            MessageLookupByLibrary.simpleMessage("Insira um e-mail válido."),
-        "enterYourEmailAddress":
-            MessageLookupByLibrary.simpleMessage("Insira seu e-mail"),
-        "enterYourNewEmailAddress":
-            MessageLookupByLibrary.simpleMessage("Insira seu novo e-mail"),
-        "enterYourPassword":
-            MessageLookupByLibrary.simpleMessage("Insira sua senha"),
+          "Digite o código de 6 dígitos do\naplicativo autenticador",
+        ),
+        "enterValidEmail": MessageLookupByLibrary.simpleMessage(
+          "Insira um e-mail válido.",
+        ),
+        "enterYourEmailAddress": MessageLookupByLibrary.simpleMessage(
+          "Insira seu e-mail",
+        ),
+        "enterYourNewEmailAddress": MessageLookupByLibrary.simpleMessage(
+          "Insira seu novo e-mail",
+        ),
+        "enterYourPassword": MessageLookupByLibrary.simpleMessage(
+          "Insira sua senha",
+        ),
         "enterYourRecoveryKey": MessageLookupByLibrary.simpleMessage(
-            "Insira sua chave de recuperação"),
+          "Insira sua chave de recuperação",
+        ),
         "error": MessageLookupByLibrary.simpleMessage("Erro"),
         "everywhere":
             MessageLookupByLibrary.simpleMessage("em todas as partes"),
@@ -3539,47 +1249,63 @@
         "existingUser":
             MessageLookupByLibrary.simpleMessage("Usuário existente"),
         "expiredLinkInfo": MessageLookupByLibrary.simpleMessage(
-            "O link expirou. Selecione um novo tempo de expiração ou desative a expiração do link."),
+          "O link expirou. Selecione um novo tempo de expiração ou desative a expiração do link.",
+        ),
         "exportLogs":
             MessageLookupByLibrary.simpleMessage("Exportar registros"),
         "exportYourData":
             MessageLookupByLibrary.simpleMessage("Exportar dados"),
         "extraPhotosFound": MessageLookupByLibrary.simpleMessage(
-            "Fotos adicionais encontradas"),
+          "Fotos adicionais encontradas",
+        ),
         "extraPhotosFoundFor": m33,
         "faceNotClusteredYet": MessageLookupByLibrary.simpleMessage(
-            "Rosto não agrupado ainda, volte aqui mais tarde"),
-        "faceRecognition":
-            MessageLookupByLibrary.simpleMessage("Reconhecimento facial"),
+          "Rosto não agrupado ainda, volte aqui mais tarde",
+        ),
+        "faceRecognition": MessageLookupByLibrary.simpleMessage(
+          "Reconhecimento facial",
+        ),
         "faceThumbnailGenerationFailed": MessageLookupByLibrary.simpleMessage(
-            "Incapaz de gerar miniaturas de rosto"),
+          "Incapaz de gerar miniaturas de rosto",
+        ),
         "faces": MessageLookupByLibrary.simpleMessage("Rostos"),
         "failed": MessageLookupByLibrary.simpleMessage("Falhou"),
-        "failedToApplyCode":
-            MessageLookupByLibrary.simpleMessage("Falhou ao aplicar código"),
-        "failedToCancel":
-            MessageLookupByLibrary.simpleMessage("Falhou ao cancelar"),
-        "failedToDownloadVideo":
-            MessageLookupByLibrary.simpleMessage("Falhou ao baixar vídeo"),
+        "failedToApplyCode": MessageLookupByLibrary.simpleMessage(
+          "Falhou ao aplicar código",
+        ),
+        "failedToCancel": MessageLookupByLibrary.simpleMessage(
+          "Falhou ao cancelar",
+        ),
+        "failedToDownloadVideo": MessageLookupByLibrary.simpleMessage(
+          "Falhou ao baixar vídeo",
+        ),
         "failedToFetchActiveSessions": MessageLookupByLibrary.simpleMessage(
-            "Falhou ao obter sessões ativas"),
+          "Falhou ao obter sessões ativas",
+        ),
         "failedToFetchOriginalForEdit": MessageLookupByLibrary.simpleMessage(
-            "Falhou ao obter original para edição"),
+          "Falhou ao obter original para edição",
+        ),
         "failedToFetchReferralDetails": MessageLookupByLibrary.simpleMessage(
-            "Não foi possível buscar os detalhes de referência. Tente novamente mais tarde."),
-        "failedToLoadAlbums":
-            MessageLookupByLibrary.simpleMessage("Falhou ao carregar álbuns"),
-        "failedToPlayVideo":
-            MessageLookupByLibrary.simpleMessage("Falhou ao reproduzir vídeo"),
+          "Não foi possível buscar os detalhes de referência. Tente novamente mais tarde.",
+        ),
+        "failedToLoadAlbums": MessageLookupByLibrary.simpleMessage(
+          "Falhou ao carregar álbuns",
+        ),
+        "failedToPlayVideo": MessageLookupByLibrary.simpleMessage(
+          "Falhou ao reproduzir vídeo",
+        ),
         "failedToRefreshStripeSubscription":
             MessageLookupByLibrary.simpleMessage(
-                "Falhou ao atualizar assinatura"),
+          "Falhou ao atualizar assinatura",
+        ),
         "failedToRenew":
             MessageLookupByLibrary.simpleMessage("Falhou ao renovar"),
         "failedToVerifyPaymentStatus": MessageLookupByLibrary.simpleMessage(
-            "Falhou ao verificar estado do pagamento"),
+          "Falhou ao verificar estado do pagamento",
+        ),
         "familyPlanOverview": MessageLookupByLibrary.simpleMessage(
-            "Adicione 5 familiares para seu plano existente sem pagar nenhum custo adicional.\n\nCada membro ganha seu espaço privado, significando que eles não podem ver os arquivos dos outros a menos que eles sejam compartilhados.\n\nOs planos familiares estão disponíveis para clientes que já tem uma assinatura paga do Ente.\n\nAssine agora para iniciar!"),
+          "Adicione 5 familiares para seu plano existente sem pagar nenhum custo adicional.\n\nCada membro ganha seu espaço privado, significando que eles não podem ver os arquivos dos outros a menos que eles sejam compartilhados.\n\nOs planos familiares estão disponíveis para clientes que já tem uma assinatura paga do Ente.\n\nAssine agora para iniciar!",
+        ),
         "familyPlanPortalTitle":
             MessageLookupByLibrary.simpleMessage("Família"),
         "familyPlans":
@@ -3590,198 +1316,258 @@
         "feastingWithThem": m34,
         "feedback": MessageLookupByLibrary.simpleMessage("Feedback"),
         "file": MessageLookupByLibrary.simpleMessage("Arquivo"),
-        "fileAnalysisFailed":
-            MessageLookupByLibrary.simpleMessage("Incapaz de analisar rosto"),
+        "fileAnalysisFailed": MessageLookupByLibrary.simpleMessage(
+          "Incapaz de analisar rosto",
+        ),
         "fileFailedToSaveToGallery": MessageLookupByLibrary.simpleMessage(
-            "Falhou ao salvar arquivo na galeria"),
-        "fileInfoAddDescHint":
-            MessageLookupByLibrary.simpleMessage("Adicionar descrição..."),
-        "fileNotUploadedYet":
-            MessageLookupByLibrary.simpleMessage("Arquivo ainda não enviado"),
-        "fileSavedToGallery":
-            MessageLookupByLibrary.simpleMessage("Arquivo salvo na galeria"),
+          "Falhou ao salvar arquivo na galeria",
+        ),
+        "fileInfoAddDescHint": MessageLookupByLibrary.simpleMessage(
+          "Adicionar descrição...",
+        ),
+        "fileNotUploadedYet": MessageLookupByLibrary.simpleMessage(
+          "Arquivo ainda não enviado",
+        ),
+        "fileSavedToGallery": MessageLookupByLibrary.simpleMessage(
+          "Arquivo salvo na galeria",
+        ),
         "fileTypes": MessageLookupByLibrary.simpleMessage("Tipos de arquivo"),
-        "fileTypesAndNames":
-            MessageLookupByLibrary.simpleMessage("Tipos de arquivo e nomes"),
+        "fileTypesAndNames": MessageLookupByLibrary.simpleMessage(
+          "Tipos de arquivo e nomes",
+        ),
         "filesBackedUpFromDevice": m35,
         "filesBackedUpInAlbum": m36,
         "filesDeleted":
             MessageLookupByLibrary.simpleMessage("Arquivos excluídos"),
-        "filesSavedToGallery":
-            MessageLookupByLibrary.simpleMessage("Arquivos salvos na galeria"),
+        "filesSavedToGallery": MessageLookupByLibrary.simpleMessage(
+          "Arquivos salvos na galeria",
+        ),
         "findPeopleByName": MessageLookupByLibrary.simpleMessage(
-            "Busque pessoas facilmente pelo nome"),
-        "findThemQuickly":
-            MessageLookupByLibrary.simpleMessage("Busque-os rapidamente"),
+          "Busque pessoas facilmente pelo nome",
+        ),
+        "findThemQuickly": MessageLookupByLibrary.simpleMessage(
+          "Busque-os rapidamente",
+        ),
         "flip": MessageLookupByLibrary.simpleMessage("Inverter"),
         "food": MessageLookupByLibrary.simpleMessage("Delícias de cozinha"),
-        "forYourMemories":
-            MessageLookupByLibrary.simpleMessage("para suas memórias"),
+        "forYourMemories": MessageLookupByLibrary.simpleMessage(
+          "para suas memórias",
+        ),
         "forgotPassword":
             MessageLookupByLibrary.simpleMessage("Esqueci a senha"),
         "foundFaces":
             MessageLookupByLibrary.simpleMessage("Rostos encontrados"),
-        "freeStorageClaimed":
-            MessageLookupByLibrary.simpleMessage("Armaz. grátis reivindicado"),
+        "freeStorageClaimed": MessageLookupByLibrary.simpleMessage(
+          "Armaz. grátis reivindicado",
+        ),
         "freeStorageOnReferralSuccess": m37,
-        "freeStorageUsable":
-            MessageLookupByLibrary.simpleMessage("Armazenamento disponível"),
+        "freeStorageUsable": MessageLookupByLibrary.simpleMessage(
+          "Armazenamento disponível",
+        ),
         "freeTrial": MessageLookupByLibrary.simpleMessage("Avaliação grátis"),
         "freeTrialValidTill": m38,
         "freeUpAccessPostDelete": m39,
         "freeUpAmount": m40,
         "freeUpDeviceSpace": MessageLookupByLibrary.simpleMessage(
-            "Liberar espaço no dispositivo"),
+          "Liberar espaço no dispositivo",
+        ),
         "freeUpDeviceSpaceDesc": MessageLookupByLibrary.simpleMessage(
-            "Economize espaço em seu dispositivo por limpar arquivos já salvos com segurança."),
+          "Economize espaço em seu dispositivo por limpar arquivos já salvos com segurança.",
+        ),
         "freeUpSpace": MessageLookupByLibrary.simpleMessage("Liberar espaço"),
         "freeUpSpaceSaving": m41,
         "gallery": MessageLookupByLibrary.simpleMessage("Galeria"),
         "galleryMemoryLimitInfo": MessageLookupByLibrary.simpleMessage(
-            "Até 1.000 memórias exibidas na galeria"),
+          "Até 1.000 memórias exibidas na galeria",
+        ),
         "general": MessageLookupByLibrary.simpleMessage("Geral"),
         "generatingEncryptionKeys": MessageLookupByLibrary.simpleMessage(
-            "Gerando chaves de criptografia..."),
+          "Gerando chaves de criptografia...",
+        ),
         "genericProgress": m42,
         "goToSettings": MessageLookupByLibrary.simpleMessage("Ir às opções"),
         "googlePlayId":
             MessageLookupByLibrary.simpleMessage("ID do Google Play"),
         "grantFullAccessPrompt": MessageLookupByLibrary.simpleMessage(
-            "Permita o acesso a todas as fotos nas opções do aplicativo"),
-        "grantPermission":
-            MessageLookupByLibrary.simpleMessage("Conceder permissões"),
+          "Permita o acesso a todas as fotos nas opções do aplicativo",
+        ),
+        "grantPermission": MessageLookupByLibrary.simpleMessage(
+          "Conceder permissões",
+        ),
         "greenery": MessageLookupByLibrary.simpleMessage("A vegetação verde"),
-        "groupNearbyPhotos":
-            MessageLookupByLibrary.simpleMessage("Agrupar fotos próximas"),
+        "groupNearbyPhotos": MessageLookupByLibrary.simpleMessage(
+          "Agrupar fotos próximas",
+        ),
         "guestView": MessageLookupByLibrary.simpleMessage("Vista do convidado"),
         "guestViewEnablePreSteps": MessageLookupByLibrary.simpleMessage(
-            "Para ativar a vista do convidado, defina uma senha de acesso no dispositivo ou bloqueie sua tela nas opções do sistema."),
-        "happyBirthday":
-            MessageLookupByLibrary.simpleMessage("Feliz aniversário! 🥳"),
+          "Para ativar a vista do convidado, defina uma senha de acesso no dispositivo ou bloqueie sua tela nas opções do sistema.",
+        ),
+        "happyBirthday": MessageLookupByLibrary.simpleMessage(
+          "Feliz aniversário! 🥳",
+        ),
         "hearUsExplanation": MessageLookupByLibrary.simpleMessage(
-            "Não rastreamos instalações de aplicativo. Seria útil se você contasse onde nos encontrou!"),
+          "Não rastreamos instalações de aplicativo. Seria útil se você contasse onde nos encontrou!",
+        ),
         "hearUsWhereTitle": MessageLookupByLibrary.simpleMessage(
-            "Como você soube do Ente? (opcional)"),
+          "Como você soube do Ente? (opcional)",
+        ),
         "help": MessageLookupByLibrary.simpleMessage("Ajuda"),
         "hidden": MessageLookupByLibrary.simpleMessage("Oculto"),
         "hide": MessageLookupByLibrary.simpleMessage("Ocultar"),
         "hideContent": MessageLookupByLibrary.simpleMessage("Ocultar conteúdo"),
         "hideContentDescriptionAndroid": MessageLookupByLibrary.simpleMessage(
-            "Oculta os conteúdos do aplicativo no seletor de aplicativos e desativa capturas de tela"),
+          "Oculta os conteúdos do aplicativo no seletor de aplicativos e desativa capturas de tela",
+        ),
         "hideContentDescriptionIos": MessageLookupByLibrary.simpleMessage(
-            "Oculta o conteúdo no seletor de aplicativos"),
+          "Oculta o conteúdo no seletor de aplicativos",
+        ),
         "hideSharedItemsFromHomeGallery": MessageLookupByLibrary.simpleMessage(
-            "Ocultar itens compartilhados da galeria inicial"),
+          "Ocultar itens compartilhados da galeria inicial",
+        ),
         "hiding": MessageLookupByLibrary.simpleMessage("Ocultando..."),
         "hikingWithThem": m43,
-        "hostedAtOsmFrance":
-            MessageLookupByLibrary.simpleMessage("Hospedado em OSM France"),
+        "hostedAtOsmFrance": MessageLookupByLibrary.simpleMessage(
+          "Hospedado em OSM France",
+        ),
         "howItWorks": MessageLookupByLibrary.simpleMessage("Como funciona"),
         "howToViewShareeVerificationID": MessageLookupByLibrary.simpleMessage(
-            "Peça-os para pressionarem no e-mail a partir das Opções, e verifique-se os IDs de ambos os dispositivos correspondem."),
+          "Peça-os para pressionarem no e-mail a partir das Opções, e verifique-se os IDs de ambos os dispositivos correspondem.",
+        ),
         "iOSGoToSettingsDescription": MessageLookupByLibrary.simpleMessage(
-            "A autenticação biométrica não está definida no dispositivo. Ative o Touch ID ou Face ID no dispositivo."),
+          "A autenticação biométrica não está definida no dispositivo. Ative o Touch ID ou Face ID no dispositivo.",
+        ),
         "iOSLockOut": MessageLookupByLibrary.simpleMessage(
-            "A autenticação biométrica está desativada. Bloqueie e desbloqueie sua tela para ativá-la."),
+          "A autenticação biométrica está desativada. Bloqueie e desbloqueie sua tela para ativá-la.",
+        ),
         "iOSOkButton": MessageLookupByLibrary.simpleMessage("OK"),
         "ignore": MessageLookupByLibrary.simpleMessage("Ignorar"),
         "ignoreUpdate": MessageLookupByLibrary.simpleMessage("Ignorar"),
         "ignored": MessageLookupByLibrary.simpleMessage("ignorado"),
         "ignoredFolderUploadReason": MessageLookupByLibrary.simpleMessage(
-            "Alguns arquivos neste álbum são ignorados do envio porque eles foram anteriormente excluídos do Ente."),
-        "imageNotAnalyzed":
-            MessageLookupByLibrary.simpleMessage("Imagem não analisada"),
+          "Alguns arquivos neste álbum são ignorados do envio porque eles foram anteriormente excluídos do Ente.",
+        ),
+        "imageNotAnalyzed": MessageLookupByLibrary.simpleMessage(
+          "Imagem não analisada",
+        ),
         "immediately": MessageLookupByLibrary.simpleMessage("Imediatamente"),
         "importing": MessageLookupByLibrary.simpleMessage("Importando...."),
         "incorrectCode":
             MessageLookupByLibrary.simpleMessage("Código incorreto"),
-        "incorrectPasswordTitle":
-            MessageLookupByLibrary.simpleMessage("Senha incorreta"),
+        "incorrectPasswordTitle": MessageLookupByLibrary.simpleMessage(
+          "Senha incorreta",
+        ),
         "incorrectRecoveryKey": MessageLookupByLibrary.simpleMessage(
-            "Chave de recuperação incorreta"),
+          "Chave de recuperação incorreta",
+        ),
         "incorrectRecoveryKeyBody": MessageLookupByLibrary.simpleMessage(
-            "A chave de recuperação inserida está incorreta"),
+          "A chave de recuperação inserida está incorreta",
+        ),
         "incorrectRecoveryKeyTitle": MessageLookupByLibrary.simpleMessage(
-            "Chave de recuperação incorreta"),
+          "Chave de recuperação incorreta",
+        ),
         "indexedItems": MessageLookupByLibrary.simpleMessage("Itens indexados"),
         "indexingPausedStatusDescription": MessageLookupByLibrary.simpleMessage(
-            "A indexação foi pausada. Ela retomará automaticamente quando o dispositivo estiver pronto. O dispositivo é considerado pronto quando o nível de bateria, saúde da bateria, e estado térmico estejam num alcance saudável."),
+          "A indexação foi pausada. Ela retomará automaticamente quando o dispositivo estiver pronto. O dispositivo é considerado pronto quando o nível de bateria, saúde da bateria, e estado térmico estejam num alcance saudável.",
+        ),
         "ineligible": MessageLookupByLibrary.simpleMessage("Inelegível"),
         "info": MessageLookupByLibrary.simpleMessage("Info"),
-        "insecureDevice":
-            MessageLookupByLibrary.simpleMessage("Dispositivo inseguro"),
-        "installManually":
-            MessageLookupByLibrary.simpleMessage("Instalar manualmente"),
-        "invalidEmailAddress":
-            MessageLookupByLibrary.simpleMessage("E-mail inválido"),
-        "invalidEndpoint":
-            MessageLookupByLibrary.simpleMessage("Ponto final inválido"),
+        "insecureDevice": MessageLookupByLibrary.simpleMessage(
+          "Dispositivo inseguro",
+        ),
+        "installManually": MessageLookupByLibrary.simpleMessage(
+          "Instalar manualmente",
+        ),
+        "invalidEmailAddress": MessageLookupByLibrary.simpleMessage(
+          "E-mail inválido",
+        ),
+        "invalidEndpoint": MessageLookupByLibrary.simpleMessage(
+          "Ponto final inválido",
+        ),
         "invalidEndpointMessage": MessageLookupByLibrary.simpleMessage(
-            "Desculpe, o ponto final inserido é inválido. Insira um ponto final válido e tente novamente."),
+          "Desculpe, o ponto final inserido é inválido. Insira um ponto final válido e tente novamente.",
+        ),
         "invalidKey": MessageLookupByLibrary.simpleMessage("Chave inválida"),
         "invalidRecoveryKey": MessageLookupByLibrary.simpleMessage(
-            "A chave de recuperação que você inseriu não é válida. Certifique-se de conter 24 caracteres, e verifique a ortografia de cada um deles.\n\nSe você inseriu um código de recuperação mais antigo, verifique se ele tem 64 caracteres e verifique cada um deles."),
+          "A chave de recuperação que você inseriu não é válida. Certifique-se de conter 24 caracteres, e verifique a ortografia de cada um deles.\n\nSe você inseriu um código de recuperação mais antigo, verifique se ele tem 64 caracteres e verifique cada um deles.",
+        ),
         "invite": MessageLookupByLibrary.simpleMessage("Convidar"),
         "inviteToEnte":
             MessageLookupByLibrary.simpleMessage("Convidar ao Ente"),
-        "inviteYourFriends":
-            MessageLookupByLibrary.simpleMessage("Convide seus amigos"),
-        "inviteYourFriendsToEnte":
-            MessageLookupByLibrary.simpleMessage("Convide seus amigos ao Ente"),
+        "inviteYourFriends": MessageLookupByLibrary.simpleMessage(
+          "Convide seus amigos",
+        ),
+        "inviteYourFriendsToEnte": MessageLookupByLibrary.simpleMessage(
+          "Convide seus amigos ao Ente",
+        ),
         "itLooksLikeSomethingWentWrongPleaseRetryAfterSome":
             MessageLookupByLibrary.simpleMessage(
-                "Parece que algo deu errado. Tente novamente mais tarde. Caso o erro persistir, por favor, entre em contato com nossa equipe."),
+          "Parece que algo deu errado. Tente novamente mais tarde. Caso o erro persistir, por favor, entre em contato com nossa equipe.",
+        ),
         "itemCount": m44,
         "itemsShowTheNumberOfDaysRemainingBeforePermanentDeletion":
             MessageLookupByLibrary.simpleMessage(
-                "Os itens exibem o número de dias restantes antes da exclusão permanente"),
+          "Os itens exibem o número de dias restantes antes da exclusão permanente",
+        ),
         "itemsWillBeRemovedFromAlbum": MessageLookupByLibrary.simpleMessage(
-            "Os itens selecionados serão removidos deste álbum"),
+          "Os itens selecionados serão removidos deste álbum",
+        ),
         "join": MessageLookupByLibrary.simpleMessage("Unir-se"),
         "joinAlbum": MessageLookupByLibrary.simpleMessage("Unir-se ao álbum"),
         "joinAlbumConfirmationDialogBody": MessageLookupByLibrary.simpleMessage(
-            "Unir-se ao álbum fará que seu e-mail seja visível a todos do álbum."),
+          "Unir-se ao álbum fará que seu e-mail seja visível a todos do álbum.",
+        ),
         "joinAlbumSubtext": MessageLookupByLibrary.simpleMessage(
-            "para visualizar e adicionar suas fotos"),
+          "para visualizar e adicionar suas fotos",
+        ),
         "joinAlbumSubtextViewer": MessageLookupByLibrary.simpleMessage(
-            "para adicionar isso aos álbuns compartilhados"),
+          "para adicionar isso aos álbuns compartilhados",
+        ),
         "joinDiscord":
             MessageLookupByLibrary.simpleMessage("Junte-se ao Discord"),
         "keepPhotos": MessageLookupByLibrary.simpleMessage("Manter fotos"),
         "kiloMeterUnit": MessageLookupByLibrary.simpleMessage("km"),
         "kindlyHelpUsWithThisInformation": MessageLookupByLibrary.simpleMessage(
-            "Ajude-nos com esta informação"),
+          "Ajude-nos com esta informação",
+        ),
         "language": MessageLookupByLibrary.simpleMessage("Idioma"),
         "lastTimeWithThem": m45,
         "lastUpdated":
             MessageLookupByLibrary.simpleMessage("Última atualização"),
-        "lastYearsTrip":
-            MessageLookupByLibrary.simpleMessage("Viajem do ano passado"),
+        "lastYearsTrip": MessageLookupByLibrary.simpleMessage(
+          "Viajem do ano passado",
+        ),
         "leave": MessageLookupByLibrary.simpleMessage("Sair"),
         "leaveAlbum": MessageLookupByLibrary.simpleMessage("Sair do álbum"),
-        "leaveFamily":
-            MessageLookupByLibrary.simpleMessage("Sair do plano familiar"),
+        "leaveFamily": MessageLookupByLibrary.simpleMessage(
+          "Sair do plano familiar",
+        ),
         "leaveSharedAlbum": MessageLookupByLibrary.simpleMessage(
-            "Sair do álbum compartilhado?"),
+          "Sair do álbum compartilhado?",
+        ),
         "left": MessageLookupByLibrary.simpleMessage("Esquerda"),
         "legacy": MessageLookupByLibrary.simpleMessage("Legado"),
         "legacyAccounts":
             MessageLookupByLibrary.simpleMessage("Contas legadas"),
         "legacyInvite": m46,
         "legacyPageDesc": MessageLookupByLibrary.simpleMessage(
-            "O legado permite que contatos confiáveis acessem sua conta em sua ausência."),
+          "O legado permite que contatos confiáveis acessem sua conta em sua ausência.",
+        ),
         "legacyPageDesc2": MessageLookupByLibrary.simpleMessage(
-            "Contatos confiáveis podem iniciar recuperação de conta. Se não cancelado dentro de 30 dias, redefina sua senha e acesse sua conta."),
+          "Contatos confiáveis podem iniciar recuperação de conta. Se não cancelado dentro de 30 dias, redefina sua senha e acesse sua conta.",
+        ),
         "light": MessageLookupByLibrary.simpleMessage("Brilho"),
         "lightTheme": MessageLookupByLibrary.simpleMessage("Claro"),
         "link": MessageLookupByLibrary.simpleMessage("Vincular"),
         "linkCopiedToClipboard": MessageLookupByLibrary.simpleMessage(
-            "Link copiado para a área de transferência"),
-        "linkDeviceLimit":
-            MessageLookupByLibrary.simpleMessage("Limite do dispositivo"),
+          "Link copiado para a área de transferência",
+        ),
+        "linkDeviceLimit": MessageLookupByLibrary.simpleMessage(
+          "Limite do dispositivo",
+        ),
         "linkEmail": MessageLookupByLibrary.simpleMessage("Vincular e-mail"),
-        "linkEmailToContactBannerCaption":
-            MessageLookupByLibrary.simpleMessage("para compartilhar rápido"),
+        "linkEmailToContactBannerCaption": MessageLookupByLibrary.simpleMessage(
+          "para compartilhar rápido",
+        ),
         "linkEnabled": MessageLookupByLibrary.simpleMessage("Ativado"),
         "linkExpired": MessageLookupByLibrary.simpleMessage("Expirado"),
         "linkExpiresOn": m47,
@@ -3791,96 +1577,127 @@
         "linkNeverExpires": MessageLookupByLibrary.simpleMessage("Nunca"),
         "linkPerson": MessageLookupByLibrary.simpleMessage("Vincular pessoa"),
         "linkPersonCaption": MessageLookupByLibrary.simpleMessage(
-            "para melhorar o compartilhamento"),
+          "para melhorar o compartilhamento",
+        ),
         "linkPersonToEmail": m48,
         "linkPersonToEmailConfirmation": m49,
         "livePhotos": MessageLookupByLibrary.simpleMessage("Fotos animadas"),
         "loadMessage1": MessageLookupByLibrary.simpleMessage(
-            "Você pode compartilhar sua assinatura com seus familiares"),
+          "Você pode compartilhar sua assinatura com seus familiares",
+        ),
         "loadMessage2": MessageLookupByLibrary.simpleMessage(
-            "Preservamos mais de 200 milhões de memórias até então"),
+          "Preservamos mais de 200 milhões de memórias até então",
+        ),
         "loadMessage3": MessageLookupByLibrary.simpleMessage(
-            "Mantemos 3 cópias dos seus dados, uma em um abrigo subterrâneo"),
+          "Mantemos 3 cópias dos seus dados, uma em um abrigo subterrâneo",
+        ),
         "loadMessage4": MessageLookupByLibrary.simpleMessage(
-            "Todos os nossos aplicativos são de código aberto"),
+          "Todos os nossos aplicativos são de código aberto",
+        ),
         "loadMessage5": MessageLookupByLibrary.simpleMessage(
-            "Nosso código-fonte e criptografia foram auditadas externamente"),
+          "Nosso código-fonte e criptografia foram auditadas externamente",
+        ),
         "loadMessage6": MessageLookupByLibrary.simpleMessage(
-            "Você pode compartilhar links para seus álbuns com seus entes queridos"),
+          "Você pode compartilhar links para seus álbuns com seus entes queridos",
+        ),
         "loadMessage7": MessageLookupByLibrary.simpleMessage(
-            "Nossos aplicativos móveis são executados em segundo plano para criptografar e salvar em segurança quaisquer fotos novas que você acessar"),
+          "Nossos aplicativos móveis são executados em segundo plano para criptografar e salvar em segurança quaisquer fotos novas que você acessar",
+        ),
         "loadMessage8": MessageLookupByLibrary.simpleMessage(
-            "web.ente.io tem um enviador mais rápido"),
+          "web.ente.io tem um enviador mais rápido",
+        ),
         "loadMessage9": MessageLookupByLibrary.simpleMessage(
-            "Nós usamos Xchacha20Poly1305 para criptografar seus dados com segurança"),
-        "loadingExifData":
-            MessageLookupByLibrary.simpleMessage("Carregando dados EXIF..."),
-        "loadingGallery":
-            MessageLookupByLibrary.simpleMessage("Carregando galeria..."),
-        "loadingMessage":
-            MessageLookupByLibrary.simpleMessage("Carregando suas fotos..."),
+          "Nós usamos Xchacha20Poly1305 para criptografar seus dados com segurança",
+        ),
+        "loadingExifData": MessageLookupByLibrary.simpleMessage(
+          "Carregando dados EXIF...",
+        ),
+        "loadingGallery": MessageLookupByLibrary.simpleMessage(
+          "Carregando galeria...",
+        ),
+        "loadingMessage": MessageLookupByLibrary.simpleMessage(
+          "Carregando suas fotos...",
+        ),
         "loadingModel":
             MessageLookupByLibrary.simpleMessage("Baixando modelos..."),
-        "loadingYourPhotos":
-            MessageLookupByLibrary.simpleMessage("Carregando suas fotos..."),
+        "loadingYourPhotos": MessageLookupByLibrary.simpleMessage(
+          "Carregando suas fotos...",
+        ),
         "localGallery": MessageLookupByLibrary.simpleMessage("Galeria local"),
         "localIndexing":
             MessageLookupByLibrary.simpleMessage("Indexação local"),
         "localSyncErrorMessage": MessageLookupByLibrary.simpleMessage(
-            "Ocorreu um erro devido à sincronização de localização das fotos estar levando mais tempo que o esperado. Entre em contato conosco."),
+          "Ocorreu um erro devido à sincronização de localização das fotos estar levando mais tempo que o esperado. Entre em contato conosco.",
+        ),
         "location": MessageLookupByLibrary.simpleMessage("Localização"),
         "locationName":
             MessageLookupByLibrary.simpleMessage("Nome da localização"),
         "locationTagFeatureDescription": MessageLookupByLibrary.simpleMessage(
-            "Uma etiqueta de localização agrupa todas as fotos fotografadas em algum raio de uma foto"),
+          "Uma etiqueta de localização agrupa todas as fotos fotografadas em algum raio de uma foto",
+        ),
         "locations": MessageLookupByLibrary.simpleMessage("Localizações"),
         "lockButtonLabel": MessageLookupByLibrary.simpleMessage("Bloquear"),
         "lockscreen": MessageLookupByLibrary.simpleMessage("Tela de bloqueio"),
         "logInLabel": MessageLookupByLibrary.simpleMessage("Entrar"),
         "loggingOut": MessageLookupByLibrary.simpleMessage("Desconectando..."),
-        "loginSessionExpired":
-            MessageLookupByLibrary.simpleMessage("Sessão expirada"),
+        "loginSessionExpired": MessageLookupByLibrary.simpleMessage(
+          "Sessão expirada",
+        ),
         "loginSessionExpiredDetails": MessageLookupByLibrary.simpleMessage(
-            "Sua sessão expirou. Registre-se novamente."),
+          "Sua sessão expirou. Registre-se novamente.",
+        ),
         "loginTerms": MessageLookupByLibrary.simpleMessage(
-            "Ao clicar em entrar, eu concordo com os <u-terms>termos de serviço</u-terms> e a <u-policy>política de privacidade</u-policy>"),
+          "Ao clicar em entrar, eu concordo com os <u-terms>termos de serviço</u-terms> e a <u-policy>política de privacidade</u-policy>",
+        ),
         "loginWithTOTP":
             MessageLookupByLibrary.simpleMessage("Registrar com TOTP"),
         "logout": MessageLookupByLibrary.simpleMessage("Encerrar sessão"),
         "logsDialogBody": MessageLookupByLibrary.simpleMessage(
-            "Isso enviará através dos registros para ajudar-nos a resolver seu problema. Saiba que, nome de arquivos serão incluídos para ajudar a buscar problemas com arquivos específicos."),
+          "Isso enviará através dos registros para ajudar-nos a resolver seu problema. Saiba que, nome de arquivos serão incluídos para ajudar a buscar problemas com arquivos específicos.",
+        ),
         "longPressAnEmailToVerifyEndToEndEncryption":
             MessageLookupByLibrary.simpleMessage(
-                "Pressione um e-mail para verificar a criptografia ponta a ponta."),
+          "Pressione um e-mail para verificar a criptografia ponta a ponta.",
+        ),
         "longpressOnAnItemToViewInFullscreen":
             MessageLookupByLibrary.simpleMessage(
-                "Mantenha pressionado em um item para visualizá-lo em tela cheia"),
-        "lookBackOnYourMemories":
-            MessageLookupByLibrary.simpleMessage("Revise suas memórias 🌄"),
-        "loopVideoOff":
-            MessageLookupByLibrary.simpleMessage("Repetir vídeo desativado"),
-        "loopVideoOn":
-            MessageLookupByLibrary.simpleMessage("Repetir vídeo ativado"),
+          "Mantenha pressionado em um item para visualizá-lo em tela cheia",
+        ),
+        "lookBackOnYourMemories": MessageLookupByLibrary.simpleMessage(
+          "Revise suas memórias 🌄",
+        ),
+        "loopVideoOff": MessageLookupByLibrary.simpleMessage(
+          "Repetir vídeo desativado",
+        ),
+        "loopVideoOn": MessageLookupByLibrary.simpleMessage(
+          "Repetir vídeo ativado",
+        ),
         "lostDevice":
             MessageLookupByLibrary.simpleMessage("Perdeu o dispositivo?"),
-        "machineLearning":
-            MessageLookupByLibrary.simpleMessage("Aprendizado automático"),
+        "machineLearning": MessageLookupByLibrary.simpleMessage(
+          "Aprendizado automático",
+        ),
         "magicSearch": MessageLookupByLibrary.simpleMessage("Busca mágica"),
         "magicSearchHint": MessageLookupByLibrary.simpleMessage(
-            "A busca mágica permite buscar fotos pelo conteúdo, p. e.x. \'flor\', \'carro vermelho\', \'identidade\'"),
+          "A busca mágica permite buscar fotos pelo conteúdo, p. e.x. \'flor\', \'carro vermelho\', \'identidade\'",
+        ),
         "manage": MessageLookupByLibrary.simpleMessage("Gerenciar"),
         "manageDeviceStorage": MessageLookupByLibrary.simpleMessage(
-            "Gerenciar cache do dispositivo"),
+          "Gerenciar cache do dispositivo",
+        ),
         "manageDeviceStorageDesc": MessageLookupByLibrary.simpleMessage(
-            "Reveja e limpe o armazenamento de cache local."),
+          "Reveja e limpe o armazenamento de cache local.",
+        ),
         "manageFamily":
             MessageLookupByLibrary.simpleMessage("Gerenciar família"),
         "manageLink": MessageLookupByLibrary.simpleMessage("Gerenciar link"),
         "manageParticipants": MessageLookupByLibrary.simpleMessage("Gerenciar"),
-        "manageSubscription":
-            MessageLookupByLibrary.simpleMessage("Gerenciar assinatura"),
+        "manageSubscription": MessageLookupByLibrary.simpleMessage(
+          "Gerenciar assinatura",
+        ),
         "manualPairDesc": MessageLookupByLibrary.simpleMessage(
-            "Parear com PIN funciona com qualquer tela que queira visualizar seu álbum."),
+          "Parear com PIN funciona com qualquer tela que queira visualizar seu álbum.",
+        ),
         "map": MessageLookupByLibrary.simpleMessage("Mapa"),
         "maps": MessageLookupByLibrary.simpleMessage("Mapas"),
         "mastodon": MessageLookupByLibrary.simpleMessage("Mastodon"),
@@ -3888,31 +1705,41 @@
         "me": MessageLookupByLibrary.simpleMessage("Eu"),
         "memories": MessageLookupByLibrary.simpleMessage("Memórias"),
         "memoriesWidgetDesc": MessageLookupByLibrary.simpleMessage(
-            "Selecione os tipos de memórias que deseje vê-las na sua tela inicial."),
+          "Selecione os tipos de memórias que deseje vê-las na sua tela inicial.",
+        ),
         "memoryCount": m50,
         "merchandise": MessageLookupByLibrary.simpleMessage("Produtos"),
         "merge": MessageLookupByLibrary.simpleMessage("Mesclar"),
-        "mergeWithExisting":
-            MessageLookupByLibrary.simpleMessage("Juntar com o existente"),
+        "mergeWithExisting": MessageLookupByLibrary.simpleMessage(
+          "Juntar com o existente",
+        ),
         "mergedPhotos": MessageLookupByLibrary.simpleMessage("Fotos mescladas"),
         "mlConsent": MessageLookupByLibrary.simpleMessage(
-            "Ativar o aprendizado automático"),
-        "mlConsentConfirmation":
-            MessageLookupByLibrary.simpleMessage("Concordo e desejo ativá-lo"),
+          "Ativar o aprendizado automático",
+        ),
+        "mlConsentConfirmation": MessageLookupByLibrary.simpleMessage(
+          "Concordo e desejo ativá-lo",
+        ),
         "mlConsentDescription": MessageLookupByLibrary.simpleMessage(
-            "Se ativar o aprendizado automático, Ente extrairá informações de geometria facial dos arquivos, incluindo aqueles compartilhados consigo.\n\nIsso acontecerá em seu dispositivo, e qualquer informação biométrica gerada será criptografada de ponta a ponta."),
+          "Se ativar o aprendizado automático, Ente extrairá informações de geometria facial dos arquivos, incluindo aqueles compartilhados consigo.\n\nIsso acontecerá em seu dispositivo, e qualquer informação biométrica gerada será criptografada de ponta a ponta.",
+        ),
         "mlConsentPrivacy": MessageLookupByLibrary.simpleMessage(
-            "Clique aqui para mais detalhes sobre este recurso na política de privacidade"),
-        "mlConsentTitle":
-            MessageLookupByLibrary.simpleMessage("Ativar aprendizado auto.?"),
+          "Clique aqui para mais detalhes sobre este recurso na política de privacidade",
+        ),
+        "mlConsentTitle": MessageLookupByLibrary.simpleMessage(
+          "Ativar aprendizado auto.?",
+        ),
         "mlIndexingDescription": MessageLookupByLibrary.simpleMessage(
-            "Saiba que o aprendizado automático afetará a bateria do dispositivo negativamente até todos os itens serem indexados. Utilize a versão para computadores para melhor indexação, todos os resultados se auto-sincronizaram."),
-        "mobileWebDesktop":
-            MessageLookupByLibrary.simpleMessage("Celular, Web, Computador"),
+          "Saiba que o aprendizado automático afetará a bateria do dispositivo negativamente até todos os itens serem indexados. Utilize a versão para computadores para melhor indexação, todos os resultados se auto-sincronizaram.",
+        ),
+        "mobileWebDesktop": MessageLookupByLibrary.simpleMessage(
+          "Celular, Web, Computador",
+        ),
         "moderateStrength": MessageLookupByLibrary.simpleMessage("Moderado"),
         "modifyYourQueryOrTrySearchingFor":
             MessageLookupByLibrary.simpleMessage(
-                "Altere o termo de busca ou tente consultar"),
+          "Altere o termo de busca ou tente consultar",
+        ),
         "moments": MessageLookupByLibrary.simpleMessage("Momentos"),
         "month": MessageLookupByLibrary.simpleMessage("mês"),
         "monthly": MessageLookupByLibrary.simpleMessage("Mensal"),
@@ -3923,22 +1750,28 @@
         "mountains": MessageLookupByLibrary.simpleMessage("Sob as montanhas"),
         "moveItem": m51,
         "moveSelectedPhotosToOneDate": MessageLookupByLibrary.simpleMessage(
-            "Mover fotos selecionadas para uma data"),
+          "Mover fotos selecionadas para uma data",
+        ),
         "moveToAlbum":
             MessageLookupByLibrary.simpleMessage("Mover para o álbum"),
-        "moveToHiddenAlbum":
-            MessageLookupByLibrary.simpleMessage("Mover ao álbum oculto"),
+        "moveToHiddenAlbum": MessageLookupByLibrary.simpleMessage(
+          "Mover ao álbum oculto",
+        ),
         "movedSuccessfullyTo": m52,
-        "movedToTrash":
-            MessageLookupByLibrary.simpleMessage("Movido para a lixeira"),
+        "movedToTrash": MessageLookupByLibrary.simpleMessage(
+          "Movido para a lixeira",
+        ),
         "movingFilesToAlbum": MessageLookupByLibrary.simpleMessage(
-            "Movendo arquivos para o álbum..."),
+          "Movendo arquivos para o álbum...",
+        ),
         "name": MessageLookupByLibrary.simpleMessage("Nome"),
         "nameTheAlbum": MessageLookupByLibrary.simpleMessage("Nomear álbum"),
         "networkConnectionRefusedErr": MessageLookupByLibrary.simpleMessage(
-            "Não foi possível conectar ao Ente, tente novamente mais tarde. Se o erro persistir, entre em contato com o suporte."),
+          "Não foi possível conectar ao Ente, tente novamente mais tarde. Se o erro persistir, entre em contato com o suporte.",
+        ),
         "networkHostLookUpErr": MessageLookupByLibrary.simpleMessage(
-            "Não foi possível conectar-se ao Ente, verifique suas configurações de rede e entre em contato com o suporte se o erro persistir."),
+          "Não foi possível conectar-se ao Ente, verifique suas configurações de rede e entre em contato com o suporte se o erro persistir.",
+        ),
         "never": MessageLookupByLibrary.simpleMessage("Nunca"),
         "newAlbum": MessageLookupByLibrary.simpleMessage("Novo álbum"),
         "newLocation": MessageLookupByLibrary.simpleMessage("Nova localização"),
@@ -3950,153 +1783,204 @@
         "next": MessageLookupByLibrary.simpleMessage("Próximo"),
         "no": MessageLookupByLibrary.simpleMessage("Não"),
         "noAlbumsSharedByYouYet": MessageLookupByLibrary.simpleMessage(
-            "Nenhum álbum compartilhado por você ainda"),
+          "Nenhum álbum compartilhado por você ainda",
+        ),
         "noDeviceFound": MessageLookupByLibrary.simpleMessage(
-            "Nenhum dispositivo encontrado"),
+          "Nenhum dispositivo encontrado",
+        ),
         "noDeviceLimit": MessageLookupByLibrary.simpleMessage("Nenhum"),
         "noDeviceThatCanBeDeleted": MessageLookupByLibrary.simpleMessage(
-            "Você não tem arquivos neste dispositivo que possam ser excluídos"),
+          "Você não tem arquivos neste dispositivo que possam ser excluídos",
+        ),
         "noDuplicates":
             MessageLookupByLibrary.simpleMessage("✨ Sem duplicatas"),
-        "noEnteAccountExclamation":
-            MessageLookupByLibrary.simpleMessage("Nenhuma conta Ente!"),
+        "noEnteAccountExclamation": MessageLookupByLibrary.simpleMessage(
+          "Nenhuma conta Ente!",
+        ),
         "noExifData": MessageLookupByLibrary.simpleMessage("Sem dados EXIF"),
-        "noFacesFound":
-            MessageLookupByLibrary.simpleMessage("Nenhum rosto encontrado"),
-        "noHiddenPhotosOrVideos":
-            MessageLookupByLibrary.simpleMessage("Sem fotos ou vídeos ocultos"),
+        "noFacesFound": MessageLookupByLibrary.simpleMessage(
+          "Nenhum rosto encontrado",
+        ),
+        "noHiddenPhotosOrVideos": MessageLookupByLibrary.simpleMessage(
+          "Sem fotos ou vídeos ocultos",
+        ),
         "noImagesWithLocation": MessageLookupByLibrary.simpleMessage(
-            "Nenhuma imagem com localização"),
-        "noInternetConnection":
-            MessageLookupByLibrary.simpleMessage("Sem conexão à internet"),
+          "Nenhuma imagem com localização",
+        ),
+        "noInternetConnection": MessageLookupByLibrary.simpleMessage(
+          "Sem conexão à internet",
+        ),
         "noPhotosAreBeingBackedUpRightNow":
             MessageLookupByLibrary.simpleMessage(
-                "No momento não há fotos sendo salvas em segurança"),
+          "No momento não há fotos sendo salvas em segurança",
+        ),
         "noPhotosFoundHere": MessageLookupByLibrary.simpleMessage(
-            "Nenhuma foto encontrada aqui"),
+          "Nenhuma foto encontrada aqui",
+        ),
         "noQuickLinksSelected": MessageLookupByLibrary.simpleMessage(
-            "Nenhum link rápido selecionado"),
-        "noRecoveryKey":
-            MessageLookupByLibrary.simpleMessage("Sem chave de recuperação?"),
+          "Nenhum link rápido selecionado",
+        ),
+        "noRecoveryKey": MessageLookupByLibrary.simpleMessage(
+          "Sem chave de recuperação?",
+        ),
         "noRecoveryKeyNoDecryption": MessageLookupByLibrary.simpleMessage(
-            "Devido à natureza do nosso protocolo de criptografia de ponta a ponta, seus dados não podem ser descriptografados sem sua senha ou chave de recuperação"),
+          "Devido à natureza do nosso protocolo de criptografia de ponta a ponta, seus dados não podem ser descriptografados sem sua senha ou chave de recuperação",
+        ),
         "noResults": MessageLookupByLibrary.simpleMessage("Nenhum resultado"),
-        "noResultsFound":
-            MessageLookupByLibrary.simpleMessage("Nenhum resultado encontrado"),
+        "noResultsFound": MessageLookupByLibrary.simpleMessage(
+          "Nenhum resultado encontrado",
+        ),
         "noSuggestionsForPerson": m53,
         "noSystemLockFound": MessageLookupByLibrary.simpleMessage(
-            "Nenhum bloqueio do sistema encontrado"),
+          "Nenhum bloqueio do sistema encontrado",
+        ),
         "notPersonLabel": m54,
         "notThisPerson":
             MessageLookupByLibrary.simpleMessage("Não é esta pessoa?"),
         "nothingSharedWithYouYet": MessageLookupByLibrary.simpleMessage(
-            "Nada compartilhado com você ainda"),
-        "nothingToSeeHere":
-            MessageLookupByLibrary.simpleMessage("Nada para ver aqui! 👀"),
+          "Nada compartilhado com você ainda",
+        ),
+        "nothingToSeeHere": MessageLookupByLibrary.simpleMessage(
+          "Nada para ver aqui! 👀",
+        ),
         "notifications": MessageLookupByLibrary.simpleMessage("Notificações"),
         "ok": MessageLookupByLibrary.simpleMessage("OK"),
         "onDevice": MessageLookupByLibrary.simpleMessage("No dispositivo"),
         "onEnte": MessageLookupByLibrary.simpleMessage(
-            "No <branding>ente</branding>"),
+          "No <branding>ente</branding>",
+        ),
         "onTheRoad":
             MessageLookupByLibrary.simpleMessage("Na estrada novamente"),
         "onThisDay": MessageLookupByLibrary.simpleMessage("Neste dia"),
-        "onThisDayMemories":
-            MessageLookupByLibrary.simpleMessage("Memórias deste dia"),
+        "onThisDayMemories": MessageLookupByLibrary.simpleMessage(
+          "Memórias deste dia",
+        ),
         "onThisDayNotificationExplanation":
             MessageLookupByLibrary.simpleMessage(
-                "Receba lembretes de memórias deste dia em anos passados."),
+          "Receba lembretes de memórias deste dia em anos passados.",
+        ),
         "onlyFamilyAdminCanChangeCode": m55,
         "onlyThem": MessageLookupByLibrary.simpleMessage("Apenas eles"),
         "oops": MessageLookupByLibrary.simpleMessage("Ops"),
         "oopsCouldNotSaveEdits": MessageLookupByLibrary.simpleMessage(
-            "Opa! Não foi possível salvar as edições"),
-        "oopsSomethingWentWrong":
-            MessageLookupByLibrary.simpleMessage("Ops, algo deu errado"),
-        "openAlbumInBrowser":
-            MessageLookupByLibrary.simpleMessage("Abrir álbum no navegador"),
+          "Opa! Não foi possível salvar as edições",
+        ),
+        "oopsSomethingWentWrong": MessageLookupByLibrary.simpleMessage(
+          "Ops, algo deu errado",
+        ),
+        "openAlbumInBrowser": MessageLookupByLibrary.simpleMessage(
+          "Abrir álbum no navegador",
+        ),
         "openAlbumInBrowserTitle": MessageLookupByLibrary.simpleMessage(
-            "Use o aplicativo da web para adicionar fotos a este álbum"),
+          "Use o aplicativo da web para adicionar fotos a este álbum",
+        ),
         "openFile": MessageLookupByLibrary.simpleMessage("Abrir arquivo"),
         "openSettings": MessageLookupByLibrary.simpleMessage("Abrir opções"),
-        "openTheItem":
-            MessageLookupByLibrary.simpleMessage("• Abra a foto ou vídeo"),
+        "openTheItem": MessageLookupByLibrary.simpleMessage(
+          "• Abra a foto ou vídeo",
+        ),
         "openstreetmapContributors": MessageLookupByLibrary.simpleMessage(
-            "Contribuidores do OpenStreetMap"),
+          "Contribuidores do OpenStreetMap",
+        ),
         "optionalAsShortAsYouLike": MessageLookupByLibrary.simpleMessage(
-            "Opcional, tão curto como quiser..."),
-        "orMergeWithExistingPerson":
-            MessageLookupByLibrary.simpleMessage("Ou mesclar com existente"),
-        "orPickAnExistingOne":
-            MessageLookupByLibrary.simpleMessage("Ou escolha um existente"),
+          "Opcional, tão curto como quiser...",
+        ),
+        "orMergeWithExistingPerson": MessageLookupByLibrary.simpleMessage(
+          "Ou mesclar com existente",
+        ),
+        "orPickAnExistingOne": MessageLookupByLibrary.simpleMessage(
+          "Ou escolha um existente",
+        ),
         "orPickFromYourContacts": MessageLookupByLibrary.simpleMessage(
-            "ou escolher dos seus contatos"),
-        "otherDetectedFaces":
-            MessageLookupByLibrary.simpleMessage("Outros rostos detectados"),
+          "ou escolher dos seus contatos",
+        ),
+        "otherDetectedFaces": MessageLookupByLibrary.simpleMessage(
+          "Outros rostos detectados",
+        ),
         "pair": MessageLookupByLibrary.simpleMessage("Parear"),
         "pairWithPin": MessageLookupByLibrary.simpleMessage("Parear com PIN"),
-        "pairingComplete":
-            MessageLookupByLibrary.simpleMessage("Pareamento concluído"),
+        "pairingComplete": MessageLookupByLibrary.simpleMessage(
+          "Pareamento concluído",
+        ),
         "panorama": MessageLookupByLibrary.simpleMessage("Panorama"),
         "partyWithThem": m56,
-        "passKeyPendingVerification":
-            MessageLookupByLibrary.simpleMessage("Verificação pendente"),
+        "passKeyPendingVerification": MessageLookupByLibrary.simpleMessage(
+          "Verificação pendente",
+        ),
         "passkey": MessageLookupByLibrary.simpleMessage("Chave de acesso"),
         "passkeyAuthTitle": MessageLookupByLibrary.simpleMessage(
-            "Verificação de chave de acesso"),
+          "Verificação de chave de acesso",
+        ),
         "password": MessageLookupByLibrary.simpleMessage("Senha"),
-        "passwordChangedSuccessfully":
-            MessageLookupByLibrary.simpleMessage("Senha alterada com sucesso"),
+        "passwordChangedSuccessfully": MessageLookupByLibrary.simpleMessage(
+          "Senha alterada com sucesso",
+        ),
         "passwordLock":
             MessageLookupByLibrary.simpleMessage("Bloqueio por senha"),
         "passwordStrength": m57,
         "passwordStrengthInfo": MessageLookupByLibrary.simpleMessage(
-            "A força da senha é calculada considerando o comprimento dos dígitos, carácteres usados, e se ou não a senha aparece nas 10.000 senhas usadas."),
+          "A força da senha é calculada considerando o comprimento dos dígitos, carácteres usados, e se ou não a senha aparece nas 10.000 senhas usadas.",
+        ),
         "passwordWarning": MessageLookupByLibrary.simpleMessage(
-            "Nós não armazenamos esta senha, se você esquecer, <underline>nós não poderemos descriptografar seus dados</underline>"),
-        "pastYearsMemories":
-            MessageLookupByLibrary.simpleMessage("Memórias dos anos passados"),
-        "paymentDetails":
-            MessageLookupByLibrary.simpleMessage("Detalhes de pagamento"),
+          "Nós não armazenamos esta senha, se você esquecer, <underline>nós não poderemos descriptografar seus dados</underline>",
+        ),
+        "pastYearsMemories": MessageLookupByLibrary.simpleMessage(
+          "Memórias dos anos passados",
+        ),
+        "paymentDetails": MessageLookupByLibrary.simpleMessage(
+          "Detalhes de pagamento",
+        ),
         "paymentFailed":
             MessageLookupByLibrary.simpleMessage("O pagamento falhou"),
         "paymentFailedMessage": MessageLookupByLibrary.simpleMessage(
-            "Infelizmente o pagamento falhou. Entre em contato com o suporte e nós ajudaremos você!"),
+          "Infelizmente o pagamento falhou. Entre em contato com o suporte e nós ajudaremos você!",
+        ),
         "paymentFailedTalkToProvider": m58,
         "pendingItems": MessageLookupByLibrary.simpleMessage("Itens pendentes"),
-        "pendingSync":
-            MessageLookupByLibrary.simpleMessage("Sincronização pendente"),
+        "pendingSync": MessageLookupByLibrary.simpleMessage(
+          "Sincronização pendente",
+        ),
         "people": MessageLookupByLibrary.simpleMessage("Pessoas"),
-        "peopleUsingYourCode":
-            MessageLookupByLibrary.simpleMessage("Pessoas que usou o código"),
+        "peopleUsingYourCode": MessageLookupByLibrary.simpleMessage(
+          "Pessoas que usou o código",
+        ),
         "peopleWidgetDesc": MessageLookupByLibrary.simpleMessage(
-            "Selecione as pessoas que deseje vê-las na sua tela inicial."),
+          "Selecione as pessoas que deseje vê-las na sua tela inicial.",
+        ),
         "permDeleteWarning": MessageLookupByLibrary.simpleMessage(
-            "Todos os itens na lixeira serão excluídos permanentemente\n\nEsta ação não pode ser desfeita"),
-        "permanentlyDelete":
-            MessageLookupByLibrary.simpleMessage("Excluir permanentemente"),
+          "Todos os itens na lixeira serão excluídos permanentemente\n\nEsta ação não pode ser desfeita",
+        ),
+        "permanentlyDelete": MessageLookupByLibrary.simpleMessage(
+          "Excluir permanentemente",
+        ),
         "permanentlyDeleteFromDevice": MessageLookupByLibrary.simpleMessage(
-            "Excluir permanentemente do dispositivo?"),
+          "Excluir permanentemente do dispositivo?",
+        ),
         "personIsAge": m59,
         "personName": MessageLookupByLibrary.simpleMessage("Nome da pessoa"),
         "personTurningAge": m60,
         "pets": MessageLookupByLibrary.simpleMessage("Companhias peludas"),
-        "photoDescriptions":
-            MessageLookupByLibrary.simpleMessage("Descrições das fotos"),
-        "photoGridSize":
-            MessageLookupByLibrary.simpleMessage("Tamanho da grade de fotos"),
+        "photoDescriptions": MessageLookupByLibrary.simpleMessage(
+          "Descrições das fotos",
+        ),
+        "photoGridSize": MessageLookupByLibrary.simpleMessage(
+          "Tamanho da grade de fotos",
+        ),
         "photoSmallCase": MessageLookupByLibrary.simpleMessage("foto"),
         "photocountPhotos": m61,
         "photos": MessageLookupByLibrary.simpleMessage("Fotos"),
         "photosAddedByYouWillBeRemovedFromTheAlbum":
             MessageLookupByLibrary.simpleMessage(
-                "Suas fotos adicionadas serão removidas do álbum"),
+          "Suas fotos adicionadas serão removidas do álbum",
+        ),
         "photosCount": m62,
         "photosKeepRelativeTimeDifference":
             MessageLookupByLibrary.simpleMessage(
-                "As fotos mantêm a diferença de tempo relativo"),
-        "pickCenterPoint":
-            MessageLookupByLibrary.simpleMessage("Escolha o ponto central"),
+          "As fotos mantêm a diferença de tempo relativo",
+        ),
+        "pickCenterPoint": MessageLookupByLibrary.simpleMessage(
+          "Escolha o ponto central",
+        ),
         "pinAlbum": MessageLookupByLibrary.simpleMessage("Fixar álbum"),
         "pinLock": MessageLookupByLibrary.simpleMessage("Bloqueio por PIN"),
         "playOnTv":
@@ -4104,65 +1988,86 @@
         "playOriginal":
             MessageLookupByLibrary.simpleMessage("Reproduzir original"),
         "playStoreFreeTrialValidTill": m63,
-        "playStream":
-            MessageLookupByLibrary.simpleMessage("Reproduzir transmissão"),
-        "playstoreSubscription":
-            MessageLookupByLibrary.simpleMessage("Assinatura da PlayStore"),
+        "playStream": MessageLookupByLibrary.simpleMessage(
+          "Reproduzir transmissão",
+        ),
+        "playstoreSubscription": MessageLookupByLibrary.simpleMessage(
+          "Assinatura da PlayStore",
+        ),
         "pleaseCheckYourInternetConnectionAndTryAgain":
             MessageLookupByLibrary.simpleMessage(
-                "Verifique sua conexão com a internet e tente novamente."),
+          "Verifique sua conexão com a internet e tente novamente.",
+        ),
         "pleaseContactSupportAndWeWillBeHappyToHelp":
             MessageLookupByLibrary.simpleMessage(
-                "Entre em contato com support@ente.io e nós ficaremos felizes em ajudar!"),
+          "Entre em contato com support@ente.io e nós ficaremos felizes em ajudar!",
+        ),
         "pleaseContactSupportIfTheProblemPersists":
             MessageLookupByLibrary.simpleMessage(
-                "Por favor, contate o suporte se o problema persistir"),
+          "Por favor, contate o suporte se o problema persistir",
+        ),
         "pleaseEmailUsAt": m64,
         "pleaseGrantPermissions": MessageLookupByLibrary.simpleMessage(
-            "Por favor, conceda as permissões"),
-        "pleaseLoginAgain":
-            MessageLookupByLibrary.simpleMessage("Registre-se novamente"),
+          "Por favor, conceda as permissões",
+        ),
+        "pleaseLoginAgain": MessageLookupByLibrary.simpleMessage(
+          "Registre-se novamente",
+        ),
         "pleaseSelectQuickLinksToRemove": MessageLookupByLibrary.simpleMessage(
-            "Selecione links rápidos para remover"),
+          "Selecione links rápidos para remover",
+        ),
         "pleaseSendTheLogsTo": m65,
         "pleaseTryAgain":
             MessageLookupByLibrary.simpleMessage("Tente novamente"),
         "pleaseVerifyTheCodeYouHaveEntered":
-            MessageLookupByLibrary.simpleMessage("Verifique o código inserido"),
+            MessageLookupByLibrary.simpleMessage(
+          "Verifique o código inserido",
+        ),
         "pleaseWait": MessageLookupByLibrary.simpleMessage("Aguarde..."),
-        "pleaseWaitDeletingAlbum":
-            MessageLookupByLibrary.simpleMessage("Aguarde, excluindo álbum"),
+        "pleaseWaitDeletingAlbum": MessageLookupByLibrary.simpleMessage(
+          "Aguarde, excluindo álbum",
+        ),
         "pleaseWaitForSometimeBeforeRetrying":
             MessageLookupByLibrary.simpleMessage(
-                "Por favor, aguarde mais algum tempo antes de tentar novamente"),
+          "Por favor, aguarde mais algum tempo antes de tentar novamente",
+        ),
         "pleaseWaitThisWillTakeAWhile": MessageLookupByLibrary.simpleMessage(
-            "Aguarde um pouco, isso talvez leve um tempo."),
+          "Aguarde um pouco, isso talvez leve um tempo.",
+        ),
         "posingWithThem": m66,
-        "preparingLogs":
-            MessageLookupByLibrary.simpleMessage("Preparando registros..."),
+        "preparingLogs": MessageLookupByLibrary.simpleMessage(
+          "Preparando registros...",
+        ),
         "preserveMore": MessageLookupByLibrary.simpleMessage("Preservar mais"),
         "pressAndHoldToPlayVideo": MessageLookupByLibrary.simpleMessage(
-            "Pressione e segure para reproduzir o vídeo"),
+          "Pressione e segure para reproduzir o vídeo",
+        ),
         "pressAndHoldToPlayVideoDetailed": MessageLookupByLibrary.simpleMessage(
-            "Pressione e segure na imagem para reproduzir o vídeo"),
+          "Pressione e segure na imagem para reproduzir o vídeo",
+        ),
         "previous": MessageLookupByLibrary.simpleMessage("Anterior"),
         "privacy": MessageLookupByLibrary.simpleMessage("Privacidade"),
-        "privacyPolicyTitle":
-            MessageLookupByLibrary.simpleMessage("Política de Privacidade"),
+        "privacyPolicyTitle": MessageLookupByLibrary.simpleMessage(
+          "Política de Privacidade",
+        ),
         "privateBackups":
             MessageLookupByLibrary.simpleMessage("Cópias privadas"),
-        "privateSharing":
-            MessageLookupByLibrary.simpleMessage("Compartilha privada"),
+        "privateSharing": MessageLookupByLibrary.simpleMessage(
+          "Compartilha privada",
+        ),
         "proceed": MessageLookupByLibrary.simpleMessage("Continuar"),
         "processed": MessageLookupByLibrary.simpleMessage("Processado"),
         "processing": MessageLookupByLibrary.simpleMessage("Processando"),
         "processingImport": m67,
-        "processingVideos":
-            MessageLookupByLibrary.simpleMessage("Processando vídeos"),
-        "publicLinkCreated":
-            MessageLookupByLibrary.simpleMessage("Link público criado"),
-        "publicLinkEnabled":
-            MessageLookupByLibrary.simpleMessage("Link público ativo"),
+        "processingVideos": MessageLookupByLibrary.simpleMessage(
+          "Processando vídeos",
+        ),
+        "publicLinkCreated": MessageLookupByLibrary.simpleMessage(
+          "Link público criado",
+        ),
+        "publicLinkEnabled": MessageLookupByLibrary.simpleMessage(
+          "Link público ativo",
+        ),
         "questionmark": MessageLookupByLibrary.simpleMessage("?"),
         "queued": MessageLookupByLibrary.simpleMessage("Na fila"),
         "quickLinks": MessageLookupByLibrary.simpleMessage("Links rápidos"),
@@ -4174,127 +2079,167 @@
         "rateUsOnStore": m68,
         "reassignMe": MessageLookupByLibrary.simpleMessage("Reatribuir \"Eu\""),
         "reassignedToName": m69,
-        "reassigningLoading":
-            MessageLookupByLibrary.simpleMessage("Reatribuindo..."),
+        "reassigningLoading": MessageLookupByLibrary.simpleMessage(
+          "Reatribuindo...",
+        ),
         "receiveRemindersOnBirthdays": MessageLookupByLibrary.simpleMessage(
-            "Receba notificações quando alguém fizer um aniversário. Tocar na notificação o levará às fotos do aniversariante."),
+          "Receba notificações quando alguém fizer um aniversário. Tocar na notificação o levará às fotos do aniversariante.",
+        ),
         "recover": MessageLookupByLibrary.simpleMessage("Recuperar"),
         "recoverAccount":
             MessageLookupByLibrary.simpleMessage("Recuperar conta"),
         "recoverButton": MessageLookupByLibrary.simpleMessage("Recuperar"),
         "recoveryAccount":
             MessageLookupByLibrary.simpleMessage("Recuperar conta"),
-        "recoveryInitiated":
-            MessageLookupByLibrary.simpleMessage("A recuperação iniciou"),
+        "recoveryInitiated": MessageLookupByLibrary.simpleMessage(
+          "A recuperação iniciou",
+        ),
         "recoveryInitiatedDesc": m70,
         "recoveryKey":
             MessageLookupByLibrary.simpleMessage("Chave de recuperação"),
         "recoveryKeyCopiedToClipboard": MessageLookupByLibrary.simpleMessage(
-            "Chave de recuperação copiada para a área de transferência"),
+          "Chave de recuperação copiada para a área de transferência",
+        ),
         "recoveryKeyOnForgotPassword": MessageLookupByLibrary.simpleMessage(
-            "Caso você esqueça sua senha, a única maneira de recuperar seus dados é com esta chave."),
+          "Caso você esqueça sua senha, a única maneira de recuperar seus dados é com esta chave.",
+        ),
         "recoveryKeySaveDescription": MessageLookupByLibrary.simpleMessage(
-            "Não armazenamos esta chave, salve esta chave de 24 palavras em um lugar seguro."),
+          "Não armazenamos esta chave, salve esta chave de 24 palavras em um lugar seguro.",
+        ),
         "recoveryKeySuccessBody": MessageLookupByLibrary.simpleMessage(
-            "Ótimo! Sua chave de recuperação é válida. Obrigada por verificar.\n\nLembre-se de manter sua chave de recuperação salva em segurança."),
+          "Ótimo! Sua chave de recuperação é válida. Obrigada por verificar.\n\nLembre-se de manter sua chave de recuperação salva em segurança.",
+        ),
         "recoveryKeyVerified": MessageLookupByLibrary.simpleMessage(
-            "Chave de recuperação verificada"),
+          "Chave de recuperação verificada",
+        ),
         "recoveryKeyVerifyReason": MessageLookupByLibrary.simpleMessage(
-            "Sua chave de recuperação é a única maneira de recuperar suas fotos se você esqueceu sua senha. Você pode encontrar sua chave de recuperação em Opções > Conta.\n\nInsira sua chave de recuperação aqui para verificar se você a salvou corretamente."),
+          "Sua chave de recuperação é a única maneira de recuperar suas fotos se você esqueceu sua senha. Você pode encontrar sua chave de recuperação em Opções > Conta.\n\nInsira sua chave de recuperação aqui para verificar se você a salvou corretamente.",
+        ),
         "recoveryReady": m71,
-        "recoverySuccessful":
-            MessageLookupByLibrary.simpleMessage("Recuperação com sucesso!"),
+        "recoverySuccessful": MessageLookupByLibrary.simpleMessage(
+          "Recuperação com sucesso!",
+        ),
         "recoveryWarning": MessageLookupByLibrary.simpleMessage(
-            "Um contato confiável está tentando acessar sua conta"),
+          "Um contato confiável está tentando acessar sua conta",
+        ),
         "recoveryWarningBody": m72,
         "recreatePasswordBody": MessageLookupByLibrary.simpleMessage(
-            "O dispositivo atual não é poderoso o suficiente para verificar sua senha, no entanto, nós podemos regenerar numa maneira que funciona em todos os dispositivos.\n\nEntre usando a chave de recuperação e regenere sua senha (você pode usar a mesma novamente se desejar)."),
-        "recreatePasswordTitle":
-            MessageLookupByLibrary.simpleMessage("Redefinir senha"),
+          "O dispositivo atual não é poderoso o suficiente para verificar sua senha, no entanto, nós podemos regenerar numa maneira que funciona em todos os dispositivos.\n\nEntre usando a chave de recuperação e regenere sua senha (você pode usar a mesma novamente se desejar).",
+        ),
+        "recreatePasswordTitle": MessageLookupByLibrary.simpleMessage(
+          "Redefinir senha",
+        ),
         "reddit": MessageLookupByLibrary.simpleMessage("Reddit"),
         "reenterPassword":
             MessageLookupByLibrary.simpleMessage("Reinserir senha"),
         "reenterPin": MessageLookupByLibrary.simpleMessage("Reinserir PIN"),
         "referFriendsAnd2xYourPlan": MessageLookupByLibrary.simpleMessage(
-            "Recomende seus amigos e duplique seu plano"),
+          "Recomende seus amigos e duplique seu plano",
+        ),
         "referralStep1": MessageLookupByLibrary.simpleMessage(
-            "1. Envie este código aos seus amigos"),
+          "1. Envie este código aos seus amigos",
+        ),
         "referralStep2": MessageLookupByLibrary.simpleMessage(
-            "2. Eles então se inscrevem num plano pago"),
+          "2. Eles então se inscrevem num plano pago",
+        ),
         "referralStep3": m73,
         "referrals": MessageLookupByLibrary.simpleMessage("Referências"),
         "referralsAreCurrentlyPaused": MessageLookupByLibrary.simpleMessage(
-            "As referências estão atualmente pausadas"),
-        "rejectRecovery":
-            MessageLookupByLibrary.simpleMessage("Rejeitar recuperação"),
+          "As referências estão atualmente pausadas",
+        ),
+        "rejectRecovery": MessageLookupByLibrary.simpleMessage(
+          "Rejeitar recuperação",
+        ),
         "remindToEmptyDeviceTrash": MessageLookupByLibrary.simpleMessage(
-            "Também esvazie o \"Excluído Recentemente\" das \"Opções\" -> \"Armazenamento\" para liberar espaço"),
+          "Também esvazie o \"Excluído Recentemente\" das \"Opções\" -> \"Armazenamento\" para liberar espaço",
+        ),
         "remindToEmptyEnteTrash": MessageLookupByLibrary.simpleMessage(
-            "Também esvazie sua \"Lixeira\" para reivindicar o espaço liberado"),
+          "Também esvazie sua \"Lixeira\" para reivindicar o espaço liberado",
+        ),
         "remoteImages": MessageLookupByLibrary.simpleMessage("Imagens remotas"),
-        "remoteThumbnails":
-            MessageLookupByLibrary.simpleMessage("Miniaturas remotas"),
+        "remoteThumbnails": MessageLookupByLibrary.simpleMessage(
+          "Miniaturas remotas",
+        ),
         "remoteVideos": MessageLookupByLibrary.simpleMessage("Vídeos remotos"),
         "remove": MessageLookupByLibrary.simpleMessage("Remover"),
-        "removeDuplicates":
-            MessageLookupByLibrary.simpleMessage("Excluir duplicatas"),
+        "removeDuplicates": MessageLookupByLibrary.simpleMessage(
+          "Excluir duplicatas",
+        ),
         "removeDuplicatesDesc": MessageLookupByLibrary.simpleMessage(
-            "Revise e remova arquivos que são duplicatas exatas."),
+          "Revise e remova arquivos que são duplicatas exatas.",
+        ),
         "removeFromAlbum":
             MessageLookupByLibrary.simpleMessage("Remover do álbum"),
-        "removeFromAlbumTitle":
-            MessageLookupByLibrary.simpleMessage("Remover do álbum?"),
+        "removeFromAlbumTitle": MessageLookupByLibrary.simpleMessage(
+          "Remover do álbum?",
+        ),
         "removeFromFavorite":
             MessageLookupByLibrary.simpleMessage("Desfavoritar"),
         "removeInvite": MessageLookupByLibrary.simpleMessage("Remover convite"),
         "removeLink": MessageLookupByLibrary.simpleMessage("Remover link"),
-        "removeParticipant":
-            MessageLookupByLibrary.simpleMessage("Remover participante"),
+        "removeParticipant": MessageLookupByLibrary.simpleMessage(
+          "Remover participante",
+        ),
         "removeParticipantBody": m74,
-        "removePersonLabel":
-            MessageLookupByLibrary.simpleMessage("Remover etiqueta da pessoa"),
-        "removePublicLink":
-            MessageLookupByLibrary.simpleMessage("Remover link público"),
-        "removePublicLinks":
-            MessageLookupByLibrary.simpleMessage("Remover link público"),
+        "removePersonLabel": MessageLookupByLibrary.simpleMessage(
+          "Remover etiqueta da pessoa",
+        ),
+        "removePublicLink": MessageLookupByLibrary.simpleMessage(
+          "Remover link público",
+        ),
+        "removePublicLinks": MessageLookupByLibrary.simpleMessage(
+          "Remover link público",
+        ),
         "removeShareItemsWarning": MessageLookupByLibrary.simpleMessage(
-            "Alguns dos itens que você está removendo foram adicionados por outras pessoas, e você perderá o acesso a eles"),
+          "Alguns dos itens que você está removendo foram adicionados por outras pessoas, e você perderá o acesso a eles",
+        ),
         "removeWithQuestionMark":
             MessageLookupByLibrary.simpleMessage("Remover?"),
         "removeYourselfAsTrustedContact": MessageLookupByLibrary.simpleMessage(
-            "Remover si mesmo dos contatos confiáveis"),
-        "removingFromFavorites":
-            MessageLookupByLibrary.simpleMessage("Removendo dos favoritos..."),
+          "Remover si mesmo dos contatos confiáveis",
+        ),
+        "removingFromFavorites": MessageLookupByLibrary.simpleMessage(
+          "Removendo dos favoritos...",
+        ),
         "rename": MessageLookupByLibrary.simpleMessage("Renomear"),
         "renameAlbum": MessageLookupByLibrary.simpleMessage("Renomear álbum"),
         "renameFile": MessageLookupByLibrary.simpleMessage("Renomear arquivo"),
-        "renewSubscription":
-            MessageLookupByLibrary.simpleMessage("Renovar assinatura"),
+        "renewSubscription": MessageLookupByLibrary.simpleMessage(
+          "Renovar assinatura",
+        ),
         "renewsOn": m75,
         "reportABug": MessageLookupByLibrary.simpleMessage("Informar um erro"),
         "reportBug": MessageLookupByLibrary.simpleMessage("Informar erro"),
         "resendEmail": MessageLookupByLibrary.simpleMessage("Reenviar e-mail"),
         "reset": MessageLookupByLibrary.simpleMessage("Redefinir"),
         "resetIgnoredFiles": MessageLookupByLibrary.simpleMessage(
-            "Redefinir arquivos ignorados"),
-        "resetPasswordTitle":
-            MessageLookupByLibrary.simpleMessage("Redefinir senha"),
+          "Redefinir arquivos ignorados",
+        ),
+        "resetPasswordTitle": MessageLookupByLibrary.simpleMessage(
+          "Redefinir senha",
+        ),
         "resetPerson": MessageLookupByLibrary.simpleMessage("Remover"),
-        "resetToDefault":
-            MessageLookupByLibrary.simpleMessage("Redefinir para o padrão"),
+        "resetToDefault": MessageLookupByLibrary.simpleMessage(
+          "Redefinir para o padrão",
+        ),
         "restore": MessageLookupByLibrary.simpleMessage("Restaurar"),
-        "restoreToAlbum":
-            MessageLookupByLibrary.simpleMessage("Restaurar para álbum"),
-        "restoringFiles":
-            MessageLookupByLibrary.simpleMessage("Restaurando arquivos..."),
-        "resumableUploads":
-            MessageLookupByLibrary.simpleMessage("Envios retomáveis"),
+        "restoreToAlbum": MessageLookupByLibrary.simpleMessage(
+          "Restaurar para álbum",
+        ),
+        "restoringFiles": MessageLookupByLibrary.simpleMessage(
+          "Restaurando arquivos...",
+        ),
+        "resumableUploads": MessageLookupByLibrary.simpleMessage(
+          "Envios retomáveis",
+        ),
         "retry": MessageLookupByLibrary.simpleMessage("Tentar novamente"),
         "review": MessageLookupByLibrary.simpleMessage("Revisar"),
         "reviewDeduplicateItems": MessageLookupByLibrary.simpleMessage(
-            "Reveja e exclua os itens que você acredita serem duplicados."),
-        "reviewSuggestions":
-            MessageLookupByLibrary.simpleMessage("Revisar sugestões"),
+          "Reveja e exclua os itens que você acredita serem duplicados.",
+        ),
+        "reviewSuggestions": MessageLookupByLibrary.simpleMessage(
+          "Revisar sugestões",
+        ),
         "right": MessageLookupByLibrary.simpleMessage("Direita"),
         "roadtripWithThem": m76,
         "rotate": MessageLookupByLibrary.simpleMessage("Girar"),
@@ -4302,113 +2247,151 @@
             MessageLookupByLibrary.simpleMessage("Girar para a esquerda"),
         "rotateRight":
             MessageLookupByLibrary.simpleMessage("Girar para a direita"),
-        "safelyStored":
-            MessageLookupByLibrary.simpleMessage("Armazenado com segurança"),
+        "safelyStored": MessageLookupByLibrary.simpleMessage(
+          "Armazenado com segurança",
+        ),
         "same": MessageLookupByLibrary.simpleMessage("Igual"),
         "sameperson": MessageLookupByLibrary.simpleMessage("Mesma pessoa?"),
         "save": MessageLookupByLibrary.simpleMessage("Salvar"),
-        "saveAsAnotherPerson":
-            MessageLookupByLibrary.simpleMessage("Salvar como outra pessoa"),
+        "saveAsAnotherPerson": MessageLookupByLibrary.simpleMessage(
+          "Salvar como outra pessoa",
+        ),
         "saveChangesBeforeLeavingQuestion":
             MessageLookupByLibrary.simpleMessage(
-                "Salvar mudanças antes de sair?"),
+          "Salvar mudanças antes de sair?",
+        ),
         "saveCollage": MessageLookupByLibrary.simpleMessage("Salvar colagem"),
         "saveCopy": MessageLookupByLibrary.simpleMessage("Salvar cópia"),
         "saveKey": MessageLookupByLibrary.simpleMessage("Salvar chave"),
         "savePerson": MessageLookupByLibrary.simpleMessage("Salvar pessoa"),
         "saveYourRecoveryKeyIfYouHaventAlready":
             MessageLookupByLibrary.simpleMessage(
-                "Salve sua chave de recuperação, se você ainda não fez"),
+          "Salve sua chave de recuperação, se você ainda não fez",
+        ),
         "saving": MessageLookupByLibrary.simpleMessage("Salvando..."),
         "savingEdits":
             MessageLookupByLibrary.simpleMessage("Salvando edições..."),
         "scanCode": MessageLookupByLibrary.simpleMessage("Escanear código"),
         "scanThisBarcodeWithnyourAuthenticatorApp":
             MessageLookupByLibrary.simpleMessage(
-                "Escaneie este código de barras com\no aplicativo autenticador"),
+          "Escaneie este código de barras com\no aplicativo autenticador",
+        ),
         "search": MessageLookupByLibrary.simpleMessage("Buscar"),
         "searchAlbumsEmptySection":
             MessageLookupByLibrary.simpleMessage("Álbuns"),
-        "searchByAlbumNameHint":
-            MessageLookupByLibrary.simpleMessage("Nome do álbum"),
+        "searchByAlbumNameHint": MessageLookupByLibrary.simpleMessage(
+          "Nome do álbum",
+        ),
         "searchByExamples": MessageLookupByLibrary.simpleMessage(
-            "• Nomes de álbuns (ex: \"Câmera\")\n• Tipos de arquivos (ex.: \"Vídeos\", \".gif\")\n• Anos e meses (ex.: \"2022\", \"Janeiro\")\n• Temporadas (ex.: \"Natal\")\n• Tags (ex.: \"#divertido\")"),
+          "• Nomes de álbuns (ex: \"Câmera\")\n• Tipos de arquivos (ex.: \"Vídeos\", \".gif\")\n• Anos e meses (ex.: \"2022\", \"Janeiro\")\n• Temporadas (ex.: \"Natal\")\n• Tags (ex.: \"#divertido\")",
+        ),
         "searchCaptionEmptySection": MessageLookupByLibrary.simpleMessage(
-            "Adicione marcações como \"#viagem\" nas informações das fotos para encontrá-las aqui com facilidade"),
-        "searchDatesEmptySection":
-            MessageLookupByLibrary.simpleMessage("Buscar por data, mês ou ano"),
+          "Adicione marcações como \"#viagem\" nas informações das fotos para encontrá-las aqui com facilidade",
+        ),
+        "searchDatesEmptySection": MessageLookupByLibrary.simpleMessage(
+          "Buscar por data, mês ou ano",
+        ),
         "searchDiscoverEmptySection": MessageLookupByLibrary.simpleMessage(
-            "As imagens serão exibidas aqui quando o processamento e sincronização for concluído"),
+          "As imagens serão exibidas aqui quando o processamento e sincronização for concluído",
+        ),
         "searchFaceEmptySection": MessageLookupByLibrary.simpleMessage(
-            "As pessoas apareceram aqui quando a indexação for concluída"),
+          "As pessoas apareceram aqui quando a indexação for concluída",
+        ),
         "searchFileTypesAndNamesEmptySection":
-            MessageLookupByLibrary.simpleMessage("Tipos de arquivo e nomes"),
-        "searchHint1":
-            MessageLookupByLibrary.simpleMessage("busca rápida no dispositivo"),
-        "searchHint2":
-            MessageLookupByLibrary.simpleMessage("Descrições e data das fotos"),
+            MessageLookupByLibrary.simpleMessage(
+          "Tipos de arquivo e nomes",
+        ),
+        "searchHint1": MessageLookupByLibrary.simpleMessage(
+          "busca rápida no dispositivo",
+        ),
+        "searchHint2": MessageLookupByLibrary.simpleMessage(
+          "Descrições e data das fotos",
+        ),
         "searchHint3": MessageLookupByLibrary.simpleMessage(
-            "Álbuns, nomes de arquivos e tipos"),
+          "Álbuns, nomes de arquivos e tipos",
+        ),
         "searchHint4": MessageLookupByLibrary.simpleMessage("Localização"),
         "searchHint5": MessageLookupByLibrary.simpleMessage(
-            "Em breve: Busca mágica e rostos ✨"),
+          "Em breve: Busca mágica e rostos ✨",
+        ),
         "searchLocationEmptySection": MessageLookupByLibrary.simpleMessage(
-            "Fotos de grupo que estão sendo tiradas em algum raio da foto"),
+          "Fotos de grupo que estão sendo tiradas em algum raio da foto",
+        ),
         "searchPeopleEmptySection": MessageLookupByLibrary.simpleMessage(
-            "Convide pessoas e você verá todas as fotos compartilhadas por elas aqui"),
+          "Convide pessoas e você verá todas as fotos compartilhadas por elas aqui",
+        ),
         "searchPersonsEmptySection": MessageLookupByLibrary.simpleMessage(
-            "As pessoas serão exibidas aqui quando o processamento e sincronização for concluído"),
+          "As pessoas serão exibidas aqui quando o processamento e sincronização for concluído",
+        ),
         "searchResultCount": m77,
         "searchSectionsLengthMismatch": m78,
         "security": MessageLookupByLibrary.simpleMessage("Segurança"),
         "seePublicAlbumLinksInApp": MessageLookupByLibrary.simpleMessage(
-            "Ver links de álbum compartilhado no aplicativo"),
-        "selectALocation":
-            MessageLookupByLibrary.simpleMessage("Selecionar localização"),
+          "Ver links de álbum compartilhado no aplicativo",
+        ),
+        "selectALocation": MessageLookupByLibrary.simpleMessage(
+          "Selecionar localização",
+        ),
         "selectALocationFirst": MessageLookupByLibrary.simpleMessage(
-            "Primeiramente selecione uma localização"),
+          "Primeiramente selecione uma localização",
+        ),
         "selectAlbum": MessageLookupByLibrary.simpleMessage("Selecionar álbum"),
         "selectAll": MessageLookupByLibrary.simpleMessage("Selecionar tudo"),
         "selectAllShort": MessageLookupByLibrary.simpleMessage("Tudo"),
-        "selectCoverPhoto":
-            MessageLookupByLibrary.simpleMessage("Selecionar foto da capa"),
+        "selectCoverPhoto": MessageLookupByLibrary.simpleMessage(
+          "Selecionar foto da capa",
+        ),
         "selectDate": MessageLookupByLibrary.simpleMessage("Selecionar data"),
         "selectFoldersForBackup": MessageLookupByLibrary.simpleMessage(
-            "Selecione as pastas para salvá-las"),
+          "Selecione as pastas para salvá-las",
+        ),
         "selectItemsToAdd": MessageLookupByLibrary.simpleMessage(
-            "Selecionar itens para adicionar"),
+          "Selecionar itens para adicionar",
+        ),
         "selectLanguage":
             MessageLookupByLibrary.simpleMessage("Selecionar idioma"),
         "selectMailApp": MessageLookupByLibrary.simpleMessage(
-            "Selecionar aplicativo de e-mail"),
-        "selectMorePhotos":
-            MessageLookupByLibrary.simpleMessage("Selecionar mais fotos"),
-        "selectOneDateAndTime":
-            MessageLookupByLibrary.simpleMessage("Selecionar data e hora"),
+          "Selecionar aplicativo de e-mail",
+        ),
+        "selectMorePhotos": MessageLookupByLibrary.simpleMessage(
+          "Selecionar mais fotos",
+        ),
+        "selectOneDateAndTime": MessageLookupByLibrary.simpleMessage(
+          "Selecionar data e hora",
+        ),
         "selectOneDateAndTimeForAll": MessageLookupByLibrary.simpleMessage(
-            "Selecione uma data e hora para todos"),
+          "Selecione uma data e hora para todos",
+        ),
         "selectPersonToLink": MessageLookupByLibrary.simpleMessage(
-            "Selecione a pessoa para vincular"),
+          "Selecione a pessoa para vincular",
+        ),
         "selectReason": MessageLookupByLibrary.simpleMessage("Diga o motivo"),
         "selectStartOfRange": MessageLookupByLibrary.simpleMessage(
-            "Selecionar início de intervalo"),
+          "Selecionar início de intervalo",
+        ),
         "selectTime": MessageLookupByLibrary.simpleMessage("Selecionar tempo"),
-        "selectYourFace":
-            MessageLookupByLibrary.simpleMessage("Selecione seu rosto"),
-        "selectYourPlan":
-            MessageLookupByLibrary.simpleMessage("Selecione seu plano"),
+        "selectYourFace": MessageLookupByLibrary.simpleMessage(
+          "Selecione seu rosto",
+        ),
+        "selectYourPlan": MessageLookupByLibrary.simpleMessage(
+          "Selecione seu plano",
+        ),
         "selectedAlbums": m79,
         "selectedFilesAreNotOnEnte": MessageLookupByLibrary.simpleMessage(
-            "Os arquivos selecionados não estão no Ente"),
+          "Os arquivos selecionados não estão no Ente",
+        ),
         "selectedFoldersWillBeEncryptedAndBackedUp":
             MessageLookupByLibrary.simpleMessage(
-                "As pastas selecionadas serão criptografadas e salvas em segurança"),
+          "As pastas selecionadas serão criptografadas e salvas em segurança",
+        ),
         "selectedItemsWillBeDeletedFromAllAlbumsAndMoved":
             MessageLookupByLibrary.simpleMessage(
-                "Os itens selecionados serão excluídos de todos os álbuns e movidos para a lixeira."),
+          "Os itens selecionados serão excluídos de todos os álbuns e movidos para a lixeira.",
+        ),
         "selectedItemsWillBeRemovedFromThisPerson":
             MessageLookupByLibrary.simpleMessage(
-                "Os itens selecionados serão removidos desta pessoa, entretanto não serão excluídos da sua biblioteca."),
+          "Os itens selecionados serão removidos desta pessoa, entretanto não serão excluídos da sua biblioteca.",
+        ),
         "selectedPhotos": m80,
         "selectedPhotosWithYours": m81,
         "selfiesWithThem": m82,
@@ -4416,248 +2399,326 @@
         "sendEmail": MessageLookupByLibrary.simpleMessage("Enviar e-mail"),
         "sendInvite": MessageLookupByLibrary.simpleMessage("Enviar convite"),
         "sendLink": MessageLookupByLibrary.simpleMessage("Enviar link"),
-        "serverEndpoint":
-            MessageLookupByLibrary.simpleMessage("Ponto final do servidor"),
+        "serverEndpoint": MessageLookupByLibrary.simpleMessage(
+          "Ponto final do servidor",
+        ),
         "sessionExpired":
             MessageLookupByLibrary.simpleMessage("Sessão expirada"),
         "sessionIdMismatch": MessageLookupByLibrary.simpleMessage(
-            "Incompatibilidade de ID de sessão"),
+          "Incompatibilidade de ID de sessão",
+        ),
         "setAPassword": MessageLookupByLibrary.simpleMessage("Definir senha"),
         "setAs": MessageLookupByLibrary.simpleMessage("Definir como"),
         "setCover": MessageLookupByLibrary.simpleMessage("Definir capa"),
         "setLabel": MessageLookupByLibrary.simpleMessage("Definir"),
-        "setNewPassword":
-            MessageLookupByLibrary.simpleMessage("Definir nova senha"),
+        "setNewPassword": MessageLookupByLibrary.simpleMessage(
+          "Definir nova senha",
+        ),
         "setNewPin": MessageLookupByLibrary.simpleMessage("Definir PIN novo"),
         "setPasswordTitle":
             MessageLookupByLibrary.simpleMessage("Definir senha"),
         "setRadius": MessageLookupByLibrary.simpleMessage("Definir raio"),
-        "setupComplete":
-            MessageLookupByLibrary.simpleMessage("Configuração concluída"),
+        "setupComplete": MessageLookupByLibrary.simpleMessage(
+          "Configuração concluída",
+        ),
         "share": MessageLookupByLibrary.simpleMessage("Compartilhar"),
         "shareALink": MessageLookupByLibrary.simpleMessage("Compartilhar link"),
         "shareAlbumHint": MessageLookupByLibrary.simpleMessage(
-            "Abra um álbum e toque no botão compartilhar no canto superior direito para compartilhar."),
-        "shareAnAlbumNow":
-            MessageLookupByLibrary.simpleMessage("Compartilhar um álbum agora"),
+          "Abra um álbum e toque no botão compartilhar no canto superior direito para compartilhar.",
+        ),
+        "shareAnAlbumNow": MessageLookupByLibrary.simpleMessage(
+          "Compartilhar um álbum agora",
+        ),
         "shareLink": MessageLookupByLibrary.simpleMessage("Compartilhar link"),
         "shareMyVerificationID": m83,
         "shareOnlyWithThePeopleYouWant": MessageLookupByLibrary.simpleMessage(
-            "Compartilhar apenas com as pessoas que você quiser"),
+          "Compartilhar apenas com as pessoas que você quiser",
+        ),
         "shareTextConfirmOthersVerificationID": m84,
         "shareTextRecommendUsingEnte": MessageLookupByLibrary.simpleMessage(
-            "Baixe o Ente para que nós possamos compartilhar com facilidade fotos e vídeos de qualidade original\n\nhttps://ente.io"),
+          "Baixe o Ente para que nós possamos compartilhar com facilidade fotos e vídeos de qualidade original\n\nhttps://ente.io",
+        ),
         "shareTextReferralCode": m85,
         "shareWithNonenteUsers": MessageLookupByLibrary.simpleMessage(
-            "Compartilhar com usuários não ente"),
+          "Compartilhar com usuários não ente",
+        ),
         "shareWithPeopleSectionTitle": m86,
         "shareYourFirstAlbum": MessageLookupByLibrary.simpleMessage(
-            "Compartilhar seu primeiro álbum"),
+          "Compartilhar seu primeiro álbum",
+        ),
         "sharedAlbumSectionDescription": MessageLookupByLibrary.simpleMessage(
-            "Criar álbuns compartilhados e colaborativos com outros usuários Ente, incluindo usuários em planos gratuitos."),
+          "Criar álbuns compartilhados e colaborativos com outros usuários Ente, incluindo usuários em planos gratuitos.",
+        ),
         "sharedByMe":
             MessageLookupByLibrary.simpleMessage("Compartilhada por mim"),
-        "sharedByYou":
-            MessageLookupByLibrary.simpleMessage("Compartilhado por você"),
-        "sharedPhotoNotifications":
-            MessageLookupByLibrary.simpleMessage("Novas fotos compartilhadas"),
-        "sharedPhotoNotificationsExplanation": MessageLookupByLibrary.simpleMessage(
-            "Receba notificações caso alguém adicione uma foto a um álbum compartilhado que você faz parte"),
+        "sharedByYou": MessageLookupByLibrary.simpleMessage(
+          "Compartilhado por você",
+        ),
+        "sharedPhotoNotifications": MessageLookupByLibrary.simpleMessage(
+          "Novas fotos compartilhadas",
+        ),
+        "sharedPhotoNotificationsExplanation":
+            MessageLookupByLibrary.simpleMessage(
+          "Receba notificações caso alguém adicione uma foto a um álbum compartilhado que você faz parte",
+        ),
         "sharedWith": m87,
-        "sharedWithMe":
-            MessageLookupByLibrary.simpleMessage("Compartilhado comigo"),
-        "sharedWithYou":
-            MessageLookupByLibrary.simpleMessage("Compartilhado com você"),
+        "sharedWithMe": MessageLookupByLibrary.simpleMessage(
+          "Compartilhado comigo",
+        ),
+        "sharedWithYou": MessageLookupByLibrary.simpleMessage(
+          "Compartilhado com você",
+        ),
         "sharing": MessageLookupByLibrary.simpleMessage("Compartilhando..."),
-        "shiftDatesAndTime":
-            MessageLookupByLibrary.simpleMessage("Alterar as datas e horas"),
-        "showLessFaces":
-            MessageLookupByLibrary.simpleMessage("Exibir menos rostos"),
+        "shiftDatesAndTime": MessageLookupByLibrary.simpleMessage(
+          "Alterar as datas e horas",
+        ),
+        "showLessFaces": MessageLookupByLibrary.simpleMessage(
+          "Exibir menos rostos",
+        ),
         "showMemories":
             MessageLookupByLibrary.simpleMessage("Mostrar memórias"),
         "showMoreFaces":
             MessageLookupByLibrary.simpleMessage("Exibir mais rostos"),
         "showPerson": MessageLookupByLibrary.simpleMessage("Mostrar pessoa"),
         "signOutFromOtherDevices": MessageLookupByLibrary.simpleMessage(
-            "Sair da conta em outros dispositivos"),
+          "Sair da conta em outros dispositivos",
+        ),
         "signOutOtherBody": MessageLookupByLibrary.simpleMessage(
-            "Se você acha que alguém possa saber da sua senha, você pode forçar desconectar sua conta de outros dispositivos."),
-        "signOutOtherDevices":
-            MessageLookupByLibrary.simpleMessage("Sair em outros dispositivos"),
+          "Se você acha que alguém possa saber da sua senha, você pode forçar desconectar sua conta de outros dispositivos.",
+        ),
+        "signOutOtherDevices": MessageLookupByLibrary.simpleMessage(
+          "Sair em outros dispositivos",
+        ),
         "signUpTerms": MessageLookupByLibrary.simpleMessage(
-            "Eu concordo com os <u-terms>termos de serviço</u-terms> e a <u-policy>política de privacidade</u-policy>"),
+          "Eu concordo com os <u-terms>termos de serviço</u-terms> e a <u-policy>política de privacidade</u-policy>",
+        ),
         "singleFileDeleteFromDevice": m88,
         "singleFileDeleteHighlight": MessageLookupByLibrary.simpleMessage(
-            "Ele será excluído de todos os álbuns."),
+          "Ele será excluído de todos os álbuns.",
+        ),
         "singleFileInBothLocalAndRemote": m89,
         "singleFileInRemoteOnly": m90,
         "skip": MessageLookupByLibrary.simpleMessage("Pular"),
-        "smartMemories":
-            MessageLookupByLibrary.simpleMessage("Memórias inteligentes"),
+        "smartMemories": MessageLookupByLibrary.simpleMessage(
+          "Memórias inteligentes",
+        ),
         "social": MessageLookupByLibrary.simpleMessage("Redes sociais"),
         "someItemsAreInBothEnteAndYourDevice":
             MessageLookupByLibrary.simpleMessage(
-                "Alguns itens estão em ambos o Ente quanto no seu dispositivo."),
+          "Alguns itens estão em ambos o Ente quanto no seu dispositivo.",
+        ),
         "someOfTheFilesYouAreTryingToDeleteAre":
             MessageLookupByLibrary.simpleMessage(
-                "Alguns dos arquivos que você está tentando excluir só estão disponíveis no seu dispositivo e não podem ser recuperados se forem excluídos"),
+          "Alguns dos arquivos que você está tentando excluir só estão disponíveis no seu dispositivo e não podem ser recuperados se forem excluídos",
+        ),
         "someoneSharingAlbumsWithYouShouldSeeTheSameId":
             MessageLookupByLibrary.simpleMessage(
-                "Alguém compartilhando álbuns com você deve ver o mesmo ID no dispositivo."),
-        "somethingWentWrong":
-            MessageLookupByLibrary.simpleMessage("Algo deu errado"),
+          "Alguém compartilhando álbuns com você deve ver o mesmo ID no dispositivo.",
+        ),
+        "somethingWentWrong": MessageLookupByLibrary.simpleMessage(
+          "Algo deu errado",
+        ),
         "somethingWentWrongPleaseTryAgain":
             MessageLookupByLibrary.simpleMessage(
-                "Algo deu errado. Tente outra vez"),
+          "Algo deu errado. Tente outra vez",
+        ),
         "sorry": MessageLookupByLibrary.simpleMessage("Desculpe"),
         "sorryBackupFailedDesc": MessageLookupByLibrary.simpleMessage(
-            "Desculpe, não podemos salvar em segurança este arquivo no momento, nós tentaremos mais tarde."),
+          "Desculpe, não podemos salvar em segurança este arquivo no momento, nós tentaremos mais tarde.",
+        ),
         "sorryCouldNotAddToFavorites": MessageLookupByLibrary.simpleMessage(
-            "Desculpe, não foi possível adicionar aos favoritos!"),
+          "Desculpe, não foi possível adicionar aos favoritos!",
+        ),
         "sorryCouldNotRemoveFromFavorites":
             MessageLookupByLibrary.simpleMessage(
-                "Desculpe, não foi possível remover dos favoritos!"),
+          "Desculpe, não foi possível remover dos favoritos!",
+        ),
         "sorryTheCodeYouveEnteredIsIncorrect":
             MessageLookupByLibrary.simpleMessage(
-                "O código inserido está incorreto"),
+          "O código inserido está incorreto",
+        ),
         "sorryWeCouldNotGenerateSecureKeysOnThisDevicennplease":
             MessageLookupByLibrary.simpleMessage(
-                "Desculpe, não foi possível gerar chaves seguras neste dispositivo.\n\ninicie sessão com um dispositivo diferente."),
+          "Desculpe, não foi possível gerar chaves seguras neste dispositivo.\n\ninicie sessão com um dispositivo diferente.",
+        ),
         "sorryWeHadToPauseYourBackups": MessageLookupByLibrary.simpleMessage(
-            "Desculpe, tivemos que pausar os salvamentos em segurança"),
+          "Desculpe, tivemos que pausar os salvamentos em segurança",
+        ),
         "sort": MessageLookupByLibrary.simpleMessage("Ordenar"),
         "sortAlbumsBy": MessageLookupByLibrary.simpleMessage("Ordenar por"),
-        "sortNewestFirst":
-            MessageLookupByLibrary.simpleMessage("Recentes primeiro"),
+        "sortNewestFirst": MessageLookupByLibrary.simpleMessage(
+          "Recentes primeiro",
+        ),
         "sortOldestFirst":
             MessageLookupByLibrary.simpleMessage("Antigos primeiro"),
         "sparkleSuccess": MessageLookupByLibrary.simpleMessage("✨ Sucesso"),
         "sportsWithThem": m91,
         "spotlightOnThem": m92,
-        "spotlightOnYourself":
-            MessageLookupByLibrary.simpleMessage("Destacar si mesmo"),
-        "startAccountRecoveryTitle":
-            MessageLookupByLibrary.simpleMessage("Iniciar recuperação"),
+        "spotlightOnYourself": MessageLookupByLibrary.simpleMessage(
+          "Destacar si mesmo",
+        ),
+        "startAccountRecoveryTitle": MessageLookupByLibrary.simpleMessage(
+          "Iniciar recuperação",
+        ),
         "startBackup": MessageLookupByLibrary.simpleMessage(
-            "Iniciar a salvar em segurança"),
+          "Iniciar a salvar em segurança",
+        ),
         "status": MessageLookupByLibrary.simpleMessage("Estado"),
-        "stopCastingBody":
-            MessageLookupByLibrary.simpleMessage("Deseja parar a transmissão?"),
-        "stopCastingTitle":
-            MessageLookupByLibrary.simpleMessage("Parar transmissão"),
+        "stopCastingBody": MessageLookupByLibrary.simpleMessage(
+          "Deseja parar a transmissão?",
+        ),
+        "stopCastingTitle": MessageLookupByLibrary.simpleMessage(
+          "Parar transmissão",
+        ),
         "storage": MessageLookupByLibrary.simpleMessage("Armazenamento"),
         "storageBreakupFamily": MessageLookupByLibrary.simpleMessage("Família"),
         "storageBreakupYou": MessageLookupByLibrary.simpleMessage("Você"),
         "storageInGB": m93,
         "storageLimitExceeded": MessageLookupByLibrary.simpleMessage(
-            "Limite de armazenamento excedido"),
+          "Limite de armazenamento excedido",
+        ),
         "storageUsageInfo": m94,
-        "streamDetails":
-            MessageLookupByLibrary.simpleMessage("Detalhes da transmissão"),
+        "streamDetails": MessageLookupByLibrary.simpleMessage(
+          "Detalhes da transmissão",
+        ),
         "strongStrength": MessageLookupByLibrary.simpleMessage("Forte"),
         "subAlreadyLinkedErrMessage": m95,
         "subWillBeCancelledOn": m96,
         "subscribe": MessageLookupByLibrary.simpleMessage("Inscrever-se"),
         "subscribeToEnableSharing": MessageLookupByLibrary.simpleMessage(
-            "Você precisa de uma inscrição paga ativa para ativar o compartilhamento."),
+          "Você precisa de uma inscrição paga ativa para ativar o compartilhamento.",
+        ),
         "subscription": MessageLookupByLibrary.simpleMessage("Assinatura"),
         "success": MessageLookupByLibrary.simpleMessage("Sucesso"),
-        "successfullyArchived":
-            MessageLookupByLibrary.simpleMessage("Arquivado com sucesso"),
-        "successfullyHid":
-            MessageLookupByLibrary.simpleMessage("Ocultado com sucesso"),
-        "successfullyUnarchived":
-            MessageLookupByLibrary.simpleMessage("Desarquivado com sucesso"),
-        "successfullyUnhid":
-            MessageLookupByLibrary.simpleMessage("Desocultado com sucesso"),
+        "successfullyArchived": MessageLookupByLibrary.simpleMessage(
+          "Arquivado com sucesso",
+        ),
+        "successfullyHid": MessageLookupByLibrary.simpleMessage(
+          "Ocultado com sucesso",
+        ),
+        "successfullyUnarchived": MessageLookupByLibrary.simpleMessage(
+          "Desarquivado com sucesso",
+        ),
+        "successfullyUnhid": MessageLookupByLibrary.simpleMessage(
+          "Desocultado com sucesso",
+        ),
         "suggestFeatures":
             MessageLookupByLibrary.simpleMessage("Sugerir recurso"),
         "sunrise": MessageLookupByLibrary.simpleMessage("No horizonte"),
         "support": MessageLookupByLibrary.simpleMessage("Suporte"),
         "syncProgress": m97,
-        "syncStopped":
-            MessageLookupByLibrary.simpleMessage("Sincronização interrompida"),
+        "syncStopped": MessageLookupByLibrary.simpleMessage(
+          "Sincronização interrompida",
+        ),
         "syncing": MessageLookupByLibrary.simpleMessage("Sincronizando..."),
         "systemTheme": MessageLookupByLibrary.simpleMessage("Sistema"),
         "tapToCopy": MessageLookupByLibrary.simpleMessage("toque para copiar"),
-        "tapToEnterCode":
-            MessageLookupByLibrary.simpleMessage("Toque para inserir código"),
-        "tapToUnlock":
-            MessageLookupByLibrary.simpleMessage("Toque para desbloquear"),
+        "tapToEnterCode": MessageLookupByLibrary.simpleMessage(
+          "Toque para inserir código",
+        ),
+        "tapToUnlock": MessageLookupByLibrary.simpleMessage(
+          "Toque para desbloquear",
+        ),
         "tapToUpload":
             MessageLookupByLibrary.simpleMessage("Toque para enviar"),
         "tapToUploadIsIgnoredDue": m98,
-        "tempErrorContactSupportIfPersists": MessageLookupByLibrary.simpleMessage(
-            "Parece que algo deu errado. Tente novamente mais tarde. Caso o erro persistir, por favor, entre em contato com nossa equipe."),
+        "tempErrorContactSupportIfPersists":
+            MessageLookupByLibrary.simpleMessage(
+          "Parece que algo deu errado. Tente novamente mais tarde. Caso o erro persistir, por favor, entre em contato com nossa equipe.",
+        ),
         "terminate": MessageLookupByLibrary.simpleMessage("Encerrar"),
         "terminateSession": MessageLookupByLibrary.simpleMessage("Sair?"),
         "terms": MessageLookupByLibrary.simpleMessage("Termos"),
         "termsOfServicesTitle": MessageLookupByLibrary.simpleMessage("Termos"),
         "thankYou": MessageLookupByLibrary.simpleMessage("Obrigado"),
-        "thankYouForSubscribing":
-            MessageLookupByLibrary.simpleMessage("Obrigado por assinar!"),
+        "thankYouForSubscribing": MessageLookupByLibrary.simpleMessage(
+          "Obrigado por assinar!",
+        ),
         "theDownloadCouldNotBeCompleted": MessageLookupByLibrary.simpleMessage(
-            "A instalação não pôde ser concluída"),
+          "A instalação não pôde ser concluída",
+        ),
         "theLinkYouAreTryingToAccessHasExpired":
             MessageLookupByLibrary.simpleMessage(
-                "O link que você está tentando acessar já expirou."),
-        "thePersonGroupsWillNotBeDisplayed": MessageLookupByLibrary.simpleMessage(
-            "Os grupos de pessoa não serão exibidos na seção de pessoa. As fotos permanecerão intactas."),
+          "O link que você está tentando acessar já expirou.",
+        ),
+        "thePersonGroupsWillNotBeDisplayed":
+            MessageLookupByLibrary.simpleMessage(
+          "Os grupos de pessoa não serão exibidos na seção de pessoa. As fotos permanecerão intactas.",
+        ),
         "thePersonWillNotBeDisplayed": MessageLookupByLibrary.simpleMessage(
-            "A pessoa não será exibida na seção de pessoas. As fotos permanecerão intactas."),
+          "A pessoa não será exibida na seção de pessoas. As fotos permanecerão intactas.",
+        ),
         "theRecoveryKeyYouEnteredIsIncorrect":
             MessageLookupByLibrary.simpleMessage(
-                "A chave de recuperação inserida está incorreta"),
+          "A chave de recuperação inserida está incorreta",
+        ),
         "theme": MessageLookupByLibrary.simpleMessage("Tema"),
         "theseItemsWillBeDeletedFromYourDevice":
             MessageLookupByLibrary.simpleMessage(
-                "Estes itens serão excluídos do seu dispositivo."),
+          "Estes itens serão excluídos do seu dispositivo.",
+        ),
         "theyAlsoGetXGb": m99,
         "theyWillBeDeletedFromAllAlbums": MessageLookupByLibrary.simpleMessage(
-            "Eles serão excluídos de todos os álbuns."),
+          "Eles serão excluídos de todos os álbuns.",
+        ),
         "thisActionCannotBeUndone": MessageLookupByLibrary.simpleMessage(
-            "Esta ação não pode ser desfeita"),
+          "Esta ação não pode ser desfeita",
+        ),
         "thisAlbumAlreadyHDACollaborativeLink":
             MessageLookupByLibrary.simpleMessage(
-                "Este álbum já tem um link colaborativo"),
+          "Este álbum já tem um link colaborativo",
+        ),
         "thisCanBeUsedToRecoverYourAccountIfYou":
             MessageLookupByLibrary.simpleMessage(
-                "Isso pode ser usado para recuperar sua conta se você perder seu segundo fator"),
+          "Isso pode ser usado para recuperar sua conta se você perder seu segundo fator",
+        ),
         "thisDevice": MessageLookupByLibrary.simpleMessage("Este dispositivo"),
         "thisEmailIsAlreadyInUse": MessageLookupByLibrary.simpleMessage(
-            "Este e-mail já está sendo usado"),
+          "Este e-mail já está sendo usado",
+        ),
         "thisImageHasNoExifData": MessageLookupByLibrary.simpleMessage(
-            "Esta imagem não possui dados EXIF"),
+          "Esta imagem não possui dados EXIF",
+        ),
         "thisIsMeExclamation":
             MessageLookupByLibrary.simpleMessage("Este é você!"),
         "thisIsPersonVerificationId": m100,
         "thisIsYourVerificationId": MessageLookupByLibrary.simpleMessage(
-            "Este é o seu ID de verificação"),
+          "Este é o seu ID de verificação",
+        ),
         "thisWeekThroughTheYears": MessageLookupByLibrary.simpleMessage(
-            "Esta semana com o passar dos anos"),
+          "Esta semana com o passar dos anos",
+        ),
         "thisWeekXYearsAgo": m101,
         "thisWillLogYouOutOfTheFollowingDevice":
             MessageLookupByLibrary.simpleMessage(
-                "Isso fará você sair do dispositivo a seguir:"),
+          "Isso fará você sair do dispositivo a seguir:",
+        ),
         "thisWillLogYouOutOfThisDevice": MessageLookupByLibrary.simpleMessage(
-            "Isso fará você sair deste dispositivo!"),
+          "Isso fará você sair deste dispositivo!",
+        ),
         "thisWillMakeTheDateAndTimeOfAllSelected":
             MessageLookupByLibrary.simpleMessage(
-                "Isso fará que a data e hora de todas as fotos selecionadas fiquem iguais."),
+          "Isso fará que a data e hora de todas as fotos selecionadas fiquem iguais.",
+        ),
         "thisWillRemovePublicLinksOfAllSelectedQuickLinks":
             MessageLookupByLibrary.simpleMessage(
-                "Isto removerá links públicos de todos os links rápidos selecionados."),
+          "Isto removerá links públicos de todos os links rápidos selecionados.",
+        ),
         "throughTheYears": m102,
         "toEnableAppLockPleaseSetupDevicePasscodeOrScreen":
             MessageLookupByLibrary.simpleMessage(
-                "Para ativar o bloqueio do aplicativo, defina uma senha de acesso no dispositivo ou bloqueie sua tela nas opções do sistema."),
+          "Para ativar o bloqueio do aplicativo, defina uma senha de acesso no dispositivo ou bloqueie sua tela nas opções do sistema.",
+        ),
         "toHideAPhotoOrVideo": MessageLookupByLibrary.simpleMessage(
-            "Para ocultar uma foto ou vídeo"),
+          "Para ocultar uma foto ou vídeo",
+        ),
         "toResetVerifyEmail": MessageLookupByLibrary.simpleMessage(
-            "Para redefinir sua senha, verifique seu e-mail primeiramente."),
+          "Para redefinir sua senha, verifique seu e-mail primeiramente.",
+        ),
         "todaysLogs": MessageLookupByLibrary.simpleMessage("Registros de hoje"),
         "tooManyIncorrectAttempts": MessageLookupByLibrary.simpleMessage(
-            "Muitas tentativas incorretas"),
+          "Muitas tentativas incorretas",
+        ),
         "total": MessageLookupByLibrary.simpleMessage("total"),
         "totalSize": MessageLookupByLibrary.simpleMessage("Tamanho total"),
         "trash": MessageLookupByLibrary.simpleMessage("Lixeira"),
@@ -4665,130 +2726,165 @@
         "trim": MessageLookupByLibrary.simpleMessage("Recortar"),
         "tripInYear": m104,
         "tripToLocation": m105,
-        "trustedContacts":
-            MessageLookupByLibrary.simpleMessage("Contatos confiáveis"),
+        "trustedContacts": MessageLookupByLibrary.simpleMessage(
+          "Contatos confiáveis",
+        ),
         "trustedInviteBody": m106,
         "tryAgain": MessageLookupByLibrary.simpleMessage("Tente novamente"),
         "turnOnBackupForAutoUpload": MessageLookupByLibrary.simpleMessage(
-            "Ative o salvamento em segurança para automaticamente enviar arquivos adicionados à pasta do dispositivo para o Ente."),
+          "Ative o salvamento em segurança para automaticamente enviar arquivos adicionados à pasta do dispositivo para o Ente.",
+        ),
         "twitter": MessageLookupByLibrary.simpleMessage("Twitter/X"),
         "twoMonthsFreeOnYearlyPlans": MessageLookupByLibrary.simpleMessage(
-            "2 meses grátis em planos anuais"),
+          "2 meses grátis em planos anuais",
+        ),
         "twofactor": MessageLookupByLibrary.simpleMessage("Dois fatores"),
         "twofactorAuthenticationHasBeenDisabled":
             MessageLookupByLibrary.simpleMessage(
-                "A autenticação de dois fatores foi desativada"),
+          "A autenticação de dois fatores foi desativada",
+        ),
         "twofactorAuthenticationPageTitle":
             MessageLookupByLibrary.simpleMessage(
-                "Autenticação de dois fatores"),
+          "Autenticação de dois fatores",
+        ),
         "twofactorAuthenticationSuccessfullyReset":
             MessageLookupByLibrary.simpleMessage(
-                "Autenticação de dois fatores redefinida com sucesso"),
+          "Autenticação de dois fatores redefinida com sucesso",
+        ),
         "twofactorSetup": MessageLookupByLibrary.simpleMessage(
-            "Configuração de dois fatores"),
+          "Configuração de dois fatores",
+        ),
         "typeOfGallerGallerytypeIsNotSupportedForRename": m107,
         "unarchive": MessageLookupByLibrary.simpleMessage("Desarquivar"),
         "unarchiveAlbum":
             MessageLookupByLibrary.simpleMessage("Desarquivar álbum"),
         "unarchiving": MessageLookupByLibrary.simpleMessage("Desarquivando..."),
         "unavailableReferralCode": MessageLookupByLibrary.simpleMessage(
-            "Desculpe, este código está indisponível."),
+          "Desculpe, este código está indisponível.",
+        ),
         "uncategorized": MessageLookupByLibrary.simpleMessage("Sem categoria"),
         "unhide": MessageLookupByLibrary.simpleMessage("Desocultar"),
-        "unhideToAlbum":
-            MessageLookupByLibrary.simpleMessage("Desocultar para o álbum"),
+        "unhideToAlbum": MessageLookupByLibrary.simpleMessage(
+          "Desocultar para o álbum",
+        ),
         "unhiding": MessageLookupByLibrary.simpleMessage("Reexibindo..."),
         "unhidingFilesToAlbum": MessageLookupByLibrary.simpleMessage(
-            "Desocultando arquivos para o álbum"),
+          "Desocultando arquivos para o álbum",
+        ),
         "unlock": MessageLookupByLibrary.simpleMessage("Desbloquear"),
         "unpinAlbum": MessageLookupByLibrary.simpleMessage("Desafixar álbum"),
         "unselectAll": MessageLookupByLibrary.simpleMessage("Desmarcar tudo"),
         "update": MessageLookupByLibrary.simpleMessage("Atualizar"),
-        "updateAvailable":
-            MessageLookupByLibrary.simpleMessage("Atualização disponível"),
+        "updateAvailable": MessageLookupByLibrary.simpleMessage(
+          "Atualização disponível",
+        ),
         "updatingFolderSelection": MessageLookupByLibrary.simpleMessage(
-            "Atualizando seleção de pasta..."),
+          "Atualizando seleção de pasta...",
+        ),
         "upgrade": MessageLookupByLibrary.simpleMessage("Atualizar"),
         "uploadIsIgnoredDueToIgnorereason": m108,
         "uploadingFilesToAlbum": MessageLookupByLibrary.simpleMessage(
-            "Enviando arquivos para o álbum..."),
+          "Enviando arquivos para o álbum...",
+        ),
         "uploadingMultipleMemories": m109,
-        "uploadingSingleMemory":
-            MessageLookupByLibrary.simpleMessage("Preservando 1 memória..."),
+        "uploadingSingleMemory": MessageLookupByLibrary.simpleMessage(
+          "Preservando 1 memória...",
+        ),
         "upto50OffUntil4thDec": MessageLookupByLibrary.simpleMessage(
-            "Com 50% de desconto, até 4 de dezembro"),
+          "Com 50% de desconto, até 4 de dezembro",
+        ),
         "usableReferralStorageInfo": MessageLookupByLibrary.simpleMessage(
-            "O armazenamento disponível é limitado devido ao seu plano atual. O armazenamento adicional será aplicado quando você atualizar seu plano."),
+          "O armazenamento disponível é limitado devido ao seu plano atual. O armazenamento adicional será aplicado quando você atualizar seu plano.",
+        ),
         "useAsCover": MessageLookupByLibrary.simpleMessage("Usar como capa"),
         "useDifferentPlayerInfo": MessageLookupByLibrary.simpleMessage(
-            "Enfrentando problemas ao reproduzir este vídeo? Mantenha pressionado aqui para tentar outro reprodutor de vídeo"),
+          "Enfrentando problemas ao reproduzir este vídeo? Mantenha pressionado aqui para tentar outro reprodutor de vídeo",
+        ),
         "usePublicLinksForPeopleNotOnEnte":
             MessageLookupByLibrary.simpleMessage(
-                "Usar links públicos para pessoas que não estão no Ente"),
-        "useRecoveryKey":
-            MessageLookupByLibrary.simpleMessage("Usar chave de recuperação"),
-        "useSelectedPhoto":
-            MessageLookupByLibrary.simpleMessage("Usar foto selecionada"),
+          "Usar links públicos para pessoas que não estão no Ente",
+        ),
+        "useRecoveryKey": MessageLookupByLibrary.simpleMessage(
+          "Usar chave de recuperação",
+        ),
+        "useSelectedPhoto": MessageLookupByLibrary.simpleMessage(
+          "Usar foto selecionada",
+        ),
         "usedSpace": MessageLookupByLibrary.simpleMessage("Espaço usado"),
         "validTill": m110,
         "verificationFailedPleaseTryAgain":
             MessageLookupByLibrary.simpleMessage(
-                "Falha na verificação. Tente novamente"),
+          "Falha na verificação. Tente novamente",
+        ),
         "verificationId":
             MessageLookupByLibrary.simpleMessage("ID de verificação"),
         "verify": MessageLookupByLibrary.simpleMessage("Verificar"),
         "verifyEmail": MessageLookupByLibrary.simpleMessage("Verificar e-mail"),
         "verifyEmailID": m111,
         "verifyIDLabel": MessageLookupByLibrary.simpleMessage("Verificar"),
-        "verifyPasskey":
-            MessageLookupByLibrary.simpleMessage("Verificar chave de acesso"),
+        "verifyPasskey": MessageLookupByLibrary.simpleMessage(
+          "Verificar chave de acesso",
+        ),
         "verifyPassword":
             MessageLookupByLibrary.simpleMessage("Verificar senha"),
         "verifying": MessageLookupByLibrary.simpleMessage("Verificando..."),
         "verifyingRecoveryKey": MessageLookupByLibrary.simpleMessage(
-            "Verificando chave de recuperação..."),
+          "Verificando chave de recuperação...",
+        ),
         "videoInfo":
             MessageLookupByLibrary.simpleMessage("Informações do vídeo"),
         "videoSmallCase": MessageLookupByLibrary.simpleMessage("vídeo"),
-        "videoStreaming":
-            MessageLookupByLibrary.simpleMessage("Vídeos transmissíveis"),
+        "videoStreaming": MessageLookupByLibrary.simpleMessage(
+          "Vídeos transmissíveis",
+        ),
         "videos": MessageLookupByLibrary.simpleMessage("Vídeos"),
-        "viewActiveSessions":
-            MessageLookupByLibrary.simpleMessage("Ver sessões ativas"),
+        "viewActiveSessions": MessageLookupByLibrary.simpleMessage(
+          "Ver sessões ativas",
+        ),
         "viewAddOnButton":
             MessageLookupByLibrary.simpleMessage("Ver complementos"),
         "viewAll": MessageLookupByLibrary.simpleMessage("Ver tudo"),
-        "viewAllExifData":
-            MessageLookupByLibrary.simpleMessage("Ver todos os dados EXIF"),
+        "viewAllExifData": MessageLookupByLibrary.simpleMessage(
+          "Ver todos os dados EXIF",
+        ),
         "viewLargeFiles":
             MessageLookupByLibrary.simpleMessage("Arquivos grandes"),
         "viewLargeFilesDesc": MessageLookupByLibrary.simpleMessage(
-            "Ver arquivos que consumem a maior parte do armazenamento."),
+          "Ver arquivos que consumem a maior parte do armazenamento.",
+        ),
         "viewLogs": MessageLookupByLibrary.simpleMessage("Ver registros"),
         "viewPersonToUnlink": m112,
-        "viewRecoveryKey":
-            MessageLookupByLibrary.simpleMessage("Ver chave de recuperação"),
+        "viewRecoveryKey": MessageLookupByLibrary.simpleMessage(
+          "Ver chave de recuperação",
+        ),
         "viewer": MessageLookupByLibrary.simpleMessage("Visualizador"),
         "viewersSuccessfullyAdded": m113,
         "visitWebToManage": MessageLookupByLibrary.simpleMessage(
-            "Visite o web.ente.io para gerenciar sua assinatura"),
-        "waitingForVerification":
-            MessageLookupByLibrary.simpleMessage("Esperando verificação..."),
-        "waitingForWifi":
-            MessageLookupByLibrary.simpleMessage("Aguardando Wi-Fi..."),
+          "Visite o web.ente.io para gerenciar sua assinatura",
+        ),
+        "waitingForVerification": MessageLookupByLibrary.simpleMessage(
+          "Esperando verificação...",
+        ),
+        "waitingForWifi": MessageLookupByLibrary.simpleMessage(
+          "Aguardando Wi-Fi...",
+        ),
         "warning": MessageLookupByLibrary.simpleMessage("Aviso"),
-        "weAreOpenSource":
-            MessageLookupByLibrary.simpleMessage("Nós somos de código aberto!"),
+        "weAreOpenSource": MessageLookupByLibrary.simpleMessage(
+          "Nós somos de código aberto!",
+        ),
         "weDontSupportEditingPhotosAndAlbumsThatYouDont":
             MessageLookupByLibrary.simpleMessage(
-                "Não suportamos a edição de fotos e álbuns que você ainda não possui"),
+          "Não suportamos a edição de fotos e álbuns que você ainda não possui",
+        ),
         "weHaveSendEmailTo": m114,
         "weakStrength": MessageLookupByLibrary.simpleMessage("Fraca"),
-        "welcomeBack":
-            MessageLookupByLibrary.simpleMessage("Bem-vindo(a) de volta!"),
+        "welcomeBack": MessageLookupByLibrary.simpleMessage(
+          "Bem-vindo(a) de volta!",
+        ),
         "whatsNew": MessageLookupByLibrary.simpleMessage("O que há de novo"),
         "whyAddTrustContact": MessageLookupByLibrary.simpleMessage(
-            "Um contato confiável pode ajudá-lo em recuperar seus dados."),
+          "Um contato confiável pode ajudá-lo em recuperar seus dados.",
+        ),
         "widgets": MessageLookupByLibrary.simpleMessage("Widgets"),
         "wishThemAHappyBirthday": m115,
         "yearShort": MessageLookupByLibrary.simpleMessage("ano"),
@@ -4797,66 +2893,87 @@
         "yes": MessageLookupByLibrary.simpleMessage("Sim"),
         "yesCancel": MessageLookupByLibrary.simpleMessage("Sim"),
         "yesConvertToViewer": MessageLookupByLibrary.simpleMessage(
-            "Sim, converter para visualizador"),
+          "Sim, converter para visualizador",
+        ),
         "yesDelete": MessageLookupByLibrary.simpleMessage("Sim, excluir"),
-        "yesDiscardChanges":
-            MessageLookupByLibrary.simpleMessage("Sim, descartar alterações"),
+        "yesDiscardChanges": MessageLookupByLibrary.simpleMessage(
+          "Sim, descartar alterações",
+        ),
         "yesIgnore": MessageLookupByLibrary.simpleMessage("Sim, ignorar"),
         "yesLogout":
             MessageLookupByLibrary.simpleMessage("Sim, encerrar sessão"),
         "yesRemove": MessageLookupByLibrary.simpleMessage("Sim, excluir"),
         "yesRenew": MessageLookupByLibrary.simpleMessage("Sim"),
-        "yesResetPerson":
-            MessageLookupByLibrary.simpleMessage("Sim, redefinir pessoa"),
+        "yesResetPerson": MessageLookupByLibrary.simpleMessage(
+          "Sim, redefinir pessoa",
+        ),
         "you": MessageLookupByLibrary.simpleMessage("Você"),
         "youAndThem": m117,
         "youAreOnAFamilyPlan": MessageLookupByLibrary.simpleMessage(
-            "Você está em um plano familiar!"),
+          "Você está em um plano familiar!",
+        ),
         "youAreOnTheLatestVersion": MessageLookupByLibrary.simpleMessage(
-            "Você está na versão mais recente"),
+          "Você está na versão mais recente",
+        ),
         "youCanAtMaxDoubleYourStorage": MessageLookupByLibrary.simpleMessage(
-            "* Você pode duplicar seu armazenamento ao máximo"),
+          "* Você pode duplicar seu armazenamento ao máximo",
+        ),
         "youCanManageYourLinksInTheShareTab":
             MessageLookupByLibrary.simpleMessage(
-                "Você pode gerenciar seus links na aba de compartilhamento."),
+          "Você pode gerenciar seus links na aba de compartilhamento.",
+        ),
         "youCanTrySearchingForADifferentQuery":
             MessageLookupByLibrary.simpleMessage(
-                "Você pode tentar buscar por outra consulta."),
+          "Você pode tentar buscar por outra consulta.",
+        ),
         "youCannotDowngradeToThisPlan": MessageLookupByLibrary.simpleMessage(
-            "Você não pode rebaixar para este plano"),
+          "Você não pode rebaixar para este plano",
+        ),
         "youCannotShareWithYourself": MessageLookupByLibrary.simpleMessage(
-            "Não é possível compartilhar consigo mesmo"),
+          "Não é possível compartilhar consigo mesmo",
+        ),
         "youDontHaveAnyArchivedItems": MessageLookupByLibrary.simpleMessage(
-            "Você não tem nenhum item arquivado."),
+          "Você não tem nenhum item arquivado.",
+        ),
         "youHaveSuccessfullyFreedUp": m118,
-        "yourAccountHasBeenDeleted":
-            MessageLookupByLibrary.simpleMessage("Sua conta foi excluída"),
+        "yourAccountHasBeenDeleted": MessageLookupByLibrary.simpleMessage(
+          "Sua conta foi excluída",
+        ),
         "yourMap": MessageLookupByLibrary.simpleMessage("Seu mapa"),
         "yourPlanWasSuccessfullyDowngraded":
             MessageLookupByLibrary.simpleMessage(
-                "Seu plano foi rebaixado com sucesso"),
+          "Seu plano foi rebaixado com sucesso",
+        ),
         "yourPlanWasSuccessfullyUpgraded": MessageLookupByLibrary.simpleMessage(
-            "Seu plano foi atualizado com sucesso"),
+          "Seu plano foi atualizado com sucesso",
+        ),
         "yourPurchaseWasSuccessful": MessageLookupByLibrary.simpleMessage(
-            "Sua compra foi efetuada com sucesso"),
+          "Sua compra foi efetuada com sucesso",
+        ),
         "yourStorageDetailsCouldNotBeFetched":
             MessageLookupByLibrary.simpleMessage(
-                "Seus detalhes de armazenamento não puderam ser obtidos"),
-        "yourSubscriptionHasExpired":
-            MessageLookupByLibrary.simpleMessage("A sua assinatura expirou"),
+          "Seus detalhes de armazenamento não puderam ser obtidos",
+        ),
+        "yourSubscriptionHasExpired": MessageLookupByLibrary.simpleMessage(
+          "A sua assinatura expirou",
+        ),
         "yourSubscriptionWasUpdatedSuccessfully":
             MessageLookupByLibrary.simpleMessage(
-                "Sua assinatura foi atualizada com sucesso"),
+          "Sua assinatura foi atualizada com sucesso",
+        ),
         "yourVerificationCodeHasExpired": MessageLookupByLibrary.simpleMessage(
-            "O código de verificação expirou"),
+          "O código de verificação expirou",
+        ),
         "youveNoDuplicateFilesThatCanBeCleared":
             MessageLookupByLibrary.simpleMessage(
-                "Você não possui nenhum arquivo duplicado que possa ser excluído"),
+          "Você não possui nenhum arquivo duplicado que possa ser excluído",
+        ),
         "youveNoFilesInThisAlbumThatCanBeDeleted":
             MessageLookupByLibrary.simpleMessage(
-                "Você não tem arquivos neste álbum que possam ser excluídos"),
+          "Você não tem arquivos neste álbum que possam ser excluídos",
+        ),
         "zoomOutToSeePhotos": MessageLookupByLibrary.simpleMessage(
-            "Reduzir ampliação para ver as fotos")
+          "Reduzir ampliação para ver as fotos",
+        ),
       };
->>>>>>> 7d9cfd85
 }