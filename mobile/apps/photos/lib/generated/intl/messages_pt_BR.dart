// DO NOT EDIT. This is code generated via package:intl/generate_localized.dart
// This is a library that provides messages for a pt_BR locale. All the
// messages from the main program should be duplicated here with the same
// function name.

// Ignore issues from commonly used lints in this file.
// ignore_for_file:unnecessary_brace_in_string_interps, unnecessary_new
// ignore_for_file:prefer_single_quotes,comment_references, directives_ordering
// ignore_for_file:annotate_overrides,prefer_generic_function_type_aliases
// ignore_for_file:unused_import, file_names, avoid_escaping_inner_quotes
// ignore_for_file:unnecessary_string_interpolations, unnecessary_string_escapes

import 'package:intl/intl.dart';
import 'package:intl/message_lookup_by_library.dart';

final messages = new MessageLookup();

typedef String MessageIfAbsent(String messageStr, List<dynamic> args);

class MessageLookup extends MessageLookupByLibrary {
  String get localeName => 'pt_BR';

  static String m0(title) => "${title} (Eu)";

  static String m1(count) =>
      "${Intl.plural(count, zero: 'Adicionar colaborador', one: 'Adicionar colaborador', other: 'Adicionar colaboradores')}";

  static String m2(count) =>
      "${Intl.plural(count, one: 'Adicionar item', other: 'Adicionar itens')}";

  static String m3(storageAmount, endDate) =>
      "Seu complemento ${storageAmount} é válido até ${endDate}";

  static String m4(count) =>
      "${Intl.plural(count, zero: 'Adicionar visualizador', one: 'Adicionar visualizador', other: 'Adicionar vizualizadores')}";

  static String m5(emailOrName) => "Adicionado por ${emailOrName}";

  static String m6(albumName) => "Adicionado com sucesso a  ${albumName}";

  static String m7(name) => "Admirando ${name}";

  static String m8(count) =>
      "${Intl.plural(count, zero: 'Nenhum participante', one: '1 participante', other: '${count} participantes')}";

  static String m9(versionValue) => "Versão: ${versionValue}";

  static String m10(freeAmount, storageUnit) =>
      "${freeAmount} ${storageUnit} livre";

  static String m11(name) => "Vistas bonitas com ${name}";

  static String m12(paymentProvider) =>
      "Primeiramente cancele sua assinatura existente do ${paymentProvider}";

  static String m13(user) =>
      "${user} Não poderá adicionar mais fotos a este álbum\n\nEles ainda conseguirão remover fotos existentes adicionadas por eles";

  static String m14(isFamilyMember, storageAmountInGb) =>
      "${Intl.select(isFamilyMember, {
            'true': 'Sua família reinvidicou ${storageAmountInGb} GB até então',
            'false': 'Você reinvindicou ${storageAmountInGb} GB até então',
            'other': 'Você reinvindicou ${storageAmountInGb} GB até então!',
          })}";

  static String m15(albumName) => "Link colaborativo criado para ${albumName}";

  static String m16(count) =>
      "${Intl.plural(count, zero: 'Adicionado 0 colaboradores', one: 'Adicionado 1 colaborador', other: 'Adicionado ${count} colaboradores')}";

  static String m17(email, numOfDays) =>
      "Você está prestes a adicionar ${email} como contato confiável. Eles poderão recuperar sua conta se você estiver ausente por ${numOfDays} dias.";

  static String m18(familyAdminEmail) =>
      "Entre em contato com <green>${familyAdminEmail}</green> para gerenciar sua assinatura";

  static String m19(provider) =>
      "Entre em contato conosco em support@ente.io para gerenciar sua assinatura ${provider}.";

  static String m20(endpoint) => "Conectado à ${endpoint}";

  static String m21(count) =>
      "${Intl.plural(count, one: 'Excluir ${count} item', other: 'Excluir ${count} itens')}";

  static String m22(count) =>
      "E também excluir todas as fotos (e vídeos) presente dentro desses ${count} álbuns e de <bold>todos</bold> os álbuns que eles fazem parte?";

  static String m23(currentlyDeleting, totalCount) =>
      "Excluindo ${currentlyDeleting} / ${totalCount}";

  static String m24(albumName) =>
      "Isso removerá o link público para acessar \"${albumName}\".";

  static String m25(supportEmail) =>
      "Envie um e-mail para ${supportEmail} a partir do e-mail registrado";

  static String m26(count, storageSaved) =>
      "Você limpou ${Intl.plural(count, one: '${count} arquivo duplicado', other: '${count} arquivos duplicados')}, salvando (${storageSaved}!)";

  static String m27(count, formattedSize) =>
      "${count} arquivos, ${formattedSize} cada";

  static String m28(name) => "Este e-mail já está vinculado a ${name}.";

  static String m29(newEmail) => "E-mail alterado para ${newEmail}";

  static String m30(email) => "${email} não possui uma conta Ente.";

  static String m31(email) =>
      "${email} não tem uma conta Ente.\n\nEnvie-os um convite para compartilhar fotos.";

  static String m32(name) => "Abraçando ${name}";

  static String m33(text) => "Fotos adicionais encontradas para ${text}";

  static String m34(name) => "Tendo banquete com ${name}";

  static String m35(count, formattedNumber) =>
      "${Intl.plural(count, one: '1 arquivo', other: '${formattedNumber} arquivos')} deste dispositivo foi(ram) salvos em segurança";

  static String m36(count, formattedNumber) =>
      "${Intl.plural(count, one: '1 arquivo', other: '${formattedNumber} arquivos')} deste álbum foi(ram) salvo(s) em segurança";

  static String m37(storageAmountInGB) =>
      "${storageAmountInGB} GB toda vez que alguém utilizar seu código num plano pago";

  static String m38(endDate) => "A avaliação grátis acaba em ${endDate}";

  static String m39(count) =>
      "Você ainda pode acessá${Intl.plural(count, one: '-lo', other: '-los')} no Ente se você tiver uma assinatura ativa";

  static String m40(sizeInMBorGB) => "Liberar ${sizeInMBorGB}";

  static String m41(count, formattedSize) =>
      "${Intl.plural(count, one: 'Ele pode excluído do dispositivo para liberar ${formattedSize}', other: 'Eles podem ser excluídos do dispositivo para liberar ${formattedSize}')}";

  static String m42(currentlyProcessing, totalCount) =>
      "Processando ${currentlyProcessing} / ${totalCount}";

  static String m43(name) => "Caminhando com ${name}";

  static String m44(count) =>
      "${Intl.plural(count, one: '${count} item', other: '${count} itens')}";

  static String m45(name) => "Últimos momentos com ${name}";

  static String m46(email) =>
      "${email} convidou você para ser um contato confiável";

  static String m47(expiryTime) => "O link expirará em ${expiryTime}";

  static String m48(email) => "Vincular pessoa a ${email}";

  static String m49(personName, email) =>
      "Isso vinculará ${personName} a ${email}";

  static String m50(count, formattedCount) =>
      "${Intl.plural(count, zero: 'sem memórias', one: '${formattedCount} memória', other: '${formattedCount} memórias')}";

  static String m51(count) =>
      "${Intl.plural(count, one: 'Mover item', other: 'Mover itens')}";

  static String m52(albumName) => "Movido com sucesso para ${albumName}";

  static String m53(personName) => "Sem sugestões para ${personName}";

  static String m54(name) => "Não é ${name}?";

  static String m55(familyAdminEmail) =>
      "Entre em contato com ${familyAdminEmail} para alterar o seu código.";

  static String m56(name) => "Festejando com ${name}";

  static String m57(passwordStrengthValue) =>
      "Força da senha: ${passwordStrengthValue}";

  static String m58(providerName) =>
      "Fale com o suporte ${providerName} se você foi cobrado";

  static String m59(name, age) => "${name} tem ${age} anos!";

  static String m60(name, age) => "${name} terá ${age} em breve";

  static String m61(count) =>
      "${Intl.plural(count, zero: 'Sem fotos', one: '1 foto', other: '${count} fotos')}";

  static String m62(count) =>
      "${Intl.plural(count, zero: '0 fotos', one: '1 foto', other: '${count} fotos')}";

  static String m63(endDate) =>
      "Avaliação grátis válida até ${endDate}.\nVocê pode alterar para um plano pago depois.";

  static String m64(toEmail) => "Envie-nos um e-mail para ${toEmail}";

  static String m65(toEmail) => "Envie os registros para \n${toEmail}";

  static String m66(name) => "Fazendo pose com ${name}";

  static String m67(folderName) => "Processando ${folderName}...";

  static String m68(storeName) => "Avalie-nos no ${storeName}";

  static String m69(name) => "Atribuído a ${name}";

  static String m70(days, email) =>
      "Você poderá acessar a conta após ${days} dias.  Uma notificação será enviada para ${email}.";

  static String m71(email) =>
      "Você pode recuperar a conta com e-mail ${email} por definir uma nova senha.";

  static String m72(email) => "${email} está tentando recuperar sua conta.";

  static String m73(storageInGB) => "3. Ambos ganham ${storageInGB} GB* grátis";

  static String m74(userEmail) =>
      "${userEmail} será removido do álbum compartilhado\n\nQualquer foto adicionada por ele será removida.";

  static String m75(endDate) => "Renovação de assinatura em ${endDate}";

  static String m76(name) => "Viajando de carro com ${name}";

  static String m77(count) =>
      "${Intl.plural(count, one: '${count} resultado encontrado', other: '${count} resultados encontrados')}";

  static String m78(snapshotLength, searchLength) =>
      "Incompatibilidade de comprimento de seções: ${snapshotLength} != ${searchLength}";

  static String m79(count) => "${count} selecionado(s)";

  static String m80(count) => "${count} selecionado(s)";

  static String m81(count, yourCount) =>
      "${count} selecionado(s) (${yourCount} seus)";

  static String m82(name) => "Tirando selfies com ${name}";

  static String m83(verificationID) =>
      "Aqui está meu ID de verificação para o ente.io: ${verificationID}";

  static String m84(verificationID) =>
      "Ei, você pode confirmar se este ID de verificação do ente.io é seu?: ${verificationID}";

  static String m85(referralCode, referralStorageInGB) =>
      "Código de referência Ente: ${referralCode} \n\nAplique-o em Opções → Geral → Referências para obter ${referralStorageInGB} GB grátis após a inscrição num plano pago\n\nhttps://ente.io";

  static String m86(numberOfPeople) =>
      "${Intl.plural(numberOfPeople, zero: 'Compartilhe com pessoas específicas', one: 'Compartilhado com 1 pessoa', other: 'Compartilhado com ${numberOfPeople} pessoas')}";

  static String m87(emailIDs) => "Compartilhado com ${emailIDs}";

  static String m88(fileType) =>
      "Este ${fileType} será excluído do dispositivo.";

  static String m89(fileType) =>
      "Este ${fileType} está no Ente e em seu dispositivo.";

  static String m90(fileType) => "Este ${fileType} será excluído do Ente.";

  static String m91(name) => "Jogando esportes com ${name}";

  static String m92(name) => "Destacar ${name}";

  static String m93(storageAmountInGB) => "${storageAmountInGB} GB";

  static String m94(
          usedAmount, usedStorageUnit, totalAmount, totalStorageUnit) =>
      "${usedAmount} ${usedStorageUnit} de ${totalAmount} ${totalStorageUnit} usado";

  static String m95(id) =>
      "Seu ${id} já está vinculado a outra conta Ente. Se você gostaria de usar seu ${id} com esta conta, entre em contato conosco\"";

  static String m96(endDate) => "Sua assinatura será cancelada em ${endDate}";

  static String m97(completed, total) =>
      "${completed}/${total} memórias preservadas";

  static String m98(ignoreReason) =>
      "Toque para enviar, atualmente o envio é ignorado devido a ${ignoreReason}";

  static String m99(storageAmountInGB) =>
      "Eles também recebem ${storageAmountInGB} GB";

  static String m100(email) => "Este é o ID de verificação de ${email}";

  static String m101(count) =>
      "${Intl.plural(count, one: 'Esta semana, ${count} ano atrás', other: 'Esta semana, ${count} anos atrás')}";

  static String m102(dateFormat) => "${dateFormat} com o passar dos anos";

  static String m103(count) =>
      "${Intl.plural(count, zero: 'Em breve', one: '1 dia', other: '${count} dias')}";

  static String m104(year) => "Viajem em ${year}";

  static String m105(location) => "Viajem à ${location}";

  static String m106(email) =>
      "Você foi convidado para ser um contato legado por ${email}.";

  static String m107(galleryType) =>
      "O tipo de galeria ${galleryType} não é suportado para renomear";

  static String m108(ignoreReason) =>
      "O envio é ignorado devido a ${ignoreReason}";

  static String m109(count) => "Preservando ${count} memórias...";

  static String m110(endDate) => "Válido até ${endDate}";

  static String m111(email) => "Verificar ${email}";

  static String m112(name) => "Visualizar ${name} para desvincular";

  static String m113(count) =>
      "${Intl.plural(count, zero: 'Adicionado 0 vizualizadores', one: 'Adicionado 1 visualizador', other: 'Adicionado ${count} visualizadores')}";

  static String m114(email) => "Enviamos um e-mail à <green>${email}</green>";

  static String m115(name) => "Deseje um feliz aniversário a ${name}! 🎉";

  static String m116(count) =>
      "${Intl.plural(count, one: '${count} ano atrás', other: '${count} anos atrás')}";

  static String m117(name) => "Você e ${name}";

  static String m118(storageSaved) =>
      "Você liberou ${storageSaved} com sucesso!";

  final messages = _notInlinedMessages(_notInlinedMessages);
  static Map<String, Function> _notInlinedMessages(_) => <String, Function>{
        "aNewVersionOfEnteIsAvailable": MessageLookupByLibrary.simpleMessage(
            "Uma nova versão do Ente está disponível."),
        "about": MessageLookupByLibrary.simpleMessage("Sobre"),
        "acceptTrustInvite":
            MessageLookupByLibrary.simpleMessage("Aceitar convite"),
        "account": MessageLookupByLibrary.simpleMessage("Conta"),
        "accountIsAlreadyConfigured": MessageLookupByLibrary.simpleMessage(
            "A conta já está configurada."),
        "accountOwnerPersonAppbarTitle": m0,
        "accountWelcomeBack":
            MessageLookupByLibrary.simpleMessage("Bem-vindo(a) de volta!"),
        "ackPasswordLostWarning": MessageLookupByLibrary.simpleMessage(
            "Eu entendo que se eu perder minha senha, posso perder meus dados, já que meus dados são <underline>criptografados de ponta a ponta</underline>."),
        "actionNotSupportedOnFavouritesAlbum":
            MessageLookupByLibrary.simpleMessage(
                "Ação não suportada em álbum favorito"),
        "activeSessions":
            MessageLookupByLibrary.simpleMessage("Sessões ativas"),
        "add": MessageLookupByLibrary.simpleMessage("Adicionar"),
        "addAName": MessageLookupByLibrary.simpleMessage("Adicione um nome"),
        "addANewEmail":
            MessageLookupByLibrary.simpleMessage("Adicionar um novo e-mail"),
        "addAlbumWidgetPrompt": MessageLookupByLibrary.simpleMessage(
            "Adicione um widget de álbum a sua tela inicial e volte aqui para personalizar."),
        "addCollaborator":
            MessageLookupByLibrary.simpleMessage("Adicionar colaborador"),
        "addCollaborators": m1,
        "addFiles": MessageLookupByLibrary.simpleMessage("Adicionar arquivos"),
        "addFromDevice":
            MessageLookupByLibrary.simpleMessage("Adicionar do dispositivo"),
        "addItem": m2,
        "addLocation":
            MessageLookupByLibrary.simpleMessage("Adicionar localização"),
        "addLocationButton": MessageLookupByLibrary.simpleMessage("Adicionar"),
        "addMemoriesWidgetPrompt": MessageLookupByLibrary.simpleMessage(
            "Adicione um widget de memória a sua tela inicial e volte aqui para personalizar."),
        "addMore": MessageLookupByLibrary.simpleMessage("Adicionar mais"),
        "addName": MessageLookupByLibrary.simpleMessage("Adicionar pessoa"),
        "addNameOrMerge":
            MessageLookupByLibrary.simpleMessage("Adicionar nome ou juntar"),
        "addNew": MessageLookupByLibrary.simpleMessage("Adicionar novo"),
        "addNewPerson":
            MessageLookupByLibrary.simpleMessage("Adicionar nova pessoa"),
        "addOnPageSubtitle":
            MessageLookupByLibrary.simpleMessage("Detalhes dos complementos"),
        "addOnValidTill": m3,
        "addOns": MessageLookupByLibrary.simpleMessage("Complementos"),
        "addParticipants":
            MessageLookupByLibrary.simpleMessage("Adicionar participante"),
        "addPeopleWidgetPrompt": MessageLookupByLibrary.simpleMessage(
            "Adicione um widget de pessoas a sua tela inicial e volte aqui para personalizar."),
        "addPhotos": MessageLookupByLibrary.simpleMessage("Adicionar fotos"),
        "addSelected":
            MessageLookupByLibrary.simpleMessage("Adicionar selecionado"),
        "addToAlbum":
            MessageLookupByLibrary.simpleMessage("Adicionar ao álbum"),
        "addToEnte": MessageLookupByLibrary.simpleMessage("Adicionar ao Ente"),
        "addToHiddenAlbum":
            MessageLookupByLibrary.simpleMessage("Adicionar ao álbum oculto"),
        "addTrustedContact":
            MessageLookupByLibrary.simpleMessage("Adicionar contato confiável"),
        "addViewer":
            MessageLookupByLibrary.simpleMessage("Adicionar visualizador"),
        "addViewers": m4,
        "addYourPhotosNow":
            MessageLookupByLibrary.simpleMessage("Adicione suas fotos agora"),
        "addedAs": MessageLookupByLibrary.simpleMessage("Adicionado como"),
        "addedBy": m5,
        "addedSuccessfullyTo": m6,
        "addingToFavorites": MessageLookupByLibrary.simpleMessage(
            "Adicionando aos favoritos..."),
        "admiringThem": m7,
        "advanced": MessageLookupByLibrary.simpleMessage("Avançado"),
        "advancedSettings": MessageLookupByLibrary.simpleMessage("Avançado"),
        "after1Day": MessageLookupByLibrary.simpleMessage("Após 1 dia"),
        "after1Hour": MessageLookupByLibrary.simpleMessage("Após 1 hora"),
        "after1Month": MessageLookupByLibrary.simpleMessage("Após 1 mês"),
        "after1Week": MessageLookupByLibrary.simpleMessage("Após 1 semana"),
        "after1Year": MessageLookupByLibrary.simpleMessage("Após 1 ano"),
        "albumOwner": MessageLookupByLibrary.simpleMessage("Proprietário"),
        "albumParticipantsCount": m8,
        "albumTitle": MessageLookupByLibrary.simpleMessage("Título do álbum"),
        "albumUpdated":
            MessageLookupByLibrary.simpleMessage("Álbum atualizado"),
        "albums": MessageLookupByLibrary.simpleMessage("Álbuns"),
        "albumsWidgetDesc": MessageLookupByLibrary.simpleMessage(
            "Selecione os álbuns que deseje vê-los na sua tela inicial."),
        "allClear": MessageLookupByLibrary.simpleMessage("✨ Tudo limpo"),
        "allMemoriesPreserved": MessageLookupByLibrary.simpleMessage(
            "Todas as memórias preservadas"),
        "allPersonGroupingWillReset": MessageLookupByLibrary.simpleMessage(
            "Todos os agrupamentos dessa pessoa serão redefinidos, e você perderá todas as sugestões feitas por essa pessoa."),
        "allUnnamedGroupsWillBeMergedIntoTheSelectedPerson":
            MessageLookupByLibrary.simpleMessage(
                "Todos os grupos sem nome serão mesclados numa pessoa selecionada. Isso ainda pode ser desfeito no histórico de sugestões da pessoa."),
        "allWillShiftRangeBasedOnFirst": MessageLookupByLibrary.simpleMessage(
            "Este é o primeiro do grupo. As outras fotos selecionadas serão automaticamente alteradas para esta nova data"),
        "allow": MessageLookupByLibrary.simpleMessage("Permitir"),
        "allowAddPhotosDescription": MessageLookupByLibrary.simpleMessage(
            "Permitir que as pessoas com link também adicionem fotos ao álbum compartilhado."),
        "allowAddingPhotos":
            MessageLookupByLibrary.simpleMessage("Permitir adicionar fotos"),
        "allowAppToOpenSharedAlbumLinks": MessageLookupByLibrary.simpleMessage(
            "Permitir aplicativo abrir links de álbum compartilhado"),
        "allowDownloads":
            MessageLookupByLibrary.simpleMessage("Permitir downloads"),
        "allowPeopleToAddPhotos": MessageLookupByLibrary.simpleMessage(
            "Permitir que pessoas adicionem fotos"),
        "allowPermBody": MessageLookupByLibrary.simpleMessage(
            "Permita o acesso a suas fotos nas Opções para que Ente exiba e salva em segurança sua fototeca."),
        "allowPermTitle":
            MessageLookupByLibrary.simpleMessage("Permita acesso às Fotos"),
        "androidBiometricHint":
            MessageLookupByLibrary.simpleMessage("Verificar identidade"),
        "androidBiometricNotRecognized": MessageLookupByLibrary.simpleMessage(
            "Não reconhecido. Tente novamente."),
        "androidBiometricRequiredTitle":
            MessageLookupByLibrary.simpleMessage("Biométrica necessária"),
        "androidBiometricSuccess":
            MessageLookupByLibrary.simpleMessage("Sucesso"),
        "androidCancelButton": MessageLookupByLibrary.simpleMessage("Cancelar"),
        "androidDeviceCredentialsRequiredTitle":
            MessageLookupByLibrary.simpleMessage("Credenciais necessários"),
        "androidDeviceCredentialsSetupDescription":
            MessageLookupByLibrary.simpleMessage("Credenciais necessários"),
        "androidGoToSettingsDescription": MessageLookupByLibrary.simpleMessage(
            "A autenticação biométrica não está definida no dispositivo. Vá em \'Opções > Segurança\' para adicionar a autenticação biométrica."),
        "androidIosWebDesktop": MessageLookupByLibrary.simpleMessage(
            "Android, iOS, Web, Computador"),
        "androidSignInTitle":
            MessageLookupByLibrary.simpleMessage("Autenticação necessária"),
        "appIcon": MessageLookupByLibrary.simpleMessage("Ícone do aplicativo"),
        "appLock":
            MessageLookupByLibrary.simpleMessage("Bloqueio do aplicativo"),
        "appLockDescriptions": MessageLookupByLibrary.simpleMessage(
            "Escolha entre a tela de bloqueio padrão do seu dispositivo e uma tela de bloqueio personalizada com PIN ou senha."),
        "appVersion": m9,
        "appleId": MessageLookupByLibrary.simpleMessage("ID da Apple"),
        "apply": MessageLookupByLibrary.simpleMessage("Aplicar"),
        "applyCodeTitle":
            MessageLookupByLibrary.simpleMessage("Aplicar código"),
        "appstoreSubscription":
            MessageLookupByLibrary.simpleMessage("Assinatura da AppStore"),
        "archive": MessageLookupByLibrary.simpleMessage("Arquivo"),
        "archiveAlbum": MessageLookupByLibrary.simpleMessage("Arquivar álbum"),
        "archiving": MessageLookupByLibrary.simpleMessage("Arquivando..."),
        "areThey": MessageLookupByLibrary.simpleMessage("Eles são "),
        "areYouSureRemoveThisFaceFromPerson":
            MessageLookupByLibrary.simpleMessage(
                "Deseja mesmo remover o rosto desta pessoa?"),
        "areYouSureThatYouWantToLeaveTheFamily":
            MessageLookupByLibrary.simpleMessage(
                "Você tem certeza que queira sair do plano familiar?"),
        "areYouSureYouWantToCancel":
            MessageLookupByLibrary.simpleMessage("Deseja cancelar?"),
        "areYouSureYouWantToChangeYourPlan":
            MessageLookupByLibrary.simpleMessage("Deseja trocar de plano?"),
        "areYouSureYouWantToExit": MessageLookupByLibrary.simpleMessage(
            "Tem certeza de que queira sair?"),
        "areYouSureYouWantToIgnoreThesePersons":
            MessageLookupByLibrary.simpleMessage(
                "Você deseja mesmo ignorar estas pessoas?"),
        "areYouSureYouWantToIgnoreThisPerson":
            MessageLookupByLibrary.simpleMessage(
                "Você deseja mesmo ignorar esta pessoa?"),
        "areYouSureYouWantToLogout": MessageLookupByLibrary.simpleMessage(
            "Você tem certeza que quer encerrar sessão?"),
        "areYouSureYouWantToMergeThem": MessageLookupByLibrary.simpleMessage(
            "Você desejar mesmo mesclá-los?"),
        "areYouSureYouWantToRenew":
            MessageLookupByLibrary.simpleMessage("Deseja renovar?"),
        "areYouSureYouWantToResetThisPerson":
            MessageLookupByLibrary.simpleMessage(
                "Deseja redefinir esta pessoa?"),
        "askCancelReason": MessageLookupByLibrary.simpleMessage(
            "Sua assinatura foi cancelada. Deseja compartilhar o motivo?"),
        "askDeleteReason": MessageLookupByLibrary.simpleMessage(
            "Por que você quer excluir sua conta?"),
        "askYourLovedOnesToShare": MessageLookupByLibrary.simpleMessage(
            "Peça que seus entes queridos compartilhem"),
        "atAFalloutShelter":
            MessageLookupByLibrary.simpleMessage("em um abrigo avançado"),
        "authToChangeEmailVerificationSetting":
            MessageLookupByLibrary.simpleMessage(
                "Autentique-se para alterar o e-mail de verificação"),
        "authToChangeLockscreenSetting": MessageLookupByLibrary.simpleMessage(
            "Autentique para alterar a configuração da tela de bloqueio"),
        "authToChangeYourEmail": MessageLookupByLibrary.simpleMessage(
            "Por favor, autentique-se para alterar o seu e-mail"),
        "authToChangeYourPassword": MessageLookupByLibrary.simpleMessage(
            "Autentique para alterar sua senha"),
        "authToConfigureTwofactorAuthentication":
            MessageLookupByLibrary.simpleMessage(
                "Autentique para configurar a autenticação de dois fatores"),
        "authToInitiateAccountDeletion": MessageLookupByLibrary.simpleMessage(
            "Autentique para iniciar a exclusão de conta"),
        "authToManageLegacy": MessageLookupByLibrary.simpleMessage(
            "Autentique-se para gerenciar seus contatos confiáveis"),
        "authToViewPasskey": MessageLookupByLibrary.simpleMessage(
            "Autentique-se para ver sua chave de acesso"),
        "authToViewTrashedFiles": MessageLookupByLibrary.simpleMessage(
            "Autentique-se para ver seus arquivos excluídos"),
        "authToViewYourActiveSessions": MessageLookupByLibrary.simpleMessage(
            "Autentique para ver as sessões ativas"),
        "authToViewYourHiddenFiles": MessageLookupByLibrary.simpleMessage(
            "Autentique-se para visualizar seus arquivos ocultos"),
        "authToViewYourMemories": MessageLookupByLibrary.simpleMessage(
            "Autentique-se para ver suas memórias"),
        "authToViewYourRecoveryKey": MessageLookupByLibrary.simpleMessage(
            "Autentique para ver sua chave de recuperação"),
        "authenticating":
            MessageLookupByLibrary.simpleMessage("Autenticando..."),
        "authenticationFailedPleaseTryAgain":
            MessageLookupByLibrary.simpleMessage(
                "Falha na autenticação. Tente novamente"),
        "authenticationSuccessful":
            MessageLookupByLibrary.simpleMessage("Autenticado com sucesso!"),
        "autoCastDialogBody": MessageLookupByLibrary.simpleMessage(
            "Você verá dispositivos de transmissão disponível aqui."),
        "autoCastiOSPermission": MessageLookupByLibrary.simpleMessage(
            "Certifique-se que as permissões da internet local estejam ligadas para o Ente Photos App, em opções."),
        "autoLock": MessageLookupByLibrary.simpleMessage("Bloqueio automático"),
        "autoLockFeatureDescription": MessageLookupByLibrary.simpleMessage(
            "Tempo após o qual o aplicativo bloqueia após ser colocado em segundo plano"),
        "autoLogoutMessage": MessageLookupByLibrary.simpleMessage(
            "Devido ao ocorrido de erros técnicos, você foi desconectado. Pedimos desculpas pela inconveniência."),
        "autoPair":
            MessageLookupByLibrary.simpleMessage("Pareamento automático"),
        "autoPairDesc": MessageLookupByLibrary.simpleMessage(
            "O pareamento automático só funciona com dispositivos que suportam o Chromecast."),
        "available": MessageLookupByLibrary.simpleMessage("Disponível"),
        "availableStorageSpace": m10,
        "backedUpFolders":
            MessageLookupByLibrary.simpleMessage("Pastas salvas em segurança"),
        "backgroundWithThem": m11,
        "backup": MessageLookupByLibrary.simpleMessage("Salvar em segurança"),
        "backupFailed": MessageLookupByLibrary.simpleMessage(
            "Falhou ao salvar em segurança"),
        "backupFile":
            MessageLookupByLibrary.simpleMessage("Salvar arquivo em segurança"),
        "backupOverMobileData": MessageLookupByLibrary.simpleMessage(
            "Salvar fotos com dados móveis"),
        "backupSettings": MessageLookupByLibrary.simpleMessage(
            "Ajustes de salvar em segurança"),
        "backupStatus":
            MessageLookupByLibrary.simpleMessage("Estado das mídias salvas"),
        "backupStatusDescription": MessageLookupByLibrary.simpleMessage(
            "Os itens salvos em segurança aparecerão aqui"),
        "backupVideos":
            MessageLookupByLibrary.simpleMessage("Salvar vídeos em segurança"),
        "beach": MessageLookupByLibrary.simpleMessage("Areia e o mar"),
        "birthday": MessageLookupByLibrary.simpleMessage("Aniversário"),
        "birthdayNotifications":
            MessageLookupByLibrary.simpleMessage("Notificações de aniversário"),
        "birthdays": MessageLookupByLibrary.simpleMessage("Aniversários"),
        "blackFridaySale":
            MessageLookupByLibrary.simpleMessage("Promoção Black Friday"),
        "blog": MessageLookupByLibrary.simpleMessage("Blog"),
<<<<<<< HEAD
=======
        "cLDesc1": MessageLookupByLibrary.simpleMessage(
            "De volta na transmissão de vídeo beta, e trabalhando em envios e downloads retomáveis, nós aumentamos o limite de envio de arquivos para 10 GB. Isso está disponível em ambos a versão móvel e a versão para desktop."),
        "cLDesc2": MessageLookupByLibrary.simpleMessage(
            "Envios de fundo agora são suportados no iOS também, para assemelhar-se aos dispositivos Android. Não precisa abrir o aplicativo para salvar em segurança as fotos e vídeos mais recentes."),
        "cLDesc3": MessageLookupByLibrary.simpleMessage(
            "Fizemos melhorias significantes para a experiência de memórias, incluindo reprodução automática, deslizar para a próxima memória e mais."),
        "cLDesc4": MessageLookupByLibrary.simpleMessage(
            "Ao lado de outras melhorias, agora ficou mais fácil para detectar rostos, fornecer comentários em rostos similares, e adicionar/remover rostos de uma foto."),
        "cLDesc5": MessageLookupByLibrary.simpleMessage(
            "Você receberá uma notificação opcional para todos os aniversários salvos no Ente, além de uma coleção de melhores fotos."),
        "cLDesc6": MessageLookupByLibrary.simpleMessage(
            "Nada de esperar os envios/downloads terminarem para fechar o aplicativo. Todos os envios e downloads agora possuem a habilidade de ser pausado na metade do processo, e retomar de onde você parou."),
        "cLTitle1": MessageLookupByLibrary.simpleMessage(
            "Enviando arquivos de vídeo grandes"),
        "cLTitle2": MessageLookupByLibrary.simpleMessage("Envio de fundo"),
        "cLTitle3":
            MessageLookupByLibrary.simpleMessage("Reproduzir memórias auto."),
        "cLTitle4": MessageLookupByLibrary.simpleMessage(
            "Reconhecimento Facial Melhorado"),
        "cLTitle5":
            MessageLookupByLibrary.simpleMessage("Notificações de aniversário"),
        "cLTitle6": MessageLookupByLibrary.simpleMessage(
            "Envios e downloads retomáveis"),
>>>>>>> dee38e3e
        "cachedData":
            MessageLookupByLibrary.simpleMessage("Dados armazenados em cache"),
        "calculating": MessageLookupByLibrary.simpleMessage("Calculando..."),
        "canNotOpenBody": MessageLookupByLibrary.simpleMessage(
            "Desculpe, este álbum não pode ser aberto no aplicativo."),
        "canNotOpenTitle":
            MessageLookupByLibrary.simpleMessage("Não pôde abrir este álbum"),
        "canNotUploadToAlbumsOwnedByOthers":
            MessageLookupByLibrary.simpleMessage(
                "Não é possível enviar para álbuns pertencentes a outros"),
        "canOnlyCreateLinkForFilesOwnedByYou":
            MessageLookupByLibrary.simpleMessage(
                "Só é possível criar um link para arquivos pertencentes a você"),
        "canOnlyRemoveFilesOwnedByYou": MessageLookupByLibrary.simpleMessage(
            "Só pode remover arquivos de sua propriedade"),
        "cancel": MessageLookupByLibrary.simpleMessage("Cancelar"),
        "cancelAccountRecovery":
            MessageLookupByLibrary.simpleMessage("Cancelar recuperação"),
        "cancelAccountRecoveryBody": MessageLookupByLibrary.simpleMessage(
            "Deseja mesmo cancelar a recuperação de conta?"),
        "cancelOtherSubscription": m12,
        "cancelSubscription":
            MessageLookupByLibrary.simpleMessage("Cancelar assinatura"),
        "cannotAddMorePhotosAfterBecomingViewer": m13,
        "cannotDeleteSharedFiles": MessageLookupByLibrary.simpleMessage(
            "Não é possível excluir arquivos compartilhados"),
        "castAlbum": MessageLookupByLibrary.simpleMessage("Transferir álbum"),
        "castIPMismatchBody": MessageLookupByLibrary.simpleMessage(
            "Certifique-se de estar na mesma internet que a TV."),
        "castIPMismatchTitle":
            MessageLookupByLibrary.simpleMessage("Falhou ao transmitir álbum"),
        "castInstruction": MessageLookupByLibrary.simpleMessage(
            "Acesse cast.ente.io no dispositivo desejado para parear.\n\nInsira o código abaixo para reproduzir o álbum na sua TV."),
        "centerPoint": MessageLookupByLibrary.simpleMessage("Ponto central"),
        "change": MessageLookupByLibrary.simpleMessage("Alterar"),
        "changeEmail": MessageLookupByLibrary.simpleMessage("Alterar e-mail"),
        "changeLocationOfSelectedItems": MessageLookupByLibrary.simpleMessage(
            "Alterar a localização dos itens selecionados?"),
        "changePassword": MessageLookupByLibrary.simpleMessage("Alterar senha"),
        "changePasswordTitle":
            MessageLookupByLibrary.simpleMessage("Alterar senha"),
        "changePermissions":
            MessageLookupByLibrary.simpleMessage("Alterar permissões?"),
        "changeYourReferralCode": MessageLookupByLibrary.simpleMessage(
            "Alterar código de referência"),
        "checkForUpdates":
            MessageLookupByLibrary.simpleMessage("Buscar atualizações"),
        "checkInboxAndSpamFolder": MessageLookupByLibrary.simpleMessage(
            "Verifique sua caixa de entrada (e spam) para concluir a verificação"),
        "checkStatus": MessageLookupByLibrary.simpleMessage("Verificar estado"),
        "checking": MessageLookupByLibrary.simpleMessage("Verificando..."),
        "checkingModels":
            MessageLookupByLibrary.simpleMessage("Verificando modelos..."),
        "city": MessageLookupByLibrary.simpleMessage("Na cidade"),
        "claimFreeStorage":
            MessageLookupByLibrary.simpleMessage("Reivindique armaz. grátis"),
        "claimMore": MessageLookupByLibrary.simpleMessage("Reivindique mais!"),
        "claimed": MessageLookupByLibrary.simpleMessage("Reivindicado"),
        "claimedStorageSoFar": m14,
        "cleanUncategorized":
            MessageLookupByLibrary.simpleMessage("Limpar não categorizado"),
        "cleanUncategorizedDescription": MessageLookupByLibrary.simpleMessage(
            "Remover todos os arquivos não categorizados que estão presentes em outros álbuns"),
        "clearCaches": MessageLookupByLibrary.simpleMessage("Limpar cache"),
        "clearIndexes": MessageLookupByLibrary.simpleMessage("Limpar índices"),
        "click": MessageLookupByLibrary.simpleMessage("• Clique"),
        "clickOnTheOverflowMenu":
            MessageLookupByLibrary.simpleMessage("• Clique no menu adicional"),
        "clickToInstallOurBestVersionYet": MessageLookupByLibrary.simpleMessage(
            "Clique para instalar a nossa melhor versão até então"),
        "close": MessageLookupByLibrary.simpleMessage("Fechar"),
        "clubByCaptureTime": MessageLookupByLibrary.simpleMessage(
            "Agrupar por tempo de captura"),
        "clubByFileName":
            MessageLookupByLibrary.simpleMessage("Agrupar por nome do arquivo"),
        "clusteringProgress":
            MessageLookupByLibrary.simpleMessage("Progresso de agrupamento"),
        "codeAppliedPageTitle":
            MessageLookupByLibrary.simpleMessage("Código aplicado"),
        "codeChangeLimitReached": MessageLookupByLibrary.simpleMessage(
            "Desculpe, você atingiu o limite de mudanças de código."),
        "codeCopiedToClipboard": MessageLookupByLibrary.simpleMessage(
            "Código copiado para a área de transferência"),
        "codeUsedByYou":
            MessageLookupByLibrary.simpleMessage("Código usado por você"),
        "collabLinkSectionDescription": MessageLookupByLibrary.simpleMessage(
            "Crie um link para permitir que as pessoas adicionem e vejam fotos no seu álbum compartilhado sem a necessidade do aplicativo ou uma conta Ente. Ótimo para colecionar fotos de eventos."),
        "collaborativeLink":
            MessageLookupByLibrary.simpleMessage("Link colaborativo"),
        "collaborativeLinkCreatedFor": m15,
        "collaborator": MessageLookupByLibrary.simpleMessage("Colaborador"),
        "collaboratorsCanAddPhotosAndVideosToTheSharedAlbum":
            MessageLookupByLibrary.simpleMessage(
                "Colaboradores podem adicionar fotos e vídeos ao álbum compartilhado."),
        "collaboratorsSuccessfullyAdded": m16,
        "collageLayout": MessageLookupByLibrary.simpleMessage("Layout"),
        "collageSaved":
            MessageLookupByLibrary.simpleMessage("Colagem salva na galeria"),
        "collect": MessageLookupByLibrary.simpleMessage("Coletar"),
        "collectEventPhotos":
            MessageLookupByLibrary.simpleMessage("Coletar fotos de evento"),
        "collectPhotos": MessageLookupByLibrary.simpleMessage("Coletar fotos"),
        "collectPhotosDescription": MessageLookupByLibrary.simpleMessage(
            "Crie um link onde seus amigos podem enviar fotos na qualidade original."),
        "color": MessageLookupByLibrary.simpleMessage("Cor"),
        "configuration": MessageLookupByLibrary.simpleMessage("Configuração"),
        "confirm": MessageLookupByLibrary.simpleMessage("Confirmar"),
        "confirm2FADisable": MessageLookupByLibrary.simpleMessage(
            "Você tem certeza que queira desativar a autenticação de dois fatores?"),
        "confirmAccountDeletion":
            MessageLookupByLibrary.simpleMessage("Confirmar exclusão da conta"),
        "confirmAddingTrustedContact": m17,
        "confirmDeletePrompt": MessageLookupByLibrary.simpleMessage(
            "Sim, eu quero permanentemente excluir esta conta e os dados em todos os aplicativos."),
        "confirmPassword":
            MessageLookupByLibrary.simpleMessage("Confirmar senha"),
        "confirmPlanChange":
            MessageLookupByLibrary.simpleMessage("Confirmar mudança de plano"),
        "confirmRecoveryKey": MessageLookupByLibrary.simpleMessage(
            "Confirmar chave de recuperação"),
        "confirmYourRecoveryKey": MessageLookupByLibrary.simpleMessage(
            "Confirme sua chave de recuperação"),
        "connectToDevice":
            MessageLookupByLibrary.simpleMessage("Conectar ao dispositivo"),
        "contactFamilyAdmin": m18,
        "contactSupport":
            MessageLookupByLibrary.simpleMessage("Contatar suporte"),
        "contactToManageSubscription": m19,
        "contacts": MessageLookupByLibrary.simpleMessage("Contatos"),
        "contents": MessageLookupByLibrary.simpleMessage("Conteúdos"),
        "continueLabel": MessageLookupByLibrary.simpleMessage("Continuar"),
        "continueOnFreeTrial": MessageLookupByLibrary.simpleMessage(
            "Continuar com a avaliação grátis"),
        "convertToAlbum":
            MessageLookupByLibrary.simpleMessage("Converter para álbum"),
        "copyEmailAddress":
            MessageLookupByLibrary.simpleMessage("Copiar e-mail"),
        "copyLink": MessageLookupByLibrary.simpleMessage("Copiar link"),
        "copypasteThisCodentoYourAuthenticatorApp":
            MessageLookupByLibrary.simpleMessage(
                "Copie e cole o código no aplicativo autenticador"),
        "couldNotBackUpTryLater": MessageLookupByLibrary.simpleMessage(
            "Nós não podemos salvar seus dados.\nNós tentaremos novamente mais tarde."),
        "couldNotFreeUpSpace": MessageLookupByLibrary.simpleMessage(
            "Não foi possível liberar espaço"),
        "couldNotUpdateSubscription": MessageLookupByLibrary.simpleMessage(
            "Não foi possível atualizar a assinatura"),
        "count": MessageLookupByLibrary.simpleMessage("Contagem"),
        "crashReporting":
            MessageLookupByLibrary.simpleMessage("Relatório de erros"),
        "create": MessageLookupByLibrary.simpleMessage("Criar"),
        "createAccount": MessageLookupByLibrary.simpleMessage("Criar conta"),
        "createAlbumActionHint": MessageLookupByLibrary.simpleMessage(
            "Pressione para selecionar fotos e clique em + para criar um álbum"),
        "createCollaborativeLink":
            MessageLookupByLibrary.simpleMessage("Criar link colaborativo"),
        "createCollage": MessageLookupByLibrary.simpleMessage("Criar colagem"),
        "createNewAccount":
            MessageLookupByLibrary.simpleMessage("Criar nova conta"),
        "createOrSelectAlbum":
            MessageLookupByLibrary.simpleMessage("Criar ou selecionar álbum"),
        "createPublicLink":
            MessageLookupByLibrary.simpleMessage("Criar link público"),
        "creatingLink": MessageLookupByLibrary.simpleMessage("Criando link..."),
        "criticalUpdateAvailable": MessageLookupByLibrary.simpleMessage(
            "Atualização crítica disponível"),
        "crop": MessageLookupByLibrary.simpleMessage("Cortar"),
        "curatedMemories":
            MessageLookupByLibrary.simpleMessage("Memórias restauradas"),
        "currentUsageIs":
            MessageLookupByLibrary.simpleMessage("O uso atual é "),
        "currentlyRunning":
            MessageLookupByLibrary.simpleMessage("Atualmente executando"),
        "custom": MessageLookupByLibrary.simpleMessage("Personalizado"),
        "customEndpoint": m20,
        "darkTheme": MessageLookupByLibrary.simpleMessage("Escuro"),
        "dayToday": MessageLookupByLibrary.simpleMessage("Hoje"),
        "dayYesterday": MessageLookupByLibrary.simpleMessage("Ontem"),
        "declineTrustInvite":
            MessageLookupByLibrary.simpleMessage("Recusar convite"),
        "decrypting":
            MessageLookupByLibrary.simpleMessage("Descriptografando..."),
        "decryptingVideo":
            MessageLookupByLibrary.simpleMessage("Descriptografando vídeo..."),
        "deduplicateFiles":
            MessageLookupByLibrary.simpleMessage("Arquivos duplicados"),
        "delete": MessageLookupByLibrary.simpleMessage("Excluir"),
        "deleteAccount": MessageLookupByLibrary.simpleMessage("Excluir conta"),
        "deleteAccountFeedbackPrompt": MessageLookupByLibrary.simpleMessage(
            "Lamentamos você ir. Compartilhe seu feedback para ajudar-nos a melhorar."),
        "deleteAccountPermanentlyButton": MessageLookupByLibrary.simpleMessage(
            "Excluir conta permanentemente"),
        "deleteAlbum": MessageLookupByLibrary.simpleMessage("Excluir álbum"),
        "deleteAlbumDialog": MessageLookupByLibrary.simpleMessage(
            "Também excluir as fotos (e vídeos) presentes neste álbum de <bold>todos</bold> os outros álbuns que eles fazem parte?"),
        "deleteAlbumsDialogBody": MessageLookupByLibrary.simpleMessage(
            "Isso excluirá todos os álbuns vazios. Isso é útil quando você quiser reduzir a desordem no seu álbum."),
        "deleteAll": MessageLookupByLibrary.simpleMessage("Excluir tudo"),
        "deleteConfirmDialogBody": MessageLookupByLibrary.simpleMessage(
            "Esta conta está vinculada aos outros aplicativos do Ente, se você usar algum. Seus dados baixados, entre todos os aplicativos do Ente, serão programados para exclusão, e sua conta será permanentemente excluída."),
        "deleteEmailRequest": MessageLookupByLibrary.simpleMessage(
            "Por favor, envie um e-mail a <warning>account-deletion@ente.io</warning> do seu e-mail registrado."),
        "deleteEmptyAlbums":
            MessageLookupByLibrary.simpleMessage("Excluir álbuns vazios"),
        "deleteEmptyAlbumsWithQuestionMark":
            MessageLookupByLibrary.simpleMessage("Excluir álbuns vazios?"),
        "deleteFromBoth":
            MessageLookupByLibrary.simpleMessage("Excluir de ambos"),
        "deleteFromDevice":
            MessageLookupByLibrary.simpleMessage("Excluir do dispositivo"),
        "deleteFromEnte":
            MessageLookupByLibrary.simpleMessage("Excluir do Ente"),
        "deleteItemCount": m21,
        "deleteLocation":
            MessageLookupByLibrary.simpleMessage("Excluir localização"),
        "deleteMultipleAlbumDialog": m22,
        "deletePhotos": MessageLookupByLibrary.simpleMessage("Excluir fotos"),
        "deleteProgress": m23,
        "deleteReason1": MessageLookupByLibrary.simpleMessage(
            "Está faltando um recurso-chave que eu preciso"),
        "deleteReason2": MessageLookupByLibrary.simpleMessage(
            "O aplicativo ou um certo recurso não funciona da maneira que eu acredito que deveria funcionar"),
        "deleteReason3": MessageLookupByLibrary.simpleMessage(
            "Encontrei outro serviço que considero melhor"),
        "deleteReason4":
            MessageLookupByLibrary.simpleMessage("Meu motivo não está listado"),
        "deleteRequestSLAText": MessageLookupByLibrary.simpleMessage(
            "Sua solicitação será revisada em até 72 horas."),
        "deleteSharedAlbum": MessageLookupByLibrary.simpleMessage(
            "Excluir álbum compartilhado?"),
        "deleteSharedAlbumDialogBody": MessageLookupByLibrary.simpleMessage(
            "O álbum será apagado para todos\n\nVocê perderá o acesso a fotos compartilhadas neste álbum que pertencem aos outros"),
        "deselectAll":
            MessageLookupByLibrary.simpleMessage("Deselecionar tudo"),
        "designedToOutlive":
            MessageLookupByLibrary.simpleMessage("Feito para reviver memórias"),
        "details": MessageLookupByLibrary.simpleMessage("Detalhes"),
        "developerSettings":
            MessageLookupByLibrary.simpleMessage("Opções de desenvolvedor"),
        "developerSettingsWarning": MessageLookupByLibrary.simpleMessage(
            "Deseja modificar as Opções de Desenvolvedor?"),
        "deviceCodeHint":
            MessageLookupByLibrary.simpleMessage("Insira o código"),
        "deviceFilesAutoUploading": MessageLookupByLibrary.simpleMessage(
            "Arquivos adicionados ao álbum do dispositivo serão automaticamente enviados para o Ente."),
        "deviceLock":
            MessageLookupByLibrary.simpleMessage("Bloqueio do dispositivo"),
        "deviceLockExplanation": MessageLookupByLibrary.simpleMessage(
            "Desativa o bloqueio de tela se o Ente estiver de fundo e uma cópia de segurança ainda estiver em andamento. Às vezes, isso não é necessário, mas ajuda a agilizar envios grandes e importações iniciais de bibliotecas maiores."),
        "deviceNotFound":
            MessageLookupByLibrary.simpleMessage("Dispositivo não encontrado"),
        "didYouKnow": MessageLookupByLibrary.simpleMessage("Você sabia?"),
        "different": MessageLookupByLibrary.simpleMessage("Diferente"),
        "disableAutoLock": MessageLookupByLibrary.simpleMessage(
            "Desativar bloqueio automático"),
        "disableDownloadWarningBody": MessageLookupByLibrary.simpleMessage(
            "Os visualizadores podem fazer capturas de tela ou salvar uma cópia de suas fotos usando ferramentas externas"),
        "disableDownloadWarningTitle":
            MessageLookupByLibrary.simpleMessage("Por favor, saiba que"),
        "disableLinkMessage": m24,
        "disableTwofactor": MessageLookupByLibrary.simpleMessage(
            "Desativar autenticação de dois fatores"),
        "disablingTwofactorAuthentication":
            MessageLookupByLibrary.simpleMessage(
                "Desativando a autenticação de dois fatores..."),
        "discord": MessageLookupByLibrary.simpleMessage("Discord"),
        "discover": MessageLookupByLibrary.simpleMessage("Explorar"),
        "discover_babies": MessageLookupByLibrary.simpleMessage("Bebês"),
        "discover_celebrations":
            MessageLookupByLibrary.simpleMessage("Comemorações"),
        "discover_food": MessageLookupByLibrary.simpleMessage("Comida"),
        "discover_greenery": MessageLookupByLibrary.simpleMessage("Vegetação"),
        "discover_hills": MessageLookupByLibrary.simpleMessage("Colinas"),
        "discover_identity": MessageLookupByLibrary.simpleMessage("Identidade"),
        "discover_memes": MessageLookupByLibrary.simpleMessage("Memes"),
        "discover_notes": MessageLookupByLibrary.simpleMessage("Notas"),
        "discover_pets":
            MessageLookupByLibrary.simpleMessage("Animais de estimação"),
        "discover_receipts": MessageLookupByLibrary.simpleMessage("Recibos"),
        "discover_screenshots":
            MessageLookupByLibrary.simpleMessage("Capturas de tela"),
        "discover_selfies": MessageLookupByLibrary.simpleMessage("Selfies"),
        "discover_sunset": MessageLookupByLibrary.simpleMessage("Pôr do sol"),
        "discover_visiting_cards":
            MessageLookupByLibrary.simpleMessage("Cartões de visita"),
        "discover_wallpapers":
            MessageLookupByLibrary.simpleMessage("Papéis de parede"),
        "dismiss": MessageLookupByLibrary.simpleMessage("Descartar"),
        "distanceInKMUnit": MessageLookupByLibrary.simpleMessage("km"),
        "doNotSignOut": MessageLookupByLibrary.simpleMessage("Não sair"),
        "doThisLater":
            MessageLookupByLibrary.simpleMessage("Fazer isso depois"),
        "doYouWantToDiscardTheEditsYouHaveMade":
            MessageLookupByLibrary.simpleMessage(
                "Você quer descartar as edições que você fez?"),
        "done": MessageLookupByLibrary.simpleMessage("Concluído"),
        "dontSave": MessageLookupByLibrary.simpleMessage("Não salvar"),
        "doubleYourStorage":
            MessageLookupByLibrary.simpleMessage("Duplique seu armazenamento"),
        "download": MessageLookupByLibrary.simpleMessage("Baixar"),
        "downloadFailed":
            MessageLookupByLibrary.simpleMessage("Falhou ao baixar"),
        "downloading": MessageLookupByLibrary.simpleMessage("Baixando..."),
        "dropSupportEmail": m25,
        "duplicateFileCountWithStorageSaved": m26,
        "duplicateItemsGroup": m27,
        "edit": MessageLookupByLibrary.simpleMessage("Editar"),
        "editEmailAlreadyLinked": m28,
        "editLocation":
            MessageLookupByLibrary.simpleMessage("Editar localização"),
        "editLocationTagTitle":
            MessageLookupByLibrary.simpleMessage("Editar localização"),
        "editPerson": MessageLookupByLibrary.simpleMessage("Editar pessoa"),
        "editTime": MessageLookupByLibrary.simpleMessage("Editar tempo"),
        "editsSaved": MessageLookupByLibrary.simpleMessage("Edições salvas"),
        "editsToLocationWillOnlyBeSeenWithinEnte":
            MessageLookupByLibrary.simpleMessage(
                "Edições à localização serão apenas vistos no Ente"),
        "eligible": MessageLookupByLibrary.simpleMessage("elegível"),
        "email": MessageLookupByLibrary.simpleMessage("E-mail"),
        "emailAlreadyRegistered":
            MessageLookupByLibrary.simpleMessage("E-mail já registrado."),
        "emailChangedTo": m29,
        "emailDoesNotHaveEnteAccount": m30,
        "emailNoEnteAccount": m31,
        "emailNotRegistered":
            MessageLookupByLibrary.simpleMessage("E-mail não registrado."),
        "emailVerificationToggle":
            MessageLookupByLibrary.simpleMessage("Verificação por e-mail"),
        "emailYourLogs":
            MessageLookupByLibrary.simpleMessage("Enviar registros por e-mail"),
        "embracingThem": m32,
        "emergencyContacts":
            MessageLookupByLibrary.simpleMessage("Contatos de emergência"),
        "empty": MessageLookupByLibrary.simpleMessage("Esvaziar"),
        "emptyTrash":
            MessageLookupByLibrary.simpleMessage("Esvaziar a lixeira?"),
        "enable": MessageLookupByLibrary.simpleMessage("Ativar"),
        "enableMLIndexingDesc": MessageLookupByLibrary.simpleMessage(
            "Ente fornece aprendizado automático no dispositivo para reconhecimento facial, busca mágica e outros recursos de busca avançados."),
        "enableMachineLearningBanner": MessageLookupByLibrary.simpleMessage(
            "Ativar o aprendizado automático para busca mágica e reconhecimento facial"),
        "enableMaps": MessageLookupByLibrary.simpleMessage("Ativar mapas"),
        "enableMapsDesc": MessageLookupByLibrary.simpleMessage(
            "Isso exibirá suas fotos em um mapa mundial.\n\nEste mapa é hospedado por Open Street Map, e as exatas localizações das fotos nunca serão compartilhadas.\n\nVocê pode desativar esta função a qualquer momento em Opções."),
        "enabled": MessageLookupByLibrary.simpleMessage("Ativado"),
        "encryptingBackup": MessageLookupByLibrary.simpleMessage(
            "Criptografando salvar em segurança..."),
        "encryption": MessageLookupByLibrary.simpleMessage("Criptografia"),
        "encryptionKeys":
            MessageLookupByLibrary.simpleMessage("Chaves de criptografia"),
        "endpointUpdatedMessage": MessageLookupByLibrary.simpleMessage(
            "Ponto final atualizado com sucesso"),
        "endtoendEncryptedByDefault": MessageLookupByLibrary.simpleMessage(
            "Criptografado de ponta a ponta por padrão"),
        "enteCanEncryptAndPreserveFilesOnlyIfYouGrant":
            MessageLookupByLibrary.simpleMessage(
                "Ente pode criptografar e preservar arquivos apenas se você conceder acesso a eles"),
        "entePhotosPerm": MessageLookupByLibrary.simpleMessage(
            "Ente <i>precisa de permissão para</i> preservar suas fotos"),
        "enteSubscriptionPitch": MessageLookupByLibrary.simpleMessage(
            "O Ente preserva suas memórias, então eles sempre estão disponíveis para você, mesmo se você perder o dispositivo."),
        "enteSubscriptionShareWithFamily": MessageLookupByLibrary.simpleMessage(
            "Sua família também poderá ser adicionada ao seu plano."),
        "enterAlbumName":
            MessageLookupByLibrary.simpleMessage("Inserir nome do álbum"),
        "enterCode": MessageLookupByLibrary.simpleMessage("Inserir código"),
        "enterCodeDescription": MessageLookupByLibrary.simpleMessage(
            "Insira o código fornecido por um amigo para reivindicar armazenamento grátis para ambos"),
        "enterDateOfBirth":
            MessageLookupByLibrary.simpleMessage("Aniversário (opcional)"),
        "enterEmail": MessageLookupByLibrary.simpleMessage("Inserir e-mail"),
        "enterFileName":
            MessageLookupByLibrary.simpleMessage("Inserir nome do arquivo"),
        "enterName": MessageLookupByLibrary.simpleMessage("Inserir nome"),
        "enterNewPasswordToEncrypt": MessageLookupByLibrary.simpleMessage(
            "Insira uma senha nova para criptografar seus dados"),
        "enterPassword": MessageLookupByLibrary.simpleMessage("Inserir senha"),
        "enterPasswordToEncrypt": MessageLookupByLibrary.simpleMessage(
            "Insira uma senha que podemos usar para criptografar seus dados"),
        "enterPersonName":
            MessageLookupByLibrary.simpleMessage("Inserir nome da pessoa"),
        "enterPin": MessageLookupByLibrary.simpleMessage("Inserir PIN"),
        "enterReferralCode": MessageLookupByLibrary.simpleMessage(
            "Inserir código de referência"),
        "enterThe6digitCodeFromnyourAuthenticatorApp":
            MessageLookupByLibrary.simpleMessage(
                "Digite o código de 6 dígitos do\naplicativo autenticador"),
        "enterValidEmail":
            MessageLookupByLibrary.simpleMessage("Insira um e-mail válido."),
        "enterYourEmailAddress":
            MessageLookupByLibrary.simpleMessage("Insira seu e-mail"),
        "enterYourNewEmailAddress":
            MessageLookupByLibrary.simpleMessage("Insira seu novo e-mail"),
        "enterYourPassword":
            MessageLookupByLibrary.simpleMessage("Insira sua senha"),
        "enterYourRecoveryKey": MessageLookupByLibrary.simpleMessage(
            "Insira sua chave de recuperação"),
        "error": MessageLookupByLibrary.simpleMessage("Erro"),
        "everywhere":
            MessageLookupByLibrary.simpleMessage("em todas as partes"),
        "exif": MessageLookupByLibrary.simpleMessage("EXIF"),
        "existingUser":
            MessageLookupByLibrary.simpleMessage("Usuário existente"),
        "expiredLinkInfo": MessageLookupByLibrary.simpleMessage(
            "O link expirou. Selecione um novo tempo de expiração ou desative a expiração do link."),
        "exportLogs":
            MessageLookupByLibrary.simpleMessage("Exportar registros"),
        "exportYourData":
            MessageLookupByLibrary.simpleMessage("Exportar dados"),
        "extraPhotosFound": MessageLookupByLibrary.simpleMessage(
            "Fotos adicionais encontradas"),
        "extraPhotosFoundFor": m33,
        "faceNotClusteredYet": MessageLookupByLibrary.simpleMessage(
            "Rosto não agrupado ainda, volte aqui mais tarde"),
        "faceRecognition":
            MessageLookupByLibrary.simpleMessage("Reconhecimento facial"),
        "faces": MessageLookupByLibrary.simpleMessage("Rostos"),
        "failed": MessageLookupByLibrary.simpleMessage("Falhou"),
        "failedToApplyCode":
            MessageLookupByLibrary.simpleMessage("Falhou ao aplicar código"),
        "failedToCancel":
            MessageLookupByLibrary.simpleMessage("Falhou ao cancelar"),
        "failedToDownloadVideo":
            MessageLookupByLibrary.simpleMessage("Falhou ao baixar vídeo"),
        "failedToFetchActiveSessions": MessageLookupByLibrary.simpleMessage(
            "Falhou ao obter sessões ativas"),
        "failedToFetchOriginalForEdit": MessageLookupByLibrary.simpleMessage(
            "Falhou ao obter original para edição"),
        "failedToFetchReferralDetails": MessageLookupByLibrary.simpleMessage(
            "Não foi possível buscar os detalhes de referência. Tente novamente mais tarde."),
        "failedToLoadAlbums":
            MessageLookupByLibrary.simpleMessage("Falhou ao carregar álbuns"),
        "failedToPlayVideo":
            MessageLookupByLibrary.simpleMessage("Falhou ao reproduzir vídeo"),
        "failedToRefreshStripeSubscription":
            MessageLookupByLibrary.simpleMessage(
                "Falhou ao atualizar assinatura"),
        "failedToRenew":
            MessageLookupByLibrary.simpleMessage("Falhou ao renovar"),
        "failedToVerifyPaymentStatus": MessageLookupByLibrary.simpleMessage(
            "Falhou ao verificar estado do pagamento"),
        "familyPlanOverview": MessageLookupByLibrary.simpleMessage(
            "Adicione 5 familiares para seu plano existente sem pagar nenhum custo adicional.\n\nCada membro ganha seu espaço privado, significando que eles não podem ver os arquivos dos outros a menos que eles sejam compartilhados.\n\nOs planos familiares estão disponíveis para clientes que já tem uma assinatura paga do Ente.\n\nAssine agora para iniciar!"),
        "familyPlanPortalTitle":
            MessageLookupByLibrary.simpleMessage("Família"),
        "familyPlans":
            MessageLookupByLibrary.simpleMessage("Planos familiares"),
        "faq": MessageLookupByLibrary.simpleMessage("Perguntas frequentes"),
        "faqs": MessageLookupByLibrary.simpleMessage("Perguntas frequentes"),
        "favorite": MessageLookupByLibrary.simpleMessage("Favorito"),
        "feastingWithThem": m34,
        "feedback": MessageLookupByLibrary.simpleMessage("Feedback"),
        "file": MessageLookupByLibrary.simpleMessage("Arquivo"),
        "fileFailedToSaveToGallery": MessageLookupByLibrary.simpleMessage(
            "Falhou ao salvar arquivo na galeria"),
        "fileInfoAddDescHint":
            MessageLookupByLibrary.simpleMessage("Adicionar descrição..."),
        "fileNotUploadedYet":
            MessageLookupByLibrary.simpleMessage("Arquivo ainda não enviado"),
        "fileSavedToGallery":
            MessageLookupByLibrary.simpleMessage("Arquivo salvo na galeria"),
        "fileTypes": MessageLookupByLibrary.simpleMessage("Tipos de arquivo"),
        "fileTypesAndNames":
            MessageLookupByLibrary.simpleMessage("Tipos de arquivo e nomes"),
        "filesBackedUpFromDevice": m35,
        "filesBackedUpInAlbum": m36,
        "filesDeleted":
            MessageLookupByLibrary.simpleMessage("Arquivos excluídos"),
        "filesSavedToGallery":
            MessageLookupByLibrary.simpleMessage("Arquivos salvos na galeria"),
        "findPeopleByName": MessageLookupByLibrary.simpleMessage(
            "Busque pessoas facilmente pelo nome"),
        "findThemQuickly":
            MessageLookupByLibrary.simpleMessage("Busque-os rapidamente"),
        "flip": MessageLookupByLibrary.simpleMessage("Inverter"),
        "food": MessageLookupByLibrary.simpleMessage("Delícias de cozinha"),
        "forYourMemories":
            MessageLookupByLibrary.simpleMessage("para suas memórias"),
        "forgotPassword":
            MessageLookupByLibrary.simpleMessage("Esqueci a senha"),
        "foundFaces":
            MessageLookupByLibrary.simpleMessage("Rostos encontrados"),
        "freeStorageClaimed":
            MessageLookupByLibrary.simpleMessage("Armaz. grátis reivindicado"),
        "freeStorageOnReferralSuccess": m37,
        "freeStorageUsable":
            MessageLookupByLibrary.simpleMessage("Armazenamento disponível"),
        "freeTrial": MessageLookupByLibrary.simpleMessage("Avaliação grátis"),
        "freeTrialValidTill": m38,
        "freeUpAccessPostDelete": m39,
        "freeUpAmount": m40,
        "freeUpDeviceSpace": MessageLookupByLibrary.simpleMessage(
            "Liberar espaço no dispositivo"),
        "freeUpDeviceSpaceDesc": MessageLookupByLibrary.simpleMessage(
            "Economize espaço em seu dispositivo por limpar arquivos já salvos com segurança."),
        "freeUpSpace": MessageLookupByLibrary.simpleMessage("Liberar espaço"),
        "freeUpSpaceSaving": m41,
        "gallery": MessageLookupByLibrary.simpleMessage("Galeria"),
        "galleryMemoryLimitInfo": MessageLookupByLibrary.simpleMessage(
            "Até 1.000 memórias exibidas na galeria"),
        "general": MessageLookupByLibrary.simpleMessage("Geral"),
        "generatingEncryptionKeys": MessageLookupByLibrary.simpleMessage(
            "Gerando chaves de criptografia..."),
        "genericProgress": m42,
        "goToSettings": MessageLookupByLibrary.simpleMessage("Ir às opções"),
        "googlePlayId":
            MessageLookupByLibrary.simpleMessage("ID do Google Play"),
        "grantFullAccessPrompt": MessageLookupByLibrary.simpleMessage(
            "Permita o acesso a todas as fotos nas opções do aplicativo"),
        "grantPermission":
            MessageLookupByLibrary.simpleMessage("Conceder permissões"),
        "greenery": MessageLookupByLibrary.simpleMessage("A vegetação verde"),
        "groupNearbyPhotos":
            MessageLookupByLibrary.simpleMessage("Agrupar fotos próximas"),
        "guestView": MessageLookupByLibrary.simpleMessage("Vista do convidado"),
        "guestViewEnablePreSteps": MessageLookupByLibrary.simpleMessage(
            "Para ativar a vista do convidado, defina uma senha de acesso no dispositivo ou bloqueie sua tela nas opções do sistema."),
        "happyBirthday":
            MessageLookupByLibrary.simpleMessage("Feliz aniversário! 🥳"),
        "hearUsExplanation": MessageLookupByLibrary.simpleMessage(
            "Não rastreamos instalações de aplicativo. Seria útil se você contasse onde nos encontrou!"),
        "hearUsWhereTitle": MessageLookupByLibrary.simpleMessage(
            "Como você soube do Ente? (opcional)"),
        "help": MessageLookupByLibrary.simpleMessage("Ajuda"),
        "hidden": MessageLookupByLibrary.simpleMessage("Oculto"),
        "hide": MessageLookupByLibrary.simpleMessage("Ocultar"),
        "hideContent": MessageLookupByLibrary.simpleMessage("Ocultar conteúdo"),
        "hideContentDescriptionAndroid": MessageLookupByLibrary.simpleMessage(
            "Oculta os conteúdos do aplicativo no seletor de aplicativos e desativa capturas de tela"),
        "hideContentDescriptionIos": MessageLookupByLibrary.simpleMessage(
            "Oculta o conteúdo no seletor de aplicativos"),
        "hideSharedItemsFromHomeGallery": MessageLookupByLibrary.simpleMessage(
            "Ocultar itens compartilhados da galeria inicial"),
        "hiding": MessageLookupByLibrary.simpleMessage("Ocultando..."),
        "hikingWithThem": m43,
        "hostedAtOsmFrance":
            MessageLookupByLibrary.simpleMessage("Hospedado em OSM France"),
        "howItWorks": MessageLookupByLibrary.simpleMessage("Como funciona"),
        "howToViewShareeVerificationID": MessageLookupByLibrary.simpleMessage(
            "Peça-os para pressionarem no e-mail a partir das Opções, e verifique-se os IDs de ambos os dispositivos correspondem."),
        "iOSGoToSettingsDescription": MessageLookupByLibrary.simpleMessage(
            "A autenticação biométrica não está definida no dispositivo. Ative o Touch ID ou Face ID no dispositivo."),
        "iOSLockOut": MessageLookupByLibrary.simpleMessage(
            "A autenticação biométrica está desativada. Bloqueie e desbloqueie sua tela para ativá-la."),
        "iOSOkButton": MessageLookupByLibrary.simpleMessage("OK"),
        "ignore": MessageLookupByLibrary.simpleMessage("Ignorar"),
        "ignoreUpdate": MessageLookupByLibrary.simpleMessage("Ignorar"),
        "ignored": MessageLookupByLibrary.simpleMessage("ignorado"),
        "ignoredFolderUploadReason": MessageLookupByLibrary.simpleMessage(
            "Alguns arquivos neste álbum são ignorados do envio porque eles foram anteriormente excluídos do Ente."),
        "imageNotAnalyzed":
            MessageLookupByLibrary.simpleMessage("Imagem não analisada"),
        "immediately": MessageLookupByLibrary.simpleMessage("Imediatamente"),
        "importing": MessageLookupByLibrary.simpleMessage("Importando...."),
        "incorrectCode":
            MessageLookupByLibrary.simpleMessage("Código incorreto"),
        "incorrectPasswordTitle":
            MessageLookupByLibrary.simpleMessage("Senha incorreta"),
        "incorrectRecoveryKey": MessageLookupByLibrary.simpleMessage(
            "Chave de recuperação incorreta"),
        "incorrectRecoveryKeyBody": MessageLookupByLibrary.simpleMessage(
            "A chave de recuperação inserida está incorreta"),
        "incorrectRecoveryKeyTitle": MessageLookupByLibrary.simpleMessage(
            "Chave de recuperação incorreta"),
        "indexedItems": MessageLookupByLibrary.simpleMessage("Itens indexados"),
        "indexingPausedStatusDescription": MessageLookupByLibrary.simpleMessage(
            "A indexação foi pausada. Ela retomará automaticamente quando o dispositivo estiver pronto. O dispositivo é considerado pronto quando o nível de bateria, saúde da bateria, e estado térmico estejam num alcance saudável."),
        "ineligible": MessageLookupByLibrary.simpleMessage("Inelegível"),
        "info": MessageLookupByLibrary.simpleMessage("Info"),
        "insecureDevice":
            MessageLookupByLibrary.simpleMessage("Dispositivo inseguro"),
        "installManually":
            MessageLookupByLibrary.simpleMessage("Instalar manualmente"),
        "invalidEmailAddress":
            MessageLookupByLibrary.simpleMessage("E-mail inválido"),
        "invalidEndpoint":
            MessageLookupByLibrary.simpleMessage("Ponto final inválido"),
        "invalidEndpointMessage": MessageLookupByLibrary.simpleMessage(
            "Desculpe, o ponto final inserido é inválido. Insira um ponto final válido e tente novamente."),
        "invalidKey": MessageLookupByLibrary.simpleMessage("Chave inválida"),
        "invalidRecoveryKey": MessageLookupByLibrary.simpleMessage(
            "A chave de recuperação que você inseriu não é válida. Certifique-se de conter 24 caracteres, e verifique a ortografia de cada um deles.\n\nSe você inseriu um código de recuperação mais antigo, verifique se ele tem 64 caracteres e verifique cada um deles."),
        "invite": MessageLookupByLibrary.simpleMessage("Convidar"),
        "inviteToEnte":
            MessageLookupByLibrary.simpleMessage("Convidar ao Ente"),
        "inviteYourFriends":
            MessageLookupByLibrary.simpleMessage("Convide seus amigos"),
        "inviteYourFriendsToEnte":
            MessageLookupByLibrary.simpleMessage("Convide seus amigos ao Ente"),
        "itLooksLikeSomethingWentWrongPleaseRetryAfterSome":
            MessageLookupByLibrary.simpleMessage(
                "Parece que algo deu errado. Tente novamente mais tarde. Caso o erro persistir, por favor, entre em contato com nossa equipe."),
        "itemCount": m44,
        "itemsShowTheNumberOfDaysRemainingBeforePermanentDeletion":
            MessageLookupByLibrary.simpleMessage(
                "Os itens exibem o número de dias restantes antes da exclusão permanente"),
        "itemsWillBeRemovedFromAlbum": MessageLookupByLibrary.simpleMessage(
            "Os itens selecionados serão removidos deste álbum"),
        "join": MessageLookupByLibrary.simpleMessage("Unir-se"),
        "joinAlbum": MessageLookupByLibrary.simpleMessage("Unir-se ao álbum"),
        "joinAlbumConfirmationDialogBody": MessageLookupByLibrary.simpleMessage(
            "Unir-se ao álbum fará que seu e-mail seja visível a todos do álbum."),
        "joinAlbumSubtext": MessageLookupByLibrary.simpleMessage(
            "para visualizar e adicionar suas fotos"),
        "joinAlbumSubtextViewer": MessageLookupByLibrary.simpleMessage(
            "para adicionar isso aos álbuns compartilhados"),
        "joinDiscord":
            MessageLookupByLibrary.simpleMessage("Junte-se ao Discord"),
        "keepPhotos": MessageLookupByLibrary.simpleMessage("Manter fotos"),
        "kiloMeterUnit": MessageLookupByLibrary.simpleMessage("km"),
        "kindlyHelpUsWithThisInformation": MessageLookupByLibrary.simpleMessage(
            "Ajude-nos com esta informação"),
        "language": MessageLookupByLibrary.simpleMessage("Idioma"),
        "lastTimeWithThem": m45,
        "lastUpdated":
            MessageLookupByLibrary.simpleMessage("Última atualização"),
        "lastYearsTrip":
            MessageLookupByLibrary.simpleMessage("Viajem do ano passado"),
        "leave": MessageLookupByLibrary.simpleMessage("Sair"),
        "leaveAlbum": MessageLookupByLibrary.simpleMessage("Sair do álbum"),
        "leaveFamily":
            MessageLookupByLibrary.simpleMessage("Sair do plano familiar"),
        "leaveSharedAlbum": MessageLookupByLibrary.simpleMessage(
            "Sair do álbum compartilhado?"),
        "left": MessageLookupByLibrary.simpleMessage("Esquerda"),
        "legacy": MessageLookupByLibrary.simpleMessage("Legado"),
        "legacyAccounts":
            MessageLookupByLibrary.simpleMessage("Contas legadas"),
        "legacyInvite": m46,
        "legacyPageDesc": MessageLookupByLibrary.simpleMessage(
            "O legado permite que contatos confiáveis acessem sua conta em sua ausência."),
        "legacyPageDesc2": MessageLookupByLibrary.simpleMessage(
            "Contatos confiáveis podem iniciar recuperação de conta. Se não cancelado dentro de 30 dias, redefina sua senha e acesse sua conta."),
        "light": MessageLookupByLibrary.simpleMessage("Brilho"),
        "lightTheme": MessageLookupByLibrary.simpleMessage("Claro"),
        "link": MessageLookupByLibrary.simpleMessage("Vincular"),
        "linkCopiedToClipboard": MessageLookupByLibrary.simpleMessage(
            "Link copiado para a área de transferência"),
        "linkDeviceLimit":
            MessageLookupByLibrary.simpleMessage("Limite do dispositivo"),
        "linkEmail": MessageLookupByLibrary.simpleMessage("Vincular e-mail"),
        "linkEmailToContactBannerCaption":
            MessageLookupByLibrary.simpleMessage("para compartilhar rápido"),
        "linkEnabled": MessageLookupByLibrary.simpleMessage("Ativado"),
        "linkExpired": MessageLookupByLibrary.simpleMessage("Expirado"),
        "linkExpiresOn": m47,
        "linkExpiry": MessageLookupByLibrary.simpleMessage("Expiração do link"),
        "linkHasExpired":
            MessageLookupByLibrary.simpleMessage("O link expirou"),
        "linkNeverExpires": MessageLookupByLibrary.simpleMessage("Nunca"),
        "linkPerson": MessageLookupByLibrary.simpleMessage("Vincular pessoa"),
        "linkPersonCaption": MessageLookupByLibrary.simpleMessage(
            "para melhorar o compartilhamento"),
        "linkPersonToEmail": m48,
        "linkPersonToEmailConfirmation": m49,
        "livePhotos": MessageLookupByLibrary.simpleMessage("Fotos animadas"),
        "loadMessage1": MessageLookupByLibrary.simpleMessage(
            "Você pode compartilhar sua assinatura com seus familiares"),
        "loadMessage2": MessageLookupByLibrary.simpleMessage(
            "Preservamos mais de 200 milhões de memórias até então"),
        "loadMessage3": MessageLookupByLibrary.simpleMessage(
            "Mantemos 3 cópias dos seus dados, uma em um abrigo subterrâneo"),
        "loadMessage4": MessageLookupByLibrary.simpleMessage(
            "Todos os nossos aplicativos são de código aberto"),
        "loadMessage5": MessageLookupByLibrary.simpleMessage(
            "Nosso código-fonte e criptografia foram auditadas externamente"),
        "loadMessage6": MessageLookupByLibrary.simpleMessage(
            "Você pode compartilhar links para seus álbuns com seus entes queridos"),
        "loadMessage7": MessageLookupByLibrary.simpleMessage(
            "Nossos aplicativos móveis são executados em segundo plano para criptografar e salvar em segurança quaisquer fotos novas que você acessar"),
        "loadMessage8": MessageLookupByLibrary.simpleMessage(
            "web.ente.io tem um enviador mais rápido"),
        "loadMessage9": MessageLookupByLibrary.simpleMessage(
            "Nós usamos Xchacha20Poly1305 para criptografar seus dados com segurança"),
        "loadingExifData":
            MessageLookupByLibrary.simpleMessage("Carregando dados EXIF..."),
        "loadingGallery":
            MessageLookupByLibrary.simpleMessage("Carregando galeria..."),
        "loadingMessage":
            MessageLookupByLibrary.simpleMessage("Carregando suas fotos..."),
        "loadingModel":
            MessageLookupByLibrary.simpleMessage("Baixando modelos..."),
        "loadingYourPhotos":
            MessageLookupByLibrary.simpleMessage("Carregando suas fotos..."),
        "localGallery": MessageLookupByLibrary.simpleMessage("Galeria local"),
        "localIndexing":
            MessageLookupByLibrary.simpleMessage("Indexação local"),
        "localSyncErrorMessage": MessageLookupByLibrary.simpleMessage(
            "Ocorreu um erro devido à sincronização de localização das fotos estar levando mais tempo que o esperado. Entre em contato conosco."),
        "location": MessageLookupByLibrary.simpleMessage("Localização"),
        "locationName":
            MessageLookupByLibrary.simpleMessage("Nome da localização"),
        "locationTagFeatureDescription": MessageLookupByLibrary.simpleMessage(
            "Uma etiqueta de localização agrupa todas as fotos fotografadas em algum raio de uma foto"),
        "locations": MessageLookupByLibrary.simpleMessage("Localizações"),
        "lockButtonLabel": MessageLookupByLibrary.simpleMessage("Bloquear"),
        "lockscreen": MessageLookupByLibrary.simpleMessage("Tela de bloqueio"),
        "logInLabel": MessageLookupByLibrary.simpleMessage("Entrar"),
        "loggingOut": MessageLookupByLibrary.simpleMessage("Desconectando..."),
        "loginSessionExpired":
            MessageLookupByLibrary.simpleMessage("Sessão expirada"),
        "loginSessionExpiredDetails": MessageLookupByLibrary.simpleMessage(
            "Sua sessão expirou. Registre-se novamente."),
        "loginTerms": MessageLookupByLibrary.simpleMessage(
            "Ao clicar em entrar, eu concordo com os <u-terms>termos de serviço</u-terms> e a <u-policy>política de privacidade</u-policy>"),
        "loginWithTOTP":
            MessageLookupByLibrary.simpleMessage("Registrar com TOTP"),
        "logout": MessageLookupByLibrary.simpleMessage("Encerrar sessão"),
        "logsDialogBody": MessageLookupByLibrary.simpleMessage(
            "Isso enviará através dos registros para ajudar-nos a resolver seu problema. Saiba que, nome de arquivos serão incluídos para ajudar a buscar problemas com arquivos específicos."),
        "longPressAnEmailToVerifyEndToEndEncryption":
            MessageLookupByLibrary.simpleMessage(
                "Pressione um e-mail para verificar a criptografia ponta a ponta."),
        "longpressOnAnItemToViewInFullscreen":
            MessageLookupByLibrary.simpleMessage(
                "Mantenha pressionado em um item para visualizá-lo em tela cheia"),
        "lookBackOnYourMemories":
            MessageLookupByLibrary.simpleMessage("Revise suas memórias 🌄"),
        "loopVideoOff":
            MessageLookupByLibrary.simpleMessage("Repetir vídeo desativado"),
        "loopVideoOn":
            MessageLookupByLibrary.simpleMessage("Repetir vídeo ativado"),
        "lostDevice":
            MessageLookupByLibrary.simpleMessage("Perdeu o dispositivo?"),
        "machineLearning":
            MessageLookupByLibrary.simpleMessage("Aprendizado automático"),
        "magicSearch": MessageLookupByLibrary.simpleMessage("Busca mágica"),
        "magicSearchHint": MessageLookupByLibrary.simpleMessage(
            "A busca mágica permite buscar fotos pelo conteúdo, p. e.x. \'flor\', \'carro vermelho\', \'identidade\'"),
        "manage": MessageLookupByLibrary.simpleMessage("Gerenciar"),
        "manageDeviceStorage": MessageLookupByLibrary.simpleMessage(
            "Gerenciar cache do dispositivo"),
        "manageDeviceStorageDesc": MessageLookupByLibrary.simpleMessage(
            "Reveja e limpe o armazenamento de cache local."),
        "manageFamily":
            MessageLookupByLibrary.simpleMessage("Gerenciar família"),
        "manageLink": MessageLookupByLibrary.simpleMessage("Gerenciar link"),
        "manageParticipants": MessageLookupByLibrary.simpleMessage("Gerenciar"),
        "manageSubscription":
            MessageLookupByLibrary.simpleMessage("Gerenciar assinatura"),
        "manualPairDesc": MessageLookupByLibrary.simpleMessage(
            "Parear com PIN funciona com qualquer tela que queira visualizar seu álbum."),
        "map": MessageLookupByLibrary.simpleMessage("Mapa"),
        "maps": MessageLookupByLibrary.simpleMessage("Mapas"),
        "mastodon": MessageLookupByLibrary.simpleMessage("Mastodon"),
        "matrix": MessageLookupByLibrary.simpleMessage("Matrix"),
        "me": MessageLookupByLibrary.simpleMessage("Eu"),
        "memories": MessageLookupByLibrary.simpleMessage("Memórias"),
        "memoriesWidgetDesc": MessageLookupByLibrary.simpleMessage(
            "Selecione os tipos de memórias que deseje vê-las na sua tela inicial."),
        "memoryCount": m50,
        "merchandise": MessageLookupByLibrary.simpleMessage("Produtos"),
        "merge": MessageLookupByLibrary.simpleMessage("Mesclar"),
        "mergeWithExisting":
            MessageLookupByLibrary.simpleMessage("Juntar com o existente"),
        "mergedPhotos": MessageLookupByLibrary.simpleMessage("Fotos mescladas"),
        "mlConsent": MessageLookupByLibrary.simpleMessage(
            "Ativar o aprendizado automático"),
        "mlConsentConfirmation":
            MessageLookupByLibrary.simpleMessage("Concordo e desejo ativá-lo"),
        "mlConsentDescription": MessageLookupByLibrary.simpleMessage(
            "Se ativar o aprendizado automático, Ente extrairá informações de geometria facial dos arquivos, incluindo aqueles compartilhados consigo.\n\nIsso acontecerá em seu dispositivo, e qualquer informação biométrica gerada será criptografada de ponta a ponta."),
        "mlConsentPrivacy": MessageLookupByLibrary.simpleMessage(
            "Clique aqui para mais detalhes sobre este recurso na política de privacidade"),
        "mlConsentTitle":
            MessageLookupByLibrary.simpleMessage("Ativar aprendizado auto.?"),
        "mlIndexingDescription": MessageLookupByLibrary.simpleMessage(
            "Saiba que o aprendizado automático afetará a bateria do dispositivo negativamente até todos os itens serem indexados. Utilize a versão para computadores para melhor indexação, todos os resultados se auto-sincronizaram."),
        "mobileWebDesktop":
            MessageLookupByLibrary.simpleMessage("Celular, Web, Computador"),
        "moderateStrength": MessageLookupByLibrary.simpleMessage("Moderado"),
        "modifyYourQueryOrTrySearchingFor":
            MessageLookupByLibrary.simpleMessage(
                "Altere o termo de busca ou tente consultar"),
        "moments": MessageLookupByLibrary.simpleMessage("Momentos"),
        "month": MessageLookupByLibrary.simpleMessage("mês"),
        "monthly": MessageLookupByLibrary.simpleMessage("Mensal"),
        "moon": MessageLookupByLibrary.simpleMessage("Na luz do luar"),
        "moreDetails": MessageLookupByLibrary.simpleMessage("Mais detalhes"),
        "mostRecent": MessageLookupByLibrary.simpleMessage("Mais recente"),
        "mostRelevant": MessageLookupByLibrary.simpleMessage("Mais relevante"),
        "mountains": MessageLookupByLibrary.simpleMessage("Sob as montanhas"),
        "moveItem": m51,
        "moveSelectedPhotosToOneDate": MessageLookupByLibrary.simpleMessage(
            "Mover fotos selecionadas para uma data"),
        "moveToAlbum":
            MessageLookupByLibrary.simpleMessage("Mover para o álbum"),
        "moveToHiddenAlbum":
            MessageLookupByLibrary.simpleMessage("Mover ao álbum oculto"),
        "movedSuccessfullyTo": m52,
        "movedToTrash":
            MessageLookupByLibrary.simpleMessage("Movido para a lixeira"),
        "movingFilesToAlbum": MessageLookupByLibrary.simpleMessage(
            "Movendo arquivos para o álbum..."),
        "name": MessageLookupByLibrary.simpleMessage("Nome"),
        "nameTheAlbum": MessageLookupByLibrary.simpleMessage("Nomear álbum"),
        "networkConnectionRefusedErr": MessageLookupByLibrary.simpleMessage(
            "Não foi possível conectar ao Ente, tente novamente mais tarde. Se o erro persistir, entre em contato com o suporte."),
        "networkHostLookUpErr": MessageLookupByLibrary.simpleMessage(
            "Não foi possível conectar-se ao Ente, verifique suas configurações de rede e entre em contato com o suporte se o erro persistir."),
        "never": MessageLookupByLibrary.simpleMessage("Nunca"),
        "newAlbum": MessageLookupByLibrary.simpleMessage("Novo álbum"),
        "newLocation": MessageLookupByLibrary.simpleMessage("Nova localização"),
        "newPerson": MessageLookupByLibrary.simpleMessage("Nova pessoa"),
        "newPhotosEmoji": MessageLookupByLibrary.simpleMessage(" novo 📸"),
        "newRange": MessageLookupByLibrary.simpleMessage("Novo intervalo"),
        "newToEnte": MessageLookupByLibrary.simpleMessage("Novo no Ente"),
        "newest": MessageLookupByLibrary.simpleMessage("Mais recente"),
        "next": MessageLookupByLibrary.simpleMessage("Próximo"),
        "no": MessageLookupByLibrary.simpleMessage("Não"),
        "noAlbumsSharedByYouYet": MessageLookupByLibrary.simpleMessage(
            "Nenhum álbum compartilhado por você ainda"),
        "noDeviceFound": MessageLookupByLibrary.simpleMessage(
            "Nenhum dispositivo encontrado"),
        "noDeviceLimit": MessageLookupByLibrary.simpleMessage("Nenhum"),
        "noDeviceThatCanBeDeleted": MessageLookupByLibrary.simpleMessage(
            "Você não tem arquivos neste dispositivo que possam ser excluídos"),
        "noDuplicates":
            MessageLookupByLibrary.simpleMessage("✨ Sem duplicatas"),
        "noEnteAccountExclamation":
            MessageLookupByLibrary.simpleMessage("Nenhuma conta Ente!"),
        "noExifData": MessageLookupByLibrary.simpleMessage("Sem dados EXIF"),
        "noFacesFound":
            MessageLookupByLibrary.simpleMessage("Nenhum rosto encontrado"),
        "noHiddenPhotosOrVideos":
            MessageLookupByLibrary.simpleMessage("Sem fotos ou vídeos ocultos"),
        "noImagesWithLocation": MessageLookupByLibrary.simpleMessage(
            "Nenhuma imagem com localização"),
        "noInternetConnection":
            MessageLookupByLibrary.simpleMessage("Sem conexão à internet"),
        "noPhotosAreBeingBackedUpRightNow":
            MessageLookupByLibrary.simpleMessage(
                "No momento não há fotos sendo salvas em segurança"),
        "noPhotosFoundHere": MessageLookupByLibrary.simpleMessage(
            "Nenhuma foto encontrada aqui"),
        "noQuickLinksSelected": MessageLookupByLibrary.simpleMessage(
            "Nenhum link rápido selecionado"),
        "noRecoveryKey":
            MessageLookupByLibrary.simpleMessage("Sem chave de recuperação?"),
        "noRecoveryKeyNoDecryption": MessageLookupByLibrary.simpleMessage(
            "Devido à natureza do nosso protocolo de criptografia de ponta a ponta, seus dados não podem ser descriptografados sem sua senha ou chave de recuperação"),
        "noResults": MessageLookupByLibrary.simpleMessage("Nenhum resultado"),
        "noResultsFound":
            MessageLookupByLibrary.simpleMessage("Nenhum resultado encontrado"),
        "noSuggestionsForPerson": m53,
        "noSystemLockFound": MessageLookupByLibrary.simpleMessage(
            "Nenhum bloqueio do sistema encontrado"),
        "notPersonLabel": m54,
        "notThisPerson":
            MessageLookupByLibrary.simpleMessage("Não é esta pessoa?"),
        "nothingSharedWithYouYet": MessageLookupByLibrary.simpleMessage(
            "Nada compartilhado com você ainda"),
        "nothingToSeeHere":
            MessageLookupByLibrary.simpleMessage("Nada para ver aqui! 👀"),
        "notifications": MessageLookupByLibrary.simpleMessage("Notificações"),
        "ok": MessageLookupByLibrary.simpleMessage("OK"),
        "onDevice": MessageLookupByLibrary.simpleMessage("No dispositivo"),
        "onEnte": MessageLookupByLibrary.simpleMessage(
            "No <branding>ente</branding>"),
        "onTheRoad":
            MessageLookupByLibrary.simpleMessage("Na estrada novamente"),
        "onThisDay": MessageLookupByLibrary.simpleMessage("Neste dia"),
        "onThisDayMemories":
            MessageLookupByLibrary.simpleMessage("Memórias deste dia"),
        "onThisDayNotificationExplanation":
            MessageLookupByLibrary.simpleMessage(
                "Receba lembretes de memórias deste dia em anos passados."),
        "onlyFamilyAdminCanChangeCode": m55,
        "onlyThem": MessageLookupByLibrary.simpleMessage("Apenas eles"),
        "oops": MessageLookupByLibrary.simpleMessage("Ops"),
        "oopsCouldNotSaveEdits": MessageLookupByLibrary.simpleMessage(
            "Opa! Não foi possível salvar as edições"),
        "oopsSomethingWentWrong":
            MessageLookupByLibrary.simpleMessage("Ops, algo deu errado"),
        "openAlbumInBrowser":
            MessageLookupByLibrary.simpleMessage("Abrir álbum no navegador"),
        "openAlbumInBrowserTitle": MessageLookupByLibrary.simpleMessage(
            "Use o aplicativo da web para adicionar fotos a este álbum"),
        "openFile": MessageLookupByLibrary.simpleMessage("Abrir arquivo"),
        "openSettings": MessageLookupByLibrary.simpleMessage("Abrir opções"),
        "openTheItem":
            MessageLookupByLibrary.simpleMessage("• Abra a foto ou vídeo"),
        "openstreetmapContributors": MessageLookupByLibrary.simpleMessage(
            "Contribuidores do OpenStreetMap"),
        "optionalAsShortAsYouLike": MessageLookupByLibrary.simpleMessage(
            "Opcional, tão curto como quiser..."),
        "orMergeWithExistingPerson":
            MessageLookupByLibrary.simpleMessage("Ou mesclar com existente"),
        "orPickAnExistingOne":
            MessageLookupByLibrary.simpleMessage("Ou escolha um existente"),
        "orPickFromYourContacts": MessageLookupByLibrary.simpleMessage(
            "ou escolher dos seus contatos"),
        "otherDetectedFaces":
            MessageLookupByLibrary.simpleMessage("Outros rostos detectados"),
        "pair": MessageLookupByLibrary.simpleMessage("Parear"),
        "pairWithPin": MessageLookupByLibrary.simpleMessage("Parear com PIN"),
        "pairingComplete":
            MessageLookupByLibrary.simpleMessage("Pareamento concluído"),
        "panorama": MessageLookupByLibrary.simpleMessage("Panorama"),
        "partyWithThem": m56,
        "passKeyPendingVerification":
            MessageLookupByLibrary.simpleMessage("Verificação pendente"),
        "passkey": MessageLookupByLibrary.simpleMessage("Chave de acesso"),
        "passkeyAuthTitle": MessageLookupByLibrary.simpleMessage(
            "Verificação de chave de acesso"),
        "password": MessageLookupByLibrary.simpleMessage("Senha"),
        "passwordChangedSuccessfully":
            MessageLookupByLibrary.simpleMessage("Senha alterada com sucesso"),
        "passwordLock":
            MessageLookupByLibrary.simpleMessage("Bloqueio por senha"),
        "passwordStrength": m57,
        "passwordStrengthInfo": MessageLookupByLibrary.simpleMessage(
            "A força da senha é calculada considerando o comprimento dos dígitos, carácteres usados, e se ou não a senha aparece nas 10.000 senhas usadas."),
        "passwordWarning": MessageLookupByLibrary.simpleMessage(
            "Nós não armazenamos esta senha, se você esquecer, <underline>nós não poderemos descriptografar seus dados</underline>"),
        "pastYearsMemories":
            MessageLookupByLibrary.simpleMessage("Memórias dos anos passados"),
        "paymentDetails":
            MessageLookupByLibrary.simpleMessage("Detalhes de pagamento"),
        "paymentFailed":
            MessageLookupByLibrary.simpleMessage("O pagamento falhou"),
        "paymentFailedMessage": MessageLookupByLibrary.simpleMessage(
            "Infelizmente o pagamento falhou. Entre em contato com o suporte e nós ajudaremos você!"),
        "paymentFailedTalkToProvider": m58,
        "pendingItems": MessageLookupByLibrary.simpleMessage("Itens pendentes"),
        "pendingSync":
            MessageLookupByLibrary.simpleMessage("Sincronização pendente"),
        "people": MessageLookupByLibrary.simpleMessage("Pessoas"),
        "peopleUsingYourCode":
            MessageLookupByLibrary.simpleMessage("Pessoas que usou o código"),
        "peopleWidgetDesc": MessageLookupByLibrary.simpleMessage(
            "Selecione as pessoas que deseje vê-las na sua tela inicial."),
        "permDeleteWarning": MessageLookupByLibrary.simpleMessage(
            "Todos os itens na lixeira serão excluídos permanentemente\n\nEsta ação não pode ser desfeita"),
        "permanentlyDelete":
            MessageLookupByLibrary.simpleMessage("Excluir permanentemente"),
        "permanentlyDeleteFromDevice": MessageLookupByLibrary.simpleMessage(
            "Excluir permanentemente do dispositivo?"),
        "personIsAge": m59,
        "personName": MessageLookupByLibrary.simpleMessage("Nome da pessoa"),
        "personTurningAge": m60,
        "pets": MessageLookupByLibrary.simpleMessage("Companhias peludas"),
        "photoDescriptions":
            MessageLookupByLibrary.simpleMessage("Descrições das fotos"),
        "photoGridSize":
            MessageLookupByLibrary.simpleMessage("Tamanho da grade de fotos"),
        "photoSmallCase": MessageLookupByLibrary.simpleMessage("foto"),
        "photocountPhotos": m61,
        "photos": MessageLookupByLibrary.simpleMessage("Fotos"),
        "photosAddedByYouWillBeRemovedFromTheAlbum":
            MessageLookupByLibrary.simpleMessage(
                "Suas fotos adicionadas serão removidas do álbum"),
        "photosCount": m62,
        "photosKeepRelativeTimeDifference":
            MessageLookupByLibrary.simpleMessage(
                "As fotos mantêm a diferença de tempo relativo"),
        "pickCenterPoint":
            MessageLookupByLibrary.simpleMessage("Escolha o ponto central"),
        "pinAlbum": MessageLookupByLibrary.simpleMessage("Fixar álbum"),
        "pinLock": MessageLookupByLibrary.simpleMessage("Bloqueio por PIN"),
        "playOnTv":
            MessageLookupByLibrary.simpleMessage("Reproduzir álbum na TV"),
        "playOriginal":
            MessageLookupByLibrary.simpleMessage("Reproduzir original"),
        "playStoreFreeTrialValidTill": m63,
        "playStream":
            MessageLookupByLibrary.simpleMessage("Reproduzir transmissão"),
        "playstoreSubscription":
            MessageLookupByLibrary.simpleMessage("Assinatura da PlayStore"),
        "pleaseCheckYourInternetConnectionAndTryAgain":
            MessageLookupByLibrary.simpleMessage(
                "Verifique sua conexão com a internet e tente novamente."),
        "pleaseContactSupportAndWeWillBeHappyToHelp":
            MessageLookupByLibrary.simpleMessage(
                "Entre em contato com support@ente.io e nós ficaremos felizes em ajudar!"),
        "pleaseContactSupportIfTheProblemPersists":
            MessageLookupByLibrary.simpleMessage(
                "Por favor, contate o suporte se o problema persistir"),
        "pleaseEmailUsAt": m64,
        "pleaseGrantPermissions": MessageLookupByLibrary.simpleMessage(
            "Por favor, conceda as permissões"),
        "pleaseLoginAgain":
            MessageLookupByLibrary.simpleMessage("Registre-se novamente"),
        "pleaseSelectQuickLinksToRemove": MessageLookupByLibrary.simpleMessage(
            "Selecione links rápidos para remover"),
        "pleaseSendTheLogsTo": m65,
        "pleaseTryAgain":
            MessageLookupByLibrary.simpleMessage("Tente novamente"),
        "pleaseVerifyTheCodeYouHaveEntered":
            MessageLookupByLibrary.simpleMessage("Verifique o código inserido"),
        "pleaseWait": MessageLookupByLibrary.simpleMessage("Aguarde..."),
        "pleaseWaitDeletingAlbum":
            MessageLookupByLibrary.simpleMessage("Aguarde, excluindo álbum"),
        "pleaseWaitForSometimeBeforeRetrying":
            MessageLookupByLibrary.simpleMessage(
                "Por favor, aguarde mais algum tempo antes de tentar novamente"),
        "pleaseWaitThisWillTakeAWhile": MessageLookupByLibrary.simpleMessage(
            "Aguarde um pouco, isso talvez leve um tempo."),
        "posingWithThem": m66,
        "preparingLogs":
            MessageLookupByLibrary.simpleMessage("Preparando registros..."),
        "preserveMore": MessageLookupByLibrary.simpleMessage("Preservar mais"),
        "pressAndHoldToPlayVideo": MessageLookupByLibrary.simpleMessage(
            "Pressione e segure para reproduzir o vídeo"),
        "pressAndHoldToPlayVideoDetailed": MessageLookupByLibrary.simpleMessage(
            "Pressione e segure na imagem para reproduzir o vídeo"),
        "previous": MessageLookupByLibrary.simpleMessage("Anterior"),
        "privacy": MessageLookupByLibrary.simpleMessage("Privacidade"),
        "privacyPolicyTitle":
            MessageLookupByLibrary.simpleMessage("Política de Privacidade"),
        "privateBackups":
            MessageLookupByLibrary.simpleMessage("Cópias privadas"),
        "privateSharing":
            MessageLookupByLibrary.simpleMessage("Compartilha privada"),
        "proceed": MessageLookupByLibrary.simpleMessage("Continuar"),
        "processed": MessageLookupByLibrary.simpleMessage("Processado"),
        "processing": MessageLookupByLibrary.simpleMessage("Processando"),
        "processingImport": m67,
        "processingVideos":
            MessageLookupByLibrary.simpleMessage("Processando vídeos"),
        "publicLinkCreated":
            MessageLookupByLibrary.simpleMessage("Link público criado"),
        "publicLinkEnabled":
            MessageLookupByLibrary.simpleMessage("Link público ativo"),
        "questionmark": MessageLookupByLibrary.simpleMessage("?"),
        "queued": MessageLookupByLibrary.simpleMessage("Na fila"),
        "quickLinks": MessageLookupByLibrary.simpleMessage("Links rápidos"),
        "radius": MessageLookupByLibrary.simpleMessage("Raio"),
        "raiseTicket": MessageLookupByLibrary.simpleMessage("Abrir ticket"),
        "rateTheApp":
            MessageLookupByLibrary.simpleMessage("Avalie o aplicativo"),
        "rateUs": MessageLookupByLibrary.simpleMessage("Avaliar"),
        "rateUsOnStore": m68,
        "reassignMe": MessageLookupByLibrary.simpleMessage("Reatribuir \"Eu\""),
        "reassignedToName": m69,
        "reassigningLoading":
            MessageLookupByLibrary.simpleMessage("Reatribuindo..."),
        "receiveRemindersOnBirthdays": MessageLookupByLibrary.simpleMessage(
            "Receba notificações quando alguém fizer um aniversário. Tocar na notificação o levará às fotos do aniversariante."),
        "recover": MessageLookupByLibrary.simpleMessage("Recuperar"),
        "recoverAccount":
            MessageLookupByLibrary.simpleMessage("Recuperar conta"),
        "recoverButton": MessageLookupByLibrary.simpleMessage("Recuperar"),
        "recoveryAccount":
            MessageLookupByLibrary.simpleMessage("Recuperar conta"),
        "recoveryInitiated":
            MessageLookupByLibrary.simpleMessage("A recuperação iniciou"),
        "recoveryInitiatedDesc": m70,
        "recoveryKey":
            MessageLookupByLibrary.simpleMessage("Chave de recuperação"),
        "recoveryKeyCopiedToClipboard": MessageLookupByLibrary.simpleMessage(
            "Chave de recuperação copiada para a área de transferência"),
        "recoveryKeyOnForgotPassword": MessageLookupByLibrary.simpleMessage(
            "Caso você esqueça sua senha, a única maneira de recuperar seus dados é com esta chave."),
        "recoveryKeySaveDescription": MessageLookupByLibrary.simpleMessage(
            "Não armazenamos esta chave, salve esta chave de 24 palavras em um lugar seguro."),
        "recoveryKeySuccessBody": MessageLookupByLibrary.simpleMessage(
            "Ótimo! Sua chave de recuperação é válida. Obrigada por verificar.\n\nLembre-se de manter sua chave de recuperação salva em segurança."),
        "recoveryKeyVerified": MessageLookupByLibrary.simpleMessage(
            "Chave de recuperação verificada"),
        "recoveryKeyVerifyReason": MessageLookupByLibrary.simpleMessage(
            "Sua chave de recuperação é a única maneira de recuperar suas fotos se você esqueceu sua senha. Você pode encontrar sua chave de recuperação em Opções > Conta.\n\nInsira sua chave de recuperação aqui para verificar se você a salvou corretamente."),
        "recoveryReady": m71,
        "recoverySuccessful":
            MessageLookupByLibrary.simpleMessage("Recuperação com sucesso!"),
        "recoveryWarning": MessageLookupByLibrary.simpleMessage(
            "Um contato confiável está tentando acessar sua conta"),
        "recoveryWarningBody": m72,
        "recreatePasswordBody": MessageLookupByLibrary.simpleMessage(
            "O dispositivo atual não é poderoso o suficiente para verificar sua senha, no entanto, nós podemos regenerar numa maneira que funciona em todos os dispositivos.\n\nEntre usando a chave de recuperação e regenere sua senha (você pode usar a mesma novamente se desejar)."),
        "recreatePasswordTitle":
            MessageLookupByLibrary.simpleMessage("Redefinir senha"),
        "reddit": MessageLookupByLibrary.simpleMessage("Reddit"),
        "reenterPassword":
            MessageLookupByLibrary.simpleMessage("Reinserir senha"),
        "reenterPin": MessageLookupByLibrary.simpleMessage("Reinserir PIN"),
        "referFriendsAnd2xYourPlan": MessageLookupByLibrary.simpleMessage(
            "Recomende seus amigos e duplique seu plano"),
        "referralStep1": MessageLookupByLibrary.simpleMessage(
            "1. Envie este código aos seus amigos"),
        "referralStep2": MessageLookupByLibrary.simpleMessage(
            "2. Eles então se inscrevem num plano pago"),
        "referralStep3": m73,
        "referrals": MessageLookupByLibrary.simpleMessage("Referências"),
        "referralsAreCurrentlyPaused": MessageLookupByLibrary.simpleMessage(
            "As referências estão atualmente pausadas"),
        "rejectRecovery":
            MessageLookupByLibrary.simpleMessage("Rejeitar recuperação"),
        "remindToEmptyDeviceTrash": MessageLookupByLibrary.simpleMessage(
            "Também esvazie o \"Excluído Recentemente\" das \"Opções\" -> \"Armazenamento\" para liberar espaço"),
        "remindToEmptyEnteTrash": MessageLookupByLibrary.simpleMessage(
            "Também esvazie sua \"Lixeira\" para reivindicar o espaço liberado"),
        "remoteImages": MessageLookupByLibrary.simpleMessage("Imagens remotas"),
        "remoteThumbnails":
            MessageLookupByLibrary.simpleMessage("Miniaturas remotas"),
        "remoteVideos": MessageLookupByLibrary.simpleMessage("Vídeos remotos"),
        "remove": MessageLookupByLibrary.simpleMessage("Remover"),
        "removeDuplicates":
            MessageLookupByLibrary.simpleMessage("Excluir duplicatas"),
        "removeDuplicatesDesc": MessageLookupByLibrary.simpleMessage(
            "Revise e remova arquivos que são duplicatas exatas."),
        "removeFromAlbum":
            MessageLookupByLibrary.simpleMessage("Remover do álbum"),
        "removeFromAlbumTitle":
            MessageLookupByLibrary.simpleMessage("Remover do álbum?"),
        "removeFromFavorite":
            MessageLookupByLibrary.simpleMessage("Desfavoritar"),
        "removeInvite": MessageLookupByLibrary.simpleMessage("Remover convite"),
        "removeLink": MessageLookupByLibrary.simpleMessage("Remover link"),
        "removeParticipant":
            MessageLookupByLibrary.simpleMessage("Remover participante"),
        "removeParticipantBody": m74,
        "removePersonLabel":
            MessageLookupByLibrary.simpleMessage("Remover etiqueta da pessoa"),
        "removePublicLink":
            MessageLookupByLibrary.simpleMessage("Remover link público"),
        "removePublicLinks":
            MessageLookupByLibrary.simpleMessage("Remover link público"),
        "removeShareItemsWarning": MessageLookupByLibrary.simpleMessage(
            "Alguns dos itens que você está removendo foram adicionados por outras pessoas, e você perderá o acesso a eles"),
        "removeWithQuestionMark":
            MessageLookupByLibrary.simpleMessage("Remover?"),
        "removeYourselfAsTrustedContact": MessageLookupByLibrary.simpleMessage(
            "Remover si mesmo dos contatos confiáveis"),
        "removingFromFavorites":
            MessageLookupByLibrary.simpleMessage("Removendo dos favoritos..."),
        "rename": MessageLookupByLibrary.simpleMessage("Renomear"),
        "renameAlbum": MessageLookupByLibrary.simpleMessage("Renomear álbum"),
        "renameFile": MessageLookupByLibrary.simpleMessage("Renomear arquivo"),
        "renewSubscription":
            MessageLookupByLibrary.simpleMessage("Renovar assinatura"),
        "renewsOn": m75,
        "reportABug": MessageLookupByLibrary.simpleMessage("Informar um erro"),
        "reportBug": MessageLookupByLibrary.simpleMessage("Informar erro"),
        "resendEmail": MessageLookupByLibrary.simpleMessage("Reenviar e-mail"),
        "reset": MessageLookupByLibrary.simpleMessage("Redefinir"),
        "resetIgnoredFiles": MessageLookupByLibrary.simpleMessage(
            "Redefinir arquivos ignorados"),
        "resetPasswordTitle":
            MessageLookupByLibrary.simpleMessage("Redefinir senha"),
        "resetPerson": MessageLookupByLibrary.simpleMessage("Remover"),
        "resetToDefault":
            MessageLookupByLibrary.simpleMessage("Redefinir para o padrão"),
        "restore": MessageLookupByLibrary.simpleMessage("Restaurar"),
        "restoreToAlbum":
            MessageLookupByLibrary.simpleMessage("Restaurar para álbum"),
        "restoringFiles":
            MessageLookupByLibrary.simpleMessage("Restaurando arquivos..."),
        "resumableUploads":
            MessageLookupByLibrary.simpleMessage("Envios retomáveis"),
        "retry": MessageLookupByLibrary.simpleMessage("Tentar novamente"),
        "review": MessageLookupByLibrary.simpleMessage("Revisar"),
        "reviewDeduplicateItems": MessageLookupByLibrary.simpleMessage(
            "Reveja e exclua os itens que você acredita serem duplicados."),
        "reviewSuggestions":
            MessageLookupByLibrary.simpleMessage("Revisar sugestões"),
        "right": MessageLookupByLibrary.simpleMessage("Direita"),
        "roadtripWithThem": m76,
        "rotate": MessageLookupByLibrary.simpleMessage("Girar"),
        "rotateLeft":
            MessageLookupByLibrary.simpleMessage("Girar para a esquerda"),
        "rotateRight":
            MessageLookupByLibrary.simpleMessage("Girar para a direita"),
        "safelyStored":
            MessageLookupByLibrary.simpleMessage("Armazenado com segurança"),
        "same": MessageLookupByLibrary.simpleMessage("Igual"),
        "sameperson": MessageLookupByLibrary.simpleMessage("Mesma pessoa?"),
        "save": MessageLookupByLibrary.simpleMessage("Salvar"),
        "saveAsAnotherPerson":
            MessageLookupByLibrary.simpleMessage("Salvar como outra pessoa"),
        "saveChangesBeforeLeavingQuestion":
            MessageLookupByLibrary.simpleMessage(
                "Salvar mudanças antes de sair?"),
        "saveCollage": MessageLookupByLibrary.simpleMessage("Salvar colagem"),
        "saveCopy": MessageLookupByLibrary.simpleMessage("Salvar cópia"),
        "saveKey": MessageLookupByLibrary.simpleMessage("Salvar chave"),
        "savePerson": MessageLookupByLibrary.simpleMessage("Salvar pessoa"),
        "saveYourRecoveryKeyIfYouHaventAlready":
            MessageLookupByLibrary.simpleMessage(
                "Salve sua chave de recuperação, se você ainda não fez"),
        "saving": MessageLookupByLibrary.simpleMessage("Salvando..."),
        "savingEdits":
            MessageLookupByLibrary.simpleMessage("Salvando edições..."),
        "scanCode": MessageLookupByLibrary.simpleMessage("Escanear código"),
        "scanThisBarcodeWithnyourAuthenticatorApp":
            MessageLookupByLibrary.simpleMessage(
                "Escaneie este código de barras com\no aplicativo autenticador"),
        "search": MessageLookupByLibrary.simpleMessage("Buscar"),
        "searchAlbumsEmptySection":
            MessageLookupByLibrary.simpleMessage("Álbuns"),
        "searchByAlbumNameHint":
            MessageLookupByLibrary.simpleMessage("Nome do álbum"),
        "searchByExamples": MessageLookupByLibrary.simpleMessage(
            "• Nomes de álbuns (ex: \"Câmera\")\n• Tipos de arquivos (ex.: \"Vídeos\", \".gif\")\n• Anos e meses (ex.: \"2022\", \"Janeiro\")\n• Temporadas (ex.: \"Natal\")\n• Tags (ex.: \"#divertido\")"),
        "searchCaptionEmptySection": MessageLookupByLibrary.simpleMessage(
            "Adicione marcações como \"#viagem\" nas informações das fotos para encontrá-las aqui com facilidade"),
        "searchDatesEmptySection":
            MessageLookupByLibrary.simpleMessage("Buscar por data, mês ou ano"),
        "searchDiscoverEmptySection": MessageLookupByLibrary.simpleMessage(
            "As imagens serão exibidas aqui quando o processamento e sincronização for concluído"),
        "searchFaceEmptySection": MessageLookupByLibrary.simpleMessage(
            "As pessoas apareceram aqui quando a indexação for concluída"),
        "searchFileTypesAndNamesEmptySection":
            MessageLookupByLibrary.simpleMessage("Tipos de arquivo e nomes"),
        "searchHint1":
            MessageLookupByLibrary.simpleMessage("busca rápida no dispositivo"),
        "searchHint2":
            MessageLookupByLibrary.simpleMessage("Descrições e data das fotos"),
        "searchHint3": MessageLookupByLibrary.simpleMessage(
            "Álbuns, nomes de arquivos e tipos"),
        "searchHint4": MessageLookupByLibrary.simpleMessage("Localização"),
        "searchHint5": MessageLookupByLibrary.simpleMessage(
            "Em breve: Busca mágica e rostos ✨"),
        "searchLocationEmptySection": MessageLookupByLibrary.simpleMessage(
            "Fotos de grupo que estão sendo tiradas em algum raio da foto"),
        "searchPeopleEmptySection": MessageLookupByLibrary.simpleMessage(
            "Convide pessoas e você verá todas as fotos compartilhadas por elas aqui"),
        "searchPersonsEmptySection": MessageLookupByLibrary.simpleMessage(
            "As pessoas serão exibidas aqui quando o processamento e sincronização for concluído"),
        "searchResultCount": m77,
        "searchSectionsLengthMismatch": m78,
        "security": MessageLookupByLibrary.simpleMessage("Segurança"),
        "seePublicAlbumLinksInApp": MessageLookupByLibrary.simpleMessage(
            "Ver links de álbum compartilhado no aplicativo"),
        "selectALocation":
            MessageLookupByLibrary.simpleMessage("Selecionar localização"),
        "selectALocationFirst": MessageLookupByLibrary.simpleMessage(
            "Primeiramente selecione uma localização"),
        "selectAlbum": MessageLookupByLibrary.simpleMessage("Selecionar álbum"),
        "selectAll": MessageLookupByLibrary.simpleMessage("Selecionar tudo"),
        "selectAllShort": MessageLookupByLibrary.simpleMessage("Tudo"),
        "selectCoverPhoto":
            MessageLookupByLibrary.simpleMessage("Selecionar foto da capa"),
        "selectDate": MessageLookupByLibrary.simpleMessage("Selecionar data"),
        "selectFoldersForBackup": MessageLookupByLibrary.simpleMessage(
            "Selecione as pastas para salvá-las"),
        "selectItemsToAdd": MessageLookupByLibrary.simpleMessage(
            "Selecionar itens para adicionar"),
        "selectLanguage":
            MessageLookupByLibrary.simpleMessage("Selecionar idioma"),
        "selectMailApp": MessageLookupByLibrary.simpleMessage(
            "Selecionar aplicativo de e-mail"),
        "selectMorePhotos":
            MessageLookupByLibrary.simpleMessage("Selecionar mais fotos"),
        "selectOneDateAndTime":
            MessageLookupByLibrary.simpleMessage("Selecionar data e hora"),
        "selectOneDateAndTimeForAll": MessageLookupByLibrary.simpleMessage(
            "Selecione uma data e hora para todos"),
        "selectPersonToLink": MessageLookupByLibrary.simpleMessage(
            "Selecione a pessoa para vincular"),
        "selectReason": MessageLookupByLibrary.simpleMessage("Diga o motivo"),
        "selectStartOfRange": MessageLookupByLibrary.simpleMessage(
            "Selecionar início de intervalo"),
        "selectTime": MessageLookupByLibrary.simpleMessage("Selecionar tempo"),
        "selectYourFace":
            MessageLookupByLibrary.simpleMessage("Selecione seu rosto"),
        "selectYourPlan":
            MessageLookupByLibrary.simpleMessage("Selecione seu plano"),
        "selectedAlbums": m79,
        "selectedFilesAreNotOnEnte": MessageLookupByLibrary.simpleMessage(
            "Os arquivos selecionados não estão no Ente"),
        "selectedFoldersWillBeEncryptedAndBackedUp":
            MessageLookupByLibrary.simpleMessage(
                "As pastas selecionadas serão criptografadas e salvas em segurança"),
        "selectedItemsWillBeDeletedFromAllAlbumsAndMoved":
            MessageLookupByLibrary.simpleMessage(
                "Os itens selecionados serão excluídos de todos os álbuns e movidos para a lixeira."),
        "selectedItemsWillBeRemovedFromThisPerson":
            MessageLookupByLibrary.simpleMessage(
                "Os itens selecionados serão removidos desta pessoa, entretanto não serão excluídos da sua biblioteca."),
        "selectedPhotos": m80,
        "selectedPhotosWithYours": m81,
        "selfiesWithThem": m82,
        "send": MessageLookupByLibrary.simpleMessage("Enviar"),
        "sendEmail": MessageLookupByLibrary.simpleMessage("Enviar e-mail"),
        "sendInvite": MessageLookupByLibrary.simpleMessage("Enviar convite"),
        "sendLink": MessageLookupByLibrary.simpleMessage("Enviar link"),
        "serverEndpoint":
            MessageLookupByLibrary.simpleMessage("Ponto final do servidor"),
        "sessionExpired":
            MessageLookupByLibrary.simpleMessage("Sessão expirada"),
        "sessionIdMismatch": MessageLookupByLibrary.simpleMessage(
            "Incompatibilidade de ID de sessão"),
        "setAPassword": MessageLookupByLibrary.simpleMessage("Definir senha"),
        "setAs": MessageLookupByLibrary.simpleMessage("Definir como"),
        "setCover": MessageLookupByLibrary.simpleMessage("Definir capa"),
        "setLabel": MessageLookupByLibrary.simpleMessage("Definir"),
        "setNewPassword":
            MessageLookupByLibrary.simpleMessage("Definir nova senha"),
        "setNewPin": MessageLookupByLibrary.simpleMessage("Definir PIN novo"),
        "setPasswordTitle":
            MessageLookupByLibrary.simpleMessage("Definir senha"),
        "setRadius": MessageLookupByLibrary.simpleMessage("Definir raio"),
        "setupComplete":
            MessageLookupByLibrary.simpleMessage("Configuração concluída"),
        "share": MessageLookupByLibrary.simpleMessage("Compartilhar"),
        "shareALink": MessageLookupByLibrary.simpleMessage("Compartilhar link"),
        "shareAlbumHint": MessageLookupByLibrary.simpleMessage(
            "Abra um álbum e toque no botão compartilhar no canto superior direito para compartilhar."),
        "shareAnAlbumNow":
            MessageLookupByLibrary.simpleMessage("Compartilhar um álbum agora"),
        "shareLink": MessageLookupByLibrary.simpleMessage("Compartilhar link"),
        "shareMyVerificationID": m83,
        "shareOnlyWithThePeopleYouWant": MessageLookupByLibrary.simpleMessage(
            "Compartilhar apenas com as pessoas que você quiser"),
        "shareTextConfirmOthersVerificationID": m84,
        "shareTextRecommendUsingEnte": MessageLookupByLibrary.simpleMessage(
            "Baixe o Ente para que nós possamos compartilhar com facilidade fotos e vídeos de qualidade original\n\nhttps://ente.io"),
        "shareTextReferralCode": m85,
        "shareWithNonenteUsers": MessageLookupByLibrary.simpleMessage(
            "Compartilhar com usuários não ente"),
        "shareWithPeopleSectionTitle": m86,
        "shareYourFirstAlbum": MessageLookupByLibrary.simpleMessage(
            "Compartilhar seu primeiro álbum"),
        "sharedAlbumSectionDescription": MessageLookupByLibrary.simpleMessage(
            "Criar álbuns compartilhados e colaborativos com outros usuários Ente, incluindo usuários em planos gratuitos."),
        "sharedByMe":
            MessageLookupByLibrary.simpleMessage("Compartilhada por mim"),
        "sharedByYou":
            MessageLookupByLibrary.simpleMessage("Compartilhado por você"),
        "sharedPhotoNotifications":
            MessageLookupByLibrary.simpleMessage("Novas fotos compartilhadas"),
        "sharedPhotoNotificationsExplanation": MessageLookupByLibrary.simpleMessage(
            "Receba notificações caso alguém adicione uma foto a um álbum compartilhado que você faz parte"),
        "sharedWith": m87,
        "sharedWithMe":
            MessageLookupByLibrary.simpleMessage("Compartilhado comigo"),
        "sharedWithYou":
            MessageLookupByLibrary.simpleMessage("Compartilhado com você"),
        "sharing": MessageLookupByLibrary.simpleMessage("Compartilhando..."),
        "shiftDatesAndTime":
            MessageLookupByLibrary.simpleMessage("Alterar as datas e horas"),
        "showLessFaces":
            MessageLookupByLibrary.simpleMessage("Exibir menos rostos"),
        "showMemories":
            MessageLookupByLibrary.simpleMessage("Mostrar memórias"),
        "showMoreFaces":
            MessageLookupByLibrary.simpleMessage("Exibir mais rostos"),
        "showPerson": MessageLookupByLibrary.simpleMessage("Mostrar pessoa"),
        "signOutFromOtherDevices": MessageLookupByLibrary.simpleMessage(
            "Sair da conta em outros dispositivos"),
        "signOutOtherBody": MessageLookupByLibrary.simpleMessage(
            "Se você acha que alguém possa saber da sua senha, você pode forçar desconectar sua conta de outros dispositivos."),
        "signOutOtherDevices":
            MessageLookupByLibrary.simpleMessage("Sair em outros dispositivos"),
        "signUpTerms": MessageLookupByLibrary.simpleMessage(
            "Eu concordo com os <u-terms>termos de serviço</u-terms> e a <u-policy>política de privacidade</u-policy>"),
        "singleFileDeleteFromDevice": m88,
        "singleFileDeleteHighlight": MessageLookupByLibrary.simpleMessage(
            "Ele será excluído de todos os álbuns."),
        "singleFileInBothLocalAndRemote": m89,
        "singleFileInRemoteOnly": m90,
        "skip": MessageLookupByLibrary.simpleMessage("Pular"),
        "smartMemories":
            MessageLookupByLibrary.simpleMessage("Memórias inteligentes"),
        "social": MessageLookupByLibrary.simpleMessage("Redes sociais"),
        "someItemsAreInBothEnteAndYourDevice":
            MessageLookupByLibrary.simpleMessage(
                "Alguns itens estão em ambos o Ente quanto no seu dispositivo."),
        "someOfTheFilesYouAreTryingToDeleteAre":
            MessageLookupByLibrary.simpleMessage(
                "Alguns dos arquivos que você está tentando excluir só estão disponíveis no seu dispositivo e não podem ser recuperados se forem excluídos"),
        "someoneSharingAlbumsWithYouShouldSeeTheSameId":
            MessageLookupByLibrary.simpleMessage(
                "Alguém compartilhando álbuns com você deve ver o mesmo ID no dispositivo."),
        "somethingWentWrong":
            MessageLookupByLibrary.simpleMessage("Algo deu errado"),
        "somethingWentWrongPleaseTryAgain":
            MessageLookupByLibrary.simpleMessage(
                "Algo deu errado. Tente outra vez"),
        "sorry": MessageLookupByLibrary.simpleMessage("Desculpe"),
        "sorryBackupFailedDesc": MessageLookupByLibrary.simpleMessage(
            "Desculpe, não podemos salvar em segurança este arquivo no momento, nós tentaremos mais tarde."),
        "sorryCouldNotAddToFavorites": MessageLookupByLibrary.simpleMessage(
            "Desculpe, não foi possível adicionar aos favoritos!"),
        "sorryCouldNotRemoveFromFavorites":
            MessageLookupByLibrary.simpleMessage(
                "Desculpe, não foi possível remover dos favoritos!"),
        "sorryTheCodeYouveEnteredIsIncorrect":
            MessageLookupByLibrary.simpleMessage(
                "O código inserido está incorreto"),
        "sorryWeCouldNotGenerateSecureKeysOnThisDevicennplease":
            MessageLookupByLibrary.simpleMessage(
                "Desculpe, não foi possível gerar chaves seguras neste dispositivo.\n\ninicie sessão com um dispositivo diferente."),
        "sorryWeHadToPauseYourBackups": MessageLookupByLibrary.simpleMessage(
            "Desculpe, tivemos que pausar os salvamentos em segurança"),
        "sort": MessageLookupByLibrary.simpleMessage("Ordenar"),
        "sortAlbumsBy": MessageLookupByLibrary.simpleMessage("Ordenar por"),
        "sortNewestFirst":
            MessageLookupByLibrary.simpleMessage("Recentes primeiro"),
        "sortOldestFirst":
            MessageLookupByLibrary.simpleMessage("Antigos primeiro"),
        "sparkleSuccess": MessageLookupByLibrary.simpleMessage("✨ Sucesso"),
        "sportsWithThem": m91,
        "spotlightOnThem": m92,
        "spotlightOnYourself":
            MessageLookupByLibrary.simpleMessage("Destacar si mesmo"),
        "startAccountRecoveryTitle":
            MessageLookupByLibrary.simpleMessage("Iniciar recuperação"),
        "startBackup": MessageLookupByLibrary.simpleMessage(
            "Iniciar a salvar em segurança"),
        "status": MessageLookupByLibrary.simpleMessage("Estado"),
        "stopCastingBody":
            MessageLookupByLibrary.simpleMessage("Deseja parar a transmissão?"),
        "stopCastingTitle":
            MessageLookupByLibrary.simpleMessage("Parar transmissão"),
        "storage": MessageLookupByLibrary.simpleMessage("Armazenamento"),
        "storageBreakupFamily": MessageLookupByLibrary.simpleMessage("Família"),
        "storageBreakupYou": MessageLookupByLibrary.simpleMessage("Você"),
        "storageInGB": m93,
        "storageLimitExceeded": MessageLookupByLibrary.simpleMessage(
            "Limite de armazenamento excedido"),
        "storageUsageInfo": m94,
        "streamDetails":
            MessageLookupByLibrary.simpleMessage("Detalhes da transmissão"),
        "strongStrength": MessageLookupByLibrary.simpleMessage("Forte"),
        "subAlreadyLinkedErrMessage": m95,
        "subWillBeCancelledOn": m96,
        "subscribe": MessageLookupByLibrary.simpleMessage("Inscrever-se"),
        "subscribeToEnableSharing": MessageLookupByLibrary.simpleMessage(
            "Você precisa de uma inscrição paga ativa para ativar o compartilhamento."),
        "subscription": MessageLookupByLibrary.simpleMessage("Assinatura"),
        "success": MessageLookupByLibrary.simpleMessage("Sucesso"),
        "successfullyArchived":
            MessageLookupByLibrary.simpleMessage("Arquivado com sucesso"),
        "successfullyHid":
            MessageLookupByLibrary.simpleMessage("Ocultado com sucesso"),
        "successfullyUnarchived":
            MessageLookupByLibrary.simpleMessage("Desarquivado com sucesso"),
        "successfullyUnhid":
            MessageLookupByLibrary.simpleMessage("Desocultado com sucesso"),
        "suggestFeatures":
            MessageLookupByLibrary.simpleMessage("Sugerir recurso"),
        "sunrise": MessageLookupByLibrary.simpleMessage("No horizonte"),
        "support": MessageLookupByLibrary.simpleMessage("Suporte"),
        "syncProgress": m97,
        "syncStopped":
            MessageLookupByLibrary.simpleMessage("Sincronização interrompida"),
        "syncing": MessageLookupByLibrary.simpleMessage("Sincronizando..."),
        "systemTheme": MessageLookupByLibrary.simpleMessage("Sistema"),
        "tapToCopy": MessageLookupByLibrary.simpleMessage("toque para copiar"),
        "tapToEnterCode":
            MessageLookupByLibrary.simpleMessage("Toque para inserir código"),
        "tapToUnlock":
            MessageLookupByLibrary.simpleMessage("Toque para desbloquear"),
        "tapToUpload":
            MessageLookupByLibrary.simpleMessage("Toque para enviar"),
        "tapToUploadIsIgnoredDue": m98,
        "tempErrorContactSupportIfPersists": MessageLookupByLibrary.simpleMessage(
            "Parece que algo deu errado. Tente novamente mais tarde. Caso o erro persistir, por favor, entre em contato com nossa equipe."),
        "terminate": MessageLookupByLibrary.simpleMessage("Encerrar"),
        "terminateSession": MessageLookupByLibrary.simpleMessage("Sair?"),
        "terms": MessageLookupByLibrary.simpleMessage("Termos"),
        "termsOfServicesTitle": MessageLookupByLibrary.simpleMessage("Termos"),
        "thankYou": MessageLookupByLibrary.simpleMessage("Obrigado"),
        "thankYouForSubscribing":
            MessageLookupByLibrary.simpleMessage("Obrigado por assinar!"),
        "theDownloadCouldNotBeCompleted": MessageLookupByLibrary.simpleMessage(
            "A instalação não pôde ser concluída"),
        "theLinkYouAreTryingToAccessHasExpired":
            MessageLookupByLibrary.simpleMessage(
                "O link que você está tentando acessar já expirou."),
        "thePersonGroupsWillNotBeDisplayed": MessageLookupByLibrary.simpleMessage(
            "Os grupos de pessoa não serão exibidos na seção de pessoa. As fotos permanecerão intactas."),
        "thePersonWillNotBeDisplayed": MessageLookupByLibrary.simpleMessage(
            "A pessoa não será exibida na seção de pessoas. As fotos permanecerão intactas."),
        "theRecoveryKeyYouEnteredIsIncorrect":
            MessageLookupByLibrary.simpleMessage(
                "A chave de recuperação inserida está incorreta"),
        "theme": MessageLookupByLibrary.simpleMessage("Tema"),
        "theseItemsWillBeDeletedFromYourDevice":
            MessageLookupByLibrary.simpleMessage(
                "Estes itens serão excluídos do seu dispositivo."),
        "theyAlsoGetXGb": m99,
        "theyWillBeDeletedFromAllAlbums": MessageLookupByLibrary.simpleMessage(
            "Eles serão excluídos de todos os álbuns."),
        "thisActionCannotBeUndone": MessageLookupByLibrary.simpleMessage(
            "Esta ação não pode ser desfeita"),
        "thisAlbumAlreadyHDACollaborativeLink":
            MessageLookupByLibrary.simpleMessage(
                "Este álbum já tem um link colaborativo"),
        "thisCanBeUsedToRecoverYourAccountIfYou":
            MessageLookupByLibrary.simpleMessage(
                "Isso pode ser usado para recuperar sua conta se você perder seu segundo fator"),
        "thisDevice": MessageLookupByLibrary.simpleMessage("Este dispositivo"),
        "thisEmailIsAlreadyInUse": MessageLookupByLibrary.simpleMessage(
            "Este e-mail já está sendo usado"),
        "thisImageHasNoExifData": MessageLookupByLibrary.simpleMessage(
            "Esta imagem não possui dados EXIF"),
        "thisIsMeExclamation":
            MessageLookupByLibrary.simpleMessage("Este é você!"),
        "thisIsPersonVerificationId": m100,
        "thisIsYourVerificationId": MessageLookupByLibrary.simpleMessage(
            "Este é o seu ID de verificação"),
        "thisWeekThroughTheYears": MessageLookupByLibrary.simpleMessage(
            "Esta semana com o passar dos anos"),
        "thisWeekXYearsAgo": m101,
        "thisWillLogYouOutOfTheFollowingDevice":
            MessageLookupByLibrary.simpleMessage(
                "Isso fará você sair do dispositivo a seguir:"),
        "thisWillLogYouOutOfThisDevice": MessageLookupByLibrary.simpleMessage(
            "Isso fará você sair deste dispositivo!"),
        "thisWillMakeTheDateAndTimeOfAllSelected":
            MessageLookupByLibrary.simpleMessage(
                "Isso fará que a data e hora de todas as fotos selecionadas fiquem iguais."),
        "thisWillRemovePublicLinksOfAllSelectedQuickLinks":
            MessageLookupByLibrary.simpleMessage(
                "Isto removerá links públicos de todos os links rápidos selecionados."),
        "throughTheYears": m102,
        "toEnableAppLockPleaseSetupDevicePasscodeOrScreen":
            MessageLookupByLibrary.simpleMessage(
                "Para ativar o bloqueio do aplicativo, defina uma senha de acesso no dispositivo ou bloqueie sua tela nas opções do sistema."),
        "toHideAPhotoOrVideo": MessageLookupByLibrary.simpleMessage(
            "Para ocultar uma foto ou vídeo"),
        "toResetVerifyEmail": MessageLookupByLibrary.simpleMessage(
            "Para redefinir sua senha, verifique seu e-mail primeiramente."),
        "todaysLogs": MessageLookupByLibrary.simpleMessage("Registros de hoje"),
        "tooManyIncorrectAttempts": MessageLookupByLibrary.simpleMessage(
            "Muitas tentativas incorretas"),
        "total": MessageLookupByLibrary.simpleMessage("total"),
        "totalSize": MessageLookupByLibrary.simpleMessage("Tamanho total"),
        "trash": MessageLookupByLibrary.simpleMessage("Lixeira"),
        "trashDaysLeft": m103,
        "trim": MessageLookupByLibrary.simpleMessage("Recortar"),
        "tripInYear": m104,
        "tripToLocation": m105,
        "trustedContacts":
            MessageLookupByLibrary.simpleMessage("Contatos confiáveis"),
        "trustedInviteBody": m106,
        "tryAgain": MessageLookupByLibrary.simpleMessage("Tente novamente"),
        "turnOnBackupForAutoUpload": MessageLookupByLibrary.simpleMessage(
            "Ative o salvamento em segurança para automaticamente enviar arquivos adicionados à pasta do dispositivo para o Ente."),
        "twitter": MessageLookupByLibrary.simpleMessage("Twitter/X"),
        "twoMonthsFreeOnYearlyPlans": MessageLookupByLibrary.simpleMessage(
            "2 meses grátis em planos anuais"),
        "twofactor": MessageLookupByLibrary.simpleMessage("Dois fatores"),
        "twofactorAuthenticationHasBeenDisabled":
            MessageLookupByLibrary.simpleMessage(
                "A autenticação de dois fatores foi desativada"),
        "twofactorAuthenticationPageTitle":
            MessageLookupByLibrary.simpleMessage(
                "Autenticação de dois fatores"),
        "twofactorAuthenticationSuccessfullyReset":
            MessageLookupByLibrary.simpleMessage(
                "Autenticação de dois fatores redefinida com sucesso"),
        "twofactorSetup": MessageLookupByLibrary.simpleMessage(
            "Configuração de dois fatores"),
        "typeOfGallerGallerytypeIsNotSupportedForRename": m107,
        "unarchive": MessageLookupByLibrary.simpleMessage("Desarquivar"),
        "unarchiveAlbum":
            MessageLookupByLibrary.simpleMessage("Desarquivar álbum"),
        "unarchiving": MessageLookupByLibrary.simpleMessage("Desarquivando..."),
        "unavailableReferralCode": MessageLookupByLibrary.simpleMessage(
            "Desculpe, este código está indisponível."),
        "uncategorized": MessageLookupByLibrary.simpleMessage("Sem categoria"),
        "unhide": MessageLookupByLibrary.simpleMessage("Desocultar"),
        "unhideToAlbum":
            MessageLookupByLibrary.simpleMessage("Desocultar para o álbum"),
        "unhiding": MessageLookupByLibrary.simpleMessage("Reexibindo..."),
        "unhidingFilesToAlbum": MessageLookupByLibrary.simpleMessage(
            "Desocultando arquivos para o álbum"),
        "unlock": MessageLookupByLibrary.simpleMessage("Desbloquear"),
        "unpinAlbum": MessageLookupByLibrary.simpleMessage("Desafixar álbum"),
        "unselectAll": MessageLookupByLibrary.simpleMessage("Desmarcar tudo"),
        "update": MessageLookupByLibrary.simpleMessage("Atualizar"),
        "updateAvailable":
            MessageLookupByLibrary.simpleMessage("Atualização disponível"),
        "updatingFolderSelection": MessageLookupByLibrary.simpleMessage(
            "Atualizando seleção de pasta..."),
        "upgrade": MessageLookupByLibrary.simpleMessage("Atualizar"),
        "uploadIsIgnoredDueToIgnorereason": m108,
        "uploadingFilesToAlbum": MessageLookupByLibrary.simpleMessage(
            "Enviando arquivos para o álbum..."),
        "uploadingMultipleMemories": m109,
        "uploadingSingleMemory":
            MessageLookupByLibrary.simpleMessage("Preservando 1 memória..."),
        "upto50OffUntil4thDec": MessageLookupByLibrary.simpleMessage(
            "Com 50% de desconto, até 4 de dezembro"),
        "usableReferralStorageInfo": MessageLookupByLibrary.simpleMessage(
            "O armazenamento disponível é limitado devido ao seu plano atual. O armazenamento adicional será aplicado quando você atualizar seu plano."),
        "useAsCover": MessageLookupByLibrary.simpleMessage("Usar como capa"),
        "useDifferentPlayerInfo": MessageLookupByLibrary.simpleMessage(
            "Enfrentando problemas ao reproduzir este vídeo? Mantenha pressionado aqui para tentar outro reprodutor de vídeo"),
        "usePublicLinksForPeopleNotOnEnte":
            MessageLookupByLibrary.simpleMessage(
                "Usar links públicos para pessoas que não estão no Ente"),
        "useRecoveryKey":
            MessageLookupByLibrary.simpleMessage("Usar chave de recuperação"),
        "useSelectedPhoto":
            MessageLookupByLibrary.simpleMessage("Usar foto selecionada"),
        "usedSpace": MessageLookupByLibrary.simpleMessage("Espaço usado"),
        "validTill": m110,
        "verificationFailedPleaseTryAgain":
            MessageLookupByLibrary.simpleMessage(
                "Falha na verificação. Tente novamente"),
        "verificationId":
            MessageLookupByLibrary.simpleMessage("ID de verificação"),
        "verify": MessageLookupByLibrary.simpleMessage("Verificar"),
        "verifyEmail": MessageLookupByLibrary.simpleMessage("Verificar e-mail"),
        "verifyEmailID": m111,
        "verifyIDLabel": MessageLookupByLibrary.simpleMessage("Verificar"),
        "verifyPasskey":
            MessageLookupByLibrary.simpleMessage("Verificar chave de acesso"),
        "verifyPassword":
            MessageLookupByLibrary.simpleMessage("Verificar senha"),
        "verifying": MessageLookupByLibrary.simpleMessage("Verificando..."),
        "verifyingRecoveryKey": MessageLookupByLibrary.simpleMessage(
            "Verificando chave de recuperação..."),
        "videoInfo":
            MessageLookupByLibrary.simpleMessage("Informações do vídeo"),
        "videoSmallCase": MessageLookupByLibrary.simpleMessage("vídeo"),
        "videoStreaming":
            MessageLookupByLibrary.simpleMessage("Vídeos transmissíveis"),
        "videos": MessageLookupByLibrary.simpleMessage("Vídeos"),
        "viewActiveSessions":
            MessageLookupByLibrary.simpleMessage("Ver sessões ativas"),
        "viewAddOnButton":
            MessageLookupByLibrary.simpleMessage("Ver complementos"),
        "viewAll": MessageLookupByLibrary.simpleMessage("Ver tudo"),
        "viewAllExifData":
            MessageLookupByLibrary.simpleMessage("Ver todos os dados EXIF"),
        "viewLargeFiles":
            MessageLookupByLibrary.simpleMessage("Arquivos grandes"),
        "viewLargeFilesDesc": MessageLookupByLibrary.simpleMessage(
            "Ver arquivos que consumem a maior parte do armazenamento."),
        "viewLogs": MessageLookupByLibrary.simpleMessage("Ver registros"),
        "viewPersonToUnlink": m112,
        "viewRecoveryKey":
            MessageLookupByLibrary.simpleMessage("Ver chave de recuperação"),
        "viewer": MessageLookupByLibrary.simpleMessage("Visualizador"),
        "viewersSuccessfullyAdded": m113,
        "visitWebToManage": MessageLookupByLibrary.simpleMessage(
            "Visite o web.ente.io para gerenciar sua assinatura"),
        "waitingForVerification":
            MessageLookupByLibrary.simpleMessage("Esperando verificação..."),
        "waitingForWifi":
            MessageLookupByLibrary.simpleMessage("Aguardando Wi-Fi..."),
        "warning": MessageLookupByLibrary.simpleMessage("Aviso"),
        "weAreOpenSource":
            MessageLookupByLibrary.simpleMessage("Nós somos de código aberto!"),
        "weDontSupportEditingPhotosAndAlbumsThatYouDont":
            MessageLookupByLibrary.simpleMessage(
                "Não suportamos a edição de fotos e álbuns que você ainda não possui"),
        "weHaveSendEmailTo": m114,
        "weakStrength": MessageLookupByLibrary.simpleMessage("Fraca"),
        "welcomeBack":
            MessageLookupByLibrary.simpleMessage("Bem-vindo(a) de volta!"),
        "whatsNew": MessageLookupByLibrary.simpleMessage("O que há de novo"),
        "whyAddTrustContact": MessageLookupByLibrary.simpleMessage(
            "Um contato confiável pode ajudá-lo em recuperar seus dados."),
        "widgets": MessageLookupByLibrary.simpleMessage("Widgets"),
        "wishThemAHappyBirthday": m115,
        "yearShort": MessageLookupByLibrary.simpleMessage("ano"),
        "yearly": MessageLookupByLibrary.simpleMessage("Anual"),
        "yearsAgo": m116,
        "yes": MessageLookupByLibrary.simpleMessage("Sim"),
        "yesCancel": MessageLookupByLibrary.simpleMessage("Sim"),
        "yesConvertToViewer": MessageLookupByLibrary.simpleMessage(
            "Sim, converter para visualizador"),
        "yesDelete": MessageLookupByLibrary.simpleMessage("Sim, excluir"),
        "yesDiscardChanges":
            MessageLookupByLibrary.simpleMessage("Sim, descartar alterações"),
        "yesIgnore": MessageLookupByLibrary.simpleMessage("Sim, ignorar"),
        "yesLogout":
            MessageLookupByLibrary.simpleMessage("Sim, encerrar sessão"),
        "yesRemove": MessageLookupByLibrary.simpleMessage("Sim, excluir"),
        "yesRenew": MessageLookupByLibrary.simpleMessage("Sim"),
        "yesResetPerson":
            MessageLookupByLibrary.simpleMessage("Sim, redefinir pessoa"),
        "you": MessageLookupByLibrary.simpleMessage("Você"),
        "youAndThem": m117,
        "youAreOnAFamilyPlan": MessageLookupByLibrary.simpleMessage(
            "Você está em um plano familiar!"),
        "youAreOnTheLatestVersion": MessageLookupByLibrary.simpleMessage(
            "Você está na versão mais recente"),
        "youCanAtMaxDoubleYourStorage": MessageLookupByLibrary.simpleMessage(
            "* Você pode duplicar seu armazenamento ao máximo"),
        "youCanManageYourLinksInTheShareTab":
            MessageLookupByLibrary.simpleMessage(
                "Você pode gerenciar seus links na aba de compartilhamento."),
        "youCanTrySearchingForADifferentQuery":
            MessageLookupByLibrary.simpleMessage(
                "Você pode tentar buscar por outra consulta."),
        "youCannotDowngradeToThisPlan": MessageLookupByLibrary.simpleMessage(
            "Você não pode rebaixar para este plano"),
        "youCannotShareWithYourself": MessageLookupByLibrary.simpleMessage(
            "Não é possível compartilhar consigo mesmo"),
        "youDontHaveAnyArchivedItems": MessageLookupByLibrary.simpleMessage(
            "Você não tem nenhum item arquivado."),
        "youHaveSuccessfullyFreedUp": m118,
        "yourAccountHasBeenDeleted":
            MessageLookupByLibrary.simpleMessage("Sua conta foi excluída"),
        "yourMap": MessageLookupByLibrary.simpleMessage("Seu mapa"),
        "yourPlanWasSuccessfullyDowngraded":
            MessageLookupByLibrary.simpleMessage(
                "Seu plano foi rebaixado com sucesso"),
        "yourPlanWasSuccessfullyUpgraded": MessageLookupByLibrary.simpleMessage(
            "Seu plano foi atualizado com sucesso"),
        "yourPurchaseWasSuccessful": MessageLookupByLibrary.simpleMessage(
            "Sua compra foi efetuada com sucesso"),
        "yourStorageDetailsCouldNotBeFetched":
            MessageLookupByLibrary.simpleMessage(
                "Seus detalhes de armazenamento não puderam ser obtidos"),
        "yourSubscriptionHasExpired":
            MessageLookupByLibrary.simpleMessage("A sua assinatura expirou"),
        "yourSubscriptionWasUpdatedSuccessfully":
            MessageLookupByLibrary.simpleMessage(
                "Sua assinatura foi atualizada com sucesso"),
        "yourVerificationCodeHasExpired": MessageLookupByLibrary.simpleMessage(
            "O código de verificação expirou"),
        "youveNoDuplicateFilesThatCanBeCleared":
            MessageLookupByLibrary.simpleMessage(
                "Você não possui nenhum arquivo duplicado que possa ser excluído"),
        "youveNoFilesInThisAlbumThatCanBeDeleted":
            MessageLookupByLibrary.simpleMessage(
                "Você não tem arquivos neste álbum que possam ser excluídos"),
        "zoomOutToSeePhotos": MessageLookupByLibrary.simpleMessage(
            "Reduzir ampliação para ver as fotos")
      };
}<|MERGE_RESOLUTION|>--- conflicted
+++ resolved
@@ -586,32 +586,6 @@
         "blackFridaySale":
             MessageLookupByLibrary.simpleMessage("Promoção Black Friday"),
         "blog": MessageLookupByLibrary.simpleMessage("Blog"),
-<<<<<<< HEAD
-=======
-        "cLDesc1": MessageLookupByLibrary.simpleMessage(
-            "De volta na transmissão de vídeo beta, e trabalhando em envios e downloads retomáveis, nós aumentamos o limite de envio de arquivos para 10 GB. Isso está disponível em ambos a versão móvel e a versão para desktop."),
-        "cLDesc2": MessageLookupByLibrary.simpleMessage(
-            "Envios de fundo agora são suportados no iOS também, para assemelhar-se aos dispositivos Android. Não precisa abrir o aplicativo para salvar em segurança as fotos e vídeos mais recentes."),
-        "cLDesc3": MessageLookupByLibrary.simpleMessage(
-            "Fizemos melhorias significantes para a experiência de memórias, incluindo reprodução automática, deslizar para a próxima memória e mais."),
-        "cLDesc4": MessageLookupByLibrary.simpleMessage(
-            "Ao lado de outras melhorias, agora ficou mais fácil para detectar rostos, fornecer comentários em rostos similares, e adicionar/remover rostos de uma foto."),
-        "cLDesc5": MessageLookupByLibrary.simpleMessage(
-            "Você receberá uma notificação opcional para todos os aniversários salvos no Ente, além de uma coleção de melhores fotos."),
-        "cLDesc6": MessageLookupByLibrary.simpleMessage(
-            "Nada de esperar os envios/downloads terminarem para fechar o aplicativo. Todos os envios e downloads agora possuem a habilidade de ser pausado na metade do processo, e retomar de onde você parou."),
-        "cLTitle1": MessageLookupByLibrary.simpleMessage(
-            "Enviando arquivos de vídeo grandes"),
-        "cLTitle2": MessageLookupByLibrary.simpleMessage("Envio de fundo"),
-        "cLTitle3":
-            MessageLookupByLibrary.simpleMessage("Reproduzir memórias auto."),
-        "cLTitle4": MessageLookupByLibrary.simpleMessage(
-            "Reconhecimento Facial Melhorado"),
-        "cLTitle5":
-            MessageLookupByLibrary.simpleMessage("Notificações de aniversário"),
-        "cLTitle6": MessageLookupByLibrary.simpleMessage(
-            "Envios e downloads retomáveis"),
->>>>>>> dee38e3e
         "cachedData":
             MessageLookupByLibrary.simpleMessage("Dados armazenados em cache"),
         "calculating": MessageLookupByLibrary.simpleMessage("Calculando..."),
