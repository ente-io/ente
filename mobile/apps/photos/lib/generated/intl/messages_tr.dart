// DO NOT EDIT. This is code generated via package:intl/generate_localized.dart
// This is a library that provides messages for a tr locale. All the
// messages from the main program should be duplicated here with the same
// function name.

// Ignore issues from commonly used lints in this file.
// ignore_for_file:unnecessary_brace_in_string_interps, unnecessary_new
// ignore_for_file:prefer_single_quotes,comment_references, directives_ordering
// ignore_for_file:annotate_overrides,prefer_generic_function_type_aliases
// ignore_for_file:unused_import, file_names, avoid_escaping_inner_quotes
// ignore_for_file:unnecessary_string_interpolations, unnecessary_string_escapes

import 'package:intl/intl.dart';
import 'package:intl/message_lookup_by_library.dart';

final messages = new MessageLookup();

typedef String MessageIfAbsent(String messageStr, List<dynamic> args);

class MessageLookup extends MessageLookupByLibrary {
  String get localeName => 'tr';

  static String m0(title) => "${title} (Ben)";

  static String m1(count) =>
      "${Intl.plural(count, zero: 'Ortak çalışan ekle', one: 'Ortak çalışan ekle', other: 'Ortak çalışan ekle')}";

  static String m2(count) =>
      "${Intl.plural(count, one: 'Öğe ekle', other: 'Öğeler ekle')}";

  static String m3(storageAmount, endDate) =>
      "${storageAmount} eklentiniz ${endDate} tarihine kadar geçerlidir";

  static String m4(count) =>
      "${Intl.plural(count, zero: 'Görüntüleyen ekle', one: 'Görüntüleyen ekle', other: 'Görüntüleyen ekle')}";

  static String m5(emailOrName) => "${emailOrName} tarafından eklendi";

  static String m6(albumName) => "${albumName} albümüne başarıyla eklendi";

  static String m7(name) => "${name}\'e hayran kalmak";

  static String m8(count) =>
      "${Intl.plural(count, zero: 'Katılımcı Yok', one: '1 Katılımcı', other: '${count} Katılımcı')}";

  static String m9(versionValue) => "Sürüm: ${versionValue}";

  static String m10(freeAmount, storageUnit) =>
      "${freeAmount} ${storageUnit} ücretsiz";

  static String m11(name) => "${name} ile güzel manzaralar";

  static String m12(paymentProvider) =>
      "Lütfen önce mevcut aboneliğinizi ${paymentProvider} adresinden iptal edin";

  static String m13(user) =>
      "${user}, bu albüme daha fazla fotoğraf ekleyemeyecek.\n\nAncak, kendi eklediği mevcut fotoğrafları kaldırmaya devam edebilecektir";

  static String m14(isFamilyMember, storageAmountInGb) =>
      "${Intl.select(isFamilyMember, {'true': 'Şu ana kadar aileniz ${storageAmountInGb} GB aldı', 'false': 'Şu ana kadar ${storageAmountInGb} GB aldınız', 'other': 'Şu ana kadar ${storageAmountInGb} GB aldınız!'})}";

  static String m15(albumName) =>
      "${albumName} için ortak çalışma bağlantısı oluşturuldu";

  static String m16(count) =>
      "${Intl.plural(count, zero: '0 işbirlikçi eklendi', one: '1 işbirlikçi eklendi', other: '${count} işbirlikçi eklendi')}";

  static String m17(email, numOfDays) =>
      "Güvenilir bir kişi olarak ${email} eklemek üzeresiniz. Eğer ${numOfDays} gün boyunca yoksanız hesabınızı kurtarabilecekler.";

  static String m18(familyAdminEmail) =>
      "Aboneliğinizi yönetmek için lütfen <green>${familyAdminEmail}</green> ile iletişime geçin";

  static String m19(provider) =>
      "Lütfen ${provider} aboneliğinizi yönetmek için support@ente.io adresinden bizimle iletişime geçin.";

  static String m20(endpoint) => "${endpoint}\'e bağlanıldı";

  static String m21(count) =>
      "${Intl.plural(count, one: 'Delete ${count} item', other: 'Delete ${count} items')}";

  static String m22(count) =>
      "Ayrıca bu ${count} albümde bulunan fotoğrafları (ve videoları) parçası oldukları <bold>tüm</bold> diğer albümlerden silmek istiyor musunuz?";

  static String m23(currentlyDeleting, totalCount) =>
      "Siliniyor ${currentlyDeleting} / ${totalCount}";

  static String m24(albumName) =>
      "Bu, \"${albumName}\"e erişim için olan genel bağlantıyı kaldıracaktır.";

  static String m25(supportEmail) =>
      "Lütfen kayıtlı e-posta adresinizden ${supportEmail} adresine bir e-posta gönderin";

  static String m26(count, storageSaved) =>
      "You have cleaned up ${Intl.plural(count, one: '${count} duplicate file', other: '${count} duplicate files')}, saving (${storageSaved}!)";

  static String m27(count, formattedSize) =>
      "${count} dosyalar, ${formattedSize} her biri";

  static String m28(name) => "Bu e-posta zaten ${name} kişisine bağlı.";

  static String m29(newEmail) => "E-posta ${newEmail} olarak değiştirildi";

  static String m30(email) => "${email} bir Ente hesabına sahip değil";

  static String m31(email) =>
      "${email}, Ente hesabı bulunmamaktadır.\n\nOnlarla fotoğraf paylaşımı için bir davet gönder.";

  static String m32(name) => "${name}\'e sarılmak";

  static String m33(text) => "${text} için ekstra fotoğraflar bulundu";

  static String m34(name) => "${name} ile ziyafet";

  static String m35(count, formattedNumber) =>
      "Bu cihazdaki ${Intl.plural(count, one: '1 file', other: '${formattedNumber} dosya')} güvenli bir şekilde yedeklendi";

  static String m36(count, formattedNumber) =>
      "Bu albümdeki ${Intl.plural(count, one: '1 file', other: '${formattedNumber} dosya')} güvenli bir şekilde yedeklendi";

  static String m37(storageAmountInGB) =>
      "Birisinin davet kodunuzu uygulayıp ücretli hesap açtığı her seferede ${storageAmountInGB} GB";

  static String m38(endDate) => "Ücretsiz deneme ${endDate} sona erir";

  static String m39(count) =>
      "Aktif bir aboneliğiniz olduğu sürece Ente üzerinden ${Intl.plural(count, one: 'ona', other: 'onlara')} hâlâ erişebilirsiniz";

  static String m40(sizeInMBorGB) => "${sizeInMBorGB} yer açın";

  static String m41(count, formattedSize) =>
      "${Intl.plural(count, one: 'Cihazdan silinerek ${formattedSize} boşaltılabilir', other: 'Cihazdan silinerek ${formattedSize} boşaltılabilirler')}";

  static String m42(currentlyProcessing, totalCount) =>
      "Siliniyor ${currentlyProcessing} / ${totalCount}";

  static String m43(name) => "${name} ile doğa yürüyüşü";

  static String m44(count) =>
      "${Intl.plural(count, one: '${count} öğe', other: '${count} öğeler')}";

  static String m45(name) => "${name} ile son an";

  static String m46(email) =>
      "${email} sizi güvenilir bir kişi olmaya davet etti";

  static String m47(expiryTime) =>
      "Bu bağlantı ${expiryTime} tarihinden itibaren geçersiz olacaktır";

  static String m48(email) => "Kişiyi ${email} adresine bağlayın";

  static String m49(personName, email) =>
      "Bu, ${personName} ile ${email} arasında bağlantı kuracaktır.";

  static String m50(count, formattedCount) =>
      "${Intl.plural(count, zero: 'hiç anı yok', one: '${formattedCount} anı', other: '${formattedCount} anı')}";

  static String m51(count) =>
      "${Intl.plural(count, one: 'Öğeyi taşı', other: 'Öğeleri taşı')}";

  static String m52(albumName) => "${albumName} adlı albüme başarıyla taşındı";

  static String m53(personName) => "${personName} için öneri yok";

  static String m54(name) => "${name} değil mi?";

  static String m55(familyAdminEmail) =>
      "Kodunuzu değiştirmek için lütfen ${familyAdminEmail} ile iletişime geçin.";

  static String m56(name) => "${name} ile parti";

  static String m57(passwordStrengthValue) =>
      "Şifrenin güçlülük seviyesi: ${passwordStrengthValue}";

  static String m58(providerName) =>
      "Sizden ücret alındıysa lütfen ${providerName} destek ekibiyle görüşün";

  static String m59(name, age) => "${name} ${age} yaşında!";

  static String m60(name, age) => "${name} yakında ${age} yaşına giriyor";

  static String m61(count) =>
      "${Intl.plural(count, zero: 'Fotoğraf yok', one: '1 fotoğraf', other: '${count} fotoğraf')}";

  static String m62(count) =>
      "${Intl.plural(count, zero: '0 fotoğraf', one: '1 fotoğraf', other: '${count} fotoğraf')}";

  static String m63(endDate) =>
      "Ücretsiz deneme süresi ${endDate} tarihine kadar geçerlidir.\nDaha sonra ücretli bir plan seçebilirsiniz.";

  static String m64(toEmail) => "Lütfen bize ${toEmail} adresinden ulaşın";

  static String m65(toEmail) =>
      "Lütfen kayıtları şu adrese gönderin\n${toEmail}";

  static String m66(name) => "${name} ile poz verme";

  static String m67(folderName) => "İşleniyor ${folderName}...";

  static String m68(storeName) => "Bizi ${storeName} üzerinden değerlendirin";

  static String m69(name) => "Sizi ${name}\'e yeniden atadı";

  static String m70(days, email) =>
      "Hesabınıza ${days} gün sonra erişebilirsiniz. ${email} adresine bir bildirim gönderilecektir.";

  static String m71(email) =>
      "Artık yeni bir parola belirleyerek ${email} hesabını kurtarabilirsiniz.";

  static String m72(email) => "${email} hesabınızı kurtarmaya çalışıyor.";

  static String m73(storageInGB) => "3. İkinizde bedava ${storageInGB} GB alın";

  static String m74(userEmail) =>
      "${userEmail} bu paylaşılan albümden kaldırılacaktır\n\nOnlar tarafından eklenen tüm fotoğraflar da albümden kaldırılacaktır";

  static String m75(endDate) => "Abonelik ${endDate} tarihinde yenilenir";

  static String m76(name) => "${name} ile yolculuk";

  static String m77(count) =>
      "${Intl.plural(count, one: '${count} yıl önce', other: '${count} yıl önce')}";

  static String m78(snapshotLength, searchLength) =>
      "Bölüm uzunluğu uyuşmazlığı: ${snapshotLength} != ${searchLength}";

  static String m79(count) => "${count} seçildi";

  static String m80(count) => "${count} seçildi";

  static String m81(count, yourCount) =>
      "Seçilenler: ${count} (${yourCount} sizin seçiminiz)";

  static String m82(name) => "${name} ile selfieler";

  static String m83(verificationID) =>
      "İşte ente.io için doğrulama kimliğim: ${verificationID}.";

  static String m84(verificationID) =>
      "Merhaba, bu ente.io doğrulama kimliğinizin doğruluğunu onaylayabilir misiniz: ${verificationID}";

  static String m85(referralCode, referralStorageInGB) =>
      "Ente davet kodu: ${referralCode} \n\nÜcretli hesaba başvurduktan sonra ${referralStorageInGB} GB bedava almak için \nAyarlar → Genel → Davetlerde bu kodu girin\n\nhttps://ente.io";

  static String m86(numberOfPeople) =>
      "${Intl.plural(numberOfPeople, zero: 'Belirli kişilerle paylaş', one: '1 kişiyle paylaşıldı', other: '${numberOfPeople} kişiyle paylaşıldı')}";

  static String m87(emailIDs) => "${emailIDs} ile paylaşıldı";

  static String m88(fileType) => "Bu ${fileType}, cihazınızdan silinecek.";

  static String m89(fileType) =>
      "${fileType} Ente ve cihazınızdan silinecektir.";

  static String m90(fileType) => "${fileType} Ente\'den silinecektir.";

  static String m91(name) => "${name} ile spor";

  static String m92(name) => "Sahne ${name}\'in";

  static String m93(storageAmountInGB) => "${storageAmountInGB} GB";

  static String m94(
    usedAmount,
    usedStorageUnit,
    totalAmount,
    totalStorageUnit,
  ) =>
      "${usedAmount} ${usedStorageUnit} / ${totalAmount} ${totalStorageUnit} kullanıldı";

  static String m95(id) =>
      "${id}\'niz zaten başka bir ente hesabına bağlı.\n${id} numaranızı bu hesapla kullanmak istiyorsanız lütfen desteğimizle iletişime geçin\'\'";

  static String m96(endDate) =>
      "Aboneliğiniz ${endDate} tarihinde iptal edilecektir";

  static String m97(completed, total) => "${completed}/${total} anı korundu";

  static String m98(ignoreReason) =>
      "Yüklemek için dokunun, yükleme şu anda ${ignoreReason} nedeniyle yok sayılıyor";

  static String m99(storageAmountInGB) =>
      "Aynı zamanda ${storageAmountInGB} GB alıyorlar";

  static String m100(email) => "Bu, ${email}\'in Doğrulama Kimliği";

  static String m101(count) =>
      "${Intl.plural(count, one: 'Bu hafta, ${count} yıl önce', other: 'Bu hafta, ${count} yıl önce')}";

  static String m102(dateFormat) => "${dateFormat} yıllar boyunca";

  static String m103(count) =>
      "${Intl.plural(count, zero: 'Yakında', one: '1 gün', other: '${count} gün')}";

  static String m104(year) => "${year} yılındaki gezi";

  static String m105(location) => "${location}\'a gezi";

  static String m106(email) =>
      "${email} ile eski bir irtibat kişisi olmaya davet edildiniz.";

  static String m107(galleryType) =>
      "Galeri türü ${galleryType} yeniden adlandırma için desteklenmiyor";

  static String m108(ignoreReason) =>
      "Yükleme ${ignoreReason} nedeniyle yok sayıldı";

  static String m109(count) => "${count} anı korunuyor...";

  static String m110(endDate) => "${endDate} tarihine kadar geçerli";

  static String m111(email) => "${email} doğrula";

  static String m112(name) =>
      "Bağlantıyı kaldırmak için ${name} kişisini görüntüle";

  static String m113(count) =>
      "${Intl.plural(count, zero: '0 izleyici eklendi', one: '1 izleyici eklendi', other: '${count} izleyici eklendi')}";

  static String m114(email) =>
      "E-postayı <green>${email}</green> adresine gönderdik";

  static String m115(name) => "${name} doğum günü kutlu olsun! 🎉";

  static String m116(count) =>
      "${Intl.plural(count, one: '${count} yıl önce', other: '${count} yıl önce')}";

  static String m117(name) => "Sen ve ${name}";

  static String m118(storageSaved) =>
      "Başarılı bir şekilde ${storageSaved} alanını boşalttınız!";

  final messages = _notInlinedMessages(_notInlinedMessages);
  static Map<String, Function> _notInlinedMessages(_) => <String, Function>{
<<<<<<< HEAD
    "aNewVersionOfEnteIsAvailable": MessageLookupByLibrary.simpleMessage(
      "Ente için yeni bir sürüm mevcut.",
    ),
    "about": MessageLookupByLibrary.simpleMessage("Hakkında"),
    "acceptTrustInvite": MessageLookupByLibrary.simpleMessage(
      "Daveti Kabul Et",
    ),
    "account": MessageLookupByLibrary.simpleMessage("Hesap"),
    "accountIsAlreadyConfigured": MessageLookupByLibrary.simpleMessage(
      "Hesap zaten yapılandırılmıştır.",
    ),
    "accountOwnerPersonAppbarTitle": m0,
    "accountWelcomeBack": MessageLookupByLibrary.simpleMessage(
      "Tekrar hoş geldiniz!",
    ),
    "ackPasswordLostWarning": MessageLookupByLibrary.simpleMessage(
      "Şifremi kaybedersem, verilerim <underline>uçtan uca şifrelendiği</underline> için verilerimi kaybedebileceğimi farkındayım.",
    ),
    "actionNotSupportedOnFavouritesAlbum": MessageLookupByLibrary.simpleMessage(
      "Favoriler albümünde eylem desteklenmiyor",
    ),
    "activeSessions": MessageLookupByLibrary.simpleMessage("Aktif oturumlar"),
    "add": MessageLookupByLibrary.simpleMessage("Ekle"),
    "addAName": MessageLookupByLibrary.simpleMessage("Bir Ad Ekle"),
    "addANewEmail": MessageLookupByLibrary.simpleMessage("Yeni e-posta ekle"),
    "addAlbumWidgetPrompt": MessageLookupByLibrary.simpleMessage(
      "Ana ekranınıza bir albüm widget\'ı ekleyin ve özelleştirmek için buraya geri dönün.",
    ),
    "addCollaborator": MessageLookupByLibrary.simpleMessage("Düzenleyici ekle"),
    "addCollaborators": m1,
    "addFiles": MessageLookupByLibrary.simpleMessage("Dosyaları Ekle"),
    "addFromDevice": MessageLookupByLibrary.simpleMessage("Cihazdan ekle"),
    "addItem": m2,
    "addLocation": MessageLookupByLibrary.simpleMessage("Konum Ekle"),
    "addLocationButton": MessageLookupByLibrary.simpleMessage("Ekle"),
    "addMemoriesWidgetPrompt": MessageLookupByLibrary.simpleMessage(
      "Ana ekranınıza bir anılar widget\'ı ekleyin ve özelleştirmek için buraya geri dönün.",
    ),
    "addMore": MessageLookupByLibrary.simpleMessage("Daha fazla ekle"),
    "addName": MessageLookupByLibrary.simpleMessage("İsim Ekle"),
    "addNameOrMerge": MessageLookupByLibrary.simpleMessage(
      "İsim ekleyin veya birleştirin",
    ),
    "addNew": MessageLookupByLibrary.simpleMessage("Yeni ekle"),
    "addNewPerson": MessageLookupByLibrary.simpleMessage("Yeni kişi ekle"),
    "addOnPageSubtitle": MessageLookupByLibrary.simpleMessage(
      "Eklentilerin ayrıntıları",
    ),
    "addOnValidTill": m3,
    "addOns": MessageLookupByLibrary.simpleMessage("Eklentiler"),
    "addParticipants": MessageLookupByLibrary.simpleMessage("Katılımcı ekle"),
    "addPeopleWidgetPrompt": MessageLookupByLibrary.simpleMessage(
      "Ana ekranınıza bir kişiler widget\'ı ekleyin ve özelleştirmek için buraya geri dönün.",
    ),
    "addPhotos": MessageLookupByLibrary.simpleMessage("Fotoğraf ekle"),
    "addSelected": MessageLookupByLibrary.simpleMessage("Seçileni ekle"),
    "addToAlbum": MessageLookupByLibrary.simpleMessage("Albüme ekle"),
    "addToEnte": MessageLookupByLibrary.simpleMessage("Ente\'ye ekle"),
    "addToHiddenAlbum": MessageLookupByLibrary.simpleMessage(
      "Gizli albüme ekle",
    ),
    "addTrustedContact": MessageLookupByLibrary.simpleMessage(
      "Güvenilir kişi ekle",
    ),
    "addViewer": MessageLookupByLibrary.simpleMessage("Görüntüleyici ekle"),
    "addViewers": m4,
    "addYourPhotosNow": MessageLookupByLibrary.simpleMessage(
      "Fotoğraflarınızı şimdi ekleyin",
    ),
    "addedAs": MessageLookupByLibrary.simpleMessage("Eklendi"),
    "addedBy": m5,
    "addedSuccessfullyTo": m6,
    "addingToFavorites": MessageLookupByLibrary.simpleMessage(
      "Favorilere ekleniyor...",
    ),
    "admiringThem": m7,
    "advanced": MessageLookupByLibrary.simpleMessage("Gelişmiş"),
    "advancedSettings": MessageLookupByLibrary.simpleMessage("Gelişmiş"),
    "after1Day": MessageLookupByLibrary.simpleMessage("1 gün sonra"),
    "after1Hour": MessageLookupByLibrary.simpleMessage("1 saat sonra"),
    "after1Month": MessageLookupByLibrary.simpleMessage("1 ay sonra"),
    "after1Week": MessageLookupByLibrary.simpleMessage("1 hafta sonra"),
    "after1Year": MessageLookupByLibrary.simpleMessage("1 yıl sonra"),
    "albumOwner": MessageLookupByLibrary.simpleMessage("Sahip"),
    "albumParticipantsCount": m8,
    "albumTitle": MessageLookupByLibrary.simpleMessage("Albüm Başlığı"),
    "albumUpdated": MessageLookupByLibrary.simpleMessage("Albüm güncellendi"),
    "albums": MessageLookupByLibrary.simpleMessage("Albümler"),
    "albumsWidgetDesc": MessageLookupByLibrary.simpleMessage(
      "Ana ekranınızda görmek istediğiniz albümleri seçin.",
    ),
    "allClear": MessageLookupByLibrary.simpleMessage("✨ Tümü temizlendi"),
    "allMemoriesPreserved": MessageLookupByLibrary.simpleMessage(
      "Tüm anılar saklandı",
    ),
    "allPersonGroupingWillReset": MessageLookupByLibrary.simpleMessage(
      "Bu kişi için tüm gruplamalar sıfırlanacak ve bu kişi için yaptığınız tüm önerileri kaybedeceksiniz",
    ),
    "allUnnamedGroupsWillBeMergedIntoTheSelectedPerson":
        MessageLookupByLibrary.simpleMessage(
          "Tüm isimsiz gruplar seçilen kişiyle birleştirilecektir. Bu, kişinin öneri geçmişine genel bakışından hala geri alınabilir.",
        ),
    "allWillShiftRangeBasedOnFirst": MessageLookupByLibrary.simpleMessage(
      "Bu, gruptaki ilk fotoğraftır. Seçilen diğer fotoğraflar otomatik olarak bu yeni tarihe göre kaydırılacaktır",
    ),
    "allow": MessageLookupByLibrary.simpleMessage("İzin ver"),
    "allowAddPhotosDescription": MessageLookupByLibrary.simpleMessage(
      "Bağlantıya sahip olan kişilerin paylaşılan albüme fotoğraf eklemelerine izin ver.",
    ),
    "allowAddingPhotos": MessageLookupByLibrary.simpleMessage(
      "Fotoğraf eklemeye izin ver",
    ),
    "allowAppToOpenSharedAlbumLinks": MessageLookupByLibrary.simpleMessage(
      "Uygulamanın paylaşılan albüm bağlantılarını açmasına izin ver",
    ),
    "allowDownloads": MessageLookupByLibrary.simpleMessage(
      "İndirmeye izin ver",
    ),
    "allowPeopleToAddPhotos": MessageLookupByLibrary.simpleMessage(
      "Kullanıcıların fotoğraf eklemesine izin ver",
    ),
    "allowPermBody": MessageLookupByLibrary.simpleMessage(
      "Ente\'nin kitaplığınızı görüntüleyebilmesi ve yedekleyebilmesi için lütfen Ayarlar\'dan fotoğraflarınıza erişime izin verin.",
    ),
    "allowPermTitle": MessageLookupByLibrary.simpleMessage(
      "Fotoğraflara erişime izin verin",
    ),
    "androidBiometricHint": MessageLookupByLibrary.simpleMessage(
      "Kimliği doğrula",
    ),
    "androidBiometricNotRecognized": MessageLookupByLibrary.simpleMessage(
      "Tanınmadı. Tekrar deneyin.",
    ),
    "androidBiometricRequiredTitle": MessageLookupByLibrary.simpleMessage(
      "Biyometrik gerekli",
    ),
    "androidBiometricSuccess": MessageLookupByLibrary.simpleMessage("Başarılı"),
    "androidCancelButton": MessageLookupByLibrary.simpleMessage("İptal et"),
    "androidDeviceCredentialsRequiredTitle":
        MessageLookupByLibrary.simpleMessage("Cihaz kimlik bilgileri gerekli"),
    "androidDeviceCredentialsSetupDescription":
        MessageLookupByLibrary.simpleMessage(
          "Cihaz kimlik bilgileri gerekmekte",
        ),
    "androidGoToSettingsDescription": MessageLookupByLibrary.simpleMessage(
      "Biyometrik kimlik doğrulama cihazınızda ayarlanmamış. Biyometrik kimlik doğrulama eklemek için \'Ayarlar > Güvenlik\' bölümüne gidin.",
    ),
    "androidIosWebDesktop": MessageLookupByLibrary.simpleMessage(
      "Android, iOS, Web, Masaüstü",
    ),
    "androidSignInTitle": MessageLookupByLibrary.simpleMessage(
      "Kimlik doğrulaması gerekli",
    ),
    "appIcon": MessageLookupByLibrary.simpleMessage("Uygulama simgesi"),
    "appLock": MessageLookupByLibrary.simpleMessage("Uygulama kilidi"),
    "appLockDescriptions": MessageLookupByLibrary.simpleMessage(
      "Cihazınızın varsayılan kilit ekranı ile PIN veya parola içeren özel bir kilit ekranı arasında seçim yapın.",
    ),
    "appVersion": m9,
    "appleId": MessageLookupByLibrary.simpleMessage("Apple ID"),
    "apply": MessageLookupByLibrary.simpleMessage("Uygula"),
    "applyCodeTitle": MessageLookupByLibrary.simpleMessage("Kodu girin"),
    "appstoreSubscription": MessageLookupByLibrary.simpleMessage(
      "AppStore aboneliği",
    ),
    "archive": MessageLookupByLibrary.simpleMessage("Arşiv"),
    "archiveAlbum": MessageLookupByLibrary.simpleMessage("Albümü arşivle"),
    "archiving": MessageLookupByLibrary.simpleMessage("Arşivleniyor..."),
    "areThey": MessageLookupByLibrary.simpleMessage("Onlar mı "),
    "areYouSureRemoveThisFaceFromPerson": MessageLookupByLibrary.simpleMessage(
      "Bu yüzü bu kişiden çıkarmak istediğine emin misin?",
    ),
    "areYouSureThatYouWantToLeaveTheFamily":
        MessageLookupByLibrary.simpleMessage(
          "Aile planından ayrılmak istediğinize emin misiniz?",
        ),
    "areYouSureYouWantToCancel": MessageLookupByLibrary.simpleMessage(
      "İptal etmek istediğinize emin misiniz?",
    ),
    "areYouSureYouWantToChangeYourPlan": MessageLookupByLibrary.simpleMessage(
      "Planı değistirmek istediğinize emin misiniz?",
    ),
    "areYouSureYouWantToExit": MessageLookupByLibrary.simpleMessage(
      "Çıkmak istediğinden emin misiniz?",
    ),
    "areYouSureYouWantToIgnoreThesePersons":
        MessageLookupByLibrary.simpleMessage(
          "Bu insanları görmezden gelmek istediğine emin misiniz?",
        ),
    "areYouSureYouWantToIgnoreThisPerson": MessageLookupByLibrary.simpleMessage(
      "Bu kişiyi görmezden gelmek istediğine emin misin?",
    ),
    "areYouSureYouWantToLogout": MessageLookupByLibrary.simpleMessage(
      "Çıkış yapmak istediğinize emin misiniz?",
    ),
    "areYouSureYouWantToMergeThem": MessageLookupByLibrary.simpleMessage(
      "Onları birleştirmek istediğine emin misiniz?",
    ),
    "areYouSureYouWantToRenew": MessageLookupByLibrary.simpleMessage(
      "Yenilemek istediğinize emin misiniz?",
    ),
    "areYouSureYouWantToResetThisPerson": MessageLookupByLibrary.simpleMessage(
      "Bu kişiyi sıfırlamak istediğinden emin misiniz?",
    ),
    "askCancelReason": MessageLookupByLibrary.simpleMessage(
      "Aboneliğiniz iptal edilmiştir. Bunun sebebini paylaşmak ister misiniz?",
    ),
    "askDeleteReason": MessageLookupByLibrary.simpleMessage(
      "Hesabınızı silme sebebiniz nedir?",
    ),
    "askYourLovedOnesToShare": MessageLookupByLibrary.simpleMessage(
      "Sevdiklerinizden paylaşmalarını isteyin",
    ),
    "atAFalloutShelter": MessageLookupByLibrary.simpleMessage(
      "serpinti sığınağında",
    ),
    "authToChangeEmailVerificationSetting": MessageLookupByLibrary.simpleMessage(
      "E-posta doğrulamasını değiştirmek için lütfen kimlik doğrulaması yapın",
    ),
    "authToChangeLockscreenSetting": MessageLookupByLibrary.simpleMessage(
      "Kilit ekranı ayarını değiştirmek için lütfen kimliğinizi doğrulayın",
    ),
    "authToChangeYourEmail": MessageLookupByLibrary.simpleMessage(
      "E-postanızı değiştirmek için lütfen kimlik doğrulaması yapın",
    ),
    "authToChangeYourPassword": MessageLookupByLibrary.simpleMessage(
      "Şifrenizi değiştirmek için lütfen kimlik doğrulaması yapın",
    ),
    "authToConfigureTwofactorAuthentication": MessageLookupByLibrary.simpleMessage(
      "İki faktörlü kimlik doğrulamayı yapılandırmak için lütfen kimlik doğrulaması yapın",
    ),
    "authToInitiateAccountDeletion": MessageLookupByLibrary.simpleMessage(
      "Hesap silme işlemini başlatmak için lütfen kimlik doğrulaması yapın",
    ),
    "authToManageLegacy": MessageLookupByLibrary.simpleMessage(
      "Güvenilir kişilerinizi yönetmek için lütfen kimlik doğrulaması yapın",
    ),
    "authToViewPasskey": MessageLookupByLibrary.simpleMessage(
      "Geçiş anahtarınızı görüntülemek için lütfen kimlik doğrulaması yapın",
    ),
    "authToViewTrashedFiles": MessageLookupByLibrary.simpleMessage(
      "Çöp dosyalarınızı görüntülemek için lütfen kimlik doğrulaması yapın",
    ),
    "authToViewYourActiveSessions": MessageLookupByLibrary.simpleMessage(
      "Aktif oturumlarınızı görüntülemek için lütfen kimliğinizi doğrulayın",
    ),
    "authToViewYourHiddenFiles": MessageLookupByLibrary.simpleMessage(
      "Gizli dosyalarınızı görüntülemek için kimlik doğrulama yapınız",
    ),
    "authToViewYourMemories": MessageLookupByLibrary.simpleMessage(
      "Kodlarınızı görmek için lütfen kimlik doğrulaması yapın",
    ),
    "authToViewYourRecoveryKey": MessageLookupByLibrary.simpleMessage(
      "Kurtarma anahtarınızı görmek için lütfen kimliğinizi doğrulayın",
    ),
    "authenticating": MessageLookupByLibrary.simpleMessage(
      "Kimlik doğrulanıyor...",
    ),
    "authenticationFailedPleaseTryAgain": MessageLookupByLibrary.simpleMessage(
      "Kimlik doğrulama başarısız oldu, lütfen tekrar deneyin",
    ),
    "authenticationSuccessful": MessageLookupByLibrary.simpleMessage(
      "Kimlik doğrulama başarılı!",
    ),
    "autoCastDialogBody": MessageLookupByLibrary.simpleMessage(
      "Mevcut Cast cihazlarını burada görebilirsiniz.",
    ),
    "autoCastiOSPermission": MessageLookupByLibrary.simpleMessage(
      "Ayarlar\'da Ente Photos uygulaması için Yerel Ağ izinlerinin açık olduğundan emin olun.",
    ),
    "autoLock": MessageLookupByLibrary.simpleMessage("Otomatik Kilit"),
    "autoLockFeatureDescription": MessageLookupByLibrary.simpleMessage(
      "Uygulama arka plana geçtikten sonra kilitleneceği süre",
    ),
    "autoLogoutMessage": MessageLookupByLibrary.simpleMessage(
      "Teknik aksaklık nedeniyle oturumunuz kapatıldı. Verdiğimiz rahatsızlıktan dolayı özür dileriz.",
    ),
    "autoPair": MessageLookupByLibrary.simpleMessage("Otomatik eşle"),
    "autoPairDesc": MessageLookupByLibrary.simpleMessage(
      "Otomatik eşleştirme yalnızca Chromecast destekleyen cihazlarla çalışır.",
    ),
    "available": MessageLookupByLibrary.simpleMessage("Mevcut"),
    "availableStorageSpace": m10,
    "backedUpFolders": MessageLookupByLibrary.simpleMessage(
      "Yedeklenmiş klasörler",
    ),
    "backgroundWithThem": m11,
    "backup": MessageLookupByLibrary.simpleMessage("Yedekle"),
    "backupFailed": MessageLookupByLibrary.simpleMessage(
      "Yedekleme başarısız oldu",
    ),
    "backupFile": MessageLookupByLibrary.simpleMessage("Yedek Dosyası"),
    "backupOverMobileData": MessageLookupByLibrary.simpleMessage(
      "Mobil veri ile yedekle",
    ),
    "backupSettings": MessageLookupByLibrary.simpleMessage(
      "Yedekleme seçenekleri",
    ),
    "backupStatus": MessageLookupByLibrary.simpleMessage("Yedekleme durumu"),
    "backupStatusDescription": MessageLookupByLibrary.simpleMessage(
      "Eklenen öğeler burada görünecek",
    ),
    "backupVideos": MessageLookupByLibrary.simpleMessage("Videoları yedekle"),
    "beach": MessageLookupByLibrary.simpleMessage("Kum ve deniz"),
    "birthday": MessageLookupByLibrary.simpleMessage("Doğum Günü"),
    "birthdayNotifications": MessageLookupByLibrary.simpleMessage(
      "Doğum günü bildirimleri",
    ),
    "birthdays": MessageLookupByLibrary.simpleMessage("Doğum Günleri"),
    "blackFridaySale": MessageLookupByLibrary.simpleMessage(
      "Muhteşem Cuma kampanyası",
    ),
    "blog": MessageLookupByLibrary.simpleMessage("Blog"),
    "cLDesc1": MessageLookupByLibrary.simpleMessage(
      "Video akışı beta sürümünün arkasında ve devam ettirilebilir yüklemeler ve indirmeler üzerinde çalışırken, artık dosya yükleme sınırını 10 GB\'a çıkardık. Bu artık hem masaüstü hem de mobil uygulamalarda kullanılabilir.",
    ),
    "cLDesc2": MessageLookupByLibrary.simpleMessage(
      "Arka plan yüklemeleri artık Android cihazlara ek olarak iOS\'ta da destekleniyor. En son fotoğraflarınızı ve videolarınızı yedeklemek için uygulamayı açmanıza gerek yok.",
    ),
    "cLDesc3": MessageLookupByLibrary.simpleMessage(
      "Otomatik oynatma, bir sonraki belleğe kaydırma ve çok daha fazlası dahil olmak üzere bellek deneyimimizde önemli iyileştirmeler yaptık.",
    ),
    "cLDesc4": MessageLookupByLibrary.simpleMessage(
      "Bazı arka plandaki iyileştirmelere ek olarak, artık tespit edilen tüm yüzleri görmek, benzer yüzler hakkında geri bildirimde bulunmak ve tek bir fotoğraftan yüz ekleyip çıkarmak çok daha kolay.",
    ),
    "cLDesc5": MessageLookupByLibrary.simpleMessage(
      "Ente’ye kaydettiğiniz tüm doğum günleri için artık en iyi fotoğraflarından oluşan bir koleksiyonla birlikte, devre dışı bırakabileceğiniz bir bildirim alacaksınız.",
    ),
    "cLDesc6": MessageLookupByLibrary.simpleMessage(
      "Uygulamayı kapatmadan önce yüklemelerin / indirmelerin tamamlanmasını beklemenize gerek yok. Tüm yüklemeler ve indirmeler artık yarıda duraklatma ve kaldığınız yerden devam etme özelliğine sahip.",
    ),
    "cLTitle1": MessageLookupByLibrary.simpleMessage(
      "Büyük Video Dosyalarını Yükleme",
    ),
    "cLTitle2": MessageLookupByLibrary.simpleMessage("Arka Plan Yükleme"),
    "cLTitle3": MessageLookupByLibrary.simpleMessage(
      "Otomatik Oynatma Anıları",
    ),
    "cLTitle4": MessageLookupByLibrary.simpleMessage(
      "Geliştirilmiş Yüz Tanıma",
    ),
    "cLTitle5": MessageLookupByLibrary.simpleMessage("Doğum Günü Bildirimleri"),
    "cLTitle6": MessageLookupByLibrary.simpleMessage(
      "Devam Ettirilebilir Yüklemeler ve İndirmeler",
    ),
    "cachedData": MessageLookupByLibrary.simpleMessage(
      "Önbelleğe alınmış veriler",
    ),
    "calculating": MessageLookupByLibrary.simpleMessage("Hesaplanıyor..."),
    "canNotOpenBody": MessageLookupByLibrary.simpleMessage(
      "Üzgünüz, Bu albüm uygulama içinde açılamadı.",
    ),
    "canNotOpenTitle": MessageLookupByLibrary.simpleMessage("Albüm açılamadı"),
    "canNotUploadToAlbumsOwnedByOthers": MessageLookupByLibrary.simpleMessage(
      "Başkalarına ait albümlere yüklenemez",
    ),
    "canOnlyCreateLinkForFilesOwnedByYou": MessageLookupByLibrary.simpleMessage(
      "Yalnızca size ait dosyalar için bağlantı oluşturabilir",
    ),
    "canOnlyRemoveFilesOwnedByYou": MessageLookupByLibrary.simpleMessage(
      "Yalnızca size ait dosyaları kaldırabilir",
    ),
    "cancel": MessageLookupByLibrary.simpleMessage("İptal et"),
    "cancelAccountRecovery": MessageLookupByLibrary.simpleMessage(
      "Kurtarma işlemini iptal et",
    ),
    "cancelAccountRecoveryBody": MessageLookupByLibrary.simpleMessage(
      "Kurtarmayı iptal etmek istediğinize emin misiniz?",
    ),
    "cancelOtherSubscription": m12,
    "cancelSubscription": MessageLookupByLibrary.simpleMessage(
      "Abonelik iptali",
    ),
    "cannotAddMorePhotosAfterBecomingViewer": m13,
    "cannotDeleteSharedFiles": MessageLookupByLibrary.simpleMessage(
      "Dosyalar silinemiyor",
    ),
    "castAlbum": MessageLookupByLibrary.simpleMessage("Yayın albümü"),
    "castIPMismatchBody": MessageLookupByLibrary.simpleMessage(
      "Lütfen TV ile aynı ağda olduğunuzdan emin olun.",
    ),
    "castIPMismatchTitle": MessageLookupByLibrary.simpleMessage(
      "Albüm yüklenirken hata oluştu",
    ),
    "castInstruction": MessageLookupByLibrary.simpleMessage(
      "Eşleştirmek istediğiniz cihazda cast.ente.io adresini ziyaret edin.\n\nAlbümü TV\'nizde oynatmak için aşağıdaki kodu girin.",
    ),
    "centerPoint": MessageLookupByLibrary.simpleMessage("Merkez noktası"),
    "change": MessageLookupByLibrary.simpleMessage("Değiştir"),
    "changeEmail": MessageLookupByLibrary.simpleMessage(
      "E-posta adresini değiştir",
    ),
    "changeLocationOfSelectedItems": MessageLookupByLibrary.simpleMessage(
      "Seçilen öğelerin konumu değiştirilsin mi?",
    ),
    "changePassword": MessageLookupByLibrary.simpleMessage(
      "Şifrenizi değiştirin",
    ),
    "changePasswordTitle": MessageLookupByLibrary.simpleMessage(
      "Parolanızı değiştirin",
    ),
    "changePermissions": MessageLookupByLibrary.simpleMessage(
      "İzinleri değiştir?",
    ),
    "changeYourReferralCode": MessageLookupByLibrary.simpleMessage(
      "Referans kodunuzu değiştirin",
    ),
    "checkForUpdates": MessageLookupByLibrary.simpleMessage(
      "Güncellemeleri kontol et",
    ),
    "checkInboxAndSpamFolder": MessageLookupByLibrary.simpleMessage(
      "Lütfen doğrulama işlemini tamamlamak için gelen kutunuzu (ve spam klasörünüzü) kontrol edin",
    ),
    "checkStatus": MessageLookupByLibrary.simpleMessage("Durumu kontrol edin"),
    "checking": MessageLookupByLibrary.simpleMessage("Kontrol ediliyor..."),
    "checkingModels": MessageLookupByLibrary.simpleMessage(
      "Modeller kontrol ediliyor...",
    ),
    "city": MessageLookupByLibrary.simpleMessage("Şehirde"),
    "claimFreeStorage": MessageLookupByLibrary.simpleMessage(
      "Bedava alan kazanın",
    ),
    "claimMore": MessageLookupByLibrary.simpleMessage("Arttır!"),
    "claimed": MessageLookupByLibrary.simpleMessage("Alındı"),
    "claimedStorageSoFar": m14,
    "cleanUncategorized": MessageLookupByLibrary.simpleMessage("Temiz Genel"),
    "cleanUncategorizedDescription": MessageLookupByLibrary.simpleMessage(
      "Diğer albümlerde bulunan Kategorilenmemiş tüm dosyaları kaldırın",
    ),
    "clearCaches": MessageLookupByLibrary.simpleMessage("Önbelleği temizle"),
    "clearIndexes": MessageLookupByLibrary.simpleMessage("Dizinleri temizle"),
    "click": MessageLookupByLibrary.simpleMessage("• Tıklamak"),
    "clickOnTheOverflowMenu": MessageLookupByLibrary.simpleMessage(
      "• Taşma menüsüne tıklayın",
    ),
    "clickToInstallOurBestVersionYet": MessageLookupByLibrary.simpleMessage(
      "Bugüne kadarki en iyi sürümümüzü yüklemek için tıklayın",
    ),
    "close": MessageLookupByLibrary.simpleMessage("Kapat"),
    "clubByCaptureTime": MessageLookupByLibrary.simpleMessage(
      "Yakalama zamanına göre kulüp",
    ),
    "clubByFileName": MessageLookupByLibrary.simpleMessage(
      "Dosya adına göre kulüp",
    ),
    "clusteringProgress": MessageLookupByLibrary.simpleMessage(
      "Kümeleme ilerlemesi",
    ),
    "codeAppliedPageTitle": MessageLookupByLibrary.simpleMessage(
      "Kod kabul edildi",
    ),
    "codeChangeLimitReached": MessageLookupByLibrary.simpleMessage(
      "Üzgünüz, kod değişikliklerinin sınırına ulaştınız.",
    ),
    "codeCopiedToClipboard": MessageLookupByLibrary.simpleMessage(
      "Kodunuz panoya kopyalandı",
    ),
    "codeUsedByYou": MessageLookupByLibrary.simpleMessage(
      "Sizin kullandığınız kod",
    ),
    "collabLinkSectionDescription": MessageLookupByLibrary.simpleMessage(
      "Ente aplikasyonu veya hesabı olmadan insanların paylaşılan albümde fotoğraf ekleyip görüntülemelerine izin vermek için bir bağlantı oluşturun. Grup veya etkinlik fotoğraflarını toplamak için harika bir seçenek.",
    ),
    "collaborativeLink": MessageLookupByLibrary.simpleMessage("Ortak bağlantı"),
    "collaborativeLinkCreatedFor": m15,
    "collaborator": MessageLookupByLibrary.simpleMessage("Düzenleyici"),
    "collaboratorsCanAddPhotosAndVideosToTheSharedAlbum":
        MessageLookupByLibrary.simpleMessage(
          "Düzenleyiciler, paylaşılan albüme fotoğraf ve videolar ekleyebilir.",
        ),
    "collaboratorsSuccessfullyAdded": m16,
    "collageLayout": MessageLookupByLibrary.simpleMessage("Düzen"),
    "collageSaved": MessageLookupByLibrary.simpleMessage(
      "Kolajınız galeriye kaydedildi",
    ),
    "collect": MessageLookupByLibrary.simpleMessage("Topla"),
    "collectEventPhotos": MessageLookupByLibrary.simpleMessage(
      "Etkinlik fotoğraflarını topla",
    ),
    "collectPhotos": MessageLookupByLibrary.simpleMessage("Fotoğrafları topla"),
    "collectPhotosDescription": MessageLookupByLibrary.simpleMessage(
      "Arkadaşlarınızın orijinal kalitede fotoğraf yükleyebileceği bir bağlantı oluşturun.",
    ),
    "color": MessageLookupByLibrary.simpleMessage("Renk"),
    "configuration": MessageLookupByLibrary.simpleMessage("Yapılandırma"),
    "confirm": MessageLookupByLibrary.simpleMessage("Onayla"),
    "confirm2FADisable": MessageLookupByLibrary.simpleMessage(
      "İki adımlı kimlik doğrulamasını devre dışı bırakmak istediğinize emin misiniz?",
    ),
    "confirmAccountDeletion": MessageLookupByLibrary.simpleMessage(
      "Hesap silme işlemini onayla",
    ),
    "confirmAddingTrustedContact": m17,
    "confirmDeletePrompt": MessageLookupByLibrary.simpleMessage(
      "Evet, bu hesabı ve verilerini tüm uygulamalardan kalıcı olarak silmek istiyorum.",
    ),
    "confirmPassword": MessageLookupByLibrary.simpleMessage(
      "Şifrenizi onaylayın",
    ),
    "confirmPlanChange": MessageLookupByLibrary.simpleMessage(
      "Plan değişikliğini onaylayın",
    ),
    "confirmRecoveryKey": MessageLookupByLibrary.simpleMessage(
      "Kurtarma anahtarını doğrula",
    ),
    "confirmYourRecoveryKey": MessageLookupByLibrary.simpleMessage(
      "Kurtarma anahtarını doğrulayın",
    ),
    "connectToDevice": MessageLookupByLibrary.simpleMessage("Cihaza bağlanın"),
    "contactFamilyAdmin": m18,
    "contactSupport": MessageLookupByLibrary.simpleMessage(
      "Destek ile iletişim",
    ),
    "contactToManageSubscription": m19,
    "contacts": MessageLookupByLibrary.simpleMessage("Kişiler"),
    "contents": MessageLookupByLibrary.simpleMessage("İçerikler"),
    "continueLabel": MessageLookupByLibrary.simpleMessage("Devam edin"),
    "continueOnFreeTrial": MessageLookupByLibrary.simpleMessage(
      "Ücretsiz denemeye devam et",
    ),
    "convertToAlbum": MessageLookupByLibrary.simpleMessage("Albüme taşı"),
    "copyEmailAddress": MessageLookupByLibrary.simpleMessage(
      "E-posta adresini kopyala",
    ),
    "copyLink": MessageLookupByLibrary.simpleMessage("Bağlantıyı kopyala"),
    "copypasteThisCodentoYourAuthenticatorApp":
        MessageLookupByLibrary.simpleMessage(
          "Bu kodu kopyalayın ve kimlik doğrulama uygulamanıza yapıştırın",
        ),
    "couldNotBackUpTryLater": MessageLookupByLibrary.simpleMessage(
      "Verilerinizi yedekleyemedik.\nDaha sonra tekrar deneyeceğiz.",
    ),
    "couldNotFreeUpSpace": MessageLookupByLibrary.simpleMessage(
      "Yer boşaltılamadı",
    ),
    "couldNotUpdateSubscription": MessageLookupByLibrary.simpleMessage(
      "Abonelikler kaydedilemedi",
    ),
    "count": MessageLookupByLibrary.simpleMessage("Miktar"),
    "crashReporting": MessageLookupByLibrary.simpleMessage("Çökme raporlaması"),
    "create": MessageLookupByLibrary.simpleMessage("Oluştur"),
    "createAccount": MessageLookupByLibrary.simpleMessage("Hesap oluşturun"),
    "createAlbumActionHint": MessageLookupByLibrary.simpleMessage(
      "Fotoğrafları seçmek için uzun basın ve + düğmesine tıklayarak bir albüm oluşturun",
    ),
    "createCollaborativeLink": MessageLookupByLibrary.simpleMessage(
      "Ortak bağlantı oluşturun",
    ),
    "createCollage": MessageLookupByLibrary.simpleMessage("Kolaj oluştur"),
    "createNewAccount": MessageLookupByLibrary.simpleMessage(
      "Yeni bir hesap oluşturun",
    ),
    "createOrSelectAlbum": MessageLookupByLibrary.simpleMessage(
      "Albüm oluştur veya seç",
    ),
    "createPublicLink": MessageLookupByLibrary.simpleMessage(
      "Herkese açık bir bağlantı oluştur",
    ),
    "creatingLink": MessageLookupByLibrary.simpleMessage(
      "Bağlantı oluşturuluyor...",
    ),
    "criticalUpdateAvailable": MessageLookupByLibrary.simpleMessage(
      "Kritik güncelleme mevcut",
    ),
    "crop": MessageLookupByLibrary.simpleMessage("Kırp"),
    "curatedMemories": MessageLookupByLibrary.simpleMessage("Seçilmiş anılar"),
    "currentUsageIs": MessageLookupByLibrary.simpleMessage(
      "Güncel kullanımınız ",
    ),
    "currentlyRunning": MessageLookupByLibrary.simpleMessage(
      "şu anda çalışıyor",
    ),
    "custom": MessageLookupByLibrary.simpleMessage("Özel"),
    "customEndpoint": m20,
    "darkTheme": MessageLookupByLibrary.simpleMessage("Karanlık"),
    "dayToday": MessageLookupByLibrary.simpleMessage("Bugün"),
    "dayYesterday": MessageLookupByLibrary.simpleMessage("Dün"),
    "declineTrustInvite": MessageLookupByLibrary.simpleMessage("Daveti Reddet"),
    "decrypting": MessageLookupByLibrary.simpleMessage("Şifre çözülüyor..."),
    "decryptingVideo": MessageLookupByLibrary.simpleMessage(
      "Videonun şifresi çözülüyor...",
    ),
    "deduplicateFiles": MessageLookupByLibrary.simpleMessage(
      "Dosyaları Tekilleştirme",
    ),
    "delete": MessageLookupByLibrary.simpleMessage("Sil"),
    "deleteAccount": MessageLookupByLibrary.simpleMessage("Hesabı sil"),
    "deleteAccountFeedbackPrompt": MessageLookupByLibrary.simpleMessage(
      "Gittiğini gördüğümüze üzüldük. Lütfen gelişmemize yardımcı olmak için neden ayrıldığınızı açıklayın.",
    ),
    "deleteAccountPermanentlyButton": MessageLookupByLibrary.simpleMessage(
      "Hesabımı kalıcı olarak sil",
    ),
    "deleteAlbum": MessageLookupByLibrary.simpleMessage("Albümü sil"),
    "deleteAlbumDialog": MessageLookupByLibrary.simpleMessage(
      "Ayrıca bu albümde bulunan fotoğrafları (ve videoları) parçası oldukları <bold>tüm</bold> diğer albümlerden silebilir miyim?",
    ),
    "deleteAlbumsDialogBody": MessageLookupByLibrary.simpleMessage(
      "Bu, tüm boş albümleri silecektir. Bu, albüm listenizdeki dağınıklığı azaltmak istediğinizde kullanışlıdır.",
    ),
    "deleteAll": MessageLookupByLibrary.simpleMessage("Hepsini Sil"),
    "deleteConfirmDialogBody": MessageLookupByLibrary.simpleMessage(
      "Kullandığınız Ente uygulamaları varsa bu hesap diğer Ente uygulamalarıyla bağlantılıdır. Tüm Ente uygulamalarına yüklediğiniz veriler ve hesabınız kalıcı olarak silinecektir.",
    ),
    "deleteEmailRequest": MessageLookupByLibrary.simpleMessage(
      "Lütfen kayıtlı e-posta adresinizden <warning> account-deletion@ente.io</warning>\'ya e-posta gönderiniz.",
    ),
    "deleteEmptyAlbums": MessageLookupByLibrary.simpleMessage(
      "Boş albümleri sil",
    ),
    "deleteEmptyAlbumsWithQuestionMark": MessageLookupByLibrary.simpleMessage(
      "Boş albümler silinsin mi?",
    ),
    "deleteFromBoth": MessageLookupByLibrary.simpleMessage(
      "Her ikisinden de sil",
    ),
    "deleteFromDevice": MessageLookupByLibrary.simpleMessage(
      "Cihazınızdan silin",
    ),
    "deleteFromEnte": MessageLookupByLibrary.simpleMessage("Ente\'den Sil"),
    "deleteItemCount": m21,
    "deleteLocation": MessageLookupByLibrary.simpleMessage("Konumu sil"),
    "deleteMultipleAlbumDialog": m22,
    "deletePhotos": MessageLookupByLibrary.simpleMessage("Fotoğrafları sil"),
    "deleteProgress": m23,
    "deleteReason1": MessageLookupByLibrary.simpleMessage(
      "İhtiyacım olan önemli bir özellik eksik",
    ),
    "deleteReason2": MessageLookupByLibrary.simpleMessage(
      "Uygulama veya bir özellik olması gerektiğini düşündüğüm gibi çalışmıyor",
    ),
    "deleteReason3": MessageLookupByLibrary.simpleMessage(
      "Daha çok sevdiğim başka bir hizmet buldum",
    ),
    "deleteReason4": MessageLookupByLibrary.simpleMessage(
      "Nedenim listede yok",
    ),
    "deleteRequestSLAText": MessageLookupByLibrary.simpleMessage(
      "İsteğiniz 72 saat içinde gerçekleştirilecek.",
    ),
    "deleteSharedAlbum": MessageLookupByLibrary.simpleMessage(
      "Paylaşılan albüm silinsin mi?",
    ),
    "deleteSharedAlbumDialogBody": MessageLookupByLibrary.simpleMessage(
      "Albüm herkes için silinecek\n\nBu albümdeki başkalarına ait paylaşılan fotoğraflara erişiminizi kaybedeceksiniz",
    ),
    "deselectAll": MessageLookupByLibrary.simpleMessage("Tüm seçimi kaldır"),
    "designedToOutlive": MessageLookupByLibrary.simpleMessage(
      "Hayatta kalmak için tasarlandı",
    ),
    "details": MessageLookupByLibrary.simpleMessage("Ayrıntılar"),
    "developerSettings": MessageLookupByLibrary.simpleMessage(
      "Geliştirici ayarları",
    ),
    "developerSettingsWarning": MessageLookupByLibrary.simpleMessage(
      "Geliştirici ayarlarını değiştirmek istediğinizden emin misiniz?",
    ),
    "deviceCodeHint": MessageLookupByLibrary.simpleMessage("Kodu girin"),
    "deviceFilesAutoUploading": MessageLookupByLibrary.simpleMessage(
      "Bu cihazın albümüne eklenen dosyalar otomatik olarak ente\'ye yüklenecektir.",
    ),
    "deviceLock": MessageLookupByLibrary.simpleMessage("Cihaz kilidi"),
    "deviceLockExplanation": MessageLookupByLibrary.simpleMessage(
      "Ente uygulaması önplanda calıştığında ve bir yedekleme işlemi devam ettiğinde, cihaz ekran kilidini devre dışı bırakın. Bu genellikle gerekli olmasa da, büyük dosyaların yüklenmesi ve büyük kütüphanelerin başlangıçta içe aktarılması sürecini hızlandırabilir.",
    ),
    "deviceNotFound": MessageLookupByLibrary.simpleMessage("Cihaz bulunamadı"),
    "didYouKnow": MessageLookupByLibrary.simpleMessage("Biliyor musun?"),
    "different": MessageLookupByLibrary.simpleMessage("Farklı"),
    "disableAutoLock": MessageLookupByLibrary.simpleMessage(
      "Otomatik kilidi devre dışı bırak",
    ),
    "disableDownloadWarningBody": MessageLookupByLibrary.simpleMessage(
      "Görüntüleyiciler, hala harici araçlar kullanarak ekran görüntüsü alabilir veya fotoğraflarınızın bir kopyasını kaydedebilir. Lütfen bunu göz önünde bulundurunuz",
    ),
    "disableDownloadWarningTitle": MessageLookupByLibrary.simpleMessage(
      "Lütfen dikkate alın",
    ),
    "disableLinkMessage": m24,
    "disableTwofactor": MessageLookupByLibrary.simpleMessage(
      "İki Aşamalı Doğrulamayı Devre Dışı Bırak",
    ),
    "disablingTwofactorAuthentication": MessageLookupByLibrary.simpleMessage(
      "İki aşamalı doğrulamayı devre dışı bırak...",
    ),
    "discord": MessageLookupByLibrary.simpleMessage("Discord"),
    "discover": MessageLookupByLibrary.simpleMessage("Keşfet"),
    "discover_babies": MessageLookupByLibrary.simpleMessage("Bebek"),
    "discover_celebrations": MessageLookupByLibrary.simpleMessage(
      "Kutlamalar ",
    ),
    "discover_food": MessageLookupByLibrary.simpleMessage("Yiyecek"),
    "discover_greenery": MessageLookupByLibrary.simpleMessage("Yeşillik"),
    "discover_hills": MessageLookupByLibrary.simpleMessage("Tepeler"),
    "discover_identity": MessageLookupByLibrary.simpleMessage("Kimlik"),
    "discover_memes": MessageLookupByLibrary.simpleMessage("Mimler"),
    "discover_notes": MessageLookupByLibrary.simpleMessage("Notlar"),
    "discover_pets": MessageLookupByLibrary.simpleMessage("Evcil Hayvanlar"),
    "discover_receipts": MessageLookupByLibrary.simpleMessage("Makbuzlar"),
    "discover_screenshots": MessageLookupByLibrary.simpleMessage(
      "Ekran Görüntüleri",
    ),
    "discover_selfies": MessageLookupByLibrary.simpleMessage("Özçekimler"),
    "discover_sunset": MessageLookupByLibrary.simpleMessage("Gün batımı"),
    "discover_visiting_cards": MessageLookupByLibrary.simpleMessage(
      "Ziyaret Kartları",
    ),
    "discover_wallpapers": MessageLookupByLibrary.simpleMessage(
      "Duvar Kağıtları",
    ),
    "dismiss": MessageLookupByLibrary.simpleMessage("Reddet"),
    "distanceInKMUnit": MessageLookupByLibrary.simpleMessage("km"),
    "doNotSignOut": MessageLookupByLibrary.simpleMessage("Çıkış yapma"),
    "doThisLater": MessageLookupByLibrary.simpleMessage("Sonra yap"),
    "doYouWantToDiscardTheEditsYouHaveMade":
        MessageLookupByLibrary.simpleMessage(
          "Yaptığınız düzenlemeleri silmek istiyor musunuz?",
        ),
    "done": MessageLookupByLibrary.simpleMessage("Bitti"),
    "dontSave": MessageLookupByLibrary.simpleMessage("Kaydetme"),
    "doubleYourStorage": MessageLookupByLibrary.simpleMessage(
      "Depolama alanınızı ikiye katlayın",
    ),
    "download": MessageLookupByLibrary.simpleMessage("İndir"),
    "downloadFailed": MessageLookupByLibrary.simpleMessage("İndirme başarısız"),
    "downloading": MessageLookupByLibrary.simpleMessage("İndiriliyor..."),
    "dropSupportEmail": m25,
    "duplicateFileCountWithStorageSaved": m26,
    "duplicateItemsGroup": m27,
    "edit": MessageLookupByLibrary.simpleMessage("Düzenle"),
    "editEmailAlreadyLinked": m28,
    "editLocation": MessageLookupByLibrary.simpleMessage("Konumu düzenle"),
    "editLocationTagTitle": MessageLookupByLibrary.simpleMessage(
      "Konumu düzenle",
    ),
    "editPerson": MessageLookupByLibrary.simpleMessage("Kişiyi düzenle"),
    "editTime": MessageLookupByLibrary.simpleMessage("Zamanı düzenle"),
    "editsSaved": MessageLookupByLibrary.simpleMessage("Düzenleme kaydedildi"),
    "editsToLocationWillOnlyBeSeenWithinEnte":
        MessageLookupByLibrary.simpleMessage(
          "Konumda yapılan düzenlemeler yalnızca Ente\'de görülecektir",
        ),
    "eligible": MessageLookupByLibrary.simpleMessage("uygun"),
    "email": MessageLookupByLibrary.simpleMessage("E-Posta"),
    "emailAlreadyRegistered": MessageLookupByLibrary.simpleMessage(
      "E-posta zaten kayıtlı.",
    ),
    "emailChangedTo": m29,
    "emailDoesNotHaveEnteAccount": m30,
    "emailNoEnteAccount": m31,
    "emailNotRegistered": MessageLookupByLibrary.simpleMessage(
      "E-posta kayıtlı değil.",
    ),
    "emailVerificationToggle": MessageLookupByLibrary.simpleMessage(
      "E-posta doğrulama",
    ),
    "emailYourLogs": MessageLookupByLibrary.simpleMessage(
      "Kayıtlarınızı e-postayla gönderin",
    ),
    "embracingThem": m32,
    "emergencyContacts": MessageLookupByLibrary.simpleMessage(
      "Acil Durum İletişim Bilgileri",
    ),
    "empty": MessageLookupByLibrary.simpleMessage("Boşalt"),
    "emptyTrash": MessageLookupByLibrary.simpleMessage(
      "Çöp kutusu boşaltılsın mı?",
    ),
    "enable": MessageLookupByLibrary.simpleMessage("Etkinleştir"),
    "enableMLIndexingDesc": MessageLookupByLibrary.simpleMessage(
      "Ente, yüz tanıma, sihirli arama ve diğer gelişmiş arama özellikleri için cihaz üzerinde çalışan makine öğrenimini kullanır",
    ),
    "enableMachineLearningBanner": MessageLookupByLibrary.simpleMessage(
      "Sihirli arama ve yüz tanıma için makine öğrenimini etkinleştirin",
    ),
    "enableMaps": MessageLookupByLibrary.simpleMessage(
      "Haritaları Etkinleştir",
    ),
    "enableMapsDesc": MessageLookupByLibrary.simpleMessage(
      "Bu, fotoğraflarınızı bir dünya haritasında gösterecektir.\n\nBu harita Open Street Map tarafından barındırılmaktadır ve fotoğraflarınızın tam konumları hiçbir zaman paylaşılmaz.\n\nBu özelliği istediğiniz zaman Ayarlar\'dan devre dışı bırakabilirsiniz.",
    ),
    "enabled": MessageLookupByLibrary.simpleMessage("Etkin"),
    "encryptingBackup": MessageLookupByLibrary.simpleMessage(
      "Yedekleme şifreleniyor...",
    ),
    "encryption": MessageLookupByLibrary.simpleMessage("Şifreleme"),
    "encryptionKeys": MessageLookupByLibrary.simpleMessage(
      "Şifreleme anahtarı",
    ),
    "endpointUpdatedMessage": MessageLookupByLibrary.simpleMessage(
      "Fatura başarıyla güncellendi",
    ),
    "endtoendEncryptedByDefault": MessageLookupByLibrary.simpleMessage(
      "Varsayılan olarak uçtan uca şifrelenmiş",
    ),
    "enteCanEncryptAndPreserveFilesOnlyIfYouGrant":
        MessageLookupByLibrary.simpleMessage(
          "Ente dosyaları yalnızca erişim izni verdiğiniz takdirde şifreleyebilir ve koruyabilir",
        ),
    "entePhotosPerm": MessageLookupByLibrary.simpleMessage(
      "Ente fotoğrafları saklamak için <i>iznine ihtiyaç duyuyor</i>",
    ),
    "enteSubscriptionPitch": MessageLookupByLibrary.simpleMessage(
      "Ente anılarınızı korur, böylece cihazınızı kaybetseniz bile anılarınıza her zaman ulaşabilirsiniz.",
    ),
    "enteSubscriptionShareWithFamily": MessageLookupByLibrary.simpleMessage(
      "Aileniz de planınıza eklenebilir.",
    ),
    "enterAlbumName": MessageLookupByLibrary.simpleMessage(
      "Bir albüm adı girin",
    ),
    "enterCode": MessageLookupByLibrary.simpleMessage("Kodu giriniz"),
    "enterCodeDescription": MessageLookupByLibrary.simpleMessage(
      "İkiniz için de ücretsiz depolama alanı talep etmek için arkadaşınız tarafından sağlanan kodu girin",
    ),
    "enterDateOfBirth": MessageLookupByLibrary.simpleMessage(
      "Doğum Günü (isteğe bağlı)",
    ),
    "enterEmail": MessageLookupByLibrary.simpleMessage("E-postanızı giriniz"),
    "enterFileName": MessageLookupByLibrary.simpleMessage("Dosya adını girin"),
    "enterName": MessageLookupByLibrary.simpleMessage("İsim girin"),
    "enterNewPasswordToEncrypt": MessageLookupByLibrary.simpleMessage(
      "Verilerinizi şifrelemek için kullanabileceğimiz yeni bir şifre girin",
    ),
    "enterPassword": MessageLookupByLibrary.simpleMessage("Şifrenizi girin"),
    "enterPasswordToEncrypt": MessageLookupByLibrary.simpleMessage(
      "Verilerinizi şifrelemek için kullanabileceğimiz bir şifre girin",
    ),
    "enterPersonName": MessageLookupByLibrary.simpleMessage(
      "Kişi ismini giriniz",
    ),
    "enterPin": MessageLookupByLibrary.simpleMessage("PIN Girin"),
    "enterReferralCode": MessageLookupByLibrary.simpleMessage(
      "Davet kodunuzu girin",
    ),
    "enterThe6digitCodeFromnyourAuthenticatorApp":
        MessageLookupByLibrary.simpleMessage(
          "Doğrulama uygulamasındaki 6 basamaklı kodu giriniz",
        ),
    "enterValidEmail": MessageLookupByLibrary.simpleMessage(
      "Lütfen geçerli bir e-posta adresi girin.",
    ),
    "enterYourEmailAddress": MessageLookupByLibrary.simpleMessage(
      "E-posta adresinizi girin",
    ),
    "enterYourNewEmailAddress": MessageLookupByLibrary.simpleMessage(
      "Yeni e-posta adresinizi girin",
    ),
    "enterYourPassword": MessageLookupByLibrary.simpleMessage(
      "Lütfen şifrenizi giriniz",
    ),
    "enterYourRecoveryKey": MessageLookupByLibrary.simpleMessage(
      "Kurtarma kodunuzu girin",
    ),
    "error": MessageLookupByLibrary.simpleMessage("Hata"),
    "everywhere": MessageLookupByLibrary.simpleMessage("her yerde"),
    "exif": MessageLookupByLibrary.simpleMessage("EXIF"),
    "existingUser": MessageLookupByLibrary.simpleMessage("Mevcut kullanıcı"),
    "expiredLinkInfo": MessageLookupByLibrary.simpleMessage(
      "Bu bağlantının süresi dolmuştur. Lütfen yeni bir süre belirleyin veya bağlantı süresini devre dışı bırakın.",
    ),
    "exportLogs": MessageLookupByLibrary.simpleMessage("Günlüğü dışa aktar"),
    "exportYourData": MessageLookupByLibrary.simpleMessage(
      "Veriyi dışarı aktar",
    ),
    "extraPhotosFound": MessageLookupByLibrary.simpleMessage(
      "Ekstra fotoğraflar bulundu",
    ),
    "extraPhotosFoundFor": m33,
    "faceNotClusteredYet": MessageLookupByLibrary.simpleMessage(
      "Yüz henüz kümelenmedi, lütfen daha sonra tekrar gelin",
    ),
    "faceRecognition": MessageLookupByLibrary.simpleMessage("Yüz Tanıma"),
    "faces": MessageLookupByLibrary.simpleMessage("Yüzler"),
    "failed": MessageLookupByLibrary.simpleMessage("Başarısız oldu"),
    "failedToApplyCode": MessageLookupByLibrary.simpleMessage(
      "Uygulanırken hata oluştu",
    ),
    "failedToCancel": MessageLookupByLibrary.simpleMessage(
      "İptal edilirken sorun oluştu",
    ),
    "failedToDownloadVideo": MessageLookupByLibrary.simpleMessage(
      "Video indirilemedi",
    ),
    "failedToFetchActiveSessions": MessageLookupByLibrary.simpleMessage(
      "Etkin oturumlar getirilemedi",
    ),
    "failedToFetchOriginalForEdit": MessageLookupByLibrary.simpleMessage(
      "Düzenleme için orijinal getirilemedi",
    ),
    "failedToFetchReferralDetails": MessageLookupByLibrary.simpleMessage(
      "Davet ayrıntıları çekilemedi. Iütfen daha sonra deneyin.",
    ),
    "failedToLoadAlbums": MessageLookupByLibrary.simpleMessage(
      "Albüm yüklenirken hata oluştu",
    ),
    "failedToPlayVideo": MessageLookupByLibrary.simpleMessage(
      "Video oynatılamadı",
    ),
    "failedToRefreshStripeSubscription": MessageLookupByLibrary.simpleMessage(
      "Abonelik yenilenemedi",
    ),
    "failedToRenew": MessageLookupByLibrary.simpleMessage(
      "Abonelik yenilenirken hata oluştu",
    ),
    "failedToVerifyPaymentStatus": MessageLookupByLibrary.simpleMessage(
      "Ödeme durumu doğrulanamadı",
    ),
    "familyPlanOverview": MessageLookupByLibrary.simpleMessage(
      "Ekstra ödeme yapmadan mevcut planınıza 5 aile üyesi ekleyin.\n\nHer üyenin kendine ait özel alanı vardır ve paylaşılmadıkça birbirlerinin dosyalarını göremezler.\n\nAile planları ücretli ente aboneliğine sahip müşteriler tarafından kullanılabilir.\n\nBaşlamak için şimdi abone olun!",
    ),
    "familyPlanPortalTitle": MessageLookupByLibrary.simpleMessage("Aile"),
    "familyPlans": MessageLookupByLibrary.simpleMessage("Aile Planı"),
    "faq": MessageLookupByLibrary.simpleMessage("Sık sorulan sorular"),
    "faqs": MessageLookupByLibrary.simpleMessage("Sık Sorulan Sorular"),
    "favorite": MessageLookupByLibrary.simpleMessage("Favori"),
    "feastingWithThem": m34,
    "feedback": MessageLookupByLibrary.simpleMessage("Geri Bildirim"),
    "file": MessageLookupByLibrary.simpleMessage("Dosya"),
    "fileFailedToSaveToGallery": MessageLookupByLibrary.simpleMessage(
      "Dosya galeriye kaydedilemedi",
    ),
    "fileInfoAddDescHint": MessageLookupByLibrary.simpleMessage(
      "Bir açıklama ekle...",
    ),
    "fileNotUploadedYet": MessageLookupByLibrary.simpleMessage(
      "Dosya henüz yüklenmedi",
    ),
    "fileSavedToGallery": MessageLookupByLibrary.simpleMessage(
      "Video galeriye kaydedildi",
    ),
    "fileTypes": MessageLookupByLibrary.simpleMessage("Dosya türü"),
    "fileTypesAndNames": MessageLookupByLibrary.simpleMessage(
      "Dosya türleri ve adları",
    ),
    "filesBackedUpFromDevice": m35,
    "filesBackedUpInAlbum": m36,
    "filesDeleted": MessageLookupByLibrary.simpleMessage("Dosyalar silinmiş"),
    "filesSavedToGallery": MessageLookupByLibrary.simpleMessage(
      "Dosyalar galeriye kaydedildi",
    ),
    "findPeopleByName": MessageLookupByLibrary.simpleMessage(
      "Kişileri isimlerine göre bulun",
    ),
    "findThemQuickly": MessageLookupByLibrary.simpleMessage("Çabucak bulun"),
    "flip": MessageLookupByLibrary.simpleMessage("Çevir"),
    "food": MessageLookupByLibrary.simpleMessage("Yemek keyfi"),
    "forYourMemories": MessageLookupByLibrary.simpleMessage("anılarınız için"),
    "forgotPassword": MessageLookupByLibrary.simpleMessage("Şifremi unuttum"),
    "foundFaces": MessageLookupByLibrary.simpleMessage("Yüzler bulundu"),
    "freeStorageClaimed": MessageLookupByLibrary.simpleMessage(
      "Alınan bedava alan",
    ),
    "freeStorageOnReferralSuccess": m37,
    "freeStorageUsable": MessageLookupByLibrary.simpleMessage(
      "Kullanılabilir bedava alan",
    ),
    "freeTrial": MessageLookupByLibrary.simpleMessage("Ücretsiz deneme"),
    "freeTrialValidTill": m38,
    "freeUpAccessPostDelete": m39,
    "freeUpAmount": m40,
    "freeUpDeviceSpace": MessageLookupByLibrary.simpleMessage(
      "Cihaz alanını boşaltın",
    ),
    "freeUpDeviceSpaceDesc": MessageLookupByLibrary.simpleMessage(
      "Zaten yedeklenmiş dosyaları temizleyerek cihazınızda yer kazanın.",
    ),
    "freeUpSpace": MessageLookupByLibrary.simpleMessage("Boş alan"),
    "freeUpSpaceSaving": m41,
    "gallery": MessageLookupByLibrary.simpleMessage("Galeri"),
    "galleryMemoryLimitInfo": MessageLookupByLibrary.simpleMessage(
      "Galeride 1000\'e kadar anı gösterilir",
    ),
    "general": MessageLookupByLibrary.simpleMessage("Genel"),
    "generatingEncryptionKeys": MessageLookupByLibrary.simpleMessage(
      "Şifreleme anahtarı oluşturuluyor...",
    ),
    "genericProgress": m42,
    "goToSettings": MessageLookupByLibrary.simpleMessage("Ayarlara git"),
    "googlePlayId": MessageLookupByLibrary.simpleMessage("Google Play ID"),
    "grantFullAccessPrompt": MessageLookupByLibrary.simpleMessage(
      "Lütfen Ayarlar uygulamasında tüm fotoğraflara erişime izin verin",
    ),
    "grantPermission": MessageLookupByLibrary.simpleMessage(
      "İzinleri değiştir",
    ),
    "greenery": MessageLookupByLibrary.simpleMessage("Yeşil yaşam"),
    "groupNearbyPhotos": MessageLookupByLibrary.simpleMessage(
      "Yakındaki fotoğrafları gruplandır",
    ),
    "guestView": MessageLookupByLibrary.simpleMessage("Misafir Görünümü"),
    "guestViewEnablePreSteps": MessageLookupByLibrary.simpleMessage(
      "Misafir görünümünü etkinleştirmek için lütfen sistem ayarlarınızda cihaz şifresi veya ekran kilidi ayarlayın.",
    ),
    "happyBirthday": MessageLookupByLibrary.simpleMessage(
      "Doğum günün kutlu olsun! 🥳",
    ),
    "hearUsExplanation": MessageLookupByLibrary.simpleMessage(
      "Biz uygulama kurulumlarını takip etmiyoruz. Bizi nereden duyduğunuzdan bahsetmeniz bize çok yardımcı olacak!",
    ),
    "hearUsWhereTitle": MessageLookupByLibrary.simpleMessage(
      "Ente\'yi nereden duydunuz? (isteğe bağlı)",
    ),
    "help": MessageLookupByLibrary.simpleMessage("Yardım"),
    "hidden": MessageLookupByLibrary.simpleMessage("Gizle"),
    "hide": MessageLookupByLibrary.simpleMessage("Gizle"),
    "hideContent": MessageLookupByLibrary.simpleMessage("İçeriği gizle"),
    "hideContentDescriptionAndroid": MessageLookupByLibrary.simpleMessage(
      "Uygulama değiştiricide bulunan uygulama içeriğini gizler ve ekran görüntülerini devre dışı bırakır",
    ),
    "hideContentDescriptionIos": MessageLookupByLibrary.simpleMessage(
      "Uygulama değiştiricideki uygulama içeriğini gizler",
    ),
    "hideSharedItemsFromHomeGallery": MessageLookupByLibrary.simpleMessage(
      "Paylaşılan öğeleri ana galeriden gizle",
    ),
    "hiding": MessageLookupByLibrary.simpleMessage("Gizleniyor..."),
    "hikingWithThem": m43,
    "hostedAtOsmFrance": MessageLookupByLibrary.simpleMessage(
      "OSM Fransa\'da ağırlandı",
    ),
    "howItWorks": MessageLookupByLibrary.simpleMessage("Nasıl çalışır"),
    "howToViewShareeVerificationID": MessageLookupByLibrary.simpleMessage(
      "Lütfen onlardan ayarlar ekranında e-posta adresine uzun süre basmalarını ve her iki cihazdaki kimliklerin eşleştiğini doğrulamalarını isteyin.",
    ),
    "iOSGoToSettingsDescription": MessageLookupByLibrary.simpleMessage(
      "Cihazınızda biyometrik kimlik doğrulama ayarlanmamış. Lütfen telefonunuzda Touch ID veya Face ID\'yi etkinleştirin.",
    ),
    "iOSLockOut": MessageLookupByLibrary.simpleMessage(
      "Biyometrik kimlik doğrulama devre dışı. Etkinleştirmek için lütfen ekranınızı kilitleyin ve kilidini açın.",
    ),
    "iOSOkButton": MessageLookupByLibrary.simpleMessage("Tamam"),
    "ignore": MessageLookupByLibrary.simpleMessage("Yoksay"),
    "ignoreUpdate": MessageLookupByLibrary.simpleMessage("Yoksay"),
    "ignored": MessageLookupByLibrary.simpleMessage("yoksayıldı"),
    "ignoredFolderUploadReason": MessageLookupByLibrary.simpleMessage(
      "Bu albümdeki bazı dosyalar daha önce ente\'den silindiğinden yükleme işleminde göz ardı edildi.",
    ),
    "imageNotAnalyzed": MessageLookupByLibrary.simpleMessage(
      "Görüntü analiz edilmedi",
    ),
    "immediately": MessageLookupByLibrary.simpleMessage("Hemen"),
    "importing": MessageLookupByLibrary.simpleMessage("İçeri aktarılıyor...."),
    "incorrectCode": MessageLookupByLibrary.simpleMessage("Yanlış kod"),
    "incorrectPasswordTitle": MessageLookupByLibrary.simpleMessage(
      "Yanlış şifre",
    ),
    "incorrectRecoveryKey": MessageLookupByLibrary.simpleMessage(
      "Yanlış kurtarma kodu",
    ),
    "incorrectRecoveryKeyBody": MessageLookupByLibrary.simpleMessage(
      "Girdiğiniz kurtarma kod yanlış",
    ),
    "incorrectRecoveryKeyTitle": MessageLookupByLibrary.simpleMessage(
      "Yanlış kurtarma kodu",
    ),
    "indexedItems": MessageLookupByLibrary.simpleMessage("Dizinlenmiş öğeler"),
    "indexingPausedStatusDescription": MessageLookupByLibrary.simpleMessage(
      "Dizin oluşturma duraklatıldı. Cihaz hazır olduğunda otomatik olarak devam edecektir. Cihaz, pil seviyesi, pil sağlığı ve termal durumu sağlıklı bir aralıkta olduğunda hazır kabul edilir.",
    ),
    "ineligible": MessageLookupByLibrary.simpleMessage("Uygun Değil"),
    "info": MessageLookupByLibrary.simpleMessage("Bilgi"),
    "insecureDevice": MessageLookupByLibrary.simpleMessage(
      "Güvenilir olmayan cihaz",
    ),
    "installManually": MessageLookupByLibrary.simpleMessage("Manuel kurulum"),
    "invalidEmailAddress": MessageLookupByLibrary.simpleMessage(
      "Geçersiz e-posta adresi",
    ),
    "invalidEndpoint": MessageLookupByLibrary.simpleMessage(
      "Geçersiz uç nokta",
    ),
    "invalidEndpointMessage": MessageLookupByLibrary.simpleMessage(
      "Üzgünüz, girdiğiniz uç nokta geçersiz. Lütfen geçerli bir uç nokta girin ve tekrar deneyin.",
    ),
    "invalidKey": MessageLookupByLibrary.simpleMessage("Gecersiz anahtar"),
    "invalidRecoveryKey": MessageLookupByLibrary.simpleMessage(
      "Girdiğiniz kurtarma anahtarı geçerli değil. Lütfen anahtarın 24 kelime içerdiğinden ve her bir kelimenin doğru şekilde yazıldığından emin olun.\n\nEğer eski bir kurtarma kodu girdiyseniz, o zaman kodun 64 karakter uzunluğunda olduğunu kontrol edin.",
    ),
    "invite": MessageLookupByLibrary.simpleMessage("Davet et"),
    "inviteToEnte": MessageLookupByLibrary.simpleMessage("Ente\'ye davet edin"),
    "inviteYourFriends": MessageLookupByLibrary.simpleMessage(
      "Arkadaşlarını davet et",
    ),
    "inviteYourFriendsToEnte": MessageLookupByLibrary.simpleMessage(
      "Katılmaları için arkadaşlarınızı davet edin",
    ),
    "itLooksLikeSomethingWentWrongPleaseRetryAfterSome":
        MessageLookupByLibrary.simpleMessage(
          "Bir şeyler ters gitmiş gibi görünüyor. Lütfen bir süre sonra tekrar deneyin. Hata devam ederse, lütfen destek ekibimizle iletişime geçin.",
        ),
    "itemCount": m44,
    "itemsShowTheNumberOfDaysRemainingBeforePermanentDeletion":
        MessageLookupByLibrary.simpleMessage(
          "Öğeler kalıcı olarak silinmeden önce kalan gün sayısını gösterir",
        ),
    "itemsWillBeRemovedFromAlbum": MessageLookupByLibrary.simpleMessage(
      "Seçilen öğeler bu albümden kaldırılacak",
    ),
    "join": MessageLookupByLibrary.simpleMessage("Katıl"),
    "joinAlbum": MessageLookupByLibrary.simpleMessage("Albüme Katılın"),
    "joinAlbumConfirmationDialogBody": MessageLookupByLibrary.simpleMessage(
      "Bir albüme katılmak, e-postanızın katılımcılar tarafından görülebilmesini sağlayacaktır.",
    ),
    "joinAlbumSubtext": MessageLookupByLibrary.simpleMessage(
      "fotoğraflarınızı görüntülemek ve eklemek için",
    ),
    "joinAlbumSubtextViewer": MessageLookupByLibrary.simpleMessage(
      "bunu paylaşılan albümlere eklemek için",
    ),
    "joinDiscord": MessageLookupByLibrary.simpleMessage("Discord\'a Katıl"),
    "keepPhotos": MessageLookupByLibrary.simpleMessage("Fotoğrafları sakla"),
    "kiloMeterUnit": MessageLookupByLibrary.simpleMessage("km"),
    "kindlyHelpUsWithThisInformation": MessageLookupByLibrary.simpleMessage(
      "Lütfen bu bilgilerle bize yardımcı olun",
    ),
    "language": MessageLookupByLibrary.simpleMessage("Dil"),
    "lastTimeWithThem": m45,
    "lastUpdated": MessageLookupByLibrary.simpleMessage("En son güncellenen"),
    "lastYearsTrip": MessageLookupByLibrary.simpleMessage("Geçen yılki gezi"),
    "leave": MessageLookupByLibrary.simpleMessage("Ayrıl"),
    "leaveAlbum": MessageLookupByLibrary.simpleMessage(
      "Albümü yeniden adlandır",
    ),
    "leaveFamily": MessageLookupByLibrary.simpleMessage("Aile planından ayrıl"),
    "leaveSharedAlbum": MessageLookupByLibrary.simpleMessage(
      "Paylaşılan albüm silinsin mi?",
    ),
    "left": MessageLookupByLibrary.simpleMessage("Sol"),
    "legacy": MessageLookupByLibrary.simpleMessage("Geleneksel"),
    "legacyAccounts": MessageLookupByLibrary.simpleMessage(
      "Geleneksel hesaplar",
    ),
    "legacyInvite": m46,
    "legacyPageDesc": MessageLookupByLibrary.simpleMessage(
      "Geleneksel yol, güvendiğiniz kişilerin yokluğunuzda hesabınıza erişmesine olanak tanır.",
    ),
    "legacyPageDesc2": MessageLookupByLibrary.simpleMessage(
      "Güvenilir kişiler hesap kurtarma işlemini başlatabilir ve 30 gün içinde engellenmezse şifrenizi sıfırlayabilir ve hesabınıza erişebilir.",
    ),
    "light": MessageLookupByLibrary.simpleMessage("Aydınlık"),
    "lightTheme": MessageLookupByLibrary.simpleMessage("Aydınlık"),
    "link": MessageLookupByLibrary.simpleMessage("Bağlantı"),
    "linkCopiedToClipboard": MessageLookupByLibrary.simpleMessage(
      "Link panoya kopyalandı",
    ),
    "linkDeviceLimit": MessageLookupByLibrary.simpleMessage("Cihaz sınırı"),
    "linkEmail": MessageLookupByLibrary.simpleMessage("E-posta bağlantısı"),
    "linkEmailToContactBannerCaption": MessageLookupByLibrary.simpleMessage(
      "daha hızlı paylaşım için",
    ),
    "linkEnabled": MessageLookupByLibrary.simpleMessage("Geçerli"),
    "linkExpired": MessageLookupByLibrary.simpleMessage("Süresi dolmuş"),
    "linkExpiresOn": m47,
    "linkExpiry": MessageLookupByLibrary.simpleMessage("Bağlantı geçerliliği"),
    "linkHasExpired": MessageLookupByLibrary.simpleMessage(
      "Bağlantının süresi dolmuş",
    ),
    "linkNeverExpires": MessageLookupByLibrary.simpleMessage("Asla"),
    "linkPerson": MessageLookupByLibrary.simpleMessage("Kişiyi bağla"),
    "linkPersonCaption": MessageLookupByLibrary.simpleMessage(
      "daha iyi paylaşım deneyimi için",
    ),
    "linkPersonToEmail": m48,
    "linkPersonToEmailConfirmation": m49,
    "livePhotos": MessageLookupByLibrary.simpleMessage("Canlı Fotoğraf"),
    "loadMessage1": MessageLookupByLibrary.simpleMessage(
      "Aboneliğinizi ailenizle paylaşabilirsiniz",
    ),
    "loadMessage2": MessageLookupByLibrary.simpleMessage(
      "Şimdiye kadar 200 milyondan fazla anıyı koruduk",
    ),
    "loadMessage3": MessageLookupByLibrary.simpleMessage(
      "Verilerinizin 3 kopyasını saklıyoruz, biri yer altı serpinti sığınağında",
    ),
    "loadMessage4": MessageLookupByLibrary.simpleMessage(
      "Tüm uygulamalarımız açık kaynaktır",
    ),
    "loadMessage5": MessageLookupByLibrary.simpleMessage(
      "Kaynak kodumuz ve şifrelememiz harici olarak denetlenmiştir",
    ),
    "loadMessage6": MessageLookupByLibrary.simpleMessage(
      "Albümlerinizin bağlantılarını sevdiklerinizle paylaşabilirsiniz",
    ),
    "loadMessage7": MessageLookupByLibrary.simpleMessage(
      "Mobil uygulamalarımız, tıkladığınız yeni fotoğrafları şifrelemek ve yedeklemek için arka planda çalışır",
    ),
    "loadMessage8": MessageLookupByLibrary.simpleMessage(
      "web.ente.io\'nun mükemmel bir yükleyicisi var",
    ),
    "loadMessage9": MessageLookupByLibrary.simpleMessage(
      "Verilerinizi güvenli bir şekilde şifrelemek için Xchacha20Poly1305 kullanıyoruz",
    ),
    "loadingExifData": MessageLookupByLibrary.simpleMessage(
      "EXIF verileri yükleniyor...",
    ),
    "loadingGallery": MessageLookupByLibrary.simpleMessage(
      "Galeri yükleniyor...",
    ),
    "loadingMessage": MessageLookupByLibrary.simpleMessage(
      "Fotoğraflarınız yükleniyor...",
    ),
    "loadingModel": MessageLookupByLibrary.simpleMessage(
      "Modeller indiriliyor...",
    ),
    "loadingYourPhotos": MessageLookupByLibrary.simpleMessage(
      "Fotoğraflarınız yükleniyor...",
    ),
    "localGallery": MessageLookupByLibrary.simpleMessage("Yerel galeri"),
    "localIndexing": MessageLookupByLibrary.simpleMessage("Yerel dizinleme"),
    "localSyncErrorMessage": MessageLookupByLibrary.simpleMessage(
      "Yerel fotoğraf senkronizasyonu beklenenden daha uzun sürdüğü için bir şeyler ters gitmiş gibi görünüyor. Lütfen destek ekibimize ulaşın",
    ),
    "location": MessageLookupByLibrary.simpleMessage("Konum"),
    "locationName": MessageLookupByLibrary.simpleMessage("Konum Adı"),
    "locationTagFeatureDescription": MessageLookupByLibrary.simpleMessage(
      "Bir fotoğrafın belli bir yarıçapında çekilen fotoğrafları gruplandırın",
    ),
    "locations": MessageLookupByLibrary.simpleMessage("Konum"),
    "lockButtonLabel": MessageLookupByLibrary.simpleMessage("Kilit"),
    "lockscreen": MessageLookupByLibrary.simpleMessage("Kilit ekranı"),
    "logInLabel": MessageLookupByLibrary.simpleMessage("Giriş yap"),
    "loggingOut": MessageLookupByLibrary.simpleMessage("Çıkış yapılıyor..."),
    "loginSessionExpired": MessageLookupByLibrary.simpleMessage(
      "Oturum süresi doldu",
    ),
    "loginSessionExpiredDetails": MessageLookupByLibrary.simpleMessage(
      "Oturum süreniz doldu. Tekrar giriş yapın.",
    ),
    "loginTerms": MessageLookupByLibrary.simpleMessage(
      "\"Giriş yap\" düğmesine tıklayarak, <u-terms>Hizmet Şartları</u-terms>\'nı ve <u-policy>Gizlilik Politikası</u-policy>\'nı kabul ediyorum",
    ),
    "loginWithTOTP": MessageLookupByLibrary.simpleMessage("TOTP ile giriş yap"),
    "logout": MessageLookupByLibrary.simpleMessage("Çıkış yap"),
    "logsDialogBody": MessageLookupByLibrary.simpleMessage(
      "Bu, sorununuzu gidermemize yardımcı olmak için kayıtları gönderecektir. Belirli dosyalarla ilgili sorunların izlenmesine yardımcı olmak için dosya adlarının ekleneceğini lütfen unutmayın.",
    ),
    "longPressAnEmailToVerifyEndToEndEncryption":
        MessageLookupByLibrary.simpleMessage(
          "Uçtan uca şifrelemeyi doğrulamak için bir e-postaya uzun basın.",
        ),
    "longpressOnAnItemToViewInFullscreen": MessageLookupByLibrary.simpleMessage(
      "Tam ekranda görüntülemek için bir öğeye uzun basın",
    ),
    "lookBackOnYourMemories": MessageLookupByLibrary.simpleMessage(
      "Anılarına bir bak 🌄",
    ),
    "loopVideoOff": MessageLookupByLibrary.simpleMessage(
      "Video Döngüsü Kapalı",
    ),
    "loopVideoOn": MessageLookupByLibrary.simpleMessage("Video Döngüsü Açık"),
    "lostDevice": MessageLookupByLibrary.simpleMessage(
      "Cihazınızı mı kaybettiniz?",
    ),
    "machineLearning": MessageLookupByLibrary.simpleMessage("Makine öğrenimi"),
    "magicSearch": MessageLookupByLibrary.simpleMessage("Sihirli arama"),
    "magicSearchHint": MessageLookupByLibrary.simpleMessage(
      "Sihirli arama, fotoğrafları içeriklerine göre aramanıza olanak tanır, örneğin \'çiçek\', \'kırmızı araba\', \'kimlik belgeleri\'",
    ),
    "manage": MessageLookupByLibrary.simpleMessage("Yönet"),
    "manageDeviceStorage": MessageLookupByLibrary.simpleMessage(
      "Cihaz Önbelliğini Yönet",
    ),
    "manageDeviceStorageDesc": MessageLookupByLibrary.simpleMessage(
      "Yerel önbellek depolama alanını gözden geçirin ve temizleyin.",
    ),
    "manageFamily": MessageLookupByLibrary.simpleMessage("Aileyi yönet"),
    "manageLink": MessageLookupByLibrary.simpleMessage("Bağlantıyı yönet"),
    "manageParticipants": MessageLookupByLibrary.simpleMessage("Yönet"),
    "manageSubscription": MessageLookupByLibrary.simpleMessage(
      "Abonelikleri yönet",
    ),
    "manualPairDesc": MessageLookupByLibrary.simpleMessage(
      "PIN ile eşleştirme, albümünüzü görüntülemek istediğiniz herhangi bir ekranla çalışır.",
    ),
    "map": MessageLookupByLibrary.simpleMessage("Harita"),
    "maps": MessageLookupByLibrary.simpleMessage("Haritalar"),
    "mastodon": MessageLookupByLibrary.simpleMessage("Mastodon"),
    "matrix": MessageLookupByLibrary.simpleMessage("Matrix"),
    "me": MessageLookupByLibrary.simpleMessage("Ben"),
    "memories": MessageLookupByLibrary.simpleMessage("Anılar"),
    "memoriesWidgetDesc": MessageLookupByLibrary.simpleMessage(
      "Ana ekranınızda görmek istediğiniz anı türünü seçin.",
    ),
    "memoryCount": m50,
    "merchandise": MessageLookupByLibrary.simpleMessage("Ürünler"),
    "merge": MessageLookupByLibrary.simpleMessage("Birleştir"),
    "mergeWithExisting": MessageLookupByLibrary.simpleMessage(
      "Var olan ile birleştir.",
    ),
    "mergedPhotos": MessageLookupByLibrary.simpleMessage(
      "Birleştirilmiş fotoğraflar",
    ),
    "mlConsent": MessageLookupByLibrary.simpleMessage(
      "Makine öğrenimini etkinleştir",
    ),
    "mlConsentConfirmation": MessageLookupByLibrary.simpleMessage(
      "Anladım, ve makine öğrenimini etkinleştirmek istiyorum",
    ),
    "mlConsentDescription": MessageLookupByLibrary.simpleMessage(
      "Makine öğrenimini etkinleştirirseniz, Ente sizinle paylaşılanlar da dahil olmak üzere dosyalardan yüz geometrisi gibi bilgileri çıkarır.\n\nBu, cihazınızda gerçekleşecek ve oluşturulan tüm biyometrik bilgiler uçtan uca şifrelenecektir.",
    ),
    "mlConsentPrivacy": MessageLookupByLibrary.simpleMessage(
      "Gizlilik politikamızdaki bu özellik hakkında daha fazla ayrıntı için lütfen buraya tıklayın",
    ),
    "mlConsentTitle": MessageLookupByLibrary.simpleMessage(
      "Makine öğrenimi etkinleştirilsin mi?",
    ),
    "mlIndexingDescription": MessageLookupByLibrary.simpleMessage(
      "Makine öğreniminin, tüm öğeler dizine eklenene kadar daha yüksek bant genişliği ve pil kullanımıyla sonuçlanacağını lütfen unutmayın. Daha hızlı dizinleme için masaüstü uygulamasını kullanmayı deneyin, tüm sonuçlar otomatik olarak senkronize edilir.",
    ),
    "mobileWebDesktop": MessageLookupByLibrary.simpleMessage(
      "Mobil, Web, Masaüstü",
    ),
    "moderateStrength": MessageLookupByLibrary.simpleMessage("Ilımlı"),
    "modifyYourQueryOrTrySearchingFor": MessageLookupByLibrary.simpleMessage(
      "Sorgunuzu değiştirin veya aramayı deneyin",
    ),
    "moments": MessageLookupByLibrary.simpleMessage("Anlar"),
    "month": MessageLookupByLibrary.simpleMessage("ay"),
    "monthly": MessageLookupByLibrary.simpleMessage("Aylık"),
    "moon": MessageLookupByLibrary.simpleMessage("Ay ışığında"),
    "moreDetails": MessageLookupByLibrary.simpleMessage("Daha fazla detay"),
    "mostRecent": MessageLookupByLibrary.simpleMessage("En son"),
    "mostRelevant": MessageLookupByLibrary.simpleMessage("En alakalı"),
    "mountains": MessageLookupByLibrary.simpleMessage("Tepelerin ötesinde"),
    "moveItem": m51,
    "moveSelectedPhotosToOneDate": MessageLookupByLibrary.simpleMessage(
      "Seçilen fotoğrafları bir tarihe taşıma",
    ),
    "moveToAlbum": MessageLookupByLibrary.simpleMessage("Albüme taşı"),
    "moveToHiddenAlbum": MessageLookupByLibrary.simpleMessage(
      "Gizli albüme ekle",
    ),
    "movedSuccessfullyTo": m52,
    "movedToTrash": MessageLookupByLibrary.simpleMessage("Cöp kutusuna taşı"),
    "movingFilesToAlbum": MessageLookupByLibrary.simpleMessage(
      "Dosyalar albüme taşınıyor...",
    ),
    "name": MessageLookupByLibrary.simpleMessage("İsim"),
    "nameTheAlbum": MessageLookupByLibrary.simpleMessage("Albüm İsmi"),
    "networkConnectionRefusedErr": MessageLookupByLibrary.simpleMessage(
      "Ente\'ye bağlanılamıyor. Lütfen bir süre sonra tekrar deneyin. Hata devam ederse lütfen desteğe başvurun.",
    ),
    "networkHostLookUpErr": MessageLookupByLibrary.simpleMessage(
      "Ente\'ye bağlanılamıyor. Lütfen ağ ayarlarınızı kontrol edin ve hata devam ederse destek ekibiyle iletişime geçin.",
    ),
    "never": MessageLookupByLibrary.simpleMessage("Asla"),
    "newAlbum": MessageLookupByLibrary.simpleMessage("Yeni albüm"),
    "newLocation": MessageLookupByLibrary.simpleMessage("Yeni konum"),
    "newPerson": MessageLookupByLibrary.simpleMessage("Yeni Kişi"),
    "newPhotosEmoji": MessageLookupByLibrary.simpleMessage(" yeni 📸"),
    "newRange": MessageLookupByLibrary.simpleMessage("Yeni aralık"),
    "newToEnte": MessageLookupByLibrary.simpleMessage("Ente\'de yeniyim"),
    "newest": MessageLookupByLibrary.simpleMessage("En yeni"),
    "next": MessageLookupByLibrary.simpleMessage("Sonraki"),
    "no": MessageLookupByLibrary.simpleMessage("Hayır"),
    "noAlbumsSharedByYouYet": MessageLookupByLibrary.simpleMessage(
      "Henüz paylaştığınız albüm yok",
    ),
    "noDeviceFound": MessageLookupByLibrary.simpleMessage("Aygıt bulunamadı"),
    "noDeviceLimit": MessageLookupByLibrary.simpleMessage("Yok"),
    "noDeviceThatCanBeDeleted": MessageLookupByLibrary.simpleMessage(
      "Her şey zaten temiz, silinecek dosya kalmadı",
    ),
    "noDuplicates": MessageLookupByLibrary.simpleMessage(
      "Yinelenenleri kaldır",
    ),
    "noEnteAccountExclamation": MessageLookupByLibrary.simpleMessage(
      "Ente hesabı yok!",
    ),
    "noExifData": MessageLookupByLibrary.simpleMessage("EXIF verisi yok"),
    "noFacesFound": MessageLookupByLibrary.simpleMessage("Yüz bulunamadı"),
    "noHiddenPhotosOrVideos": MessageLookupByLibrary.simpleMessage(
      "Gizli fotoğraf veya video yok",
    ),
    "noImagesWithLocation": MessageLookupByLibrary.simpleMessage(
      "Konum içeren resim yok",
    ),
    "noInternetConnection": MessageLookupByLibrary.simpleMessage(
      "İnternet bağlantısı yok",
    ),
    "noPhotosAreBeingBackedUpRightNow": MessageLookupByLibrary.simpleMessage(
      "Şu anda hiçbir fotoğraf yedeklenmiyor",
    ),
    "noPhotosFoundHere": MessageLookupByLibrary.simpleMessage(
      "Burada fotoğraf bulunamadı",
    ),
    "noQuickLinksSelected": MessageLookupByLibrary.simpleMessage(
      "Hızlı bağlantılar seçilmedi",
    ),
    "noRecoveryKey": MessageLookupByLibrary.simpleMessage(
      "Kurtarma anahtarınız yok mu?",
    ),
    "noRecoveryKeyNoDecryption": MessageLookupByLibrary.simpleMessage(
      "Uçtan uca şifreleme protokolümüzün doğası gereği, verileriniz şifreniz veya kurtarma anahtarınız olmadan çözülemez",
    ),
    "noResults": MessageLookupByLibrary.simpleMessage("Sonuç bulunamadı"),
    "noResultsFound": MessageLookupByLibrary.simpleMessage(
      "Hiçbir sonuç bulunamadı",
    ),
    "noSuggestionsForPerson": m53,
    "noSystemLockFound": MessageLookupByLibrary.simpleMessage(
      "Sistem kilidi bulunamadı",
    ),
    "notPersonLabel": m54,
    "notThisPerson": MessageLookupByLibrary.simpleMessage("Bu kişi değil mi?"),
    "nothingSharedWithYouYet": MessageLookupByLibrary.simpleMessage(
      "Henüz sizinle paylaşılan bir şey yok",
    ),
    "nothingToSeeHere": MessageLookupByLibrary.simpleMessage(
      "Burada görülecek bir şey yok! 👀",
    ),
    "notifications": MessageLookupByLibrary.simpleMessage("Bildirimler"),
    "ok": MessageLookupByLibrary.simpleMessage("Tamam"),
    "onDevice": MessageLookupByLibrary.simpleMessage("Cihazda"),
    "onEnte": MessageLookupByLibrary.simpleMessage(
      "<branding>ente</branding> üzerinde",
    ),
    "onTheRoad": MessageLookupByLibrary.simpleMessage("Yeniden yollarda"),
    "onThisDay": MessageLookupByLibrary.simpleMessage("Bu günde"),
    "onThisDayMemories": MessageLookupByLibrary.simpleMessage("Bugün anılar"),
    "onThisDayNotificationExplanation": MessageLookupByLibrary.simpleMessage(
      "Önceki yıllarda bu günden anılar hakkında hatırlatıcılar alın.",
    ),
    "onlyFamilyAdminCanChangeCode": m55,
    "onlyThem": MessageLookupByLibrary.simpleMessage("Sadece onlar"),
    "oops": MessageLookupByLibrary.simpleMessage("Hay aksi"),
    "oopsCouldNotSaveEdits": MessageLookupByLibrary.simpleMessage(
      "Hata! Düzenlemeler kaydedilemedi",
    ),
    "oopsSomethingWentWrong": MessageLookupByLibrary.simpleMessage(
      "Hoop, Birşeyler yanlış gitti",
    ),
    "openAlbumInBrowser": MessageLookupByLibrary.simpleMessage(
      "Albümü tarayıcıda aç",
    ),
    "openAlbumInBrowserTitle": MessageLookupByLibrary.simpleMessage(
      "Bu albüme fotoğraf eklemek için lütfen web uygulamasını kullanın",
    ),
    "openFile": MessageLookupByLibrary.simpleMessage("Dosyayı aç"),
    "openSettings": MessageLookupByLibrary.simpleMessage("Ayarları Açın"),
    "openTheItem": MessageLookupByLibrary.simpleMessage("• Öğeyi açın"),
    "openstreetmapContributors": MessageLookupByLibrary.simpleMessage(
      "OpenStreetMap katkıda bululanlar",
    ),
    "optionalAsShortAsYouLike": MessageLookupByLibrary.simpleMessage(
      "İsteğe bağlı, istediğiniz kadar kısa...",
    ),
    "orMergeWithExistingPerson": MessageLookupByLibrary.simpleMessage(
      "Ya da mevcut olan ile birleştirin",
    ),
    "orPickAnExistingOne": MessageLookupByLibrary.simpleMessage(
      "Veya mevcut birini seçiniz",
    ),
    "orPickFromYourContacts": MessageLookupByLibrary.simpleMessage(
      "veya kişilerinizden birini seçin",
    ),
    "otherDetectedFaces": MessageLookupByLibrary.simpleMessage(
      "Tespit edilen diğer yüzler",
    ),
    "pair": MessageLookupByLibrary.simpleMessage("Eşleştir"),
    "pairWithPin": MessageLookupByLibrary.simpleMessage("PIN ile eşleştirin"),
    "pairingComplete": MessageLookupByLibrary.simpleMessage(
      "Eşleştirme tamamlandı",
    ),
    "panorama": MessageLookupByLibrary.simpleMessage("Panorama"),
    "partyWithThem": m56,
    "passKeyPendingVerification": MessageLookupByLibrary.simpleMessage(
      "Doğrulama hala bekliyor",
    ),
    "passkey": MessageLookupByLibrary.simpleMessage("Geçiş anahtarı"),
    "passkeyAuthTitle": MessageLookupByLibrary.simpleMessage(
      "Geçiş anahtarı doğrulaması",
    ),
    "password": MessageLookupByLibrary.simpleMessage("Şifre"),
    "passwordChangedSuccessfully": MessageLookupByLibrary.simpleMessage(
      "Şifreniz başarılı bir şekilde değiştirildi",
    ),
    "passwordLock": MessageLookupByLibrary.simpleMessage("Şifre kilidi"),
    "passwordStrength": m57,
    "passwordStrengthInfo": MessageLookupByLibrary.simpleMessage(
      "Parola gücü, parolanın uzunluğu, kullanılan karakterler ve parolanın en çok kullanılan ilk 10.000 parola arasında yer alıp almadığı dikkate alınarak hesaplanır",
    ),
    "passwordWarning": MessageLookupByLibrary.simpleMessage(
      "Şifrelerinizi saklamıyoruz, bu yüzden unutursanız, <underline>verilerinizi deşifre edemeyiz</underline>",
    ),
    "pastYearsMemories": MessageLookupByLibrary.simpleMessage(
      "Geçmiş yılların anıları",
    ),
    "paymentDetails": MessageLookupByLibrary.simpleMessage("Ödeme detayları"),
    "paymentFailed": MessageLookupByLibrary.simpleMessage(
      "Ödeme başarısız oldu",
    ),
    "paymentFailedMessage": MessageLookupByLibrary.simpleMessage(
      "Maalesef ödemeniz başarısız oldu. Lütfen destekle iletişime geçin, size yardımcı olacağız!",
    ),
    "paymentFailedTalkToProvider": m58,
    "pendingItems": MessageLookupByLibrary.simpleMessage("Bekleyen Öğeler"),
    "pendingSync": MessageLookupByLibrary.simpleMessage(
      "Bekleyen Senkronizasyonlar",
    ),
    "people": MessageLookupByLibrary.simpleMessage("Kişiler"),
    "peopleUsingYourCode": MessageLookupByLibrary.simpleMessage(
      "Kodunuzu kullananlar",
    ),
    "peopleWidgetDesc": MessageLookupByLibrary.simpleMessage(
      "Ana ekranınızda görmek istediğiniz kişileri seçin.",
    ),
    "permDeleteWarning": MessageLookupByLibrary.simpleMessage(
      "Çöp kutusundaki tüm öğeler kalıcı olarak silinecek\n\nBu işlem geri alınamaz",
    ),
    "permanentlyDelete": MessageLookupByLibrary.simpleMessage(
      "Kalıcı olarak sil",
    ),
    "permanentlyDeleteFromDevice": MessageLookupByLibrary.simpleMessage(
      "Cihazdan kalıcı olarak silinsin mi?",
    ),
    "personIsAge": m59,
    "personName": MessageLookupByLibrary.simpleMessage("Kişi Adı"),
    "personTurningAge": m60,
    "pets": MessageLookupByLibrary.simpleMessage("Tüylü dostlar"),
    "photoDescriptions": MessageLookupByLibrary.simpleMessage(
      "Fotoğraf Açıklaması",
    ),
    "photoGridSize": MessageLookupByLibrary.simpleMessage("Izgara boyutu"),
    "photoSmallCase": MessageLookupByLibrary.simpleMessage("fotoğraf"),
    "photocountPhotos": m61,
    "photos": MessageLookupByLibrary.simpleMessage("Fotoğraflar"),
    "photosAddedByYouWillBeRemovedFromTheAlbum":
        MessageLookupByLibrary.simpleMessage(
          "Eklediğiniz fotoğraflar albümden kaldırılacak",
        ),
    "photosCount": m62,
    "photosKeepRelativeTimeDifference": MessageLookupByLibrary.simpleMessage(
      "Fotoğraflar göreli zaman farkını korur",
    ),
    "pickCenterPoint": MessageLookupByLibrary.simpleMessage(
      "Merkez noktasını seçin",
    ),
    "pinAlbum": MessageLookupByLibrary.simpleMessage("Albümü sabitle"),
    "pinLock": MessageLookupByLibrary.simpleMessage("Pin kilidi"),
    "playOnTv": MessageLookupByLibrary.simpleMessage("Albümü TV\'de oynat"),
    "playOriginal": MessageLookupByLibrary.simpleMessage("Orijinali oynat"),
    "playStoreFreeTrialValidTill": m63,
    "playStream": MessageLookupByLibrary.simpleMessage("Akışı oynat"),
    "playstoreSubscription": MessageLookupByLibrary.simpleMessage(
      "PlayStore aboneliği",
    ),
    "pleaseCheckYourInternetConnectionAndTryAgain":
        MessageLookupByLibrary.simpleMessage(
          "Lütfen internet bağlantınızı kontrol edin ve yeniden deneyin.",
        ),
    "pleaseContactSupportAndWeWillBeHappyToHelp":
        MessageLookupByLibrary.simpleMessage(
          "Lütfen support@ente.io ile iletişime geçin; size yardımcı olmaktan memnuniyet duyarız!",
        ),
    "pleaseContactSupportIfTheProblemPersists":
        MessageLookupByLibrary.simpleMessage(
          "Bu hata devam ederse lütfen desteğe başvurun",
        ),
    "pleaseEmailUsAt": m64,
    "pleaseGrantPermissions": MessageLookupByLibrary.simpleMessage(
      "Lütfen izin ver",
    ),
    "pleaseLoginAgain": MessageLookupByLibrary.simpleMessage(
      "Lütfen tekrar giriş yapın",
    ),
    "pleaseSelectQuickLinksToRemove": MessageLookupByLibrary.simpleMessage(
      "Lütfen kaldırmak için hızlı bağlantıları seçin",
    ),
    "pleaseSendTheLogsTo": m65,
    "pleaseTryAgain": MessageLookupByLibrary.simpleMessage(
      "Lütfen tekrar deneyiniz",
    ),
    "pleaseVerifyTheCodeYouHaveEntered": MessageLookupByLibrary.simpleMessage(
      "Lütfen girdiğiniz kodu doğrulayın",
    ),
    "pleaseWait": MessageLookupByLibrary.simpleMessage("Lütfen bekleyiniz..."),
    "pleaseWaitDeletingAlbum": MessageLookupByLibrary.simpleMessage(
      "Lütfen bekleyin, albüm siliniyor",
    ),
    "pleaseWaitForSometimeBeforeRetrying": MessageLookupByLibrary.simpleMessage(
      "Tekrar denemeden önce lütfen bir süre bekleyin",
    ),
    "pleaseWaitThisWillTakeAWhile": MessageLookupByLibrary.simpleMessage(
      "Lütfen bekleyin, bu biraz zaman alabilir.",
    ),
    "posingWithThem": m66,
    "preparingLogs": MessageLookupByLibrary.simpleMessage(
      "Kayıtlar hazırlanıyor...",
    ),
    "preserveMore": MessageLookupByLibrary.simpleMessage(
      "Daha fazlasını koruyun",
    ),
    "pressAndHoldToPlayVideo": MessageLookupByLibrary.simpleMessage(
      "Videoları yönetmek için basılı tutun",
    ),
    "pressAndHoldToPlayVideoDetailed": MessageLookupByLibrary.simpleMessage(
      "Videoyu oynatmak için resmi basılı tutun",
    ),
    "previous": MessageLookupByLibrary.simpleMessage("Önceki"),
    "privacy": MessageLookupByLibrary.simpleMessage("Gizlilik"),
    "privacyPolicyTitle": MessageLookupByLibrary.simpleMessage(
      "Mahremiyet Politikası",
    ),
    "privateBackups": MessageLookupByLibrary.simpleMessage("Özel yedeklemeler"),
    "privateSharing": MessageLookupByLibrary.simpleMessage("Özel paylaşım"),
    "proceed": MessageLookupByLibrary.simpleMessage("Devam edin"),
    "processed": MessageLookupByLibrary.simpleMessage("İşlenen"),
    "processing": MessageLookupByLibrary.simpleMessage("İşleniyor"),
    "processingImport": m67,
    "processingVideos": MessageLookupByLibrary.simpleMessage(
      "Videolar işleniyor",
    ),
    "publicLinkCreated": MessageLookupByLibrary.simpleMessage(
      "Herkese açık bağlantı oluşturuldu",
    ),
    "publicLinkEnabled": MessageLookupByLibrary.simpleMessage(
      "Herkese açık bağlantı aktive edildi",
    ),
    "questionmark": MessageLookupByLibrary.simpleMessage("?"),
    "queued": MessageLookupByLibrary.simpleMessage("Kuyrukta"),
    "quickLinks": MessageLookupByLibrary.simpleMessage("Hızlı Erişim"),
    "radius": MessageLookupByLibrary.simpleMessage("Yarıçap"),
    "raiseTicket": MessageLookupByLibrary.simpleMessage("Bileti artır"),
    "rateTheApp": MessageLookupByLibrary.simpleMessage("Uygulamayı puanlayın"),
    "rateUs": MessageLookupByLibrary.simpleMessage("Bizi değerlendirin"),
    "rateUsOnStore": m68,
    "reassignMe": MessageLookupByLibrary.simpleMessage(
      "\"Ben\"i yeniden atayın",
    ),
    "reassignedToName": m69,
    "reassigningLoading": MessageLookupByLibrary.simpleMessage(
      "Yeniden atanıyor...",
    ),
    "receiveRemindersOnBirthdays": MessageLookupByLibrary.simpleMessage(
      "Birinin doğum günü olduğunda hatırlatıcılar alın. Bildirime dokunmak sizi doğum günü kişisinin fotoğraflarına götürecektir.",
    ),
    "recover": MessageLookupByLibrary.simpleMessage("Kurtarma"),
    "recoverAccount": MessageLookupByLibrary.simpleMessage("Hesabı kurtar"),
    "recoverButton": MessageLookupByLibrary.simpleMessage("Kurtar"),
    "recoveryAccount": MessageLookupByLibrary.simpleMessage("Hesabı kurtar"),
    "recoveryInitiated": MessageLookupByLibrary.simpleMessage(
      "Kurtarma başlatıldı",
    ),
    "recoveryInitiatedDesc": m70,
    "recoveryKey": MessageLookupByLibrary.simpleMessage("Kurtarma anahtarı"),
    "recoveryKeyCopiedToClipboard": MessageLookupByLibrary.simpleMessage(
      "Kurtarma anahtarınız panoya kopyalandı",
    ),
    "recoveryKeyOnForgotPassword": MessageLookupByLibrary.simpleMessage(
      "Şifrenizi unutursanız, verilerinizi kurtarmanın tek yolu bu anahtar olacaktır.",
    ),
    "recoveryKeySaveDescription": MessageLookupByLibrary.simpleMessage(
      "Bu anahtarı saklamıyoruz, lütfen bu 24 kelime anahtarı güvenli bir yerde saklayın.",
    ),
    "recoveryKeySuccessBody": MessageLookupByLibrary.simpleMessage(
      "Harika! Kurtarma anahtarınız geçerlidir. Doğrulama için teşekkür ederim.\n\nLütfen kurtarma anahtarınızı güvenli bir şekilde yedeklediğinizden emin olun.",
    ),
    "recoveryKeyVerified": MessageLookupByLibrary.simpleMessage(
      "Kurtarma kodu doğrulandı",
    ),
    "recoveryKeyVerifyReason": MessageLookupByLibrary.simpleMessage(
      "Kurtarma anahtarınız, şifrenizi unutmanız durumunda fotoğraflarınızı kurtarmanın tek yoludur. Kurtarma anahtarınızı Ayarlar > Hesap bölümünde bulabilirsiniz.\n\nDoğru kaydettiğinizi doğrulamak için lütfen kurtarma anahtarınızı buraya girin.",
    ),
    "recoveryReady": m71,
    "recoverySuccessful": MessageLookupByLibrary.simpleMessage(
      "Kurtarma başarılı!",
    ),
    "recoveryWarning": MessageLookupByLibrary.simpleMessage(
      "Güvenilir bir kişi hesabınıza erişmeye çalışıyor",
    ),
    "recoveryWarningBody": m72,
    "recreatePasswordBody": MessageLookupByLibrary.simpleMessage(
      "Cihazınız, şifrenizi doğrulamak için yeterli güce sahip değil, ancak tüm cihazlarda çalışacak şekilde yeniden oluşturabiliriz.\n\nLütfen kurtarma anahtarınızı kullanarak giriş yapın ve şifrenizi yeniden oluşturun (istediğiniz takdirde aynı şifreyi tekrar kullanabilirsiniz).",
    ),
    "recreatePasswordTitle": MessageLookupByLibrary.simpleMessage(
      "Şifrenizi tekrardan oluşturun",
    ),
    "reddit": MessageLookupByLibrary.simpleMessage("Reddit"),
    "reenterPassword": MessageLookupByLibrary.simpleMessage(
      "Şifrenizi tekrar girin",
    ),
    "reenterPin": MessageLookupByLibrary.simpleMessage(
      "PIN\'inizi tekrar girin",
    ),
    "referFriendsAnd2xYourPlan": MessageLookupByLibrary.simpleMessage(
      "Arkadaşlarınıza önerin ve planınızı 2 katına çıkarın",
    ),
    "referralStep1": MessageLookupByLibrary.simpleMessage(
      "1. Bu kodu arkadaşlarınıza verin",
    ),
    "referralStep2": MessageLookupByLibrary.simpleMessage(
      "2. Ücretli bir plan için kaydolsunlar",
    ),
    "referralStep3": m73,
    "referrals": MessageLookupByLibrary.simpleMessage("Arkadaşını davet et"),
    "referralsAreCurrentlyPaused": MessageLookupByLibrary.simpleMessage(
      "Davetler şu anda durmuş durumda",
    ),
    "rejectRecovery": MessageLookupByLibrary.simpleMessage("Kurtarmayı reddet"),
    "remindToEmptyDeviceTrash": MessageLookupByLibrary.simpleMessage(
      "Ayrıca boş alanı kazanmak için \"Ayarlar\" > \"Depolama\" bölümünden \"Son Silinenler\" klasörünü de boşaltın",
    ),
    "remindToEmptyEnteTrash": MessageLookupByLibrary.simpleMessage(
      "Ayrıca boşalan alana sahip olmak için \"Çöp Kutunuzu\" boşaltın",
    ),
    "remoteImages": MessageLookupByLibrary.simpleMessage("Uzak Görseller"),
    "remoteThumbnails": MessageLookupByLibrary.simpleMessage(
      "Uzak Küçük Resimler",
    ),
    "remoteVideos": MessageLookupByLibrary.simpleMessage("Uzak Videolar"),
    "remove": MessageLookupByLibrary.simpleMessage("Kaldır"),
    "removeDuplicates": MessageLookupByLibrary.simpleMessage(
      "Yinelenenleri kaldır",
    ),
    "removeDuplicatesDesc": MessageLookupByLibrary.simpleMessage(
      "Aynı olan dosyaları gözden geçirin ve kaldırın.",
    ),
    "removeFromAlbum": MessageLookupByLibrary.simpleMessage("Albümden çıkar"),
    "removeFromAlbumTitle": MessageLookupByLibrary.simpleMessage(
      "Albümden çıkarılsın mı?",
    ),
    "removeFromFavorite": MessageLookupByLibrary.simpleMessage(
      "Favorilerden Kaldır",
    ),
    "removeInvite": MessageLookupByLibrary.simpleMessage("Davetiyeyi kaldır"),
    "removeLink": MessageLookupByLibrary.simpleMessage("Bağlantıyı kaldır"),
    "removeParticipant": MessageLookupByLibrary.simpleMessage(
      "Katılımcıyı kaldır",
    ),
    "removeParticipantBody": m74,
    "removePersonLabel": MessageLookupByLibrary.simpleMessage(
      "Kişi etiketini kaldırın",
    ),
    "removePublicLink": MessageLookupByLibrary.simpleMessage(
      "Herkese açık bağlantıyı kaldır",
    ),
    "removePublicLinks": MessageLookupByLibrary.simpleMessage(
      "Herkese açık bağlantıları kaldır",
    ),
    "removeShareItemsWarning": MessageLookupByLibrary.simpleMessage(
      "Kaldırdığınız öğelerden bazıları başkaları tarafından eklenmiştir ve bunlara erişiminizi kaybedeceksiniz",
    ),
    "removeWithQuestionMark": MessageLookupByLibrary.simpleMessage(
      "Kaldırılsın mı?",
    ),
    "removeYourselfAsTrustedContact": MessageLookupByLibrary.simpleMessage(
      "Kendinizi güvenilir kişi olarak kaldırın",
    ),
    "removingFromFavorites": MessageLookupByLibrary.simpleMessage(
      "Favorilerimden kaldır...",
    ),
    "rename": MessageLookupByLibrary.simpleMessage("Yeniden adlandır"),
    "renameAlbum": MessageLookupByLibrary.simpleMessage(
      "Albümü yeniden adlandır",
    ),
    "renameFile": MessageLookupByLibrary.simpleMessage(
      "Dosyayı yeniden adlandır",
    ),
    "renewSubscription": MessageLookupByLibrary.simpleMessage(
      "Abonelik yenileme",
    ),
    "renewsOn": m75,
    "reportABug": MessageLookupByLibrary.simpleMessage("Hata bildir"),
    "reportBug": MessageLookupByLibrary.simpleMessage("Hata bildir"),
    "resendEmail": MessageLookupByLibrary.simpleMessage(
      "E-postayı yeniden gönder",
    ),
    "reset": MessageLookupByLibrary.simpleMessage("Sıfırla"),
    "resetIgnoredFiles": MessageLookupByLibrary.simpleMessage(
      "Yok sayılan dosyaları sıfırla",
    ),
    "resetPasswordTitle": MessageLookupByLibrary.simpleMessage(
      "Parolanızı sıfırlayın",
    ),
    "resetPerson": MessageLookupByLibrary.simpleMessage("Kaldır"),
    "resetToDefault": MessageLookupByLibrary.simpleMessage(
      "Varsayılana sıfırla",
    ),
    "restore": MessageLookupByLibrary.simpleMessage("Geri yükle"),
    "restoreToAlbum": MessageLookupByLibrary.simpleMessage("Albümü yenile"),
    "restoringFiles": MessageLookupByLibrary.simpleMessage(
      "Dosyalar geri yükleniyor...",
    ),
    "resumableUploads": MessageLookupByLibrary.simpleMessage(
      "Devam edilebilir yüklemeler",
    ),
    "retry": MessageLookupByLibrary.simpleMessage("Tekrar dene"),
    "review": MessageLookupByLibrary.simpleMessage("Gözden Geçir"),
    "reviewDeduplicateItems": MessageLookupByLibrary.simpleMessage(
      "Lütfen kopya olduğunu düşündüğünüz öğeleri inceleyin ve silin.",
    ),
    "reviewSuggestions": MessageLookupByLibrary.simpleMessage(
      "Önerileri inceleyin",
    ),
    "right": MessageLookupByLibrary.simpleMessage("Sağ"),
    "roadtripWithThem": m76,
    "rotate": MessageLookupByLibrary.simpleMessage("Döndür"),
    "rotateLeft": MessageLookupByLibrary.simpleMessage("Sola döndür"),
    "rotateRight": MessageLookupByLibrary.simpleMessage("Sağa döndür"),
    "safelyStored": MessageLookupByLibrary.simpleMessage("Güvenle saklanır"),
    "same": MessageLookupByLibrary.simpleMessage("Aynı"),
    "sameperson": MessageLookupByLibrary.simpleMessage("Aynı kişi mi?"),
    "save": MessageLookupByLibrary.simpleMessage("Kaydet"),
    "saveAsAnotherPerson": MessageLookupByLibrary.simpleMessage(
      "Başka bir kişi olarak kaydet",
    ),
    "saveChangesBeforeLeavingQuestion": MessageLookupByLibrary.simpleMessage(
      "Çıkmadan önce değişiklikler kaydedilsin mi?",
    ),
    "saveCollage": MessageLookupByLibrary.simpleMessage("Kolajı kaydet"),
    "saveCopy": MessageLookupByLibrary.simpleMessage("Kopyasını kaydet"),
    "saveKey": MessageLookupByLibrary.simpleMessage("Anahtarı kaydet"),
    "savePerson": MessageLookupByLibrary.simpleMessage("Kişiyi kaydet"),
    "saveYourRecoveryKeyIfYouHaventAlready":
        MessageLookupByLibrary.simpleMessage(
          "Henüz yapmadıysanız kurtarma anahtarınızı kaydetmeyi unutmayın",
        ),
    "saving": MessageLookupByLibrary.simpleMessage("Kaydediliyor..."),
    "savingEdits": MessageLookupByLibrary.simpleMessage(
      "Düzenlemeler kaydediliyor...",
    ),
    "scanCode": MessageLookupByLibrary.simpleMessage("Kodu tarayın"),
    "scanThisBarcodeWithnyourAuthenticatorApp":
        MessageLookupByLibrary.simpleMessage(
          "Kimlik doğrulama uygulamanız ile kodu tarayın",
        ),
    "search": MessageLookupByLibrary.simpleMessage("Ara"),
    "searchAlbumsEmptySection": MessageLookupByLibrary.simpleMessage(
      "Albümler",
    ),
    "searchByAlbumNameHint": MessageLookupByLibrary.simpleMessage("Albüm adı"),
    "searchByExamples": MessageLookupByLibrary.simpleMessage(
      "• Albüm adları (ör. \"Kamera\")\n• Dosya türleri (ör. \"Videolar\", \".gif\")\n• Yıllar ve aylar (ör. \"2022\", \"Ocak\")\n• Tatiller (ör. \"Noel\")\n• Fotoğraf açıklamaları (ör. \"#eğlence\")",
    ),
    "searchCaptionEmptySection": MessageLookupByLibrary.simpleMessage(
      "Fotoğraf bilgilerini burada hızlı bir şekilde bulmak için \"#trip\" gibi açıklamalar ekleyin",
    ),
    "searchDatesEmptySection": MessageLookupByLibrary.simpleMessage(
      "Tarihe, aya veya yıla göre arama yapın",
    ),
    "searchDiscoverEmptySection": MessageLookupByLibrary.simpleMessage(
      "İşleme ve senkronizasyon tamamlandığında görüntüler burada gösterilecektir",
    ),
    "searchFaceEmptySection": MessageLookupByLibrary.simpleMessage(
      "Dizinleme yapıldıktan sonra insanlar burada gösterilecek",
    ),
    "searchFileTypesAndNamesEmptySection": MessageLookupByLibrary.simpleMessage(
      "Dosya türleri ve adları",
    ),
    "searchHint1": MessageLookupByLibrary.simpleMessage(
      "Hızlı, cihaz üzerinde arama",
    ),
    "searchHint2": MessageLookupByLibrary.simpleMessage(
      "Fotoğraf tarihleri, açıklamalar",
    ),
    "searchHint3": MessageLookupByLibrary.simpleMessage(
      "Albümler, dosya adları ve türleri",
    ),
    "searchHint4": MessageLookupByLibrary.simpleMessage("Konum"),
    "searchHint5": MessageLookupByLibrary.simpleMessage(
      "Çok yakında: Yüzler ve sihirli arama ✨",
    ),
    "searchLocationEmptySection": MessageLookupByLibrary.simpleMessage(
      "Bir fotoğrafın belli bir yarıçapında çekilen fotoğrafları gruplandırın",
    ),
    "searchPeopleEmptySection": MessageLookupByLibrary.simpleMessage(
      "İnsanları davet ettiğinizde onların paylaştığı tüm fotoğrafları burada göreceksiniz",
    ),
    "searchPersonsEmptySection": MessageLookupByLibrary.simpleMessage(
      "İşleme ve senkronizasyon tamamlandığında kişiler burada gösterilecektir",
    ),
    "searchResultCount": m77,
    "searchSectionsLengthMismatch": m78,
    "security": MessageLookupByLibrary.simpleMessage("Güvenlik"),
    "seePublicAlbumLinksInApp": MessageLookupByLibrary.simpleMessage(
      "Uygulamadaki herkese açık albüm bağlantılarını görün",
    ),
    "selectALocation": MessageLookupByLibrary.simpleMessage("Bir konum seçin"),
    "selectALocationFirst": MessageLookupByLibrary.simpleMessage(
      "Önce yeni yer seçin",
    ),
    "selectAlbum": MessageLookupByLibrary.simpleMessage("Albüm seçin"),
    "selectAll": MessageLookupByLibrary.simpleMessage("Hepsini seç"),
    "selectAllShort": MessageLookupByLibrary.simpleMessage("Tümü"),
    "selectCoverPhoto": MessageLookupByLibrary.simpleMessage(
      "Kapak fotoğrafı seçin",
    ),
    "selectDate": MessageLookupByLibrary.simpleMessage("Tarih seç"),
    "selectFoldersForBackup": MessageLookupByLibrary.simpleMessage(
      "Yedekleme için klasörleri seçin",
    ),
    "selectItemsToAdd": MessageLookupByLibrary.simpleMessage(
      "Eklenecek eşyaları seçin",
    ),
    "selectLanguage": MessageLookupByLibrary.simpleMessage("Dil Seçin"),
    "selectMailApp": MessageLookupByLibrary.simpleMessage(
      "Mail Uygulamasını Seç",
    ),
    "selectMorePhotos": MessageLookupByLibrary.simpleMessage(
      "Daha Fazla Fotoğraf Seç",
    ),
    "selectOneDateAndTime": MessageLookupByLibrary.simpleMessage(
      "Bir tarih ve saat seçin",
    ),
    "selectOneDateAndTimeForAll": MessageLookupByLibrary.simpleMessage(
      "Tümü için tek bir tarih ve saat seçin",
    ),
    "selectPersonToLink": MessageLookupByLibrary.simpleMessage(
      "Bağlantı kurulacak kişiyi seçin",
    ),
    "selectReason": MessageLookupByLibrary.simpleMessage(
      "Ayrılma nedeninizi seçin",
    ),
    "selectStartOfRange": MessageLookupByLibrary.simpleMessage(
      "Aralık başlangıcını seçin",
    ),
    "selectTime": MessageLookupByLibrary.simpleMessage("Zaman Seç"),
    "selectYourFace": MessageLookupByLibrary.simpleMessage("Yüzünüzü seçin"),
    "selectYourPlan": MessageLookupByLibrary.simpleMessage("Planınızı seçin"),
    "selectedAlbums": m79,
    "selectedFilesAreNotOnEnte": MessageLookupByLibrary.simpleMessage(
      "Seçilen dosyalar Ente\'de değil",
    ),
    "selectedFoldersWillBeEncryptedAndBackedUp":
        MessageLookupByLibrary.simpleMessage(
          "Seçilen klasörler şifrelenecek ve yedeklenecektir",
        ),
    "selectedItemsWillBeDeletedFromAllAlbumsAndMoved":
        MessageLookupByLibrary.simpleMessage(
          "Seçilen öğeler tüm albümlerden silinecek ve çöp kutusuna taşınacak.",
        ),
    "selectedItemsWillBeRemovedFromThisPerson":
        MessageLookupByLibrary.simpleMessage(
          "Seçili öğeler bu kişiden silinir, ancak kitaplığınızdan silinmez.",
        ),
    "selectedPhotos": m80,
    "selectedPhotosWithYours": m81,
    "selfiesWithThem": m82,
    "send": MessageLookupByLibrary.simpleMessage("Gönder"),
    "sendEmail": MessageLookupByLibrary.simpleMessage("E-posta gönder"),
    "sendInvite": MessageLookupByLibrary.simpleMessage("Davet kodu gönder"),
    "sendLink": MessageLookupByLibrary.simpleMessage("Bağlantıyı gönder"),
    "serverEndpoint": MessageLookupByLibrary.simpleMessage("Sunucu uç noktası"),
    "sessionExpired": MessageLookupByLibrary.simpleMessage(
      "Oturum süresi doldu",
    ),
    "sessionIdMismatch": MessageLookupByLibrary.simpleMessage(
      "Oturum kimliği uyuşmazlığı",
    ),
    "setAPassword": MessageLookupByLibrary.simpleMessage("Şifre ayarla"),
    "setAs": MessageLookupByLibrary.simpleMessage("Şu şekilde ayarla"),
    "setCover": MessageLookupByLibrary.simpleMessage("Kapak Belirle"),
    "setLabel": MessageLookupByLibrary.simpleMessage("Ayarla"),
    "setNewPassword": MessageLookupByLibrary.simpleMessage(
      "Yeni şifre belirle",
    ),
    "setNewPin": MessageLookupByLibrary.simpleMessage("Yeni PIN belirleyin"),
    "setPasswordTitle": MessageLookupByLibrary.simpleMessage(
      "Parola ayarlayın",
    ),
    "setRadius": MessageLookupByLibrary.simpleMessage("Yarıçapı ayarla"),
    "setupComplete": MessageLookupByLibrary.simpleMessage(
      "Ayarlama işlemi başarılı",
    ),
    "share": MessageLookupByLibrary.simpleMessage("Paylaş"),
    "shareALink": MessageLookupByLibrary.simpleMessage("Bir bağlantı paylaş"),
    "shareAlbumHint": MessageLookupByLibrary.simpleMessage(
      "Bir albüm açın ve paylaşmak için sağ üstteki paylaş düğmesine dokunun.",
    ),
    "shareAnAlbumNow": MessageLookupByLibrary.simpleMessage(
      "Şimdi bir albüm paylaşın",
    ),
    "shareLink": MessageLookupByLibrary.simpleMessage("Bağlantıyı paylaş"),
    "shareMyVerificationID": m83,
    "shareOnlyWithThePeopleYouWant": MessageLookupByLibrary.simpleMessage(
      "Yalnızca istediğiniz kişilerle paylaşın",
    ),
    "shareTextConfirmOthersVerificationID": m84,
    "shareTextRecommendUsingEnte": MessageLookupByLibrary.simpleMessage(
      "Orijinal kalitede fotoğraf ve videoları kolayca paylaşabilmemiz için Ente\'yi indirin\n\nhttps://ente.io",
    ),
    "shareTextReferralCode": m85,
    "shareWithNonenteUsers": MessageLookupByLibrary.simpleMessage(
      "Ente kullanıcısı olmayanlar için paylaş",
    ),
    "shareWithPeopleSectionTitle": m86,
    "shareYourFirstAlbum": MessageLookupByLibrary.simpleMessage(
      "İlk albümünüzü paylaşın",
    ),
    "sharedAlbumSectionDescription": MessageLookupByLibrary.simpleMessage(
      "Diğer Ente kullanıcılarıyla paylaşılan ve topluluk albümleri oluşturun, bu arada ücretsiz planlara sahip kullanıcıları da içerir.",
    ),
    "sharedByMe": MessageLookupByLibrary.simpleMessage("Benim paylaştıklarım"),
    "sharedByYou": MessageLookupByLibrary.simpleMessage("Paylaştıklarınız"),
    "sharedPhotoNotifications": MessageLookupByLibrary.simpleMessage(
      "Paylaşılan fotoğrafları ekle",
    ),
    "sharedPhotoNotificationsExplanation": MessageLookupByLibrary.simpleMessage(
      "Birisi parçası olduğunuz paylaşılan bir albüme fotoğraf eklediğinde bildirim alın",
    ),
    "sharedWith": m87,
    "sharedWithMe": MessageLookupByLibrary.simpleMessage("Benimle paylaşılan"),
    "sharedWithYou": MessageLookupByLibrary.simpleMessage("Sizinle paylaşıldı"),
    "sharing": MessageLookupByLibrary.simpleMessage("Paylaşılıyor..."),
    "shiftDatesAndTime": MessageLookupByLibrary.simpleMessage(
      "Vardiya tarihleri ve saati",
    ),
    "showLessFaces": MessageLookupByLibrary.simpleMessage("Daha az yüz göster"),
    "showMemories": MessageLookupByLibrary.simpleMessage("Anıları göster"),
    "showMoreFaces": MessageLookupByLibrary.simpleMessage(
      "Daha fazla yüz göster",
    ),
    "showPerson": MessageLookupByLibrary.simpleMessage("Kişiyi Göster"),
    "signOutFromOtherDevices": MessageLookupByLibrary.simpleMessage(
      "Diğer cihazlardan çıkış yap",
    ),
    "signOutOtherBody": MessageLookupByLibrary.simpleMessage(
      "Eğer başka birisinin parolanızı bildiğini düşünüyorsanız, diğer tüm cihazları hesabınızdan çıkışa zorlayabilirsiniz.",
    ),
    "signOutOtherDevices": MessageLookupByLibrary.simpleMessage(
      "Diğer cihazlardan çıkış yap",
    ),
    "signUpTerms": MessageLookupByLibrary.simpleMessage(
      "<u-terms>Hizmet Şartları</u-terms>\'nı ve <u-policy>Gizlilik Politikası</u-policy>\'nı kabul ediyorum",
    ),
    "singleFileDeleteFromDevice": m88,
    "singleFileDeleteHighlight": MessageLookupByLibrary.simpleMessage(
      "Tüm albümlerden silinecek.",
    ),
    "singleFileInBothLocalAndRemote": m89,
    "singleFileInRemoteOnly": m90,
    "skip": MessageLookupByLibrary.simpleMessage("Geç"),
    "smartMemories": MessageLookupByLibrary.simpleMessage("Akıllı anılar"),
    "social": MessageLookupByLibrary.simpleMessage("Sosyal Medya"),
    "someItemsAreInBothEnteAndYourDevice": MessageLookupByLibrary.simpleMessage(
      "Bazı öğeler hem Ente\'de hem de cihazınızda bulunur.",
    ),
    "someOfTheFilesYouAreTryingToDeleteAre": MessageLookupByLibrary.simpleMessage(
      "Silmeye çalıştığınız dosyalardan bazıları yalnızca cihazınızda mevcuttur ve silindiği takdirde kurtarılamaz",
    ),
    "someoneSharingAlbumsWithYouShouldSeeTheSameId":
        MessageLookupByLibrary.simpleMessage(
          "Size albümleri paylaşan biri, kendi cihazında aynı kimliği görmelidir.",
        ),
    "somethingWentWrong": MessageLookupByLibrary.simpleMessage(
      "Bazı şeyler yanlış gitti",
    ),
    "somethingWentWrongPleaseTryAgain": MessageLookupByLibrary.simpleMessage(
      "Bir şeyler ters gitti, lütfen tekrar deneyin",
    ),
    "sorry": MessageLookupByLibrary.simpleMessage("Üzgünüz"),
    "sorryBackupFailedDesc": MessageLookupByLibrary.simpleMessage(
      "Üzgünüz, bu dosya şu anda yedeklenemedi. Daha sonra tekrar deneyeceğiz.",
    ),
    "sorryCouldNotAddToFavorites": MessageLookupByLibrary.simpleMessage(
      "Üzgünüm, favorilere ekleyemedim!",
    ),
    "sorryCouldNotRemoveFromFavorites": MessageLookupByLibrary.simpleMessage(
      "Üzgünüm, favorilere ekleyemedim!",
    ),
    "sorryTheCodeYouveEnteredIsIncorrect": MessageLookupByLibrary.simpleMessage(
      "Üzgünüz, girdiğiniz kod yanlış",
    ),
    "sorryWeCouldNotGenerateSecureKeysOnThisDevicennplease":
        MessageLookupByLibrary.simpleMessage(
          "Üzgünüm, bu cihazda güvenli anahtarlarını oluşturamadık.\n\nLütfen başka bir cihazdan giriş yapmayı deneyiniz.",
        ),
    "sorryWeHadToPauseYourBackups": MessageLookupByLibrary.simpleMessage(
      "Üzgünüm, yedeklemenizi duraklatmak zorunda kaldık",
    ),
    "sort": MessageLookupByLibrary.simpleMessage("Sırala"),
    "sortAlbumsBy": MessageLookupByLibrary.simpleMessage("Sırala"),
    "sortNewestFirst": MessageLookupByLibrary.simpleMessage("Yeniden eskiye"),
    "sortOldestFirst": MessageLookupByLibrary.simpleMessage("Önce en eski"),
    "sparkleSuccess": MessageLookupByLibrary.simpleMessage("✨ Başarılı"),
    "sportsWithThem": m91,
    "spotlightOnThem": m92,
    "spotlightOnYourself": MessageLookupByLibrary.simpleMessage("Sahne senin"),
    "startAccountRecoveryTitle": MessageLookupByLibrary.simpleMessage(
      "Kurtarmayı başlat",
    ),
    "startBackup": MessageLookupByLibrary.simpleMessage("Yedeklemeyi başlat"),
    "status": MessageLookupByLibrary.simpleMessage("Durum"),
    "stopCastingBody": MessageLookupByLibrary.simpleMessage(
      "Yansıtmayı durdurmak istiyor musunuz?",
    ),
    "stopCastingTitle": MessageLookupByLibrary.simpleMessage("Yayını durdur"),
    "storage": MessageLookupByLibrary.simpleMessage("Depolama"),
    "storageBreakupFamily": MessageLookupByLibrary.simpleMessage("Aile"),
    "storageBreakupYou": MessageLookupByLibrary.simpleMessage("Sen"),
    "storageInGB": m93,
    "storageLimitExceeded": MessageLookupByLibrary.simpleMessage(
      "Depolama sınırı aşıldı",
    ),
    "storageUsageInfo": m94,
    "streamDetails": MessageLookupByLibrary.simpleMessage("Akış detayları"),
    "strongStrength": MessageLookupByLibrary.simpleMessage("Güçlü"),
    "subAlreadyLinkedErrMessage": m95,
    "subWillBeCancelledOn": m96,
    "subscribe": MessageLookupByLibrary.simpleMessage("Abone ol"),
    "subscribeToEnableSharing": MessageLookupByLibrary.simpleMessage(
      "Paylaşımı etkinleştirmek için aktif bir ücretli aboneliğe ihtiyacınız var.",
    ),
    "subscription": MessageLookupByLibrary.simpleMessage("Abonelik"),
    "success": MessageLookupByLibrary.simpleMessage("Başarılı"),
    "successfullyArchived": MessageLookupByLibrary.simpleMessage(
      "Başarıyla arşivlendi",
    ),
    "successfullyHid": MessageLookupByLibrary.simpleMessage(
      "Başarıyla saklandı",
    ),
    "successfullyUnarchived": MessageLookupByLibrary.simpleMessage(
      "Başarıyla arşivden çıkarıldı",
    ),
    "successfullyUnhid": MessageLookupByLibrary.simpleMessage(
      "Başarıyla arşivden çıkarıldı",
    ),
    "suggestFeatures": MessageLookupByLibrary.simpleMessage("Özellik önerin"),
    "sunrise": MessageLookupByLibrary.simpleMessage("Ufukta"),
    "support": MessageLookupByLibrary.simpleMessage("Destek"),
    "syncProgress": m97,
    "syncStopped": MessageLookupByLibrary.simpleMessage(
      "Senkronizasyon durduruldu",
    ),
    "syncing": MessageLookupByLibrary.simpleMessage("Eşitleniyor..."),
    "systemTheme": MessageLookupByLibrary.simpleMessage("Sistem"),
    "tapToCopy": MessageLookupByLibrary.simpleMessage(
      "kopyalamak için dokunun",
    ),
    "tapToEnterCode": MessageLookupByLibrary.simpleMessage(
      "Kodu girmek icin tıklayın",
    ),
    "tapToUnlock": MessageLookupByLibrary.simpleMessage("Açmak için dokun"),
    "tapToUpload": MessageLookupByLibrary.simpleMessage(
      "Yüklemek için tıklayın",
    ),
    "tapToUploadIsIgnoredDue": m98,
    "tempErrorContactSupportIfPersists": MessageLookupByLibrary.simpleMessage(
      "Bir şeyler ters gitmiş gibi görünüyor. Lütfen bir süre sonra tekrar deneyin. Hata devam ederse, lütfen destek ekibimizle iletişime geçin.",
    ),
    "terminate": MessageLookupByLibrary.simpleMessage("Sonlandır"),
    "terminateSession": MessageLookupByLibrary.simpleMessage(
      "Oturum sonlandırılsın mı?",
    ),
    "terms": MessageLookupByLibrary.simpleMessage("Şartlar"),
    "termsOfServicesTitle": MessageLookupByLibrary.simpleMessage("Şartlar"),
    "thankYou": MessageLookupByLibrary.simpleMessage("Teşekkürler"),
    "thankYouForSubscribing": MessageLookupByLibrary.simpleMessage(
      "Abone olduğunuz için teşekkürler!",
    ),
    "theDownloadCouldNotBeCompleted": MessageLookupByLibrary.simpleMessage(
      "İndirme işlemi tamamlanamadı",
    ),
    "theLinkYouAreTryingToAccessHasExpired":
        MessageLookupByLibrary.simpleMessage(
          "Erişmeye çalıştığınız bağlantının süresi dolmuştur.",
        ),
    "thePersonGroupsWillNotBeDisplayed": MessageLookupByLibrary.simpleMessage(
      "Kişi grupları artık kişiler bölümünde görüntülenmeyecek. Fotoğraflar dokunulmadan kalacaktır.",
    ),
    "thePersonWillNotBeDisplayed": MessageLookupByLibrary.simpleMessage(
      "Kişi artık kişiler bölümünde görüntülenmeyecek. Fotoğraflar dokunulmadan kalacaktır.",
    ),
    "theRecoveryKeyYouEnteredIsIncorrect": MessageLookupByLibrary.simpleMessage(
      "Girdiğiniz kurtarma kodu yanlış",
    ),
    "theme": MessageLookupByLibrary.simpleMessage("Tema"),
    "theseItemsWillBeDeletedFromYourDevice":
        MessageLookupByLibrary.simpleMessage(
          "Bu öğeler cihazınızdan silinecektir.",
        ),
    "theyAlsoGetXGb": m99,
    "theyWillBeDeletedFromAllAlbums": MessageLookupByLibrary.simpleMessage(
      "Tüm albümlerden silinecek.",
    ),
    "thisActionCannotBeUndone": MessageLookupByLibrary.simpleMessage(
      "Bu eylem geri alınamaz",
    ),
    "thisAlbumAlreadyHDACollaborativeLink":
        MessageLookupByLibrary.simpleMessage(
          "Bu albümde zaten bir ortak çalışma bağlantısı var",
        ),
    "thisCanBeUsedToRecoverYourAccountIfYou": MessageLookupByLibrary.simpleMessage(
      "Bu, iki faktörünüzü kaybederseniz hesabınızı kurtarmak için kullanılabilir",
    ),
    "thisDevice": MessageLookupByLibrary.simpleMessage("Bu cihaz"),
    "thisEmailIsAlreadyInUse": MessageLookupByLibrary.simpleMessage(
      "Bu e-posta zaten kullanılıyor",
    ),
    "thisImageHasNoExifData": MessageLookupByLibrary.simpleMessage(
      "Bu görselde exif verisi yok",
    ),
    "thisIsMeExclamation": MessageLookupByLibrary.simpleMessage("Bu benim!"),
    "thisIsPersonVerificationId": m100,
    "thisIsYourVerificationId": MessageLookupByLibrary.simpleMessage(
      "Doğrulama kimliğiniz",
    ),
    "thisWeekThroughTheYears": MessageLookupByLibrary.simpleMessage(
      "Yıllar boyunca bu hafta",
    ),
    "thisWeekXYearsAgo": m101,
    "thisWillLogYouOutOfTheFollowingDevice":
        MessageLookupByLibrary.simpleMessage(
          "Bu, sizi aşağıdaki cihazdan çıkış yapacak:",
        ),
    "thisWillLogYouOutOfThisDevice": MessageLookupByLibrary.simpleMessage(
      "Bu cihazdaki oturumunuz kapatılacak!",
    ),
    "thisWillMakeTheDateAndTimeOfAllSelected":
        MessageLookupByLibrary.simpleMessage(
          "Bu, seçilen tüm fotoğrafların tarih ve saatini aynı yapacaktır.",
        ),
    "thisWillRemovePublicLinksOfAllSelectedQuickLinks":
        MessageLookupByLibrary.simpleMessage(
          "Bu, seçilen tüm hızlı bağlantıların genel bağlantılarını kaldıracaktır.",
        ),
    "throughTheYears": m102,
    "toEnableAppLockPleaseSetupDevicePasscodeOrScreen":
        MessageLookupByLibrary.simpleMessage(
          "Uygulama kilidini etkinleştirmek için lütfen sistem ayarlarınızda cihaz şifresi veya ekran kilidi ayarlayın.",
        ),
    "toHideAPhotoOrVideo": MessageLookupByLibrary.simpleMessage(
      "Bir fotoğrafı veya videoyu gizlemek için",
    ),
    "toResetVerifyEmail": MessageLookupByLibrary.simpleMessage(
      "Şifrenizi sıfılamak için lütfen e-postanızı girin.",
    ),
    "todaysLogs": MessageLookupByLibrary.simpleMessage("Bugünün kayıtları"),
    "tooManyIncorrectAttempts": MessageLookupByLibrary.simpleMessage(
      "Çok fazla hatalı deneme",
    ),
    "total": MessageLookupByLibrary.simpleMessage("total"),
    "totalSize": MessageLookupByLibrary.simpleMessage("Toplam boyut"),
    "trash": MessageLookupByLibrary.simpleMessage("Cöp kutusu"),
    "trashDaysLeft": m103,
    "trim": MessageLookupByLibrary.simpleMessage("Kes"),
    "tripInYear": m104,
    "tripToLocation": m105,
    "trustedContacts": MessageLookupByLibrary.simpleMessage(
      "Güvenilir kişiler",
    ),
    "trustedInviteBody": m106,
    "tryAgain": MessageLookupByLibrary.simpleMessage("Tekrar deneyiniz"),
    "turnOnBackupForAutoUpload": MessageLookupByLibrary.simpleMessage(
      "Bu cihaz klasörüne eklenen dosyaları otomatik olarak ente\'ye yüklemek için yedeklemeyi açın.",
    ),
    "twitter": MessageLookupByLibrary.simpleMessage("Twitter"),
    "twoMonthsFreeOnYearlyPlans": MessageLookupByLibrary.simpleMessage(
      "Yıllık planlarda 2 ay ücretsiz",
    ),
    "twofactor": MessageLookupByLibrary.simpleMessage("İki faktörlü doğrulama"),
    "twofactorAuthenticationHasBeenDisabled":
        MessageLookupByLibrary.simpleMessage(
          "İki faktörlü kimlik doğrulama devre dışı",
        ),
    "twofactorAuthenticationPageTitle": MessageLookupByLibrary.simpleMessage(
      "İki faktörlü doğrulama",
    ),
    "twofactorAuthenticationSuccessfullyReset":
        MessageLookupByLibrary.simpleMessage(
          "İki faktörlü kimlik doğrulama başarıyla sıfırlandı",
        ),
    "twofactorSetup": MessageLookupByLibrary.simpleMessage(
      "İki faktörlü kurulum",
    ),
    "typeOfGallerGallerytypeIsNotSupportedForRename": m107,
    "unarchive": MessageLookupByLibrary.simpleMessage("Arşivden cıkar"),
    "unarchiveAlbum": MessageLookupByLibrary.simpleMessage("Arşivden Çıkar"),
    "unarchiving": MessageLookupByLibrary.simpleMessage(
      "Arşivden çıkarılıyor...",
    ),
    "unavailableReferralCode": MessageLookupByLibrary.simpleMessage(
      "Üzgünüz, bu kod mevcut değil.",
    ),
    "uncategorized": MessageLookupByLibrary.simpleMessage("Kategorisiz"),
    "unhide": MessageLookupByLibrary.simpleMessage("Gizleme"),
    "unhideToAlbum": MessageLookupByLibrary.simpleMessage("Albümü gizleme"),
    "unhiding": MessageLookupByLibrary.simpleMessage("Gösteriliyor..."),
    "unhidingFilesToAlbum": MessageLookupByLibrary.simpleMessage(
      "Albümdeki dosyalar gösteriliyor",
    ),
    "unlock": MessageLookupByLibrary.simpleMessage("Kilidi aç"),
    "unpinAlbum": MessageLookupByLibrary.simpleMessage(
      "Albümün sabitlemesini kaldır",
    ),
    "unselectAll": MessageLookupByLibrary.simpleMessage(
      "Tümünün seçimini kaldır",
    ),
    "update": MessageLookupByLibrary.simpleMessage("Güncelle"),
    "updateAvailable": MessageLookupByLibrary.simpleMessage(
      "Güncelleme mevcut",
    ),
    "updatingFolderSelection": MessageLookupByLibrary.simpleMessage(
      "Klasör seçimi güncelleniyor...",
    ),
    "upgrade": MessageLookupByLibrary.simpleMessage("Yükselt"),
    "uploadIsIgnoredDueToIgnorereason": m108,
    "uploadingFilesToAlbum": MessageLookupByLibrary.simpleMessage(
      "Dosyalar albüme taşınıyor...",
    ),
    "uploadingMultipleMemories": m109,
    "uploadingSingleMemory": MessageLookupByLibrary.simpleMessage(
      "1 anı korunuyor...",
    ),
    "upto50OffUntil4thDec": MessageLookupByLibrary.simpleMessage(
      "4 Aralık\'a kadar %50\'ye varan indirim.",
    ),
    "usableReferralStorageInfo": MessageLookupByLibrary.simpleMessage(
      "Kullanılabilir depolama alanı mevcut planınızla sınırlıdır. Talep edilen fazla depolama alanı, planınızı yükselttiğinizde otomatik olarak kullanılabilir hale gelecektir.",
    ),
    "useAsCover": MessageLookupByLibrary.simpleMessage("Kapak olarak kullanın"),
    "useDifferentPlayerInfo": MessageLookupByLibrary.simpleMessage(
      "Bu videoyu oynatmakta sorun mu yaşıyorsunuz? Farklı bir oynatıcı denemek için buraya uzun basın.",
    ),
    "usePublicLinksForPeopleNotOnEnte": MessageLookupByLibrary.simpleMessage(
      "Ente\'de olmayan kişiler için genel bağlantıları kullanın",
    ),
    "useRecoveryKey": MessageLookupByLibrary.simpleMessage(
      "Kurtarma anahtarını kullan",
    ),
    "useSelectedPhoto": MessageLookupByLibrary.simpleMessage(
      "Seçilen fotoğrafı kullan",
    ),
    "usedSpace": MessageLookupByLibrary.simpleMessage("Kullanılan alan"),
    "validTill": m110,
    "verificationFailedPleaseTryAgain": MessageLookupByLibrary.simpleMessage(
      "Doğrulama başarısız oldu, lütfen tekrar deneyin",
    ),
    "verificationId": MessageLookupByLibrary.simpleMessage("Doğrulama kimliği"),
    "verify": MessageLookupByLibrary.simpleMessage("Doğrula"),
    "verifyEmail": MessageLookupByLibrary.simpleMessage(
      "E-posta adresini doğrulayın",
    ),
    "verifyEmailID": m111,
    "verifyIDLabel": MessageLookupByLibrary.simpleMessage("Doğrula"),
    "verifyPasskey": MessageLookupByLibrary.simpleMessage(
      "Şifrenizi doğrulayın",
    ),
    "verifyPassword": MessageLookupByLibrary.simpleMessage(
      "Şifrenizi doğrulayın",
    ),
    "verifying": MessageLookupByLibrary.simpleMessage("Doğrulanıyor..."),
    "verifyingRecoveryKey": MessageLookupByLibrary.simpleMessage(
      "Kurtarma kodu doğrulanıyor...",
    ),
    "videoInfo": MessageLookupByLibrary.simpleMessage("Video Bilgileri"),
    "videoSmallCase": MessageLookupByLibrary.simpleMessage("video"),
    "videoStreaming": MessageLookupByLibrary.simpleMessage(
      "Akışlandırılabilir videolar",
    ),
    "videos": MessageLookupByLibrary.simpleMessage("Videolar"),
    "viewActiveSessions": MessageLookupByLibrary.simpleMessage(
      "Aktif oturumları görüntüle",
    ),
    "viewAddOnButton": MessageLookupByLibrary.simpleMessage(
      "Eklentileri görüntüle",
    ),
    "viewAll": MessageLookupByLibrary.simpleMessage("Tümünü görüntüle"),
    "viewAllExifData": MessageLookupByLibrary.simpleMessage(
      "Tüm EXIF verilerini görüntüle",
    ),
    "viewLargeFiles": MessageLookupByLibrary.simpleMessage("Büyük dosyalar"),
    "viewLargeFilesDesc": MessageLookupByLibrary.simpleMessage(
      "En fazla depolama alanı kullanan dosyaları görüntüleyin.",
    ),
    "viewLogs": MessageLookupByLibrary.simpleMessage("Kayıtları görüntüle"),
    "viewPersonToUnlink": m112,
    "viewRecoveryKey": MessageLookupByLibrary.simpleMessage(
      "Kurtarma anahtarını görüntüle",
    ),
    "viewer": MessageLookupByLibrary.simpleMessage("Görüntüleyici"),
    "viewersSuccessfullyAdded": m113,
    "visitWebToManage": MessageLookupByLibrary.simpleMessage(
      "Aboneliğinizi yönetmek için lütfen web.ente.io adresini ziyaret edin",
    ),
    "waitingForVerification": MessageLookupByLibrary.simpleMessage(
      "Doğrulama bekleniyor...",
    ),
    "waitingForWifi": MessageLookupByLibrary.simpleMessage(
      "WiFi bekleniyor...",
    ),
    "warning": MessageLookupByLibrary.simpleMessage("Uyarı"),
    "weAreOpenSource": MessageLookupByLibrary.simpleMessage(
      "Biz açık kaynağız!",
    ),
    "weDontSupportEditingPhotosAndAlbumsThatYouDont":
        MessageLookupByLibrary.simpleMessage(
          "Henüz sahibi olmadığınız fotoğraf ve albümlerin düzenlenmesini desteklemiyoruz",
        ),
    "weHaveSendEmailTo": m114,
    "weakStrength": MessageLookupByLibrary.simpleMessage("Zayıf"),
    "welcomeBack": MessageLookupByLibrary.simpleMessage("Tekrardan hoşgeldin!"),
    "whatsNew": MessageLookupByLibrary.simpleMessage("Yenilikler"),
    "whyAddTrustContact": MessageLookupByLibrary.simpleMessage("."),
    "widgets": MessageLookupByLibrary.simpleMessage("Widget\'lar"),
    "wishThemAHappyBirthday": m115,
    "yearShort": MessageLookupByLibrary.simpleMessage("yıl"),
    "yearly": MessageLookupByLibrary.simpleMessage("Yıllık"),
    "yearsAgo": m116,
    "yes": MessageLookupByLibrary.simpleMessage("Evet"),
    "yesCancel": MessageLookupByLibrary.simpleMessage("Evet, iptal et"),
    "yesConvertToViewer": MessageLookupByLibrary.simpleMessage(
      "Evet, görüntüleyici olarak dönüştür",
    ),
    "yesDelete": MessageLookupByLibrary.simpleMessage("Evet, sil"),
    "yesDiscardChanges": MessageLookupByLibrary.simpleMessage(
      "Evet, değişiklikleri sil",
    ),
    "yesIgnore": MessageLookupByLibrary.simpleMessage("Evet, görmezden gel"),
    "yesLogout": MessageLookupByLibrary.simpleMessage("Evet, oturumu kapat"),
    "yesRemove": MessageLookupByLibrary.simpleMessage("Evet, sil"),
    "yesRenew": MessageLookupByLibrary.simpleMessage("Evet, yenile"),
    "yesResetPerson": MessageLookupByLibrary.simpleMessage(
      "Evet, kişiyi sıfırla",
    ),
    "you": MessageLookupByLibrary.simpleMessage("Sen"),
    "youAndThem": m117,
    "youAreOnAFamilyPlan": MessageLookupByLibrary.simpleMessage(
      "Aile planı kullanıyorsunuz!",
    ),
    "youAreOnTheLatestVersion": MessageLookupByLibrary.simpleMessage(
      "En son sürüme sahipsiniz",
    ),
    "youCanAtMaxDoubleYourStorage": MessageLookupByLibrary.simpleMessage(
      "* Alanınızı en fazla ikiye katlayabilirsiniz",
    ),
    "youCanManageYourLinksInTheShareTab": MessageLookupByLibrary.simpleMessage(
      "Bağlantılarınızı paylaşım sekmesinden yönetebilirsiniz.",
    ),
    "youCanTrySearchingForADifferentQuery":
        MessageLookupByLibrary.simpleMessage(
          "Farklı bir sorgu aramayı deneyebilirsiniz.",
        ),
    "youCannotDowngradeToThisPlan": MessageLookupByLibrary.simpleMessage(
      "Bu plana geçemezsiniz",
    ),
    "youCannotShareWithYourself": MessageLookupByLibrary.simpleMessage(
      "Kendinizle paylaşamazsınız",
    ),
    "youDontHaveAnyArchivedItems": MessageLookupByLibrary.simpleMessage(
      "Arşivlenmiş öğeniz yok.",
    ),
    "youHaveSuccessfullyFreedUp": m118,
    "yourAccountHasBeenDeleted": MessageLookupByLibrary.simpleMessage(
      "Hesabınız silindi",
    ),
    "yourMap": MessageLookupByLibrary.simpleMessage("Haritalarınız"),
    "yourPlanWasSuccessfullyDowngraded": MessageLookupByLibrary.simpleMessage(
      "Planınız başarıyla düşürüldü",
    ),
    "yourPlanWasSuccessfullyUpgraded": MessageLookupByLibrary.simpleMessage(
      "Planınız başarıyla yükseltildi",
    ),
    "yourPurchaseWasSuccessful": MessageLookupByLibrary.simpleMessage(
      "Satın alım başarılı",
    ),
    "yourStorageDetailsCouldNotBeFetched": MessageLookupByLibrary.simpleMessage(
      "Depolama bilgisi alınamadı",
    ),
    "yourSubscriptionHasExpired": MessageLookupByLibrary.simpleMessage(
      "Aboneliğinizin süresi doldu",
    ),
    "yourSubscriptionWasUpdatedSuccessfully":
        MessageLookupByLibrary.simpleMessage(
          "Aboneliğiniz başarıyla güncellendi",
        ),
    "yourVerificationCodeHasExpired": MessageLookupByLibrary.simpleMessage(
      "Doğrulama kodunuzun süresi doldu",
    ),
    "youveNoDuplicateFilesThatCanBeCleared":
        MessageLookupByLibrary.simpleMessage(
          "Temizlenebilecek yinelenen dosyalarınız yok",
        ),
    "youveNoFilesInThisAlbumThatCanBeDeleted":
        MessageLookupByLibrary.simpleMessage(
          "Her şey zaten temiz, silinecek dosya kalmadı",
        ),
    "zoomOutToSeePhotos": MessageLookupByLibrary.simpleMessage(
      "Fotoğrafları görmek için uzaklaştırın",
    ),
  };
=======
        "aNewVersionOfEnteIsAvailable": MessageLookupByLibrary.simpleMessage(
            "Ente için yeni bir sürüm mevcut."),
        "about": MessageLookupByLibrary.simpleMessage("Hakkında"),
        "acceptTrustInvite":
            MessageLookupByLibrary.simpleMessage("Daveti Kabul Et"),
        "account": MessageLookupByLibrary.simpleMessage("Hesap"),
        "accountIsAlreadyConfigured": MessageLookupByLibrary.simpleMessage(
            "Hesap zaten yapılandırılmıştır."),
        "accountOwnerPersonAppbarTitle": m0,
        "accountWelcomeBack":
            MessageLookupByLibrary.simpleMessage("Tekrar hoş geldiniz!"),
        "ackPasswordLostWarning": MessageLookupByLibrary.simpleMessage(
            "Şifremi kaybedersem, verilerim <underline>uçtan uca şifrelendiği</underline> için verilerimi kaybedebileceğimi farkındayım."),
        "actionNotSupportedOnFavouritesAlbum":
            MessageLookupByLibrary.simpleMessage(
                "Favoriler albümünde eylem desteklenmiyor"),
        "activeSessions":
            MessageLookupByLibrary.simpleMessage("Aktif oturumlar"),
        "add": MessageLookupByLibrary.simpleMessage("Ekle"),
        "addAName": MessageLookupByLibrary.simpleMessage("Bir Ad Ekle"),
        "addANewEmail":
            MessageLookupByLibrary.simpleMessage("Yeni e-posta ekle"),
        "addAlbumWidgetPrompt": MessageLookupByLibrary.simpleMessage(
            "Ana ekranınıza bir albüm widget\'ı ekleyin ve özelleştirmek için buraya geri dönün."),
        "addCollaborator":
            MessageLookupByLibrary.simpleMessage("Düzenleyici ekle"),
        "addCollaborators": m1,
        "addFiles": MessageLookupByLibrary.simpleMessage("Dosyaları Ekle"),
        "addFromDevice": MessageLookupByLibrary.simpleMessage("Cihazdan ekle"),
        "addItem": m2,
        "addLocation": MessageLookupByLibrary.simpleMessage("Konum Ekle"),
        "addLocationButton": MessageLookupByLibrary.simpleMessage("Ekle"),
        "addMemoriesWidgetPrompt": MessageLookupByLibrary.simpleMessage(
            "Ana ekranınıza bir anılar widget\'ı ekleyin ve özelleştirmek için buraya geri dönün."),
        "addMore": MessageLookupByLibrary.simpleMessage("Daha fazla ekle"),
        "addName": MessageLookupByLibrary.simpleMessage("İsim Ekle"),
        "addNameOrMerge": MessageLookupByLibrary.simpleMessage(
            "İsim ekleyin veya birleştirin"),
        "addNew": MessageLookupByLibrary.simpleMessage("Yeni ekle"),
        "addNewPerson": MessageLookupByLibrary.simpleMessage("Yeni kişi ekle"),
        "addOnPageSubtitle":
            MessageLookupByLibrary.simpleMessage("Eklentilerin ayrıntıları"),
        "addOnValidTill": m3,
        "addOns": MessageLookupByLibrary.simpleMessage("Eklentiler"),
        "addParticipants":
            MessageLookupByLibrary.simpleMessage("Katılımcı ekle"),
        "addPeopleWidgetPrompt": MessageLookupByLibrary.simpleMessage(
            "Ana ekranınıza bir kişiler widget\'ı ekleyin ve özelleştirmek için buraya geri dönün."),
        "addPhotos": MessageLookupByLibrary.simpleMessage("Fotoğraf ekle"),
        "addSelected": MessageLookupByLibrary.simpleMessage("Seçileni ekle"),
        "addToAlbum": MessageLookupByLibrary.simpleMessage("Albüme ekle"),
        "addToEnte": MessageLookupByLibrary.simpleMessage("Ente\'ye ekle"),
        "addToHiddenAlbum":
            MessageLookupByLibrary.simpleMessage("Gizli albüme ekle"),
        "addTrustedContact":
            MessageLookupByLibrary.simpleMessage("Güvenilir kişi ekle"),
        "addViewer": MessageLookupByLibrary.simpleMessage("Görüntüleyici ekle"),
        "addViewers": m4,
        "addYourPhotosNow": MessageLookupByLibrary.simpleMessage(
            "Fotoğraflarınızı şimdi ekleyin"),
        "addedAs": MessageLookupByLibrary.simpleMessage("Eklendi"),
        "addedBy": m5,
        "addedSuccessfullyTo": m6,
        "addingToFavorites":
            MessageLookupByLibrary.simpleMessage("Favorilere ekleniyor..."),
        "admiringThem": m7,
        "advanced": MessageLookupByLibrary.simpleMessage("Gelişmiş"),
        "advancedSettings": MessageLookupByLibrary.simpleMessage("Gelişmiş"),
        "after1Day": MessageLookupByLibrary.simpleMessage("1 gün sonra"),
        "after1Hour": MessageLookupByLibrary.simpleMessage("1 saat sonra"),
        "after1Month": MessageLookupByLibrary.simpleMessage("1 ay sonra"),
        "after1Week": MessageLookupByLibrary.simpleMessage("1 hafta sonra"),
        "after1Year": MessageLookupByLibrary.simpleMessage("1 yıl sonra"),
        "albumOwner": MessageLookupByLibrary.simpleMessage("Sahip"),
        "albumParticipantsCount": m8,
        "albumTitle": MessageLookupByLibrary.simpleMessage("Albüm Başlığı"),
        "albumUpdated":
            MessageLookupByLibrary.simpleMessage("Albüm güncellendi"),
        "albums": MessageLookupByLibrary.simpleMessage("Albümler"),
        "albumsWidgetDesc": MessageLookupByLibrary.simpleMessage(
            "Ana ekranınızda görmek istediğiniz albümleri seçin."),
        "allClear": MessageLookupByLibrary.simpleMessage("✨ Tümü temizlendi"),
        "allMemoriesPreserved":
            MessageLookupByLibrary.simpleMessage("Tüm anılar saklandı"),
        "allPersonGroupingWillReset": MessageLookupByLibrary.simpleMessage(
            "Bu kişi için tüm gruplamalar sıfırlanacak ve bu kişi için yaptığınız tüm önerileri kaybedeceksiniz"),
        "allUnnamedGroupsWillBeMergedIntoTheSelectedPerson":
            MessageLookupByLibrary.simpleMessage(
                "Tüm isimsiz gruplar seçilen kişiyle birleştirilecektir. Bu, kişinin öneri geçmişine genel bakışından hala geri alınabilir."),
        "allWillShiftRangeBasedOnFirst": MessageLookupByLibrary.simpleMessage(
            "Bu, gruptaki ilk fotoğraftır. Seçilen diğer fotoğraflar otomatik olarak bu yeni tarihe göre kaydırılacaktır"),
        "allow": MessageLookupByLibrary.simpleMessage("İzin ver"),
        "allowAddPhotosDescription": MessageLookupByLibrary.simpleMessage(
            "Bağlantıya sahip olan kişilerin paylaşılan albüme fotoğraf eklemelerine izin ver."),
        "allowAddingPhotos":
            MessageLookupByLibrary.simpleMessage("Fotoğraf eklemeye izin ver"),
        "allowAppToOpenSharedAlbumLinks": MessageLookupByLibrary.simpleMessage(
            "Uygulamanın paylaşılan albüm bağlantılarını açmasına izin ver"),
        "allowDownloads":
            MessageLookupByLibrary.simpleMessage("İndirmeye izin ver"),
        "allowPeopleToAddPhotos": MessageLookupByLibrary.simpleMessage(
            "Kullanıcıların fotoğraf eklemesine izin ver"),
        "allowPermBody": MessageLookupByLibrary.simpleMessage(
            "Ente\'nin kitaplığınızı görüntüleyebilmesi ve yedekleyebilmesi için lütfen Ayarlar\'dan fotoğraflarınıza erişime izin verin."),
        "allowPermTitle": MessageLookupByLibrary.simpleMessage(
            "Fotoğraflara erişime izin verin"),
        "androidBiometricHint":
            MessageLookupByLibrary.simpleMessage("Kimliği doğrula"),
        "androidBiometricNotRecognized":
            MessageLookupByLibrary.simpleMessage("Tanınmadı. Tekrar deneyin."),
        "androidBiometricRequiredTitle":
            MessageLookupByLibrary.simpleMessage("Biyometrik gerekli"),
        "androidBiometricSuccess":
            MessageLookupByLibrary.simpleMessage("Başarılı"),
        "androidCancelButton": MessageLookupByLibrary.simpleMessage("İptal et"),
        "androidDeviceCredentialsRequiredTitle":
            MessageLookupByLibrary.simpleMessage(
                "Cihaz kimlik bilgileri gerekli"),
        "androidDeviceCredentialsSetupDescription":
            MessageLookupByLibrary.simpleMessage(
                "Cihaz kimlik bilgileri gerekmekte"),
        "androidGoToSettingsDescription": MessageLookupByLibrary.simpleMessage(
            "Biyometrik kimlik doğrulama cihazınızda ayarlanmamış. Biyometrik kimlik doğrulama eklemek için \'Ayarlar > Güvenlik\' bölümüne gidin."),
        "androidIosWebDesktop":
            MessageLookupByLibrary.simpleMessage("Android, iOS, Web, Masaüstü"),
        "androidSignInTitle":
            MessageLookupByLibrary.simpleMessage("Kimlik doğrulaması gerekli"),
        "appIcon": MessageLookupByLibrary.simpleMessage("Uygulama simgesi"),
        "appLock": MessageLookupByLibrary.simpleMessage("Uygulama kilidi"),
        "appLockDescriptions": MessageLookupByLibrary.simpleMessage(
            "Cihazınızın varsayılan kilit ekranı ile PIN veya parola içeren özel bir kilit ekranı arasında seçim yapın."),
        "appVersion": m9,
        "appleId": MessageLookupByLibrary.simpleMessage("Apple ID"),
        "apply": MessageLookupByLibrary.simpleMessage("Uygula"),
        "applyCodeTitle": MessageLookupByLibrary.simpleMessage("Kodu girin"),
        "appstoreSubscription":
            MessageLookupByLibrary.simpleMessage("AppStore aboneliği"),
        "archive": MessageLookupByLibrary.simpleMessage("Arşiv"),
        "archiveAlbum": MessageLookupByLibrary.simpleMessage("Albümü arşivle"),
        "archiving": MessageLookupByLibrary.simpleMessage("Arşivleniyor..."),
        "areThey": MessageLookupByLibrary.simpleMessage("Onlar mı "),
        "areYouSureRemoveThisFaceFromPerson":
            MessageLookupByLibrary.simpleMessage(
                "Bu yüzü bu kişiden çıkarmak istediğine emin misin?"),
        "areYouSureThatYouWantToLeaveTheFamily":
            MessageLookupByLibrary.simpleMessage(
                "Aile planından ayrılmak istediğinize emin misiniz?"),
        "areYouSureYouWantToCancel": MessageLookupByLibrary.simpleMessage(
            "İptal etmek istediğinize emin misiniz?"),
        "areYouSureYouWantToChangeYourPlan":
            MessageLookupByLibrary.simpleMessage(
                "Planı değistirmek istediğinize emin misiniz?"),
        "areYouSureYouWantToExit": MessageLookupByLibrary.simpleMessage(
            "Çıkmak istediğinden emin misiniz?"),
        "areYouSureYouWantToIgnoreThesePersons":
            MessageLookupByLibrary.simpleMessage(
                "Bu insanları görmezden gelmek istediğine emin misiniz?"),
        "areYouSureYouWantToIgnoreThisPerson":
            MessageLookupByLibrary.simpleMessage(
                "Bu kişiyi görmezden gelmek istediğine emin misin?"),
        "areYouSureYouWantToLogout": MessageLookupByLibrary.simpleMessage(
            "Çıkış yapmak istediğinize emin misiniz?"),
        "areYouSureYouWantToMergeThem": MessageLookupByLibrary.simpleMessage(
            "Onları birleştirmek istediğine emin misiniz?"),
        "areYouSureYouWantToRenew": MessageLookupByLibrary.simpleMessage(
            "Yenilemek istediğinize emin misiniz?"),
        "areYouSureYouWantToResetThisPerson":
            MessageLookupByLibrary.simpleMessage(
                "Bu kişiyi sıfırlamak istediğinden emin misiniz?"),
        "askCancelReason": MessageLookupByLibrary.simpleMessage(
            "Aboneliğiniz iptal edilmiştir. Bunun sebebini paylaşmak ister misiniz?"),
        "askDeleteReason": MessageLookupByLibrary.simpleMessage(
            "Hesabınızı silme sebebiniz nedir?"),
        "askYourLovedOnesToShare": MessageLookupByLibrary.simpleMessage(
            "Sevdiklerinizden paylaşmalarını isteyin"),
        "atAFalloutShelter":
            MessageLookupByLibrary.simpleMessage("serpinti sığınağında"),
        "authToChangeEmailVerificationSetting":
            MessageLookupByLibrary.simpleMessage(
                "E-posta doğrulamasını değiştirmek için lütfen kimlik doğrulaması yapın"),
        "authToChangeLockscreenSetting": MessageLookupByLibrary.simpleMessage(
            "Kilit ekranı ayarını değiştirmek için lütfen kimliğinizi doğrulayın"),
        "authToChangeYourEmail": MessageLookupByLibrary.simpleMessage(
            "E-postanızı değiştirmek için lütfen kimlik doğrulaması yapın"),
        "authToChangeYourPassword": MessageLookupByLibrary.simpleMessage(
            "Şifrenizi değiştirmek için lütfen kimlik doğrulaması yapın"),
        "authToConfigureTwofactorAuthentication":
            MessageLookupByLibrary.simpleMessage(
                "İki faktörlü kimlik doğrulamayı yapılandırmak için lütfen kimlik doğrulaması yapın"),
        "authToInitiateAccountDeletion": MessageLookupByLibrary.simpleMessage(
            "Hesap silme işlemini başlatmak için lütfen kimlik doğrulaması yapın"),
        "authToManageLegacy": MessageLookupByLibrary.simpleMessage(
            "Güvenilir kişilerinizi yönetmek için lütfen kimlik doğrulaması yapın"),
        "authToViewPasskey": MessageLookupByLibrary.simpleMessage(
            "Geçiş anahtarınızı görüntülemek için lütfen kimlik doğrulaması yapın"),
        "authToViewTrashedFiles": MessageLookupByLibrary.simpleMessage(
            "Çöp dosyalarınızı görüntülemek için lütfen kimlik doğrulaması yapın"),
        "authToViewYourActiveSessions": MessageLookupByLibrary.simpleMessage(
            "Aktif oturumlarınızı görüntülemek için lütfen kimliğinizi doğrulayın"),
        "authToViewYourHiddenFiles": MessageLookupByLibrary.simpleMessage(
            "Gizli dosyalarınızı görüntülemek için kimlik doğrulama yapınız"),
        "authToViewYourMemories": MessageLookupByLibrary.simpleMessage(
            "Kodlarınızı görmek için lütfen kimlik doğrulaması yapın"),
        "authToViewYourRecoveryKey": MessageLookupByLibrary.simpleMessage(
            "Kurtarma anahtarınızı görmek için lütfen kimliğinizi doğrulayın"),
        "authenticating":
            MessageLookupByLibrary.simpleMessage("Kimlik doğrulanıyor..."),
        "authenticationFailedPleaseTryAgain":
            MessageLookupByLibrary.simpleMessage(
                "Kimlik doğrulama başarısız oldu, lütfen tekrar deneyin"),
        "authenticationSuccessful":
            MessageLookupByLibrary.simpleMessage("Kimlik doğrulama başarılı!"),
        "autoCastDialogBody": MessageLookupByLibrary.simpleMessage(
            "Mevcut Cast cihazlarını burada görebilirsiniz."),
        "autoCastiOSPermission": MessageLookupByLibrary.simpleMessage(
            "Ayarlar\'da Ente Photos uygulaması için Yerel Ağ izinlerinin açık olduğundan emin olun."),
        "autoLock": MessageLookupByLibrary.simpleMessage("Otomatik Kilit"),
        "autoLockFeatureDescription": MessageLookupByLibrary.simpleMessage(
            "Uygulama arka plana geçtikten sonra kilitleneceği süre"),
        "autoLogoutMessage": MessageLookupByLibrary.simpleMessage(
            "Teknik aksaklık nedeniyle oturumunuz kapatıldı. Verdiğimiz rahatsızlıktan dolayı özür dileriz."),
        "autoPair": MessageLookupByLibrary.simpleMessage("Otomatik eşle"),
        "autoPairDesc": MessageLookupByLibrary.simpleMessage(
            "Otomatik eşleştirme yalnızca Chromecast destekleyen cihazlarla çalışır."),
        "available": MessageLookupByLibrary.simpleMessage("Mevcut"),
        "availableStorageSpace": m10,
        "backedUpFolders":
            MessageLookupByLibrary.simpleMessage("Yedeklenmiş klasörler"),
        "backgroundWithThem": m11,
        "backup": MessageLookupByLibrary.simpleMessage("Yedekle"),
        "backupFailed":
            MessageLookupByLibrary.simpleMessage("Yedekleme başarısız oldu"),
        "backupFile": MessageLookupByLibrary.simpleMessage("Yedek Dosyası"),
        "backupOverMobileData":
            MessageLookupByLibrary.simpleMessage("Mobil veri ile yedekle"),
        "backupSettings":
            MessageLookupByLibrary.simpleMessage("Yedekleme seçenekleri"),
        "backupStatus":
            MessageLookupByLibrary.simpleMessage("Yedekleme durumu"),
        "backupStatusDescription": MessageLookupByLibrary.simpleMessage(
            "Eklenen öğeler burada görünecek"),
        "backupVideos":
            MessageLookupByLibrary.simpleMessage("Videoları yedekle"),
        "beach": MessageLookupByLibrary.simpleMessage("Kum ve deniz"),
        "birthday": MessageLookupByLibrary.simpleMessage("Doğum Günü"),
        "birthdayNotifications":
            MessageLookupByLibrary.simpleMessage("Doğum günü bildirimleri"),
        "birthdays": MessageLookupByLibrary.simpleMessage("Doğum Günleri"),
        "blackFridaySale":
            MessageLookupByLibrary.simpleMessage("Muhteşem Cuma kampanyası"),
        "blog": MessageLookupByLibrary.simpleMessage("Blog"),
        "cLDesc1": MessageLookupByLibrary.simpleMessage(
            "Video akışı beta sürümünün arkasında ve devam ettirilebilir yüklemeler ve indirmeler üzerinde çalışırken, artık dosya yükleme sınırını 10 GB\'a çıkardık. Bu artık hem masaüstü hem de mobil uygulamalarda kullanılabilir."),
        "cLDesc2": MessageLookupByLibrary.simpleMessage(
            "Arka plan yüklemeleri artık Android cihazlara ek olarak iOS\'ta da destekleniyor. En son fotoğraflarınızı ve videolarınızı yedeklemek için uygulamayı açmanıza gerek yok."),
        "cLDesc3": MessageLookupByLibrary.simpleMessage(
            "Otomatik oynatma, bir sonraki belleğe kaydırma ve çok daha fazlası dahil olmak üzere bellek deneyimimizde önemli iyileştirmeler yaptık."),
        "cLDesc4": MessageLookupByLibrary.simpleMessage(
            "Bazı arka plandaki iyileştirmelere ek olarak, artık tespit edilen tüm yüzleri görmek, benzer yüzler hakkında geri bildirimde bulunmak ve tek bir fotoğraftan yüz ekleyip çıkarmak çok daha kolay."),
        "cLDesc5": MessageLookupByLibrary.simpleMessage(
            "Ente’ye kaydettiğiniz tüm doğum günleri için artık en iyi fotoğraflarından oluşan bir koleksiyonla birlikte, devre dışı bırakabileceğiniz bir bildirim alacaksınız."),
        "cLDesc6": MessageLookupByLibrary.simpleMessage(
            "Uygulamayı kapatmadan önce yüklemelerin / indirmelerin tamamlanmasını beklemenize gerek yok. Tüm yüklemeler ve indirmeler artık yarıda duraklatma ve kaldığınız yerden devam etme özelliğine sahip."),
        "cLTitle1": MessageLookupByLibrary.simpleMessage(
            "Büyük Video Dosyalarını Yükleme"),
        "cLTitle2": MessageLookupByLibrary.simpleMessage("Arka Plan Yükleme"),
        "cLTitle3":
            MessageLookupByLibrary.simpleMessage("Otomatik Oynatma Anıları"),
        "cLTitle4":
            MessageLookupByLibrary.simpleMessage("Geliştirilmiş Yüz Tanıma"),
        "cLTitle5":
            MessageLookupByLibrary.simpleMessage("Doğum Günü Bildirimleri"),
        "cLTitle6": MessageLookupByLibrary.simpleMessage(
            "Devam Ettirilebilir Yüklemeler ve İndirmeler"),
        "cachedData":
            MessageLookupByLibrary.simpleMessage("Önbelleğe alınmış veriler"),
        "calculating": MessageLookupByLibrary.simpleMessage("Hesaplanıyor..."),
        "canNotOpenBody": MessageLookupByLibrary.simpleMessage(
            "Üzgünüz, Bu albüm uygulama içinde açılamadı."),
        "canNotOpenTitle":
            MessageLookupByLibrary.simpleMessage("Albüm açılamadı"),
        "canNotUploadToAlbumsOwnedByOthers":
            MessageLookupByLibrary.simpleMessage(
                "Başkalarına ait albümlere yüklenemez"),
        "canOnlyCreateLinkForFilesOwnedByYou":
            MessageLookupByLibrary.simpleMessage(
                "Yalnızca size ait dosyalar için bağlantı oluşturabilir"),
        "canOnlyRemoveFilesOwnedByYou": MessageLookupByLibrary.simpleMessage(
            "Yalnızca size ait dosyaları kaldırabilir"),
        "cancel": MessageLookupByLibrary.simpleMessage("İptal et"),
        "cancelAccountRecovery":
            MessageLookupByLibrary.simpleMessage("Kurtarma işlemini iptal et"),
        "cancelAccountRecoveryBody": MessageLookupByLibrary.simpleMessage(
            "Kurtarmayı iptal etmek istediğinize emin misiniz?"),
        "cancelOtherSubscription": m12,
        "cancelSubscription":
            MessageLookupByLibrary.simpleMessage("Abonelik iptali"),
        "cannotAddMorePhotosAfterBecomingViewer": m13,
        "cannotDeleteSharedFiles":
            MessageLookupByLibrary.simpleMessage("Dosyalar silinemiyor"),
        "castAlbum": MessageLookupByLibrary.simpleMessage("Yayın albümü"),
        "castIPMismatchBody": MessageLookupByLibrary.simpleMessage(
            "Lütfen TV ile aynı ağda olduğunuzdan emin olun."),
        "castIPMismatchTitle": MessageLookupByLibrary.simpleMessage(
            "Albüm yüklenirken hata oluştu"),
        "castInstruction": MessageLookupByLibrary.simpleMessage(
            "Eşleştirmek istediğiniz cihazda cast.ente.io adresini ziyaret edin.\n\nAlbümü TV\'nizde oynatmak için aşağıdaki kodu girin."),
        "centerPoint": MessageLookupByLibrary.simpleMessage("Merkez noktası"),
        "change": MessageLookupByLibrary.simpleMessage("Değiştir"),
        "changeEmail":
            MessageLookupByLibrary.simpleMessage("E-posta adresini değiştir"),
        "changeLocationOfSelectedItems": MessageLookupByLibrary.simpleMessage(
            "Seçilen öğelerin konumu değiştirilsin mi?"),
        "changePassword":
            MessageLookupByLibrary.simpleMessage("Şifrenizi değiştirin"),
        "changePasswordTitle":
            MessageLookupByLibrary.simpleMessage("Parolanızı değiştirin"),
        "changePermissions":
            MessageLookupByLibrary.simpleMessage("İzinleri değiştir?"),
        "changeYourReferralCode": MessageLookupByLibrary.simpleMessage(
            "Referans kodunuzu değiştirin"),
        "checkForUpdates":
            MessageLookupByLibrary.simpleMessage("Güncellemeleri kontol et"),
        "checkInboxAndSpamFolder": MessageLookupByLibrary.simpleMessage(
            "Lütfen doğrulama işlemini tamamlamak için gelen kutunuzu (ve spam klasörünüzü) kontrol edin"),
        "checkStatus":
            MessageLookupByLibrary.simpleMessage("Durumu kontrol edin"),
        "checking": MessageLookupByLibrary.simpleMessage("Kontrol ediliyor..."),
        "checkingModels": MessageLookupByLibrary.simpleMessage(
            "Modeller kontrol ediliyor..."),
        "city": MessageLookupByLibrary.simpleMessage("Şehirde"),
        "claimFreeStorage":
            MessageLookupByLibrary.simpleMessage("Bedava alan kazanın"),
        "claimMore": MessageLookupByLibrary.simpleMessage("Arttır!"),
        "claimed": MessageLookupByLibrary.simpleMessage("Alındı"),
        "claimedStorageSoFar": m14,
        "cleanUncategorized":
            MessageLookupByLibrary.simpleMessage("Temiz Genel"),
        "cleanUncategorizedDescription": MessageLookupByLibrary.simpleMessage(
            "Diğer albümlerde bulunan Kategorilenmemiş tüm dosyaları kaldırın"),
        "clearCaches":
            MessageLookupByLibrary.simpleMessage("Önbelleği temizle"),
        "clearIndexes":
            MessageLookupByLibrary.simpleMessage("Dizinleri temizle"),
        "click": MessageLookupByLibrary.simpleMessage("• Tıklamak"),
        "clickOnTheOverflowMenu":
            MessageLookupByLibrary.simpleMessage("• Taşma menüsüne tıklayın"),
        "clickToInstallOurBestVersionYet": MessageLookupByLibrary.simpleMessage(
            "Bugüne kadarki en iyi sürümümüzü yüklemek için tıklayın"),
        "close": MessageLookupByLibrary.simpleMessage("Kapat"),
        "clubByCaptureTime": MessageLookupByLibrary.simpleMessage(
            "Yakalama zamanına göre kulüp"),
        "clubByFileName":
            MessageLookupByLibrary.simpleMessage("Dosya adına göre kulüp"),
        "clusteringProgress":
            MessageLookupByLibrary.simpleMessage("Kümeleme ilerlemesi"),
        "codeAppliedPageTitle":
            MessageLookupByLibrary.simpleMessage("Kod kabul edildi"),
        "codeChangeLimitReached": MessageLookupByLibrary.simpleMessage(
            "Üzgünüz, kod değişikliklerinin sınırına ulaştınız."),
        "codeCopiedToClipboard":
            MessageLookupByLibrary.simpleMessage("Kodunuz panoya kopyalandı"),
        "codeUsedByYou":
            MessageLookupByLibrary.simpleMessage("Sizin kullandığınız kod"),
        "collabLinkSectionDescription": MessageLookupByLibrary.simpleMessage(
            "Ente aplikasyonu veya hesabı olmadan insanların paylaşılan albümde fotoğraf ekleyip görüntülemelerine izin vermek için bir bağlantı oluşturun. Grup veya etkinlik fotoğraflarını toplamak için harika bir seçenek."),
        "collaborativeLink":
            MessageLookupByLibrary.simpleMessage("Ortak bağlantı"),
        "collaborativeLinkCreatedFor": m15,
        "collaborator": MessageLookupByLibrary.simpleMessage("Düzenleyici"),
        "collaboratorsCanAddPhotosAndVideosToTheSharedAlbum":
            MessageLookupByLibrary.simpleMessage(
                "Düzenleyiciler, paylaşılan albüme fotoğraf ve videolar ekleyebilir."),
        "collaboratorsSuccessfullyAdded": m16,
        "collageLayout": MessageLookupByLibrary.simpleMessage("Düzen"),
        "collageSaved": MessageLookupByLibrary.simpleMessage(
            "Kolajınız galeriye kaydedildi"),
        "collect": MessageLookupByLibrary.simpleMessage("Topla"),
        "collectEventPhotos": MessageLookupByLibrary.simpleMessage(
            "Etkinlik fotoğraflarını topla"),
        "collectPhotos":
            MessageLookupByLibrary.simpleMessage("Fotoğrafları topla"),
        "collectPhotosDescription": MessageLookupByLibrary.simpleMessage(
            "Arkadaşlarınızın orijinal kalitede fotoğraf yükleyebileceği bir bağlantı oluşturun."),
        "color": MessageLookupByLibrary.simpleMessage("Renk"),
        "configuration": MessageLookupByLibrary.simpleMessage("Yapılandırma"),
        "confirm": MessageLookupByLibrary.simpleMessage("Onayla"),
        "confirm2FADisable": MessageLookupByLibrary.simpleMessage(
            "İki adımlı kimlik doğrulamasını devre dışı bırakmak istediğinize emin misiniz?"),
        "confirmAccountDeletion":
            MessageLookupByLibrary.simpleMessage("Hesap silme işlemini onayla"),
        "confirmAddingTrustedContact": m17,
        "confirmDeletePrompt": MessageLookupByLibrary.simpleMessage(
            "Evet, bu hesabı ve verilerini tüm uygulamalardan kalıcı olarak silmek istiyorum."),
        "confirmPassword":
            MessageLookupByLibrary.simpleMessage("Şifrenizi onaylayın"),
        "confirmPlanChange": MessageLookupByLibrary.simpleMessage(
            "Plan değişikliğini onaylayın"),
        "confirmRecoveryKey":
            MessageLookupByLibrary.simpleMessage("Kurtarma anahtarını doğrula"),
        "confirmYourRecoveryKey": MessageLookupByLibrary.simpleMessage(
            "Kurtarma anahtarını doğrulayın"),
        "connectToDevice":
            MessageLookupByLibrary.simpleMessage("Cihaza bağlanın"),
        "contactFamilyAdmin": m18,
        "contactSupport":
            MessageLookupByLibrary.simpleMessage("Destek ile iletişim"),
        "contactToManageSubscription": m19,
        "contacts": MessageLookupByLibrary.simpleMessage("Kişiler"),
        "contents": MessageLookupByLibrary.simpleMessage("İçerikler"),
        "continueLabel": MessageLookupByLibrary.simpleMessage("Devam edin"),
        "continueOnFreeTrial":
            MessageLookupByLibrary.simpleMessage("Ücretsiz denemeye devam et"),
        "convertToAlbum": MessageLookupByLibrary.simpleMessage("Albüme taşı"),
        "copyEmailAddress":
            MessageLookupByLibrary.simpleMessage("E-posta adresini kopyala"),
        "copyLink": MessageLookupByLibrary.simpleMessage("Bağlantıyı kopyala"),
        "copypasteThisCodentoYourAuthenticatorApp":
            MessageLookupByLibrary.simpleMessage(
                "Bu kodu kopyalayın ve kimlik doğrulama uygulamanıza yapıştırın"),
        "couldNotBackUpTryLater": MessageLookupByLibrary.simpleMessage(
            "Verilerinizi yedekleyemedik.\nDaha sonra tekrar deneyeceğiz."),
        "couldNotFreeUpSpace":
            MessageLookupByLibrary.simpleMessage("Yer boşaltılamadı"),
        "couldNotUpdateSubscription":
            MessageLookupByLibrary.simpleMessage("Abonelikler kaydedilemedi"),
        "count": MessageLookupByLibrary.simpleMessage("Miktar"),
        "crashReporting":
            MessageLookupByLibrary.simpleMessage("Çökme raporlaması"),
        "create": MessageLookupByLibrary.simpleMessage("Oluştur"),
        "createAccount":
            MessageLookupByLibrary.simpleMessage("Hesap oluşturun"),
        "createAlbumActionHint": MessageLookupByLibrary.simpleMessage(
            "Fotoğrafları seçmek için uzun basın ve + düğmesine tıklayarak bir albüm oluşturun"),
        "createCollaborativeLink":
            MessageLookupByLibrary.simpleMessage("Ortak bağlantı oluşturun"),
        "createCollage": MessageLookupByLibrary.simpleMessage("Kolaj oluştur"),
        "createNewAccount":
            MessageLookupByLibrary.simpleMessage("Yeni bir hesap oluşturun"),
        "createOrSelectAlbum":
            MessageLookupByLibrary.simpleMessage("Albüm oluştur veya seç"),
        "createPublicLink": MessageLookupByLibrary.simpleMessage(
            "Herkese açık bir bağlantı oluştur"),
        "creatingLink":
            MessageLookupByLibrary.simpleMessage("Bağlantı oluşturuluyor..."),
        "criticalUpdateAvailable":
            MessageLookupByLibrary.simpleMessage("Kritik güncelleme mevcut"),
        "crop": MessageLookupByLibrary.simpleMessage("Kırp"),
        "curatedMemories":
            MessageLookupByLibrary.simpleMessage("Seçilmiş anılar"),
        "currentUsageIs":
            MessageLookupByLibrary.simpleMessage("Güncel kullanımınız "),
        "currentlyRunning":
            MessageLookupByLibrary.simpleMessage("şu anda çalışıyor"),
        "custom": MessageLookupByLibrary.simpleMessage("Özel"),
        "customEndpoint": m20,
        "darkTheme": MessageLookupByLibrary.simpleMessage("Karanlık"),
        "dayToday": MessageLookupByLibrary.simpleMessage("Bugün"),
        "dayYesterday": MessageLookupByLibrary.simpleMessage("Dün"),
        "declineTrustInvite":
            MessageLookupByLibrary.simpleMessage("Daveti Reddet"),
        "decrypting":
            MessageLookupByLibrary.simpleMessage("Şifre çözülüyor..."),
        "decryptingVideo": MessageLookupByLibrary.simpleMessage(
            "Videonun şifresi çözülüyor..."),
        "deduplicateFiles":
            MessageLookupByLibrary.simpleMessage("Dosyaları Tekilleştirme"),
        "delete": MessageLookupByLibrary.simpleMessage("Sil"),
        "deleteAccount": MessageLookupByLibrary.simpleMessage("Hesabı sil"),
        "deleteAccountFeedbackPrompt": MessageLookupByLibrary.simpleMessage(
            "Gittiğini gördüğümüze üzüldük. Lütfen gelişmemize yardımcı olmak için neden ayrıldığınızı açıklayın."),
        "deleteAccountPermanentlyButton":
            MessageLookupByLibrary.simpleMessage("Hesabımı kalıcı olarak sil"),
        "deleteAlbum": MessageLookupByLibrary.simpleMessage("Albümü sil"),
        "deleteAlbumDialog": MessageLookupByLibrary.simpleMessage(
            "Ayrıca bu albümde bulunan fotoğrafları (ve videoları) parçası oldukları <bold>tüm</bold> diğer albümlerden silebilir miyim?"),
        "deleteAlbumsDialogBody": MessageLookupByLibrary.simpleMessage(
            "Bu, tüm boş albümleri silecektir. Bu, albüm listenizdeki dağınıklığı azaltmak istediğinizde kullanışlıdır."),
        "deleteAll": MessageLookupByLibrary.simpleMessage("Hepsini Sil"),
        "deleteConfirmDialogBody": MessageLookupByLibrary.simpleMessage(
            "Kullandığınız Ente uygulamaları varsa bu hesap diğer Ente uygulamalarıyla bağlantılıdır. Tüm Ente uygulamalarına yüklediğiniz veriler ve hesabınız kalıcı olarak silinecektir."),
        "deleteEmailRequest": MessageLookupByLibrary.simpleMessage(
            "Lütfen kayıtlı e-posta adresinizden <warning> account-deletion@ente.io</warning>\'ya e-posta gönderiniz."),
        "deleteEmptyAlbums":
            MessageLookupByLibrary.simpleMessage("Boş albümleri sil"),
        "deleteEmptyAlbumsWithQuestionMark":
            MessageLookupByLibrary.simpleMessage("Boş albümler silinsin mi?"),
        "deleteFromBoth":
            MessageLookupByLibrary.simpleMessage("Her ikisinden de sil"),
        "deleteFromDevice":
            MessageLookupByLibrary.simpleMessage("Cihazınızdan silin"),
        "deleteFromEnte": MessageLookupByLibrary.simpleMessage("Ente\'den Sil"),
        "deleteItemCount": m21,
        "deleteLocation": MessageLookupByLibrary.simpleMessage("Konumu sil"),
        "deleteMultipleAlbumDialog": m22,
        "deletePhotos":
            MessageLookupByLibrary.simpleMessage("Fotoğrafları sil"),
        "deleteProgress": m23,
        "deleteReason1": MessageLookupByLibrary.simpleMessage(
            "İhtiyacım olan önemli bir özellik eksik"),
        "deleteReason2": MessageLookupByLibrary.simpleMessage(
            "Uygulama veya bir özellik olması gerektiğini düşündüğüm gibi çalışmıyor"),
        "deleteReason3": MessageLookupByLibrary.simpleMessage(
            "Daha çok sevdiğim başka bir hizmet buldum"),
        "deleteReason4":
            MessageLookupByLibrary.simpleMessage("Nedenim listede yok"),
        "deleteRequestSLAText": MessageLookupByLibrary.simpleMessage(
            "İsteğiniz 72 saat içinde gerçekleştirilecek."),
        "deleteSharedAlbum": MessageLookupByLibrary.simpleMessage(
            "Paylaşılan albüm silinsin mi?"),
        "deleteSharedAlbumDialogBody": MessageLookupByLibrary.simpleMessage(
            "Albüm herkes için silinecek\n\nBu albümdeki başkalarına ait paylaşılan fotoğraflara erişiminizi kaybedeceksiniz"),
        "deselectAll":
            MessageLookupByLibrary.simpleMessage("Tüm seçimi kaldır"),
        "designedToOutlive": MessageLookupByLibrary.simpleMessage(
            "Hayatta kalmak için tasarlandı"),
        "details": MessageLookupByLibrary.simpleMessage("Ayrıntılar"),
        "developerSettings":
            MessageLookupByLibrary.simpleMessage("Geliştirici ayarları"),
        "developerSettingsWarning": MessageLookupByLibrary.simpleMessage(
            "Geliştirici ayarlarını değiştirmek istediğinizden emin misiniz?"),
        "deviceCodeHint": MessageLookupByLibrary.simpleMessage("Kodu girin"),
        "deviceFilesAutoUploading": MessageLookupByLibrary.simpleMessage(
            "Bu cihazın albümüne eklenen dosyalar otomatik olarak ente\'ye yüklenecektir."),
        "deviceLock": MessageLookupByLibrary.simpleMessage("Cihaz kilidi"),
        "deviceLockExplanation": MessageLookupByLibrary.simpleMessage(
            "Ente uygulaması önplanda calıştığında ve bir yedekleme işlemi devam ettiğinde, cihaz ekran kilidini devre dışı bırakın. Bu genellikle gerekli olmasa da, büyük dosyaların yüklenmesi ve büyük kütüphanelerin başlangıçta içe aktarılması sürecini hızlandırabilir."),
        "deviceNotFound":
            MessageLookupByLibrary.simpleMessage("Cihaz bulunamadı"),
        "didYouKnow": MessageLookupByLibrary.simpleMessage("Biliyor musun?"),
        "different": MessageLookupByLibrary.simpleMessage("Farklı"),
        "disableAutoLock": MessageLookupByLibrary.simpleMessage(
            "Otomatik kilidi devre dışı bırak"),
        "disableDownloadWarningBody": MessageLookupByLibrary.simpleMessage(
            "Görüntüleyiciler, hala harici araçlar kullanarak ekran görüntüsü alabilir veya fotoğraflarınızın bir kopyasını kaydedebilir. Lütfen bunu göz önünde bulundurunuz"),
        "disableDownloadWarningTitle":
            MessageLookupByLibrary.simpleMessage("Lütfen dikkate alın"),
        "disableLinkMessage": m24,
        "disableTwofactor": MessageLookupByLibrary.simpleMessage(
            "İki Aşamalı Doğrulamayı Devre Dışı Bırak"),
        "disablingTwofactorAuthentication":
            MessageLookupByLibrary.simpleMessage(
                "İki aşamalı doğrulamayı devre dışı bırak..."),
        "discord": MessageLookupByLibrary.simpleMessage("Discord"),
        "discover": MessageLookupByLibrary.simpleMessage("Keşfet"),
        "discover_babies": MessageLookupByLibrary.simpleMessage("Bebek"),
        "discover_celebrations":
            MessageLookupByLibrary.simpleMessage("Kutlamalar "),
        "discover_food": MessageLookupByLibrary.simpleMessage("Yiyecek"),
        "discover_greenery": MessageLookupByLibrary.simpleMessage("Yeşillik"),
        "discover_hills": MessageLookupByLibrary.simpleMessage("Tepeler"),
        "discover_identity": MessageLookupByLibrary.simpleMessage("Kimlik"),
        "discover_memes": MessageLookupByLibrary.simpleMessage("Mimler"),
        "discover_notes": MessageLookupByLibrary.simpleMessage("Notlar"),
        "discover_pets":
            MessageLookupByLibrary.simpleMessage("Evcil Hayvanlar"),
        "discover_receipts": MessageLookupByLibrary.simpleMessage("Makbuzlar"),
        "discover_screenshots":
            MessageLookupByLibrary.simpleMessage("Ekran Görüntüleri"),
        "discover_selfies": MessageLookupByLibrary.simpleMessage("Özçekimler"),
        "discover_sunset": MessageLookupByLibrary.simpleMessage("Gün batımı"),
        "discover_visiting_cards":
            MessageLookupByLibrary.simpleMessage("Ziyaret Kartları"),
        "discover_wallpapers":
            MessageLookupByLibrary.simpleMessage("Duvar Kağıtları"),
        "dismiss": MessageLookupByLibrary.simpleMessage("Reddet"),
        "distanceInKMUnit": MessageLookupByLibrary.simpleMessage("km"),
        "doNotSignOut": MessageLookupByLibrary.simpleMessage("Çıkış yapma"),
        "doThisLater": MessageLookupByLibrary.simpleMessage("Sonra yap"),
        "doYouWantToDiscardTheEditsYouHaveMade":
            MessageLookupByLibrary.simpleMessage(
                "Yaptığınız düzenlemeleri silmek istiyor musunuz?"),
        "done": MessageLookupByLibrary.simpleMessage("Bitti"),
        "dontSave": MessageLookupByLibrary.simpleMessage("Kaydetme"),
        "doubleYourStorage": MessageLookupByLibrary.simpleMessage(
            "Depolama alanınızı ikiye katlayın"),
        "download": MessageLookupByLibrary.simpleMessage("İndir"),
        "downloadFailed":
            MessageLookupByLibrary.simpleMessage("İndirme başarısız"),
        "downloading": MessageLookupByLibrary.simpleMessage("İndiriliyor..."),
        "dropSupportEmail": m25,
        "duplicateFileCountWithStorageSaved": m26,
        "duplicateItemsGroup": m27,
        "edit": MessageLookupByLibrary.simpleMessage("Düzenle"),
        "editEmailAlreadyLinked": m28,
        "editLocation": MessageLookupByLibrary.simpleMessage("Konumu düzenle"),
        "editLocationTagTitle":
            MessageLookupByLibrary.simpleMessage("Konumu düzenle"),
        "editPerson": MessageLookupByLibrary.simpleMessage("Kişiyi düzenle"),
        "editTime": MessageLookupByLibrary.simpleMessage("Zamanı düzenle"),
        "editsSaved":
            MessageLookupByLibrary.simpleMessage("Düzenleme kaydedildi"),
        "editsToLocationWillOnlyBeSeenWithinEnte":
            MessageLookupByLibrary.simpleMessage(
                "Konumda yapılan düzenlemeler yalnızca Ente\'de görülecektir"),
        "eligible": MessageLookupByLibrary.simpleMessage("uygun"),
        "email": MessageLookupByLibrary.simpleMessage("E-Posta"),
        "emailAlreadyRegistered":
            MessageLookupByLibrary.simpleMessage("E-posta zaten kayıtlı."),
        "emailChangedTo": m29,
        "emailDoesNotHaveEnteAccount": m30,
        "emailNoEnteAccount": m31,
        "emailNotRegistered":
            MessageLookupByLibrary.simpleMessage("E-posta kayıtlı değil."),
        "emailVerificationToggle":
            MessageLookupByLibrary.simpleMessage("E-posta doğrulama"),
        "emailYourLogs": MessageLookupByLibrary.simpleMessage(
            "Kayıtlarınızı e-postayla gönderin"),
        "embracingThem": m32,
        "emergencyContacts": MessageLookupByLibrary.simpleMessage(
            "Acil Durum İletişim Bilgileri"),
        "empty": MessageLookupByLibrary.simpleMessage("Boşalt"),
        "emptyTrash":
            MessageLookupByLibrary.simpleMessage("Çöp kutusu boşaltılsın mı?"),
        "enable": MessageLookupByLibrary.simpleMessage("Etkinleştir"),
        "enableMLIndexingDesc": MessageLookupByLibrary.simpleMessage(
            "Ente, yüz tanıma, sihirli arama ve diğer gelişmiş arama özellikleri için cihaz üzerinde çalışan makine öğrenimini kullanır"),
        "enableMachineLearningBanner": MessageLookupByLibrary.simpleMessage(
            "Sihirli arama ve yüz tanıma için makine öğrenimini etkinleştirin"),
        "enableMaps":
            MessageLookupByLibrary.simpleMessage("Haritaları Etkinleştir"),
        "enableMapsDesc": MessageLookupByLibrary.simpleMessage(
            "Bu, fotoğraflarınızı bir dünya haritasında gösterecektir.\n\nBu harita Open Street Map tarafından barındırılmaktadır ve fotoğraflarınızın tam konumları hiçbir zaman paylaşılmaz.\n\nBu özelliği istediğiniz zaman Ayarlar\'dan devre dışı bırakabilirsiniz."),
        "enabled": MessageLookupByLibrary.simpleMessage("Etkin"),
        "encryptingBackup":
            MessageLookupByLibrary.simpleMessage("Yedekleme şifreleniyor..."),
        "encryption": MessageLookupByLibrary.simpleMessage("Şifreleme"),
        "encryptionKeys":
            MessageLookupByLibrary.simpleMessage("Şifreleme anahtarı"),
        "endpointUpdatedMessage": MessageLookupByLibrary.simpleMessage(
            "Fatura başarıyla güncellendi"),
        "endtoendEncryptedByDefault": MessageLookupByLibrary.simpleMessage(
            "Varsayılan olarak uçtan uca şifrelenmiş"),
        "enteCanEncryptAndPreserveFilesOnlyIfYouGrant":
            MessageLookupByLibrary.simpleMessage(
                "Ente dosyaları yalnızca erişim izni verdiğiniz takdirde şifreleyebilir ve koruyabilir"),
        "entePhotosPerm": MessageLookupByLibrary.simpleMessage(
            "Ente fotoğrafları saklamak için <i>iznine ihtiyaç duyuyor</i>"),
        "enteSubscriptionPitch": MessageLookupByLibrary.simpleMessage(
            "Ente anılarınızı korur, böylece cihazınızı kaybetseniz bile anılarınıza her zaman ulaşabilirsiniz."),
        "enteSubscriptionShareWithFamily": MessageLookupByLibrary.simpleMessage(
            "Aileniz de planınıza eklenebilir."),
        "enterAlbumName":
            MessageLookupByLibrary.simpleMessage("Bir albüm adı girin"),
        "enterCode": MessageLookupByLibrary.simpleMessage("Kodu giriniz"),
        "enterCodeDescription": MessageLookupByLibrary.simpleMessage(
            "İkiniz için de ücretsiz depolama alanı talep etmek için arkadaşınız tarafından sağlanan kodu girin"),
        "enterDateOfBirth":
            MessageLookupByLibrary.simpleMessage("Doğum Günü (isteğe bağlı)"),
        "enterEmail":
            MessageLookupByLibrary.simpleMessage("E-postanızı giriniz"),
        "enterFileName":
            MessageLookupByLibrary.simpleMessage("Dosya adını girin"),
        "enterName": MessageLookupByLibrary.simpleMessage("İsim girin"),
        "enterNewPasswordToEncrypt": MessageLookupByLibrary.simpleMessage(
            "Verilerinizi şifrelemek için kullanabileceğimiz yeni bir şifre girin"),
        "enterPassword":
            MessageLookupByLibrary.simpleMessage("Şifrenizi girin"),
        "enterPasswordToEncrypt": MessageLookupByLibrary.simpleMessage(
            "Verilerinizi şifrelemek için kullanabileceğimiz bir şifre girin"),
        "enterPersonName":
            MessageLookupByLibrary.simpleMessage("Kişi ismini giriniz"),
        "enterPin": MessageLookupByLibrary.simpleMessage("PIN Girin"),
        "enterReferralCode":
            MessageLookupByLibrary.simpleMessage("Davet kodunuzu girin"),
        "enterThe6digitCodeFromnyourAuthenticatorApp":
            MessageLookupByLibrary.simpleMessage(
                "Doğrulama uygulamasındaki 6 basamaklı kodu giriniz"),
        "enterValidEmail": MessageLookupByLibrary.simpleMessage(
            "Lütfen geçerli bir e-posta adresi girin."),
        "enterYourEmailAddress":
            MessageLookupByLibrary.simpleMessage("E-posta adresinizi girin"),
        "enterYourNewEmailAddress": MessageLookupByLibrary.simpleMessage(
            "Yeni e-posta adresinizi girin"),
        "enterYourPassword":
            MessageLookupByLibrary.simpleMessage("Lütfen şifrenizi giriniz"),
        "enterYourRecoveryKey":
            MessageLookupByLibrary.simpleMessage("Kurtarma kodunuzu girin"),
        "error": MessageLookupByLibrary.simpleMessage("Hata"),
        "everywhere": MessageLookupByLibrary.simpleMessage("her yerde"),
        "exif": MessageLookupByLibrary.simpleMessage("EXIF"),
        "existingUser":
            MessageLookupByLibrary.simpleMessage("Mevcut kullanıcı"),
        "expiredLinkInfo": MessageLookupByLibrary.simpleMessage(
            "Bu bağlantının süresi dolmuştur. Lütfen yeni bir süre belirleyin veya bağlantı süresini devre dışı bırakın."),
        "exportLogs":
            MessageLookupByLibrary.simpleMessage("Günlüğü dışa aktar"),
        "exportYourData":
            MessageLookupByLibrary.simpleMessage("Veriyi dışarı aktar"),
        "extraPhotosFound":
            MessageLookupByLibrary.simpleMessage("Ekstra fotoğraflar bulundu"),
        "extraPhotosFoundFor": m33,
        "faceNotClusteredYet": MessageLookupByLibrary.simpleMessage(
            "Yüz henüz kümelenmedi, lütfen daha sonra tekrar gelin"),
        "faceRecognition": MessageLookupByLibrary.simpleMessage("Yüz Tanıma"),
        "faces": MessageLookupByLibrary.simpleMessage("Yüzler"),
        "failed": MessageLookupByLibrary.simpleMessage("Başarısız oldu"),
        "failedToApplyCode":
            MessageLookupByLibrary.simpleMessage("Uygulanırken hata oluştu"),
        "failedToCancel": MessageLookupByLibrary.simpleMessage(
            "İptal edilirken sorun oluştu"),
        "failedToDownloadVideo":
            MessageLookupByLibrary.simpleMessage("Video indirilemedi"),
        "failedToFetchActiveSessions": MessageLookupByLibrary.simpleMessage(
            "Etkin oturumlar getirilemedi"),
        "failedToFetchOriginalForEdit": MessageLookupByLibrary.simpleMessage(
            "Düzenleme için orijinal getirilemedi"),
        "failedToFetchReferralDetails": MessageLookupByLibrary.simpleMessage(
            "Davet ayrıntıları çekilemedi. Iütfen daha sonra deneyin."),
        "failedToLoadAlbums": MessageLookupByLibrary.simpleMessage(
            "Albüm yüklenirken hata oluştu"),
        "failedToPlayVideo":
            MessageLookupByLibrary.simpleMessage("Video oynatılamadı"),
        "failedToRefreshStripeSubscription":
            MessageLookupByLibrary.simpleMessage("Abonelik yenilenemedi"),
        "failedToRenew": MessageLookupByLibrary.simpleMessage(
            "Abonelik yenilenirken hata oluştu"),
        "failedToVerifyPaymentStatus":
            MessageLookupByLibrary.simpleMessage("Ödeme durumu doğrulanamadı"),
        "familyPlanOverview": MessageLookupByLibrary.simpleMessage(
            "Ekstra ödeme yapmadan mevcut planınıza 5 aile üyesi ekleyin.\n\nHer üyenin kendine ait özel alanı vardır ve paylaşılmadıkça birbirlerinin dosyalarını göremezler.\n\nAile planları ücretli ente aboneliğine sahip müşteriler tarafından kullanılabilir.\n\nBaşlamak için şimdi abone olun!"),
        "familyPlanPortalTitle": MessageLookupByLibrary.simpleMessage("Aile"),
        "familyPlans": MessageLookupByLibrary.simpleMessage("Aile Planı"),
        "faq": MessageLookupByLibrary.simpleMessage("Sık sorulan sorular"),
        "faqs": MessageLookupByLibrary.simpleMessage("Sık Sorulan Sorular"),
        "favorite": MessageLookupByLibrary.simpleMessage("Favori"),
        "feastingWithThem": m34,
        "feedback": MessageLookupByLibrary.simpleMessage("Geri Bildirim"),
        "file": MessageLookupByLibrary.simpleMessage("Dosya"),
        "fileFailedToSaveToGallery": MessageLookupByLibrary.simpleMessage(
            "Dosya galeriye kaydedilemedi"),
        "fileInfoAddDescHint":
            MessageLookupByLibrary.simpleMessage("Bir açıklama ekle..."),
        "fileNotUploadedYet":
            MessageLookupByLibrary.simpleMessage("Dosya henüz yüklenmedi"),
        "fileSavedToGallery":
            MessageLookupByLibrary.simpleMessage("Video galeriye kaydedildi"),
        "fileTypes": MessageLookupByLibrary.simpleMessage("Dosya türü"),
        "fileTypesAndNames":
            MessageLookupByLibrary.simpleMessage("Dosya türleri ve adları"),
        "filesBackedUpFromDevice": m35,
        "filesBackedUpInAlbum": m36,
        "filesDeleted":
            MessageLookupByLibrary.simpleMessage("Dosyalar silinmiş"),
        "filesSavedToGallery": MessageLookupByLibrary.simpleMessage(
            "Dosyalar galeriye kaydedildi"),
        "findPeopleByName": MessageLookupByLibrary.simpleMessage(
            "Kişileri isimlerine göre bulun"),
        "findThemQuickly":
            MessageLookupByLibrary.simpleMessage("Çabucak bulun"),
        "flip": MessageLookupByLibrary.simpleMessage("Çevir"),
        "food": MessageLookupByLibrary.simpleMessage("Yemek keyfi"),
        "forYourMemories":
            MessageLookupByLibrary.simpleMessage("anılarınız için"),
        "forgotPassword":
            MessageLookupByLibrary.simpleMessage("Şifremi unuttum"),
        "foundFaces": MessageLookupByLibrary.simpleMessage("Yüzler bulundu"),
        "freeStorageClaimed":
            MessageLookupByLibrary.simpleMessage("Alınan bedava alan"),
        "freeStorageOnReferralSuccess": m37,
        "freeStorageUsable":
            MessageLookupByLibrary.simpleMessage("Kullanılabilir bedava alan"),
        "freeTrial": MessageLookupByLibrary.simpleMessage("Ücretsiz deneme"),
        "freeTrialValidTill": m38,
        "freeUpAccessPostDelete": m39,
        "freeUpAmount": m40,
        "freeUpDeviceSpace":
            MessageLookupByLibrary.simpleMessage("Cihaz alanını boşaltın"),
        "freeUpDeviceSpaceDesc": MessageLookupByLibrary.simpleMessage(
            "Zaten yedeklenmiş dosyaları temizleyerek cihazınızda yer kazanın."),
        "freeUpSpace": MessageLookupByLibrary.simpleMessage("Boş alan"),
        "freeUpSpaceSaving": m41,
        "gallery": MessageLookupByLibrary.simpleMessage("Galeri"),
        "galleryMemoryLimitInfo": MessageLookupByLibrary.simpleMessage(
            "Galeride 1000\'e kadar anı gösterilir"),
        "general": MessageLookupByLibrary.simpleMessage("Genel"),
        "generatingEncryptionKeys": MessageLookupByLibrary.simpleMessage(
            "Şifreleme anahtarı oluşturuluyor..."),
        "genericProgress": m42,
        "goToSettings": MessageLookupByLibrary.simpleMessage("Ayarlara git"),
        "googlePlayId": MessageLookupByLibrary.simpleMessage("Google Play ID"),
        "grantFullAccessPrompt": MessageLookupByLibrary.simpleMessage(
            "Lütfen Ayarlar uygulamasında tüm fotoğraflara erişime izin verin"),
        "grantPermission":
            MessageLookupByLibrary.simpleMessage("İzinleri değiştir"),
        "greenery": MessageLookupByLibrary.simpleMessage("Yeşil yaşam"),
        "groupNearbyPhotos": MessageLookupByLibrary.simpleMessage(
            "Yakındaki fotoğrafları gruplandır"),
        "guestView": MessageLookupByLibrary.simpleMessage("Misafir Görünümü"),
        "guestViewEnablePreSteps": MessageLookupByLibrary.simpleMessage(
            "Misafir görünümünü etkinleştirmek için lütfen sistem ayarlarınızda cihaz şifresi veya ekran kilidi ayarlayın."),
        "happyBirthday":
            MessageLookupByLibrary.simpleMessage("Doğum günün kutlu olsun! 🥳"),
        "hearUsExplanation": MessageLookupByLibrary.simpleMessage(
            "Biz uygulama kurulumlarını takip etmiyoruz. Bizi nereden duyduğunuzdan bahsetmeniz bize çok yardımcı olacak!"),
        "hearUsWhereTitle": MessageLookupByLibrary.simpleMessage(
            "Ente\'yi nereden duydunuz? (isteğe bağlı)"),
        "help": MessageLookupByLibrary.simpleMessage("Yardım"),
        "hidden": MessageLookupByLibrary.simpleMessage("Gizle"),
        "hide": MessageLookupByLibrary.simpleMessage("Gizle"),
        "hideContent": MessageLookupByLibrary.simpleMessage("İçeriği gizle"),
        "hideContentDescriptionAndroid": MessageLookupByLibrary.simpleMessage(
            "Uygulama değiştiricide bulunan uygulama içeriğini gizler ve ekran görüntülerini devre dışı bırakır"),
        "hideContentDescriptionIos": MessageLookupByLibrary.simpleMessage(
            "Uygulama değiştiricideki uygulama içeriğini gizler"),
        "hideSharedItemsFromHomeGallery": MessageLookupByLibrary.simpleMessage(
            "Paylaşılan öğeleri ana galeriden gizle"),
        "hiding": MessageLookupByLibrary.simpleMessage("Gizleniyor..."),
        "hikingWithThem": m43,
        "hostedAtOsmFrance":
            MessageLookupByLibrary.simpleMessage("OSM Fransa\'da ağırlandı"),
        "howItWorks": MessageLookupByLibrary.simpleMessage("Nasıl çalışır"),
        "howToViewShareeVerificationID": MessageLookupByLibrary.simpleMessage(
            "Lütfen onlardan ayarlar ekranında e-posta adresine uzun süre basmalarını ve her iki cihazdaki kimliklerin eşleştiğini doğrulamalarını isteyin."),
        "iOSGoToSettingsDescription": MessageLookupByLibrary.simpleMessage(
            "Cihazınızda biyometrik kimlik doğrulama ayarlanmamış. Lütfen telefonunuzda Touch ID veya Face ID\'yi etkinleştirin."),
        "iOSLockOut": MessageLookupByLibrary.simpleMessage(
            "Biyometrik kimlik doğrulama devre dışı. Etkinleştirmek için lütfen ekranınızı kilitleyin ve kilidini açın."),
        "iOSOkButton": MessageLookupByLibrary.simpleMessage("Tamam"),
        "ignore": MessageLookupByLibrary.simpleMessage("Yoksay"),
        "ignoreUpdate": MessageLookupByLibrary.simpleMessage("Yoksay"),
        "ignored": MessageLookupByLibrary.simpleMessage("yoksayıldı"),
        "ignoredFolderUploadReason": MessageLookupByLibrary.simpleMessage(
            "Bu albümdeki bazı dosyalar daha önce ente\'den silindiğinden yükleme işleminde göz ardı edildi."),
        "imageNotAnalyzed":
            MessageLookupByLibrary.simpleMessage("Görüntü analiz edilmedi"),
        "immediately": MessageLookupByLibrary.simpleMessage("Hemen"),
        "importing":
            MessageLookupByLibrary.simpleMessage("İçeri aktarılıyor...."),
        "incorrectCode": MessageLookupByLibrary.simpleMessage("Yanlış kod"),
        "incorrectPasswordTitle":
            MessageLookupByLibrary.simpleMessage("Yanlış şifre"),
        "incorrectRecoveryKey":
            MessageLookupByLibrary.simpleMessage("Yanlış kurtarma kodu"),
        "incorrectRecoveryKeyBody": MessageLookupByLibrary.simpleMessage(
            "Girdiğiniz kurtarma kod yanlış"),
        "incorrectRecoveryKeyTitle":
            MessageLookupByLibrary.simpleMessage("Yanlış kurtarma kodu"),
        "indexedItems":
            MessageLookupByLibrary.simpleMessage("Dizinlenmiş öğeler"),
        "indexingPausedStatusDescription": MessageLookupByLibrary.simpleMessage(
            "Dizin oluşturma duraklatıldı. Cihaz hazır olduğunda otomatik olarak devam edecektir. Cihaz, pil seviyesi, pil sağlığı ve termal durumu sağlıklı bir aralıkta olduğunda hazır kabul edilir."),
        "ineligible": MessageLookupByLibrary.simpleMessage("Uygun Değil"),
        "info": MessageLookupByLibrary.simpleMessage("Bilgi"),
        "insecureDevice":
            MessageLookupByLibrary.simpleMessage("Güvenilir olmayan cihaz"),
        "installManually":
            MessageLookupByLibrary.simpleMessage("Manuel kurulum"),
        "invalidEmailAddress":
            MessageLookupByLibrary.simpleMessage("Geçersiz e-posta adresi"),
        "invalidEndpoint":
            MessageLookupByLibrary.simpleMessage("Geçersiz uç nokta"),
        "invalidEndpointMessage": MessageLookupByLibrary.simpleMessage(
            "Üzgünüz, girdiğiniz uç nokta geçersiz. Lütfen geçerli bir uç nokta girin ve tekrar deneyin."),
        "invalidKey": MessageLookupByLibrary.simpleMessage("Gecersiz anahtar"),
        "invalidRecoveryKey": MessageLookupByLibrary.simpleMessage(
            "Girdiğiniz kurtarma anahtarı geçerli değil. Lütfen anahtarın 24 kelime içerdiğinden ve her bir kelimenin doğru şekilde yazıldığından emin olun.\n\nEğer eski bir kurtarma kodu girdiyseniz, o zaman kodun 64 karakter uzunluğunda olduğunu kontrol edin."),
        "invite": MessageLookupByLibrary.simpleMessage("Davet et"),
        "inviteToEnte":
            MessageLookupByLibrary.simpleMessage("Ente\'ye davet edin"),
        "inviteYourFriends":
            MessageLookupByLibrary.simpleMessage("Arkadaşlarını davet et"),
        "inviteYourFriendsToEnte": MessageLookupByLibrary.simpleMessage(
            "Katılmaları için arkadaşlarınızı davet edin"),
        "itLooksLikeSomethingWentWrongPleaseRetryAfterSome":
            MessageLookupByLibrary.simpleMessage(
                "Bir şeyler ters gitmiş gibi görünüyor. Lütfen bir süre sonra tekrar deneyin. Hata devam ederse, lütfen destek ekibimizle iletişime geçin."),
        "itemCount": m44,
        "itemsShowTheNumberOfDaysRemainingBeforePermanentDeletion":
            MessageLookupByLibrary.simpleMessage(
                "Öğeler kalıcı olarak silinmeden önce kalan gün sayısını gösterir"),
        "itemsWillBeRemovedFromAlbum": MessageLookupByLibrary.simpleMessage(
            "Seçilen öğeler bu albümden kaldırılacak"),
        "join": MessageLookupByLibrary.simpleMessage("Katıl"),
        "joinAlbum": MessageLookupByLibrary.simpleMessage("Albüme Katılın"),
        "joinAlbumConfirmationDialogBody": MessageLookupByLibrary.simpleMessage(
            "Bir albüme katılmak, e-postanızın katılımcılar tarafından görülebilmesini sağlayacaktır."),
        "joinAlbumSubtext": MessageLookupByLibrary.simpleMessage(
            "fotoğraflarınızı görüntülemek ve eklemek için"),
        "joinAlbumSubtextViewer": MessageLookupByLibrary.simpleMessage(
            "bunu paylaşılan albümlere eklemek için"),
        "joinDiscord": MessageLookupByLibrary.simpleMessage("Discord\'a Katıl"),
        "keepPhotos":
            MessageLookupByLibrary.simpleMessage("Fotoğrafları sakla"),
        "kiloMeterUnit": MessageLookupByLibrary.simpleMessage("km"),
        "kindlyHelpUsWithThisInformation": MessageLookupByLibrary.simpleMessage(
            "Lütfen bu bilgilerle bize yardımcı olun"),
        "language": MessageLookupByLibrary.simpleMessage("Dil"),
        "lastTimeWithThem": m45,
        "lastUpdated":
            MessageLookupByLibrary.simpleMessage("En son güncellenen"),
        "lastYearsTrip":
            MessageLookupByLibrary.simpleMessage("Geçen yılki gezi"),
        "leave": MessageLookupByLibrary.simpleMessage("Ayrıl"),
        "leaveAlbum":
            MessageLookupByLibrary.simpleMessage("Albümü yeniden adlandır"),
        "leaveFamily":
            MessageLookupByLibrary.simpleMessage("Aile planından ayrıl"),
        "leaveSharedAlbum": MessageLookupByLibrary.simpleMessage(
            "Paylaşılan albüm silinsin mi?"),
        "left": MessageLookupByLibrary.simpleMessage("Sol"),
        "legacy": MessageLookupByLibrary.simpleMessage("Geleneksel"),
        "legacyAccounts":
            MessageLookupByLibrary.simpleMessage("Geleneksel hesaplar"),
        "legacyInvite": m46,
        "legacyPageDesc": MessageLookupByLibrary.simpleMessage(
            "Geleneksel yol, güvendiğiniz kişilerin yokluğunuzda hesabınıza erişmesine olanak tanır."),
        "legacyPageDesc2": MessageLookupByLibrary.simpleMessage(
            "Güvenilir kişiler hesap kurtarma işlemini başlatabilir ve 30 gün içinde engellenmezse şifrenizi sıfırlayabilir ve hesabınıza erişebilir."),
        "light": MessageLookupByLibrary.simpleMessage("Aydınlık"),
        "lightTheme": MessageLookupByLibrary.simpleMessage("Aydınlık"),
        "link": MessageLookupByLibrary.simpleMessage("Bağlantı"),
        "linkCopiedToClipboard":
            MessageLookupByLibrary.simpleMessage("Link panoya kopyalandı"),
        "linkDeviceLimit": MessageLookupByLibrary.simpleMessage("Cihaz sınırı"),
        "linkEmail": MessageLookupByLibrary.simpleMessage("E-posta bağlantısı"),
        "linkEmailToContactBannerCaption":
            MessageLookupByLibrary.simpleMessage("daha hızlı paylaşım için"),
        "linkEnabled": MessageLookupByLibrary.simpleMessage("Geçerli"),
        "linkExpired": MessageLookupByLibrary.simpleMessage("Süresi dolmuş"),
        "linkExpiresOn": m47,
        "linkExpiry":
            MessageLookupByLibrary.simpleMessage("Bağlantı geçerliliği"),
        "linkHasExpired":
            MessageLookupByLibrary.simpleMessage("Bağlantının süresi dolmuş"),
        "linkNeverExpires": MessageLookupByLibrary.simpleMessage("Asla"),
        "linkPerson": MessageLookupByLibrary.simpleMessage("Kişiyi bağla"),
        "linkPersonCaption": MessageLookupByLibrary.simpleMessage(
            "daha iyi paylaşım deneyimi için"),
        "linkPersonToEmail": m48,
        "linkPersonToEmailConfirmation": m49,
        "livePhotos": MessageLookupByLibrary.simpleMessage("Canlı Fotoğraf"),
        "loadMessage1": MessageLookupByLibrary.simpleMessage(
            "Aboneliğinizi ailenizle paylaşabilirsiniz"),
        "loadMessage2": MessageLookupByLibrary.simpleMessage(
            "Şimdiye kadar 200 milyondan fazla anıyı koruduk"),
        "loadMessage3": MessageLookupByLibrary.simpleMessage(
            "Verilerinizin 3 kopyasını saklıyoruz, biri yer altı serpinti sığınağında"),
        "loadMessage4": MessageLookupByLibrary.simpleMessage(
            "Tüm uygulamalarımız açık kaynaktır"),
        "loadMessage5": MessageLookupByLibrary.simpleMessage(
            "Kaynak kodumuz ve şifrelememiz harici olarak denetlenmiştir"),
        "loadMessage6": MessageLookupByLibrary.simpleMessage(
            "Albümlerinizin bağlantılarını sevdiklerinizle paylaşabilirsiniz"),
        "loadMessage7": MessageLookupByLibrary.simpleMessage(
            "Mobil uygulamalarımız, tıkladığınız yeni fotoğrafları şifrelemek ve yedeklemek için arka planda çalışır"),
        "loadMessage8": MessageLookupByLibrary.simpleMessage(
            "web.ente.io\'nun mükemmel bir yükleyicisi var"),
        "loadMessage9": MessageLookupByLibrary.simpleMessage(
            "Verilerinizi güvenli bir şekilde şifrelemek için Xchacha20Poly1305 kullanıyoruz"),
        "loadingExifData":
            MessageLookupByLibrary.simpleMessage("EXIF verileri yükleniyor..."),
        "loadingGallery":
            MessageLookupByLibrary.simpleMessage("Galeri yükleniyor..."),
        "loadingMessage": MessageLookupByLibrary.simpleMessage(
            "Fotoğraflarınız yükleniyor..."),
        "loadingModel":
            MessageLookupByLibrary.simpleMessage("Modeller indiriliyor..."),
        "loadingYourPhotos": MessageLookupByLibrary.simpleMessage(
            "Fotoğraflarınız yükleniyor..."),
        "localGallery": MessageLookupByLibrary.simpleMessage("Yerel galeri"),
        "localIndexing":
            MessageLookupByLibrary.simpleMessage("Yerel dizinleme"),
        "localSyncErrorMessage": MessageLookupByLibrary.simpleMessage(
            "Yerel fotoğraf senkronizasyonu beklenenden daha uzun sürdüğü için bir şeyler ters gitmiş gibi görünüyor. Lütfen destek ekibimize ulaşın"),
        "location": MessageLookupByLibrary.simpleMessage("Konum"),
        "locationName": MessageLookupByLibrary.simpleMessage("Konum Adı"),
        "locationTagFeatureDescription": MessageLookupByLibrary.simpleMessage(
            "Bir fotoğrafın belli bir yarıçapında çekilen fotoğrafları gruplandırın"),
        "locations": MessageLookupByLibrary.simpleMessage("Konum"),
        "lockButtonLabel": MessageLookupByLibrary.simpleMessage("Kilit"),
        "lockscreen": MessageLookupByLibrary.simpleMessage("Kilit ekranı"),
        "logInLabel": MessageLookupByLibrary.simpleMessage("Giriş yap"),
        "loggingOut":
            MessageLookupByLibrary.simpleMessage("Çıkış yapılıyor..."),
        "loginSessionExpired":
            MessageLookupByLibrary.simpleMessage("Oturum süresi doldu"),
        "loginSessionExpiredDetails": MessageLookupByLibrary.simpleMessage(
            "Oturum süreniz doldu. Tekrar giriş yapın."),
        "loginTerms": MessageLookupByLibrary.simpleMessage(
            "\"Giriş yap\" düğmesine tıklayarak, <u-terms>Hizmet Şartları</u-terms>\'nı ve <u-policy>Gizlilik Politikası</u-policy>\'nı kabul ediyorum"),
        "loginWithTOTP":
            MessageLookupByLibrary.simpleMessage("TOTP ile giriş yap"),
        "logout": MessageLookupByLibrary.simpleMessage("Çıkış yap"),
        "logsDialogBody": MessageLookupByLibrary.simpleMessage(
            "Bu, sorununuzu gidermemize yardımcı olmak için kayıtları gönderecektir. Belirli dosyalarla ilgili sorunların izlenmesine yardımcı olmak için dosya adlarının ekleneceğini lütfen unutmayın."),
        "longPressAnEmailToVerifyEndToEndEncryption":
            MessageLookupByLibrary.simpleMessage(
                "Uçtan uca şifrelemeyi doğrulamak için bir e-postaya uzun basın."),
        "longpressOnAnItemToViewInFullscreen":
            MessageLookupByLibrary.simpleMessage(
                "Tam ekranda görüntülemek için bir öğeye uzun basın"),
        "lookBackOnYourMemories":
            MessageLookupByLibrary.simpleMessage("Anılarına bir bak 🌄"),
        "loopVideoOff":
            MessageLookupByLibrary.simpleMessage("Video Döngüsü Kapalı"),
        "loopVideoOn":
            MessageLookupByLibrary.simpleMessage("Video Döngüsü Açık"),
        "lostDevice":
            MessageLookupByLibrary.simpleMessage("Cihazınızı mı kaybettiniz?"),
        "machineLearning":
            MessageLookupByLibrary.simpleMessage("Makine öğrenimi"),
        "magicSearch": MessageLookupByLibrary.simpleMessage("Sihirli arama"),
        "magicSearchHint": MessageLookupByLibrary.simpleMessage(
            "Sihirli arama, fotoğrafları içeriklerine göre aramanıza olanak tanır, örneğin \'çiçek\', \'kırmızı araba\', \'kimlik belgeleri\'"),
        "manage": MessageLookupByLibrary.simpleMessage("Yönet"),
        "manageDeviceStorage":
            MessageLookupByLibrary.simpleMessage("Cihaz Önbelliğini Yönet"),
        "manageDeviceStorageDesc": MessageLookupByLibrary.simpleMessage(
            "Yerel önbellek depolama alanını gözden geçirin ve temizleyin."),
        "manageFamily": MessageLookupByLibrary.simpleMessage("Aileyi yönet"),
        "manageLink": MessageLookupByLibrary.simpleMessage("Bağlantıyı yönet"),
        "manageParticipants": MessageLookupByLibrary.simpleMessage("Yönet"),
        "manageSubscription":
            MessageLookupByLibrary.simpleMessage("Abonelikleri yönet"),
        "manualPairDesc": MessageLookupByLibrary.simpleMessage(
            "PIN ile eşleştirme, albümünüzü görüntülemek istediğiniz herhangi bir ekranla çalışır."),
        "map": MessageLookupByLibrary.simpleMessage("Harita"),
        "maps": MessageLookupByLibrary.simpleMessage("Haritalar"),
        "mastodon": MessageLookupByLibrary.simpleMessage("Mastodon"),
        "matrix": MessageLookupByLibrary.simpleMessage("Matrix"),
        "me": MessageLookupByLibrary.simpleMessage("Ben"),
        "memories": MessageLookupByLibrary.simpleMessage("Anılar"),
        "memoriesWidgetDesc": MessageLookupByLibrary.simpleMessage(
            "Ana ekranınızda görmek istediğiniz anı türünü seçin."),
        "memoryCount": m50,
        "merchandise": MessageLookupByLibrary.simpleMessage("Ürünler"),
        "merge": MessageLookupByLibrary.simpleMessage("Birleştir"),
        "mergeWithExisting":
            MessageLookupByLibrary.simpleMessage("Var olan ile birleştir."),
        "mergedPhotos":
            MessageLookupByLibrary.simpleMessage("Birleştirilmiş fotoğraflar"),
        "mlConsent": MessageLookupByLibrary.simpleMessage(
            "Makine öğrenimini etkinleştir"),
        "mlConsentConfirmation": MessageLookupByLibrary.simpleMessage(
            "Anladım, ve makine öğrenimini etkinleştirmek istiyorum"),
        "mlConsentDescription": MessageLookupByLibrary.simpleMessage(
            "Makine öğrenimini etkinleştirirseniz, Ente sizinle paylaşılanlar da dahil olmak üzere dosyalardan yüz geometrisi gibi bilgileri çıkarır.\n\nBu, cihazınızda gerçekleşecek ve oluşturulan tüm biyometrik bilgiler uçtan uca şifrelenecektir."),
        "mlConsentPrivacy": MessageLookupByLibrary.simpleMessage(
            "Gizlilik politikamızdaki bu özellik hakkında daha fazla ayrıntı için lütfen buraya tıklayın"),
        "mlConsentTitle": MessageLookupByLibrary.simpleMessage(
            "Makine öğrenimi etkinleştirilsin mi?"),
        "mlIndexingDescription": MessageLookupByLibrary.simpleMessage(
            "Makine öğreniminin, tüm öğeler dizine eklenene kadar daha yüksek bant genişliği ve pil kullanımıyla sonuçlanacağını lütfen unutmayın. Daha hızlı dizinleme için masaüstü uygulamasını kullanmayı deneyin, tüm sonuçlar otomatik olarak senkronize edilir."),
        "mobileWebDesktop":
            MessageLookupByLibrary.simpleMessage("Mobil, Web, Masaüstü"),
        "moderateStrength": MessageLookupByLibrary.simpleMessage("Ilımlı"),
        "modifyYourQueryOrTrySearchingFor":
            MessageLookupByLibrary.simpleMessage(
                "Sorgunuzu değiştirin veya aramayı deneyin"),
        "moments": MessageLookupByLibrary.simpleMessage("Anlar"),
        "month": MessageLookupByLibrary.simpleMessage("ay"),
        "monthly": MessageLookupByLibrary.simpleMessage("Aylık"),
        "moon": MessageLookupByLibrary.simpleMessage("Ay ışığında"),
        "moreDetails": MessageLookupByLibrary.simpleMessage("Daha fazla detay"),
        "mostRecent": MessageLookupByLibrary.simpleMessage("En son"),
        "mostRelevant": MessageLookupByLibrary.simpleMessage("En alakalı"),
        "mountains": MessageLookupByLibrary.simpleMessage("Tepelerin ötesinde"),
        "moveItem": m51,
        "moveSelectedPhotosToOneDate": MessageLookupByLibrary.simpleMessage(
            "Seçilen fotoğrafları bir tarihe taşıma"),
        "moveToAlbum": MessageLookupByLibrary.simpleMessage("Albüme taşı"),
        "moveToHiddenAlbum":
            MessageLookupByLibrary.simpleMessage("Gizli albüme ekle"),
        "movedSuccessfullyTo": m52,
        "movedToTrash":
            MessageLookupByLibrary.simpleMessage("Cöp kutusuna taşı"),
        "movingFilesToAlbum": MessageLookupByLibrary.simpleMessage(
            "Dosyalar albüme taşınıyor..."),
        "name": MessageLookupByLibrary.simpleMessage("İsim"),
        "nameTheAlbum": MessageLookupByLibrary.simpleMessage("Albüm İsmi"),
        "networkConnectionRefusedErr": MessageLookupByLibrary.simpleMessage(
            "Ente\'ye bağlanılamıyor. Lütfen bir süre sonra tekrar deneyin. Hata devam ederse lütfen desteğe başvurun."),
        "networkHostLookUpErr": MessageLookupByLibrary.simpleMessage(
            "Ente\'ye bağlanılamıyor. Lütfen ağ ayarlarınızı kontrol edin ve hata devam ederse destek ekibiyle iletişime geçin."),
        "never": MessageLookupByLibrary.simpleMessage("Asla"),
        "newAlbum": MessageLookupByLibrary.simpleMessage("Yeni albüm"),
        "newLocation": MessageLookupByLibrary.simpleMessage("Yeni konum"),
        "newPerson": MessageLookupByLibrary.simpleMessage("Yeni Kişi"),
        "newPhotosEmoji": MessageLookupByLibrary.simpleMessage(" yeni 📸"),
        "newRange": MessageLookupByLibrary.simpleMessage("Yeni aralık"),
        "newToEnte": MessageLookupByLibrary.simpleMessage("Ente\'de yeniyim"),
        "newest": MessageLookupByLibrary.simpleMessage("En yeni"),
        "next": MessageLookupByLibrary.simpleMessage("Sonraki"),
        "no": MessageLookupByLibrary.simpleMessage("Hayır"),
        "noAlbumsSharedByYouYet": MessageLookupByLibrary.simpleMessage(
            "Henüz paylaştığınız albüm yok"),
        "noDeviceFound":
            MessageLookupByLibrary.simpleMessage("Aygıt bulunamadı"),
        "noDeviceLimit": MessageLookupByLibrary.simpleMessage("Yok"),
        "noDeviceThatCanBeDeleted": MessageLookupByLibrary.simpleMessage(
            "Her şey zaten temiz, silinecek dosya kalmadı"),
        "noDuplicates":
            MessageLookupByLibrary.simpleMessage("Yinelenenleri kaldır"),
        "noEnteAccountExclamation":
            MessageLookupByLibrary.simpleMessage("Ente hesabı yok!"),
        "noExifData": MessageLookupByLibrary.simpleMessage("EXIF verisi yok"),
        "noFacesFound": MessageLookupByLibrary.simpleMessage("Yüz bulunamadı"),
        "noHiddenPhotosOrVideos": MessageLookupByLibrary.simpleMessage(
            "Gizli fotoğraf veya video yok"),
        "noImagesWithLocation":
            MessageLookupByLibrary.simpleMessage("Konum içeren resim yok"),
        "noInternetConnection":
            MessageLookupByLibrary.simpleMessage("İnternet bağlantısı yok"),
        "noPhotosAreBeingBackedUpRightNow":
            MessageLookupByLibrary.simpleMessage(
                "Şu anda hiçbir fotoğraf yedeklenmiyor"),
        "noPhotosFoundHere":
            MessageLookupByLibrary.simpleMessage("Burada fotoğraf bulunamadı"),
        "noQuickLinksSelected":
            MessageLookupByLibrary.simpleMessage("Hızlı bağlantılar seçilmedi"),
        "noRecoveryKey": MessageLookupByLibrary.simpleMessage(
            "Kurtarma anahtarınız yok mu?"),
        "noRecoveryKeyNoDecryption": MessageLookupByLibrary.simpleMessage(
            "Uçtan uca şifreleme protokolümüzün doğası gereği, verileriniz şifreniz veya kurtarma anahtarınız olmadan çözülemez"),
        "noResults": MessageLookupByLibrary.simpleMessage("Sonuç bulunamadı"),
        "noResultsFound":
            MessageLookupByLibrary.simpleMessage("Hiçbir sonuç bulunamadı"),
        "noSuggestionsForPerson": m53,
        "noSystemLockFound":
            MessageLookupByLibrary.simpleMessage("Sistem kilidi bulunamadı"),
        "notPersonLabel": m54,
        "notThisPerson":
            MessageLookupByLibrary.simpleMessage("Bu kişi değil mi?"),
        "nothingSharedWithYouYet": MessageLookupByLibrary.simpleMessage(
            "Henüz sizinle paylaşılan bir şey yok"),
        "nothingToSeeHere": MessageLookupByLibrary.simpleMessage(
            "Burada görülecek bir şey yok! 👀"),
        "notifications": MessageLookupByLibrary.simpleMessage("Bildirimler"),
        "ok": MessageLookupByLibrary.simpleMessage("Tamam"),
        "onDevice": MessageLookupByLibrary.simpleMessage("Cihazda"),
        "onEnte": MessageLookupByLibrary.simpleMessage(
            "<branding>ente</branding> üzerinde"),
        "onTheRoad": MessageLookupByLibrary.simpleMessage("Yeniden yollarda"),
        "onThisDay": MessageLookupByLibrary.simpleMessage("Bu günde"),
        "onThisDayMemories":
            MessageLookupByLibrary.simpleMessage("Bugün anılar"),
        "onThisDayNotificationExplanation": MessageLookupByLibrary.simpleMessage(
            "Önceki yıllarda bu günden anılar hakkında hatırlatıcılar alın."),
        "onlyFamilyAdminCanChangeCode": m55,
        "onlyThem": MessageLookupByLibrary.simpleMessage("Sadece onlar"),
        "oops": MessageLookupByLibrary.simpleMessage("Hay aksi"),
        "oopsCouldNotSaveEdits": MessageLookupByLibrary.simpleMessage(
            "Hata! Düzenlemeler kaydedilemedi"),
        "oopsSomethingWentWrong": MessageLookupByLibrary.simpleMessage(
            "Hoop, Birşeyler yanlış gitti"),
        "openAlbumInBrowser":
            MessageLookupByLibrary.simpleMessage("Albümü tarayıcıda aç"),
        "openAlbumInBrowserTitle": MessageLookupByLibrary.simpleMessage(
            "Bu albüme fotoğraf eklemek için lütfen web uygulamasını kullanın"),
        "openFile": MessageLookupByLibrary.simpleMessage("Dosyayı aç"),
        "openSettings": MessageLookupByLibrary.simpleMessage("Ayarları Açın"),
        "openTheItem": MessageLookupByLibrary.simpleMessage("• Öğeyi açın"),
        "openstreetmapContributors": MessageLookupByLibrary.simpleMessage(
            "OpenStreetMap katkıda bululanlar"),
        "optionalAsShortAsYouLike": MessageLookupByLibrary.simpleMessage(
            "İsteğe bağlı, istediğiniz kadar kısa..."),
        "orMergeWithExistingPerson": MessageLookupByLibrary.simpleMessage(
            "Ya da mevcut olan ile birleştirin"),
        "orPickAnExistingOne":
            MessageLookupByLibrary.simpleMessage("Veya mevcut birini seçiniz"),
        "orPickFromYourContacts": MessageLookupByLibrary.simpleMessage(
            "veya kişilerinizden birini seçin"),
        "otherDetectedFaces":
            MessageLookupByLibrary.simpleMessage("Tespit edilen diğer yüzler"),
        "pair": MessageLookupByLibrary.simpleMessage("Eşleştir"),
        "pairWithPin":
            MessageLookupByLibrary.simpleMessage("PIN ile eşleştirin"),
        "pairingComplete":
            MessageLookupByLibrary.simpleMessage("Eşleştirme tamamlandı"),
        "panorama": MessageLookupByLibrary.simpleMessage("Panorama"),
        "partyWithThem": m56,
        "passKeyPendingVerification":
            MessageLookupByLibrary.simpleMessage("Doğrulama hala bekliyor"),
        "passkey": MessageLookupByLibrary.simpleMessage("Geçiş anahtarı"),
        "passkeyAuthTitle":
            MessageLookupByLibrary.simpleMessage("Geçiş anahtarı doğrulaması"),
        "password": MessageLookupByLibrary.simpleMessage("Şifre"),
        "passwordChangedSuccessfully": MessageLookupByLibrary.simpleMessage(
            "Şifreniz başarılı bir şekilde değiştirildi"),
        "passwordLock": MessageLookupByLibrary.simpleMessage("Şifre kilidi"),
        "passwordStrength": m57,
        "passwordStrengthInfo": MessageLookupByLibrary.simpleMessage(
            "Parola gücü, parolanın uzunluğu, kullanılan karakterler ve parolanın en çok kullanılan ilk 10.000 parola arasında yer alıp almadığı dikkate alınarak hesaplanır"),
        "passwordWarning": MessageLookupByLibrary.simpleMessage(
            "Şifrelerinizi saklamıyoruz, bu yüzden unutursanız, <underline>verilerinizi deşifre edemeyiz</underline>"),
        "pastYearsMemories":
            MessageLookupByLibrary.simpleMessage("Geçmiş yılların anıları"),
        "paymentDetails":
            MessageLookupByLibrary.simpleMessage("Ödeme detayları"),
        "paymentFailed":
            MessageLookupByLibrary.simpleMessage("Ödeme başarısız oldu"),
        "paymentFailedMessage": MessageLookupByLibrary.simpleMessage(
            "Maalesef ödemeniz başarısız oldu. Lütfen destekle iletişime geçin, size yardımcı olacağız!"),
        "paymentFailedTalkToProvider": m58,
        "pendingItems": MessageLookupByLibrary.simpleMessage("Bekleyen Öğeler"),
        "pendingSync":
            MessageLookupByLibrary.simpleMessage("Bekleyen Senkronizasyonlar"),
        "people": MessageLookupByLibrary.simpleMessage("Kişiler"),
        "peopleUsingYourCode":
            MessageLookupByLibrary.simpleMessage("Kodunuzu kullananlar"),
        "peopleWidgetDesc": MessageLookupByLibrary.simpleMessage(
            "Ana ekranınızda görmek istediğiniz kişileri seçin."),
        "permDeleteWarning": MessageLookupByLibrary.simpleMessage(
            "Çöp kutusundaki tüm öğeler kalıcı olarak silinecek\n\nBu işlem geri alınamaz"),
        "permanentlyDelete":
            MessageLookupByLibrary.simpleMessage("Kalıcı olarak sil"),
        "permanentlyDeleteFromDevice": MessageLookupByLibrary.simpleMessage(
            "Cihazdan kalıcı olarak silinsin mi?"),
        "personIsAge": m59,
        "personName": MessageLookupByLibrary.simpleMessage("Kişi Adı"),
        "personTurningAge": m60,
        "pets": MessageLookupByLibrary.simpleMessage("Tüylü dostlar"),
        "photoDescriptions":
            MessageLookupByLibrary.simpleMessage("Fotoğraf Açıklaması"),
        "photoGridSize": MessageLookupByLibrary.simpleMessage("Izgara boyutu"),
        "photoSmallCase": MessageLookupByLibrary.simpleMessage("fotoğraf"),
        "photocountPhotos": m61,
        "photos": MessageLookupByLibrary.simpleMessage("Fotoğraflar"),
        "photosAddedByYouWillBeRemovedFromTheAlbum":
            MessageLookupByLibrary.simpleMessage(
                "Eklediğiniz fotoğraflar albümden kaldırılacak"),
        "photosCount": m62,
        "photosKeepRelativeTimeDifference":
            MessageLookupByLibrary.simpleMessage(
                "Fotoğraflar göreli zaman farkını korur"),
        "pickCenterPoint":
            MessageLookupByLibrary.simpleMessage("Merkez noktasını seçin"),
        "pinAlbum": MessageLookupByLibrary.simpleMessage("Albümü sabitle"),
        "pinLock": MessageLookupByLibrary.simpleMessage("Pin kilidi"),
        "playOnTv": MessageLookupByLibrary.simpleMessage("Albümü TV\'de oynat"),
        "playOriginal": MessageLookupByLibrary.simpleMessage("Orijinali oynat"),
        "playStoreFreeTrialValidTill": m63,
        "playStream": MessageLookupByLibrary.simpleMessage("Akışı oynat"),
        "playstoreSubscription":
            MessageLookupByLibrary.simpleMessage("PlayStore aboneliği"),
        "pleaseCheckYourInternetConnectionAndTryAgain":
            MessageLookupByLibrary.simpleMessage(
                "Lütfen internet bağlantınızı kontrol edin ve yeniden deneyin."),
        "pleaseContactSupportAndWeWillBeHappyToHelp":
            MessageLookupByLibrary.simpleMessage(
                "Lütfen support@ente.io ile iletişime geçin; size yardımcı olmaktan memnuniyet duyarız!"),
        "pleaseContactSupportIfTheProblemPersists":
            MessageLookupByLibrary.simpleMessage(
                "Bu hata devam ederse lütfen desteğe başvurun"),
        "pleaseEmailUsAt": m64,
        "pleaseGrantPermissions":
            MessageLookupByLibrary.simpleMessage("Lütfen izin ver"),
        "pleaseLoginAgain":
            MessageLookupByLibrary.simpleMessage("Lütfen tekrar giriş yapın"),
        "pleaseSelectQuickLinksToRemove": MessageLookupByLibrary.simpleMessage(
            "Lütfen kaldırmak için hızlı bağlantıları seçin"),
        "pleaseSendTheLogsTo": m65,
        "pleaseTryAgain":
            MessageLookupByLibrary.simpleMessage("Lütfen tekrar deneyiniz"),
        "pleaseVerifyTheCodeYouHaveEntered":
            MessageLookupByLibrary.simpleMessage(
                "Lütfen girdiğiniz kodu doğrulayın"),
        "pleaseWait":
            MessageLookupByLibrary.simpleMessage("Lütfen bekleyiniz..."),
        "pleaseWaitDeletingAlbum": MessageLookupByLibrary.simpleMessage(
            "Lütfen bekleyin, albüm siliniyor"),
        "pleaseWaitForSometimeBeforeRetrying":
            MessageLookupByLibrary.simpleMessage(
                "Tekrar denemeden önce lütfen bir süre bekleyin"),
        "pleaseWaitThisWillTakeAWhile": MessageLookupByLibrary.simpleMessage(
            "Lütfen bekleyin, bu biraz zaman alabilir."),
        "posingWithThem": m66,
        "preparingLogs":
            MessageLookupByLibrary.simpleMessage("Kayıtlar hazırlanıyor..."),
        "preserveMore":
            MessageLookupByLibrary.simpleMessage("Daha fazlasını koruyun"),
        "pressAndHoldToPlayVideo": MessageLookupByLibrary.simpleMessage(
            "Videoları yönetmek için basılı tutun"),
        "pressAndHoldToPlayVideoDetailed": MessageLookupByLibrary.simpleMessage(
            "Videoyu oynatmak için resmi basılı tutun"),
        "previous": MessageLookupByLibrary.simpleMessage("Önceki"),
        "privacy": MessageLookupByLibrary.simpleMessage("Gizlilik"),
        "privacyPolicyTitle":
            MessageLookupByLibrary.simpleMessage("Mahremiyet Politikası"),
        "privateBackups":
            MessageLookupByLibrary.simpleMessage("Özel yedeklemeler"),
        "privateSharing": MessageLookupByLibrary.simpleMessage("Özel paylaşım"),
        "proceed": MessageLookupByLibrary.simpleMessage("Devam edin"),
        "processed": MessageLookupByLibrary.simpleMessage("İşlenen"),
        "processing": MessageLookupByLibrary.simpleMessage("İşleniyor"),
        "processingImport": m67,
        "processingVideos":
            MessageLookupByLibrary.simpleMessage("Videolar işleniyor"),
        "publicLinkCreated": MessageLookupByLibrary.simpleMessage(
            "Herkese açık bağlantı oluşturuldu"),
        "publicLinkEnabled": MessageLookupByLibrary.simpleMessage(
            "Herkese açık bağlantı aktive edildi"),
        "questionmark": MessageLookupByLibrary.simpleMessage("?"),
        "queued": MessageLookupByLibrary.simpleMessage("Kuyrukta"),
        "quickLinks": MessageLookupByLibrary.simpleMessage("Hızlı Erişim"),
        "radius": MessageLookupByLibrary.simpleMessage("Yarıçap"),
        "raiseTicket": MessageLookupByLibrary.simpleMessage("Bileti artır"),
        "rateTheApp":
            MessageLookupByLibrary.simpleMessage("Uygulamayı puanlayın"),
        "rateUs": MessageLookupByLibrary.simpleMessage("Bizi değerlendirin"),
        "rateUsOnStore": m68,
        "reassignMe":
            MessageLookupByLibrary.simpleMessage("\"Ben\"i yeniden atayın"),
        "reassignedToName": m69,
        "reassigningLoading":
            MessageLookupByLibrary.simpleMessage("Yeniden atanıyor..."),
        "receiveRemindersOnBirthdays": MessageLookupByLibrary.simpleMessage(
            "Birinin doğum günü olduğunda hatırlatıcılar alın. Bildirime dokunmak sizi doğum günü kişisinin fotoğraflarına götürecektir."),
        "recover": MessageLookupByLibrary.simpleMessage("Kurtarma"),
        "recoverAccount": MessageLookupByLibrary.simpleMessage("Hesabı kurtar"),
        "recoverButton": MessageLookupByLibrary.simpleMessage("Kurtar"),
        "recoveryAccount":
            MessageLookupByLibrary.simpleMessage("Hesabı kurtar"),
        "recoveryInitiated":
            MessageLookupByLibrary.simpleMessage("Kurtarma başlatıldı"),
        "recoveryInitiatedDesc": m70,
        "recoveryKey":
            MessageLookupByLibrary.simpleMessage("Kurtarma anahtarı"),
        "recoveryKeyCopiedToClipboard": MessageLookupByLibrary.simpleMessage(
            "Kurtarma anahtarınız panoya kopyalandı"),
        "recoveryKeyOnForgotPassword": MessageLookupByLibrary.simpleMessage(
            "Şifrenizi unutursanız, verilerinizi kurtarmanın tek yolu bu anahtar olacaktır."),
        "recoveryKeySaveDescription": MessageLookupByLibrary.simpleMessage(
            "Bu anahtarı saklamıyoruz, lütfen bu 24 kelime anahtarı güvenli bir yerde saklayın."),
        "recoveryKeySuccessBody": MessageLookupByLibrary.simpleMessage(
            "Harika! Kurtarma anahtarınız geçerlidir. Doğrulama için teşekkür ederim.\n\nLütfen kurtarma anahtarınızı güvenli bir şekilde yedeklediğinizden emin olun."),
        "recoveryKeyVerified":
            MessageLookupByLibrary.simpleMessage("Kurtarma kodu doğrulandı"),
        "recoveryKeyVerifyReason": MessageLookupByLibrary.simpleMessage(
            "Kurtarma anahtarınız, şifrenizi unutmanız durumunda fotoğraflarınızı kurtarmanın tek yoludur. Kurtarma anahtarınızı Ayarlar > Hesap bölümünde bulabilirsiniz.\n\nDoğru kaydettiğinizi doğrulamak için lütfen kurtarma anahtarınızı buraya girin."),
        "recoveryReady": m71,
        "recoverySuccessful":
            MessageLookupByLibrary.simpleMessage("Kurtarma başarılı!"),
        "recoveryWarning": MessageLookupByLibrary.simpleMessage(
            "Güvenilir bir kişi hesabınıza erişmeye çalışıyor"),
        "recoveryWarningBody": m72,
        "recreatePasswordBody": MessageLookupByLibrary.simpleMessage(
            "Cihazınız, şifrenizi doğrulamak için yeterli güce sahip değil, ancak tüm cihazlarda çalışacak şekilde yeniden oluşturabiliriz.\n\nLütfen kurtarma anahtarınızı kullanarak giriş yapın ve şifrenizi yeniden oluşturun (istediğiniz takdirde aynı şifreyi tekrar kullanabilirsiniz)."),
        "recreatePasswordTitle": MessageLookupByLibrary.simpleMessage(
            "Şifrenizi tekrardan oluşturun"),
        "reddit": MessageLookupByLibrary.simpleMessage("Reddit"),
        "reenterPassword":
            MessageLookupByLibrary.simpleMessage("Şifrenizi tekrar girin"),
        "reenterPin":
            MessageLookupByLibrary.simpleMessage("PIN\'inizi tekrar girin"),
        "referFriendsAnd2xYourPlan": MessageLookupByLibrary.simpleMessage(
            "Arkadaşlarınıza önerin ve planınızı 2 katına çıkarın"),
        "referralStep1": MessageLookupByLibrary.simpleMessage(
            "1. Bu kodu arkadaşlarınıza verin"),
        "referralStep2": MessageLookupByLibrary.simpleMessage(
            "2. Ücretli bir plan için kaydolsunlar"),
        "referralStep3": m73,
        "referrals":
            MessageLookupByLibrary.simpleMessage("Arkadaşını davet et"),
        "referralsAreCurrentlyPaused": MessageLookupByLibrary.simpleMessage(
            "Davetler şu anda durmuş durumda"),
        "rejectRecovery":
            MessageLookupByLibrary.simpleMessage("Kurtarmayı reddet"),
        "remindToEmptyDeviceTrash": MessageLookupByLibrary.simpleMessage(
            "Ayrıca boş alanı kazanmak için \"Ayarlar\" > \"Depolama\" bölümünden \"Son Silinenler\" klasörünü de boşaltın"),
        "remindToEmptyEnteTrash": MessageLookupByLibrary.simpleMessage(
            "Ayrıca boşalan alana sahip olmak için \"Çöp Kutunuzu\" boşaltın"),
        "remoteImages": MessageLookupByLibrary.simpleMessage("Uzak Görseller"),
        "remoteThumbnails":
            MessageLookupByLibrary.simpleMessage("Uzak Küçük Resimler"),
        "remoteVideos": MessageLookupByLibrary.simpleMessage("Uzak Videolar"),
        "remove": MessageLookupByLibrary.simpleMessage("Kaldır"),
        "removeDuplicates":
            MessageLookupByLibrary.simpleMessage("Yinelenenleri kaldır"),
        "removeDuplicatesDesc": MessageLookupByLibrary.simpleMessage(
            "Aynı olan dosyaları gözden geçirin ve kaldırın."),
        "removeFromAlbum":
            MessageLookupByLibrary.simpleMessage("Albümden çıkar"),
        "removeFromAlbumTitle":
            MessageLookupByLibrary.simpleMessage("Albümden çıkarılsın mı?"),
        "removeFromFavorite":
            MessageLookupByLibrary.simpleMessage("Favorilerden Kaldır"),
        "removeInvite":
            MessageLookupByLibrary.simpleMessage("Davetiyeyi kaldır"),
        "removeLink": MessageLookupByLibrary.simpleMessage("Bağlantıyı kaldır"),
        "removeParticipant":
            MessageLookupByLibrary.simpleMessage("Katılımcıyı kaldır"),
        "removeParticipantBody": m74,
        "removePersonLabel":
            MessageLookupByLibrary.simpleMessage("Kişi etiketini kaldırın"),
        "removePublicLink": MessageLookupByLibrary.simpleMessage(
            "Herkese açık bağlantıyı kaldır"),
        "removePublicLinks": MessageLookupByLibrary.simpleMessage(
            "Herkese açık bağlantıları kaldır"),
        "removeShareItemsWarning": MessageLookupByLibrary.simpleMessage(
            "Kaldırdığınız öğelerden bazıları başkaları tarafından eklenmiştir ve bunlara erişiminizi kaybedeceksiniz"),
        "removeWithQuestionMark":
            MessageLookupByLibrary.simpleMessage("Kaldırılsın mı?"),
        "removeYourselfAsTrustedContact": MessageLookupByLibrary.simpleMessage(
            "Kendinizi güvenilir kişi olarak kaldırın"),
        "removingFromFavorites":
            MessageLookupByLibrary.simpleMessage("Favorilerimden kaldır..."),
        "rename": MessageLookupByLibrary.simpleMessage("Yeniden adlandır"),
        "renameAlbum":
            MessageLookupByLibrary.simpleMessage("Albümü yeniden adlandır"),
        "renameFile":
            MessageLookupByLibrary.simpleMessage("Dosyayı yeniden adlandır"),
        "renewSubscription":
            MessageLookupByLibrary.simpleMessage("Abonelik yenileme"),
        "renewsOn": m75,
        "reportABug": MessageLookupByLibrary.simpleMessage("Hata bildir"),
        "reportBug": MessageLookupByLibrary.simpleMessage("Hata bildir"),
        "resendEmail":
            MessageLookupByLibrary.simpleMessage("E-postayı yeniden gönder"),
        "reset": MessageLookupByLibrary.simpleMessage("Sıfırla"),
        "resetIgnoredFiles": MessageLookupByLibrary.simpleMessage(
            "Yok sayılan dosyaları sıfırla"),
        "resetPasswordTitle":
            MessageLookupByLibrary.simpleMessage("Parolanızı sıfırlayın"),
        "resetPerson": MessageLookupByLibrary.simpleMessage("Kaldır"),
        "resetToDefault":
            MessageLookupByLibrary.simpleMessage("Varsayılana sıfırla"),
        "restore": MessageLookupByLibrary.simpleMessage("Geri yükle"),
        "restoreToAlbum": MessageLookupByLibrary.simpleMessage("Albümü yenile"),
        "restoringFiles":
            MessageLookupByLibrary.simpleMessage("Dosyalar geri yükleniyor..."),
        "resumableUploads":
            MessageLookupByLibrary.simpleMessage("Devam edilebilir yüklemeler"),
        "retry": MessageLookupByLibrary.simpleMessage("Tekrar dene"),
        "review": MessageLookupByLibrary.simpleMessage("Gözden Geçir"),
        "reviewDeduplicateItems": MessageLookupByLibrary.simpleMessage(
            "Lütfen kopya olduğunu düşündüğünüz öğeleri inceleyin ve silin."),
        "reviewSuggestions":
            MessageLookupByLibrary.simpleMessage("Önerileri inceleyin"),
        "right": MessageLookupByLibrary.simpleMessage("Sağ"),
        "roadtripWithThem": m76,
        "rotate": MessageLookupByLibrary.simpleMessage("Döndür"),
        "rotateLeft": MessageLookupByLibrary.simpleMessage("Sola döndür"),
        "rotateRight": MessageLookupByLibrary.simpleMessage("Sağa döndür"),
        "safelyStored":
            MessageLookupByLibrary.simpleMessage("Güvenle saklanır"),
        "same": MessageLookupByLibrary.simpleMessage("Aynı"),
        "sameperson": MessageLookupByLibrary.simpleMessage("Aynı kişi mi?"),
        "save": MessageLookupByLibrary.simpleMessage("Kaydet"),
        "saveAsAnotherPerson": MessageLookupByLibrary.simpleMessage(
            "Başka bir kişi olarak kaydet"),
        "saveChangesBeforeLeavingQuestion":
            MessageLookupByLibrary.simpleMessage(
                "Çıkmadan önce değişiklikler kaydedilsin mi?"),
        "saveCollage": MessageLookupByLibrary.simpleMessage("Kolajı kaydet"),
        "saveCopy": MessageLookupByLibrary.simpleMessage("Kopyasını kaydet"),
        "saveKey": MessageLookupByLibrary.simpleMessage("Anahtarı kaydet"),
        "savePerson": MessageLookupByLibrary.simpleMessage("Kişiyi kaydet"),
        "saveYourRecoveryKeyIfYouHaventAlready":
            MessageLookupByLibrary.simpleMessage(
                "Henüz yapmadıysanız kurtarma anahtarınızı kaydetmeyi unutmayın"),
        "saving": MessageLookupByLibrary.simpleMessage("Kaydediliyor..."),
        "savingEdits": MessageLookupByLibrary.simpleMessage(
            "Düzenlemeler kaydediliyor..."),
        "scanCode": MessageLookupByLibrary.simpleMessage("Kodu tarayın"),
        "scanThisBarcodeWithnyourAuthenticatorApp":
            MessageLookupByLibrary.simpleMessage(
                "Kimlik doğrulama uygulamanız ile kodu tarayın"),
        "search": MessageLookupByLibrary.simpleMessage("Ara"),
        "searchAlbumsEmptySection":
            MessageLookupByLibrary.simpleMessage("Albümler"),
        "searchByAlbumNameHint":
            MessageLookupByLibrary.simpleMessage("Albüm adı"),
        "searchByExamples": MessageLookupByLibrary.simpleMessage(
            "• Albüm adları (ör. \"Kamera\")\n• Dosya türleri (ör. \"Videolar\", \".gif\")\n• Yıllar ve aylar (ör. \"2022\", \"Ocak\")\n• Tatiller (ör. \"Noel\")\n• Fotoğraf açıklamaları (ör. \"#eğlence\")"),
        "searchCaptionEmptySection": MessageLookupByLibrary.simpleMessage(
            "Fotoğraf bilgilerini burada hızlı bir şekilde bulmak için \"#trip\" gibi açıklamalar ekleyin"),
        "searchDatesEmptySection": MessageLookupByLibrary.simpleMessage(
            "Tarihe, aya veya yıla göre arama yapın"),
        "searchDiscoverEmptySection": MessageLookupByLibrary.simpleMessage(
            "İşleme ve senkronizasyon tamamlandığında görüntüler burada gösterilecektir"),
        "searchFaceEmptySection": MessageLookupByLibrary.simpleMessage(
            "Dizinleme yapıldıktan sonra insanlar burada gösterilecek"),
        "searchFileTypesAndNamesEmptySection":
            MessageLookupByLibrary.simpleMessage("Dosya türleri ve adları"),
        "searchHint1":
            MessageLookupByLibrary.simpleMessage("Hızlı, cihaz üzerinde arama"),
        "searchHint2": MessageLookupByLibrary.simpleMessage(
            "Fotoğraf tarihleri, açıklamalar"),
        "searchHint3": MessageLookupByLibrary.simpleMessage(
            "Albümler, dosya adları ve türleri"),
        "searchHint4": MessageLookupByLibrary.simpleMessage("Konum"),
        "searchHint5": MessageLookupByLibrary.simpleMessage(
            "Çok yakında: Yüzler ve sihirli arama ✨"),
        "searchLocationEmptySection": MessageLookupByLibrary.simpleMessage(
            "Bir fotoğrafın belli bir yarıçapında çekilen fotoğrafları gruplandırın"),
        "searchPeopleEmptySection": MessageLookupByLibrary.simpleMessage(
            "İnsanları davet ettiğinizde onların paylaştığı tüm fotoğrafları burada göreceksiniz"),
        "searchPersonsEmptySection": MessageLookupByLibrary.simpleMessage(
            "İşleme ve senkronizasyon tamamlandığında kişiler burada gösterilecektir"),
        "searchResultCount": m77,
        "searchSectionsLengthMismatch": m78,
        "security": MessageLookupByLibrary.simpleMessage("Güvenlik"),
        "seePublicAlbumLinksInApp": MessageLookupByLibrary.simpleMessage(
            "Uygulamadaki herkese açık albüm bağlantılarını görün"),
        "selectALocation":
            MessageLookupByLibrary.simpleMessage("Bir konum seçin"),
        "selectALocationFirst":
            MessageLookupByLibrary.simpleMessage("Önce yeni yer seçin"),
        "selectAlbum": MessageLookupByLibrary.simpleMessage("Albüm seçin"),
        "selectAll": MessageLookupByLibrary.simpleMessage("Hepsini seç"),
        "selectAllShort": MessageLookupByLibrary.simpleMessage("Tümü"),
        "selectCoverPhoto":
            MessageLookupByLibrary.simpleMessage("Kapak fotoğrafı seçin"),
        "selectDate": MessageLookupByLibrary.simpleMessage("Tarih seç"),
        "selectFoldersForBackup": MessageLookupByLibrary.simpleMessage(
            "Yedekleme için klasörleri seçin"),
        "selectItemsToAdd":
            MessageLookupByLibrary.simpleMessage("Eklenecek eşyaları seçin"),
        "selectLanguage": MessageLookupByLibrary.simpleMessage("Dil Seçin"),
        "selectMailApp":
            MessageLookupByLibrary.simpleMessage("Mail Uygulamasını Seç"),
        "selectMorePhotos":
            MessageLookupByLibrary.simpleMessage("Daha Fazla Fotoğraf Seç"),
        "selectOneDateAndTime":
            MessageLookupByLibrary.simpleMessage("Bir tarih ve saat seçin"),
        "selectOneDateAndTimeForAll": MessageLookupByLibrary.simpleMessage(
            "Tümü için tek bir tarih ve saat seçin"),
        "selectPersonToLink": MessageLookupByLibrary.simpleMessage(
            "Bağlantı kurulacak kişiyi seçin"),
        "selectReason":
            MessageLookupByLibrary.simpleMessage("Ayrılma nedeninizi seçin"),
        "selectStartOfRange":
            MessageLookupByLibrary.simpleMessage("Aralık başlangıcını seçin"),
        "selectTime": MessageLookupByLibrary.simpleMessage("Zaman Seç"),
        "selectYourFace":
            MessageLookupByLibrary.simpleMessage("Yüzünüzü seçin"),
        "selectYourPlan":
            MessageLookupByLibrary.simpleMessage("Planınızı seçin"),
        "selectedAlbums": m79,
        "selectedFilesAreNotOnEnte": MessageLookupByLibrary.simpleMessage(
            "Seçilen dosyalar Ente\'de değil"),
        "selectedFoldersWillBeEncryptedAndBackedUp":
            MessageLookupByLibrary.simpleMessage(
                "Seçilen klasörler şifrelenecek ve yedeklenecektir"),
        "selectedItemsWillBeDeletedFromAllAlbumsAndMoved":
            MessageLookupByLibrary.simpleMessage(
                "Seçilen öğeler tüm albümlerden silinecek ve çöp kutusuna taşınacak."),
        "selectedItemsWillBeRemovedFromThisPerson":
            MessageLookupByLibrary.simpleMessage(
                "Seçili öğeler bu kişiden silinir, ancak kitaplığınızdan silinmez."),
        "selectedPhotos": m80,
        "selectedPhotosWithYours": m81,
        "selfiesWithThem": m82,
        "send": MessageLookupByLibrary.simpleMessage("Gönder"),
        "sendEmail": MessageLookupByLibrary.simpleMessage("E-posta gönder"),
        "sendInvite": MessageLookupByLibrary.simpleMessage("Davet kodu gönder"),
        "sendLink": MessageLookupByLibrary.simpleMessage("Bağlantıyı gönder"),
        "serverEndpoint":
            MessageLookupByLibrary.simpleMessage("Sunucu uç noktası"),
        "sessionExpired":
            MessageLookupByLibrary.simpleMessage("Oturum süresi doldu"),
        "sessionIdMismatch":
            MessageLookupByLibrary.simpleMessage("Oturum kimliği uyuşmazlığı"),
        "setAPassword": MessageLookupByLibrary.simpleMessage("Şifre ayarla"),
        "setAs": MessageLookupByLibrary.simpleMessage("Şu şekilde ayarla"),
        "setCover": MessageLookupByLibrary.simpleMessage("Kapak Belirle"),
        "setLabel": MessageLookupByLibrary.simpleMessage("Ayarla"),
        "setNewPassword":
            MessageLookupByLibrary.simpleMessage("Yeni şifre belirle"),
        "setNewPin":
            MessageLookupByLibrary.simpleMessage("Yeni PIN belirleyin"),
        "setPasswordTitle":
            MessageLookupByLibrary.simpleMessage("Parola ayarlayın"),
        "setRadius": MessageLookupByLibrary.simpleMessage("Yarıçapı ayarla"),
        "setupComplete":
            MessageLookupByLibrary.simpleMessage("Ayarlama işlemi başarılı"),
        "share": MessageLookupByLibrary.simpleMessage("Paylaş"),
        "shareALink":
            MessageLookupByLibrary.simpleMessage("Bir bağlantı paylaş"),
        "shareAlbumHint": MessageLookupByLibrary.simpleMessage(
            "Bir albüm açın ve paylaşmak için sağ üstteki paylaş düğmesine dokunun."),
        "shareAnAlbumNow":
            MessageLookupByLibrary.simpleMessage("Şimdi bir albüm paylaşın"),
        "shareLink": MessageLookupByLibrary.simpleMessage("Bağlantıyı paylaş"),
        "shareMyVerificationID": m83,
        "shareOnlyWithThePeopleYouWant": MessageLookupByLibrary.simpleMessage(
            "Yalnızca istediğiniz kişilerle paylaşın"),
        "shareTextConfirmOthersVerificationID": m84,
        "shareTextRecommendUsingEnte": MessageLookupByLibrary.simpleMessage(
            "Orijinal kalitede fotoğraf ve videoları kolayca paylaşabilmemiz için Ente\'yi indirin\n\nhttps://ente.io"),
        "shareTextReferralCode": m85,
        "shareWithNonenteUsers": MessageLookupByLibrary.simpleMessage(
            "Ente kullanıcısı olmayanlar için paylaş"),
        "shareWithPeopleSectionTitle": m86,
        "shareYourFirstAlbum":
            MessageLookupByLibrary.simpleMessage("İlk albümünüzü paylaşın"),
        "sharedAlbumSectionDescription": MessageLookupByLibrary.simpleMessage(
            "Diğer Ente kullanıcılarıyla paylaşılan ve topluluk albümleri oluşturun, bu arada ücretsiz planlara sahip kullanıcıları da içerir."),
        "sharedByMe":
            MessageLookupByLibrary.simpleMessage("Benim paylaştıklarım"),
        "sharedByYou": MessageLookupByLibrary.simpleMessage("Paylaştıklarınız"),
        "sharedPhotoNotifications": MessageLookupByLibrary.simpleMessage(
            "Paylaşılan fotoğrafları ekle"),
        "sharedPhotoNotificationsExplanation": MessageLookupByLibrary.simpleMessage(
            "Birisi parçası olduğunuz paylaşılan bir albüme fotoğraf eklediğinde bildirim alın"),
        "sharedWith": m87,
        "sharedWithMe":
            MessageLookupByLibrary.simpleMessage("Benimle paylaşılan"),
        "sharedWithYou":
            MessageLookupByLibrary.simpleMessage("Sizinle paylaşıldı"),
        "sharing": MessageLookupByLibrary.simpleMessage("Paylaşılıyor..."),
        "shiftDatesAndTime":
            MessageLookupByLibrary.simpleMessage("Vardiya tarihleri ve saati"),
        "showLessFaces":
            MessageLookupByLibrary.simpleMessage("Daha az yüz göster"),
        "showMemories": MessageLookupByLibrary.simpleMessage("Anıları göster"),
        "showMoreFaces":
            MessageLookupByLibrary.simpleMessage("Daha fazla yüz göster"),
        "showPerson": MessageLookupByLibrary.simpleMessage("Kişiyi Göster"),
        "signOutFromOtherDevices":
            MessageLookupByLibrary.simpleMessage("Diğer cihazlardan çıkış yap"),
        "signOutOtherBody": MessageLookupByLibrary.simpleMessage(
            "Eğer başka birisinin parolanızı bildiğini düşünüyorsanız, diğer tüm cihazları hesabınızdan çıkışa zorlayabilirsiniz."),
        "signOutOtherDevices":
            MessageLookupByLibrary.simpleMessage("Diğer cihazlardan çıkış yap"),
        "signUpTerms": MessageLookupByLibrary.simpleMessage(
            "<u-terms>Hizmet Şartları</u-terms>\'nı ve <u-policy>Gizlilik Politikası</u-policy>\'nı kabul ediyorum"),
        "singleFileDeleteFromDevice": m88,
        "singleFileDeleteHighlight":
            MessageLookupByLibrary.simpleMessage("Tüm albümlerden silinecek."),
        "singleFileInBothLocalAndRemote": m89,
        "singleFileInRemoteOnly": m90,
        "skip": MessageLookupByLibrary.simpleMessage("Geç"),
        "smartMemories": MessageLookupByLibrary.simpleMessage("Akıllı anılar"),
        "social": MessageLookupByLibrary.simpleMessage("Sosyal Medya"),
        "someItemsAreInBothEnteAndYourDevice":
            MessageLookupByLibrary.simpleMessage(
                "Bazı öğeler hem Ente\'de hem de cihazınızda bulunur."),
        "someOfTheFilesYouAreTryingToDeleteAre":
            MessageLookupByLibrary.simpleMessage(
                "Silmeye çalıştığınız dosyalardan bazıları yalnızca cihazınızda mevcuttur ve silindiği takdirde kurtarılamaz"),
        "someoneSharingAlbumsWithYouShouldSeeTheSameId":
            MessageLookupByLibrary.simpleMessage(
                "Size albümleri paylaşan biri, kendi cihazında aynı kimliği görmelidir."),
        "somethingWentWrong":
            MessageLookupByLibrary.simpleMessage("Bazı şeyler yanlış gitti"),
        "somethingWentWrongPleaseTryAgain":
            MessageLookupByLibrary.simpleMessage(
                "Bir şeyler ters gitti, lütfen tekrar deneyin"),
        "sorry": MessageLookupByLibrary.simpleMessage("Üzgünüz"),
        "sorryBackupFailedDesc": MessageLookupByLibrary.simpleMessage(
            "Üzgünüz, bu dosya şu anda yedeklenemedi. Daha sonra tekrar deneyeceğiz."),
        "sorryCouldNotAddToFavorites": MessageLookupByLibrary.simpleMessage(
            "Üzgünüm, favorilere ekleyemedim!"),
        "sorryCouldNotRemoveFromFavorites":
            MessageLookupByLibrary.simpleMessage(
                "Üzgünüm, favorilere ekleyemedim!"),
        "sorryTheCodeYouveEnteredIsIncorrect":
            MessageLookupByLibrary.simpleMessage(
                "Üzgünüz, girdiğiniz kod yanlış"),
        "sorryWeCouldNotGenerateSecureKeysOnThisDevicennplease":
            MessageLookupByLibrary.simpleMessage(
                "Üzgünüm, bu cihazda güvenli anahtarlarını oluşturamadık.\n\nLütfen başka bir cihazdan giriş yapmayı deneyiniz."),
        "sorryWeHadToPauseYourBackups": MessageLookupByLibrary.simpleMessage(
            "Üzgünüm, yedeklemenizi duraklatmak zorunda kaldık"),
        "sort": MessageLookupByLibrary.simpleMessage("Sırala"),
        "sortAlbumsBy": MessageLookupByLibrary.simpleMessage("Sırala"),
        "sortNewestFirst":
            MessageLookupByLibrary.simpleMessage("Yeniden eskiye"),
        "sortOldestFirst": MessageLookupByLibrary.simpleMessage("Önce en eski"),
        "sparkleSuccess": MessageLookupByLibrary.simpleMessage("✨ Başarılı"),
        "sportsWithThem": m91,
        "spotlightOnThem": m92,
        "spotlightOnYourself":
            MessageLookupByLibrary.simpleMessage("Sahne senin"),
        "startAccountRecoveryTitle":
            MessageLookupByLibrary.simpleMessage("Kurtarmayı başlat"),
        "startBackup":
            MessageLookupByLibrary.simpleMessage("Yedeklemeyi başlat"),
        "status": MessageLookupByLibrary.simpleMessage("Durum"),
        "stopCastingBody": MessageLookupByLibrary.simpleMessage(
            "Yansıtmayı durdurmak istiyor musunuz?"),
        "stopCastingTitle":
            MessageLookupByLibrary.simpleMessage("Yayını durdur"),
        "storage": MessageLookupByLibrary.simpleMessage("Depolama"),
        "storageBreakupFamily": MessageLookupByLibrary.simpleMessage("Aile"),
        "storageBreakupYou": MessageLookupByLibrary.simpleMessage("Sen"),
        "storageInGB": m93,
        "storageLimitExceeded":
            MessageLookupByLibrary.simpleMessage("Depolama sınırı aşıldı"),
        "storageUsageInfo": m94,
        "streamDetails": MessageLookupByLibrary.simpleMessage("Akış detayları"),
        "strongStrength": MessageLookupByLibrary.simpleMessage("Güçlü"),
        "subAlreadyLinkedErrMessage": m95,
        "subWillBeCancelledOn": m96,
        "subscribe": MessageLookupByLibrary.simpleMessage("Abone ol"),
        "subscribeToEnableSharing": MessageLookupByLibrary.simpleMessage(
            "Paylaşımı etkinleştirmek için aktif bir ücretli aboneliğe ihtiyacınız var."),
        "subscription": MessageLookupByLibrary.simpleMessage("Abonelik"),
        "success": MessageLookupByLibrary.simpleMessage("Başarılı"),
        "successfullyArchived":
            MessageLookupByLibrary.simpleMessage("Başarıyla arşivlendi"),
        "successfullyHid":
            MessageLookupByLibrary.simpleMessage("Başarıyla saklandı"),
        "successfullyUnarchived": MessageLookupByLibrary.simpleMessage(
            "Başarıyla arşivden çıkarıldı"),
        "successfullyUnhid": MessageLookupByLibrary.simpleMessage(
            "Başarıyla arşivden çıkarıldı"),
        "suggestFeatures":
            MessageLookupByLibrary.simpleMessage("Özellik önerin"),
        "sunrise": MessageLookupByLibrary.simpleMessage("Ufukta"),
        "support": MessageLookupByLibrary.simpleMessage("Destek"),
        "syncProgress": m97,
        "syncStopped":
            MessageLookupByLibrary.simpleMessage("Senkronizasyon durduruldu"),
        "syncing": MessageLookupByLibrary.simpleMessage("Eşitleniyor..."),
        "systemTheme": MessageLookupByLibrary.simpleMessage("Sistem"),
        "tapToCopy":
            MessageLookupByLibrary.simpleMessage("kopyalamak için dokunun"),
        "tapToEnterCode":
            MessageLookupByLibrary.simpleMessage("Kodu girmek icin tıklayın"),
        "tapToUnlock": MessageLookupByLibrary.simpleMessage("Açmak için dokun"),
        "tapToUpload":
            MessageLookupByLibrary.simpleMessage("Yüklemek için tıklayın"),
        "tapToUploadIsIgnoredDue": m98,
        "tempErrorContactSupportIfPersists": MessageLookupByLibrary.simpleMessage(
            "Bir şeyler ters gitmiş gibi görünüyor. Lütfen bir süre sonra tekrar deneyin. Hata devam ederse, lütfen destek ekibimizle iletişime geçin."),
        "terminate": MessageLookupByLibrary.simpleMessage("Sonlandır"),
        "terminateSession":
            MessageLookupByLibrary.simpleMessage("Oturum sonlandırılsın mı?"),
        "terms": MessageLookupByLibrary.simpleMessage("Şartlar"),
        "termsOfServicesTitle": MessageLookupByLibrary.simpleMessage("Şartlar"),
        "thankYou": MessageLookupByLibrary.simpleMessage("Teşekkürler"),
        "thankYouForSubscribing": MessageLookupByLibrary.simpleMessage(
            "Abone olduğunuz için teşekkürler!"),
        "theDownloadCouldNotBeCompleted": MessageLookupByLibrary.simpleMessage(
            "İndirme işlemi tamamlanamadı"),
        "theLinkYouAreTryingToAccessHasExpired":
            MessageLookupByLibrary.simpleMessage(
                "Erişmeye çalıştığınız bağlantının süresi dolmuştur."),
        "thePersonGroupsWillNotBeDisplayed": MessageLookupByLibrary.simpleMessage(
            "Kişi grupları artık kişiler bölümünde görüntülenmeyecek. Fotoğraflar dokunulmadan kalacaktır."),
        "thePersonWillNotBeDisplayed": MessageLookupByLibrary.simpleMessage(
            "Kişi artık kişiler bölümünde görüntülenmeyecek. Fotoğraflar dokunulmadan kalacaktır."),
        "theRecoveryKeyYouEnteredIsIncorrect":
            MessageLookupByLibrary.simpleMessage(
                "Girdiğiniz kurtarma kodu yanlış"),
        "theme": MessageLookupByLibrary.simpleMessage("Tema"),
        "theseItemsWillBeDeletedFromYourDevice":
            MessageLookupByLibrary.simpleMessage(
                "Bu öğeler cihazınızdan silinecektir."),
        "theyAlsoGetXGb": m99,
        "theyWillBeDeletedFromAllAlbums":
            MessageLookupByLibrary.simpleMessage("Tüm albümlerden silinecek."),
        "thisActionCannotBeUndone":
            MessageLookupByLibrary.simpleMessage("Bu eylem geri alınamaz"),
        "thisAlbumAlreadyHDACollaborativeLink":
            MessageLookupByLibrary.simpleMessage(
                "Bu albümde zaten bir ortak çalışma bağlantısı var"),
        "thisCanBeUsedToRecoverYourAccountIfYou":
            MessageLookupByLibrary.simpleMessage(
                "Bu, iki faktörünüzü kaybederseniz hesabınızı kurtarmak için kullanılabilir"),
        "thisDevice": MessageLookupByLibrary.simpleMessage("Bu cihaz"),
        "thisEmailIsAlreadyInUse": MessageLookupByLibrary.simpleMessage(
            "Bu e-posta zaten kullanılıyor"),
        "thisImageHasNoExifData":
            MessageLookupByLibrary.simpleMessage("Bu görselde exif verisi yok"),
        "thisIsMeExclamation":
            MessageLookupByLibrary.simpleMessage("Bu benim!"),
        "thisIsPersonVerificationId": m100,
        "thisIsYourVerificationId":
            MessageLookupByLibrary.simpleMessage("Doğrulama kimliğiniz"),
        "thisWeekThroughTheYears":
            MessageLookupByLibrary.simpleMessage("Yıllar boyunca bu hafta"),
        "thisWeekXYearsAgo": m101,
        "thisWillLogYouOutOfTheFollowingDevice":
            MessageLookupByLibrary.simpleMessage(
                "Bu, sizi aşağıdaki cihazdan çıkış yapacak:"),
        "thisWillLogYouOutOfThisDevice": MessageLookupByLibrary.simpleMessage(
            "Bu cihazdaki oturumunuz kapatılacak!"),
        "thisWillMakeTheDateAndTimeOfAllSelected":
            MessageLookupByLibrary.simpleMessage(
                "Bu, seçilen tüm fotoğrafların tarih ve saatini aynı yapacaktır."),
        "thisWillRemovePublicLinksOfAllSelectedQuickLinks":
            MessageLookupByLibrary.simpleMessage(
                "Bu, seçilen tüm hızlı bağlantıların genel bağlantılarını kaldıracaktır."),
        "throughTheYears": m102,
        "toEnableAppLockPleaseSetupDevicePasscodeOrScreen":
            MessageLookupByLibrary.simpleMessage(
                "Uygulama kilidini etkinleştirmek için lütfen sistem ayarlarınızda cihaz şifresi veya ekran kilidi ayarlayın."),
        "toHideAPhotoOrVideo": MessageLookupByLibrary.simpleMessage(
            "Bir fotoğrafı veya videoyu gizlemek için"),
        "toResetVerifyEmail": MessageLookupByLibrary.simpleMessage(
            "Şifrenizi sıfılamak için lütfen e-postanızı girin."),
        "todaysLogs": MessageLookupByLibrary.simpleMessage("Bugünün kayıtları"),
        "tooManyIncorrectAttempts":
            MessageLookupByLibrary.simpleMessage("Çok fazla hatalı deneme"),
        "total": MessageLookupByLibrary.simpleMessage("total"),
        "totalSize": MessageLookupByLibrary.simpleMessage("Toplam boyut"),
        "trash": MessageLookupByLibrary.simpleMessage("Cöp kutusu"),
        "trashDaysLeft": m103,
        "trim": MessageLookupByLibrary.simpleMessage("Kes"),
        "tripInYear": m104,
        "tripToLocation": m105,
        "trustedContacts":
            MessageLookupByLibrary.simpleMessage("Güvenilir kişiler"),
        "trustedInviteBody": m106,
        "tryAgain": MessageLookupByLibrary.simpleMessage("Tekrar deneyiniz"),
        "turnOnBackupForAutoUpload": MessageLookupByLibrary.simpleMessage(
            "Bu cihaz klasörüne eklenen dosyaları otomatik olarak ente\'ye yüklemek için yedeklemeyi açın."),
        "twitter": MessageLookupByLibrary.simpleMessage("Twitter"),
        "twoMonthsFreeOnYearlyPlans": MessageLookupByLibrary.simpleMessage(
            "Yıllık planlarda 2 ay ücretsiz"),
        "twofactor":
            MessageLookupByLibrary.simpleMessage("İki faktörlü doğrulama"),
        "twofactorAuthenticationHasBeenDisabled":
            MessageLookupByLibrary.simpleMessage(
                "İki faktörlü kimlik doğrulama devre dışı"),
        "twofactorAuthenticationPageTitle":
            MessageLookupByLibrary.simpleMessage("İki faktörlü doğrulama"),
        "twofactorAuthenticationSuccessfullyReset":
            MessageLookupByLibrary.simpleMessage(
                "İki faktörlü kimlik doğrulama başarıyla sıfırlandı"),
        "twofactorSetup":
            MessageLookupByLibrary.simpleMessage("İki faktörlü kurulum"),
        "typeOfGallerGallerytypeIsNotSupportedForRename": m107,
        "unarchive": MessageLookupByLibrary.simpleMessage("Arşivden cıkar"),
        "unarchiveAlbum":
            MessageLookupByLibrary.simpleMessage("Arşivden Çıkar"),
        "unarchiving":
            MessageLookupByLibrary.simpleMessage("Arşivden çıkarılıyor..."),
        "unavailableReferralCode": MessageLookupByLibrary.simpleMessage(
            "Üzgünüz, bu kod mevcut değil."),
        "uncategorized": MessageLookupByLibrary.simpleMessage("Kategorisiz"),
        "unhide": MessageLookupByLibrary.simpleMessage("Gizleme"),
        "unhideToAlbum": MessageLookupByLibrary.simpleMessage("Albümü gizleme"),
        "unhiding": MessageLookupByLibrary.simpleMessage("Gösteriliyor..."),
        "unhidingFilesToAlbum": MessageLookupByLibrary.simpleMessage(
            "Albümdeki dosyalar gösteriliyor"),
        "unlock": MessageLookupByLibrary.simpleMessage("Kilidi aç"),
        "unpinAlbum": MessageLookupByLibrary.simpleMessage(
            "Albümün sabitlemesini kaldır"),
        "unselectAll":
            MessageLookupByLibrary.simpleMessage("Tümünün seçimini kaldır"),
        "update": MessageLookupByLibrary.simpleMessage("Güncelle"),
        "updateAvailable":
            MessageLookupByLibrary.simpleMessage("Güncelleme mevcut"),
        "updatingFolderSelection": MessageLookupByLibrary.simpleMessage(
            "Klasör seçimi güncelleniyor..."),
        "upgrade": MessageLookupByLibrary.simpleMessage("Yükselt"),
        "uploadIsIgnoredDueToIgnorereason": m108,
        "uploadingFilesToAlbum": MessageLookupByLibrary.simpleMessage(
            "Dosyalar albüme taşınıyor..."),
        "uploadingMultipleMemories": m109,
        "uploadingSingleMemory":
            MessageLookupByLibrary.simpleMessage("1 anı korunuyor..."),
        "upto50OffUntil4thDec": MessageLookupByLibrary.simpleMessage(
            "4 Aralık\'a kadar %50\'ye varan indirim."),
        "usableReferralStorageInfo": MessageLookupByLibrary.simpleMessage(
            "Kullanılabilir depolama alanı mevcut planınızla sınırlıdır. Talep edilen fazla depolama alanı, planınızı yükselttiğinizde otomatik olarak kullanılabilir hale gelecektir."),
        "useAsCover":
            MessageLookupByLibrary.simpleMessage("Kapak olarak kullanın"),
        "useDifferentPlayerInfo": MessageLookupByLibrary.simpleMessage(
            "Bu videoyu oynatmakta sorun mu yaşıyorsunuz? Farklı bir oynatıcı denemek için buraya uzun basın."),
        "usePublicLinksForPeopleNotOnEnte":
            MessageLookupByLibrary.simpleMessage(
                "Ente\'de olmayan kişiler için genel bağlantıları kullanın"),
        "useRecoveryKey":
            MessageLookupByLibrary.simpleMessage("Kurtarma anahtarını kullan"),
        "useSelectedPhoto":
            MessageLookupByLibrary.simpleMessage("Seçilen fotoğrafı kullan"),
        "usedSpace": MessageLookupByLibrary.simpleMessage("Kullanılan alan"),
        "validTill": m110,
        "verificationFailedPleaseTryAgain":
            MessageLookupByLibrary.simpleMessage(
                "Doğrulama başarısız oldu, lütfen tekrar deneyin"),
        "verificationId":
            MessageLookupByLibrary.simpleMessage("Doğrulama kimliği"),
        "verify": MessageLookupByLibrary.simpleMessage("Doğrula"),
        "verifyEmail":
            MessageLookupByLibrary.simpleMessage("E-posta adresini doğrulayın"),
        "verifyEmailID": m111,
        "verifyIDLabel": MessageLookupByLibrary.simpleMessage("Doğrula"),
        "verifyPasskey":
            MessageLookupByLibrary.simpleMessage("Şifrenizi doğrulayın"),
        "verifyPassword":
            MessageLookupByLibrary.simpleMessage("Şifrenizi doğrulayın"),
        "verifying": MessageLookupByLibrary.simpleMessage("Doğrulanıyor..."),
        "verifyingRecoveryKey": MessageLookupByLibrary.simpleMessage(
            "Kurtarma kodu doğrulanıyor..."),
        "videoInfo": MessageLookupByLibrary.simpleMessage("Video Bilgileri"),
        "videoSmallCase": MessageLookupByLibrary.simpleMessage("video"),
        "videoStreaming":
            MessageLookupByLibrary.simpleMessage("Akışlandırılabilir videolar"),
        "videos": MessageLookupByLibrary.simpleMessage("Videolar"),
        "viewActiveSessions":
            MessageLookupByLibrary.simpleMessage("Aktif oturumları görüntüle"),
        "viewAddOnButton":
            MessageLookupByLibrary.simpleMessage("Eklentileri görüntüle"),
        "viewAll": MessageLookupByLibrary.simpleMessage("Tümünü görüntüle"),
        "viewAllExifData": MessageLookupByLibrary.simpleMessage(
            "Tüm EXIF verilerini görüntüle"),
        "viewLargeFiles":
            MessageLookupByLibrary.simpleMessage("Büyük dosyalar"),
        "viewLargeFilesDesc": MessageLookupByLibrary.simpleMessage(
            "En fazla depolama alanı kullanan dosyaları görüntüleyin."),
        "viewLogs": MessageLookupByLibrary.simpleMessage("Kayıtları görüntüle"),
        "viewPersonToUnlink": m112,
        "viewRecoveryKey": MessageLookupByLibrary.simpleMessage(
            "Kurtarma anahtarını görüntüle"),
        "viewer": MessageLookupByLibrary.simpleMessage("Görüntüleyici"),
        "viewersSuccessfullyAdded": m113,
        "visitWebToManage": MessageLookupByLibrary.simpleMessage(
            "Aboneliğinizi yönetmek için lütfen web.ente.io adresini ziyaret edin"),
        "waitingForVerification":
            MessageLookupByLibrary.simpleMessage("Doğrulama bekleniyor..."),
        "waitingForWifi":
            MessageLookupByLibrary.simpleMessage("WiFi bekleniyor..."),
        "warning": MessageLookupByLibrary.simpleMessage("Uyarı"),
        "weAreOpenSource":
            MessageLookupByLibrary.simpleMessage("Biz açık kaynağız!"),
        "weDontSupportEditingPhotosAndAlbumsThatYouDont":
            MessageLookupByLibrary.simpleMessage(
                "Henüz sahibi olmadığınız fotoğraf ve albümlerin düzenlenmesini desteklemiyoruz"),
        "weHaveSendEmailTo": m114,
        "weakStrength": MessageLookupByLibrary.simpleMessage("Zayıf"),
        "welcomeBack":
            MessageLookupByLibrary.simpleMessage("Tekrardan hoşgeldin!"),
        "whatsNew": MessageLookupByLibrary.simpleMessage("Yenilikler"),
        "whyAddTrustContact": MessageLookupByLibrary.simpleMessage("."),
        "widgets": MessageLookupByLibrary.simpleMessage("Widget\'lar"),
        "wishThemAHappyBirthday": m115,
        "yearShort": MessageLookupByLibrary.simpleMessage("yıl"),
        "yearly": MessageLookupByLibrary.simpleMessage("Yıllık"),
        "yearsAgo": m116,
        "yes": MessageLookupByLibrary.simpleMessage("Evet"),
        "yesCancel": MessageLookupByLibrary.simpleMessage("Evet, iptal et"),
        "yesConvertToViewer": MessageLookupByLibrary.simpleMessage(
            "Evet, görüntüleyici olarak dönüştür"),
        "yesDelete": MessageLookupByLibrary.simpleMessage("Evet, sil"),
        "yesDiscardChanges":
            MessageLookupByLibrary.simpleMessage("Evet, değişiklikleri sil"),
        "yesIgnore":
            MessageLookupByLibrary.simpleMessage("Evet, görmezden gel"),
        "yesLogout":
            MessageLookupByLibrary.simpleMessage("Evet, oturumu kapat"),
        "yesRemove": MessageLookupByLibrary.simpleMessage("Evet, sil"),
        "yesRenew": MessageLookupByLibrary.simpleMessage("Evet, yenile"),
        "yesResetPerson":
            MessageLookupByLibrary.simpleMessage("Evet, kişiyi sıfırla"),
        "you": MessageLookupByLibrary.simpleMessage("Sen"),
        "youAndThem": m117,
        "youAreOnAFamilyPlan":
            MessageLookupByLibrary.simpleMessage("Aile planı kullanıyorsunuz!"),
        "youAreOnTheLatestVersion":
            MessageLookupByLibrary.simpleMessage("En son sürüme sahipsiniz"),
        "youCanAtMaxDoubleYourStorage": MessageLookupByLibrary.simpleMessage(
            "* Alanınızı en fazla ikiye katlayabilirsiniz"),
        "youCanManageYourLinksInTheShareTab":
            MessageLookupByLibrary.simpleMessage(
                "Bağlantılarınızı paylaşım sekmesinden yönetebilirsiniz."),
        "youCanTrySearchingForADifferentQuery":
            MessageLookupByLibrary.simpleMessage(
                "Farklı bir sorgu aramayı deneyebilirsiniz."),
        "youCannotDowngradeToThisPlan":
            MessageLookupByLibrary.simpleMessage("Bu plana geçemezsiniz"),
        "youCannotShareWithYourself":
            MessageLookupByLibrary.simpleMessage("Kendinizle paylaşamazsınız"),
        "youDontHaveAnyArchivedItems":
            MessageLookupByLibrary.simpleMessage("Arşivlenmiş öğeniz yok."),
        "youHaveSuccessfullyFreedUp": m118,
        "yourAccountHasBeenDeleted":
            MessageLookupByLibrary.simpleMessage("Hesabınız silindi"),
        "yourMap": MessageLookupByLibrary.simpleMessage("Haritalarınız"),
        "yourPlanWasSuccessfullyDowngraded":
            MessageLookupByLibrary.simpleMessage(
                "Planınız başarıyla düşürüldü"),
        "yourPlanWasSuccessfullyUpgraded": MessageLookupByLibrary.simpleMessage(
            "Planınız başarıyla yükseltildi"),
        "yourPurchaseWasSuccessful":
            MessageLookupByLibrary.simpleMessage("Satın alım başarılı"),
        "yourStorageDetailsCouldNotBeFetched":
            MessageLookupByLibrary.simpleMessage("Depolama bilgisi alınamadı"),
        "yourSubscriptionHasExpired":
            MessageLookupByLibrary.simpleMessage("Aboneliğinizin süresi doldu"),
        "yourSubscriptionWasUpdatedSuccessfully":
            MessageLookupByLibrary.simpleMessage(
                "Aboneliğiniz başarıyla güncellendi"),
        "yourVerificationCodeHasExpired": MessageLookupByLibrary.simpleMessage(
            "Doğrulama kodunuzun süresi doldu"),
        "youveNoDuplicateFilesThatCanBeCleared":
            MessageLookupByLibrary.simpleMessage(
                "Temizlenebilecek yinelenen dosyalarınız yok"),
        "youveNoFilesInThisAlbumThatCanBeDeleted":
            MessageLookupByLibrary.simpleMessage(
                "Her şey zaten temiz, silinecek dosya kalmadı"),
        "zoomOutToSeePhotos": MessageLookupByLibrary.simpleMessage(
            "Fotoğrafları görmek için uzaklaştırın")
      };
>>>>>>> 7d9cfd85
}<|MERGE_RESOLUTION|>--- conflicted
+++ resolved
@@ -57,7 +57,11 @@
       "${user}, bu albüme daha fazla fotoğraf ekleyemeyecek.\n\nAncak, kendi eklediği mevcut fotoğrafları kaldırmaya devam edebilecektir";
 
   static String m14(isFamilyMember, storageAmountInGb) =>
-      "${Intl.select(isFamilyMember, {'true': 'Şu ana kadar aileniz ${storageAmountInGb} GB aldı', 'false': 'Şu ana kadar ${storageAmountInGb} GB aldınız', 'other': 'Şu ana kadar ${storageAmountInGb} GB aldınız!'})}";
+      "${Intl.select(isFamilyMember, {
+            'true': 'Şu ana kadar aileniz ${storageAmountInGb} GB aldı',
+            'false': 'Şu ana kadar ${storageAmountInGb} GB aldınız',
+            'other': 'Şu ana kadar ${storageAmountInGb} GB aldınız!'
+          })}";
 
   static String m15(albumName) =>
       "${albumName} için ortak çalışma bağlantısı oluşturuldu";
@@ -332,2506 +336,28 @@
 
   final messages = _notInlinedMessages(_notInlinedMessages);
   static Map<String, Function> _notInlinedMessages(_) => <String, Function>{
-<<<<<<< HEAD
-    "aNewVersionOfEnteIsAvailable": MessageLookupByLibrary.simpleMessage(
-      "Ente için yeni bir sürüm mevcut.",
-    ),
-    "about": MessageLookupByLibrary.simpleMessage("Hakkında"),
-    "acceptTrustInvite": MessageLookupByLibrary.simpleMessage(
-      "Daveti Kabul Et",
-    ),
-    "account": MessageLookupByLibrary.simpleMessage("Hesap"),
-    "accountIsAlreadyConfigured": MessageLookupByLibrary.simpleMessage(
-      "Hesap zaten yapılandırılmıştır.",
-    ),
-    "accountOwnerPersonAppbarTitle": m0,
-    "accountWelcomeBack": MessageLookupByLibrary.simpleMessage(
-      "Tekrar hoş geldiniz!",
-    ),
-    "ackPasswordLostWarning": MessageLookupByLibrary.simpleMessage(
-      "Şifremi kaybedersem, verilerim <underline>uçtan uca şifrelendiği</underline> için verilerimi kaybedebileceğimi farkındayım.",
-    ),
-    "actionNotSupportedOnFavouritesAlbum": MessageLookupByLibrary.simpleMessage(
-      "Favoriler albümünde eylem desteklenmiyor",
-    ),
-    "activeSessions": MessageLookupByLibrary.simpleMessage("Aktif oturumlar"),
-    "add": MessageLookupByLibrary.simpleMessage("Ekle"),
-    "addAName": MessageLookupByLibrary.simpleMessage("Bir Ad Ekle"),
-    "addANewEmail": MessageLookupByLibrary.simpleMessage("Yeni e-posta ekle"),
-    "addAlbumWidgetPrompt": MessageLookupByLibrary.simpleMessage(
-      "Ana ekranınıza bir albüm widget\'ı ekleyin ve özelleştirmek için buraya geri dönün.",
-    ),
-    "addCollaborator": MessageLookupByLibrary.simpleMessage("Düzenleyici ekle"),
-    "addCollaborators": m1,
-    "addFiles": MessageLookupByLibrary.simpleMessage("Dosyaları Ekle"),
-    "addFromDevice": MessageLookupByLibrary.simpleMessage("Cihazdan ekle"),
-    "addItem": m2,
-    "addLocation": MessageLookupByLibrary.simpleMessage("Konum Ekle"),
-    "addLocationButton": MessageLookupByLibrary.simpleMessage("Ekle"),
-    "addMemoriesWidgetPrompt": MessageLookupByLibrary.simpleMessage(
-      "Ana ekranınıza bir anılar widget\'ı ekleyin ve özelleştirmek için buraya geri dönün.",
-    ),
-    "addMore": MessageLookupByLibrary.simpleMessage("Daha fazla ekle"),
-    "addName": MessageLookupByLibrary.simpleMessage("İsim Ekle"),
-    "addNameOrMerge": MessageLookupByLibrary.simpleMessage(
-      "İsim ekleyin veya birleştirin",
-    ),
-    "addNew": MessageLookupByLibrary.simpleMessage("Yeni ekle"),
-    "addNewPerson": MessageLookupByLibrary.simpleMessage("Yeni kişi ekle"),
-    "addOnPageSubtitle": MessageLookupByLibrary.simpleMessage(
-      "Eklentilerin ayrıntıları",
-    ),
-    "addOnValidTill": m3,
-    "addOns": MessageLookupByLibrary.simpleMessage("Eklentiler"),
-    "addParticipants": MessageLookupByLibrary.simpleMessage("Katılımcı ekle"),
-    "addPeopleWidgetPrompt": MessageLookupByLibrary.simpleMessage(
-      "Ana ekranınıza bir kişiler widget\'ı ekleyin ve özelleştirmek için buraya geri dönün.",
-    ),
-    "addPhotos": MessageLookupByLibrary.simpleMessage("Fotoğraf ekle"),
-    "addSelected": MessageLookupByLibrary.simpleMessage("Seçileni ekle"),
-    "addToAlbum": MessageLookupByLibrary.simpleMessage("Albüme ekle"),
-    "addToEnte": MessageLookupByLibrary.simpleMessage("Ente\'ye ekle"),
-    "addToHiddenAlbum": MessageLookupByLibrary.simpleMessage(
-      "Gizli albüme ekle",
-    ),
-    "addTrustedContact": MessageLookupByLibrary.simpleMessage(
-      "Güvenilir kişi ekle",
-    ),
-    "addViewer": MessageLookupByLibrary.simpleMessage("Görüntüleyici ekle"),
-    "addViewers": m4,
-    "addYourPhotosNow": MessageLookupByLibrary.simpleMessage(
-      "Fotoğraflarınızı şimdi ekleyin",
-    ),
-    "addedAs": MessageLookupByLibrary.simpleMessage("Eklendi"),
-    "addedBy": m5,
-    "addedSuccessfullyTo": m6,
-    "addingToFavorites": MessageLookupByLibrary.simpleMessage(
-      "Favorilere ekleniyor...",
-    ),
-    "admiringThem": m7,
-    "advanced": MessageLookupByLibrary.simpleMessage("Gelişmiş"),
-    "advancedSettings": MessageLookupByLibrary.simpleMessage("Gelişmiş"),
-    "after1Day": MessageLookupByLibrary.simpleMessage("1 gün sonra"),
-    "after1Hour": MessageLookupByLibrary.simpleMessage("1 saat sonra"),
-    "after1Month": MessageLookupByLibrary.simpleMessage("1 ay sonra"),
-    "after1Week": MessageLookupByLibrary.simpleMessage("1 hafta sonra"),
-    "after1Year": MessageLookupByLibrary.simpleMessage("1 yıl sonra"),
-    "albumOwner": MessageLookupByLibrary.simpleMessage("Sahip"),
-    "albumParticipantsCount": m8,
-    "albumTitle": MessageLookupByLibrary.simpleMessage("Albüm Başlığı"),
-    "albumUpdated": MessageLookupByLibrary.simpleMessage("Albüm güncellendi"),
-    "albums": MessageLookupByLibrary.simpleMessage("Albümler"),
-    "albumsWidgetDesc": MessageLookupByLibrary.simpleMessage(
-      "Ana ekranınızda görmek istediğiniz albümleri seçin.",
-    ),
-    "allClear": MessageLookupByLibrary.simpleMessage("✨ Tümü temizlendi"),
-    "allMemoriesPreserved": MessageLookupByLibrary.simpleMessage(
-      "Tüm anılar saklandı",
-    ),
-    "allPersonGroupingWillReset": MessageLookupByLibrary.simpleMessage(
-      "Bu kişi için tüm gruplamalar sıfırlanacak ve bu kişi için yaptığınız tüm önerileri kaybedeceksiniz",
-    ),
-    "allUnnamedGroupsWillBeMergedIntoTheSelectedPerson":
-        MessageLookupByLibrary.simpleMessage(
-          "Tüm isimsiz gruplar seçilen kişiyle birleştirilecektir. Bu, kişinin öneri geçmişine genel bakışından hala geri alınabilir.",
-        ),
-    "allWillShiftRangeBasedOnFirst": MessageLookupByLibrary.simpleMessage(
-      "Bu, gruptaki ilk fotoğraftır. Seçilen diğer fotoğraflar otomatik olarak bu yeni tarihe göre kaydırılacaktır",
-    ),
-    "allow": MessageLookupByLibrary.simpleMessage("İzin ver"),
-    "allowAddPhotosDescription": MessageLookupByLibrary.simpleMessage(
-      "Bağlantıya sahip olan kişilerin paylaşılan albüme fotoğraf eklemelerine izin ver.",
-    ),
-    "allowAddingPhotos": MessageLookupByLibrary.simpleMessage(
-      "Fotoğraf eklemeye izin ver",
-    ),
-    "allowAppToOpenSharedAlbumLinks": MessageLookupByLibrary.simpleMessage(
-      "Uygulamanın paylaşılan albüm bağlantılarını açmasına izin ver",
-    ),
-    "allowDownloads": MessageLookupByLibrary.simpleMessage(
-      "İndirmeye izin ver",
-    ),
-    "allowPeopleToAddPhotos": MessageLookupByLibrary.simpleMessage(
-      "Kullanıcıların fotoğraf eklemesine izin ver",
-    ),
-    "allowPermBody": MessageLookupByLibrary.simpleMessage(
-      "Ente\'nin kitaplığınızı görüntüleyebilmesi ve yedekleyebilmesi için lütfen Ayarlar\'dan fotoğraflarınıza erişime izin verin.",
-    ),
-    "allowPermTitle": MessageLookupByLibrary.simpleMessage(
-      "Fotoğraflara erişime izin verin",
-    ),
-    "androidBiometricHint": MessageLookupByLibrary.simpleMessage(
-      "Kimliği doğrula",
-    ),
-    "androidBiometricNotRecognized": MessageLookupByLibrary.simpleMessage(
-      "Tanınmadı. Tekrar deneyin.",
-    ),
-    "androidBiometricRequiredTitle": MessageLookupByLibrary.simpleMessage(
-      "Biyometrik gerekli",
-    ),
-    "androidBiometricSuccess": MessageLookupByLibrary.simpleMessage("Başarılı"),
-    "androidCancelButton": MessageLookupByLibrary.simpleMessage("İptal et"),
-    "androidDeviceCredentialsRequiredTitle":
-        MessageLookupByLibrary.simpleMessage("Cihaz kimlik bilgileri gerekli"),
-    "androidDeviceCredentialsSetupDescription":
-        MessageLookupByLibrary.simpleMessage(
-          "Cihaz kimlik bilgileri gerekmekte",
-        ),
-    "androidGoToSettingsDescription": MessageLookupByLibrary.simpleMessage(
-      "Biyometrik kimlik doğrulama cihazınızda ayarlanmamış. Biyometrik kimlik doğrulama eklemek için \'Ayarlar > Güvenlik\' bölümüne gidin.",
-    ),
-    "androidIosWebDesktop": MessageLookupByLibrary.simpleMessage(
-      "Android, iOS, Web, Masaüstü",
-    ),
-    "androidSignInTitle": MessageLookupByLibrary.simpleMessage(
-      "Kimlik doğrulaması gerekli",
-    ),
-    "appIcon": MessageLookupByLibrary.simpleMessage("Uygulama simgesi"),
-    "appLock": MessageLookupByLibrary.simpleMessage("Uygulama kilidi"),
-    "appLockDescriptions": MessageLookupByLibrary.simpleMessage(
-      "Cihazınızın varsayılan kilit ekranı ile PIN veya parola içeren özel bir kilit ekranı arasında seçim yapın.",
-    ),
-    "appVersion": m9,
-    "appleId": MessageLookupByLibrary.simpleMessage("Apple ID"),
-    "apply": MessageLookupByLibrary.simpleMessage("Uygula"),
-    "applyCodeTitle": MessageLookupByLibrary.simpleMessage("Kodu girin"),
-    "appstoreSubscription": MessageLookupByLibrary.simpleMessage(
-      "AppStore aboneliği",
-    ),
-    "archive": MessageLookupByLibrary.simpleMessage("Arşiv"),
-    "archiveAlbum": MessageLookupByLibrary.simpleMessage("Albümü arşivle"),
-    "archiving": MessageLookupByLibrary.simpleMessage("Arşivleniyor..."),
-    "areThey": MessageLookupByLibrary.simpleMessage("Onlar mı "),
-    "areYouSureRemoveThisFaceFromPerson": MessageLookupByLibrary.simpleMessage(
-      "Bu yüzü bu kişiden çıkarmak istediğine emin misin?",
-    ),
-    "areYouSureThatYouWantToLeaveTheFamily":
-        MessageLookupByLibrary.simpleMessage(
-          "Aile planından ayrılmak istediğinize emin misiniz?",
-        ),
-    "areYouSureYouWantToCancel": MessageLookupByLibrary.simpleMessage(
-      "İptal etmek istediğinize emin misiniz?",
-    ),
-    "areYouSureYouWantToChangeYourPlan": MessageLookupByLibrary.simpleMessage(
-      "Planı değistirmek istediğinize emin misiniz?",
-    ),
-    "areYouSureYouWantToExit": MessageLookupByLibrary.simpleMessage(
-      "Çıkmak istediğinden emin misiniz?",
-    ),
-    "areYouSureYouWantToIgnoreThesePersons":
-        MessageLookupByLibrary.simpleMessage(
-          "Bu insanları görmezden gelmek istediğine emin misiniz?",
-        ),
-    "areYouSureYouWantToIgnoreThisPerson": MessageLookupByLibrary.simpleMessage(
-      "Bu kişiyi görmezden gelmek istediğine emin misin?",
-    ),
-    "areYouSureYouWantToLogout": MessageLookupByLibrary.simpleMessage(
-      "Çıkış yapmak istediğinize emin misiniz?",
-    ),
-    "areYouSureYouWantToMergeThem": MessageLookupByLibrary.simpleMessage(
-      "Onları birleştirmek istediğine emin misiniz?",
-    ),
-    "areYouSureYouWantToRenew": MessageLookupByLibrary.simpleMessage(
-      "Yenilemek istediğinize emin misiniz?",
-    ),
-    "areYouSureYouWantToResetThisPerson": MessageLookupByLibrary.simpleMessage(
-      "Bu kişiyi sıfırlamak istediğinden emin misiniz?",
-    ),
-    "askCancelReason": MessageLookupByLibrary.simpleMessage(
-      "Aboneliğiniz iptal edilmiştir. Bunun sebebini paylaşmak ister misiniz?",
-    ),
-    "askDeleteReason": MessageLookupByLibrary.simpleMessage(
-      "Hesabınızı silme sebebiniz nedir?",
-    ),
-    "askYourLovedOnesToShare": MessageLookupByLibrary.simpleMessage(
-      "Sevdiklerinizden paylaşmalarını isteyin",
-    ),
-    "atAFalloutShelter": MessageLookupByLibrary.simpleMessage(
-      "serpinti sığınağında",
-    ),
-    "authToChangeEmailVerificationSetting": MessageLookupByLibrary.simpleMessage(
-      "E-posta doğrulamasını değiştirmek için lütfen kimlik doğrulaması yapın",
-    ),
-    "authToChangeLockscreenSetting": MessageLookupByLibrary.simpleMessage(
-      "Kilit ekranı ayarını değiştirmek için lütfen kimliğinizi doğrulayın",
-    ),
-    "authToChangeYourEmail": MessageLookupByLibrary.simpleMessage(
-      "E-postanızı değiştirmek için lütfen kimlik doğrulaması yapın",
-    ),
-    "authToChangeYourPassword": MessageLookupByLibrary.simpleMessage(
-      "Şifrenizi değiştirmek için lütfen kimlik doğrulaması yapın",
-    ),
-    "authToConfigureTwofactorAuthentication": MessageLookupByLibrary.simpleMessage(
-      "İki faktörlü kimlik doğrulamayı yapılandırmak için lütfen kimlik doğrulaması yapın",
-    ),
-    "authToInitiateAccountDeletion": MessageLookupByLibrary.simpleMessage(
-      "Hesap silme işlemini başlatmak için lütfen kimlik doğrulaması yapın",
-    ),
-    "authToManageLegacy": MessageLookupByLibrary.simpleMessage(
-      "Güvenilir kişilerinizi yönetmek için lütfen kimlik doğrulaması yapın",
-    ),
-    "authToViewPasskey": MessageLookupByLibrary.simpleMessage(
-      "Geçiş anahtarınızı görüntülemek için lütfen kimlik doğrulaması yapın",
-    ),
-    "authToViewTrashedFiles": MessageLookupByLibrary.simpleMessage(
-      "Çöp dosyalarınızı görüntülemek için lütfen kimlik doğrulaması yapın",
-    ),
-    "authToViewYourActiveSessions": MessageLookupByLibrary.simpleMessage(
-      "Aktif oturumlarınızı görüntülemek için lütfen kimliğinizi doğrulayın",
-    ),
-    "authToViewYourHiddenFiles": MessageLookupByLibrary.simpleMessage(
-      "Gizli dosyalarınızı görüntülemek için kimlik doğrulama yapınız",
-    ),
-    "authToViewYourMemories": MessageLookupByLibrary.simpleMessage(
-      "Kodlarınızı görmek için lütfen kimlik doğrulaması yapın",
-    ),
-    "authToViewYourRecoveryKey": MessageLookupByLibrary.simpleMessage(
-      "Kurtarma anahtarınızı görmek için lütfen kimliğinizi doğrulayın",
-    ),
-    "authenticating": MessageLookupByLibrary.simpleMessage(
-      "Kimlik doğrulanıyor...",
-    ),
-    "authenticationFailedPleaseTryAgain": MessageLookupByLibrary.simpleMessage(
-      "Kimlik doğrulama başarısız oldu, lütfen tekrar deneyin",
-    ),
-    "authenticationSuccessful": MessageLookupByLibrary.simpleMessage(
-      "Kimlik doğrulama başarılı!",
-    ),
-    "autoCastDialogBody": MessageLookupByLibrary.simpleMessage(
-      "Mevcut Cast cihazlarını burada görebilirsiniz.",
-    ),
-    "autoCastiOSPermission": MessageLookupByLibrary.simpleMessage(
-      "Ayarlar\'da Ente Photos uygulaması için Yerel Ağ izinlerinin açık olduğundan emin olun.",
-    ),
-    "autoLock": MessageLookupByLibrary.simpleMessage("Otomatik Kilit"),
-    "autoLockFeatureDescription": MessageLookupByLibrary.simpleMessage(
-      "Uygulama arka plana geçtikten sonra kilitleneceği süre",
-    ),
-    "autoLogoutMessage": MessageLookupByLibrary.simpleMessage(
-      "Teknik aksaklık nedeniyle oturumunuz kapatıldı. Verdiğimiz rahatsızlıktan dolayı özür dileriz.",
-    ),
-    "autoPair": MessageLookupByLibrary.simpleMessage("Otomatik eşle"),
-    "autoPairDesc": MessageLookupByLibrary.simpleMessage(
-      "Otomatik eşleştirme yalnızca Chromecast destekleyen cihazlarla çalışır.",
-    ),
-    "available": MessageLookupByLibrary.simpleMessage("Mevcut"),
-    "availableStorageSpace": m10,
-    "backedUpFolders": MessageLookupByLibrary.simpleMessage(
-      "Yedeklenmiş klasörler",
-    ),
-    "backgroundWithThem": m11,
-    "backup": MessageLookupByLibrary.simpleMessage("Yedekle"),
-    "backupFailed": MessageLookupByLibrary.simpleMessage(
-      "Yedekleme başarısız oldu",
-    ),
-    "backupFile": MessageLookupByLibrary.simpleMessage("Yedek Dosyası"),
-    "backupOverMobileData": MessageLookupByLibrary.simpleMessage(
-      "Mobil veri ile yedekle",
-    ),
-    "backupSettings": MessageLookupByLibrary.simpleMessage(
-      "Yedekleme seçenekleri",
-    ),
-    "backupStatus": MessageLookupByLibrary.simpleMessage("Yedekleme durumu"),
-    "backupStatusDescription": MessageLookupByLibrary.simpleMessage(
-      "Eklenen öğeler burada görünecek",
-    ),
-    "backupVideos": MessageLookupByLibrary.simpleMessage("Videoları yedekle"),
-    "beach": MessageLookupByLibrary.simpleMessage("Kum ve deniz"),
-    "birthday": MessageLookupByLibrary.simpleMessage("Doğum Günü"),
-    "birthdayNotifications": MessageLookupByLibrary.simpleMessage(
-      "Doğum günü bildirimleri",
-    ),
-    "birthdays": MessageLookupByLibrary.simpleMessage("Doğum Günleri"),
-    "blackFridaySale": MessageLookupByLibrary.simpleMessage(
-      "Muhteşem Cuma kampanyası",
-    ),
-    "blog": MessageLookupByLibrary.simpleMessage("Blog"),
-    "cLDesc1": MessageLookupByLibrary.simpleMessage(
-      "Video akışı beta sürümünün arkasında ve devam ettirilebilir yüklemeler ve indirmeler üzerinde çalışırken, artık dosya yükleme sınırını 10 GB\'a çıkardık. Bu artık hem masaüstü hem de mobil uygulamalarda kullanılabilir.",
-    ),
-    "cLDesc2": MessageLookupByLibrary.simpleMessage(
-      "Arka plan yüklemeleri artık Android cihazlara ek olarak iOS\'ta da destekleniyor. En son fotoğraflarınızı ve videolarınızı yedeklemek için uygulamayı açmanıza gerek yok.",
-    ),
-    "cLDesc3": MessageLookupByLibrary.simpleMessage(
-      "Otomatik oynatma, bir sonraki belleğe kaydırma ve çok daha fazlası dahil olmak üzere bellek deneyimimizde önemli iyileştirmeler yaptık.",
-    ),
-    "cLDesc4": MessageLookupByLibrary.simpleMessage(
-      "Bazı arka plandaki iyileştirmelere ek olarak, artık tespit edilen tüm yüzleri görmek, benzer yüzler hakkında geri bildirimde bulunmak ve tek bir fotoğraftan yüz ekleyip çıkarmak çok daha kolay.",
-    ),
-    "cLDesc5": MessageLookupByLibrary.simpleMessage(
-      "Ente’ye kaydettiğiniz tüm doğum günleri için artık en iyi fotoğraflarından oluşan bir koleksiyonla birlikte, devre dışı bırakabileceğiniz bir bildirim alacaksınız.",
-    ),
-    "cLDesc6": MessageLookupByLibrary.simpleMessage(
-      "Uygulamayı kapatmadan önce yüklemelerin / indirmelerin tamamlanmasını beklemenize gerek yok. Tüm yüklemeler ve indirmeler artık yarıda duraklatma ve kaldığınız yerden devam etme özelliğine sahip.",
-    ),
-    "cLTitle1": MessageLookupByLibrary.simpleMessage(
-      "Büyük Video Dosyalarını Yükleme",
-    ),
-    "cLTitle2": MessageLookupByLibrary.simpleMessage("Arka Plan Yükleme"),
-    "cLTitle3": MessageLookupByLibrary.simpleMessage(
-      "Otomatik Oynatma Anıları",
-    ),
-    "cLTitle4": MessageLookupByLibrary.simpleMessage(
-      "Geliştirilmiş Yüz Tanıma",
-    ),
-    "cLTitle5": MessageLookupByLibrary.simpleMessage("Doğum Günü Bildirimleri"),
-    "cLTitle6": MessageLookupByLibrary.simpleMessage(
-      "Devam Ettirilebilir Yüklemeler ve İndirmeler",
-    ),
-    "cachedData": MessageLookupByLibrary.simpleMessage(
-      "Önbelleğe alınmış veriler",
-    ),
-    "calculating": MessageLookupByLibrary.simpleMessage("Hesaplanıyor..."),
-    "canNotOpenBody": MessageLookupByLibrary.simpleMessage(
-      "Üzgünüz, Bu albüm uygulama içinde açılamadı.",
-    ),
-    "canNotOpenTitle": MessageLookupByLibrary.simpleMessage("Albüm açılamadı"),
-    "canNotUploadToAlbumsOwnedByOthers": MessageLookupByLibrary.simpleMessage(
-      "Başkalarına ait albümlere yüklenemez",
-    ),
-    "canOnlyCreateLinkForFilesOwnedByYou": MessageLookupByLibrary.simpleMessage(
-      "Yalnızca size ait dosyalar için bağlantı oluşturabilir",
-    ),
-    "canOnlyRemoveFilesOwnedByYou": MessageLookupByLibrary.simpleMessage(
-      "Yalnızca size ait dosyaları kaldırabilir",
-    ),
-    "cancel": MessageLookupByLibrary.simpleMessage("İptal et"),
-    "cancelAccountRecovery": MessageLookupByLibrary.simpleMessage(
-      "Kurtarma işlemini iptal et",
-    ),
-    "cancelAccountRecoveryBody": MessageLookupByLibrary.simpleMessage(
-      "Kurtarmayı iptal etmek istediğinize emin misiniz?",
-    ),
-    "cancelOtherSubscription": m12,
-    "cancelSubscription": MessageLookupByLibrary.simpleMessage(
-      "Abonelik iptali",
-    ),
-    "cannotAddMorePhotosAfterBecomingViewer": m13,
-    "cannotDeleteSharedFiles": MessageLookupByLibrary.simpleMessage(
-      "Dosyalar silinemiyor",
-    ),
-    "castAlbum": MessageLookupByLibrary.simpleMessage("Yayın albümü"),
-    "castIPMismatchBody": MessageLookupByLibrary.simpleMessage(
-      "Lütfen TV ile aynı ağda olduğunuzdan emin olun.",
-    ),
-    "castIPMismatchTitle": MessageLookupByLibrary.simpleMessage(
-      "Albüm yüklenirken hata oluştu",
-    ),
-    "castInstruction": MessageLookupByLibrary.simpleMessage(
-      "Eşleştirmek istediğiniz cihazda cast.ente.io adresini ziyaret edin.\n\nAlbümü TV\'nizde oynatmak için aşağıdaki kodu girin.",
-    ),
-    "centerPoint": MessageLookupByLibrary.simpleMessage("Merkez noktası"),
-    "change": MessageLookupByLibrary.simpleMessage("Değiştir"),
-    "changeEmail": MessageLookupByLibrary.simpleMessage(
-      "E-posta adresini değiştir",
-    ),
-    "changeLocationOfSelectedItems": MessageLookupByLibrary.simpleMessage(
-      "Seçilen öğelerin konumu değiştirilsin mi?",
-    ),
-    "changePassword": MessageLookupByLibrary.simpleMessage(
-      "Şifrenizi değiştirin",
-    ),
-    "changePasswordTitle": MessageLookupByLibrary.simpleMessage(
-      "Parolanızı değiştirin",
-    ),
-    "changePermissions": MessageLookupByLibrary.simpleMessage(
-      "İzinleri değiştir?",
-    ),
-    "changeYourReferralCode": MessageLookupByLibrary.simpleMessage(
-      "Referans kodunuzu değiştirin",
-    ),
-    "checkForUpdates": MessageLookupByLibrary.simpleMessage(
-      "Güncellemeleri kontol et",
-    ),
-    "checkInboxAndSpamFolder": MessageLookupByLibrary.simpleMessage(
-      "Lütfen doğrulama işlemini tamamlamak için gelen kutunuzu (ve spam klasörünüzü) kontrol edin",
-    ),
-    "checkStatus": MessageLookupByLibrary.simpleMessage("Durumu kontrol edin"),
-    "checking": MessageLookupByLibrary.simpleMessage("Kontrol ediliyor..."),
-    "checkingModels": MessageLookupByLibrary.simpleMessage(
-      "Modeller kontrol ediliyor...",
-    ),
-    "city": MessageLookupByLibrary.simpleMessage("Şehirde"),
-    "claimFreeStorage": MessageLookupByLibrary.simpleMessage(
-      "Bedava alan kazanın",
-    ),
-    "claimMore": MessageLookupByLibrary.simpleMessage("Arttır!"),
-    "claimed": MessageLookupByLibrary.simpleMessage("Alındı"),
-    "claimedStorageSoFar": m14,
-    "cleanUncategorized": MessageLookupByLibrary.simpleMessage("Temiz Genel"),
-    "cleanUncategorizedDescription": MessageLookupByLibrary.simpleMessage(
-      "Diğer albümlerde bulunan Kategorilenmemiş tüm dosyaları kaldırın",
-    ),
-    "clearCaches": MessageLookupByLibrary.simpleMessage("Önbelleği temizle"),
-    "clearIndexes": MessageLookupByLibrary.simpleMessage("Dizinleri temizle"),
-    "click": MessageLookupByLibrary.simpleMessage("• Tıklamak"),
-    "clickOnTheOverflowMenu": MessageLookupByLibrary.simpleMessage(
-      "• Taşma menüsüne tıklayın",
-    ),
-    "clickToInstallOurBestVersionYet": MessageLookupByLibrary.simpleMessage(
-      "Bugüne kadarki en iyi sürümümüzü yüklemek için tıklayın",
-    ),
-    "close": MessageLookupByLibrary.simpleMessage("Kapat"),
-    "clubByCaptureTime": MessageLookupByLibrary.simpleMessage(
-      "Yakalama zamanına göre kulüp",
-    ),
-    "clubByFileName": MessageLookupByLibrary.simpleMessage(
-      "Dosya adına göre kulüp",
-    ),
-    "clusteringProgress": MessageLookupByLibrary.simpleMessage(
-      "Kümeleme ilerlemesi",
-    ),
-    "codeAppliedPageTitle": MessageLookupByLibrary.simpleMessage(
-      "Kod kabul edildi",
-    ),
-    "codeChangeLimitReached": MessageLookupByLibrary.simpleMessage(
-      "Üzgünüz, kod değişikliklerinin sınırına ulaştınız.",
-    ),
-    "codeCopiedToClipboard": MessageLookupByLibrary.simpleMessage(
-      "Kodunuz panoya kopyalandı",
-    ),
-    "codeUsedByYou": MessageLookupByLibrary.simpleMessage(
-      "Sizin kullandığınız kod",
-    ),
-    "collabLinkSectionDescription": MessageLookupByLibrary.simpleMessage(
-      "Ente aplikasyonu veya hesabı olmadan insanların paylaşılan albümde fotoğraf ekleyip görüntülemelerine izin vermek için bir bağlantı oluşturun. Grup veya etkinlik fotoğraflarını toplamak için harika bir seçenek.",
-    ),
-    "collaborativeLink": MessageLookupByLibrary.simpleMessage("Ortak bağlantı"),
-    "collaborativeLinkCreatedFor": m15,
-    "collaborator": MessageLookupByLibrary.simpleMessage("Düzenleyici"),
-    "collaboratorsCanAddPhotosAndVideosToTheSharedAlbum":
-        MessageLookupByLibrary.simpleMessage(
-          "Düzenleyiciler, paylaşılan albüme fotoğraf ve videolar ekleyebilir.",
-        ),
-    "collaboratorsSuccessfullyAdded": m16,
-    "collageLayout": MessageLookupByLibrary.simpleMessage("Düzen"),
-    "collageSaved": MessageLookupByLibrary.simpleMessage(
-      "Kolajınız galeriye kaydedildi",
-    ),
-    "collect": MessageLookupByLibrary.simpleMessage("Topla"),
-    "collectEventPhotos": MessageLookupByLibrary.simpleMessage(
-      "Etkinlik fotoğraflarını topla",
-    ),
-    "collectPhotos": MessageLookupByLibrary.simpleMessage("Fotoğrafları topla"),
-    "collectPhotosDescription": MessageLookupByLibrary.simpleMessage(
-      "Arkadaşlarınızın orijinal kalitede fotoğraf yükleyebileceği bir bağlantı oluşturun.",
-    ),
-    "color": MessageLookupByLibrary.simpleMessage("Renk"),
-    "configuration": MessageLookupByLibrary.simpleMessage("Yapılandırma"),
-    "confirm": MessageLookupByLibrary.simpleMessage("Onayla"),
-    "confirm2FADisable": MessageLookupByLibrary.simpleMessage(
-      "İki adımlı kimlik doğrulamasını devre dışı bırakmak istediğinize emin misiniz?",
-    ),
-    "confirmAccountDeletion": MessageLookupByLibrary.simpleMessage(
-      "Hesap silme işlemini onayla",
-    ),
-    "confirmAddingTrustedContact": m17,
-    "confirmDeletePrompt": MessageLookupByLibrary.simpleMessage(
-      "Evet, bu hesabı ve verilerini tüm uygulamalardan kalıcı olarak silmek istiyorum.",
-    ),
-    "confirmPassword": MessageLookupByLibrary.simpleMessage(
-      "Şifrenizi onaylayın",
-    ),
-    "confirmPlanChange": MessageLookupByLibrary.simpleMessage(
-      "Plan değişikliğini onaylayın",
-    ),
-    "confirmRecoveryKey": MessageLookupByLibrary.simpleMessage(
-      "Kurtarma anahtarını doğrula",
-    ),
-    "confirmYourRecoveryKey": MessageLookupByLibrary.simpleMessage(
-      "Kurtarma anahtarını doğrulayın",
-    ),
-    "connectToDevice": MessageLookupByLibrary.simpleMessage("Cihaza bağlanın"),
-    "contactFamilyAdmin": m18,
-    "contactSupport": MessageLookupByLibrary.simpleMessage(
-      "Destek ile iletişim",
-    ),
-    "contactToManageSubscription": m19,
-    "contacts": MessageLookupByLibrary.simpleMessage("Kişiler"),
-    "contents": MessageLookupByLibrary.simpleMessage("İçerikler"),
-    "continueLabel": MessageLookupByLibrary.simpleMessage("Devam edin"),
-    "continueOnFreeTrial": MessageLookupByLibrary.simpleMessage(
-      "Ücretsiz denemeye devam et",
-    ),
-    "convertToAlbum": MessageLookupByLibrary.simpleMessage("Albüme taşı"),
-    "copyEmailAddress": MessageLookupByLibrary.simpleMessage(
-      "E-posta adresini kopyala",
-    ),
-    "copyLink": MessageLookupByLibrary.simpleMessage("Bağlantıyı kopyala"),
-    "copypasteThisCodentoYourAuthenticatorApp":
-        MessageLookupByLibrary.simpleMessage(
-          "Bu kodu kopyalayın ve kimlik doğrulama uygulamanıza yapıştırın",
-        ),
-    "couldNotBackUpTryLater": MessageLookupByLibrary.simpleMessage(
-      "Verilerinizi yedekleyemedik.\nDaha sonra tekrar deneyeceğiz.",
-    ),
-    "couldNotFreeUpSpace": MessageLookupByLibrary.simpleMessage(
-      "Yer boşaltılamadı",
-    ),
-    "couldNotUpdateSubscription": MessageLookupByLibrary.simpleMessage(
-      "Abonelikler kaydedilemedi",
-    ),
-    "count": MessageLookupByLibrary.simpleMessage("Miktar"),
-    "crashReporting": MessageLookupByLibrary.simpleMessage("Çökme raporlaması"),
-    "create": MessageLookupByLibrary.simpleMessage("Oluştur"),
-    "createAccount": MessageLookupByLibrary.simpleMessage("Hesap oluşturun"),
-    "createAlbumActionHint": MessageLookupByLibrary.simpleMessage(
-      "Fotoğrafları seçmek için uzun basın ve + düğmesine tıklayarak bir albüm oluşturun",
-    ),
-    "createCollaborativeLink": MessageLookupByLibrary.simpleMessage(
-      "Ortak bağlantı oluşturun",
-    ),
-    "createCollage": MessageLookupByLibrary.simpleMessage("Kolaj oluştur"),
-    "createNewAccount": MessageLookupByLibrary.simpleMessage(
-      "Yeni bir hesap oluşturun",
-    ),
-    "createOrSelectAlbum": MessageLookupByLibrary.simpleMessage(
-      "Albüm oluştur veya seç",
-    ),
-    "createPublicLink": MessageLookupByLibrary.simpleMessage(
-      "Herkese açık bir bağlantı oluştur",
-    ),
-    "creatingLink": MessageLookupByLibrary.simpleMessage(
-      "Bağlantı oluşturuluyor...",
-    ),
-    "criticalUpdateAvailable": MessageLookupByLibrary.simpleMessage(
-      "Kritik güncelleme mevcut",
-    ),
-    "crop": MessageLookupByLibrary.simpleMessage("Kırp"),
-    "curatedMemories": MessageLookupByLibrary.simpleMessage("Seçilmiş anılar"),
-    "currentUsageIs": MessageLookupByLibrary.simpleMessage(
-      "Güncel kullanımınız ",
-    ),
-    "currentlyRunning": MessageLookupByLibrary.simpleMessage(
-      "şu anda çalışıyor",
-    ),
-    "custom": MessageLookupByLibrary.simpleMessage("Özel"),
-    "customEndpoint": m20,
-    "darkTheme": MessageLookupByLibrary.simpleMessage("Karanlık"),
-    "dayToday": MessageLookupByLibrary.simpleMessage("Bugün"),
-    "dayYesterday": MessageLookupByLibrary.simpleMessage("Dün"),
-    "declineTrustInvite": MessageLookupByLibrary.simpleMessage("Daveti Reddet"),
-    "decrypting": MessageLookupByLibrary.simpleMessage("Şifre çözülüyor..."),
-    "decryptingVideo": MessageLookupByLibrary.simpleMessage(
-      "Videonun şifresi çözülüyor...",
-    ),
-    "deduplicateFiles": MessageLookupByLibrary.simpleMessage(
-      "Dosyaları Tekilleştirme",
-    ),
-    "delete": MessageLookupByLibrary.simpleMessage("Sil"),
-    "deleteAccount": MessageLookupByLibrary.simpleMessage("Hesabı sil"),
-    "deleteAccountFeedbackPrompt": MessageLookupByLibrary.simpleMessage(
-      "Gittiğini gördüğümüze üzüldük. Lütfen gelişmemize yardımcı olmak için neden ayrıldığınızı açıklayın.",
-    ),
-    "deleteAccountPermanentlyButton": MessageLookupByLibrary.simpleMessage(
-      "Hesabımı kalıcı olarak sil",
-    ),
-    "deleteAlbum": MessageLookupByLibrary.simpleMessage("Albümü sil"),
-    "deleteAlbumDialog": MessageLookupByLibrary.simpleMessage(
-      "Ayrıca bu albümde bulunan fotoğrafları (ve videoları) parçası oldukları <bold>tüm</bold> diğer albümlerden silebilir miyim?",
-    ),
-    "deleteAlbumsDialogBody": MessageLookupByLibrary.simpleMessage(
-      "Bu, tüm boş albümleri silecektir. Bu, albüm listenizdeki dağınıklığı azaltmak istediğinizde kullanışlıdır.",
-    ),
-    "deleteAll": MessageLookupByLibrary.simpleMessage("Hepsini Sil"),
-    "deleteConfirmDialogBody": MessageLookupByLibrary.simpleMessage(
-      "Kullandığınız Ente uygulamaları varsa bu hesap diğer Ente uygulamalarıyla bağlantılıdır. Tüm Ente uygulamalarına yüklediğiniz veriler ve hesabınız kalıcı olarak silinecektir.",
-    ),
-    "deleteEmailRequest": MessageLookupByLibrary.simpleMessage(
-      "Lütfen kayıtlı e-posta adresinizden <warning> account-deletion@ente.io</warning>\'ya e-posta gönderiniz.",
-    ),
-    "deleteEmptyAlbums": MessageLookupByLibrary.simpleMessage(
-      "Boş albümleri sil",
-    ),
-    "deleteEmptyAlbumsWithQuestionMark": MessageLookupByLibrary.simpleMessage(
-      "Boş albümler silinsin mi?",
-    ),
-    "deleteFromBoth": MessageLookupByLibrary.simpleMessage(
-      "Her ikisinden de sil",
-    ),
-    "deleteFromDevice": MessageLookupByLibrary.simpleMessage(
-      "Cihazınızdan silin",
-    ),
-    "deleteFromEnte": MessageLookupByLibrary.simpleMessage("Ente\'den Sil"),
-    "deleteItemCount": m21,
-    "deleteLocation": MessageLookupByLibrary.simpleMessage("Konumu sil"),
-    "deleteMultipleAlbumDialog": m22,
-    "deletePhotos": MessageLookupByLibrary.simpleMessage("Fotoğrafları sil"),
-    "deleteProgress": m23,
-    "deleteReason1": MessageLookupByLibrary.simpleMessage(
-      "İhtiyacım olan önemli bir özellik eksik",
-    ),
-    "deleteReason2": MessageLookupByLibrary.simpleMessage(
-      "Uygulama veya bir özellik olması gerektiğini düşündüğüm gibi çalışmıyor",
-    ),
-    "deleteReason3": MessageLookupByLibrary.simpleMessage(
-      "Daha çok sevdiğim başka bir hizmet buldum",
-    ),
-    "deleteReason4": MessageLookupByLibrary.simpleMessage(
-      "Nedenim listede yok",
-    ),
-    "deleteRequestSLAText": MessageLookupByLibrary.simpleMessage(
-      "İsteğiniz 72 saat içinde gerçekleştirilecek.",
-    ),
-    "deleteSharedAlbum": MessageLookupByLibrary.simpleMessage(
-      "Paylaşılan albüm silinsin mi?",
-    ),
-    "deleteSharedAlbumDialogBody": MessageLookupByLibrary.simpleMessage(
-      "Albüm herkes için silinecek\n\nBu albümdeki başkalarına ait paylaşılan fotoğraflara erişiminizi kaybedeceksiniz",
-    ),
-    "deselectAll": MessageLookupByLibrary.simpleMessage("Tüm seçimi kaldır"),
-    "designedToOutlive": MessageLookupByLibrary.simpleMessage(
-      "Hayatta kalmak için tasarlandı",
-    ),
-    "details": MessageLookupByLibrary.simpleMessage("Ayrıntılar"),
-    "developerSettings": MessageLookupByLibrary.simpleMessage(
-      "Geliştirici ayarları",
-    ),
-    "developerSettingsWarning": MessageLookupByLibrary.simpleMessage(
-      "Geliştirici ayarlarını değiştirmek istediğinizden emin misiniz?",
-    ),
-    "deviceCodeHint": MessageLookupByLibrary.simpleMessage("Kodu girin"),
-    "deviceFilesAutoUploading": MessageLookupByLibrary.simpleMessage(
-      "Bu cihazın albümüne eklenen dosyalar otomatik olarak ente\'ye yüklenecektir.",
-    ),
-    "deviceLock": MessageLookupByLibrary.simpleMessage("Cihaz kilidi"),
-    "deviceLockExplanation": MessageLookupByLibrary.simpleMessage(
-      "Ente uygulaması önplanda calıştığında ve bir yedekleme işlemi devam ettiğinde, cihaz ekran kilidini devre dışı bırakın. Bu genellikle gerekli olmasa da, büyük dosyaların yüklenmesi ve büyük kütüphanelerin başlangıçta içe aktarılması sürecini hızlandırabilir.",
-    ),
-    "deviceNotFound": MessageLookupByLibrary.simpleMessage("Cihaz bulunamadı"),
-    "didYouKnow": MessageLookupByLibrary.simpleMessage("Biliyor musun?"),
-    "different": MessageLookupByLibrary.simpleMessage("Farklı"),
-    "disableAutoLock": MessageLookupByLibrary.simpleMessage(
-      "Otomatik kilidi devre dışı bırak",
-    ),
-    "disableDownloadWarningBody": MessageLookupByLibrary.simpleMessage(
-      "Görüntüleyiciler, hala harici araçlar kullanarak ekran görüntüsü alabilir veya fotoğraflarınızın bir kopyasını kaydedebilir. Lütfen bunu göz önünde bulundurunuz",
-    ),
-    "disableDownloadWarningTitle": MessageLookupByLibrary.simpleMessage(
-      "Lütfen dikkate alın",
-    ),
-    "disableLinkMessage": m24,
-    "disableTwofactor": MessageLookupByLibrary.simpleMessage(
-      "İki Aşamalı Doğrulamayı Devre Dışı Bırak",
-    ),
-    "disablingTwofactorAuthentication": MessageLookupByLibrary.simpleMessage(
-      "İki aşamalı doğrulamayı devre dışı bırak...",
-    ),
-    "discord": MessageLookupByLibrary.simpleMessage("Discord"),
-    "discover": MessageLookupByLibrary.simpleMessage("Keşfet"),
-    "discover_babies": MessageLookupByLibrary.simpleMessage("Bebek"),
-    "discover_celebrations": MessageLookupByLibrary.simpleMessage(
-      "Kutlamalar ",
-    ),
-    "discover_food": MessageLookupByLibrary.simpleMessage("Yiyecek"),
-    "discover_greenery": MessageLookupByLibrary.simpleMessage("Yeşillik"),
-    "discover_hills": MessageLookupByLibrary.simpleMessage("Tepeler"),
-    "discover_identity": MessageLookupByLibrary.simpleMessage("Kimlik"),
-    "discover_memes": MessageLookupByLibrary.simpleMessage("Mimler"),
-    "discover_notes": MessageLookupByLibrary.simpleMessage("Notlar"),
-    "discover_pets": MessageLookupByLibrary.simpleMessage("Evcil Hayvanlar"),
-    "discover_receipts": MessageLookupByLibrary.simpleMessage("Makbuzlar"),
-    "discover_screenshots": MessageLookupByLibrary.simpleMessage(
-      "Ekran Görüntüleri",
-    ),
-    "discover_selfies": MessageLookupByLibrary.simpleMessage("Özçekimler"),
-    "discover_sunset": MessageLookupByLibrary.simpleMessage("Gün batımı"),
-    "discover_visiting_cards": MessageLookupByLibrary.simpleMessage(
-      "Ziyaret Kartları",
-    ),
-    "discover_wallpapers": MessageLookupByLibrary.simpleMessage(
-      "Duvar Kağıtları",
-    ),
-    "dismiss": MessageLookupByLibrary.simpleMessage("Reddet"),
-    "distanceInKMUnit": MessageLookupByLibrary.simpleMessage("km"),
-    "doNotSignOut": MessageLookupByLibrary.simpleMessage("Çıkış yapma"),
-    "doThisLater": MessageLookupByLibrary.simpleMessage("Sonra yap"),
-    "doYouWantToDiscardTheEditsYouHaveMade":
-        MessageLookupByLibrary.simpleMessage(
-          "Yaptığınız düzenlemeleri silmek istiyor musunuz?",
-        ),
-    "done": MessageLookupByLibrary.simpleMessage("Bitti"),
-    "dontSave": MessageLookupByLibrary.simpleMessage("Kaydetme"),
-    "doubleYourStorage": MessageLookupByLibrary.simpleMessage(
-      "Depolama alanınızı ikiye katlayın",
-    ),
-    "download": MessageLookupByLibrary.simpleMessage("İndir"),
-    "downloadFailed": MessageLookupByLibrary.simpleMessage("İndirme başarısız"),
-    "downloading": MessageLookupByLibrary.simpleMessage("İndiriliyor..."),
-    "dropSupportEmail": m25,
-    "duplicateFileCountWithStorageSaved": m26,
-    "duplicateItemsGroup": m27,
-    "edit": MessageLookupByLibrary.simpleMessage("Düzenle"),
-    "editEmailAlreadyLinked": m28,
-    "editLocation": MessageLookupByLibrary.simpleMessage("Konumu düzenle"),
-    "editLocationTagTitle": MessageLookupByLibrary.simpleMessage(
-      "Konumu düzenle",
-    ),
-    "editPerson": MessageLookupByLibrary.simpleMessage("Kişiyi düzenle"),
-    "editTime": MessageLookupByLibrary.simpleMessage("Zamanı düzenle"),
-    "editsSaved": MessageLookupByLibrary.simpleMessage("Düzenleme kaydedildi"),
-    "editsToLocationWillOnlyBeSeenWithinEnte":
-        MessageLookupByLibrary.simpleMessage(
-          "Konumda yapılan düzenlemeler yalnızca Ente\'de görülecektir",
-        ),
-    "eligible": MessageLookupByLibrary.simpleMessage("uygun"),
-    "email": MessageLookupByLibrary.simpleMessage("E-Posta"),
-    "emailAlreadyRegistered": MessageLookupByLibrary.simpleMessage(
-      "E-posta zaten kayıtlı.",
-    ),
-    "emailChangedTo": m29,
-    "emailDoesNotHaveEnteAccount": m30,
-    "emailNoEnteAccount": m31,
-    "emailNotRegistered": MessageLookupByLibrary.simpleMessage(
-      "E-posta kayıtlı değil.",
-    ),
-    "emailVerificationToggle": MessageLookupByLibrary.simpleMessage(
-      "E-posta doğrulama",
-    ),
-    "emailYourLogs": MessageLookupByLibrary.simpleMessage(
-      "Kayıtlarınızı e-postayla gönderin",
-    ),
-    "embracingThem": m32,
-    "emergencyContacts": MessageLookupByLibrary.simpleMessage(
-      "Acil Durum İletişim Bilgileri",
-    ),
-    "empty": MessageLookupByLibrary.simpleMessage("Boşalt"),
-    "emptyTrash": MessageLookupByLibrary.simpleMessage(
-      "Çöp kutusu boşaltılsın mı?",
-    ),
-    "enable": MessageLookupByLibrary.simpleMessage("Etkinleştir"),
-    "enableMLIndexingDesc": MessageLookupByLibrary.simpleMessage(
-      "Ente, yüz tanıma, sihirli arama ve diğer gelişmiş arama özellikleri için cihaz üzerinde çalışan makine öğrenimini kullanır",
-    ),
-    "enableMachineLearningBanner": MessageLookupByLibrary.simpleMessage(
-      "Sihirli arama ve yüz tanıma için makine öğrenimini etkinleştirin",
-    ),
-    "enableMaps": MessageLookupByLibrary.simpleMessage(
-      "Haritaları Etkinleştir",
-    ),
-    "enableMapsDesc": MessageLookupByLibrary.simpleMessage(
-      "Bu, fotoğraflarınızı bir dünya haritasında gösterecektir.\n\nBu harita Open Street Map tarafından barındırılmaktadır ve fotoğraflarınızın tam konumları hiçbir zaman paylaşılmaz.\n\nBu özelliği istediğiniz zaman Ayarlar\'dan devre dışı bırakabilirsiniz.",
-    ),
-    "enabled": MessageLookupByLibrary.simpleMessage("Etkin"),
-    "encryptingBackup": MessageLookupByLibrary.simpleMessage(
-      "Yedekleme şifreleniyor...",
-    ),
-    "encryption": MessageLookupByLibrary.simpleMessage("Şifreleme"),
-    "encryptionKeys": MessageLookupByLibrary.simpleMessage(
-      "Şifreleme anahtarı",
-    ),
-    "endpointUpdatedMessage": MessageLookupByLibrary.simpleMessage(
-      "Fatura başarıyla güncellendi",
-    ),
-    "endtoendEncryptedByDefault": MessageLookupByLibrary.simpleMessage(
-      "Varsayılan olarak uçtan uca şifrelenmiş",
-    ),
-    "enteCanEncryptAndPreserveFilesOnlyIfYouGrant":
-        MessageLookupByLibrary.simpleMessage(
-          "Ente dosyaları yalnızca erişim izni verdiğiniz takdirde şifreleyebilir ve koruyabilir",
-        ),
-    "entePhotosPerm": MessageLookupByLibrary.simpleMessage(
-      "Ente fotoğrafları saklamak için <i>iznine ihtiyaç duyuyor</i>",
-    ),
-    "enteSubscriptionPitch": MessageLookupByLibrary.simpleMessage(
-      "Ente anılarınızı korur, böylece cihazınızı kaybetseniz bile anılarınıza her zaman ulaşabilirsiniz.",
-    ),
-    "enteSubscriptionShareWithFamily": MessageLookupByLibrary.simpleMessage(
-      "Aileniz de planınıza eklenebilir.",
-    ),
-    "enterAlbumName": MessageLookupByLibrary.simpleMessage(
-      "Bir albüm adı girin",
-    ),
-    "enterCode": MessageLookupByLibrary.simpleMessage("Kodu giriniz"),
-    "enterCodeDescription": MessageLookupByLibrary.simpleMessage(
-      "İkiniz için de ücretsiz depolama alanı talep etmek için arkadaşınız tarafından sağlanan kodu girin",
-    ),
-    "enterDateOfBirth": MessageLookupByLibrary.simpleMessage(
-      "Doğum Günü (isteğe bağlı)",
-    ),
-    "enterEmail": MessageLookupByLibrary.simpleMessage("E-postanızı giriniz"),
-    "enterFileName": MessageLookupByLibrary.simpleMessage("Dosya adını girin"),
-    "enterName": MessageLookupByLibrary.simpleMessage("İsim girin"),
-    "enterNewPasswordToEncrypt": MessageLookupByLibrary.simpleMessage(
-      "Verilerinizi şifrelemek için kullanabileceğimiz yeni bir şifre girin",
-    ),
-    "enterPassword": MessageLookupByLibrary.simpleMessage("Şifrenizi girin"),
-    "enterPasswordToEncrypt": MessageLookupByLibrary.simpleMessage(
-      "Verilerinizi şifrelemek için kullanabileceğimiz bir şifre girin",
-    ),
-    "enterPersonName": MessageLookupByLibrary.simpleMessage(
-      "Kişi ismini giriniz",
-    ),
-    "enterPin": MessageLookupByLibrary.simpleMessage("PIN Girin"),
-    "enterReferralCode": MessageLookupByLibrary.simpleMessage(
-      "Davet kodunuzu girin",
-    ),
-    "enterThe6digitCodeFromnyourAuthenticatorApp":
-        MessageLookupByLibrary.simpleMessage(
-          "Doğrulama uygulamasındaki 6 basamaklı kodu giriniz",
-        ),
-    "enterValidEmail": MessageLookupByLibrary.simpleMessage(
-      "Lütfen geçerli bir e-posta adresi girin.",
-    ),
-    "enterYourEmailAddress": MessageLookupByLibrary.simpleMessage(
-      "E-posta adresinizi girin",
-    ),
-    "enterYourNewEmailAddress": MessageLookupByLibrary.simpleMessage(
-      "Yeni e-posta adresinizi girin",
-    ),
-    "enterYourPassword": MessageLookupByLibrary.simpleMessage(
-      "Lütfen şifrenizi giriniz",
-    ),
-    "enterYourRecoveryKey": MessageLookupByLibrary.simpleMessage(
-      "Kurtarma kodunuzu girin",
-    ),
-    "error": MessageLookupByLibrary.simpleMessage("Hata"),
-    "everywhere": MessageLookupByLibrary.simpleMessage("her yerde"),
-    "exif": MessageLookupByLibrary.simpleMessage("EXIF"),
-    "existingUser": MessageLookupByLibrary.simpleMessage("Mevcut kullanıcı"),
-    "expiredLinkInfo": MessageLookupByLibrary.simpleMessage(
-      "Bu bağlantının süresi dolmuştur. Lütfen yeni bir süre belirleyin veya bağlantı süresini devre dışı bırakın.",
-    ),
-    "exportLogs": MessageLookupByLibrary.simpleMessage("Günlüğü dışa aktar"),
-    "exportYourData": MessageLookupByLibrary.simpleMessage(
-      "Veriyi dışarı aktar",
-    ),
-    "extraPhotosFound": MessageLookupByLibrary.simpleMessage(
-      "Ekstra fotoğraflar bulundu",
-    ),
-    "extraPhotosFoundFor": m33,
-    "faceNotClusteredYet": MessageLookupByLibrary.simpleMessage(
-      "Yüz henüz kümelenmedi, lütfen daha sonra tekrar gelin",
-    ),
-    "faceRecognition": MessageLookupByLibrary.simpleMessage("Yüz Tanıma"),
-    "faces": MessageLookupByLibrary.simpleMessage("Yüzler"),
-    "failed": MessageLookupByLibrary.simpleMessage("Başarısız oldu"),
-    "failedToApplyCode": MessageLookupByLibrary.simpleMessage(
-      "Uygulanırken hata oluştu",
-    ),
-    "failedToCancel": MessageLookupByLibrary.simpleMessage(
-      "İptal edilirken sorun oluştu",
-    ),
-    "failedToDownloadVideo": MessageLookupByLibrary.simpleMessage(
-      "Video indirilemedi",
-    ),
-    "failedToFetchActiveSessions": MessageLookupByLibrary.simpleMessage(
-      "Etkin oturumlar getirilemedi",
-    ),
-    "failedToFetchOriginalForEdit": MessageLookupByLibrary.simpleMessage(
-      "Düzenleme için orijinal getirilemedi",
-    ),
-    "failedToFetchReferralDetails": MessageLookupByLibrary.simpleMessage(
-      "Davet ayrıntıları çekilemedi. Iütfen daha sonra deneyin.",
-    ),
-    "failedToLoadAlbums": MessageLookupByLibrary.simpleMessage(
-      "Albüm yüklenirken hata oluştu",
-    ),
-    "failedToPlayVideo": MessageLookupByLibrary.simpleMessage(
-      "Video oynatılamadı",
-    ),
-    "failedToRefreshStripeSubscription": MessageLookupByLibrary.simpleMessage(
-      "Abonelik yenilenemedi",
-    ),
-    "failedToRenew": MessageLookupByLibrary.simpleMessage(
-      "Abonelik yenilenirken hata oluştu",
-    ),
-    "failedToVerifyPaymentStatus": MessageLookupByLibrary.simpleMessage(
-      "Ödeme durumu doğrulanamadı",
-    ),
-    "familyPlanOverview": MessageLookupByLibrary.simpleMessage(
-      "Ekstra ödeme yapmadan mevcut planınıza 5 aile üyesi ekleyin.\n\nHer üyenin kendine ait özel alanı vardır ve paylaşılmadıkça birbirlerinin dosyalarını göremezler.\n\nAile planları ücretli ente aboneliğine sahip müşteriler tarafından kullanılabilir.\n\nBaşlamak için şimdi abone olun!",
-    ),
-    "familyPlanPortalTitle": MessageLookupByLibrary.simpleMessage("Aile"),
-    "familyPlans": MessageLookupByLibrary.simpleMessage("Aile Planı"),
-    "faq": MessageLookupByLibrary.simpleMessage("Sık sorulan sorular"),
-    "faqs": MessageLookupByLibrary.simpleMessage("Sık Sorulan Sorular"),
-    "favorite": MessageLookupByLibrary.simpleMessage("Favori"),
-    "feastingWithThem": m34,
-    "feedback": MessageLookupByLibrary.simpleMessage("Geri Bildirim"),
-    "file": MessageLookupByLibrary.simpleMessage("Dosya"),
-    "fileFailedToSaveToGallery": MessageLookupByLibrary.simpleMessage(
-      "Dosya galeriye kaydedilemedi",
-    ),
-    "fileInfoAddDescHint": MessageLookupByLibrary.simpleMessage(
-      "Bir açıklama ekle...",
-    ),
-    "fileNotUploadedYet": MessageLookupByLibrary.simpleMessage(
-      "Dosya henüz yüklenmedi",
-    ),
-    "fileSavedToGallery": MessageLookupByLibrary.simpleMessage(
-      "Video galeriye kaydedildi",
-    ),
-    "fileTypes": MessageLookupByLibrary.simpleMessage("Dosya türü"),
-    "fileTypesAndNames": MessageLookupByLibrary.simpleMessage(
-      "Dosya türleri ve adları",
-    ),
-    "filesBackedUpFromDevice": m35,
-    "filesBackedUpInAlbum": m36,
-    "filesDeleted": MessageLookupByLibrary.simpleMessage("Dosyalar silinmiş"),
-    "filesSavedToGallery": MessageLookupByLibrary.simpleMessage(
-      "Dosyalar galeriye kaydedildi",
-    ),
-    "findPeopleByName": MessageLookupByLibrary.simpleMessage(
-      "Kişileri isimlerine göre bulun",
-    ),
-    "findThemQuickly": MessageLookupByLibrary.simpleMessage("Çabucak bulun"),
-    "flip": MessageLookupByLibrary.simpleMessage("Çevir"),
-    "food": MessageLookupByLibrary.simpleMessage("Yemek keyfi"),
-    "forYourMemories": MessageLookupByLibrary.simpleMessage("anılarınız için"),
-    "forgotPassword": MessageLookupByLibrary.simpleMessage("Şifremi unuttum"),
-    "foundFaces": MessageLookupByLibrary.simpleMessage("Yüzler bulundu"),
-    "freeStorageClaimed": MessageLookupByLibrary.simpleMessage(
-      "Alınan bedava alan",
-    ),
-    "freeStorageOnReferralSuccess": m37,
-    "freeStorageUsable": MessageLookupByLibrary.simpleMessage(
-      "Kullanılabilir bedava alan",
-    ),
-    "freeTrial": MessageLookupByLibrary.simpleMessage("Ücretsiz deneme"),
-    "freeTrialValidTill": m38,
-    "freeUpAccessPostDelete": m39,
-    "freeUpAmount": m40,
-    "freeUpDeviceSpace": MessageLookupByLibrary.simpleMessage(
-      "Cihaz alanını boşaltın",
-    ),
-    "freeUpDeviceSpaceDesc": MessageLookupByLibrary.simpleMessage(
-      "Zaten yedeklenmiş dosyaları temizleyerek cihazınızda yer kazanın.",
-    ),
-    "freeUpSpace": MessageLookupByLibrary.simpleMessage("Boş alan"),
-    "freeUpSpaceSaving": m41,
-    "gallery": MessageLookupByLibrary.simpleMessage("Galeri"),
-    "galleryMemoryLimitInfo": MessageLookupByLibrary.simpleMessage(
-      "Galeride 1000\'e kadar anı gösterilir",
-    ),
-    "general": MessageLookupByLibrary.simpleMessage("Genel"),
-    "generatingEncryptionKeys": MessageLookupByLibrary.simpleMessage(
-      "Şifreleme anahtarı oluşturuluyor...",
-    ),
-    "genericProgress": m42,
-    "goToSettings": MessageLookupByLibrary.simpleMessage("Ayarlara git"),
-    "googlePlayId": MessageLookupByLibrary.simpleMessage("Google Play ID"),
-    "grantFullAccessPrompt": MessageLookupByLibrary.simpleMessage(
-      "Lütfen Ayarlar uygulamasında tüm fotoğraflara erişime izin verin",
-    ),
-    "grantPermission": MessageLookupByLibrary.simpleMessage(
-      "İzinleri değiştir",
-    ),
-    "greenery": MessageLookupByLibrary.simpleMessage("Yeşil yaşam"),
-    "groupNearbyPhotos": MessageLookupByLibrary.simpleMessage(
-      "Yakındaki fotoğrafları gruplandır",
-    ),
-    "guestView": MessageLookupByLibrary.simpleMessage("Misafir Görünümü"),
-    "guestViewEnablePreSteps": MessageLookupByLibrary.simpleMessage(
-      "Misafir görünümünü etkinleştirmek için lütfen sistem ayarlarınızda cihaz şifresi veya ekran kilidi ayarlayın.",
-    ),
-    "happyBirthday": MessageLookupByLibrary.simpleMessage(
-      "Doğum günün kutlu olsun! 🥳",
-    ),
-    "hearUsExplanation": MessageLookupByLibrary.simpleMessage(
-      "Biz uygulama kurulumlarını takip etmiyoruz. Bizi nereden duyduğunuzdan bahsetmeniz bize çok yardımcı olacak!",
-    ),
-    "hearUsWhereTitle": MessageLookupByLibrary.simpleMessage(
-      "Ente\'yi nereden duydunuz? (isteğe bağlı)",
-    ),
-    "help": MessageLookupByLibrary.simpleMessage("Yardım"),
-    "hidden": MessageLookupByLibrary.simpleMessage("Gizle"),
-    "hide": MessageLookupByLibrary.simpleMessage("Gizle"),
-    "hideContent": MessageLookupByLibrary.simpleMessage("İçeriği gizle"),
-    "hideContentDescriptionAndroid": MessageLookupByLibrary.simpleMessage(
-      "Uygulama değiştiricide bulunan uygulama içeriğini gizler ve ekran görüntülerini devre dışı bırakır",
-    ),
-    "hideContentDescriptionIos": MessageLookupByLibrary.simpleMessage(
-      "Uygulama değiştiricideki uygulama içeriğini gizler",
-    ),
-    "hideSharedItemsFromHomeGallery": MessageLookupByLibrary.simpleMessage(
-      "Paylaşılan öğeleri ana galeriden gizle",
-    ),
-    "hiding": MessageLookupByLibrary.simpleMessage("Gizleniyor..."),
-    "hikingWithThem": m43,
-    "hostedAtOsmFrance": MessageLookupByLibrary.simpleMessage(
-      "OSM Fransa\'da ağırlandı",
-    ),
-    "howItWorks": MessageLookupByLibrary.simpleMessage("Nasıl çalışır"),
-    "howToViewShareeVerificationID": MessageLookupByLibrary.simpleMessage(
-      "Lütfen onlardan ayarlar ekranında e-posta adresine uzun süre basmalarını ve her iki cihazdaki kimliklerin eşleştiğini doğrulamalarını isteyin.",
-    ),
-    "iOSGoToSettingsDescription": MessageLookupByLibrary.simpleMessage(
-      "Cihazınızda biyometrik kimlik doğrulama ayarlanmamış. Lütfen telefonunuzda Touch ID veya Face ID\'yi etkinleştirin.",
-    ),
-    "iOSLockOut": MessageLookupByLibrary.simpleMessage(
-      "Biyometrik kimlik doğrulama devre dışı. Etkinleştirmek için lütfen ekranınızı kilitleyin ve kilidini açın.",
-    ),
-    "iOSOkButton": MessageLookupByLibrary.simpleMessage("Tamam"),
-    "ignore": MessageLookupByLibrary.simpleMessage("Yoksay"),
-    "ignoreUpdate": MessageLookupByLibrary.simpleMessage("Yoksay"),
-    "ignored": MessageLookupByLibrary.simpleMessage("yoksayıldı"),
-    "ignoredFolderUploadReason": MessageLookupByLibrary.simpleMessage(
-      "Bu albümdeki bazı dosyalar daha önce ente\'den silindiğinden yükleme işleminde göz ardı edildi.",
-    ),
-    "imageNotAnalyzed": MessageLookupByLibrary.simpleMessage(
-      "Görüntü analiz edilmedi",
-    ),
-    "immediately": MessageLookupByLibrary.simpleMessage("Hemen"),
-    "importing": MessageLookupByLibrary.simpleMessage("İçeri aktarılıyor...."),
-    "incorrectCode": MessageLookupByLibrary.simpleMessage("Yanlış kod"),
-    "incorrectPasswordTitle": MessageLookupByLibrary.simpleMessage(
-      "Yanlış şifre",
-    ),
-    "incorrectRecoveryKey": MessageLookupByLibrary.simpleMessage(
-      "Yanlış kurtarma kodu",
-    ),
-    "incorrectRecoveryKeyBody": MessageLookupByLibrary.simpleMessage(
-      "Girdiğiniz kurtarma kod yanlış",
-    ),
-    "incorrectRecoveryKeyTitle": MessageLookupByLibrary.simpleMessage(
-      "Yanlış kurtarma kodu",
-    ),
-    "indexedItems": MessageLookupByLibrary.simpleMessage("Dizinlenmiş öğeler"),
-    "indexingPausedStatusDescription": MessageLookupByLibrary.simpleMessage(
-      "Dizin oluşturma duraklatıldı. Cihaz hazır olduğunda otomatik olarak devam edecektir. Cihaz, pil seviyesi, pil sağlığı ve termal durumu sağlıklı bir aralıkta olduğunda hazır kabul edilir.",
-    ),
-    "ineligible": MessageLookupByLibrary.simpleMessage("Uygun Değil"),
-    "info": MessageLookupByLibrary.simpleMessage("Bilgi"),
-    "insecureDevice": MessageLookupByLibrary.simpleMessage(
-      "Güvenilir olmayan cihaz",
-    ),
-    "installManually": MessageLookupByLibrary.simpleMessage("Manuel kurulum"),
-    "invalidEmailAddress": MessageLookupByLibrary.simpleMessage(
-      "Geçersiz e-posta adresi",
-    ),
-    "invalidEndpoint": MessageLookupByLibrary.simpleMessage(
-      "Geçersiz uç nokta",
-    ),
-    "invalidEndpointMessage": MessageLookupByLibrary.simpleMessage(
-      "Üzgünüz, girdiğiniz uç nokta geçersiz. Lütfen geçerli bir uç nokta girin ve tekrar deneyin.",
-    ),
-    "invalidKey": MessageLookupByLibrary.simpleMessage("Gecersiz anahtar"),
-    "invalidRecoveryKey": MessageLookupByLibrary.simpleMessage(
-      "Girdiğiniz kurtarma anahtarı geçerli değil. Lütfen anahtarın 24 kelime içerdiğinden ve her bir kelimenin doğru şekilde yazıldığından emin olun.\n\nEğer eski bir kurtarma kodu girdiyseniz, o zaman kodun 64 karakter uzunluğunda olduğunu kontrol edin.",
-    ),
-    "invite": MessageLookupByLibrary.simpleMessage("Davet et"),
-    "inviteToEnte": MessageLookupByLibrary.simpleMessage("Ente\'ye davet edin"),
-    "inviteYourFriends": MessageLookupByLibrary.simpleMessage(
-      "Arkadaşlarını davet et",
-    ),
-    "inviteYourFriendsToEnte": MessageLookupByLibrary.simpleMessage(
-      "Katılmaları için arkadaşlarınızı davet edin",
-    ),
-    "itLooksLikeSomethingWentWrongPleaseRetryAfterSome":
-        MessageLookupByLibrary.simpleMessage(
-          "Bir şeyler ters gitmiş gibi görünüyor. Lütfen bir süre sonra tekrar deneyin. Hata devam ederse, lütfen destek ekibimizle iletişime geçin.",
-        ),
-    "itemCount": m44,
-    "itemsShowTheNumberOfDaysRemainingBeforePermanentDeletion":
-        MessageLookupByLibrary.simpleMessage(
-          "Öğeler kalıcı olarak silinmeden önce kalan gün sayısını gösterir",
-        ),
-    "itemsWillBeRemovedFromAlbum": MessageLookupByLibrary.simpleMessage(
-      "Seçilen öğeler bu albümden kaldırılacak",
-    ),
-    "join": MessageLookupByLibrary.simpleMessage("Katıl"),
-    "joinAlbum": MessageLookupByLibrary.simpleMessage("Albüme Katılın"),
-    "joinAlbumConfirmationDialogBody": MessageLookupByLibrary.simpleMessage(
-      "Bir albüme katılmak, e-postanızın katılımcılar tarafından görülebilmesini sağlayacaktır.",
-    ),
-    "joinAlbumSubtext": MessageLookupByLibrary.simpleMessage(
-      "fotoğraflarınızı görüntülemek ve eklemek için",
-    ),
-    "joinAlbumSubtextViewer": MessageLookupByLibrary.simpleMessage(
-      "bunu paylaşılan albümlere eklemek için",
-    ),
-    "joinDiscord": MessageLookupByLibrary.simpleMessage("Discord\'a Katıl"),
-    "keepPhotos": MessageLookupByLibrary.simpleMessage("Fotoğrafları sakla"),
-    "kiloMeterUnit": MessageLookupByLibrary.simpleMessage("km"),
-    "kindlyHelpUsWithThisInformation": MessageLookupByLibrary.simpleMessage(
-      "Lütfen bu bilgilerle bize yardımcı olun",
-    ),
-    "language": MessageLookupByLibrary.simpleMessage("Dil"),
-    "lastTimeWithThem": m45,
-    "lastUpdated": MessageLookupByLibrary.simpleMessage("En son güncellenen"),
-    "lastYearsTrip": MessageLookupByLibrary.simpleMessage("Geçen yılki gezi"),
-    "leave": MessageLookupByLibrary.simpleMessage("Ayrıl"),
-    "leaveAlbum": MessageLookupByLibrary.simpleMessage(
-      "Albümü yeniden adlandır",
-    ),
-    "leaveFamily": MessageLookupByLibrary.simpleMessage("Aile planından ayrıl"),
-    "leaveSharedAlbum": MessageLookupByLibrary.simpleMessage(
-      "Paylaşılan albüm silinsin mi?",
-    ),
-    "left": MessageLookupByLibrary.simpleMessage("Sol"),
-    "legacy": MessageLookupByLibrary.simpleMessage("Geleneksel"),
-    "legacyAccounts": MessageLookupByLibrary.simpleMessage(
-      "Geleneksel hesaplar",
-    ),
-    "legacyInvite": m46,
-    "legacyPageDesc": MessageLookupByLibrary.simpleMessage(
-      "Geleneksel yol, güvendiğiniz kişilerin yokluğunuzda hesabınıza erişmesine olanak tanır.",
-    ),
-    "legacyPageDesc2": MessageLookupByLibrary.simpleMessage(
-      "Güvenilir kişiler hesap kurtarma işlemini başlatabilir ve 30 gün içinde engellenmezse şifrenizi sıfırlayabilir ve hesabınıza erişebilir.",
-    ),
-    "light": MessageLookupByLibrary.simpleMessage("Aydınlık"),
-    "lightTheme": MessageLookupByLibrary.simpleMessage("Aydınlık"),
-    "link": MessageLookupByLibrary.simpleMessage("Bağlantı"),
-    "linkCopiedToClipboard": MessageLookupByLibrary.simpleMessage(
-      "Link panoya kopyalandı",
-    ),
-    "linkDeviceLimit": MessageLookupByLibrary.simpleMessage("Cihaz sınırı"),
-    "linkEmail": MessageLookupByLibrary.simpleMessage("E-posta bağlantısı"),
-    "linkEmailToContactBannerCaption": MessageLookupByLibrary.simpleMessage(
-      "daha hızlı paylaşım için",
-    ),
-    "linkEnabled": MessageLookupByLibrary.simpleMessage("Geçerli"),
-    "linkExpired": MessageLookupByLibrary.simpleMessage("Süresi dolmuş"),
-    "linkExpiresOn": m47,
-    "linkExpiry": MessageLookupByLibrary.simpleMessage("Bağlantı geçerliliği"),
-    "linkHasExpired": MessageLookupByLibrary.simpleMessage(
-      "Bağlantının süresi dolmuş",
-    ),
-    "linkNeverExpires": MessageLookupByLibrary.simpleMessage("Asla"),
-    "linkPerson": MessageLookupByLibrary.simpleMessage("Kişiyi bağla"),
-    "linkPersonCaption": MessageLookupByLibrary.simpleMessage(
-      "daha iyi paylaşım deneyimi için",
-    ),
-    "linkPersonToEmail": m48,
-    "linkPersonToEmailConfirmation": m49,
-    "livePhotos": MessageLookupByLibrary.simpleMessage("Canlı Fotoğraf"),
-    "loadMessage1": MessageLookupByLibrary.simpleMessage(
-      "Aboneliğinizi ailenizle paylaşabilirsiniz",
-    ),
-    "loadMessage2": MessageLookupByLibrary.simpleMessage(
-      "Şimdiye kadar 200 milyondan fazla anıyı koruduk",
-    ),
-    "loadMessage3": MessageLookupByLibrary.simpleMessage(
-      "Verilerinizin 3 kopyasını saklıyoruz, biri yer altı serpinti sığınağında",
-    ),
-    "loadMessage4": MessageLookupByLibrary.simpleMessage(
-      "Tüm uygulamalarımız açık kaynaktır",
-    ),
-    "loadMessage5": MessageLookupByLibrary.simpleMessage(
-      "Kaynak kodumuz ve şifrelememiz harici olarak denetlenmiştir",
-    ),
-    "loadMessage6": MessageLookupByLibrary.simpleMessage(
-      "Albümlerinizin bağlantılarını sevdiklerinizle paylaşabilirsiniz",
-    ),
-    "loadMessage7": MessageLookupByLibrary.simpleMessage(
-      "Mobil uygulamalarımız, tıkladığınız yeni fotoğrafları şifrelemek ve yedeklemek için arka planda çalışır",
-    ),
-    "loadMessage8": MessageLookupByLibrary.simpleMessage(
-      "web.ente.io\'nun mükemmel bir yükleyicisi var",
-    ),
-    "loadMessage9": MessageLookupByLibrary.simpleMessage(
-      "Verilerinizi güvenli bir şekilde şifrelemek için Xchacha20Poly1305 kullanıyoruz",
-    ),
-    "loadingExifData": MessageLookupByLibrary.simpleMessage(
-      "EXIF verileri yükleniyor...",
-    ),
-    "loadingGallery": MessageLookupByLibrary.simpleMessage(
-      "Galeri yükleniyor...",
-    ),
-    "loadingMessage": MessageLookupByLibrary.simpleMessage(
-      "Fotoğraflarınız yükleniyor...",
-    ),
-    "loadingModel": MessageLookupByLibrary.simpleMessage(
-      "Modeller indiriliyor...",
-    ),
-    "loadingYourPhotos": MessageLookupByLibrary.simpleMessage(
-      "Fotoğraflarınız yükleniyor...",
-    ),
-    "localGallery": MessageLookupByLibrary.simpleMessage("Yerel galeri"),
-    "localIndexing": MessageLookupByLibrary.simpleMessage("Yerel dizinleme"),
-    "localSyncErrorMessage": MessageLookupByLibrary.simpleMessage(
-      "Yerel fotoğraf senkronizasyonu beklenenden daha uzun sürdüğü için bir şeyler ters gitmiş gibi görünüyor. Lütfen destek ekibimize ulaşın",
-    ),
-    "location": MessageLookupByLibrary.simpleMessage("Konum"),
-    "locationName": MessageLookupByLibrary.simpleMessage("Konum Adı"),
-    "locationTagFeatureDescription": MessageLookupByLibrary.simpleMessage(
-      "Bir fotoğrafın belli bir yarıçapında çekilen fotoğrafları gruplandırın",
-    ),
-    "locations": MessageLookupByLibrary.simpleMessage("Konum"),
-    "lockButtonLabel": MessageLookupByLibrary.simpleMessage("Kilit"),
-    "lockscreen": MessageLookupByLibrary.simpleMessage("Kilit ekranı"),
-    "logInLabel": MessageLookupByLibrary.simpleMessage("Giriş yap"),
-    "loggingOut": MessageLookupByLibrary.simpleMessage("Çıkış yapılıyor..."),
-    "loginSessionExpired": MessageLookupByLibrary.simpleMessage(
-      "Oturum süresi doldu",
-    ),
-    "loginSessionExpiredDetails": MessageLookupByLibrary.simpleMessage(
-      "Oturum süreniz doldu. Tekrar giriş yapın.",
-    ),
-    "loginTerms": MessageLookupByLibrary.simpleMessage(
-      "\"Giriş yap\" düğmesine tıklayarak, <u-terms>Hizmet Şartları</u-terms>\'nı ve <u-policy>Gizlilik Politikası</u-policy>\'nı kabul ediyorum",
-    ),
-    "loginWithTOTP": MessageLookupByLibrary.simpleMessage("TOTP ile giriş yap"),
-    "logout": MessageLookupByLibrary.simpleMessage("Çıkış yap"),
-    "logsDialogBody": MessageLookupByLibrary.simpleMessage(
-      "Bu, sorununuzu gidermemize yardımcı olmak için kayıtları gönderecektir. Belirli dosyalarla ilgili sorunların izlenmesine yardımcı olmak için dosya adlarının ekleneceğini lütfen unutmayın.",
-    ),
-    "longPressAnEmailToVerifyEndToEndEncryption":
-        MessageLookupByLibrary.simpleMessage(
-          "Uçtan uca şifrelemeyi doğrulamak için bir e-postaya uzun basın.",
-        ),
-    "longpressOnAnItemToViewInFullscreen": MessageLookupByLibrary.simpleMessage(
-      "Tam ekranda görüntülemek için bir öğeye uzun basın",
-    ),
-    "lookBackOnYourMemories": MessageLookupByLibrary.simpleMessage(
-      "Anılarına bir bak 🌄",
-    ),
-    "loopVideoOff": MessageLookupByLibrary.simpleMessage(
-      "Video Döngüsü Kapalı",
-    ),
-    "loopVideoOn": MessageLookupByLibrary.simpleMessage("Video Döngüsü Açık"),
-    "lostDevice": MessageLookupByLibrary.simpleMessage(
-      "Cihazınızı mı kaybettiniz?",
-    ),
-    "machineLearning": MessageLookupByLibrary.simpleMessage("Makine öğrenimi"),
-    "magicSearch": MessageLookupByLibrary.simpleMessage("Sihirli arama"),
-    "magicSearchHint": MessageLookupByLibrary.simpleMessage(
-      "Sihirli arama, fotoğrafları içeriklerine göre aramanıza olanak tanır, örneğin \'çiçek\', \'kırmızı araba\', \'kimlik belgeleri\'",
-    ),
-    "manage": MessageLookupByLibrary.simpleMessage("Yönet"),
-    "manageDeviceStorage": MessageLookupByLibrary.simpleMessage(
-      "Cihaz Önbelliğini Yönet",
-    ),
-    "manageDeviceStorageDesc": MessageLookupByLibrary.simpleMessage(
-      "Yerel önbellek depolama alanını gözden geçirin ve temizleyin.",
-    ),
-    "manageFamily": MessageLookupByLibrary.simpleMessage("Aileyi yönet"),
-    "manageLink": MessageLookupByLibrary.simpleMessage("Bağlantıyı yönet"),
-    "manageParticipants": MessageLookupByLibrary.simpleMessage("Yönet"),
-    "manageSubscription": MessageLookupByLibrary.simpleMessage(
-      "Abonelikleri yönet",
-    ),
-    "manualPairDesc": MessageLookupByLibrary.simpleMessage(
-      "PIN ile eşleştirme, albümünüzü görüntülemek istediğiniz herhangi bir ekranla çalışır.",
-    ),
-    "map": MessageLookupByLibrary.simpleMessage("Harita"),
-    "maps": MessageLookupByLibrary.simpleMessage("Haritalar"),
-    "mastodon": MessageLookupByLibrary.simpleMessage("Mastodon"),
-    "matrix": MessageLookupByLibrary.simpleMessage("Matrix"),
-    "me": MessageLookupByLibrary.simpleMessage("Ben"),
-    "memories": MessageLookupByLibrary.simpleMessage("Anılar"),
-    "memoriesWidgetDesc": MessageLookupByLibrary.simpleMessage(
-      "Ana ekranınızda görmek istediğiniz anı türünü seçin.",
-    ),
-    "memoryCount": m50,
-    "merchandise": MessageLookupByLibrary.simpleMessage("Ürünler"),
-    "merge": MessageLookupByLibrary.simpleMessage("Birleştir"),
-    "mergeWithExisting": MessageLookupByLibrary.simpleMessage(
-      "Var olan ile birleştir.",
-    ),
-    "mergedPhotos": MessageLookupByLibrary.simpleMessage(
-      "Birleştirilmiş fotoğraflar",
-    ),
-    "mlConsent": MessageLookupByLibrary.simpleMessage(
-      "Makine öğrenimini etkinleştir",
-    ),
-    "mlConsentConfirmation": MessageLookupByLibrary.simpleMessage(
-      "Anladım, ve makine öğrenimini etkinleştirmek istiyorum",
-    ),
-    "mlConsentDescription": MessageLookupByLibrary.simpleMessage(
-      "Makine öğrenimini etkinleştirirseniz, Ente sizinle paylaşılanlar da dahil olmak üzere dosyalardan yüz geometrisi gibi bilgileri çıkarır.\n\nBu, cihazınızda gerçekleşecek ve oluşturulan tüm biyometrik bilgiler uçtan uca şifrelenecektir.",
-    ),
-    "mlConsentPrivacy": MessageLookupByLibrary.simpleMessage(
-      "Gizlilik politikamızdaki bu özellik hakkında daha fazla ayrıntı için lütfen buraya tıklayın",
-    ),
-    "mlConsentTitle": MessageLookupByLibrary.simpleMessage(
-      "Makine öğrenimi etkinleştirilsin mi?",
-    ),
-    "mlIndexingDescription": MessageLookupByLibrary.simpleMessage(
-      "Makine öğreniminin, tüm öğeler dizine eklenene kadar daha yüksek bant genişliği ve pil kullanımıyla sonuçlanacağını lütfen unutmayın. Daha hızlı dizinleme için masaüstü uygulamasını kullanmayı deneyin, tüm sonuçlar otomatik olarak senkronize edilir.",
-    ),
-    "mobileWebDesktop": MessageLookupByLibrary.simpleMessage(
-      "Mobil, Web, Masaüstü",
-    ),
-    "moderateStrength": MessageLookupByLibrary.simpleMessage("Ilımlı"),
-    "modifyYourQueryOrTrySearchingFor": MessageLookupByLibrary.simpleMessage(
-      "Sorgunuzu değiştirin veya aramayı deneyin",
-    ),
-    "moments": MessageLookupByLibrary.simpleMessage("Anlar"),
-    "month": MessageLookupByLibrary.simpleMessage("ay"),
-    "monthly": MessageLookupByLibrary.simpleMessage("Aylık"),
-    "moon": MessageLookupByLibrary.simpleMessage("Ay ışığında"),
-    "moreDetails": MessageLookupByLibrary.simpleMessage("Daha fazla detay"),
-    "mostRecent": MessageLookupByLibrary.simpleMessage("En son"),
-    "mostRelevant": MessageLookupByLibrary.simpleMessage("En alakalı"),
-    "mountains": MessageLookupByLibrary.simpleMessage("Tepelerin ötesinde"),
-    "moveItem": m51,
-    "moveSelectedPhotosToOneDate": MessageLookupByLibrary.simpleMessage(
-      "Seçilen fotoğrafları bir tarihe taşıma",
-    ),
-    "moveToAlbum": MessageLookupByLibrary.simpleMessage("Albüme taşı"),
-    "moveToHiddenAlbum": MessageLookupByLibrary.simpleMessage(
-      "Gizli albüme ekle",
-    ),
-    "movedSuccessfullyTo": m52,
-    "movedToTrash": MessageLookupByLibrary.simpleMessage("Cöp kutusuna taşı"),
-    "movingFilesToAlbum": MessageLookupByLibrary.simpleMessage(
-      "Dosyalar albüme taşınıyor...",
-    ),
-    "name": MessageLookupByLibrary.simpleMessage("İsim"),
-    "nameTheAlbum": MessageLookupByLibrary.simpleMessage("Albüm İsmi"),
-    "networkConnectionRefusedErr": MessageLookupByLibrary.simpleMessage(
-      "Ente\'ye bağlanılamıyor. Lütfen bir süre sonra tekrar deneyin. Hata devam ederse lütfen desteğe başvurun.",
-    ),
-    "networkHostLookUpErr": MessageLookupByLibrary.simpleMessage(
-      "Ente\'ye bağlanılamıyor. Lütfen ağ ayarlarınızı kontrol edin ve hata devam ederse destek ekibiyle iletişime geçin.",
-    ),
-    "never": MessageLookupByLibrary.simpleMessage("Asla"),
-    "newAlbum": MessageLookupByLibrary.simpleMessage("Yeni albüm"),
-    "newLocation": MessageLookupByLibrary.simpleMessage("Yeni konum"),
-    "newPerson": MessageLookupByLibrary.simpleMessage("Yeni Kişi"),
-    "newPhotosEmoji": MessageLookupByLibrary.simpleMessage(" yeni 📸"),
-    "newRange": MessageLookupByLibrary.simpleMessage("Yeni aralık"),
-    "newToEnte": MessageLookupByLibrary.simpleMessage("Ente\'de yeniyim"),
-    "newest": MessageLookupByLibrary.simpleMessage("En yeni"),
-    "next": MessageLookupByLibrary.simpleMessage("Sonraki"),
-    "no": MessageLookupByLibrary.simpleMessage("Hayır"),
-    "noAlbumsSharedByYouYet": MessageLookupByLibrary.simpleMessage(
-      "Henüz paylaştığınız albüm yok",
-    ),
-    "noDeviceFound": MessageLookupByLibrary.simpleMessage("Aygıt bulunamadı"),
-    "noDeviceLimit": MessageLookupByLibrary.simpleMessage("Yok"),
-    "noDeviceThatCanBeDeleted": MessageLookupByLibrary.simpleMessage(
-      "Her şey zaten temiz, silinecek dosya kalmadı",
-    ),
-    "noDuplicates": MessageLookupByLibrary.simpleMessage(
-      "Yinelenenleri kaldır",
-    ),
-    "noEnteAccountExclamation": MessageLookupByLibrary.simpleMessage(
-      "Ente hesabı yok!",
-    ),
-    "noExifData": MessageLookupByLibrary.simpleMessage("EXIF verisi yok"),
-    "noFacesFound": MessageLookupByLibrary.simpleMessage("Yüz bulunamadı"),
-    "noHiddenPhotosOrVideos": MessageLookupByLibrary.simpleMessage(
-      "Gizli fotoğraf veya video yok",
-    ),
-    "noImagesWithLocation": MessageLookupByLibrary.simpleMessage(
-      "Konum içeren resim yok",
-    ),
-    "noInternetConnection": MessageLookupByLibrary.simpleMessage(
-      "İnternet bağlantısı yok",
-    ),
-    "noPhotosAreBeingBackedUpRightNow": MessageLookupByLibrary.simpleMessage(
-      "Şu anda hiçbir fotoğraf yedeklenmiyor",
-    ),
-    "noPhotosFoundHere": MessageLookupByLibrary.simpleMessage(
-      "Burada fotoğraf bulunamadı",
-    ),
-    "noQuickLinksSelected": MessageLookupByLibrary.simpleMessage(
-      "Hızlı bağlantılar seçilmedi",
-    ),
-    "noRecoveryKey": MessageLookupByLibrary.simpleMessage(
-      "Kurtarma anahtarınız yok mu?",
-    ),
-    "noRecoveryKeyNoDecryption": MessageLookupByLibrary.simpleMessage(
-      "Uçtan uca şifreleme protokolümüzün doğası gereği, verileriniz şifreniz veya kurtarma anahtarınız olmadan çözülemez",
-    ),
-    "noResults": MessageLookupByLibrary.simpleMessage("Sonuç bulunamadı"),
-    "noResultsFound": MessageLookupByLibrary.simpleMessage(
-      "Hiçbir sonuç bulunamadı",
-    ),
-    "noSuggestionsForPerson": m53,
-    "noSystemLockFound": MessageLookupByLibrary.simpleMessage(
-      "Sistem kilidi bulunamadı",
-    ),
-    "notPersonLabel": m54,
-    "notThisPerson": MessageLookupByLibrary.simpleMessage("Bu kişi değil mi?"),
-    "nothingSharedWithYouYet": MessageLookupByLibrary.simpleMessage(
-      "Henüz sizinle paylaşılan bir şey yok",
-    ),
-    "nothingToSeeHere": MessageLookupByLibrary.simpleMessage(
-      "Burada görülecek bir şey yok! 👀",
-    ),
-    "notifications": MessageLookupByLibrary.simpleMessage("Bildirimler"),
-    "ok": MessageLookupByLibrary.simpleMessage("Tamam"),
-    "onDevice": MessageLookupByLibrary.simpleMessage("Cihazda"),
-    "onEnte": MessageLookupByLibrary.simpleMessage(
-      "<branding>ente</branding> üzerinde",
-    ),
-    "onTheRoad": MessageLookupByLibrary.simpleMessage("Yeniden yollarda"),
-    "onThisDay": MessageLookupByLibrary.simpleMessage("Bu günde"),
-    "onThisDayMemories": MessageLookupByLibrary.simpleMessage("Bugün anılar"),
-    "onThisDayNotificationExplanation": MessageLookupByLibrary.simpleMessage(
-      "Önceki yıllarda bu günden anılar hakkında hatırlatıcılar alın.",
-    ),
-    "onlyFamilyAdminCanChangeCode": m55,
-    "onlyThem": MessageLookupByLibrary.simpleMessage("Sadece onlar"),
-    "oops": MessageLookupByLibrary.simpleMessage("Hay aksi"),
-    "oopsCouldNotSaveEdits": MessageLookupByLibrary.simpleMessage(
-      "Hata! Düzenlemeler kaydedilemedi",
-    ),
-    "oopsSomethingWentWrong": MessageLookupByLibrary.simpleMessage(
-      "Hoop, Birşeyler yanlış gitti",
-    ),
-    "openAlbumInBrowser": MessageLookupByLibrary.simpleMessage(
-      "Albümü tarayıcıda aç",
-    ),
-    "openAlbumInBrowserTitle": MessageLookupByLibrary.simpleMessage(
-      "Bu albüme fotoğraf eklemek için lütfen web uygulamasını kullanın",
-    ),
-    "openFile": MessageLookupByLibrary.simpleMessage("Dosyayı aç"),
-    "openSettings": MessageLookupByLibrary.simpleMessage("Ayarları Açın"),
-    "openTheItem": MessageLookupByLibrary.simpleMessage("• Öğeyi açın"),
-    "openstreetmapContributors": MessageLookupByLibrary.simpleMessage(
-      "OpenStreetMap katkıda bululanlar",
-    ),
-    "optionalAsShortAsYouLike": MessageLookupByLibrary.simpleMessage(
-      "İsteğe bağlı, istediğiniz kadar kısa...",
-    ),
-    "orMergeWithExistingPerson": MessageLookupByLibrary.simpleMessage(
-      "Ya da mevcut olan ile birleştirin",
-    ),
-    "orPickAnExistingOne": MessageLookupByLibrary.simpleMessage(
-      "Veya mevcut birini seçiniz",
-    ),
-    "orPickFromYourContacts": MessageLookupByLibrary.simpleMessage(
-      "veya kişilerinizden birini seçin",
-    ),
-    "otherDetectedFaces": MessageLookupByLibrary.simpleMessage(
-      "Tespit edilen diğer yüzler",
-    ),
-    "pair": MessageLookupByLibrary.simpleMessage("Eşleştir"),
-    "pairWithPin": MessageLookupByLibrary.simpleMessage("PIN ile eşleştirin"),
-    "pairingComplete": MessageLookupByLibrary.simpleMessage(
-      "Eşleştirme tamamlandı",
-    ),
-    "panorama": MessageLookupByLibrary.simpleMessage("Panorama"),
-    "partyWithThem": m56,
-    "passKeyPendingVerification": MessageLookupByLibrary.simpleMessage(
-      "Doğrulama hala bekliyor",
-    ),
-    "passkey": MessageLookupByLibrary.simpleMessage("Geçiş anahtarı"),
-    "passkeyAuthTitle": MessageLookupByLibrary.simpleMessage(
-      "Geçiş anahtarı doğrulaması",
-    ),
-    "password": MessageLookupByLibrary.simpleMessage("Şifre"),
-    "passwordChangedSuccessfully": MessageLookupByLibrary.simpleMessage(
-      "Şifreniz başarılı bir şekilde değiştirildi",
-    ),
-    "passwordLock": MessageLookupByLibrary.simpleMessage("Şifre kilidi"),
-    "passwordStrength": m57,
-    "passwordStrengthInfo": MessageLookupByLibrary.simpleMessage(
-      "Parola gücü, parolanın uzunluğu, kullanılan karakterler ve parolanın en çok kullanılan ilk 10.000 parola arasında yer alıp almadığı dikkate alınarak hesaplanır",
-    ),
-    "passwordWarning": MessageLookupByLibrary.simpleMessage(
-      "Şifrelerinizi saklamıyoruz, bu yüzden unutursanız, <underline>verilerinizi deşifre edemeyiz</underline>",
-    ),
-    "pastYearsMemories": MessageLookupByLibrary.simpleMessage(
-      "Geçmiş yılların anıları",
-    ),
-    "paymentDetails": MessageLookupByLibrary.simpleMessage("Ödeme detayları"),
-    "paymentFailed": MessageLookupByLibrary.simpleMessage(
-      "Ödeme başarısız oldu",
-    ),
-    "paymentFailedMessage": MessageLookupByLibrary.simpleMessage(
-      "Maalesef ödemeniz başarısız oldu. Lütfen destekle iletişime geçin, size yardımcı olacağız!",
-    ),
-    "paymentFailedTalkToProvider": m58,
-    "pendingItems": MessageLookupByLibrary.simpleMessage("Bekleyen Öğeler"),
-    "pendingSync": MessageLookupByLibrary.simpleMessage(
-      "Bekleyen Senkronizasyonlar",
-    ),
-    "people": MessageLookupByLibrary.simpleMessage("Kişiler"),
-    "peopleUsingYourCode": MessageLookupByLibrary.simpleMessage(
-      "Kodunuzu kullananlar",
-    ),
-    "peopleWidgetDesc": MessageLookupByLibrary.simpleMessage(
-      "Ana ekranınızda görmek istediğiniz kişileri seçin.",
-    ),
-    "permDeleteWarning": MessageLookupByLibrary.simpleMessage(
-      "Çöp kutusundaki tüm öğeler kalıcı olarak silinecek\n\nBu işlem geri alınamaz",
-    ),
-    "permanentlyDelete": MessageLookupByLibrary.simpleMessage(
-      "Kalıcı olarak sil",
-    ),
-    "permanentlyDeleteFromDevice": MessageLookupByLibrary.simpleMessage(
-      "Cihazdan kalıcı olarak silinsin mi?",
-    ),
-    "personIsAge": m59,
-    "personName": MessageLookupByLibrary.simpleMessage("Kişi Adı"),
-    "personTurningAge": m60,
-    "pets": MessageLookupByLibrary.simpleMessage("Tüylü dostlar"),
-    "photoDescriptions": MessageLookupByLibrary.simpleMessage(
-      "Fotoğraf Açıklaması",
-    ),
-    "photoGridSize": MessageLookupByLibrary.simpleMessage("Izgara boyutu"),
-    "photoSmallCase": MessageLookupByLibrary.simpleMessage("fotoğraf"),
-    "photocountPhotos": m61,
-    "photos": MessageLookupByLibrary.simpleMessage("Fotoğraflar"),
-    "photosAddedByYouWillBeRemovedFromTheAlbum":
-        MessageLookupByLibrary.simpleMessage(
-          "Eklediğiniz fotoğraflar albümden kaldırılacak",
-        ),
-    "photosCount": m62,
-    "photosKeepRelativeTimeDifference": MessageLookupByLibrary.simpleMessage(
-      "Fotoğraflar göreli zaman farkını korur",
-    ),
-    "pickCenterPoint": MessageLookupByLibrary.simpleMessage(
-      "Merkez noktasını seçin",
-    ),
-    "pinAlbum": MessageLookupByLibrary.simpleMessage("Albümü sabitle"),
-    "pinLock": MessageLookupByLibrary.simpleMessage("Pin kilidi"),
-    "playOnTv": MessageLookupByLibrary.simpleMessage("Albümü TV\'de oynat"),
-    "playOriginal": MessageLookupByLibrary.simpleMessage("Orijinali oynat"),
-    "playStoreFreeTrialValidTill": m63,
-    "playStream": MessageLookupByLibrary.simpleMessage("Akışı oynat"),
-    "playstoreSubscription": MessageLookupByLibrary.simpleMessage(
-      "PlayStore aboneliği",
-    ),
-    "pleaseCheckYourInternetConnectionAndTryAgain":
-        MessageLookupByLibrary.simpleMessage(
-          "Lütfen internet bağlantınızı kontrol edin ve yeniden deneyin.",
-        ),
-    "pleaseContactSupportAndWeWillBeHappyToHelp":
-        MessageLookupByLibrary.simpleMessage(
-          "Lütfen support@ente.io ile iletişime geçin; size yardımcı olmaktan memnuniyet duyarız!",
-        ),
-    "pleaseContactSupportIfTheProblemPersists":
-        MessageLookupByLibrary.simpleMessage(
-          "Bu hata devam ederse lütfen desteğe başvurun",
-        ),
-    "pleaseEmailUsAt": m64,
-    "pleaseGrantPermissions": MessageLookupByLibrary.simpleMessage(
-      "Lütfen izin ver",
-    ),
-    "pleaseLoginAgain": MessageLookupByLibrary.simpleMessage(
-      "Lütfen tekrar giriş yapın",
-    ),
-    "pleaseSelectQuickLinksToRemove": MessageLookupByLibrary.simpleMessage(
-      "Lütfen kaldırmak için hızlı bağlantıları seçin",
-    ),
-    "pleaseSendTheLogsTo": m65,
-    "pleaseTryAgain": MessageLookupByLibrary.simpleMessage(
-      "Lütfen tekrar deneyiniz",
-    ),
-    "pleaseVerifyTheCodeYouHaveEntered": MessageLookupByLibrary.simpleMessage(
-      "Lütfen girdiğiniz kodu doğrulayın",
-    ),
-    "pleaseWait": MessageLookupByLibrary.simpleMessage("Lütfen bekleyiniz..."),
-    "pleaseWaitDeletingAlbum": MessageLookupByLibrary.simpleMessage(
-      "Lütfen bekleyin, albüm siliniyor",
-    ),
-    "pleaseWaitForSometimeBeforeRetrying": MessageLookupByLibrary.simpleMessage(
-      "Tekrar denemeden önce lütfen bir süre bekleyin",
-    ),
-    "pleaseWaitThisWillTakeAWhile": MessageLookupByLibrary.simpleMessage(
-      "Lütfen bekleyin, bu biraz zaman alabilir.",
-    ),
-    "posingWithThem": m66,
-    "preparingLogs": MessageLookupByLibrary.simpleMessage(
-      "Kayıtlar hazırlanıyor...",
-    ),
-    "preserveMore": MessageLookupByLibrary.simpleMessage(
-      "Daha fazlasını koruyun",
-    ),
-    "pressAndHoldToPlayVideo": MessageLookupByLibrary.simpleMessage(
-      "Videoları yönetmek için basılı tutun",
-    ),
-    "pressAndHoldToPlayVideoDetailed": MessageLookupByLibrary.simpleMessage(
-      "Videoyu oynatmak için resmi basılı tutun",
-    ),
-    "previous": MessageLookupByLibrary.simpleMessage("Önceki"),
-    "privacy": MessageLookupByLibrary.simpleMessage("Gizlilik"),
-    "privacyPolicyTitle": MessageLookupByLibrary.simpleMessage(
-      "Mahremiyet Politikası",
-    ),
-    "privateBackups": MessageLookupByLibrary.simpleMessage("Özel yedeklemeler"),
-    "privateSharing": MessageLookupByLibrary.simpleMessage("Özel paylaşım"),
-    "proceed": MessageLookupByLibrary.simpleMessage("Devam edin"),
-    "processed": MessageLookupByLibrary.simpleMessage("İşlenen"),
-    "processing": MessageLookupByLibrary.simpleMessage("İşleniyor"),
-    "processingImport": m67,
-    "processingVideos": MessageLookupByLibrary.simpleMessage(
-      "Videolar işleniyor",
-    ),
-    "publicLinkCreated": MessageLookupByLibrary.simpleMessage(
-      "Herkese açık bağlantı oluşturuldu",
-    ),
-    "publicLinkEnabled": MessageLookupByLibrary.simpleMessage(
-      "Herkese açık bağlantı aktive edildi",
-    ),
-    "questionmark": MessageLookupByLibrary.simpleMessage("?"),
-    "queued": MessageLookupByLibrary.simpleMessage("Kuyrukta"),
-    "quickLinks": MessageLookupByLibrary.simpleMessage("Hızlı Erişim"),
-    "radius": MessageLookupByLibrary.simpleMessage("Yarıçap"),
-    "raiseTicket": MessageLookupByLibrary.simpleMessage("Bileti artır"),
-    "rateTheApp": MessageLookupByLibrary.simpleMessage("Uygulamayı puanlayın"),
-    "rateUs": MessageLookupByLibrary.simpleMessage("Bizi değerlendirin"),
-    "rateUsOnStore": m68,
-    "reassignMe": MessageLookupByLibrary.simpleMessage(
-      "\"Ben\"i yeniden atayın",
-    ),
-    "reassignedToName": m69,
-    "reassigningLoading": MessageLookupByLibrary.simpleMessage(
-      "Yeniden atanıyor...",
-    ),
-    "receiveRemindersOnBirthdays": MessageLookupByLibrary.simpleMessage(
-      "Birinin doğum günü olduğunda hatırlatıcılar alın. Bildirime dokunmak sizi doğum günü kişisinin fotoğraflarına götürecektir.",
-    ),
-    "recover": MessageLookupByLibrary.simpleMessage("Kurtarma"),
-    "recoverAccount": MessageLookupByLibrary.simpleMessage("Hesabı kurtar"),
-    "recoverButton": MessageLookupByLibrary.simpleMessage("Kurtar"),
-    "recoveryAccount": MessageLookupByLibrary.simpleMessage("Hesabı kurtar"),
-    "recoveryInitiated": MessageLookupByLibrary.simpleMessage(
-      "Kurtarma başlatıldı",
-    ),
-    "recoveryInitiatedDesc": m70,
-    "recoveryKey": MessageLookupByLibrary.simpleMessage("Kurtarma anahtarı"),
-    "recoveryKeyCopiedToClipboard": MessageLookupByLibrary.simpleMessage(
-      "Kurtarma anahtarınız panoya kopyalandı",
-    ),
-    "recoveryKeyOnForgotPassword": MessageLookupByLibrary.simpleMessage(
-      "Şifrenizi unutursanız, verilerinizi kurtarmanın tek yolu bu anahtar olacaktır.",
-    ),
-    "recoveryKeySaveDescription": MessageLookupByLibrary.simpleMessage(
-      "Bu anahtarı saklamıyoruz, lütfen bu 24 kelime anahtarı güvenli bir yerde saklayın.",
-    ),
-    "recoveryKeySuccessBody": MessageLookupByLibrary.simpleMessage(
-      "Harika! Kurtarma anahtarınız geçerlidir. Doğrulama için teşekkür ederim.\n\nLütfen kurtarma anahtarınızı güvenli bir şekilde yedeklediğinizden emin olun.",
-    ),
-    "recoveryKeyVerified": MessageLookupByLibrary.simpleMessage(
-      "Kurtarma kodu doğrulandı",
-    ),
-    "recoveryKeyVerifyReason": MessageLookupByLibrary.simpleMessage(
-      "Kurtarma anahtarınız, şifrenizi unutmanız durumunda fotoğraflarınızı kurtarmanın tek yoludur. Kurtarma anahtarınızı Ayarlar > Hesap bölümünde bulabilirsiniz.\n\nDoğru kaydettiğinizi doğrulamak için lütfen kurtarma anahtarınızı buraya girin.",
-    ),
-    "recoveryReady": m71,
-    "recoverySuccessful": MessageLookupByLibrary.simpleMessage(
-      "Kurtarma başarılı!",
-    ),
-    "recoveryWarning": MessageLookupByLibrary.simpleMessage(
-      "Güvenilir bir kişi hesabınıza erişmeye çalışıyor",
-    ),
-    "recoveryWarningBody": m72,
-    "recreatePasswordBody": MessageLookupByLibrary.simpleMessage(
-      "Cihazınız, şifrenizi doğrulamak için yeterli güce sahip değil, ancak tüm cihazlarda çalışacak şekilde yeniden oluşturabiliriz.\n\nLütfen kurtarma anahtarınızı kullanarak giriş yapın ve şifrenizi yeniden oluşturun (istediğiniz takdirde aynı şifreyi tekrar kullanabilirsiniz).",
-    ),
-    "recreatePasswordTitle": MessageLookupByLibrary.simpleMessage(
-      "Şifrenizi tekrardan oluşturun",
-    ),
-    "reddit": MessageLookupByLibrary.simpleMessage("Reddit"),
-    "reenterPassword": MessageLookupByLibrary.simpleMessage(
-      "Şifrenizi tekrar girin",
-    ),
-    "reenterPin": MessageLookupByLibrary.simpleMessage(
-      "PIN\'inizi tekrar girin",
-    ),
-    "referFriendsAnd2xYourPlan": MessageLookupByLibrary.simpleMessage(
-      "Arkadaşlarınıza önerin ve planınızı 2 katına çıkarın",
-    ),
-    "referralStep1": MessageLookupByLibrary.simpleMessage(
-      "1. Bu kodu arkadaşlarınıza verin",
-    ),
-    "referralStep2": MessageLookupByLibrary.simpleMessage(
-      "2. Ücretli bir plan için kaydolsunlar",
-    ),
-    "referralStep3": m73,
-    "referrals": MessageLookupByLibrary.simpleMessage("Arkadaşını davet et"),
-    "referralsAreCurrentlyPaused": MessageLookupByLibrary.simpleMessage(
-      "Davetler şu anda durmuş durumda",
-    ),
-    "rejectRecovery": MessageLookupByLibrary.simpleMessage("Kurtarmayı reddet"),
-    "remindToEmptyDeviceTrash": MessageLookupByLibrary.simpleMessage(
-      "Ayrıca boş alanı kazanmak için \"Ayarlar\" > \"Depolama\" bölümünden \"Son Silinenler\" klasörünü de boşaltın",
-    ),
-    "remindToEmptyEnteTrash": MessageLookupByLibrary.simpleMessage(
-      "Ayrıca boşalan alana sahip olmak için \"Çöp Kutunuzu\" boşaltın",
-    ),
-    "remoteImages": MessageLookupByLibrary.simpleMessage("Uzak Görseller"),
-    "remoteThumbnails": MessageLookupByLibrary.simpleMessage(
-      "Uzak Küçük Resimler",
-    ),
-    "remoteVideos": MessageLookupByLibrary.simpleMessage("Uzak Videolar"),
-    "remove": MessageLookupByLibrary.simpleMessage("Kaldır"),
-    "removeDuplicates": MessageLookupByLibrary.simpleMessage(
-      "Yinelenenleri kaldır",
-    ),
-    "removeDuplicatesDesc": MessageLookupByLibrary.simpleMessage(
-      "Aynı olan dosyaları gözden geçirin ve kaldırın.",
-    ),
-    "removeFromAlbum": MessageLookupByLibrary.simpleMessage("Albümden çıkar"),
-    "removeFromAlbumTitle": MessageLookupByLibrary.simpleMessage(
-      "Albümden çıkarılsın mı?",
-    ),
-    "removeFromFavorite": MessageLookupByLibrary.simpleMessage(
-      "Favorilerden Kaldır",
-    ),
-    "removeInvite": MessageLookupByLibrary.simpleMessage("Davetiyeyi kaldır"),
-    "removeLink": MessageLookupByLibrary.simpleMessage("Bağlantıyı kaldır"),
-    "removeParticipant": MessageLookupByLibrary.simpleMessage(
-      "Katılımcıyı kaldır",
-    ),
-    "removeParticipantBody": m74,
-    "removePersonLabel": MessageLookupByLibrary.simpleMessage(
-      "Kişi etiketini kaldırın",
-    ),
-    "removePublicLink": MessageLookupByLibrary.simpleMessage(
-      "Herkese açık bağlantıyı kaldır",
-    ),
-    "removePublicLinks": MessageLookupByLibrary.simpleMessage(
-      "Herkese açık bağlantıları kaldır",
-    ),
-    "removeShareItemsWarning": MessageLookupByLibrary.simpleMessage(
-      "Kaldırdığınız öğelerden bazıları başkaları tarafından eklenmiştir ve bunlara erişiminizi kaybedeceksiniz",
-    ),
-    "removeWithQuestionMark": MessageLookupByLibrary.simpleMessage(
-      "Kaldırılsın mı?",
-    ),
-    "removeYourselfAsTrustedContact": MessageLookupByLibrary.simpleMessage(
-      "Kendinizi güvenilir kişi olarak kaldırın",
-    ),
-    "removingFromFavorites": MessageLookupByLibrary.simpleMessage(
-      "Favorilerimden kaldır...",
-    ),
-    "rename": MessageLookupByLibrary.simpleMessage("Yeniden adlandır"),
-    "renameAlbum": MessageLookupByLibrary.simpleMessage(
-      "Albümü yeniden adlandır",
-    ),
-    "renameFile": MessageLookupByLibrary.simpleMessage(
-      "Dosyayı yeniden adlandır",
-    ),
-    "renewSubscription": MessageLookupByLibrary.simpleMessage(
-      "Abonelik yenileme",
-    ),
-    "renewsOn": m75,
-    "reportABug": MessageLookupByLibrary.simpleMessage("Hata bildir"),
-    "reportBug": MessageLookupByLibrary.simpleMessage("Hata bildir"),
-    "resendEmail": MessageLookupByLibrary.simpleMessage(
-      "E-postayı yeniden gönder",
-    ),
-    "reset": MessageLookupByLibrary.simpleMessage("Sıfırla"),
-    "resetIgnoredFiles": MessageLookupByLibrary.simpleMessage(
-      "Yok sayılan dosyaları sıfırla",
-    ),
-    "resetPasswordTitle": MessageLookupByLibrary.simpleMessage(
-      "Parolanızı sıfırlayın",
-    ),
-    "resetPerson": MessageLookupByLibrary.simpleMessage("Kaldır"),
-    "resetToDefault": MessageLookupByLibrary.simpleMessage(
-      "Varsayılana sıfırla",
-    ),
-    "restore": MessageLookupByLibrary.simpleMessage("Geri yükle"),
-    "restoreToAlbum": MessageLookupByLibrary.simpleMessage("Albümü yenile"),
-    "restoringFiles": MessageLookupByLibrary.simpleMessage(
-      "Dosyalar geri yükleniyor...",
-    ),
-    "resumableUploads": MessageLookupByLibrary.simpleMessage(
-      "Devam edilebilir yüklemeler",
-    ),
-    "retry": MessageLookupByLibrary.simpleMessage("Tekrar dene"),
-    "review": MessageLookupByLibrary.simpleMessage("Gözden Geçir"),
-    "reviewDeduplicateItems": MessageLookupByLibrary.simpleMessage(
-      "Lütfen kopya olduğunu düşündüğünüz öğeleri inceleyin ve silin.",
-    ),
-    "reviewSuggestions": MessageLookupByLibrary.simpleMessage(
-      "Önerileri inceleyin",
-    ),
-    "right": MessageLookupByLibrary.simpleMessage("Sağ"),
-    "roadtripWithThem": m76,
-    "rotate": MessageLookupByLibrary.simpleMessage("Döndür"),
-    "rotateLeft": MessageLookupByLibrary.simpleMessage("Sola döndür"),
-    "rotateRight": MessageLookupByLibrary.simpleMessage("Sağa döndür"),
-    "safelyStored": MessageLookupByLibrary.simpleMessage("Güvenle saklanır"),
-    "same": MessageLookupByLibrary.simpleMessage("Aynı"),
-    "sameperson": MessageLookupByLibrary.simpleMessage("Aynı kişi mi?"),
-    "save": MessageLookupByLibrary.simpleMessage("Kaydet"),
-    "saveAsAnotherPerson": MessageLookupByLibrary.simpleMessage(
-      "Başka bir kişi olarak kaydet",
-    ),
-    "saveChangesBeforeLeavingQuestion": MessageLookupByLibrary.simpleMessage(
-      "Çıkmadan önce değişiklikler kaydedilsin mi?",
-    ),
-    "saveCollage": MessageLookupByLibrary.simpleMessage("Kolajı kaydet"),
-    "saveCopy": MessageLookupByLibrary.simpleMessage("Kopyasını kaydet"),
-    "saveKey": MessageLookupByLibrary.simpleMessage("Anahtarı kaydet"),
-    "savePerson": MessageLookupByLibrary.simpleMessage("Kişiyi kaydet"),
-    "saveYourRecoveryKeyIfYouHaventAlready":
-        MessageLookupByLibrary.simpleMessage(
-          "Henüz yapmadıysanız kurtarma anahtarınızı kaydetmeyi unutmayın",
-        ),
-    "saving": MessageLookupByLibrary.simpleMessage("Kaydediliyor..."),
-    "savingEdits": MessageLookupByLibrary.simpleMessage(
-      "Düzenlemeler kaydediliyor...",
-    ),
-    "scanCode": MessageLookupByLibrary.simpleMessage("Kodu tarayın"),
-    "scanThisBarcodeWithnyourAuthenticatorApp":
-        MessageLookupByLibrary.simpleMessage(
-          "Kimlik doğrulama uygulamanız ile kodu tarayın",
-        ),
-    "search": MessageLookupByLibrary.simpleMessage("Ara"),
-    "searchAlbumsEmptySection": MessageLookupByLibrary.simpleMessage(
-      "Albümler",
-    ),
-    "searchByAlbumNameHint": MessageLookupByLibrary.simpleMessage("Albüm adı"),
-    "searchByExamples": MessageLookupByLibrary.simpleMessage(
-      "• Albüm adları (ör. \"Kamera\")\n• Dosya türleri (ör. \"Videolar\", \".gif\")\n• Yıllar ve aylar (ör. \"2022\", \"Ocak\")\n• Tatiller (ör. \"Noel\")\n• Fotoğraf açıklamaları (ör. \"#eğlence\")",
-    ),
-    "searchCaptionEmptySection": MessageLookupByLibrary.simpleMessage(
-      "Fotoğraf bilgilerini burada hızlı bir şekilde bulmak için \"#trip\" gibi açıklamalar ekleyin",
-    ),
-    "searchDatesEmptySection": MessageLookupByLibrary.simpleMessage(
-      "Tarihe, aya veya yıla göre arama yapın",
-    ),
-    "searchDiscoverEmptySection": MessageLookupByLibrary.simpleMessage(
-      "İşleme ve senkronizasyon tamamlandığında görüntüler burada gösterilecektir",
-    ),
-    "searchFaceEmptySection": MessageLookupByLibrary.simpleMessage(
-      "Dizinleme yapıldıktan sonra insanlar burada gösterilecek",
-    ),
-    "searchFileTypesAndNamesEmptySection": MessageLookupByLibrary.simpleMessage(
-      "Dosya türleri ve adları",
-    ),
-    "searchHint1": MessageLookupByLibrary.simpleMessage(
-      "Hızlı, cihaz üzerinde arama",
-    ),
-    "searchHint2": MessageLookupByLibrary.simpleMessage(
-      "Fotoğraf tarihleri, açıklamalar",
-    ),
-    "searchHint3": MessageLookupByLibrary.simpleMessage(
-      "Albümler, dosya adları ve türleri",
-    ),
-    "searchHint4": MessageLookupByLibrary.simpleMessage("Konum"),
-    "searchHint5": MessageLookupByLibrary.simpleMessage(
-      "Çok yakında: Yüzler ve sihirli arama ✨",
-    ),
-    "searchLocationEmptySection": MessageLookupByLibrary.simpleMessage(
-      "Bir fotoğrafın belli bir yarıçapında çekilen fotoğrafları gruplandırın",
-    ),
-    "searchPeopleEmptySection": MessageLookupByLibrary.simpleMessage(
-      "İnsanları davet ettiğinizde onların paylaştığı tüm fotoğrafları burada göreceksiniz",
-    ),
-    "searchPersonsEmptySection": MessageLookupByLibrary.simpleMessage(
-      "İşleme ve senkronizasyon tamamlandığında kişiler burada gösterilecektir",
-    ),
-    "searchResultCount": m77,
-    "searchSectionsLengthMismatch": m78,
-    "security": MessageLookupByLibrary.simpleMessage("Güvenlik"),
-    "seePublicAlbumLinksInApp": MessageLookupByLibrary.simpleMessage(
-      "Uygulamadaki herkese açık albüm bağlantılarını görün",
-    ),
-    "selectALocation": MessageLookupByLibrary.simpleMessage("Bir konum seçin"),
-    "selectALocationFirst": MessageLookupByLibrary.simpleMessage(
-      "Önce yeni yer seçin",
-    ),
-    "selectAlbum": MessageLookupByLibrary.simpleMessage("Albüm seçin"),
-    "selectAll": MessageLookupByLibrary.simpleMessage("Hepsini seç"),
-    "selectAllShort": MessageLookupByLibrary.simpleMessage("Tümü"),
-    "selectCoverPhoto": MessageLookupByLibrary.simpleMessage(
-      "Kapak fotoğrafı seçin",
-    ),
-    "selectDate": MessageLookupByLibrary.simpleMessage("Tarih seç"),
-    "selectFoldersForBackup": MessageLookupByLibrary.simpleMessage(
-      "Yedekleme için klasörleri seçin",
-    ),
-    "selectItemsToAdd": MessageLookupByLibrary.simpleMessage(
-      "Eklenecek eşyaları seçin",
-    ),
-    "selectLanguage": MessageLookupByLibrary.simpleMessage("Dil Seçin"),
-    "selectMailApp": MessageLookupByLibrary.simpleMessage(
-      "Mail Uygulamasını Seç",
-    ),
-    "selectMorePhotos": MessageLookupByLibrary.simpleMessage(
-      "Daha Fazla Fotoğraf Seç",
-    ),
-    "selectOneDateAndTime": MessageLookupByLibrary.simpleMessage(
-      "Bir tarih ve saat seçin",
-    ),
-    "selectOneDateAndTimeForAll": MessageLookupByLibrary.simpleMessage(
-      "Tümü için tek bir tarih ve saat seçin",
-    ),
-    "selectPersonToLink": MessageLookupByLibrary.simpleMessage(
-      "Bağlantı kurulacak kişiyi seçin",
-    ),
-    "selectReason": MessageLookupByLibrary.simpleMessage(
-      "Ayrılma nedeninizi seçin",
-    ),
-    "selectStartOfRange": MessageLookupByLibrary.simpleMessage(
-      "Aralık başlangıcını seçin",
-    ),
-    "selectTime": MessageLookupByLibrary.simpleMessage("Zaman Seç"),
-    "selectYourFace": MessageLookupByLibrary.simpleMessage("Yüzünüzü seçin"),
-    "selectYourPlan": MessageLookupByLibrary.simpleMessage("Planınızı seçin"),
-    "selectedAlbums": m79,
-    "selectedFilesAreNotOnEnte": MessageLookupByLibrary.simpleMessage(
-      "Seçilen dosyalar Ente\'de değil",
-    ),
-    "selectedFoldersWillBeEncryptedAndBackedUp":
-        MessageLookupByLibrary.simpleMessage(
-          "Seçilen klasörler şifrelenecek ve yedeklenecektir",
-        ),
-    "selectedItemsWillBeDeletedFromAllAlbumsAndMoved":
-        MessageLookupByLibrary.simpleMessage(
-          "Seçilen öğeler tüm albümlerden silinecek ve çöp kutusuna taşınacak.",
-        ),
-    "selectedItemsWillBeRemovedFromThisPerson":
-        MessageLookupByLibrary.simpleMessage(
-          "Seçili öğeler bu kişiden silinir, ancak kitaplığınızdan silinmez.",
-        ),
-    "selectedPhotos": m80,
-    "selectedPhotosWithYours": m81,
-    "selfiesWithThem": m82,
-    "send": MessageLookupByLibrary.simpleMessage("Gönder"),
-    "sendEmail": MessageLookupByLibrary.simpleMessage("E-posta gönder"),
-    "sendInvite": MessageLookupByLibrary.simpleMessage("Davet kodu gönder"),
-    "sendLink": MessageLookupByLibrary.simpleMessage("Bağlantıyı gönder"),
-    "serverEndpoint": MessageLookupByLibrary.simpleMessage("Sunucu uç noktası"),
-    "sessionExpired": MessageLookupByLibrary.simpleMessage(
-      "Oturum süresi doldu",
-    ),
-    "sessionIdMismatch": MessageLookupByLibrary.simpleMessage(
-      "Oturum kimliği uyuşmazlığı",
-    ),
-    "setAPassword": MessageLookupByLibrary.simpleMessage("Şifre ayarla"),
-    "setAs": MessageLookupByLibrary.simpleMessage("Şu şekilde ayarla"),
-    "setCover": MessageLookupByLibrary.simpleMessage("Kapak Belirle"),
-    "setLabel": MessageLookupByLibrary.simpleMessage("Ayarla"),
-    "setNewPassword": MessageLookupByLibrary.simpleMessage(
-      "Yeni şifre belirle",
-    ),
-    "setNewPin": MessageLookupByLibrary.simpleMessage("Yeni PIN belirleyin"),
-    "setPasswordTitle": MessageLookupByLibrary.simpleMessage(
-      "Parola ayarlayın",
-    ),
-    "setRadius": MessageLookupByLibrary.simpleMessage("Yarıçapı ayarla"),
-    "setupComplete": MessageLookupByLibrary.simpleMessage(
-      "Ayarlama işlemi başarılı",
-    ),
-    "share": MessageLookupByLibrary.simpleMessage("Paylaş"),
-    "shareALink": MessageLookupByLibrary.simpleMessage("Bir bağlantı paylaş"),
-    "shareAlbumHint": MessageLookupByLibrary.simpleMessage(
-      "Bir albüm açın ve paylaşmak için sağ üstteki paylaş düğmesine dokunun.",
-    ),
-    "shareAnAlbumNow": MessageLookupByLibrary.simpleMessage(
-      "Şimdi bir albüm paylaşın",
-    ),
-    "shareLink": MessageLookupByLibrary.simpleMessage("Bağlantıyı paylaş"),
-    "shareMyVerificationID": m83,
-    "shareOnlyWithThePeopleYouWant": MessageLookupByLibrary.simpleMessage(
-      "Yalnızca istediğiniz kişilerle paylaşın",
-    ),
-    "shareTextConfirmOthersVerificationID": m84,
-    "shareTextRecommendUsingEnte": MessageLookupByLibrary.simpleMessage(
-      "Orijinal kalitede fotoğraf ve videoları kolayca paylaşabilmemiz için Ente\'yi indirin\n\nhttps://ente.io",
-    ),
-    "shareTextReferralCode": m85,
-    "shareWithNonenteUsers": MessageLookupByLibrary.simpleMessage(
-      "Ente kullanıcısı olmayanlar için paylaş",
-    ),
-    "shareWithPeopleSectionTitle": m86,
-    "shareYourFirstAlbum": MessageLookupByLibrary.simpleMessage(
-      "İlk albümünüzü paylaşın",
-    ),
-    "sharedAlbumSectionDescription": MessageLookupByLibrary.simpleMessage(
-      "Diğer Ente kullanıcılarıyla paylaşılan ve topluluk albümleri oluşturun, bu arada ücretsiz planlara sahip kullanıcıları da içerir.",
-    ),
-    "sharedByMe": MessageLookupByLibrary.simpleMessage("Benim paylaştıklarım"),
-    "sharedByYou": MessageLookupByLibrary.simpleMessage("Paylaştıklarınız"),
-    "sharedPhotoNotifications": MessageLookupByLibrary.simpleMessage(
-      "Paylaşılan fotoğrafları ekle",
-    ),
-    "sharedPhotoNotificationsExplanation": MessageLookupByLibrary.simpleMessage(
-      "Birisi parçası olduğunuz paylaşılan bir albüme fotoğraf eklediğinde bildirim alın",
-    ),
-    "sharedWith": m87,
-    "sharedWithMe": MessageLookupByLibrary.simpleMessage("Benimle paylaşılan"),
-    "sharedWithYou": MessageLookupByLibrary.simpleMessage("Sizinle paylaşıldı"),
-    "sharing": MessageLookupByLibrary.simpleMessage("Paylaşılıyor..."),
-    "shiftDatesAndTime": MessageLookupByLibrary.simpleMessage(
-      "Vardiya tarihleri ve saati",
-    ),
-    "showLessFaces": MessageLookupByLibrary.simpleMessage("Daha az yüz göster"),
-    "showMemories": MessageLookupByLibrary.simpleMessage("Anıları göster"),
-    "showMoreFaces": MessageLookupByLibrary.simpleMessage(
-      "Daha fazla yüz göster",
-    ),
-    "showPerson": MessageLookupByLibrary.simpleMessage("Kişiyi Göster"),
-    "signOutFromOtherDevices": MessageLookupByLibrary.simpleMessage(
-      "Diğer cihazlardan çıkış yap",
-    ),
-    "signOutOtherBody": MessageLookupByLibrary.simpleMessage(
-      "Eğer başka birisinin parolanızı bildiğini düşünüyorsanız, diğer tüm cihazları hesabınızdan çıkışa zorlayabilirsiniz.",
-    ),
-    "signOutOtherDevices": MessageLookupByLibrary.simpleMessage(
-      "Diğer cihazlardan çıkış yap",
-    ),
-    "signUpTerms": MessageLookupByLibrary.simpleMessage(
-      "<u-terms>Hizmet Şartları</u-terms>\'nı ve <u-policy>Gizlilik Politikası</u-policy>\'nı kabul ediyorum",
-    ),
-    "singleFileDeleteFromDevice": m88,
-    "singleFileDeleteHighlight": MessageLookupByLibrary.simpleMessage(
-      "Tüm albümlerden silinecek.",
-    ),
-    "singleFileInBothLocalAndRemote": m89,
-    "singleFileInRemoteOnly": m90,
-    "skip": MessageLookupByLibrary.simpleMessage("Geç"),
-    "smartMemories": MessageLookupByLibrary.simpleMessage("Akıllı anılar"),
-    "social": MessageLookupByLibrary.simpleMessage("Sosyal Medya"),
-    "someItemsAreInBothEnteAndYourDevice": MessageLookupByLibrary.simpleMessage(
-      "Bazı öğeler hem Ente\'de hem de cihazınızda bulunur.",
-    ),
-    "someOfTheFilesYouAreTryingToDeleteAre": MessageLookupByLibrary.simpleMessage(
-      "Silmeye çalıştığınız dosyalardan bazıları yalnızca cihazınızda mevcuttur ve silindiği takdirde kurtarılamaz",
-    ),
-    "someoneSharingAlbumsWithYouShouldSeeTheSameId":
-        MessageLookupByLibrary.simpleMessage(
-          "Size albümleri paylaşan biri, kendi cihazında aynı kimliği görmelidir.",
-        ),
-    "somethingWentWrong": MessageLookupByLibrary.simpleMessage(
-      "Bazı şeyler yanlış gitti",
-    ),
-    "somethingWentWrongPleaseTryAgain": MessageLookupByLibrary.simpleMessage(
-      "Bir şeyler ters gitti, lütfen tekrar deneyin",
-    ),
-    "sorry": MessageLookupByLibrary.simpleMessage("Üzgünüz"),
-    "sorryBackupFailedDesc": MessageLookupByLibrary.simpleMessage(
-      "Üzgünüz, bu dosya şu anda yedeklenemedi. Daha sonra tekrar deneyeceğiz.",
-    ),
-    "sorryCouldNotAddToFavorites": MessageLookupByLibrary.simpleMessage(
-      "Üzgünüm, favorilere ekleyemedim!",
-    ),
-    "sorryCouldNotRemoveFromFavorites": MessageLookupByLibrary.simpleMessage(
-      "Üzgünüm, favorilere ekleyemedim!",
-    ),
-    "sorryTheCodeYouveEnteredIsIncorrect": MessageLookupByLibrary.simpleMessage(
-      "Üzgünüz, girdiğiniz kod yanlış",
-    ),
-    "sorryWeCouldNotGenerateSecureKeysOnThisDevicennplease":
-        MessageLookupByLibrary.simpleMessage(
-          "Üzgünüm, bu cihazda güvenli anahtarlarını oluşturamadık.\n\nLütfen başka bir cihazdan giriş yapmayı deneyiniz.",
-        ),
-    "sorryWeHadToPauseYourBackups": MessageLookupByLibrary.simpleMessage(
-      "Üzgünüm, yedeklemenizi duraklatmak zorunda kaldık",
-    ),
-    "sort": MessageLookupByLibrary.simpleMessage("Sırala"),
-    "sortAlbumsBy": MessageLookupByLibrary.simpleMessage("Sırala"),
-    "sortNewestFirst": MessageLookupByLibrary.simpleMessage("Yeniden eskiye"),
-    "sortOldestFirst": MessageLookupByLibrary.simpleMessage("Önce en eski"),
-    "sparkleSuccess": MessageLookupByLibrary.simpleMessage("✨ Başarılı"),
-    "sportsWithThem": m91,
-    "spotlightOnThem": m92,
-    "spotlightOnYourself": MessageLookupByLibrary.simpleMessage("Sahne senin"),
-    "startAccountRecoveryTitle": MessageLookupByLibrary.simpleMessage(
-      "Kurtarmayı başlat",
-    ),
-    "startBackup": MessageLookupByLibrary.simpleMessage("Yedeklemeyi başlat"),
-    "status": MessageLookupByLibrary.simpleMessage("Durum"),
-    "stopCastingBody": MessageLookupByLibrary.simpleMessage(
-      "Yansıtmayı durdurmak istiyor musunuz?",
-    ),
-    "stopCastingTitle": MessageLookupByLibrary.simpleMessage("Yayını durdur"),
-    "storage": MessageLookupByLibrary.simpleMessage("Depolama"),
-    "storageBreakupFamily": MessageLookupByLibrary.simpleMessage("Aile"),
-    "storageBreakupYou": MessageLookupByLibrary.simpleMessage("Sen"),
-    "storageInGB": m93,
-    "storageLimitExceeded": MessageLookupByLibrary.simpleMessage(
-      "Depolama sınırı aşıldı",
-    ),
-    "storageUsageInfo": m94,
-    "streamDetails": MessageLookupByLibrary.simpleMessage("Akış detayları"),
-    "strongStrength": MessageLookupByLibrary.simpleMessage("Güçlü"),
-    "subAlreadyLinkedErrMessage": m95,
-    "subWillBeCancelledOn": m96,
-    "subscribe": MessageLookupByLibrary.simpleMessage("Abone ol"),
-    "subscribeToEnableSharing": MessageLookupByLibrary.simpleMessage(
-      "Paylaşımı etkinleştirmek için aktif bir ücretli aboneliğe ihtiyacınız var.",
-    ),
-    "subscription": MessageLookupByLibrary.simpleMessage("Abonelik"),
-    "success": MessageLookupByLibrary.simpleMessage("Başarılı"),
-    "successfullyArchived": MessageLookupByLibrary.simpleMessage(
-      "Başarıyla arşivlendi",
-    ),
-    "successfullyHid": MessageLookupByLibrary.simpleMessage(
-      "Başarıyla saklandı",
-    ),
-    "successfullyUnarchived": MessageLookupByLibrary.simpleMessage(
-      "Başarıyla arşivden çıkarıldı",
-    ),
-    "successfullyUnhid": MessageLookupByLibrary.simpleMessage(
-      "Başarıyla arşivden çıkarıldı",
-    ),
-    "suggestFeatures": MessageLookupByLibrary.simpleMessage("Özellik önerin"),
-    "sunrise": MessageLookupByLibrary.simpleMessage("Ufukta"),
-    "support": MessageLookupByLibrary.simpleMessage("Destek"),
-    "syncProgress": m97,
-    "syncStopped": MessageLookupByLibrary.simpleMessage(
-      "Senkronizasyon durduruldu",
-    ),
-    "syncing": MessageLookupByLibrary.simpleMessage("Eşitleniyor..."),
-    "systemTheme": MessageLookupByLibrary.simpleMessage("Sistem"),
-    "tapToCopy": MessageLookupByLibrary.simpleMessage(
-      "kopyalamak için dokunun",
-    ),
-    "tapToEnterCode": MessageLookupByLibrary.simpleMessage(
-      "Kodu girmek icin tıklayın",
-    ),
-    "tapToUnlock": MessageLookupByLibrary.simpleMessage("Açmak için dokun"),
-    "tapToUpload": MessageLookupByLibrary.simpleMessage(
-      "Yüklemek için tıklayın",
-    ),
-    "tapToUploadIsIgnoredDue": m98,
-    "tempErrorContactSupportIfPersists": MessageLookupByLibrary.simpleMessage(
-      "Bir şeyler ters gitmiş gibi görünüyor. Lütfen bir süre sonra tekrar deneyin. Hata devam ederse, lütfen destek ekibimizle iletişime geçin.",
-    ),
-    "terminate": MessageLookupByLibrary.simpleMessage("Sonlandır"),
-    "terminateSession": MessageLookupByLibrary.simpleMessage(
-      "Oturum sonlandırılsın mı?",
-    ),
-    "terms": MessageLookupByLibrary.simpleMessage("Şartlar"),
-    "termsOfServicesTitle": MessageLookupByLibrary.simpleMessage("Şartlar"),
-    "thankYou": MessageLookupByLibrary.simpleMessage("Teşekkürler"),
-    "thankYouForSubscribing": MessageLookupByLibrary.simpleMessage(
-      "Abone olduğunuz için teşekkürler!",
-    ),
-    "theDownloadCouldNotBeCompleted": MessageLookupByLibrary.simpleMessage(
-      "İndirme işlemi tamamlanamadı",
-    ),
-    "theLinkYouAreTryingToAccessHasExpired":
-        MessageLookupByLibrary.simpleMessage(
-          "Erişmeye çalıştığınız bağlantının süresi dolmuştur.",
-        ),
-    "thePersonGroupsWillNotBeDisplayed": MessageLookupByLibrary.simpleMessage(
-      "Kişi grupları artık kişiler bölümünde görüntülenmeyecek. Fotoğraflar dokunulmadan kalacaktır.",
-    ),
-    "thePersonWillNotBeDisplayed": MessageLookupByLibrary.simpleMessage(
-      "Kişi artık kişiler bölümünde görüntülenmeyecek. Fotoğraflar dokunulmadan kalacaktır.",
-    ),
-    "theRecoveryKeyYouEnteredIsIncorrect": MessageLookupByLibrary.simpleMessage(
-      "Girdiğiniz kurtarma kodu yanlış",
-    ),
-    "theme": MessageLookupByLibrary.simpleMessage("Tema"),
-    "theseItemsWillBeDeletedFromYourDevice":
-        MessageLookupByLibrary.simpleMessage(
-          "Bu öğeler cihazınızdan silinecektir.",
-        ),
-    "theyAlsoGetXGb": m99,
-    "theyWillBeDeletedFromAllAlbums": MessageLookupByLibrary.simpleMessage(
-      "Tüm albümlerden silinecek.",
-    ),
-    "thisActionCannotBeUndone": MessageLookupByLibrary.simpleMessage(
-      "Bu eylem geri alınamaz",
-    ),
-    "thisAlbumAlreadyHDACollaborativeLink":
-        MessageLookupByLibrary.simpleMessage(
-          "Bu albümde zaten bir ortak çalışma bağlantısı var",
-        ),
-    "thisCanBeUsedToRecoverYourAccountIfYou": MessageLookupByLibrary.simpleMessage(
-      "Bu, iki faktörünüzü kaybederseniz hesabınızı kurtarmak için kullanılabilir",
-    ),
-    "thisDevice": MessageLookupByLibrary.simpleMessage("Bu cihaz"),
-    "thisEmailIsAlreadyInUse": MessageLookupByLibrary.simpleMessage(
-      "Bu e-posta zaten kullanılıyor",
-    ),
-    "thisImageHasNoExifData": MessageLookupByLibrary.simpleMessage(
-      "Bu görselde exif verisi yok",
-    ),
-    "thisIsMeExclamation": MessageLookupByLibrary.simpleMessage("Bu benim!"),
-    "thisIsPersonVerificationId": m100,
-    "thisIsYourVerificationId": MessageLookupByLibrary.simpleMessage(
-      "Doğrulama kimliğiniz",
-    ),
-    "thisWeekThroughTheYears": MessageLookupByLibrary.simpleMessage(
-      "Yıllar boyunca bu hafta",
-    ),
-    "thisWeekXYearsAgo": m101,
-    "thisWillLogYouOutOfTheFollowingDevice":
-        MessageLookupByLibrary.simpleMessage(
-          "Bu, sizi aşağıdaki cihazdan çıkış yapacak:",
-        ),
-    "thisWillLogYouOutOfThisDevice": MessageLookupByLibrary.simpleMessage(
-      "Bu cihazdaki oturumunuz kapatılacak!",
-    ),
-    "thisWillMakeTheDateAndTimeOfAllSelected":
-        MessageLookupByLibrary.simpleMessage(
-          "Bu, seçilen tüm fotoğrafların tarih ve saatini aynı yapacaktır.",
-        ),
-    "thisWillRemovePublicLinksOfAllSelectedQuickLinks":
-        MessageLookupByLibrary.simpleMessage(
-          "Bu, seçilen tüm hızlı bağlantıların genel bağlantılarını kaldıracaktır.",
-        ),
-    "throughTheYears": m102,
-    "toEnableAppLockPleaseSetupDevicePasscodeOrScreen":
-        MessageLookupByLibrary.simpleMessage(
-          "Uygulama kilidini etkinleştirmek için lütfen sistem ayarlarınızda cihaz şifresi veya ekran kilidi ayarlayın.",
-        ),
-    "toHideAPhotoOrVideo": MessageLookupByLibrary.simpleMessage(
-      "Bir fotoğrafı veya videoyu gizlemek için",
-    ),
-    "toResetVerifyEmail": MessageLookupByLibrary.simpleMessage(
-      "Şifrenizi sıfılamak için lütfen e-postanızı girin.",
-    ),
-    "todaysLogs": MessageLookupByLibrary.simpleMessage("Bugünün kayıtları"),
-    "tooManyIncorrectAttempts": MessageLookupByLibrary.simpleMessage(
-      "Çok fazla hatalı deneme",
-    ),
-    "total": MessageLookupByLibrary.simpleMessage("total"),
-    "totalSize": MessageLookupByLibrary.simpleMessage("Toplam boyut"),
-    "trash": MessageLookupByLibrary.simpleMessage("Cöp kutusu"),
-    "trashDaysLeft": m103,
-    "trim": MessageLookupByLibrary.simpleMessage("Kes"),
-    "tripInYear": m104,
-    "tripToLocation": m105,
-    "trustedContacts": MessageLookupByLibrary.simpleMessage(
-      "Güvenilir kişiler",
-    ),
-    "trustedInviteBody": m106,
-    "tryAgain": MessageLookupByLibrary.simpleMessage("Tekrar deneyiniz"),
-    "turnOnBackupForAutoUpload": MessageLookupByLibrary.simpleMessage(
-      "Bu cihaz klasörüne eklenen dosyaları otomatik olarak ente\'ye yüklemek için yedeklemeyi açın.",
-    ),
-    "twitter": MessageLookupByLibrary.simpleMessage("Twitter"),
-    "twoMonthsFreeOnYearlyPlans": MessageLookupByLibrary.simpleMessage(
-      "Yıllık planlarda 2 ay ücretsiz",
-    ),
-    "twofactor": MessageLookupByLibrary.simpleMessage("İki faktörlü doğrulama"),
-    "twofactorAuthenticationHasBeenDisabled":
-        MessageLookupByLibrary.simpleMessage(
-          "İki faktörlü kimlik doğrulama devre dışı",
-        ),
-    "twofactorAuthenticationPageTitle": MessageLookupByLibrary.simpleMessage(
-      "İki faktörlü doğrulama",
-    ),
-    "twofactorAuthenticationSuccessfullyReset":
-        MessageLookupByLibrary.simpleMessage(
-          "İki faktörlü kimlik doğrulama başarıyla sıfırlandı",
-        ),
-    "twofactorSetup": MessageLookupByLibrary.simpleMessage(
-      "İki faktörlü kurulum",
-    ),
-    "typeOfGallerGallerytypeIsNotSupportedForRename": m107,
-    "unarchive": MessageLookupByLibrary.simpleMessage("Arşivden cıkar"),
-    "unarchiveAlbum": MessageLookupByLibrary.simpleMessage("Arşivden Çıkar"),
-    "unarchiving": MessageLookupByLibrary.simpleMessage(
-      "Arşivden çıkarılıyor...",
-    ),
-    "unavailableReferralCode": MessageLookupByLibrary.simpleMessage(
-      "Üzgünüz, bu kod mevcut değil.",
-    ),
-    "uncategorized": MessageLookupByLibrary.simpleMessage("Kategorisiz"),
-    "unhide": MessageLookupByLibrary.simpleMessage("Gizleme"),
-    "unhideToAlbum": MessageLookupByLibrary.simpleMessage("Albümü gizleme"),
-    "unhiding": MessageLookupByLibrary.simpleMessage("Gösteriliyor..."),
-    "unhidingFilesToAlbum": MessageLookupByLibrary.simpleMessage(
-      "Albümdeki dosyalar gösteriliyor",
-    ),
-    "unlock": MessageLookupByLibrary.simpleMessage("Kilidi aç"),
-    "unpinAlbum": MessageLookupByLibrary.simpleMessage(
-      "Albümün sabitlemesini kaldır",
-    ),
-    "unselectAll": MessageLookupByLibrary.simpleMessage(
-      "Tümünün seçimini kaldır",
-    ),
-    "update": MessageLookupByLibrary.simpleMessage("Güncelle"),
-    "updateAvailable": MessageLookupByLibrary.simpleMessage(
-      "Güncelleme mevcut",
-    ),
-    "updatingFolderSelection": MessageLookupByLibrary.simpleMessage(
-      "Klasör seçimi güncelleniyor...",
-    ),
-    "upgrade": MessageLookupByLibrary.simpleMessage("Yükselt"),
-    "uploadIsIgnoredDueToIgnorereason": m108,
-    "uploadingFilesToAlbum": MessageLookupByLibrary.simpleMessage(
-      "Dosyalar albüme taşınıyor...",
-    ),
-    "uploadingMultipleMemories": m109,
-    "uploadingSingleMemory": MessageLookupByLibrary.simpleMessage(
-      "1 anı korunuyor...",
-    ),
-    "upto50OffUntil4thDec": MessageLookupByLibrary.simpleMessage(
-      "4 Aralık\'a kadar %50\'ye varan indirim.",
-    ),
-    "usableReferralStorageInfo": MessageLookupByLibrary.simpleMessage(
-      "Kullanılabilir depolama alanı mevcut planınızla sınırlıdır. Talep edilen fazla depolama alanı, planınızı yükselttiğinizde otomatik olarak kullanılabilir hale gelecektir.",
-    ),
-    "useAsCover": MessageLookupByLibrary.simpleMessage("Kapak olarak kullanın"),
-    "useDifferentPlayerInfo": MessageLookupByLibrary.simpleMessage(
-      "Bu videoyu oynatmakta sorun mu yaşıyorsunuz? Farklı bir oynatıcı denemek için buraya uzun basın.",
-    ),
-    "usePublicLinksForPeopleNotOnEnte": MessageLookupByLibrary.simpleMessage(
-      "Ente\'de olmayan kişiler için genel bağlantıları kullanın",
-    ),
-    "useRecoveryKey": MessageLookupByLibrary.simpleMessage(
-      "Kurtarma anahtarını kullan",
-    ),
-    "useSelectedPhoto": MessageLookupByLibrary.simpleMessage(
-      "Seçilen fotoğrafı kullan",
-    ),
-    "usedSpace": MessageLookupByLibrary.simpleMessage("Kullanılan alan"),
-    "validTill": m110,
-    "verificationFailedPleaseTryAgain": MessageLookupByLibrary.simpleMessage(
-      "Doğrulama başarısız oldu, lütfen tekrar deneyin",
-    ),
-    "verificationId": MessageLookupByLibrary.simpleMessage("Doğrulama kimliği"),
-    "verify": MessageLookupByLibrary.simpleMessage("Doğrula"),
-    "verifyEmail": MessageLookupByLibrary.simpleMessage(
-      "E-posta adresini doğrulayın",
-    ),
-    "verifyEmailID": m111,
-    "verifyIDLabel": MessageLookupByLibrary.simpleMessage("Doğrula"),
-    "verifyPasskey": MessageLookupByLibrary.simpleMessage(
-      "Şifrenizi doğrulayın",
-    ),
-    "verifyPassword": MessageLookupByLibrary.simpleMessage(
-      "Şifrenizi doğrulayın",
-    ),
-    "verifying": MessageLookupByLibrary.simpleMessage("Doğrulanıyor..."),
-    "verifyingRecoveryKey": MessageLookupByLibrary.simpleMessage(
-      "Kurtarma kodu doğrulanıyor...",
-    ),
-    "videoInfo": MessageLookupByLibrary.simpleMessage("Video Bilgileri"),
-    "videoSmallCase": MessageLookupByLibrary.simpleMessage("video"),
-    "videoStreaming": MessageLookupByLibrary.simpleMessage(
-      "Akışlandırılabilir videolar",
-    ),
-    "videos": MessageLookupByLibrary.simpleMessage("Videolar"),
-    "viewActiveSessions": MessageLookupByLibrary.simpleMessage(
-      "Aktif oturumları görüntüle",
-    ),
-    "viewAddOnButton": MessageLookupByLibrary.simpleMessage(
-      "Eklentileri görüntüle",
-    ),
-    "viewAll": MessageLookupByLibrary.simpleMessage("Tümünü görüntüle"),
-    "viewAllExifData": MessageLookupByLibrary.simpleMessage(
-      "Tüm EXIF verilerini görüntüle",
-    ),
-    "viewLargeFiles": MessageLookupByLibrary.simpleMessage("Büyük dosyalar"),
-    "viewLargeFilesDesc": MessageLookupByLibrary.simpleMessage(
-      "En fazla depolama alanı kullanan dosyaları görüntüleyin.",
-    ),
-    "viewLogs": MessageLookupByLibrary.simpleMessage("Kayıtları görüntüle"),
-    "viewPersonToUnlink": m112,
-    "viewRecoveryKey": MessageLookupByLibrary.simpleMessage(
-      "Kurtarma anahtarını görüntüle",
-    ),
-    "viewer": MessageLookupByLibrary.simpleMessage("Görüntüleyici"),
-    "viewersSuccessfullyAdded": m113,
-    "visitWebToManage": MessageLookupByLibrary.simpleMessage(
-      "Aboneliğinizi yönetmek için lütfen web.ente.io adresini ziyaret edin",
-    ),
-    "waitingForVerification": MessageLookupByLibrary.simpleMessage(
-      "Doğrulama bekleniyor...",
-    ),
-    "waitingForWifi": MessageLookupByLibrary.simpleMessage(
-      "WiFi bekleniyor...",
-    ),
-    "warning": MessageLookupByLibrary.simpleMessage("Uyarı"),
-    "weAreOpenSource": MessageLookupByLibrary.simpleMessage(
-      "Biz açık kaynağız!",
-    ),
-    "weDontSupportEditingPhotosAndAlbumsThatYouDont":
-        MessageLookupByLibrary.simpleMessage(
-          "Henüz sahibi olmadığınız fotoğraf ve albümlerin düzenlenmesini desteklemiyoruz",
-        ),
-    "weHaveSendEmailTo": m114,
-    "weakStrength": MessageLookupByLibrary.simpleMessage("Zayıf"),
-    "welcomeBack": MessageLookupByLibrary.simpleMessage("Tekrardan hoşgeldin!"),
-    "whatsNew": MessageLookupByLibrary.simpleMessage("Yenilikler"),
-    "whyAddTrustContact": MessageLookupByLibrary.simpleMessage("."),
-    "widgets": MessageLookupByLibrary.simpleMessage("Widget\'lar"),
-    "wishThemAHappyBirthday": m115,
-    "yearShort": MessageLookupByLibrary.simpleMessage("yıl"),
-    "yearly": MessageLookupByLibrary.simpleMessage("Yıllık"),
-    "yearsAgo": m116,
-    "yes": MessageLookupByLibrary.simpleMessage("Evet"),
-    "yesCancel": MessageLookupByLibrary.simpleMessage("Evet, iptal et"),
-    "yesConvertToViewer": MessageLookupByLibrary.simpleMessage(
-      "Evet, görüntüleyici olarak dönüştür",
-    ),
-    "yesDelete": MessageLookupByLibrary.simpleMessage("Evet, sil"),
-    "yesDiscardChanges": MessageLookupByLibrary.simpleMessage(
-      "Evet, değişiklikleri sil",
-    ),
-    "yesIgnore": MessageLookupByLibrary.simpleMessage("Evet, görmezden gel"),
-    "yesLogout": MessageLookupByLibrary.simpleMessage("Evet, oturumu kapat"),
-    "yesRemove": MessageLookupByLibrary.simpleMessage("Evet, sil"),
-    "yesRenew": MessageLookupByLibrary.simpleMessage("Evet, yenile"),
-    "yesResetPerson": MessageLookupByLibrary.simpleMessage(
-      "Evet, kişiyi sıfırla",
-    ),
-    "you": MessageLookupByLibrary.simpleMessage("Sen"),
-    "youAndThem": m117,
-    "youAreOnAFamilyPlan": MessageLookupByLibrary.simpleMessage(
-      "Aile planı kullanıyorsunuz!",
-    ),
-    "youAreOnTheLatestVersion": MessageLookupByLibrary.simpleMessage(
-      "En son sürüme sahipsiniz",
-    ),
-    "youCanAtMaxDoubleYourStorage": MessageLookupByLibrary.simpleMessage(
-      "* Alanınızı en fazla ikiye katlayabilirsiniz",
-    ),
-    "youCanManageYourLinksInTheShareTab": MessageLookupByLibrary.simpleMessage(
-      "Bağlantılarınızı paylaşım sekmesinden yönetebilirsiniz.",
-    ),
-    "youCanTrySearchingForADifferentQuery":
-        MessageLookupByLibrary.simpleMessage(
-          "Farklı bir sorgu aramayı deneyebilirsiniz.",
-        ),
-    "youCannotDowngradeToThisPlan": MessageLookupByLibrary.simpleMessage(
-      "Bu plana geçemezsiniz",
-    ),
-    "youCannotShareWithYourself": MessageLookupByLibrary.simpleMessage(
-      "Kendinizle paylaşamazsınız",
-    ),
-    "youDontHaveAnyArchivedItems": MessageLookupByLibrary.simpleMessage(
-      "Arşivlenmiş öğeniz yok.",
-    ),
-    "youHaveSuccessfullyFreedUp": m118,
-    "yourAccountHasBeenDeleted": MessageLookupByLibrary.simpleMessage(
-      "Hesabınız silindi",
-    ),
-    "yourMap": MessageLookupByLibrary.simpleMessage("Haritalarınız"),
-    "yourPlanWasSuccessfullyDowngraded": MessageLookupByLibrary.simpleMessage(
-      "Planınız başarıyla düşürüldü",
-    ),
-    "yourPlanWasSuccessfullyUpgraded": MessageLookupByLibrary.simpleMessage(
-      "Planınız başarıyla yükseltildi",
-    ),
-    "yourPurchaseWasSuccessful": MessageLookupByLibrary.simpleMessage(
-      "Satın alım başarılı",
-    ),
-    "yourStorageDetailsCouldNotBeFetched": MessageLookupByLibrary.simpleMessage(
-      "Depolama bilgisi alınamadı",
-    ),
-    "yourSubscriptionHasExpired": MessageLookupByLibrary.simpleMessage(
-      "Aboneliğinizin süresi doldu",
-    ),
-    "yourSubscriptionWasUpdatedSuccessfully":
-        MessageLookupByLibrary.simpleMessage(
-          "Aboneliğiniz başarıyla güncellendi",
-        ),
-    "yourVerificationCodeHasExpired": MessageLookupByLibrary.simpleMessage(
-      "Doğrulama kodunuzun süresi doldu",
-    ),
-    "youveNoDuplicateFilesThatCanBeCleared":
-        MessageLookupByLibrary.simpleMessage(
-          "Temizlenebilecek yinelenen dosyalarınız yok",
-        ),
-    "youveNoFilesInThisAlbumThatCanBeDeleted":
-        MessageLookupByLibrary.simpleMessage(
-          "Her şey zaten temiz, silinecek dosya kalmadı",
-        ),
-    "zoomOutToSeePhotos": MessageLookupByLibrary.simpleMessage(
-      "Fotoğrafları görmek için uzaklaştırın",
-    ),
-  };
-=======
         "aNewVersionOfEnteIsAvailable": MessageLookupByLibrary.simpleMessage(
-            "Ente için yeni bir sürüm mevcut."),
+          "Ente için yeni bir sürüm mevcut.",
+        ),
         "about": MessageLookupByLibrary.simpleMessage("Hakkında"),
-        "acceptTrustInvite":
-            MessageLookupByLibrary.simpleMessage("Daveti Kabul Et"),
+        "acceptTrustInvite": MessageLookupByLibrary.simpleMessage(
+          "Daveti Kabul Et",
+        ),
         "account": MessageLookupByLibrary.simpleMessage("Hesap"),
         "accountIsAlreadyConfigured": MessageLookupByLibrary.simpleMessage(
-            "Hesap zaten yapılandırılmıştır."),
+          "Hesap zaten yapılandırılmıştır.",
+        ),
         "accountOwnerPersonAppbarTitle": m0,
-        "accountWelcomeBack":
-            MessageLookupByLibrary.simpleMessage("Tekrar hoş geldiniz!"),
+        "accountWelcomeBack": MessageLookupByLibrary.simpleMessage(
+          "Tekrar hoş geldiniz!",
+        ),
         "ackPasswordLostWarning": MessageLookupByLibrary.simpleMessage(
-            "Şifremi kaybedersem, verilerim <underline>uçtan uca şifrelendiği</underline> için verilerimi kaybedebileceğimi farkındayım."),
+          "Şifremi kaybedersem, verilerim <underline>uçtan uca şifrelendiği</underline> için verilerimi kaybedebileceğimi farkındayım.",
+        ),
         "actionNotSupportedOnFavouritesAlbum":
             MessageLookupByLibrary.simpleMessage(
-                "Favoriler albümünde eylem desteklenmiyor"),
+          "Favoriler albümünde eylem desteklenmiyor",
+        ),
         "activeSessions":
             MessageLookupByLibrary.simpleMessage("Aktif oturumlar"),
         "add": MessageLookupByLibrary.simpleMessage("Ekle"),
@@ -2839,7 +365,8 @@
         "addANewEmail":
             MessageLookupByLibrary.simpleMessage("Yeni e-posta ekle"),
         "addAlbumWidgetPrompt": MessageLookupByLibrary.simpleMessage(
-            "Ana ekranınıza bir albüm widget\'ı ekleyin ve özelleştirmek için buraya geri dönün."),
+          "Ana ekranınıza bir albüm widget\'ı ekleyin ve özelleştirmek için buraya geri dönün.",
+        ),
         "addCollaborator":
             MessageLookupByLibrary.simpleMessage("Düzenleyici ekle"),
         "addCollaborators": m1,
@@ -2849,38 +376,46 @@
         "addLocation": MessageLookupByLibrary.simpleMessage("Konum Ekle"),
         "addLocationButton": MessageLookupByLibrary.simpleMessage("Ekle"),
         "addMemoriesWidgetPrompt": MessageLookupByLibrary.simpleMessage(
-            "Ana ekranınıza bir anılar widget\'ı ekleyin ve özelleştirmek için buraya geri dönün."),
+          "Ana ekranınıza bir anılar widget\'ı ekleyin ve özelleştirmek için buraya geri dönün.",
+        ),
         "addMore": MessageLookupByLibrary.simpleMessage("Daha fazla ekle"),
         "addName": MessageLookupByLibrary.simpleMessage("İsim Ekle"),
         "addNameOrMerge": MessageLookupByLibrary.simpleMessage(
-            "İsim ekleyin veya birleştirin"),
+          "İsim ekleyin veya birleştirin",
+        ),
         "addNew": MessageLookupByLibrary.simpleMessage("Yeni ekle"),
         "addNewPerson": MessageLookupByLibrary.simpleMessage("Yeni kişi ekle"),
-        "addOnPageSubtitle":
-            MessageLookupByLibrary.simpleMessage("Eklentilerin ayrıntıları"),
+        "addOnPageSubtitle": MessageLookupByLibrary.simpleMessage(
+          "Eklentilerin ayrıntıları",
+        ),
         "addOnValidTill": m3,
         "addOns": MessageLookupByLibrary.simpleMessage("Eklentiler"),
         "addParticipants":
             MessageLookupByLibrary.simpleMessage("Katılımcı ekle"),
         "addPeopleWidgetPrompt": MessageLookupByLibrary.simpleMessage(
-            "Ana ekranınıza bir kişiler widget\'ı ekleyin ve özelleştirmek için buraya geri dönün."),
+          "Ana ekranınıza bir kişiler widget\'ı ekleyin ve özelleştirmek için buraya geri dönün.",
+        ),
         "addPhotos": MessageLookupByLibrary.simpleMessage("Fotoğraf ekle"),
         "addSelected": MessageLookupByLibrary.simpleMessage("Seçileni ekle"),
         "addToAlbum": MessageLookupByLibrary.simpleMessage("Albüme ekle"),
         "addToEnte": MessageLookupByLibrary.simpleMessage("Ente\'ye ekle"),
-        "addToHiddenAlbum":
-            MessageLookupByLibrary.simpleMessage("Gizli albüme ekle"),
-        "addTrustedContact":
-            MessageLookupByLibrary.simpleMessage("Güvenilir kişi ekle"),
+        "addToHiddenAlbum": MessageLookupByLibrary.simpleMessage(
+          "Gizli albüme ekle",
+        ),
+        "addTrustedContact": MessageLookupByLibrary.simpleMessage(
+          "Güvenilir kişi ekle",
+        ),
         "addViewer": MessageLookupByLibrary.simpleMessage("Görüntüleyici ekle"),
         "addViewers": m4,
         "addYourPhotosNow": MessageLookupByLibrary.simpleMessage(
-            "Fotoğraflarınızı şimdi ekleyin"),
+          "Fotoğraflarınızı şimdi ekleyin",
+        ),
         "addedAs": MessageLookupByLibrary.simpleMessage("Eklendi"),
         "addedBy": m5,
         "addedSuccessfullyTo": m6,
-        "addingToFavorites":
-            MessageLookupByLibrary.simpleMessage("Favorilere ekleniyor..."),
+        "addingToFavorites": MessageLookupByLibrary.simpleMessage(
+          "Favorilere ekleniyor...",
+        ),
         "admiringThem": m7,
         "advanced": MessageLookupByLibrary.simpleMessage("Gelişmiş"),
         "advancedSettings": MessageLookupByLibrary.simpleMessage("Gelişmiş"),
@@ -2896,38 +431,53 @@
             MessageLookupByLibrary.simpleMessage("Albüm güncellendi"),
         "albums": MessageLookupByLibrary.simpleMessage("Albümler"),
         "albumsWidgetDesc": MessageLookupByLibrary.simpleMessage(
-            "Ana ekranınızda görmek istediğiniz albümleri seçin."),
+          "Ana ekranınızda görmek istediğiniz albümleri seçin.",
+        ),
         "allClear": MessageLookupByLibrary.simpleMessage("✨ Tümü temizlendi"),
-        "allMemoriesPreserved":
-            MessageLookupByLibrary.simpleMessage("Tüm anılar saklandı"),
+        "allMemoriesPreserved": MessageLookupByLibrary.simpleMessage(
+          "Tüm anılar saklandı",
+        ),
         "allPersonGroupingWillReset": MessageLookupByLibrary.simpleMessage(
-            "Bu kişi için tüm gruplamalar sıfırlanacak ve bu kişi için yaptığınız tüm önerileri kaybedeceksiniz"),
+          "Bu kişi için tüm gruplamalar sıfırlanacak ve bu kişi için yaptığınız tüm önerileri kaybedeceksiniz",
+        ),
         "allUnnamedGroupsWillBeMergedIntoTheSelectedPerson":
             MessageLookupByLibrary.simpleMessage(
-                "Tüm isimsiz gruplar seçilen kişiyle birleştirilecektir. Bu, kişinin öneri geçmişine genel bakışından hala geri alınabilir."),
+          "Tüm isimsiz gruplar seçilen kişiyle birleştirilecektir. Bu, kişinin öneri geçmişine genel bakışından hala geri alınabilir.",
+        ),
         "allWillShiftRangeBasedOnFirst": MessageLookupByLibrary.simpleMessage(
-            "Bu, gruptaki ilk fotoğraftır. Seçilen diğer fotoğraflar otomatik olarak bu yeni tarihe göre kaydırılacaktır"),
+          "Bu, gruptaki ilk fotoğraftır. Seçilen diğer fotoğraflar otomatik olarak bu yeni tarihe göre kaydırılacaktır",
+        ),
         "allow": MessageLookupByLibrary.simpleMessage("İzin ver"),
         "allowAddPhotosDescription": MessageLookupByLibrary.simpleMessage(
-            "Bağlantıya sahip olan kişilerin paylaşılan albüme fotoğraf eklemelerine izin ver."),
-        "allowAddingPhotos":
-            MessageLookupByLibrary.simpleMessage("Fotoğraf eklemeye izin ver"),
+          "Bağlantıya sahip olan kişilerin paylaşılan albüme fotoğraf eklemelerine izin ver.",
+        ),
+        "allowAddingPhotos": MessageLookupByLibrary.simpleMessage(
+          "Fotoğraf eklemeye izin ver",
+        ),
         "allowAppToOpenSharedAlbumLinks": MessageLookupByLibrary.simpleMessage(
-            "Uygulamanın paylaşılan albüm bağlantılarını açmasına izin ver"),
-        "allowDownloads":
-            MessageLookupByLibrary.simpleMessage("İndirmeye izin ver"),
+          "Uygulamanın paylaşılan albüm bağlantılarını açmasına izin ver",
+        ),
+        "allowDownloads": MessageLookupByLibrary.simpleMessage(
+          "İndirmeye izin ver",
+        ),
         "allowPeopleToAddPhotos": MessageLookupByLibrary.simpleMessage(
-            "Kullanıcıların fotoğraf eklemesine izin ver"),
+          "Kullanıcıların fotoğraf eklemesine izin ver",
+        ),
         "allowPermBody": MessageLookupByLibrary.simpleMessage(
-            "Ente\'nin kitaplığınızı görüntüleyebilmesi ve yedekleyebilmesi için lütfen Ayarlar\'dan fotoğraflarınıza erişime izin verin."),
+          "Ente\'nin kitaplığınızı görüntüleyebilmesi ve yedekleyebilmesi için lütfen Ayarlar\'dan fotoğraflarınıza erişime izin verin.",
+        ),
         "allowPermTitle": MessageLookupByLibrary.simpleMessage(
-            "Fotoğraflara erişime izin verin"),
-        "androidBiometricHint":
-            MessageLookupByLibrary.simpleMessage("Kimliği doğrula"),
-        "androidBiometricNotRecognized":
-            MessageLookupByLibrary.simpleMessage("Tanınmadı. Tekrar deneyin."),
-        "androidBiometricRequiredTitle":
-            MessageLookupByLibrary.simpleMessage("Biyometrik gerekli"),
+          "Fotoğraflara erişime izin verin",
+        ),
+        "androidBiometricHint": MessageLookupByLibrary.simpleMessage(
+          "Kimliği doğrula",
+        ),
+        "androidBiometricNotRecognized": MessageLookupByLibrary.simpleMessage(
+          "Tanınmadı. Tekrar deneyin.",
+        ),
+        "androidBiometricRequiredTitle": MessageLookupByLibrary.simpleMessage(
+          "Biyometrik gerekli",
+        ),
         "androidBiometricSuccess":
             MessageLookupByLibrary.simpleMessage("Başarılı"),
         "androidCancelButton": MessageLookupByLibrary.simpleMessage("İptal et"),
@@ -2936,312 +486,422 @@
                 "Cihaz kimlik bilgileri gerekli"),
         "androidDeviceCredentialsSetupDescription":
             MessageLookupByLibrary.simpleMessage(
-                "Cihaz kimlik bilgileri gerekmekte"),
+          "Cihaz kimlik bilgileri gerekmekte",
+        ),
         "androidGoToSettingsDescription": MessageLookupByLibrary.simpleMessage(
-            "Biyometrik kimlik doğrulama cihazınızda ayarlanmamış. Biyometrik kimlik doğrulama eklemek için \'Ayarlar > Güvenlik\' bölümüne gidin."),
-        "androidIosWebDesktop":
-            MessageLookupByLibrary.simpleMessage("Android, iOS, Web, Masaüstü"),
-        "androidSignInTitle":
-            MessageLookupByLibrary.simpleMessage("Kimlik doğrulaması gerekli"),
+          "Biyometrik kimlik doğrulama cihazınızda ayarlanmamış. Biyometrik kimlik doğrulama eklemek için \'Ayarlar > Güvenlik\' bölümüne gidin.",
+        ),
+        "androidIosWebDesktop": MessageLookupByLibrary.simpleMessage(
+          "Android, iOS, Web, Masaüstü",
+        ),
+        "androidSignInTitle": MessageLookupByLibrary.simpleMessage(
+          "Kimlik doğrulaması gerekli",
+        ),
         "appIcon": MessageLookupByLibrary.simpleMessage("Uygulama simgesi"),
         "appLock": MessageLookupByLibrary.simpleMessage("Uygulama kilidi"),
         "appLockDescriptions": MessageLookupByLibrary.simpleMessage(
-            "Cihazınızın varsayılan kilit ekranı ile PIN veya parola içeren özel bir kilit ekranı arasında seçim yapın."),
+          "Cihazınızın varsayılan kilit ekranı ile PIN veya parola içeren özel bir kilit ekranı arasında seçim yapın.",
+        ),
         "appVersion": m9,
         "appleId": MessageLookupByLibrary.simpleMessage("Apple ID"),
         "apply": MessageLookupByLibrary.simpleMessage("Uygula"),
         "applyCodeTitle": MessageLookupByLibrary.simpleMessage("Kodu girin"),
-        "appstoreSubscription":
-            MessageLookupByLibrary.simpleMessage("AppStore aboneliği"),
+        "appstoreSubscription": MessageLookupByLibrary.simpleMessage(
+          "AppStore aboneliği",
+        ),
         "archive": MessageLookupByLibrary.simpleMessage("Arşiv"),
         "archiveAlbum": MessageLookupByLibrary.simpleMessage("Albümü arşivle"),
         "archiving": MessageLookupByLibrary.simpleMessage("Arşivleniyor..."),
         "areThey": MessageLookupByLibrary.simpleMessage("Onlar mı "),
         "areYouSureRemoveThisFaceFromPerson":
             MessageLookupByLibrary.simpleMessage(
-                "Bu yüzü bu kişiden çıkarmak istediğine emin misin?"),
+          "Bu yüzü bu kişiden çıkarmak istediğine emin misin?",
+        ),
         "areYouSureThatYouWantToLeaveTheFamily":
             MessageLookupByLibrary.simpleMessage(
-                "Aile planından ayrılmak istediğinize emin misiniz?"),
+          "Aile planından ayrılmak istediğinize emin misiniz?",
+        ),
         "areYouSureYouWantToCancel": MessageLookupByLibrary.simpleMessage(
-            "İptal etmek istediğinize emin misiniz?"),
+          "İptal etmek istediğinize emin misiniz?",
+        ),
         "areYouSureYouWantToChangeYourPlan":
             MessageLookupByLibrary.simpleMessage(
-                "Planı değistirmek istediğinize emin misiniz?"),
+          "Planı değistirmek istediğinize emin misiniz?",
+        ),
         "areYouSureYouWantToExit": MessageLookupByLibrary.simpleMessage(
-            "Çıkmak istediğinden emin misiniz?"),
+          "Çıkmak istediğinden emin misiniz?",
+        ),
         "areYouSureYouWantToIgnoreThesePersons":
             MessageLookupByLibrary.simpleMessage(
-                "Bu insanları görmezden gelmek istediğine emin misiniz?"),
+          "Bu insanları görmezden gelmek istediğine emin misiniz?",
+        ),
         "areYouSureYouWantToIgnoreThisPerson":
             MessageLookupByLibrary.simpleMessage(
-                "Bu kişiyi görmezden gelmek istediğine emin misin?"),
+          "Bu kişiyi görmezden gelmek istediğine emin misin?",
+        ),
         "areYouSureYouWantToLogout": MessageLookupByLibrary.simpleMessage(
-            "Çıkış yapmak istediğinize emin misiniz?"),
+          "Çıkış yapmak istediğinize emin misiniz?",
+        ),
         "areYouSureYouWantToMergeThem": MessageLookupByLibrary.simpleMessage(
-            "Onları birleştirmek istediğine emin misiniz?"),
+          "Onları birleştirmek istediğine emin misiniz?",
+        ),
         "areYouSureYouWantToRenew": MessageLookupByLibrary.simpleMessage(
-            "Yenilemek istediğinize emin misiniz?"),
+          "Yenilemek istediğinize emin misiniz?",
+        ),
         "areYouSureYouWantToResetThisPerson":
             MessageLookupByLibrary.simpleMessage(
-                "Bu kişiyi sıfırlamak istediğinden emin misiniz?"),
+          "Bu kişiyi sıfırlamak istediğinden emin misiniz?",
+        ),
         "askCancelReason": MessageLookupByLibrary.simpleMessage(
-            "Aboneliğiniz iptal edilmiştir. Bunun sebebini paylaşmak ister misiniz?"),
+          "Aboneliğiniz iptal edilmiştir. Bunun sebebini paylaşmak ister misiniz?",
+        ),
         "askDeleteReason": MessageLookupByLibrary.simpleMessage(
-            "Hesabınızı silme sebebiniz nedir?"),
+          "Hesabınızı silme sebebiniz nedir?",
+        ),
         "askYourLovedOnesToShare": MessageLookupByLibrary.simpleMessage(
-            "Sevdiklerinizden paylaşmalarını isteyin"),
-        "atAFalloutShelter":
-            MessageLookupByLibrary.simpleMessage("serpinti sığınağında"),
+          "Sevdiklerinizden paylaşmalarını isteyin",
+        ),
+        "atAFalloutShelter": MessageLookupByLibrary.simpleMessage(
+          "serpinti sığınağında",
+        ),
         "authToChangeEmailVerificationSetting":
             MessageLookupByLibrary.simpleMessage(
-                "E-posta doğrulamasını değiştirmek için lütfen kimlik doğrulaması yapın"),
+          "E-posta doğrulamasını değiştirmek için lütfen kimlik doğrulaması yapın",
+        ),
         "authToChangeLockscreenSetting": MessageLookupByLibrary.simpleMessage(
-            "Kilit ekranı ayarını değiştirmek için lütfen kimliğinizi doğrulayın"),
+          "Kilit ekranı ayarını değiştirmek için lütfen kimliğinizi doğrulayın",
+        ),
         "authToChangeYourEmail": MessageLookupByLibrary.simpleMessage(
-            "E-postanızı değiştirmek için lütfen kimlik doğrulaması yapın"),
+          "E-postanızı değiştirmek için lütfen kimlik doğrulaması yapın",
+        ),
         "authToChangeYourPassword": MessageLookupByLibrary.simpleMessage(
-            "Şifrenizi değiştirmek için lütfen kimlik doğrulaması yapın"),
+          "Şifrenizi değiştirmek için lütfen kimlik doğrulaması yapın",
+        ),
         "authToConfigureTwofactorAuthentication":
             MessageLookupByLibrary.simpleMessage(
-                "İki faktörlü kimlik doğrulamayı yapılandırmak için lütfen kimlik doğrulaması yapın"),
+          "İki faktörlü kimlik doğrulamayı yapılandırmak için lütfen kimlik doğrulaması yapın",
+        ),
         "authToInitiateAccountDeletion": MessageLookupByLibrary.simpleMessage(
-            "Hesap silme işlemini başlatmak için lütfen kimlik doğrulaması yapın"),
+          "Hesap silme işlemini başlatmak için lütfen kimlik doğrulaması yapın",
+        ),
         "authToManageLegacy": MessageLookupByLibrary.simpleMessage(
-            "Güvenilir kişilerinizi yönetmek için lütfen kimlik doğrulaması yapın"),
+          "Güvenilir kişilerinizi yönetmek için lütfen kimlik doğrulaması yapın",
+        ),
         "authToViewPasskey": MessageLookupByLibrary.simpleMessage(
-            "Geçiş anahtarınızı görüntülemek için lütfen kimlik doğrulaması yapın"),
+          "Geçiş anahtarınızı görüntülemek için lütfen kimlik doğrulaması yapın",
+        ),
         "authToViewTrashedFiles": MessageLookupByLibrary.simpleMessage(
-            "Çöp dosyalarınızı görüntülemek için lütfen kimlik doğrulaması yapın"),
+          "Çöp dosyalarınızı görüntülemek için lütfen kimlik doğrulaması yapın",
+        ),
         "authToViewYourActiveSessions": MessageLookupByLibrary.simpleMessage(
-            "Aktif oturumlarınızı görüntülemek için lütfen kimliğinizi doğrulayın"),
+          "Aktif oturumlarınızı görüntülemek için lütfen kimliğinizi doğrulayın",
+        ),
         "authToViewYourHiddenFiles": MessageLookupByLibrary.simpleMessage(
-            "Gizli dosyalarınızı görüntülemek için kimlik doğrulama yapınız"),
+          "Gizli dosyalarınızı görüntülemek için kimlik doğrulama yapınız",
+        ),
         "authToViewYourMemories": MessageLookupByLibrary.simpleMessage(
-            "Kodlarınızı görmek için lütfen kimlik doğrulaması yapın"),
+          "Kodlarınızı görmek için lütfen kimlik doğrulaması yapın",
+        ),
         "authToViewYourRecoveryKey": MessageLookupByLibrary.simpleMessage(
-            "Kurtarma anahtarınızı görmek için lütfen kimliğinizi doğrulayın"),
-        "authenticating":
-            MessageLookupByLibrary.simpleMessage("Kimlik doğrulanıyor..."),
+          "Kurtarma anahtarınızı görmek için lütfen kimliğinizi doğrulayın",
+        ),
+        "authenticating": MessageLookupByLibrary.simpleMessage(
+          "Kimlik doğrulanıyor...",
+        ),
         "authenticationFailedPleaseTryAgain":
             MessageLookupByLibrary.simpleMessage(
-                "Kimlik doğrulama başarısız oldu, lütfen tekrar deneyin"),
-        "authenticationSuccessful":
-            MessageLookupByLibrary.simpleMessage("Kimlik doğrulama başarılı!"),
+          "Kimlik doğrulama başarısız oldu, lütfen tekrar deneyin",
+        ),
+        "authenticationSuccessful": MessageLookupByLibrary.simpleMessage(
+          "Kimlik doğrulama başarılı!",
+        ),
         "autoCastDialogBody": MessageLookupByLibrary.simpleMessage(
-            "Mevcut Cast cihazlarını burada görebilirsiniz."),
+          "Mevcut Cast cihazlarını burada görebilirsiniz.",
+        ),
         "autoCastiOSPermission": MessageLookupByLibrary.simpleMessage(
-            "Ayarlar\'da Ente Photos uygulaması için Yerel Ağ izinlerinin açık olduğundan emin olun."),
+          "Ayarlar\'da Ente Photos uygulaması için Yerel Ağ izinlerinin açık olduğundan emin olun.",
+        ),
         "autoLock": MessageLookupByLibrary.simpleMessage("Otomatik Kilit"),
         "autoLockFeatureDescription": MessageLookupByLibrary.simpleMessage(
-            "Uygulama arka plana geçtikten sonra kilitleneceği süre"),
+          "Uygulama arka plana geçtikten sonra kilitleneceği süre",
+        ),
         "autoLogoutMessage": MessageLookupByLibrary.simpleMessage(
-            "Teknik aksaklık nedeniyle oturumunuz kapatıldı. Verdiğimiz rahatsızlıktan dolayı özür dileriz."),
+          "Teknik aksaklık nedeniyle oturumunuz kapatıldı. Verdiğimiz rahatsızlıktan dolayı özür dileriz.",
+        ),
         "autoPair": MessageLookupByLibrary.simpleMessage("Otomatik eşle"),
         "autoPairDesc": MessageLookupByLibrary.simpleMessage(
-            "Otomatik eşleştirme yalnızca Chromecast destekleyen cihazlarla çalışır."),
+          "Otomatik eşleştirme yalnızca Chromecast destekleyen cihazlarla çalışır.",
+        ),
         "available": MessageLookupByLibrary.simpleMessage("Mevcut"),
         "availableStorageSpace": m10,
-        "backedUpFolders":
-            MessageLookupByLibrary.simpleMessage("Yedeklenmiş klasörler"),
+        "backedUpFolders": MessageLookupByLibrary.simpleMessage(
+          "Yedeklenmiş klasörler",
+        ),
         "backgroundWithThem": m11,
         "backup": MessageLookupByLibrary.simpleMessage("Yedekle"),
-        "backupFailed":
-            MessageLookupByLibrary.simpleMessage("Yedekleme başarısız oldu"),
+        "backupFailed": MessageLookupByLibrary.simpleMessage(
+          "Yedekleme başarısız oldu",
+        ),
         "backupFile": MessageLookupByLibrary.simpleMessage("Yedek Dosyası"),
-        "backupOverMobileData":
-            MessageLookupByLibrary.simpleMessage("Mobil veri ile yedekle"),
-        "backupSettings":
-            MessageLookupByLibrary.simpleMessage("Yedekleme seçenekleri"),
+        "backupOverMobileData": MessageLookupByLibrary.simpleMessage(
+          "Mobil veri ile yedekle",
+        ),
+        "backupSettings": MessageLookupByLibrary.simpleMessage(
+          "Yedekleme seçenekleri",
+        ),
         "backupStatus":
             MessageLookupByLibrary.simpleMessage("Yedekleme durumu"),
         "backupStatusDescription": MessageLookupByLibrary.simpleMessage(
-            "Eklenen öğeler burada görünecek"),
+          "Eklenen öğeler burada görünecek",
+        ),
         "backupVideos":
             MessageLookupByLibrary.simpleMessage("Videoları yedekle"),
         "beach": MessageLookupByLibrary.simpleMessage("Kum ve deniz"),
         "birthday": MessageLookupByLibrary.simpleMessage("Doğum Günü"),
-        "birthdayNotifications":
-            MessageLookupByLibrary.simpleMessage("Doğum günü bildirimleri"),
+        "birthdayNotifications": MessageLookupByLibrary.simpleMessage(
+          "Doğum günü bildirimleri",
+        ),
         "birthdays": MessageLookupByLibrary.simpleMessage("Doğum Günleri"),
-        "blackFridaySale":
-            MessageLookupByLibrary.simpleMessage("Muhteşem Cuma kampanyası"),
+        "blackFridaySale": MessageLookupByLibrary.simpleMessage(
+          "Muhteşem Cuma kampanyası",
+        ),
         "blog": MessageLookupByLibrary.simpleMessage("Blog"),
         "cLDesc1": MessageLookupByLibrary.simpleMessage(
-            "Video akışı beta sürümünün arkasında ve devam ettirilebilir yüklemeler ve indirmeler üzerinde çalışırken, artık dosya yükleme sınırını 10 GB\'a çıkardık. Bu artık hem masaüstü hem de mobil uygulamalarda kullanılabilir."),
+          "Video akışı beta sürümünün arkasında ve devam ettirilebilir yüklemeler ve indirmeler üzerinde çalışırken, artık dosya yükleme sınırını 10 GB\'a çıkardık. Bu artık hem masaüstü hem de mobil uygulamalarda kullanılabilir.",
+        ),
         "cLDesc2": MessageLookupByLibrary.simpleMessage(
-            "Arka plan yüklemeleri artık Android cihazlara ek olarak iOS\'ta da destekleniyor. En son fotoğraflarınızı ve videolarınızı yedeklemek için uygulamayı açmanıza gerek yok."),
+          "Arka plan yüklemeleri artık Android cihazlara ek olarak iOS\'ta da destekleniyor. En son fotoğraflarınızı ve videolarınızı yedeklemek için uygulamayı açmanıza gerek yok.",
+        ),
         "cLDesc3": MessageLookupByLibrary.simpleMessage(
-            "Otomatik oynatma, bir sonraki belleğe kaydırma ve çok daha fazlası dahil olmak üzere bellek deneyimimizde önemli iyileştirmeler yaptık."),
+          "Otomatik oynatma, bir sonraki belleğe kaydırma ve çok daha fazlası dahil olmak üzere bellek deneyimimizde önemli iyileştirmeler yaptık.",
+        ),
         "cLDesc4": MessageLookupByLibrary.simpleMessage(
-            "Bazı arka plandaki iyileştirmelere ek olarak, artık tespit edilen tüm yüzleri görmek, benzer yüzler hakkında geri bildirimde bulunmak ve tek bir fotoğraftan yüz ekleyip çıkarmak çok daha kolay."),
+          "Bazı arka plandaki iyileştirmelere ek olarak, artık tespit edilen tüm yüzleri görmek, benzer yüzler hakkında geri bildirimde bulunmak ve tek bir fotoğraftan yüz ekleyip çıkarmak çok daha kolay.",
+        ),
         "cLDesc5": MessageLookupByLibrary.simpleMessage(
-            "Ente’ye kaydettiğiniz tüm doğum günleri için artık en iyi fotoğraflarından oluşan bir koleksiyonla birlikte, devre dışı bırakabileceğiniz bir bildirim alacaksınız."),
+          "Ente’ye kaydettiğiniz tüm doğum günleri için artık en iyi fotoğraflarından oluşan bir koleksiyonla birlikte, devre dışı bırakabileceğiniz bir bildirim alacaksınız.",
+        ),
         "cLDesc6": MessageLookupByLibrary.simpleMessage(
-            "Uygulamayı kapatmadan önce yüklemelerin / indirmelerin tamamlanmasını beklemenize gerek yok. Tüm yüklemeler ve indirmeler artık yarıda duraklatma ve kaldığınız yerden devam etme özelliğine sahip."),
+          "Uygulamayı kapatmadan önce yüklemelerin / indirmelerin tamamlanmasını beklemenize gerek yok. Tüm yüklemeler ve indirmeler artık yarıda duraklatma ve kaldığınız yerden devam etme özelliğine sahip.",
+        ),
         "cLTitle1": MessageLookupByLibrary.simpleMessage(
-            "Büyük Video Dosyalarını Yükleme"),
+          "Büyük Video Dosyalarını Yükleme",
+        ),
         "cLTitle2": MessageLookupByLibrary.simpleMessage("Arka Plan Yükleme"),
-        "cLTitle3":
-            MessageLookupByLibrary.simpleMessage("Otomatik Oynatma Anıları"),
-        "cLTitle4":
-            MessageLookupByLibrary.simpleMessage("Geliştirilmiş Yüz Tanıma"),
+        "cLTitle3": MessageLookupByLibrary.simpleMessage(
+          "Otomatik Oynatma Anıları",
+        ),
+        "cLTitle4": MessageLookupByLibrary.simpleMessage(
+          "Geliştirilmiş Yüz Tanıma",
+        ),
         "cLTitle5":
             MessageLookupByLibrary.simpleMessage("Doğum Günü Bildirimleri"),
         "cLTitle6": MessageLookupByLibrary.simpleMessage(
-            "Devam Ettirilebilir Yüklemeler ve İndirmeler"),
-        "cachedData":
-            MessageLookupByLibrary.simpleMessage("Önbelleğe alınmış veriler"),
+          "Devam Ettirilebilir Yüklemeler ve İndirmeler",
+        ),
+        "cachedData": MessageLookupByLibrary.simpleMessage(
+          "Önbelleğe alınmış veriler",
+        ),
         "calculating": MessageLookupByLibrary.simpleMessage("Hesaplanıyor..."),
         "canNotOpenBody": MessageLookupByLibrary.simpleMessage(
-            "Üzgünüz, Bu albüm uygulama içinde açılamadı."),
+          "Üzgünüz, Bu albüm uygulama içinde açılamadı.",
+        ),
         "canNotOpenTitle":
             MessageLookupByLibrary.simpleMessage("Albüm açılamadı"),
         "canNotUploadToAlbumsOwnedByOthers":
             MessageLookupByLibrary.simpleMessage(
-                "Başkalarına ait albümlere yüklenemez"),
+          "Başkalarına ait albümlere yüklenemez",
+        ),
         "canOnlyCreateLinkForFilesOwnedByYou":
             MessageLookupByLibrary.simpleMessage(
-                "Yalnızca size ait dosyalar için bağlantı oluşturabilir"),
+          "Yalnızca size ait dosyalar için bağlantı oluşturabilir",
+        ),
         "canOnlyRemoveFilesOwnedByYou": MessageLookupByLibrary.simpleMessage(
-            "Yalnızca size ait dosyaları kaldırabilir"),
+          "Yalnızca size ait dosyaları kaldırabilir",
+        ),
         "cancel": MessageLookupByLibrary.simpleMessage("İptal et"),
-        "cancelAccountRecovery":
-            MessageLookupByLibrary.simpleMessage("Kurtarma işlemini iptal et"),
+        "cancelAccountRecovery": MessageLookupByLibrary.simpleMessage(
+          "Kurtarma işlemini iptal et",
+        ),
         "cancelAccountRecoveryBody": MessageLookupByLibrary.simpleMessage(
-            "Kurtarmayı iptal etmek istediğinize emin misiniz?"),
+          "Kurtarmayı iptal etmek istediğinize emin misiniz?",
+        ),
         "cancelOtherSubscription": m12,
-        "cancelSubscription":
-            MessageLookupByLibrary.simpleMessage("Abonelik iptali"),
+        "cancelSubscription": MessageLookupByLibrary.simpleMessage(
+          "Abonelik iptali",
+        ),
         "cannotAddMorePhotosAfterBecomingViewer": m13,
-        "cannotDeleteSharedFiles":
-            MessageLookupByLibrary.simpleMessage("Dosyalar silinemiyor"),
+        "cannotDeleteSharedFiles": MessageLookupByLibrary.simpleMessage(
+          "Dosyalar silinemiyor",
+        ),
         "castAlbum": MessageLookupByLibrary.simpleMessage("Yayın albümü"),
         "castIPMismatchBody": MessageLookupByLibrary.simpleMessage(
-            "Lütfen TV ile aynı ağda olduğunuzdan emin olun."),
+          "Lütfen TV ile aynı ağda olduğunuzdan emin olun.",
+        ),
         "castIPMismatchTitle": MessageLookupByLibrary.simpleMessage(
-            "Albüm yüklenirken hata oluştu"),
+          "Albüm yüklenirken hata oluştu",
+        ),
         "castInstruction": MessageLookupByLibrary.simpleMessage(
-            "Eşleştirmek istediğiniz cihazda cast.ente.io adresini ziyaret edin.\n\nAlbümü TV\'nizde oynatmak için aşağıdaki kodu girin."),
+          "Eşleştirmek istediğiniz cihazda cast.ente.io adresini ziyaret edin.\n\nAlbümü TV\'nizde oynatmak için aşağıdaki kodu girin.",
+        ),
         "centerPoint": MessageLookupByLibrary.simpleMessage("Merkez noktası"),
         "change": MessageLookupByLibrary.simpleMessage("Değiştir"),
-        "changeEmail":
-            MessageLookupByLibrary.simpleMessage("E-posta adresini değiştir"),
+        "changeEmail": MessageLookupByLibrary.simpleMessage(
+          "E-posta adresini değiştir",
+        ),
         "changeLocationOfSelectedItems": MessageLookupByLibrary.simpleMessage(
-            "Seçilen öğelerin konumu değiştirilsin mi?"),
-        "changePassword":
-            MessageLookupByLibrary.simpleMessage("Şifrenizi değiştirin"),
-        "changePasswordTitle":
-            MessageLookupByLibrary.simpleMessage("Parolanızı değiştirin"),
-        "changePermissions":
-            MessageLookupByLibrary.simpleMessage("İzinleri değiştir?"),
+          "Seçilen öğelerin konumu değiştirilsin mi?",
+        ),
+        "changePassword": MessageLookupByLibrary.simpleMessage(
+          "Şifrenizi değiştirin",
+        ),
+        "changePasswordTitle": MessageLookupByLibrary.simpleMessage(
+          "Parolanızı değiştirin",
+        ),
+        "changePermissions": MessageLookupByLibrary.simpleMessage(
+          "İzinleri değiştir?",
+        ),
         "changeYourReferralCode": MessageLookupByLibrary.simpleMessage(
-            "Referans kodunuzu değiştirin"),
-        "checkForUpdates":
-            MessageLookupByLibrary.simpleMessage("Güncellemeleri kontol et"),
+          "Referans kodunuzu değiştirin",
+        ),
+        "checkForUpdates": MessageLookupByLibrary.simpleMessage(
+          "Güncellemeleri kontol et",
+        ),
         "checkInboxAndSpamFolder": MessageLookupByLibrary.simpleMessage(
-            "Lütfen doğrulama işlemini tamamlamak için gelen kutunuzu (ve spam klasörünüzü) kontrol edin"),
+          "Lütfen doğrulama işlemini tamamlamak için gelen kutunuzu (ve spam klasörünüzü) kontrol edin",
+        ),
         "checkStatus":
             MessageLookupByLibrary.simpleMessage("Durumu kontrol edin"),
         "checking": MessageLookupByLibrary.simpleMessage("Kontrol ediliyor..."),
         "checkingModels": MessageLookupByLibrary.simpleMessage(
-            "Modeller kontrol ediliyor..."),
+          "Modeller kontrol ediliyor...",
+        ),
         "city": MessageLookupByLibrary.simpleMessage("Şehirde"),
-        "claimFreeStorage":
-            MessageLookupByLibrary.simpleMessage("Bedava alan kazanın"),
+        "claimFreeStorage": MessageLookupByLibrary.simpleMessage(
+          "Bedava alan kazanın",
+        ),
         "claimMore": MessageLookupByLibrary.simpleMessage("Arttır!"),
         "claimed": MessageLookupByLibrary.simpleMessage("Alındı"),
         "claimedStorageSoFar": m14,
         "cleanUncategorized":
             MessageLookupByLibrary.simpleMessage("Temiz Genel"),
         "cleanUncategorizedDescription": MessageLookupByLibrary.simpleMessage(
-            "Diğer albümlerde bulunan Kategorilenmemiş tüm dosyaları kaldırın"),
+          "Diğer albümlerde bulunan Kategorilenmemiş tüm dosyaları kaldırın",
+        ),
         "clearCaches":
             MessageLookupByLibrary.simpleMessage("Önbelleği temizle"),
         "clearIndexes":
             MessageLookupByLibrary.simpleMessage("Dizinleri temizle"),
         "click": MessageLookupByLibrary.simpleMessage("• Tıklamak"),
-        "clickOnTheOverflowMenu":
-            MessageLookupByLibrary.simpleMessage("• Taşma menüsüne tıklayın"),
+        "clickOnTheOverflowMenu": MessageLookupByLibrary.simpleMessage(
+          "• Taşma menüsüne tıklayın",
+        ),
         "clickToInstallOurBestVersionYet": MessageLookupByLibrary.simpleMessage(
-            "Bugüne kadarki en iyi sürümümüzü yüklemek için tıklayın"),
+          "Bugüne kadarki en iyi sürümümüzü yüklemek için tıklayın",
+        ),
         "close": MessageLookupByLibrary.simpleMessage("Kapat"),
         "clubByCaptureTime": MessageLookupByLibrary.simpleMessage(
-            "Yakalama zamanına göre kulüp"),
-        "clubByFileName":
-            MessageLookupByLibrary.simpleMessage("Dosya adına göre kulüp"),
-        "clusteringProgress":
-            MessageLookupByLibrary.simpleMessage("Kümeleme ilerlemesi"),
-        "codeAppliedPageTitle":
-            MessageLookupByLibrary.simpleMessage("Kod kabul edildi"),
+          "Yakalama zamanına göre kulüp",
+        ),
+        "clubByFileName": MessageLookupByLibrary.simpleMessage(
+          "Dosya adına göre kulüp",
+        ),
+        "clusteringProgress": MessageLookupByLibrary.simpleMessage(
+          "Kümeleme ilerlemesi",
+        ),
+        "codeAppliedPageTitle": MessageLookupByLibrary.simpleMessage(
+          "Kod kabul edildi",
+        ),
         "codeChangeLimitReached": MessageLookupByLibrary.simpleMessage(
-            "Üzgünüz, kod değişikliklerinin sınırına ulaştınız."),
-        "codeCopiedToClipboard":
-            MessageLookupByLibrary.simpleMessage("Kodunuz panoya kopyalandı"),
-        "codeUsedByYou":
-            MessageLookupByLibrary.simpleMessage("Sizin kullandığınız kod"),
+          "Üzgünüz, kod değişikliklerinin sınırına ulaştınız.",
+        ),
+        "codeCopiedToClipboard": MessageLookupByLibrary.simpleMessage(
+          "Kodunuz panoya kopyalandı",
+        ),
+        "codeUsedByYou": MessageLookupByLibrary.simpleMessage(
+          "Sizin kullandığınız kod",
+        ),
         "collabLinkSectionDescription": MessageLookupByLibrary.simpleMessage(
-            "Ente aplikasyonu veya hesabı olmadan insanların paylaşılan albümde fotoğraf ekleyip görüntülemelerine izin vermek için bir bağlantı oluşturun. Grup veya etkinlik fotoğraflarını toplamak için harika bir seçenek."),
+          "Ente aplikasyonu veya hesabı olmadan insanların paylaşılan albümde fotoğraf ekleyip görüntülemelerine izin vermek için bir bağlantı oluşturun. Grup veya etkinlik fotoğraflarını toplamak için harika bir seçenek.",
+        ),
         "collaborativeLink":
             MessageLookupByLibrary.simpleMessage("Ortak bağlantı"),
         "collaborativeLinkCreatedFor": m15,
         "collaborator": MessageLookupByLibrary.simpleMessage("Düzenleyici"),
         "collaboratorsCanAddPhotosAndVideosToTheSharedAlbum":
             MessageLookupByLibrary.simpleMessage(
-                "Düzenleyiciler, paylaşılan albüme fotoğraf ve videolar ekleyebilir."),
+          "Düzenleyiciler, paylaşılan albüme fotoğraf ve videolar ekleyebilir.",
+        ),
         "collaboratorsSuccessfullyAdded": m16,
         "collageLayout": MessageLookupByLibrary.simpleMessage("Düzen"),
         "collageSaved": MessageLookupByLibrary.simpleMessage(
-            "Kolajınız galeriye kaydedildi"),
+          "Kolajınız galeriye kaydedildi",
+        ),
         "collect": MessageLookupByLibrary.simpleMessage("Topla"),
         "collectEventPhotos": MessageLookupByLibrary.simpleMessage(
-            "Etkinlik fotoğraflarını topla"),
+          "Etkinlik fotoğraflarını topla",
+        ),
         "collectPhotos":
             MessageLookupByLibrary.simpleMessage("Fotoğrafları topla"),
         "collectPhotosDescription": MessageLookupByLibrary.simpleMessage(
-            "Arkadaşlarınızın orijinal kalitede fotoğraf yükleyebileceği bir bağlantı oluşturun."),
+          "Arkadaşlarınızın orijinal kalitede fotoğraf yükleyebileceği bir bağlantı oluşturun.",
+        ),
         "color": MessageLookupByLibrary.simpleMessage("Renk"),
         "configuration": MessageLookupByLibrary.simpleMessage("Yapılandırma"),
         "confirm": MessageLookupByLibrary.simpleMessage("Onayla"),
         "confirm2FADisable": MessageLookupByLibrary.simpleMessage(
-            "İki adımlı kimlik doğrulamasını devre dışı bırakmak istediğinize emin misiniz?"),
-        "confirmAccountDeletion":
-            MessageLookupByLibrary.simpleMessage("Hesap silme işlemini onayla"),
+          "İki adımlı kimlik doğrulamasını devre dışı bırakmak istediğinize emin misiniz?",
+        ),
+        "confirmAccountDeletion": MessageLookupByLibrary.simpleMessage(
+          "Hesap silme işlemini onayla",
+        ),
         "confirmAddingTrustedContact": m17,
         "confirmDeletePrompt": MessageLookupByLibrary.simpleMessage(
-            "Evet, bu hesabı ve verilerini tüm uygulamalardan kalıcı olarak silmek istiyorum."),
-        "confirmPassword":
-            MessageLookupByLibrary.simpleMessage("Şifrenizi onaylayın"),
+          "Evet, bu hesabı ve verilerini tüm uygulamalardan kalıcı olarak silmek istiyorum.",
+        ),
+        "confirmPassword": MessageLookupByLibrary.simpleMessage(
+          "Şifrenizi onaylayın",
+        ),
         "confirmPlanChange": MessageLookupByLibrary.simpleMessage(
-            "Plan değişikliğini onaylayın"),
-        "confirmRecoveryKey":
-            MessageLookupByLibrary.simpleMessage("Kurtarma anahtarını doğrula"),
+          "Plan değişikliğini onaylayın",
+        ),
+        "confirmRecoveryKey": MessageLookupByLibrary.simpleMessage(
+          "Kurtarma anahtarını doğrula",
+        ),
         "confirmYourRecoveryKey": MessageLookupByLibrary.simpleMessage(
-            "Kurtarma anahtarını doğrulayın"),
+          "Kurtarma anahtarını doğrulayın",
+        ),
         "connectToDevice":
             MessageLookupByLibrary.simpleMessage("Cihaza bağlanın"),
         "contactFamilyAdmin": m18,
-        "contactSupport":
-            MessageLookupByLibrary.simpleMessage("Destek ile iletişim"),
+        "contactSupport": MessageLookupByLibrary.simpleMessage(
+          "Destek ile iletişim",
+        ),
         "contactToManageSubscription": m19,
         "contacts": MessageLookupByLibrary.simpleMessage("Kişiler"),
         "contents": MessageLookupByLibrary.simpleMessage("İçerikler"),
         "continueLabel": MessageLookupByLibrary.simpleMessage("Devam edin"),
-        "continueOnFreeTrial":
-            MessageLookupByLibrary.simpleMessage("Ücretsiz denemeye devam et"),
+        "continueOnFreeTrial": MessageLookupByLibrary.simpleMessage(
+          "Ücretsiz denemeye devam et",
+        ),
         "convertToAlbum": MessageLookupByLibrary.simpleMessage("Albüme taşı"),
-        "copyEmailAddress":
-            MessageLookupByLibrary.simpleMessage("E-posta adresini kopyala"),
+        "copyEmailAddress": MessageLookupByLibrary.simpleMessage(
+          "E-posta adresini kopyala",
+        ),
         "copyLink": MessageLookupByLibrary.simpleMessage("Bağlantıyı kopyala"),
         "copypasteThisCodentoYourAuthenticatorApp":
             MessageLookupByLibrary.simpleMessage(
-                "Bu kodu kopyalayın ve kimlik doğrulama uygulamanıza yapıştırın"),
+          "Bu kodu kopyalayın ve kimlik doğrulama uygulamanıza yapıştırın",
+        ),
         "couldNotBackUpTryLater": MessageLookupByLibrary.simpleMessage(
-            "Verilerinizi yedekleyemedik.\nDaha sonra tekrar deneyeceğiz."),
-        "couldNotFreeUpSpace":
-            MessageLookupByLibrary.simpleMessage("Yer boşaltılamadı"),
-        "couldNotUpdateSubscription":
-            MessageLookupByLibrary.simpleMessage("Abonelikler kaydedilemedi"),
+          "Verilerinizi yedekleyemedik.\nDaha sonra tekrar deneyeceğiz.",
+        ),
+        "couldNotFreeUpSpace": MessageLookupByLibrary.simpleMessage(
+          "Yer boşaltılamadı",
+        ),
+        "couldNotUpdateSubscription": MessageLookupByLibrary.simpleMessage(
+          "Abonelikler kaydedilemedi",
+        ),
         "count": MessageLookupByLibrary.simpleMessage("Miktar"),
         "crashReporting":
             MessageLookupByLibrary.simpleMessage("Çökme raporlaması"),
@@ -3249,27 +909,36 @@
         "createAccount":
             MessageLookupByLibrary.simpleMessage("Hesap oluşturun"),
         "createAlbumActionHint": MessageLookupByLibrary.simpleMessage(
-            "Fotoğrafları seçmek için uzun basın ve + düğmesine tıklayarak bir albüm oluşturun"),
-        "createCollaborativeLink":
-            MessageLookupByLibrary.simpleMessage("Ortak bağlantı oluşturun"),
+          "Fotoğrafları seçmek için uzun basın ve + düğmesine tıklayarak bir albüm oluşturun",
+        ),
+        "createCollaborativeLink": MessageLookupByLibrary.simpleMessage(
+          "Ortak bağlantı oluşturun",
+        ),
         "createCollage": MessageLookupByLibrary.simpleMessage("Kolaj oluştur"),
-        "createNewAccount":
-            MessageLookupByLibrary.simpleMessage("Yeni bir hesap oluşturun"),
-        "createOrSelectAlbum":
-            MessageLookupByLibrary.simpleMessage("Albüm oluştur veya seç"),
+        "createNewAccount": MessageLookupByLibrary.simpleMessage(
+          "Yeni bir hesap oluşturun",
+        ),
+        "createOrSelectAlbum": MessageLookupByLibrary.simpleMessage(
+          "Albüm oluştur veya seç",
+        ),
         "createPublicLink": MessageLookupByLibrary.simpleMessage(
-            "Herkese açık bir bağlantı oluştur"),
-        "creatingLink":
-            MessageLookupByLibrary.simpleMessage("Bağlantı oluşturuluyor..."),
-        "criticalUpdateAvailable":
-            MessageLookupByLibrary.simpleMessage("Kritik güncelleme mevcut"),
+          "Herkese açık bir bağlantı oluştur",
+        ),
+        "creatingLink": MessageLookupByLibrary.simpleMessage(
+          "Bağlantı oluşturuluyor...",
+        ),
+        "criticalUpdateAvailable": MessageLookupByLibrary.simpleMessage(
+          "Kritik güncelleme mevcut",
+        ),
         "crop": MessageLookupByLibrary.simpleMessage("Kırp"),
         "curatedMemories":
             MessageLookupByLibrary.simpleMessage("Seçilmiş anılar"),
-        "currentUsageIs":
-            MessageLookupByLibrary.simpleMessage("Güncel kullanımınız "),
-        "currentlyRunning":
-            MessageLookupByLibrary.simpleMessage("şu anda çalışıyor"),
+        "currentUsageIs": MessageLookupByLibrary.simpleMessage(
+          "Güncel kullanımınız ",
+        ),
+        "currentlyRunning": MessageLookupByLibrary.simpleMessage(
+          "şu anda çalışıyor",
+        ),
         "custom": MessageLookupByLibrary.simpleMessage("Özel"),
         "customEndpoint": m20,
         "darkTheme": MessageLookupByLibrary.simpleMessage("Karanlık"),
@@ -3280,33 +949,46 @@
         "decrypting":
             MessageLookupByLibrary.simpleMessage("Şifre çözülüyor..."),
         "decryptingVideo": MessageLookupByLibrary.simpleMessage(
-            "Videonun şifresi çözülüyor..."),
-        "deduplicateFiles":
-            MessageLookupByLibrary.simpleMessage("Dosyaları Tekilleştirme"),
+          "Videonun şifresi çözülüyor...",
+        ),
+        "deduplicateFiles": MessageLookupByLibrary.simpleMessage(
+          "Dosyaları Tekilleştirme",
+        ),
         "delete": MessageLookupByLibrary.simpleMessage("Sil"),
         "deleteAccount": MessageLookupByLibrary.simpleMessage("Hesabı sil"),
         "deleteAccountFeedbackPrompt": MessageLookupByLibrary.simpleMessage(
-            "Gittiğini gördüğümüze üzüldük. Lütfen gelişmemize yardımcı olmak için neden ayrıldığınızı açıklayın."),
-        "deleteAccountPermanentlyButton":
-            MessageLookupByLibrary.simpleMessage("Hesabımı kalıcı olarak sil"),
+          "Gittiğini gördüğümüze üzüldük. Lütfen gelişmemize yardımcı olmak için neden ayrıldığınızı açıklayın.",
+        ),
+        "deleteAccountPermanentlyButton": MessageLookupByLibrary.simpleMessage(
+          "Hesabımı kalıcı olarak sil",
+        ),
         "deleteAlbum": MessageLookupByLibrary.simpleMessage("Albümü sil"),
         "deleteAlbumDialog": MessageLookupByLibrary.simpleMessage(
-            "Ayrıca bu albümde bulunan fotoğrafları (ve videoları) parçası oldukları <bold>tüm</bold> diğer albümlerden silebilir miyim?"),
+          "Ayrıca bu albümde bulunan fotoğrafları (ve videoları) parçası oldukları <bold>tüm</bold> diğer albümlerden silebilir miyim?",
+        ),
         "deleteAlbumsDialogBody": MessageLookupByLibrary.simpleMessage(
-            "Bu, tüm boş albümleri silecektir. Bu, albüm listenizdeki dağınıklığı azaltmak istediğinizde kullanışlıdır."),
+          "Bu, tüm boş albümleri silecektir. Bu, albüm listenizdeki dağınıklığı azaltmak istediğinizde kullanışlıdır.",
+        ),
         "deleteAll": MessageLookupByLibrary.simpleMessage("Hepsini Sil"),
         "deleteConfirmDialogBody": MessageLookupByLibrary.simpleMessage(
-            "Kullandığınız Ente uygulamaları varsa bu hesap diğer Ente uygulamalarıyla bağlantılıdır. Tüm Ente uygulamalarına yüklediğiniz veriler ve hesabınız kalıcı olarak silinecektir."),
+          "Kullandığınız Ente uygulamaları varsa bu hesap diğer Ente uygulamalarıyla bağlantılıdır. Tüm Ente uygulamalarına yüklediğiniz veriler ve hesabınız kalıcı olarak silinecektir.",
+        ),
         "deleteEmailRequest": MessageLookupByLibrary.simpleMessage(
-            "Lütfen kayıtlı e-posta adresinizden <warning> account-deletion@ente.io</warning>\'ya e-posta gönderiniz."),
-        "deleteEmptyAlbums":
-            MessageLookupByLibrary.simpleMessage("Boş albümleri sil"),
+          "Lütfen kayıtlı e-posta adresinizden <warning> account-deletion@ente.io</warning>\'ya e-posta gönderiniz.",
+        ),
+        "deleteEmptyAlbums": MessageLookupByLibrary.simpleMessage(
+          "Boş albümleri sil",
+        ),
         "deleteEmptyAlbumsWithQuestionMark":
-            MessageLookupByLibrary.simpleMessage("Boş albümler silinsin mi?"),
-        "deleteFromBoth":
-            MessageLookupByLibrary.simpleMessage("Her ikisinden de sil"),
-        "deleteFromDevice":
-            MessageLookupByLibrary.simpleMessage("Cihazınızdan silin"),
+            MessageLookupByLibrary.simpleMessage(
+          "Boş albümler silinsin mi?",
+        ),
+        "deleteFromBoth": MessageLookupByLibrary.simpleMessage(
+          "Her ikisinden de sil",
+        ),
+        "deleteFromDevice": MessageLookupByLibrary.simpleMessage(
+          "Cihazınızdan silin",
+        ),
         "deleteFromEnte": MessageLookupByLibrary.simpleMessage("Ente\'den Sil"),
         "deleteItemCount": m21,
         "deleteLocation": MessageLookupByLibrary.simpleMessage("Konumu sil"),
@@ -3315,55 +997,73 @@
             MessageLookupByLibrary.simpleMessage("Fotoğrafları sil"),
         "deleteProgress": m23,
         "deleteReason1": MessageLookupByLibrary.simpleMessage(
-            "İhtiyacım olan önemli bir özellik eksik"),
+          "İhtiyacım olan önemli bir özellik eksik",
+        ),
         "deleteReason2": MessageLookupByLibrary.simpleMessage(
-            "Uygulama veya bir özellik olması gerektiğini düşündüğüm gibi çalışmıyor"),
+          "Uygulama veya bir özellik olması gerektiğini düşündüğüm gibi çalışmıyor",
+        ),
         "deleteReason3": MessageLookupByLibrary.simpleMessage(
-            "Daha çok sevdiğim başka bir hizmet buldum"),
-        "deleteReason4":
-            MessageLookupByLibrary.simpleMessage("Nedenim listede yok"),
+          "Daha çok sevdiğim başka bir hizmet buldum",
+        ),
+        "deleteReason4": MessageLookupByLibrary.simpleMessage(
+          "Nedenim listede yok",
+        ),
         "deleteRequestSLAText": MessageLookupByLibrary.simpleMessage(
-            "İsteğiniz 72 saat içinde gerçekleştirilecek."),
+          "İsteğiniz 72 saat içinde gerçekleştirilecek.",
+        ),
         "deleteSharedAlbum": MessageLookupByLibrary.simpleMessage(
-            "Paylaşılan albüm silinsin mi?"),
+          "Paylaşılan albüm silinsin mi?",
+        ),
         "deleteSharedAlbumDialogBody": MessageLookupByLibrary.simpleMessage(
-            "Albüm herkes için silinecek\n\nBu albümdeki başkalarına ait paylaşılan fotoğraflara erişiminizi kaybedeceksiniz"),
+          "Albüm herkes için silinecek\n\nBu albümdeki başkalarına ait paylaşılan fotoğraflara erişiminizi kaybedeceksiniz",
+        ),
         "deselectAll":
             MessageLookupByLibrary.simpleMessage("Tüm seçimi kaldır"),
         "designedToOutlive": MessageLookupByLibrary.simpleMessage(
-            "Hayatta kalmak için tasarlandı"),
+          "Hayatta kalmak için tasarlandı",
+        ),
         "details": MessageLookupByLibrary.simpleMessage("Ayrıntılar"),
-        "developerSettings":
-            MessageLookupByLibrary.simpleMessage("Geliştirici ayarları"),
+        "developerSettings": MessageLookupByLibrary.simpleMessage(
+          "Geliştirici ayarları",
+        ),
         "developerSettingsWarning": MessageLookupByLibrary.simpleMessage(
-            "Geliştirici ayarlarını değiştirmek istediğinizden emin misiniz?"),
+          "Geliştirici ayarlarını değiştirmek istediğinizden emin misiniz?",
+        ),
         "deviceCodeHint": MessageLookupByLibrary.simpleMessage("Kodu girin"),
         "deviceFilesAutoUploading": MessageLookupByLibrary.simpleMessage(
-            "Bu cihazın albümüne eklenen dosyalar otomatik olarak ente\'ye yüklenecektir."),
+          "Bu cihazın albümüne eklenen dosyalar otomatik olarak ente\'ye yüklenecektir.",
+        ),
         "deviceLock": MessageLookupByLibrary.simpleMessage("Cihaz kilidi"),
         "deviceLockExplanation": MessageLookupByLibrary.simpleMessage(
-            "Ente uygulaması önplanda calıştığında ve bir yedekleme işlemi devam ettiğinde, cihaz ekran kilidini devre dışı bırakın. Bu genellikle gerekli olmasa da, büyük dosyaların yüklenmesi ve büyük kütüphanelerin başlangıçta içe aktarılması sürecini hızlandırabilir."),
+          "Ente uygulaması önplanda calıştığında ve bir yedekleme işlemi devam ettiğinde, cihaz ekran kilidini devre dışı bırakın. Bu genellikle gerekli olmasa da, büyük dosyaların yüklenmesi ve büyük kütüphanelerin başlangıçta içe aktarılması sürecini hızlandırabilir.",
+        ),
         "deviceNotFound":
             MessageLookupByLibrary.simpleMessage("Cihaz bulunamadı"),
         "didYouKnow": MessageLookupByLibrary.simpleMessage("Biliyor musun?"),
         "different": MessageLookupByLibrary.simpleMessage("Farklı"),
         "disableAutoLock": MessageLookupByLibrary.simpleMessage(
-            "Otomatik kilidi devre dışı bırak"),
+          "Otomatik kilidi devre dışı bırak",
+        ),
         "disableDownloadWarningBody": MessageLookupByLibrary.simpleMessage(
-            "Görüntüleyiciler, hala harici araçlar kullanarak ekran görüntüsü alabilir veya fotoğraflarınızın bir kopyasını kaydedebilir. Lütfen bunu göz önünde bulundurunuz"),
-        "disableDownloadWarningTitle":
-            MessageLookupByLibrary.simpleMessage("Lütfen dikkate alın"),
+          "Görüntüleyiciler, hala harici araçlar kullanarak ekran görüntüsü alabilir veya fotoğraflarınızın bir kopyasını kaydedebilir. Lütfen bunu göz önünde bulundurunuz",
+        ),
+        "disableDownloadWarningTitle": MessageLookupByLibrary.simpleMessage(
+          "Lütfen dikkate alın",
+        ),
         "disableLinkMessage": m24,
         "disableTwofactor": MessageLookupByLibrary.simpleMessage(
-            "İki Aşamalı Doğrulamayı Devre Dışı Bırak"),
+          "İki Aşamalı Doğrulamayı Devre Dışı Bırak",
+        ),
         "disablingTwofactorAuthentication":
             MessageLookupByLibrary.simpleMessage(
-                "İki aşamalı doğrulamayı devre dışı bırak..."),
+          "İki aşamalı doğrulamayı devre dışı bırak...",
+        ),
         "discord": MessageLookupByLibrary.simpleMessage("Discord"),
         "discover": MessageLookupByLibrary.simpleMessage("Keşfet"),
         "discover_babies": MessageLookupByLibrary.simpleMessage("Bebek"),
-        "discover_celebrations":
-            MessageLookupByLibrary.simpleMessage("Kutlamalar "),
+        "discover_celebrations": MessageLookupByLibrary.simpleMessage(
+          "Kutlamalar ",
+        ),
         "discover_food": MessageLookupByLibrary.simpleMessage("Yiyecek"),
         "discover_greenery": MessageLookupByLibrary.simpleMessage("Yeşillik"),
         "discover_hills": MessageLookupByLibrary.simpleMessage("Tepeler"),
@@ -3373,25 +1073,30 @@
         "discover_pets":
             MessageLookupByLibrary.simpleMessage("Evcil Hayvanlar"),
         "discover_receipts": MessageLookupByLibrary.simpleMessage("Makbuzlar"),
-        "discover_screenshots":
-            MessageLookupByLibrary.simpleMessage("Ekran Görüntüleri"),
+        "discover_screenshots": MessageLookupByLibrary.simpleMessage(
+          "Ekran Görüntüleri",
+        ),
         "discover_selfies": MessageLookupByLibrary.simpleMessage("Özçekimler"),
         "discover_sunset": MessageLookupByLibrary.simpleMessage("Gün batımı"),
-        "discover_visiting_cards":
-            MessageLookupByLibrary.simpleMessage("Ziyaret Kartları"),
-        "discover_wallpapers":
-            MessageLookupByLibrary.simpleMessage("Duvar Kağıtları"),
+        "discover_visiting_cards": MessageLookupByLibrary.simpleMessage(
+          "Ziyaret Kartları",
+        ),
+        "discover_wallpapers": MessageLookupByLibrary.simpleMessage(
+          "Duvar Kağıtları",
+        ),
         "dismiss": MessageLookupByLibrary.simpleMessage("Reddet"),
         "distanceInKMUnit": MessageLookupByLibrary.simpleMessage("km"),
         "doNotSignOut": MessageLookupByLibrary.simpleMessage("Çıkış yapma"),
         "doThisLater": MessageLookupByLibrary.simpleMessage("Sonra yap"),
         "doYouWantToDiscardTheEditsYouHaveMade":
             MessageLookupByLibrary.simpleMessage(
-                "Yaptığınız düzenlemeleri silmek istiyor musunuz?"),
+          "Yaptığınız düzenlemeleri silmek istiyor musunuz?",
+        ),
         "done": MessageLookupByLibrary.simpleMessage("Bitti"),
         "dontSave": MessageLookupByLibrary.simpleMessage("Kaydetme"),
         "doubleYourStorage": MessageLookupByLibrary.simpleMessage(
-            "Depolama alanınızı ikiye katlayın"),
+          "Depolama alanınızı ikiye katlayın",
+        ),
         "download": MessageLookupByLibrary.simpleMessage("İndir"),
         "downloadFailed":
             MessageLookupByLibrary.simpleMessage("İndirme başarısız"),
@@ -3402,141 +1107,191 @@
         "edit": MessageLookupByLibrary.simpleMessage("Düzenle"),
         "editEmailAlreadyLinked": m28,
         "editLocation": MessageLookupByLibrary.simpleMessage("Konumu düzenle"),
-        "editLocationTagTitle":
-            MessageLookupByLibrary.simpleMessage("Konumu düzenle"),
+        "editLocationTagTitle": MessageLookupByLibrary.simpleMessage(
+          "Konumu düzenle",
+        ),
         "editPerson": MessageLookupByLibrary.simpleMessage("Kişiyi düzenle"),
         "editTime": MessageLookupByLibrary.simpleMessage("Zamanı düzenle"),
         "editsSaved":
             MessageLookupByLibrary.simpleMessage("Düzenleme kaydedildi"),
         "editsToLocationWillOnlyBeSeenWithinEnte":
             MessageLookupByLibrary.simpleMessage(
-                "Konumda yapılan düzenlemeler yalnızca Ente\'de görülecektir"),
+          "Konumda yapılan düzenlemeler yalnızca Ente\'de görülecektir",
+        ),
         "eligible": MessageLookupByLibrary.simpleMessage("uygun"),
         "email": MessageLookupByLibrary.simpleMessage("E-Posta"),
-        "emailAlreadyRegistered":
-            MessageLookupByLibrary.simpleMessage("E-posta zaten kayıtlı."),
+        "emailAlreadyRegistered": MessageLookupByLibrary.simpleMessage(
+          "E-posta zaten kayıtlı.",
+        ),
         "emailChangedTo": m29,
         "emailDoesNotHaveEnteAccount": m30,
         "emailNoEnteAccount": m31,
-        "emailNotRegistered":
-            MessageLookupByLibrary.simpleMessage("E-posta kayıtlı değil."),
-        "emailVerificationToggle":
-            MessageLookupByLibrary.simpleMessage("E-posta doğrulama"),
+        "emailNotRegistered": MessageLookupByLibrary.simpleMessage(
+          "E-posta kayıtlı değil.",
+        ),
+        "emailVerificationToggle": MessageLookupByLibrary.simpleMessage(
+          "E-posta doğrulama",
+        ),
         "emailYourLogs": MessageLookupByLibrary.simpleMessage(
-            "Kayıtlarınızı e-postayla gönderin"),
+          "Kayıtlarınızı e-postayla gönderin",
+        ),
         "embracingThem": m32,
         "emergencyContacts": MessageLookupByLibrary.simpleMessage(
-            "Acil Durum İletişim Bilgileri"),
+          "Acil Durum İletişim Bilgileri",
+        ),
         "empty": MessageLookupByLibrary.simpleMessage("Boşalt"),
-        "emptyTrash":
-            MessageLookupByLibrary.simpleMessage("Çöp kutusu boşaltılsın mı?"),
+        "emptyTrash": MessageLookupByLibrary.simpleMessage(
+          "Çöp kutusu boşaltılsın mı?",
+        ),
         "enable": MessageLookupByLibrary.simpleMessage("Etkinleştir"),
         "enableMLIndexingDesc": MessageLookupByLibrary.simpleMessage(
-            "Ente, yüz tanıma, sihirli arama ve diğer gelişmiş arama özellikleri için cihaz üzerinde çalışan makine öğrenimini kullanır"),
+          "Ente, yüz tanıma, sihirli arama ve diğer gelişmiş arama özellikleri için cihaz üzerinde çalışan makine öğrenimini kullanır",
+        ),
         "enableMachineLearningBanner": MessageLookupByLibrary.simpleMessage(
-            "Sihirli arama ve yüz tanıma için makine öğrenimini etkinleştirin"),
-        "enableMaps":
-            MessageLookupByLibrary.simpleMessage("Haritaları Etkinleştir"),
+          "Sihirli arama ve yüz tanıma için makine öğrenimini etkinleştirin",
+        ),
+        "enableMaps": MessageLookupByLibrary.simpleMessage(
+          "Haritaları Etkinleştir",
+        ),
         "enableMapsDesc": MessageLookupByLibrary.simpleMessage(
-            "Bu, fotoğraflarınızı bir dünya haritasında gösterecektir.\n\nBu harita Open Street Map tarafından barındırılmaktadır ve fotoğraflarınızın tam konumları hiçbir zaman paylaşılmaz.\n\nBu özelliği istediğiniz zaman Ayarlar\'dan devre dışı bırakabilirsiniz."),
+          "Bu, fotoğraflarınızı bir dünya haritasında gösterecektir.\n\nBu harita Open Street Map tarafından barındırılmaktadır ve fotoğraflarınızın tam konumları hiçbir zaman paylaşılmaz.\n\nBu özelliği istediğiniz zaman Ayarlar\'dan devre dışı bırakabilirsiniz.",
+        ),
         "enabled": MessageLookupByLibrary.simpleMessage("Etkin"),
-        "encryptingBackup":
-            MessageLookupByLibrary.simpleMessage("Yedekleme şifreleniyor..."),
+        "encryptingBackup": MessageLookupByLibrary.simpleMessage(
+          "Yedekleme şifreleniyor...",
+        ),
         "encryption": MessageLookupByLibrary.simpleMessage("Şifreleme"),
-        "encryptionKeys":
-            MessageLookupByLibrary.simpleMessage("Şifreleme anahtarı"),
+        "encryptionKeys": MessageLookupByLibrary.simpleMessage(
+          "Şifreleme anahtarı",
+        ),
         "endpointUpdatedMessage": MessageLookupByLibrary.simpleMessage(
-            "Fatura başarıyla güncellendi"),
+          "Fatura başarıyla güncellendi",
+        ),
         "endtoendEncryptedByDefault": MessageLookupByLibrary.simpleMessage(
-            "Varsayılan olarak uçtan uca şifrelenmiş"),
+          "Varsayılan olarak uçtan uca şifrelenmiş",
+        ),
         "enteCanEncryptAndPreserveFilesOnlyIfYouGrant":
             MessageLookupByLibrary.simpleMessage(
-                "Ente dosyaları yalnızca erişim izni verdiğiniz takdirde şifreleyebilir ve koruyabilir"),
+          "Ente dosyaları yalnızca erişim izni verdiğiniz takdirde şifreleyebilir ve koruyabilir",
+        ),
         "entePhotosPerm": MessageLookupByLibrary.simpleMessage(
-            "Ente fotoğrafları saklamak için <i>iznine ihtiyaç duyuyor</i>"),
+          "Ente fotoğrafları saklamak için <i>iznine ihtiyaç duyuyor</i>",
+        ),
         "enteSubscriptionPitch": MessageLookupByLibrary.simpleMessage(
-            "Ente anılarınızı korur, böylece cihazınızı kaybetseniz bile anılarınıza her zaman ulaşabilirsiniz."),
+          "Ente anılarınızı korur, böylece cihazınızı kaybetseniz bile anılarınıza her zaman ulaşabilirsiniz.",
+        ),
         "enteSubscriptionShareWithFamily": MessageLookupByLibrary.simpleMessage(
-            "Aileniz de planınıza eklenebilir."),
-        "enterAlbumName":
-            MessageLookupByLibrary.simpleMessage("Bir albüm adı girin"),
+          "Aileniz de planınıza eklenebilir.",
+        ),
+        "enterAlbumName": MessageLookupByLibrary.simpleMessage(
+          "Bir albüm adı girin",
+        ),
         "enterCode": MessageLookupByLibrary.simpleMessage("Kodu giriniz"),
         "enterCodeDescription": MessageLookupByLibrary.simpleMessage(
-            "İkiniz için de ücretsiz depolama alanı talep etmek için arkadaşınız tarafından sağlanan kodu girin"),
-        "enterDateOfBirth":
-            MessageLookupByLibrary.simpleMessage("Doğum Günü (isteğe bağlı)"),
+          "İkiniz için de ücretsiz depolama alanı talep etmek için arkadaşınız tarafından sağlanan kodu girin",
+        ),
+        "enterDateOfBirth": MessageLookupByLibrary.simpleMessage(
+          "Doğum Günü (isteğe bağlı)",
+        ),
         "enterEmail":
             MessageLookupByLibrary.simpleMessage("E-postanızı giriniz"),
         "enterFileName":
             MessageLookupByLibrary.simpleMessage("Dosya adını girin"),
         "enterName": MessageLookupByLibrary.simpleMessage("İsim girin"),
         "enterNewPasswordToEncrypt": MessageLookupByLibrary.simpleMessage(
-            "Verilerinizi şifrelemek için kullanabileceğimiz yeni bir şifre girin"),
+          "Verilerinizi şifrelemek için kullanabileceğimiz yeni bir şifre girin",
+        ),
         "enterPassword":
             MessageLookupByLibrary.simpleMessage("Şifrenizi girin"),
         "enterPasswordToEncrypt": MessageLookupByLibrary.simpleMessage(
-            "Verilerinizi şifrelemek için kullanabileceğimiz bir şifre girin"),
-        "enterPersonName":
-            MessageLookupByLibrary.simpleMessage("Kişi ismini giriniz"),
+          "Verilerinizi şifrelemek için kullanabileceğimiz bir şifre girin",
+        ),
+        "enterPersonName": MessageLookupByLibrary.simpleMessage(
+          "Kişi ismini giriniz",
+        ),
         "enterPin": MessageLookupByLibrary.simpleMessage("PIN Girin"),
-        "enterReferralCode":
-            MessageLookupByLibrary.simpleMessage("Davet kodunuzu girin"),
+        "enterReferralCode": MessageLookupByLibrary.simpleMessage(
+          "Davet kodunuzu girin",
+        ),
         "enterThe6digitCodeFromnyourAuthenticatorApp":
             MessageLookupByLibrary.simpleMessage(
-                "Doğrulama uygulamasındaki 6 basamaklı kodu giriniz"),
+          "Doğrulama uygulamasındaki 6 basamaklı kodu giriniz",
+        ),
         "enterValidEmail": MessageLookupByLibrary.simpleMessage(
-            "Lütfen geçerli bir e-posta adresi girin."),
-        "enterYourEmailAddress":
-            MessageLookupByLibrary.simpleMessage("E-posta adresinizi girin"),
+          "Lütfen geçerli bir e-posta adresi girin.",
+        ),
+        "enterYourEmailAddress": MessageLookupByLibrary.simpleMessage(
+          "E-posta adresinizi girin",
+        ),
         "enterYourNewEmailAddress": MessageLookupByLibrary.simpleMessage(
-            "Yeni e-posta adresinizi girin"),
-        "enterYourPassword":
-            MessageLookupByLibrary.simpleMessage("Lütfen şifrenizi giriniz"),
-        "enterYourRecoveryKey":
-            MessageLookupByLibrary.simpleMessage("Kurtarma kodunuzu girin"),
+          "Yeni e-posta adresinizi girin",
+        ),
+        "enterYourPassword": MessageLookupByLibrary.simpleMessage(
+          "Lütfen şifrenizi giriniz",
+        ),
+        "enterYourRecoveryKey": MessageLookupByLibrary.simpleMessage(
+          "Kurtarma kodunuzu girin",
+        ),
         "error": MessageLookupByLibrary.simpleMessage("Hata"),
         "everywhere": MessageLookupByLibrary.simpleMessage("her yerde"),
         "exif": MessageLookupByLibrary.simpleMessage("EXIF"),
         "existingUser":
             MessageLookupByLibrary.simpleMessage("Mevcut kullanıcı"),
         "expiredLinkInfo": MessageLookupByLibrary.simpleMessage(
-            "Bu bağlantının süresi dolmuştur. Lütfen yeni bir süre belirleyin veya bağlantı süresini devre dışı bırakın."),
+          "Bu bağlantının süresi dolmuştur. Lütfen yeni bir süre belirleyin veya bağlantı süresini devre dışı bırakın.",
+        ),
         "exportLogs":
             MessageLookupByLibrary.simpleMessage("Günlüğü dışa aktar"),
-        "exportYourData":
-            MessageLookupByLibrary.simpleMessage("Veriyi dışarı aktar"),
-        "extraPhotosFound":
-            MessageLookupByLibrary.simpleMessage("Ekstra fotoğraflar bulundu"),
+        "exportYourData": MessageLookupByLibrary.simpleMessage(
+          "Veriyi dışarı aktar",
+        ),
+        "extraPhotosFound": MessageLookupByLibrary.simpleMessage(
+          "Ekstra fotoğraflar bulundu",
+        ),
         "extraPhotosFoundFor": m33,
         "faceNotClusteredYet": MessageLookupByLibrary.simpleMessage(
-            "Yüz henüz kümelenmedi, lütfen daha sonra tekrar gelin"),
+          "Yüz henüz kümelenmedi, lütfen daha sonra tekrar gelin",
+        ),
         "faceRecognition": MessageLookupByLibrary.simpleMessage("Yüz Tanıma"),
         "faces": MessageLookupByLibrary.simpleMessage("Yüzler"),
         "failed": MessageLookupByLibrary.simpleMessage("Başarısız oldu"),
-        "failedToApplyCode":
-            MessageLookupByLibrary.simpleMessage("Uygulanırken hata oluştu"),
+        "failedToApplyCode": MessageLookupByLibrary.simpleMessage(
+          "Uygulanırken hata oluştu",
+        ),
         "failedToCancel": MessageLookupByLibrary.simpleMessage(
-            "İptal edilirken sorun oluştu"),
-        "failedToDownloadVideo":
-            MessageLookupByLibrary.simpleMessage("Video indirilemedi"),
+          "İptal edilirken sorun oluştu",
+        ),
+        "failedToDownloadVideo": MessageLookupByLibrary.simpleMessage(
+          "Video indirilemedi",
+        ),
         "failedToFetchActiveSessions": MessageLookupByLibrary.simpleMessage(
-            "Etkin oturumlar getirilemedi"),
+          "Etkin oturumlar getirilemedi",
+        ),
         "failedToFetchOriginalForEdit": MessageLookupByLibrary.simpleMessage(
-            "Düzenleme için orijinal getirilemedi"),
+          "Düzenleme için orijinal getirilemedi",
+        ),
         "failedToFetchReferralDetails": MessageLookupByLibrary.simpleMessage(
-            "Davet ayrıntıları çekilemedi. Iütfen daha sonra deneyin."),
+          "Davet ayrıntıları çekilemedi. Iütfen daha sonra deneyin.",
+        ),
         "failedToLoadAlbums": MessageLookupByLibrary.simpleMessage(
-            "Albüm yüklenirken hata oluştu"),
-        "failedToPlayVideo":
-            MessageLookupByLibrary.simpleMessage("Video oynatılamadı"),
+          "Albüm yüklenirken hata oluştu",
+        ),
+        "failedToPlayVideo": MessageLookupByLibrary.simpleMessage(
+          "Video oynatılamadı",
+        ),
         "failedToRefreshStripeSubscription":
-            MessageLookupByLibrary.simpleMessage("Abonelik yenilenemedi"),
+            MessageLookupByLibrary.simpleMessage(
+          "Abonelik yenilenemedi",
+        ),
         "failedToRenew": MessageLookupByLibrary.simpleMessage(
-            "Abonelik yenilenirken hata oluştu"),
-        "failedToVerifyPaymentStatus":
-            MessageLookupByLibrary.simpleMessage("Ödeme durumu doğrulanamadı"),
+          "Abonelik yenilenirken hata oluştu",
+        ),
+        "failedToVerifyPaymentStatus": MessageLookupByLibrary.simpleMessage(
+          "Ödeme durumu doğrulanamadı",
+        ),
         "familyPlanOverview": MessageLookupByLibrary.simpleMessage(
-            "Ekstra ödeme yapmadan mevcut planınıza 5 aile üyesi ekleyin.\n\nHer üyenin kendine ait özel alanı vardır ve paylaşılmadıkça birbirlerinin dosyalarını göremezler.\n\nAile planları ücretli ente aboneliğine sahip müşteriler tarafından kullanılabilir.\n\nBaşlamak için şimdi abone olun!"),
+          "Ekstra ödeme yapmadan mevcut planınıza 5 aile üyesi ekleyin.\n\nHer üyenin kendine ait özel alanı vardır ve paylaşılmadıkça birbirlerinin dosyalarını göremezler.\n\nAile planları ücretli ente aboneliğine sahip müşteriler tarafından kullanılabilir.\n\nBaşlamak için şimdi abone olun!",
+        ),
         "familyPlanPortalTitle": MessageLookupByLibrary.simpleMessage("Aile"),
         "familyPlans": MessageLookupByLibrary.simpleMessage("Aile Planı"),
         "faq": MessageLookupByLibrary.simpleMessage("Sık sorulan sorular"),
@@ -3546,24 +1301,31 @@
         "feedback": MessageLookupByLibrary.simpleMessage("Geri Bildirim"),
         "file": MessageLookupByLibrary.simpleMessage("Dosya"),
         "fileFailedToSaveToGallery": MessageLookupByLibrary.simpleMessage(
-            "Dosya galeriye kaydedilemedi"),
-        "fileInfoAddDescHint":
-            MessageLookupByLibrary.simpleMessage("Bir açıklama ekle..."),
-        "fileNotUploadedYet":
-            MessageLookupByLibrary.simpleMessage("Dosya henüz yüklenmedi"),
-        "fileSavedToGallery":
-            MessageLookupByLibrary.simpleMessage("Video galeriye kaydedildi"),
+          "Dosya galeriye kaydedilemedi",
+        ),
+        "fileInfoAddDescHint": MessageLookupByLibrary.simpleMessage(
+          "Bir açıklama ekle...",
+        ),
+        "fileNotUploadedYet": MessageLookupByLibrary.simpleMessage(
+          "Dosya henüz yüklenmedi",
+        ),
+        "fileSavedToGallery": MessageLookupByLibrary.simpleMessage(
+          "Video galeriye kaydedildi",
+        ),
         "fileTypes": MessageLookupByLibrary.simpleMessage("Dosya türü"),
-        "fileTypesAndNames":
-            MessageLookupByLibrary.simpleMessage("Dosya türleri ve adları"),
+        "fileTypesAndNames": MessageLookupByLibrary.simpleMessage(
+          "Dosya türleri ve adları",
+        ),
         "filesBackedUpFromDevice": m35,
         "filesBackedUpInAlbum": m36,
         "filesDeleted":
             MessageLookupByLibrary.simpleMessage("Dosyalar silinmiş"),
         "filesSavedToGallery": MessageLookupByLibrary.simpleMessage(
-            "Dosyalar galeriye kaydedildi"),
+          "Dosyalar galeriye kaydedildi",
+        ),
         "findPeopleByName": MessageLookupByLibrary.simpleMessage(
-            "Kişileri isimlerine göre bulun"),
+          "Kişileri isimlerine göre bulun",
+        ),
         "findThemQuickly":
             MessageLookupByLibrary.simpleMessage("Çabucak bulun"),
         "flip": MessageLookupByLibrary.simpleMessage("Çevir"),
@@ -3573,136 +1335,177 @@
         "forgotPassword":
             MessageLookupByLibrary.simpleMessage("Şifremi unuttum"),
         "foundFaces": MessageLookupByLibrary.simpleMessage("Yüzler bulundu"),
-        "freeStorageClaimed":
-            MessageLookupByLibrary.simpleMessage("Alınan bedava alan"),
+        "freeStorageClaimed": MessageLookupByLibrary.simpleMessage(
+          "Alınan bedava alan",
+        ),
         "freeStorageOnReferralSuccess": m37,
-        "freeStorageUsable":
-            MessageLookupByLibrary.simpleMessage("Kullanılabilir bedava alan"),
+        "freeStorageUsable": MessageLookupByLibrary.simpleMessage(
+          "Kullanılabilir bedava alan",
+        ),
         "freeTrial": MessageLookupByLibrary.simpleMessage("Ücretsiz deneme"),
         "freeTrialValidTill": m38,
         "freeUpAccessPostDelete": m39,
         "freeUpAmount": m40,
-        "freeUpDeviceSpace":
-            MessageLookupByLibrary.simpleMessage("Cihaz alanını boşaltın"),
+        "freeUpDeviceSpace": MessageLookupByLibrary.simpleMessage(
+          "Cihaz alanını boşaltın",
+        ),
         "freeUpDeviceSpaceDesc": MessageLookupByLibrary.simpleMessage(
-            "Zaten yedeklenmiş dosyaları temizleyerek cihazınızda yer kazanın."),
+          "Zaten yedeklenmiş dosyaları temizleyerek cihazınızda yer kazanın.",
+        ),
         "freeUpSpace": MessageLookupByLibrary.simpleMessage("Boş alan"),
         "freeUpSpaceSaving": m41,
         "gallery": MessageLookupByLibrary.simpleMessage("Galeri"),
         "galleryMemoryLimitInfo": MessageLookupByLibrary.simpleMessage(
-            "Galeride 1000\'e kadar anı gösterilir"),
+          "Galeride 1000\'e kadar anı gösterilir",
+        ),
         "general": MessageLookupByLibrary.simpleMessage("Genel"),
         "generatingEncryptionKeys": MessageLookupByLibrary.simpleMessage(
-            "Şifreleme anahtarı oluşturuluyor..."),
+          "Şifreleme anahtarı oluşturuluyor...",
+        ),
         "genericProgress": m42,
         "goToSettings": MessageLookupByLibrary.simpleMessage("Ayarlara git"),
         "googlePlayId": MessageLookupByLibrary.simpleMessage("Google Play ID"),
         "grantFullAccessPrompt": MessageLookupByLibrary.simpleMessage(
-            "Lütfen Ayarlar uygulamasında tüm fotoğraflara erişime izin verin"),
-        "grantPermission":
-            MessageLookupByLibrary.simpleMessage("İzinleri değiştir"),
+          "Lütfen Ayarlar uygulamasında tüm fotoğraflara erişime izin verin",
+        ),
+        "grantPermission": MessageLookupByLibrary.simpleMessage(
+          "İzinleri değiştir",
+        ),
         "greenery": MessageLookupByLibrary.simpleMessage("Yeşil yaşam"),
         "groupNearbyPhotos": MessageLookupByLibrary.simpleMessage(
-            "Yakındaki fotoğrafları gruplandır"),
+          "Yakındaki fotoğrafları gruplandır",
+        ),
         "guestView": MessageLookupByLibrary.simpleMessage("Misafir Görünümü"),
         "guestViewEnablePreSteps": MessageLookupByLibrary.simpleMessage(
-            "Misafir görünümünü etkinleştirmek için lütfen sistem ayarlarınızda cihaz şifresi veya ekran kilidi ayarlayın."),
-        "happyBirthday":
-            MessageLookupByLibrary.simpleMessage("Doğum günün kutlu olsun! 🥳"),
+          "Misafir görünümünü etkinleştirmek için lütfen sistem ayarlarınızda cihaz şifresi veya ekran kilidi ayarlayın.",
+        ),
+        "happyBirthday": MessageLookupByLibrary.simpleMessage(
+          "Doğum günün kutlu olsun! 🥳",
+        ),
         "hearUsExplanation": MessageLookupByLibrary.simpleMessage(
-            "Biz uygulama kurulumlarını takip etmiyoruz. Bizi nereden duyduğunuzdan bahsetmeniz bize çok yardımcı olacak!"),
+          "Biz uygulama kurulumlarını takip etmiyoruz. Bizi nereden duyduğunuzdan bahsetmeniz bize çok yardımcı olacak!",
+        ),
         "hearUsWhereTitle": MessageLookupByLibrary.simpleMessage(
-            "Ente\'yi nereden duydunuz? (isteğe bağlı)"),
+          "Ente\'yi nereden duydunuz? (isteğe bağlı)",
+        ),
         "help": MessageLookupByLibrary.simpleMessage("Yardım"),
         "hidden": MessageLookupByLibrary.simpleMessage("Gizle"),
         "hide": MessageLookupByLibrary.simpleMessage("Gizle"),
         "hideContent": MessageLookupByLibrary.simpleMessage("İçeriği gizle"),
         "hideContentDescriptionAndroid": MessageLookupByLibrary.simpleMessage(
-            "Uygulama değiştiricide bulunan uygulama içeriğini gizler ve ekran görüntülerini devre dışı bırakır"),
+          "Uygulama değiştiricide bulunan uygulama içeriğini gizler ve ekran görüntülerini devre dışı bırakır",
+        ),
         "hideContentDescriptionIos": MessageLookupByLibrary.simpleMessage(
-            "Uygulama değiştiricideki uygulama içeriğini gizler"),
+          "Uygulama değiştiricideki uygulama içeriğini gizler",
+        ),
         "hideSharedItemsFromHomeGallery": MessageLookupByLibrary.simpleMessage(
-            "Paylaşılan öğeleri ana galeriden gizle"),
+          "Paylaşılan öğeleri ana galeriden gizle",
+        ),
         "hiding": MessageLookupByLibrary.simpleMessage("Gizleniyor..."),
         "hikingWithThem": m43,
-        "hostedAtOsmFrance":
-            MessageLookupByLibrary.simpleMessage("OSM Fransa\'da ağırlandı"),
+        "hostedAtOsmFrance": MessageLookupByLibrary.simpleMessage(
+          "OSM Fransa\'da ağırlandı",
+        ),
         "howItWorks": MessageLookupByLibrary.simpleMessage("Nasıl çalışır"),
         "howToViewShareeVerificationID": MessageLookupByLibrary.simpleMessage(
-            "Lütfen onlardan ayarlar ekranında e-posta adresine uzun süre basmalarını ve her iki cihazdaki kimliklerin eşleştiğini doğrulamalarını isteyin."),
+          "Lütfen onlardan ayarlar ekranında e-posta adresine uzun süre basmalarını ve her iki cihazdaki kimliklerin eşleştiğini doğrulamalarını isteyin.",
+        ),
         "iOSGoToSettingsDescription": MessageLookupByLibrary.simpleMessage(
-            "Cihazınızda biyometrik kimlik doğrulama ayarlanmamış. Lütfen telefonunuzda Touch ID veya Face ID\'yi etkinleştirin."),
+          "Cihazınızda biyometrik kimlik doğrulama ayarlanmamış. Lütfen telefonunuzda Touch ID veya Face ID\'yi etkinleştirin.",
+        ),
         "iOSLockOut": MessageLookupByLibrary.simpleMessage(
-            "Biyometrik kimlik doğrulama devre dışı. Etkinleştirmek için lütfen ekranınızı kilitleyin ve kilidini açın."),
+          "Biyometrik kimlik doğrulama devre dışı. Etkinleştirmek için lütfen ekranınızı kilitleyin ve kilidini açın.",
+        ),
         "iOSOkButton": MessageLookupByLibrary.simpleMessage("Tamam"),
         "ignore": MessageLookupByLibrary.simpleMessage("Yoksay"),
         "ignoreUpdate": MessageLookupByLibrary.simpleMessage("Yoksay"),
         "ignored": MessageLookupByLibrary.simpleMessage("yoksayıldı"),
         "ignoredFolderUploadReason": MessageLookupByLibrary.simpleMessage(
-            "Bu albümdeki bazı dosyalar daha önce ente\'den silindiğinden yükleme işleminde göz ardı edildi."),
-        "imageNotAnalyzed":
-            MessageLookupByLibrary.simpleMessage("Görüntü analiz edilmedi"),
+          "Bu albümdeki bazı dosyalar daha önce ente\'den silindiğinden yükleme işleminde göz ardı edildi.",
+        ),
+        "imageNotAnalyzed": MessageLookupByLibrary.simpleMessage(
+          "Görüntü analiz edilmedi",
+        ),
         "immediately": MessageLookupByLibrary.simpleMessage("Hemen"),
         "importing":
             MessageLookupByLibrary.simpleMessage("İçeri aktarılıyor...."),
         "incorrectCode": MessageLookupByLibrary.simpleMessage("Yanlış kod"),
-        "incorrectPasswordTitle":
-            MessageLookupByLibrary.simpleMessage("Yanlış şifre"),
-        "incorrectRecoveryKey":
-            MessageLookupByLibrary.simpleMessage("Yanlış kurtarma kodu"),
+        "incorrectPasswordTitle": MessageLookupByLibrary.simpleMessage(
+          "Yanlış şifre",
+        ),
+        "incorrectRecoveryKey": MessageLookupByLibrary.simpleMessage(
+          "Yanlış kurtarma kodu",
+        ),
         "incorrectRecoveryKeyBody": MessageLookupByLibrary.simpleMessage(
-            "Girdiğiniz kurtarma kod yanlış"),
-        "incorrectRecoveryKeyTitle":
-            MessageLookupByLibrary.simpleMessage("Yanlış kurtarma kodu"),
+          "Girdiğiniz kurtarma kod yanlış",
+        ),
+        "incorrectRecoveryKeyTitle": MessageLookupByLibrary.simpleMessage(
+          "Yanlış kurtarma kodu",
+        ),
         "indexedItems":
             MessageLookupByLibrary.simpleMessage("Dizinlenmiş öğeler"),
         "indexingPausedStatusDescription": MessageLookupByLibrary.simpleMessage(
-            "Dizin oluşturma duraklatıldı. Cihaz hazır olduğunda otomatik olarak devam edecektir. Cihaz, pil seviyesi, pil sağlığı ve termal durumu sağlıklı bir aralıkta olduğunda hazır kabul edilir."),
+          "Dizin oluşturma duraklatıldı. Cihaz hazır olduğunda otomatik olarak devam edecektir. Cihaz, pil seviyesi, pil sağlığı ve termal durumu sağlıklı bir aralıkta olduğunda hazır kabul edilir.",
+        ),
         "ineligible": MessageLookupByLibrary.simpleMessage("Uygun Değil"),
         "info": MessageLookupByLibrary.simpleMessage("Bilgi"),
-        "insecureDevice":
-            MessageLookupByLibrary.simpleMessage("Güvenilir olmayan cihaz"),
+        "insecureDevice": MessageLookupByLibrary.simpleMessage(
+          "Güvenilir olmayan cihaz",
+        ),
         "installManually":
             MessageLookupByLibrary.simpleMessage("Manuel kurulum"),
-        "invalidEmailAddress":
-            MessageLookupByLibrary.simpleMessage("Geçersiz e-posta adresi"),
-        "invalidEndpoint":
-            MessageLookupByLibrary.simpleMessage("Geçersiz uç nokta"),
+        "invalidEmailAddress": MessageLookupByLibrary.simpleMessage(
+          "Geçersiz e-posta adresi",
+        ),
+        "invalidEndpoint": MessageLookupByLibrary.simpleMessage(
+          "Geçersiz uç nokta",
+        ),
         "invalidEndpointMessage": MessageLookupByLibrary.simpleMessage(
-            "Üzgünüz, girdiğiniz uç nokta geçersiz. Lütfen geçerli bir uç nokta girin ve tekrar deneyin."),
+          "Üzgünüz, girdiğiniz uç nokta geçersiz. Lütfen geçerli bir uç nokta girin ve tekrar deneyin.",
+        ),
         "invalidKey": MessageLookupByLibrary.simpleMessage("Gecersiz anahtar"),
         "invalidRecoveryKey": MessageLookupByLibrary.simpleMessage(
-            "Girdiğiniz kurtarma anahtarı geçerli değil. Lütfen anahtarın 24 kelime içerdiğinden ve her bir kelimenin doğru şekilde yazıldığından emin olun.\n\nEğer eski bir kurtarma kodu girdiyseniz, o zaman kodun 64 karakter uzunluğunda olduğunu kontrol edin."),
+          "Girdiğiniz kurtarma anahtarı geçerli değil. Lütfen anahtarın 24 kelime içerdiğinden ve her bir kelimenin doğru şekilde yazıldığından emin olun.\n\nEğer eski bir kurtarma kodu girdiyseniz, o zaman kodun 64 karakter uzunluğunda olduğunu kontrol edin.",
+        ),
         "invite": MessageLookupByLibrary.simpleMessage("Davet et"),
         "inviteToEnte":
             MessageLookupByLibrary.simpleMessage("Ente\'ye davet edin"),
-        "inviteYourFriends":
-            MessageLookupByLibrary.simpleMessage("Arkadaşlarını davet et"),
+        "inviteYourFriends": MessageLookupByLibrary.simpleMessage(
+          "Arkadaşlarını davet et",
+        ),
         "inviteYourFriendsToEnte": MessageLookupByLibrary.simpleMessage(
-            "Katılmaları için arkadaşlarınızı davet edin"),
+          "Katılmaları için arkadaşlarınızı davet edin",
+        ),
         "itLooksLikeSomethingWentWrongPleaseRetryAfterSome":
             MessageLookupByLibrary.simpleMessage(
-                "Bir şeyler ters gitmiş gibi görünüyor. Lütfen bir süre sonra tekrar deneyin. Hata devam ederse, lütfen destek ekibimizle iletişime geçin."),
+          "Bir şeyler ters gitmiş gibi görünüyor. Lütfen bir süre sonra tekrar deneyin. Hata devam ederse, lütfen destek ekibimizle iletişime geçin.",
+        ),
         "itemCount": m44,
         "itemsShowTheNumberOfDaysRemainingBeforePermanentDeletion":
             MessageLookupByLibrary.simpleMessage(
-                "Öğeler kalıcı olarak silinmeden önce kalan gün sayısını gösterir"),
+          "Öğeler kalıcı olarak silinmeden önce kalan gün sayısını gösterir",
+        ),
         "itemsWillBeRemovedFromAlbum": MessageLookupByLibrary.simpleMessage(
-            "Seçilen öğeler bu albümden kaldırılacak"),
+          "Seçilen öğeler bu albümden kaldırılacak",
+        ),
         "join": MessageLookupByLibrary.simpleMessage("Katıl"),
         "joinAlbum": MessageLookupByLibrary.simpleMessage("Albüme Katılın"),
         "joinAlbumConfirmationDialogBody": MessageLookupByLibrary.simpleMessage(
-            "Bir albüme katılmak, e-postanızın katılımcılar tarafından görülebilmesini sağlayacaktır."),
+          "Bir albüme katılmak, e-postanızın katılımcılar tarafından görülebilmesini sağlayacaktır.",
+        ),
         "joinAlbumSubtext": MessageLookupByLibrary.simpleMessage(
-            "fotoğraflarınızı görüntülemek ve eklemek için"),
+          "fotoğraflarınızı görüntülemek ve eklemek için",
+        ),
         "joinAlbumSubtextViewer": MessageLookupByLibrary.simpleMessage(
-            "bunu paylaşılan albümlere eklemek için"),
+          "bunu paylaşılan albümlere eklemek için",
+        ),
         "joinDiscord": MessageLookupByLibrary.simpleMessage("Discord\'a Katıl"),
         "keepPhotos":
             MessageLookupByLibrary.simpleMessage("Fotoğrafları sakla"),
         "kiloMeterUnit": MessageLookupByLibrary.simpleMessage("km"),
         "kindlyHelpUsWithThisInformation": MessageLookupByLibrary.simpleMessage(
-            "Lütfen bu bilgilerle bize yardımcı olun"),
+          "Lütfen bu bilgilerle bize yardımcı olun",
+        ),
         "language": MessageLookupByLibrary.simpleMessage("Dil"),
         "lastTimeWithThem": m45,
         "lastUpdated":
@@ -3710,129 +1513,168 @@
         "lastYearsTrip":
             MessageLookupByLibrary.simpleMessage("Geçen yılki gezi"),
         "leave": MessageLookupByLibrary.simpleMessage("Ayrıl"),
-        "leaveAlbum":
-            MessageLookupByLibrary.simpleMessage("Albümü yeniden adlandır"),
+        "leaveAlbum": MessageLookupByLibrary.simpleMessage(
+          "Albümü yeniden adlandır",
+        ),
         "leaveFamily":
             MessageLookupByLibrary.simpleMessage("Aile planından ayrıl"),
         "leaveSharedAlbum": MessageLookupByLibrary.simpleMessage(
-            "Paylaşılan albüm silinsin mi?"),
+          "Paylaşılan albüm silinsin mi?",
+        ),
         "left": MessageLookupByLibrary.simpleMessage("Sol"),
         "legacy": MessageLookupByLibrary.simpleMessage("Geleneksel"),
-        "legacyAccounts":
-            MessageLookupByLibrary.simpleMessage("Geleneksel hesaplar"),
+        "legacyAccounts": MessageLookupByLibrary.simpleMessage(
+          "Geleneksel hesaplar",
+        ),
         "legacyInvite": m46,
         "legacyPageDesc": MessageLookupByLibrary.simpleMessage(
-            "Geleneksel yol, güvendiğiniz kişilerin yokluğunuzda hesabınıza erişmesine olanak tanır."),
+          "Geleneksel yol, güvendiğiniz kişilerin yokluğunuzda hesabınıza erişmesine olanak tanır.",
+        ),
         "legacyPageDesc2": MessageLookupByLibrary.simpleMessage(
-            "Güvenilir kişiler hesap kurtarma işlemini başlatabilir ve 30 gün içinde engellenmezse şifrenizi sıfırlayabilir ve hesabınıza erişebilir."),
+          "Güvenilir kişiler hesap kurtarma işlemini başlatabilir ve 30 gün içinde engellenmezse şifrenizi sıfırlayabilir ve hesabınıza erişebilir.",
+        ),
         "light": MessageLookupByLibrary.simpleMessage("Aydınlık"),
         "lightTheme": MessageLookupByLibrary.simpleMessage("Aydınlık"),
         "link": MessageLookupByLibrary.simpleMessage("Bağlantı"),
-        "linkCopiedToClipboard":
-            MessageLookupByLibrary.simpleMessage("Link panoya kopyalandı"),
+        "linkCopiedToClipboard": MessageLookupByLibrary.simpleMessage(
+          "Link panoya kopyalandı",
+        ),
         "linkDeviceLimit": MessageLookupByLibrary.simpleMessage("Cihaz sınırı"),
         "linkEmail": MessageLookupByLibrary.simpleMessage("E-posta bağlantısı"),
-        "linkEmailToContactBannerCaption":
-            MessageLookupByLibrary.simpleMessage("daha hızlı paylaşım için"),
+        "linkEmailToContactBannerCaption": MessageLookupByLibrary.simpleMessage(
+          "daha hızlı paylaşım için",
+        ),
         "linkEnabled": MessageLookupByLibrary.simpleMessage("Geçerli"),
         "linkExpired": MessageLookupByLibrary.simpleMessage("Süresi dolmuş"),
         "linkExpiresOn": m47,
         "linkExpiry":
             MessageLookupByLibrary.simpleMessage("Bağlantı geçerliliği"),
-        "linkHasExpired":
-            MessageLookupByLibrary.simpleMessage("Bağlantının süresi dolmuş"),
+        "linkHasExpired": MessageLookupByLibrary.simpleMessage(
+          "Bağlantının süresi dolmuş",
+        ),
         "linkNeverExpires": MessageLookupByLibrary.simpleMessage("Asla"),
         "linkPerson": MessageLookupByLibrary.simpleMessage("Kişiyi bağla"),
         "linkPersonCaption": MessageLookupByLibrary.simpleMessage(
-            "daha iyi paylaşım deneyimi için"),
+          "daha iyi paylaşım deneyimi için",
+        ),
         "linkPersonToEmail": m48,
         "linkPersonToEmailConfirmation": m49,
         "livePhotos": MessageLookupByLibrary.simpleMessage("Canlı Fotoğraf"),
         "loadMessage1": MessageLookupByLibrary.simpleMessage(
-            "Aboneliğinizi ailenizle paylaşabilirsiniz"),
+          "Aboneliğinizi ailenizle paylaşabilirsiniz",
+        ),
         "loadMessage2": MessageLookupByLibrary.simpleMessage(
-            "Şimdiye kadar 200 milyondan fazla anıyı koruduk"),
+          "Şimdiye kadar 200 milyondan fazla anıyı koruduk",
+        ),
         "loadMessage3": MessageLookupByLibrary.simpleMessage(
-            "Verilerinizin 3 kopyasını saklıyoruz, biri yer altı serpinti sığınağında"),
+          "Verilerinizin 3 kopyasını saklıyoruz, biri yer altı serpinti sığınağında",
+        ),
         "loadMessage4": MessageLookupByLibrary.simpleMessage(
-            "Tüm uygulamalarımız açık kaynaktır"),
+          "Tüm uygulamalarımız açık kaynaktır",
+        ),
         "loadMessage5": MessageLookupByLibrary.simpleMessage(
-            "Kaynak kodumuz ve şifrelememiz harici olarak denetlenmiştir"),
+          "Kaynak kodumuz ve şifrelememiz harici olarak denetlenmiştir",
+        ),
         "loadMessage6": MessageLookupByLibrary.simpleMessage(
-            "Albümlerinizin bağlantılarını sevdiklerinizle paylaşabilirsiniz"),
+          "Albümlerinizin bağlantılarını sevdiklerinizle paylaşabilirsiniz",
+        ),
         "loadMessage7": MessageLookupByLibrary.simpleMessage(
-            "Mobil uygulamalarımız, tıkladığınız yeni fotoğrafları şifrelemek ve yedeklemek için arka planda çalışır"),
+          "Mobil uygulamalarımız, tıkladığınız yeni fotoğrafları şifrelemek ve yedeklemek için arka planda çalışır",
+        ),
         "loadMessage8": MessageLookupByLibrary.simpleMessage(
-            "web.ente.io\'nun mükemmel bir yükleyicisi var"),
+          "web.ente.io\'nun mükemmel bir yükleyicisi var",
+        ),
         "loadMessage9": MessageLookupByLibrary.simpleMessage(
-            "Verilerinizi güvenli bir şekilde şifrelemek için Xchacha20Poly1305 kullanıyoruz"),
-        "loadingExifData":
-            MessageLookupByLibrary.simpleMessage("EXIF verileri yükleniyor..."),
-        "loadingGallery":
-            MessageLookupByLibrary.simpleMessage("Galeri yükleniyor..."),
+          "Verilerinizi güvenli bir şekilde şifrelemek için Xchacha20Poly1305 kullanıyoruz",
+        ),
+        "loadingExifData": MessageLookupByLibrary.simpleMessage(
+          "EXIF verileri yükleniyor...",
+        ),
+        "loadingGallery": MessageLookupByLibrary.simpleMessage(
+          "Galeri yükleniyor...",
+        ),
         "loadingMessage": MessageLookupByLibrary.simpleMessage(
-            "Fotoğraflarınız yükleniyor..."),
-        "loadingModel":
-            MessageLookupByLibrary.simpleMessage("Modeller indiriliyor..."),
+          "Fotoğraflarınız yükleniyor...",
+        ),
+        "loadingModel": MessageLookupByLibrary.simpleMessage(
+          "Modeller indiriliyor...",
+        ),
         "loadingYourPhotos": MessageLookupByLibrary.simpleMessage(
-            "Fotoğraflarınız yükleniyor..."),
+          "Fotoğraflarınız yükleniyor...",
+        ),
         "localGallery": MessageLookupByLibrary.simpleMessage("Yerel galeri"),
         "localIndexing":
             MessageLookupByLibrary.simpleMessage("Yerel dizinleme"),
         "localSyncErrorMessage": MessageLookupByLibrary.simpleMessage(
-            "Yerel fotoğraf senkronizasyonu beklenenden daha uzun sürdüğü için bir şeyler ters gitmiş gibi görünüyor. Lütfen destek ekibimize ulaşın"),
+          "Yerel fotoğraf senkronizasyonu beklenenden daha uzun sürdüğü için bir şeyler ters gitmiş gibi görünüyor. Lütfen destek ekibimize ulaşın",
+        ),
         "location": MessageLookupByLibrary.simpleMessage("Konum"),
         "locationName": MessageLookupByLibrary.simpleMessage("Konum Adı"),
         "locationTagFeatureDescription": MessageLookupByLibrary.simpleMessage(
-            "Bir fotoğrafın belli bir yarıçapında çekilen fotoğrafları gruplandırın"),
+          "Bir fotoğrafın belli bir yarıçapında çekilen fotoğrafları gruplandırın",
+        ),
         "locations": MessageLookupByLibrary.simpleMessage("Konum"),
         "lockButtonLabel": MessageLookupByLibrary.simpleMessage("Kilit"),
         "lockscreen": MessageLookupByLibrary.simpleMessage("Kilit ekranı"),
         "logInLabel": MessageLookupByLibrary.simpleMessage("Giriş yap"),
         "loggingOut":
             MessageLookupByLibrary.simpleMessage("Çıkış yapılıyor..."),
-        "loginSessionExpired":
-            MessageLookupByLibrary.simpleMessage("Oturum süresi doldu"),
+        "loginSessionExpired": MessageLookupByLibrary.simpleMessage(
+          "Oturum süresi doldu",
+        ),
         "loginSessionExpiredDetails": MessageLookupByLibrary.simpleMessage(
-            "Oturum süreniz doldu. Tekrar giriş yapın."),
+          "Oturum süreniz doldu. Tekrar giriş yapın.",
+        ),
         "loginTerms": MessageLookupByLibrary.simpleMessage(
-            "\"Giriş yap\" düğmesine tıklayarak, <u-terms>Hizmet Şartları</u-terms>\'nı ve <u-policy>Gizlilik Politikası</u-policy>\'nı kabul ediyorum"),
+          "\"Giriş yap\" düğmesine tıklayarak, <u-terms>Hizmet Şartları</u-terms>\'nı ve <u-policy>Gizlilik Politikası</u-policy>\'nı kabul ediyorum",
+        ),
         "loginWithTOTP":
             MessageLookupByLibrary.simpleMessage("TOTP ile giriş yap"),
         "logout": MessageLookupByLibrary.simpleMessage("Çıkış yap"),
         "logsDialogBody": MessageLookupByLibrary.simpleMessage(
-            "Bu, sorununuzu gidermemize yardımcı olmak için kayıtları gönderecektir. Belirli dosyalarla ilgili sorunların izlenmesine yardımcı olmak için dosya adlarının ekleneceğini lütfen unutmayın."),
+          "Bu, sorununuzu gidermemize yardımcı olmak için kayıtları gönderecektir. Belirli dosyalarla ilgili sorunların izlenmesine yardımcı olmak için dosya adlarının ekleneceğini lütfen unutmayın.",
+        ),
         "longPressAnEmailToVerifyEndToEndEncryption":
             MessageLookupByLibrary.simpleMessage(
-                "Uçtan uca şifrelemeyi doğrulamak için bir e-postaya uzun basın."),
+          "Uçtan uca şifrelemeyi doğrulamak için bir e-postaya uzun basın.",
+        ),
         "longpressOnAnItemToViewInFullscreen":
             MessageLookupByLibrary.simpleMessage(
-                "Tam ekranda görüntülemek için bir öğeye uzun basın"),
-        "lookBackOnYourMemories":
-            MessageLookupByLibrary.simpleMessage("Anılarına bir bak 🌄"),
-        "loopVideoOff":
-            MessageLookupByLibrary.simpleMessage("Video Döngüsü Kapalı"),
+          "Tam ekranda görüntülemek için bir öğeye uzun basın",
+        ),
+        "lookBackOnYourMemories": MessageLookupByLibrary.simpleMessage(
+          "Anılarına bir bak 🌄",
+        ),
+        "loopVideoOff": MessageLookupByLibrary.simpleMessage(
+          "Video Döngüsü Kapalı",
+        ),
         "loopVideoOn":
             MessageLookupByLibrary.simpleMessage("Video Döngüsü Açık"),
-        "lostDevice":
-            MessageLookupByLibrary.simpleMessage("Cihazınızı mı kaybettiniz?"),
+        "lostDevice": MessageLookupByLibrary.simpleMessage(
+          "Cihazınızı mı kaybettiniz?",
+        ),
         "machineLearning":
             MessageLookupByLibrary.simpleMessage("Makine öğrenimi"),
         "magicSearch": MessageLookupByLibrary.simpleMessage("Sihirli arama"),
         "magicSearchHint": MessageLookupByLibrary.simpleMessage(
-            "Sihirli arama, fotoğrafları içeriklerine göre aramanıza olanak tanır, örneğin \'çiçek\', \'kırmızı araba\', \'kimlik belgeleri\'"),
+          "Sihirli arama, fotoğrafları içeriklerine göre aramanıza olanak tanır, örneğin \'çiçek\', \'kırmızı araba\', \'kimlik belgeleri\'",
+        ),
         "manage": MessageLookupByLibrary.simpleMessage("Yönet"),
-        "manageDeviceStorage":
-            MessageLookupByLibrary.simpleMessage("Cihaz Önbelliğini Yönet"),
+        "manageDeviceStorage": MessageLookupByLibrary.simpleMessage(
+          "Cihaz Önbelliğini Yönet",
+        ),
         "manageDeviceStorageDesc": MessageLookupByLibrary.simpleMessage(
-            "Yerel önbellek depolama alanını gözden geçirin ve temizleyin."),
+          "Yerel önbellek depolama alanını gözden geçirin ve temizleyin.",
+        ),
         "manageFamily": MessageLookupByLibrary.simpleMessage("Aileyi yönet"),
         "manageLink": MessageLookupByLibrary.simpleMessage("Bağlantıyı yönet"),
         "manageParticipants": MessageLookupByLibrary.simpleMessage("Yönet"),
-        "manageSubscription":
-            MessageLookupByLibrary.simpleMessage("Abonelikleri yönet"),
+        "manageSubscription": MessageLookupByLibrary.simpleMessage(
+          "Abonelikleri yönet",
+        ),
         "manualPairDesc": MessageLookupByLibrary.simpleMessage(
-            "PIN ile eşleştirme, albümünüzü görüntülemek istediğiniz herhangi bir ekranla çalışır."),
+          "PIN ile eşleştirme, albümünüzü görüntülemek istediğiniz herhangi bir ekranla çalışır.",
+        ),
         "map": MessageLookupByLibrary.simpleMessage("Harita"),
         "maps": MessageLookupByLibrary.simpleMessage("Haritalar"),
         "mastodon": MessageLookupByLibrary.simpleMessage("Mastodon"),
@@ -3840,32 +1682,43 @@
         "me": MessageLookupByLibrary.simpleMessage("Ben"),
         "memories": MessageLookupByLibrary.simpleMessage("Anılar"),
         "memoriesWidgetDesc": MessageLookupByLibrary.simpleMessage(
-            "Ana ekranınızda görmek istediğiniz anı türünü seçin."),
+          "Ana ekranınızda görmek istediğiniz anı türünü seçin.",
+        ),
         "memoryCount": m50,
         "merchandise": MessageLookupByLibrary.simpleMessage("Ürünler"),
         "merge": MessageLookupByLibrary.simpleMessage("Birleştir"),
-        "mergeWithExisting":
-            MessageLookupByLibrary.simpleMessage("Var olan ile birleştir."),
-        "mergedPhotos":
-            MessageLookupByLibrary.simpleMessage("Birleştirilmiş fotoğraflar"),
+        "mergeWithExisting": MessageLookupByLibrary.simpleMessage(
+          "Var olan ile birleştir.",
+        ),
+        "mergedPhotos": MessageLookupByLibrary.simpleMessage(
+          "Birleştirilmiş fotoğraflar",
+        ),
         "mlConsent": MessageLookupByLibrary.simpleMessage(
-            "Makine öğrenimini etkinleştir"),
+          "Makine öğrenimini etkinleştir",
+        ),
         "mlConsentConfirmation": MessageLookupByLibrary.simpleMessage(
-            "Anladım, ve makine öğrenimini etkinleştirmek istiyorum"),
+          "Anladım, ve makine öğrenimini etkinleştirmek istiyorum",
+        ),
         "mlConsentDescription": MessageLookupByLibrary.simpleMessage(
-            "Makine öğrenimini etkinleştirirseniz, Ente sizinle paylaşılanlar da dahil olmak üzere dosyalardan yüz geometrisi gibi bilgileri çıkarır.\n\nBu, cihazınızda gerçekleşecek ve oluşturulan tüm biyometrik bilgiler uçtan uca şifrelenecektir."),
+          "Makine öğrenimini etkinleştirirseniz, Ente sizinle paylaşılanlar da dahil olmak üzere dosyalardan yüz geometrisi gibi bilgileri çıkarır.\n\nBu, cihazınızda gerçekleşecek ve oluşturulan tüm biyometrik bilgiler uçtan uca şifrelenecektir.",
+        ),
         "mlConsentPrivacy": MessageLookupByLibrary.simpleMessage(
-            "Gizlilik politikamızdaki bu özellik hakkında daha fazla ayrıntı için lütfen buraya tıklayın"),
+          "Gizlilik politikamızdaki bu özellik hakkında daha fazla ayrıntı için lütfen buraya tıklayın",
+        ),
         "mlConsentTitle": MessageLookupByLibrary.simpleMessage(
-            "Makine öğrenimi etkinleştirilsin mi?"),
+          "Makine öğrenimi etkinleştirilsin mi?",
+        ),
         "mlIndexingDescription": MessageLookupByLibrary.simpleMessage(
-            "Makine öğreniminin, tüm öğeler dizine eklenene kadar daha yüksek bant genişliği ve pil kullanımıyla sonuçlanacağını lütfen unutmayın. Daha hızlı dizinleme için masaüstü uygulamasını kullanmayı deneyin, tüm sonuçlar otomatik olarak senkronize edilir."),
-        "mobileWebDesktop":
-            MessageLookupByLibrary.simpleMessage("Mobil, Web, Masaüstü"),
+          "Makine öğreniminin, tüm öğeler dizine eklenene kadar daha yüksek bant genişliği ve pil kullanımıyla sonuçlanacağını lütfen unutmayın. Daha hızlı dizinleme için masaüstü uygulamasını kullanmayı deneyin, tüm sonuçlar otomatik olarak senkronize edilir.",
+        ),
+        "mobileWebDesktop": MessageLookupByLibrary.simpleMessage(
+          "Mobil, Web, Masaüstü",
+        ),
         "moderateStrength": MessageLookupByLibrary.simpleMessage("Ilımlı"),
         "modifyYourQueryOrTrySearchingFor":
             MessageLookupByLibrary.simpleMessage(
-                "Sorgunuzu değiştirin veya aramayı deneyin"),
+          "Sorgunuzu değiştirin veya aramayı deneyin",
+        ),
         "moments": MessageLookupByLibrary.simpleMessage("Anlar"),
         "month": MessageLookupByLibrary.simpleMessage("ay"),
         "monthly": MessageLookupByLibrary.simpleMessage("Aylık"),
@@ -3876,21 +1729,26 @@
         "mountains": MessageLookupByLibrary.simpleMessage("Tepelerin ötesinde"),
         "moveItem": m51,
         "moveSelectedPhotosToOneDate": MessageLookupByLibrary.simpleMessage(
-            "Seçilen fotoğrafları bir tarihe taşıma"),
+          "Seçilen fotoğrafları bir tarihe taşıma",
+        ),
         "moveToAlbum": MessageLookupByLibrary.simpleMessage("Albüme taşı"),
-        "moveToHiddenAlbum":
-            MessageLookupByLibrary.simpleMessage("Gizli albüme ekle"),
+        "moveToHiddenAlbum": MessageLookupByLibrary.simpleMessage(
+          "Gizli albüme ekle",
+        ),
         "movedSuccessfullyTo": m52,
         "movedToTrash":
             MessageLookupByLibrary.simpleMessage("Cöp kutusuna taşı"),
         "movingFilesToAlbum": MessageLookupByLibrary.simpleMessage(
-            "Dosyalar albüme taşınıyor..."),
+          "Dosyalar albüme taşınıyor...",
+        ),
         "name": MessageLookupByLibrary.simpleMessage("İsim"),
         "nameTheAlbum": MessageLookupByLibrary.simpleMessage("Albüm İsmi"),
         "networkConnectionRefusedErr": MessageLookupByLibrary.simpleMessage(
-            "Ente\'ye bağlanılamıyor. Lütfen bir süre sonra tekrar deneyin. Hata devam ederse lütfen desteğe başvurun."),
+          "Ente\'ye bağlanılamıyor. Lütfen bir süre sonra tekrar deneyin. Hata devam ederse lütfen desteğe başvurun.",
+        ),
         "networkHostLookUpErr": MessageLookupByLibrary.simpleMessage(
-            "Ente\'ye bağlanılamıyor. Lütfen ağ ayarlarınızı kontrol edin ve hata devam ederse destek ekibiyle iletişime geçin."),
+          "Ente\'ye bağlanılamıyor. Lütfen ağ ayarlarınızı kontrol edin ve hata devam ederse destek ekibiyle iletişime geçin.",
+        ),
         "never": MessageLookupByLibrary.simpleMessage("Asla"),
         "newAlbum": MessageLookupByLibrary.simpleMessage("Yeni albüm"),
         "newLocation": MessageLookupByLibrary.simpleMessage("Yeni konum"),
@@ -3902,200 +1760,265 @@
         "next": MessageLookupByLibrary.simpleMessage("Sonraki"),
         "no": MessageLookupByLibrary.simpleMessage("Hayır"),
         "noAlbumsSharedByYouYet": MessageLookupByLibrary.simpleMessage(
-            "Henüz paylaştığınız albüm yok"),
+          "Henüz paylaştığınız albüm yok",
+        ),
         "noDeviceFound":
             MessageLookupByLibrary.simpleMessage("Aygıt bulunamadı"),
         "noDeviceLimit": MessageLookupByLibrary.simpleMessage("Yok"),
         "noDeviceThatCanBeDeleted": MessageLookupByLibrary.simpleMessage(
-            "Her şey zaten temiz, silinecek dosya kalmadı"),
-        "noDuplicates":
-            MessageLookupByLibrary.simpleMessage("Yinelenenleri kaldır"),
-        "noEnteAccountExclamation":
-            MessageLookupByLibrary.simpleMessage("Ente hesabı yok!"),
+          "Her şey zaten temiz, silinecek dosya kalmadı",
+        ),
+        "noDuplicates": MessageLookupByLibrary.simpleMessage(
+          "Yinelenenleri kaldır",
+        ),
+        "noEnteAccountExclamation": MessageLookupByLibrary.simpleMessage(
+          "Ente hesabı yok!",
+        ),
         "noExifData": MessageLookupByLibrary.simpleMessage("EXIF verisi yok"),
         "noFacesFound": MessageLookupByLibrary.simpleMessage("Yüz bulunamadı"),
         "noHiddenPhotosOrVideos": MessageLookupByLibrary.simpleMessage(
-            "Gizli fotoğraf veya video yok"),
-        "noImagesWithLocation":
-            MessageLookupByLibrary.simpleMessage("Konum içeren resim yok"),
-        "noInternetConnection":
-            MessageLookupByLibrary.simpleMessage("İnternet bağlantısı yok"),
+          "Gizli fotoğraf veya video yok",
+        ),
+        "noImagesWithLocation": MessageLookupByLibrary.simpleMessage(
+          "Konum içeren resim yok",
+        ),
+        "noInternetConnection": MessageLookupByLibrary.simpleMessage(
+          "İnternet bağlantısı yok",
+        ),
         "noPhotosAreBeingBackedUpRightNow":
             MessageLookupByLibrary.simpleMessage(
-                "Şu anda hiçbir fotoğraf yedeklenmiyor"),
-        "noPhotosFoundHere":
-            MessageLookupByLibrary.simpleMessage("Burada fotoğraf bulunamadı"),
-        "noQuickLinksSelected":
-            MessageLookupByLibrary.simpleMessage("Hızlı bağlantılar seçilmedi"),
+          "Şu anda hiçbir fotoğraf yedeklenmiyor",
+        ),
+        "noPhotosFoundHere": MessageLookupByLibrary.simpleMessage(
+          "Burada fotoğraf bulunamadı",
+        ),
+        "noQuickLinksSelected": MessageLookupByLibrary.simpleMessage(
+          "Hızlı bağlantılar seçilmedi",
+        ),
         "noRecoveryKey": MessageLookupByLibrary.simpleMessage(
-            "Kurtarma anahtarınız yok mu?"),
+          "Kurtarma anahtarınız yok mu?",
+        ),
         "noRecoveryKeyNoDecryption": MessageLookupByLibrary.simpleMessage(
-            "Uçtan uca şifreleme protokolümüzün doğası gereği, verileriniz şifreniz veya kurtarma anahtarınız olmadan çözülemez"),
+          "Uçtan uca şifreleme protokolümüzün doğası gereği, verileriniz şifreniz veya kurtarma anahtarınız olmadan çözülemez",
+        ),
         "noResults": MessageLookupByLibrary.simpleMessage("Sonuç bulunamadı"),
-        "noResultsFound":
-            MessageLookupByLibrary.simpleMessage("Hiçbir sonuç bulunamadı"),
+        "noResultsFound": MessageLookupByLibrary.simpleMessage(
+          "Hiçbir sonuç bulunamadı",
+        ),
         "noSuggestionsForPerson": m53,
-        "noSystemLockFound":
-            MessageLookupByLibrary.simpleMessage("Sistem kilidi bulunamadı"),
+        "noSystemLockFound": MessageLookupByLibrary.simpleMessage(
+          "Sistem kilidi bulunamadı",
+        ),
         "notPersonLabel": m54,
         "notThisPerson":
             MessageLookupByLibrary.simpleMessage("Bu kişi değil mi?"),
         "nothingSharedWithYouYet": MessageLookupByLibrary.simpleMessage(
-            "Henüz sizinle paylaşılan bir şey yok"),
+          "Henüz sizinle paylaşılan bir şey yok",
+        ),
         "nothingToSeeHere": MessageLookupByLibrary.simpleMessage(
-            "Burada görülecek bir şey yok! 👀"),
+          "Burada görülecek bir şey yok! 👀",
+        ),
         "notifications": MessageLookupByLibrary.simpleMessage("Bildirimler"),
         "ok": MessageLookupByLibrary.simpleMessage("Tamam"),
         "onDevice": MessageLookupByLibrary.simpleMessage("Cihazda"),
         "onEnte": MessageLookupByLibrary.simpleMessage(
-            "<branding>ente</branding> üzerinde"),
+          "<branding>ente</branding> üzerinde",
+        ),
         "onTheRoad": MessageLookupByLibrary.simpleMessage("Yeniden yollarda"),
         "onThisDay": MessageLookupByLibrary.simpleMessage("Bu günde"),
         "onThisDayMemories":
             MessageLookupByLibrary.simpleMessage("Bugün anılar"),
-        "onThisDayNotificationExplanation": MessageLookupByLibrary.simpleMessage(
-            "Önceki yıllarda bu günden anılar hakkında hatırlatıcılar alın."),
+        "onThisDayNotificationExplanation":
+            MessageLookupByLibrary.simpleMessage(
+          "Önceki yıllarda bu günden anılar hakkında hatırlatıcılar alın.",
+        ),
         "onlyFamilyAdminCanChangeCode": m55,
         "onlyThem": MessageLookupByLibrary.simpleMessage("Sadece onlar"),
         "oops": MessageLookupByLibrary.simpleMessage("Hay aksi"),
         "oopsCouldNotSaveEdits": MessageLookupByLibrary.simpleMessage(
-            "Hata! Düzenlemeler kaydedilemedi"),
+          "Hata! Düzenlemeler kaydedilemedi",
+        ),
         "oopsSomethingWentWrong": MessageLookupByLibrary.simpleMessage(
-            "Hoop, Birşeyler yanlış gitti"),
-        "openAlbumInBrowser":
-            MessageLookupByLibrary.simpleMessage("Albümü tarayıcıda aç"),
+          "Hoop, Birşeyler yanlış gitti",
+        ),
+        "openAlbumInBrowser": MessageLookupByLibrary.simpleMessage(
+          "Albümü tarayıcıda aç",
+        ),
         "openAlbumInBrowserTitle": MessageLookupByLibrary.simpleMessage(
-            "Bu albüme fotoğraf eklemek için lütfen web uygulamasını kullanın"),
+          "Bu albüme fotoğraf eklemek için lütfen web uygulamasını kullanın",
+        ),
         "openFile": MessageLookupByLibrary.simpleMessage("Dosyayı aç"),
         "openSettings": MessageLookupByLibrary.simpleMessage("Ayarları Açın"),
         "openTheItem": MessageLookupByLibrary.simpleMessage("• Öğeyi açın"),
         "openstreetmapContributors": MessageLookupByLibrary.simpleMessage(
-            "OpenStreetMap katkıda bululanlar"),
+          "OpenStreetMap katkıda bululanlar",
+        ),
         "optionalAsShortAsYouLike": MessageLookupByLibrary.simpleMessage(
-            "İsteğe bağlı, istediğiniz kadar kısa..."),
+          "İsteğe bağlı, istediğiniz kadar kısa...",
+        ),
         "orMergeWithExistingPerson": MessageLookupByLibrary.simpleMessage(
-            "Ya da mevcut olan ile birleştirin"),
-        "orPickAnExistingOne":
-            MessageLookupByLibrary.simpleMessage("Veya mevcut birini seçiniz"),
+          "Ya da mevcut olan ile birleştirin",
+        ),
+        "orPickAnExistingOne": MessageLookupByLibrary.simpleMessage(
+          "Veya mevcut birini seçiniz",
+        ),
         "orPickFromYourContacts": MessageLookupByLibrary.simpleMessage(
-            "veya kişilerinizden birini seçin"),
-        "otherDetectedFaces":
-            MessageLookupByLibrary.simpleMessage("Tespit edilen diğer yüzler"),
+          "veya kişilerinizden birini seçin",
+        ),
+        "otherDetectedFaces": MessageLookupByLibrary.simpleMessage(
+          "Tespit edilen diğer yüzler",
+        ),
         "pair": MessageLookupByLibrary.simpleMessage("Eşleştir"),
         "pairWithPin":
             MessageLookupByLibrary.simpleMessage("PIN ile eşleştirin"),
-        "pairingComplete":
-            MessageLookupByLibrary.simpleMessage("Eşleştirme tamamlandı"),
+        "pairingComplete": MessageLookupByLibrary.simpleMessage(
+          "Eşleştirme tamamlandı",
+        ),
         "panorama": MessageLookupByLibrary.simpleMessage("Panorama"),
         "partyWithThem": m56,
-        "passKeyPendingVerification":
-            MessageLookupByLibrary.simpleMessage("Doğrulama hala bekliyor"),
+        "passKeyPendingVerification": MessageLookupByLibrary.simpleMessage(
+          "Doğrulama hala bekliyor",
+        ),
         "passkey": MessageLookupByLibrary.simpleMessage("Geçiş anahtarı"),
-        "passkeyAuthTitle":
-            MessageLookupByLibrary.simpleMessage("Geçiş anahtarı doğrulaması"),
+        "passkeyAuthTitle": MessageLookupByLibrary.simpleMessage(
+          "Geçiş anahtarı doğrulaması",
+        ),
         "password": MessageLookupByLibrary.simpleMessage("Şifre"),
         "passwordChangedSuccessfully": MessageLookupByLibrary.simpleMessage(
-            "Şifreniz başarılı bir şekilde değiştirildi"),
+          "Şifreniz başarılı bir şekilde değiştirildi",
+        ),
         "passwordLock": MessageLookupByLibrary.simpleMessage("Şifre kilidi"),
         "passwordStrength": m57,
         "passwordStrengthInfo": MessageLookupByLibrary.simpleMessage(
-            "Parola gücü, parolanın uzunluğu, kullanılan karakterler ve parolanın en çok kullanılan ilk 10.000 parola arasında yer alıp almadığı dikkate alınarak hesaplanır"),
+          "Parola gücü, parolanın uzunluğu, kullanılan karakterler ve parolanın en çok kullanılan ilk 10.000 parola arasında yer alıp almadığı dikkate alınarak hesaplanır",
+        ),
         "passwordWarning": MessageLookupByLibrary.simpleMessage(
-            "Şifrelerinizi saklamıyoruz, bu yüzden unutursanız, <underline>verilerinizi deşifre edemeyiz</underline>"),
-        "pastYearsMemories":
-            MessageLookupByLibrary.simpleMessage("Geçmiş yılların anıları"),
+          "Şifrelerinizi saklamıyoruz, bu yüzden unutursanız, <underline>verilerinizi deşifre edemeyiz</underline>",
+        ),
+        "pastYearsMemories": MessageLookupByLibrary.simpleMessage(
+          "Geçmiş yılların anıları",
+        ),
         "paymentDetails":
             MessageLookupByLibrary.simpleMessage("Ödeme detayları"),
-        "paymentFailed":
-            MessageLookupByLibrary.simpleMessage("Ödeme başarısız oldu"),
+        "paymentFailed": MessageLookupByLibrary.simpleMessage(
+          "Ödeme başarısız oldu",
+        ),
         "paymentFailedMessage": MessageLookupByLibrary.simpleMessage(
-            "Maalesef ödemeniz başarısız oldu. Lütfen destekle iletişime geçin, size yardımcı olacağız!"),
+          "Maalesef ödemeniz başarısız oldu. Lütfen destekle iletişime geçin, size yardımcı olacağız!",
+        ),
         "paymentFailedTalkToProvider": m58,
         "pendingItems": MessageLookupByLibrary.simpleMessage("Bekleyen Öğeler"),
-        "pendingSync":
-            MessageLookupByLibrary.simpleMessage("Bekleyen Senkronizasyonlar"),
+        "pendingSync": MessageLookupByLibrary.simpleMessage(
+          "Bekleyen Senkronizasyonlar",
+        ),
         "people": MessageLookupByLibrary.simpleMessage("Kişiler"),
-        "peopleUsingYourCode":
-            MessageLookupByLibrary.simpleMessage("Kodunuzu kullananlar"),
+        "peopleUsingYourCode": MessageLookupByLibrary.simpleMessage(
+          "Kodunuzu kullananlar",
+        ),
         "peopleWidgetDesc": MessageLookupByLibrary.simpleMessage(
-            "Ana ekranınızda görmek istediğiniz kişileri seçin."),
+          "Ana ekranınızda görmek istediğiniz kişileri seçin.",
+        ),
         "permDeleteWarning": MessageLookupByLibrary.simpleMessage(
-            "Çöp kutusundaki tüm öğeler kalıcı olarak silinecek\n\nBu işlem geri alınamaz"),
-        "permanentlyDelete":
-            MessageLookupByLibrary.simpleMessage("Kalıcı olarak sil"),
+          "Çöp kutusundaki tüm öğeler kalıcı olarak silinecek\n\nBu işlem geri alınamaz",
+        ),
+        "permanentlyDelete": MessageLookupByLibrary.simpleMessage(
+          "Kalıcı olarak sil",
+        ),
         "permanentlyDeleteFromDevice": MessageLookupByLibrary.simpleMessage(
-            "Cihazdan kalıcı olarak silinsin mi?"),
+          "Cihazdan kalıcı olarak silinsin mi?",
+        ),
         "personIsAge": m59,
         "personName": MessageLookupByLibrary.simpleMessage("Kişi Adı"),
         "personTurningAge": m60,
         "pets": MessageLookupByLibrary.simpleMessage("Tüylü dostlar"),
-        "photoDescriptions":
-            MessageLookupByLibrary.simpleMessage("Fotoğraf Açıklaması"),
+        "photoDescriptions": MessageLookupByLibrary.simpleMessage(
+          "Fotoğraf Açıklaması",
+        ),
         "photoGridSize": MessageLookupByLibrary.simpleMessage("Izgara boyutu"),
         "photoSmallCase": MessageLookupByLibrary.simpleMessage("fotoğraf"),
         "photocountPhotos": m61,
         "photos": MessageLookupByLibrary.simpleMessage("Fotoğraflar"),
         "photosAddedByYouWillBeRemovedFromTheAlbum":
             MessageLookupByLibrary.simpleMessage(
-                "Eklediğiniz fotoğraflar albümden kaldırılacak"),
+          "Eklediğiniz fotoğraflar albümden kaldırılacak",
+        ),
         "photosCount": m62,
         "photosKeepRelativeTimeDifference":
             MessageLookupByLibrary.simpleMessage(
-                "Fotoğraflar göreli zaman farkını korur"),
-        "pickCenterPoint":
-            MessageLookupByLibrary.simpleMessage("Merkez noktasını seçin"),
+          "Fotoğraflar göreli zaman farkını korur",
+        ),
+        "pickCenterPoint": MessageLookupByLibrary.simpleMessage(
+          "Merkez noktasını seçin",
+        ),
         "pinAlbum": MessageLookupByLibrary.simpleMessage("Albümü sabitle"),
         "pinLock": MessageLookupByLibrary.simpleMessage("Pin kilidi"),
         "playOnTv": MessageLookupByLibrary.simpleMessage("Albümü TV\'de oynat"),
         "playOriginal": MessageLookupByLibrary.simpleMessage("Orijinali oynat"),
         "playStoreFreeTrialValidTill": m63,
         "playStream": MessageLookupByLibrary.simpleMessage("Akışı oynat"),
-        "playstoreSubscription":
-            MessageLookupByLibrary.simpleMessage("PlayStore aboneliği"),
+        "playstoreSubscription": MessageLookupByLibrary.simpleMessage(
+          "PlayStore aboneliği",
+        ),
         "pleaseCheckYourInternetConnectionAndTryAgain":
             MessageLookupByLibrary.simpleMessage(
-                "Lütfen internet bağlantınızı kontrol edin ve yeniden deneyin."),
+          "Lütfen internet bağlantınızı kontrol edin ve yeniden deneyin.",
+        ),
         "pleaseContactSupportAndWeWillBeHappyToHelp":
             MessageLookupByLibrary.simpleMessage(
-                "Lütfen support@ente.io ile iletişime geçin; size yardımcı olmaktan memnuniyet duyarız!"),
+          "Lütfen support@ente.io ile iletişime geçin; size yardımcı olmaktan memnuniyet duyarız!",
+        ),
         "pleaseContactSupportIfTheProblemPersists":
             MessageLookupByLibrary.simpleMessage(
-                "Bu hata devam ederse lütfen desteğe başvurun"),
+          "Bu hata devam ederse lütfen desteğe başvurun",
+        ),
         "pleaseEmailUsAt": m64,
-        "pleaseGrantPermissions":
-            MessageLookupByLibrary.simpleMessage("Lütfen izin ver"),
-        "pleaseLoginAgain":
-            MessageLookupByLibrary.simpleMessage("Lütfen tekrar giriş yapın"),
+        "pleaseGrantPermissions": MessageLookupByLibrary.simpleMessage(
+          "Lütfen izin ver",
+        ),
+        "pleaseLoginAgain": MessageLookupByLibrary.simpleMessage(
+          "Lütfen tekrar giriş yapın",
+        ),
         "pleaseSelectQuickLinksToRemove": MessageLookupByLibrary.simpleMessage(
-            "Lütfen kaldırmak için hızlı bağlantıları seçin"),
+          "Lütfen kaldırmak için hızlı bağlantıları seçin",
+        ),
         "pleaseSendTheLogsTo": m65,
-        "pleaseTryAgain":
-            MessageLookupByLibrary.simpleMessage("Lütfen tekrar deneyiniz"),
+        "pleaseTryAgain": MessageLookupByLibrary.simpleMessage(
+          "Lütfen tekrar deneyiniz",
+        ),
         "pleaseVerifyTheCodeYouHaveEntered":
             MessageLookupByLibrary.simpleMessage(
-                "Lütfen girdiğiniz kodu doğrulayın"),
+          "Lütfen girdiğiniz kodu doğrulayın",
+        ),
         "pleaseWait":
             MessageLookupByLibrary.simpleMessage("Lütfen bekleyiniz..."),
         "pleaseWaitDeletingAlbum": MessageLookupByLibrary.simpleMessage(
-            "Lütfen bekleyin, albüm siliniyor"),
+          "Lütfen bekleyin, albüm siliniyor",
+        ),
         "pleaseWaitForSometimeBeforeRetrying":
             MessageLookupByLibrary.simpleMessage(
-                "Tekrar denemeden önce lütfen bir süre bekleyin"),
+          "Tekrar denemeden önce lütfen bir süre bekleyin",
+        ),
         "pleaseWaitThisWillTakeAWhile": MessageLookupByLibrary.simpleMessage(
-            "Lütfen bekleyin, bu biraz zaman alabilir."),
+          "Lütfen bekleyin, bu biraz zaman alabilir.",
+        ),
         "posingWithThem": m66,
-        "preparingLogs":
-            MessageLookupByLibrary.simpleMessage("Kayıtlar hazırlanıyor..."),
-        "preserveMore":
-            MessageLookupByLibrary.simpleMessage("Daha fazlasını koruyun"),
+        "preparingLogs": MessageLookupByLibrary.simpleMessage(
+          "Kayıtlar hazırlanıyor...",
+        ),
+        "preserveMore": MessageLookupByLibrary.simpleMessage(
+          "Daha fazlasını koruyun",
+        ),
         "pressAndHoldToPlayVideo": MessageLookupByLibrary.simpleMessage(
-            "Videoları yönetmek için basılı tutun"),
+          "Videoları yönetmek için basılı tutun",
+        ),
         "pressAndHoldToPlayVideoDetailed": MessageLookupByLibrary.simpleMessage(
-            "Videoyu oynatmak için resmi basılı tutun"),
+          "Videoyu oynatmak için resmi basılı tutun",
+        ),
         "previous": MessageLookupByLibrary.simpleMessage("Önceki"),
         "privacy": MessageLookupByLibrary.simpleMessage("Gizlilik"),
-        "privacyPolicyTitle":
-            MessageLookupByLibrary.simpleMessage("Mahremiyet Politikası"),
+        "privacyPolicyTitle": MessageLookupByLibrary.simpleMessage(
+          "Mahremiyet Politikası",
+        ),
         "privateBackups":
             MessageLookupByLibrary.simpleMessage("Özel yedeklemeler"),
         "privateSharing": MessageLookupByLibrary.simpleMessage("Özel paylaşım"),
@@ -4103,12 +2026,15 @@
         "processed": MessageLookupByLibrary.simpleMessage("İşlenen"),
         "processing": MessageLookupByLibrary.simpleMessage("İşleniyor"),
         "processingImport": m67,
-        "processingVideos":
-            MessageLookupByLibrary.simpleMessage("Videolar işleniyor"),
+        "processingVideos": MessageLookupByLibrary.simpleMessage(
+          "Videolar işleniyor",
+        ),
         "publicLinkCreated": MessageLookupByLibrary.simpleMessage(
-            "Herkese açık bağlantı oluşturuldu"),
+          "Herkese açık bağlantı oluşturuldu",
+        ),
         "publicLinkEnabled": MessageLookupByLibrary.simpleMessage(
-            "Herkese açık bağlantı aktive edildi"),
+          "Herkese açık bağlantı aktive edildi",
+        ),
         "questionmark": MessageLookupByLibrary.simpleMessage("?"),
         "queued": MessageLookupByLibrary.simpleMessage("Kuyrukta"),
         "quickLinks": MessageLookupByLibrary.simpleMessage("Hızlı Erişim"),
@@ -4118,134 +2044,180 @@
             MessageLookupByLibrary.simpleMessage("Uygulamayı puanlayın"),
         "rateUs": MessageLookupByLibrary.simpleMessage("Bizi değerlendirin"),
         "rateUsOnStore": m68,
-        "reassignMe":
-            MessageLookupByLibrary.simpleMessage("\"Ben\"i yeniden atayın"),
+        "reassignMe": MessageLookupByLibrary.simpleMessage(
+          "\"Ben\"i yeniden atayın",
+        ),
         "reassignedToName": m69,
-        "reassigningLoading":
-            MessageLookupByLibrary.simpleMessage("Yeniden atanıyor..."),
+        "reassigningLoading": MessageLookupByLibrary.simpleMessage(
+          "Yeniden atanıyor...",
+        ),
         "receiveRemindersOnBirthdays": MessageLookupByLibrary.simpleMessage(
-            "Birinin doğum günü olduğunda hatırlatıcılar alın. Bildirime dokunmak sizi doğum günü kişisinin fotoğraflarına götürecektir."),
+          "Birinin doğum günü olduğunda hatırlatıcılar alın. Bildirime dokunmak sizi doğum günü kişisinin fotoğraflarına götürecektir.",
+        ),
         "recover": MessageLookupByLibrary.simpleMessage("Kurtarma"),
         "recoverAccount": MessageLookupByLibrary.simpleMessage("Hesabı kurtar"),
         "recoverButton": MessageLookupByLibrary.simpleMessage("Kurtar"),
         "recoveryAccount":
             MessageLookupByLibrary.simpleMessage("Hesabı kurtar"),
-        "recoveryInitiated":
-            MessageLookupByLibrary.simpleMessage("Kurtarma başlatıldı"),
+        "recoveryInitiated": MessageLookupByLibrary.simpleMessage(
+          "Kurtarma başlatıldı",
+        ),
         "recoveryInitiatedDesc": m70,
         "recoveryKey":
             MessageLookupByLibrary.simpleMessage("Kurtarma anahtarı"),
         "recoveryKeyCopiedToClipboard": MessageLookupByLibrary.simpleMessage(
-            "Kurtarma anahtarınız panoya kopyalandı"),
+          "Kurtarma anahtarınız panoya kopyalandı",
+        ),
         "recoveryKeyOnForgotPassword": MessageLookupByLibrary.simpleMessage(
-            "Şifrenizi unutursanız, verilerinizi kurtarmanın tek yolu bu anahtar olacaktır."),
+          "Şifrenizi unutursanız, verilerinizi kurtarmanın tek yolu bu anahtar olacaktır.",
+        ),
         "recoveryKeySaveDescription": MessageLookupByLibrary.simpleMessage(
-            "Bu anahtarı saklamıyoruz, lütfen bu 24 kelime anahtarı güvenli bir yerde saklayın."),
+          "Bu anahtarı saklamıyoruz, lütfen bu 24 kelime anahtarı güvenli bir yerde saklayın.",
+        ),
         "recoveryKeySuccessBody": MessageLookupByLibrary.simpleMessage(
-            "Harika! Kurtarma anahtarınız geçerlidir. Doğrulama için teşekkür ederim.\n\nLütfen kurtarma anahtarınızı güvenli bir şekilde yedeklediğinizden emin olun."),
-        "recoveryKeyVerified":
-            MessageLookupByLibrary.simpleMessage("Kurtarma kodu doğrulandı"),
+          "Harika! Kurtarma anahtarınız geçerlidir. Doğrulama için teşekkür ederim.\n\nLütfen kurtarma anahtarınızı güvenli bir şekilde yedeklediğinizden emin olun.",
+        ),
+        "recoveryKeyVerified": MessageLookupByLibrary.simpleMessage(
+          "Kurtarma kodu doğrulandı",
+        ),
         "recoveryKeyVerifyReason": MessageLookupByLibrary.simpleMessage(
-            "Kurtarma anahtarınız, şifrenizi unutmanız durumunda fotoğraflarınızı kurtarmanın tek yoludur. Kurtarma anahtarınızı Ayarlar > Hesap bölümünde bulabilirsiniz.\n\nDoğru kaydettiğinizi doğrulamak için lütfen kurtarma anahtarınızı buraya girin."),
+          "Kurtarma anahtarınız, şifrenizi unutmanız durumunda fotoğraflarınızı kurtarmanın tek yoludur. Kurtarma anahtarınızı Ayarlar > Hesap bölümünde bulabilirsiniz.\n\nDoğru kaydettiğinizi doğrulamak için lütfen kurtarma anahtarınızı buraya girin.",
+        ),
         "recoveryReady": m71,
-        "recoverySuccessful":
-            MessageLookupByLibrary.simpleMessage("Kurtarma başarılı!"),
+        "recoverySuccessful": MessageLookupByLibrary.simpleMessage(
+          "Kurtarma başarılı!",
+        ),
         "recoveryWarning": MessageLookupByLibrary.simpleMessage(
-            "Güvenilir bir kişi hesabınıza erişmeye çalışıyor"),
+          "Güvenilir bir kişi hesabınıza erişmeye çalışıyor",
+        ),
         "recoveryWarningBody": m72,
         "recreatePasswordBody": MessageLookupByLibrary.simpleMessage(
-            "Cihazınız, şifrenizi doğrulamak için yeterli güce sahip değil, ancak tüm cihazlarda çalışacak şekilde yeniden oluşturabiliriz.\n\nLütfen kurtarma anahtarınızı kullanarak giriş yapın ve şifrenizi yeniden oluşturun (istediğiniz takdirde aynı şifreyi tekrar kullanabilirsiniz)."),
+          "Cihazınız, şifrenizi doğrulamak için yeterli güce sahip değil, ancak tüm cihazlarda çalışacak şekilde yeniden oluşturabiliriz.\n\nLütfen kurtarma anahtarınızı kullanarak giriş yapın ve şifrenizi yeniden oluşturun (istediğiniz takdirde aynı şifreyi tekrar kullanabilirsiniz).",
+        ),
         "recreatePasswordTitle": MessageLookupByLibrary.simpleMessage(
-            "Şifrenizi tekrardan oluşturun"),
+          "Şifrenizi tekrardan oluşturun",
+        ),
         "reddit": MessageLookupByLibrary.simpleMessage("Reddit"),
-        "reenterPassword":
-            MessageLookupByLibrary.simpleMessage("Şifrenizi tekrar girin"),
-        "reenterPin":
-            MessageLookupByLibrary.simpleMessage("PIN\'inizi tekrar girin"),
+        "reenterPassword": MessageLookupByLibrary.simpleMessage(
+          "Şifrenizi tekrar girin",
+        ),
+        "reenterPin": MessageLookupByLibrary.simpleMessage(
+          "PIN\'inizi tekrar girin",
+        ),
         "referFriendsAnd2xYourPlan": MessageLookupByLibrary.simpleMessage(
-            "Arkadaşlarınıza önerin ve planınızı 2 katına çıkarın"),
+          "Arkadaşlarınıza önerin ve planınızı 2 katına çıkarın",
+        ),
         "referralStep1": MessageLookupByLibrary.simpleMessage(
-            "1. Bu kodu arkadaşlarınıza verin"),
+          "1. Bu kodu arkadaşlarınıza verin",
+        ),
         "referralStep2": MessageLookupByLibrary.simpleMessage(
-            "2. Ücretli bir plan için kaydolsunlar"),
+          "2. Ücretli bir plan için kaydolsunlar",
+        ),
         "referralStep3": m73,
         "referrals":
             MessageLookupByLibrary.simpleMessage("Arkadaşını davet et"),
         "referralsAreCurrentlyPaused": MessageLookupByLibrary.simpleMessage(
-            "Davetler şu anda durmuş durumda"),
+          "Davetler şu anda durmuş durumda",
+        ),
         "rejectRecovery":
             MessageLookupByLibrary.simpleMessage("Kurtarmayı reddet"),
         "remindToEmptyDeviceTrash": MessageLookupByLibrary.simpleMessage(
-            "Ayrıca boş alanı kazanmak için \"Ayarlar\" > \"Depolama\" bölümünden \"Son Silinenler\" klasörünü de boşaltın"),
+          "Ayrıca boş alanı kazanmak için \"Ayarlar\" > \"Depolama\" bölümünden \"Son Silinenler\" klasörünü de boşaltın",
+        ),
         "remindToEmptyEnteTrash": MessageLookupByLibrary.simpleMessage(
-            "Ayrıca boşalan alana sahip olmak için \"Çöp Kutunuzu\" boşaltın"),
+          "Ayrıca boşalan alana sahip olmak için \"Çöp Kutunuzu\" boşaltın",
+        ),
         "remoteImages": MessageLookupByLibrary.simpleMessage("Uzak Görseller"),
-        "remoteThumbnails":
-            MessageLookupByLibrary.simpleMessage("Uzak Küçük Resimler"),
+        "remoteThumbnails": MessageLookupByLibrary.simpleMessage(
+          "Uzak Küçük Resimler",
+        ),
         "remoteVideos": MessageLookupByLibrary.simpleMessage("Uzak Videolar"),
         "remove": MessageLookupByLibrary.simpleMessage("Kaldır"),
-        "removeDuplicates":
-            MessageLookupByLibrary.simpleMessage("Yinelenenleri kaldır"),
+        "removeDuplicates": MessageLookupByLibrary.simpleMessage(
+          "Yinelenenleri kaldır",
+        ),
         "removeDuplicatesDesc": MessageLookupByLibrary.simpleMessage(
-            "Aynı olan dosyaları gözden geçirin ve kaldırın."),
+          "Aynı olan dosyaları gözden geçirin ve kaldırın.",
+        ),
         "removeFromAlbum":
             MessageLookupByLibrary.simpleMessage("Albümden çıkar"),
-        "removeFromAlbumTitle":
-            MessageLookupByLibrary.simpleMessage("Albümden çıkarılsın mı?"),
-        "removeFromFavorite":
-            MessageLookupByLibrary.simpleMessage("Favorilerden Kaldır"),
+        "removeFromAlbumTitle": MessageLookupByLibrary.simpleMessage(
+          "Albümden çıkarılsın mı?",
+        ),
+        "removeFromFavorite": MessageLookupByLibrary.simpleMessage(
+          "Favorilerden Kaldır",
+        ),
         "removeInvite":
             MessageLookupByLibrary.simpleMessage("Davetiyeyi kaldır"),
         "removeLink": MessageLookupByLibrary.simpleMessage("Bağlantıyı kaldır"),
-        "removeParticipant":
-            MessageLookupByLibrary.simpleMessage("Katılımcıyı kaldır"),
+        "removeParticipant": MessageLookupByLibrary.simpleMessage(
+          "Katılımcıyı kaldır",
+        ),
         "removeParticipantBody": m74,
-        "removePersonLabel":
-            MessageLookupByLibrary.simpleMessage("Kişi etiketini kaldırın"),
+        "removePersonLabel": MessageLookupByLibrary.simpleMessage(
+          "Kişi etiketini kaldırın",
+        ),
         "removePublicLink": MessageLookupByLibrary.simpleMessage(
-            "Herkese açık bağlantıyı kaldır"),
+          "Herkese açık bağlantıyı kaldır",
+        ),
         "removePublicLinks": MessageLookupByLibrary.simpleMessage(
-            "Herkese açık bağlantıları kaldır"),
+          "Herkese açık bağlantıları kaldır",
+        ),
         "removeShareItemsWarning": MessageLookupByLibrary.simpleMessage(
-            "Kaldırdığınız öğelerden bazıları başkaları tarafından eklenmiştir ve bunlara erişiminizi kaybedeceksiniz"),
-        "removeWithQuestionMark":
-            MessageLookupByLibrary.simpleMessage("Kaldırılsın mı?"),
+          "Kaldırdığınız öğelerden bazıları başkaları tarafından eklenmiştir ve bunlara erişiminizi kaybedeceksiniz",
+        ),
+        "removeWithQuestionMark": MessageLookupByLibrary.simpleMessage(
+          "Kaldırılsın mı?",
+        ),
         "removeYourselfAsTrustedContact": MessageLookupByLibrary.simpleMessage(
-            "Kendinizi güvenilir kişi olarak kaldırın"),
-        "removingFromFavorites":
-            MessageLookupByLibrary.simpleMessage("Favorilerimden kaldır..."),
+          "Kendinizi güvenilir kişi olarak kaldırın",
+        ),
+        "removingFromFavorites": MessageLookupByLibrary.simpleMessage(
+          "Favorilerimden kaldır...",
+        ),
         "rename": MessageLookupByLibrary.simpleMessage("Yeniden adlandır"),
-        "renameAlbum":
-            MessageLookupByLibrary.simpleMessage("Albümü yeniden adlandır"),
-        "renameFile":
-            MessageLookupByLibrary.simpleMessage("Dosyayı yeniden adlandır"),
-        "renewSubscription":
-            MessageLookupByLibrary.simpleMessage("Abonelik yenileme"),
+        "renameAlbum": MessageLookupByLibrary.simpleMessage(
+          "Albümü yeniden adlandır",
+        ),
+        "renameFile": MessageLookupByLibrary.simpleMessage(
+          "Dosyayı yeniden adlandır",
+        ),
+        "renewSubscription": MessageLookupByLibrary.simpleMessage(
+          "Abonelik yenileme",
+        ),
         "renewsOn": m75,
         "reportABug": MessageLookupByLibrary.simpleMessage("Hata bildir"),
         "reportBug": MessageLookupByLibrary.simpleMessage("Hata bildir"),
-        "resendEmail":
-            MessageLookupByLibrary.simpleMessage("E-postayı yeniden gönder"),
+        "resendEmail": MessageLookupByLibrary.simpleMessage(
+          "E-postayı yeniden gönder",
+        ),
         "reset": MessageLookupByLibrary.simpleMessage("Sıfırla"),
         "resetIgnoredFiles": MessageLookupByLibrary.simpleMessage(
-            "Yok sayılan dosyaları sıfırla"),
-        "resetPasswordTitle":
-            MessageLookupByLibrary.simpleMessage("Parolanızı sıfırlayın"),
+          "Yok sayılan dosyaları sıfırla",
+        ),
+        "resetPasswordTitle": MessageLookupByLibrary.simpleMessage(
+          "Parolanızı sıfırlayın",
+        ),
         "resetPerson": MessageLookupByLibrary.simpleMessage("Kaldır"),
-        "resetToDefault":
-            MessageLookupByLibrary.simpleMessage("Varsayılana sıfırla"),
+        "resetToDefault": MessageLookupByLibrary.simpleMessage(
+          "Varsayılana sıfırla",
+        ),
         "restore": MessageLookupByLibrary.simpleMessage("Geri yükle"),
         "restoreToAlbum": MessageLookupByLibrary.simpleMessage("Albümü yenile"),
-        "restoringFiles":
-            MessageLookupByLibrary.simpleMessage("Dosyalar geri yükleniyor..."),
-        "resumableUploads":
-            MessageLookupByLibrary.simpleMessage("Devam edilebilir yüklemeler"),
+        "restoringFiles": MessageLookupByLibrary.simpleMessage(
+          "Dosyalar geri yükleniyor...",
+        ),
+        "resumableUploads": MessageLookupByLibrary.simpleMessage(
+          "Devam edilebilir yüklemeler",
+        ),
         "retry": MessageLookupByLibrary.simpleMessage("Tekrar dene"),
         "review": MessageLookupByLibrary.simpleMessage("Gözden Geçir"),
         "reviewDeduplicateItems": MessageLookupByLibrary.simpleMessage(
-            "Lütfen kopya olduğunu düşündüğünüz öğeleri inceleyin ve silin."),
-        "reviewSuggestions":
-            MessageLookupByLibrary.simpleMessage("Önerileri inceleyin"),
+          "Lütfen kopya olduğunu düşündüğünüz öğeleri inceleyin ve silin.",
+        ),
+        "reviewSuggestions": MessageLookupByLibrary.simpleMessage(
+          "Önerileri inceleyin",
+        ),
         "right": MessageLookupByLibrary.simpleMessage("Sağ"),
         "roadtripWithThem": m76,
         "rotate": MessageLookupByLibrary.simpleMessage("Döndür"),
@@ -4257,90 +2229,122 @@
         "sameperson": MessageLookupByLibrary.simpleMessage("Aynı kişi mi?"),
         "save": MessageLookupByLibrary.simpleMessage("Kaydet"),
         "saveAsAnotherPerson": MessageLookupByLibrary.simpleMessage(
-            "Başka bir kişi olarak kaydet"),
+          "Başka bir kişi olarak kaydet",
+        ),
         "saveChangesBeforeLeavingQuestion":
             MessageLookupByLibrary.simpleMessage(
-                "Çıkmadan önce değişiklikler kaydedilsin mi?"),
+          "Çıkmadan önce değişiklikler kaydedilsin mi?",
+        ),
         "saveCollage": MessageLookupByLibrary.simpleMessage("Kolajı kaydet"),
         "saveCopy": MessageLookupByLibrary.simpleMessage("Kopyasını kaydet"),
         "saveKey": MessageLookupByLibrary.simpleMessage("Anahtarı kaydet"),
         "savePerson": MessageLookupByLibrary.simpleMessage("Kişiyi kaydet"),
         "saveYourRecoveryKeyIfYouHaventAlready":
             MessageLookupByLibrary.simpleMessage(
-                "Henüz yapmadıysanız kurtarma anahtarınızı kaydetmeyi unutmayın"),
+          "Henüz yapmadıysanız kurtarma anahtarınızı kaydetmeyi unutmayın",
+        ),
         "saving": MessageLookupByLibrary.simpleMessage("Kaydediliyor..."),
         "savingEdits": MessageLookupByLibrary.simpleMessage(
-            "Düzenlemeler kaydediliyor..."),
+          "Düzenlemeler kaydediliyor...",
+        ),
         "scanCode": MessageLookupByLibrary.simpleMessage("Kodu tarayın"),
         "scanThisBarcodeWithnyourAuthenticatorApp":
             MessageLookupByLibrary.simpleMessage(
-                "Kimlik doğrulama uygulamanız ile kodu tarayın"),
+          "Kimlik doğrulama uygulamanız ile kodu tarayın",
+        ),
         "search": MessageLookupByLibrary.simpleMessage("Ara"),
-        "searchAlbumsEmptySection":
-            MessageLookupByLibrary.simpleMessage("Albümler"),
+        "searchAlbumsEmptySection": MessageLookupByLibrary.simpleMessage(
+          "Albümler",
+        ),
         "searchByAlbumNameHint":
             MessageLookupByLibrary.simpleMessage("Albüm adı"),
         "searchByExamples": MessageLookupByLibrary.simpleMessage(
-            "• Albüm adları (ör. \"Kamera\")\n• Dosya türleri (ör. \"Videolar\", \".gif\")\n• Yıllar ve aylar (ör. \"2022\", \"Ocak\")\n• Tatiller (ör. \"Noel\")\n• Fotoğraf açıklamaları (ör. \"#eğlence\")"),
+          "• Albüm adları (ör. \"Kamera\")\n• Dosya türleri (ör. \"Videolar\", \".gif\")\n• Yıllar ve aylar (ör. \"2022\", \"Ocak\")\n• Tatiller (ör. \"Noel\")\n• Fotoğraf açıklamaları (ör. \"#eğlence\")",
+        ),
         "searchCaptionEmptySection": MessageLookupByLibrary.simpleMessage(
-            "Fotoğraf bilgilerini burada hızlı bir şekilde bulmak için \"#trip\" gibi açıklamalar ekleyin"),
+          "Fotoğraf bilgilerini burada hızlı bir şekilde bulmak için \"#trip\" gibi açıklamalar ekleyin",
+        ),
         "searchDatesEmptySection": MessageLookupByLibrary.simpleMessage(
-            "Tarihe, aya veya yıla göre arama yapın"),
+          "Tarihe, aya veya yıla göre arama yapın",
+        ),
         "searchDiscoverEmptySection": MessageLookupByLibrary.simpleMessage(
-            "İşleme ve senkronizasyon tamamlandığında görüntüler burada gösterilecektir"),
+          "İşleme ve senkronizasyon tamamlandığında görüntüler burada gösterilecektir",
+        ),
         "searchFaceEmptySection": MessageLookupByLibrary.simpleMessage(
-            "Dizinleme yapıldıktan sonra insanlar burada gösterilecek"),
+          "Dizinleme yapıldıktan sonra insanlar burada gösterilecek",
+        ),
         "searchFileTypesAndNamesEmptySection":
-            MessageLookupByLibrary.simpleMessage("Dosya türleri ve adları"),
-        "searchHint1":
-            MessageLookupByLibrary.simpleMessage("Hızlı, cihaz üzerinde arama"),
+            MessageLookupByLibrary.simpleMessage(
+          "Dosya türleri ve adları",
+        ),
+        "searchHint1": MessageLookupByLibrary.simpleMessage(
+          "Hızlı, cihaz üzerinde arama",
+        ),
         "searchHint2": MessageLookupByLibrary.simpleMessage(
-            "Fotoğraf tarihleri, açıklamalar"),
+          "Fotoğraf tarihleri, açıklamalar",
+        ),
         "searchHint3": MessageLookupByLibrary.simpleMessage(
-            "Albümler, dosya adları ve türleri"),
+          "Albümler, dosya adları ve türleri",
+        ),
         "searchHint4": MessageLookupByLibrary.simpleMessage("Konum"),
         "searchHint5": MessageLookupByLibrary.simpleMessage(
-            "Çok yakında: Yüzler ve sihirli arama ✨"),
+          "Çok yakında: Yüzler ve sihirli arama ✨",
+        ),
         "searchLocationEmptySection": MessageLookupByLibrary.simpleMessage(
-            "Bir fotoğrafın belli bir yarıçapında çekilen fotoğrafları gruplandırın"),
+          "Bir fotoğrafın belli bir yarıçapında çekilen fotoğrafları gruplandırın",
+        ),
         "searchPeopleEmptySection": MessageLookupByLibrary.simpleMessage(
-            "İnsanları davet ettiğinizde onların paylaştığı tüm fotoğrafları burada göreceksiniz"),
+          "İnsanları davet ettiğinizde onların paylaştığı tüm fotoğrafları burada göreceksiniz",
+        ),
         "searchPersonsEmptySection": MessageLookupByLibrary.simpleMessage(
-            "İşleme ve senkronizasyon tamamlandığında kişiler burada gösterilecektir"),
+          "İşleme ve senkronizasyon tamamlandığında kişiler burada gösterilecektir",
+        ),
         "searchResultCount": m77,
         "searchSectionsLengthMismatch": m78,
         "security": MessageLookupByLibrary.simpleMessage("Güvenlik"),
         "seePublicAlbumLinksInApp": MessageLookupByLibrary.simpleMessage(
-            "Uygulamadaki herkese açık albüm bağlantılarını görün"),
+          "Uygulamadaki herkese açık albüm bağlantılarını görün",
+        ),
         "selectALocation":
             MessageLookupByLibrary.simpleMessage("Bir konum seçin"),
-        "selectALocationFirst":
-            MessageLookupByLibrary.simpleMessage("Önce yeni yer seçin"),
+        "selectALocationFirst": MessageLookupByLibrary.simpleMessage(
+          "Önce yeni yer seçin",
+        ),
         "selectAlbum": MessageLookupByLibrary.simpleMessage("Albüm seçin"),
         "selectAll": MessageLookupByLibrary.simpleMessage("Hepsini seç"),
         "selectAllShort": MessageLookupByLibrary.simpleMessage("Tümü"),
-        "selectCoverPhoto":
-            MessageLookupByLibrary.simpleMessage("Kapak fotoğrafı seçin"),
+        "selectCoverPhoto": MessageLookupByLibrary.simpleMessage(
+          "Kapak fotoğrafı seçin",
+        ),
         "selectDate": MessageLookupByLibrary.simpleMessage("Tarih seç"),
         "selectFoldersForBackup": MessageLookupByLibrary.simpleMessage(
-            "Yedekleme için klasörleri seçin"),
-        "selectItemsToAdd":
-            MessageLookupByLibrary.simpleMessage("Eklenecek eşyaları seçin"),
+          "Yedekleme için klasörleri seçin",
+        ),
+        "selectItemsToAdd": MessageLookupByLibrary.simpleMessage(
+          "Eklenecek eşyaları seçin",
+        ),
         "selectLanguage": MessageLookupByLibrary.simpleMessage("Dil Seçin"),
-        "selectMailApp":
-            MessageLookupByLibrary.simpleMessage("Mail Uygulamasını Seç"),
-        "selectMorePhotos":
-            MessageLookupByLibrary.simpleMessage("Daha Fazla Fotoğraf Seç"),
-        "selectOneDateAndTime":
-            MessageLookupByLibrary.simpleMessage("Bir tarih ve saat seçin"),
+        "selectMailApp": MessageLookupByLibrary.simpleMessage(
+          "Mail Uygulamasını Seç",
+        ),
+        "selectMorePhotos": MessageLookupByLibrary.simpleMessage(
+          "Daha Fazla Fotoğraf Seç",
+        ),
+        "selectOneDateAndTime": MessageLookupByLibrary.simpleMessage(
+          "Bir tarih ve saat seçin",
+        ),
         "selectOneDateAndTimeForAll": MessageLookupByLibrary.simpleMessage(
-            "Tümü için tek bir tarih ve saat seçin"),
+          "Tümü için tek bir tarih ve saat seçin",
+        ),
         "selectPersonToLink": MessageLookupByLibrary.simpleMessage(
-            "Bağlantı kurulacak kişiyi seçin"),
-        "selectReason":
-            MessageLookupByLibrary.simpleMessage("Ayrılma nedeninizi seçin"),
-        "selectStartOfRange":
-            MessageLookupByLibrary.simpleMessage("Aralık başlangıcını seçin"),
+          "Bağlantı kurulacak kişiyi seçin",
+        ),
+        "selectReason": MessageLookupByLibrary.simpleMessage(
+          "Ayrılma nedeninizi seçin",
+        ),
+        "selectStartOfRange": MessageLookupByLibrary.simpleMessage(
+          "Aralık başlangıcını seçin",
+        ),
         "selectTime": MessageLookupByLibrary.simpleMessage("Zaman Seç"),
         "selectYourFace":
             MessageLookupByLibrary.simpleMessage("Yüzünüzü seçin"),
@@ -4348,16 +2352,20 @@
             MessageLookupByLibrary.simpleMessage("Planınızı seçin"),
         "selectedAlbums": m79,
         "selectedFilesAreNotOnEnte": MessageLookupByLibrary.simpleMessage(
-            "Seçilen dosyalar Ente\'de değil"),
+          "Seçilen dosyalar Ente\'de değil",
+        ),
         "selectedFoldersWillBeEncryptedAndBackedUp":
             MessageLookupByLibrary.simpleMessage(
-                "Seçilen klasörler şifrelenecek ve yedeklenecektir"),
+          "Seçilen klasörler şifrelenecek ve yedeklenecektir",
+        ),
         "selectedItemsWillBeDeletedFromAllAlbumsAndMoved":
             MessageLookupByLibrary.simpleMessage(
-                "Seçilen öğeler tüm albümlerden silinecek ve çöp kutusuna taşınacak."),
+          "Seçilen öğeler tüm albümlerden silinecek ve çöp kutusuna taşınacak.",
+        ),
         "selectedItemsWillBeRemovedFromThisPerson":
             MessageLookupByLibrary.simpleMessage(
-                "Seçili öğeler bu kişiden silinir, ancak kitaplığınızdan silinmez."),
+          "Seçili öğeler bu kişiden silinir, ancak kitaplığınızdan silinmez.",
+        ),
         "selectedPhotos": m80,
         "selectedPhotosWithYours": m81,
         "selfiesWithThem": m82,
@@ -4367,77 +2375,99 @@
         "sendLink": MessageLookupByLibrary.simpleMessage("Bağlantıyı gönder"),
         "serverEndpoint":
             MessageLookupByLibrary.simpleMessage("Sunucu uç noktası"),
-        "sessionExpired":
-            MessageLookupByLibrary.simpleMessage("Oturum süresi doldu"),
-        "sessionIdMismatch":
-            MessageLookupByLibrary.simpleMessage("Oturum kimliği uyuşmazlığı"),
+        "sessionExpired": MessageLookupByLibrary.simpleMessage(
+          "Oturum süresi doldu",
+        ),
+        "sessionIdMismatch": MessageLookupByLibrary.simpleMessage(
+          "Oturum kimliği uyuşmazlığı",
+        ),
         "setAPassword": MessageLookupByLibrary.simpleMessage("Şifre ayarla"),
         "setAs": MessageLookupByLibrary.simpleMessage("Şu şekilde ayarla"),
         "setCover": MessageLookupByLibrary.simpleMessage("Kapak Belirle"),
         "setLabel": MessageLookupByLibrary.simpleMessage("Ayarla"),
-        "setNewPassword":
-            MessageLookupByLibrary.simpleMessage("Yeni şifre belirle"),
+        "setNewPassword": MessageLookupByLibrary.simpleMessage(
+          "Yeni şifre belirle",
+        ),
         "setNewPin":
             MessageLookupByLibrary.simpleMessage("Yeni PIN belirleyin"),
-        "setPasswordTitle":
-            MessageLookupByLibrary.simpleMessage("Parola ayarlayın"),
+        "setPasswordTitle": MessageLookupByLibrary.simpleMessage(
+          "Parola ayarlayın",
+        ),
         "setRadius": MessageLookupByLibrary.simpleMessage("Yarıçapı ayarla"),
-        "setupComplete":
-            MessageLookupByLibrary.simpleMessage("Ayarlama işlemi başarılı"),
+        "setupComplete": MessageLookupByLibrary.simpleMessage(
+          "Ayarlama işlemi başarılı",
+        ),
         "share": MessageLookupByLibrary.simpleMessage("Paylaş"),
         "shareALink":
             MessageLookupByLibrary.simpleMessage("Bir bağlantı paylaş"),
         "shareAlbumHint": MessageLookupByLibrary.simpleMessage(
-            "Bir albüm açın ve paylaşmak için sağ üstteki paylaş düğmesine dokunun."),
-        "shareAnAlbumNow":
-            MessageLookupByLibrary.simpleMessage("Şimdi bir albüm paylaşın"),
+          "Bir albüm açın ve paylaşmak için sağ üstteki paylaş düğmesine dokunun.",
+        ),
+        "shareAnAlbumNow": MessageLookupByLibrary.simpleMessage(
+          "Şimdi bir albüm paylaşın",
+        ),
         "shareLink": MessageLookupByLibrary.simpleMessage("Bağlantıyı paylaş"),
         "shareMyVerificationID": m83,
         "shareOnlyWithThePeopleYouWant": MessageLookupByLibrary.simpleMessage(
-            "Yalnızca istediğiniz kişilerle paylaşın"),
+          "Yalnızca istediğiniz kişilerle paylaşın",
+        ),
         "shareTextConfirmOthersVerificationID": m84,
         "shareTextRecommendUsingEnte": MessageLookupByLibrary.simpleMessage(
-            "Orijinal kalitede fotoğraf ve videoları kolayca paylaşabilmemiz için Ente\'yi indirin\n\nhttps://ente.io"),
+          "Orijinal kalitede fotoğraf ve videoları kolayca paylaşabilmemiz için Ente\'yi indirin\n\nhttps://ente.io",
+        ),
         "shareTextReferralCode": m85,
         "shareWithNonenteUsers": MessageLookupByLibrary.simpleMessage(
-            "Ente kullanıcısı olmayanlar için paylaş"),
+          "Ente kullanıcısı olmayanlar için paylaş",
+        ),
         "shareWithPeopleSectionTitle": m86,
-        "shareYourFirstAlbum":
-            MessageLookupByLibrary.simpleMessage("İlk albümünüzü paylaşın"),
+        "shareYourFirstAlbum": MessageLookupByLibrary.simpleMessage(
+          "İlk albümünüzü paylaşın",
+        ),
         "sharedAlbumSectionDescription": MessageLookupByLibrary.simpleMessage(
-            "Diğer Ente kullanıcılarıyla paylaşılan ve topluluk albümleri oluşturun, bu arada ücretsiz planlara sahip kullanıcıları da içerir."),
+          "Diğer Ente kullanıcılarıyla paylaşılan ve topluluk albümleri oluşturun, bu arada ücretsiz planlara sahip kullanıcıları da içerir.",
+        ),
         "sharedByMe":
             MessageLookupByLibrary.simpleMessage("Benim paylaştıklarım"),
         "sharedByYou": MessageLookupByLibrary.simpleMessage("Paylaştıklarınız"),
         "sharedPhotoNotifications": MessageLookupByLibrary.simpleMessage(
-            "Paylaşılan fotoğrafları ekle"),
-        "sharedPhotoNotificationsExplanation": MessageLookupByLibrary.simpleMessage(
-            "Birisi parçası olduğunuz paylaşılan bir albüme fotoğraf eklediğinde bildirim alın"),
+          "Paylaşılan fotoğrafları ekle",
+        ),
+        "sharedPhotoNotificationsExplanation":
+            MessageLookupByLibrary.simpleMessage(
+          "Birisi parçası olduğunuz paylaşılan bir albüme fotoğraf eklediğinde bildirim alın",
+        ),
         "sharedWith": m87,
         "sharedWithMe":
             MessageLookupByLibrary.simpleMessage("Benimle paylaşılan"),
         "sharedWithYou":
             MessageLookupByLibrary.simpleMessage("Sizinle paylaşıldı"),
         "sharing": MessageLookupByLibrary.simpleMessage("Paylaşılıyor..."),
-        "shiftDatesAndTime":
-            MessageLookupByLibrary.simpleMessage("Vardiya tarihleri ve saati"),
+        "shiftDatesAndTime": MessageLookupByLibrary.simpleMessage(
+          "Vardiya tarihleri ve saati",
+        ),
         "showLessFaces":
             MessageLookupByLibrary.simpleMessage("Daha az yüz göster"),
         "showMemories": MessageLookupByLibrary.simpleMessage("Anıları göster"),
-        "showMoreFaces":
-            MessageLookupByLibrary.simpleMessage("Daha fazla yüz göster"),
+        "showMoreFaces": MessageLookupByLibrary.simpleMessage(
+          "Daha fazla yüz göster",
+        ),
         "showPerson": MessageLookupByLibrary.simpleMessage("Kişiyi Göster"),
-        "signOutFromOtherDevices":
-            MessageLookupByLibrary.simpleMessage("Diğer cihazlardan çıkış yap"),
+        "signOutFromOtherDevices": MessageLookupByLibrary.simpleMessage(
+          "Diğer cihazlardan çıkış yap",
+        ),
         "signOutOtherBody": MessageLookupByLibrary.simpleMessage(
-            "Eğer başka birisinin parolanızı bildiğini düşünüyorsanız, diğer tüm cihazları hesabınızdan çıkışa zorlayabilirsiniz."),
-        "signOutOtherDevices":
-            MessageLookupByLibrary.simpleMessage("Diğer cihazlardan çıkış yap"),
+          "Eğer başka birisinin parolanızı bildiğini düşünüyorsanız, diğer tüm cihazları hesabınızdan çıkışa zorlayabilirsiniz.",
+        ),
+        "signOutOtherDevices": MessageLookupByLibrary.simpleMessage(
+          "Diğer cihazlardan çıkış yap",
+        ),
         "signUpTerms": MessageLookupByLibrary.simpleMessage(
-            "<u-terms>Hizmet Şartları</u-terms>\'nı ve <u-policy>Gizlilik Politikası</u-policy>\'nı kabul ediyorum"),
+          "<u-terms>Hizmet Şartları</u-terms>\'nı ve <u-policy>Gizlilik Politikası</u-policy>\'nı kabul ediyorum",
+        ),
         "singleFileDeleteFromDevice": m88,
-        "singleFileDeleteHighlight":
-            MessageLookupByLibrary.simpleMessage("Tüm albümlerden silinecek."),
+        "singleFileDeleteHighlight": MessageLookupByLibrary.simpleMessage(
+          "Tüm albümlerden silinecek.",
+        ),
         "singleFileInBothLocalAndRemote": m89,
         "singleFileInRemoteOnly": m90,
         "skip": MessageLookupByLibrary.simpleMessage("Geç"),
@@ -4445,34 +2475,45 @@
         "social": MessageLookupByLibrary.simpleMessage("Sosyal Medya"),
         "someItemsAreInBothEnteAndYourDevice":
             MessageLookupByLibrary.simpleMessage(
-                "Bazı öğeler hem Ente\'de hem de cihazınızda bulunur."),
+          "Bazı öğeler hem Ente\'de hem de cihazınızda bulunur.",
+        ),
         "someOfTheFilesYouAreTryingToDeleteAre":
             MessageLookupByLibrary.simpleMessage(
-                "Silmeye çalıştığınız dosyalardan bazıları yalnızca cihazınızda mevcuttur ve silindiği takdirde kurtarılamaz"),
+          "Silmeye çalıştığınız dosyalardan bazıları yalnızca cihazınızda mevcuttur ve silindiği takdirde kurtarılamaz",
+        ),
         "someoneSharingAlbumsWithYouShouldSeeTheSameId":
             MessageLookupByLibrary.simpleMessage(
-                "Size albümleri paylaşan biri, kendi cihazında aynı kimliği görmelidir."),
-        "somethingWentWrong":
-            MessageLookupByLibrary.simpleMessage("Bazı şeyler yanlış gitti"),
+          "Size albümleri paylaşan biri, kendi cihazında aynı kimliği görmelidir.",
+        ),
+        "somethingWentWrong": MessageLookupByLibrary.simpleMessage(
+          "Bazı şeyler yanlış gitti",
+        ),
         "somethingWentWrongPleaseTryAgain":
             MessageLookupByLibrary.simpleMessage(
-                "Bir şeyler ters gitti, lütfen tekrar deneyin"),
+          "Bir şeyler ters gitti, lütfen tekrar deneyin",
+        ),
         "sorry": MessageLookupByLibrary.simpleMessage("Üzgünüz"),
         "sorryBackupFailedDesc": MessageLookupByLibrary.simpleMessage(
-            "Üzgünüz, bu dosya şu anda yedeklenemedi. Daha sonra tekrar deneyeceğiz."),
+          "Üzgünüz, bu dosya şu anda yedeklenemedi. Daha sonra tekrar deneyeceğiz.",
+        ),
         "sorryCouldNotAddToFavorites": MessageLookupByLibrary.simpleMessage(
-            "Üzgünüm, favorilere ekleyemedim!"),
+          "Üzgünüm, favorilere ekleyemedim!",
+        ),
         "sorryCouldNotRemoveFromFavorites":
             MessageLookupByLibrary.simpleMessage(
-                "Üzgünüm, favorilere ekleyemedim!"),
+          "Üzgünüm, favorilere ekleyemedim!",
+        ),
         "sorryTheCodeYouveEnteredIsIncorrect":
             MessageLookupByLibrary.simpleMessage(
-                "Üzgünüz, girdiğiniz kod yanlış"),
+          "Üzgünüz, girdiğiniz kod yanlış",
+        ),
         "sorryWeCouldNotGenerateSecureKeysOnThisDevicennplease":
             MessageLookupByLibrary.simpleMessage(
-                "Üzgünüm, bu cihazda güvenli anahtarlarını oluşturamadık.\n\nLütfen başka bir cihazdan giriş yapmayı deneyiniz."),
+          "Üzgünüm, bu cihazda güvenli anahtarlarını oluşturamadık.\n\nLütfen başka bir cihazdan giriş yapmayı deneyiniz.",
+        ),
         "sorryWeHadToPauseYourBackups": MessageLookupByLibrary.simpleMessage(
-            "Üzgünüm, yedeklemenizi duraklatmak zorunda kaldık"),
+          "Üzgünüm, yedeklemenizi duraklatmak zorunda kaldık",
+        ),
         "sort": MessageLookupByLibrary.simpleMessage("Sırala"),
         "sortAlbumsBy": MessageLookupByLibrary.simpleMessage("Sırala"),
         "sortNewestFirst":
@@ -4483,21 +2524,24 @@
         "spotlightOnThem": m92,
         "spotlightOnYourself":
             MessageLookupByLibrary.simpleMessage("Sahne senin"),
-        "startAccountRecoveryTitle":
-            MessageLookupByLibrary.simpleMessage("Kurtarmayı başlat"),
+        "startAccountRecoveryTitle": MessageLookupByLibrary.simpleMessage(
+          "Kurtarmayı başlat",
+        ),
         "startBackup":
             MessageLookupByLibrary.simpleMessage("Yedeklemeyi başlat"),
         "status": MessageLookupByLibrary.simpleMessage("Durum"),
         "stopCastingBody": MessageLookupByLibrary.simpleMessage(
-            "Yansıtmayı durdurmak istiyor musunuz?"),
+          "Yansıtmayı durdurmak istiyor musunuz?",
+        ),
         "stopCastingTitle":
             MessageLookupByLibrary.simpleMessage("Yayını durdur"),
         "storage": MessageLookupByLibrary.simpleMessage("Depolama"),
         "storageBreakupFamily": MessageLookupByLibrary.simpleMessage("Aile"),
         "storageBreakupYou": MessageLookupByLibrary.simpleMessage("Sen"),
         "storageInGB": m93,
-        "storageLimitExceeded":
-            MessageLookupByLibrary.simpleMessage("Depolama sınırı aşıldı"),
+        "storageLimitExceeded": MessageLookupByLibrary.simpleMessage(
+          "Depolama sınırı aşıldı",
+        ),
         "storageUsageInfo": m94,
         "streamDetails": MessageLookupByLibrary.simpleMessage("Akış detayları"),
         "strongStrength": MessageLookupByLibrary.simpleMessage("Güçlü"),
@@ -4505,106 +2549,142 @@
         "subWillBeCancelledOn": m96,
         "subscribe": MessageLookupByLibrary.simpleMessage("Abone ol"),
         "subscribeToEnableSharing": MessageLookupByLibrary.simpleMessage(
-            "Paylaşımı etkinleştirmek için aktif bir ücretli aboneliğe ihtiyacınız var."),
+          "Paylaşımı etkinleştirmek için aktif bir ücretli aboneliğe ihtiyacınız var.",
+        ),
         "subscription": MessageLookupByLibrary.simpleMessage("Abonelik"),
         "success": MessageLookupByLibrary.simpleMessage("Başarılı"),
-        "successfullyArchived":
-            MessageLookupByLibrary.simpleMessage("Başarıyla arşivlendi"),
-        "successfullyHid":
-            MessageLookupByLibrary.simpleMessage("Başarıyla saklandı"),
+        "successfullyArchived": MessageLookupByLibrary.simpleMessage(
+          "Başarıyla arşivlendi",
+        ),
+        "successfullyHid": MessageLookupByLibrary.simpleMessage(
+          "Başarıyla saklandı",
+        ),
         "successfullyUnarchived": MessageLookupByLibrary.simpleMessage(
-            "Başarıyla arşivden çıkarıldı"),
+          "Başarıyla arşivden çıkarıldı",
+        ),
         "successfullyUnhid": MessageLookupByLibrary.simpleMessage(
-            "Başarıyla arşivden çıkarıldı"),
+          "Başarıyla arşivden çıkarıldı",
+        ),
         "suggestFeatures":
             MessageLookupByLibrary.simpleMessage("Özellik önerin"),
         "sunrise": MessageLookupByLibrary.simpleMessage("Ufukta"),
         "support": MessageLookupByLibrary.simpleMessage("Destek"),
         "syncProgress": m97,
-        "syncStopped":
-            MessageLookupByLibrary.simpleMessage("Senkronizasyon durduruldu"),
+        "syncStopped": MessageLookupByLibrary.simpleMessage(
+          "Senkronizasyon durduruldu",
+        ),
         "syncing": MessageLookupByLibrary.simpleMessage("Eşitleniyor..."),
         "systemTheme": MessageLookupByLibrary.simpleMessage("Sistem"),
-        "tapToCopy":
-            MessageLookupByLibrary.simpleMessage("kopyalamak için dokunun"),
-        "tapToEnterCode":
-            MessageLookupByLibrary.simpleMessage("Kodu girmek icin tıklayın"),
+        "tapToCopy": MessageLookupByLibrary.simpleMessage(
+          "kopyalamak için dokunun",
+        ),
+        "tapToEnterCode": MessageLookupByLibrary.simpleMessage(
+          "Kodu girmek icin tıklayın",
+        ),
         "tapToUnlock": MessageLookupByLibrary.simpleMessage("Açmak için dokun"),
-        "tapToUpload":
-            MessageLookupByLibrary.simpleMessage("Yüklemek için tıklayın"),
+        "tapToUpload": MessageLookupByLibrary.simpleMessage(
+          "Yüklemek için tıklayın",
+        ),
         "tapToUploadIsIgnoredDue": m98,
-        "tempErrorContactSupportIfPersists": MessageLookupByLibrary.simpleMessage(
-            "Bir şeyler ters gitmiş gibi görünüyor. Lütfen bir süre sonra tekrar deneyin. Hata devam ederse, lütfen destek ekibimizle iletişime geçin."),
+        "tempErrorContactSupportIfPersists":
+            MessageLookupByLibrary.simpleMessage(
+          "Bir şeyler ters gitmiş gibi görünüyor. Lütfen bir süre sonra tekrar deneyin. Hata devam ederse, lütfen destek ekibimizle iletişime geçin.",
+        ),
         "terminate": MessageLookupByLibrary.simpleMessage("Sonlandır"),
-        "terminateSession":
-            MessageLookupByLibrary.simpleMessage("Oturum sonlandırılsın mı?"),
+        "terminateSession": MessageLookupByLibrary.simpleMessage(
+          "Oturum sonlandırılsın mı?",
+        ),
         "terms": MessageLookupByLibrary.simpleMessage("Şartlar"),
         "termsOfServicesTitle": MessageLookupByLibrary.simpleMessage("Şartlar"),
         "thankYou": MessageLookupByLibrary.simpleMessage("Teşekkürler"),
         "thankYouForSubscribing": MessageLookupByLibrary.simpleMessage(
-            "Abone olduğunuz için teşekkürler!"),
+          "Abone olduğunuz için teşekkürler!",
+        ),
         "theDownloadCouldNotBeCompleted": MessageLookupByLibrary.simpleMessage(
-            "İndirme işlemi tamamlanamadı"),
+          "İndirme işlemi tamamlanamadı",
+        ),
         "theLinkYouAreTryingToAccessHasExpired":
             MessageLookupByLibrary.simpleMessage(
-                "Erişmeye çalıştığınız bağlantının süresi dolmuştur."),
-        "thePersonGroupsWillNotBeDisplayed": MessageLookupByLibrary.simpleMessage(
-            "Kişi grupları artık kişiler bölümünde görüntülenmeyecek. Fotoğraflar dokunulmadan kalacaktır."),
+          "Erişmeye çalıştığınız bağlantının süresi dolmuştur.",
+        ),
+        "thePersonGroupsWillNotBeDisplayed":
+            MessageLookupByLibrary.simpleMessage(
+          "Kişi grupları artık kişiler bölümünde görüntülenmeyecek. Fotoğraflar dokunulmadan kalacaktır.",
+        ),
         "thePersonWillNotBeDisplayed": MessageLookupByLibrary.simpleMessage(
-            "Kişi artık kişiler bölümünde görüntülenmeyecek. Fotoğraflar dokunulmadan kalacaktır."),
+          "Kişi artık kişiler bölümünde görüntülenmeyecek. Fotoğraflar dokunulmadan kalacaktır.",
+        ),
         "theRecoveryKeyYouEnteredIsIncorrect":
             MessageLookupByLibrary.simpleMessage(
-                "Girdiğiniz kurtarma kodu yanlış"),
+          "Girdiğiniz kurtarma kodu yanlış",
+        ),
         "theme": MessageLookupByLibrary.simpleMessage("Tema"),
         "theseItemsWillBeDeletedFromYourDevice":
             MessageLookupByLibrary.simpleMessage(
-                "Bu öğeler cihazınızdan silinecektir."),
+          "Bu öğeler cihazınızdan silinecektir.",
+        ),
         "theyAlsoGetXGb": m99,
-        "theyWillBeDeletedFromAllAlbums":
-            MessageLookupByLibrary.simpleMessage("Tüm albümlerden silinecek."),
-        "thisActionCannotBeUndone":
-            MessageLookupByLibrary.simpleMessage("Bu eylem geri alınamaz"),
+        "theyWillBeDeletedFromAllAlbums": MessageLookupByLibrary.simpleMessage(
+          "Tüm albümlerden silinecek.",
+        ),
+        "thisActionCannotBeUndone": MessageLookupByLibrary.simpleMessage(
+          "Bu eylem geri alınamaz",
+        ),
         "thisAlbumAlreadyHDACollaborativeLink":
             MessageLookupByLibrary.simpleMessage(
-                "Bu albümde zaten bir ortak çalışma bağlantısı var"),
+          "Bu albümde zaten bir ortak çalışma bağlantısı var",
+        ),
         "thisCanBeUsedToRecoverYourAccountIfYou":
             MessageLookupByLibrary.simpleMessage(
-                "Bu, iki faktörünüzü kaybederseniz hesabınızı kurtarmak için kullanılabilir"),
+          "Bu, iki faktörünüzü kaybederseniz hesabınızı kurtarmak için kullanılabilir",
+        ),
         "thisDevice": MessageLookupByLibrary.simpleMessage("Bu cihaz"),
         "thisEmailIsAlreadyInUse": MessageLookupByLibrary.simpleMessage(
-            "Bu e-posta zaten kullanılıyor"),
-        "thisImageHasNoExifData":
-            MessageLookupByLibrary.simpleMessage("Bu görselde exif verisi yok"),
+          "Bu e-posta zaten kullanılıyor",
+        ),
+        "thisImageHasNoExifData": MessageLookupByLibrary.simpleMessage(
+          "Bu görselde exif verisi yok",
+        ),
         "thisIsMeExclamation":
             MessageLookupByLibrary.simpleMessage("Bu benim!"),
         "thisIsPersonVerificationId": m100,
-        "thisIsYourVerificationId":
-            MessageLookupByLibrary.simpleMessage("Doğrulama kimliğiniz"),
-        "thisWeekThroughTheYears":
-            MessageLookupByLibrary.simpleMessage("Yıllar boyunca bu hafta"),
+        "thisIsYourVerificationId": MessageLookupByLibrary.simpleMessage(
+          "Doğrulama kimliğiniz",
+        ),
+        "thisWeekThroughTheYears": MessageLookupByLibrary.simpleMessage(
+          "Yıllar boyunca bu hafta",
+        ),
         "thisWeekXYearsAgo": m101,
         "thisWillLogYouOutOfTheFollowingDevice":
             MessageLookupByLibrary.simpleMessage(
-                "Bu, sizi aşağıdaki cihazdan çıkış yapacak:"),
+          "Bu, sizi aşağıdaki cihazdan çıkış yapacak:",
+        ),
         "thisWillLogYouOutOfThisDevice": MessageLookupByLibrary.simpleMessage(
-            "Bu cihazdaki oturumunuz kapatılacak!"),
+          "Bu cihazdaki oturumunuz kapatılacak!",
+        ),
         "thisWillMakeTheDateAndTimeOfAllSelected":
             MessageLookupByLibrary.simpleMessage(
-                "Bu, seçilen tüm fotoğrafların tarih ve saatini aynı yapacaktır."),
+          "Bu, seçilen tüm fotoğrafların tarih ve saatini aynı yapacaktır.",
+        ),
         "thisWillRemovePublicLinksOfAllSelectedQuickLinks":
             MessageLookupByLibrary.simpleMessage(
-                "Bu, seçilen tüm hızlı bağlantıların genel bağlantılarını kaldıracaktır."),
+          "Bu, seçilen tüm hızlı bağlantıların genel bağlantılarını kaldıracaktır.",
+        ),
         "throughTheYears": m102,
         "toEnableAppLockPleaseSetupDevicePasscodeOrScreen":
             MessageLookupByLibrary.simpleMessage(
-                "Uygulama kilidini etkinleştirmek için lütfen sistem ayarlarınızda cihaz şifresi veya ekran kilidi ayarlayın."),
+          "Uygulama kilidini etkinleştirmek için lütfen sistem ayarlarınızda cihaz şifresi veya ekran kilidi ayarlayın.",
+        ),
         "toHideAPhotoOrVideo": MessageLookupByLibrary.simpleMessage(
-            "Bir fotoğrafı veya videoyu gizlemek için"),
+          "Bir fotoğrafı veya videoyu gizlemek için",
+        ),
         "toResetVerifyEmail": MessageLookupByLibrary.simpleMessage(
-            "Şifrenizi sıfılamak için lütfen e-postanızı girin."),
+          "Şifrenizi sıfılamak için lütfen e-postanızı girin.",
+        ),
         "todaysLogs": MessageLookupByLibrary.simpleMessage("Bugünün kayıtları"),
-        "tooManyIncorrectAttempts":
-            MessageLookupByLibrary.simpleMessage("Çok fazla hatalı deneme"),
+        "tooManyIncorrectAttempts": MessageLookupByLibrary.simpleMessage(
+          "Çok fazla hatalı deneme",
+        ),
         "total": MessageLookupByLibrary.simpleMessage("total"),
         "totalSize": MessageLookupByLibrary.simpleMessage("Toplam boyut"),
         "trash": MessageLookupByLibrary.simpleMessage("Cöp kutusu"),
@@ -4612,126 +2692,165 @@
         "trim": MessageLookupByLibrary.simpleMessage("Kes"),
         "tripInYear": m104,
         "tripToLocation": m105,
-        "trustedContacts":
-            MessageLookupByLibrary.simpleMessage("Güvenilir kişiler"),
+        "trustedContacts": MessageLookupByLibrary.simpleMessage(
+          "Güvenilir kişiler",
+        ),
         "trustedInviteBody": m106,
         "tryAgain": MessageLookupByLibrary.simpleMessage("Tekrar deneyiniz"),
         "turnOnBackupForAutoUpload": MessageLookupByLibrary.simpleMessage(
-            "Bu cihaz klasörüne eklenen dosyaları otomatik olarak ente\'ye yüklemek için yedeklemeyi açın."),
+          "Bu cihaz klasörüne eklenen dosyaları otomatik olarak ente\'ye yüklemek için yedeklemeyi açın.",
+        ),
         "twitter": MessageLookupByLibrary.simpleMessage("Twitter"),
         "twoMonthsFreeOnYearlyPlans": MessageLookupByLibrary.simpleMessage(
-            "Yıllık planlarda 2 ay ücretsiz"),
+          "Yıllık planlarda 2 ay ücretsiz",
+        ),
         "twofactor":
             MessageLookupByLibrary.simpleMessage("İki faktörlü doğrulama"),
         "twofactorAuthenticationHasBeenDisabled":
             MessageLookupByLibrary.simpleMessage(
-                "İki faktörlü kimlik doğrulama devre dışı"),
+          "İki faktörlü kimlik doğrulama devre dışı",
+        ),
         "twofactorAuthenticationPageTitle":
-            MessageLookupByLibrary.simpleMessage("İki faktörlü doğrulama"),
+            MessageLookupByLibrary.simpleMessage(
+          "İki faktörlü doğrulama",
+        ),
         "twofactorAuthenticationSuccessfullyReset":
             MessageLookupByLibrary.simpleMessage(
-                "İki faktörlü kimlik doğrulama başarıyla sıfırlandı"),
-        "twofactorSetup":
-            MessageLookupByLibrary.simpleMessage("İki faktörlü kurulum"),
+          "İki faktörlü kimlik doğrulama başarıyla sıfırlandı",
+        ),
+        "twofactorSetup": MessageLookupByLibrary.simpleMessage(
+          "İki faktörlü kurulum",
+        ),
         "typeOfGallerGallerytypeIsNotSupportedForRename": m107,
         "unarchive": MessageLookupByLibrary.simpleMessage("Arşivden cıkar"),
         "unarchiveAlbum":
             MessageLookupByLibrary.simpleMessage("Arşivden Çıkar"),
-        "unarchiving":
-            MessageLookupByLibrary.simpleMessage("Arşivden çıkarılıyor..."),
+        "unarchiving": MessageLookupByLibrary.simpleMessage(
+          "Arşivden çıkarılıyor...",
+        ),
         "unavailableReferralCode": MessageLookupByLibrary.simpleMessage(
-            "Üzgünüz, bu kod mevcut değil."),
+          "Üzgünüz, bu kod mevcut değil.",
+        ),
         "uncategorized": MessageLookupByLibrary.simpleMessage("Kategorisiz"),
         "unhide": MessageLookupByLibrary.simpleMessage("Gizleme"),
         "unhideToAlbum": MessageLookupByLibrary.simpleMessage("Albümü gizleme"),
         "unhiding": MessageLookupByLibrary.simpleMessage("Gösteriliyor..."),
         "unhidingFilesToAlbum": MessageLookupByLibrary.simpleMessage(
-            "Albümdeki dosyalar gösteriliyor"),
+          "Albümdeki dosyalar gösteriliyor",
+        ),
         "unlock": MessageLookupByLibrary.simpleMessage("Kilidi aç"),
         "unpinAlbum": MessageLookupByLibrary.simpleMessage(
-            "Albümün sabitlemesini kaldır"),
-        "unselectAll":
-            MessageLookupByLibrary.simpleMessage("Tümünün seçimini kaldır"),
+          "Albümün sabitlemesini kaldır",
+        ),
+        "unselectAll": MessageLookupByLibrary.simpleMessage(
+          "Tümünün seçimini kaldır",
+        ),
         "update": MessageLookupByLibrary.simpleMessage("Güncelle"),
-        "updateAvailable":
-            MessageLookupByLibrary.simpleMessage("Güncelleme mevcut"),
+        "updateAvailable": MessageLookupByLibrary.simpleMessage(
+          "Güncelleme mevcut",
+        ),
         "updatingFolderSelection": MessageLookupByLibrary.simpleMessage(
-            "Klasör seçimi güncelleniyor..."),
+          "Klasör seçimi güncelleniyor...",
+        ),
         "upgrade": MessageLookupByLibrary.simpleMessage("Yükselt"),
         "uploadIsIgnoredDueToIgnorereason": m108,
         "uploadingFilesToAlbum": MessageLookupByLibrary.simpleMessage(
-            "Dosyalar albüme taşınıyor..."),
+          "Dosyalar albüme taşınıyor...",
+        ),
         "uploadingMultipleMemories": m109,
-        "uploadingSingleMemory":
-            MessageLookupByLibrary.simpleMessage("1 anı korunuyor..."),
+        "uploadingSingleMemory": MessageLookupByLibrary.simpleMessage(
+          "1 anı korunuyor...",
+        ),
         "upto50OffUntil4thDec": MessageLookupByLibrary.simpleMessage(
-            "4 Aralık\'a kadar %50\'ye varan indirim."),
+          "4 Aralık\'a kadar %50\'ye varan indirim.",
+        ),
         "usableReferralStorageInfo": MessageLookupByLibrary.simpleMessage(
-            "Kullanılabilir depolama alanı mevcut planınızla sınırlıdır. Talep edilen fazla depolama alanı, planınızı yükselttiğinizde otomatik olarak kullanılabilir hale gelecektir."),
+          "Kullanılabilir depolama alanı mevcut planınızla sınırlıdır. Talep edilen fazla depolama alanı, planınızı yükselttiğinizde otomatik olarak kullanılabilir hale gelecektir.",
+        ),
         "useAsCover":
             MessageLookupByLibrary.simpleMessage("Kapak olarak kullanın"),
         "useDifferentPlayerInfo": MessageLookupByLibrary.simpleMessage(
-            "Bu videoyu oynatmakta sorun mu yaşıyorsunuz? Farklı bir oynatıcı denemek için buraya uzun basın."),
+          "Bu videoyu oynatmakta sorun mu yaşıyorsunuz? Farklı bir oynatıcı denemek için buraya uzun basın.",
+        ),
         "usePublicLinksForPeopleNotOnEnte":
             MessageLookupByLibrary.simpleMessage(
-                "Ente\'de olmayan kişiler için genel bağlantıları kullanın"),
-        "useRecoveryKey":
-            MessageLookupByLibrary.simpleMessage("Kurtarma anahtarını kullan"),
-        "useSelectedPhoto":
-            MessageLookupByLibrary.simpleMessage("Seçilen fotoğrafı kullan"),
+          "Ente\'de olmayan kişiler için genel bağlantıları kullanın",
+        ),
+        "useRecoveryKey": MessageLookupByLibrary.simpleMessage(
+          "Kurtarma anahtarını kullan",
+        ),
+        "useSelectedPhoto": MessageLookupByLibrary.simpleMessage(
+          "Seçilen fotoğrafı kullan",
+        ),
         "usedSpace": MessageLookupByLibrary.simpleMessage("Kullanılan alan"),
         "validTill": m110,
         "verificationFailedPleaseTryAgain":
             MessageLookupByLibrary.simpleMessage(
-                "Doğrulama başarısız oldu, lütfen tekrar deneyin"),
+          "Doğrulama başarısız oldu, lütfen tekrar deneyin",
+        ),
         "verificationId":
             MessageLookupByLibrary.simpleMessage("Doğrulama kimliği"),
         "verify": MessageLookupByLibrary.simpleMessage("Doğrula"),
-        "verifyEmail":
-            MessageLookupByLibrary.simpleMessage("E-posta adresini doğrulayın"),
+        "verifyEmail": MessageLookupByLibrary.simpleMessage(
+          "E-posta adresini doğrulayın",
+        ),
         "verifyEmailID": m111,
         "verifyIDLabel": MessageLookupByLibrary.simpleMessage("Doğrula"),
-        "verifyPasskey":
-            MessageLookupByLibrary.simpleMessage("Şifrenizi doğrulayın"),
-        "verifyPassword":
-            MessageLookupByLibrary.simpleMessage("Şifrenizi doğrulayın"),
+        "verifyPasskey": MessageLookupByLibrary.simpleMessage(
+          "Şifrenizi doğrulayın",
+        ),
+        "verifyPassword": MessageLookupByLibrary.simpleMessage(
+          "Şifrenizi doğrulayın",
+        ),
         "verifying": MessageLookupByLibrary.simpleMessage("Doğrulanıyor..."),
         "verifyingRecoveryKey": MessageLookupByLibrary.simpleMessage(
-            "Kurtarma kodu doğrulanıyor..."),
+          "Kurtarma kodu doğrulanıyor...",
+        ),
         "videoInfo": MessageLookupByLibrary.simpleMessage("Video Bilgileri"),
         "videoSmallCase": MessageLookupByLibrary.simpleMessage("video"),
-        "videoStreaming":
-            MessageLookupByLibrary.simpleMessage("Akışlandırılabilir videolar"),
+        "videoStreaming": MessageLookupByLibrary.simpleMessage(
+          "Akışlandırılabilir videolar",
+        ),
         "videos": MessageLookupByLibrary.simpleMessage("Videolar"),
-        "viewActiveSessions":
-            MessageLookupByLibrary.simpleMessage("Aktif oturumları görüntüle"),
-        "viewAddOnButton":
-            MessageLookupByLibrary.simpleMessage("Eklentileri görüntüle"),
+        "viewActiveSessions": MessageLookupByLibrary.simpleMessage(
+          "Aktif oturumları görüntüle",
+        ),
+        "viewAddOnButton": MessageLookupByLibrary.simpleMessage(
+          "Eklentileri görüntüle",
+        ),
         "viewAll": MessageLookupByLibrary.simpleMessage("Tümünü görüntüle"),
         "viewAllExifData": MessageLookupByLibrary.simpleMessage(
-            "Tüm EXIF verilerini görüntüle"),
+          "Tüm EXIF verilerini görüntüle",
+        ),
         "viewLargeFiles":
             MessageLookupByLibrary.simpleMessage("Büyük dosyalar"),
         "viewLargeFilesDesc": MessageLookupByLibrary.simpleMessage(
-            "En fazla depolama alanı kullanan dosyaları görüntüleyin."),
+          "En fazla depolama alanı kullanan dosyaları görüntüleyin.",
+        ),
         "viewLogs": MessageLookupByLibrary.simpleMessage("Kayıtları görüntüle"),
         "viewPersonToUnlink": m112,
         "viewRecoveryKey": MessageLookupByLibrary.simpleMessage(
-            "Kurtarma anahtarını görüntüle"),
+          "Kurtarma anahtarını görüntüle",
+        ),
         "viewer": MessageLookupByLibrary.simpleMessage("Görüntüleyici"),
         "viewersSuccessfullyAdded": m113,
         "visitWebToManage": MessageLookupByLibrary.simpleMessage(
-            "Aboneliğinizi yönetmek için lütfen web.ente.io adresini ziyaret edin"),
-        "waitingForVerification":
-            MessageLookupByLibrary.simpleMessage("Doğrulama bekleniyor..."),
-        "waitingForWifi":
-            MessageLookupByLibrary.simpleMessage("WiFi bekleniyor..."),
+          "Aboneliğinizi yönetmek için lütfen web.ente.io adresini ziyaret edin",
+        ),
+        "waitingForVerification": MessageLookupByLibrary.simpleMessage(
+          "Doğrulama bekleniyor...",
+        ),
+        "waitingForWifi": MessageLookupByLibrary.simpleMessage(
+          "WiFi bekleniyor...",
+        ),
         "warning": MessageLookupByLibrary.simpleMessage("Uyarı"),
-        "weAreOpenSource":
-            MessageLookupByLibrary.simpleMessage("Biz açık kaynağız!"),
+        "weAreOpenSource": MessageLookupByLibrary.simpleMessage(
+          "Biz açık kaynağız!",
+        ),
         "weDontSupportEditingPhotosAndAlbumsThatYouDont":
             MessageLookupByLibrary.simpleMessage(
-                "Henüz sahibi olmadığınız fotoğraf ve albümlerin düzenlenmesini desteklemiyoruz"),
+          "Henüz sahibi olmadığınız fotoğraf ve albümlerin düzenlenmesini desteklemiyoruz",
+        ),
         "weHaveSendEmailTo": m114,
         "weakStrength": MessageLookupByLibrary.simpleMessage("Zayıf"),
         "welcomeBack":
@@ -4746,66 +2865,88 @@
         "yes": MessageLookupByLibrary.simpleMessage("Evet"),
         "yesCancel": MessageLookupByLibrary.simpleMessage("Evet, iptal et"),
         "yesConvertToViewer": MessageLookupByLibrary.simpleMessage(
-            "Evet, görüntüleyici olarak dönüştür"),
+          "Evet, görüntüleyici olarak dönüştür",
+        ),
         "yesDelete": MessageLookupByLibrary.simpleMessage("Evet, sil"),
-        "yesDiscardChanges":
-            MessageLookupByLibrary.simpleMessage("Evet, değişiklikleri sil"),
+        "yesDiscardChanges": MessageLookupByLibrary.simpleMessage(
+          "Evet, değişiklikleri sil",
+        ),
         "yesIgnore":
             MessageLookupByLibrary.simpleMessage("Evet, görmezden gel"),
         "yesLogout":
             MessageLookupByLibrary.simpleMessage("Evet, oturumu kapat"),
         "yesRemove": MessageLookupByLibrary.simpleMessage("Evet, sil"),
         "yesRenew": MessageLookupByLibrary.simpleMessage("Evet, yenile"),
-        "yesResetPerson":
-            MessageLookupByLibrary.simpleMessage("Evet, kişiyi sıfırla"),
+        "yesResetPerson": MessageLookupByLibrary.simpleMessage(
+          "Evet, kişiyi sıfırla",
+        ),
         "you": MessageLookupByLibrary.simpleMessage("Sen"),
         "youAndThem": m117,
-        "youAreOnAFamilyPlan":
-            MessageLookupByLibrary.simpleMessage("Aile planı kullanıyorsunuz!"),
-        "youAreOnTheLatestVersion":
-            MessageLookupByLibrary.simpleMessage("En son sürüme sahipsiniz"),
+        "youAreOnAFamilyPlan": MessageLookupByLibrary.simpleMessage(
+          "Aile planı kullanıyorsunuz!",
+        ),
+        "youAreOnTheLatestVersion": MessageLookupByLibrary.simpleMessage(
+          "En son sürüme sahipsiniz",
+        ),
         "youCanAtMaxDoubleYourStorage": MessageLookupByLibrary.simpleMessage(
-            "* Alanınızı en fazla ikiye katlayabilirsiniz"),
+          "* Alanınızı en fazla ikiye katlayabilirsiniz",
+        ),
         "youCanManageYourLinksInTheShareTab":
             MessageLookupByLibrary.simpleMessage(
-                "Bağlantılarınızı paylaşım sekmesinden yönetebilirsiniz."),
+          "Bağlantılarınızı paylaşım sekmesinden yönetebilirsiniz.",
+        ),
         "youCanTrySearchingForADifferentQuery":
             MessageLookupByLibrary.simpleMessage(
-                "Farklı bir sorgu aramayı deneyebilirsiniz."),
-        "youCannotDowngradeToThisPlan":
-            MessageLookupByLibrary.simpleMessage("Bu plana geçemezsiniz"),
-        "youCannotShareWithYourself":
-            MessageLookupByLibrary.simpleMessage("Kendinizle paylaşamazsınız"),
-        "youDontHaveAnyArchivedItems":
-            MessageLookupByLibrary.simpleMessage("Arşivlenmiş öğeniz yok."),
+          "Farklı bir sorgu aramayı deneyebilirsiniz.",
+        ),
+        "youCannotDowngradeToThisPlan": MessageLookupByLibrary.simpleMessage(
+          "Bu plana geçemezsiniz",
+        ),
+        "youCannotShareWithYourself": MessageLookupByLibrary.simpleMessage(
+          "Kendinizle paylaşamazsınız",
+        ),
+        "youDontHaveAnyArchivedItems": MessageLookupByLibrary.simpleMessage(
+          "Arşivlenmiş öğeniz yok.",
+        ),
         "youHaveSuccessfullyFreedUp": m118,
-        "yourAccountHasBeenDeleted":
-            MessageLookupByLibrary.simpleMessage("Hesabınız silindi"),
+        "yourAccountHasBeenDeleted": MessageLookupByLibrary.simpleMessage(
+          "Hesabınız silindi",
+        ),
         "yourMap": MessageLookupByLibrary.simpleMessage("Haritalarınız"),
         "yourPlanWasSuccessfullyDowngraded":
             MessageLookupByLibrary.simpleMessage(
-                "Planınız başarıyla düşürüldü"),
+          "Planınız başarıyla düşürüldü",
+        ),
         "yourPlanWasSuccessfullyUpgraded": MessageLookupByLibrary.simpleMessage(
-            "Planınız başarıyla yükseltildi"),
-        "yourPurchaseWasSuccessful":
-            MessageLookupByLibrary.simpleMessage("Satın alım başarılı"),
+          "Planınız başarıyla yükseltildi",
+        ),
+        "yourPurchaseWasSuccessful": MessageLookupByLibrary.simpleMessage(
+          "Satın alım başarılı",
+        ),
         "yourStorageDetailsCouldNotBeFetched":
-            MessageLookupByLibrary.simpleMessage("Depolama bilgisi alınamadı"),
-        "yourSubscriptionHasExpired":
-            MessageLookupByLibrary.simpleMessage("Aboneliğinizin süresi doldu"),
+            MessageLookupByLibrary.simpleMessage(
+          "Depolama bilgisi alınamadı",
+        ),
+        "yourSubscriptionHasExpired": MessageLookupByLibrary.simpleMessage(
+          "Aboneliğinizin süresi doldu",
+        ),
         "yourSubscriptionWasUpdatedSuccessfully":
             MessageLookupByLibrary.simpleMessage(
-                "Aboneliğiniz başarıyla güncellendi"),
+          "Aboneliğiniz başarıyla güncellendi",
+        ),
         "yourVerificationCodeHasExpired": MessageLookupByLibrary.simpleMessage(
-            "Doğrulama kodunuzun süresi doldu"),
+          "Doğrulama kodunuzun süresi doldu",
+        ),
         "youveNoDuplicateFilesThatCanBeCleared":
             MessageLookupByLibrary.simpleMessage(
-                "Temizlenebilecek yinelenen dosyalarınız yok"),
+          "Temizlenebilecek yinelenen dosyalarınız yok",
+        ),
         "youveNoFilesInThisAlbumThatCanBeDeleted":
             MessageLookupByLibrary.simpleMessage(
-                "Her şey zaten temiz, silinecek dosya kalmadı"),
+          "Her şey zaten temiz, silinecek dosya kalmadı",
+        ),
         "zoomOutToSeePhotos": MessageLookupByLibrary.simpleMessage(
-            "Fotoğrafları görmek için uzaklaştırın")
+          "Fotoğrafları görmek için uzaklaştırın",
+        ),
       };
->>>>>>> 7d9cfd85
 }