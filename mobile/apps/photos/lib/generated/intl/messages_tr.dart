// DO NOT EDIT. This is code generated via package:intl/generate_localized.dart
// This is a library that provides messages for a tr locale. All the
// messages from the main program should be duplicated here with the same
// function name.

// Ignore issues from commonly used lints in this file.
// ignore_for_file:unnecessary_brace_in_string_interps, unnecessary_new
// ignore_for_file:prefer_single_quotes,comment_references, directives_ordering
// ignore_for_file:annotate_overrides,prefer_generic_function_type_aliases
// ignore_for_file:unused_import, file_names, avoid_escaping_inner_quotes
// ignore_for_file:unnecessary_string_interpolations, unnecessary_string_escapes

import 'package:intl/intl.dart';
import 'package:intl/message_lookup_by_library.dart';

final messages = new MessageLookup();

typedef String MessageIfAbsent(String messageStr, List<dynamic> args);

class MessageLookup extends MessageLookupByLibrary {
  String get localeName => 'tr';

  static String m0(title) => "${title} (Ben)";

  static String m1(count) =>
      "${Intl.plural(count, zero: 'Ortak çalışan ekle', one: 'Ortak çalışan ekle', other: 'Ortak çalışan ekle')}";

  static String m2(count) =>
      "${Intl.plural(count, one: 'Öğe ekle', other: 'Öğeler ekle')}";

  static String m3(storageAmount, endDate) =>
      "${storageAmount} eklentiniz ${endDate} tarihine kadar geçerlidir";

  static String m4(count) =>
      "${Intl.plural(count, zero: 'Görüntüleyen ekle', one: 'Görüntüleyen ekle', other: 'Görüntüleyen ekle')}";

  static String m5(emailOrName) => "${emailOrName} tarafından eklendi";

  static String m6(albumName) => "${albumName} albümüne başarıyla eklendi";

  static String m7(name) => "${name}\'e hayran kalmak";

  static String m8(count) =>
      "${Intl.plural(count, zero: 'Katılımcı Yok', one: '1 Katılımcı', other: '${count} Katılımcı')}";

  static String m9(versionValue) => "Sürüm: ${versionValue}";

  static String m10(freeAmount, storageUnit) =>
      "${freeAmount} ${storageUnit} ücretsiz";

  static String m11(name) => "${name} ile güzel manzaralar";

  static String m12(paymentProvider) =>
      "Lütfen önce mevcut aboneliğinizi ${paymentProvider} adresinden iptal edin";

  static String m13(user) =>
      "${user}, bu albüme daha fazla fotoğraf ekleyemeyecek.\n\nAncak, kendi eklediği mevcut fotoğrafları kaldırmaya devam edebilecektir";

  static String m14(isFamilyMember, storageAmountInGb) =>
      "${Intl.select(isFamilyMember, {
            'true': 'Şu ana kadar aileniz ${storageAmountInGb} GB aldı',
            'false': 'Şu ana kadar ${storageAmountInGb} GB aldınız',
            'other': 'Şu ana kadar ${storageAmountInGb} GB aldınız!'
          })}";

  static String m15(albumName) =>
      "${albumName} için ortak çalışma bağlantısı oluşturuldu";

  static String m16(count) =>
      "${Intl.plural(count, zero: '0 işbirlikçi eklendi', one: '1 işbirlikçi eklendi', other: '${count} işbirlikçi eklendi')}";

  static String m17(email, numOfDays) =>
      "Güvenilir bir kişi olarak ${email} eklemek üzeresiniz. Eğer ${numOfDays} gün boyunca yoksanız hesabınızı kurtarabilecekler.";

  static String m18(familyAdminEmail) =>
      "Aboneliğinizi yönetmek için lütfen <green>${familyAdminEmail}</green> ile iletişime geçin";

  static String m19(provider) =>
      "Lütfen ${provider} aboneliğinizi yönetmek için support@ente.io adresinden bizimle iletişime geçin.";

  static String m20(endpoint) => "${endpoint}\'e bağlanıldı";

  static String m21(count) =>
      "${Intl.plural(count, one: 'Delete ${count} item', other: 'Delete ${count} items')}";

  static String m22(count) =>
      "Ayrıca bu ${count} albümde bulunan fotoğrafları (ve videoları) parçası oldukları <bold>tüm</bold> diğer albümlerden silmek istiyor musunuz?";

  static String m23(currentlyDeleting, totalCount) =>
      "Siliniyor ${currentlyDeleting} / ${totalCount}";

  static String m24(albumName) =>
      "Bu, \"${albumName}\"e erişim için olan genel bağlantıyı kaldıracaktır.";

  static String m25(supportEmail) =>
      "Lütfen kayıtlı e-posta adresinizden ${supportEmail} adresine bir e-posta gönderin";

  static String m26(count, storageSaved) =>
      "You have cleaned up ${Intl.plural(count, one: '${count} duplicate file', other: '${count} duplicate files')}, saving (${storageSaved}!)";

  static String m27(count, formattedSize) =>
      "${count} dosyalar, ${formattedSize} her biri";

  static String m28(name) => "Bu e-posta zaten ${name} kişisine bağlı.";

  static String m29(newEmail) => "E-posta ${newEmail} olarak değiştirildi";

  static String m30(email) => "${email} bir Ente hesabına sahip değil";

  static String m31(email) =>
      "${email}, Ente hesabı bulunmamaktadır.\n\nOnlarla fotoğraf paylaşımı için bir davet gönder.";

  static String m32(name) => "${name}\'e sarılmak";

  static String m33(text) => "${text} için ekstra fotoğraflar bulundu";

  static String m34(name) => "${name} ile ziyafet";

  static String m35(count, formattedNumber) =>
      "Bu cihazdaki ${Intl.plural(count, one: '1 file', other: '${formattedNumber} dosya')} güvenli bir şekilde yedeklendi";

  static String m36(count, formattedNumber) =>
      "Bu albümdeki ${Intl.plural(count, one: '1 file', other: '${formattedNumber} dosya')} güvenli bir şekilde yedeklendi";

  static String m37(storageAmountInGB) =>
      "Birisinin davet kodunuzu uygulayıp ücretli hesap açtığı her seferede ${storageAmountInGB} GB";

  static String m38(endDate) => "Ücretsiz deneme ${endDate} sona erir";

  static String m39(count) =>
      "Aktif bir aboneliğiniz olduğu sürece Ente üzerinden ${Intl.plural(count, one: 'ona', other: 'onlara')} hâlâ erişebilirsiniz";

  static String m40(sizeInMBorGB) => "${sizeInMBorGB} yer açın";

  static String m41(count, formattedSize) =>
      "${Intl.plural(count, one: 'Cihazdan silinerek ${formattedSize} boşaltılabilir', other: 'Cihazdan silinerek ${formattedSize} boşaltılabilirler')}";

  static String m42(currentlyProcessing, totalCount) =>
      "Siliniyor ${currentlyProcessing} / ${totalCount}";

  static String m43(name) => "${name} ile doğa yürüyüşü";

  static String m44(count) =>
      "${Intl.plural(count, one: '${count} öğe', other: '${count} öğeler')}";

  static String m45(name) => "${name} ile son an";

  static String m46(email) =>
      "${email} sizi güvenilir bir kişi olmaya davet etti";

  static String m47(expiryTime) =>
      "Bu bağlantı ${expiryTime} tarihinden itibaren geçersiz olacaktır";

  static String m48(email) => "Kişiyi ${email} adresine bağlayın";

  static String m49(personName, email) =>
      "Bu, ${personName} ile ${email} arasında bağlantı kuracaktır.";

  static String m50(count, formattedCount) =>
      "${Intl.plural(count, zero: 'hiç anı yok', one: '${formattedCount} anı', other: '${formattedCount} anı')}";

  static String m51(count) =>
      "${Intl.plural(count, one: 'Öğeyi taşı', other: 'Öğeleri taşı')}";

  static String m52(albumName) => "${albumName} adlı albüme başarıyla taşındı";

  static String m53(personName) => "${personName} için öneri yok";

  static String m54(name) => "${name} değil mi?";

  static String m55(familyAdminEmail) =>
      "Kodunuzu değiştirmek için lütfen ${familyAdminEmail} ile iletişime geçin.";

  static String m56(name) => "${name} ile parti";

  static String m57(passwordStrengthValue) =>
      "Şifrenin güçlülük seviyesi: ${passwordStrengthValue}";

  static String m58(providerName) =>
      "Sizden ücret alındıysa lütfen ${providerName} destek ekibiyle görüşün";

  static String m59(name, age) => "${name} ${age} yaşında!";

  static String m60(name, age) => "${name} yakında ${age} yaşına giriyor";

  static String m61(count) =>
      "${Intl.plural(count, zero: 'Fotoğraf yok', one: '1 fotoğraf', other: '${count} fotoğraf')}";

  static String m62(count) =>
      "${Intl.plural(count, zero: '0 fotoğraf', one: '1 fotoğraf', other: '${count} fotoğraf')}";

  static String m63(endDate) =>
      "Ücretsiz deneme süresi ${endDate} tarihine kadar geçerlidir.\nDaha sonra ücretli bir plan seçebilirsiniz.";

  static String m64(toEmail) => "Lütfen bize ${toEmail} adresinden ulaşın";

  static String m65(toEmail) =>
      "Lütfen kayıtları şu adrese gönderin\n${toEmail}";

  static String m66(name) => "${name} ile poz verme";

  static String m67(folderName) => "İşleniyor ${folderName}...";

  static String m68(storeName) => "Bizi ${storeName} üzerinden değerlendirin";

  static String m69(name) => "Sizi ${name}\'e yeniden atadı";

  static String m70(days, email) =>
      "Hesabınıza ${days} gün sonra erişebilirsiniz. ${email} adresine bir bildirim gönderilecektir.";

  static String m71(email) =>
      "Artık yeni bir parola belirleyerek ${email} hesabını kurtarabilirsiniz.";

  static String m72(email) => "${email} hesabınızı kurtarmaya çalışıyor.";

  static String m73(storageInGB) => "3. İkinizde bedava ${storageInGB} GB alın";

  static String m74(userEmail) =>
      "${userEmail} bu paylaşılan albümden kaldırılacaktır\n\nOnlar tarafından eklenen tüm fotoğraflar da albümden kaldırılacaktır";

  static String m75(endDate) => "Abonelik ${endDate} tarihinde yenilenir";

  static String m76(name) => "${name} ile yolculuk";

  static String m77(count) =>
      "${Intl.plural(count, one: '${count} yıl önce', other: '${count} yıl önce')}";

  static String m78(snapshotLength, searchLength) =>
      "Bölüm uzunluğu uyuşmazlığı: ${snapshotLength} != ${searchLength}";

  static String m79(count) => "${count} seçildi";

  static String m80(count) => "${count} seçildi";

  static String m81(count, yourCount) =>
      "Seçilenler: ${count} (${yourCount} sizin seçiminiz)";

  static String m82(name) => "${name} ile selfieler";

  static String m83(verificationID) =>
      "İşte ente.io için doğrulama kimliğim: ${verificationID}.";

  static String m84(verificationID) =>
      "Merhaba, bu ente.io doğrulama kimliğinizin doğruluğunu onaylayabilir misiniz: ${verificationID}";

  static String m85(referralCode, referralStorageInGB) =>
      "Ente davet kodu: ${referralCode} \n\nÜcretli hesaba başvurduktan sonra ${referralStorageInGB} GB bedava almak için \nAyarlar → Genel → Davetlerde bu kodu girin\n\nhttps://ente.io";

  static String m86(numberOfPeople) =>
      "${Intl.plural(numberOfPeople, zero: 'Belirli kişilerle paylaş', one: '1 kişiyle paylaşıldı', other: '${numberOfPeople} kişiyle paylaşıldı')}";

  static String m87(emailIDs) => "${emailIDs} ile paylaşıldı";

  static String m88(fileType) => "Bu ${fileType}, cihazınızdan silinecek.";

  static String m89(fileType) =>
      "${fileType} Ente ve cihazınızdan silinecektir.";

  static String m90(fileType) => "${fileType} Ente\'den silinecektir.";

  static String m91(name) => "${name} ile spor";

  static String m92(name) => "Sahne ${name}\'in";

  static String m93(storageAmountInGB) => "${storageAmountInGB} GB";

  static String m94(
    usedAmount,
    usedStorageUnit,
    totalAmount,
    totalStorageUnit,
  ) =>
      "${usedAmount} ${usedStorageUnit} / ${totalAmount} ${totalStorageUnit} kullanıldı";

  static String m95(id) =>
      "${id}\'niz zaten başka bir ente hesabına bağlı.\n${id} numaranızı bu hesapla kullanmak istiyorsanız lütfen desteğimizle iletişime geçin\'\'";

  static String m96(endDate) =>
      "Aboneliğiniz ${endDate} tarihinde iptal edilecektir";

  static String m97(completed, total) => "${completed}/${total} anı korundu";

  static String m98(ignoreReason) =>
      "Yüklemek için dokunun, yükleme şu anda ${ignoreReason} nedeniyle yok sayılıyor";

  static String m99(storageAmountInGB) =>
      "Aynı zamanda ${storageAmountInGB} GB alıyorlar";

  static String m100(email) => "Bu, ${email}\'in Doğrulama Kimliği";

  static String m101(count) =>
      "${Intl.plural(count, one: 'Bu hafta, ${count} yıl önce', other: 'Bu hafta, ${count} yıl önce')}";

  static String m102(dateFormat) => "${dateFormat} yıllar boyunca";

  static String m103(count) =>
      "${Intl.plural(count, zero: 'Yakında', one: '1 gün', other: '${count} gün')}";

  static String m104(year) => "${year} yılındaki gezi";

  static String m105(location) => "${location}\'a gezi";

  static String m106(email) =>
      "${email} ile eski bir irtibat kişisi olmaya davet edildiniz.";

  static String m107(galleryType) =>
      "Galeri türü ${galleryType} yeniden adlandırma için desteklenmiyor";

  static String m108(ignoreReason) =>
      "Yükleme ${ignoreReason} nedeniyle yok sayıldı";

  static String m109(count) => "${count} anı korunuyor...";

  static String m110(endDate) => "${endDate} tarihine kadar geçerli";

  static String m111(email) => "${email} doğrula";

  static String m112(name) =>
      "Bağlantıyı kaldırmak için ${name} kişisini görüntüle";

  static String m113(count) =>
      "${Intl.plural(count, zero: '0 izleyici eklendi', one: '1 izleyici eklendi', other: '${count} izleyici eklendi')}";

  static String m114(email) =>
      "E-postayı <green>${email}</green> adresine gönderdik";

  static String m115(name) => "${name} doğum günü kutlu olsun! 🎉";

  static String m116(count) =>
      "${Intl.plural(count, one: '${count} yıl önce', other: '${count} yıl önce')}";

  static String m117(name) => "Sen ve ${name}";

  static String m118(storageSaved) =>
      "Başarılı bir şekilde ${storageSaved} alanını boşalttınız!";

  final messages = _notInlinedMessages(_notInlinedMessages);
  static Map<String, Function> _notInlinedMessages(_) => <String, Function>{
        "aNewVersionOfEnteIsAvailable": MessageLookupByLibrary.simpleMessage(
          "Ente için yeni bir sürüm mevcut.",
        ),
        "about": MessageLookupByLibrary.simpleMessage("Hakkında"),
        "acceptTrustInvite": MessageLookupByLibrary.simpleMessage(
          "Daveti Kabul Et",
        ),
        "account": MessageLookupByLibrary.simpleMessage("Hesap"),
        "accountIsAlreadyConfigured": MessageLookupByLibrary.simpleMessage(
          "Hesap zaten yapılandırılmıştır.",
        ),
        "accountOwnerPersonAppbarTitle": m0,
        "accountWelcomeBack": MessageLookupByLibrary.simpleMessage(
          "Tekrar hoş geldiniz!",
        ),
        "ackPasswordLostWarning": MessageLookupByLibrary.simpleMessage(
          "Şifremi kaybedersem, verilerim <underline>uçtan uca şifrelendiği</underline> için verilerimi kaybedebileceğimi farkındayım.",
        ),
        "actionNotSupportedOnFavouritesAlbum":
            MessageLookupByLibrary.simpleMessage(
          "Favoriler albümünde eylem desteklenmiyor",
        ),
        "activeSessions":
            MessageLookupByLibrary.simpleMessage("Aktif oturumlar"),
        "add": MessageLookupByLibrary.simpleMessage("Ekle"),
        "addAName": MessageLookupByLibrary.simpleMessage("Bir Ad Ekle"),
        "addANewEmail":
            MessageLookupByLibrary.simpleMessage("Yeni e-posta ekle"),
        "addAlbumWidgetPrompt": MessageLookupByLibrary.simpleMessage(
<<<<<<< HEAD
          "Ana ekranınıza bir albüm widget\'ı ekleyin ve özelleştirmek için buraya geri dönün.",
        ),
=======
            "Ana ekranınıza bir albüm widget\'ı ekleyin ve özelleştirmek için buraya geri dönün."),
>>>>>>> b66348f2
        "addCollaborator":
            MessageLookupByLibrary.simpleMessage("Düzenleyici ekle"),
        "addCollaborators": m1,
        "addFiles": MessageLookupByLibrary.simpleMessage("Dosyaları Ekle"),
        "addFromDevice": MessageLookupByLibrary.simpleMessage("Cihazdan ekle"),
        "addItem": m2,
        "addLocation": MessageLookupByLibrary.simpleMessage("Konum Ekle"),
        "addLocationButton": MessageLookupByLibrary.simpleMessage("Ekle"),
        "addMemoriesWidgetPrompt": MessageLookupByLibrary.simpleMessage(
<<<<<<< HEAD
          "Ana ekranınıza bir anılar widget\'ı ekleyin ve özelleştirmek için buraya geri dönün.",
        ),
=======
            "Ana ekranınıza bir anılar widget\'ı ekleyin ve özelleştirmek için buraya geri dönün."),
>>>>>>> b66348f2
        "addMore": MessageLookupByLibrary.simpleMessage("Daha fazla ekle"),
        "addName": MessageLookupByLibrary.simpleMessage("İsim Ekle"),
        "addNameOrMerge": MessageLookupByLibrary.simpleMessage(
          "İsim ekleyin veya birleştirin",
        ),
        "addNew": MessageLookupByLibrary.simpleMessage("Yeni ekle"),
        "addNewPerson": MessageLookupByLibrary.simpleMessage("Yeni kişi ekle"),
        "addOnPageSubtitle": MessageLookupByLibrary.simpleMessage(
          "Eklentilerin ayrıntıları",
        ),
        "addOnValidTill": m3,
        "addOns": MessageLookupByLibrary.simpleMessage("Eklentiler"),
        "addParticipants":
            MessageLookupByLibrary.simpleMessage("Katılımcı ekle"),
        "addPeopleWidgetPrompt": MessageLookupByLibrary.simpleMessage(
<<<<<<< HEAD
          "Ana ekranınıza bir kişiler widget\'ı ekleyin ve özelleştirmek için buraya geri dönün.",
        ),
=======
            "Ana ekranınıza bir kişiler widget\'ı ekleyin ve özelleştirmek için buraya geri dönün."),
>>>>>>> b66348f2
        "addPhotos": MessageLookupByLibrary.simpleMessage("Fotoğraf ekle"),
        "addSelected": MessageLookupByLibrary.simpleMessage("Seçileni ekle"),
        "addToAlbum": MessageLookupByLibrary.simpleMessage("Albüme ekle"),
        "addToEnte": MessageLookupByLibrary.simpleMessage("Ente\'ye ekle"),
        "addToHiddenAlbum": MessageLookupByLibrary.simpleMessage(
          "Gizli albüme ekle",
        ),
        "addTrustedContact": MessageLookupByLibrary.simpleMessage(
          "Güvenilir kişi ekle",
        ),
        "addViewer": MessageLookupByLibrary.simpleMessage("Görüntüleyici ekle"),
        "addViewers": m4,
        "addYourPhotosNow": MessageLookupByLibrary.simpleMessage(
          "Fotoğraflarınızı şimdi ekleyin",
        ),
        "addedAs": MessageLookupByLibrary.simpleMessage("Eklendi"),
        "addedBy": m5,
        "addedSuccessfullyTo": m6,
        "addingToFavorites": MessageLookupByLibrary.simpleMessage(
          "Favorilere ekleniyor...",
        ),
        "admiringThem": m7,
        "advanced": MessageLookupByLibrary.simpleMessage("Gelişmiş"),
        "advancedSettings": MessageLookupByLibrary.simpleMessage("Gelişmiş"),
        "after1Day": MessageLookupByLibrary.simpleMessage("1 gün sonra"),
        "after1Hour": MessageLookupByLibrary.simpleMessage("1 saat sonra"),
        "after1Month": MessageLookupByLibrary.simpleMessage("1 ay sonra"),
        "after1Week": MessageLookupByLibrary.simpleMessage("1 hafta sonra"),
        "after1Year": MessageLookupByLibrary.simpleMessage("1 yıl sonra"),
        "albumOwner": MessageLookupByLibrary.simpleMessage("Sahip"),
        "albumParticipantsCount": m8,
        "albumTitle": MessageLookupByLibrary.simpleMessage("Albüm Başlığı"),
        "albumUpdated":
            MessageLookupByLibrary.simpleMessage("Albüm güncellendi"),
        "albums": MessageLookupByLibrary.simpleMessage("Albümler"),
        "albumsWidgetDesc": MessageLookupByLibrary.simpleMessage(
<<<<<<< HEAD
          "Ana ekranınızda görmek istediğiniz albümleri seçin.",
        ),
=======
            "Ana ekranınızda görmek istediğiniz albümleri seçin."),
>>>>>>> b66348f2
        "allClear": MessageLookupByLibrary.simpleMessage("✨ Tümü temizlendi"),
        "allMemoriesPreserved": MessageLookupByLibrary.simpleMessage(
          "Tüm anılar saklandı",
        ),
        "allPersonGroupingWillReset": MessageLookupByLibrary.simpleMessage(
<<<<<<< HEAD
          "Bu kişi için tüm gruplamalar sıfırlanacak ve bu kişi için yaptığınız tüm önerileri kaybedeceksiniz",
        ),
        "allUnnamedGroupsWillBeMergedIntoTheSelectedPerson":
            MessageLookupByLibrary.simpleMessage(
          "Tüm isimsiz gruplar seçilen kişiyle birleştirilecektir. Bu, kişinin öneri geçmişine genel bakışından hala geri alınabilir.",
        ),
=======
            "Bu kişi için tüm gruplamalar sıfırlanacak ve bu kişi için yaptığınız tüm önerileri kaybedeceksiniz"),
        "allUnnamedGroupsWillBeMergedIntoTheSelectedPerson":
            MessageLookupByLibrary.simpleMessage(
                "Tüm isimsiz gruplar seçilen kişiyle birleştirilecektir. Bu, kişinin öneri geçmişine genel bakışından hala geri alınabilir."),
>>>>>>> b66348f2
        "allWillShiftRangeBasedOnFirst": MessageLookupByLibrary.simpleMessage(
          "Bu, gruptaki ilk fotoğraftır. Seçilen diğer fotoğraflar otomatik olarak bu yeni tarihe göre kaydırılacaktır",
        ),
        "allow": MessageLookupByLibrary.simpleMessage("İzin ver"),
        "allowAddPhotosDescription": MessageLookupByLibrary.simpleMessage(
          "Bağlantıya sahip olan kişilerin paylaşılan albüme fotoğraf eklemelerine izin ver.",
        ),
        "allowAddingPhotos": MessageLookupByLibrary.simpleMessage(
          "Fotoğraf eklemeye izin ver",
        ),
        "allowAppToOpenSharedAlbumLinks": MessageLookupByLibrary.simpleMessage(
          "Uygulamanın paylaşılan albüm bağlantılarını açmasına izin ver",
        ),
        "allowDownloads": MessageLookupByLibrary.simpleMessage(
          "İndirmeye izin ver",
        ),
        "allowPeopleToAddPhotos": MessageLookupByLibrary.simpleMessage(
          "Kullanıcıların fotoğraf eklemesine izin ver",
        ),
        "allowPermBody": MessageLookupByLibrary.simpleMessage(
          "Ente\'nin kitaplığınızı görüntüleyebilmesi ve yedekleyebilmesi için lütfen Ayarlar\'dan fotoğraflarınıza erişime izin verin.",
        ),
        "allowPermTitle": MessageLookupByLibrary.simpleMessage(
          "Fotoğraflara erişime izin verin",
        ),
        "androidBiometricHint": MessageLookupByLibrary.simpleMessage(
          "Kimliği doğrula",
        ),
        "androidBiometricNotRecognized": MessageLookupByLibrary.simpleMessage(
          "Tanınmadı. Tekrar deneyin.",
        ),
        "androidBiometricRequiredTitle": MessageLookupByLibrary.simpleMessage(
          "Biyometrik gerekli",
        ),
        "androidBiometricSuccess":
            MessageLookupByLibrary.simpleMessage("Başarılı"),
        "androidCancelButton": MessageLookupByLibrary.simpleMessage("İptal et"),
        "androidDeviceCredentialsRequiredTitle":
            MessageLookupByLibrary.simpleMessage(
                "Cihaz kimlik bilgileri gerekli"),
        "androidDeviceCredentialsSetupDescription":
            MessageLookupByLibrary.simpleMessage(
          "Cihaz kimlik bilgileri gerekmekte",
        ),
        "androidGoToSettingsDescription": MessageLookupByLibrary.simpleMessage(
          "Biyometrik kimlik doğrulama cihazınızda ayarlanmamış. Biyometrik kimlik doğrulama eklemek için \'Ayarlar > Güvenlik\' bölümüne gidin.",
        ),
        "androidIosWebDesktop": MessageLookupByLibrary.simpleMessage(
          "Android, iOS, Web, Masaüstü",
        ),
        "androidSignInTitle": MessageLookupByLibrary.simpleMessage(
          "Kimlik doğrulaması gerekli",
        ),
        "appIcon": MessageLookupByLibrary.simpleMessage("Uygulama simgesi"),
        "appLock": MessageLookupByLibrary.simpleMessage("Uygulama kilidi"),
        "appLockDescriptions": MessageLookupByLibrary.simpleMessage(
          "Cihazınızın varsayılan kilit ekranı ile PIN veya parola içeren özel bir kilit ekranı arasında seçim yapın.",
        ),
        "appVersion": m9,
        "appleId": MessageLookupByLibrary.simpleMessage("Apple ID"),
        "apply": MessageLookupByLibrary.simpleMessage("Uygula"),
        "applyCodeTitle": MessageLookupByLibrary.simpleMessage("Kodu girin"),
        "appstoreSubscription": MessageLookupByLibrary.simpleMessage(
          "AppStore aboneliği",
        ),
        "archive": MessageLookupByLibrary.simpleMessage("Arşiv"),
        "archiveAlbum": MessageLookupByLibrary.simpleMessage("Albümü arşivle"),
        "archiving": MessageLookupByLibrary.simpleMessage("Arşivleniyor..."),
        "areThey": MessageLookupByLibrary.simpleMessage("Onlar mı "),
        "areYouSureRemoveThisFaceFromPerson":
            MessageLookupByLibrary.simpleMessage(
<<<<<<< HEAD
          "Bu yüzü bu kişiden çıkarmak istediğine emin misin?",
        ),
=======
                "Bu yüzü bu kişiden çıkarmak istediğine emin misin?"),
>>>>>>> b66348f2
        "areYouSureThatYouWantToLeaveTheFamily":
            MessageLookupByLibrary.simpleMessage(
          "Aile planından ayrılmak istediğinize emin misiniz?",
        ),
        "areYouSureYouWantToCancel": MessageLookupByLibrary.simpleMessage(
          "İptal etmek istediğinize emin misiniz?",
        ),
        "areYouSureYouWantToChangeYourPlan":
            MessageLookupByLibrary.simpleMessage(
          "Planı değistirmek istediğinize emin misiniz?",
        ),
        "areYouSureYouWantToExit": MessageLookupByLibrary.simpleMessage(
<<<<<<< HEAD
          "Çıkmak istediğinden emin misiniz?",
        ),
        "areYouSureYouWantToIgnoreThesePersons":
            MessageLookupByLibrary.simpleMessage(
          "Bu insanları görmezden gelmek istediğine emin misiniz?",
        ),
        "areYouSureYouWantToIgnoreThisPerson":
            MessageLookupByLibrary.simpleMessage(
          "Bu kişiyi görmezden gelmek istediğine emin misin?",
        ),
        "areYouSureYouWantToLogout": MessageLookupByLibrary.simpleMessage(
          "Çıkış yapmak istediğinize emin misiniz?",
        ),
        "areYouSureYouWantToMergeThem": MessageLookupByLibrary.simpleMessage(
          "Onları birleştirmek istediğine emin misiniz?",
        ),
=======
            "Çıkmak istediğinden emin misiniz?"),
        "areYouSureYouWantToIgnoreThesePersons":
            MessageLookupByLibrary.simpleMessage(
                "Bu insanları görmezden gelmek istediğine emin misiniz?"),
        "areYouSureYouWantToIgnoreThisPerson":
            MessageLookupByLibrary.simpleMessage(
                "Bu kişiyi görmezden gelmek istediğine emin misin?"),
        "areYouSureYouWantToLogout": MessageLookupByLibrary.simpleMessage(
            "Çıkış yapmak istediğinize emin misiniz?"),
        "areYouSureYouWantToMergeThem": MessageLookupByLibrary.simpleMessage(
            "Onları birleştirmek istediğine emin misiniz?"),
>>>>>>> b66348f2
        "areYouSureYouWantToRenew": MessageLookupByLibrary.simpleMessage(
          "Yenilemek istediğinize emin misiniz?",
        ),
        "areYouSureYouWantToResetThisPerson":
            MessageLookupByLibrary.simpleMessage(
          "Bu kişiyi sıfırlamak istediğinden emin misiniz?",
        ),
        "askCancelReason": MessageLookupByLibrary.simpleMessage(
          "Aboneliğiniz iptal edilmiştir. Bunun sebebini paylaşmak ister misiniz?",
        ),
        "askDeleteReason": MessageLookupByLibrary.simpleMessage(
          "Hesabınızı silme sebebiniz nedir?",
        ),
        "askYourLovedOnesToShare": MessageLookupByLibrary.simpleMessage(
          "Sevdiklerinizden paylaşmalarını isteyin",
        ),
        "atAFalloutShelter": MessageLookupByLibrary.simpleMessage(
          "serpinti sığınağında",
        ),
        "authToChangeEmailVerificationSetting":
            MessageLookupByLibrary.simpleMessage(
          "E-posta doğrulamasını değiştirmek için lütfen kimlik doğrulaması yapın",
        ),
        "authToChangeLockscreenSetting": MessageLookupByLibrary.simpleMessage(
          "Kilit ekranı ayarını değiştirmek için lütfen kimliğinizi doğrulayın",
        ),
        "authToChangeYourEmail": MessageLookupByLibrary.simpleMessage(
          "E-postanızı değiştirmek için lütfen kimlik doğrulaması yapın",
        ),
        "authToChangeYourPassword": MessageLookupByLibrary.simpleMessage(
          "Şifrenizi değiştirmek için lütfen kimlik doğrulaması yapın",
        ),
        "authToConfigureTwofactorAuthentication":
            MessageLookupByLibrary.simpleMessage(
          "İki faktörlü kimlik doğrulamayı yapılandırmak için lütfen kimlik doğrulaması yapın",
        ),
        "authToInitiateAccountDeletion": MessageLookupByLibrary.simpleMessage(
          "Hesap silme işlemini başlatmak için lütfen kimlik doğrulaması yapın",
        ),
        "authToManageLegacy": MessageLookupByLibrary.simpleMessage(
          "Güvenilir kişilerinizi yönetmek için lütfen kimlik doğrulaması yapın",
        ),
        "authToViewPasskey": MessageLookupByLibrary.simpleMessage(
          "Geçiş anahtarınızı görüntülemek için lütfen kimlik doğrulaması yapın",
        ),
        "authToViewTrashedFiles": MessageLookupByLibrary.simpleMessage(
          "Çöp dosyalarınızı görüntülemek için lütfen kimlik doğrulaması yapın",
        ),
        "authToViewYourActiveSessions": MessageLookupByLibrary.simpleMessage(
          "Aktif oturumlarınızı görüntülemek için lütfen kimliğinizi doğrulayın",
        ),
        "authToViewYourHiddenFiles": MessageLookupByLibrary.simpleMessage(
          "Gizli dosyalarınızı görüntülemek için kimlik doğrulama yapınız",
        ),
        "authToViewYourMemories": MessageLookupByLibrary.simpleMessage(
          "Kodlarınızı görmek için lütfen kimlik doğrulaması yapın",
        ),
        "authToViewYourRecoveryKey": MessageLookupByLibrary.simpleMessage(
          "Kurtarma anahtarınızı görmek için lütfen kimliğinizi doğrulayın",
        ),
        "authenticating": MessageLookupByLibrary.simpleMessage(
          "Kimlik doğrulanıyor...",
        ),
        "authenticationFailedPleaseTryAgain":
            MessageLookupByLibrary.simpleMessage(
          "Kimlik doğrulama başarısız oldu, lütfen tekrar deneyin",
        ),
        "authenticationSuccessful": MessageLookupByLibrary.simpleMessage(
          "Kimlik doğrulama başarılı!",
        ),
        "autoCastDialogBody": MessageLookupByLibrary.simpleMessage(
          "Mevcut Cast cihazlarını burada görebilirsiniz.",
        ),
        "autoCastiOSPermission": MessageLookupByLibrary.simpleMessage(
          "Ayarlar\'da Ente Photos uygulaması için Yerel Ağ izinlerinin açık olduğundan emin olun.",
        ),
        "autoLock": MessageLookupByLibrary.simpleMessage("Otomatik Kilit"),
        "autoLockFeatureDescription": MessageLookupByLibrary.simpleMessage(
          "Uygulama arka plana geçtikten sonra kilitleneceği süre",
        ),
        "autoLogoutMessage": MessageLookupByLibrary.simpleMessage(
          "Teknik aksaklık nedeniyle oturumunuz kapatıldı. Verdiğimiz rahatsızlıktan dolayı özür dileriz.",
        ),
        "autoPair": MessageLookupByLibrary.simpleMessage("Otomatik eşle"),
        "autoPairDesc": MessageLookupByLibrary.simpleMessage(
          "Otomatik eşleştirme yalnızca Chromecast destekleyen cihazlarla çalışır.",
        ),
        "available": MessageLookupByLibrary.simpleMessage("Mevcut"),
        "availableStorageSpace": m10,
        "backedUpFolders": MessageLookupByLibrary.simpleMessage(
          "Yedeklenmiş klasörler",
        ),
        "backgroundWithThem": m11,
        "backup": MessageLookupByLibrary.simpleMessage("Yedekle"),
        "backupFailed": MessageLookupByLibrary.simpleMessage(
          "Yedekleme başarısız oldu",
        ),
        "backupFile": MessageLookupByLibrary.simpleMessage("Yedek Dosyası"),
        "backupOverMobileData": MessageLookupByLibrary.simpleMessage(
          "Mobil veri ile yedekle",
        ),
        "backupSettings": MessageLookupByLibrary.simpleMessage(
          "Yedekleme seçenekleri",
        ),
        "backupStatus":
            MessageLookupByLibrary.simpleMessage("Yedekleme durumu"),
        "backupStatusDescription": MessageLookupByLibrary.simpleMessage(
          "Eklenen öğeler burada görünecek",
        ),
        "backupVideos":
            MessageLookupByLibrary.simpleMessage("Videoları yedekle"),
        "beach": MessageLookupByLibrary.simpleMessage("Kum ve deniz"),
        "birthday": MessageLookupByLibrary.simpleMessage("Doğum Günü"),
<<<<<<< HEAD
        "birthdayNotifications": MessageLookupByLibrary.simpleMessage(
          "Doğum günü bildirimleri",
        ),
        "birthdays": MessageLookupByLibrary.simpleMessage("Doğum Günleri"),
        "blackFridaySale": MessageLookupByLibrary.simpleMessage(
          "Muhteşem Cuma kampanyası",
        ),
        "blog": MessageLookupByLibrary.simpleMessage("Blog"),
        "cLDesc1": MessageLookupByLibrary.simpleMessage(
          "Video akışı beta sürümünün arkasında ve devam ettirilebilir yüklemeler ve indirmeler üzerinde çalışırken, artık dosya yükleme sınırını 10 GB\'a çıkardık. Bu artık hem masaüstü hem de mobil uygulamalarda kullanılabilir.",
        ),
        "cLDesc2": MessageLookupByLibrary.simpleMessage(
          "Arka plan yüklemeleri artık Android cihazlara ek olarak iOS\'ta da destekleniyor. En son fotoğraflarınızı ve videolarınızı yedeklemek için uygulamayı açmanıza gerek yok.",
        ),
        "cLDesc3": MessageLookupByLibrary.simpleMessage(
          "Otomatik oynatma, bir sonraki belleğe kaydırma ve çok daha fazlası dahil olmak üzere bellek deneyimimizde önemli iyileştirmeler yaptık.",
        ),
        "cLDesc4": MessageLookupByLibrary.simpleMessage(
          "Bazı arka plandaki iyileştirmelere ek olarak, artık tespit edilen tüm yüzleri görmek, benzer yüzler hakkında geri bildirimde bulunmak ve tek bir fotoğraftan yüz ekleyip çıkarmak çok daha kolay.",
        ),
        "cLDesc5": MessageLookupByLibrary.simpleMessage(
          "Ente’ye kaydettiğiniz tüm doğum günleri için artık en iyi fotoğraflarından oluşan bir koleksiyonla birlikte, devre dışı bırakabileceğiniz bir bildirim alacaksınız.",
        ),
        "cLDesc6": MessageLookupByLibrary.simpleMessage(
          "Uygulamayı kapatmadan önce yüklemelerin / indirmelerin tamamlanmasını beklemenize gerek yok. Tüm yüklemeler ve indirmeler artık yarıda duraklatma ve kaldığınız yerden devam etme özelliğine sahip.",
        ),
        "cLTitle1": MessageLookupByLibrary.simpleMessage(
          "Büyük Video Dosyalarını Yükleme",
        ),
        "cLTitle2": MessageLookupByLibrary.simpleMessage("Arka Plan Yükleme"),
        "cLTitle3": MessageLookupByLibrary.simpleMessage(
          "Otomatik Oynatma Anıları",
        ),
        "cLTitle4": MessageLookupByLibrary.simpleMessage(
          "Geliştirilmiş Yüz Tanıma",
        ),
        "cLTitle5":
            MessageLookupByLibrary.simpleMessage("Doğum Günü Bildirimleri"),
        "cLTitle6": MessageLookupByLibrary.simpleMessage(
          "Devam Ettirilebilir Yüklemeler ve İndirmeler",
        ),
        "cachedData": MessageLookupByLibrary.simpleMessage(
          "Önbelleğe alınmış veriler",
        ),
=======
        "birthdayNotifications":
            MessageLookupByLibrary.simpleMessage("Doğum günü bildirimleri"),
        "birthdays": MessageLookupByLibrary.simpleMessage("Doğum Günleri"),
        "blackFridaySale":
            MessageLookupByLibrary.simpleMessage("Muhteşem Cuma kampanyası"),
        "blog": MessageLookupByLibrary.simpleMessage("Blog"),
        "cLDesc1": MessageLookupByLibrary.simpleMessage(
            "Video akışı beta sürümünün arkasında ve devam ettirilebilir yüklemeler ve indirmeler üzerinde çalışırken, artık dosya yükleme sınırını 10 GB\'a çıkardık. Bu artık hem masaüstü hem de mobil uygulamalarda kullanılabilir."),
        "cLDesc2": MessageLookupByLibrary.simpleMessage(
            "Arka plan yüklemeleri artık Android cihazlara ek olarak iOS\'ta da destekleniyor. En son fotoğraflarınızı ve videolarınızı yedeklemek için uygulamayı açmanıza gerek yok."),
        "cLDesc3": MessageLookupByLibrary.simpleMessage(
            "Otomatik oynatma, bir sonraki belleğe kaydırma ve çok daha fazlası dahil olmak üzere bellek deneyimimizde önemli iyileştirmeler yaptık."),
        "cLDesc4": MessageLookupByLibrary.simpleMessage(
            "Bazı arka plandaki iyileştirmelere ek olarak, artık tespit edilen tüm yüzleri görmek, benzer yüzler hakkında geri bildirimde bulunmak ve tek bir fotoğraftan yüz ekleyip çıkarmak çok daha kolay."),
        "cLDesc5": MessageLookupByLibrary.simpleMessage(
            "Ente’ye kaydettiğiniz tüm doğum günleri için artık en iyi fotoğraflarından oluşan bir koleksiyonla birlikte, devre dışı bırakabileceğiniz bir bildirim alacaksınız."),
        "cLDesc6": MessageLookupByLibrary.simpleMessage(
            "Uygulamayı kapatmadan önce yüklemelerin / indirmelerin tamamlanmasını beklemenize gerek yok. Tüm yüklemeler ve indirmeler artık yarıda duraklatma ve kaldığınız yerden devam etme özelliğine sahip."),
        "cLTitle1": MessageLookupByLibrary.simpleMessage(
            "Büyük Video Dosyalarını Yükleme"),
        "cLTitle2": MessageLookupByLibrary.simpleMessage("Arka Plan Yükleme"),
        "cLTitle3":
            MessageLookupByLibrary.simpleMessage("Otomatik Oynatma Anıları"),
        "cLTitle4":
            MessageLookupByLibrary.simpleMessage("Geliştirilmiş Yüz Tanıma"),
        "cLTitle5":
            MessageLookupByLibrary.simpleMessage("Doğum Günü Bildirimleri"),
        "cLTitle6": MessageLookupByLibrary.simpleMessage(
            "Devam Ettirilebilir Yüklemeler ve İndirmeler"),
        "cachedData":
            MessageLookupByLibrary.simpleMessage("Önbelleğe alınmış veriler"),
>>>>>>> b66348f2
        "calculating": MessageLookupByLibrary.simpleMessage("Hesaplanıyor..."),
        "canNotOpenBody": MessageLookupByLibrary.simpleMessage(
          "Üzgünüz, Bu albüm uygulama içinde açılamadı.",
        ),
        "canNotOpenTitle":
            MessageLookupByLibrary.simpleMessage("Albüm açılamadı"),
        "canNotUploadToAlbumsOwnedByOthers":
            MessageLookupByLibrary.simpleMessage(
          "Başkalarına ait albümlere yüklenemez",
        ),
        "canOnlyCreateLinkForFilesOwnedByYou":
            MessageLookupByLibrary.simpleMessage(
          "Yalnızca size ait dosyalar için bağlantı oluşturabilir",
        ),
        "canOnlyRemoveFilesOwnedByYou": MessageLookupByLibrary.simpleMessage(
          "Yalnızca size ait dosyaları kaldırabilir",
        ),
        "cancel": MessageLookupByLibrary.simpleMessage("İptal et"),
        "cancelAccountRecovery": MessageLookupByLibrary.simpleMessage(
          "Kurtarma işlemini iptal et",
        ),
        "cancelAccountRecoveryBody": MessageLookupByLibrary.simpleMessage(
          "Kurtarmayı iptal etmek istediğinize emin misiniz?",
        ),
        "cancelOtherSubscription": m12,
        "cancelSubscription": MessageLookupByLibrary.simpleMessage(
          "Abonelik iptali",
        ),
        "cannotAddMorePhotosAfterBecomingViewer": m13,
        "cannotDeleteSharedFiles": MessageLookupByLibrary.simpleMessage(
          "Dosyalar silinemiyor",
        ),
        "castAlbum": MessageLookupByLibrary.simpleMessage("Yayın albümü"),
        "castIPMismatchBody": MessageLookupByLibrary.simpleMessage(
          "Lütfen TV ile aynı ağda olduğunuzdan emin olun.",
        ),
        "castIPMismatchTitle": MessageLookupByLibrary.simpleMessage(
          "Albüm yüklenirken hata oluştu",
        ),
        "castInstruction": MessageLookupByLibrary.simpleMessage(
          "Eşleştirmek istediğiniz cihazda cast.ente.io adresini ziyaret edin.\n\nAlbümü TV\'nizde oynatmak için aşağıdaki kodu girin.",
        ),
        "centerPoint": MessageLookupByLibrary.simpleMessage("Merkez noktası"),
        "change": MessageLookupByLibrary.simpleMessage("Değiştir"),
        "changeEmail": MessageLookupByLibrary.simpleMessage(
          "E-posta adresini değiştir",
        ),
        "changeLocationOfSelectedItems": MessageLookupByLibrary.simpleMessage(
<<<<<<< HEAD
          "Seçilen öğelerin konumu değiştirilsin mi?",
        ),
        "changePassword": MessageLookupByLibrary.simpleMessage(
          "Şifrenizi değiştirin",
        ),
        "changePasswordTitle": MessageLookupByLibrary.simpleMessage(
          "Parolanızı değiştirin",
        ),
        "changePermissions": MessageLookupByLibrary.simpleMessage(
          "İzinleri değiştir?",
        ),
=======
            "Seçilen öğelerin konumu değiştirilsin mi?"),
        "changePassword":
            MessageLookupByLibrary.simpleMessage("Şifrenizi değiştirin"),
        "changePasswordTitle":
            MessageLookupByLibrary.simpleMessage("Parolanızı değiştirin"),
        "changePermissions":
            MessageLookupByLibrary.simpleMessage("İzinleri değiştir?"),
>>>>>>> b66348f2
        "changeYourReferralCode": MessageLookupByLibrary.simpleMessage(
          "Referans kodunuzu değiştirin",
        ),
        "checkForUpdates": MessageLookupByLibrary.simpleMessage(
          "Güncellemeleri kontol et",
        ),
        "checkInboxAndSpamFolder": MessageLookupByLibrary.simpleMessage(
          "Lütfen doğrulama işlemini tamamlamak için gelen kutunuzu (ve spam klasörünüzü) kontrol edin",
        ),
        "checkStatus":
            MessageLookupByLibrary.simpleMessage("Durumu kontrol edin"),
        "checking": MessageLookupByLibrary.simpleMessage("Kontrol ediliyor..."),
        "checkingModels": MessageLookupByLibrary.simpleMessage(
          "Modeller kontrol ediliyor...",
        ),
        "city": MessageLookupByLibrary.simpleMessage("Şehirde"),
        "claimFreeStorage": MessageLookupByLibrary.simpleMessage(
          "Bedava alan kazanın",
        ),
        "claimMore": MessageLookupByLibrary.simpleMessage("Arttır!"),
        "claimed": MessageLookupByLibrary.simpleMessage("Alındı"),
        "claimedStorageSoFar": m14,
        "cleanUncategorized":
            MessageLookupByLibrary.simpleMessage("Temiz Genel"),
        "cleanUncategorizedDescription": MessageLookupByLibrary.simpleMessage(
          "Diğer albümlerde bulunan Kategorilenmemiş tüm dosyaları kaldırın",
        ),
        "clearCaches":
            MessageLookupByLibrary.simpleMessage("Önbelleği temizle"),
        "clearIndexes":
            MessageLookupByLibrary.simpleMessage("Dizinleri temizle"),
        "click": MessageLookupByLibrary.simpleMessage("• Tıklamak"),
<<<<<<< HEAD
        "clickOnTheOverflowMenu": MessageLookupByLibrary.simpleMessage(
          "• Taşma menüsüne tıklayın",
        ),
        "clickToInstallOurBestVersionYet": MessageLookupByLibrary.simpleMessage(
          "Bugüne kadarki en iyi sürümümüzü yüklemek için tıklayın",
        ),
=======
        "clickOnTheOverflowMenu":
            MessageLookupByLibrary.simpleMessage("• Taşma menüsüne tıklayın"),
        "clickToInstallOurBestVersionYet": MessageLookupByLibrary.simpleMessage(
            "Bugüne kadarki en iyi sürümümüzü yüklemek için tıklayın"),
>>>>>>> b66348f2
        "close": MessageLookupByLibrary.simpleMessage("Kapat"),
        "clubByCaptureTime": MessageLookupByLibrary.simpleMessage(
          "Yakalama zamanına göre kulüp",
        ),
        "clubByFileName": MessageLookupByLibrary.simpleMessage(
          "Dosya adına göre kulüp",
        ),
        "clusteringProgress": MessageLookupByLibrary.simpleMessage(
          "Kümeleme ilerlemesi",
        ),
        "codeAppliedPageTitle": MessageLookupByLibrary.simpleMessage(
          "Kod kabul edildi",
        ),
        "codeChangeLimitReached": MessageLookupByLibrary.simpleMessage(
          "Üzgünüz, kod değişikliklerinin sınırına ulaştınız.",
        ),
        "codeCopiedToClipboard": MessageLookupByLibrary.simpleMessage(
          "Kodunuz panoya kopyalandı",
        ),
        "codeUsedByYou": MessageLookupByLibrary.simpleMessage(
          "Sizin kullandığınız kod",
        ),
        "collabLinkSectionDescription": MessageLookupByLibrary.simpleMessage(
          "Ente aplikasyonu veya hesabı olmadan insanların paylaşılan albümde fotoğraf ekleyip görüntülemelerine izin vermek için bir bağlantı oluşturun. Grup veya etkinlik fotoğraflarını toplamak için harika bir seçenek.",
        ),
        "collaborativeLink":
            MessageLookupByLibrary.simpleMessage("Ortak bağlantı"),
        "collaborativeLinkCreatedFor": m15,
        "collaborator": MessageLookupByLibrary.simpleMessage("Düzenleyici"),
        "collaboratorsCanAddPhotosAndVideosToTheSharedAlbum":
            MessageLookupByLibrary.simpleMessage(
          "Düzenleyiciler, paylaşılan albüme fotoğraf ve videolar ekleyebilir.",
        ),
        "collaboratorsSuccessfullyAdded": m16,
        "collageLayout": MessageLookupByLibrary.simpleMessage("Düzen"),
        "collageSaved": MessageLookupByLibrary.simpleMessage(
          "Kolajınız galeriye kaydedildi",
        ),
        "collect": MessageLookupByLibrary.simpleMessage("Topla"),
        "collectEventPhotos": MessageLookupByLibrary.simpleMessage(
          "Etkinlik fotoğraflarını topla",
        ),
        "collectPhotos":
            MessageLookupByLibrary.simpleMessage("Fotoğrafları topla"),
        "collectPhotosDescription": MessageLookupByLibrary.simpleMessage(
          "Arkadaşlarınızın orijinal kalitede fotoğraf yükleyebileceği bir bağlantı oluşturun.",
        ),
        "color": MessageLookupByLibrary.simpleMessage("Renk"),
        "configuration": MessageLookupByLibrary.simpleMessage("Yapılandırma"),
        "confirm": MessageLookupByLibrary.simpleMessage("Onayla"),
        "confirm2FADisable": MessageLookupByLibrary.simpleMessage(
          "İki adımlı kimlik doğrulamasını devre dışı bırakmak istediğinize emin misiniz?",
        ),
        "confirmAccountDeletion": MessageLookupByLibrary.simpleMessage(
          "Hesap silme işlemini onayla",
        ),
        "confirmAddingTrustedContact": m17,
        "confirmDeletePrompt": MessageLookupByLibrary.simpleMessage(
          "Evet, bu hesabı ve verilerini tüm uygulamalardan kalıcı olarak silmek istiyorum.",
        ),
        "confirmPassword": MessageLookupByLibrary.simpleMessage(
          "Şifrenizi onaylayın",
        ),
        "confirmPlanChange": MessageLookupByLibrary.simpleMessage(
          "Plan değişikliğini onaylayın",
        ),
        "confirmRecoveryKey": MessageLookupByLibrary.simpleMessage(
          "Kurtarma anahtarını doğrula",
        ),
        "confirmYourRecoveryKey": MessageLookupByLibrary.simpleMessage(
          "Kurtarma anahtarını doğrulayın",
        ),
        "connectToDevice":
            MessageLookupByLibrary.simpleMessage("Cihaza bağlanın"),
        "contactFamilyAdmin": m18,
        "contactSupport": MessageLookupByLibrary.simpleMessage(
          "Destek ile iletişim",
        ),
        "contactToManageSubscription": m19,
        "contacts": MessageLookupByLibrary.simpleMessage("Kişiler"),
        "contents": MessageLookupByLibrary.simpleMessage("İçerikler"),
        "continueLabel": MessageLookupByLibrary.simpleMessage("Devam edin"),
        "continueOnFreeTrial": MessageLookupByLibrary.simpleMessage(
          "Ücretsiz denemeye devam et",
        ),
        "convertToAlbum": MessageLookupByLibrary.simpleMessage("Albüme taşı"),
        "copyEmailAddress": MessageLookupByLibrary.simpleMessage(
          "E-posta adresini kopyala",
        ),
        "copyLink": MessageLookupByLibrary.simpleMessage("Bağlantıyı kopyala"),
        "copypasteThisCodentoYourAuthenticatorApp":
            MessageLookupByLibrary.simpleMessage(
          "Bu kodu kopyalayın ve kimlik doğrulama uygulamanıza yapıştırın",
        ),
        "couldNotBackUpTryLater": MessageLookupByLibrary.simpleMessage(
          "Verilerinizi yedekleyemedik.\nDaha sonra tekrar deneyeceğiz.",
        ),
        "couldNotFreeUpSpace": MessageLookupByLibrary.simpleMessage(
          "Yer boşaltılamadı",
        ),
        "couldNotUpdateSubscription": MessageLookupByLibrary.simpleMessage(
          "Abonelikler kaydedilemedi",
        ),
        "count": MessageLookupByLibrary.simpleMessage("Miktar"),
        "crashReporting":
            MessageLookupByLibrary.simpleMessage("Çökme raporlaması"),
        "create": MessageLookupByLibrary.simpleMessage("Oluştur"),
        "createAccount":
            MessageLookupByLibrary.simpleMessage("Hesap oluşturun"),
        "createAlbumActionHint": MessageLookupByLibrary.simpleMessage(
          "Fotoğrafları seçmek için uzun basın ve + düğmesine tıklayarak bir albüm oluşturun",
        ),
        "createCollaborativeLink": MessageLookupByLibrary.simpleMessage(
          "Ortak bağlantı oluşturun",
        ),
        "createCollage": MessageLookupByLibrary.simpleMessage("Kolaj oluştur"),
        "createNewAccount": MessageLookupByLibrary.simpleMessage(
          "Yeni bir hesap oluşturun",
        ),
        "createOrSelectAlbum": MessageLookupByLibrary.simpleMessage(
          "Albüm oluştur veya seç",
        ),
        "createPublicLink": MessageLookupByLibrary.simpleMessage(
          "Herkese açık bir bağlantı oluştur",
        ),
        "creatingLink": MessageLookupByLibrary.simpleMessage(
          "Bağlantı oluşturuluyor...",
        ),
        "criticalUpdateAvailable": MessageLookupByLibrary.simpleMessage(
          "Kritik güncelleme mevcut",
        ),
        "crop": MessageLookupByLibrary.simpleMessage("Kırp"),
        "curatedMemories":
            MessageLookupByLibrary.simpleMessage("Seçilmiş anılar"),
        "currentUsageIs": MessageLookupByLibrary.simpleMessage(
          "Güncel kullanımınız ",
        ),
        "currentlyRunning": MessageLookupByLibrary.simpleMessage(
          "şu anda çalışıyor",
        ),
        "custom": MessageLookupByLibrary.simpleMessage("Özel"),
        "customEndpoint": m20,
        "darkTheme": MessageLookupByLibrary.simpleMessage("Karanlık"),
        "dayToday": MessageLookupByLibrary.simpleMessage("Bugün"),
        "dayYesterday": MessageLookupByLibrary.simpleMessage("Dün"),
        "declineTrustInvite":
            MessageLookupByLibrary.simpleMessage("Daveti Reddet"),
        "decrypting":
            MessageLookupByLibrary.simpleMessage("Şifre çözülüyor..."),
        "decryptingVideo": MessageLookupByLibrary.simpleMessage(
          "Videonun şifresi çözülüyor...",
        ),
        "deduplicateFiles": MessageLookupByLibrary.simpleMessage(
          "Dosyaları Tekilleştirme",
        ),
        "delete": MessageLookupByLibrary.simpleMessage("Sil"),
        "deleteAccount": MessageLookupByLibrary.simpleMessage("Hesabı sil"),
        "deleteAccountFeedbackPrompt": MessageLookupByLibrary.simpleMessage(
          "Gittiğini gördüğümüze üzüldük. Lütfen gelişmemize yardımcı olmak için neden ayrıldığınızı açıklayın.",
        ),
        "deleteAccountPermanentlyButton": MessageLookupByLibrary.simpleMessage(
          "Hesabımı kalıcı olarak sil",
        ),
        "deleteAlbum": MessageLookupByLibrary.simpleMessage("Albümü sil"),
        "deleteAlbumDialog": MessageLookupByLibrary.simpleMessage(
          "Ayrıca bu albümde bulunan fotoğrafları (ve videoları) parçası oldukları <bold>tüm</bold> diğer albümlerden silebilir miyim?",
        ),
        "deleteAlbumsDialogBody": MessageLookupByLibrary.simpleMessage(
          "Bu, tüm boş albümleri silecektir. Bu, albüm listenizdeki dağınıklığı azaltmak istediğinizde kullanışlıdır.",
        ),
        "deleteAll": MessageLookupByLibrary.simpleMessage("Hepsini Sil"),
        "deleteConfirmDialogBody": MessageLookupByLibrary.simpleMessage(
          "Kullandığınız Ente uygulamaları varsa bu hesap diğer Ente uygulamalarıyla bağlantılıdır. Tüm Ente uygulamalarına yüklediğiniz veriler ve hesabınız kalıcı olarak silinecektir.",
        ),
        "deleteEmailRequest": MessageLookupByLibrary.simpleMessage(
          "Lütfen kayıtlı e-posta adresinizden <warning> account-deletion@ente.io</warning>\'ya e-posta gönderiniz.",
        ),
        "deleteEmptyAlbums": MessageLookupByLibrary.simpleMessage(
          "Boş albümleri sil",
        ),
        "deleteEmptyAlbumsWithQuestionMark":
            MessageLookupByLibrary.simpleMessage(
          "Boş albümler silinsin mi?",
        ),
        "deleteFromBoth": MessageLookupByLibrary.simpleMessage(
          "Her ikisinden de sil",
        ),
        "deleteFromDevice": MessageLookupByLibrary.simpleMessage(
          "Cihazınızdan silin",
        ),
        "deleteFromEnte": MessageLookupByLibrary.simpleMessage("Ente\'den Sil"),
        "deleteItemCount": m21,
        "deleteLocation": MessageLookupByLibrary.simpleMessage("Konumu sil"),
        "deleteMultipleAlbumDialog": m22,
        "deletePhotos":
            MessageLookupByLibrary.simpleMessage("Fotoğrafları sil"),
        "deleteProgress": m23,
        "deleteReason1": MessageLookupByLibrary.simpleMessage(
          "İhtiyacım olan önemli bir özellik eksik",
        ),
        "deleteReason2": MessageLookupByLibrary.simpleMessage(
          "Uygulama veya bir özellik olması gerektiğini düşündüğüm gibi çalışmıyor",
        ),
        "deleteReason3": MessageLookupByLibrary.simpleMessage(
          "Daha çok sevdiğim başka bir hizmet buldum",
        ),
        "deleteReason4": MessageLookupByLibrary.simpleMessage(
          "Nedenim listede yok",
        ),
        "deleteRequestSLAText": MessageLookupByLibrary.simpleMessage(
          "İsteğiniz 72 saat içinde gerçekleştirilecek.",
        ),
        "deleteSharedAlbum": MessageLookupByLibrary.simpleMessage(
          "Paylaşılan albüm silinsin mi?",
        ),
        "deleteSharedAlbumDialogBody": MessageLookupByLibrary.simpleMessage(
          "Albüm herkes için silinecek\n\nBu albümdeki başkalarına ait paylaşılan fotoğraflara erişiminizi kaybedeceksiniz",
        ),
        "deselectAll":
            MessageLookupByLibrary.simpleMessage("Tüm seçimi kaldır"),
        "designedToOutlive": MessageLookupByLibrary.simpleMessage(
          "Hayatta kalmak için tasarlandı",
        ),
        "details": MessageLookupByLibrary.simpleMessage("Ayrıntılar"),
        "developerSettings": MessageLookupByLibrary.simpleMessage(
          "Geliştirici ayarları",
        ),
        "developerSettingsWarning": MessageLookupByLibrary.simpleMessage(
          "Geliştirici ayarlarını değiştirmek istediğinizden emin misiniz?",
        ),
        "deviceCodeHint": MessageLookupByLibrary.simpleMessage("Kodu girin"),
        "deviceFilesAutoUploading": MessageLookupByLibrary.simpleMessage(
          "Bu cihazın albümüne eklenen dosyalar otomatik olarak ente\'ye yüklenecektir.",
        ),
        "deviceLock": MessageLookupByLibrary.simpleMessage("Cihaz kilidi"),
        "deviceLockExplanation": MessageLookupByLibrary.simpleMessage(
          "Ente uygulaması önplanda calıştığında ve bir yedekleme işlemi devam ettiğinde, cihaz ekran kilidini devre dışı bırakın. Bu genellikle gerekli olmasa da, büyük dosyaların yüklenmesi ve büyük kütüphanelerin başlangıçta içe aktarılması sürecini hızlandırabilir.",
        ),
        "deviceNotFound":
            MessageLookupByLibrary.simpleMessage("Cihaz bulunamadı"),
        "didYouKnow": MessageLookupByLibrary.simpleMessage("Biliyor musun?"),
        "different": MessageLookupByLibrary.simpleMessage("Farklı"),
        "disableAutoLock": MessageLookupByLibrary.simpleMessage(
          "Otomatik kilidi devre dışı bırak",
        ),
        "disableDownloadWarningBody": MessageLookupByLibrary.simpleMessage(
          "Görüntüleyiciler, hala harici araçlar kullanarak ekran görüntüsü alabilir veya fotoğraflarınızın bir kopyasını kaydedebilir. Lütfen bunu göz önünde bulundurunuz",
        ),
        "disableDownloadWarningTitle": MessageLookupByLibrary.simpleMessage(
          "Lütfen dikkate alın",
        ),
        "disableLinkMessage": m24,
        "disableTwofactor": MessageLookupByLibrary.simpleMessage(
          "İki Aşamalı Doğrulamayı Devre Dışı Bırak",
        ),
        "disablingTwofactorAuthentication":
            MessageLookupByLibrary.simpleMessage(
          "İki aşamalı doğrulamayı devre dışı bırak...",
        ),
        "discord": MessageLookupByLibrary.simpleMessage("Discord"),
        "discover": MessageLookupByLibrary.simpleMessage("Keşfet"),
        "discover_babies": MessageLookupByLibrary.simpleMessage("Bebek"),
        "discover_celebrations": MessageLookupByLibrary.simpleMessage(
          "Kutlamalar ",
        ),
        "discover_food": MessageLookupByLibrary.simpleMessage("Yiyecek"),
        "discover_greenery": MessageLookupByLibrary.simpleMessage("Yeşillik"),
        "discover_hills": MessageLookupByLibrary.simpleMessage("Tepeler"),
        "discover_identity": MessageLookupByLibrary.simpleMessage("Kimlik"),
        "discover_memes": MessageLookupByLibrary.simpleMessage("Mimler"),
        "discover_notes": MessageLookupByLibrary.simpleMessage("Notlar"),
        "discover_pets":
            MessageLookupByLibrary.simpleMessage("Evcil Hayvanlar"),
        "discover_receipts": MessageLookupByLibrary.simpleMessage("Makbuzlar"),
        "discover_screenshots": MessageLookupByLibrary.simpleMessage(
          "Ekran Görüntüleri",
        ),
        "discover_selfies": MessageLookupByLibrary.simpleMessage("Özçekimler"),
        "discover_sunset": MessageLookupByLibrary.simpleMessage("Gün batımı"),
        "discover_visiting_cards": MessageLookupByLibrary.simpleMessage(
          "Ziyaret Kartları",
        ),
        "discover_wallpapers": MessageLookupByLibrary.simpleMessage(
          "Duvar Kağıtları",
        ),
        "dismiss": MessageLookupByLibrary.simpleMessage("Reddet"),
        "distanceInKMUnit": MessageLookupByLibrary.simpleMessage("km"),
        "doNotSignOut": MessageLookupByLibrary.simpleMessage("Çıkış yapma"),
        "doThisLater": MessageLookupByLibrary.simpleMessage("Sonra yap"),
        "doYouWantToDiscardTheEditsYouHaveMade":
            MessageLookupByLibrary.simpleMessage(
          "Yaptığınız düzenlemeleri silmek istiyor musunuz?",
        ),
        "done": MessageLookupByLibrary.simpleMessage("Bitti"),
        "dontSave": MessageLookupByLibrary.simpleMessage("Kaydetme"),
        "doubleYourStorage": MessageLookupByLibrary.simpleMessage(
          "Depolama alanınızı ikiye katlayın",
        ),
        "download": MessageLookupByLibrary.simpleMessage("İndir"),
        "downloadFailed":
            MessageLookupByLibrary.simpleMessage("İndirme başarısız"),
        "downloading": MessageLookupByLibrary.simpleMessage("İndiriliyor..."),
        "dropSupportEmail": m25,
        "duplicateFileCountWithStorageSaved": m26,
        "duplicateItemsGroup": m27,
        "edit": MessageLookupByLibrary.simpleMessage("Düzenle"),
        "editEmailAlreadyLinked": m28,
        "editLocation": MessageLookupByLibrary.simpleMessage("Konumu düzenle"),
        "editLocationTagTitle": MessageLookupByLibrary.simpleMessage(
          "Konumu düzenle",
        ),
        "editPerson": MessageLookupByLibrary.simpleMessage("Kişiyi düzenle"),
        "editTime": MessageLookupByLibrary.simpleMessage("Zamanı düzenle"),
        "editsSaved":
            MessageLookupByLibrary.simpleMessage("Düzenleme kaydedildi"),
        "editsToLocationWillOnlyBeSeenWithinEnte":
            MessageLookupByLibrary.simpleMessage(
          "Konumda yapılan düzenlemeler yalnızca Ente\'de görülecektir",
        ),
        "eligible": MessageLookupByLibrary.simpleMessage("uygun"),
        "email": MessageLookupByLibrary.simpleMessage("E-Posta"),
<<<<<<< HEAD
        "emailAlreadyRegistered": MessageLookupByLibrary.simpleMessage(
          "E-posta zaten kayıtlı.",
        ),
        "emailChangedTo": m29,
        "emailDoesNotHaveEnteAccount": m30,
        "emailNoEnteAccount": m31,
        "emailNotRegistered": MessageLookupByLibrary.simpleMessage(
          "E-posta kayıtlı değil.",
        ),
        "emailVerificationToggle": MessageLookupByLibrary.simpleMessage(
          "E-posta doğrulama",
        ),
=======
        "emailAlreadyRegistered":
            MessageLookupByLibrary.simpleMessage("E-posta zaten kayıtlı."),
        "emailChangedTo": m29,
        "emailDoesNotHaveEnteAccount": m30,
        "emailNoEnteAccount": m31,
        "emailNotRegistered":
            MessageLookupByLibrary.simpleMessage("E-posta kayıtlı değil."),
        "emailVerificationToggle":
            MessageLookupByLibrary.simpleMessage("E-posta doğrulama"),
>>>>>>> b66348f2
        "emailYourLogs": MessageLookupByLibrary.simpleMessage(
          "Kayıtlarınızı e-postayla gönderin",
        ),
        "embracingThem": m32,
        "emergencyContacts": MessageLookupByLibrary.simpleMessage(
          "Acil Durum İletişim Bilgileri",
        ),
        "empty": MessageLookupByLibrary.simpleMessage("Boşalt"),
        "emptyTrash": MessageLookupByLibrary.simpleMessage(
          "Çöp kutusu boşaltılsın mı?",
        ),
        "enable": MessageLookupByLibrary.simpleMessage("Etkinleştir"),
        "enableMLIndexingDesc": MessageLookupByLibrary.simpleMessage(
          "Ente, yüz tanıma, sihirli arama ve diğer gelişmiş arama özellikleri için cihaz üzerinde çalışan makine öğrenimini kullanır",
        ),
        "enableMachineLearningBanner": MessageLookupByLibrary.simpleMessage(
          "Sihirli arama ve yüz tanıma için makine öğrenimini etkinleştirin",
        ),
        "enableMaps": MessageLookupByLibrary.simpleMessage(
          "Haritaları Etkinleştir",
        ),
        "enableMapsDesc": MessageLookupByLibrary.simpleMessage(
          "Bu, fotoğraflarınızı bir dünya haritasında gösterecektir.\n\nBu harita Open Street Map tarafından barındırılmaktadır ve fotoğraflarınızın tam konumları hiçbir zaman paylaşılmaz.\n\nBu özelliği istediğiniz zaman Ayarlar\'dan devre dışı bırakabilirsiniz.",
        ),
        "enabled": MessageLookupByLibrary.simpleMessage("Etkin"),
        "encryptingBackup": MessageLookupByLibrary.simpleMessage(
          "Yedekleme şifreleniyor...",
        ),
        "encryption": MessageLookupByLibrary.simpleMessage("Şifreleme"),
<<<<<<< HEAD
        "encryptionKeys": MessageLookupByLibrary.simpleMessage(
          "Şifreleme anahtarı",
        ),
=======
        "encryptionKeys":
            MessageLookupByLibrary.simpleMessage("Şifreleme anahtarı"),
>>>>>>> b66348f2
        "endpointUpdatedMessage": MessageLookupByLibrary.simpleMessage(
          "Fatura başarıyla güncellendi",
        ),
        "endtoendEncryptedByDefault": MessageLookupByLibrary.simpleMessage(
          "Varsayılan olarak uçtan uca şifrelenmiş",
        ),
        "enteCanEncryptAndPreserveFilesOnlyIfYouGrant":
            MessageLookupByLibrary.simpleMessage(
          "Ente dosyaları yalnızca erişim izni verdiğiniz takdirde şifreleyebilir ve koruyabilir",
        ),
        "entePhotosPerm": MessageLookupByLibrary.simpleMessage(
          "Ente fotoğrafları saklamak için <i>iznine ihtiyaç duyuyor</i>",
        ),
        "enteSubscriptionPitch": MessageLookupByLibrary.simpleMessage(
          "Ente anılarınızı korur, böylece cihazınızı kaybetseniz bile anılarınıza her zaman ulaşabilirsiniz.",
        ),
        "enteSubscriptionShareWithFamily": MessageLookupByLibrary.simpleMessage(
          "Aileniz de planınıza eklenebilir.",
        ),
        "enterAlbumName": MessageLookupByLibrary.simpleMessage(
          "Bir albüm adı girin",
        ),
        "enterCode": MessageLookupByLibrary.simpleMessage("Kodu giriniz"),
        "enterCodeDescription": MessageLookupByLibrary.simpleMessage(
          "İkiniz için de ücretsiz depolama alanı talep etmek için arkadaşınız tarafından sağlanan kodu girin",
        ),
        "enterDateOfBirth": MessageLookupByLibrary.simpleMessage(
          "Doğum Günü (isteğe bağlı)",
        ),
        "enterEmail":
            MessageLookupByLibrary.simpleMessage("E-postanızı giriniz"),
        "enterFileName":
            MessageLookupByLibrary.simpleMessage("Dosya adını girin"),
        "enterName": MessageLookupByLibrary.simpleMessage("İsim girin"),
        "enterNewPasswordToEncrypt": MessageLookupByLibrary.simpleMessage(
          "Verilerinizi şifrelemek için kullanabileceğimiz yeni bir şifre girin",
        ),
        "enterPassword":
            MessageLookupByLibrary.simpleMessage("Şifrenizi girin"),
        "enterPasswordToEncrypt": MessageLookupByLibrary.simpleMessage(
          "Verilerinizi şifrelemek için kullanabileceğimiz bir şifre girin",
        ),
        "enterPersonName": MessageLookupByLibrary.simpleMessage(
          "Kişi ismini giriniz",
        ),
        "enterPin": MessageLookupByLibrary.simpleMessage("PIN Girin"),
        "enterReferralCode": MessageLookupByLibrary.simpleMessage(
          "Davet kodunuzu girin",
        ),
        "enterThe6digitCodeFromnyourAuthenticatorApp":
            MessageLookupByLibrary.simpleMessage(
          "Doğrulama uygulamasındaki 6 basamaklı kodu giriniz",
        ),
        "enterValidEmail": MessageLookupByLibrary.simpleMessage(
<<<<<<< HEAD
          "Lütfen geçerli bir e-posta adresi girin.",
        ),
        "enterYourEmailAddress": MessageLookupByLibrary.simpleMessage(
          "E-posta adresinizi girin",
        ),
=======
            "Lütfen geçerli bir e-posta adresi girin."),
        "enterYourEmailAddress":
            MessageLookupByLibrary.simpleMessage("E-posta adresinizi girin"),
>>>>>>> b66348f2
        "enterYourNewEmailAddress": MessageLookupByLibrary.simpleMessage(
          "Yeni e-posta adresinizi girin",
        ),
        "enterYourPassword": MessageLookupByLibrary.simpleMessage(
          "Lütfen şifrenizi giriniz",
        ),
        "enterYourRecoveryKey": MessageLookupByLibrary.simpleMessage(
          "Kurtarma kodunuzu girin",
        ),
        "error": MessageLookupByLibrary.simpleMessage("Hata"),
        "everywhere": MessageLookupByLibrary.simpleMessage("her yerde"),
        "exif": MessageLookupByLibrary.simpleMessage("EXIF"),
        "existingUser":
            MessageLookupByLibrary.simpleMessage("Mevcut kullanıcı"),
        "expiredLinkInfo": MessageLookupByLibrary.simpleMessage(
          "Bu bağlantının süresi dolmuştur. Lütfen yeni bir süre belirleyin veya bağlantı süresini devre dışı bırakın.",
        ),
        "exportLogs":
            MessageLookupByLibrary.simpleMessage("Günlüğü dışa aktar"),
        "exportYourData": MessageLookupByLibrary.simpleMessage(
          "Veriyi dışarı aktar",
        ),
        "extraPhotosFound": MessageLookupByLibrary.simpleMessage(
          "Ekstra fotoğraflar bulundu",
        ),
        "extraPhotosFoundFor": m33,
        "faceNotClusteredYet": MessageLookupByLibrary.simpleMessage(
          "Yüz henüz kümelenmedi, lütfen daha sonra tekrar gelin",
        ),
        "faceRecognition": MessageLookupByLibrary.simpleMessage("Yüz Tanıma"),
        "faces": MessageLookupByLibrary.simpleMessage("Yüzler"),
        "failed": MessageLookupByLibrary.simpleMessage("Başarısız oldu"),
        "failedToApplyCode": MessageLookupByLibrary.simpleMessage(
          "Uygulanırken hata oluştu",
        ),
        "failedToCancel": MessageLookupByLibrary.simpleMessage(
          "İptal edilirken sorun oluştu",
        ),
        "failedToDownloadVideo": MessageLookupByLibrary.simpleMessage(
          "Video indirilemedi",
        ),
        "failedToFetchActiveSessions": MessageLookupByLibrary.simpleMessage(
          "Etkin oturumlar getirilemedi",
        ),
        "failedToFetchOriginalForEdit": MessageLookupByLibrary.simpleMessage(
          "Düzenleme için orijinal getirilemedi",
        ),
        "failedToFetchReferralDetails": MessageLookupByLibrary.simpleMessage(
          "Davet ayrıntıları çekilemedi. Iütfen daha sonra deneyin.",
        ),
        "failedToLoadAlbums": MessageLookupByLibrary.simpleMessage(
          "Albüm yüklenirken hata oluştu",
        ),
        "failedToPlayVideo": MessageLookupByLibrary.simpleMessage(
          "Video oynatılamadı",
        ),
        "failedToRefreshStripeSubscription":
            MessageLookupByLibrary.simpleMessage(
          "Abonelik yenilenemedi",
        ),
        "failedToRenew": MessageLookupByLibrary.simpleMessage(
          "Abonelik yenilenirken hata oluştu",
        ),
        "failedToVerifyPaymentStatus": MessageLookupByLibrary.simpleMessage(
          "Ödeme durumu doğrulanamadı",
        ),
        "familyPlanOverview": MessageLookupByLibrary.simpleMessage(
          "Ekstra ödeme yapmadan mevcut planınıza 5 aile üyesi ekleyin.\n\nHer üyenin kendine ait özel alanı vardır ve paylaşılmadıkça birbirlerinin dosyalarını göremezler.\n\nAile planları ücretli ente aboneliğine sahip müşteriler tarafından kullanılabilir.\n\nBaşlamak için şimdi abone olun!",
        ),
        "familyPlanPortalTitle": MessageLookupByLibrary.simpleMessage("Aile"),
        "familyPlans": MessageLookupByLibrary.simpleMessage("Aile Planı"),
        "faq": MessageLookupByLibrary.simpleMessage("Sık sorulan sorular"),
        "faqs": MessageLookupByLibrary.simpleMessage("Sık Sorulan Sorular"),
        "favorite": MessageLookupByLibrary.simpleMessage("Favori"),
        "feastingWithThem": m34,
        "feedback": MessageLookupByLibrary.simpleMessage("Geri Bildirim"),
        "file": MessageLookupByLibrary.simpleMessage("Dosya"),
        "fileFailedToSaveToGallery": MessageLookupByLibrary.simpleMessage(
          "Dosya galeriye kaydedilemedi",
        ),
        "fileInfoAddDescHint": MessageLookupByLibrary.simpleMessage(
          "Bir açıklama ekle...",
        ),
        "fileNotUploadedYet": MessageLookupByLibrary.simpleMessage(
          "Dosya henüz yüklenmedi",
        ),
        "fileSavedToGallery": MessageLookupByLibrary.simpleMessage(
          "Video galeriye kaydedildi",
        ),
        "fileTypes": MessageLookupByLibrary.simpleMessage("Dosya türü"),
        "fileTypesAndNames": MessageLookupByLibrary.simpleMessage(
          "Dosya türleri ve adları",
        ),
        "filesBackedUpFromDevice": m35,
        "filesBackedUpInAlbum": m36,
        "filesDeleted":
            MessageLookupByLibrary.simpleMessage("Dosyalar silinmiş"),
        "filesSavedToGallery": MessageLookupByLibrary.simpleMessage(
          "Dosyalar galeriye kaydedildi",
        ),
        "findPeopleByName": MessageLookupByLibrary.simpleMessage(
          "Kişileri isimlerine göre bulun",
        ),
        "findThemQuickly":
            MessageLookupByLibrary.simpleMessage("Çabucak bulun"),
        "flip": MessageLookupByLibrary.simpleMessage("Çevir"),
        "food": MessageLookupByLibrary.simpleMessage("Yemek keyfi"),
        "forYourMemories":
            MessageLookupByLibrary.simpleMessage("anılarınız için"),
        "forgotPassword":
            MessageLookupByLibrary.simpleMessage("Şifremi unuttum"),
        "foundFaces": MessageLookupByLibrary.simpleMessage("Yüzler bulundu"),
        "freeStorageClaimed": MessageLookupByLibrary.simpleMessage(
          "Alınan bedava alan",
        ),
        "freeStorageOnReferralSuccess": m37,
        "freeStorageUsable": MessageLookupByLibrary.simpleMessage(
          "Kullanılabilir bedava alan",
        ),
        "freeTrial": MessageLookupByLibrary.simpleMessage("Ücretsiz deneme"),
        "freeTrialValidTill": m38,
        "freeUpAccessPostDelete": m39,
        "freeUpAmount": m40,
        "freeUpDeviceSpace": MessageLookupByLibrary.simpleMessage(
          "Cihaz alanını boşaltın",
        ),
        "freeUpDeviceSpaceDesc": MessageLookupByLibrary.simpleMessage(
          "Zaten yedeklenmiş dosyaları temizleyerek cihazınızda yer kazanın.",
        ),
        "freeUpSpace": MessageLookupByLibrary.simpleMessage("Boş alan"),
        "freeUpSpaceSaving": m41,
        "gallery": MessageLookupByLibrary.simpleMessage("Galeri"),
        "galleryMemoryLimitInfo": MessageLookupByLibrary.simpleMessage(
          "Galeride 1000\'e kadar anı gösterilir",
        ),
        "general": MessageLookupByLibrary.simpleMessage("Genel"),
        "generatingEncryptionKeys": MessageLookupByLibrary.simpleMessage(
          "Şifreleme anahtarı oluşturuluyor...",
        ),
        "genericProgress": m42,
        "goToSettings": MessageLookupByLibrary.simpleMessage("Ayarlara git"),
        "googlePlayId": MessageLookupByLibrary.simpleMessage("Google Play ID"),
        "grantFullAccessPrompt": MessageLookupByLibrary.simpleMessage(
          "Lütfen Ayarlar uygulamasında tüm fotoğraflara erişime izin verin",
        ),
        "grantPermission": MessageLookupByLibrary.simpleMessage(
          "İzinleri değiştir",
        ),
        "greenery": MessageLookupByLibrary.simpleMessage("Yeşil yaşam"),
        "groupNearbyPhotos": MessageLookupByLibrary.simpleMessage(
          "Yakındaki fotoğrafları gruplandır",
        ),
        "guestView": MessageLookupByLibrary.simpleMessage("Misafir Görünümü"),
        "guestViewEnablePreSteps": MessageLookupByLibrary.simpleMessage(
<<<<<<< HEAD
          "Misafir görünümünü etkinleştirmek için lütfen sistem ayarlarınızda cihaz şifresi veya ekran kilidi ayarlayın.",
        ),
        "happyBirthday": MessageLookupByLibrary.simpleMessage(
          "Doğum günün kutlu olsun! 🥳",
        ),
=======
            "Misafir görünümünü etkinleştirmek için lütfen sistem ayarlarınızda cihaz şifresi veya ekran kilidi ayarlayın."),
        "happyBirthday":
            MessageLookupByLibrary.simpleMessage("Doğum günün kutlu olsun! 🥳"),
>>>>>>> b66348f2
        "hearUsExplanation": MessageLookupByLibrary.simpleMessage(
          "Biz uygulama kurulumlarını takip etmiyoruz. Bizi nereden duyduğunuzdan bahsetmeniz bize çok yardımcı olacak!",
        ),
        "hearUsWhereTitle": MessageLookupByLibrary.simpleMessage(
          "Ente\'yi nereden duydunuz? (isteğe bağlı)",
        ),
        "help": MessageLookupByLibrary.simpleMessage("Yardım"),
        "hidden": MessageLookupByLibrary.simpleMessage("Gizle"),
        "hide": MessageLookupByLibrary.simpleMessage("Gizle"),
        "hideContent": MessageLookupByLibrary.simpleMessage("İçeriği gizle"),
        "hideContentDescriptionAndroid": MessageLookupByLibrary.simpleMessage(
          "Uygulama değiştiricide bulunan uygulama içeriğini gizler ve ekran görüntülerini devre dışı bırakır",
        ),
        "hideContentDescriptionIos": MessageLookupByLibrary.simpleMessage(
          "Uygulama değiştiricideki uygulama içeriğini gizler",
        ),
        "hideSharedItemsFromHomeGallery": MessageLookupByLibrary.simpleMessage(
          "Paylaşılan öğeleri ana galeriden gizle",
        ),
        "hiding": MessageLookupByLibrary.simpleMessage("Gizleniyor..."),
        "hikingWithThem": m43,
        "hostedAtOsmFrance": MessageLookupByLibrary.simpleMessage(
          "OSM Fransa\'da ağırlandı",
        ),
        "howItWorks": MessageLookupByLibrary.simpleMessage("Nasıl çalışır"),
        "howToViewShareeVerificationID": MessageLookupByLibrary.simpleMessage(
          "Lütfen onlardan ayarlar ekranında e-posta adresine uzun süre basmalarını ve her iki cihazdaki kimliklerin eşleştiğini doğrulamalarını isteyin.",
        ),
        "iOSGoToSettingsDescription": MessageLookupByLibrary.simpleMessage(
          "Cihazınızda biyometrik kimlik doğrulama ayarlanmamış. Lütfen telefonunuzda Touch ID veya Face ID\'yi etkinleştirin.",
        ),
        "iOSLockOut": MessageLookupByLibrary.simpleMessage(
          "Biyometrik kimlik doğrulama devre dışı. Etkinleştirmek için lütfen ekranınızı kilitleyin ve kilidini açın.",
        ),
        "iOSOkButton": MessageLookupByLibrary.simpleMessage("Tamam"),
        "ignore": MessageLookupByLibrary.simpleMessage("Yoksay"),
        "ignoreUpdate": MessageLookupByLibrary.simpleMessage("Yoksay"),
        "ignored": MessageLookupByLibrary.simpleMessage("yoksayıldı"),
        "ignoredFolderUploadReason": MessageLookupByLibrary.simpleMessage(
          "Bu albümdeki bazı dosyalar daha önce ente\'den silindiğinden yükleme işleminde göz ardı edildi.",
        ),
        "imageNotAnalyzed": MessageLookupByLibrary.simpleMessage(
          "Görüntü analiz edilmedi",
        ),
        "immediately": MessageLookupByLibrary.simpleMessage("Hemen"),
        "importing":
            MessageLookupByLibrary.simpleMessage("İçeri aktarılıyor...."),
        "incorrectCode": MessageLookupByLibrary.simpleMessage("Yanlış kod"),
        "incorrectPasswordTitle": MessageLookupByLibrary.simpleMessage(
          "Yanlış şifre",
        ),
        "incorrectRecoveryKey": MessageLookupByLibrary.simpleMessage(
          "Yanlış kurtarma kodu",
        ),
        "incorrectRecoveryKeyBody": MessageLookupByLibrary.simpleMessage(
          "Girdiğiniz kurtarma kod yanlış",
        ),
        "incorrectRecoveryKeyTitle": MessageLookupByLibrary.simpleMessage(
          "Yanlış kurtarma kodu",
        ),
        "indexedItems":
            MessageLookupByLibrary.simpleMessage("Dizinlenmiş öğeler"),
        "indexingPausedStatusDescription": MessageLookupByLibrary.simpleMessage(
<<<<<<< HEAD
          "Dizin oluşturma duraklatıldı. Cihaz hazır olduğunda otomatik olarak devam edecektir. Cihaz, pil seviyesi, pil sağlığı ve termal durumu sağlıklı bir aralıkta olduğunda hazır kabul edilir.",
        ),
=======
            "Dizin oluşturma duraklatıldı. Cihaz hazır olduğunda otomatik olarak devam edecektir. Cihaz, pil seviyesi, pil sağlığı ve termal durumu sağlıklı bir aralıkta olduğunda hazır kabul edilir."),
>>>>>>> b66348f2
        "ineligible": MessageLookupByLibrary.simpleMessage("Uygun Değil"),
        "info": MessageLookupByLibrary.simpleMessage("Bilgi"),
        "insecureDevice": MessageLookupByLibrary.simpleMessage(
          "Güvenilir olmayan cihaz",
        ),
        "installManually":
            MessageLookupByLibrary.simpleMessage("Manuel kurulum"),
        "invalidEmailAddress": MessageLookupByLibrary.simpleMessage(
          "Geçersiz e-posta adresi",
        ),
        "invalidEndpoint": MessageLookupByLibrary.simpleMessage(
          "Geçersiz uç nokta",
        ),
        "invalidEndpointMessage": MessageLookupByLibrary.simpleMessage(
          "Üzgünüz, girdiğiniz uç nokta geçersiz. Lütfen geçerli bir uç nokta girin ve tekrar deneyin.",
        ),
        "invalidKey": MessageLookupByLibrary.simpleMessage("Gecersiz anahtar"),
        "invalidRecoveryKey": MessageLookupByLibrary.simpleMessage(
          "Girdiğiniz kurtarma anahtarı geçerli değil. Lütfen anahtarın 24 kelime içerdiğinden ve her bir kelimenin doğru şekilde yazıldığından emin olun.\n\nEğer eski bir kurtarma kodu girdiyseniz, o zaman kodun 64 karakter uzunluğunda olduğunu kontrol edin.",
        ),
        "invite": MessageLookupByLibrary.simpleMessage("Davet et"),
        "inviteToEnte":
            MessageLookupByLibrary.simpleMessage("Ente\'ye davet edin"),
        "inviteYourFriends": MessageLookupByLibrary.simpleMessage(
          "Arkadaşlarını davet et",
        ),
        "inviteYourFriendsToEnte": MessageLookupByLibrary.simpleMessage(
          "Katılmaları için arkadaşlarınızı davet edin",
        ),
        "itLooksLikeSomethingWentWrongPleaseRetryAfterSome":
            MessageLookupByLibrary.simpleMessage(
          "Bir şeyler ters gitmiş gibi görünüyor. Lütfen bir süre sonra tekrar deneyin. Hata devam ederse, lütfen destek ekibimizle iletişime geçin.",
        ),
        "itemCount": m44,
        "itemsShowTheNumberOfDaysRemainingBeforePermanentDeletion":
            MessageLookupByLibrary.simpleMessage(
          "Öğeler kalıcı olarak silinmeden önce kalan gün sayısını gösterir",
        ),
        "itemsWillBeRemovedFromAlbum": MessageLookupByLibrary.simpleMessage(
          "Seçilen öğeler bu albümden kaldırılacak",
        ),
        "join": MessageLookupByLibrary.simpleMessage("Katıl"),
        "joinAlbum": MessageLookupByLibrary.simpleMessage("Albüme Katılın"),
        "joinAlbumConfirmationDialogBody": MessageLookupByLibrary.simpleMessage(
          "Bir albüme katılmak, e-postanızın katılımcılar tarafından görülebilmesini sağlayacaktır.",
        ),
        "joinAlbumSubtext": MessageLookupByLibrary.simpleMessage(
          "fotoğraflarınızı görüntülemek ve eklemek için",
        ),
        "joinAlbumSubtextViewer": MessageLookupByLibrary.simpleMessage(
          "bunu paylaşılan albümlere eklemek için",
        ),
        "joinDiscord": MessageLookupByLibrary.simpleMessage("Discord\'a Katıl"),
        "keepPhotos":
            MessageLookupByLibrary.simpleMessage("Fotoğrafları sakla"),
        "kiloMeterUnit": MessageLookupByLibrary.simpleMessage("km"),
        "kindlyHelpUsWithThisInformation": MessageLookupByLibrary.simpleMessage(
          "Lütfen bu bilgilerle bize yardımcı olun",
        ),
        "language": MessageLookupByLibrary.simpleMessage("Dil"),
        "lastTimeWithThem": m45,
        "lastUpdated":
            MessageLookupByLibrary.simpleMessage("En son güncellenen"),
        "lastYearsTrip":
            MessageLookupByLibrary.simpleMessage("Geçen yılki gezi"),
        "leave": MessageLookupByLibrary.simpleMessage("Ayrıl"),
        "leaveAlbum": MessageLookupByLibrary.simpleMessage(
          "Albümü yeniden adlandır",
        ),
        "leaveFamily":
            MessageLookupByLibrary.simpleMessage("Aile planından ayrıl"),
        "leaveSharedAlbum": MessageLookupByLibrary.simpleMessage(
          "Paylaşılan albüm silinsin mi?",
        ),
        "left": MessageLookupByLibrary.simpleMessage("Sol"),
        "legacy": MessageLookupByLibrary.simpleMessage("Geleneksel"),
        "legacyAccounts": MessageLookupByLibrary.simpleMessage(
          "Geleneksel hesaplar",
        ),
        "legacyInvite": m46,
        "legacyPageDesc": MessageLookupByLibrary.simpleMessage(
          "Geleneksel yol, güvendiğiniz kişilerin yokluğunuzda hesabınıza erişmesine olanak tanır.",
        ),
        "legacyPageDesc2": MessageLookupByLibrary.simpleMessage(
          "Güvenilir kişiler hesap kurtarma işlemini başlatabilir ve 30 gün içinde engellenmezse şifrenizi sıfırlayabilir ve hesabınıza erişebilir.",
        ),
        "light": MessageLookupByLibrary.simpleMessage("Aydınlık"),
        "lightTheme": MessageLookupByLibrary.simpleMessage("Aydınlık"),
        "link": MessageLookupByLibrary.simpleMessage("Bağlantı"),
        "linkCopiedToClipboard": MessageLookupByLibrary.simpleMessage(
          "Link panoya kopyalandı",
        ),
        "linkDeviceLimit": MessageLookupByLibrary.simpleMessage("Cihaz sınırı"),
        "linkEmail": MessageLookupByLibrary.simpleMessage("E-posta bağlantısı"),
        "linkEmailToContactBannerCaption": MessageLookupByLibrary.simpleMessage(
          "daha hızlı paylaşım için",
        ),
        "linkEnabled": MessageLookupByLibrary.simpleMessage("Geçerli"),
        "linkExpired": MessageLookupByLibrary.simpleMessage("Süresi dolmuş"),
        "linkExpiresOn": m47,
        "linkExpiry":
            MessageLookupByLibrary.simpleMessage("Bağlantı geçerliliği"),
        "linkHasExpired": MessageLookupByLibrary.simpleMessage(
          "Bağlantının süresi dolmuş",
        ),
        "linkNeverExpires": MessageLookupByLibrary.simpleMessage("Asla"),
        "linkPerson": MessageLookupByLibrary.simpleMessage("Kişiyi bağla"),
        "linkPersonCaption": MessageLookupByLibrary.simpleMessage(
          "daha iyi paylaşım deneyimi için",
        ),
        "linkPersonToEmail": m48,
        "linkPersonToEmailConfirmation": m49,
        "livePhotos": MessageLookupByLibrary.simpleMessage("Canlı Fotoğraf"),
        "loadMessage1": MessageLookupByLibrary.simpleMessage(
          "Aboneliğinizi ailenizle paylaşabilirsiniz",
        ),
        "loadMessage2": MessageLookupByLibrary.simpleMessage(
          "Şimdiye kadar 200 milyondan fazla anıyı koruduk",
        ),
        "loadMessage3": MessageLookupByLibrary.simpleMessage(
          "Verilerinizin 3 kopyasını saklıyoruz, biri yer altı serpinti sığınağında",
        ),
        "loadMessage4": MessageLookupByLibrary.simpleMessage(
          "Tüm uygulamalarımız açık kaynaktır",
        ),
        "loadMessage5": MessageLookupByLibrary.simpleMessage(
          "Kaynak kodumuz ve şifrelememiz harici olarak denetlenmiştir",
        ),
        "loadMessage6": MessageLookupByLibrary.simpleMessage(
          "Albümlerinizin bağlantılarını sevdiklerinizle paylaşabilirsiniz",
        ),
        "loadMessage7": MessageLookupByLibrary.simpleMessage(
          "Mobil uygulamalarımız, tıkladığınız yeni fotoğrafları şifrelemek ve yedeklemek için arka planda çalışır",
        ),
        "loadMessage8": MessageLookupByLibrary.simpleMessage(
          "web.ente.io\'nun mükemmel bir yükleyicisi var",
        ),
        "loadMessage9": MessageLookupByLibrary.simpleMessage(
          "Verilerinizi güvenli bir şekilde şifrelemek için Xchacha20Poly1305 kullanıyoruz",
        ),
        "loadingExifData": MessageLookupByLibrary.simpleMessage(
          "EXIF verileri yükleniyor...",
        ),
        "loadingGallery": MessageLookupByLibrary.simpleMessage(
          "Galeri yükleniyor...",
        ),
        "loadingMessage": MessageLookupByLibrary.simpleMessage(
          "Fotoğraflarınız yükleniyor...",
        ),
        "loadingModel": MessageLookupByLibrary.simpleMessage(
          "Modeller indiriliyor...",
        ),
        "loadingYourPhotos": MessageLookupByLibrary.simpleMessage(
          "Fotoğraflarınız yükleniyor...",
        ),
        "localGallery": MessageLookupByLibrary.simpleMessage("Yerel galeri"),
        "localIndexing":
            MessageLookupByLibrary.simpleMessage("Yerel dizinleme"),
        "localSyncErrorMessage": MessageLookupByLibrary.simpleMessage(
          "Yerel fotoğraf senkronizasyonu beklenenden daha uzun sürdüğü için bir şeyler ters gitmiş gibi görünüyor. Lütfen destek ekibimize ulaşın",
        ),
        "location": MessageLookupByLibrary.simpleMessage("Konum"),
        "locationName": MessageLookupByLibrary.simpleMessage("Konum Adı"),
        "locationTagFeatureDescription": MessageLookupByLibrary.simpleMessage(
          "Bir fotoğrafın belli bir yarıçapında çekilen fotoğrafları gruplandırın",
        ),
        "locations": MessageLookupByLibrary.simpleMessage("Konum"),
        "lockButtonLabel": MessageLookupByLibrary.simpleMessage("Kilit"),
        "lockscreen": MessageLookupByLibrary.simpleMessage("Kilit ekranı"),
        "logInLabel": MessageLookupByLibrary.simpleMessage("Giriş yap"),
        "loggingOut":
            MessageLookupByLibrary.simpleMessage("Çıkış yapılıyor..."),
        "loginSessionExpired": MessageLookupByLibrary.simpleMessage(
          "Oturum süresi doldu",
        ),
        "loginSessionExpiredDetails": MessageLookupByLibrary.simpleMessage(
          "Oturum süreniz doldu. Tekrar giriş yapın.",
        ),
        "loginTerms": MessageLookupByLibrary.simpleMessage(
          "\"Giriş yap\" düğmesine tıklayarak, <u-terms>Hizmet Şartları</u-terms>\'nı ve <u-policy>Gizlilik Politikası</u-policy>\'nı kabul ediyorum",
        ),
        "loginWithTOTP":
            MessageLookupByLibrary.simpleMessage("TOTP ile giriş yap"),
        "logout": MessageLookupByLibrary.simpleMessage("Çıkış yap"),
        "logsDialogBody": MessageLookupByLibrary.simpleMessage(
          "Bu, sorununuzu gidermemize yardımcı olmak için kayıtları gönderecektir. Belirli dosyalarla ilgili sorunların izlenmesine yardımcı olmak için dosya adlarının ekleneceğini lütfen unutmayın.",
        ),
        "longPressAnEmailToVerifyEndToEndEncryption":
            MessageLookupByLibrary.simpleMessage(
          "Uçtan uca şifrelemeyi doğrulamak için bir e-postaya uzun basın.",
        ),
        "longpressOnAnItemToViewInFullscreen":
            MessageLookupByLibrary.simpleMessage(
<<<<<<< HEAD
          "Tam ekranda görüntülemek için bir öğeye uzun basın",
        ),
        "lookBackOnYourMemories": MessageLookupByLibrary.simpleMessage(
          "Anılarına bir bak 🌄",
        ),
        "loopVideoOff": MessageLookupByLibrary.simpleMessage(
          "Video Döngüsü Kapalı",
        ),
=======
                "Tam ekranda görüntülemek için bir öğeye uzun basın"),
        "lookBackOnYourMemories":
            MessageLookupByLibrary.simpleMessage("Anılarına bir bak 🌄"),
        "loopVideoOff":
            MessageLookupByLibrary.simpleMessage("Video Döngüsü Kapalı"),
>>>>>>> b66348f2
        "loopVideoOn":
            MessageLookupByLibrary.simpleMessage("Video Döngüsü Açık"),
        "lostDevice": MessageLookupByLibrary.simpleMessage(
          "Cihazınızı mı kaybettiniz?",
        ),
        "machineLearning":
            MessageLookupByLibrary.simpleMessage("Makine öğrenimi"),
        "magicSearch": MessageLookupByLibrary.simpleMessage("Sihirli arama"),
        "magicSearchHint": MessageLookupByLibrary.simpleMessage(
          "Sihirli arama, fotoğrafları içeriklerine göre aramanıza olanak tanır, örneğin \'çiçek\', \'kırmızı araba\', \'kimlik belgeleri\'",
        ),
        "manage": MessageLookupByLibrary.simpleMessage("Yönet"),
        "manageDeviceStorage": MessageLookupByLibrary.simpleMessage(
          "Cihaz Önbelliğini Yönet",
        ),
        "manageDeviceStorageDesc": MessageLookupByLibrary.simpleMessage(
          "Yerel önbellek depolama alanını gözden geçirin ve temizleyin.",
        ),
        "manageFamily": MessageLookupByLibrary.simpleMessage("Aileyi yönet"),
        "manageLink": MessageLookupByLibrary.simpleMessage("Bağlantıyı yönet"),
        "manageParticipants": MessageLookupByLibrary.simpleMessage("Yönet"),
        "manageSubscription": MessageLookupByLibrary.simpleMessage(
          "Abonelikleri yönet",
        ),
        "manualPairDesc": MessageLookupByLibrary.simpleMessage(
          "PIN ile eşleştirme, albümünüzü görüntülemek istediğiniz herhangi bir ekranla çalışır.",
        ),
        "map": MessageLookupByLibrary.simpleMessage("Harita"),
        "maps": MessageLookupByLibrary.simpleMessage("Haritalar"),
        "mastodon": MessageLookupByLibrary.simpleMessage("Mastodon"),
        "matrix": MessageLookupByLibrary.simpleMessage("Matrix"),
        "me": MessageLookupByLibrary.simpleMessage("Ben"),
        "memories": MessageLookupByLibrary.simpleMessage("Anılar"),
        "memoriesWidgetDesc": MessageLookupByLibrary.simpleMessage(
<<<<<<< HEAD
          "Ana ekranınızda görmek istediğiniz anı türünü seçin.",
        ),
        "memoryCount": m50,
        "merchandise": MessageLookupByLibrary.simpleMessage("Ürünler"),
        "merge": MessageLookupByLibrary.simpleMessage("Birleştir"),
        "mergeWithExisting": MessageLookupByLibrary.simpleMessage(
          "Var olan ile birleştir.",
        ),
        "mergedPhotos": MessageLookupByLibrary.simpleMessage(
          "Birleştirilmiş fotoğraflar",
        ),
=======
            "Ana ekranınızda görmek istediğiniz anı türünü seçin."),
        "memoryCount": m50,
        "merchandise": MessageLookupByLibrary.simpleMessage("Ürünler"),
        "merge": MessageLookupByLibrary.simpleMessage("Birleştir"),
        "mergeWithExisting":
            MessageLookupByLibrary.simpleMessage("Var olan ile birleştir."),
        "mergedPhotos":
            MessageLookupByLibrary.simpleMessage("Birleştirilmiş fotoğraflar"),
>>>>>>> b66348f2
        "mlConsent": MessageLookupByLibrary.simpleMessage(
          "Makine öğrenimini etkinleştir",
        ),
        "mlConsentConfirmation": MessageLookupByLibrary.simpleMessage(
          "Anladım, ve makine öğrenimini etkinleştirmek istiyorum",
        ),
        "mlConsentDescription": MessageLookupByLibrary.simpleMessage(
          "Makine öğrenimini etkinleştirirseniz, Ente sizinle paylaşılanlar da dahil olmak üzere dosyalardan yüz geometrisi gibi bilgileri çıkarır.\n\nBu, cihazınızda gerçekleşecek ve oluşturulan tüm biyometrik bilgiler uçtan uca şifrelenecektir.",
        ),
        "mlConsentPrivacy": MessageLookupByLibrary.simpleMessage(
          "Gizlilik politikamızdaki bu özellik hakkında daha fazla ayrıntı için lütfen buraya tıklayın",
        ),
        "mlConsentTitle": MessageLookupByLibrary.simpleMessage(
          "Makine öğrenimi etkinleştirilsin mi?",
        ),
        "mlIndexingDescription": MessageLookupByLibrary.simpleMessage(
          "Makine öğreniminin, tüm öğeler dizine eklenene kadar daha yüksek bant genişliği ve pil kullanımıyla sonuçlanacağını lütfen unutmayın. Daha hızlı dizinleme için masaüstü uygulamasını kullanmayı deneyin, tüm sonuçlar otomatik olarak senkronize edilir.",
        ),
        "mobileWebDesktop": MessageLookupByLibrary.simpleMessage(
          "Mobil, Web, Masaüstü",
        ),
        "moderateStrength": MessageLookupByLibrary.simpleMessage("Ilımlı"),
        "modifyYourQueryOrTrySearchingFor":
            MessageLookupByLibrary.simpleMessage(
          "Sorgunuzu değiştirin veya aramayı deneyin",
        ),
        "moments": MessageLookupByLibrary.simpleMessage("Anlar"),
        "month": MessageLookupByLibrary.simpleMessage("ay"),
        "monthly": MessageLookupByLibrary.simpleMessage("Aylık"),
        "moon": MessageLookupByLibrary.simpleMessage("Ay ışığında"),
        "moreDetails": MessageLookupByLibrary.simpleMessage("Daha fazla detay"),
        "mostRecent": MessageLookupByLibrary.simpleMessage("En son"),
        "mostRelevant": MessageLookupByLibrary.simpleMessage("En alakalı"),
        "mountains": MessageLookupByLibrary.simpleMessage("Tepelerin ötesinde"),
        "moveItem": m51,
        "moveSelectedPhotosToOneDate": MessageLookupByLibrary.simpleMessage(
          "Seçilen fotoğrafları bir tarihe taşıma",
        ),
        "moveToAlbum": MessageLookupByLibrary.simpleMessage("Albüme taşı"),
        "moveToHiddenAlbum": MessageLookupByLibrary.simpleMessage(
          "Gizli albüme ekle",
        ),
        "movedSuccessfullyTo": m52,
        "movedToTrash":
            MessageLookupByLibrary.simpleMessage("Cöp kutusuna taşı"),
        "movingFilesToAlbum": MessageLookupByLibrary.simpleMessage(
          "Dosyalar albüme taşınıyor...",
        ),
        "name": MessageLookupByLibrary.simpleMessage("İsim"),
        "nameTheAlbum": MessageLookupByLibrary.simpleMessage("Albüm İsmi"),
        "networkConnectionRefusedErr": MessageLookupByLibrary.simpleMessage(
          "Ente\'ye bağlanılamıyor. Lütfen bir süre sonra tekrar deneyin. Hata devam ederse lütfen desteğe başvurun.",
        ),
        "networkHostLookUpErr": MessageLookupByLibrary.simpleMessage(
          "Ente\'ye bağlanılamıyor. Lütfen ağ ayarlarınızı kontrol edin ve hata devam ederse destek ekibiyle iletişime geçin.",
        ),
        "never": MessageLookupByLibrary.simpleMessage("Asla"),
        "newAlbum": MessageLookupByLibrary.simpleMessage("Yeni albüm"),
        "newLocation": MessageLookupByLibrary.simpleMessage("Yeni konum"),
        "newPerson": MessageLookupByLibrary.simpleMessage("Yeni Kişi"),
        "newPhotosEmoji": MessageLookupByLibrary.simpleMessage(" yeni 📸"),
        "newRange": MessageLookupByLibrary.simpleMessage("Yeni aralık"),
        "newToEnte": MessageLookupByLibrary.simpleMessage("Ente\'de yeniyim"),
        "newest": MessageLookupByLibrary.simpleMessage("En yeni"),
        "next": MessageLookupByLibrary.simpleMessage("Sonraki"),
        "no": MessageLookupByLibrary.simpleMessage("Hayır"),
        "noAlbumsSharedByYouYet": MessageLookupByLibrary.simpleMessage(
          "Henüz paylaştığınız albüm yok",
        ),
        "noDeviceFound":
            MessageLookupByLibrary.simpleMessage("Aygıt bulunamadı"),
        "noDeviceLimit": MessageLookupByLibrary.simpleMessage("Yok"),
        "noDeviceThatCanBeDeleted": MessageLookupByLibrary.simpleMessage(
          "Her şey zaten temiz, silinecek dosya kalmadı",
        ),
        "noDuplicates": MessageLookupByLibrary.simpleMessage(
          "Yinelenenleri kaldır",
        ),
        "noEnteAccountExclamation": MessageLookupByLibrary.simpleMessage(
          "Ente hesabı yok!",
        ),
        "noExifData": MessageLookupByLibrary.simpleMessage("EXIF verisi yok"),
        "noFacesFound": MessageLookupByLibrary.simpleMessage("Yüz bulunamadı"),
        "noHiddenPhotosOrVideos": MessageLookupByLibrary.simpleMessage(
          "Gizli fotoğraf veya video yok",
        ),
        "noImagesWithLocation": MessageLookupByLibrary.simpleMessage(
          "Konum içeren resim yok",
        ),
        "noInternetConnection": MessageLookupByLibrary.simpleMessage(
          "İnternet bağlantısı yok",
        ),
        "noPhotosAreBeingBackedUpRightNow":
            MessageLookupByLibrary.simpleMessage(
          "Şu anda hiçbir fotoğraf yedeklenmiyor",
        ),
        "noPhotosFoundHere": MessageLookupByLibrary.simpleMessage(
          "Burada fotoğraf bulunamadı",
        ),
        "noQuickLinksSelected": MessageLookupByLibrary.simpleMessage(
          "Hızlı bağlantılar seçilmedi",
        ),
        "noRecoveryKey": MessageLookupByLibrary.simpleMessage(
          "Kurtarma anahtarınız yok mu?",
        ),
        "noRecoveryKeyNoDecryption": MessageLookupByLibrary.simpleMessage(
          "Uçtan uca şifreleme protokolümüzün doğası gereği, verileriniz şifreniz veya kurtarma anahtarınız olmadan çözülemez",
        ),
        "noResults": MessageLookupByLibrary.simpleMessage("Sonuç bulunamadı"),
        "noResultsFound": MessageLookupByLibrary.simpleMessage(
          "Hiçbir sonuç bulunamadı",
        ),
        "noSuggestionsForPerson": m53,
        "noSystemLockFound": MessageLookupByLibrary.simpleMessage(
          "Sistem kilidi bulunamadı",
        ),
        "notPersonLabel": m54,
        "notThisPerson":
            MessageLookupByLibrary.simpleMessage("Bu kişi değil mi?"),
        "nothingSharedWithYouYet": MessageLookupByLibrary.simpleMessage(
          "Henüz sizinle paylaşılan bir şey yok",
        ),
        "nothingToSeeHere": MessageLookupByLibrary.simpleMessage(
          "Burada görülecek bir şey yok! 👀",
        ),
        "notifications": MessageLookupByLibrary.simpleMessage("Bildirimler"),
        "ok": MessageLookupByLibrary.simpleMessage("Tamam"),
        "onDevice": MessageLookupByLibrary.simpleMessage("Cihazda"),
        "onEnte": MessageLookupByLibrary.simpleMessage(
          "<branding>ente</branding> üzerinde",
        ),
        "onTheRoad": MessageLookupByLibrary.simpleMessage("Yeniden yollarda"),
        "onThisDay": MessageLookupByLibrary.simpleMessage("Bu günde"),
        "onThisDayMemories":
            MessageLookupByLibrary.simpleMessage("Bugün anılar"),
<<<<<<< HEAD
        "onThisDayNotificationExplanation":
            MessageLookupByLibrary.simpleMessage(
          "Önceki yıllarda bu günden anılar hakkında hatırlatıcılar alın.",
        ),
=======
        "onThisDayNotificationExplanation": MessageLookupByLibrary.simpleMessage(
            "Önceki yıllarda bu günden anılar hakkında hatırlatıcılar alın."),
>>>>>>> b66348f2
        "onlyFamilyAdminCanChangeCode": m55,
        "onlyThem": MessageLookupByLibrary.simpleMessage("Sadece onlar"),
        "oops": MessageLookupByLibrary.simpleMessage("Hay aksi"),
        "oopsCouldNotSaveEdits": MessageLookupByLibrary.simpleMessage(
          "Hata! Düzenlemeler kaydedilemedi",
        ),
        "oopsSomethingWentWrong": MessageLookupByLibrary.simpleMessage(
          "Hoop, Birşeyler yanlış gitti",
        ),
        "openAlbumInBrowser": MessageLookupByLibrary.simpleMessage(
          "Albümü tarayıcıda aç",
        ),
        "openAlbumInBrowserTitle": MessageLookupByLibrary.simpleMessage(
          "Bu albüme fotoğraf eklemek için lütfen web uygulamasını kullanın",
        ),
        "openFile": MessageLookupByLibrary.simpleMessage("Dosyayı aç"),
        "openSettings": MessageLookupByLibrary.simpleMessage("Ayarları Açın"),
        "openTheItem": MessageLookupByLibrary.simpleMessage("• Öğeyi açın"),
        "openstreetmapContributors": MessageLookupByLibrary.simpleMessage(
          "OpenStreetMap katkıda bululanlar",
        ),
        "optionalAsShortAsYouLike": MessageLookupByLibrary.simpleMessage(
          "İsteğe bağlı, istediğiniz kadar kısa...",
        ),
        "orMergeWithExistingPerson": MessageLookupByLibrary.simpleMessage(
          "Ya da mevcut olan ile birleştirin",
        ),
        "orPickAnExistingOne": MessageLookupByLibrary.simpleMessage(
          "Veya mevcut birini seçiniz",
        ),
        "orPickFromYourContacts": MessageLookupByLibrary.simpleMessage(
<<<<<<< HEAD
          "veya kişilerinizden birini seçin",
        ),
        "otherDetectedFaces": MessageLookupByLibrary.simpleMessage(
          "Tespit edilen diğer yüzler",
        ),
=======
            "veya kişilerinizden birini seçin"),
        "otherDetectedFaces":
            MessageLookupByLibrary.simpleMessage("Tespit edilen diğer yüzler"),
>>>>>>> b66348f2
        "pair": MessageLookupByLibrary.simpleMessage("Eşleştir"),
        "pairWithPin":
            MessageLookupByLibrary.simpleMessage("PIN ile eşleştirin"),
        "pairingComplete": MessageLookupByLibrary.simpleMessage(
          "Eşleştirme tamamlandı",
        ),
        "panorama": MessageLookupByLibrary.simpleMessage("Panorama"),
        "partyWithThem": m56,
        "passKeyPendingVerification": MessageLookupByLibrary.simpleMessage(
          "Doğrulama hala bekliyor",
        ),
        "passkey": MessageLookupByLibrary.simpleMessage("Geçiş anahtarı"),
        "passkeyAuthTitle": MessageLookupByLibrary.simpleMessage(
          "Geçiş anahtarı doğrulaması",
        ),
        "password": MessageLookupByLibrary.simpleMessage("Şifre"),
        "passwordChangedSuccessfully": MessageLookupByLibrary.simpleMessage(
          "Şifreniz başarılı bir şekilde değiştirildi",
        ),
        "passwordLock": MessageLookupByLibrary.simpleMessage("Şifre kilidi"),
        "passwordStrength": m57,
        "passwordStrengthInfo": MessageLookupByLibrary.simpleMessage(
          "Parola gücü, parolanın uzunluğu, kullanılan karakterler ve parolanın en çok kullanılan ilk 10.000 parola arasında yer alıp almadığı dikkate alınarak hesaplanır",
        ),
        "passwordWarning": MessageLookupByLibrary.simpleMessage(
<<<<<<< HEAD
          "Şifrelerinizi saklamıyoruz, bu yüzden unutursanız, <underline>verilerinizi deşifre edemeyiz</underline>",
        ),
        "pastYearsMemories": MessageLookupByLibrary.simpleMessage(
          "Geçmiş yılların anıları",
        ),
=======
            "Şifrelerinizi saklamıyoruz, bu yüzden unutursanız, <underline>verilerinizi deşifre edemeyiz</underline>"),
        "pastYearsMemories":
            MessageLookupByLibrary.simpleMessage("Geçmiş yılların anıları"),
>>>>>>> b66348f2
        "paymentDetails":
            MessageLookupByLibrary.simpleMessage("Ödeme detayları"),
        "paymentFailed": MessageLookupByLibrary.simpleMessage(
          "Ödeme başarısız oldu",
        ),
        "paymentFailedMessage": MessageLookupByLibrary.simpleMessage(
          "Maalesef ödemeniz başarısız oldu. Lütfen destekle iletişime geçin, size yardımcı olacağız!",
        ),
        "paymentFailedTalkToProvider": m58,
        "pendingItems": MessageLookupByLibrary.simpleMessage("Bekleyen Öğeler"),
        "pendingSync": MessageLookupByLibrary.simpleMessage(
          "Bekleyen Senkronizasyonlar",
        ),
        "people": MessageLookupByLibrary.simpleMessage("Kişiler"),
<<<<<<< HEAD
        "peopleUsingYourCode": MessageLookupByLibrary.simpleMessage(
          "Kodunuzu kullananlar",
        ),
        "peopleWidgetDesc": MessageLookupByLibrary.simpleMessage(
          "Ana ekranınızda görmek istediğiniz kişileri seçin.",
        ),
=======
        "peopleUsingYourCode":
            MessageLookupByLibrary.simpleMessage("Kodunuzu kullananlar"),
        "peopleWidgetDesc": MessageLookupByLibrary.simpleMessage(
            "Ana ekranınızda görmek istediğiniz kişileri seçin."),
>>>>>>> b66348f2
        "permDeleteWarning": MessageLookupByLibrary.simpleMessage(
          "Çöp kutusundaki tüm öğeler kalıcı olarak silinecek\n\nBu işlem geri alınamaz",
        ),
        "permanentlyDelete": MessageLookupByLibrary.simpleMessage(
          "Kalıcı olarak sil",
        ),
        "permanentlyDeleteFromDevice": MessageLookupByLibrary.simpleMessage(
          "Cihazdan kalıcı olarak silinsin mi?",
        ),
        "personIsAge": m59,
        "personName": MessageLookupByLibrary.simpleMessage("Kişi Adı"),
        "personTurningAge": m60,
        "pets": MessageLookupByLibrary.simpleMessage("Tüylü dostlar"),
        "photoDescriptions": MessageLookupByLibrary.simpleMessage(
          "Fotoğraf Açıklaması",
        ),
        "photoGridSize": MessageLookupByLibrary.simpleMessage("Izgara boyutu"),
        "photoSmallCase": MessageLookupByLibrary.simpleMessage("fotoğraf"),
        "photocountPhotos": m61,
        "photos": MessageLookupByLibrary.simpleMessage("Fotoğraflar"),
        "photosAddedByYouWillBeRemovedFromTheAlbum":
            MessageLookupByLibrary.simpleMessage(
          "Eklediğiniz fotoğraflar albümden kaldırılacak",
        ),
        "photosCount": m62,
        "photosKeepRelativeTimeDifference":
            MessageLookupByLibrary.simpleMessage(
          "Fotoğraflar göreli zaman farkını korur",
        ),
        "pickCenterPoint": MessageLookupByLibrary.simpleMessage(
          "Merkez noktasını seçin",
        ),
        "pinAlbum": MessageLookupByLibrary.simpleMessage("Albümü sabitle"),
        "pinLock": MessageLookupByLibrary.simpleMessage("Pin kilidi"),
        "playOnTv": MessageLookupByLibrary.simpleMessage("Albümü TV\'de oynat"),
        "playOriginal": MessageLookupByLibrary.simpleMessage("Orijinali oynat"),
        "playStoreFreeTrialValidTill": m63,
        "playStream": MessageLookupByLibrary.simpleMessage("Akışı oynat"),
        "playstoreSubscription": MessageLookupByLibrary.simpleMessage(
          "PlayStore aboneliği",
        ),
        "pleaseCheckYourInternetConnectionAndTryAgain":
            MessageLookupByLibrary.simpleMessage(
          "Lütfen internet bağlantınızı kontrol edin ve yeniden deneyin.",
        ),
        "pleaseContactSupportAndWeWillBeHappyToHelp":
            MessageLookupByLibrary.simpleMessage(
          "Lütfen support@ente.io ile iletişime geçin; size yardımcı olmaktan memnuniyet duyarız!",
        ),
        "pleaseContactSupportIfTheProblemPersists":
            MessageLookupByLibrary.simpleMessage(
          "Bu hata devam ederse lütfen desteğe başvurun",
        ),
        "pleaseEmailUsAt": m64,
        "pleaseGrantPermissions": MessageLookupByLibrary.simpleMessage(
          "Lütfen izin ver",
        ),
        "pleaseLoginAgain": MessageLookupByLibrary.simpleMessage(
          "Lütfen tekrar giriş yapın",
        ),
        "pleaseSelectQuickLinksToRemove": MessageLookupByLibrary.simpleMessage(
          "Lütfen kaldırmak için hızlı bağlantıları seçin",
        ),
        "pleaseSendTheLogsTo": m65,
        "pleaseTryAgain": MessageLookupByLibrary.simpleMessage(
          "Lütfen tekrar deneyiniz",
        ),
        "pleaseVerifyTheCodeYouHaveEntered":
            MessageLookupByLibrary.simpleMessage(
          "Lütfen girdiğiniz kodu doğrulayın",
        ),
        "pleaseWait":
            MessageLookupByLibrary.simpleMessage("Lütfen bekleyiniz..."),
        "pleaseWaitDeletingAlbum": MessageLookupByLibrary.simpleMessage(
          "Lütfen bekleyin, albüm siliniyor",
        ),
        "pleaseWaitForSometimeBeforeRetrying":
            MessageLookupByLibrary.simpleMessage(
          "Tekrar denemeden önce lütfen bir süre bekleyin",
        ),
        "pleaseWaitThisWillTakeAWhile": MessageLookupByLibrary.simpleMessage(
          "Lütfen bekleyin, bu biraz zaman alabilir.",
        ),
        "posingWithThem": m66,
        "preparingLogs": MessageLookupByLibrary.simpleMessage(
          "Kayıtlar hazırlanıyor...",
        ),
        "preserveMore": MessageLookupByLibrary.simpleMessage(
          "Daha fazlasını koruyun",
        ),
        "pressAndHoldToPlayVideo": MessageLookupByLibrary.simpleMessage(
          "Videoları yönetmek için basılı tutun",
        ),
        "pressAndHoldToPlayVideoDetailed": MessageLookupByLibrary.simpleMessage(
          "Videoyu oynatmak için resmi basılı tutun",
        ),
        "previous": MessageLookupByLibrary.simpleMessage("Önceki"),
        "privacy": MessageLookupByLibrary.simpleMessage("Gizlilik"),
        "privacyPolicyTitle": MessageLookupByLibrary.simpleMessage(
          "Mahremiyet Politikası",
        ),
        "privateBackups":
            MessageLookupByLibrary.simpleMessage("Özel yedeklemeler"),
        "privateSharing": MessageLookupByLibrary.simpleMessage("Özel paylaşım"),
        "proceed": MessageLookupByLibrary.simpleMessage("Devam edin"),
        "processed": MessageLookupByLibrary.simpleMessage("İşlenen"),
        "processing": MessageLookupByLibrary.simpleMessage("İşleniyor"),
        "processingImport": m67,
        "processingVideos": MessageLookupByLibrary.simpleMessage(
          "Videolar işleniyor",
        ),
        "publicLinkCreated": MessageLookupByLibrary.simpleMessage(
          "Herkese açık bağlantı oluşturuldu",
        ),
        "publicLinkEnabled": MessageLookupByLibrary.simpleMessage(
<<<<<<< HEAD
          "Herkese açık bağlantı aktive edildi",
        ),
=======
            "Herkese açık bağlantı aktive edildi"),
>>>>>>> b66348f2
        "questionmark": MessageLookupByLibrary.simpleMessage("?"),
        "queued": MessageLookupByLibrary.simpleMessage("Kuyrukta"),
        "quickLinks": MessageLookupByLibrary.simpleMessage("Hızlı Erişim"),
        "radius": MessageLookupByLibrary.simpleMessage("Yarıçap"),
        "raiseTicket": MessageLookupByLibrary.simpleMessage("Bileti artır"),
        "rateTheApp":
            MessageLookupByLibrary.simpleMessage("Uygulamayı puanlayın"),
        "rateUs": MessageLookupByLibrary.simpleMessage("Bizi değerlendirin"),
        "rateUsOnStore": m68,
        "reassignMe": MessageLookupByLibrary.simpleMessage(
          "\"Ben\"i yeniden atayın",
        ),
        "reassignedToName": m69,
<<<<<<< HEAD
        "reassigningLoading": MessageLookupByLibrary.simpleMessage(
          "Yeniden atanıyor...",
        ),
        "receiveRemindersOnBirthdays": MessageLookupByLibrary.simpleMessage(
          "Birinin doğum günü olduğunda hatırlatıcılar alın. Bildirime dokunmak sizi doğum günü kişisinin fotoğraflarına götürecektir.",
        ),
=======
        "reassigningLoading":
            MessageLookupByLibrary.simpleMessage("Yeniden atanıyor..."),
        "receiveRemindersOnBirthdays": MessageLookupByLibrary.simpleMessage(
            "Birinin doğum günü olduğunda hatırlatıcılar alın. Bildirime dokunmak sizi doğum günü kişisinin fotoğraflarına götürecektir."),
>>>>>>> b66348f2
        "recover": MessageLookupByLibrary.simpleMessage("Kurtarma"),
        "recoverAccount": MessageLookupByLibrary.simpleMessage("Hesabı kurtar"),
        "recoverButton": MessageLookupByLibrary.simpleMessage("Kurtar"),
        "recoveryAccount":
            MessageLookupByLibrary.simpleMessage("Hesabı kurtar"),
        "recoveryInitiated": MessageLookupByLibrary.simpleMessage(
          "Kurtarma başlatıldı",
        ),
        "recoveryInitiatedDesc": m70,
        "recoveryKey":
            MessageLookupByLibrary.simpleMessage("Kurtarma anahtarı"),
        "recoveryKeyCopiedToClipboard": MessageLookupByLibrary.simpleMessage(
          "Kurtarma anahtarınız panoya kopyalandı",
        ),
        "recoveryKeyOnForgotPassword": MessageLookupByLibrary.simpleMessage(
          "Şifrenizi unutursanız, verilerinizi kurtarmanın tek yolu bu anahtar olacaktır.",
        ),
        "recoveryKeySaveDescription": MessageLookupByLibrary.simpleMessage(
          "Bu anahtarı saklamıyoruz, lütfen bu 24 kelime anahtarı güvenli bir yerde saklayın.",
        ),
        "recoveryKeySuccessBody": MessageLookupByLibrary.simpleMessage(
          "Harika! Kurtarma anahtarınız geçerlidir. Doğrulama için teşekkür ederim.\n\nLütfen kurtarma anahtarınızı güvenli bir şekilde yedeklediğinizden emin olun.",
        ),
        "recoveryKeyVerified": MessageLookupByLibrary.simpleMessage(
          "Kurtarma kodu doğrulandı",
        ),
        "recoveryKeyVerifyReason": MessageLookupByLibrary.simpleMessage(
          "Kurtarma anahtarınız, şifrenizi unutmanız durumunda fotoğraflarınızı kurtarmanın tek yoludur. Kurtarma anahtarınızı Ayarlar > Hesap bölümünde bulabilirsiniz.\n\nDoğru kaydettiğinizi doğrulamak için lütfen kurtarma anahtarınızı buraya girin.",
        ),
        "recoveryReady": m71,
        "recoverySuccessful": MessageLookupByLibrary.simpleMessage(
          "Kurtarma başarılı!",
        ),
        "recoveryWarning": MessageLookupByLibrary.simpleMessage(
          "Güvenilir bir kişi hesabınıza erişmeye çalışıyor",
        ),
        "recoveryWarningBody": m72,
        "recreatePasswordBody": MessageLookupByLibrary.simpleMessage(
          "Cihazınız, şifrenizi doğrulamak için yeterli güce sahip değil, ancak tüm cihazlarda çalışacak şekilde yeniden oluşturabiliriz.\n\nLütfen kurtarma anahtarınızı kullanarak giriş yapın ve şifrenizi yeniden oluşturun (istediğiniz takdirde aynı şifreyi tekrar kullanabilirsiniz).",
        ),
        "recreatePasswordTitle": MessageLookupByLibrary.simpleMessage(
<<<<<<< HEAD
          "Şifrenizi tekrardan oluşturun",
        ),
=======
            "Şifrenizi tekrardan oluşturun"),
>>>>>>> b66348f2
        "reddit": MessageLookupByLibrary.simpleMessage("Reddit"),
        "reenterPassword": MessageLookupByLibrary.simpleMessage(
          "Şifrenizi tekrar girin",
        ),
        "reenterPin": MessageLookupByLibrary.simpleMessage(
          "PIN\'inizi tekrar girin",
        ),
        "referFriendsAnd2xYourPlan": MessageLookupByLibrary.simpleMessage(
          "Arkadaşlarınıza önerin ve planınızı 2 katına çıkarın",
        ),
        "referralStep1": MessageLookupByLibrary.simpleMessage(
          "1. Bu kodu arkadaşlarınıza verin",
        ),
        "referralStep2": MessageLookupByLibrary.simpleMessage(
          "2. Ücretli bir plan için kaydolsunlar",
        ),
        "referralStep3": m73,
        "referrals":
            MessageLookupByLibrary.simpleMessage("Arkadaşını davet et"),
        "referralsAreCurrentlyPaused": MessageLookupByLibrary.simpleMessage(
          "Davetler şu anda durmuş durumda",
        ),
        "rejectRecovery":
            MessageLookupByLibrary.simpleMessage("Kurtarmayı reddet"),
        "remindToEmptyDeviceTrash": MessageLookupByLibrary.simpleMessage(
          "Ayrıca boş alanı kazanmak için \"Ayarlar\" > \"Depolama\" bölümünden \"Son Silinenler\" klasörünü de boşaltın",
        ),
        "remindToEmptyEnteTrash": MessageLookupByLibrary.simpleMessage(
          "Ayrıca boşalan alana sahip olmak için \"Çöp Kutunuzu\" boşaltın",
        ),
        "remoteImages": MessageLookupByLibrary.simpleMessage("Uzak Görseller"),
        "remoteThumbnails": MessageLookupByLibrary.simpleMessage(
          "Uzak Küçük Resimler",
        ),
        "remoteVideos": MessageLookupByLibrary.simpleMessage("Uzak Videolar"),
        "remove": MessageLookupByLibrary.simpleMessage("Kaldır"),
        "removeDuplicates": MessageLookupByLibrary.simpleMessage(
          "Yinelenenleri kaldır",
        ),
        "removeDuplicatesDesc": MessageLookupByLibrary.simpleMessage(
          "Aynı olan dosyaları gözden geçirin ve kaldırın.",
        ),
        "removeFromAlbum":
            MessageLookupByLibrary.simpleMessage("Albümden çıkar"),
        "removeFromAlbumTitle": MessageLookupByLibrary.simpleMessage(
          "Albümden çıkarılsın mı?",
        ),
        "removeFromFavorite": MessageLookupByLibrary.simpleMessage(
          "Favorilerden Kaldır",
        ),
        "removeInvite":
            MessageLookupByLibrary.simpleMessage("Davetiyeyi kaldır"),
        "removeLink": MessageLookupByLibrary.simpleMessage("Bağlantıyı kaldır"),
        "removeParticipant": MessageLookupByLibrary.simpleMessage(
          "Katılımcıyı kaldır",
        ),
        "removeParticipantBody": m74,
        "removePersonLabel": MessageLookupByLibrary.simpleMessage(
          "Kişi etiketini kaldırın",
        ),
        "removePublicLink": MessageLookupByLibrary.simpleMessage(
          "Herkese açık bağlantıyı kaldır",
        ),
        "removePublicLinks": MessageLookupByLibrary.simpleMessage(
          "Herkese açık bağlantıları kaldır",
        ),
        "removeShareItemsWarning": MessageLookupByLibrary.simpleMessage(
          "Kaldırdığınız öğelerden bazıları başkaları tarafından eklenmiştir ve bunlara erişiminizi kaybedeceksiniz",
        ),
        "removeWithQuestionMark": MessageLookupByLibrary.simpleMessage(
          "Kaldırılsın mı?",
        ),
        "removeYourselfAsTrustedContact": MessageLookupByLibrary.simpleMessage(
          "Kendinizi güvenilir kişi olarak kaldırın",
        ),
        "removingFromFavorites": MessageLookupByLibrary.simpleMessage(
          "Favorilerimden kaldır...",
        ),
        "rename": MessageLookupByLibrary.simpleMessage("Yeniden adlandır"),
        "renameAlbum": MessageLookupByLibrary.simpleMessage(
          "Albümü yeniden adlandır",
        ),
        "renameFile": MessageLookupByLibrary.simpleMessage(
          "Dosyayı yeniden adlandır",
        ),
        "renewSubscription": MessageLookupByLibrary.simpleMessage(
          "Abonelik yenileme",
        ),
        "renewsOn": m75,
        "reportABug": MessageLookupByLibrary.simpleMessage("Hata bildir"),
        "reportBug": MessageLookupByLibrary.simpleMessage("Hata bildir"),
<<<<<<< HEAD
        "resendEmail": MessageLookupByLibrary.simpleMessage(
          "E-postayı yeniden gönder",
        ),
=======
        "resendEmail":
            MessageLookupByLibrary.simpleMessage("E-postayı yeniden gönder"),
>>>>>>> b66348f2
        "reset": MessageLookupByLibrary.simpleMessage("Sıfırla"),
        "resetIgnoredFiles": MessageLookupByLibrary.simpleMessage(
          "Yok sayılan dosyaları sıfırla",
        ),
        "resetPasswordTitle": MessageLookupByLibrary.simpleMessage(
          "Parolanızı sıfırlayın",
        ),
        "resetPerson": MessageLookupByLibrary.simpleMessage("Kaldır"),
        "resetToDefault": MessageLookupByLibrary.simpleMessage(
          "Varsayılana sıfırla",
        ),
        "restore": MessageLookupByLibrary.simpleMessage("Geri yükle"),
        "restoreToAlbum": MessageLookupByLibrary.simpleMessage("Albümü yenile"),
        "restoringFiles": MessageLookupByLibrary.simpleMessage(
          "Dosyalar geri yükleniyor...",
        ),
        "resumableUploads": MessageLookupByLibrary.simpleMessage(
          "Devam edilebilir yüklemeler",
        ),
        "retry": MessageLookupByLibrary.simpleMessage("Tekrar dene"),
        "review": MessageLookupByLibrary.simpleMessage("Gözden Geçir"),
        "reviewDeduplicateItems": MessageLookupByLibrary.simpleMessage(
          "Lütfen kopya olduğunu düşündüğünüz öğeleri inceleyin ve silin.",
        ),
        "reviewSuggestions": MessageLookupByLibrary.simpleMessage(
          "Önerileri inceleyin",
        ),
        "right": MessageLookupByLibrary.simpleMessage("Sağ"),
        "roadtripWithThem": m76,
        "rotate": MessageLookupByLibrary.simpleMessage("Döndür"),
        "rotateLeft": MessageLookupByLibrary.simpleMessage("Sola döndür"),
        "rotateRight": MessageLookupByLibrary.simpleMessage("Sağa döndür"),
        "safelyStored":
            MessageLookupByLibrary.simpleMessage("Güvenle saklanır"),
        "same": MessageLookupByLibrary.simpleMessage("Aynı"),
        "sameperson": MessageLookupByLibrary.simpleMessage("Aynı kişi mi?"),
        "save": MessageLookupByLibrary.simpleMessage("Kaydet"),
        "saveAsAnotherPerson": MessageLookupByLibrary.simpleMessage(
<<<<<<< HEAD
          "Başka bir kişi olarak kaydet",
        ),
=======
            "Başka bir kişi olarak kaydet"),
>>>>>>> b66348f2
        "saveChangesBeforeLeavingQuestion":
            MessageLookupByLibrary.simpleMessage(
          "Çıkmadan önce değişiklikler kaydedilsin mi?",
        ),
        "saveCollage": MessageLookupByLibrary.simpleMessage("Kolajı kaydet"),
        "saveCopy": MessageLookupByLibrary.simpleMessage("Kopyasını kaydet"),
        "saveKey": MessageLookupByLibrary.simpleMessage("Anahtarı kaydet"),
        "savePerson": MessageLookupByLibrary.simpleMessage("Kişiyi kaydet"),
        "saveYourRecoveryKeyIfYouHaventAlready":
            MessageLookupByLibrary.simpleMessage(
          "Henüz yapmadıysanız kurtarma anahtarınızı kaydetmeyi unutmayın",
        ),
        "saving": MessageLookupByLibrary.simpleMessage("Kaydediliyor..."),
        "savingEdits": MessageLookupByLibrary.simpleMessage(
          "Düzenlemeler kaydediliyor...",
        ),
        "scanCode": MessageLookupByLibrary.simpleMessage("Kodu tarayın"),
        "scanThisBarcodeWithnyourAuthenticatorApp":
            MessageLookupByLibrary.simpleMessage(
          "Kimlik doğrulama uygulamanız ile kodu tarayın",
        ),
        "search": MessageLookupByLibrary.simpleMessage("Ara"),
        "searchAlbumsEmptySection": MessageLookupByLibrary.simpleMessage(
          "Albümler",
        ),
        "searchByAlbumNameHint":
            MessageLookupByLibrary.simpleMessage("Albüm adı"),
        "searchByExamples": MessageLookupByLibrary.simpleMessage(
          "• Albüm adları (ör. \"Kamera\")\n• Dosya türleri (ör. \"Videolar\", \".gif\")\n• Yıllar ve aylar (ör. \"2022\", \"Ocak\")\n• Tatiller (ör. \"Noel\")\n• Fotoğraf açıklamaları (ör. \"#eğlence\")",
        ),
        "searchCaptionEmptySection": MessageLookupByLibrary.simpleMessage(
          "Fotoğraf bilgilerini burada hızlı bir şekilde bulmak için \"#trip\" gibi açıklamalar ekleyin",
        ),
        "searchDatesEmptySection": MessageLookupByLibrary.simpleMessage(
          "Tarihe, aya veya yıla göre arama yapın",
        ),
        "searchDiscoverEmptySection": MessageLookupByLibrary.simpleMessage(
          "İşleme ve senkronizasyon tamamlandığında görüntüler burada gösterilecektir",
        ),
        "searchFaceEmptySection": MessageLookupByLibrary.simpleMessage(
          "Dizinleme yapıldıktan sonra insanlar burada gösterilecek",
        ),
        "searchFileTypesAndNamesEmptySection":
            MessageLookupByLibrary.simpleMessage(
          "Dosya türleri ve adları",
        ),
        "searchHint1": MessageLookupByLibrary.simpleMessage(
          "Hızlı, cihaz üzerinde arama",
        ),
        "searchHint2": MessageLookupByLibrary.simpleMessage(
          "Fotoğraf tarihleri, açıklamalar",
        ),
        "searchHint3": MessageLookupByLibrary.simpleMessage(
          "Albümler, dosya adları ve türleri",
        ),
        "searchHint4": MessageLookupByLibrary.simpleMessage("Konum"),
        "searchHint5": MessageLookupByLibrary.simpleMessage(
          "Çok yakında: Yüzler ve sihirli arama ✨",
        ),
        "searchLocationEmptySection": MessageLookupByLibrary.simpleMessage(
          "Bir fotoğrafın belli bir yarıçapında çekilen fotoğrafları gruplandırın",
        ),
        "searchPeopleEmptySection": MessageLookupByLibrary.simpleMessage(
          "İnsanları davet ettiğinizde onların paylaştığı tüm fotoğrafları burada göreceksiniz",
        ),
        "searchPersonsEmptySection": MessageLookupByLibrary.simpleMessage(
          "İşleme ve senkronizasyon tamamlandığında kişiler burada gösterilecektir",
        ),
        "searchResultCount": m77,
        "searchSectionsLengthMismatch": m78,
        "security": MessageLookupByLibrary.simpleMessage("Güvenlik"),
        "seePublicAlbumLinksInApp": MessageLookupByLibrary.simpleMessage(
          "Uygulamadaki herkese açık albüm bağlantılarını görün",
        ),
        "selectALocation":
            MessageLookupByLibrary.simpleMessage("Bir konum seçin"),
        "selectALocationFirst": MessageLookupByLibrary.simpleMessage(
          "Önce yeni yer seçin",
        ),
        "selectAlbum": MessageLookupByLibrary.simpleMessage("Albüm seçin"),
        "selectAll": MessageLookupByLibrary.simpleMessage("Hepsini seç"),
        "selectAllShort": MessageLookupByLibrary.simpleMessage("Tümü"),
        "selectCoverPhoto": MessageLookupByLibrary.simpleMessage(
          "Kapak fotoğrafı seçin",
        ),
        "selectDate": MessageLookupByLibrary.simpleMessage("Tarih seç"),
        "selectFoldersForBackup": MessageLookupByLibrary.simpleMessage(
          "Yedekleme için klasörleri seçin",
        ),
        "selectItemsToAdd": MessageLookupByLibrary.simpleMessage(
          "Eklenecek eşyaları seçin",
        ),
        "selectLanguage": MessageLookupByLibrary.simpleMessage("Dil Seçin"),
        "selectMailApp": MessageLookupByLibrary.simpleMessage(
          "Mail Uygulamasını Seç",
        ),
        "selectMorePhotos": MessageLookupByLibrary.simpleMessage(
          "Daha Fazla Fotoğraf Seç",
        ),
        "selectOneDateAndTime": MessageLookupByLibrary.simpleMessage(
          "Bir tarih ve saat seçin",
        ),
        "selectOneDateAndTimeForAll": MessageLookupByLibrary.simpleMessage(
          "Tümü için tek bir tarih ve saat seçin",
        ),
        "selectPersonToLink": MessageLookupByLibrary.simpleMessage(
          "Bağlantı kurulacak kişiyi seçin",
        ),
        "selectReason": MessageLookupByLibrary.simpleMessage(
          "Ayrılma nedeninizi seçin",
        ),
        "selectStartOfRange": MessageLookupByLibrary.simpleMessage(
          "Aralık başlangıcını seçin",
        ),
        "selectTime": MessageLookupByLibrary.simpleMessage("Zaman Seç"),
        "selectYourFace":
            MessageLookupByLibrary.simpleMessage("Yüzünüzü seçin"),
        "selectYourPlan":
            MessageLookupByLibrary.simpleMessage("Planınızı seçin"),
        "selectedAlbums": m79,
        "selectedFilesAreNotOnEnte": MessageLookupByLibrary.simpleMessage(
          "Seçilen dosyalar Ente\'de değil",
        ),
        "selectedFoldersWillBeEncryptedAndBackedUp":
            MessageLookupByLibrary.simpleMessage(
          "Seçilen klasörler şifrelenecek ve yedeklenecektir",
        ),
        "selectedItemsWillBeDeletedFromAllAlbumsAndMoved":
            MessageLookupByLibrary.simpleMessage(
          "Seçilen öğeler tüm albümlerden silinecek ve çöp kutusuna taşınacak.",
        ),
        "selectedItemsWillBeRemovedFromThisPerson":
            MessageLookupByLibrary.simpleMessage(
          "Seçili öğeler bu kişiden silinir, ancak kitaplığınızdan silinmez.",
        ),
        "selectedPhotos": m80,
        "selectedPhotosWithYours": m81,
        "selfiesWithThem": m82,
        "send": MessageLookupByLibrary.simpleMessage("Gönder"),
        "sendEmail": MessageLookupByLibrary.simpleMessage("E-posta gönder"),
        "sendInvite": MessageLookupByLibrary.simpleMessage("Davet kodu gönder"),
        "sendLink": MessageLookupByLibrary.simpleMessage("Bağlantıyı gönder"),
        "serverEndpoint":
            MessageLookupByLibrary.simpleMessage("Sunucu uç noktası"),
        "sessionExpired": MessageLookupByLibrary.simpleMessage(
          "Oturum süresi doldu",
        ),
        "sessionIdMismatch": MessageLookupByLibrary.simpleMessage(
          "Oturum kimliği uyuşmazlığı",
        ),
        "setAPassword": MessageLookupByLibrary.simpleMessage("Şifre ayarla"),
        "setAs": MessageLookupByLibrary.simpleMessage("Şu şekilde ayarla"),
        "setCover": MessageLookupByLibrary.simpleMessage("Kapak Belirle"),
        "setLabel": MessageLookupByLibrary.simpleMessage("Ayarla"),
        "setNewPassword": MessageLookupByLibrary.simpleMessage(
          "Yeni şifre belirle",
        ),
        "setNewPin":
            MessageLookupByLibrary.simpleMessage("Yeni PIN belirleyin"),
        "setPasswordTitle": MessageLookupByLibrary.simpleMessage(
          "Parola ayarlayın",
        ),
        "setRadius": MessageLookupByLibrary.simpleMessage("Yarıçapı ayarla"),
        "setupComplete": MessageLookupByLibrary.simpleMessage(
          "Ayarlama işlemi başarılı",
        ),
        "share": MessageLookupByLibrary.simpleMessage("Paylaş"),
        "shareALink":
            MessageLookupByLibrary.simpleMessage("Bir bağlantı paylaş"),
        "shareAlbumHint": MessageLookupByLibrary.simpleMessage(
          "Bir albüm açın ve paylaşmak için sağ üstteki paylaş düğmesine dokunun.",
        ),
        "shareAnAlbumNow": MessageLookupByLibrary.simpleMessage(
          "Şimdi bir albüm paylaşın",
        ),
        "shareLink": MessageLookupByLibrary.simpleMessage("Bağlantıyı paylaş"),
        "shareMyVerificationID": m83,
        "shareOnlyWithThePeopleYouWant": MessageLookupByLibrary.simpleMessage(
          "Yalnızca istediğiniz kişilerle paylaşın",
        ),
        "shareTextConfirmOthersVerificationID": m84,
        "shareTextRecommendUsingEnte": MessageLookupByLibrary.simpleMessage(
          "Orijinal kalitede fotoğraf ve videoları kolayca paylaşabilmemiz için Ente\'yi indirin\n\nhttps://ente.io",
        ),
        "shareTextReferralCode": m85,
        "shareWithNonenteUsers": MessageLookupByLibrary.simpleMessage(
          "Ente kullanıcısı olmayanlar için paylaş",
        ),
        "shareWithPeopleSectionTitle": m86,
        "shareYourFirstAlbum": MessageLookupByLibrary.simpleMessage(
          "İlk albümünüzü paylaşın",
        ),
        "sharedAlbumSectionDescription": MessageLookupByLibrary.simpleMessage(
          "Diğer Ente kullanıcılarıyla paylaşılan ve topluluk albümleri oluşturun, bu arada ücretsiz planlara sahip kullanıcıları da içerir.",
        ),
        "sharedByMe":
            MessageLookupByLibrary.simpleMessage("Benim paylaştıklarım"),
        "sharedByYou": MessageLookupByLibrary.simpleMessage("Paylaştıklarınız"),
        "sharedPhotoNotifications": MessageLookupByLibrary.simpleMessage(
          "Paylaşılan fotoğrafları ekle",
        ),
        "sharedPhotoNotificationsExplanation":
            MessageLookupByLibrary.simpleMessage(
          "Birisi parçası olduğunuz paylaşılan bir albüme fotoğraf eklediğinde bildirim alın",
        ),
        "sharedWith": m87,
        "sharedWithMe":
            MessageLookupByLibrary.simpleMessage("Benimle paylaşılan"),
        "sharedWithYou":
            MessageLookupByLibrary.simpleMessage("Sizinle paylaşıldı"),
        "sharing": MessageLookupByLibrary.simpleMessage("Paylaşılıyor..."),
<<<<<<< HEAD
        "shiftDatesAndTime": MessageLookupByLibrary.simpleMessage(
          "Vardiya tarihleri ve saati",
        ),
        "showLessFaces":
            MessageLookupByLibrary.simpleMessage("Daha az yüz göster"),
        "showMemories": MessageLookupByLibrary.simpleMessage("Anıları göster"),
        "showMoreFaces": MessageLookupByLibrary.simpleMessage(
          "Daha fazla yüz göster",
        ),
=======
        "shiftDatesAndTime":
            MessageLookupByLibrary.simpleMessage("Vardiya tarihleri ve saati"),
        "showLessFaces":
            MessageLookupByLibrary.simpleMessage("Daha az yüz göster"),
        "showMemories": MessageLookupByLibrary.simpleMessage("Anıları göster"),
        "showMoreFaces":
            MessageLookupByLibrary.simpleMessage("Daha fazla yüz göster"),
>>>>>>> b66348f2
        "showPerson": MessageLookupByLibrary.simpleMessage("Kişiyi Göster"),
        "signOutFromOtherDevices": MessageLookupByLibrary.simpleMessage(
          "Diğer cihazlardan çıkış yap",
        ),
        "signOutOtherBody": MessageLookupByLibrary.simpleMessage(
          "Eğer başka birisinin parolanızı bildiğini düşünüyorsanız, diğer tüm cihazları hesabınızdan çıkışa zorlayabilirsiniz.",
        ),
        "signOutOtherDevices": MessageLookupByLibrary.simpleMessage(
          "Diğer cihazlardan çıkış yap",
        ),
        "signUpTerms": MessageLookupByLibrary.simpleMessage(
          "<u-terms>Hizmet Şartları</u-terms>\'nı ve <u-policy>Gizlilik Politikası</u-policy>\'nı kabul ediyorum",
        ),
        "singleFileDeleteFromDevice": m88,
        "singleFileDeleteHighlight": MessageLookupByLibrary.simpleMessage(
          "Tüm albümlerden silinecek.",
        ),
        "singleFileInBothLocalAndRemote": m89,
        "singleFileInRemoteOnly": m90,
        "skip": MessageLookupByLibrary.simpleMessage("Geç"),
        "smartMemories": MessageLookupByLibrary.simpleMessage("Akıllı anılar"),
        "social": MessageLookupByLibrary.simpleMessage("Sosyal Medya"),
        "someItemsAreInBothEnteAndYourDevice":
            MessageLookupByLibrary.simpleMessage(
          "Bazı öğeler hem Ente\'de hem de cihazınızda bulunur.",
        ),
        "someOfTheFilesYouAreTryingToDeleteAre":
            MessageLookupByLibrary.simpleMessage(
          "Silmeye çalıştığınız dosyalardan bazıları yalnızca cihazınızda mevcuttur ve silindiği takdirde kurtarılamaz",
        ),
        "someoneSharingAlbumsWithYouShouldSeeTheSameId":
            MessageLookupByLibrary.simpleMessage(
          "Size albümleri paylaşan biri, kendi cihazında aynı kimliği görmelidir.",
        ),
        "somethingWentWrong": MessageLookupByLibrary.simpleMessage(
          "Bazı şeyler yanlış gitti",
        ),
        "somethingWentWrongPleaseTryAgain":
            MessageLookupByLibrary.simpleMessage(
          "Bir şeyler ters gitti, lütfen tekrar deneyin",
        ),
        "sorry": MessageLookupByLibrary.simpleMessage("Üzgünüz"),
        "sorryBackupFailedDesc": MessageLookupByLibrary.simpleMessage(
          "Üzgünüz, bu dosya şu anda yedeklenemedi. Daha sonra tekrar deneyeceğiz.",
        ),
        "sorryCouldNotAddToFavorites": MessageLookupByLibrary.simpleMessage(
          "Üzgünüm, favorilere ekleyemedim!",
        ),
        "sorryCouldNotRemoveFromFavorites":
            MessageLookupByLibrary.simpleMessage(
          "Üzgünüm, favorilere ekleyemedim!",
        ),
        "sorryTheCodeYouveEnteredIsIncorrect":
            MessageLookupByLibrary.simpleMessage(
          "Üzgünüz, girdiğiniz kod yanlış",
        ),
        "sorryWeCouldNotGenerateSecureKeysOnThisDevicennplease":
            MessageLookupByLibrary.simpleMessage(
<<<<<<< HEAD
          "Üzgünüm, bu cihazda güvenli anahtarlarını oluşturamadık.\n\nLütfen başka bir cihazdan giriş yapmayı deneyiniz.",
        ),
        "sorryWeHadToPauseYourBackups": MessageLookupByLibrary.simpleMessage(
          "Üzgünüm, yedeklemenizi duraklatmak zorunda kaldık",
        ),
=======
                "Üzgünüm, bu cihazda güvenli anahtarlarını oluşturamadık.\n\nLütfen başka bir cihazdan giriş yapmayı deneyiniz."),
        "sorryWeHadToPauseYourBackups": MessageLookupByLibrary.simpleMessage(
            "Üzgünüm, yedeklemenizi duraklatmak zorunda kaldık"),
>>>>>>> b66348f2
        "sort": MessageLookupByLibrary.simpleMessage("Sırala"),
        "sortAlbumsBy": MessageLookupByLibrary.simpleMessage("Sırala"),
        "sortNewestFirst":
            MessageLookupByLibrary.simpleMessage("Yeniden eskiye"),
        "sortOldestFirst": MessageLookupByLibrary.simpleMessage("Önce en eski"),
        "sparkleSuccess": MessageLookupByLibrary.simpleMessage("✨ Başarılı"),
        "sportsWithThem": m91,
        "spotlightOnThem": m92,
        "spotlightOnYourself":
            MessageLookupByLibrary.simpleMessage("Sahne senin"),
        "startAccountRecoveryTitle": MessageLookupByLibrary.simpleMessage(
          "Kurtarmayı başlat",
        ),
        "startBackup":
            MessageLookupByLibrary.simpleMessage("Yedeklemeyi başlat"),
        "status": MessageLookupByLibrary.simpleMessage("Durum"),
        "stopCastingBody": MessageLookupByLibrary.simpleMessage(
          "Yansıtmayı durdurmak istiyor musunuz?",
        ),
        "stopCastingTitle":
            MessageLookupByLibrary.simpleMessage("Yayını durdur"),
        "storage": MessageLookupByLibrary.simpleMessage("Depolama"),
        "storageBreakupFamily": MessageLookupByLibrary.simpleMessage("Aile"),
        "storageBreakupYou": MessageLookupByLibrary.simpleMessage("Sen"),
        "storageInGB": m93,
        "storageLimitExceeded": MessageLookupByLibrary.simpleMessage(
          "Depolama sınırı aşıldı",
        ),
        "storageUsageInfo": m94,
        "streamDetails": MessageLookupByLibrary.simpleMessage("Akış detayları"),
        "strongStrength": MessageLookupByLibrary.simpleMessage("Güçlü"),
        "subAlreadyLinkedErrMessage": m95,
        "subWillBeCancelledOn": m96,
        "subscribe": MessageLookupByLibrary.simpleMessage("Abone ol"),
        "subscribeToEnableSharing": MessageLookupByLibrary.simpleMessage(
          "Paylaşımı etkinleştirmek için aktif bir ücretli aboneliğe ihtiyacınız var.",
        ),
        "subscription": MessageLookupByLibrary.simpleMessage("Abonelik"),
        "success": MessageLookupByLibrary.simpleMessage("Başarılı"),
        "successfullyArchived": MessageLookupByLibrary.simpleMessage(
          "Başarıyla arşivlendi",
        ),
        "successfullyHid": MessageLookupByLibrary.simpleMessage(
          "Başarıyla saklandı",
        ),
        "successfullyUnarchived": MessageLookupByLibrary.simpleMessage(
          "Başarıyla arşivden çıkarıldı",
        ),
        "successfullyUnhid": MessageLookupByLibrary.simpleMessage(
          "Başarıyla arşivden çıkarıldı",
        ),
        "suggestFeatures":
            MessageLookupByLibrary.simpleMessage("Özellik önerin"),
        "sunrise": MessageLookupByLibrary.simpleMessage("Ufukta"),
        "support": MessageLookupByLibrary.simpleMessage("Destek"),
        "syncProgress": m97,
        "syncStopped": MessageLookupByLibrary.simpleMessage(
          "Senkronizasyon durduruldu",
        ),
        "syncing": MessageLookupByLibrary.simpleMessage("Eşitleniyor..."),
        "systemTheme": MessageLookupByLibrary.simpleMessage("Sistem"),
        "tapToCopy": MessageLookupByLibrary.simpleMessage(
          "kopyalamak için dokunun",
        ),
        "tapToEnterCode": MessageLookupByLibrary.simpleMessage(
          "Kodu girmek icin tıklayın",
        ),
        "tapToUnlock": MessageLookupByLibrary.simpleMessage("Açmak için dokun"),
        "tapToUpload": MessageLookupByLibrary.simpleMessage(
          "Yüklemek için tıklayın",
        ),
        "tapToUploadIsIgnoredDue": m98,
        "tempErrorContactSupportIfPersists":
            MessageLookupByLibrary.simpleMessage(
          "Bir şeyler ters gitmiş gibi görünüyor. Lütfen bir süre sonra tekrar deneyin. Hata devam ederse, lütfen destek ekibimizle iletişime geçin.",
        ),
        "terminate": MessageLookupByLibrary.simpleMessage("Sonlandır"),
        "terminateSession": MessageLookupByLibrary.simpleMessage(
          "Oturum sonlandırılsın mı?",
        ),
        "terms": MessageLookupByLibrary.simpleMessage("Şartlar"),
        "termsOfServicesTitle": MessageLookupByLibrary.simpleMessage("Şartlar"),
        "thankYou": MessageLookupByLibrary.simpleMessage("Teşekkürler"),
        "thankYouForSubscribing": MessageLookupByLibrary.simpleMessage(
          "Abone olduğunuz için teşekkürler!",
        ),
        "theDownloadCouldNotBeCompleted": MessageLookupByLibrary.simpleMessage(
          "İndirme işlemi tamamlanamadı",
        ),
        "theLinkYouAreTryingToAccessHasExpired":
            MessageLookupByLibrary.simpleMessage(
<<<<<<< HEAD
          "Erişmeye çalıştığınız bağlantının süresi dolmuştur.",
        ),
        "thePersonGroupsWillNotBeDisplayed":
            MessageLookupByLibrary.simpleMessage(
          "Kişi grupları artık kişiler bölümünde görüntülenmeyecek. Fotoğraflar dokunulmadan kalacaktır.",
        ),
        "thePersonWillNotBeDisplayed": MessageLookupByLibrary.simpleMessage(
          "Kişi artık kişiler bölümünde görüntülenmeyecek. Fotoğraflar dokunulmadan kalacaktır.",
        ),
=======
                "Erişmeye çalıştığınız bağlantının süresi dolmuştur."),
        "thePersonGroupsWillNotBeDisplayed": MessageLookupByLibrary.simpleMessage(
            "Kişi grupları artık kişiler bölümünde görüntülenmeyecek. Fotoğraflar dokunulmadan kalacaktır."),
        "thePersonWillNotBeDisplayed": MessageLookupByLibrary.simpleMessage(
            "Kişi artık kişiler bölümünde görüntülenmeyecek. Fotoğraflar dokunulmadan kalacaktır."),
>>>>>>> b66348f2
        "theRecoveryKeyYouEnteredIsIncorrect":
            MessageLookupByLibrary.simpleMessage(
          "Girdiğiniz kurtarma kodu yanlış",
        ),
        "theme": MessageLookupByLibrary.simpleMessage("Tema"),
        "theseItemsWillBeDeletedFromYourDevice":
            MessageLookupByLibrary.simpleMessage(
          "Bu öğeler cihazınızdan silinecektir.",
        ),
        "theyAlsoGetXGb": m99,
        "theyWillBeDeletedFromAllAlbums": MessageLookupByLibrary.simpleMessage(
          "Tüm albümlerden silinecek.",
        ),
        "thisActionCannotBeUndone": MessageLookupByLibrary.simpleMessage(
          "Bu eylem geri alınamaz",
        ),
        "thisAlbumAlreadyHDACollaborativeLink":
            MessageLookupByLibrary.simpleMessage(
          "Bu albümde zaten bir ortak çalışma bağlantısı var",
        ),
        "thisCanBeUsedToRecoverYourAccountIfYou":
            MessageLookupByLibrary.simpleMessage(
          "Bu, iki faktörünüzü kaybederseniz hesabınızı kurtarmak için kullanılabilir",
        ),
        "thisDevice": MessageLookupByLibrary.simpleMessage("Bu cihaz"),
        "thisEmailIsAlreadyInUse": MessageLookupByLibrary.simpleMessage(
          "Bu e-posta zaten kullanılıyor",
        ),
        "thisImageHasNoExifData": MessageLookupByLibrary.simpleMessage(
          "Bu görselde exif verisi yok",
        ),
        "thisIsMeExclamation":
            MessageLookupByLibrary.simpleMessage("Bu benim!"),
        "thisIsPersonVerificationId": m100,
        "thisIsYourVerificationId": MessageLookupByLibrary.simpleMessage(
          "Doğrulama kimliğiniz",
        ),
        "thisWeekThroughTheYears": MessageLookupByLibrary.simpleMessage(
          "Yıllar boyunca bu hafta",
        ),
        "thisWeekXYearsAgo": m101,
        "thisWillLogYouOutOfTheFollowingDevice":
            MessageLookupByLibrary.simpleMessage(
          "Bu, sizi aşağıdaki cihazdan çıkış yapacak:",
        ),
        "thisWillLogYouOutOfThisDevice": MessageLookupByLibrary.simpleMessage(
          "Bu cihazdaki oturumunuz kapatılacak!",
        ),
        "thisWillMakeTheDateAndTimeOfAllSelected":
            MessageLookupByLibrary.simpleMessage(
          "Bu, seçilen tüm fotoğrafların tarih ve saatini aynı yapacaktır.",
        ),
        "thisWillRemovePublicLinksOfAllSelectedQuickLinks":
            MessageLookupByLibrary.simpleMessage(
          "Bu, seçilen tüm hızlı bağlantıların genel bağlantılarını kaldıracaktır.",
        ),
        "throughTheYears": m102,
        "toEnableAppLockPleaseSetupDevicePasscodeOrScreen":
            MessageLookupByLibrary.simpleMessage(
          "Uygulama kilidini etkinleştirmek için lütfen sistem ayarlarınızda cihaz şifresi veya ekran kilidi ayarlayın.",
        ),
        "toHideAPhotoOrVideo": MessageLookupByLibrary.simpleMessage(
          "Bir fotoğrafı veya videoyu gizlemek için",
        ),
        "toResetVerifyEmail": MessageLookupByLibrary.simpleMessage(
          "Şifrenizi sıfılamak için lütfen e-postanızı girin.",
        ),
        "todaysLogs": MessageLookupByLibrary.simpleMessage("Bugünün kayıtları"),
        "tooManyIncorrectAttempts": MessageLookupByLibrary.simpleMessage(
          "Çok fazla hatalı deneme",
        ),
        "total": MessageLookupByLibrary.simpleMessage("total"),
        "totalSize": MessageLookupByLibrary.simpleMessage("Toplam boyut"),
        "trash": MessageLookupByLibrary.simpleMessage("Cöp kutusu"),
        "trashDaysLeft": m103,
        "trim": MessageLookupByLibrary.simpleMessage("Kes"),
        "tripInYear": m104,
        "tripToLocation": m105,
        "trustedContacts": MessageLookupByLibrary.simpleMessage(
          "Güvenilir kişiler",
        ),
        "trustedInviteBody": m106,
        "tryAgain": MessageLookupByLibrary.simpleMessage("Tekrar deneyiniz"),
        "turnOnBackupForAutoUpload": MessageLookupByLibrary.simpleMessage(
          "Bu cihaz klasörüne eklenen dosyaları otomatik olarak ente\'ye yüklemek için yedeklemeyi açın.",
        ),
        "twitter": MessageLookupByLibrary.simpleMessage("Twitter"),
        "twoMonthsFreeOnYearlyPlans": MessageLookupByLibrary.simpleMessage(
          "Yıllık planlarda 2 ay ücretsiz",
        ),
        "twofactor":
            MessageLookupByLibrary.simpleMessage("İki faktörlü doğrulama"),
        "twofactorAuthenticationHasBeenDisabled":
            MessageLookupByLibrary.simpleMessage(
          "İki faktörlü kimlik doğrulama devre dışı",
        ),
        "twofactorAuthenticationPageTitle":
            MessageLookupByLibrary.simpleMessage(
          "İki faktörlü doğrulama",
        ),
        "twofactorAuthenticationSuccessfullyReset":
            MessageLookupByLibrary.simpleMessage(
          "İki faktörlü kimlik doğrulama başarıyla sıfırlandı",
        ),
        "twofactorSetup": MessageLookupByLibrary.simpleMessage(
          "İki faktörlü kurulum",
        ),
        "typeOfGallerGallerytypeIsNotSupportedForRename": m107,
        "unarchive": MessageLookupByLibrary.simpleMessage("Arşivden cıkar"),
        "unarchiveAlbum":
            MessageLookupByLibrary.simpleMessage("Arşivden Çıkar"),
        "unarchiving": MessageLookupByLibrary.simpleMessage(
          "Arşivden çıkarılıyor...",
        ),
        "unavailableReferralCode": MessageLookupByLibrary.simpleMessage(
          "Üzgünüz, bu kod mevcut değil.",
        ),
        "uncategorized": MessageLookupByLibrary.simpleMessage("Kategorisiz"),
        "unhide": MessageLookupByLibrary.simpleMessage("Gizleme"),
        "unhideToAlbum": MessageLookupByLibrary.simpleMessage("Albümü gizleme"),
        "unhiding": MessageLookupByLibrary.simpleMessage("Gösteriliyor..."),
        "unhidingFilesToAlbum": MessageLookupByLibrary.simpleMessage(
          "Albümdeki dosyalar gösteriliyor",
        ),
        "unlock": MessageLookupByLibrary.simpleMessage("Kilidi aç"),
        "unpinAlbum": MessageLookupByLibrary.simpleMessage(
          "Albümün sabitlemesini kaldır",
        ),
        "unselectAll": MessageLookupByLibrary.simpleMessage(
          "Tümünün seçimini kaldır",
        ),
        "update": MessageLookupByLibrary.simpleMessage("Güncelle"),
        "updateAvailable": MessageLookupByLibrary.simpleMessage(
          "Güncelleme mevcut",
        ),
        "updatingFolderSelection": MessageLookupByLibrary.simpleMessage(
          "Klasör seçimi güncelleniyor...",
        ),
        "upgrade": MessageLookupByLibrary.simpleMessage("Yükselt"),
        "uploadIsIgnoredDueToIgnorereason": m108,
        "uploadingFilesToAlbum": MessageLookupByLibrary.simpleMessage(
          "Dosyalar albüme taşınıyor...",
        ),
        "uploadingMultipleMemories": m109,
        "uploadingSingleMemory": MessageLookupByLibrary.simpleMessage(
          "1 anı korunuyor...",
        ),
        "upto50OffUntil4thDec": MessageLookupByLibrary.simpleMessage(
          "4 Aralık\'a kadar %50\'ye varan indirim.",
        ),
        "usableReferralStorageInfo": MessageLookupByLibrary.simpleMessage(
          "Kullanılabilir depolama alanı mevcut planınızla sınırlıdır. Talep edilen fazla depolama alanı, planınızı yükselttiğinizde otomatik olarak kullanılabilir hale gelecektir.",
        ),
        "useAsCover":
            MessageLookupByLibrary.simpleMessage("Kapak olarak kullanın"),
        "useDifferentPlayerInfo": MessageLookupByLibrary.simpleMessage(
          "Bu videoyu oynatmakta sorun mu yaşıyorsunuz? Farklı bir oynatıcı denemek için buraya uzun basın.",
        ),
        "usePublicLinksForPeopleNotOnEnte":
            MessageLookupByLibrary.simpleMessage(
          "Ente\'de olmayan kişiler için genel bağlantıları kullanın",
        ),
        "useRecoveryKey": MessageLookupByLibrary.simpleMessage(
          "Kurtarma anahtarını kullan",
        ),
        "useSelectedPhoto": MessageLookupByLibrary.simpleMessage(
          "Seçilen fotoğrafı kullan",
        ),
        "usedSpace": MessageLookupByLibrary.simpleMessage("Kullanılan alan"),
        "validTill": m110,
        "verificationFailedPleaseTryAgain":
            MessageLookupByLibrary.simpleMessage(
          "Doğrulama başarısız oldu, lütfen tekrar deneyin",
        ),
        "verificationId":
            MessageLookupByLibrary.simpleMessage("Doğrulama kimliği"),
        "verify": MessageLookupByLibrary.simpleMessage("Doğrula"),
        "verifyEmail": MessageLookupByLibrary.simpleMessage(
          "E-posta adresini doğrulayın",
        ),
        "verifyEmailID": m111,
        "verifyIDLabel": MessageLookupByLibrary.simpleMessage("Doğrula"),
        "verifyPasskey": MessageLookupByLibrary.simpleMessage(
          "Şifrenizi doğrulayın",
        ),
        "verifyPassword": MessageLookupByLibrary.simpleMessage(
          "Şifrenizi doğrulayın",
        ),
        "verifying": MessageLookupByLibrary.simpleMessage("Doğrulanıyor..."),
        "verifyingRecoveryKey": MessageLookupByLibrary.simpleMessage(
          "Kurtarma kodu doğrulanıyor...",
        ),
        "videoInfo": MessageLookupByLibrary.simpleMessage("Video Bilgileri"),
        "videoSmallCase": MessageLookupByLibrary.simpleMessage("video"),
        "videoStreaming": MessageLookupByLibrary.simpleMessage(
          "Akışlandırılabilir videolar",
        ),
        "videos": MessageLookupByLibrary.simpleMessage("Videolar"),
        "viewActiveSessions": MessageLookupByLibrary.simpleMessage(
          "Aktif oturumları görüntüle",
        ),
        "viewAddOnButton": MessageLookupByLibrary.simpleMessage(
          "Eklentileri görüntüle",
        ),
        "viewAll": MessageLookupByLibrary.simpleMessage("Tümünü görüntüle"),
        "viewAllExifData": MessageLookupByLibrary.simpleMessage(
          "Tüm EXIF verilerini görüntüle",
        ),
        "viewLargeFiles":
            MessageLookupByLibrary.simpleMessage("Büyük dosyalar"),
        "viewLargeFilesDesc": MessageLookupByLibrary.simpleMessage(
          "En fazla depolama alanı kullanan dosyaları görüntüleyin.",
        ),
        "viewLogs": MessageLookupByLibrary.simpleMessage("Kayıtları görüntüle"),
        "viewPersonToUnlink": m112,
        "viewRecoveryKey": MessageLookupByLibrary.simpleMessage(
          "Kurtarma anahtarını görüntüle",
        ),
        "viewer": MessageLookupByLibrary.simpleMessage("Görüntüleyici"),
        "viewersSuccessfullyAdded": m113,
        "visitWebToManage": MessageLookupByLibrary.simpleMessage(
          "Aboneliğinizi yönetmek için lütfen web.ente.io adresini ziyaret edin",
        ),
        "waitingForVerification": MessageLookupByLibrary.simpleMessage(
          "Doğrulama bekleniyor...",
        ),
        "waitingForWifi": MessageLookupByLibrary.simpleMessage(
          "WiFi bekleniyor...",
        ),
        "warning": MessageLookupByLibrary.simpleMessage("Uyarı"),
        "weAreOpenSource": MessageLookupByLibrary.simpleMessage(
          "Biz açık kaynağız!",
        ),
        "weDontSupportEditingPhotosAndAlbumsThatYouDont":
            MessageLookupByLibrary.simpleMessage(
          "Henüz sahibi olmadığınız fotoğraf ve albümlerin düzenlenmesini desteklemiyoruz",
        ),
        "weHaveSendEmailTo": m114,
        "weakStrength": MessageLookupByLibrary.simpleMessage("Zayıf"),
        "welcomeBack":
            MessageLookupByLibrary.simpleMessage("Tekrardan hoşgeldin!"),
        "whatsNew": MessageLookupByLibrary.simpleMessage("Yenilikler"),
        "whyAddTrustContact": MessageLookupByLibrary.simpleMessage("."),
        "widgets": MessageLookupByLibrary.simpleMessage("Widget\'lar"),
        "wishThemAHappyBirthday": m115,
        "yearShort": MessageLookupByLibrary.simpleMessage("yıl"),
        "yearly": MessageLookupByLibrary.simpleMessage("Yıllık"),
        "yearsAgo": m116,
        "yes": MessageLookupByLibrary.simpleMessage("Evet"),
        "yesCancel": MessageLookupByLibrary.simpleMessage("Evet, iptal et"),
        "yesConvertToViewer": MessageLookupByLibrary.simpleMessage(
          "Evet, görüntüleyici olarak dönüştür",
        ),
        "yesDelete": MessageLookupByLibrary.simpleMessage("Evet, sil"),
<<<<<<< HEAD
        "yesDiscardChanges": MessageLookupByLibrary.simpleMessage(
          "Evet, değişiklikleri sil",
        ),
=======
        "yesDiscardChanges":
            MessageLookupByLibrary.simpleMessage("Evet, değişiklikleri sil"),
>>>>>>> b66348f2
        "yesIgnore":
            MessageLookupByLibrary.simpleMessage("Evet, görmezden gel"),
        "yesLogout":
            MessageLookupByLibrary.simpleMessage("Evet, oturumu kapat"),
        "yesRemove": MessageLookupByLibrary.simpleMessage("Evet, sil"),
        "yesRenew": MessageLookupByLibrary.simpleMessage("Evet, yenile"),
        "yesResetPerson": MessageLookupByLibrary.simpleMessage(
          "Evet, kişiyi sıfırla",
        ),
        "you": MessageLookupByLibrary.simpleMessage("Sen"),
        "youAndThem": m117,
        "youAreOnAFamilyPlan": MessageLookupByLibrary.simpleMessage(
          "Aile planı kullanıyorsunuz!",
        ),
        "youAreOnTheLatestVersion": MessageLookupByLibrary.simpleMessage(
          "En son sürüme sahipsiniz",
        ),
        "youCanAtMaxDoubleYourStorage": MessageLookupByLibrary.simpleMessage(
          "* Alanınızı en fazla ikiye katlayabilirsiniz",
        ),
        "youCanManageYourLinksInTheShareTab":
            MessageLookupByLibrary.simpleMessage(
          "Bağlantılarınızı paylaşım sekmesinden yönetebilirsiniz.",
        ),
        "youCanTrySearchingForADifferentQuery":
            MessageLookupByLibrary.simpleMessage(
          "Farklı bir sorgu aramayı deneyebilirsiniz.",
        ),
        "youCannotDowngradeToThisPlan": MessageLookupByLibrary.simpleMessage(
          "Bu plana geçemezsiniz",
        ),
        "youCannotShareWithYourself": MessageLookupByLibrary.simpleMessage(
          "Kendinizle paylaşamazsınız",
        ),
        "youDontHaveAnyArchivedItems": MessageLookupByLibrary.simpleMessage(
          "Arşivlenmiş öğeniz yok.",
        ),
        "youHaveSuccessfullyFreedUp": m118,
        "yourAccountHasBeenDeleted": MessageLookupByLibrary.simpleMessage(
          "Hesabınız silindi",
        ),
        "yourMap": MessageLookupByLibrary.simpleMessage("Haritalarınız"),
        "yourPlanWasSuccessfullyDowngraded":
            MessageLookupByLibrary.simpleMessage(
          "Planınız başarıyla düşürüldü",
        ),
        "yourPlanWasSuccessfullyUpgraded": MessageLookupByLibrary.simpleMessage(
          "Planınız başarıyla yükseltildi",
        ),
        "yourPurchaseWasSuccessful": MessageLookupByLibrary.simpleMessage(
          "Satın alım başarılı",
        ),
        "yourStorageDetailsCouldNotBeFetched":
            MessageLookupByLibrary.simpleMessage(
          "Depolama bilgisi alınamadı",
        ),
        "yourSubscriptionHasExpired": MessageLookupByLibrary.simpleMessage(
          "Aboneliğinizin süresi doldu",
        ),
        "yourSubscriptionWasUpdatedSuccessfully":
            MessageLookupByLibrary.simpleMessage(
          "Aboneliğiniz başarıyla güncellendi",
        ),
        "yourVerificationCodeHasExpired": MessageLookupByLibrary.simpleMessage(
          "Doğrulama kodunuzun süresi doldu",
        ),
        "youveNoDuplicateFilesThatCanBeCleared":
            MessageLookupByLibrary.simpleMessage(
          "Temizlenebilecek yinelenen dosyalarınız yok",
        ),
        "youveNoFilesInThisAlbumThatCanBeDeleted":
            MessageLookupByLibrary.simpleMessage(
          "Her şey zaten temiz, silinecek dosya kalmadı",
        ),
        "zoomOutToSeePhotos": MessageLookupByLibrary.simpleMessage(
          "Fotoğrafları görmek için uzaklaştırın",
        ),
      };
}<|MERGE_RESOLUTION|>--- conflicted
+++ resolved
@@ -265,11 +265,7 @@
   static String m93(storageAmountInGB) => "${storageAmountInGB} GB";
 
   static String m94(
-    usedAmount,
-    usedStorageUnit,
-    totalAmount,
-    totalStorageUnit,
-  ) =>
+          usedAmount, usedStorageUnit, totalAmount, totalStorageUnit) =>
       "${usedAmount} ${usedStorageUnit} / ${totalAmount} ${totalStorageUnit} kullanıldı";
 
   static String m95(id) =>
@@ -365,12 +361,8 @@
         "addANewEmail":
             MessageLookupByLibrary.simpleMessage("Yeni e-posta ekle"),
         "addAlbumWidgetPrompt": MessageLookupByLibrary.simpleMessage(
-<<<<<<< HEAD
           "Ana ekranınıza bir albüm widget\'ı ekleyin ve özelleştirmek için buraya geri dönün.",
         ),
-=======
-            "Ana ekranınıza bir albüm widget\'ı ekleyin ve özelleştirmek için buraya geri dönün."),
->>>>>>> b66348f2
         "addCollaborator":
             MessageLookupByLibrary.simpleMessage("Düzenleyici ekle"),
         "addCollaborators": m1,
@@ -380,12 +372,8 @@
         "addLocation": MessageLookupByLibrary.simpleMessage("Konum Ekle"),
         "addLocationButton": MessageLookupByLibrary.simpleMessage("Ekle"),
         "addMemoriesWidgetPrompt": MessageLookupByLibrary.simpleMessage(
-<<<<<<< HEAD
           "Ana ekranınıza bir anılar widget\'ı ekleyin ve özelleştirmek için buraya geri dönün.",
         ),
-=======
-            "Ana ekranınıza bir anılar widget\'ı ekleyin ve özelleştirmek için buraya geri dönün."),
->>>>>>> b66348f2
         "addMore": MessageLookupByLibrary.simpleMessage("Daha fazla ekle"),
         "addName": MessageLookupByLibrary.simpleMessage("İsim Ekle"),
         "addNameOrMerge": MessageLookupByLibrary.simpleMessage(
@@ -401,12 +389,8 @@
         "addParticipants":
             MessageLookupByLibrary.simpleMessage("Katılımcı ekle"),
         "addPeopleWidgetPrompt": MessageLookupByLibrary.simpleMessage(
-<<<<<<< HEAD
           "Ana ekranınıza bir kişiler widget\'ı ekleyin ve özelleştirmek için buraya geri dönün.",
         ),
-=======
-            "Ana ekranınıza bir kişiler widget\'ı ekleyin ve özelleştirmek için buraya geri dönün."),
->>>>>>> b66348f2
         "addPhotos": MessageLookupByLibrary.simpleMessage("Fotoğraf ekle"),
         "addSelected": MessageLookupByLibrary.simpleMessage("Seçileni ekle"),
         "addToAlbum": MessageLookupByLibrary.simpleMessage("Albüme ekle"),
@@ -443,30 +427,19 @@
             MessageLookupByLibrary.simpleMessage("Albüm güncellendi"),
         "albums": MessageLookupByLibrary.simpleMessage("Albümler"),
         "albumsWidgetDesc": MessageLookupByLibrary.simpleMessage(
-<<<<<<< HEAD
           "Ana ekranınızda görmek istediğiniz albümleri seçin.",
         ),
-=======
-            "Ana ekranınızda görmek istediğiniz albümleri seçin."),
->>>>>>> b66348f2
         "allClear": MessageLookupByLibrary.simpleMessage("✨ Tümü temizlendi"),
         "allMemoriesPreserved": MessageLookupByLibrary.simpleMessage(
           "Tüm anılar saklandı",
         ),
         "allPersonGroupingWillReset": MessageLookupByLibrary.simpleMessage(
-<<<<<<< HEAD
           "Bu kişi için tüm gruplamalar sıfırlanacak ve bu kişi için yaptığınız tüm önerileri kaybedeceksiniz",
         ),
         "allUnnamedGroupsWillBeMergedIntoTheSelectedPerson":
             MessageLookupByLibrary.simpleMessage(
           "Tüm isimsiz gruplar seçilen kişiyle birleştirilecektir. Bu, kişinin öneri geçmişine genel bakışından hala geri alınabilir.",
         ),
-=======
-            "Bu kişi için tüm gruplamalar sıfırlanacak ve bu kişi için yaptığınız tüm önerileri kaybedeceksiniz"),
-        "allUnnamedGroupsWillBeMergedIntoTheSelectedPerson":
-            MessageLookupByLibrary.simpleMessage(
-                "Tüm isimsiz gruplar seçilen kişiyle birleştirilecektir. Bu, kişinin öneri geçmişine genel bakışından hala geri alınabilir."),
->>>>>>> b66348f2
         "allWillShiftRangeBasedOnFirst": MessageLookupByLibrary.simpleMessage(
           "Bu, gruptaki ilk fotoğraftır. Seçilen diğer fotoğraflar otomatik olarak bu yeni tarihe göre kaydırılacaktır",
         ),
@@ -538,12 +511,8 @@
         "areThey": MessageLookupByLibrary.simpleMessage("Onlar mı "),
         "areYouSureRemoveThisFaceFromPerson":
             MessageLookupByLibrary.simpleMessage(
-<<<<<<< HEAD
           "Bu yüzü bu kişiden çıkarmak istediğine emin misin?",
         ),
-=======
-                "Bu yüzü bu kişiden çıkarmak istediğine emin misin?"),
->>>>>>> b66348f2
         "areYouSureThatYouWantToLeaveTheFamily":
             MessageLookupByLibrary.simpleMessage(
           "Aile planından ayrılmak istediğinize emin misiniz?",
@@ -556,7 +525,6 @@
           "Planı değistirmek istediğinize emin misiniz?",
         ),
         "areYouSureYouWantToExit": MessageLookupByLibrary.simpleMessage(
-<<<<<<< HEAD
           "Çıkmak istediğinden emin misiniz?",
         ),
         "areYouSureYouWantToIgnoreThesePersons":
@@ -573,19 +541,6 @@
         "areYouSureYouWantToMergeThem": MessageLookupByLibrary.simpleMessage(
           "Onları birleştirmek istediğine emin misiniz?",
         ),
-=======
-            "Çıkmak istediğinden emin misiniz?"),
-        "areYouSureYouWantToIgnoreThesePersons":
-            MessageLookupByLibrary.simpleMessage(
-                "Bu insanları görmezden gelmek istediğine emin misiniz?"),
-        "areYouSureYouWantToIgnoreThisPerson":
-            MessageLookupByLibrary.simpleMessage(
-                "Bu kişiyi görmezden gelmek istediğine emin misin?"),
-        "areYouSureYouWantToLogout": MessageLookupByLibrary.simpleMessage(
-            "Çıkış yapmak istediğinize emin misiniz?"),
-        "areYouSureYouWantToMergeThem": MessageLookupByLibrary.simpleMessage(
-            "Onları birleştirmek istediğine emin misiniz?"),
->>>>>>> b66348f2
         "areYouSureYouWantToRenew": MessageLookupByLibrary.simpleMessage(
           "Yenilemek istediğinize emin misiniz?",
         ),
@@ -699,7 +654,6 @@
             MessageLookupByLibrary.simpleMessage("Videoları yedekle"),
         "beach": MessageLookupByLibrary.simpleMessage("Kum ve deniz"),
         "birthday": MessageLookupByLibrary.simpleMessage("Doğum Günü"),
-<<<<<<< HEAD
         "birthdayNotifications": MessageLookupByLibrary.simpleMessage(
           "Doğum günü bildirimleri",
         ),
@@ -744,39 +698,6 @@
         "cachedData": MessageLookupByLibrary.simpleMessage(
           "Önbelleğe alınmış veriler",
         ),
-=======
-        "birthdayNotifications":
-            MessageLookupByLibrary.simpleMessage("Doğum günü bildirimleri"),
-        "birthdays": MessageLookupByLibrary.simpleMessage("Doğum Günleri"),
-        "blackFridaySale":
-            MessageLookupByLibrary.simpleMessage("Muhteşem Cuma kampanyası"),
-        "blog": MessageLookupByLibrary.simpleMessage("Blog"),
-        "cLDesc1": MessageLookupByLibrary.simpleMessage(
-            "Video akışı beta sürümünün arkasında ve devam ettirilebilir yüklemeler ve indirmeler üzerinde çalışırken, artık dosya yükleme sınırını 10 GB\'a çıkardık. Bu artık hem masaüstü hem de mobil uygulamalarda kullanılabilir."),
-        "cLDesc2": MessageLookupByLibrary.simpleMessage(
-            "Arka plan yüklemeleri artık Android cihazlara ek olarak iOS\'ta da destekleniyor. En son fotoğraflarınızı ve videolarınızı yedeklemek için uygulamayı açmanıza gerek yok."),
-        "cLDesc3": MessageLookupByLibrary.simpleMessage(
-            "Otomatik oynatma, bir sonraki belleğe kaydırma ve çok daha fazlası dahil olmak üzere bellek deneyimimizde önemli iyileştirmeler yaptık."),
-        "cLDesc4": MessageLookupByLibrary.simpleMessage(
-            "Bazı arka plandaki iyileştirmelere ek olarak, artık tespit edilen tüm yüzleri görmek, benzer yüzler hakkında geri bildirimde bulunmak ve tek bir fotoğraftan yüz ekleyip çıkarmak çok daha kolay."),
-        "cLDesc5": MessageLookupByLibrary.simpleMessage(
-            "Ente’ye kaydettiğiniz tüm doğum günleri için artık en iyi fotoğraflarından oluşan bir koleksiyonla birlikte, devre dışı bırakabileceğiniz bir bildirim alacaksınız."),
-        "cLDesc6": MessageLookupByLibrary.simpleMessage(
-            "Uygulamayı kapatmadan önce yüklemelerin / indirmelerin tamamlanmasını beklemenize gerek yok. Tüm yüklemeler ve indirmeler artık yarıda duraklatma ve kaldığınız yerden devam etme özelliğine sahip."),
-        "cLTitle1": MessageLookupByLibrary.simpleMessage(
-            "Büyük Video Dosyalarını Yükleme"),
-        "cLTitle2": MessageLookupByLibrary.simpleMessage("Arka Plan Yükleme"),
-        "cLTitle3":
-            MessageLookupByLibrary.simpleMessage("Otomatik Oynatma Anıları"),
-        "cLTitle4":
-            MessageLookupByLibrary.simpleMessage("Geliştirilmiş Yüz Tanıma"),
-        "cLTitle5":
-            MessageLookupByLibrary.simpleMessage("Doğum Günü Bildirimleri"),
-        "cLTitle6": MessageLookupByLibrary.simpleMessage(
-            "Devam Ettirilebilir Yüklemeler ve İndirmeler"),
-        "cachedData":
-            MessageLookupByLibrary.simpleMessage("Önbelleğe alınmış veriler"),
->>>>>>> b66348f2
         "calculating": MessageLookupByLibrary.simpleMessage("Hesaplanıyor..."),
         "canNotOpenBody": MessageLookupByLibrary.simpleMessage(
           "Üzgünüz, Bu albüm uygulama içinde açılamadı.",
@@ -825,7 +746,6 @@
           "E-posta adresini değiştir",
         ),
         "changeLocationOfSelectedItems": MessageLookupByLibrary.simpleMessage(
-<<<<<<< HEAD
           "Seçilen öğelerin konumu değiştirilsin mi?",
         ),
         "changePassword": MessageLookupByLibrary.simpleMessage(
@@ -837,15 +757,6 @@
         "changePermissions": MessageLookupByLibrary.simpleMessage(
           "İzinleri değiştir?",
         ),
-=======
-            "Seçilen öğelerin konumu değiştirilsin mi?"),
-        "changePassword":
-            MessageLookupByLibrary.simpleMessage("Şifrenizi değiştirin"),
-        "changePasswordTitle":
-            MessageLookupByLibrary.simpleMessage("Parolanızı değiştirin"),
-        "changePermissions":
-            MessageLookupByLibrary.simpleMessage("İzinleri değiştir?"),
->>>>>>> b66348f2
         "changeYourReferralCode": MessageLookupByLibrary.simpleMessage(
           "Referans kodunuzu değiştirin",
         ),
@@ -878,19 +789,12 @@
         "clearIndexes":
             MessageLookupByLibrary.simpleMessage("Dizinleri temizle"),
         "click": MessageLookupByLibrary.simpleMessage("• Tıklamak"),
-<<<<<<< HEAD
         "clickOnTheOverflowMenu": MessageLookupByLibrary.simpleMessage(
           "• Taşma menüsüne tıklayın",
         ),
         "clickToInstallOurBestVersionYet": MessageLookupByLibrary.simpleMessage(
           "Bugüne kadarki en iyi sürümümüzü yüklemek için tıklayın",
         ),
-=======
-        "clickOnTheOverflowMenu":
-            MessageLookupByLibrary.simpleMessage("• Taşma menüsüne tıklayın"),
-        "clickToInstallOurBestVersionYet": MessageLookupByLibrary.simpleMessage(
-            "Bugüne kadarki en iyi sürümümüzü yüklemek için tıklayın"),
->>>>>>> b66348f2
         "close": MessageLookupByLibrary.simpleMessage("Kapat"),
         "clubByCaptureTime": MessageLookupByLibrary.simpleMessage(
           "Yakalama zamanına göre kulüp",
@@ -1212,7 +1116,6 @@
         ),
         "eligible": MessageLookupByLibrary.simpleMessage("uygun"),
         "email": MessageLookupByLibrary.simpleMessage("E-Posta"),
-<<<<<<< HEAD
         "emailAlreadyRegistered": MessageLookupByLibrary.simpleMessage(
           "E-posta zaten kayıtlı.",
         ),
@@ -1225,17 +1128,6 @@
         "emailVerificationToggle": MessageLookupByLibrary.simpleMessage(
           "E-posta doğrulama",
         ),
-=======
-        "emailAlreadyRegistered":
-            MessageLookupByLibrary.simpleMessage("E-posta zaten kayıtlı."),
-        "emailChangedTo": m29,
-        "emailDoesNotHaveEnteAccount": m30,
-        "emailNoEnteAccount": m31,
-        "emailNotRegistered":
-            MessageLookupByLibrary.simpleMessage("E-posta kayıtlı değil."),
-        "emailVerificationToggle":
-            MessageLookupByLibrary.simpleMessage("E-posta doğrulama"),
->>>>>>> b66348f2
         "emailYourLogs": MessageLookupByLibrary.simpleMessage(
           "Kayıtlarınızı e-postayla gönderin",
         ),
@@ -1265,14 +1157,9 @@
           "Yedekleme şifreleniyor...",
         ),
         "encryption": MessageLookupByLibrary.simpleMessage("Şifreleme"),
-<<<<<<< HEAD
         "encryptionKeys": MessageLookupByLibrary.simpleMessage(
           "Şifreleme anahtarı",
         ),
-=======
-        "encryptionKeys":
-            MessageLookupByLibrary.simpleMessage("Şifreleme anahtarı"),
->>>>>>> b66348f2
         "endpointUpdatedMessage": MessageLookupByLibrary.simpleMessage(
           "Fatura başarıyla güncellendi",
         ),
@@ -1327,17 +1214,11 @@
           "Doğrulama uygulamasındaki 6 basamaklı kodu giriniz",
         ),
         "enterValidEmail": MessageLookupByLibrary.simpleMessage(
-<<<<<<< HEAD
           "Lütfen geçerli bir e-posta adresi girin.",
         ),
         "enterYourEmailAddress": MessageLookupByLibrary.simpleMessage(
           "E-posta adresinizi girin",
         ),
-=======
-            "Lütfen geçerli bir e-posta adresi girin."),
-        "enterYourEmailAddress":
-            MessageLookupByLibrary.simpleMessage("E-posta adresinizi girin"),
->>>>>>> b66348f2
         "enterYourNewEmailAddress": MessageLookupByLibrary.simpleMessage(
           "Yeni e-posta adresinizi girin",
         ),
@@ -1492,17 +1373,11 @@
         ),
         "guestView": MessageLookupByLibrary.simpleMessage("Misafir Görünümü"),
         "guestViewEnablePreSteps": MessageLookupByLibrary.simpleMessage(
-<<<<<<< HEAD
           "Misafir görünümünü etkinleştirmek için lütfen sistem ayarlarınızda cihaz şifresi veya ekran kilidi ayarlayın.",
         ),
         "happyBirthday": MessageLookupByLibrary.simpleMessage(
           "Doğum günün kutlu olsun! 🥳",
         ),
-=======
-            "Misafir görünümünü etkinleştirmek için lütfen sistem ayarlarınızda cihaz şifresi veya ekran kilidi ayarlayın."),
-        "happyBirthday":
-            MessageLookupByLibrary.simpleMessage("Doğum günün kutlu olsun! 🥳"),
->>>>>>> b66348f2
         "hearUsExplanation": MessageLookupByLibrary.simpleMessage(
           "Biz uygulama kurulumlarını takip etmiyoruz. Bizi nereden duyduğunuzdan bahsetmeniz bize çok yardımcı olacak!",
         ),
@@ -1566,12 +1441,8 @@
         "indexedItems":
             MessageLookupByLibrary.simpleMessage("Dizinlenmiş öğeler"),
         "indexingPausedStatusDescription": MessageLookupByLibrary.simpleMessage(
-<<<<<<< HEAD
           "Dizin oluşturma duraklatıldı. Cihaz hazır olduğunda otomatik olarak devam edecektir. Cihaz, pil seviyesi, pil sağlığı ve termal durumu sağlıklı bir aralıkta olduğunda hazır kabul edilir.",
         ),
-=======
-            "Dizin oluşturma duraklatıldı. Cihaz hazır olduğunda otomatik olarak devam edecektir. Cihaz, pil seviyesi, pil sağlığı ve termal durumu sağlıklı bir aralıkta olduğunda hazır kabul edilir."),
->>>>>>> b66348f2
         "ineligible": MessageLookupByLibrary.simpleMessage("Uygun Değil"),
         "info": MessageLookupByLibrary.simpleMessage("Bilgi"),
         "insecureDevice": MessageLookupByLibrary.simpleMessage(
@@ -1765,7 +1636,6 @@
         ),
         "longpressOnAnItemToViewInFullscreen":
             MessageLookupByLibrary.simpleMessage(
-<<<<<<< HEAD
           "Tam ekranda görüntülemek için bir öğeye uzun basın",
         ),
         "lookBackOnYourMemories": MessageLookupByLibrary.simpleMessage(
@@ -1774,13 +1644,6 @@
         "loopVideoOff": MessageLookupByLibrary.simpleMessage(
           "Video Döngüsü Kapalı",
         ),
-=======
-                "Tam ekranda görüntülemek için bir öğeye uzun basın"),
-        "lookBackOnYourMemories":
-            MessageLookupByLibrary.simpleMessage("Anılarına bir bak 🌄"),
-        "loopVideoOff":
-            MessageLookupByLibrary.simpleMessage("Video Döngüsü Kapalı"),
->>>>>>> b66348f2
         "loopVideoOn":
             MessageLookupByLibrary.simpleMessage("Video Döngüsü Açık"),
         "lostDevice": MessageLookupByLibrary.simpleMessage(
@@ -1815,7 +1678,6 @@
         "me": MessageLookupByLibrary.simpleMessage("Ben"),
         "memories": MessageLookupByLibrary.simpleMessage("Anılar"),
         "memoriesWidgetDesc": MessageLookupByLibrary.simpleMessage(
-<<<<<<< HEAD
           "Ana ekranınızda görmek istediğiniz anı türünü seçin.",
         ),
         "memoryCount": m50,
@@ -1827,16 +1689,6 @@
         "mergedPhotos": MessageLookupByLibrary.simpleMessage(
           "Birleştirilmiş fotoğraflar",
         ),
-=======
-            "Ana ekranınızda görmek istediğiniz anı türünü seçin."),
-        "memoryCount": m50,
-        "merchandise": MessageLookupByLibrary.simpleMessage("Ürünler"),
-        "merge": MessageLookupByLibrary.simpleMessage("Birleştir"),
-        "mergeWithExisting":
-            MessageLookupByLibrary.simpleMessage("Var olan ile birleştir."),
-        "mergedPhotos":
-            MessageLookupByLibrary.simpleMessage("Birleştirilmiş fotoğraflar"),
->>>>>>> b66348f2
         "mlConsent": MessageLookupByLibrary.simpleMessage(
           "Makine öğrenimini etkinleştir",
         ),
@@ -1972,15 +1824,10 @@
         "onThisDay": MessageLookupByLibrary.simpleMessage("Bu günde"),
         "onThisDayMemories":
             MessageLookupByLibrary.simpleMessage("Bugün anılar"),
-<<<<<<< HEAD
         "onThisDayNotificationExplanation":
             MessageLookupByLibrary.simpleMessage(
           "Önceki yıllarda bu günden anılar hakkında hatırlatıcılar alın.",
         ),
-=======
-        "onThisDayNotificationExplanation": MessageLookupByLibrary.simpleMessage(
-            "Önceki yıllarda bu günden anılar hakkında hatırlatıcılar alın."),
->>>>>>> b66348f2
         "onlyFamilyAdminCanChangeCode": m55,
         "onlyThem": MessageLookupByLibrary.simpleMessage("Sadece onlar"),
         "oops": MessageLookupByLibrary.simpleMessage("Hay aksi"),
@@ -2012,17 +1859,11 @@
           "Veya mevcut birini seçiniz",
         ),
         "orPickFromYourContacts": MessageLookupByLibrary.simpleMessage(
-<<<<<<< HEAD
           "veya kişilerinizden birini seçin",
         ),
         "otherDetectedFaces": MessageLookupByLibrary.simpleMessage(
           "Tespit edilen diğer yüzler",
         ),
-=======
-            "veya kişilerinizden birini seçin"),
-        "otherDetectedFaces":
-            MessageLookupByLibrary.simpleMessage("Tespit edilen diğer yüzler"),
->>>>>>> b66348f2
         "pair": MessageLookupByLibrary.simpleMessage("Eşleştir"),
         "pairWithPin":
             MessageLookupByLibrary.simpleMessage("PIN ile eşleştirin"),
@@ -2048,17 +1889,11 @@
           "Parola gücü, parolanın uzunluğu, kullanılan karakterler ve parolanın en çok kullanılan ilk 10.000 parola arasında yer alıp almadığı dikkate alınarak hesaplanır",
         ),
         "passwordWarning": MessageLookupByLibrary.simpleMessage(
-<<<<<<< HEAD
           "Şifrelerinizi saklamıyoruz, bu yüzden unutursanız, <underline>verilerinizi deşifre edemeyiz</underline>",
         ),
         "pastYearsMemories": MessageLookupByLibrary.simpleMessage(
           "Geçmiş yılların anıları",
         ),
-=======
-            "Şifrelerinizi saklamıyoruz, bu yüzden unutursanız, <underline>verilerinizi deşifre edemeyiz</underline>"),
-        "pastYearsMemories":
-            MessageLookupByLibrary.simpleMessage("Geçmiş yılların anıları"),
->>>>>>> b66348f2
         "paymentDetails":
             MessageLookupByLibrary.simpleMessage("Ödeme detayları"),
         "paymentFailed": MessageLookupByLibrary.simpleMessage(
@@ -2073,19 +1908,12 @@
           "Bekleyen Senkronizasyonlar",
         ),
         "people": MessageLookupByLibrary.simpleMessage("Kişiler"),
-<<<<<<< HEAD
         "peopleUsingYourCode": MessageLookupByLibrary.simpleMessage(
           "Kodunuzu kullananlar",
         ),
         "peopleWidgetDesc": MessageLookupByLibrary.simpleMessage(
           "Ana ekranınızda görmek istediğiniz kişileri seçin.",
         ),
-=======
-        "peopleUsingYourCode":
-            MessageLookupByLibrary.simpleMessage("Kodunuzu kullananlar"),
-        "peopleWidgetDesc": MessageLookupByLibrary.simpleMessage(
-            "Ana ekranınızda görmek istediğiniz kişileri seçin."),
->>>>>>> b66348f2
         "permDeleteWarning": MessageLookupByLibrary.simpleMessage(
           "Çöp kutusundaki tüm öğeler kalıcı olarak silinecek\n\nBu işlem geri alınamaz",
         ),
@@ -2201,12 +2029,8 @@
           "Herkese açık bağlantı oluşturuldu",
         ),
         "publicLinkEnabled": MessageLookupByLibrary.simpleMessage(
-<<<<<<< HEAD
           "Herkese açık bağlantı aktive edildi",
         ),
-=======
-            "Herkese açık bağlantı aktive edildi"),
->>>>>>> b66348f2
         "questionmark": MessageLookupByLibrary.simpleMessage("?"),
         "queued": MessageLookupByLibrary.simpleMessage("Kuyrukta"),
         "quickLinks": MessageLookupByLibrary.simpleMessage("Hızlı Erişim"),
@@ -2220,19 +2044,12 @@
           "\"Ben\"i yeniden atayın",
         ),
         "reassignedToName": m69,
-<<<<<<< HEAD
         "reassigningLoading": MessageLookupByLibrary.simpleMessage(
           "Yeniden atanıyor...",
         ),
         "receiveRemindersOnBirthdays": MessageLookupByLibrary.simpleMessage(
           "Birinin doğum günü olduğunda hatırlatıcılar alın. Bildirime dokunmak sizi doğum günü kişisinin fotoğraflarına götürecektir.",
         ),
-=======
-        "reassigningLoading":
-            MessageLookupByLibrary.simpleMessage("Yeniden atanıyor..."),
-        "receiveRemindersOnBirthdays": MessageLookupByLibrary.simpleMessage(
-            "Birinin doğum günü olduğunda hatırlatıcılar alın. Bildirime dokunmak sizi doğum günü kişisinin fotoğraflarına götürecektir."),
->>>>>>> b66348f2
         "recover": MessageLookupByLibrary.simpleMessage("Kurtarma"),
         "recoverAccount": MessageLookupByLibrary.simpleMessage("Hesabı kurtar"),
         "recoverButton": MessageLookupByLibrary.simpleMessage("Kurtar"),
@@ -2274,12 +2091,8 @@
           "Cihazınız, şifrenizi doğrulamak için yeterli güce sahip değil, ancak tüm cihazlarda çalışacak şekilde yeniden oluşturabiliriz.\n\nLütfen kurtarma anahtarınızı kullanarak giriş yapın ve şifrenizi yeniden oluşturun (istediğiniz takdirde aynı şifreyi tekrar kullanabilirsiniz).",
         ),
         "recreatePasswordTitle": MessageLookupByLibrary.simpleMessage(
-<<<<<<< HEAD
           "Şifrenizi tekrardan oluşturun",
         ),
-=======
-            "Şifrenizi tekrardan oluşturun"),
->>>>>>> b66348f2
         "reddit": MessageLookupByLibrary.simpleMessage("Reddit"),
         "reenterPassword": MessageLookupByLibrary.simpleMessage(
           "Şifrenizi tekrar girin",
@@ -2371,14 +2184,9 @@
         "renewsOn": m75,
         "reportABug": MessageLookupByLibrary.simpleMessage("Hata bildir"),
         "reportBug": MessageLookupByLibrary.simpleMessage("Hata bildir"),
-<<<<<<< HEAD
         "resendEmail": MessageLookupByLibrary.simpleMessage(
           "E-postayı yeniden gönder",
         ),
-=======
-        "resendEmail":
-            MessageLookupByLibrary.simpleMessage("E-postayı yeniden gönder"),
->>>>>>> b66348f2
         "reset": MessageLookupByLibrary.simpleMessage("Sıfırla"),
         "resetIgnoredFiles": MessageLookupByLibrary.simpleMessage(
           "Yok sayılan dosyaları sıfırla",
@@ -2417,12 +2225,8 @@
         "sameperson": MessageLookupByLibrary.simpleMessage("Aynı kişi mi?"),
         "save": MessageLookupByLibrary.simpleMessage("Kaydet"),
         "saveAsAnotherPerson": MessageLookupByLibrary.simpleMessage(
-<<<<<<< HEAD
           "Başka bir kişi olarak kaydet",
         ),
-=======
-            "Başka bir kişi olarak kaydet"),
->>>>>>> b66348f2
         "saveChangesBeforeLeavingQuestion":
             MessageLookupByLibrary.simpleMessage(
           "Çıkmadan önce değişiklikler kaydedilsin mi?",
@@ -2634,7 +2438,6 @@
         "sharedWithYou":
             MessageLookupByLibrary.simpleMessage("Sizinle paylaşıldı"),
         "sharing": MessageLookupByLibrary.simpleMessage("Paylaşılıyor..."),
-<<<<<<< HEAD
         "shiftDatesAndTime": MessageLookupByLibrary.simpleMessage(
           "Vardiya tarihleri ve saati",
         ),
@@ -2644,15 +2447,6 @@
         "showMoreFaces": MessageLookupByLibrary.simpleMessage(
           "Daha fazla yüz göster",
         ),
-=======
-        "shiftDatesAndTime":
-            MessageLookupByLibrary.simpleMessage("Vardiya tarihleri ve saati"),
-        "showLessFaces":
-            MessageLookupByLibrary.simpleMessage("Daha az yüz göster"),
-        "showMemories": MessageLookupByLibrary.simpleMessage("Anıları göster"),
-        "showMoreFaces":
-            MessageLookupByLibrary.simpleMessage("Daha fazla yüz göster"),
->>>>>>> b66348f2
         "showPerson": MessageLookupByLibrary.simpleMessage("Kişiyi Göster"),
         "signOutFromOtherDevices": MessageLookupByLibrary.simpleMessage(
           "Diğer cihazlardan çıkış yap",
@@ -2711,17 +2505,11 @@
         ),
         "sorryWeCouldNotGenerateSecureKeysOnThisDevicennplease":
             MessageLookupByLibrary.simpleMessage(
-<<<<<<< HEAD
           "Üzgünüm, bu cihazda güvenli anahtarlarını oluşturamadık.\n\nLütfen başka bir cihazdan giriş yapmayı deneyiniz.",
         ),
         "sorryWeHadToPauseYourBackups": MessageLookupByLibrary.simpleMessage(
           "Üzgünüm, yedeklemenizi duraklatmak zorunda kaldık",
         ),
-=======
-                "Üzgünüm, bu cihazda güvenli anahtarlarını oluşturamadık.\n\nLütfen başka bir cihazdan giriş yapmayı deneyiniz."),
-        "sorryWeHadToPauseYourBackups": MessageLookupByLibrary.simpleMessage(
-            "Üzgünüm, yedeklemenizi duraklatmak zorunda kaldık"),
->>>>>>> b66348f2
         "sort": MessageLookupByLibrary.simpleMessage("Sırala"),
         "sortAlbumsBy": MessageLookupByLibrary.simpleMessage("Sırala"),
         "sortNewestFirst":
@@ -2813,7 +2601,6 @@
         ),
         "theLinkYouAreTryingToAccessHasExpired":
             MessageLookupByLibrary.simpleMessage(
-<<<<<<< HEAD
           "Erişmeye çalıştığınız bağlantının süresi dolmuştur.",
         ),
         "thePersonGroupsWillNotBeDisplayed":
@@ -2823,13 +2610,6 @@
         "thePersonWillNotBeDisplayed": MessageLookupByLibrary.simpleMessage(
           "Kişi artık kişiler bölümünde görüntülenmeyecek. Fotoğraflar dokunulmadan kalacaktır.",
         ),
-=======
-                "Erişmeye çalıştığınız bağlantının süresi dolmuştur."),
-        "thePersonGroupsWillNotBeDisplayed": MessageLookupByLibrary.simpleMessage(
-            "Kişi grupları artık kişiler bölümünde görüntülenmeyecek. Fotoğraflar dokunulmadan kalacaktır."),
-        "thePersonWillNotBeDisplayed": MessageLookupByLibrary.simpleMessage(
-            "Kişi artık kişiler bölümünde görüntülenmeyecek. Fotoğraflar dokunulmadan kalacaktır."),
->>>>>>> b66348f2
         "theRecoveryKeyYouEnteredIsIncorrect":
             MessageLookupByLibrary.simpleMessage(
           "Girdiğiniz kurtarma kodu yanlış",
@@ -3084,14 +2864,9 @@
           "Evet, görüntüleyici olarak dönüştür",
         ),
         "yesDelete": MessageLookupByLibrary.simpleMessage("Evet, sil"),
-<<<<<<< HEAD
         "yesDiscardChanges": MessageLookupByLibrary.simpleMessage(
           "Evet, değişiklikleri sil",
         ),
-=======
-        "yesDiscardChanges":
-            MessageLookupByLibrary.simpleMessage("Evet, değişiklikleri sil"),
->>>>>>> b66348f2
         "yesIgnore":
             MessageLookupByLibrary.simpleMessage("Evet, görmezden gel"),
         "yesLogout":
