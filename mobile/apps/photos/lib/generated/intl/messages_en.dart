// DO NOT EDIT. This is code generated via package:intl/generate_localized.dart
// This is a library that provides messages for a en locale. All the
// messages from the main program should be duplicated here with the same
// function name.

// Ignore issues from commonly used lints in this file.
// ignore_for_file:unnecessary_brace_in_string_interps, unnecessary_new
// ignore_for_file:prefer_single_quotes,comment_references, directives_ordering
// ignore_for_file:annotate_overrides,prefer_generic_function_type_aliases
// ignore_for_file:unused_import, file_names, avoid_escaping_inner_quotes
// ignore_for_file:unnecessary_string_interpolations, unnecessary_string_escapes

import 'package:intl/intl.dart';
import 'package:intl/message_lookup_by_library.dart';

final messages = new MessageLookup();

typedef String MessageIfAbsent(String messageStr, List<dynamic> args);

class MessageLookup extends MessageLookupByLibrary {
  String get localeName => 'en';

  static String m0(title) => "${title} (Me)";

  static String m1(count) =>
      "${Intl.plural(count, zero: 'Add collaborator', one: 'Add collaborator', other: 'Add collaborators')}";

  static String m2(count) =>
      "${Intl.plural(count, one: 'Add item', other: 'Add items')}";

  static String m3(storageAmount, endDate) =>
      "Your ${storageAmount} add-on is valid till ${endDate}";

  static String m4(count) =>
      "${Intl.plural(count, zero: 'Add viewer', one: 'Add viewer', other: 'Add viewers')}";

  static String m5(emailOrName) => "Added by ${emailOrName}";

  static String m6(albumName) => "Added successfully to  ${albumName}";

  static String m7(name) => "Admiring ${name}";

  static String m8(count) =>
      "${Intl.plural(count, zero: 'No Participants', one: '1 Participant', other: '${count} Participants')}";

  static String m9(versionValue) => "Version: ${versionValue}";

  static String m10(freeAmount, storageUnit) =>
      "${freeAmount} ${storageUnit} free";

  static String m11(name) => "Beautiful views with ${name}";

  static String m12(paymentProvider) =>
      "Please cancel your existing subscription from ${paymentProvider} first";

  static String m13(user) =>
      "${user} will not be able to add more photos to this album\n\nThey will still be able to remove existing photos added by them";

  static String m14(isFamilyMember, storageAmountInGb) =>
      "${Intl.select(isFamilyMember, {
            'true': 'Your family has claimed ${storageAmountInGb} GB so far',
            'false': 'You have claimed ${storageAmountInGb} GB so far',
            'other': 'You have claimed ${storageAmountInGb} GB so far!'
          })}";

  static String m15(albumName) => "Collaborative link created for ${albumName}";

  static String m16(count) =>
      "${Intl.plural(count, zero: 'Added 0 collaborator', one: 'Added 1 collaborator', other: 'Added ${count} collaborators')}";

  static String m17(email, numOfDays) =>
      "You are about to add ${email} as a trusted contact. They will be able to recover your account if you are absent for ${numOfDays} days.";

  static String m18(familyAdminEmail) =>
      "Please contact <green>${familyAdminEmail}</green> to manage your subscription";

  static String m19(provider) =>
      "Please contact us at support@ente.io to manage your ${provider} subscription.";

  static String m20(endpoint) => "Connected to ${endpoint}";

  static String m21(count) =>
      "${Intl.plural(count, one: 'Delete ${count} item', other: 'Delete ${count} items')}";

  static String m22(count) =>
      "Also delete the photos (and videos) present in these ${count} albums from <bold>all</bold> other albums they are part of?";

  static String m23(currentlyDeleting, totalCount) =>
      "Deleting ${currentlyDeleting} / ${totalCount}";

  static String m24(albumName) =>
      "This will remove the public link for accessing \"${albumName}\".";

  static String m25(supportEmail) =>
      "Please drop an email to ${supportEmail} from your registered email address";

  static String m26(count, storageSaved) =>
      "You have cleaned up ${Intl.plural(count, one: '${count} duplicate file', other: '${count} duplicate files')}, saving (${storageSaved}!)";

  static String m27(count, formattedSize) =>
      "${count} files, ${formattedSize} each";

  static String m28(name) => "This email is already linked to ${name}.";

  static String m29(newEmail) => "Email changed to ${newEmail}";

  static String m30(email) => "${email} does not have an Ente account.";

  static String m31(email) =>
      "${email} does not have an Ente account.\n\nSend them an invite to share photos.";

  static String m32(name) => "Embracing ${name}";

  static String m33(text) => "Extra photos found for ${text}";

  static String m34(name) => "Feasting with ${name}";

  static String m35(count, formattedNumber) =>
      "${Intl.plural(count, one: '1 file', other: '${formattedNumber} files')} on this device have been backed up safely";

  static String m36(count, formattedNumber) =>
      "${Intl.plural(count, one: '1 file', other: '${formattedNumber} files')} in this album has been backed up safely";

  static String m37(storageAmountInGB) =>
      "${storageAmountInGB} GB each time someone signs up for a paid plan and applies your code";

  static String m38(endDate) => "Free trial valid till ${endDate}";

  static String m39(count) =>
      "You can still access ${Intl.plural(count, one: 'it', other: 'them')} on Ente as long as you have an active subscription";

  static String m40(sizeInMBorGB) => "Free up ${sizeInMBorGB}";

  static String m41(count, formattedSize) =>
      "${Intl.plural(count, one: 'It can be deleted from the device to free up ${formattedSize}', other: 'They can be deleted from the device to free up ${formattedSize}')}";

  static String m42(currentlyProcessing, totalCount) =>
      "Processing ${currentlyProcessing} / ${totalCount}";

  static String m43(name) => "Hiking with ${name}";

  static String m44(count) =>
      "${Intl.plural(count, one: '${count} item', other: '${count} items')}";

  static String m45(name) => "Last time with ${name}";

  static String m46(email) =>
      "${email} has invited you to be a trusted contact";

  static String m47(expiryTime) => "Link will expire on ${expiryTime}";

  static String m48(email) => "Link person to ${email}";

  static String m49(personName, email) =>
      "This will link ${personName} to ${email}";

  static String m50(count, formattedCount) =>
      "${Intl.plural(count, zero: 'no memories', one: '${formattedCount} memory', other: '${formattedCount} memories')}";

  static String m51(count) =>
      "${Intl.plural(count, one: 'Move item', other: 'Move items')}";

  static String m52(albumName) => "Moved successfully to ${albumName}";

  static String m53(personName) => "No suggestions for ${personName}";

  static String m54(name) => "Not ${name}?";

  static String m55(familyAdminEmail) =>
      "Please contact ${familyAdminEmail} to change your code.";

  static String m56(name) => "Party with ${name}";

  static String m57(passwordStrengthValue) =>
      "Password strength: ${passwordStrengthValue}";

  static String m58(providerName) =>
      "Please talk to ${providerName} support if you were charged";

  static String m59(name, age) => "${name} is ${age}!";

  static String m60(name, age) => "${name} turning ${age} soon";

  static String m61(count) =>
      "${Intl.plural(count, zero: 'No photos', one: '1 photo', other: '${count} photos')}";

  static String m62(count) =>
      "${Intl.plural(count, zero: '0 photos', one: '1 photo', other: '${count} photos')}";

  static String m63(endDate) =>
      "Free trial valid till ${endDate}.\nYou can choose a paid plan afterwards.";

  static String m64(toEmail) => "Please email us at ${toEmail}";

  static String m65(toEmail) => "Please send the logs to \n${toEmail}";

  static String m66(name) => "Posing with ${name}";

  static String m67(folderName) => "Processing ${folderName}...";

  static String m68(storeName) => "Rate us on ${storeName}";

  static String m69(name) => "Reassigned you to ${name}";

  static String m70(days, email) =>
      "You can access the account after ${days} days. A notification will be sent to ${email}.";

  static String m71(email) =>
      "You can now recover ${email}\'s account by setting a new password.";

  static String m72(email) => "${email} is trying to recover your account.";

  static String m73(storageInGB) =>
      "3. Both of you get ${storageInGB} GB* free";

  static String m74(userEmail) =>
      "${userEmail} will be removed from this shared album\n\nAny photos added by them will also be removed from the album";

  static String m75(endDate) => "Subscription renews on ${endDate}";

  static String m76(name) => "Road trip with ${name}";

  static String m77(count) =>
      "${Intl.plural(count, one: '${count} result found', other: '${count} results found')}";

  static String m78(snapshotLength, searchLength) =>
      "Sections length mismatch: ${snapshotLength} != ${searchLength}";

  static String m79(count) => "${count} selected";

  static String m80(count) => "${count} selected";

  static String m81(count, yourCount) =>
      "${count} selected (${yourCount} yours)";

  static String m82(name) => "Selfies with ${name}";

  static String m83(verificationID) =>
      "Here\'s my verification ID: ${verificationID} for ente.io.";

  static String m84(verificationID) =>
      "Hey, can you confirm that this is your ente.io verification ID: ${verificationID}";

  static String m85(referralCode, referralStorageInGB) =>
      "Ente referral code: ${referralCode} \n\nApply it in Settings → General → Referrals to get ${referralStorageInGB} GB free after you signup for a paid plan\n\nhttps://ente.io";

  static String m86(numberOfPeople) =>
      "${Intl.plural(numberOfPeople, zero: 'Share with specific people', one: 'Shared with 1 person', other: 'Shared with ${numberOfPeople} people')}";

  static String m87(emailIDs) => "Shared with ${emailIDs}";

  static String m88(fileType) =>
      "This ${fileType} will be deleted from your device.";

  static String m89(fileType) =>
      "This ${fileType} is in both Ente and your device.";

  static String m90(fileType) => "This ${fileType} will be deleted from Ente.";

  static String m91(name) => "Sports with ${name}";

  static String m92(name) => "Spotlight on ${name}";

  static String m93(storageAmountInGB) => "${storageAmountInGB} GB";

  static String m94(
    usedAmount,
    usedStorageUnit,
    totalAmount,
    totalStorageUnit,
  ) =>
      "${usedAmount} ${usedStorageUnit} of ${totalAmount} ${totalStorageUnit} used";

  static String m95(id) =>
      "Your ${id} is already linked to another Ente account.\nIf you would like to use your ${id} with this account, please contact our support\'\'";

  static String m96(endDate) =>
      "Your subscription will be cancelled on ${endDate}";

  static String m97(completed, total) =>
      "${completed}/${total} memories preserved";

  static String m98(ignoreReason) =>
      "Tap to upload, upload is currently ignored due to ${ignoreReason}";

  static String m99(storageAmountInGB) =>
      "They also get ${storageAmountInGB} GB";

  static String m100(email) => "This is ${email}\'s Verification ID";

  static String m101(count) =>
      "${Intl.plural(count, one: 'This week, ${count} year ago', other: 'This week, ${count} years ago')}";

  static String m102(dateFormat) => "${dateFormat} through the years";

  static String m103(count) =>
      "${Intl.plural(count, zero: 'Soon', one: '1 day', other: '${count} days')}";

  static String m104(year) => "Trip in ${year}";

  static String m105(location) => "Trip to ${location}";

  static String m106(email) =>
      "You have been invited to be a legacy contact by ${email}.";

  static String m107(galleryType) =>
      "Type of gallery ${galleryType} is not supported for rename";

  static String m108(ignoreReason) =>
      "Upload is ignored due to ${ignoreReason}";

  static String m109(count) => "Preserving ${count} memories...";

  static String m110(endDate) => "Valid till ${endDate}";

  static String m111(email) => "Verify ${email}";

  static String m112(name) => "View ${name} to unlink";

  static String m113(count) =>
      "${Intl.plural(count, zero: 'Added 0 viewers', one: 'Added 1 viewer', other: 'Added ${count} viewers')}";

  static String m114(email) => "We have sent a mail to <green>${email}</green>";

  static String m115(name) => "Wish ${name} a happy birthday! 🎉";

  static String m116(count) =>
      "${Intl.plural(count, one: '${count} year ago', other: '${count} years ago')}";

  static String m117(name) => "You and ${name}";

  static String m118(storageSaved) =>
      "You have successfully freed up ${storageSaved}!";

  final messages = _notInlinedMessages(_notInlinedMessages);
  static Map<String, Function> _notInlinedMessages(_) => <String, Function>{
        "aNewVersionOfEnteIsAvailable": MessageLookupByLibrary.simpleMessage(
          "A new version of Ente is available.",
        ),
        "about": MessageLookupByLibrary.simpleMessage("About"),
        "acceptTrustInvite":
            MessageLookupByLibrary.simpleMessage("Accept Invite"),
        "account": MessageLookupByLibrary.simpleMessage("Account"),
        "accountIsAlreadyConfigured": MessageLookupByLibrary.simpleMessage(
          "Account is already configured.",
        ),
        "accountOwnerPersonAppbarTitle": m0,
        "accountWelcomeBack":
            MessageLookupByLibrary.simpleMessage("Welcome back!"),
        "ackPasswordLostWarning": MessageLookupByLibrary.simpleMessage(
          "I understand that if I lose my password, I may lose my data since my data is <underline>end-to-end encrypted</underline>.",
        ),
        "actionNotSupportedOnFavouritesAlbum":
            MessageLookupByLibrary.simpleMessage(
          "Action not supported on Favourites album",
        ),
        "activeSessions":
            MessageLookupByLibrary.simpleMessage("Active sessions"),
        "add": MessageLookupByLibrary.simpleMessage("Add"),
        "addAName": MessageLookupByLibrary.simpleMessage("Add a name"),
        "addANewEmail": MessageLookupByLibrary.simpleMessage("Add a new email"),
        "addAlbumWidgetPrompt": MessageLookupByLibrary.simpleMessage(
          "Add an album widget to your homescreen and come back here to customize.",
        ),
        "addCollaborator":
            MessageLookupByLibrary.simpleMessage("Add collaborator"),
        "addCollaborators": m1,
        "addFiles": MessageLookupByLibrary.simpleMessage("Add Files"),
        "addFromDevice":
            MessageLookupByLibrary.simpleMessage("Add from device"),
        "addItem": m2,
        "addLocation": MessageLookupByLibrary.simpleMessage("Add location"),
        "addLocationButton": MessageLookupByLibrary.simpleMessage("Add"),
        "addMemoriesWidgetPrompt": MessageLookupByLibrary.simpleMessage(
          "Add a memories widget to your homescreen and come back here to customize.",
        ),
        "addMore": MessageLookupByLibrary.simpleMessage("Add more"),
        "addName": MessageLookupByLibrary.simpleMessage("Add name"),
        "addNameOrMerge":
            MessageLookupByLibrary.simpleMessage("Add name or merge"),
        "addNew": MessageLookupByLibrary.simpleMessage("Add new"),
        "addNewPerson": MessageLookupByLibrary.simpleMessage("Add new person"),
        "addOnPageSubtitle": MessageLookupByLibrary.simpleMessage(
          "Details of add-ons",
        ),
        "addOnValidTill": m3,
        "addOns": MessageLookupByLibrary.simpleMessage("Add-ons"),
        "addParticipants":
            MessageLookupByLibrary.simpleMessage("Add participants"),
        "addPeopleWidgetPrompt": MessageLookupByLibrary.simpleMessage(
          "Add a people widget to your homescreen and come back here to customize.",
        ),
        "addPhotos": MessageLookupByLibrary.simpleMessage("Add photos"),
        "addSelected": MessageLookupByLibrary.simpleMessage("Add selected"),
        "addSomePhotosDesc1":
            MessageLookupByLibrary.simpleMessage("Add some photos or pick "),
        "addSomePhotosDesc2":
            MessageLookupByLibrary.simpleMessage("familiar faces"),
        "addSomePhotosDesc3":
            MessageLookupByLibrary.simpleMessage("\nto begin with"),
        "addToAlbum": MessageLookupByLibrary.simpleMessage("Add to album"),
        "addToEnte": MessageLookupByLibrary.simpleMessage("Add to Ente"),
        "addToHiddenAlbum": MessageLookupByLibrary.simpleMessage(
          "Add to hidden album",
        ),
        "addTrustedContact": MessageLookupByLibrary.simpleMessage(
          "Add Trusted Contact",
        ),
        "addViewer": MessageLookupByLibrary.simpleMessage("Add viewer"),
        "addViewers": m4,
        "addYourPhotosNow": MessageLookupByLibrary.simpleMessage(
          "Add your photos now",
        ),
        "addedAs": MessageLookupByLibrary.simpleMessage("Added as"),
        "addedBy": m5,
        "addedSuccessfullyTo": m6,
<<<<<<< HEAD
        "addingToFavorites": MessageLookupByLibrary.simpleMessage(
          "Adding to favorites...",
        ),
=======
        "addingPhotos": MessageLookupByLibrary.simpleMessage("Adding photos"),
        "addingToFavorites":
            MessageLookupByLibrary.simpleMessage("Adding to favorites..."),
>>>>>>> b66348f2
        "admiringThem": m7,
        "advanced": MessageLookupByLibrary.simpleMessage("Advanced"),
        "advancedSettings": MessageLookupByLibrary.simpleMessage("Advanced"),
        "after1Day": MessageLookupByLibrary.simpleMessage("After 1 day"),
        "after1Hour": MessageLookupByLibrary.simpleMessage("After 1 hour"),
        "after1Month": MessageLookupByLibrary.simpleMessage("After 1 month"),
        "after1Week": MessageLookupByLibrary.simpleMessage("After 1 week"),
        "after1Year": MessageLookupByLibrary.simpleMessage("After 1 year"),
        "albumOwner": MessageLookupByLibrary.simpleMessage("Owner"),
        "albumParticipantsCount": m8,
        "albumTitle": MessageLookupByLibrary.simpleMessage("Album title"),
        "albumUpdated": MessageLookupByLibrary.simpleMessage("Album updated"),
        "albums": MessageLookupByLibrary.simpleMessage("Albums"),
        "albumsWidgetDesc": MessageLookupByLibrary.simpleMessage(
          "Select the albums you wish to see on your homescreen.",
        ),
        "allClear": MessageLookupByLibrary.simpleMessage("✨ All clear"),
        "allMemoriesPreserved": MessageLookupByLibrary.simpleMessage(
          "All memories preserved",
        ),
        "allPersonGroupingWillReset": MessageLookupByLibrary.simpleMessage(
          "All groupings for this person will be reset, and you will lose all suggestions made for this person",
        ),
        "allUnnamedGroupsWillBeMergedIntoTheSelectedPerson":
            MessageLookupByLibrary.simpleMessage(
          "All unnamed groups will be merged into the selected person. This can still be undone from the suggestions history overview of the person.",
        ),
        "allWillShiftRangeBasedOnFirst": MessageLookupByLibrary.simpleMessage(
          "This is the first in the group. Other selected photos will automatically shift based on this new date",
        ),
        "allow": MessageLookupByLibrary.simpleMessage("Allow"),
        "allowAddPhotosDescription": MessageLookupByLibrary.simpleMessage(
          "Allow people with the link to also add photos to the shared album.",
        ),
        "allowAddingPhotos": MessageLookupByLibrary.simpleMessage(
          "Allow adding photos",
        ),
        "allowAppToOpenSharedAlbumLinks": MessageLookupByLibrary.simpleMessage(
          "Allow app to open shared album links",
        ),
        "allowDownloads":
            MessageLookupByLibrary.simpleMessage("Allow downloads"),
        "allowPeopleToAddPhotos": MessageLookupByLibrary.simpleMessage(
          "Allow people to add photos",
        ),
        "allowPermBody": MessageLookupByLibrary.simpleMessage(
          "Please allow access to your photos from Settings so Ente can display and backup your library.",
        ),
        "allowPermTitle": MessageLookupByLibrary.simpleMessage(
          "Allow access to photos",
        ),
        "androidBiometricHint": MessageLookupByLibrary.simpleMessage(
          "Verify identity",
        ),
        "androidBiometricNotRecognized": MessageLookupByLibrary.simpleMessage(
          "Not recognized. Try again.",
        ),
        "androidBiometricRequiredTitle": MessageLookupByLibrary.simpleMessage(
          "Biometric required",
        ),
        "androidBiometricSuccess":
            MessageLookupByLibrary.simpleMessage("Success"),
        "androidCancelButton": MessageLookupByLibrary.simpleMessage("Cancel"),
        "androidDeviceCredentialsRequiredTitle":
            MessageLookupByLibrary.simpleMessage("Device credentials required"),
        "androidDeviceCredentialsSetupDescription":
            MessageLookupByLibrary.simpleMessage("Device credentials required"),
        "androidGoToSettingsDescription": MessageLookupByLibrary.simpleMessage(
          "Biometric authentication is not set up on your device. Go to \'Settings > Security\' to add biometric authentication.",
        ),
        "androidIosWebDesktop": MessageLookupByLibrary.simpleMessage(
          "Android, iOS, Web, Desktop",
        ),
        "androidSignInTitle": MessageLookupByLibrary.simpleMessage(
          "Authentication required",
        ),
        "appIcon": MessageLookupByLibrary.simpleMessage("App icon"),
        "appLock": MessageLookupByLibrary.simpleMessage("App lock"),
        "appLockDescriptions": MessageLookupByLibrary.simpleMessage(
          "Choose between your device\'s default lock screen and a custom lock screen with a PIN or password.",
        ),
        "appVersion": m9,
        "appleId": MessageLookupByLibrary.simpleMessage("Apple ID"),
        "apply": MessageLookupByLibrary.simpleMessage("Apply"),
        "applyCodeTitle": MessageLookupByLibrary.simpleMessage("Apply code"),
        "appstoreSubscription": MessageLookupByLibrary.simpleMessage(
          "AppStore subscription",
        ),
        "archive": MessageLookupByLibrary.simpleMessage("Archive"),
        "archiveAlbum": MessageLookupByLibrary.simpleMessage("Archive album"),
        "archiving": MessageLookupByLibrary.simpleMessage("Archiving..."),
        "areThey": MessageLookupByLibrary.simpleMessage("Are they "),
        "areYouSureRemoveThisFaceFromPerson":
            MessageLookupByLibrary.simpleMessage(
          "Are you sure you want to remove this face from this person?",
        ),
        "areYouSureThatYouWantToLeaveTheFamily":
            MessageLookupByLibrary.simpleMessage(
          "Are you sure that you want to leave the family plan?",
        ),
        "areYouSureYouWantToCancel": MessageLookupByLibrary.simpleMessage(
          "Are you sure you want to cancel?",
        ),
        "areYouSureYouWantToChangeYourPlan":
            MessageLookupByLibrary.simpleMessage(
          "Are you sure you want to change your plan?",
        ),
        "areYouSureYouWantToExit": MessageLookupByLibrary.simpleMessage(
          "Are you sure you want to exit?",
        ),
        "areYouSureYouWantToIgnoreThesePersons":
            MessageLookupByLibrary.simpleMessage(
          "Are you sure you want to ignore these persons?",
        ),
        "areYouSureYouWantToIgnoreThisPerson":
            MessageLookupByLibrary.simpleMessage(
          "Are you sure you want to ignore this person?",
        ),
        "areYouSureYouWantToLogout": MessageLookupByLibrary.simpleMessage(
          "Are you sure you want to logout?",
        ),
        "areYouSureYouWantToMergeThem": MessageLookupByLibrary.simpleMessage(
          "Are you sure you want to merge them?",
        ),
        "areYouSureYouWantToRenew": MessageLookupByLibrary.simpleMessage(
          "Are you sure you want to renew?",
        ),
        "areYouSureYouWantToResetThisPerson":
            MessageLookupByLibrary.simpleMessage(
          "Are you sure you want to reset this person?",
        ),
        "askCancelReason": MessageLookupByLibrary.simpleMessage(
          "Your subscription was cancelled. Would you like to share the reason?",
        ),
        "askDeleteReason": MessageLookupByLibrary.simpleMessage(
          "What is the main reason you are deleting your account?",
        ),
        "askYourLovedOnesToShare": MessageLookupByLibrary.simpleMessage(
          "Ask your loved ones to share",
        ),
        "atAFalloutShelter": MessageLookupByLibrary.simpleMessage(
          "at a fallout shelter",
        ),
        "authToChangeEmailVerificationSetting":
            MessageLookupByLibrary.simpleMessage(
          "Please authenticate to change email verification",
        ),
        "authToChangeLockscreenSetting": MessageLookupByLibrary.simpleMessage(
          "Please authenticate to change lockscreen setting",
        ),
        "authToChangeYourEmail": MessageLookupByLibrary.simpleMessage(
          "Please authenticate to change your email",
        ),
        "authToChangeYourPassword": MessageLookupByLibrary.simpleMessage(
          "Please authenticate to change your password",
        ),
        "authToConfigureTwofactorAuthentication":
            MessageLookupByLibrary.simpleMessage(
          "Please authenticate to configure two-factor authentication",
        ),
        "authToInitiateAccountDeletion": MessageLookupByLibrary.simpleMessage(
          "Please authenticate to initiate account deletion",
        ),
        "authToManageLegacy": MessageLookupByLibrary.simpleMessage(
          "Please authenticate to manage your trusted contacts",
        ),
        "authToViewPasskey": MessageLookupByLibrary.simpleMessage(
          "Please authenticate to view your passkey",
        ),
        "authToViewTrashedFiles": MessageLookupByLibrary.simpleMessage(
          "Please authenticate to view your trashed files",
        ),
        "authToViewYourActiveSessions": MessageLookupByLibrary.simpleMessage(
          "Please authenticate to view your active sessions",
        ),
        "authToViewYourHiddenFiles": MessageLookupByLibrary.simpleMessage(
          "Please authenticate to view your hidden files",
        ),
        "authToViewYourMemories": MessageLookupByLibrary.simpleMessage(
          "Please authenticate to view your memories",
        ),
        "authToViewYourRecoveryKey": MessageLookupByLibrary.simpleMessage(
          "Please authenticate to view your recovery key",
        ),
        "authenticating":
            MessageLookupByLibrary.simpleMessage("Authenticating..."),
        "authenticationFailedPleaseTryAgain":
            MessageLookupByLibrary.simpleMessage(
<<<<<<< HEAD
          "Authentication failed, please try again",
        ),
        "authenticationSuccessful": MessageLookupByLibrary.simpleMessage(
          "Authentication successful!",
        ),
=======
                "Authentication failed, please try again"),
        "authenticationSuccessful":
            MessageLookupByLibrary.simpleMessage("Authentication successful!"),
>>>>>>> b66348f2
        "autoAddPeople":
            MessageLookupByLibrary.simpleMessage("Auto-add people"),
        "autoCastDialogBody": MessageLookupByLibrary.simpleMessage(
          "You\'ll see available Cast devices here.",
        ),
        "autoCastiOSPermission": MessageLookupByLibrary.simpleMessage(
          "Make sure Local Network permissions are turned on for the Ente Photos app, in Settings.",
        ),
        "autoLock": MessageLookupByLibrary.simpleMessage("Auto lock"),
        "autoLockFeatureDescription": MessageLookupByLibrary.simpleMessage(
          "Time after which the app locks after being put in the background",
        ),
        "autoLogoutMessage": MessageLookupByLibrary.simpleMessage(
          "Due to technical glitch, you have been logged out. Our apologies for the inconvenience.",
        ),
        "autoPair": MessageLookupByLibrary.simpleMessage("Auto pair"),
        "autoPairDesc": MessageLookupByLibrary.simpleMessage(
          "Auto pair works only with devices that support Chromecast.",
        ),
        "available": MessageLookupByLibrary.simpleMessage("Available"),
        "availableStorageSpace": m10,
        "backedUpFolders": MessageLookupByLibrary.simpleMessage(
          "Backed up folders",
        ),
        "backgroundWithThem": m11,
        "backup": MessageLookupByLibrary.simpleMessage("Backup"),
        "backupFailed": MessageLookupByLibrary.simpleMessage("Backup failed"),
        "backupFile": MessageLookupByLibrary.simpleMessage("Backup file"),
        "backupOverMobileData": MessageLookupByLibrary.simpleMessage(
          "Backup over mobile data",
        ),
        "backupSettings":
            MessageLookupByLibrary.simpleMessage("Backup settings"),
        "backupStatus": MessageLookupByLibrary.simpleMessage("Backup status"),
        "backupStatusDescription": MessageLookupByLibrary.simpleMessage(
          "Items that have been backed up will show up here",
        ),
        "backupVideos": MessageLookupByLibrary.simpleMessage("Backup videos"),
        "beach": MessageLookupByLibrary.simpleMessage("Sand and sea"),
        "birthday": MessageLookupByLibrary.simpleMessage("Birthday"),
        "birthdayNotifications": MessageLookupByLibrary.simpleMessage(
          "Birthday notifications",
        ),
        "birthdays": MessageLookupByLibrary.simpleMessage("Birthdays"),
        "blackFridaySale": MessageLookupByLibrary.simpleMessage(
          "Black Friday Sale",
        ),
        "blog": MessageLookupByLibrary.simpleMessage("Blog"),
        "cLDesc1": MessageLookupByLibrary.simpleMessage(
          "On the back of video streaming beta, and work on resumable uploads and downloads, we have now increased the file upload limit to 10GB. This is now available in both desktop and mobile apps.",
        ),
        "cLDesc2": MessageLookupByLibrary.simpleMessage(
          "Background uploads are now supported on iOS as well, in addition to Android devices. No need to open the app to backup your latest photos and videos.",
        ),
        "cLDesc3": MessageLookupByLibrary.simpleMessage(
          "We have made significant improvements to our memories experience, including autoplay, swipe to next memory and a lot more.",
        ),
        "cLDesc4": MessageLookupByLibrary.simpleMessage(
          "Along with a bunch of under the hood improvements, now its much easier to see all detected faces, provide feedback on similar faces, and add/remove faces from a single photo.",
        ),
        "cLDesc5": MessageLookupByLibrary.simpleMessage(
          "You will now receive an opt-out notification for all the birthdays your have saved on Ente, along with a collection of their best photos.",
        ),
        "cLDesc6": MessageLookupByLibrary.simpleMessage(
          "No more waiting for uploads/downloads to complete before you can close the app. All uploads and downloads now have the ability to be paused midway, and resume from where you left off.",
        ),
        "cLTitle1": MessageLookupByLibrary.simpleMessage(
          "Uploading Large Video Files",
        ),
        "cLTitle2": MessageLookupByLibrary.simpleMessage("Background Upload"),
        "cLTitle3": MessageLookupByLibrary.simpleMessage("Autoplay Memories"),
        "cLTitle4": MessageLookupByLibrary.simpleMessage(
          "Improved Face Recognition",
        ),
        "cLTitle5":
            MessageLookupByLibrary.simpleMessage("Birthday Notifications"),
        "cLTitle6": MessageLookupByLibrary.simpleMessage(
          "Resumable Uploads and Downloads",
        ),
        "cachedData": MessageLookupByLibrary.simpleMessage("Cached data"),
        "calculating": MessageLookupByLibrary.simpleMessage("Calculating..."),
        "canNotOpenBody": MessageLookupByLibrary.simpleMessage(
          "Sorry, this album cannot be opened in the app.",
        ),
        "canNotOpenTitle": MessageLookupByLibrary.simpleMessage(
          "Cannot open this album",
        ),
        "canNotUploadToAlbumsOwnedByOthers":
            MessageLookupByLibrary.simpleMessage(
          "Can not upload to albums owned by others",
        ),
        "canOnlyCreateLinkForFilesOwnedByYou":
            MessageLookupByLibrary.simpleMessage(
          "Can only create link for files owned by you",
        ),
        "canOnlyRemoveFilesOwnedByYou": MessageLookupByLibrary.simpleMessage(
          "Can only remove files owned by you",
        ),
        "cancel": MessageLookupByLibrary.simpleMessage("Cancel"),
        "cancelAccountRecovery": MessageLookupByLibrary.simpleMessage(
          "Cancel recovery",
        ),
        "cancelAccountRecoveryBody": MessageLookupByLibrary.simpleMessage(
          "Are you sure you want to cancel recovery?",
        ),
        "cancelOtherSubscription": m12,
        "cancelSubscription": MessageLookupByLibrary.simpleMessage(
          "Cancel subscription",
        ),
        "cannotAddMorePhotosAfterBecomingViewer": m13,
        "cannotDeleteSharedFiles": MessageLookupByLibrary.simpleMessage(
          "Cannot delete shared files",
        ),
        "castAlbum": MessageLookupByLibrary.simpleMessage("Cast album"),
        "castIPMismatchBody": MessageLookupByLibrary.simpleMessage(
          "Please make sure you are on the same network as the TV.",
        ),
        "castIPMismatchTitle": MessageLookupByLibrary.simpleMessage(
          "Failed to cast album",
        ),
        "castInstruction": MessageLookupByLibrary.simpleMessage(
          "Visit cast.ente.io on the device you want to pair.\n\nEnter the code below to play the album on your TV.",
        ),
        "centerPoint": MessageLookupByLibrary.simpleMessage("Center point"),
        "change": MessageLookupByLibrary.simpleMessage("Change"),
        "changeEmail": MessageLookupByLibrary.simpleMessage("Change email"),
        "changeLocationOfSelectedItems": MessageLookupByLibrary.simpleMessage(
          "Change location of selected items?",
        ),
        "changePassword":
            MessageLookupByLibrary.simpleMessage("Change password"),
        "changePasswordTitle": MessageLookupByLibrary.simpleMessage(
          "Change password",
        ),
        "changePermissions": MessageLookupByLibrary.simpleMessage(
          "Change permissions?",
        ),
        "changeYourReferralCode": MessageLookupByLibrary.simpleMessage(
          "Change your referral code",
        ),
        "checkForUpdates": MessageLookupByLibrary.simpleMessage(
          "Check for updates",
        ),
        "checkInboxAndSpamFolder": MessageLookupByLibrary.simpleMessage(
          "Please check your inbox (and spam) to complete verification",
        ),
        "checkStatus": MessageLookupByLibrary.simpleMessage("Check status"),
        "checking": MessageLookupByLibrary.simpleMessage("Checking..."),
        "checkingModels": MessageLookupByLibrary.simpleMessage(
          "Checking models...",
        ),
        "city": MessageLookupByLibrary.simpleMessage("In the city"),
        "claimFreeStorage": MessageLookupByLibrary.simpleMessage(
          "Claim free storage",
        ),
        "claimMore": MessageLookupByLibrary.simpleMessage("Claim more!"),
        "claimed": MessageLookupByLibrary.simpleMessage("Claimed"),
        "claimedStorageSoFar": m14,
        "cleanUncategorized": MessageLookupByLibrary.simpleMessage(
          "Clean Uncategorized",
        ),
        "cleanUncategorizedDescription": MessageLookupByLibrary.simpleMessage(
          "Remove all files from Uncategorized that are present in other albums",
        ),
        "clearCaches": MessageLookupByLibrary.simpleMessage("Clear caches"),
        "clearIndexes": MessageLookupByLibrary.simpleMessage("Clear indexes"),
        "click": MessageLookupByLibrary.simpleMessage("• Click"),
        "clickOnTheOverflowMenu": MessageLookupByLibrary.simpleMessage(
          "• Click on the overflow menu",
        ),
        "clickToInstallOurBestVersionYet": MessageLookupByLibrary.simpleMessage(
          "Click to install our best version yet",
        ),
        "close": MessageLookupByLibrary.simpleMessage("Close"),
        "clubByCaptureTime": MessageLookupByLibrary.simpleMessage(
          "Club by capture time",
        ),
        "clubByFileName":
            MessageLookupByLibrary.simpleMessage("Club by file name"),
        "clusteringProgress": MessageLookupByLibrary.simpleMessage(
          "Clustering progress",
        ),
        "codeAppliedPageTitle": MessageLookupByLibrary.simpleMessage(
          "Code applied",
        ),
        "codeChangeLimitReached": MessageLookupByLibrary.simpleMessage(
          "Sorry, you\'ve reached the limit of code changes.",
        ),
        "codeCopiedToClipboard": MessageLookupByLibrary.simpleMessage(
          "Code copied to clipboard",
        ),
        "codeUsedByYou":
            MessageLookupByLibrary.simpleMessage("Code used by you"),
        "collabLinkSectionDescription": MessageLookupByLibrary.simpleMessage(
          "Create a link to allow people to add and view photos in your shared album without needing an Ente app or account. Great for collecting event photos.",
        ),
        "collaborativeLink": MessageLookupByLibrary.simpleMessage(
          "Collaborative link",
        ),
        "collaborativeLinkCreatedFor": m15,
        "collaborator": MessageLookupByLibrary.simpleMessage("Collaborator"),
        "collaboratorsCanAddPhotosAndVideosToTheSharedAlbum":
            MessageLookupByLibrary.simpleMessage(
          "Collaborators can add photos and videos to the shared album.",
        ),
        "collaboratorsSuccessfullyAdded": m16,
        "collageLayout": MessageLookupByLibrary.simpleMessage("Layout"),
        "collageSaved": MessageLookupByLibrary.simpleMessage(
          "Collage saved to gallery",
        ),
        "collect": MessageLookupByLibrary.simpleMessage("Collect"),
        "collectEventPhotos": MessageLookupByLibrary.simpleMessage(
          "Collect event photos",
        ),
        "collectPhotos": MessageLookupByLibrary.simpleMessage("Collect photos"),
        "collectPhotosDescription": MessageLookupByLibrary.simpleMessage(
          "Create a link where your friends can upload photos in original quality.",
        ),
        "color": MessageLookupByLibrary.simpleMessage("Color"),
        "configuration": MessageLookupByLibrary.simpleMessage("Configuration"),
        "confirm": MessageLookupByLibrary.simpleMessage("Confirm"),
        "confirm2FADisable": MessageLookupByLibrary.simpleMessage(
          "Are you sure you want to disable two-factor authentication?",
        ),
        "confirmAccountDeletion": MessageLookupByLibrary.simpleMessage(
          "Confirm Account Deletion",
        ),
        "confirmAddingTrustedContact": m17,
        "confirmDeletePrompt": MessageLookupByLibrary.simpleMessage(
          "Yes, I want to permanently delete this account and its data across all apps.",
        ),
        "confirmPassword":
            MessageLookupByLibrary.simpleMessage("Confirm password"),
        "confirmPlanChange": MessageLookupByLibrary.simpleMessage(
          "Confirm plan change",
        ),
        "confirmRecoveryKey": MessageLookupByLibrary.simpleMessage(
          "Confirm recovery key",
        ),
        "confirmYourRecoveryKey": MessageLookupByLibrary.simpleMessage(
          "Confirm your recovery key",
        ),
        "connectToDevice": MessageLookupByLibrary.simpleMessage(
          "Connect to device",
        ),
        "contactFamilyAdmin": m18,
        "contactSupport":
            MessageLookupByLibrary.simpleMessage("Contact support"),
        "contactToManageSubscription": m19,
        "contacts": MessageLookupByLibrary.simpleMessage("Contacts"),
        "contents": MessageLookupByLibrary.simpleMessage("Contents"),
        "continueLabel": MessageLookupByLibrary.simpleMessage("Continue"),
        "continueOnFreeTrial": MessageLookupByLibrary.simpleMessage(
          "Continue on free trial",
        ),
        "convertToAlbum":
            MessageLookupByLibrary.simpleMessage("Convert to album"),
        "copyEmailAddress": MessageLookupByLibrary.simpleMessage(
          "Copy email address",
        ),
        "copyLink": MessageLookupByLibrary.simpleMessage("Copy link"),
        "copypasteThisCodentoYourAuthenticatorApp":
            MessageLookupByLibrary.simpleMessage(
          "Copy-paste this code\nto your authenticator app",
        ),
        "couldNotBackUpTryLater": MessageLookupByLibrary.simpleMessage(
          "We could not backup your data.\nWe will retry later.",
        ),
        "couldNotFreeUpSpace": MessageLookupByLibrary.simpleMessage(
          "Could not free up space",
        ),
        "couldNotUpdateSubscription": MessageLookupByLibrary.simpleMessage(
          "Could not update subscription",
        ),
        "count": MessageLookupByLibrary.simpleMessage("Count"),
        "crashReporting":
            MessageLookupByLibrary.simpleMessage("Crash reporting"),
        "create": MessageLookupByLibrary.simpleMessage("Create"),
        "createAccount": MessageLookupByLibrary.simpleMessage("Create account"),
        "createAlbumActionHint": MessageLookupByLibrary.simpleMessage(
          "Long press to select photos and click + to create an album",
        ),
        "createCollaborativeLink": MessageLookupByLibrary.simpleMessage(
          "Create collaborative link",
        ),
        "createCollage": MessageLookupByLibrary.simpleMessage("Create collage"),
        "createNewAccount": MessageLookupByLibrary.simpleMessage(
          "Create new account",
        ),
        "createOrSelectAlbum": MessageLookupByLibrary.simpleMessage(
          "Create or select album",
        ),
        "createPublicLink": MessageLookupByLibrary.simpleMessage(
          "Create public link",
        ),
        "creatingLink":
            MessageLookupByLibrary.simpleMessage("Creating link..."),
        "criticalUpdateAvailable": MessageLookupByLibrary.simpleMessage(
          "Critical update available",
        ),
        "crop": MessageLookupByLibrary.simpleMessage("Crop"),
        "curatedMemories":
            MessageLookupByLibrary.simpleMessage("Curated memories"),
        "currentUsageIs":
            MessageLookupByLibrary.simpleMessage("Current usage is "),
        "currentlyRunning": MessageLookupByLibrary.simpleMessage(
          "currently running",
        ),
        "custom": MessageLookupByLibrary.simpleMessage("Custom"),
        "customEndpoint": m20,
        "darkTheme": MessageLookupByLibrary.simpleMessage("Dark"),
        "dayToday": MessageLookupByLibrary.simpleMessage("Today"),
        "dayYesterday": MessageLookupByLibrary.simpleMessage("Yesterday"),
        "declineTrustInvite": MessageLookupByLibrary.simpleMessage(
          "Decline Invite",
        ),
        "decrypting": MessageLookupByLibrary.simpleMessage("Decrypting..."),
        "decryptingVideo": MessageLookupByLibrary.simpleMessage(
          "Decrypting video...",
        ),
        "deduplicateFiles": MessageLookupByLibrary.simpleMessage(
          "Deduplicate Files",
        ),
        "delete": MessageLookupByLibrary.simpleMessage("Delete"),
        "deleteAccount": MessageLookupByLibrary.simpleMessage("Delete account"),
        "deleteAccountFeedbackPrompt": MessageLookupByLibrary.simpleMessage(
          "We are sorry to see you go. Please share your feedback to help us improve.",
        ),
        "deleteAccountPermanentlyButton": MessageLookupByLibrary.simpleMessage(
          "Delete Account Permanently",
        ),
        "deleteAlbum": MessageLookupByLibrary.simpleMessage("Delete album"),
        "deleteAlbumDialog": MessageLookupByLibrary.simpleMessage(
          "Also delete the photos (and videos) present in this album from <bold>all</bold> other albums they are part of?",
        ),
        "deleteAlbumsDialogBody": MessageLookupByLibrary.simpleMessage(
          "This will delete all empty albums. This is useful when you want to reduce the clutter in your album list.",
        ),
        "deleteAll": MessageLookupByLibrary.simpleMessage("Delete All"),
        "deleteConfirmDialogBody": MessageLookupByLibrary.simpleMessage(
          "This account is linked to other Ente apps, if you use any. Your uploaded data, across all Ente apps, will be scheduled for deletion, and your account will be permanently deleted.",
        ),
        "deleteEmailRequest": MessageLookupByLibrary.simpleMessage(
          "Please send an email to <warning>account-deletion@ente.io</warning> from your registered email address.",
        ),
        "deleteEmptyAlbums": MessageLookupByLibrary.simpleMessage(
          "Delete empty albums",
        ),
        "deleteEmptyAlbumsWithQuestionMark":
            MessageLookupByLibrary.simpleMessage(
          "Delete empty albums?",
        ),
        "deleteFromBoth":
            MessageLookupByLibrary.simpleMessage("Delete from both"),
        "deleteFromDevice": MessageLookupByLibrary.simpleMessage(
          "Delete from device",
        ),
        "deleteFromEnte":
            MessageLookupByLibrary.simpleMessage("Delete from Ente"),
        "deleteItemCount": m21,
        "deleteLocation":
            MessageLookupByLibrary.simpleMessage("Delete location"),
        "deleteMultipleAlbumDialog": m22,
        "deletePhotos": MessageLookupByLibrary.simpleMessage("Delete photos"),
        "deleteProgress": m23,
        "deleteReason1": MessageLookupByLibrary.simpleMessage(
          "It’s missing a key feature that I need",
        ),
        "deleteReason2": MessageLookupByLibrary.simpleMessage(
          "The app or a certain feature does not behave as I think it should",
        ),
        "deleteReason3": MessageLookupByLibrary.simpleMessage(
          "I found another service that I like better",
        ),
        "deleteReason4": MessageLookupByLibrary.simpleMessage(
          "My reason isn’t listed",
        ),
        "deleteRequestSLAText": MessageLookupByLibrary.simpleMessage(
          "Your request will be processed within 72 hours.",
        ),
        "deleteSharedAlbum": MessageLookupByLibrary.simpleMessage(
          "Delete shared album?",
        ),
        "deleteSharedAlbumDialogBody": MessageLookupByLibrary.simpleMessage(
          "The album will be deleted for everyone\n\nYou will lose access to shared photos in this album that are owned by others",
        ),
        "deselectAll": MessageLookupByLibrary.simpleMessage("Deselect all"),
        "designedToOutlive": MessageLookupByLibrary.simpleMessage(
          "Designed to outlive",
        ),
        "details": MessageLookupByLibrary.simpleMessage("Details"),
        "developerSettings": MessageLookupByLibrary.simpleMessage(
          "Developer settings",
        ),
        "developerSettingsWarning": MessageLookupByLibrary.simpleMessage(
          "Are you sure that you want to modify Developer settings?",
        ),
        "deviceCodeHint":
            MessageLookupByLibrary.simpleMessage("Enter the code"),
        "deviceFilesAutoUploading": MessageLookupByLibrary.simpleMessage(
          "Files added to this device album will automatically get uploaded to Ente.",
        ),
        "deviceLock": MessageLookupByLibrary.simpleMessage("Device lock"),
        "deviceLockExplanation": MessageLookupByLibrary.simpleMessage(
          "Disable the device screen lock when Ente is in the foreground and there is a backup in progress. This is normally not needed, but may help big uploads and initial imports of large libraries complete faster.",
        ),
        "deviceNotFound":
            MessageLookupByLibrary.simpleMessage("Device not found"),
        "didYouKnow": MessageLookupByLibrary.simpleMessage("Did you know?"),
        "different": MessageLookupByLibrary.simpleMessage("Different"),
        "disableAutoLock": MessageLookupByLibrary.simpleMessage(
          "Disable auto lock",
        ),
        "disableDownloadWarningBody": MessageLookupByLibrary.simpleMessage(
          "Viewers can still take screenshots or save a copy of your photos using external tools",
        ),
        "disableDownloadWarningTitle": MessageLookupByLibrary.simpleMessage(
          "Please note",
        ),
        "disableLinkMessage": m24,
        "disableTwofactor": MessageLookupByLibrary.simpleMessage(
          "Disable two-factor",
        ),
        "disablingTwofactorAuthentication":
            MessageLookupByLibrary.simpleMessage(
          "Disabling two-factor authentication...",
        ),
        "discord": MessageLookupByLibrary.simpleMessage("Discord"),
        "discover": MessageLookupByLibrary.simpleMessage("Discover"),
        "discover_babies": MessageLookupByLibrary.simpleMessage("Babies"),
        "discover_celebrations": MessageLookupByLibrary.simpleMessage(
          "Celebrations",
        ),
        "discover_food": MessageLookupByLibrary.simpleMessage("Food"),
        "discover_greenery": MessageLookupByLibrary.simpleMessage("Greenery"),
        "discover_hills": MessageLookupByLibrary.simpleMessage("Hills"),
        "discover_identity": MessageLookupByLibrary.simpleMessage("Identity"),
        "discover_memes": MessageLookupByLibrary.simpleMessage("Memes"),
        "discover_notes": MessageLookupByLibrary.simpleMessage("Notes"),
        "discover_pets": MessageLookupByLibrary.simpleMessage("Pets"),
        "discover_receipts": MessageLookupByLibrary.simpleMessage("Receipts"),
        "discover_screenshots":
            MessageLookupByLibrary.simpleMessage("Screenshots"),
        "discover_selfies": MessageLookupByLibrary.simpleMessage("Selfies"),
        "discover_sunset": MessageLookupByLibrary.simpleMessage("Sunset"),
        "discover_visiting_cards": MessageLookupByLibrary.simpleMessage(
          "Visiting Cards",
        ),
        "discover_wallpapers":
            MessageLookupByLibrary.simpleMessage("Wallpapers"),
        "dismiss": MessageLookupByLibrary.simpleMessage("Dismiss"),
        "distanceInKMUnit": MessageLookupByLibrary.simpleMessage("km"),
        "doNotSignOut": MessageLookupByLibrary.simpleMessage("Do not sign out"),
        "doThisLater": MessageLookupByLibrary.simpleMessage("Do this later"),
        "doYouWantToDiscardTheEditsYouHaveMade":
            MessageLookupByLibrary.simpleMessage(
          "Do you want to discard the edits you have made?",
        ),
        "done": MessageLookupByLibrary.simpleMessage("Done"),
        "dontSave": MessageLookupByLibrary.simpleMessage("Don\'t save"),
        "doubleYourStorage": MessageLookupByLibrary.simpleMessage(
          "Double your storage",
        ),
        "download": MessageLookupByLibrary.simpleMessage("Download"),
        "downloadFailed":
            MessageLookupByLibrary.simpleMessage("Download failed"),
        "downloading": MessageLookupByLibrary.simpleMessage("Downloading..."),
        "dropSupportEmail": m25,
        "duplicateFileCountWithStorageSaved": m26,
        "duplicateItemsGroup": m27,
        "edit": MessageLookupByLibrary.simpleMessage("Edit"),
<<<<<<< HEAD
        "editAutoAddPeople": MessageLookupByLibrary.simpleMessage(
          "Edit auto-add people",
        ),
=======
        "editAutoAddPeople":
            MessageLookupByLibrary.simpleMessage("Edit auto-add people"),
>>>>>>> b66348f2
        "editEmailAlreadyLinked": m28,
        "editLocation": MessageLookupByLibrary.simpleMessage("Edit location"),
        "editLocationTagTitle": MessageLookupByLibrary.simpleMessage(
          "Edit location",
        ),
        "editPerson": MessageLookupByLibrary.simpleMessage("Edit person"),
        "editTime": MessageLookupByLibrary.simpleMessage("Edit time"),
        "editsSaved": MessageLookupByLibrary.simpleMessage("Edits saved"),
        "editsToLocationWillOnlyBeSeenWithinEnte":
            MessageLookupByLibrary.simpleMessage(
          "Edits to location will only be seen within Ente",
        ),
        "eligible": MessageLookupByLibrary.simpleMessage("eligible"),
        "email": MessageLookupByLibrary.simpleMessage("Email"),
        "emailAlreadyRegistered": MessageLookupByLibrary.simpleMessage(
          "Email already registered.",
        ),
        "emailChangedTo": m29,
        "emailDoesNotHaveEnteAccount": m30,
        "emailNoEnteAccount": m31,
        "emailNotRegistered": MessageLookupByLibrary.simpleMessage(
          "Email not registered.",
        ),
        "emailVerificationToggle": MessageLookupByLibrary.simpleMessage(
          "Email verification",
        ),
        "emailYourLogs":
            MessageLookupByLibrary.simpleMessage("Email your logs"),
        "embracingThem": m32,
        "emergencyContacts": MessageLookupByLibrary.simpleMessage(
          "Emergency Contacts",
        ),
        "empty": MessageLookupByLibrary.simpleMessage("Empty"),
        "emptyTrash": MessageLookupByLibrary.simpleMessage("Empty trash?"),
        "enable": MessageLookupByLibrary.simpleMessage("Enable"),
        "enableMLIndexingDesc": MessageLookupByLibrary.simpleMessage(
          "Ente supports on-device machine learning for face recognition, magic search and other advanced search features",
        ),
        "enableMachineLearningBanner": MessageLookupByLibrary.simpleMessage(
          "Enable machine learning for magic search and face recognition",
        ),
        "enableMaps": MessageLookupByLibrary.simpleMessage("Enable Maps"),
        "enableMapsDesc": MessageLookupByLibrary.simpleMessage(
          "This will show your photos on a world map.\n\nThis map is hosted by Open Street Map, and the exact locations of your photos are never shared.\n\nYou can disable this feature anytime from Settings.",
        ),
        "enabled": MessageLookupByLibrary.simpleMessage("Enabled"),
        "encryptingBackup": MessageLookupByLibrary.simpleMessage(
          "Encrypting backup...",
        ),
        "encryption": MessageLookupByLibrary.simpleMessage("Encryption"),
        "encryptionKeys":
            MessageLookupByLibrary.simpleMessage("Encryption keys"),
        "endpointUpdatedMessage": MessageLookupByLibrary.simpleMessage(
          "Endpoint updated successfully",
        ),
        "endtoendEncryptedByDefault": MessageLookupByLibrary.simpleMessage(
          "End-to-end encrypted by default",
        ),
        "enteCanEncryptAndPreserveFilesOnlyIfYouGrant":
            MessageLookupByLibrary.simpleMessage(
          "Ente can encrypt and preserve files only if you grant access to them",
        ),
        "entePhotosPerm": MessageLookupByLibrary.simpleMessage(
          "Ente <i>needs permission to</i> preserve your photos",
        ),
        "enteSubscriptionPitch": MessageLookupByLibrary.simpleMessage(
          "Ente preserves your memories, so they\'re always available to you, even if you lose your device.",
        ),
        "enteSubscriptionShareWithFamily": MessageLookupByLibrary.simpleMessage(
          "Your family can be added to your plan as well.",
        ),
        "enterAlbumName":
            MessageLookupByLibrary.simpleMessage("Enter album name"),
        "enterCode": MessageLookupByLibrary.simpleMessage("Enter code"),
        "enterCodeDescription": MessageLookupByLibrary.simpleMessage(
          "Enter the code provided by your friend to claim free storage for both of you",
        ),
        "enterDateOfBirth": MessageLookupByLibrary.simpleMessage(
          "Birthday (optional)",
        ),
        "enterEmail": MessageLookupByLibrary.simpleMessage("Enter email"),
        "enterFileName":
            MessageLookupByLibrary.simpleMessage("Enter file name"),
        "enterName": MessageLookupByLibrary.simpleMessage("Enter name"),
        "enterNewPasswordToEncrypt": MessageLookupByLibrary.simpleMessage(
          "Enter a new password we can use to encrypt your data",
        ),
        "enterPassword": MessageLookupByLibrary.simpleMessage("Enter password"),
        "enterPasswordToEncrypt": MessageLookupByLibrary.simpleMessage(
          "Enter a password we can use to encrypt your data",
        ),
        "enterPersonName": MessageLookupByLibrary.simpleMessage(
          "Enter person name",
        ),
        "enterPin": MessageLookupByLibrary.simpleMessage("Enter PIN"),
        "enterReferralCode": MessageLookupByLibrary.simpleMessage(
          "Enter referral code",
        ),
        "enterThe6digitCodeFromnyourAuthenticatorApp":
            MessageLookupByLibrary.simpleMessage(
          "Enter the 6-digit code from\nyour authenticator app",
        ),
        "enterValidEmail": MessageLookupByLibrary.simpleMessage(
          "Please enter a valid email address.",
        ),
        "enterYourEmailAddress": MessageLookupByLibrary.simpleMessage(
          "Enter your email address",
        ),
        "enterYourNewEmailAddress": MessageLookupByLibrary.simpleMessage(
          "Enter your new email address",
        ),
        "enterYourPassword": MessageLookupByLibrary.simpleMessage(
          "Enter your password",
        ),
        "enterYourRecoveryKey": MessageLookupByLibrary.simpleMessage(
          "Enter your recovery key",
        ),
        "error": MessageLookupByLibrary.simpleMessage("Error"),
        "everywhere": MessageLookupByLibrary.simpleMessage("everywhere"),
        "exif": MessageLookupByLibrary.simpleMessage("EXIF"),
        "existingUser": MessageLookupByLibrary.simpleMessage("Existing user"),
        "expiredLinkInfo": MessageLookupByLibrary.simpleMessage(
          "This link has expired. Please select a new expiry time or disable link expiry.",
        ),
        "exportLogs": MessageLookupByLibrary.simpleMessage("Export logs"),
        "exportYourData":
            MessageLookupByLibrary.simpleMessage("Export your data"),
        "extraPhotosFound": MessageLookupByLibrary.simpleMessage(
          "Extra photos found",
        ),
        "extraPhotosFoundFor": m33,
        "faceNotClusteredYet": MessageLookupByLibrary.simpleMessage(
          "Face not clustered yet, please come back later",
        ),
        "faceRecognition":
            MessageLookupByLibrary.simpleMessage("Face recognition"),
        "faceThumbnailGenerationFailed": MessageLookupByLibrary.simpleMessage(
          "Unable to generate face thumbnails",
        ),
        "faces": MessageLookupByLibrary.simpleMessage("Faces"),
        "failed": MessageLookupByLibrary.simpleMessage("Failed"),
        "failedToApplyCode": MessageLookupByLibrary.simpleMessage(
          "Failed to apply code",
        ),
        "failedToCancel":
            MessageLookupByLibrary.simpleMessage("Failed to cancel"),
        "failedToDownloadVideo": MessageLookupByLibrary.simpleMessage(
          "Failed to download video",
        ),
        "failedToFetchActiveSessions": MessageLookupByLibrary.simpleMessage(
          "Failed to fetch active sessions",
        ),
        "failedToFetchOriginalForEdit": MessageLookupByLibrary.simpleMessage(
          "Failed to fetch original for edit",
        ),
        "failedToFetchReferralDetails": MessageLookupByLibrary.simpleMessage(
          "Unable to fetch referral details. Please try again later.",
        ),
        "failedToLoadAlbums": MessageLookupByLibrary.simpleMessage(
          "Failed to load albums",
        ),
        "failedToPlayVideo": MessageLookupByLibrary.simpleMessage(
          "Failed to play video",
        ),
        "failedToRefreshStripeSubscription":
            MessageLookupByLibrary.simpleMessage(
          "Failed to refresh subscription",
        ),
        "failedToRenew":
            MessageLookupByLibrary.simpleMessage("Failed to renew"),
        "failedToVerifyPaymentStatus": MessageLookupByLibrary.simpleMessage(
          "Failed to verify payment status",
        ),
        "familyPlanOverview": MessageLookupByLibrary.simpleMessage(
          "Add 5 family members to your existing plan without paying extra.\n\nEach member gets their own private space, and cannot see each other\'s files unless they\'re shared.\n\nFamily plans are available to customers who have a paid Ente subscription.\n\nSubscribe now to get started!",
        ),
        "familyPlanPortalTitle": MessageLookupByLibrary.simpleMessage("Family"),
        "familyPlans": MessageLookupByLibrary.simpleMessage("Family plans"),
        "faq": MessageLookupByLibrary.simpleMessage("FAQ"),
        "faqs": MessageLookupByLibrary.simpleMessage("FAQs"),
        "favorite": MessageLookupByLibrary.simpleMessage("Favorite"),
        "feastingWithThem": m34,
        "feedback": MessageLookupByLibrary.simpleMessage("Feedback"),
        "file": MessageLookupByLibrary.simpleMessage("File"),
        "fileAnalysisFailed": MessageLookupByLibrary.simpleMessage(
          "Unable to analyze file",
        ),
        "fileFailedToSaveToGallery": MessageLookupByLibrary.simpleMessage(
          "Failed to save file to gallery",
        ),
        "fileInfoAddDescHint": MessageLookupByLibrary.simpleMessage(
          "Add a description...",
        ),
        "fileNotUploadedYet": MessageLookupByLibrary.simpleMessage(
          "File not uploaded yet",
        ),
        "fileSavedToGallery": MessageLookupByLibrary.simpleMessage(
          "File saved to gallery",
        ),
        "fileTypes": MessageLookupByLibrary.simpleMessage("File types"),
        "fileTypesAndNames": MessageLookupByLibrary.simpleMessage(
          "File types and names",
        ),
        "filesBackedUpFromDevice": m35,
        "filesBackedUpInAlbum": m36,
        "filesDeleted": MessageLookupByLibrary.simpleMessage("Files deleted"),
        "filesSavedToGallery": MessageLookupByLibrary.simpleMessage(
          "Files saved to gallery",
        ),
        "findPeopleByName": MessageLookupByLibrary.simpleMessage(
          "Find people quickly by name",
        ),
        "findThemQuickly": MessageLookupByLibrary.simpleMessage(
          "Find them quickly",
        ),
        "flip": MessageLookupByLibrary.simpleMessage("Flip"),
        "food": MessageLookupByLibrary.simpleMessage("Culinary delight"),
        "forYourMemories": MessageLookupByLibrary.simpleMessage(
          "for your memories",
        ),
        "forgotPassword":
            MessageLookupByLibrary.simpleMessage("Forgot password"),
        "foundFaces": MessageLookupByLibrary.simpleMessage("Found faces"),
        "freeStorageClaimed": MessageLookupByLibrary.simpleMessage(
          "Free storage claimed",
        ),
        "freeStorageOnReferralSuccess": m37,
        "freeStorageUsable": MessageLookupByLibrary.simpleMessage(
          "Free storage usable",
        ),
        "freeTrial": MessageLookupByLibrary.simpleMessage("Free trial"),
        "freeTrialValidTill": m38,
        "freeUpAccessPostDelete": m39,
        "freeUpAmount": m40,
        "freeUpDeviceSpace": MessageLookupByLibrary.simpleMessage(
          "Free up device space",
        ),
        "freeUpDeviceSpaceDesc": MessageLookupByLibrary.simpleMessage(
          "Save space on your device by clearing files that have been already backed up.",
        ),
        "freeUpSpace": MessageLookupByLibrary.simpleMessage("Free up space"),
        "freeUpSpaceSaving": m41,
        "gallery": MessageLookupByLibrary.simpleMessage("Gallery"),
        "galleryMemoryLimitInfo": MessageLookupByLibrary.simpleMessage(
          "Up to 1000 memories shown in gallery",
        ),
        "general": MessageLookupByLibrary.simpleMessage("General"),
        "generatingEncryptionKeys": MessageLookupByLibrary.simpleMessage(
          "Generating encryption keys...",
        ),
        "genericProgress": m42,
        "gettingReady": MessageLookupByLibrary.simpleMessage("Getting ready"),
        "goToSettings": MessageLookupByLibrary.simpleMessage("Go to settings"),
        "googlePlayId": MessageLookupByLibrary.simpleMessage("Google Play ID"),
        "grantFullAccessPrompt": MessageLookupByLibrary.simpleMessage(
          "Please allow access to all photos in the Settings app",
        ),
        "grantPermission":
            MessageLookupByLibrary.simpleMessage("Grant permission"),
        "greenery": MessageLookupByLibrary.simpleMessage("The green life"),
        "groupNearbyPhotos": MessageLookupByLibrary.simpleMessage(
          "Group nearby photos",
        ),
        "guestView": MessageLookupByLibrary.simpleMessage("Guest view"),
        "guestViewEnablePreSteps": MessageLookupByLibrary.simpleMessage(
          "To enable guest view, please setup device passcode or screen lock in your system settings.",
        ),
        "happyBirthday":
            MessageLookupByLibrary.simpleMessage("Happy birthday! 🥳"),
        "hearUsExplanation": MessageLookupByLibrary.simpleMessage(
          "We don\'t track app installs. It\'d help if you told us where you found us!",
        ),
        "hearUsWhereTitle": MessageLookupByLibrary.simpleMessage(
          "How did you hear about Ente? (optional)",
        ),
        "help": MessageLookupByLibrary.simpleMessage("Help"),
        "hidden": MessageLookupByLibrary.simpleMessage("Hidden"),
        "hide": MessageLookupByLibrary.simpleMessage("Hide"),
        "hideContent": MessageLookupByLibrary.simpleMessage("Hide content"),
        "hideContentDescriptionAndroid": MessageLookupByLibrary.simpleMessage(
          "Hides app content in the app switcher and disables screenshots",
        ),
        "hideContentDescriptionIos": MessageLookupByLibrary.simpleMessage(
          "Hides app content in the app switcher",
        ),
        "hideSharedItemsFromHomeGallery": MessageLookupByLibrary.simpleMessage(
          "Hide shared items from home gallery",
        ),
        "hiding": MessageLookupByLibrary.simpleMessage("Hiding..."),
        "hikingWithThem": m43,
        "hostedAtOsmFrance": MessageLookupByLibrary.simpleMessage(
          "Hosted at OSM France",
        ),
        "howItWorks": MessageLookupByLibrary.simpleMessage("How it works"),
        "howToViewShareeVerificationID": MessageLookupByLibrary.simpleMessage(
          "Please ask them to long-press their email address on the settings screen, and verify that the IDs on both devices match.",
        ),
        "iOSGoToSettingsDescription": MessageLookupByLibrary.simpleMessage(
          "Biometric authentication is not set up on your device. Please either enable Touch ID or Face ID on your phone.",
        ),
        "iOSLockOut": MessageLookupByLibrary.simpleMessage(
          "Biometric authentication is disabled. Please lock and unlock your screen to enable it.",
        ),
        "iOSOkButton": MessageLookupByLibrary.simpleMessage("OK"),
        "ignore": MessageLookupByLibrary.simpleMessage("Ignore"),
        "ignoreUpdate": MessageLookupByLibrary.simpleMessage("Ignore"),
        "ignored": MessageLookupByLibrary.simpleMessage("ignored"),
        "ignoredFolderUploadReason": MessageLookupByLibrary.simpleMessage(
          "Some files in this album are ignored from upload because they had previously been deleted from Ente.",
        ),
        "imageNotAnalyzed": MessageLookupByLibrary.simpleMessage(
          "Image not analyzed",
        ),
        "immediately": MessageLookupByLibrary.simpleMessage("Immediately"),
        "importing": MessageLookupByLibrary.simpleMessage("Importing...."),
        "incorrectCode": MessageLookupByLibrary.simpleMessage("Incorrect code"),
        "incorrectPasswordTitle": MessageLookupByLibrary.simpleMessage(
          "Incorrect password",
        ),
        "incorrectRecoveryKey": MessageLookupByLibrary.simpleMessage(
          "Incorrect recovery key",
        ),
        "incorrectRecoveryKeyBody": MessageLookupByLibrary.simpleMessage(
          "The recovery key you entered is incorrect",
        ),
        "incorrectRecoveryKeyTitle": MessageLookupByLibrary.simpleMessage(
          "Incorrect recovery key",
        ),
        "indexedItems": MessageLookupByLibrary.simpleMessage("Indexed items"),
        "indexingPausedStatusDescription": MessageLookupByLibrary.simpleMessage(
          "Indexing is paused. It will automatically resume when the device is ready. The device is considered ready when its battery level, battery health, and thermal status are within a healthy range.",
        ),
        "ineligible": MessageLookupByLibrary.simpleMessage("Ineligible"),
        "info": MessageLookupByLibrary.simpleMessage("Info"),
        "insecureDevice":
            MessageLookupByLibrary.simpleMessage("Insecure device"),
        "installManually":
            MessageLookupByLibrary.simpleMessage("Install manually"),
        "invalidEmailAddress": MessageLookupByLibrary.simpleMessage(
          "Invalid email address",
        ),
        "invalidEndpoint":
            MessageLookupByLibrary.simpleMessage("Invalid endpoint"),
        "invalidEndpointMessage": MessageLookupByLibrary.simpleMessage(
          "Sorry, the endpoint you entered is invalid. Please enter a valid endpoint and try again.",
        ),
        "invalidKey": MessageLookupByLibrary.simpleMessage("Invalid key"),
        "invalidRecoveryKey": MessageLookupByLibrary.simpleMessage(
          "The recovery key you entered is not valid. Please make sure it contains 24 words, and check the spelling of each.\n\nIf you entered an older recovery code, make sure it is 64 characters long, and check each of them.",
        ),
        "invite": MessageLookupByLibrary.simpleMessage("Invite"),
        "inviteToEnte": MessageLookupByLibrary.simpleMessage("Invite to Ente"),
        "inviteYourFriends": MessageLookupByLibrary.simpleMessage(
          "Invite your friends",
        ),
        "inviteYourFriendsToEnte": MessageLookupByLibrary.simpleMessage(
          "Invite your friends to Ente",
        ),
        "itLooksLikeSomethingWentWrongPleaseRetryAfterSome":
            MessageLookupByLibrary.simpleMessage(
          "It looks like something went wrong. Please retry after some time. If the error persists, please contact our support team.",
        ),
        "itemCount": m44,
        "itemsShowTheNumberOfDaysRemainingBeforePermanentDeletion":
            MessageLookupByLibrary.simpleMessage(
          "Items show the number of days remaining before permanent deletion",
        ),
        "itemsWillBeRemovedFromAlbum": MessageLookupByLibrary.simpleMessage(
          "Selected items will be removed from this album",
        ),
        "join": MessageLookupByLibrary.simpleMessage("Join"),
        "joinAlbum": MessageLookupByLibrary.simpleMessage("Join album"),
        "joinAlbumConfirmationDialogBody": MessageLookupByLibrary.simpleMessage(
          "Joining an album will make your email visible to its participants.",
        ),
        "joinAlbumSubtext": MessageLookupByLibrary.simpleMessage(
          "to view and add your photos",
        ),
        "joinAlbumSubtextViewer": MessageLookupByLibrary.simpleMessage(
          "to add this to shared albums",
        ),
        "joinDiscord": MessageLookupByLibrary.simpleMessage("Join Discord"),
        "keepPhotos": MessageLookupByLibrary.simpleMessage("Keep Photos"),
        "kiloMeterUnit": MessageLookupByLibrary.simpleMessage("km"),
        "kindlyHelpUsWithThisInformation": MessageLookupByLibrary.simpleMessage(
          "Kindly help us with this information",
        ),
        "language": MessageLookupByLibrary.simpleMessage("Language"),
        "lastTimeWithThem": m45,
        "lastUpdated": MessageLookupByLibrary.simpleMessage("Last updated"),
        "lastYearsTrip":
            MessageLookupByLibrary.simpleMessage("Last year\'s trip"),
        "leave": MessageLookupByLibrary.simpleMessage("Leave"),
        "leaveAlbum": MessageLookupByLibrary.simpleMessage("Leave album"),
        "leaveFamily": MessageLookupByLibrary.simpleMessage("Leave family"),
        "leaveSharedAlbum": MessageLookupByLibrary.simpleMessage(
          "Leave shared album?",
        ),
        "left": MessageLookupByLibrary.simpleMessage("Left"),
        "legacy": MessageLookupByLibrary.simpleMessage("Legacy"),
        "legacyAccounts":
            MessageLookupByLibrary.simpleMessage("Legacy accounts"),
        "legacyInvite": m46,
        "legacyPageDesc": MessageLookupByLibrary.simpleMessage(
          "Legacy allows trusted contacts to access your account in your absence.",
        ),
        "legacyPageDesc2": MessageLookupByLibrary.simpleMessage(
          "Trusted contacts can initiate account recovery, and if not blocked within 30 days, reset your password and access your account.",
        ),
        "light": MessageLookupByLibrary.simpleMessage("Light"),
        "lightTheme": MessageLookupByLibrary.simpleMessage("Light"),
        "link": MessageLookupByLibrary.simpleMessage("Link"),
        "linkCopiedToClipboard": MessageLookupByLibrary.simpleMessage(
          "Link copied to clipboard",
        ),
        "linkDeviceLimit": MessageLookupByLibrary.simpleMessage("Device limit"),
        "linkEmail": MessageLookupByLibrary.simpleMessage("Link email"),
        "linkEmailToContactBannerCaption": MessageLookupByLibrary.simpleMessage(
          "for faster sharing",
        ),
        "linkEnabled": MessageLookupByLibrary.simpleMessage("Enabled"),
        "linkExpired": MessageLookupByLibrary.simpleMessage("Expired"),
        "linkExpiresOn": m47,
        "linkExpiry": MessageLookupByLibrary.simpleMessage("Link expiry"),
        "linkHasExpired":
            MessageLookupByLibrary.simpleMessage("Link has expired"),
        "linkNeverExpires": MessageLookupByLibrary.simpleMessage("Never"),
        "linkPerson": MessageLookupByLibrary.simpleMessage("Link person"),
        "linkPersonCaption": MessageLookupByLibrary.simpleMessage(
          "for better sharing experience",
        ),
        "linkPersonToEmail": m48,
        "linkPersonToEmailConfirmation": m49,
        "livePhotos": MessageLookupByLibrary.simpleMessage("Live Photos"),
        "loadMessage1": MessageLookupByLibrary.simpleMessage(
          "You can share your subscription with your family",
        ),
        "loadMessage2": MessageLookupByLibrary.simpleMessage(
          "We have preserved over 200 million memories so far",
        ),
        "loadMessage3": MessageLookupByLibrary.simpleMessage(
          "We keep 3 copies of your data, one in an underground fallout shelter",
        ),
        "loadMessage4": MessageLookupByLibrary.simpleMessage(
          "All our apps are open source",
        ),
        "loadMessage5": MessageLookupByLibrary.simpleMessage(
          "Our source code and cryptography have been externally audited",
        ),
        "loadMessage6": MessageLookupByLibrary.simpleMessage(
          "You can share links to your albums with your loved ones",
        ),
        "loadMessage7": MessageLookupByLibrary.simpleMessage(
          "Our mobile apps run in the background to encrypt and backup any new photos you click",
        ),
        "loadMessage8": MessageLookupByLibrary.simpleMessage(
          "web.ente.io has a slick uploader",
        ),
        "loadMessage9": MessageLookupByLibrary.simpleMessage(
          "We use Xchacha20Poly1305 to safely encrypt your data",
        ),
        "loadingExifData": MessageLookupByLibrary.simpleMessage(
          "Loading EXIF data...",
        ),
        "loadingGallery": MessageLookupByLibrary.simpleMessage(
          "Loading gallery...",
        ),
        "loadingMessage": MessageLookupByLibrary.simpleMessage(
          "Loading your photos...",
        ),
        "loadingModel": MessageLookupByLibrary.simpleMessage(
          "Downloading models...",
        ),
        "loadingYourPhotos": MessageLookupByLibrary.simpleMessage(
          "Loading your photos...",
        ),
        "localGallery": MessageLookupByLibrary.simpleMessage("Local gallery"),
        "localIndexing": MessageLookupByLibrary.simpleMessage("Local indexing"),
        "localSyncErrorMessage": MessageLookupByLibrary.simpleMessage(
          "Looks like something went wrong since local photos sync is taking more time than expected. Please reach out to our support team",
        ),
        "location": MessageLookupByLibrary.simpleMessage("Location"),
        "locationName": MessageLookupByLibrary.simpleMessage("Location name"),
        "locationTagFeatureDescription": MessageLookupByLibrary.simpleMessage(
          "A location tag groups all photos that were taken within some radius of a photo",
        ),
        "locations": MessageLookupByLibrary.simpleMessage("Locations"),
        "lockButtonLabel": MessageLookupByLibrary.simpleMessage("Lock"),
        "lockscreen": MessageLookupByLibrary.simpleMessage("Lockscreen"),
        "logInLabel": MessageLookupByLibrary.simpleMessage("Log in"),
        "loggingOut": MessageLookupByLibrary.simpleMessage("Logging out..."),
        "loginSessionExpired": MessageLookupByLibrary.simpleMessage(
          "Session expired",
        ),
        "loginSessionExpiredDetails": MessageLookupByLibrary.simpleMessage(
          "Your session has expired. Please login again.",
        ),
        "loginTerms": MessageLookupByLibrary.simpleMessage(
          "By clicking log in, I agree to the <u-terms>terms of service</u-terms> and <u-policy>privacy policy</u-policy>",
        ),
        "loginWithTOTP":
            MessageLookupByLibrary.simpleMessage("Login with TOTP"),
        "logout": MessageLookupByLibrary.simpleMessage("Logout"),
        "logsDialogBody": MessageLookupByLibrary.simpleMessage(
          "This will send across logs to help us debug your issue. Please note that file names will be included to help track issues with specific files.",
        ),
        "longPressAnEmailToVerifyEndToEndEncryption":
            MessageLookupByLibrary.simpleMessage(
          "Long press an email to verify end to end encryption.",
        ),
        "longpressOnAnItemToViewInFullscreen":
            MessageLookupByLibrary.simpleMessage(
          "Long-press on an item to view in full-screen",
        ),
        "lookBackOnYourMemories": MessageLookupByLibrary.simpleMessage(
          "Look back on your memories 🌄",
        ),
        "loopVideoOff": MessageLookupByLibrary.simpleMessage("Loop video off"),
        "loopVideoOn": MessageLookupByLibrary.simpleMessage("Loop video on"),
        "lostDevice": MessageLookupByLibrary.simpleMessage("Lost device?"),
        "machineLearning":
            MessageLookupByLibrary.simpleMessage("Machine learning"),
        "magicSearch": MessageLookupByLibrary.simpleMessage("Magic search"),
        "magicSearchHint": MessageLookupByLibrary.simpleMessage(
          "Magic search allows to search photos by their contents, e.g. \'flower\', \'red car\', \'identity documents\'",
        ),
        "manage": MessageLookupByLibrary.simpleMessage("Manage"),
        "manageDeviceStorage": MessageLookupByLibrary.simpleMessage(
          "Manage device cache",
        ),
        "manageDeviceStorageDesc": MessageLookupByLibrary.simpleMessage(
          "Review and clear local cache storage.",
        ),
        "manageFamily": MessageLookupByLibrary.simpleMessage("Manage Family"),
        "manageLink": MessageLookupByLibrary.simpleMessage("Manage link"),
        "manageParticipants": MessageLookupByLibrary.simpleMessage("Manage"),
        "manageSubscription": MessageLookupByLibrary.simpleMessage(
          "Manage subscription",
        ),
        "manualPairDesc": MessageLookupByLibrary.simpleMessage(
          "Pair with PIN works with any screen you wish to view your album on.",
        ),
        "map": MessageLookupByLibrary.simpleMessage("Map"),
        "maps": MessageLookupByLibrary.simpleMessage("Maps"),
        "mastodon": MessageLookupByLibrary.simpleMessage("Mastodon"),
        "matrix": MessageLookupByLibrary.simpleMessage("Matrix"),
        "me": MessageLookupByLibrary.simpleMessage("Me"),
        "memories": MessageLookupByLibrary.simpleMessage("Memories"),
        "memoriesWidgetDesc": MessageLookupByLibrary.simpleMessage(
          "Select the kind of memories you wish to see on your homescreen.",
        ),
        "memoryCount": m50,
        "merchandise": MessageLookupByLibrary.simpleMessage("Merchandise"),
        "merge": MessageLookupByLibrary.simpleMessage("Merge"),
        "mergeWithExisting": MessageLookupByLibrary.simpleMessage(
          "Merge with existing",
        ),
        "mergedPhotos": MessageLookupByLibrary.simpleMessage("Merged photos"),
        "mlConsent": MessageLookupByLibrary.simpleMessage(
          "Enable machine learning",
        ),
        "mlConsentConfirmation": MessageLookupByLibrary.simpleMessage(
          "I understand, and wish to enable machine learning",
        ),
        "mlConsentDescription": MessageLookupByLibrary.simpleMessage(
          "If you enable machine learning, Ente will extract information like face geometry from files, including those shared with you.\n\nThis will happen on your device, and any generated biometric information will be end-to-end encrypted.",
        ),
        "mlConsentPrivacy": MessageLookupByLibrary.simpleMessage(
          "Please click here for more details about this feature in our privacy policy",
        ),
        "mlConsentTitle": MessageLookupByLibrary.simpleMessage(
          "Enable machine learning?",
        ),
        "mlIndexingDescription": MessageLookupByLibrary.simpleMessage(
          "Please note that machine learning will result in a higher bandwidth and battery usage until all items are indexed. Consider using the desktop app for faster indexing, all results will be synced automatically.",
        ),
        "mobileWebDesktop": MessageLookupByLibrary.simpleMessage(
          "Mobile, Web, Desktop",
        ),
        "moderateStrength": MessageLookupByLibrary.simpleMessage("Moderate"),
        "modifyYourQueryOrTrySearchingFor":
            MessageLookupByLibrary.simpleMessage(
          "Modify your query, or try searching for",
        ),
        "moments": MessageLookupByLibrary.simpleMessage("Moments"),
        "month": MessageLookupByLibrary.simpleMessage("month"),
        "monthly": MessageLookupByLibrary.simpleMessage("Monthly"),
        "moon": MessageLookupByLibrary.simpleMessage("In the moonlight"),
        "moreDetails": MessageLookupByLibrary.simpleMessage("More details"),
        "mostRecent": MessageLookupByLibrary.simpleMessage("Most recent"),
        "mostRelevant": MessageLookupByLibrary.simpleMessage("Most relevant"),
        "mountains": MessageLookupByLibrary.simpleMessage("Over the hills"),
        "moveItem": m51,
        "moveSelectedPhotosToOneDate": MessageLookupByLibrary.simpleMessage(
          "Move selected photos to one date",
        ),
        "moveToAlbum": MessageLookupByLibrary.simpleMessage("Move to album"),
        "moveToHiddenAlbum": MessageLookupByLibrary.simpleMessage(
          "Move to hidden album",
        ),
        "movedSuccessfullyTo": m52,
        "movedToTrash": MessageLookupByLibrary.simpleMessage("Moved to trash"),
        "movingFilesToAlbum": MessageLookupByLibrary.simpleMessage(
          "Moving files to album...",
        ),
        "name": MessageLookupByLibrary.simpleMessage("Name"),
        "nameTheAlbum": MessageLookupByLibrary.simpleMessage("Name the album"),
        "networkConnectionRefusedErr": MessageLookupByLibrary.simpleMessage(
          "Unable to connect to Ente, please retry after sometime. If the error persists, please contact support.",
        ),
        "networkHostLookUpErr": MessageLookupByLibrary.simpleMessage(
          "Unable to connect to Ente, please check your network settings and contact support if the error persists.",
        ),
        "never": MessageLookupByLibrary.simpleMessage("Never"),
        "newAlbum": MessageLookupByLibrary.simpleMessage("New album"),
        "newLocation": MessageLookupByLibrary.simpleMessage("New location"),
        "newPerson": MessageLookupByLibrary.simpleMessage("New person"),
        "newPhotosEmoji": MessageLookupByLibrary.simpleMessage(" new 📸"),
        "newRange": MessageLookupByLibrary.simpleMessage("New range"),
        "newToEnte": MessageLookupByLibrary.simpleMessage("New to Ente"),
        "newest": MessageLookupByLibrary.simpleMessage("Newest"),
        "next": MessageLookupByLibrary.simpleMessage("Next"),
        "no": MessageLookupByLibrary.simpleMessage("No"),
        "noAlbumsSharedByYouYet": MessageLookupByLibrary.simpleMessage(
          "No albums shared by you yet",
        ),
        "noDeviceFound":
            MessageLookupByLibrary.simpleMessage("No device found"),
        "noDeviceLimit": MessageLookupByLibrary.simpleMessage("None"),
        "noDeviceThatCanBeDeleted": MessageLookupByLibrary.simpleMessage(
          "You\'ve no files on this device that can be deleted",
        ),
        "noDuplicates": MessageLookupByLibrary.simpleMessage("✨ No duplicates"),
        "noEnteAccountExclamation": MessageLookupByLibrary.simpleMessage(
          "No Ente account!",
        ),
        "noExifData": MessageLookupByLibrary.simpleMessage("No EXIF data"),
        "noFacesFound": MessageLookupByLibrary.simpleMessage("No faces found"),
        "noHiddenPhotosOrVideos": MessageLookupByLibrary.simpleMessage(
          "No hidden photos or videos",
        ),
        "noImagesWithLocation": MessageLookupByLibrary.simpleMessage(
          "No images with location",
        ),
        "noInternetConnection": MessageLookupByLibrary.simpleMessage(
          "No internet connection",
        ),
        "noPhotosAreBeingBackedUpRightNow":
            MessageLookupByLibrary.simpleMessage(
          "No photos are being backed up right now",
        ),
        "noPhotosFoundHere": MessageLookupByLibrary.simpleMessage(
          "No photos found here",
        ),
        "noQuickLinksSelected": MessageLookupByLibrary.simpleMessage(
          "No quick links selected",
        ),
        "noRecoveryKey":
            MessageLookupByLibrary.simpleMessage("No recovery key?"),
        "noRecoveryKeyNoDecryption": MessageLookupByLibrary.simpleMessage(
          "Due to the nature of our end-to-end encryption protocol, your data cannot be decrypted without your password or recovery key",
        ),
        "noResults": MessageLookupByLibrary.simpleMessage("No results"),
        "noResultsFound":
            MessageLookupByLibrary.simpleMessage("No results found"),
        "noSuggestionsForPerson": m53,
        "noSystemLockFound": MessageLookupByLibrary.simpleMessage(
          "No system lock found",
        ),
        "notPersonLabel": m54,
        "notThisPerson":
            MessageLookupByLibrary.simpleMessage("Not this person?"),
        "nothingSharedWithYouYet": MessageLookupByLibrary.simpleMessage(
          "Nothing shared with you yet",
        ),
        "nothingToSeeHere": MessageLookupByLibrary.simpleMessage(
          "Nothing to see here! 👀",
        ),
        "notifications": MessageLookupByLibrary.simpleMessage("Notifications"),
        "ok": MessageLookupByLibrary.simpleMessage("Ok"),
        "onDevice": MessageLookupByLibrary.simpleMessage("On device"),
        "onEnte": MessageLookupByLibrary.simpleMessage(
          "On <branding>ente</branding>",
        ),
        "onTheRoad": MessageLookupByLibrary.simpleMessage("On the road again"),
        "onThisDay": MessageLookupByLibrary.simpleMessage("On this day"),
        "onThisDayMemories": MessageLookupByLibrary.simpleMessage(
          "On this day memories",
        ),
        "onThisDayNotificationExplanation":
            MessageLookupByLibrary.simpleMessage(
          "Receive reminders about memories from this day in previous years.",
        ),
        "onlyFamilyAdminCanChangeCode": m55,
        "onlyThem": MessageLookupByLibrary.simpleMessage("Only them"),
        "oops": MessageLookupByLibrary.simpleMessage("Oops"),
        "oopsCouldNotSaveEdits": MessageLookupByLibrary.simpleMessage(
          "Oops, could not save edits",
        ),
        "oopsSomethingWentWrong": MessageLookupByLibrary.simpleMessage(
          "Oops, something went wrong",
        ),
        "openAlbumInBrowser": MessageLookupByLibrary.simpleMessage(
          "Open album in browser",
        ),
        "openAlbumInBrowserTitle": MessageLookupByLibrary.simpleMessage(
          "Please use the web app to add photos to this album",
        ),
        "openFile": MessageLookupByLibrary.simpleMessage("Open file"),
        "openSettings": MessageLookupByLibrary.simpleMessage("Open Settings"),
        "openTheItem": MessageLookupByLibrary.simpleMessage("• Open the item"),
        "openstreetmapContributors": MessageLookupByLibrary.simpleMessage(
          "OpenStreetMap contributors",
        ),
        "optionalAsShortAsYouLike": MessageLookupByLibrary.simpleMessage(
          "Optional, as short as you like...",
        ),
        "orMergeWithExistingPerson": MessageLookupByLibrary.simpleMessage(
          "Or merge with existing",
        ),
        "orPickAnExistingOne": MessageLookupByLibrary.simpleMessage(
          "Or pick an existing one",
        ),
        "orPickFromYourContacts": MessageLookupByLibrary.simpleMessage(
          "or pick from your contacts",
        ),
        "otherDetectedFaces": MessageLookupByLibrary.simpleMessage(
          "Other detected faces",
        ),
        "pair": MessageLookupByLibrary.simpleMessage("Pair"),
        "pairWithPin": MessageLookupByLibrary.simpleMessage("Pair with PIN"),
        "pairingComplete":
            MessageLookupByLibrary.simpleMessage("Pairing complete"),
        "panorama": MessageLookupByLibrary.simpleMessage("Panorama"),
        "partyWithThem": m56,
        "passKeyPendingVerification": MessageLookupByLibrary.simpleMessage(
          "Verification is still pending",
        ),
        "passkey": MessageLookupByLibrary.simpleMessage("Passkey"),
        "passkeyAuthTitle": MessageLookupByLibrary.simpleMessage(
          "Passkey verification",
        ),
        "password": MessageLookupByLibrary.simpleMessage("Password"),
        "passwordChangedSuccessfully": MessageLookupByLibrary.simpleMessage(
          "Password changed successfully",
        ),
        "passwordLock": MessageLookupByLibrary.simpleMessage("Password lock"),
        "passwordStrength": m57,
        "passwordStrengthInfo": MessageLookupByLibrary.simpleMessage(
          "Password strength is calculated considering the length of the password, used characters, and whether or not the password appears in the top 10,000 most used passwords",
        ),
        "passwordWarning": MessageLookupByLibrary.simpleMessage(
          "We don\'t store this password, so if you forget, <underline>we cannot decrypt your data</underline>",
        ),
        "pastYearsMemories": MessageLookupByLibrary.simpleMessage(
          "Past years\' memories",
        ),
        "paymentDetails":
            MessageLookupByLibrary.simpleMessage("Payment details"),
        "paymentFailed": MessageLookupByLibrary.simpleMessage("Payment failed"),
        "paymentFailedMessage": MessageLookupByLibrary.simpleMessage(
          "Unfortunately your payment failed. Please contact support and we\'ll help you out!",
        ),
        "paymentFailedTalkToProvider": m58,
        "pendingItems": MessageLookupByLibrary.simpleMessage("Pending items"),
        "pendingSync": MessageLookupByLibrary.simpleMessage("Pending sync"),
        "people": MessageLookupByLibrary.simpleMessage("People"),
        "peopleUsingYourCode": MessageLookupByLibrary.simpleMessage(
          "People using your code",
        ),
        "peopleWidgetDesc": MessageLookupByLibrary.simpleMessage(
          "Select the people you wish to see on your homescreen.",
        ),
        "permDeleteWarning": MessageLookupByLibrary.simpleMessage(
          "All items in trash will be permanently deleted\n\nThis action cannot be undone",
        ),
        "permanentlyDelete": MessageLookupByLibrary.simpleMessage(
          "Permanently delete",
        ),
        "permanentlyDeleteFromDevice": MessageLookupByLibrary.simpleMessage(
          "Permanently delete from device?",
        ),
        "personIsAge": m59,
        "personName": MessageLookupByLibrary.simpleMessage("Person name"),
        "personTurningAge": m60,
        "pets": MessageLookupByLibrary.simpleMessage("Furry companions"),
        "photoDescriptions": MessageLookupByLibrary.simpleMessage(
          "Photo descriptions",
        ),
        "photoGridSize":
            MessageLookupByLibrary.simpleMessage("Photo grid size"),
        "photoSmallCase": MessageLookupByLibrary.simpleMessage("photo"),
        "photocountPhotos": m61,
        "photos": MessageLookupByLibrary.simpleMessage("Photos"),
        "photosAddedByYouWillBeRemovedFromTheAlbum":
            MessageLookupByLibrary.simpleMessage(
          "Photos added by you will be removed from the album",
        ),
        "photosCount": m62,
        "photosKeepRelativeTimeDifference":
            MessageLookupByLibrary.simpleMessage(
          "Photos keep relative time difference",
        ),
        "pickCenterPoint": MessageLookupByLibrary.simpleMessage(
          "Pick center point",
        ),
        "pinAlbum": MessageLookupByLibrary.simpleMessage("Pin album"),
        "pinLock": MessageLookupByLibrary.simpleMessage("PIN lock"),
        "playOnTv": MessageLookupByLibrary.simpleMessage("Play album on TV"),
        "playOriginal": MessageLookupByLibrary.simpleMessage("Play original"),
        "playStoreFreeTrialValidTill": m63,
        "playStream": MessageLookupByLibrary.simpleMessage("Play stream"),
        "playstoreSubscription": MessageLookupByLibrary.simpleMessage(
          "PlayStore subscription",
        ),
        "pleaseCheckYourInternetConnectionAndTryAgain":
            MessageLookupByLibrary.simpleMessage(
          "Please check your internet connection and try again.",
        ),
        "pleaseContactSupportAndWeWillBeHappyToHelp":
            MessageLookupByLibrary.simpleMessage(
          "Please contact support@ente.io and we will be happy to help!",
        ),
        "pleaseContactSupportIfTheProblemPersists":
            MessageLookupByLibrary.simpleMessage(
          "Please contact support if the problem persists",
        ),
        "pleaseEmailUsAt": m64,
        "pleaseGrantPermissions": MessageLookupByLibrary.simpleMessage(
          "Please grant permissions",
        ),
        "pleaseLoginAgain": MessageLookupByLibrary.simpleMessage(
          "Please login again",
        ),
        "pleaseSelectQuickLinksToRemove": MessageLookupByLibrary.simpleMessage(
          "Please select quick links to remove",
        ),
        "pleaseSendTheLogsTo": m65,
        "pleaseTryAgain":
            MessageLookupByLibrary.simpleMessage("Please try again"),
        "pleaseVerifyTheCodeYouHaveEntered":
            MessageLookupByLibrary.simpleMessage(
          "Please verify the code you have entered",
        ),
        "pleaseWait": MessageLookupByLibrary.simpleMessage("Please wait..."),
        "pleaseWaitDeletingAlbum": MessageLookupByLibrary.simpleMessage(
          "Please wait, deleting album",
        ),
        "pleaseWaitForSometimeBeforeRetrying":
            MessageLookupByLibrary.simpleMessage(
          "Please wait for sometime before retrying",
        ),
        "pleaseWaitThisWillTakeAWhile": MessageLookupByLibrary.simpleMessage(
          "Please wait, this will take a while.",
        ),
        "posingWithThem": m66,
        "preparingLogs":
            MessageLookupByLibrary.simpleMessage("Preparing logs..."),
        "preserveMore": MessageLookupByLibrary.simpleMessage("Preserve more"),
        "pressAndHoldToPlayVideo": MessageLookupByLibrary.simpleMessage(
          "Press and hold to play video",
        ),
        "pressAndHoldToPlayVideoDetailed": MessageLookupByLibrary.simpleMessage(
          "Press and hold on the image to  play video",
        ),
        "previous": MessageLookupByLibrary.simpleMessage("Previous"),
        "privacy": MessageLookupByLibrary.simpleMessage("Privacy"),
        "privacyPolicyTitle": MessageLookupByLibrary.simpleMessage(
          "Privacy Policy",
        ),
        "privateBackups":
            MessageLookupByLibrary.simpleMessage("Private backups"),
        "privateSharing":
            MessageLookupByLibrary.simpleMessage("Private sharing"),
        "proceed": MessageLookupByLibrary.simpleMessage("Proceed"),
        "processed": MessageLookupByLibrary.simpleMessage("Processed"),
        "processing": MessageLookupByLibrary.simpleMessage("Processing"),
        "processingImport": m67,
        "processingVideos": MessageLookupByLibrary.simpleMessage(
          "Processing videos",
        ),
        "publicLinkCreated": MessageLookupByLibrary.simpleMessage(
          "Public link created",
        ),
        "publicLinkEnabled": MessageLookupByLibrary.simpleMessage(
          "Public link enabled",
        ),
        "questionmark": MessageLookupByLibrary.simpleMessage("?"),
        "queued": MessageLookupByLibrary.simpleMessage("Queued"),
        "quickLinks": MessageLookupByLibrary.simpleMessage("Quick links"),
        "radius": MessageLookupByLibrary.simpleMessage("Radius"),
        "raiseTicket": MessageLookupByLibrary.simpleMessage("Raise ticket"),
        "rateTheApp": MessageLookupByLibrary.simpleMessage("Rate the app"),
        "rateUs": MessageLookupByLibrary.simpleMessage("Rate us"),
        "rateUsOnStore": m68,
        "reassignMe": MessageLookupByLibrary.simpleMessage("Reassign \"Me\""),
        "reassignedToName": m69,
        "reassigningLoading": MessageLookupByLibrary.simpleMessage(
          "Reassigning...",
        ),
        "receiveRemindersOnBirthdays": MessageLookupByLibrary.simpleMessage(
          "Receive reminders when it\'s someone\'s birthday. Tapping on the notification will take you to photos of the birthday person.",
        ),
        "recover": MessageLookupByLibrary.simpleMessage("Recover"),
        "recoverAccount":
            MessageLookupByLibrary.simpleMessage("Recover account"),
        "recoverButton": MessageLookupByLibrary.simpleMessage("Recover"),
        "recoveryAccount":
            MessageLookupByLibrary.simpleMessage("Recover account"),
        "recoveryInitiated": MessageLookupByLibrary.simpleMessage(
          "Recovery initiated",
        ),
        "recoveryInitiatedDesc": m70,
        "recoveryKey": MessageLookupByLibrary.simpleMessage("Recovery key"),
        "recoveryKeyCopiedToClipboard": MessageLookupByLibrary.simpleMessage(
          "Recovery key copied to clipboard",
        ),
        "recoveryKeyOnForgotPassword": MessageLookupByLibrary.simpleMessage(
          "If you forget your password, the only way you can recover your data is with this key.",
        ),
        "recoveryKeySaveDescription": MessageLookupByLibrary.simpleMessage(
          "We don\'t store this key, please save this 24 word key in a safe place.",
        ),
        "recoveryKeySuccessBody": MessageLookupByLibrary.simpleMessage(
          "Great! Your recovery key is valid. Thank you for verifying.\n\nPlease remember to keep your recovery key safely backed up.",
        ),
        "recoveryKeyVerified": MessageLookupByLibrary.simpleMessage(
          "Recovery key verified",
        ),
        "recoveryKeyVerifyReason": MessageLookupByLibrary.simpleMessage(
          "Your recovery key is the only way to recover your photos if you forget your password. You can find your recovery key in Settings > Account.\n\nPlease enter your recovery key here to verify that you have saved it correctly.",
        ),
        "recoveryReady": m71,
        "recoverySuccessful": MessageLookupByLibrary.simpleMessage(
          "Recovery successful!",
        ),
        "recoveryWarning": MessageLookupByLibrary.simpleMessage(
          "A trusted contact is trying to access your account",
        ),
        "recoveryWarningBody": m72,
        "recreatePasswordBody": MessageLookupByLibrary.simpleMessage(
          "The current device is not powerful enough to verify your password, but we can regenerate in a way that works with all devices.\n\nPlease login using your recovery key and regenerate your password (you can use the same one again if you wish).",
        ),
        "recreatePasswordTitle": MessageLookupByLibrary.simpleMessage(
          "Recreate password",
        ),
        "reddit": MessageLookupByLibrary.simpleMessage("Reddit"),
        "reenterPassword": MessageLookupByLibrary.simpleMessage(
          "Re-enter password",
        ),
        "reenterPin": MessageLookupByLibrary.simpleMessage("Re-enter PIN"),
        "referFriendsAnd2xYourPlan": MessageLookupByLibrary.simpleMessage(
          "Refer friends and 2x your plan",
        ),
        "referralStep1": MessageLookupByLibrary.simpleMessage(
          "1. Give this code to your friends",
        ),
        "referralStep2": MessageLookupByLibrary.simpleMessage(
          "2. They sign up for a paid plan",
        ),
        "referralStep3": m73,
        "referrals": MessageLookupByLibrary.simpleMessage("Referrals"),
        "referralsAreCurrentlyPaused": MessageLookupByLibrary.simpleMessage(
          "Referrals are currently paused",
        ),
        "rejectRecovery":
            MessageLookupByLibrary.simpleMessage("Reject recovery"),
        "remindToEmptyDeviceTrash": MessageLookupByLibrary.simpleMessage(
          "Also empty \"Recently Deleted\" from \"Settings\" -> \"Storage\" to claim the freed space",
        ),
        "remindToEmptyEnteTrash": MessageLookupByLibrary.simpleMessage(
          "Also empty your \"Trash\" to claim the freed up space",
        ),
        "remoteImages": MessageLookupByLibrary.simpleMessage("Remote images"),
        "remoteThumbnails": MessageLookupByLibrary.simpleMessage(
          "Remote thumbnails",
        ),
        "remoteVideos": MessageLookupByLibrary.simpleMessage("Remote videos"),
        "remove": MessageLookupByLibrary.simpleMessage("Remove"),
        "removeDuplicates": MessageLookupByLibrary.simpleMessage(
          "Remove duplicates",
        ),
        "removeDuplicatesDesc": MessageLookupByLibrary.simpleMessage(
          "Review and remove files that are exact duplicates.",
        ),
        "removeFromAlbum": MessageLookupByLibrary.simpleMessage(
          "Remove from album",
        ),
        "removeFromAlbumTitle": MessageLookupByLibrary.simpleMessage(
          "Remove from album?",
        ),
        "removeFromFavorite": MessageLookupByLibrary.simpleMessage(
          "Remove from favorites",
        ),
        "removeInvite": MessageLookupByLibrary.simpleMessage("Remove invite"),
        "removeLink": MessageLookupByLibrary.simpleMessage("Remove link"),
        "removeParticipant": MessageLookupByLibrary.simpleMessage(
          "Remove participant",
        ),
        "removeParticipantBody": m74,
        "removePersonLabel": MessageLookupByLibrary.simpleMessage(
          "Remove person label",
        ),
        "removePublicLink": MessageLookupByLibrary.simpleMessage(
          "Remove public link",
        ),
        "removePublicLinks": MessageLookupByLibrary.simpleMessage(
          "Remove public links",
        ),
        "removeShareItemsWarning": MessageLookupByLibrary.simpleMessage(
          "Some of the items you are removing were added by other people, and you will lose access to them",
        ),
        "removeWithQuestionMark":
            MessageLookupByLibrary.simpleMessage("Remove?"),
        "removeYourselfAsTrustedContact": MessageLookupByLibrary.simpleMessage(
          "Remove yourself as trusted contact",
        ),
        "removingFromFavorites": MessageLookupByLibrary.simpleMessage(
          "Removing from favorites...",
        ),
        "rename": MessageLookupByLibrary.simpleMessage("Rename"),
        "renameAlbum": MessageLookupByLibrary.simpleMessage("Rename album"),
        "renameFile": MessageLookupByLibrary.simpleMessage("Rename file"),
        "renewSubscription": MessageLookupByLibrary.simpleMessage(
          "Renew subscription",
        ),
        "renewsOn": m75,
        "reportABug": MessageLookupByLibrary.simpleMessage("Report a bug"),
        "reportBug": MessageLookupByLibrary.simpleMessage("Report bug"),
        "resendEmail": MessageLookupByLibrary.simpleMessage("Resend email"),
        "reset": MessageLookupByLibrary.simpleMessage("Reset"),
        "resetIgnoredFiles": MessageLookupByLibrary.simpleMessage(
          "Reset ignored files",
        ),
        "resetPasswordTitle": MessageLookupByLibrary.simpleMessage(
          "Reset password",
        ),
        "resetPerson": MessageLookupByLibrary.simpleMessage("Remove"),
        "resetToDefault":
            MessageLookupByLibrary.simpleMessage("Reset to default"),
        "restore": MessageLookupByLibrary.simpleMessage("Restore"),
        "restoreToAlbum":
            MessageLookupByLibrary.simpleMessage("Restore to album"),
        "restoringFiles": MessageLookupByLibrary.simpleMessage(
          "Restoring files...",
        ),
        "resumableUploads": MessageLookupByLibrary.simpleMessage(
          "Resumable uploads",
        ),
        "retry": MessageLookupByLibrary.simpleMessage("Retry"),
        "review": MessageLookupByLibrary.simpleMessage("Review"),
        "reviewDeduplicateItems": MessageLookupByLibrary.simpleMessage(
          "Please review and delete the items you believe are duplicates.",
        ),
        "reviewSuggestions": MessageLookupByLibrary.simpleMessage(
          "Review suggestions",
        ),
        "right": MessageLookupByLibrary.simpleMessage("Right"),
        "roadtripWithThem": m76,
        "rotate": MessageLookupByLibrary.simpleMessage("Rotate"),
        "rotateLeft": MessageLookupByLibrary.simpleMessage("Rotate left"),
        "rotateRight": MessageLookupByLibrary.simpleMessage("Rotate right"),
        "safelyStored": MessageLookupByLibrary.simpleMessage("Safely stored"),
        "same": MessageLookupByLibrary.simpleMessage("Same"),
        "sameperson": MessageLookupByLibrary.simpleMessage("Same person?"),
        "save": MessageLookupByLibrary.simpleMessage("Save"),
        "saveAsAnotherPerson": MessageLookupByLibrary.simpleMessage(
          "Save as another person",
        ),
        "saveChangesBeforeLeavingQuestion":
            MessageLookupByLibrary.simpleMessage(
          "Save changes before leaving?",
        ),
        "saveCollage": MessageLookupByLibrary.simpleMessage("Save collage"),
        "saveCopy": MessageLookupByLibrary.simpleMessage("Save copy"),
        "saveKey": MessageLookupByLibrary.simpleMessage("Save key"),
        "savePerson": MessageLookupByLibrary.simpleMessage("Save person"),
        "saveYourRecoveryKeyIfYouHaventAlready":
            MessageLookupByLibrary.simpleMessage(
          "Save your recovery key if you haven\'t already",
        ),
        "saving": MessageLookupByLibrary.simpleMessage("Saving..."),
        "savingEdits": MessageLookupByLibrary.simpleMessage("Saving edits..."),
        "scanCode": MessageLookupByLibrary.simpleMessage("Scan code"),
        "scanThisBarcodeWithnyourAuthenticatorApp":
            MessageLookupByLibrary.simpleMessage(
          "Scan this barcode with\nyour authenticator app",
        ),
        "search": MessageLookupByLibrary.simpleMessage("Search"),
        "searchAlbumsEmptySection":
            MessageLookupByLibrary.simpleMessage("Albums"),
        "searchByAlbumNameHint":
            MessageLookupByLibrary.simpleMessage("Album name"),
        "searchByExamples": MessageLookupByLibrary.simpleMessage(
          "• Album names (e.g. \"Camera\")\n• Types of files (e.g. \"Videos\", \".gif\")\n• Years and months (e.g. \"2022\", \"January\")\n• Holidays (e.g. \"Christmas\")\n• Photo descriptions (e.g. “#fun”)",
        ),
        "searchCaptionEmptySection": MessageLookupByLibrary.simpleMessage(
          "Add descriptions like \"#trip\" in photo info to quickly find them here",
        ),
        "searchDatesEmptySection": MessageLookupByLibrary.simpleMessage(
          "Search by a date, month or year",
        ),
        "searchDiscoverEmptySection": MessageLookupByLibrary.simpleMessage(
          "Images will be shown here once processing and syncing is complete",
        ),
        "searchFaceEmptySection": MessageLookupByLibrary.simpleMessage(
          "People will be shown here once indexing is done",
        ),
        "searchFileTypesAndNamesEmptySection":
            MessageLookupByLibrary.simpleMessage(
          "File types and names",
        ),
        "searchHint1": MessageLookupByLibrary.simpleMessage(
          "Fast, on-device search",
        ),
        "searchHint2": MessageLookupByLibrary.simpleMessage(
          "Photo dates, descriptions",
        ),
        "searchHint3": MessageLookupByLibrary.simpleMessage(
          "Albums, file names, and types",
        ),
        "searchHint4": MessageLookupByLibrary.simpleMessage("Location"),
        "searchHint5": MessageLookupByLibrary.simpleMessage(
          "Coming soon: Faces & magic search ✨",
        ),
        "searchLocationEmptySection": MessageLookupByLibrary.simpleMessage(
          "Group photos that are taken within some radius of a photo",
        ),
        "searchPeopleEmptySection": MessageLookupByLibrary.simpleMessage(
          "Invite people, and you\'ll see all photos shared by them here",
        ),
        "searchPersonsEmptySection": MessageLookupByLibrary.simpleMessage(
          "People will be shown here once processing and syncing is complete",
        ),
        "searchResultCount": m77,
        "searchSectionsLengthMismatch": m78,
        "security": MessageLookupByLibrary.simpleMessage("Security"),
        "seePublicAlbumLinksInApp": MessageLookupByLibrary.simpleMessage(
          "See public album links in app",
        ),
        "selectALocation": MessageLookupByLibrary.simpleMessage(
          "Select a location",
        ),
        "selectALocationFirst": MessageLookupByLibrary.simpleMessage(
          "Select a location first",
        ),
        "selectAlbum": MessageLookupByLibrary.simpleMessage("Select album"),
        "selectAll": MessageLookupByLibrary.simpleMessage("Select all"),
        "selectAllShort": MessageLookupByLibrary.simpleMessage("All"),
        "selectCoverPhoto": MessageLookupByLibrary.simpleMessage(
          "Select cover photo",
        ),
        "selectDate": MessageLookupByLibrary.simpleMessage("Select date"),
        "selectFoldersForBackup": MessageLookupByLibrary.simpleMessage(
          "Select folders for backup",
        ),
        "selectItemsToAdd": MessageLookupByLibrary.simpleMessage(
          "Select items to add",
        ),
        "selectLanguage":
            MessageLookupByLibrary.simpleMessage("Select Language"),
        "selectMailApp":
            MessageLookupByLibrary.simpleMessage("Select mail app"),
        "selectMorePhotos": MessageLookupByLibrary.simpleMessage(
          "Select more photos",
        ),
        "selectOneDateAndTime": MessageLookupByLibrary.simpleMessage(
          "Select one date and time",
        ),
        "selectOneDateAndTimeForAll": MessageLookupByLibrary.simpleMessage(
          "Select one date and time for all",
        ),
        "selectPersonToLink": MessageLookupByLibrary.simpleMessage(
          "Select person to link",
        ),
        "selectReason": MessageLookupByLibrary.simpleMessage("Select reason"),
        "selectStartOfRange": MessageLookupByLibrary.simpleMessage(
          "Select start of range",
        ),
        "selectTime": MessageLookupByLibrary.simpleMessage("Select time"),
        "selectYourFace":
            MessageLookupByLibrary.simpleMessage("Select your face"),
        "selectYourPlan":
            MessageLookupByLibrary.simpleMessage("Select your plan"),
        "selectedAlbums": m79,
        "selectedFilesAreNotOnEnte": MessageLookupByLibrary.simpleMessage(
          "Selected files are not on Ente",
        ),
        "selectedFoldersWillBeEncryptedAndBackedUp":
            MessageLookupByLibrary.simpleMessage(
          "Selected folders will be encrypted and backed up",
        ),
        "selectedItemsWillBeDeletedFromAllAlbumsAndMoved":
            MessageLookupByLibrary.simpleMessage(
          "Selected items will be deleted from all albums and moved to trash.",
        ),
        "selectedItemsWillBeRemovedFromThisPerson":
            MessageLookupByLibrary.simpleMessage(
          "Selected items will be removed from this person, but not deleted from your library.",
        ),
        "selectedPhotos": m80,
        "selectedPhotosWithYours": m81,
        "selfiesWithThem": m82,
        "send": MessageLookupByLibrary.simpleMessage("Send"),
        "sendEmail": MessageLookupByLibrary.simpleMessage("Send email"),
        "sendInvite": MessageLookupByLibrary.simpleMessage("Send invite"),
        "sendLink": MessageLookupByLibrary.simpleMessage("Send link"),
        "serverEndpoint":
            MessageLookupByLibrary.simpleMessage("Server endpoint"),
        "sessionExpired":
            MessageLookupByLibrary.simpleMessage("Session expired"),
        "sessionIdMismatch": MessageLookupByLibrary.simpleMessage(
          "Session ID mismatch",
        ),
        "setAPassword": MessageLookupByLibrary.simpleMessage("Set a password"),
        "setAs": MessageLookupByLibrary.simpleMessage("Set as"),
        "setCover": MessageLookupByLibrary.simpleMessage("Set cover"),
        "setLabel": MessageLookupByLibrary.simpleMessage("Set"),
        "setNewPassword":
            MessageLookupByLibrary.simpleMessage("Set new password"),
        "setNewPin": MessageLookupByLibrary.simpleMessage("Set new PIN"),
        "setPasswordTitle":
            MessageLookupByLibrary.simpleMessage("Set password"),
        "setRadius": MessageLookupByLibrary.simpleMessage("Set radius"),
        "setupComplete": MessageLookupByLibrary.simpleMessage("Setup complete"),
        "share": MessageLookupByLibrary.simpleMessage("Share"),
        "shareALink": MessageLookupByLibrary.simpleMessage("Share a link"),
        "shareAlbumHint": MessageLookupByLibrary.simpleMessage(
          "Open an album and tap the share button on the top right to share.",
        ),
        "shareAnAlbumNow": MessageLookupByLibrary.simpleMessage(
          "Share an album now",
        ),
        "shareLink": MessageLookupByLibrary.simpleMessage("Share link"),
        "shareMyVerificationID": m83,
        "shareOnlyWithThePeopleYouWant": MessageLookupByLibrary.simpleMessage(
          "Share only with the people you want",
        ),
        "shareTextConfirmOthersVerificationID": m84,
        "shareTextRecommendUsingEnte": MessageLookupByLibrary.simpleMessage(
          "Download Ente so we can easily share original quality photos and videos\n\nhttps://ente.io",
        ),
        "shareTextReferralCode": m85,
        "shareWithNonenteUsers": MessageLookupByLibrary.simpleMessage(
          "Share with non-Ente users",
        ),
        "shareWithPeopleSectionTitle": m86,
        "shareYourFirstAlbum": MessageLookupByLibrary.simpleMessage(
          "Share your first album",
        ),
        "sharedAlbumSectionDescription": MessageLookupByLibrary.simpleMessage(
          "Create shared and collaborative albums with other Ente users, including users on free plans.",
        ),
        "sharedByMe": MessageLookupByLibrary.simpleMessage("Shared by me"),
        "sharedByYou": MessageLookupByLibrary.simpleMessage("Shared by you"),
        "sharedPhotoNotifications": MessageLookupByLibrary.simpleMessage(
          "New shared photos",
        ),
        "sharedPhotoNotificationsExplanation":
            MessageLookupByLibrary.simpleMessage(
          "Receive notifications when someone adds a photo to a shared album that you\'re a part of",
        ),
        "sharedWith": m87,
        "sharedWithMe": MessageLookupByLibrary.simpleMessage("Shared with me"),
        "sharedWithYou":
            MessageLookupByLibrary.simpleMessage("Shared with you"),
        "sharing": MessageLookupByLibrary.simpleMessage("Sharing..."),
<<<<<<< HEAD
        "shiftDatesAndTime": MessageLookupByLibrary.simpleMessage(
          "Shift dates and time",
        ),
        "shouldRemoveFilesSmartAlbumsDesc":
            MessageLookupByLibrary.simpleMessage(
          "Should the files related to the person that were previously selected in smart albums be removed?",
        ),
=======
        "shiftDatesAndTime":
            MessageLookupByLibrary.simpleMessage("Shift dates and time"),
        "shouldRemoveFilesSmartAlbumsDesc": MessageLookupByLibrary.simpleMessage(
            "Should the files related to the person that were previously selected in smart albums be removed?"),
>>>>>>> b66348f2
        "showLessFaces":
            MessageLookupByLibrary.simpleMessage("Show less faces"),
        "showMemories": MessageLookupByLibrary.simpleMessage("Show memories"),
        "showMoreFaces":
            MessageLookupByLibrary.simpleMessage("Show more faces"),
        "showPerson": MessageLookupByLibrary.simpleMessage("Show person"),
        "signOutFromOtherDevices": MessageLookupByLibrary.simpleMessage(
          "Sign out from other devices",
        ),
        "signOutOtherBody": MessageLookupByLibrary.simpleMessage(
          "If you think someone might know your password, you can force all other devices using your account to sign out.",
        ),
        "signOutOtherDevices": MessageLookupByLibrary.simpleMessage(
          "Sign out other devices",
        ),
        "signUpTerms": MessageLookupByLibrary.simpleMessage(
          "I agree to the <u-terms>terms of service</u-terms> and <u-policy>privacy policy</u-policy>",
        ),
        "singleFileDeleteFromDevice": m88,
        "singleFileDeleteHighlight": MessageLookupByLibrary.simpleMessage(
          "It will be deleted from all albums.",
        ),
        "singleFileInBothLocalAndRemote": m89,
        "singleFileInRemoteOnly": m90,
        "skip": MessageLookupByLibrary.simpleMessage("Skip"),
        "smartMemories": MessageLookupByLibrary.simpleMessage("Smart memories"),
        "social": MessageLookupByLibrary.simpleMessage("Social"),
        "someItemsAreInBothEnteAndYourDevice":
            MessageLookupByLibrary.simpleMessage(
          "Some items are in both Ente and your device.",
        ),
        "someOfTheFilesYouAreTryingToDeleteAre":
            MessageLookupByLibrary.simpleMessage(
          "Some of the files you are trying to delete are only available on your device and cannot be recovered if deleted",
        ),
        "someoneSharingAlbumsWithYouShouldSeeTheSameId":
            MessageLookupByLibrary.simpleMessage(
          "Someone sharing albums with you should see the same ID on their device.",
        ),
        "somethingWentWrong": MessageLookupByLibrary.simpleMessage(
          "Something went wrong",
        ),
        "somethingWentWrongPleaseTryAgain":
            MessageLookupByLibrary.simpleMessage(
          "Something went wrong, please try again",
        ),
        "sorry": MessageLookupByLibrary.simpleMessage("Sorry"),
        "sorryBackupFailedDesc": MessageLookupByLibrary.simpleMessage(
          "Sorry, we could not backup this file right now, we will retry later.",
        ),
        "sorryCouldNotAddToFavorites": MessageLookupByLibrary.simpleMessage(
          "Sorry, could not add to favorites!",
        ),
        "sorryCouldNotRemoveFromFavorites":
            MessageLookupByLibrary.simpleMessage(
          "Sorry, could not remove from favorites!",
        ),
        "sorryTheCodeYouveEnteredIsIncorrect":
            MessageLookupByLibrary.simpleMessage(
          "Sorry, the code you\'ve entered is incorrect",
        ),
        "sorryWeCouldNotGenerateSecureKeysOnThisDevicennplease":
            MessageLookupByLibrary.simpleMessage(
          "Sorry, we could not generate secure keys on this device.\n\nplease sign up from a different device.",
        ),
        "sorryWeHadToPauseYourBackups": MessageLookupByLibrary.simpleMessage(
          "Sorry, we had to pause your backups",
        ),
        "sort": MessageLookupByLibrary.simpleMessage("Sort"),
        "sortAlbumsBy": MessageLookupByLibrary.simpleMessage("Sort by"),
        "sortNewestFirst": MessageLookupByLibrary.simpleMessage("Newest first"),
        "sortOldestFirst": MessageLookupByLibrary.simpleMessage("Oldest first"),
        "sparkleSuccess": MessageLookupByLibrary.simpleMessage("✨ Success"),
        "sportsWithThem": m91,
        "spotlightOnThem": m92,
        "spotlightOnYourself": MessageLookupByLibrary.simpleMessage(
          "Spotlight on yourself",
        ),
        "startAccountRecoveryTitle": MessageLookupByLibrary.simpleMessage(
          "Start recovery",
        ),
        "startBackup": MessageLookupByLibrary.simpleMessage("Start backup"),
        "status": MessageLookupByLibrary.simpleMessage("Status"),
        "stopCastingBody": MessageLookupByLibrary.simpleMessage(
          "Do you want to stop casting?",
        ),
        "stopCastingTitle":
            MessageLookupByLibrary.simpleMessage("Stop casting"),
        "storage": MessageLookupByLibrary.simpleMessage("Storage"),
        "storageBreakupFamily": MessageLookupByLibrary.simpleMessage("Family"),
        "storageBreakupYou": MessageLookupByLibrary.simpleMessage("You"),
        "storageInGB": m93,
        "storageLimitExceeded": MessageLookupByLibrary.simpleMessage(
          "Storage limit exceeded",
        ),
        "storageUsageInfo": m94,
        "streamDetails": MessageLookupByLibrary.simpleMessage("Stream details"),
        "strongStrength": MessageLookupByLibrary.simpleMessage("Strong"),
        "subAlreadyLinkedErrMessage": m95,
        "subWillBeCancelledOn": m96,
        "subscribe": MessageLookupByLibrary.simpleMessage("Subscribe"),
        "subscribeToEnableSharing": MessageLookupByLibrary.simpleMessage(
          "You need an active paid subscription to enable sharing.",
        ),
        "subscription": MessageLookupByLibrary.simpleMessage("Subscription"),
        "success": MessageLookupByLibrary.simpleMessage("Success"),
        "successfullyArchived": MessageLookupByLibrary.simpleMessage(
          "Successfully archived",
        ),
        "successfullyHid":
            MessageLookupByLibrary.simpleMessage("Successfully hid"),
        "successfullyUnarchived": MessageLookupByLibrary.simpleMessage(
          "Successfully unarchived",
        ),
        "successfullyUnhid": MessageLookupByLibrary.simpleMessage(
          "Successfully unhid",
        ),
        "suggestFeatures":
            MessageLookupByLibrary.simpleMessage("Suggest features"),
        "sunrise": MessageLookupByLibrary.simpleMessage("On the horizon"),
        "support": MessageLookupByLibrary.simpleMessage("Support"),
        "syncProgress": m97,
        "syncStopped": MessageLookupByLibrary.simpleMessage("Sync stopped"),
        "syncing": MessageLookupByLibrary.simpleMessage("Syncing..."),
        "systemTheme": MessageLookupByLibrary.simpleMessage("System"),
        "tapToCopy": MessageLookupByLibrary.simpleMessage("tap to copy"),
        "tapToEnterCode":
            MessageLookupByLibrary.simpleMessage("Tap to enter code"),
        "tapToUnlock": MessageLookupByLibrary.simpleMessage("Tap to unlock"),
        "tapToUpload": MessageLookupByLibrary.simpleMessage("Tap to upload"),
        "tapToUploadIsIgnoredDue": m98,
        "tempErrorContactSupportIfPersists":
            MessageLookupByLibrary.simpleMessage(
          "It looks like something went wrong. Please retry after some time. If the error persists, please contact our support team.",
        ),
        "terminate": MessageLookupByLibrary.simpleMessage("Terminate"),
        "terminateSession": MessageLookupByLibrary.simpleMessage(
          "Terminate session?",
        ),
        "terms": MessageLookupByLibrary.simpleMessage("Terms"),
        "termsOfServicesTitle": MessageLookupByLibrary.simpleMessage("Terms"),
        "thankYou": MessageLookupByLibrary.simpleMessage("Thank you"),
        "thankYouForSubscribing": MessageLookupByLibrary.simpleMessage(
          "Thank you for subscribing!",
        ),
        "theDownloadCouldNotBeCompleted": MessageLookupByLibrary.simpleMessage(
          "The download could not be completed",
        ),
        "theLinkYouAreTryingToAccessHasExpired":
            MessageLookupByLibrary.simpleMessage(
          "The link you are trying to access has expired.",
        ),
        "thePersonGroupsWillNotBeDisplayed":
            MessageLookupByLibrary.simpleMessage(
          "The person groups will not be displayed in the people section anymore. Photos will remain untouched.",
        ),
        "thePersonWillNotBeDisplayed": MessageLookupByLibrary.simpleMessage(
          "The person will not be displayed in the people section anymore. Photos will remain untouched.",
        ),
        "theRecoveryKeyYouEnteredIsIncorrect":
            MessageLookupByLibrary.simpleMessage(
          "The recovery key you entered is incorrect",
        ),
        "theme": MessageLookupByLibrary.simpleMessage("Theme"),
        "theseItemsWillBeDeletedFromYourDevice":
            MessageLookupByLibrary.simpleMessage(
          "These items will be deleted from your device.",
        ),
        "theyAlsoGetXGb": m99,
        "theyWillBeDeletedFromAllAlbums": MessageLookupByLibrary.simpleMessage(
          "They will be deleted from all albums.",
        ),
        "thisActionCannotBeUndone": MessageLookupByLibrary.simpleMessage(
          "This action cannot be undone",
        ),
        "thisAlbumAlreadyHDACollaborativeLink":
            MessageLookupByLibrary.simpleMessage(
          "This album already has a collaborative link",
        ),
        "thisCanBeUsedToRecoverYourAccountIfYou":
            MessageLookupByLibrary.simpleMessage(
          "This can be used to recover your account if you lose your second factor",
        ),
        "thisDevice": MessageLookupByLibrary.simpleMessage("This device"),
        "thisEmailIsAlreadyInUse": MessageLookupByLibrary.simpleMessage(
          "This email is already in use",
        ),
        "thisImageHasNoExifData": MessageLookupByLibrary.simpleMessage(
          "This image has no exif data",
        ),
        "thisIsMeExclamation":
            MessageLookupByLibrary.simpleMessage("This is me!"),
        "thisIsPersonVerificationId": m100,
        "thisIsYourVerificationId": MessageLookupByLibrary.simpleMessage(
          "This is your Verification ID",
        ),
        "thisWeekThroughTheYears": MessageLookupByLibrary.simpleMessage(
          "This week through the years",
        ),
        "thisWeekXYearsAgo": m101,
        "thisWillLogYouOutOfTheFollowingDevice":
            MessageLookupByLibrary.simpleMessage(
          "This will log you out of the following device:",
        ),
        "thisWillLogYouOutOfThisDevice": MessageLookupByLibrary.simpleMessage(
          "This will log you out of this device!",
        ),
        "thisWillMakeTheDateAndTimeOfAllSelected":
            MessageLookupByLibrary.simpleMessage(
          "This will make the date and time of all selected photos the same.",
        ),
        "thisWillRemovePublicLinksOfAllSelectedQuickLinks":
            MessageLookupByLibrary.simpleMessage(
          "This will remove public links of all selected quick links.",
        ),
        "throughTheYears": m102,
        "toEnableAppLockPleaseSetupDevicePasscodeOrScreen":
            MessageLookupByLibrary.simpleMessage(
          "To enable app lock, please setup device passcode or screen lock in your system settings.",
        ),
        "toHideAPhotoOrVideo": MessageLookupByLibrary.simpleMessage(
          "To hide a photo or video",
        ),
        "toResetVerifyEmail": MessageLookupByLibrary.simpleMessage(
          "To reset your password, please verify your email first.",
        ),
        "todaysLogs": MessageLookupByLibrary.simpleMessage("Today\'s logs"),
        "tooManyIncorrectAttempts": MessageLookupByLibrary.simpleMessage(
          "Too many incorrect attempts",
        ),
        "total": MessageLookupByLibrary.simpleMessage("total"),
        "totalSize": MessageLookupByLibrary.simpleMessage("Total size"),
        "trash": MessageLookupByLibrary.simpleMessage("Trash"),
        "trashDaysLeft": m103,
        "trim": MessageLookupByLibrary.simpleMessage("Trim"),
        "tripInYear": m104,
        "tripToLocation": m105,
        "trustedContacts":
            MessageLookupByLibrary.simpleMessage("Trusted contacts"),
        "trustedInviteBody": m106,
        "tryAgain": MessageLookupByLibrary.simpleMessage("Try again"),
        "turnOnBackupForAutoUpload": MessageLookupByLibrary.simpleMessage(
          "Turn on backup to automatically upload files added to this device folder to Ente.",
        ),
        "twitter": MessageLookupByLibrary.simpleMessage("Twitter"),
        "twoMonthsFreeOnYearlyPlans": MessageLookupByLibrary.simpleMessage(
          "2 months free on yearly plans",
        ),
        "twofactor": MessageLookupByLibrary.simpleMessage("Two-factor"),
        "twofactorAuthenticationHasBeenDisabled":
            MessageLookupByLibrary.simpleMessage(
          "Two-factor authentication has been disabled",
        ),
        "twofactorAuthenticationPageTitle":
            MessageLookupByLibrary.simpleMessage(
          "Two-factor authentication",
        ),
        "twofactorAuthenticationSuccessfullyReset":
            MessageLookupByLibrary.simpleMessage(
          "Two-factor authentication successfully reset",
        ),
        "twofactorSetup":
            MessageLookupByLibrary.simpleMessage("Two-factor setup"),
        "typeOfGallerGallerytypeIsNotSupportedForRename": m107,
        "unarchive": MessageLookupByLibrary.simpleMessage("Unarchive"),
        "unarchiveAlbum":
            MessageLookupByLibrary.simpleMessage("Unarchive album"),
        "unarchiving": MessageLookupByLibrary.simpleMessage("Unarchiving..."),
        "unavailableReferralCode": MessageLookupByLibrary.simpleMessage(
          "Sorry, this code is unavailable.",
        ),
        "uncategorized": MessageLookupByLibrary.simpleMessage("Uncategorized"),
        "unhide": MessageLookupByLibrary.simpleMessage("Unhide"),
        "unhideToAlbum":
            MessageLookupByLibrary.simpleMessage("Unhide to album"),
        "unhiding": MessageLookupByLibrary.simpleMessage("Unhiding..."),
        "unhidingFilesToAlbum": MessageLookupByLibrary.simpleMessage(
          "Unhiding files to album",
        ),
        "unlock": MessageLookupByLibrary.simpleMessage("Unlock"),
        "unpinAlbum": MessageLookupByLibrary.simpleMessage("Unpin album"),
        "unselectAll": MessageLookupByLibrary.simpleMessage("Unselect all"),
        "update": MessageLookupByLibrary.simpleMessage("Update"),
        "updateAvailable":
            MessageLookupByLibrary.simpleMessage("Update available"),
        "updatingFolderSelection": MessageLookupByLibrary.simpleMessage(
          "Updating folder selection...",
        ),
        "upgrade": MessageLookupByLibrary.simpleMessage("Upgrade"),
        "uploadIsIgnoredDueToIgnorereason": m108,
        "uploadingFilesToAlbum": MessageLookupByLibrary.simpleMessage(
          "Uploading files to album...",
        ),
        "uploadingMultipleMemories": m109,
        "uploadingSingleMemory": MessageLookupByLibrary.simpleMessage(
          "Preserving 1 memory...",
        ),
        "upto50OffUntil4thDec": MessageLookupByLibrary.simpleMessage(
          "Upto 50% off, until 4th Dec.",
        ),
        "usableReferralStorageInfo": MessageLookupByLibrary.simpleMessage(
          "Usable storage is limited by your current plan. Excess claimed storage will automatically become usable when you upgrade your plan.",
        ),
        "useAsCover": MessageLookupByLibrary.simpleMessage("Use as cover"),
        "useDifferentPlayerInfo": MessageLookupByLibrary.simpleMessage(
          "Having trouble playing this video? Long press here to try a different player.",
        ),
        "usePublicLinksForPeopleNotOnEnte":
            MessageLookupByLibrary.simpleMessage(
          "Use public links for people not on Ente",
        ),
        "useRecoveryKey":
            MessageLookupByLibrary.simpleMessage("Use recovery key"),
        "useSelectedPhoto": MessageLookupByLibrary.simpleMessage(
          "Use selected photo",
        ),
        "usedSpace": MessageLookupByLibrary.simpleMessage("Used space"),
        "validTill": m110,
        "verificationFailedPleaseTryAgain":
            MessageLookupByLibrary.simpleMessage(
          "Verification failed, please try again",
        ),
        "verificationId":
            MessageLookupByLibrary.simpleMessage("Verification ID"),
        "verify": MessageLookupByLibrary.simpleMessage("Verify"),
        "verifyEmail": MessageLookupByLibrary.simpleMessage("Verify email"),
        "verifyEmailID": m111,
        "verifyIDLabel": MessageLookupByLibrary.simpleMessage("Verify"),
        "verifyPasskey": MessageLookupByLibrary.simpleMessage("Verify passkey"),
        "verifyPassword":
            MessageLookupByLibrary.simpleMessage("Verify password"),
        "verifying": MessageLookupByLibrary.simpleMessage("Verifying..."),
        "verifyingRecoveryKey": MessageLookupByLibrary.simpleMessage(
          "Verifying recovery key...",
        ),
        "videoInfo": MessageLookupByLibrary.simpleMessage("Video Info"),
        "videoSmallCase": MessageLookupByLibrary.simpleMessage("video"),
        "videoStreaming":
            MessageLookupByLibrary.simpleMessage("Streamable videos"),
        "videos": MessageLookupByLibrary.simpleMessage("Videos"),
        "viewActiveSessions": MessageLookupByLibrary.simpleMessage(
          "View active sessions",
        ),
        "viewAddOnButton": MessageLookupByLibrary.simpleMessage("View add-ons"),
        "viewAll": MessageLookupByLibrary.simpleMessage("View all"),
        "viewAllExifData": MessageLookupByLibrary.simpleMessage(
          "View all EXIF data",
        ),
        "viewLargeFiles": MessageLookupByLibrary.simpleMessage("Large files"),
        "viewLargeFilesDesc": MessageLookupByLibrary.simpleMessage(
          "View files that are consuming the most amount of storage.",
        ),
        "viewLogs": MessageLookupByLibrary.simpleMessage("View logs"),
        "viewPersonToUnlink": m112,
        "viewRecoveryKey": MessageLookupByLibrary.simpleMessage(
          "View recovery key",
        ),
        "viewer": MessageLookupByLibrary.simpleMessage("Viewer"),
        "viewersSuccessfullyAdded": m113,
        "visitWebToManage": MessageLookupByLibrary.simpleMessage(
          "Please visit web.ente.io to manage your subscription",
        ),
        "waitingForVerification": MessageLookupByLibrary.simpleMessage(
          "Waiting for verification...",
        ),
        "waitingForWifi": MessageLookupByLibrary.simpleMessage(
          "Waiting for WiFi...",
        ),
        "warning": MessageLookupByLibrary.simpleMessage("Warning"),
        "weAreOpenSource": MessageLookupByLibrary.simpleMessage(
          "We are open source!",
        ),
        "weDontSupportEditingPhotosAndAlbumsThatYouDont":
            MessageLookupByLibrary.simpleMessage(
          "We don\'t support editing photos and albums that you don\'t own yet",
        ),
        "weHaveSendEmailTo": m114,
        "weakStrength": MessageLookupByLibrary.simpleMessage("Weak"),
        "welcomeBack": MessageLookupByLibrary.simpleMessage("Welcome back!"),
        "whatsNew": MessageLookupByLibrary.simpleMessage("What\'s new"),
        "whyAddTrustContact": MessageLookupByLibrary.simpleMessage(
          "Trusted contact can help in recovering your data.",
        ),
        "widgets": MessageLookupByLibrary.simpleMessage("Widgets"),
        "wishThemAHappyBirthday": m115,
        "yearShort": MessageLookupByLibrary.simpleMessage("yr"),
        "yearly": MessageLookupByLibrary.simpleMessage("Yearly"),
        "yearsAgo": m116,
        "yes": MessageLookupByLibrary.simpleMessage("Yes"),
        "yesCancel": MessageLookupByLibrary.simpleMessage("Yes, cancel"),
        "yesConvertToViewer": MessageLookupByLibrary.simpleMessage(
          "Yes, convert to viewer",
        ),
        "yesDelete": MessageLookupByLibrary.simpleMessage("Yes, delete"),
        "yesDiscardChanges": MessageLookupByLibrary.simpleMessage(
          "Yes, discard changes",
        ),
        "yesIgnore": MessageLookupByLibrary.simpleMessage("Yes, ignore"),
        "yesLogout": MessageLookupByLibrary.simpleMessage("Yes, logout"),
        "yesRemove": MessageLookupByLibrary.simpleMessage("Yes, remove"),
        "yesRenew": MessageLookupByLibrary.simpleMessage("Yes, Renew"),
        "yesResetPerson":
            MessageLookupByLibrary.simpleMessage("Yes, reset person"),
        "you": MessageLookupByLibrary.simpleMessage("You"),
        "youAndThem": m117,
        "youAreOnAFamilyPlan": MessageLookupByLibrary.simpleMessage(
          "You are on a family plan!",
        ),
        "youAreOnTheLatestVersion": MessageLookupByLibrary.simpleMessage(
          "You are on the latest version",
        ),
        "youCanAtMaxDoubleYourStorage": MessageLookupByLibrary.simpleMessage(
          "* You can at max double your storage",
        ),
        "youCanManageYourLinksInTheShareTab":
            MessageLookupByLibrary.simpleMessage(
          "You can manage your links in the share tab.",
        ),
        "youCanTrySearchingForADifferentQuery":
            MessageLookupByLibrary.simpleMessage(
          "You can try searching for a different query.",
        ),
        "youCannotDowngradeToThisPlan": MessageLookupByLibrary.simpleMessage(
          "You cannot downgrade to this plan",
        ),
        "youCannotShareWithYourself": MessageLookupByLibrary.simpleMessage(
          "You cannot share with yourself",
        ),
        "youDontHaveAnyArchivedItems": MessageLookupByLibrary.simpleMessage(
          "You don\'t have any archived items.",
        ),
        "youHaveSuccessfullyFreedUp": m118,
        "yourAccountHasBeenDeleted": MessageLookupByLibrary.simpleMessage(
          "Your account has been deleted",
        ),
        "yourMap": MessageLookupByLibrary.simpleMessage("Your map"),
        "yourPlanWasSuccessfullyDowngraded":
            MessageLookupByLibrary.simpleMessage(
          "Your plan was successfully downgraded",
        ),
        "yourPlanWasSuccessfullyUpgraded": MessageLookupByLibrary.simpleMessage(
          "Your plan was successfully upgraded",
        ),
        "yourPurchaseWasSuccessful": MessageLookupByLibrary.simpleMessage(
          "Your purchase was successful",
        ),
        "yourStorageDetailsCouldNotBeFetched":
            MessageLookupByLibrary.simpleMessage(
          "Your storage details could not be fetched",
        ),
        "yourSubscriptionHasExpired": MessageLookupByLibrary.simpleMessage(
          "Your subscription has expired",
        ),
        "yourSubscriptionWasUpdatedSuccessfully":
            MessageLookupByLibrary.simpleMessage(
          "Your subscription was updated successfully",
        ),
        "yourVerificationCodeHasExpired": MessageLookupByLibrary.simpleMessage(
          "Your verification code has expired",
        ),
        "youveNoDuplicateFilesThatCanBeCleared":
            MessageLookupByLibrary.simpleMessage(
          "You don\'t have any duplicate files that can be cleared",
        ),
        "youveNoFilesInThisAlbumThatCanBeDeleted":
            MessageLookupByLibrary.simpleMessage(
          "You\'ve no files in this album that can be deleted",
        ),
        "zoomOutToSeePhotos": MessageLookupByLibrary.simpleMessage(
          "Zoom out to see photos",
        ),
      };
}<|MERGE_RESOLUTION|>--- conflicted
+++ resolved
@@ -264,11 +264,7 @@
   static String m93(storageAmountInGB) => "${storageAmountInGB} GB";
 
   static String m94(
-    usedAmount,
-    usedStorageUnit,
-    totalAmount,
-    totalStorageUnit,
-  ) =>
+          usedAmount, usedStorageUnit, totalAmount, totalStorageUnit) =>
       "${usedAmount} ${usedStorageUnit} of ${totalAmount} ${totalStorageUnit} used";
 
   static String m95(id) =>
@@ -392,12 +388,6 @@
         ),
         "addPhotos": MessageLookupByLibrary.simpleMessage("Add photos"),
         "addSelected": MessageLookupByLibrary.simpleMessage("Add selected"),
-        "addSomePhotosDesc1":
-            MessageLookupByLibrary.simpleMessage("Add some photos or pick "),
-        "addSomePhotosDesc2":
-            MessageLookupByLibrary.simpleMessage("familiar faces"),
-        "addSomePhotosDesc3":
-            MessageLookupByLibrary.simpleMessage("\nto begin with"),
         "addToAlbum": MessageLookupByLibrary.simpleMessage("Add to album"),
         "addToEnte": MessageLookupByLibrary.simpleMessage("Add to Ente"),
         "addToHiddenAlbum": MessageLookupByLibrary.simpleMessage(
@@ -414,15 +404,9 @@
         "addedAs": MessageLookupByLibrary.simpleMessage("Added as"),
         "addedBy": m5,
         "addedSuccessfullyTo": m6,
-<<<<<<< HEAD
         "addingToFavorites": MessageLookupByLibrary.simpleMessage(
           "Adding to favorites...",
         ),
-=======
-        "addingPhotos": MessageLookupByLibrary.simpleMessage("Adding photos"),
-        "addingToFavorites":
-            MessageLookupByLibrary.simpleMessage("Adding to favorites..."),
->>>>>>> b66348f2
         "admiringThem": m7,
         "advanced": MessageLookupByLibrary.simpleMessage("Advanced"),
         "advancedSettings": MessageLookupByLibrary.simpleMessage("Advanced"),
@@ -611,17 +595,11 @@
             MessageLookupByLibrary.simpleMessage("Authenticating..."),
         "authenticationFailedPleaseTryAgain":
             MessageLookupByLibrary.simpleMessage(
-<<<<<<< HEAD
           "Authentication failed, please try again",
         ),
         "authenticationSuccessful": MessageLookupByLibrary.simpleMessage(
           "Authentication successful!",
         ),
-=======
-                "Authentication failed, please try again"),
-        "authenticationSuccessful":
-            MessageLookupByLibrary.simpleMessage("Authentication successful!"),
->>>>>>> b66348f2
         "autoAddPeople":
             MessageLookupByLibrary.simpleMessage("Auto-add people"),
         "autoCastDialogBody": MessageLookupByLibrary.simpleMessage(
@@ -1093,14 +1071,9 @@
         "duplicateFileCountWithStorageSaved": m26,
         "duplicateItemsGroup": m27,
         "edit": MessageLookupByLibrary.simpleMessage("Edit"),
-<<<<<<< HEAD
         "editAutoAddPeople": MessageLookupByLibrary.simpleMessage(
           "Edit auto-add people",
         ),
-=======
-        "editAutoAddPeople":
-            MessageLookupByLibrary.simpleMessage("Edit auto-add people"),
->>>>>>> b66348f2
         "editEmailAlreadyLinked": m28,
         "editLocation": MessageLookupByLibrary.simpleMessage("Edit location"),
         "editLocationTagTitle": MessageLookupByLibrary.simpleMessage(
@@ -1352,7 +1325,6 @@
           "Generating encryption keys...",
         ),
         "genericProgress": m42,
-        "gettingReady": MessageLookupByLibrary.simpleMessage("Getting ready"),
         "goToSettings": MessageLookupByLibrary.simpleMessage("Go to settings"),
         "googlePlayId": MessageLookupByLibrary.simpleMessage("Google Play ID"),
         "grantFullAccessPrompt": MessageLookupByLibrary.simpleMessage(
@@ -2368,7 +2340,6 @@
         "sharedWithYou":
             MessageLookupByLibrary.simpleMessage("Shared with you"),
         "sharing": MessageLookupByLibrary.simpleMessage("Sharing..."),
-<<<<<<< HEAD
         "shiftDatesAndTime": MessageLookupByLibrary.simpleMessage(
           "Shift dates and time",
         ),
@@ -2376,12 +2347,6 @@
             MessageLookupByLibrary.simpleMessage(
           "Should the files related to the person that were previously selected in smart albums be removed?",
         ),
-=======
-        "shiftDatesAndTime":
-            MessageLookupByLibrary.simpleMessage("Shift dates and time"),
-        "shouldRemoveFilesSmartAlbumsDesc": MessageLookupByLibrary.simpleMessage(
-            "Should the files related to the person that were previously selected in smart albums be removed?"),
->>>>>>> b66348f2
         "showLessFaces":
             MessageLookupByLibrary.simpleMessage("Show less faces"),
         "showMemories": MessageLookupByLibrary.simpleMessage("Show memories"),
