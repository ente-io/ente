// DO NOT EDIT. This is code generated via package:intl/generate_localized.dart
// This is a library that provides messages for a en locale. All the
// messages from the main program should be duplicated here with the same
// function name.

// Ignore issues from commonly used lints in this file.
// ignore_for_file:unnecessary_brace_in_string_interps, unnecessary_new
// ignore_for_file:prefer_single_quotes,comment_references, directives_ordering
// ignore_for_file:annotate_overrides,prefer_generic_function_type_aliases
// ignore_for_file:unused_import, file_names, avoid_escaping_inner_quotes
// ignore_for_file:unnecessary_string_interpolations, unnecessary_string_escapes

import 'package:intl/intl.dart';
import 'package:intl/message_lookup_by_library.dart';

final messages = new MessageLookup();

typedef String MessageIfAbsent(String messageStr, List<dynamic> args);

class MessageLookup extends MessageLookupByLibrary {
  String get localeName => 'en';

  static String m0(title) => "${title} (Me)";

  static String m1(count) =>
      "${Intl.plural(count, zero: 'Add collaborator', one: 'Add collaborator', other: 'Add collaborators')}";

  static String m2(count) =>
      "${Intl.plural(count, one: 'Add item', other: 'Add items')}";

  static String m3(storageAmount, endDate) =>
      "Your ${storageAmount} add-on is valid till ${endDate}";

  static String m4(count) =>
      "${Intl.plural(count, zero: 'Add viewer', one: 'Add viewer', other: 'Add viewers')}";

  static String m5(emailOrName) => "Added by ${emailOrName}";

  static String m6(albumName) => "Added successfully to  ${albumName}";

  static String m7(name) => "Admiring ${name}";

  static String m8(count) =>
      "${Intl.plural(count, zero: 'No Participants', one: '1 Participant', other: '${count} Participants')}";

  static String m9(versionValue) => "Version: ${versionValue}";

  static String m10(freeAmount, storageUnit) =>
      "${freeAmount} ${storageUnit} free";

  static String m11(name) => "Beautiful views with ${name}";

  static String m12(paymentProvider) =>
      "Please cancel your existing subscription from ${paymentProvider} first";

  static String m13(user) =>
      "${user} will not be able to add more photos to this album\n\nThey will still be able to remove existing photos added by them";

  static String m14(isFamilyMember, storageAmountInGb) =>
      "${Intl.select(isFamilyMember, {
            'true': 'Your family has claimed ${storageAmountInGb} GB so far',
            'false': 'You have claimed ${storageAmountInGb} GB so far',
            'other': 'You have claimed ${storageAmountInGb} GB so far!'
          })}";

  static String m15(albumName) => "Collaborative link created for ${albumName}";

  static String m16(count) =>
      "${Intl.plural(count, zero: 'Added 0 collaborator', one: 'Added 1 collaborator', other: 'Added ${count} collaborators')}";

  static String m17(email, numOfDays) =>
      "You are about to add ${email} as a trusted contact. They will be able to recover your account if you are absent for ${numOfDays} days.";

  static String m18(familyAdminEmail) =>
      "Please contact <green>${familyAdminEmail}</green> to manage your subscription";

  static String m19(provider) =>
      "Please contact us at support@ente.io to manage your ${provider} subscription.";

  static String m20(endpoint) => "Connected to ${endpoint}";

  static String m21(count) =>
      "${Intl.plural(count, one: 'Delete ${count} item', other: 'Delete ${count} items')}";

  static String m22(count) =>
      "Also delete the photos (and videos) present in these ${count} albums from <bold>all</bold> other albums they are part of?";

  static String m23(currentlyDeleting, totalCount) =>
      "Deleting ${currentlyDeleting} / ${totalCount}";

  static String m24(albumName) =>
      "This will remove the public link for accessing \"${albumName}\".";

  static String m25(supportEmail) =>
      "Please drop an email to ${supportEmail} from your registered email address";

  static String m26(count, storageSaved) =>
      "You have cleaned up ${Intl.plural(count, one: '${count} duplicate file', other: '${count} duplicate files')}, saving (${storageSaved}!)";

  static String m27(count, formattedSize) =>
      "${count} files, ${formattedSize} each";

  static String m28(name) => "This email is already linked to ${name}.";

  static String m29(newEmail) => "Email changed to ${newEmail}";

  static String m30(email) => "${email} does not have an Ente account.";

  static String m31(email) =>
      "${email} does not have an Ente account.\n\nSend them an invite to share photos.";

  static String m32(name) => "Embracing ${name}";

  static String m33(text) => "Extra photos found for ${text}";

  static String m34(name) => "Feasting with ${name}";

  static String m35(count, formattedNumber) =>
      "${Intl.plural(count, one: '1 file', other: '${formattedNumber} files')} on this device have been backed up safely";

  static String m36(count, formattedNumber) =>
      "${Intl.plural(count, one: '1 file', other: '${formattedNumber} files')} in this album has been backed up safely";

  static String m37(storageAmountInGB) =>
      "${storageAmountInGB} GB each time someone signs up for a paid plan and applies your code";

  static String m38(endDate) => "Free trial valid till ${endDate}";

  static String m39(count) =>
      "You can still access ${Intl.plural(count, one: 'it', other: 'them')} on Ente as long as you have an active subscription";

  static String m40(sizeInMBorGB) => "Free up ${sizeInMBorGB}";

  static String m41(count, formattedSize) =>
      "${Intl.plural(count, one: 'It can be deleted from the device to free up ${formattedSize}', other: 'They can be deleted from the device to free up ${formattedSize}')}";

  static String m42(currentlyProcessing, totalCount) =>
      "Processing ${currentlyProcessing} / ${totalCount}";

  static String m43(name) => "Hiking with ${name}";

  static String m44(count) =>
      "${Intl.plural(count, one: '${count} item', other: '${count} items')}";

  static String m45(name) => "Last time with ${name}";

  static String m46(email) =>
      "${email} has invited you to be a trusted contact";

  static String m47(expiryTime) => "Link will expire on ${expiryTime}";

  static String m48(email) => "Link person to ${email}";

  static String m49(personName, email) =>
      "This will link ${personName} to ${email}";

  static String m50(count, formattedCount) =>
      "${Intl.plural(count, zero: 'no memories', one: '${formattedCount} memory', other: '${formattedCount} memories')}";

  static String m51(count) =>
      "${Intl.plural(count, one: 'Move item', other: 'Move items')}";

  static String m52(albumName) => "Moved successfully to ${albumName}";

  static String m53(personName) => "No suggestions for ${personName}";

  static String m54(name) => "Not ${name}?";

  static String m55(familyAdminEmail) =>
      "Please contact ${familyAdminEmail} to change your code.";

  static String m56(name) => "Party with ${name}";

  static String m57(passwordStrengthValue) =>
      "Password strength: ${passwordStrengthValue}";

  static String m58(providerName) =>
      "Please talk to ${providerName} support if you were charged";

  static String m59(name, age) => "${name} is ${age}!";

  static String m60(name, age) => "${name} turning ${age} soon";

  static String m61(count) =>
      "${Intl.plural(count, zero: 'No photos', one: '1 photo', other: '${count} photos')}";

  static String m62(count) =>
      "${Intl.plural(count, zero: '0 photos', one: '1 photo', other: '${count} photos')}";

  static String m63(endDate) =>
      "Free trial valid till ${endDate}.\nYou can choose a paid plan afterwards.";

  static String m64(toEmail) => "Please email us at ${toEmail}";

  static String m65(toEmail) => "Please send the logs to \n${toEmail}";

  static String m66(name) => "Posing with ${name}";

  static String m67(folderName) => "Processing ${folderName}...";

  static String m68(storeName) => "Rate us on ${storeName}";

  static String m69(name) => "Reassigned you to ${name}";

  static String m70(days, email) =>
      "You can access the account after ${days} days. A notification will be sent to ${email}.";

  static String m71(email) =>
      "You can now recover ${email}\'s account by setting a new password.";

  static String m72(email) => "${email} is trying to recover your account.";

  static String m73(storageInGB) =>
      "3. Both of you get ${storageInGB} GB* free";

  static String m74(userEmail) =>
      "${userEmail} will be removed from this shared album\n\nAny photos added by them will also be removed from the album";

  static String m75(endDate) => "Subscription renews on ${endDate}";

  static String m76(name) => "Road trip with ${name}";

  static String m77(count) =>
      "${Intl.plural(count, one: '${count} result found', other: '${count} results found')}";

  static String m78(snapshotLength, searchLength) =>
      "Sections length mismatch: ${snapshotLength} != ${searchLength}";

  static String m79(count) => "${count} selected";

  static String m80(count) => "${count} selected";

  static String m81(count, yourCount) =>
      "${count} selected (${yourCount} yours)";

  static String m82(name) => "Selfies with ${name}";

  static String m83(verificationID) =>
      "Here\'s my verification ID: ${verificationID} for ente.io.";

  static String m84(verificationID) =>
      "Hey, can you confirm that this is your ente.io verification ID: ${verificationID}";

  static String m85(referralCode, referralStorageInGB) =>
      "Ente referral code: ${referralCode} \n\nApply it in Settings → General → Referrals to get ${referralStorageInGB} GB free after you signup for a paid plan\n\nhttps://ente.io";

  static String m86(numberOfPeople) =>
      "${Intl.plural(numberOfPeople, zero: 'Share with specific people', one: 'Shared with 1 person', other: 'Shared with ${numberOfPeople} people')}";

  static String m87(emailIDs) => "Shared with ${emailIDs}";

  static String m88(fileType) =>
      "This ${fileType} will be deleted from your device.";

  static String m89(fileType) =>
      "This ${fileType} is in both Ente and your device.";

  static String m90(fileType) => "This ${fileType} will be deleted from Ente.";

  static String m91(name) => "Sports with ${name}";

  static String m92(name) => "Spotlight on ${name}";

  static String m93(storageAmountInGB) => "${storageAmountInGB} GB";

  static String m94(
          usedAmount, usedStorageUnit, totalAmount, totalStorageUnit) =>
      "${usedAmount} ${usedStorageUnit} of ${totalAmount} ${totalStorageUnit} used";

  static String m95(id) =>
      "Your ${id} is already linked to another Ente account.\nIf you would like to use your ${id} with this account, please contact our support\'\'";

  static String m96(endDate) =>
      "Your subscription will be cancelled on ${endDate}";

  static String m97(completed, total) =>
      "${completed}/${total} memories preserved";

  static String m98(ignoreReason) =>
      "Tap to upload, upload is currently ignored due to ${ignoreReason}";

  static String m99(storageAmountInGB) =>
      "They also get ${storageAmountInGB} GB";

  static String m100(email) => "This is ${email}\'s Verification ID";

  static String m101(count) =>
      "${Intl.plural(count, one: 'This week, ${count} year ago', other: 'This week, ${count} years ago')}";

  static String m102(dateFormat) => "${dateFormat} through the years";

  static String m103(count) =>
      "${Intl.plural(count, zero: 'Soon', one: '1 day', other: '${count} days')}";

  static String m104(year) => "Trip in ${year}";

  static String m105(location) => "Trip to ${location}";

  static String m106(email) =>
      "You have been invited to be a legacy contact by ${email}.";

  static String m107(galleryType) =>
      "Type of gallery ${galleryType} is not supported for rename";

  static String m108(ignoreReason) =>
      "Upload is ignored due to ${ignoreReason}";

  static String m109(count) => "Preserving ${count} memories...";

  static String m110(endDate) => "Valid till ${endDate}";

  static String m111(email) => "Verify ${email}";

  static String m112(name) => "View ${name} to unlink";

  static String m113(count) =>
      "${Intl.plural(count, zero: 'Added 0 viewers', one: 'Added 1 viewer', other: 'Added ${count} viewers')}";

  static String m114(email) => "We have sent a mail to <green>${email}</green>";

  static String m115(name) => "Wish ${name} a happy birthday! 🎉";

  static String m116(count) =>
      "${Intl.plural(count, one: '${count} year ago', other: '${count} years ago')}";

  static String m117(name) => "You and ${name}";

  static String m118(storageSaved) =>
      "You have successfully freed up ${storageSaved}!";

  final messages = _notInlinedMessages(_notInlinedMessages);
  static Map<String, Function> _notInlinedMessages(_) => <String, Function>{
        "aNewVersionOfEnteIsAvailable": MessageLookupByLibrary.simpleMessage(
          "A new version of Ente is available.",
        ),
        "about": MessageLookupByLibrary.simpleMessage("About"),
        "acceptTrustInvite":
            MessageLookupByLibrary.simpleMessage("Accept Invite"),
        "account": MessageLookupByLibrary.simpleMessage("Account"),
        "accountIsAlreadyConfigured": MessageLookupByLibrary.simpleMessage(
          "Account is already configured.",
        ),
        "accountOwnerPersonAppbarTitle": m0,
        "accountWelcomeBack":
            MessageLookupByLibrary.simpleMessage("Welcome back!"),
        "ackPasswordLostWarning": MessageLookupByLibrary.simpleMessage(
          "I understand that if I lose my password, I may lose my data since my data is <underline>end-to-end encrypted</underline>.",
        ),
        "actionNotSupportedOnFavouritesAlbum":
            MessageLookupByLibrary.simpleMessage(
          "Action not supported on Favourites album",
        ),
        "activeSessions":
            MessageLookupByLibrary.simpleMessage("Active sessions"),
        "add": MessageLookupByLibrary.simpleMessage("Add"),
        "addAName": MessageLookupByLibrary.simpleMessage("Add a name"),
        "addANewEmail": MessageLookupByLibrary.simpleMessage("Add a new email"),
        "addAlbumWidgetPrompt": MessageLookupByLibrary.simpleMessage(
          "Add an album widget to your homescreen and come back here to customize.",
        ),
        "addCollaborator":
            MessageLookupByLibrary.simpleMessage("Add collaborator"),
        "addCollaborators": m1,
        "addFiles": MessageLookupByLibrary.simpleMessage("Add Files"),
        "addFromDevice":
            MessageLookupByLibrary.simpleMessage("Add from device"),
        "addItem": m2,
        "addLocation": MessageLookupByLibrary.simpleMessage("Add location"),
        "addLocationButton": MessageLookupByLibrary.simpleMessage("Add"),
        "addMemoriesWidgetPrompt": MessageLookupByLibrary.simpleMessage(
          "Add a memories widget to your homescreen and come back here to customize.",
        ),
        "addMore": MessageLookupByLibrary.simpleMessage("Add more"),
        "addName": MessageLookupByLibrary.simpleMessage("Add name"),
        "addNameOrMerge":
            MessageLookupByLibrary.simpleMessage("Add name or merge"),
        "addNew": MessageLookupByLibrary.simpleMessage("Add new"),
        "addNewPerson": MessageLookupByLibrary.simpleMessage("Add new person"),
        "addOnPageSubtitle": MessageLookupByLibrary.simpleMessage(
          "Details of add-ons",
        ),
        "addOnValidTill": m3,
        "addOns": MessageLookupByLibrary.simpleMessage("Add-ons"),
        "addParticipants":
            MessageLookupByLibrary.simpleMessage("Add participants"),
        "addPeopleWidgetPrompt": MessageLookupByLibrary.simpleMessage(
          "Add a people widget to your homescreen and come back here to customize.",
        ),
        "addPhotos": MessageLookupByLibrary.simpleMessage("Add photos"),
        "addSelected": MessageLookupByLibrary.simpleMessage("Add selected"),
        "addToAlbum": MessageLookupByLibrary.simpleMessage("Add to album"),
        "addToEnte": MessageLookupByLibrary.simpleMessage("Add to Ente"),
        "addToHiddenAlbum": MessageLookupByLibrary.simpleMessage(
          "Add to hidden album",
        ),
        "addTrustedContact": MessageLookupByLibrary.simpleMessage(
          "Add Trusted Contact",
        ),
        "addViewer": MessageLookupByLibrary.simpleMessage("Add viewer"),
        "addViewers": m4,
        "addYourPhotosNow": MessageLookupByLibrary.simpleMessage(
          "Add your photos now",
        ),
        "addedAs": MessageLookupByLibrary.simpleMessage("Added as"),
        "addedBy": m5,
        "addedSuccessfullyTo": m6,
        "addingToFavorites": MessageLookupByLibrary.simpleMessage(
          "Adding to favorites...",
        ),
        "admiringThem": m7,
        "advanced": MessageLookupByLibrary.simpleMessage("Advanced"),
        "advancedSettings": MessageLookupByLibrary.simpleMessage("Advanced"),
        "after1Day": MessageLookupByLibrary.simpleMessage("After 1 day"),
        "after1Hour": MessageLookupByLibrary.simpleMessage("After 1 hour"),
        "after1Month": MessageLookupByLibrary.simpleMessage("After 1 month"),
        "after1Week": MessageLookupByLibrary.simpleMessage("After 1 week"),
        "after1Year": MessageLookupByLibrary.simpleMessage("After 1 year"),
        "albumOwner": MessageLookupByLibrary.simpleMessage("Owner"),
        "albumParticipantsCount": m8,
        "albumTitle": MessageLookupByLibrary.simpleMessage("Album title"),
        "albumUpdated": MessageLookupByLibrary.simpleMessage("Album updated"),
        "albums": MessageLookupByLibrary.simpleMessage("Albums"),
        "albumsWidgetDesc": MessageLookupByLibrary.simpleMessage(
          "Select the albums you wish to see on your homescreen.",
        ),
        "allClear": MessageLookupByLibrary.simpleMessage("✨ All clear"),
        "allMemoriesPreserved": MessageLookupByLibrary.simpleMessage(
          "All memories preserved",
        ),
        "allPersonGroupingWillReset": MessageLookupByLibrary.simpleMessage(
          "All groupings for this person will be reset, and you will lose all suggestions made for this person",
        ),
        "allUnnamedGroupsWillBeMergedIntoTheSelectedPerson":
            MessageLookupByLibrary.simpleMessage(
          "All unnamed groups will be merged into the selected person. This can still be undone from the suggestions history overview of the person.",
        ),
        "allWillShiftRangeBasedOnFirst": MessageLookupByLibrary.simpleMessage(
          "This is the first in the group. Other selected photos will automatically shift based on this new date",
        ),
        "allow": MessageLookupByLibrary.simpleMessage("Allow"),
        "allowAddPhotosDescription": MessageLookupByLibrary.simpleMessage(
          "Allow people with the link to also add photos to the shared album.",
        ),
        "allowAddingPhotos": MessageLookupByLibrary.simpleMessage(
          "Allow adding photos",
        ),
        "allowAppToOpenSharedAlbumLinks": MessageLookupByLibrary.simpleMessage(
          "Allow app to open shared album links",
        ),
        "allowDownloads":
            MessageLookupByLibrary.simpleMessage("Allow downloads"),
        "allowPeopleToAddPhotos": MessageLookupByLibrary.simpleMessage(
          "Allow people to add photos",
        ),
        "allowPermBody": MessageLookupByLibrary.simpleMessage(
          "Please allow access to your photos from Settings so Ente can display and backup your library.",
        ),
        "allowPermTitle": MessageLookupByLibrary.simpleMessage(
          "Allow access to photos",
        ),
        "androidBiometricHint": MessageLookupByLibrary.simpleMessage(
          "Verify identity",
        ),
        "androidBiometricNotRecognized": MessageLookupByLibrary.simpleMessage(
          "Not recognized. Try again.",
        ),
        "androidBiometricRequiredTitle": MessageLookupByLibrary.simpleMessage(
          "Biometric required",
        ),
        "androidBiometricSuccess":
            MessageLookupByLibrary.simpleMessage("Success"),
        "androidCancelButton": MessageLookupByLibrary.simpleMessage("Cancel"),
        "androidDeviceCredentialsRequiredTitle":
            MessageLookupByLibrary.simpleMessage("Device credentials required"),
        "androidDeviceCredentialsSetupDescription":
            MessageLookupByLibrary.simpleMessage("Device credentials required"),
        "androidGoToSettingsDescription": MessageLookupByLibrary.simpleMessage(
          "Biometric authentication is not set up on your device. Go to \'Settings > Security\' to add biometric authentication.",
        ),
        "androidIosWebDesktop": MessageLookupByLibrary.simpleMessage(
          "Android, iOS, Web, Desktop",
        ),
        "androidSignInTitle": MessageLookupByLibrary.simpleMessage(
          "Authentication required",
        ),
        "appIcon": MessageLookupByLibrary.simpleMessage("App icon"),
        "appLock": MessageLookupByLibrary.simpleMessage("App lock"),
        "appLockDescriptions": MessageLookupByLibrary.simpleMessage(
          "Choose between your device\'s default lock screen and a custom lock screen with a PIN or password.",
        ),
        "appVersion": m9,
        "appleId": MessageLookupByLibrary.simpleMessage("Apple ID"),
        "apply": MessageLookupByLibrary.simpleMessage("Apply"),
        "applyCodeTitle": MessageLookupByLibrary.simpleMessage("Apply code"),
        "appstoreSubscription": MessageLookupByLibrary.simpleMessage(
          "AppStore subscription",
        ),
        "archive": MessageLookupByLibrary.simpleMessage("Archive"),
        "archiveAlbum": MessageLookupByLibrary.simpleMessage("Archive album"),
        "archiving": MessageLookupByLibrary.simpleMessage("Archiving..."),
        "areThey": MessageLookupByLibrary.simpleMessage("Are they "),
        "areYouSureRemoveThisFaceFromPerson":
            MessageLookupByLibrary.simpleMessage(
          "Are you sure you want to remove this face from this person?",
        ),
        "areYouSureThatYouWantToLeaveTheFamily":
            MessageLookupByLibrary.simpleMessage(
          "Are you sure that you want to leave the family plan?",
        ),
        "areYouSureYouWantToCancel": MessageLookupByLibrary.simpleMessage(
          "Are you sure you want to cancel?",
        ),
        "areYouSureYouWantToChangeYourPlan":
            MessageLookupByLibrary.simpleMessage(
          "Are you sure you want to change your plan?",
        ),
        "areYouSureYouWantToExit": MessageLookupByLibrary.simpleMessage(
          "Are you sure you want to exit?",
        ),
        "areYouSureYouWantToIgnoreThesePersons":
            MessageLookupByLibrary.simpleMessage(
          "Are you sure you want to ignore these persons?",
        ),
        "areYouSureYouWantToIgnoreThisPerson":
            MessageLookupByLibrary.simpleMessage(
          "Are you sure you want to ignore this person?",
        ),
        "areYouSureYouWantToLogout": MessageLookupByLibrary.simpleMessage(
          "Are you sure you want to logout?",
        ),
        "areYouSureYouWantToMergeThem": MessageLookupByLibrary.simpleMessage(
          "Are you sure you want to merge them?",
        ),
        "areYouSureYouWantToRenew": MessageLookupByLibrary.simpleMessage(
          "Are you sure you want to renew?",
        ),
        "areYouSureYouWantToResetThisPerson":
            MessageLookupByLibrary.simpleMessage(
          "Are you sure you want to reset this person?",
        ),
        "askCancelReason": MessageLookupByLibrary.simpleMessage(
          "Your subscription was cancelled. Would you like to share the reason?",
        ),
        "askDeleteReason": MessageLookupByLibrary.simpleMessage(
          "What is the main reason you are deleting your account?",
        ),
        "askYourLovedOnesToShare": MessageLookupByLibrary.simpleMessage(
          "Ask your loved ones to share",
        ),
        "atAFalloutShelter": MessageLookupByLibrary.simpleMessage(
          "at a fallout shelter",
        ),
        "authToChangeEmailVerificationSetting":
            MessageLookupByLibrary.simpleMessage(
          "Please authenticate to change email verification",
        ),
        "authToChangeLockscreenSetting": MessageLookupByLibrary.simpleMessage(
          "Please authenticate to change lockscreen setting",
        ),
        "authToChangeYourEmail": MessageLookupByLibrary.simpleMessage(
          "Please authenticate to change your email",
        ),
        "authToChangeYourPassword": MessageLookupByLibrary.simpleMessage(
          "Please authenticate to change your password",
        ),
        "authToConfigureTwofactorAuthentication":
            MessageLookupByLibrary.simpleMessage(
          "Please authenticate to configure two-factor authentication",
        ),
        "authToInitiateAccountDeletion": MessageLookupByLibrary.simpleMessage(
          "Please authenticate to initiate account deletion",
        ),
        "authToManageLegacy": MessageLookupByLibrary.simpleMessage(
          "Please authenticate to manage your trusted contacts",
        ),
        "authToViewPasskey": MessageLookupByLibrary.simpleMessage(
          "Please authenticate to view your passkey",
        ),
        "authToViewTrashedFiles": MessageLookupByLibrary.simpleMessage(
          "Please authenticate to view your trashed files",
        ),
        "authToViewYourActiveSessions": MessageLookupByLibrary.simpleMessage(
          "Please authenticate to view your active sessions",
        ),
        "authToViewYourHiddenFiles": MessageLookupByLibrary.simpleMessage(
          "Please authenticate to view your hidden files",
        ),
        "authToViewYourMemories": MessageLookupByLibrary.simpleMessage(
          "Please authenticate to view your memories",
        ),
        "authToViewYourRecoveryKey": MessageLookupByLibrary.simpleMessage(
          "Please authenticate to view your recovery key",
        ),
        "authenticating":
            MessageLookupByLibrary.simpleMessage("Authenticating..."),
        "authenticationFailedPleaseTryAgain":
            MessageLookupByLibrary.simpleMessage(
          "Authentication failed, please try again",
        ),
        "authenticationSuccessful": MessageLookupByLibrary.simpleMessage(
          "Authentication successful!",
        ),
        "autoAddPeople":
            MessageLookupByLibrary.simpleMessage("Auto-add people"),
        "autoCastDialogBody": MessageLookupByLibrary.simpleMessage(
          "You\'ll see available Cast devices here.",
        ),
        "autoCastiOSPermission": MessageLookupByLibrary.simpleMessage(
          "Make sure Local Network permissions are turned on for the Ente Photos app, in Settings.",
        ),
        "autoLock": MessageLookupByLibrary.simpleMessage("Auto lock"),
        "autoLockFeatureDescription": MessageLookupByLibrary.simpleMessage(
          "Time after which the app locks after being put in the background",
        ),
        "autoLogoutMessage": MessageLookupByLibrary.simpleMessage(
          "Due to technical glitch, you have been logged out. Our apologies for the inconvenience.",
        ),
        "autoPair": MessageLookupByLibrary.simpleMessage("Auto pair"),
        "autoPairDesc": MessageLookupByLibrary.simpleMessage(
          "Auto pair works only with devices that support Chromecast.",
        ),
        "available": MessageLookupByLibrary.simpleMessage("Available"),
        "availableStorageSpace": m10,
        "backedUpFolders": MessageLookupByLibrary.simpleMessage(
          "Backed up folders",
        ),
        "backgroundWithThem": m11,
        "backup": MessageLookupByLibrary.simpleMessage("Backup"),
        "backupFailed": MessageLookupByLibrary.simpleMessage("Backup failed"),
        "backupFile": MessageLookupByLibrary.simpleMessage("Backup file"),
        "backupOverMobileData": MessageLookupByLibrary.simpleMessage(
          "Backup over mobile data",
        ),
        "backupSettings":
            MessageLookupByLibrary.simpleMessage("Backup settings"),
        "backupStatus": MessageLookupByLibrary.simpleMessage("Backup status"),
        "backupStatusDescription": MessageLookupByLibrary.simpleMessage(
          "Items that have been backed up will show up here",
        ),
        "backupVideos": MessageLookupByLibrary.simpleMessage("Backup videos"),
        "beach": MessageLookupByLibrary.simpleMessage("Sand and sea"),
        "birthday": MessageLookupByLibrary.simpleMessage("Birthday"),
        "birthdayNotifications": MessageLookupByLibrary.simpleMessage(
          "Birthday notifications",
        ),
        "birthdays": MessageLookupByLibrary.simpleMessage("Birthdays"),
        "blackFridaySale": MessageLookupByLibrary.simpleMessage(
          "Black Friday Sale",
        ),
        "blog": MessageLookupByLibrary.simpleMessage("Blog"),
        "cLDesc1": MessageLookupByLibrary.simpleMessage(
          "On the back of video streaming beta, and work on resumable uploads and downloads, we have now increased the file upload limit to 10GB. This is now available in both desktop and mobile apps.",
        ),
        "cLDesc2": MessageLookupByLibrary.simpleMessage(
          "Background uploads are now supported on iOS as well, in addition to Android devices. No need to open the app to backup your latest photos and videos.",
        ),
        "cLDesc3": MessageLookupByLibrary.simpleMessage(
          "We have made significant improvements to our memories experience, including autoplay, swipe to next memory and a lot more.",
        ),
        "cLDesc4": MessageLookupByLibrary.simpleMessage(
          "Along with a bunch of under the hood improvements, now its much easier to see all detected faces, provide feedback on similar faces, and add/remove faces from a single photo.",
        ),
        "cLDesc5": MessageLookupByLibrary.simpleMessage(
          "You will now receive an opt-out notification for all the birthdays your have saved on Ente, along with a collection of their best photos.",
        ),
        "cLDesc6": MessageLookupByLibrary.simpleMessage(
          "No more waiting for uploads/downloads to complete before you can close the app. All uploads and downloads now have the ability to be paused midway, and resume from where you left off.",
        ),
        "cLTitle1": MessageLookupByLibrary.simpleMessage(
          "Uploading Large Video Files",
        ),
        "cLTitle2": MessageLookupByLibrary.simpleMessage("Background Upload"),
        "cLTitle3": MessageLookupByLibrary.simpleMessage("Autoplay Memories"),
        "cLTitle4": MessageLookupByLibrary.simpleMessage(
          "Improved Face Recognition",
        ),
        "cLTitle5":
            MessageLookupByLibrary.simpleMessage("Birthday Notifications"),
        "cLTitle6": MessageLookupByLibrary.simpleMessage(
          "Resumable Uploads and Downloads",
        ),
        "cachedData": MessageLookupByLibrary.simpleMessage("Cached data"),
        "calculating": MessageLookupByLibrary.simpleMessage("Calculating..."),
        "canNotOpenBody": MessageLookupByLibrary.simpleMessage(
          "Sorry, this album cannot be opened in the app.",
        ),
        "canNotOpenTitle": MessageLookupByLibrary.simpleMessage(
          "Cannot open this album",
        ),
        "canNotUploadToAlbumsOwnedByOthers":
            MessageLookupByLibrary.simpleMessage(
          "Can not upload to albums owned by others",
        ),
        "canOnlyCreateLinkForFilesOwnedByYou":
            MessageLookupByLibrary.simpleMessage(
          "Can only create link for files owned by you",
        ),
        "canOnlyRemoveFilesOwnedByYou": MessageLookupByLibrary.simpleMessage(
          "Can only remove files owned by you",
        ),
        "cancel": MessageLookupByLibrary.simpleMessage("Cancel"),
        "cancelAccountRecovery": MessageLookupByLibrary.simpleMessage(
          "Cancel recovery",
        ),
        "cancelAccountRecoveryBody": MessageLookupByLibrary.simpleMessage(
          "Are you sure you want to cancel recovery?",
        ),
        "cancelOtherSubscription": m12,
        "cancelSubscription": MessageLookupByLibrary.simpleMessage(
          "Cancel subscription",
        ),
        "cannotAddMorePhotosAfterBecomingViewer": m13,
        "cannotDeleteSharedFiles": MessageLookupByLibrary.simpleMessage(
          "Cannot delete shared files",
        ),
        "castAlbum": MessageLookupByLibrary.simpleMessage("Cast album"),
        "castIPMismatchBody": MessageLookupByLibrary.simpleMessage(
          "Please make sure you are on the same network as the TV.",
        ),
        "castIPMismatchTitle": MessageLookupByLibrary.simpleMessage(
          "Failed to cast album",
        ),
        "castInstruction": MessageLookupByLibrary.simpleMessage(
          "Visit cast.ente.io on the device you want to pair.\n\nEnter the code below to play the album on your TV.",
        ),
        "centerPoint": MessageLookupByLibrary.simpleMessage("Center point"),
        "change": MessageLookupByLibrary.simpleMessage("Change"),
        "changeEmail": MessageLookupByLibrary.simpleMessage("Change email"),
        "changeLocationOfSelectedItems": MessageLookupByLibrary.simpleMessage(
          "Change location of selected items?",
        ),
        "changePassword":
            MessageLookupByLibrary.simpleMessage("Change password"),
        "changePasswordTitle": MessageLookupByLibrary.simpleMessage(
          "Change password",
        ),
        "changePermissions": MessageLookupByLibrary.simpleMessage(
          "Change permissions?",
        ),
        "changeYourReferralCode": MessageLookupByLibrary.simpleMessage(
          "Change your referral code",
        ),
        "checkForUpdates": MessageLookupByLibrary.simpleMessage(
          "Check for updates",
        ),
        "checkInboxAndSpamFolder": MessageLookupByLibrary.simpleMessage(
          "Please check your inbox (and spam) to complete verification",
        ),
        "checkStatus": MessageLookupByLibrary.simpleMessage("Check status"),
        "checking": MessageLookupByLibrary.simpleMessage("Checking..."),
        "checkingModels": MessageLookupByLibrary.simpleMessage(
          "Checking models...",
        ),
        "city": MessageLookupByLibrary.simpleMessage("In the city"),
        "claimFreeStorage": MessageLookupByLibrary.simpleMessage(
          "Claim free storage",
        ),
        "claimMore": MessageLookupByLibrary.simpleMessage("Claim more!"),
        "claimed": MessageLookupByLibrary.simpleMessage("Claimed"),
        "claimedStorageSoFar": m14,
        "cleanUncategorized": MessageLookupByLibrary.simpleMessage(
          "Clean Uncategorized",
        ),
        "cleanUncategorizedDescription": MessageLookupByLibrary.simpleMessage(
          "Remove all files from Uncategorized that are present in other albums",
        ),
        "clearCaches": MessageLookupByLibrary.simpleMessage("Clear caches"),
        "clearIndexes": MessageLookupByLibrary.simpleMessage("Clear indexes"),
        "click": MessageLookupByLibrary.simpleMessage("• Click"),
        "clickOnTheOverflowMenu": MessageLookupByLibrary.simpleMessage(
          "• Click on the overflow menu",
        ),
        "clickToInstallOurBestVersionYet": MessageLookupByLibrary.simpleMessage(
          "Click to install our best version yet",
        ),
        "close": MessageLookupByLibrary.simpleMessage("Close"),
        "clubByCaptureTime": MessageLookupByLibrary.simpleMessage(
          "Club by capture time",
        ),
        "clubByFileName":
            MessageLookupByLibrary.simpleMessage("Club by file name"),
        "clusteringProgress": MessageLookupByLibrary.simpleMessage(
          "Clustering progress",
        ),
        "codeAppliedPageTitle": MessageLookupByLibrary.simpleMessage(
          "Code applied",
        ),
        "codeChangeLimitReached": MessageLookupByLibrary.simpleMessage(
          "Sorry, you\'ve reached the limit of code changes.",
        ),
        "codeCopiedToClipboard": MessageLookupByLibrary.simpleMessage(
          "Code copied to clipboard",
        ),
        "codeUsedByYou":
            MessageLookupByLibrary.simpleMessage("Code used by you"),
        "collabLinkSectionDescription": MessageLookupByLibrary.simpleMessage(
          "Create a link to allow people to add and view photos in your shared album without needing an Ente app or account. Great for collecting event photos.",
        ),
        "collaborativeLink": MessageLookupByLibrary.simpleMessage(
          "Collaborative link",
        ),
        "collaborativeLinkCreatedFor": m15,
        "collaborator": MessageLookupByLibrary.simpleMessage("Collaborator"),
        "collaboratorsCanAddPhotosAndVideosToTheSharedAlbum":
            MessageLookupByLibrary.simpleMessage(
          "Collaborators can add photos and videos to the shared album.",
        ),
        "collaboratorsSuccessfullyAdded": m16,
        "collageLayout": MessageLookupByLibrary.simpleMessage("Layout"),
        "collageSaved": MessageLookupByLibrary.simpleMessage(
          "Collage saved to gallery",
        ),
        "collect": MessageLookupByLibrary.simpleMessage("Collect"),
        "collectEventPhotos": MessageLookupByLibrary.simpleMessage(
          "Collect event photos",
        ),
        "collectPhotos": MessageLookupByLibrary.simpleMessage("Collect photos"),
        "collectPhotosDescription": MessageLookupByLibrary.simpleMessage(
          "Create a link where your friends can upload photos in original quality.",
        ),
        "color": MessageLookupByLibrary.simpleMessage("Color"),
        "configuration": MessageLookupByLibrary.simpleMessage("Configuration"),
        "confirm": MessageLookupByLibrary.simpleMessage("Confirm"),
        "confirm2FADisable": MessageLookupByLibrary.simpleMessage(
          "Are you sure you want to disable two-factor authentication?",
        ),
        "confirmAccountDeletion": MessageLookupByLibrary.simpleMessage(
          "Confirm Account Deletion",
        ),
        "confirmAddingTrustedContact": m17,
        "confirmDeletePrompt": MessageLookupByLibrary.simpleMessage(
          "Yes, I want to permanently delete this account and its data across all apps.",
        ),
        "confirmPassword":
            MessageLookupByLibrary.simpleMessage("Confirm password"),
        "confirmPlanChange": MessageLookupByLibrary.simpleMessage(
          "Confirm plan change",
        ),
        "confirmRecoveryKey": MessageLookupByLibrary.simpleMessage(
          "Confirm recovery key",
        ),
        "confirmYourRecoveryKey": MessageLookupByLibrary.simpleMessage(
          "Confirm your recovery key",
        ),
        "connectToDevice": MessageLookupByLibrary.simpleMessage(
          "Connect to device",
        ),
        "contactFamilyAdmin": m18,
        "contactSupport":
            MessageLookupByLibrary.simpleMessage("Contact support"),
        "contactToManageSubscription": m19,
        "contacts": MessageLookupByLibrary.simpleMessage("Contacts"),
        "contents": MessageLookupByLibrary.simpleMessage("Contents"),
        "continueLabel": MessageLookupByLibrary.simpleMessage("Continue"),
        "continueOnFreeTrial": MessageLookupByLibrary.simpleMessage(
          "Continue on free trial",
        ),
        "convertToAlbum":
            MessageLookupByLibrary.simpleMessage("Convert to album"),
        "copyEmailAddress": MessageLookupByLibrary.simpleMessage(
          "Copy email address",
        ),
        "copyLink": MessageLookupByLibrary.simpleMessage("Copy link"),
        "copypasteThisCodentoYourAuthenticatorApp":
            MessageLookupByLibrary.simpleMessage(
          "Copy-paste this code\nto your authenticator app",
        ),
        "couldNotBackUpTryLater": MessageLookupByLibrary.simpleMessage(
          "We could not backup your data.\nWe will retry later.",
        ),
        "couldNotFreeUpSpace": MessageLookupByLibrary.simpleMessage(
          "Could not free up space",
        ),
        "couldNotUpdateSubscription": MessageLookupByLibrary.simpleMessage(
          "Could not update subscription",
        ),
        "count": MessageLookupByLibrary.simpleMessage("Count"),
        "crashReporting":
            MessageLookupByLibrary.simpleMessage("Crash reporting"),
        "create": MessageLookupByLibrary.simpleMessage("Create"),
        "createAccount": MessageLookupByLibrary.simpleMessage("Create account"),
        "createAlbumActionHint": MessageLookupByLibrary.simpleMessage(
          "Long press to select photos and click + to create an album",
        ),
        "createCollaborativeLink": MessageLookupByLibrary.simpleMessage(
          "Create collaborative link",
        ),
        "createCollage": MessageLookupByLibrary.simpleMessage("Create collage"),
        "createNewAccount": MessageLookupByLibrary.simpleMessage(
          "Create new account",
        ),
        "createOrSelectAlbum": MessageLookupByLibrary.simpleMessage(
          "Create or select album",
        ),
        "createPublicLink": MessageLookupByLibrary.simpleMessage(
          "Create public link",
        ),
        "creatingLink":
            MessageLookupByLibrary.simpleMessage("Creating link..."),
        "criticalUpdateAvailable": MessageLookupByLibrary.simpleMessage(
          "Critical update available",
        ),
        "crop": MessageLookupByLibrary.simpleMessage("Crop"),
        "curatedMemories":
            MessageLookupByLibrary.simpleMessage("Curated memories"),
        "currentUsageIs":
            MessageLookupByLibrary.simpleMessage("Current usage is "),
        "currentlyRunning": MessageLookupByLibrary.simpleMessage(
          "currently running",
        ),
        "custom": MessageLookupByLibrary.simpleMessage("Custom"),
        "customEndpoint": m20,
        "darkTheme": MessageLookupByLibrary.simpleMessage("Dark"),
        "dayToday": MessageLookupByLibrary.simpleMessage("Today"),
        "dayYesterday": MessageLookupByLibrary.simpleMessage("Yesterday"),
        "declineTrustInvite": MessageLookupByLibrary.simpleMessage(
          "Decline Invite",
        ),
        "decrypting": MessageLookupByLibrary.simpleMessage("Decrypting..."),
        "decryptingVideo": MessageLookupByLibrary.simpleMessage(
          "Decrypting video...",
        ),
        "deduplicateFiles": MessageLookupByLibrary.simpleMessage(
          "Deduplicate Files",
        ),
        "delete": MessageLookupByLibrary.simpleMessage("Delete"),
        "deleteAccount": MessageLookupByLibrary.simpleMessage("Delete account"),
        "deleteAccountFeedbackPrompt": MessageLookupByLibrary.simpleMessage(
          "We are sorry to see you go. Please share your feedback to help us improve.",
        ),
        "deleteAccountPermanentlyButton": MessageLookupByLibrary.simpleMessage(
          "Delete Account Permanently",
        ),
        "deleteAlbum": MessageLookupByLibrary.simpleMessage("Delete album"),
        "deleteAlbumDialog": MessageLookupByLibrary.simpleMessage(
          "Also delete the photos (and videos) present in this album from <bold>all</bold> other albums they are part of?",
        ),
        "deleteAlbumsDialogBody": MessageLookupByLibrary.simpleMessage(
          "This will delete all empty albums. This is useful when you want to reduce the clutter in your album list.",
        ),
        "deleteAll": MessageLookupByLibrary.simpleMessage("Delete All"),
        "deleteConfirmDialogBody": MessageLookupByLibrary.simpleMessage(
          "This account is linked to other Ente apps, if you use any. Your uploaded data, across all Ente apps, will be scheduled for deletion, and your account will be permanently deleted.",
        ),
        "deleteEmailRequest": MessageLookupByLibrary.simpleMessage(
          "Please send an email to <warning>account-deletion@ente.io</warning> from your registered email address.",
        ),
        "deleteEmptyAlbums": MessageLookupByLibrary.simpleMessage(
          "Delete empty albums",
        ),
        "deleteEmptyAlbumsWithQuestionMark":
            MessageLookupByLibrary.simpleMessage(
          "Delete empty albums?",
        ),
        "deleteFromBoth":
            MessageLookupByLibrary.simpleMessage("Delete from both"),
        "deleteFromDevice": MessageLookupByLibrary.simpleMessage(
          "Delete from device",
        ),
        "deleteFromEnte":
            MessageLookupByLibrary.simpleMessage("Delete from Ente"),
        "deleteItemCount": m21,
        "deleteLocation":
            MessageLookupByLibrary.simpleMessage("Delete location"),
        "deleteMultipleAlbumDialog": m22,
        "deletePhotos": MessageLookupByLibrary.simpleMessage("Delete photos"),
        "deleteProgress": m23,
        "deleteReason1": MessageLookupByLibrary.simpleMessage(
          "It’s missing a key feature that I need",
        ),
        "deleteReason2": MessageLookupByLibrary.simpleMessage(
          "The app or a certain feature does not behave as I think it should",
        ),
        "deleteReason3": MessageLookupByLibrary.simpleMessage(
          "I found another service that I like better",
        ),
        "deleteReason4": MessageLookupByLibrary.simpleMessage(
          "My reason isn’t listed",
        ),
        "deleteRequestSLAText": MessageLookupByLibrary.simpleMessage(
          "Your request will be processed within 72 hours.",
        ),
        "deleteSharedAlbum": MessageLookupByLibrary.simpleMessage(
          "Delete shared album?",
        ),
        "deleteSharedAlbumDialogBody": MessageLookupByLibrary.simpleMessage(
          "The album will be deleted for everyone\n\nYou will lose access to shared photos in this album that are owned by others",
        ),
        "deselectAll": MessageLookupByLibrary.simpleMessage("Deselect all"),
        "designedToOutlive": MessageLookupByLibrary.simpleMessage(
          "Designed to outlive",
        ),
        "details": MessageLookupByLibrary.simpleMessage("Details"),
        "developerSettings": MessageLookupByLibrary.simpleMessage(
          "Developer settings",
        ),
        "developerSettingsWarning": MessageLookupByLibrary.simpleMessage(
          "Are you sure that you want to modify Developer settings?",
        ),
        "deviceCodeHint":
            MessageLookupByLibrary.simpleMessage("Enter the code"),
        "deviceFilesAutoUploading": MessageLookupByLibrary.simpleMessage(
          "Files added to this device album will automatically get uploaded to Ente.",
        ),
        "deviceLock": MessageLookupByLibrary.simpleMessage("Device lock"),
        "deviceLockExplanation": MessageLookupByLibrary.simpleMessage(
          "Disable the device screen lock when Ente is in the foreground and there is a backup in progress. This is normally not needed, but may help big uploads and initial imports of large libraries complete faster.",
        ),
        "deviceNotFound":
            MessageLookupByLibrary.simpleMessage("Device not found"),
        "didYouKnow": MessageLookupByLibrary.simpleMessage("Did you know?"),
        "different": MessageLookupByLibrary.simpleMessage("Different"),
        "disableAutoLock": MessageLookupByLibrary.simpleMessage(
          "Disable auto lock",
        ),
        "disableDownloadWarningBody": MessageLookupByLibrary.simpleMessage(
          "Viewers can still take screenshots or save a copy of your photos using external tools",
        ),
        "disableDownloadWarningTitle": MessageLookupByLibrary.simpleMessage(
          "Please note",
        ),
        "disableLinkMessage": m24,
        "disableTwofactor": MessageLookupByLibrary.simpleMessage(
          "Disable two-factor",
        ),
        "disablingTwofactorAuthentication":
            MessageLookupByLibrary.simpleMessage(
          "Disabling two-factor authentication...",
        ),
        "discord": MessageLookupByLibrary.simpleMessage("Discord"),
        "discover": MessageLookupByLibrary.simpleMessage("Discover"),
        "discover_babies": MessageLookupByLibrary.simpleMessage("Babies"),
        "discover_celebrations": MessageLookupByLibrary.simpleMessage(
          "Celebrations",
        ),
        "discover_food": MessageLookupByLibrary.simpleMessage("Food"),
        "discover_greenery": MessageLookupByLibrary.simpleMessage("Greenery"),
        "discover_hills": MessageLookupByLibrary.simpleMessage("Hills"),
        "discover_identity": MessageLookupByLibrary.simpleMessage("Identity"),
        "discover_memes": MessageLookupByLibrary.simpleMessage("Memes"),
        "discover_notes": MessageLookupByLibrary.simpleMessage("Notes"),
        "discover_pets": MessageLookupByLibrary.simpleMessage("Pets"),
        "discover_receipts": MessageLookupByLibrary.simpleMessage("Receipts"),
        "discover_screenshots":
            MessageLookupByLibrary.simpleMessage("Screenshots"),
        "discover_selfies": MessageLookupByLibrary.simpleMessage("Selfies"),
        "discover_sunset": MessageLookupByLibrary.simpleMessage("Sunset"),
        "discover_visiting_cards": MessageLookupByLibrary.simpleMessage(
          "Visiting Cards",
        ),
        "discover_wallpapers":
            MessageLookupByLibrary.simpleMessage("Wallpapers"),
        "dismiss": MessageLookupByLibrary.simpleMessage("Dismiss"),
        "distanceInKMUnit": MessageLookupByLibrary.simpleMessage("km"),
        "doNotSignOut": MessageLookupByLibrary.simpleMessage("Do not sign out"),
        "doThisLater": MessageLookupByLibrary.simpleMessage("Do this later"),
        "doYouWantToDiscardTheEditsYouHaveMade":
            MessageLookupByLibrary.simpleMessage(
          "Do you want to discard the edits you have made?",
        ),
        "done": MessageLookupByLibrary.simpleMessage("Done"),
        "dontSave": MessageLookupByLibrary.simpleMessage("Don\'t save"),
        "doubleYourStorage": MessageLookupByLibrary.simpleMessage(
          "Double your storage",
        ),
        "download": MessageLookupByLibrary.simpleMessage("Download"),
        "downloadFailed":
            MessageLookupByLibrary.simpleMessage("Download failed"),
        "downloading": MessageLookupByLibrary.simpleMessage("Downloading..."),
        "dropSupportEmail": m25,
        "duplicateFileCountWithStorageSaved": m26,
        "duplicateItemsGroup": m27,
        "edit": MessageLookupByLibrary.simpleMessage("Edit"),
        "editAutoAddPeople": MessageLookupByLibrary.simpleMessage(
          "Edit auto-add people",
        ),
        "editEmailAlreadyLinked": m28,
        "editLocation": MessageLookupByLibrary.simpleMessage("Edit location"),
        "editLocationTagTitle": MessageLookupByLibrary.simpleMessage(
          "Edit location",
        ),
        "editPerson": MessageLookupByLibrary.simpleMessage("Edit person"),
        "editTime": MessageLookupByLibrary.simpleMessage("Edit time"),
        "editsSaved": MessageLookupByLibrary.simpleMessage("Edits saved"),
        "editsToLocationWillOnlyBeSeenWithinEnte":
            MessageLookupByLibrary.simpleMessage(
          "Edits to location will only be seen within Ente",
        ),
        "eligible": MessageLookupByLibrary.simpleMessage("eligible"),
        "email": MessageLookupByLibrary.simpleMessage("Email"),
        "emailAlreadyRegistered": MessageLookupByLibrary.simpleMessage(
          "Email already registered.",
        ),
        "emailChangedTo": m29,
        "emailDoesNotHaveEnteAccount": m30,
        "emailNoEnteAccount": m31,
        "emailNotRegistered": MessageLookupByLibrary.simpleMessage(
          "Email not registered.",
        ),
        "emailVerificationToggle": MessageLookupByLibrary.simpleMessage(
          "Email verification",
        ),
        "emailYourLogs":
            MessageLookupByLibrary.simpleMessage("Email your logs"),
        "embracingThem": m32,
        "emergencyContacts": MessageLookupByLibrary.simpleMessage(
          "Emergency Contacts",
        ),
        "empty": MessageLookupByLibrary.simpleMessage("Empty"),
        "emptyTrash": MessageLookupByLibrary.simpleMessage("Empty trash?"),
        "enable": MessageLookupByLibrary.simpleMessage("Enable"),
        "enableMLIndexingDesc": MessageLookupByLibrary.simpleMessage(
          "Ente supports on-device machine learning for face recognition, magic search and other advanced search features",
        ),
        "enableMachineLearningBanner": MessageLookupByLibrary.simpleMessage(
          "Enable machine learning for magic search and face recognition",
        ),
        "enableMaps": MessageLookupByLibrary.simpleMessage("Enable Maps"),
        "enableMapsDesc": MessageLookupByLibrary.simpleMessage(
          "This will show your photos on a world map.\n\nThis map is hosted by Open Street Map, and the exact locations of your photos are never shared.\n\nYou can disable this feature anytime from Settings.",
        ),
        "enabled": MessageLookupByLibrary.simpleMessage("Enabled"),
        "encryptingBackup": MessageLookupByLibrary.simpleMessage(
          "Encrypting backup...",
        ),
        "encryption": MessageLookupByLibrary.simpleMessage("Encryption"),
        "encryptionKeys":
            MessageLookupByLibrary.simpleMessage("Encryption keys"),
        "endpointUpdatedMessage": MessageLookupByLibrary.simpleMessage(
          "Endpoint updated successfully",
        ),
        "endtoendEncryptedByDefault": MessageLookupByLibrary.simpleMessage(
          "End-to-end encrypted by default",
        ),
        "enteCanEncryptAndPreserveFilesOnlyIfYouGrant":
            MessageLookupByLibrary.simpleMessage(
          "Ente can encrypt and preserve files only if you grant access to them",
        ),
        "entePhotosPerm": MessageLookupByLibrary.simpleMessage(
          "Ente <i>needs permission to</i> preserve your photos",
        ),
        "enteSubscriptionPitch": MessageLookupByLibrary.simpleMessage(
          "Ente preserves your memories, so they\'re always available to you, even if you lose your device.",
        ),
        "enteSubscriptionShareWithFamily": MessageLookupByLibrary.simpleMessage(
          "Your family can be added to your plan as well.",
        ),
        "enterAlbumName":
            MessageLookupByLibrary.simpleMessage("Enter album name"),
        "enterCode": MessageLookupByLibrary.simpleMessage("Enter code"),
        "enterCodeDescription": MessageLookupByLibrary.simpleMessage(
          "Enter the code provided by your friend to claim free storage for both of you",
        ),
        "enterDateOfBirth": MessageLookupByLibrary.simpleMessage(
          "Birthday (optional)",
        ),
        "enterEmail": MessageLookupByLibrary.simpleMessage("Enter email"),
        "enterFileName":
            MessageLookupByLibrary.simpleMessage("Enter file name"),
        "enterName": MessageLookupByLibrary.simpleMessage("Enter name"),
        "enterNewPasswordToEncrypt": MessageLookupByLibrary.simpleMessage(
          "Enter a new password we can use to encrypt your data",
        ),
        "enterPassword": MessageLookupByLibrary.simpleMessage("Enter password"),
        "enterPasswordToEncrypt": MessageLookupByLibrary.simpleMessage(
          "Enter a password we can use to encrypt your data",
        ),
        "enterPersonName": MessageLookupByLibrary.simpleMessage(
          "Enter person name",
        ),
        "enterPin": MessageLookupByLibrary.simpleMessage("Enter PIN"),
        "enterReferralCode": MessageLookupByLibrary.simpleMessage(
          "Enter referral code",
        ),
        "enterThe6digitCodeFromnyourAuthenticatorApp":
            MessageLookupByLibrary.simpleMessage(
          "Enter the 6-digit code from\nyour authenticator app",
        ),
        "enterValidEmail": MessageLookupByLibrary.simpleMessage(
          "Please enter a valid email address.",
        ),
        "enterYourEmailAddress": MessageLookupByLibrary.simpleMessage(
          "Enter your email address",
        ),
        "enterYourNewEmailAddress": MessageLookupByLibrary.simpleMessage(
          "Enter your new email address",
        ),
        "enterYourPassword": MessageLookupByLibrary.simpleMessage(
          "Enter your password",
        ),
        "enterYourRecoveryKey": MessageLookupByLibrary.simpleMessage(
          "Enter your recovery key",
        ),
        "error": MessageLookupByLibrary.simpleMessage("Error"),
        "everywhere": MessageLookupByLibrary.simpleMessage("everywhere"),
        "exif": MessageLookupByLibrary.simpleMessage("EXIF"),
        "existingUser": MessageLookupByLibrary.simpleMessage("Existing user"),
        "expiredLinkInfo": MessageLookupByLibrary.simpleMessage(
          "This link has expired. Please select a new expiry time or disable link expiry.",
        ),
        "exportLogs": MessageLookupByLibrary.simpleMessage("Export logs"),
        "exportYourData":
            MessageLookupByLibrary.simpleMessage("Export your data"),
        "extraPhotosFound": MessageLookupByLibrary.simpleMessage(
          "Extra photos found",
        ),
        "extraPhotosFoundFor": m33,
        "faceNotClusteredYet": MessageLookupByLibrary.simpleMessage(
          "Face not clustered yet, please come back later",
        ),
        "faceRecognition":
            MessageLookupByLibrary.simpleMessage("Face recognition"),
        "faceThumbnailGenerationFailed": MessageLookupByLibrary.simpleMessage(
          "Unable to generate face thumbnails",
        ),
        "faces": MessageLookupByLibrary.simpleMessage("Faces"),
        "failed": MessageLookupByLibrary.simpleMessage("Failed"),
        "failedToApplyCode": MessageLookupByLibrary.simpleMessage(
          "Failed to apply code",
        ),
        "failedToCancel":
            MessageLookupByLibrary.simpleMessage("Failed to cancel"),
        "failedToDownloadVideo": MessageLookupByLibrary.simpleMessage(
          "Failed to download video",
        ),
        "failedToFetchActiveSessions": MessageLookupByLibrary.simpleMessage(
          "Failed to fetch active sessions",
        ),
        "failedToFetchOriginalForEdit": MessageLookupByLibrary.simpleMessage(
          "Failed to fetch original for edit",
        ),
        "failedToFetchReferralDetails": MessageLookupByLibrary.simpleMessage(
          "Unable to fetch referral details. Please try again later.",
        ),
        "failedToLoadAlbums": MessageLookupByLibrary.simpleMessage(
          "Failed to load albums",
        ),
        "failedToPlayVideo": MessageLookupByLibrary.simpleMessage(
          "Failed to play video",
        ),
        "failedToRefreshStripeSubscription":
            MessageLookupByLibrary.simpleMessage(
          "Failed to refresh subscription",
        ),
        "failedToRenew":
            MessageLookupByLibrary.simpleMessage("Failed to renew"),
        "failedToVerifyPaymentStatus": MessageLookupByLibrary.simpleMessage(
          "Failed to verify payment status",
        ),
        "familyPlanOverview": MessageLookupByLibrary.simpleMessage(
          "Add 5 family members to your existing plan without paying extra.\n\nEach member gets their own private space, and cannot see each other\'s files unless they\'re shared.\n\nFamily plans are available to customers who have a paid Ente subscription.\n\nSubscribe now to get started!",
        ),
        "familyPlanPortalTitle": MessageLookupByLibrary.simpleMessage("Family"),
        "familyPlans": MessageLookupByLibrary.simpleMessage("Family plans"),
        "faq": MessageLookupByLibrary.simpleMessage("FAQ"),
        "faqs": MessageLookupByLibrary.simpleMessage("FAQs"),
        "favorite": MessageLookupByLibrary.simpleMessage("Favorite"),
        "feastingWithThem": m34,
        "feedback": MessageLookupByLibrary.simpleMessage("Feedback"),
        "file": MessageLookupByLibrary.simpleMessage("File"),
        "fileAnalysisFailed": MessageLookupByLibrary.simpleMessage(
          "Unable to analyze file",
        ),
        "fileFailedToSaveToGallery": MessageLookupByLibrary.simpleMessage(
          "Failed to save file to gallery",
        ),
        "fileInfoAddDescHint": MessageLookupByLibrary.simpleMessage(
          "Add a description...",
        ),
        "fileNotUploadedYet": MessageLookupByLibrary.simpleMessage(
          "File not uploaded yet",
        ),
        "fileSavedToGallery": MessageLookupByLibrary.simpleMessage(
          "File saved to gallery",
        ),
        "fileTypes": MessageLookupByLibrary.simpleMessage("File types"),
        "fileTypesAndNames": MessageLookupByLibrary.simpleMessage(
          "File types and names",
        ),
        "filesBackedUpFromDevice": m35,
        "filesBackedUpInAlbum": m36,
        "filesDeleted": MessageLookupByLibrary.simpleMessage("Files deleted"),
        "filesSavedToGallery": MessageLookupByLibrary.simpleMessage(
          "Files saved to gallery",
        ),
        "findPeopleByName": MessageLookupByLibrary.simpleMessage(
          "Find people quickly by name",
        ),
        "findThemQuickly": MessageLookupByLibrary.simpleMessage(
          "Find them quickly",
        ),
        "flip": MessageLookupByLibrary.simpleMessage("Flip"),
        "food": MessageLookupByLibrary.simpleMessage("Culinary delight"),
        "forYourMemories": MessageLookupByLibrary.simpleMessage(
          "for your memories",
        ),
        "forgotPassword":
            MessageLookupByLibrary.simpleMessage("Forgot password"),
        "foundFaces": MessageLookupByLibrary.simpleMessage("Found faces"),
        "freeStorageClaimed": MessageLookupByLibrary.simpleMessage(
          "Free storage claimed",
        ),
        "freeStorageOnReferralSuccess": m37,
        "freeStorageUsable": MessageLookupByLibrary.simpleMessage(
          "Free storage usable",
        ),
        "freeTrial": MessageLookupByLibrary.simpleMessage("Free trial"),
        "freeTrialValidTill": m38,
        "freeUpAccessPostDelete": m39,
        "freeUpAmount": m40,
        "freeUpDeviceSpace": MessageLookupByLibrary.simpleMessage(
          "Free up device space",
        ),
        "freeUpDeviceSpaceDesc": MessageLookupByLibrary.simpleMessage(
          "Save space on your device by clearing files that have been already backed up.",
        ),
        "freeUpSpace": MessageLookupByLibrary.simpleMessage("Free up space"),
        "freeUpSpaceSaving": m41,
        "gallery": MessageLookupByLibrary.simpleMessage("Gallery"),
        "galleryMemoryLimitInfo": MessageLookupByLibrary.simpleMessage(
          "Up to 1000 memories shown in gallery",
        ),
        "general": MessageLookupByLibrary.simpleMessage("General"),
        "generatingEncryptionKeys": MessageLookupByLibrary.simpleMessage(
          "Generating encryption keys...",
        ),
        "genericProgress": m42,
        "goToSettings": MessageLookupByLibrary.simpleMessage("Go to settings"),
        "googlePlayId": MessageLookupByLibrary.simpleMessage("Google Play ID"),
        "grantFullAccessPrompt": MessageLookupByLibrary.simpleMessage(
          "Please allow access to all photos in the Settings app",
        ),
        "grantPermission":
            MessageLookupByLibrary.simpleMessage("Grant permission"),
        "greenery": MessageLookupByLibrary.simpleMessage("The green life"),
        "groupNearbyPhotos": MessageLookupByLibrary.simpleMessage(
          "Group nearby photos",
        ),
        "guestView": MessageLookupByLibrary.simpleMessage("Guest view"),
        "guestViewEnablePreSteps": MessageLookupByLibrary.simpleMessage(
          "To enable guest view, please setup device passcode or screen lock in your system settings.",
        ),
        "happyBirthday":
            MessageLookupByLibrary.simpleMessage("Happy birthday! 🥳"),
        "hearUsExplanation": MessageLookupByLibrary.simpleMessage(
          "We don\'t track app installs. It\'d help if you told us where you found us!",
        ),
        "hearUsWhereTitle": MessageLookupByLibrary.simpleMessage(
          "How did you hear about Ente? (optional)",
        ),
        "help": MessageLookupByLibrary.simpleMessage("Help"),
        "hidden": MessageLookupByLibrary.simpleMessage("Hidden"),
        "hide": MessageLookupByLibrary.simpleMessage("Hide"),
        "hideContent": MessageLookupByLibrary.simpleMessage("Hide content"),
        "hideContentDescriptionAndroid": MessageLookupByLibrary.simpleMessage(
          "Hides app content in the app switcher and disables screenshots",
        ),
        "hideContentDescriptionIos": MessageLookupByLibrary.simpleMessage(
          "Hides app content in the app switcher",
        ),
        "hideSharedItemsFromHomeGallery": MessageLookupByLibrary.simpleMessage(
          "Hide shared items from home gallery",
        ),
        "hiding": MessageLookupByLibrary.simpleMessage("Hiding..."),
        "hikingWithThem": m43,
        "hostedAtOsmFrance": MessageLookupByLibrary.simpleMessage(
          "Hosted at OSM France",
        ),
        "howItWorks": MessageLookupByLibrary.simpleMessage("How it works"),
        "howToViewShareeVerificationID": MessageLookupByLibrary.simpleMessage(
          "Please ask them to long-press their email address on the settings screen, and verify that the IDs on both devices match.",
        ),
        "iOSGoToSettingsDescription": MessageLookupByLibrary.simpleMessage(
          "Biometric authentication is not set up on your device. Please either enable Touch ID or Face ID on your phone.",
        ),
        "iOSLockOut": MessageLookupByLibrary.simpleMessage(
          "Biometric authentication is disabled. Please lock and unlock your screen to enable it.",
        ),
        "iOSOkButton": MessageLookupByLibrary.simpleMessage("OK"),
        "ignore": MessageLookupByLibrary.simpleMessage("Ignore"),
        "ignoreUpdate": MessageLookupByLibrary.simpleMessage("Ignore"),
        "ignored": MessageLookupByLibrary.simpleMessage("ignored"),
        "ignoredFolderUploadReason": MessageLookupByLibrary.simpleMessage(
          "Some files in this album are ignored from upload because they had previously been deleted from Ente.",
        ),
        "imageNotAnalyzed": MessageLookupByLibrary.simpleMessage(
          "Image not analyzed",
        ),
        "immediately": MessageLookupByLibrary.simpleMessage("Immediately"),
        "importing": MessageLookupByLibrary.simpleMessage("Importing...."),
        "incorrectCode": MessageLookupByLibrary.simpleMessage("Incorrect code"),
        "incorrectPasswordTitle": MessageLookupByLibrary.simpleMessage(
          "Incorrect password",
        ),
        "incorrectRecoveryKey": MessageLookupByLibrary.simpleMessage(
          "Incorrect recovery key",
        ),
        "incorrectRecoveryKeyBody": MessageLookupByLibrary.simpleMessage(
          "The recovery key you entered is incorrect",
        ),
        "incorrectRecoveryKeyTitle": MessageLookupByLibrary.simpleMessage(
          "Incorrect recovery key",
        ),
        "indexedItems": MessageLookupByLibrary.simpleMessage("Indexed items"),
        "indexingPausedStatusDescription": MessageLookupByLibrary.simpleMessage(
          "Indexing is paused. It will automatically resume when the device is ready. The device is considered ready when its battery level, battery health, and thermal status are within a healthy range.",
        ),
        "ineligible": MessageLookupByLibrary.simpleMessage("Ineligible"),
        "info": MessageLookupByLibrary.simpleMessage("Info"),
        "insecureDevice":
            MessageLookupByLibrary.simpleMessage("Insecure device"),
        "installManually":
            MessageLookupByLibrary.simpleMessage("Install manually"),
        "invalidEmailAddress": MessageLookupByLibrary.simpleMessage(
          "Invalid email address",
        ),
        "invalidEndpoint":
            MessageLookupByLibrary.simpleMessage("Invalid endpoint"),
        "invalidEndpointMessage": MessageLookupByLibrary.simpleMessage(
          "Sorry, the endpoint you entered is invalid. Please enter a valid endpoint and try again.",
        ),
        "invalidKey": MessageLookupByLibrary.simpleMessage("Invalid key"),
        "invalidRecoveryKey": MessageLookupByLibrary.simpleMessage(
          "The recovery key you entered is not valid. Please make sure it contains 24 words, and check the spelling of each.\n\nIf you entered an older recovery code, make sure it is 64 characters long, and check each of them.",
        ),
        "invite": MessageLookupByLibrary.simpleMessage("Invite"),
        "inviteToEnte": MessageLookupByLibrary.simpleMessage("Invite to Ente"),
        "inviteYourFriends": MessageLookupByLibrary.simpleMessage(
          "Invite your friends",
        ),
        "inviteYourFriendsToEnte": MessageLookupByLibrary.simpleMessage(
          "Invite your friends to Ente",
        ),
        "itLooksLikeSomethingWentWrongPleaseRetryAfterSome":
            MessageLookupByLibrary.simpleMessage(
          "It looks like something went wrong. Please retry after some time. If the error persists, please contact our support team.",
        ),
        "itemCount": m44,
        "itemsShowTheNumberOfDaysRemainingBeforePermanentDeletion":
            MessageLookupByLibrary.simpleMessage(
          "Items show the number of days remaining before permanent deletion",
        ),
        "itemsWillBeRemovedFromAlbum": MessageLookupByLibrary.simpleMessage(
          "Selected items will be removed from this album",
        ),
        "join": MessageLookupByLibrary.simpleMessage("Join"),
        "joinAlbum": MessageLookupByLibrary.simpleMessage("Join album"),
        "joinAlbumConfirmationDialogBody": MessageLookupByLibrary.simpleMessage(
          "Joining an album will make your email visible to its participants.",
        ),
        "joinAlbumSubtext": MessageLookupByLibrary.simpleMessage(
          "to view and add your photos",
        ),
        "joinAlbumSubtextViewer": MessageLookupByLibrary.simpleMessage(
          "to add this to shared albums",
        ),
        "joinDiscord": MessageLookupByLibrary.simpleMessage("Join Discord"),
        "keepPhotos": MessageLookupByLibrary.simpleMessage("Keep Photos"),
        "kiloMeterUnit": MessageLookupByLibrary.simpleMessage("km"),
        "kindlyHelpUsWithThisInformation": MessageLookupByLibrary.simpleMessage(
          "Kindly help us with this information",
        ),
        "language": MessageLookupByLibrary.simpleMessage("Language"),
        "lastTimeWithThem": m45,
        "lastUpdated": MessageLookupByLibrary.simpleMessage("Last updated"),
<<<<<<< HEAD
=======
        "lastWeek": MessageLookupByLibrary.simpleMessage("Last week"),
>>>>>>> 0a6558bf
        "lastYearsTrip":
            MessageLookupByLibrary.simpleMessage("Last year\'s trip"),
        "leave": MessageLookupByLibrary.simpleMessage("Leave"),
        "leaveAlbum": MessageLookupByLibrary.simpleMessage("Leave album"),
        "leaveFamily": MessageLookupByLibrary.simpleMessage("Leave family"),
        "leaveSharedAlbum": MessageLookupByLibrary.simpleMessage(
          "Leave shared album?",
        ),
        "left": MessageLookupByLibrary.simpleMessage("Left"),
        "legacy": MessageLookupByLibrary.simpleMessage("Legacy"),
        "legacyAccounts":
            MessageLookupByLibrary.simpleMessage("Legacy accounts"),
        "legacyInvite": m46,
        "legacyPageDesc": MessageLookupByLibrary.simpleMessage(
          "Legacy allows trusted contacts to access your account in your absence.",
        ),
        "legacyPageDesc2": MessageLookupByLibrary.simpleMessage(
          "Trusted contacts can initiate account recovery, and if not blocked within 30 days, reset your password and access your account.",
        ),
        "light": MessageLookupByLibrary.simpleMessage("Light"),
        "lightTheme": MessageLookupByLibrary.simpleMessage("Light"),
        "link": MessageLookupByLibrary.simpleMessage("Link"),
        "linkCopiedToClipboard": MessageLookupByLibrary.simpleMessage(
          "Link copied to clipboard",
        ),
        "linkDeviceLimit": MessageLookupByLibrary.simpleMessage("Device limit"),
        "linkEmail": MessageLookupByLibrary.simpleMessage("Link email"),
        "linkEmailToContactBannerCaption": MessageLookupByLibrary.simpleMessage(
          "for faster sharing",
        ),
        "linkEnabled": MessageLookupByLibrary.simpleMessage("Enabled"),
        "linkExpired": MessageLookupByLibrary.simpleMessage("Expired"),
        "linkExpiresOn": m47,
        "linkExpiry": MessageLookupByLibrary.simpleMessage("Link expiry"),
        "linkHasExpired":
            MessageLookupByLibrary.simpleMessage("Link has expired"),
        "linkNeverExpires": MessageLookupByLibrary.simpleMessage("Never"),
        "linkPerson": MessageLookupByLibrary.simpleMessage("Link person"),
        "linkPersonCaption": MessageLookupByLibrary.simpleMessage(
          "for better sharing experience",
        ),
        "linkPersonToEmail": m48,
        "linkPersonToEmailConfirmation": m49,
        "livePhotos": MessageLookupByLibrary.simpleMessage("Live Photos"),
        "loadMessage1": MessageLookupByLibrary.simpleMessage(
          "You can share your subscription with your family",
        ),
        "loadMessage2": MessageLookupByLibrary.simpleMessage(
          "We have preserved over 200 million memories so far",
        ),
        "loadMessage3": MessageLookupByLibrary.simpleMessage(
          "We keep 3 copies of your data, one in an underground fallout shelter",
        ),
        "loadMessage4": MessageLookupByLibrary.simpleMessage(
          "All our apps are open source",
        ),
        "loadMessage5": MessageLookupByLibrary.simpleMessage(
          "Our source code and cryptography have been externally audited",
        ),
        "loadMessage6": MessageLookupByLibrary.simpleMessage(
          "You can share links to your albums with your loved ones",
        ),
        "loadMessage7": MessageLookupByLibrary.simpleMessage(
          "Our mobile apps run in the background to encrypt and backup any new photos you click",
        ),
        "loadMessage8": MessageLookupByLibrary.simpleMessage(
          "web.ente.io has a slick uploader",
        ),
        "loadMessage9": MessageLookupByLibrary.simpleMessage(
          "We use Xchacha20Poly1305 to safely encrypt your data",
        ),
        "loadingExifData": MessageLookupByLibrary.simpleMessage(
          "Loading EXIF data...",
        ),
        "loadingGallery": MessageLookupByLibrary.simpleMessage(
          "Loading gallery...",
        ),
        "loadingMessage": MessageLookupByLibrary.simpleMessage(
          "Loading your photos...",
        ),
        "loadingModel": MessageLookupByLibrary.simpleMessage(
          "Downloading models...",
        ),
        "loadingYourPhotos": MessageLookupByLibrary.simpleMessage(
          "Loading your photos...",
        ),
        "localGallery": MessageLookupByLibrary.simpleMessage("Local gallery"),
        "localIndexing": MessageLookupByLibrary.simpleMessage("Local indexing"),
        "localSyncErrorMessage": MessageLookupByLibrary.simpleMessage(
          "Looks like something went wrong since local photos sync is taking more time than expected. Please reach out to our support team",
        ),
        "location": MessageLookupByLibrary.simpleMessage("Location"),
        "locationName": MessageLookupByLibrary.simpleMessage("Location name"),
        "locationTagFeatureDescription": MessageLookupByLibrary.simpleMessage(
          "A location tag groups all photos that were taken within some radius of a photo",
        ),
        "locations": MessageLookupByLibrary.simpleMessage("Locations"),
        "lockButtonLabel": MessageLookupByLibrary.simpleMessage("Lock"),
        "lockscreen": MessageLookupByLibrary.simpleMessage("Lockscreen"),
        "logInLabel": MessageLookupByLibrary.simpleMessage("Log in"),
        "loggingOut": MessageLookupByLibrary.simpleMessage("Logging out..."),
        "loginSessionExpired": MessageLookupByLibrary.simpleMessage(
          "Session expired",
        ),
        "loginSessionExpiredDetails": MessageLookupByLibrary.simpleMessage(
          "Your session has expired. Please login again.",
        ),
        "loginTerms": MessageLookupByLibrary.simpleMessage(
          "By clicking log in, I agree to the <u-terms>terms of service</u-terms> and <u-policy>privacy policy</u-policy>",
        ),
        "loginWithTOTP":
            MessageLookupByLibrary.simpleMessage("Login with TOTP"),
        "logout": MessageLookupByLibrary.simpleMessage("Logout"),
        "logsDialogBody": MessageLookupByLibrary.simpleMessage(
          "This will send across logs to help us debug your issue. Please note that file names will be included to help track issues with specific files.",
        ),
        "longPressAnEmailToVerifyEndToEndEncryption":
            MessageLookupByLibrary.simpleMessage(
          "Long press an email to verify end to end encryption.",
        ),
        "longpressOnAnItemToViewInFullscreen":
            MessageLookupByLibrary.simpleMessage(
          "Long-press on an item to view in full-screen",
        ),
        "lookBackOnYourMemories": MessageLookupByLibrary.simpleMessage(
          "Look back on your memories 🌄",
        ),
        "loopVideoOff": MessageLookupByLibrary.simpleMessage("Loop video off"),
        "loopVideoOn": MessageLookupByLibrary.simpleMessage("Loop video on"),
        "lostDevice": MessageLookupByLibrary.simpleMessage("Lost device?"),
        "machineLearning":
            MessageLookupByLibrary.simpleMessage("Machine learning"),
        "magicSearch": MessageLookupByLibrary.simpleMessage("Magic search"),
        "magicSearchHint": MessageLookupByLibrary.simpleMessage(
          "Magic search allows to search photos by their contents, e.g. \'flower\', \'red car\', \'identity documents\'",
        ),
        "manage": MessageLookupByLibrary.simpleMessage("Manage"),
        "manageDeviceStorage": MessageLookupByLibrary.simpleMessage(
          "Manage device cache",
        ),
        "manageDeviceStorageDesc": MessageLookupByLibrary.simpleMessage(
          "Review and clear local cache storage.",
        ),
        "manageFamily": MessageLookupByLibrary.simpleMessage("Manage Family"),
        "manageLink": MessageLookupByLibrary.simpleMessage("Manage link"),
        "manageParticipants": MessageLookupByLibrary.simpleMessage("Manage"),
        "manageSubscription": MessageLookupByLibrary.simpleMessage(
          "Manage subscription",
        ),
        "manualPairDesc": MessageLookupByLibrary.simpleMessage(
          "Pair with PIN works with any screen you wish to view your album on.",
        ),
        "map": MessageLookupByLibrary.simpleMessage("Map"),
        "maps": MessageLookupByLibrary.simpleMessage("Maps"),
        "mastodon": MessageLookupByLibrary.simpleMessage("Mastodon"),
        "matrix": MessageLookupByLibrary.simpleMessage("Matrix"),
        "me": MessageLookupByLibrary.simpleMessage("Me"),
        "memories": MessageLookupByLibrary.simpleMessage("Memories"),
        "memoriesWidgetDesc": MessageLookupByLibrary.simpleMessage(
          "Select the kind of memories you wish to see on your homescreen.",
        ),
        "memoryCount": m50,
        "merchandise": MessageLookupByLibrary.simpleMessage("Merchandise"),
        "merge": MessageLookupByLibrary.simpleMessage("Merge"),
        "mergeWithExisting": MessageLookupByLibrary.simpleMessage(
          "Merge with existing",
        ),
        "mergedPhotos": MessageLookupByLibrary.simpleMessage("Merged photos"),
        "mlConsent": MessageLookupByLibrary.simpleMessage(
          "Enable machine learning",
        ),
        "mlConsentConfirmation": MessageLookupByLibrary.simpleMessage(
          "I understand, and wish to enable machine learning",
        ),
        "mlConsentDescription": MessageLookupByLibrary.simpleMessage(
          "If you enable machine learning, Ente will extract information like face geometry from files, including those shared with you.\n\nThis will happen on your device, and any generated biometric information will be end-to-end encrypted.",
        ),
        "mlConsentPrivacy": MessageLookupByLibrary.simpleMessage(
          "Please click here for more details about this feature in our privacy policy",
        ),
        "mlConsentTitle": MessageLookupByLibrary.simpleMessage(
          "Enable machine learning?",
        ),
        "mlIndexingDescription": MessageLookupByLibrary.simpleMessage(
          "Please note that machine learning will result in a higher bandwidth and battery usage until all items are indexed. Consider using the desktop app for faster indexing, all results will be synced automatically.",
        ),
        "mobileWebDesktop": MessageLookupByLibrary.simpleMessage(
          "Mobile, Web, Desktop",
        ),
        "moderateStrength": MessageLookupByLibrary.simpleMessage("Moderate"),
        "modifyYourQueryOrTrySearchingFor":
            MessageLookupByLibrary.simpleMessage(
          "Modify your query, or try searching for",
        ),
        "moments": MessageLookupByLibrary.simpleMessage("Moments"),
        "month": MessageLookupByLibrary.simpleMessage("month"),
        "monthly": MessageLookupByLibrary.simpleMessage("Monthly"),
        "moon": MessageLookupByLibrary.simpleMessage("In the moonlight"),
        "moreDetails": MessageLookupByLibrary.simpleMessage("More details"),
        "mostRecent": MessageLookupByLibrary.simpleMessage("Most recent"),
        "mostRelevant": MessageLookupByLibrary.simpleMessage("Most relevant"),
        "mountains": MessageLookupByLibrary.simpleMessage("Over the hills"),
        "moveItem": m51,
        "moveSelectedPhotosToOneDate": MessageLookupByLibrary.simpleMessage(
          "Move selected photos to one date",
        ),
        "moveToAlbum": MessageLookupByLibrary.simpleMessage("Move to album"),
        "moveToHiddenAlbum": MessageLookupByLibrary.simpleMessage(
          "Move to hidden album",
        ),
        "movedSuccessfullyTo": m52,
        "movedToTrash": MessageLookupByLibrary.simpleMessage("Moved to trash"),
        "movingFilesToAlbum": MessageLookupByLibrary.simpleMessage(
          "Moving files to album...",
        ),
        "name": MessageLookupByLibrary.simpleMessage("Name"),
        "nameTheAlbum": MessageLookupByLibrary.simpleMessage("Name the album"),
        "networkConnectionRefusedErr": MessageLookupByLibrary.simpleMessage(
          "Unable to connect to Ente, please retry after sometime. If the error persists, please contact support.",
        ),
        "networkHostLookUpErr": MessageLookupByLibrary.simpleMessage(
          "Unable to connect to Ente, please check your network settings and contact support if the error persists.",
        ),
        "never": MessageLookupByLibrary.simpleMessage("Never"),
        "newAlbum": MessageLookupByLibrary.simpleMessage("New album"),
        "newLocation": MessageLookupByLibrary.simpleMessage("New location"),
        "newPerson": MessageLookupByLibrary.simpleMessage("New person"),
        "newPhotosEmoji": MessageLookupByLibrary.simpleMessage(" new 📸"),
        "newRange": MessageLookupByLibrary.simpleMessage("New range"),
        "newToEnte": MessageLookupByLibrary.simpleMessage("New to Ente"),
        "newest": MessageLookupByLibrary.simpleMessage("Newest"),
        "next": MessageLookupByLibrary.simpleMessage("Next"),
        "no": MessageLookupByLibrary.simpleMessage("No"),
        "noAlbumsSharedByYouYet": MessageLookupByLibrary.simpleMessage(
          "No albums shared by you yet",
        ),
        "noDeviceFound":
            MessageLookupByLibrary.simpleMessage("No device found"),
        "noDeviceLimit": MessageLookupByLibrary.simpleMessage("None"),
        "noDeviceThatCanBeDeleted": MessageLookupByLibrary.simpleMessage(
          "You\'ve no files on this device that can be deleted",
        ),
        "noDuplicates": MessageLookupByLibrary.simpleMessage("✨ No duplicates"),
        "noEnteAccountExclamation": MessageLookupByLibrary.simpleMessage(
          "No Ente account!",
        ),
        "noExifData": MessageLookupByLibrary.simpleMessage("No EXIF data"),
        "noFacesFound": MessageLookupByLibrary.simpleMessage("No faces found"),
        "noHiddenPhotosOrVideos": MessageLookupByLibrary.simpleMessage(
          "No hidden photos or videos",
        ),
        "noImagesWithLocation": MessageLookupByLibrary.simpleMessage(
          "No images with location",
        ),
        "noInternetConnection": MessageLookupByLibrary.simpleMessage(
          "No internet connection",
        ),
        "noPhotosAreBeingBackedUpRightNow":
            MessageLookupByLibrary.simpleMessage(
          "No photos are being backed up right now",
        ),
        "noPhotosFoundHere": MessageLookupByLibrary.simpleMessage(
          "No photos found here",
        ),
        "noQuickLinksSelected": MessageLookupByLibrary.simpleMessage(
          "No quick links selected",
        ),
        "noRecoveryKey":
            MessageLookupByLibrary.simpleMessage("No recovery key?"),
        "noRecoveryKeyNoDecryption": MessageLookupByLibrary.simpleMessage(
          "Due to the nature of our end-to-end encryption protocol, your data cannot be decrypted without your password or recovery key",
        ),
        "noResults": MessageLookupByLibrary.simpleMessage("No results"),
        "noResultsFound":
            MessageLookupByLibrary.simpleMessage("No results found"),
        "noSuggestionsForPerson": m53,
        "noSystemLockFound": MessageLookupByLibrary.simpleMessage(
          "No system lock found",
        ),
        "notPersonLabel": m54,
        "notThisPerson":
            MessageLookupByLibrary.simpleMessage("Not this person?"),
        "nothingSharedWithYouYet": MessageLookupByLibrary.simpleMessage(
          "Nothing shared with you yet",
        ),
        "nothingToSeeHere": MessageLookupByLibrary.simpleMessage(
          "Nothing to see here! 👀",
        ),
        "notifications": MessageLookupByLibrary.simpleMessage("Notifications"),
        "ok": MessageLookupByLibrary.simpleMessage("Ok"),
        "onDevice": MessageLookupByLibrary.simpleMessage("On device"),
        "onEnte": MessageLookupByLibrary.simpleMessage(
          "On <branding>ente</branding>",
        ),
        "onTheRoad": MessageLookupByLibrary.simpleMessage("On the road again"),
        "onThisDay": MessageLookupByLibrary.simpleMessage("On this day"),
        "onThisDayMemories": MessageLookupByLibrary.simpleMessage(
          "On this day memories",
        ),
        "onThisDayNotificationExplanation":
            MessageLookupByLibrary.simpleMessage(
          "Receive reminders about memories from this day in previous years.",
        ),
        "onlyFamilyAdminCanChangeCode": m55,
        "onlyThem": MessageLookupByLibrary.simpleMessage("Only them"),
        "oops": MessageLookupByLibrary.simpleMessage("Oops"),
        "oopsCouldNotSaveEdits": MessageLookupByLibrary.simpleMessage(
          "Oops, could not save edits",
        ),
        "oopsSomethingWentWrong": MessageLookupByLibrary.simpleMessage(
          "Oops, something went wrong",
        ),
        "openAlbumInBrowser": MessageLookupByLibrary.simpleMessage(
          "Open album in browser",
        ),
        "openAlbumInBrowserTitle": MessageLookupByLibrary.simpleMessage(
          "Please use the web app to add photos to this album",
        ),
        "openFile": MessageLookupByLibrary.simpleMessage("Open file"),
        "openSettings": MessageLookupByLibrary.simpleMessage("Open Settings"),
        "openTheItem": MessageLookupByLibrary.simpleMessage("• Open the item"),
        "openstreetmapContributors": MessageLookupByLibrary.simpleMessage(
          "OpenStreetMap contributors",
        ),
        "optionalAsShortAsYouLike": MessageLookupByLibrary.simpleMessage(
          "Optional, as short as you like...",
        ),
        "orMergeWithExistingPerson": MessageLookupByLibrary.simpleMessage(
          "Or merge with existing",
        ),
        "orPickAnExistingOne": MessageLookupByLibrary.simpleMessage(
          "Or pick an existing one",
        ),
        "orPickFromYourContacts": MessageLookupByLibrary.simpleMessage(
          "or pick from your contacts",
        ),
        "otherDetectedFaces": MessageLookupByLibrary.simpleMessage(
          "Other detected faces",
        ),
        "pair": MessageLookupByLibrary.simpleMessage("Pair"),
        "pairWithPin": MessageLookupByLibrary.simpleMessage("Pair with PIN"),
        "pairingComplete":
            MessageLookupByLibrary.simpleMessage("Pairing complete"),
        "panorama": MessageLookupByLibrary.simpleMessage("Panorama"),
        "partyWithThem": m56,
        "passKeyPendingVerification": MessageLookupByLibrary.simpleMessage(
          "Verification is still pending",
        ),
        "passkey": MessageLookupByLibrary.simpleMessage("Passkey"),
        "passkeyAuthTitle": MessageLookupByLibrary.simpleMessage(
          "Passkey verification",
        ),
        "password": MessageLookupByLibrary.simpleMessage("Password"),
        "passwordChangedSuccessfully": MessageLookupByLibrary.simpleMessage(
          "Password changed successfully",
        ),
        "passwordLock": MessageLookupByLibrary.simpleMessage("Password lock"),
        "passwordStrength": m57,
        "passwordStrengthInfo": MessageLookupByLibrary.simpleMessage(
          "Password strength is calculated considering the length of the password, used characters, and whether or not the password appears in the top 10,000 most used passwords",
        ),
        "passwordWarning": MessageLookupByLibrary.simpleMessage(
          "We don\'t store this password, so if you forget, <underline>we cannot decrypt your data</underline>",
        ),
        "pastYearsMemories": MessageLookupByLibrary.simpleMessage(
          "Past years\' memories",
        ),
        "paymentDetails":
            MessageLookupByLibrary.simpleMessage("Payment details"),
        "paymentFailed": MessageLookupByLibrary.simpleMessage("Payment failed"),
        "paymentFailedMessage": MessageLookupByLibrary.simpleMessage(
          "Unfortunately your payment failed. Please contact support and we\'ll help you out!",
        ),
        "paymentFailedTalkToProvider": m58,
        "pendingItems": MessageLookupByLibrary.simpleMessage("Pending items"),
        "pendingSync": MessageLookupByLibrary.simpleMessage("Pending sync"),
        "people": MessageLookupByLibrary.simpleMessage("People"),
        "peopleUsingYourCode": MessageLookupByLibrary.simpleMessage(
          "People using your code",
        ),
        "peopleWidgetDesc": MessageLookupByLibrary.simpleMessage(
          "Select the people you wish to see on your homescreen.",
        ),
        "permDeleteWarning": MessageLookupByLibrary.simpleMessage(
          "All items in trash will be permanently deleted\n\nThis action cannot be undone",
        ),
        "permanentlyDelete": MessageLookupByLibrary.simpleMessage(
          "Permanently delete",
        ),
        "permanentlyDeleteFromDevice": MessageLookupByLibrary.simpleMessage(
          "Permanently delete from device?",
        ),
        "personIsAge": m59,
        "personName": MessageLookupByLibrary.simpleMessage("Person name"),
        "personTurningAge": m60,
        "pets": MessageLookupByLibrary.simpleMessage("Furry companions"),
        "photoDescriptions": MessageLookupByLibrary.simpleMessage(
          "Photo descriptions",
        ),
        "photoGridSize":
            MessageLookupByLibrary.simpleMessage("Photo grid size"),
        "photoSmallCase": MessageLookupByLibrary.simpleMessage("photo"),
        "photocountPhotos": m61,
        "photos": MessageLookupByLibrary.simpleMessage("Photos"),
        "photosAddedByYouWillBeRemovedFromTheAlbum":
            MessageLookupByLibrary.simpleMessage(
          "Photos added by you will be removed from the album",
        ),
        "photosCount": m62,
        "photosKeepRelativeTimeDifference":
            MessageLookupByLibrary.simpleMessage(
          "Photos keep relative time difference",
        ),
        "pickCenterPoint": MessageLookupByLibrary.simpleMessage(
          "Pick center point",
        ),
        "pinAlbum": MessageLookupByLibrary.simpleMessage("Pin album"),
        "pinLock": MessageLookupByLibrary.simpleMessage("PIN lock"),
        "playOnTv": MessageLookupByLibrary.simpleMessage("Play album on TV"),
        "playOriginal": MessageLookupByLibrary.simpleMessage("Play original"),
        "playStoreFreeTrialValidTill": m63,
        "playStream": MessageLookupByLibrary.simpleMessage("Play stream"),
        "playstoreSubscription": MessageLookupByLibrary.simpleMessage(
          "PlayStore subscription",
        ),
        "pleaseCheckYourInternetConnectionAndTryAgain":
            MessageLookupByLibrary.simpleMessage(
          "Please check your internet connection and try again.",
        ),
        "pleaseContactSupportAndWeWillBeHappyToHelp":
            MessageLookupByLibrary.simpleMessage(
          "Please contact support@ente.io and we will be happy to help!",
        ),
        "pleaseContactSupportIfTheProblemPersists":
            MessageLookupByLibrary.simpleMessage(
          "Please contact support if the problem persists",
        ),
        "pleaseEmailUsAt": m64,
        "pleaseGrantPermissions": MessageLookupByLibrary.simpleMessage(
          "Please grant permissions",
        ),
        "pleaseLoginAgain": MessageLookupByLibrary.simpleMessage(
          "Please login again",
        ),
        "pleaseSelectQuickLinksToRemove": MessageLookupByLibrary.simpleMessage(
          "Please select quick links to remove",
        ),
        "pleaseSendTheLogsTo": m65,
        "pleaseTryAgain":
            MessageLookupByLibrary.simpleMessage("Please try again"),
        "pleaseVerifyTheCodeYouHaveEntered":
            MessageLookupByLibrary.simpleMessage(
          "Please verify the code you have entered",
        ),
        "pleaseWait": MessageLookupByLibrary.simpleMessage("Please wait..."),
        "pleaseWaitDeletingAlbum": MessageLookupByLibrary.simpleMessage(
          "Please wait, deleting album",
        ),
        "pleaseWaitForSometimeBeforeRetrying":
            MessageLookupByLibrary.simpleMessage(
          "Please wait for sometime before retrying",
        ),
        "pleaseWaitThisWillTakeAWhile": MessageLookupByLibrary.simpleMessage(
          "Please wait, this will take a while.",
        ),
        "posingWithThem": m66,
        "preparingLogs":
            MessageLookupByLibrary.simpleMessage("Preparing logs..."),
        "preserveMore": MessageLookupByLibrary.simpleMessage("Preserve more"),
        "pressAndHoldToPlayVideo": MessageLookupByLibrary.simpleMessage(
          "Press and hold to play video",
        ),
        "pressAndHoldToPlayVideoDetailed": MessageLookupByLibrary.simpleMessage(
          "Press and hold on the image to  play video",
        ),
        "previous": MessageLookupByLibrary.simpleMessage("Previous"),
        "privacy": MessageLookupByLibrary.simpleMessage("Privacy"),
        "privacyPolicyTitle": MessageLookupByLibrary.simpleMessage(
          "Privacy Policy",
        ),
        "privateBackups":
            MessageLookupByLibrary.simpleMessage("Private backups"),
        "privateSharing":
            MessageLookupByLibrary.simpleMessage("Private sharing"),
        "proceed": MessageLookupByLibrary.simpleMessage("Proceed"),
        "processed": MessageLookupByLibrary.simpleMessage("Processed"),
        "processing": MessageLookupByLibrary.simpleMessage("Processing"),
        "processingImport": m67,
        "processingVideos": MessageLookupByLibrary.simpleMessage(
          "Processing videos",
        ),
        "publicLinkCreated": MessageLookupByLibrary.simpleMessage(
          "Public link created",
        ),
        "publicLinkEnabled": MessageLookupByLibrary.simpleMessage(
          "Public link enabled",
        ),
        "questionmark": MessageLookupByLibrary.simpleMessage("?"),
        "queued": MessageLookupByLibrary.simpleMessage("Queued"),
        "quickLinks": MessageLookupByLibrary.simpleMessage("Quick links"),
        "radius": MessageLookupByLibrary.simpleMessage("Radius"),
        "raiseTicket": MessageLookupByLibrary.simpleMessage("Raise ticket"),
        "rateTheApp": MessageLookupByLibrary.simpleMessage("Rate the app"),
        "rateUs": MessageLookupByLibrary.simpleMessage("Rate us"),
        "rateUsOnStore": m68,
        "reassignMe": MessageLookupByLibrary.simpleMessage("Reassign \"Me\""),
        "reassignedToName": m69,
        "reassigningLoading": MessageLookupByLibrary.simpleMessage(
          "Reassigning...",
        ),
        "receiveRemindersOnBirthdays": MessageLookupByLibrary.simpleMessage(
          "Receive reminders when it\'s someone\'s birthday. Tapping on the notification will take you to photos of the birthday person.",
        ),
        "recover": MessageLookupByLibrary.simpleMessage("Recover"),
        "recoverAccount":
            MessageLookupByLibrary.simpleMessage("Recover account"),
        "recoverButton": MessageLookupByLibrary.simpleMessage("Recover"),
        "recoveryAccount":
            MessageLookupByLibrary.simpleMessage("Recover account"),
        "recoveryInitiated": MessageLookupByLibrary.simpleMessage(
          "Recovery initiated",
        ),
        "recoveryInitiatedDesc": m70,
        "recoveryKey": MessageLookupByLibrary.simpleMessage("Recovery key"),
        "recoveryKeyCopiedToClipboard": MessageLookupByLibrary.simpleMessage(
          "Recovery key copied to clipboard",
        ),
        "recoveryKeyOnForgotPassword": MessageLookupByLibrary.simpleMessage(
          "If you forget your password, the only way you can recover your data is with this key.",
        ),
        "recoveryKeySaveDescription": MessageLookupByLibrary.simpleMessage(
          "We don\'t store this key, please save this 24 word key in a safe place.",
        ),
        "recoveryKeySuccessBody": MessageLookupByLibrary.simpleMessage(
          "Great! Your recovery key is valid. Thank you for verifying.\n\nPlease remember to keep your recovery key safely backed up.",
        ),
        "recoveryKeyVerified": MessageLookupByLibrary.simpleMessage(
          "Recovery key verified",
        ),
        "recoveryKeyVerifyReason": MessageLookupByLibrary.simpleMessage(
          "Your recovery key is the only way to recover your photos if you forget your password. You can find your recovery key in Settings > Account.\n\nPlease enter your recovery key here to verify that you have saved it correctly.",
        ),
        "recoveryReady": m71,
        "recoverySuccessful": MessageLookupByLibrary.simpleMessage(
          "Recovery successful!",
        ),
        "recoveryWarning": MessageLookupByLibrary.simpleMessage(
          "A trusted contact is trying to access your account",
        ),
        "recoveryWarningBody": m72,
        "recreatePasswordBody": MessageLookupByLibrary.simpleMessage(
          "The current device is not powerful enough to verify your password, but we can regenerate in a way that works with all devices.\n\nPlease login using your recovery key and regenerate your password (you can use the same one again if you wish).",
        ),
        "recreatePasswordTitle": MessageLookupByLibrary.simpleMessage(
          "Recreate password",
        ),
        "reddit": MessageLookupByLibrary.simpleMessage("Reddit"),
        "reenterPassword": MessageLookupByLibrary.simpleMessage(
          "Re-enter password",
        ),
        "reenterPin": MessageLookupByLibrary.simpleMessage("Re-enter PIN"),
        "referFriendsAnd2xYourPlan": MessageLookupByLibrary.simpleMessage(
          "Refer friends and 2x your plan",
        ),
        "referralStep1": MessageLookupByLibrary.simpleMessage(
          "1. Give this code to your friends",
        ),
        "referralStep2": MessageLookupByLibrary.simpleMessage(
          "2. They sign up for a paid plan",
        ),
        "referralStep3": m73,
        "referrals": MessageLookupByLibrary.simpleMessage("Referrals"),
        "referralsAreCurrentlyPaused": MessageLookupByLibrary.simpleMessage(
          "Referrals are currently paused",
        ),
        "rejectRecovery":
            MessageLookupByLibrary.simpleMessage("Reject recovery"),
        "remindToEmptyDeviceTrash": MessageLookupByLibrary.simpleMessage(
          "Also empty \"Recently Deleted\" from \"Settings\" -> \"Storage\" to claim the freed space",
        ),
        "remindToEmptyEnteTrash": MessageLookupByLibrary.simpleMessage(
          "Also empty your \"Trash\" to claim the freed up space",
        ),
        "remoteImages": MessageLookupByLibrary.simpleMessage("Remote images"),
        "remoteThumbnails": MessageLookupByLibrary.simpleMessage(
          "Remote thumbnails",
        ),
        "remoteVideos": MessageLookupByLibrary.simpleMessage("Remote videos"),
        "remove": MessageLookupByLibrary.simpleMessage("Remove"),
        "removeDuplicates": MessageLookupByLibrary.simpleMessage(
          "Remove duplicates",
        ),
        "removeDuplicatesDesc": MessageLookupByLibrary.simpleMessage(
          "Review and remove files that are exact duplicates.",
        ),
        "removeFromAlbum": MessageLookupByLibrary.simpleMessage(
          "Remove from album",
        ),
        "removeFromAlbumTitle": MessageLookupByLibrary.simpleMessage(
          "Remove from album?",
        ),
        "removeFromFavorite": MessageLookupByLibrary.simpleMessage(
          "Remove from favorites",
        ),
        "removeInvite": MessageLookupByLibrary.simpleMessage("Remove invite"),
        "removeLink": MessageLookupByLibrary.simpleMessage("Remove link"),
        "removeParticipant": MessageLookupByLibrary.simpleMessage(
          "Remove participant",
        ),
        "removeParticipantBody": m74,
        "removePersonLabel": MessageLookupByLibrary.simpleMessage(
          "Remove person label",
        ),
        "removePublicLink": MessageLookupByLibrary.simpleMessage(
          "Remove public link",
        ),
        "removePublicLinks": MessageLookupByLibrary.simpleMessage(
          "Remove public links",
        ),
        "removeShareItemsWarning": MessageLookupByLibrary.simpleMessage(
          "Some of the items you are removing were added by other people, and you will lose access to them",
        ),
        "removeWithQuestionMark":
            MessageLookupByLibrary.simpleMessage("Remove?"),
        "removeYourselfAsTrustedContact": MessageLookupByLibrary.simpleMessage(
          "Remove yourself as trusted contact",
        ),
        "removingFromFavorites": MessageLookupByLibrary.simpleMessage(
          "Removing from favorites...",
        ),
        "rename": MessageLookupByLibrary.simpleMessage("Rename"),
        "renameAlbum": MessageLookupByLibrary.simpleMessage("Rename album"),
        "renameFile": MessageLookupByLibrary.simpleMessage("Rename file"),
        "renewSubscription": MessageLookupByLibrary.simpleMessage(
          "Renew subscription",
        ),
        "renewsOn": m75,
        "reportABug": MessageLookupByLibrary.simpleMessage("Report a bug"),
        "reportBug": MessageLookupByLibrary.simpleMessage("Report bug"),
        "resendEmail": MessageLookupByLibrary.simpleMessage("Resend email"),
        "reset": MessageLookupByLibrary.simpleMessage("Reset"),
        "resetIgnoredFiles": MessageLookupByLibrary.simpleMessage(
          "Reset ignored files",
        ),
        "resetPasswordTitle": MessageLookupByLibrary.simpleMessage(
          "Reset password",
        ),
        "resetPerson": MessageLookupByLibrary.simpleMessage("Remove"),
        "resetToDefault":
            MessageLookupByLibrary.simpleMessage("Reset to default"),
        "restore": MessageLookupByLibrary.simpleMessage("Restore"),
        "restoreToAlbum":
            MessageLookupByLibrary.simpleMessage("Restore to album"),
        "restoringFiles": MessageLookupByLibrary.simpleMessage(
          "Restoring files...",
        ),
        "resumableUploads": MessageLookupByLibrary.simpleMessage(
          "Resumable uploads",
        ),
        "retry": MessageLookupByLibrary.simpleMessage("Retry"),
        "review": MessageLookupByLibrary.simpleMessage("Review"),
        "reviewDeduplicateItems": MessageLookupByLibrary.simpleMessage(
          "Please review and delete the items you believe are duplicates.",
        ),
        "reviewSuggestions": MessageLookupByLibrary.simpleMessage(
          "Review suggestions",
        ),
        "right": MessageLookupByLibrary.simpleMessage("Right"),
        "roadtripWithThem": m76,
        "rotate": MessageLookupByLibrary.simpleMessage("Rotate"),
        "rotateLeft": MessageLookupByLibrary.simpleMessage("Rotate left"),
        "rotateRight": MessageLookupByLibrary.simpleMessage("Rotate right"),
        "safelyStored": MessageLookupByLibrary.simpleMessage("Safely stored"),
        "same": MessageLookupByLibrary.simpleMessage("Same"),
        "sameperson": MessageLookupByLibrary.simpleMessage("Same person?"),
        "save": MessageLookupByLibrary.simpleMessage("Save"),
        "saveAsAnotherPerson": MessageLookupByLibrary.simpleMessage(
          "Save as another person",
        ),
        "saveChangesBeforeLeavingQuestion":
            MessageLookupByLibrary.simpleMessage(
          "Save changes before leaving?",
        ),
        "saveCollage": MessageLookupByLibrary.simpleMessage("Save collage"),
        "saveCopy": MessageLookupByLibrary.simpleMessage("Save copy"),
        "saveKey": MessageLookupByLibrary.simpleMessage("Save key"),
        "savePerson": MessageLookupByLibrary.simpleMessage("Save person"),
        "saveYourRecoveryKeyIfYouHaventAlready":
            MessageLookupByLibrary.simpleMessage(
          "Save your recovery key if you haven\'t already",
        ),
        "saving": MessageLookupByLibrary.simpleMessage("Saving..."),
        "savingEdits": MessageLookupByLibrary.simpleMessage("Saving edits..."),
        "scanCode": MessageLookupByLibrary.simpleMessage("Scan code"),
        "scanThisBarcodeWithnyourAuthenticatorApp":
            MessageLookupByLibrary.simpleMessage(
          "Scan this barcode with\nyour authenticator app",
        ),
        "search": MessageLookupByLibrary.simpleMessage("Search"),
        "searchAlbumsEmptySection":
            MessageLookupByLibrary.simpleMessage("Albums"),
        "searchByAlbumNameHint":
            MessageLookupByLibrary.simpleMessage("Album name"),
        "searchByExamples": MessageLookupByLibrary.simpleMessage(
          "• Album names (e.g. \"Camera\")\n• Types of files (e.g. \"Videos\", \".gif\")\n• Years and months (e.g. \"2022\", \"January\")\n• Holidays (e.g. \"Christmas\")\n• Photo descriptions (e.g. “#fun”)",
        ),
        "searchCaptionEmptySection": MessageLookupByLibrary.simpleMessage(
          "Add descriptions like \"#trip\" in photo info to quickly find them here",
        ),
        "searchDatesEmptySection": MessageLookupByLibrary.simpleMessage(
          "Search by a date, month or year",
        ),
        "searchDiscoverEmptySection": MessageLookupByLibrary.simpleMessage(
          "Images will be shown here once processing and syncing is complete",
        ),
        "searchFaceEmptySection": MessageLookupByLibrary.simpleMessage(
          "People will be shown here once indexing is done",
        ),
        "searchFileTypesAndNamesEmptySection":
            MessageLookupByLibrary.simpleMessage(
          "File types and names",
        ),
        "searchHint1": MessageLookupByLibrary.simpleMessage(
          "Fast, on-device search",
        ),
        "searchHint2": MessageLookupByLibrary.simpleMessage(
          "Photo dates, descriptions",
        ),
        "searchHint3": MessageLookupByLibrary.simpleMessage(
          "Albums, file names, and types",
        ),
        "searchHint4": MessageLookupByLibrary.simpleMessage("Location"),
        "searchHint5": MessageLookupByLibrary.simpleMessage(
          "Coming soon: Faces & magic search ✨",
        ),
        "searchLocationEmptySection": MessageLookupByLibrary.simpleMessage(
          "Group photos that are taken within some radius of a photo",
        ),
        "searchPeopleEmptySection": MessageLookupByLibrary.simpleMessage(
          "Invite people, and you\'ll see all photos shared by them here",
        ),
        "searchPersonsEmptySection": MessageLookupByLibrary.simpleMessage(
          "People will be shown here once processing and syncing is complete",
        ),
        "searchResultCount": m77,
        "searchSectionsLengthMismatch": m78,
        "security": MessageLookupByLibrary.simpleMessage("Security"),
        "seePublicAlbumLinksInApp": MessageLookupByLibrary.simpleMessage(
          "See public album links in app",
        ),
        "selectALocation": MessageLookupByLibrary.simpleMessage(
          "Select a location",
        ),
        "selectALocationFirst": MessageLookupByLibrary.simpleMessage(
          "Select a location first",
        ),
        "selectAlbum": MessageLookupByLibrary.simpleMessage("Select album"),
        "selectAll": MessageLookupByLibrary.simpleMessage("Select all"),
        "selectAllShort": MessageLookupByLibrary.simpleMessage("All"),
        "selectCoverPhoto": MessageLookupByLibrary.simpleMessage(
          "Select cover photo",
        ),
        "selectDate": MessageLookupByLibrary.simpleMessage("Select date"),
        "selectFoldersForBackup": MessageLookupByLibrary.simpleMessage(
          "Select folders for backup",
        ),
        "selectItemsToAdd": MessageLookupByLibrary.simpleMessage(
          "Select items to add",
        ),
        "selectLanguage":
            MessageLookupByLibrary.simpleMessage("Select Language"),
        "selectMailApp":
            MessageLookupByLibrary.simpleMessage("Select mail app"),
        "selectMorePhotos": MessageLookupByLibrary.simpleMessage(
          "Select more photos",
        ),
        "selectOneDateAndTime": MessageLookupByLibrary.simpleMessage(
          "Select one date and time",
        ),
        "selectOneDateAndTimeForAll": MessageLookupByLibrary.simpleMessage(
          "Select one date and time for all",
        ),
        "selectPersonToLink": MessageLookupByLibrary.simpleMessage(
          "Select person to link",
        ),
        "selectReason": MessageLookupByLibrary.simpleMessage("Select reason"),
        "selectStartOfRange": MessageLookupByLibrary.simpleMessage(
          "Select start of range",
        ),
        "selectTime": MessageLookupByLibrary.simpleMessage("Select time"),
        "selectYourFace":
            MessageLookupByLibrary.simpleMessage("Select your face"),
        "selectYourPlan":
            MessageLookupByLibrary.simpleMessage("Select your plan"),
        "selectedAlbums": m79,
        "selectedFilesAreNotOnEnte": MessageLookupByLibrary.simpleMessage(
          "Selected files are not on Ente",
        ),
        "selectedFoldersWillBeEncryptedAndBackedUp":
            MessageLookupByLibrary.simpleMessage(
          "Selected folders will be encrypted and backed up",
        ),
        "selectedItemsWillBeDeletedFromAllAlbumsAndMoved":
            MessageLookupByLibrary.simpleMessage(
          "Selected items will be deleted from all albums and moved to trash.",
        ),
        "selectedItemsWillBeRemovedFromThisPerson":
            MessageLookupByLibrary.simpleMessage(
          "Selected items will be removed from this person, but not deleted from your library.",
        ),
        "selectedPhotos": m80,
        "selectedPhotosWithYours": m81,
        "selfiesWithThem": m82,
        "send": MessageLookupByLibrary.simpleMessage("Send"),
        "sendEmail": MessageLookupByLibrary.simpleMessage("Send email"),
        "sendInvite": MessageLookupByLibrary.simpleMessage("Send invite"),
        "sendLink": MessageLookupByLibrary.simpleMessage("Send link"),
        "serverEndpoint":
            MessageLookupByLibrary.simpleMessage("Server endpoint"),
        "sessionExpired":
            MessageLookupByLibrary.simpleMessage("Session expired"),
        "sessionIdMismatch": MessageLookupByLibrary.simpleMessage(
          "Session ID mismatch",
        ),
        "setAPassword": MessageLookupByLibrary.simpleMessage("Set a password"),
        "setAs": MessageLookupByLibrary.simpleMessage("Set as"),
        "setCover": MessageLookupByLibrary.simpleMessage("Set cover"),
        "setLabel": MessageLookupByLibrary.simpleMessage("Set"),
        "setNewPassword":
            MessageLookupByLibrary.simpleMessage("Set new password"),
        "setNewPin": MessageLookupByLibrary.simpleMessage("Set new PIN"),
        "setPasswordTitle":
            MessageLookupByLibrary.simpleMessage("Set password"),
        "setRadius": MessageLookupByLibrary.simpleMessage("Set radius"),
        "setupComplete": MessageLookupByLibrary.simpleMessage("Setup complete"),
        "share": MessageLookupByLibrary.simpleMessage("Share"),
        "shareALink": MessageLookupByLibrary.simpleMessage("Share a link"),
        "shareAlbumHint": MessageLookupByLibrary.simpleMessage(
          "Open an album and tap the share button on the top right to share.",
        ),
        "shareAnAlbumNow": MessageLookupByLibrary.simpleMessage(
          "Share an album now",
        ),
        "shareLink": MessageLookupByLibrary.simpleMessage("Share link"),
        "shareMyVerificationID": m83,
        "shareOnlyWithThePeopleYouWant": MessageLookupByLibrary.simpleMessage(
          "Share only with the people you want",
        ),
        "shareTextConfirmOthersVerificationID": m84,
        "shareTextRecommendUsingEnte": MessageLookupByLibrary.simpleMessage(
          "Download Ente so we can easily share original quality photos and videos\n\nhttps://ente.io",
        ),
        "shareTextReferralCode": m85,
        "shareWithNonenteUsers": MessageLookupByLibrary.simpleMessage(
          "Share with non-Ente users",
        ),
        "shareWithPeopleSectionTitle": m86,
        "shareYourFirstAlbum": MessageLookupByLibrary.simpleMessage(
          "Share your first album",
        ),
        "sharedAlbumSectionDescription": MessageLookupByLibrary.simpleMessage(
          "Create shared and collaborative albums with other Ente users, including users on free plans.",
        ),
        "sharedByMe": MessageLookupByLibrary.simpleMessage("Shared by me"),
        "sharedByYou": MessageLookupByLibrary.simpleMessage("Shared by you"),
        "sharedPhotoNotifications": MessageLookupByLibrary.simpleMessage(
          "New shared photos",
        ),
        "sharedPhotoNotificationsExplanation":
            MessageLookupByLibrary.simpleMessage(
          "Receive notifications when someone adds a photo to a shared album that you\'re a part of",
        ),
        "sharedWith": m87,
        "sharedWithMe": MessageLookupByLibrary.simpleMessage("Shared with me"),
        "sharedWithYou":
            MessageLookupByLibrary.simpleMessage("Shared with you"),
        "sharing": MessageLookupByLibrary.simpleMessage("Sharing..."),
        "shiftDatesAndTime": MessageLookupByLibrary.simpleMessage(
          "Shift dates and time",
        ),
        "shouldRemoveFilesSmartAlbumsDesc":
            MessageLookupByLibrary.simpleMessage(
          "Should the files related to the person that were previously selected in smart albums be removed?",
        ),
        "showLessFaces":
            MessageLookupByLibrary.simpleMessage("Show less faces"),
        "showMemories": MessageLookupByLibrary.simpleMessage("Show memories"),
        "showMoreFaces":
            MessageLookupByLibrary.simpleMessage("Show more faces"),
        "showPerson": MessageLookupByLibrary.simpleMessage("Show person"),
        "signOutFromOtherDevices": MessageLookupByLibrary.simpleMessage(
          "Sign out from other devices",
        ),
        "signOutOtherBody": MessageLookupByLibrary.simpleMessage(
          "If you think someone might know your password, you can force all other devices using your account to sign out.",
        ),
        "signOutOtherDevices": MessageLookupByLibrary.simpleMessage(
          "Sign out other devices",
        ),
        "signUpTerms": MessageLookupByLibrary.simpleMessage(
          "I agree to the <u-terms>terms of service</u-terms> and <u-policy>privacy policy</u-policy>",
        ),
        "singleFileDeleteFromDevice": m88,
        "singleFileDeleteHighlight": MessageLookupByLibrary.simpleMessage(
          "It will be deleted from all albums.",
        ),
        "singleFileInBothLocalAndRemote": m89,
        "singleFileInRemoteOnly": m90,
        "skip": MessageLookupByLibrary.simpleMessage("Skip"),
        "smartMemories": MessageLookupByLibrary.simpleMessage("Smart memories"),
        "social": MessageLookupByLibrary.simpleMessage("Social"),
        "someItemsAreInBothEnteAndYourDevice":
            MessageLookupByLibrary.simpleMessage(
          "Some items are in both Ente and your device.",
        ),
        "someOfTheFilesYouAreTryingToDeleteAre":
            MessageLookupByLibrary.simpleMessage(
          "Some of the files you are trying to delete are only available on your device and cannot be recovered if deleted",
        ),
        "someoneSharingAlbumsWithYouShouldSeeTheSameId":
            MessageLookupByLibrary.simpleMessage(
          "Someone sharing albums with you should see the same ID on their device.",
        ),
        "somethingWentWrong": MessageLookupByLibrary.simpleMessage(
          "Something went wrong",
        ),
        "somethingWentWrongPleaseTryAgain":
            MessageLookupByLibrary.simpleMessage(
          "Something went wrong, please try again",
        ),
        "sorry": MessageLookupByLibrary.simpleMessage("Sorry"),
        "sorryBackupFailedDesc": MessageLookupByLibrary.simpleMessage(
          "Sorry, we could not backup this file right now, we will retry later.",
        ),
        "sorryCouldNotAddToFavorites": MessageLookupByLibrary.simpleMessage(
          "Sorry, could not add to favorites!",
        ),
        "sorryCouldNotRemoveFromFavorites":
            MessageLookupByLibrary.simpleMessage(
          "Sorry, could not remove from favorites!",
        ),
        "sorryTheCodeYouveEnteredIsIncorrect":
            MessageLookupByLibrary.simpleMessage(
          "Sorry, the code you\'ve entered is incorrect",
        ),
        "sorryWeCouldNotGenerateSecureKeysOnThisDevicennplease":
            MessageLookupByLibrary.simpleMessage(
          "Sorry, we could not generate secure keys on this device.\n\nplease sign up from a different device.",
        ),
        "sorryWeHadToPauseYourBackups": MessageLookupByLibrary.simpleMessage(
          "Sorry, we had to pause your backups",
        ),
        "sort": MessageLookupByLibrary.simpleMessage("Sort"),
        "sortAlbumsBy": MessageLookupByLibrary.simpleMessage("Sort by"),
        "sortNewestFirst": MessageLookupByLibrary.simpleMessage("Newest first"),
        "sortOldestFirst": MessageLookupByLibrary.simpleMessage("Oldest first"),
        "sparkleSuccess": MessageLookupByLibrary.simpleMessage("✨ Success"),
        "sportsWithThem": m91,
        "spotlightOnThem": m92,
        "spotlightOnYourself": MessageLookupByLibrary.simpleMessage(
          "Spotlight on yourself",
        ),
        "startAccountRecoveryTitle": MessageLookupByLibrary.simpleMessage(
          "Start recovery",
        ),
        "startBackup": MessageLookupByLibrary.simpleMessage("Start backup"),
        "status": MessageLookupByLibrary.simpleMessage("Status"),
        "stopCastingBody": MessageLookupByLibrary.simpleMessage(
          "Do you want to stop casting?",
        ),
        "stopCastingTitle":
            MessageLookupByLibrary.simpleMessage("Stop casting"),
        "storage": MessageLookupByLibrary.simpleMessage("Storage"),
        "storageBreakupFamily": MessageLookupByLibrary.simpleMessage("Family"),
        "storageBreakupYou": MessageLookupByLibrary.simpleMessage("You"),
        "storageInGB": m93,
        "storageLimitExceeded": MessageLookupByLibrary.simpleMessage(
          "Storage limit exceeded",
        ),
        "storageUsageInfo": m94,
        "streamDetails": MessageLookupByLibrary.simpleMessage("Stream details"),
        "strongStrength": MessageLookupByLibrary.simpleMessage("Strong"),
        "subAlreadyLinkedErrMessage": m95,
        "subWillBeCancelledOn": m96,
        "subscribe": MessageLookupByLibrary.simpleMessage("Subscribe"),
        "subscribeToEnableSharing": MessageLookupByLibrary.simpleMessage(
          "You need an active paid subscription to enable sharing.",
        ),
        "subscription": MessageLookupByLibrary.simpleMessage("Subscription"),
        "success": MessageLookupByLibrary.simpleMessage("Success"),
        "successfullyArchived": MessageLookupByLibrary.simpleMessage(
          "Successfully archived",
        ),
        "successfullyHid":
            MessageLookupByLibrary.simpleMessage("Successfully hid"),
        "successfullyUnarchived": MessageLookupByLibrary.simpleMessage(
          "Successfully unarchived",
        ),
        "successfullyUnhid": MessageLookupByLibrary.simpleMessage(
          "Successfully unhid",
        ),
        "suggestFeatures":
            MessageLookupByLibrary.simpleMessage("Suggest features"),
        "sunrise": MessageLookupByLibrary.simpleMessage("On the horizon"),
        "support": MessageLookupByLibrary.simpleMessage("Support"),
        "syncProgress": m97,
        "syncStopped": MessageLookupByLibrary.simpleMessage("Sync stopped"),
        "syncing": MessageLookupByLibrary.simpleMessage("Syncing..."),
        "systemTheme": MessageLookupByLibrary.simpleMessage("System"),
        "tapToCopy": MessageLookupByLibrary.simpleMessage("tap to copy"),
        "tapToEnterCode":
            MessageLookupByLibrary.simpleMessage("Tap to enter code"),
        "tapToUnlock": MessageLookupByLibrary.simpleMessage("Tap to unlock"),
        "tapToUpload": MessageLookupByLibrary.simpleMessage("Tap to upload"),
        "tapToUploadIsIgnoredDue": m98,
        "tempErrorContactSupportIfPersists":
            MessageLookupByLibrary.simpleMessage(
          "It looks like something went wrong. Please retry after some time. If the error persists, please contact our support team.",
        ),
        "terminate": MessageLookupByLibrary.simpleMessage("Terminate"),
        "terminateSession": MessageLookupByLibrary.simpleMessage(
          "Terminate session?",
        ),
        "terms": MessageLookupByLibrary.simpleMessage("Terms"),
        "termsOfServicesTitle": MessageLookupByLibrary.simpleMessage("Terms"),
        "thankYou": MessageLookupByLibrary.simpleMessage("Thank you"),
        "thankYouForSubscribing": MessageLookupByLibrary.simpleMessage(
          "Thank you for subscribing!",
        ),
        "theDownloadCouldNotBeCompleted": MessageLookupByLibrary.simpleMessage(
          "The download could not be completed",
        ),
        "theLinkYouAreTryingToAccessHasExpired":
            MessageLookupByLibrary.simpleMessage(
          "The link you are trying to access has expired.",
        ),
        "thePersonGroupsWillNotBeDisplayed":
            MessageLookupByLibrary.simpleMessage(
          "The person groups will not be displayed in the people section anymore. Photos will remain untouched.",
        ),
        "thePersonWillNotBeDisplayed": MessageLookupByLibrary.simpleMessage(
          "The person will not be displayed in the people section anymore. Photos will remain untouched.",
        ),
        "theRecoveryKeyYouEnteredIsIncorrect":
            MessageLookupByLibrary.simpleMessage(
          "The recovery key you entered is incorrect",
        ),
        "theme": MessageLookupByLibrary.simpleMessage("Theme"),
        "theseItemsWillBeDeletedFromYourDevice":
            MessageLookupByLibrary.simpleMessage(
          "These items will be deleted from your device.",
        ),
        "theyAlsoGetXGb": m99,
        "theyWillBeDeletedFromAllAlbums": MessageLookupByLibrary.simpleMessage(
          "They will be deleted from all albums.",
        ),
        "thisActionCannotBeUndone": MessageLookupByLibrary.simpleMessage(
          "This action cannot be undone",
        ),
        "thisAlbumAlreadyHDACollaborativeLink":
            MessageLookupByLibrary.simpleMessage(
          "This album already has a collaborative link",
        ),
        "thisCanBeUsedToRecoverYourAccountIfYou":
            MessageLookupByLibrary.simpleMessage(
          "This can be used to recover your account if you lose your second factor",
        ),
        "thisDevice": MessageLookupByLibrary.simpleMessage("This device"),
        "thisEmailIsAlreadyInUse": MessageLookupByLibrary.simpleMessage(
          "This email is already in use",
        ),
        "thisImageHasNoExifData": MessageLookupByLibrary.simpleMessage(
          "This image has no exif data",
        ),
        "thisIsMeExclamation":
            MessageLookupByLibrary.simpleMessage("This is me!"),
        "thisIsPersonVerificationId": m100,
        "thisIsYourVerificationId": MessageLookupByLibrary.simpleMessage(
          "This is your Verification ID",
        ),
        "thisWeekThroughTheYears": MessageLookupByLibrary.simpleMessage(
          "This week through the years",
        ),
        "thisWeekXYearsAgo": m101,
        "thisWillLogYouOutOfTheFollowingDevice":
            MessageLookupByLibrary.simpleMessage(
          "This will log you out of the following device:",
        ),
        "thisWillLogYouOutOfThisDevice": MessageLookupByLibrary.simpleMessage(
          "This will log you out of this device!",
        ),
        "thisWillMakeTheDateAndTimeOfAllSelected":
            MessageLookupByLibrary.simpleMessage(
          "This will make the date and time of all selected photos the same.",
        ),
        "thisWillRemovePublicLinksOfAllSelectedQuickLinks":
            MessageLookupByLibrary.simpleMessage(
          "This will remove public links of all selected quick links.",
        ),
        "throughTheYears": m102,
        "toEnableAppLockPleaseSetupDevicePasscodeOrScreen":
            MessageLookupByLibrary.simpleMessage(
          "To enable app lock, please setup device passcode or screen lock in your system settings.",
        ),
        "toHideAPhotoOrVideo": MessageLookupByLibrary.simpleMessage(
          "To hide a photo or video",
        ),
        "toResetVerifyEmail": MessageLookupByLibrary.simpleMessage(
          "To reset your password, please verify your email first.",
        ),
        "todaysLogs": MessageLookupByLibrary.simpleMessage("Today\'s logs"),
        "tooManyIncorrectAttempts": MessageLookupByLibrary.simpleMessage(
          "Too many incorrect attempts",
        ),
        "total": MessageLookupByLibrary.simpleMessage("total"),
        "totalSize": MessageLookupByLibrary.simpleMessage("Total size"),
        "trash": MessageLookupByLibrary.simpleMessage("Trash"),
        "trashDaysLeft": m103,
        "trim": MessageLookupByLibrary.simpleMessage("Trim"),
        "tripInYear": m104,
        "tripToLocation": m105,
        "trustedContacts":
            MessageLookupByLibrary.simpleMessage("Trusted contacts"),
        "trustedInviteBody": m106,
        "tryAgain": MessageLookupByLibrary.simpleMessage("Try again"),
        "turnOnBackupForAutoUpload": MessageLookupByLibrary.simpleMessage(
          "Turn on backup to automatically upload files added to this device folder to Ente.",
        ),
        "twitter": MessageLookupByLibrary.simpleMessage("Twitter"),
        "twoMonthsFreeOnYearlyPlans": MessageLookupByLibrary.simpleMessage(
          "2 months free on yearly plans",
        ),
        "twofactor": MessageLookupByLibrary.simpleMessage("Two-factor"),
        "twofactorAuthenticationHasBeenDisabled":
            MessageLookupByLibrary.simpleMessage(
          "Two-factor authentication has been disabled",
        ),
        "twofactorAuthenticationPageTitle":
            MessageLookupByLibrary.simpleMessage(
          "Two-factor authentication",
        ),
        "twofactorAuthenticationSuccessfullyReset":
            MessageLookupByLibrary.simpleMessage(
          "Two-factor authentication successfully reset",
        ),
        "twofactorSetup":
            MessageLookupByLibrary.simpleMessage("Two-factor setup"),
        "typeOfGallerGallerytypeIsNotSupportedForRename": m107,
        "unarchive": MessageLookupByLibrary.simpleMessage("Unarchive"),
        "unarchiveAlbum":
            MessageLookupByLibrary.simpleMessage("Unarchive album"),
        "unarchiving": MessageLookupByLibrary.simpleMessage("Unarchiving..."),
        "unavailableReferralCode": MessageLookupByLibrary.simpleMessage(
          "Sorry, this code is unavailable.",
        ),
        "uncategorized": MessageLookupByLibrary.simpleMessage("Uncategorized"),
        "unhide": MessageLookupByLibrary.simpleMessage("Unhide"),
        "unhideToAlbum":
            MessageLookupByLibrary.simpleMessage("Unhide to album"),
        "unhiding": MessageLookupByLibrary.simpleMessage("Unhiding..."),
        "unhidingFilesToAlbum": MessageLookupByLibrary.simpleMessage(
          "Unhiding files to album",
        ),
        "unlock": MessageLookupByLibrary.simpleMessage("Unlock"),
        "unpinAlbum": MessageLookupByLibrary.simpleMessage("Unpin album"),
        "unselectAll": MessageLookupByLibrary.simpleMessage("Unselect all"),
        "update": MessageLookupByLibrary.simpleMessage("Update"),
        "updateAvailable":
            MessageLookupByLibrary.simpleMessage("Update available"),
        "updatingFolderSelection": MessageLookupByLibrary.simpleMessage(
          "Updating folder selection...",
        ),
        "upgrade": MessageLookupByLibrary.simpleMessage("Upgrade"),
        "uploadIsIgnoredDueToIgnorereason": m108,
        "uploadingFilesToAlbum": MessageLookupByLibrary.simpleMessage(
          "Uploading files to album...",
        ),
        "uploadingMultipleMemories": m109,
        "uploadingSingleMemory": MessageLookupByLibrary.simpleMessage(
          "Preserving 1 memory...",
        ),
        "upto50OffUntil4thDec": MessageLookupByLibrary.simpleMessage(
          "Upto 50% off, until 4th Dec.",
        ),
        "usableReferralStorageInfo": MessageLookupByLibrary.simpleMessage(
          "Usable storage is limited by your current plan. Excess claimed storage will automatically become usable when you upgrade your plan.",
        ),
        "useAsCover": MessageLookupByLibrary.simpleMessage("Use as cover"),
        "useDifferentPlayerInfo": MessageLookupByLibrary.simpleMessage(
          "Having trouble playing this video? Long press here to try a different player.",
        ),
        "usePublicLinksForPeopleNotOnEnte":
            MessageLookupByLibrary.simpleMessage(
          "Use public links for people not on Ente",
        ),
        "useRecoveryKey":
            MessageLookupByLibrary.simpleMessage("Use recovery key"),
        "useSelectedPhoto": MessageLookupByLibrary.simpleMessage(
          "Use selected photo",
        ),
        "usedSpace": MessageLookupByLibrary.simpleMessage("Used space"),
        "validTill": m110,
        "verificationFailedPleaseTryAgain":
            MessageLookupByLibrary.simpleMessage(
          "Verification failed, please try again",
        ),
        "verificationId":
            MessageLookupByLibrary.simpleMessage("Verification ID"),
        "verify": MessageLookupByLibrary.simpleMessage("Verify"),
        "verifyEmail": MessageLookupByLibrary.simpleMessage("Verify email"),
        "verifyEmailID": m111,
        "verifyIDLabel": MessageLookupByLibrary.simpleMessage("Verify"),
        "verifyPasskey": MessageLookupByLibrary.simpleMessage("Verify passkey"),
        "verifyPassword":
            MessageLookupByLibrary.simpleMessage("Verify password"),
        "verifying": MessageLookupByLibrary.simpleMessage("Verifying..."),
        "verifyingRecoveryKey": MessageLookupByLibrary.simpleMessage(
          "Verifying recovery key...",
        ),
        "videoInfo": MessageLookupByLibrary.simpleMessage("Video Info"),
        "videoSmallCase": MessageLookupByLibrary.simpleMessage("video"),
        "videoStreaming":
            MessageLookupByLibrary.simpleMessage("Streamable videos"),
        "videos": MessageLookupByLibrary.simpleMessage("Videos"),
        "viewActiveSessions": MessageLookupByLibrary.simpleMessage(
          "View active sessions",
        ),
        "viewAddOnButton": MessageLookupByLibrary.simpleMessage("View add-ons"),
        "viewAll": MessageLookupByLibrary.simpleMessage("View all"),
        "viewAllExifData": MessageLookupByLibrary.simpleMessage(
          "View all EXIF data",
        ),
        "viewLargeFiles": MessageLookupByLibrary.simpleMessage("Large files"),
        "viewLargeFilesDesc": MessageLookupByLibrary.simpleMessage(
          "View files that are consuming the most amount of storage.",
        ),
        "viewLogs": MessageLookupByLibrary.simpleMessage("View logs"),
        "viewPersonToUnlink": m112,
        "viewRecoveryKey": MessageLookupByLibrary.simpleMessage(
          "View recovery key",
        ),
        "viewer": MessageLookupByLibrary.simpleMessage("Viewer"),
        "viewersSuccessfullyAdded": m113,
        "visitWebToManage": MessageLookupByLibrary.simpleMessage(
          "Please visit web.ente.io to manage your subscription",
        ),
        "waitingForVerification": MessageLookupByLibrary.simpleMessage(
          "Waiting for verification...",
        ),
        "waitingForWifi": MessageLookupByLibrary.simpleMessage(
          "Waiting for WiFi...",
        ),
        "warning": MessageLookupByLibrary.simpleMessage("Warning"),
        "weAreOpenSource": MessageLookupByLibrary.simpleMessage(
          "We are open source!",
        ),
        "weDontSupportEditingPhotosAndAlbumsThatYouDont":
            MessageLookupByLibrary.simpleMessage(
          "We don\'t support editing photos and albums that you don\'t own yet",
        ),
        "weHaveSendEmailTo": m114,
        "weakStrength": MessageLookupByLibrary.simpleMessage("Weak"),
        "welcomeBack": MessageLookupByLibrary.simpleMessage("Welcome back!"),
        "whatsNew": MessageLookupByLibrary.simpleMessage("What\'s new"),
        "whyAddTrustContact": MessageLookupByLibrary.simpleMessage(
          "Trusted contact can help in recovering your data.",
        ),
        "widgets": MessageLookupByLibrary.simpleMessage("Widgets"),
        "wishThemAHappyBirthday": m115,
        "yearShort": MessageLookupByLibrary.simpleMessage("yr"),
        "yearly": MessageLookupByLibrary.simpleMessage("Yearly"),
        "yearsAgo": m116,
        "yes": MessageLookupByLibrary.simpleMessage("Yes"),
        "yesCancel": MessageLookupByLibrary.simpleMessage("Yes, cancel"),
        "yesConvertToViewer": MessageLookupByLibrary.simpleMessage(
          "Yes, convert to viewer",
        ),
        "yesDelete": MessageLookupByLibrary.simpleMessage("Yes, delete"),
        "yesDiscardChanges": MessageLookupByLibrary.simpleMessage(
          "Yes, discard changes",
        ),
        "yesIgnore": MessageLookupByLibrary.simpleMessage("Yes, ignore"),
        "yesLogout": MessageLookupByLibrary.simpleMessage("Yes, logout"),
        "yesRemove": MessageLookupByLibrary.simpleMessage("Yes, remove"),
        "yesRenew": MessageLookupByLibrary.simpleMessage("Yes, Renew"),
        "yesResetPerson":
            MessageLookupByLibrary.simpleMessage("Yes, reset person"),
        "you": MessageLookupByLibrary.simpleMessage("You"),
        "youAndThem": m117,
        "youAreOnAFamilyPlan": MessageLookupByLibrary.simpleMessage(
          "You are on a family plan!",
        ),
        "youAreOnTheLatestVersion": MessageLookupByLibrary.simpleMessage(
          "You are on the latest version",
        ),
        "youCanAtMaxDoubleYourStorage": MessageLookupByLibrary.simpleMessage(
          "* You can at max double your storage",
        ),
        "youCanManageYourLinksInTheShareTab":
            MessageLookupByLibrary.simpleMessage(
          "You can manage your links in the share tab.",
        ),
        "youCanTrySearchingForADifferentQuery":
            MessageLookupByLibrary.simpleMessage(
          "You can try searching for a different query.",
        ),
        "youCannotDowngradeToThisPlan": MessageLookupByLibrary.simpleMessage(
          "You cannot downgrade to this plan",
        ),
        "youCannotShareWithYourself": MessageLookupByLibrary.simpleMessage(
          "You cannot share with yourself",
        ),
        "youDontHaveAnyArchivedItems": MessageLookupByLibrary.simpleMessage(
          "You don\'t have any archived items.",
        ),
        "youHaveSuccessfullyFreedUp": m118,
        "yourAccountHasBeenDeleted": MessageLookupByLibrary.simpleMessage(
          "Your account has been deleted",
        ),
        "yourMap": MessageLookupByLibrary.simpleMessage("Your map"),
        "yourPlanWasSuccessfullyDowngraded":
            MessageLookupByLibrary.simpleMessage(
          "Your plan was successfully downgraded",
        ),
        "yourPlanWasSuccessfullyUpgraded": MessageLookupByLibrary.simpleMessage(
          "Your plan was successfully upgraded",
        ),
        "yourPurchaseWasSuccessful": MessageLookupByLibrary.simpleMessage(
          "Your purchase was successful",
        ),
        "yourStorageDetailsCouldNotBeFetched":
            MessageLookupByLibrary.simpleMessage(
          "Your storage details could not be fetched",
        ),
        "yourSubscriptionHasExpired": MessageLookupByLibrary.simpleMessage(
          "Your subscription has expired",
        ),
        "yourSubscriptionWasUpdatedSuccessfully":
            MessageLookupByLibrary.simpleMessage(
          "Your subscription was updated successfully",
        ),
        "yourVerificationCodeHasExpired": MessageLookupByLibrary.simpleMessage(
          "Your verification code has expired",
        ),
        "youveNoDuplicateFilesThatCanBeCleared":
            MessageLookupByLibrary.simpleMessage(
          "You don\'t have any duplicate files that can be cleared",
        ),
        "youveNoFilesInThisAlbumThatCanBeDeleted":
            MessageLookupByLibrary.simpleMessage(
          "You\'ve no files in this album that can be deleted",
        ),
        "zoomOutToSeePhotos": MessageLookupByLibrary.simpleMessage(
          "Zoom out to see photos",
        ),
      };
}<|MERGE_RESOLUTION|>--- conflicted
+++ resolved
@@ -1463,10 +1463,7 @@
         "language": MessageLookupByLibrary.simpleMessage("Language"),
         "lastTimeWithThem": m45,
         "lastUpdated": MessageLookupByLibrary.simpleMessage("Last updated"),
-<<<<<<< HEAD
-=======
         "lastWeek": MessageLookupByLibrary.simpleMessage("Last week"),
->>>>>>> 0a6558bf
         "lastYearsTrip":
             MessageLookupByLibrary.simpleMessage("Last year\'s trip"),
         "leave": MessageLookupByLibrary.simpleMessage("Leave"),
