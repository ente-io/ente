// DO NOT EDIT. This is code generated via package:intl/generate_localized.dart
// This is a library that provides messages for a en locale. All the
// messages from the main program should be duplicated here with the same
// function name.

// Ignore issues from commonly used lints in this file.
// ignore_for_file:unnecessary_brace_in_string_interps, unnecessary_new
// ignore_for_file:prefer_single_quotes,comment_references, directives_ordering
// ignore_for_file:annotate_overrides,prefer_generic_function_type_aliases
// ignore_for_file:unused_import, file_names, avoid_escaping_inner_quotes
// ignore_for_file:unnecessary_string_interpolations, unnecessary_string_escapes

import 'package:intl/intl.dart';
import 'package:intl/message_lookup_by_library.dart';

final messages = new MessageLookup();

typedef String MessageIfAbsent(String messageStr, List<dynamic> args);

class MessageLookup extends MessageLookupByLibrary {
  String get localeName => 'en';

  static String m0(title) => "${title} (Me)";

  static String m1(count) =>
      "${Intl.plural(count, zero: 'Add collaborator', one: 'Add collaborator', other: 'Add collaborators')}";

  static String m2(count) =>
      "${Intl.plural(count, one: 'Add item', other: 'Add items')}";

  static String m3(storageAmount, endDate) =>
      "Your ${storageAmount} add-on is valid till ${endDate}";

  static String m4(count) =>
      "${Intl.plural(count, zero: 'Add viewer', one: 'Add viewer', other: 'Add viewers')}";

  static String m5(emailOrName) => "Added by ${emailOrName}";

  static String m6(albumName) => "Added successfully to  ${albumName}";

  static String m7(name) => "Admiring ${name}";

  static String m8(count) =>
      "${Intl.plural(count, zero: 'No Participants', one: '1 Participant', other: '${count} Participants')}";

  static String m9(versionValue) => "Version: ${versionValue}";

  static String m10(freeAmount, storageUnit) =>
      "${freeAmount} ${storageUnit} free";

  static String m11(name) => "Beautiful views with ${name}";

  static String m12(paymentProvider) =>
      "Please cancel your existing subscription from ${paymentProvider} first";

  static String m13(user) =>
      "${user} will not be able to add more photos to this album\n\nThey will still be able to remove existing photos added by them";

  static String m14(isFamilyMember, storageAmountInGb) =>
      "${Intl.select(isFamilyMember, {'true': 'Your family has claimed ${storageAmountInGb} GB so far', 'false': 'You have claimed ${storageAmountInGb} GB so far', 'other': 'You have claimed ${storageAmountInGb} GB so far!'})}";

  static String m15(albumName) => "Collaborative link created for ${albumName}";

  static String m16(count) =>
      "${Intl.plural(count, zero: 'Added 0 collaborator', one: 'Added 1 collaborator', other: 'Added ${count} collaborators')}";

  static String m17(email, numOfDays) =>
      "You are about to add ${email} as a trusted contact. They will be able to recover your account if you are absent for ${numOfDays} days.";

  static String m18(familyAdminEmail) =>
      "Please contact <green>${familyAdminEmail}</green> to manage your subscription";

  static String m19(provider) =>
      "Please contact us at support@ente.io to manage your ${provider} subscription.";

  static String m20(endpoint) => "Connected to ${endpoint}";

  static String m21(count) =>
      "${Intl.plural(count, one: 'Delete ${count} item', other: 'Delete ${count} items')}";

  static String m22(count) =>
      "Also delete the photos (and videos) present in these ${count} albums from <bold>all</bold> other albums they are part of?";

  static String m23(currentlyDeleting, totalCount) =>
      "Deleting ${currentlyDeleting} / ${totalCount}";

  static String m24(albumName) =>
      "This will remove the public link for accessing \"${albumName}\".";

  static String m25(supportEmail) =>
      "Please drop an email to ${supportEmail} from your registered email address";

  static String m26(count, storageSaved) =>
      "You have cleaned up ${Intl.plural(count, one: '${count} duplicate file', other: '${count} duplicate files')}, saving (${storageSaved}!)";

  static String m27(count, formattedSize) =>
      "${count} files, ${formattedSize} each";

  static String m28(name) => "This email is already linked to ${name}.";

  static String m29(newEmail) => "Email changed to ${newEmail}";

  static String m30(email) => "${email} does not have an Ente account.";

  static String m31(email) =>
      "${email} does not have an Ente account.\n\nSend them an invite to share photos.";

  static String m32(name) => "Embracing ${name}";

  static String m33(text) => "Extra photos found for ${text}";

  static String m34(name) => "Feasting with ${name}";

  static String m35(count, formattedNumber) =>
      "${Intl.plural(count, one: '1 file', other: '${formattedNumber} files')} on this device have been backed up safely";

  static String m36(count, formattedNumber) =>
      "${Intl.plural(count, one: '1 file', other: '${formattedNumber} files')} in this album has been backed up safely";

  static String m37(storageAmountInGB) =>
      "${storageAmountInGB} GB each time someone signs up for a paid plan and applies your code";

  static String m38(endDate) => "Free trial valid till ${endDate}";

  static String m39(count) =>
      "You can still access ${Intl.plural(count, one: 'it', other: 'them')} on Ente as long as you have an active subscription";

  static String m40(sizeInMBorGB) => "Free up ${sizeInMBorGB}";

  static String m41(count, formattedSize) =>
      "${Intl.plural(count, one: 'It can be deleted from the device to free up ${formattedSize}', other: 'They can be deleted from the device to free up ${formattedSize}')}";

  static String m42(currentlyProcessing, totalCount) =>
      "Processing ${currentlyProcessing} / ${totalCount}";

  static String m43(name) => "Hiking with ${name}";

  static String m44(count) =>
      "${Intl.plural(count, one: '${count} item', other: '${count} items')}";

  static String m45(name) => "Last time with ${name}";

  static String m46(email) =>
      "${email} has invited you to be a trusted contact";

  static String m47(expiryTime) => "Link will expire on ${expiryTime}";

  static String m48(email) => "Link person to ${email}";

  static String m49(personName, email) =>
      "This will link ${personName} to ${email}";

  static String m50(count, formattedCount) =>
      "${Intl.plural(count, zero: 'no memories', one: '${formattedCount} memory', other: '${formattedCount} memories')}";

  static String m51(count) =>
      "${Intl.plural(count, one: 'Move item', other: 'Move items')}";

  static String m52(albumName) => "Moved successfully to ${albumName}";

  static String m53(personName) => "No suggestions for ${personName}";

  static String m54(name) => "Not ${name}?";

  static String m55(familyAdminEmail) =>
      "Please contact ${familyAdminEmail} to change your code.";

  static String m56(name) => "Party with ${name}";

  static String m57(passwordStrengthValue) =>
      "Password strength: ${passwordStrengthValue}";

  static String m58(providerName) =>
      "Please talk to ${providerName} support if you were charged";

  static String m59(name, age) => "${name} is ${age}!";

  static String m60(name, age) => "${name} turning ${age} soon";

  static String m61(count) =>
      "${Intl.plural(count, zero: 'No photos', one: '1 photo', other: '${count} photos')}";

  static String m62(count) =>
      "${Intl.plural(count, zero: '0 photos', one: '1 photo', other: '${count} photos')}";

  static String m63(endDate) =>
      "Free trial valid till ${endDate}.\nYou can choose a paid plan afterwards.";

  static String m64(toEmail) => "Please email us at ${toEmail}";

  static String m65(toEmail) => "Please send the logs to \n${toEmail}";

  static String m66(name) => "Posing with ${name}";

  static String m67(folderName) => "Processing ${folderName}...";

  static String m68(storeName) => "Rate us on ${storeName}";

  static String m69(name) => "Reassigned you to ${name}";

  static String m70(days, email) =>
      "You can access the account after ${days} days. A notification will be sent to ${email}.";

  static String m71(email) =>
      "You can now recover ${email}\'s account by setting a new password.";

  static String m72(email) => "${email} is trying to recover your account.";

  static String m73(storageInGB) =>
      "3. Both of you get ${storageInGB} GB* free";

  static String m74(userEmail) =>
      "${userEmail} will be removed from this shared album\n\nAny photos added by them will also be removed from the album";

  static String m75(endDate) => "Subscription renews on ${endDate}";

  static String m76(name) => "Road trip with ${name}";

  static String m77(count) =>
      "${Intl.plural(count, one: '${count} result found', other: '${count} results found')}";

  static String m78(snapshotLength, searchLength) =>
      "Sections length mismatch: ${snapshotLength} != ${searchLength}";

  static String m79(count) => "${count} selected";

  static String m80(count) => "${count} selected";

  static String m81(count, yourCount) =>
      "${count} selected (${yourCount} yours)";

  static String m82(name) => "Selfies with ${name}";

  static String m83(verificationID) =>
      "Here\'s my verification ID: ${verificationID} for ente.io.";

  static String m84(verificationID) =>
      "Hey, can you confirm that this is your ente.io verification ID: ${verificationID}";

  static String m85(referralCode, referralStorageInGB) =>
      "Ente referral code: ${referralCode} \n\nApply it in Settings → General → Referrals to get ${referralStorageInGB} GB free after you signup for a paid plan\n\nhttps://ente.io";

  static String m86(numberOfPeople) =>
      "${Intl.plural(numberOfPeople, zero: 'Share with specific people', one: 'Shared with 1 person', other: 'Shared with ${numberOfPeople} people')}";

  static String m87(emailIDs) => "Shared with ${emailIDs}";

  static String m88(fileType) =>
      "This ${fileType} will be deleted from your device.";

  static String m89(fileType) =>
      "This ${fileType} is in both Ente and your device.";

  static String m90(fileType) => "This ${fileType} will be deleted from Ente.";

  static String m91(name) => "Sports with ${name}";

  static String m92(name) => "Spotlight on ${name}";

  static String m93(storageAmountInGB) => "${storageAmountInGB} GB";

  static String m94(
    usedAmount,
    usedStorageUnit,
    totalAmount,
    totalStorageUnit,
  ) =>
      "${usedAmount} ${usedStorageUnit} of ${totalAmount} ${totalStorageUnit} used";

  static String m95(id) =>
      "Your ${id} is already linked to another Ente account.\nIf you would like to use your ${id} with this account, please contact our support\'\'";

  static String m96(endDate) =>
      "Your subscription will be cancelled on ${endDate}";

  static String m97(completed, total) =>
      "${completed}/${total} memories preserved";

  static String m98(ignoreReason) =>
      "Tap to upload, upload is currently ignored due to ${ignoreReason}";

  static String m99(storageAmountInGB) =>
      "They also get ${storageAmountInGB} GB";

  static String m100(email) => "This is ${email}\'s Verification ID";

  static String m101(count) =>
      "${Intl.plural(count, one: 'This week, ${count} year ago', other: 'This week, ${count} years ago')}";

  static String m102(dateFormat) => "${dateFormat} through the years";

  static String m103(count) =>
      "${Intl.plural(count, zero: 'Soon', one: '1 day', other: '${count} days')}";

  static String m104(year) => "Trip in ${year}";

  static String m105(location) => "Trip to ${location}";

  static String m106(email) =>
      "You have been invited to be a legacy contact by ${email}.";

  static String m107(galleryType) =>
      "Type of gallery ${galleryType} is not supported for rename";

  static String m108(ignoreReason) =>
      "Upload is ignored due to ${ignoreReason}";

  static String m109(count) => "Preserving ${count} memories...";

  static String m110(endDate) => "Valid till ${endDate}";

  static String m111(email) => "Verify ${email}";

  static String m112(name) => "View ${name} to unlink";

  static String m113(count) =>
      "${Intl.plural(count, zero: 'Added 0 viewers', one: 'Added 1 viewer', other: 'Added ${count} viewers')}";

  static String m114(email) => "We have sent a mail to <green>${email}</green>";

  static String m115(name) => "Wish ${name} a happy birthday! 🎉";

  static String m116(count) =>
      "${Intl.plural(count, one: '${count} year ago', other: '${count} years ago')}";

  static String m117(name) => "You and ${name}";

  static String m118(storageSaved) =>
      "You have successfully freed up ${storageSaved}!";

  final messages = _notInlinedMessages(_notInlinedMessages);
  static Map<String, Function> _notInlinedMessages(_) => <String, Function>{
<<<<<<< HEAD
    "aNewVersionOfEnteIsAvailable": MessageLookupByLibrary.simpleMessage(
      "A new version of Ente is available.",
    ),
    "about": MessageLookupByLibrary.simpleMessage("About"),
    "acceptTrustInvite": MessageLookupByLibrary.simpleMessage("Accept Invite"),
    "account": MessageLookupByLibrary.simpleMessage("Account"),
    "accountIsAlreadyConfigured": MessageLookupByLibrary.simpleMessage(
      "Account is already configured.",
    ),
    "accountOwnerPersonAppbarTitle": m0,
    "accountWelcomeBack": MessageLookupByLibrary.simpleMessage("Welcome back!"),
    "ackPasswordLostWarning": MessageLookupByLibrary.simpleMessage(
      "I understand that if I lose my password, I may lose my data since my data is <underline>end-to-end encrypted</underline>.",
    ),
    "actionNotSupportedOnFavouritesAlbum": MessageLookupByLibrary.simpleMessage(
      "Action not supported on Favourites album",
    ),
    "activeSessions": MessageLookupByLibrary.simpleMessage("Active sessions"),
    "add": MessageLookupByLibrary.simpleMessage("Add"),
    "addAName": MessageLookupByLibrary.simpleMessage("Add a name"),
    "addANewEmail": MessageLookupByLibrary.simpleMessage("Add a new email"),
    "addAlbumWidgetPrompt": MessageLookupByLibrary.simpleMessage(
      "Add an album widget to your homescreen and come back here to customize.",
    ),
    "addCollaborator": MessageLookupByLibrary.simpleMessage("Add collaborator"),
    "addCollaborators": m1,
    "addFiles": MessageLookupByLibrary.simpleMessage("Add Files"),
    "addFromDevice": MessageLookupByLibrary.simpleMessage("Add from device"),
    "addItem": m2,
    "addLocation": MessageLookupByLibrary.simpleMessage("Add location"),
    "addLocationButton": MessageLookupByLibrary.simpleMessage("Add"),
    "addMemoriesWidgetPrompt": MessageLookupByLibrary.simpleMessage(
      "Add a memories widget to your homescreen and come back here to customize.",
    ),
    "addMore": MessageLookupByLibrary.simpleMessage("Add more"),
    "addName": MessageLookupByLibrary.simpleMessage("Add name"),
    "addNameOrMerge": MessageLookupByLibrary.simpleMessage("Add name or merge"),
    "addNew": MessageLookupByLibrary.simpleMessage("Add new"),
    "addNewPerson": MessageLookupByLibrary.simpleMessage("Add new person"),
    "addOnPageSubtitle": MessageLookupByLibrary.simpleMessage(
      "Details of add-ons",
    ),
    "addOnValidTill": m3,
    "addOns": MessageLookupByLibrary.simpleMessage("Add-ons"),
    "addParticipants": MessageLookupByLibrary.simpleMessage("Add participants"),
    "addPeopleWidgetPrompt": MessageLookupByLibrary.simpleMessage(
      "Add a people widget to your homescreen and come back here to customize.",
    ),
    "addPhotos": MessageLookupByLibrary.simpleMessage("Add photos"),
    "addSelected": MessageLookupByLibrary.simpleMessage("Add selected"),
    "addToAlbum": MessageLookupByLibrary.simpleMessage("Add to album"),
    "addToEnte": MessageLookupByLibrary.simpleMessage("Add to Ente"),
    "addToHiddenAlbum": MessageLookupByLibrary.simpleMessage(
      "Add to hidden album",
    ),
    "addTrustedContact": MessageLookupByLibrary.simpleMessage(
      "Add Trusted Contact",
    ),
    "addViewer": MessageLookupByLibrary.simpleMessage("Add viewer"),
    "addViewers": m4,
    "addYourPhotosNow": MessageLookupByLibrary.simpleMessage(
      "Add your photos now",
    ),
    "addedAs": MessageLookupByLibrary.simpleMessage("Added as"),
    "addedBy": m5,
    "addedSuccessfullyTo": m6,
    "addingToFavorites": MessageLookupByLibrary.simpleMessage(
      "Adding to favorites...",
    ),
    "admiringThem": m7,
    "advanced": MessageLookupByLibrary.simpleMessage("Advanced"),
    "advancedSettings": MessageLookupByLibrary.simpleMessage("Advanced"),
    "after1Day": MessageLookupByLibrary.simpleMessage("After 1 day"),
    "after1Hour": MessageLookupByLibrary.simpleMessage("After 1 hour"),
    "after1Month": MessageLookupByLibrary.simpleMessage("After 1 month"),
    "after1Week": MessageLookupByLibrary.simpleMessage("After 1 week"),
    "after1Year": MessageLookupByLibrary.simpleMessage("After 1 year"),
    "albumOwner": MessageLookupByLibrary.simpleMessage("Owner"),
    "albumParticipantsCount": m8,
    "albumTitle": MessageLookupByLibrary.simpleMessage("Album title"),
    "albumUpdated": MessageLookupByLibrary.simpleMessage("Album updated"),
    "albums": MessageLookupByLibrary.simpleMessage("Albums"),
    "albumsWidgetDesc": MessageLookupByLibrary.simpleMessage(
      "Select the albums you wish to see on your homescreen.",
    ),
    "allClear": MessageLookupByLibrary.simpleMessage("✨ All clear"),
    "allMemoriesPreserved": MessageLookupByLibrary.simpleMessage(
      "All memories preserved",
    ),
    "allPersonGroupingWillReset": MessageLookupByLibrary.simpleMessage(
      "All groupings for this person will be reset, and you will lose all suggestions made for this person",
    ),
    "allUnnamedGroupsWillBeMergedIntoTheSelectedPerson":
        MessageLookupByLibrary.simpleMessage(
          "All unnamed groups will be merged into the selected person. This can still be undone from the suggestions history overview of the person.",
        ),
    "allWillShiftRangeBasedOnFirst": MessageLookupByLibrary.simpleMessage(
      "This is the first in the group. Other selected photos will automatically shift based on this new date",
    ),
    "allow": MessageLookupByLibrary.simpleMessage("Allow"),
    "allowAddPhotosDescription": MessageLookupByLibrary.simpleMessage(
      "Allow people with the link to also add photos to the shared album.",
    ),
    "allowAddingPhotos": MessageLookupByLibrary.simpleMessage(
      "Allow adding photos",
    ),
    "allowAppToOpenSharedAlbumLinks": MessageLookupByLibrary.simpleMessage(
      "Allow app to open shared album links",
    ),
    "allowDownloads": MessageLookupByLibrary.simpleMessage("Allow downloads"),
    "allowPeopleToAddPhotos": MessageLookupByLibrary.simpleMessage(
      "Allow people to add photos",
    ),
    "allowPermBody": MessageLookupByLibrary.simpleMessage(
      "Please allow access to your photos from Settings so Ente can display and backup your library.",
    ),
    "allowPermTitle": MessageLookupByLibrary.simpleMessage(
      "Allow access to photos",
    ),
    "androidBiometricHint": MessageLookupByLibrary.simpleMessage(
      "Verify identity",
    ),
    "androidBiometricNotRecognized": MessageLookupByLibrary.simpleMessage(
      "Not recognized. Try again.",
    ),
    "androidBiometricRequiredTitle": MessageLookupByLibrary.simpleMessage(
      "Biometric required",
    ),
    "androidBiometricSuccess": MessageLookupByLibrary.simpleMessage("Success"),
    "androidCancelButton": MessageLookupByLibrary.simpleMessage("Cancel"),
    "androidDeviceCredentialsRequiredTitle":
        MessageLookupByLibrary.simpleMessage("Device credentials required"),
    "androidDeviceCredentialsSetupDescription":
        MessageLookupByLibrary.simpleMessage("Device credentials required"),
    "androidGoToSettingsDescription": MessageLookupByLibrary.simpleMessage(
      "Biometric authentication is not set up on your device. Go to \'Settings > Security\' to add biometric authentication.",
    ),
    "androidIosWebDesktop": MessageLookupByLibrary.simpleMessage(
      "Android, iOS, Web, Desktop",
    ),
    "androidSignInTitle": MessageLookupByLibrary.simpleMessage(
      "Authentication required",
    ),
    "appIcon": MessageLookupByLibrary.simpleMessage("App icon"),
    "appLock": MessageLookupByLibrary.simpleMessage("App lock"),
    "appLockDescriptions": MessageLookupByLibrary.simpleMessage(
      "Choose between your device\'s default lock screen and a custom lock screen with a PIN or password.",
    ),
    "appVersion": m9,
    "appleId": MessageLookupByLibrary.simpleMessage("Apple ID"),
    "apply": MessageLookupByLibrary.simpleMessage("Apply"),
    "applyCodeTitle": MessageLookupByLibrary.simpleMessage("Apply code"),
    "appstoreSubscription": MessageLookupByLibrary.simpleMessage(
      "AppStore subscription",
    ),
    "archive": MessageLookupByLibrary.simpleMessage("Archive"),
    "archiveAlbum": MessageLookupByLibrary.simpleMessage("Archive album"),
    "archiving": MessageLookupByLibrary.simpleMessage("Archiving..."),
    "areThey": MessageLookupByLibrary.simpleMessage("Are they "),
    "areYouSureRemoveThisFaceFromPerson": MessageLookupByLibrary.simpleMessage(
      "Are you sure you want to remove this face from this person?",
    ),
    "areYouSureThatYouWantToLeaveTheFamily":
        MessageLookupByLibrary.simpleMessage(
          "Are you sure that you want to leave the family plan?",
        ),
    "areYouSureYouWantToCancel": MessageLookupByLibrary.simpleMessage(
      "Are you sure you want to cancel?",
    ),
    "areYouSureYouWantToChangeYourPlan": MessageLookupByLibrary.simpleMessage(
      "Are you sure you want to change your plan?",
    ),
    "areYouSureYouWantToExit": MessageLookupByLibrary.simpleMessage(
      "Are you sure you want to exit?",
    ),
    "areYouSureYouWantToIgnoreThesePersons":
        MessageLookupByLibrary.simpleMessage(
          "Are you sure you want to ignore these persons?",
        ),
    "areYouSureYouWantToIgnoreThisPerson": MessageLookupByLibrary.simpleMessage(
      "Are you sure you want to ignore this person?",
    ),
    "areYouSureYouWantToLogout": MessageLookupByLibrary.simpleMessage(
      "Are you sure you want to logout?",
    ),
    "areYouSureYouWantToMergeThem": MessageLookupByLibrary.simpleMessage(
      "Are you sure you want to merge them?",
    ),
    "areYouSureYouWantToRenew": MessageLookupByLibrary.simpleMessage(
      "Are you sure you want to renew?",
    ),
    "areYouSureYouWantToResetThisPerson": MessageLookupByLibrary.simpleMessage(
      "Are you sure you want to reset this person?",
    ),
    "askCancelReason": MessageLookupByLibrary.simpleMessage(
      "Your subscription was cancelled. Would you like to share the reason?",
    ),
    "askDeleteReason": MessageLookupByLibrary.simpleMessage(
      "What is the main reason you are deleting your account?",
    ),
    "askYourLovedOnesToShare": MessageLookupByLibrary.simpleMessage(
      "Ask your loved ones to share",
    ),
    "atAFalloutShelter": MessageLookupByLibrary.simpleMessage(
      "at a fallout shelter",
    ),
    "authToChangeEmailVerificationSetting":
        MessageLookupByLibrary.simpleMessage(
          "Please authenticate to change email verification",
        ),
    "authToChangeLockscreenSetting": MessageLookupByLibrary.simpleMessage(
      "Please authenticate to change lockscreen setting",
    ),
    "authToChangeYourEmail": MessageLookupByLibrary.simpleMessage(
      "Please authenticate to change your email",
    ),
    "authToChangeYourPassword": MessageLookupByLibrary.simpleMessage(
      "Please authenticate to change your password",
    ),
    "authToConfigureTwofactorAuthentication":
        MessageLookupByLibrary.simpleMessage(
          "Please authenticate to configure two-factor authentication",
        ),
    "authToInitiateAccountDeletion": MessageLookupByLibrary.simpleMessage(
      "Please authenticate to initiate account deletion",
    ),
    "authToManageLegacy": MessageLookupByLibrary.simpleMessage(
      "Please authenticate to manage your trusted contacts",
    ),
    "authToViewPasskey": MessageLookupByLibrary.simpleMessage(
      "Please authenticate to view your passkey",
    ),
    "authToViewTrashedFiles": MessageLookupByLibrary.simpleMessage(
      "Please authenticate to view your trashed files",
    ),
    "authToViewYourActiveSessions": MessageLookupByLibrary.simpleMessage(
      "Please authenticate to view your active sessions",
    ),
    "authToViewYourHiddenFiles": MessageLookupByLibrary.simpleMessage(
      "Please authenticate to view your hidden files",
    ),
    "authToViewYourMemories": MessageLookupByLibrary.simpleMessage(
      "Please authenticate to view your memories",
    ),
    "authToViewYourRecoveryKey": MessageLookupByLibrary.simpleMessage(
      "Please authenticate to view your recovery key",
    ),
    "authenticating": MessageLookupByLibrary.simpleMessage("Authenticating..."),
    "authenticationFailedPleaseTryAgain": MessageLookupByLibrary.simpleMessage(
      "Authentication failed, please try again",
    ),
    "authenticationSuccessful": MessageLookupByLibrary.simpleMessage(
      "Authentication successful!",
    ),
    "autoAddPeople": MessageLookupByLibrary.simpleMessage("Auto-add people"),
    "autoCastDialogBody": MessageLookupByLibrary.simpleMessage(
      "You\'ll see available Cast devices here.",
    ),
    "autoCastiOSPermission": MessageLookupByLibrary.simpleMessage(
      "Make sure Local Network permissions are turned on for the Ente Photos app, in Settings.",
    ),
    "autoLock": MessageLookupByLibrary.simpleMessage("Auto lock"),
    "autoLockFeatureDescription": MessageLookupByLibrary.simpleMessage(
      "Time after which the app locks after being put in the background",
    ),
    "autoLogoutMessage": MessageLookupByLibrary.simpleMessage(
      "Due to technical glitch, you have been logged out. Our apologies for the inconvenience.",
    ),
    "autoPair": MessageLookupByLibrary.simpleMessage("Auto pair"),
    "autoPairDesc": MessageLookupByLibrary.simpleMessage(
      "Auto pair works only with devices that support Chromecast.",
    ),
    "available": MessageLookupByLibrary.simpleMessage("Available"),
    "availableStorageSpace": m10,
    "backedUpFolders": MessageLookupByLibrary.simpleMessage(
      "Backed up folders",
    ),
    "backgroundWithThem": m11,
    "backup": MessageLookupByLibrary.simpleMessage("Backup"),
    "backupFailed": MessageLookupByLibrary.simpleMessage("Backup failed"),
    "backupFile": MessageLookupByLibrary.simpleMessage("Backup file"),
    "backupOverMobileData": MessageLookupByLibrary.simpleMessage(
      "Backup over mobile data",
    ),
    "backupSettings": MessageLookupByLibrary.simpleMessage("Backup settings"),
    "backupStatus": MessageLookupByLibrary.simpleMessage("Backup status"),
    "backupStatusDescription": MessageLookupByLibrary.simpleMessage(
      "Items that have been backed up will show up here",
    ),
    "backupVideos": MessageLookupByLibrary.simpleMessage("Backup videos"),
    "beach": MessageLookupByLibrary.simpleMessage("Sand and sea"),
    "birthday": MessageLookupByLibrary.simpleMessage("Birthday"),
    "birthdayNotifications": MessageLookupByLibrary.simpleMessage(
      "Birthday notifications",
    ),
    "birthdays": MessageLookupByLibrary.simpleMessage("Birthdays"),
    "blackFridaySale": MessageLookupByLibrary.simpleMessage(
      "Black Friday Sale",
    ),
    "blog": MessageLookupByLibrary.simpleMessage("Blog"),
    "cLDesc1": MessageLookupByLibrary.simpleMessage(
      "On the back of video streaming beta, and work on resumable uploads and downloads, we have now increased the file upload limit to 10GB. This is now available in both desktop and mobile apps.",
    ),
    "cLDesc2": MessageLookupByLibrary.simpleMessage(
      "Background uploads are now supported on iOS as well, in addition to Android devices. No need to open the app to backup your latest photos and videos.",
    ),
    "cLDesc3": MessageLookupByLibrary.simpleMessage(
      "We have made significant improvements to our memories experience, including autoplay, swipe to next memory and a lot more.",
    ),
    "cLDesc4": MessageLookupByLibrary.simpleMessage(
      "Along with a bunch of under the hood improvements, now its much easier to see all detected faces, provide feedback on similar faces, and add/remove faces from a single photo.",
    ),
    "cLDesc5": MessageLookupByLibrary.simpleMessage(
      "You will now receive an opt-out notification for all the birthdays your have saved on Ente, along with a collection of their best photos.",
    ),
    "cLDesc6": MessageLookupByLibrary.simpleMessage(
      "No more waiting for uploads/downloads to complete before you can close the app. All uploads and downloads now have the ability to be paused midway, and resume from where you left off.",
    ),
    "cLTitle1": MessageLookupByLibrary.simpleMessage(
      "Uploading Large Video Files",
    ),
    "cLTitle2": MessageLookupByLibrary.simpleMessage("Background Upload"),
    "cLTitle3": MessageLookupByLibrary.simpleMessage("Autoplay Memories"),
    "cLTitle4": MessageLookupByLibrary.simpleMessage(
      "Improved Face Recognition",
    ),
    "cLTitle5": MessageLookupByLibrary.simpleMessage("Birthday Notifications"),
    "cLTitle6": MessageLookupByLibrary.simpleMessage(
      "Resumable Uploads and Downloads",
    ),
    "cachedData": MessageLookupByLibrary.simpleMessage("Cached data"),
    "calculating": MessageLookupByLibrary.simpleMessage("Calculating..."),
    "canNotOpenBody": MessageLookupByLibrary.simpleMessage(
      "Sorry, this album cannot be opened in the app.",
    ),
    "canNotOpenTitle": MessageLookupByLibrary.simpleMessage(
      "Cannot open this album",
    ),
    "canNotUploadToAlbumsOwnedByOthers": MessageLookupByLibrary.simpleMessage(
      "Can not upload to albums owned by others",
    ),
    "canOnlyCreateLinkForFilesOwnedByYou": MessageLookupByLibrary.simpleMessage(
      "Can only create link for files owned by you",
    ),
    "canOnlyRemoveFilesOwnedByYou": MessageLookupByLibrary.simpleMessage(
      "Can only remove files owned by you",
    ),
    "cancel": MessageLookupByLibrary.simpleMessage("Cancel"),
    "cancelAccountRecovery": MessageLookupByLibrary.simpleMessage(
      "Cancel recovery",
    ),
    "cancelAccountRecoveryBody": MessageLookupByLibrary.simpleMessage(
      "Are you sure you want to cancel recovery?",
    ),
    "cancelOtherSubscription": m12,
    "cancelSubscription": MessageLookupByLibrary.simpleMessage(
      "Cancel subscription",
    ),
    "cannotAddMorePhotosAfterBecomingViewer": m13,
    "cannotDeleteSharedFiles": MessageLookupByLibrary.simpleMessage(
      "Cannot delete shared files",
    ),
    "castAlbum": MessageLookupByLibrary.simpleMessage("Cast album"),
    "castIPMismatchBody": MessageLookupByLibrary.simpleMessage(
      "Please make sure you are on the same network as the TV.",
    ),
    "castIPMismatchTitle": MessageLookupByLibrary.simpleMessage(
      "Failed to cast album",
    ),
    "castInstruction": MessageLookupByLibrary.simpleMessage(
      "Visit cast.ente.io on the device you want to pair.\n\nEnter the code below to play the album on your TV.",
    ),
    "centerPoint": MessageLookupByLibrary.simpleMessage("Center point"),
    "change": MessageLookupByLibrary.simpleMessage("Change"),
    "changeEmail": MessageLookupByLibrary.simpleMessage("Change email"),
    "changeLocationOfSelectedItems": MessageLookupByLibrary.simpleMessage(
      "Change location of selected items?",
    ),
    "changePassword": MessageLookupByLibrary.simpleMessage("Change password"),
    "changePasswordTitle": MessageLookupByLibrary.simpleMessage(
      "Change password",
    ),
    "changePermissions": MessageLookupByLibrary.simpleMessage(
      "Change permissions?",
    ),
    "changeYourReferralCode": MessageLookupByLibrary.simpleMessage(
      "Change your referral code",
    ),
    "checkForUpdates": MessageLookupByLibrary.simpleMessage(
      "Check for updates",
    ),
    "checkInboxAndSpamFolder": MessageLookupByLibrary.simpleMessage(
      "Please check your inbox (and spam) to complete verification",
    ),
    "checkStatus": MessageLookupByLibrary.simpleMessage("Check status"),
    "checking": MessageLookupByLibrary.simpleMessage("Checking..."),
    "checkingModels": MessageLookupByLibrary.simpleMessage(
      "Checking models...",
    ),
    "city": MessageLookupByLibrary.simpleMessage("In the city"),
    "claimFreeStorage": MessageLookupByLibrary.simpleMessage(
      "Claim free storage",
    ),
    "claimMore": MessageLookupByLibrary.simpleMessage("Claim more!"),
    "claimed": MessageLookupByLibrary.simpleMessage("Claimed"),
    "claimedStorageSoFar": m14,
    "cleanUncategorized": MessageLookupByLibrary.simpleMessage(
      "Clean Uncategorized",
    ),
    "cleanUncategorizedDescription": MessageLookupByLibrary.simpleMessage(
      "Remove all files from Uncategorized that are present in other albums",
    ),
    "clearCaches": MessageLookupByLibrary.simpleMessage("Clear caches"),
    "clearIndexes": MessageLookupByLibrary.simpleMessage("Clear indexes"),
    "click": MessageLookupByLibrary.simpleMessage("• Click"),
    "clickOnTheOverflowMenu": MessageLookupByLibrary.simpleMessage(
      "• Click on the overflow menu",
    ),
    "clickToInstallOurBestVersionYet": MessageLookupByLibrary.simpleMessage(
      "Click to install our best version yet",
    ),
    "close": MessageLookupByLibrary.simpleMessage("Close"),
    "clubByCaptureTime": MessageLookupByLibrary.simpleMessage(
      "Club by capture time",
    ),
    "clubByFileName": MessageLookupByLibrary.simpleMessage("Club by file name"),
    "clusteringProgress": MessageLookupByLibrary.simpleMessage(
      "Clustering progress",
    ),
    "codeAppliedPageTitle": MessageLookupByLibrary.simpleMessage(
      "Code applied",
    ),
    "codeChangeLimitReached": MessageLookupByLibrary.simpleMessage(
      "Sorry, you\'ve reached the limit of code changes.",
    ),
    "codeCopiedToClipboard": MessageLookupByLibrary.simpleMessage(
      "Code copied to clipboard",
    ),
    "codeUsedByYou": MessageLookupByLibrary.simpleMessage("Code used by you"),
    "collabLinkSectionDescription": MessageLookupByLibrary.simpleMessage(
      "Create a link to allow people to add and view photos in your shared album without needing an Ente app or account. Great for collecting event photos.",
    ),
    "collaborativeLink": MessageLookupByLibrary.simpleMessage(
      "Collaborative link",
    ),
    "collaborativeLinkCreatedFor": m15,
    "collaborator": MessageLookupByLibrary.simpleMessage("Collaborator"),
    "collaboratorsCanAddPhotosAndVideosToTheSharedAlbum":
        MessageLookupByLibrary.simpleMessage(
          "Collaborators can add photos and videos to the shared album.",
        ),
    "collaboratorsSuccessfullyAdded": m16,
    "collageLayout": MessageLookupByLibrary.simpleMessage("Layout"),
    "collageSaved": MessageLookupByLibrary.simpleMessage(
      "Collage saved to gallery",
    ),
    "collect": MessageLookupByLibrary.simpleMessage("Collect"),
    "collectEventPhotos": MessageLookupByLibrary.simpleMessage(
      "Collect event photos",
    ),
    "collectPhotos": MessageLookupByLibrary.simpleMessage("Collect photos"),
    "collectPhotosDescription": MessageLookupByLibrary.simpleMessage(
      "Create a link where your friends can upload photos in original quality.",
    ),
    "color": MessageLookupByLibrary.simpleMessage("Color"),
    "configuration": MessageLookupByLibrary.simpleMessage("Configuration"),
    "confirm": MessageLookupByLibrary.simpleMessage("Confirm"),
    "confirm2FADisable": MessageLookupByLibrary.simpleMessage(
      "Are you sure you want to disable two-factor authentication?",
    ),
    "confirmAccountDeletion": MessageLookupByLibrary.simpleMessage(
      "Confirm Account Deletion",
    ),
    "confirmAddingTrustedContact": m17,
    "confirmDeletePrompt": MessageLookupByLibrary.simpleMessage(
      "Yes, I want to permanently delete this account and its data across all apps.",
    ),
    "confirmPassword": MessageLookupByLibrary.simpleMessage("Confirm password"),
    "confirmPlanChange": MessageLookupByLibrary.simpleMessage(
      "Confirm plan change",
    ),
    "confirmRecoveryKey": MessageLookupByLibrary.simpleMessage(
      "Confirm recovery key",
    ),
    "confirmYourRecoveryKey": MessageLookupByLibrary.simpleMessage(
      "Confirm your recovery key",
    ),
    "connectToDevice": MessageLookupByLibrary.simpleMessage(
      "Connect to device",
    ),
    "contactFamilyAdmin": m18,
    "contactSupport": MessageLookupByLibrary.simpleMessage("Contact support"),
    "contactToManageSubscription": m19,
    "contacts": MessageLookupByLibrary.simpleMessage("Contacts"),
    "contents": MessageLookupByLibrary.simpleMessage("Contents"),
    "continueLabel": MessageLookupByLibrary.simpleMessage("Continue"),
    "continueOnFreeTrial": MessageLookupByLibrary.simpleMessage(
      "Continue on free trial",
    ),
    "convertToAlbum": MessageLookupByLibrary.simpleMessage("Convert to album"),
    "copyEmailAddress": MessageLookupByLibrary.simpleMessage(
      "Copy email address",
    ),
    "copyLink": MessageLookupByLibrary.simpleMessage("Copy link"),
    "copypasteThisCodentoYourAuthenticatorApp":
        MessageLookupByLibrary.simpleMessage(
          "Copy-paste this code\nto your authenticator app",
        ),
    "couldNotBackUpTryLater": MessageLookupByLibrary.simpleMessage(
      "We could not backup your data.\nWe will retry later.",
    ),
    "couldNotFreeUpSpace": MessageLookupByLibrary.simpleMessage(
      "Could not free up space",
    ),
    "couldNotUpdateSubscription": MessageLookupByLibrary.simpleMessage(
      "Could not update subscription",
    ),
    "count": MessageLookupByLibrary.simpleMessage("Count"),
    "crashReporting": MessageLookupByLibrary.simpleMessage("Crash reporting"),
    "create": MessageLookupByLibrary.simpleMessage("Create"),
    "createAccount": MessageLookupByLibrary.simpleMessage("Create account"),
    "createAlbumActionHint": MessageLookupByLibrary.simpleMessage(
      "Long press to select photos and click + to create an album",
    ),
    "createCollaborativeLink": MessageLookupByLibrary.simpleMessage(
      "Create collaborative link",
    ),
    "createCollage": MessageLookupByLibrary.simpleMessage("Create collage"),
    "createNewAccount": MessageLookupByLibrary.simpleMessage(
      "Create new account",
    ),
    "createOrSelectAlbum": MessageLookupByLibrary.simpleMessage(
      "Create or select album",
    ),
    "createPublicLink": MessageLookupByLibrary.simpleMessage(
      "Create public link",
    ),
    "creatingLink": MessageLookupByLibrary.simpleMessage("Creating link..."),
    "criticalUpdateAvailable": MessageLookupByLibrary.simpleMessage(
      "Critical update available",
    ),
    "crop": MessageLookupByLibrary.simpleMessage("Crop"),
    "curatedMemories": MessageLookupByLibrary.simpleMessage("Curated memories"),
    "currentUsageIs": MessageLookupByLibrary.simpleMessage("Current usage is "),
    "currentlyRunning": MessageLookupByLibrary.simpleMessage(
      "currently running",
    ),
    "custom": MessageLookupByLibrary.simpleMessage("Custom"),
    "customEndpoint": m20,
    "darkTheme": MessageLookupByLibrary.simpleMessage("Dark"),
    "dayToday": MessageLookupByLibrary.simpleMessage("Today"),
    "dayYesterday": MessageLookupByLibrary.simpleMessage("Yesterday"),
    "declineTrustInvite": MessageLookupByLibrary.simpleMessage(
      "Decline Invite",
    ),
    "decrypting": MessageLookupByLibrary.simpleMessage("Decrypting..."),
    "decryptingVideo": MessageLookupByLibrary.simpleMessage(
      "Decrypting video...",
    ),
    "deduplicateFiles": MessageLookupByLibrary.simpleMessage(
      "Deduplicate Files",
    ),
    "delete": MessageLookupByLibrary.simpleMessage("Delete"),
    "deleteAccount": MessageLookupByLibrary.simpleMessage("Delete account"),
    "deleteAccountFeedbackPrompt": MessageLookupByLibrary.simpleMessage(
      "We are sorry to see you go. Please share your feedback to help us improve.",
    ),
    "deleteAccountPermanentlyButton": MessageLookupByLibrary.simpleMessage(
      "Delete Account Permanently",
    ),
    "deleteAlbum": MessageLookupByLibrary.simpleMessage("Delete album"),
    "deleteAlbumDialog": MessageLookupByLibrary.simpleMessage(
      "Also delete the photos (and videos) present in this album from <bold>all</bold> other albums they are part of?",
    ),
    "deleteAlbumsDialogBody": MessageLookupByLibrary.simpleMessage(
      "This will delete all empty albums. This is useful when you want to reduce the clutter in your album list.",
    ),
    "deleteAll": MessageLookupByLibrary.simpleMessage("Delete All"),
    "deleteConfirmDialogBody": MessageLookupByLibrary.simpleMessage(
      "This account is linked to other Ente apps, if you use any. Your uploaded data, across all Ente apps, will be scheduled for deletion, and your account will be permanently deleted.",
    ),
    "deleteEmailRequest": MessageLookupByLibrary.simpleMessage(
      "Please send an email to <warning>account-deletion@ente.io</warning> from your registered email address.",
    ),
    "deleteEmptyAlbums": MessageLookupByLibrary.simpleMessage(
      "Delete empty albums",
    ),
    "deleteEmptyAlbumsWithQuestionMark": MessageLookupByLibrary.simpleMessage(
      "Delete empty albums?",
    ),
    "deleteFromBoth": MessageLookupByLibrary.simpleMessage("Delete from both"),
    "deleteFromDevice": MessageLookupByLibrary.simpleMessage(
      "Delete from device",
    ),
    "deleteFromEnte": MessageLookupByLibrary.simpleMessage("Delete from Ente"),
    "deleteItemCount": m21,
    "deleteLocation": MessageLookupByLibrary.simpleMessage("Delete location"),
    "deleteMultipleAlbumDialog": m22,
    "deletePhotos": MessageLookupByLibrary.simpleMessage("Delete photos"),
    "deleteProgress": m23,
    "deleteReason1": MessageLookupByLibrary.simpleMessage(
      "It’s missing a key feature that I need",
    ),
    "deleteReason2": MessageLookupByLibrary.simpleMessage(
      "The app or a certain feature does not behave as I think it should",
    ),
    "deleteReason3": MessageLookupByLibrary.simpleMessage(
      "I found another service that I like better",
    ),
    "deleteReason4": MessageLookupByLibrary.simpleMessage(
      "My reason isn’t listed",
    ),
    "deleteRequestSLAText": MessageLookupByLibrary.simpleMessage(
      "Your request will be processed within 72 hours.",
    ),
    "deleteSharedAlbum": MessageLookupByLibrary.simpleMessage(
      "Delete shared album?",
    ),
    "deleteSharedAlbumDialogBody": MessageLookupByLibrary.simpleMessage(
      "The album will be deleted for everyone\n\nYou will lose access to shared photos in this album that are owned by others",
    ),
    "deselectAll": MessageLookupByLibrary.simpleMessage("Deselect all"),
    "designedToOutlive": MessageLookupByLibrary.simpleMessage(
      "Designed to outlive",
    ),
    "details": MessageLookupByLibrary.simpleMessage("Details"),
    "developerSettings": MessageLookupByLibrary.simpleMessage(
      "Developer settings",
    ),
    "developerSettingsWarning": MessageLookupByLibrary.simpleMessage(
      "Are you sure that you want to modify Developer settings?",
    ),
    "deviceCodeHint": MessageLookupByLibrary.simpleMessage("Enter the code"),
    "deviceFilesAutoUploading": MessageLookupByLibrary.simpleMessage(
      "Files added to this device album will automatically get uploaded to Ente.",
    ),
    "deviceLock": MessageLookupByLibrary.simpleMessage("Device lock"),
    "deviceLockExplanation": MessageLookupByLibrary.simpleMessage(
      "Disable the device screen lock when Ente is in the foreground and there is a backup in progress. This is normally not needed, but may help big uploads and initial imports of large libraries complete faster.",
    ),
    "deviceNotFound": MessageLookupByLibrary.simpleMessage("Device not found"),
    "didYouKnow": MessageLookupByLibrary.simpleMessage("Did you know?"),
    "different": MessageLookupByLibrary.simpleMessage("Different"),
    "disableAutoLock": MessageLookupByLibrary.simpleMessage(
      "Disable auto lock",
    ),
    "disableDownloadWarningBody": MessageLookupByLibrary.simpleMessage(
      "Viewers can still take screenshots or save a copy of your photos using external tools",
    ),
    "disableDownloadWarningTitle": MessageLookupByLibrary.simpleMessage(
      "Please note",
    ),
    "disableLinkMessage": m24,
    "disableTwofactor": MessageLookupByLibrary.simpleMessage(
      "Disable two-factor",
    ),
    "disablingTwofactorAuthentication": MessageLookupByLibrary.simpleMessage(
      "Disabling two-factor authentication...",
    ),
    "discord": MessageLookupByLibrary.simpleMessage("Discord"),
    "discover": MessageLookupByLibrary.simpleMessage("Discover"),
    "discover_babies": MessageLookupByLibrary.simpleMessage("Babies"),
    "discover_celebrations": MessageLookupByLibrary.simpleMessage(
      "Celebrations",
    ),
    "discover_food": MessageLookupByLibrary.simpleMessage("Food"),
    "discover_greenery": MessageLookupByLibrary.simpleMessage("Greenery"),
    "discover_hills": MessageLookupByLibrary.simpleMessage("Hills"),
    "discover_identity": MessageLookupByLibrary.simpleMessage("Identity"),
    "discover_memes": MessageLookupByLibrary.simpleMessage("Memes"),
    "discover_notes": MessageLookupByLibrary.simpleMessage("Notes"),
    "discover_pets": MessageLookupByLibrary.simpleMessage("Pets"),
    "discover_receipts": MessageLookupByLibrary.simpleMessage("Receipts"),
    "discover_screenshots": MessageLookupByLibrary.simpleMessage("Screenshots"),
    "discover_selfies": MessageLookupByLibrary.simpleMessage("Selfies"),
    "discover_sunset": MessageLookupByLibrary.simpleMessage("Sunset"),
    "discover_visiting_cards": MessageLookupByLibrary.simpleMessage(
      "Visiting Cards",
    ),
    "discover_wallpapers": MessageLookupByLibrary.simpleMessage("Wallpapers"),
    "dismiss": MessageLookupByLibrary.simpleMessage("Dismiss"),
    "distanceInKMUnit": MessageLookupByLibrary.simpleMessage("km"),
    "doNotSignOut": MessageLookupByLibrary.simpleMessage("Do not sign out"),
    "doThisLater": MessageLookupByLibrary.simpleMessage("Do this later"),
    "doYouWantToDiscardTheEditsYouHaveMade":
        MessageLookupByLibrary.simpleMessage(
          "Do you want to discard the edits you have made?",
        ),
    "done": MessageLookupByLibrary.simpleMessage("Done"),
    "dontSave": MessageLookupByLibrary.simpleMessage("Don\'t save"),
    "doubleYourStorage": MessageLookupByLibrary.simpleMessage(
      "Double your storage",
    ),
    "download": MessageLookupByLibrary.simpleMessage("Download"),
    "downloadFailed": MessageLookupByLibrary.simpleMessage("Download failed"),
    "downloading": MessageLookupByLibrary.simpleMessage("Downloading..."),
    "dropSupportEmail": m25,
    "duplicateFileCountWithStorageSaved": m26,
    "duplicateItemsGroup": m27,
    "edit": MessageLookupByLibrary.simpleMessage("Edit"),
    "editAutoAddPeople": MessageLookupByLibrary.simpleMessage(
      "Edit auto-add people",
    ),
    "editEmailAlreadyLinked": m28,
    "editLocation": MessageLookupByLibrary.simpleMessage("Edit location"),
    "editLocationTagTitle": MessageLookupByLibrary.simpleMessage(
      "Edit location",
    ),
    "editPerson": MessageLookupByLibrary.simpleMessage("Edit person"),
    "editTime": MessageLookupByLibrary.simpleMessage("Edit time"),
    "editsSaved": MessageLookupByLibrary.simpleMessage("Edits saved"),
    "editsToLocationWillOnlyBeSeenWithinEnte":
        MessageLookupByLibrary.simpleMessage(
          "Edits to location will only be seen within Ente",
        ),
    "eligible": MessageLookupByLibrary.simpleMessage("eligible"),
    "email": MessageLookupByLibrary.simpleMessage("Email"),
    "emailAlreadyRegistered": MessageLookupByLibrary.simpleMessage(
      "Email already registered.",
    ),
    "emailChangedTo": m29,
    "emailDoesNotHaveEnteAccount": m30,
    "emailNoEnteAccount": m31,
    "emailNotRegistered": MessageLookupByLibrary.simpleMessage(
      "Email not registered.",
    ),
    "emailVerificationToggle": MessageLookupByLibrary.simpleMessage(
      "Email verification",
    ),
    "emailYourLogs": MessageLookupByLibrary.simpleMessage("Email your logs"),
    "embracingThem": m32,
    "emergencyContacts": MessageLookupByLibrary.simpleMessage(
      "Emergency Contacts",
    ),
    "empty": MessageLookupByLibrary.simpleMessage("Empty"),
    "emptyTrash": MessageLookupByLibrary.simpleMessage("Empty trash?"),
    "enable": MessageLookupByLibrary.simpleMessage("Enable"),
    "enableMLIndexingDesc": MessageLookupByLibrary.simpleMessage(
      "Ente supports on-device machine learning for face recognition, magic search and other advanced search features",
    ),
    "enableMachineLearningBanner": MessageLookupByLibrary.simpleMessage(
      "Enable machine learning for magic search and face recognition",
    ),
    "enableMaps": MessageLookupByLibrary.simpleMessage("Enable Maps"),
    "enableMapsDesc": MessageLookupByLibrary.simpleMessage(
      "This will show your photos on a world map.\n\nThis map is hosted by Open Street Map, and the exact locations of your photos are never shared.\n\nYou can disable this feature anytime from Settings.",
    ),
    "enabled": MessageLookupByLibrary.simpleMessage("Enabled"),
    "encryptingBackup": MessageLookupByLibrary.simpleMessage(
      "Encrypting backup...",
    ),
    "encryption": MessageLookupByLibrary.simpleMessage("Encryption"),
    "encryptionKeys": MessageLookupByLibrary.simpleMessage("Encryption keys"),
    "endpointUpdatedMessage": MessageLookupByLibrary.simpleMessage(
      "Endpoint updated successfully",
    ),
    "endtoendEncryptedByDefault": MessageLookupByLibrary.simpleMessage(
      "End-to-end encrypted by default",
    ),
    "enteCanEncryptAndPreserveFilesOnlyIfYouGrant":
        MessageLookupByLibrary.simpleMessage(
          "Ente can encrypt and preserve files only if you grant access to them",
        ),
    "entePhotosPerm": MessageLookupByLibrary.simpleMessage(
      "Ente <i>needs permission to</i> preserve your photos",
    ),
    "enteSubscriptionPitch": MessageLookupByLibrary.simpleMessage(
      "Ente preserves your memories, so they\'re always available to you, even if you lose your device.",
    ),
    "enteSubscriptionShareWithFamily": MessageLookupByLibrary.simpleMessage(
      "Your family can be added to your plan as well.",
    ),
    "enterAlbumName": MessageLookupByLibrary.simpleMessage("Enter album name"),
    "enterCode": MessageLookupByLibrary.simpleMessage("Enter code"),
    "enterCodeDescription": MessageLookupByLibrary.simpleMessage(
      "Enter the code provided by your friend to claim free storage for both of you",
    ),
    "enterDateOfBirth": MessageLookupByLibrary.simpleMessage(
      "Birthday (optional)",
    ),
    "enterEmail": MessageLookupByLibrary.simpleMessage("Enter email"),
    "enterFileName": MessageLookupByLibrary.simpleMessage("Enter file name"),
    "enterName": MessageLookupByLibrary.simpleMessage("Enter name"),
    "enterNewPasswordToEncrypt": MessageLookupByLibrary.simpleMessage(
      "Enter a new password we can use to encrypt your data",
    ),
    "enterPassword": MessageLookupByLibrary.simpleMessage("Enter password"),
    "enterPasswordToEncrypt": MessageLookupByLibrary.simpleMessage(
      "Enter a password we can use to encrypt your data",
    ),
    "enterPersonName": MessageLookupByLibrary.simpleMessage(
      "Enter person name",
    ),
    "enterPin": MessageLookupByLibrary.simpleMessage("Enter PIN"),
    "enterReferralCode": MessageLookupByLibrary.simpleMessage(
      "Enter referral code",
    ),
    "enterThe6digitCodeFromnyourAuthenticatorApp":
        MessageLookupByLibrary.simpleMessage(
          "Enter the 6-digit code from\nyour authenticator app",
        ),
    "enterValidEmail": MessageLookupByLibrary.simpleMessage(
      "Please enter a valid email address.",
    ),
    "enterYourEmailAddress": MessageLookupByLibrary.simpleMessage(
      "Enter your email address",
    ),
    "enterYourNewEmailAddress": MessageLookupByLibrary.simpleMessage(
      "Enter your new email address",
    ),
    "enterYourPassword": MessageLookupByLibrary.simpleMessage(
      "Enter your password",
    ),
    "enterYourRecoveryKey": MessageLookupByLibrary.simpleMessage(
      "Enter your recovery key",
    ),
    "error": MessageLookupByLibrary.simpleMessage("Error"),
    "everywhere": MessageLookupByLibrary.simpleMessage("everywhere"),
    "exif": MessageLookupByLibrary.simpleMessage("EXIF"),
    "existingUser": MessageLookupByLibrary.simpleMessage("Existing user"),
    "expiredLinkInfo": MessageLookupByLibrary.simpleMessage(
      "This link has expired. Please select a new expiry time or disable link expiry.",
    ),
    "exportLogs": MessageLookupByLibrary.simpleMessage("Export logs"),
    "exportYourData": MessageLookupByLibrary.simpleMessage("Export your data"),
    "extraPhotosFound": MessageLookupByLibrary.simpleMessage(
      "Extra photos found",
    ),
    "extraPhotosFoundFor": m33,
    "faceNotClusteredYet": MessageLookupByLibrary.simpleMessage(
      "Face not clustered yet, please come back later",
    ),
    "faceRecognition": MessageLookupByLibrary.simpleMessage("Face recognition"),
    "faceThumbnailGenerationFailed": MessageLookupByLibrary.simpleMessage(
      "Unable to generate face thumbnails",
    ),
    "faces": MessageLookupByLibrary.simpleMessage("Faces"),
    "failed": MessageLookupByLibrary.simpleMessage("Failed"),
    "failedToApplyCode": MessageLookupByLibrary.simpleMessage(
      "Failed to apply code",
    ),
    "failedToCancel": MessageLookupByLibrary.simpleMessage("Failed to cancel"),
    "failedToDownloadVideo": MessageLookupByLibrary.simpleMessage(
      "Failed to download video",
    ),
    "failedToFetchActiveSessions": MessageLookupByLibrary.simpleMessage(
      "Failed to fetch active sessions",
    ),
    "failedToFetchOriginalForEdit": MessageLookupByLibrary.simpleMessage(
      "Failed to fetch original for edit",
    ),
    "failedToFetchReferralDetails": MessageLookupByLibrary.simpleMessage(
      "Unable to fetch referral details. Please try again later.",
    ),
    "failedToLoadAlbums": MessageLookupByLibrary.simpleMessage(
      "Failed to load albums",
    ),
    "failedToPlayVideo": MessageLookupByLibrary.simpleMessage(
      "Failed to play video",
    ),
    "failedToRefreshStripeSubscription": MessageLookupByLibrary.simpleMessage(
      "Failed to refresh subscription",
    ),
    "failedToRenew": MessageLookupByLibrary.simpleMessage("Failed to renew"),
    "failedToVerifyPaymentStatus": MessageLookupByLibrary.simpleMessage(
      "Failed to verify payment status",
    ),
    "familyPlanOverview": MessageLookupByLibrary.simpleMessage(
      "Add 5 family members to your existing plan without paying extra.\n\nEach member gets their own private space, and cannot see each other\'s files unless they\'re shared.\n\nFamily plans are available to customers who have a paid Ente subscription.\n\nSubscribe now to get started!",
    ),
    "familyPlanPortalTitle": MessageLookupByLibrary.simpleMessage("Family"),
    "familyPlans": MessageLookupByLibrary.simpleMessage("Family plans"),
    "faq": MessageLookupByLibrary.simpleMessage("FAQ"),
    "faqs": MessageLookupByLibrary.simpleMessage("FAQs"),
    "favorite": MessageLookupByLibrary.simpleMessage("Favorite"),
    "feastingWithThem": m34,
    "feedback": MessageLookupByLibrary.simpleMessage("Feedback"),
    "file": MessageLookupByLibrary.simpleMessage("File"),
    "fileAnalysisFailed": MessageLookupByLibrary.simpleMessage(
      "Unable to analyze file",
    ),
    "fileFailedToSaveToGallery": MessageLookupByLibrary.simpleMessage(
      "Failed to save file to gallery",
    ),
    "fileInfoAddDescHint": MessageLookupByLibrary.simpleMessage(
      "Add a description...",
    ),
    "fileNotUploadedYet": MessageLookupByLibrary.simpleMessage(
      "File not uploaded yet",
    ),
    "fileSavedToGallery": MessageLookupByLibrary.simpleMessage(
      "File saved to gallery",
    ),
    "fileTypes": MessageLookupByLibrary.simpleMessage("File types"),
    "fileTypesAndNames": MessageLookupByLibrary.simpleMessage(
      "File types and names",
    ),
    "filesBackedUpFromDevice": m35,
    "filesBackedUpInAlbum": m36,
    "filesDeleted": MessageLookupByLibrary.simpleMessage("Files deleted"),
    "filesSavedToGallery": MessageLookupByLibrary.simpleMessage(
      "Files saved to gallery",
    ),
    "findPeopleByName": MessageLookupByLibrary.simpleMessage(
      "Find people quickly by name",
    ),
    "findThemQuickly": MessageLookupByLibrary.simpleMessage(
      "Find them quickly",
    ),
    "flip": MessageLookupByLibrary.simpleMessage("Flip"),
    "food": MessageLookupByLibrary.simpleMessage("Culinary delight"),
    "forYourMemories": MessageLookupByLibrary.simpleMessage(
      "for your memories",
    ),
    "forgotPassword": MessageLookupByLibrary.simpleMessage("Forgot password"),
    "foundFaces": MessageLookupByLibrary.simpleMessage("Found faces"),
    "freeStorageClaimed": MessageLookupByLibrary.simpleMessage(
      "Free storage claimed",
    ),
    "freeStorageOnReferralSuccess": m37,
    "freeStorageUsable": MessageLookupByLibrary.simpleMessage(
      "Free storage usable",
    ),
    "freeTrial": MessageLookupByLibrary.simpleMessage("Free trial"),
    "freeTrialValidTill": m38,
    "freeUpAccessPostDelete": m39,
    "freeUpAmount": m40,
    "freeUpDeviceSpace": MessageLookupByLibrary.simpleMessage(
      "Free up device space",
    ),
    "freeUpDeviceSpaceDesc": MessageLookupByLibrary.simpleMessage(
      "Save space on your device by clearing files that have been already backed up.",
    ),
    "freeUpSpace": MessageLookupByLibrary.simpleMessage("Free up space"),
    "freeUpSpaceSaving": m41,
    "gallery": MessageLookupByLibrary.simpleMessage("Gallery"),
    "galleryMemoryLimitInfo": MessageLookupByLibrary.simpleMessage(
      "Up to 1000 memories shown in gallery",
    ),
    "general": MessageLookupByLibrary.simpleMessage("General"),
    "generatingEncryptionKeys": MessageLookupByLibrary.simpleMessage(
      "Generating encryption keys...",
    ),
    "genericProgress": m42,
    "goToSettings": MessageLookupByLibrary.simpleMessage("Go to settings"),
    "googlePlayId": MessageLookupByLibrary.simpleMessage("Google Play ID"),
    "grantFullAccessPrompt": MessageLookupByLibrary.simpleMessage(
      "Please allow access to all photos in the Settings app",
    ),
    "grantPermission": MessageLookupByLibrary.simpleMessage("Grant permission"),
    "greenery": MessageLookupByLibrary.simpleMessage("The green life"),
    "groupNearbyPhotos": MessageLookupByLibrary.simpleMessage(
      "Group nearby photos",
    ),
    "guestView": MessageLookupByLibrary.simpleMessage("Guest view"),
    "guestViewEnablePreSteps": MessageLookupByLibrary.simpleMessage(
      "To enable guest view, please setup device passcode or screen lock in your system settings.",
    ),
    "happyBirthday": MessageLookupByLibrary.simpleMessage("Happy birthday! 🥳"),
    "hearUsExplanation": MessageLookupByLibrary.simpleMessage(
      "We don\'t track app installs. It\'d help if you told us where you found us!",
    ),
    "hearUsWhereTitle": MessageLookupByLibrary.simpleMessage(
      "How did you hear about Ente? (optional)",
    ),
    "help": MessageLookupByLibrary.simpleMessage("Help"),
    "hidden": MessageLookupByLibrary.simpleMessage("Hidden"),
    "hide": MessageLookupByLibrary.simpleMessage("Hide"),
    "hideContent": MessageLookupByLibrary.simpleMessage("Hide content"),
    "hideContentDescriptionAndroid": MessageLookupByLibrary.simpleMessage(
      "Hides app content in the app switcher and disables screenshots",
    ),
    "hideContentDescriptionIos": MessageLookupByLibrary.simpleMessage(
      "Hides app content in the app switcher",
    ),
    "hideSharedItemsFromHomeGallery": MessageLookupByLibrary.simpleMessage(
      "Hide shared items from home gallery",
    ),
    "hiding": MessageLookupByLibrary.simpleMessage("Hiding..."),
    "hikingWithThem": m43,
    "hostedAtOsmFrance": MessageLookupByLibrary.simpleMessage(
      "Hosted at OSM France",
    ),
    "howItWorks": MessageLookupByLibrary.simpleMessage("How it works"),
    "howToViewShareeVerificationID": MessageLookupByLibrary.simpleMessage(
      "Please ask them to long-press their email address on the settings screen, and verify that the IDs on both devices match.",
    ),
    "iOSGoToSettingsDescription": MessageLookupByLibrary.simpleMessage(
      "Biometric authentication is not set up on your device. Please either enable Touch ID or Face ID on your phone.",
    ),
    "iOSLockOut": MessageLookupByLibrary.simpleMessage(
      "Biometric authentication is disabled. Please lock and unlock your screen to enable it.",
    ),
    "iOSOkButton": MessageLookupByLibrary.simpleMessage("OK"),
    "ignore": MessageLookupByLibrary.simpleMessage("Ignore"),
    "ignoreUpdate": MessageLookupByLibrary.simpleMessage("Ignore"),
    "ignored": MessageLookupByLibrary.simpleMessage("ignored"),
    "ignoredFolderUploadReason": MessageLookupByLibrary.simpleMessage(
      "Some files in this album are ignored from upload because they had previously been deleted from Ente.",
    ),
    "imageNotAnalyzed": MessageLookupByLibrary.simpleMessage(
      "Image not analyzed",
    ),
    "immediately": MessageLookupByLibrary.simpleMessage("Immediately"),
    "importing": MessageLookupByLibrary.simpleMessage("Importing...."),
    "incorrectCode": MessageLookupByLibrary.simpleMessage("Incorrect code"),
    "incorrectPasswordTitle": MessageLookupByLibrary.simpleMessage(
      "Incorrect password",
    ),
    "incorrectRecoveryKey": MessageLookupByLibrary.simpleMessage(
      "Incorrect recovery key",
    ),
    "incorrectRecoveryKeyBody": MessageLookupByLibrary.simpleMessage(
      "The recovery key you entered is incorrect",
    ),
    "incorrectRecoveryKeyTitle": MessageLookupByLibrary.simpleMessage(
      "Incorrect recovery key",
    ),
    "indexedItems": MessageLookupByLibrary.simpleMessage("Indexed items"),
    "indexingPausedStatusDescription": MessageLookupByLibrary.simpleMessage(
      "Indexing is paused. It will automatically resume when the device is ready. The device is considered ready when its battery level, battery health, and thermal status are within a healthy range.",
    ),
    "ineligible": MessageLookupByLibrary.simpleMessage("Ineligible"),
    "info": MessageLookupByLibrary.simpleMessage("Info"),
    "insecureDevice": MessageLookupByLibrary.simpleMessage("Insecure device"),
    "installManually": MessageLookupByLibrary.simpleMessage("Install manually"),
    "invalidEmailAddress": MessageLookupByLibrary.simpleMessage(
      "Invalid email address",
    ),
    "invalidEndpoint": MessageLookupByLibrary.simpleMessage("Invalid endpoint"),
    "invalidEndpointMessage": MessageLookupByLibrary.simpleMessage(
      "Sorry, the endpoint you entered is invalid. Please enter a valid endpoint and try again.",
    ),
    "invalidKey": MessageLookupByLibrary.simpleMessage("Invalid key"),
    "invalidRecoveryKey": MessageLookupByLibrary.simpleMessage(
      "The recovery key you entered is not valid. Please make sure it contains 24 words, and check the spelling of each.\n\nIf you entered an older recovery code, make sure it is 64 characters long, and check each of them.",
    ),
    "invite": MessageLookupByLibrary.simpleMessage("Invite"),
    "inviteToEnte": MessageLookupByLibrary.simpleMessage("Invite to Ente"),
    "inviteYourFriends": MessageLookupByLibrary.simpleMessage(
      "Invite your friends",
    ),
    "inviteYourFriendsToEnte": MessageLookupByLibrary.simpleMessage(
      "Invite your friends to Ente",
    ),
    "itLooksLikeSomethingWentWrongPleaseRetryAfterSome":
        MessageLookupByLibrary.simpleMessage(
          "It looks like something went wrong. Please retry after some time. If the error persists, please contact our support team.",
        ),
    "itemCount": m44,
    "itemsShowTheNumberOfDaysRemainingBeforePermanentDeletion":
        MessageLookupByLibrary.simpleMessage(
          "Items show the number of days remaining before permanent deletion",
        ),
    "itemsWillBeRemovedFromAlbum": MessageLookupByLibrary.simpleMessage(
      "Selected items will be removed from this album",
    ),
    "join": MessageLookupByLibrary.simpleMessage("Join"),
    "joinAlbum": MessageLookupByLibrary.simpleMessage("Join album"),
    "joinAlbumConfirmationDialogBody": MessageLookupByLibrary.simpleMessage(
      "Joining an album will make your email visible to its participants.",
    ),
    "joinAlbumSubtext": MessageLookupByLibrary.simpleMessage(
      "to view and add your photos",
    ),
    "joinAlbumSubtextViewer": MessageLookupByLibrary.simpleMessage(
      "to add this to shared albums",
    ),
    "joinDiscord": MessageLookupByLibrary.simpleMessage("Join Discord"),
    "keepPhotos": MessageLookupByLibrary.simpleMessage("Keep Photos"),
    "kiloMeterUnit": MessageLookupByLibrary.simpleMessage("km"),
    "kindlyHelpUsWithThisInformation": MessageLookupByLibrary.simpleMessage(
      "Kindly help us with this information",
    ),
    "language": MessageLookupByLibrary.simpleMessage("Language"),
    "lastTimeWithThem": m45,
    "lastUpdated": MessageLookupByLibrary.simpleMessage("Last updated"),
    "lastYearsTrip": MessageLookupByLibrary.simpleMessage("Last year\'s trip"),
    "leave": MessageLookupByLibrary.simpleMessage("Leave"),
    "leaveAlbum": MessageLookupByLibrary.simpleMessage("Leave album"),
    "leaveFamily": MessageLookupByLibrary.simpleMessage("Leave family"),
    "leaveSharedAlbum": MessageLookupByLibrary.simpleMessage(
      "Leave shared album?",
    ),
    "left": MessageLookupByLibrary.simpleMessage("Left"),
    "legacy": MessageLookupByLibrary.simpleMessage("Legacy"),
    "legacyAccounts": MessageLookupByLibrary.simpleMessage("Legacy accounts"),
    "legacyInvite": m46,
    "legacyPageDesc": MessageLookupByLibrary.simpleMessage(
      "Legacy allows trusted contacts to access your account in your absence.",
    ),
    "legacyPageDesc2": MessageLookupByLibrary.simpleMessage(
      "Trusted contacts can initiate account recovery, and if not blocked within 30 days, reset your password and access your account.",
    ),
    "light": MessageLookupByLibrary.simpleMessage("Light"),
    "lightTheme": MessageLookupByLibrary.simpleMessage("Light"),
    "link": MessageLookupByLibrary.simpleMessage("Link"),
    "linkCopiedToClipboard": MessageLookupByLibrary.simpleMessage(
      "Link copied to clipboard",
    ),
    "linkDeviceLimit": MessageLookupByLibrary.simpleMessage("Device limit"),
    "linkEmail": MessageLookupByLibrary.simpleMessage("Link email"),
    "linkEmailToContactBannerCaption": MessageLookupByLibrary.simpleMessage(
      "for faster sharing",
    ),
    "linkEnabled": MessageLookupByLibrary.simpleMessage("Enabled"),
    "linkExpired": MessageLookupByLibrary.simpleMessage("Expired"),
    "linkExpiresOn": m47,
    "linkExpiry": MessageLookupByLibrary.simpleMessage("Link expiry"),
    "linkHasExpired": MessageLookupByLibrary.simpleMessage("Link has expired"),
    "linkNeverExpires": MessageLookupByLibrary.simpleMessage("Never"),
    "linkPerson": MessageLookupByLibrary.simpleMessage("Link person"),
    "linkPersonCaption": MessageLookupByLibrary.simpleMessage(
      "for better sharing experience",
    ),
    "linkPersonToEmail": m48,
    "linkPersonToEmailConfirmation": m49,
    "livePhotos": MessageLookupByLibrary.simpleMessage("Live Photos"),
    "loadMessage1": MessageLookupByLibrary.simpleMessage(
      "You can share your subscription with your family",
    ),
    "loadMessage2": MessageLookupByLibrary.simpleMessage(
      "We have preserved over 200 million memories so far",
    ),
    "loadMessage3": MessageLookupByLibrary.simpleMessage(
      "We keep 3 copies of your data, one in an underground fallout shelter",
    ),
    "loadMessage4": MessageLookupByLibrary.simpleMessage(
      "All our apps are open source",
    ),
    "loadMessage5": MessageLookupByLibrary.simpleMessage(
      "Our source code and cryptography have been externally audited",
    ),
    "loadMessage6": MessageLookupByLibrary.simpleMessage(
      "You can share links to your albums with your loved ones",
    ),
    "loadMessage7": MessageLookupByLibrary.simpleMessage(
      "Our mobile apps run in the background to encrypt and backup any new photos you click",
    ),
    "loadMessage8": MessageLookupByLibrary.simpleMessage(
      "web.ente.io has a slick uploader",
    ),
    "loadMessage9": MessageLookupByLibrary.simpleMessage(
      "We use Xchacha20Poly1305 to safely encrypt your data",
    ),
    "loadingExifData": MessageLookupByLibrary.simpleMessage(
      "Loading EXIF data...",
    ),
    "loadingGallery": MessageLookupByLibrary.simpleMessage(
      "Loading gallery...",
    ),
    "loadingMessage": MessageLookupByLibrary.simpleMessage(
      "Loading your photos...",
    ),
    "loadingModel": MessageLookupByLibrary.simpleMessage(
      "Downloading models...",
    ),
    "loadingYourPhotos": MessageLookupByLibrary.simpleMessage(
      "Loading your photos...",
    ),
    "localGallery": MessageLookupByLibrary.simpleMessage("Local gallery"),
    "localIndexing": MessageLookupByLibrary.simpleMessage("Local indexing"),
    "localSyncErrorMessage": MessageLookupByLibrary.simpleMessage(
      "Looks like something went wrong since local photos sync is taking more time than expected. Please reach out to our support team",
    ),
    "location": MessageLookupByLibrary.simpleMessage("Location"),
    "locationName": MessageLookupByLibrary.simpleMessage("Location name"),
    "locationTagFeatureDescription": MessageLookupByLibrary.simpleMessage(
      "A location tag groups all photos that were taken within some radius of a photo",
    ),
    "locations": MessageLookupByLibrary.simpleMessage("Locations"),
    "lockButtonLabel": MessageLookupByLibrary.simpleMessage("Lock"),
    "lockscreen": MessageLookupByLibrary.simpleMessage("Lockscreen"),
    "logInLabel": MessageLookupByLibrary.simpleMessage("Log in"),
    "loggingOut": MessageLookupByLibrary.simpleMessage("Logging out..."),
    "loginSessionExpired": MessageLookupByLibrary.simpleMessage(
      "Session expired",
    ),
    "loginSessionExpiredDetails": MessageLookupByLibrary.simpleMessage(
      "Your session has expired. Please login again.",
    ),
    "loginTerms": MessageLookupByLibrary.simpleMessage(
      "By clicking log in, I agree to the <u-terms>terms of service</u-terms> and <u-policy>privacy policy</u-policy>",
    ),
    "loginWithTOTP": MessageLookupByLibrary.simpleMessage("Login with TOTP"),
    "logout": MessageLookupByLibrary.simpleMessage("Logout"),
    "logsDialogBody": MessageLookupByLibrary.simpleMessage(
      "This will send across logs to help us debug your issue. Please note that file names will be included to help track issues with specific files.",
    ),
    "longPressAnEmailToVerifyEndToEndEncryption":
        MessageLookupByLibrary.simpleMessage(
          "Long press an email to verify end to end encryption.",
        ),
    "longpressOnAnItemToViewInFullscreen": MessageLookupByLibrary.simpleMessage(
      "Long-press on an item to view in full-screen",
    ),
    "lookBackOnYourMemories": MessageLookupByLibrary.simpleMessage(
      "Look back on your memories 🌄",
    ),
    "loopVideoOff": MessageLookupByLibrary.simpleMessage("Loop video off"),
    "loopVideoOn": MessageLookupByLibrary.simpleMessage("Loop video on"),
    "lostDevice": MessageLookupByLibrary.simpleMessage("Lost device?"),
    "machineLearning": MessageLookupByLibrary.simpleMessage("Machine learning"),
    "magicSearch": MessageLookupByLibrary.simpleMessage("Magic search"),
    "magicSearchHint": MessageLookupByLibrary.simpleMessage(
      "Magic search allows to search photos by their contents, e.g. \'flower\', \'red car\', \'identity documents\'",
    ),
    "manage": MessageLookupByLibrary.simpleMessage("Manage"),
    "manageDeviceStorage": MessageLookupByLibrary.simpleMessage(
      "Manage device cache",
    ),
    "manageDeviceStorageDesc": MessageLookupByLibrary.simpleMessage(
      "Review and clear local cache storage.",
    ),
    "manageFamily": MessageLookupByLibrary.simpleMessage("Manage Family"),
    "manageLink": MessageLookupByLibrary.simpleMessage("Manage link"),
    "manageParticipants": MessageLookupByLibrary.simpleMessage("Manage"),
    "manageSubscription": MessageLookupByLibrary.simpleMessage(
      "Manage subscription",
    ),
    "manualPairDesc": MessageLookupByLibrary.simpleMessage(
      "Pair with PIN works with any screen you wish to view your album on.",
    ),
    "map": MessageLookupByLibrary.simpleMessage("Map"),
    "maps": MessageLookupByLibrary.simpleMessage("Maps"),
    "mastodon": MessageLookupByLibrary.simpleMessage("Mastodon"),
    "matrix": MessageLookupByLibrary.simpleMessage("Matrix"),
    "me": MessageLookupByLibrary.simpleMessage("Me"),
    "memories": MessageLookupByLibrary.simpleMessage("Memories"),
    "memoriesWidgetDesc": MessageLookupByLibrary.simpleMessage(
      "Select the kind of memories you wish to see on your homescreen.",
    ),
    "memoryCount": m50,
    "merchandise": MessageLookupByLibrary.simpleMessage("Merchandise"),
    "merge": MessageLookupByLibrary.simpleMessage("Merge"),
    "mergeWithExisting": MessageLookupByLibrary.simpleMessage(
      "Merge with existing",
    ),
    "mergedPhotos": MessageLookupByLibrary.simpleMessage("Merged photos"),
    "mlConsent": MessageLookupByLibrary.simpleMessage(
      "Enable machine learning",
    ),
    "mlConsentConfirmation": MessageLookupByLibrary.simpleMessage(
      "I understand, and wish to enable machine learning",
    ),
    "mlConsentDescription": MessageLookupByLibrary.simpleMessage(
      "If you enable machine learning, Ente will extract information like face geometry from files, including those shared with you.\n\nThis will happen on your device, and any generated biometric information will be end-to-end encrypted.",
    ),
    "mlConsentPrivacy": MessageLookupByLibrary.simpleMessage(
      "Please click here for more details about this feature in our privacy policy",
    ),
    "mlConsentTitle": MessageLookupByLibrary.simpleMessage(
      "Enable machine learning?",
    ),
    "mlIndexingDescription": MessageLookupByLibrary.simpleMessage(
      "Please note that machine learning will result in a higher bandwidth and battery usage until all items are indexed. Consider using the desktop app for faster indexing, all results will be synced automatically.",
    ),
    "mobileWebDesktop": MessageLookupByLibrary.simpleMessage(
      "Mobile, Web, Desktop",
    ),
    "moderateStrength": MessageLookupByLibrary.simpleMessage("Moderate"),
    "modifyYourQueryOrTrySearchingFor": MessageLookupByLibrary.simpleMessage(
      "Modify your query, or try searching for",
    ),
    "moments": MessageLookupByLibrary.simpleMessage("Moments"),
    "month": MessageLookupByLibrary.simpleMessage("month"),
    "monthly": MessageLookupByLibrary.simpleMessage("Monthly"),
    "moon": MessageLookupByLibrary.simpleMessage("In the moonlight"),
    "moreDetails": MessageLookupByLibrary.simpleMessage("More details"),
    "mostRecent": MessageLookupByLibrary.simpleMessage("Most recent"),
    "mostRelevant": MessageLookupByLibrary.simpleMessage("Most relevant"),
    "mountains": MessageLookupByLibrary.simpleMessage("Over the hills"),
    "moveItem": m51,
    "moveSelectedPhotosToOneDate": MessageLookupByLibrary.simpleMessage(
      "Move selected photos to one date",
    ),
    "moveToAlbum": MessageLookupByLibrary.simpleMessage("Move to album"),
    "moveToHiddenAlbum": MessageLookupByLibrary.simpleMessage(
      "Move to hidden album",
    ),
    "movedSuccessfullyTo": m52,
    "movedToTrash": MessageLookupByLibrary.simpleMessage("Moved to trash"),
    "movingFilesToAlbum": MessageLookupByLibrary.simpleMessage(
      "Moving files to album...",
    ),
    "name": MessageLookupByLibrary.simpleMessage("Name"),
    "nameTheAlbum": MessageLookupByLibrary.simpleMessage("Name the album"),
    "networkConnectionRefusedErr": MessageLookupByLibrary.simpleMessage(
      "Unable to connect to Ente, please retry after sometime. If the error persists, please contact support.",
    ),
    "networkHostLookUpErr": MessageLookupByLibrary.simpleMessage(
      "Unable to connect to Ente, please check your network settings and contact support if the error persists.",
    ),
    "never": MessageLookupByLibrary.simpleMessage("Never"),
    "newAlbum": MessageLookupByLibrary.simpleMessage("New album"),
    "newLocation": MessageLookupByLibrary.simpleMessage("New location"),
    "newPerson": MessageLookupByLibrary.simpleMessage("New person"),
    "newPhotosEmoji": MessageLookupByLibrary.simpleMessage(" new 📸"),
    "newRange": MessageLookupByLibrary.simpleMessage("New range"),
    "newToEnte": MessageLookupByLibrary.simpleMessage("New to Ente"),
    "newest": MessageLookupByLibrary.simpleMessage("Newest"),
    "next": MessageLookupByLibrary.simpleMessage("Next"),
    "no": MessageLookupByLibrary.simpleMessage("No"),
    "noAlbumsSharedByYouYet": MessageLookupByLibrary.simpleMessage(
      "No albums shared by you yet",
    ),
    "noDeviceFound": MessageLookupByLibrary.simpleMessage("No device found"),
    "noDeviceLimit": MessageLookupByLibrary.simpleMessage("None"),
    "noDeviceThatCanBeDeleted": MessageLookupByLibrary.simpleMessage(
      "You\'ve no files on this device that can be deleted",
    ),
    "noDuplicates": MessageLookupByLibrary.simpleMessage("✨ No duplicates"),
    "noEnteAccountExclamation": MessageLookupByLibrary.simpleMessage(
      "No Ente account!",
    ),
    "noExifData": MessageLookupByLibrary.simpleMessage("No EXIF data"),
    "noFacesFound": MessageLookupByLibrary.simpleMessage("No faces found"),
    "noHiddenPhotosOrVideos": MessageLookupByLibrary.simpleMessage(
      "No hidden photos or videos",
    ),
    "noImagesWithLocation": MessageLookupByLibrary.simpleMessage(
      "No images with location",
    ),
    "noInternetConnection": MessageLookupByLibrary.simpleMessage(
      "No internet connection",
    ),
    "noPhotosAreBeingBackedUpRightNow": MessageLookupByLibrary.simpleMessage(
      "No photos are being backed up right now",
    ),
    "noPhotosFoundHere": MessageLookupByLibrary.simpleMessage(
      "No photos found here",
    ),
    "noQuickLinksSelected": MessageLookupByLibrary.simpleMessage(
      "No quick links selected",
    ),
    "noRecoveryKey": MessageLookupByLibrary.simpleMessage("No recovery key?"),
    "noRecoveryKeyNoDecryption": MessageLookupByLibrary.simpleMessage(
      "Due to the nature of our end-to-end encryption protocol, your data cannot be decrypted without your password or recovery key",
    ),
    "noResults": MessageLookupByLibrary.simpleMessage("No results"),
    "noResultsFound": MessageLookupByLibrary.simpleMessage("No results found"),
    "noSuggestionsForPerson": m53,
    "noSystemLockFound": MessageLookupByLibrary.simpleMessage(
      "No system lock found",
    ),
    "notPersonLabel": m54,
    "notThisPerson": MessageLookupByLibrary.simpleMessage("Not this person?"),
    "nothingSharedWithYouYet": MessageLookupByLibrary.simpleMessage(
      "Nothing shared with you yet",
    ),
    "nothingToSeeHere": MessageLookupByLibrary.simpleMessage(
      "Nothing to see here! 👀",
    ),
    "notifications": MessageLookupByLibrary.simpleMessage("Notifications"),
    "ok": MessageLookupByLibrary.simpleMessage("Ok"),
    "onDevice": MessageLookupByLibrary.simpleMessage("On device"),
    "onEnte": MessageLookupByLibrary.simpleMessage(
      "On <branding>ente</branding>",
    ),
    "onTheRoad": MessageLookupByLibrary.simpleMessage("On the road again"),
    "onThisDay": MessageLookupByLibrary.simpleMessage("On this day"),
    "onThisDayMemories": MessageLookupByLibrary.simpleMessage(
      "On this day memories",
    ),
    "onThisDayNotificationExplanation": MessageLookupByLibrary.simpleMessage(
      "Receive reminders about memories from this day in previous years.",
    ),
    "onlyFamilyAdminCanChangeCode": m55,
    "onlyThem": MessageLookupByLibrary.simpleMessage("Only them"),
    "oops": MessageLookupByLibrary.simpleMessage("Oops"),
    "oopsCouldNotSaveEdits": MessageLookupByLibrary.simpleMessage(
      "Oops, could not save edits",
    ),
    "oopsSomethingWentWrong": MessageLookupByLibrary.simpleMessage(
      "Oops, something went wrong",
    ),
    "openAlbumInBrowser": MessageLookupByLibrary.simpleMessage(
      "Open album in browser",
    ),
    "openAlbumInBrowserTitle": MessageLookupByLibrary.simpleMessage(
      "Please use the web app to add photos to this album",
    ),
    "openFile": MessageLookupByLibrary.simpleMessage("Open file"),
    "openSettings": MessageLookupByLibrary.simpleMessage("Open Settings"),
    "openTheItem": MessageLookupByLibrary.simpleMessage("• Open the item"),
    "openstreetmapContributors": MessageLookupByLibrary.simpleMessage(
      "OpenStreetMap contributors",
    ),
    "optionalAsShortAsYouLike": MessageLookupByLibrary.simpleMessage(
      "Optional, as short as you like...",
    ),
    "orMergeWithExistingPerson": MessageLookupByLibrary.simpleMessage(
      "Or merge with existing",
    ),
    "orPickAnExistingOne": MessageLookupByLibrary.simpleMessage(
      "Or pick an existing one",
    ),
    "orPickFromYourContacts": MessageLookupByLibrary.simpleMessage(
      "or pick from your contacts",
    ),
    "otherDetectedFaces": MessageLookupByLibrary.simpleMessage(
      "Other detected faces",
    ),
    "pair": MessageLookupByLibrary.simpleMessage("Pair"),
    "pairWithPin": MessageLookupByLibrary.simpleMessage("Pair with PIN"),
    "pairingComplete": MessageLookupByLibrary.simpleMessage("Pairing complete"),
    "panorama": MessageLookupByLibrary.simpleMessage("Panorama"),
    "partyWithThem": m56,
    "passKeyPendingVerification": MessageLookupByLibrary.simpleMessage(
      "Verification is still pending",
    ),
    "passkey": MessageLookupByLibrary.simpleMessage("Passkey"),
    "passkeyAuthTitle": MessageLookupByLibrary.simpleMessage(
      "Passkey verification",
    ),
    "password": MessageLookupByLibrary.simpleMessage("Password"),
    "passwordChangedSuccessfully": MessageLookupByLibrary.simpleMessage(
      "Password changed successfully",
    ),
    "passwordLock": MessageLookupByLibrary.simpleMessage("Password lock"),
    "passwordStrength": m57,
    "passwordStrengthInfo": MessageLookupByLibrary.simpleMessage(
      "Password strength is calculated considering the length of the password, used characters, and whether or not the password appears in the top 10,000 most used passwords",
    ),
    "passwordWarning": MessageLookupByLibrary.simpleMessage(
      "We don\'t store this password, so if you forget, <underline>we cannot decrypt your data</underline>",
    ),
    "pastYearsMemories": MessageLookupByLibrary.simpleMessage(
      "Past years\' memories",
    ),
    "paymentDetails": MessageLookupByLibrary.simpleMessage("Payment details"),
    "paymentFailed": MessageLookupByLibrary.simpleMessage("Payment failed"),
    "paymentFailedMessage": MessageLookupByLibrary.simpleMessage(
      "Unfortunately your payment failed. Please contact support and we\'ll help you out!",
    ),
    "paymentFailedTalkToProvider": m58,
    "pendingItems": MessageLookupByLibrary.simpleMessage("Pending items"),
    "pendingSync": MessageLookupByLibrary.simpleMessage("Pending sync"),
    "people": MessageLookupByLibrary.simpleMessage("People"),
    "peopleUsingYourCode": MessageLookupByLibrary.simpleMessage(
      "People using your code",
    ),
    "peopleWidgetDesc": MessageLookupByLibrary.simpleMessage(
      "Select the people you wish to see on your homescreen.",
    ),
    "permDeleteWarning": MessageLookupByLibrary.simpleMessage(
      "All items in trash will be permanently deleted\n\nThis action cannot be undone",
    ),
    "permanentlyDelete": MessageLookupByLibrary.simpleMessage(
      "Permanently delete",
    ),
    "permanentlyDeleteFromDevice": MessageLookupByLibrary.simpleMessage(
      "Permanently delete from device?",
    ),
    "personIsAge": m59,
    "personName": MessageLookupByLibrary.simpleMessage("Person name"),
    "personTurningAge": m60,
    "pets": MessageLookupByLibrary.simpleMessage("Furry companions"),
    "photoDescriptions": MessageLookupByLibrary.simpleMessage(
      "Photo descriptions",
    ),
    "photoGridSize": MessageLookupByLibrary.simpleMessage("Photo grid size"),
    "photoSmallCase": MessageLookupByLibrary.simpleMessage("photo"),
    "photocountPhotos": m61,
    "photos": MessageLookupByLibrary.simpleMessage("Photos"),
    "photosAddedByYouWillBeRemovedFromTheAlbum":
        MessageLookupByLibrary.simpleMessage(
          "Photos added by you will be removed from the album",
        ),
    "photosCount": m62,
    "photosKeepRelativeTimeDifference": MessageLookupByLibrary.simpleMessage(
      "Photos keep relative time difference",
    ),
    "pickCenterPoint": MessageLookupByLibrary.simpleMessage(
      "Pick center point",
    ),
    "pinAlbum": MessageLookupByLibrary.simpleMessage("Pin album"),
    "pinLock": MessageLookupByLibrary.simpleMessage("PIN lock"),
    "playOnTv": MessageLookupByLibrary.simpleMessage("Play album on TV"),
    "playOriginal": MessageLookupByLibrary.simpleMessage("Play original"),
    "playStoreFreeTrialValidTill": m63,
    "playStream": MessageLookupByLibrary.simpleMessage("Play stream"),
    "playstoreSubscription": MessageLookupByLibrary.simpleMessage(
      "PlayStore subscription",
    ),
    "pleaseCheckYourInternetConnectionAndTryAgain":
        MessageLookupByLibrary.simpleMessage(
          "Please check your internet connection and try again.",
        ),
    "pleaseContactSupportAndWeWillBeHappyToHelp":
        MessageLookupByLibrary.simpleMessage(
          "Please contact support@ente.io and we will be happy to help!",
        ),
    "pleaseContactSupportIfTheProblemPersists":
        MessageLookupByLibrary.simpleMessage(
          "Please contact support if the problem persists",
        ),
    "pleaseEmailUsAt": m64,
    "pleaseGrantPermissions": MessageLookupByLibrary.simpleMessage(
      "Please grant permissions",
    ),
    "pleaseLoginAgain": MessageLookupByLibrary.simpleMessage(
      "Please login again",
    ),
    "pleaseSelectQuickLinksToRemove": MessageLookupByLibrary.simpleMessage(
      "Please select quick links to remove",
    ),
    "pleaseSendTheLogsTo": m65,
    "pleaseTryAgain": MessageLookupByLibrary.simpleMessage("Please try again"),
    "pleaseVerifyTheCodeYouHaveEntered": MessageLookupByLibrary.simpleMessage(
      "Please verify the code you have entered",
    ),
    "pleaseWait": MessageLookupByLibrary.simpleMessage("Please wait..."),
    "pleaseWaitDeletingAlbum": MessageLookupByLibrary.simpleMessage(
      "Please wait, deleting album",
    ),
    "pleaseWaitForSometimeBeforeRetrying": MessageLookupByLibrary.simpleMessage(
      "Please wait for sometime before retrying",
    ),
    "pleaseWaitThisWillTakeAWhile": MessageLookupByLibrary.simpleMessage(
      "Please wait, this will take a while.",
    ),
    "posingWithThem": m66,
    "preparingLogs": MessageLookupByLibrary.simpleMessage("Preparing logs..."),
    "preserveMore": MessageLookupByLibrary.simpleMessage("Preserve more"),
    "pressAndHoldToPlayVideo": MessageLookupByLibrary.simpleMessage(
      "Press and hold to play video",
    ),
    "pressAndHoldToPlayVideoDetailed": MessageLookupByLibrary.simpleMessage(
      "Press and hold on the image to  play video",
    ),
    "previous": MessageLookupByLibrary.simpleMessage("Previous"),
    "privacy": MessageLookupByLibrary.simpleMessage("Privacy"),
    "privacyPolicyTitle": MessageLookupByLibrary.simpleMessage(
      "Privacy Policy",
    ),
    "privateBackups": MessageLookupByLibrary.simpleMessage("Private backups"),
    "privateSharing": MessageLookupByLibrary.simpleMessage("Private sharing"),
    "proceed": MessageLookupByLibrary.simpleMessage("Proceed"),
    "processed": MessageLookupByLibrary.simpleMessage("Processed"),
    "processing": MessageLookupByLibrary.simpleMessage("Processing"),
    "processingImport": m67,
    "processingVideos": MessageLookupByLibrary.simpleMessage(
      "Processing videos",
    ),
    "publicLinkCreated": MessageLookupByLibrary.simpleMessage(
      "Public link created",
    ),
    "publicLinkEnabled": MessageLookupByLibrary.simpleMessage(
      "Public link enabled",
    ),
    "questionmark": MessageLookupByLibrary.simpleMessage("?"),
    "queued": MessageLookupByLibrary.simpleMessage("Queued"),
    "quickLinks": MessageLookupByLibrary.simpleMessage("Quick links"),
    "radius": MessageLookupByLibrary.simpleMessage("Radius"),
    "raiseTicket": MessageLookupByLibrary.simpleMessage("Raise ticket"),
    "rateTheApp": MessageLookupByLibrary.simpleMessage("Rate the app"),
    "rateUs": MessageLookupByLibrary.simpleMessage("Rate us"),
    "rateUsOnStore": m68,
    "reassignMe": MessageLookupByLibrary.simpleMessage("Reassign \"Me\""),
    "reassignedToName": m69,
    "reassigningLoading": MessageLookupByLibrary.simpleMessage(
      "Reassigning...",
    ),
    "receiveRemindersOnBirthdays": MessageLookupByLibrary.simpleMessage(
      "Receive reminders when it\'s someone\'s birthday. Tapping on the notification will take you to photos of the birthday person.",
    ),
    "recover": MessageLookupByLibrary.simpleMessage("Recover"),
    "recoverAccount": MessageLookupByLibrary.simpleMessage("Recover account"),
    "recoverButton": MessageLookupByLibrary.simpleMessage("Recover"),
    "recoveryAccount": MessageLookupByLibrary.simpleMessage("Recover account"),
    "recoveryInitiated": MessageLookupByLibrary.simpleMessage(
      "Recovery initiated",
    ),
    "recoveryInitiatedDesc": m70,
    "recoveryKey": MessageLookupByLibrary.simpleMessage("Recovery key"),
    "recoveryKeyCopiedToClipboard": MessageLookupByLibrary.simpleMessage(
      "Recovery key copied to clipboard",
    ),
    "recoveryKeyOnForgotPassword": MessageLookupByLibrary.simpleMessage(
      "If you forget your password, the only way you can recover your data is with this key.",
    ),
    "recoveryKeySaveDescription": MessageLookupByLibrary.simpleMessage(
      "We don\'t store this key, please save this 24 word key in a safe place.",
    ),
    "recoveryKeySuccessBody": MessageLookupByLibrary.simpleMessage(
      "Great! Your recovery key is valid. Thank you for verifying.\n\nPlease remember to keep your recovery key safely backed up.",
    ),
    "recoveryKeyVerified": MessageLookupByLibrary.simpleMessage(
      "Recovery key verified",
    ),
    "recoveryKeyVerifyReason": MessageLookupByLibrary.simpleMessage(
      "Your recovery key is the only way to recover your photos if you forget your password. You can find your recovery key in Settings > Account.\n\nPlease enter your recovery key here to verify that you have saved it correctly.",
    ),
    "recoveryReady": m71,
    "recoverySuccessful": MessageLookupByLibrary.simpleMessage(
      "Recovery successful!",
    ),
    "recoveryWarning": MessageLookupByLibrary.simpleMessage(
      "A trusted contact is trying to access your account",
    ),
    "recoveryWarningBody": m72,
    "recreatePasswordBody": MessageLookupByLibrary.simpleMessage(
      "The current device is not powerful enough to verify your password, but we can regenerate in a way that works with all devices.\n\nPlease login using your recovery key and regenerate your password (you can use the same one again if you wish).",
    ),
    "recreatePasswordTitle": MessageLookupByLibrary.simpleMessage(
      "Recreate password",
    ),
    "reddit": MessageLookupByLibrary.simpleMessage("Reddit"),
    "reenterPassword": MessageLookupByLibrary.simpleMessage(
      "Re-enter password",
    ),
    "reenterPin": MessageLookupByLibrary.simpleMessage("Re-enter PIN"),
    "referFriendsAnd2xYourPlan": MessageLookupByLibrary.simpleMessage(
      "Refer friends and 2x your plan",
    ),
    "referralStep1": MessageLookupByLibrary.simpleMessage(
      "1. Give this code to your friends",
    ),
    "referralStep2": MessageLookupByLibrary.simpleMessage(
      "2. They sign up for a paid plan",
    ),
    "referralStep3": m73,
    "referrals": MessageLookupByLibrary.simpleMessage("Referrals"),
    "referralsAreCurrentlyPaused": MessageLookupByLibrary.simpleMessage(
      "Referrals are currently paused",
    ),
    "rejectRecovery": MessageLookupByLibrary.simpleMessage("Reject recovery"),
    "remindToEmptyDeviceTrash": MessageLookupByLibrary.simpleMessage(
      "Also empty \"Recently Deleted\" from \"Settings\" -> \"Storage\" to claim the freed space",
    ),
    "remindToEmptyEnteTrash": MessageLookupByLibrary.simpleMessage(
      "Also empty your \"Trash\" to claim the freed up space",
    ),
    "remoteImages": MessageLookupByLibrary.simpleMessage("Remote images"),
    "remoteThumbnails": MessageLookupByLibrary.simpleMessage(
      "Remote thumbnails",
    ),
    "remoteVideos": MessageLookupByLibrary.simpleMessage("Remote videos"),
    "remove": MessageLookupByLibrary.simpleMessage("Remove"),
    "removeDuplicates": MessageLookupByLibrary.simpleMessage(
      "Remove duplicates",
    ),
    "removeDuplicatesDesc": MessageLookupByLibrary.simpleMessage(
      "Review and remove files that are exact duplicates.",
    ),
    "removeFromAlbum": MessageLookupByLibrary.simpleMessage(
      "Remove from album",
    ),
    "removeFromAlbumTitle": MessageLookupByLibrary.simpleMessage(
      "Remove from album?",
    ),
    "removeFromFavorite": MessageLookupByLibrary.simpleMessage(
      "Remove from favorites",
    ),
    "removeInvite": MessageLookupByLibrary.simpleMessage("Remove invite"),
    "removeLink": MessageLookupByLibrary.simpleMessage("Remove link"),
    "removeParticipant": MessageLookupByLibrary.simpleMessage(
      "Remove participant",
    ),
    "removeParticipantBody": m74,
    "removePersonLabel": MessageLookupByLibrary.simpleMessage(
      "Remove person label",
    ),
    "removePublicLink": MessageLookupByLibrary.simpleMessage(
      "Remove public link",
    ),
    "removePublicLinks": MessageLookupByLibrary.simpleMessage(
      "Remove public links",
    ),
    "removeShareItemsWarning": MessageLookupByLibrary.simpleMessage(
      "Some of the items you are removing were added by other people, and you will lose access to them",
    ),
    "removeWithQuestionMark": MessageLookupByLibrary.simpleMessage("Remove?"),
    "removeYourselfAsTrustedContact": MessageLookupByLibrary.simpleMessage(
      "Remove yourself as trusted contact",
    ),
    "removingFromFavorites": MessageLookupByLibrary.simpleMessage(
      "Removing from favorites...",
    ),
    "rename": MessageLookupByLibrary.simpleMessage("Rename"),
    "renameAlbum": MessageLookupByLibrary.simpleMessage("Rename album"),
    "renameFile": MessageLookupByLibrary.simpleMessage("Rename file"),
    "renewSubscription": MessageLookupByLibrary.simpleMessage(
      "Renew subscription",
    ),
    "renewsOn": m75,
    "reportABug": MessageLookupByLibrary.simpleMessage("Report a bug"),
    "reportBug": MessageLookupByLibrary.simpleMessage("Report bug"),
    "resendEmail": MessageLookupByLibrary.simpleMessage("Resend email"),
    "reset": MessageLookupByLibrary.simpleMessage("Reset"),
    "resetIgnoredFiles": MessageLookupByLibrary.simpleMessage(
      "Reset ignored files",
    ),
    "resetPasswordTitle": MessageLookupByLibrary.simpleMessage(
      "Reset password",
    ),
    "resetPerson": MessageLookupByLibrary.simpleMessage("Remove"),
    "resetToDefault": MessageLookupByLibrary.simpleMessage("Reset to default"),
    "restore": MessageLookupByLibrary.simpleMessage("Restore"),
    "restoreToAlbum": MessageLookupByLibrary.simpleMessage("Restore to album"),
    "restoringFiles": MessageLookupByLibrary.simpleMessage(
      "Restoring files...",
    ),
    "resumableUploads": MessageLookupByLibrary.simpleMessage(
      "Resumable uploads",
    ),
    "retry": MessageLookupByLibrary.simpleMessage("Retry"),
    "review": MessageLookupByLibrary.simpleMessage("Review"),
    "reviewDeduplicateItems": MessageLookupByLibrary.simpleMessage(
      "Please review and delete the items you believe are duplicates.",
    ),
    "reviewSuggestions": MessageLookupByLibrary.simpleMessage(
      "Review suggestions",
    ),
    "right": MessageLookupByLibrary.simpleMessage("Right"),
    "roadtripWithThem": m76,
    "rotate": MessageLookupByLibrary.simpleMessage("Rotate"),
    "rotateLeft": MessageLookupByLibrary.simpleMessage("Rotate left"),
    "rotateRight": MessageLookupByLibrary.simpleMessage("Rotate right"),
    "safelyStored": MessageLookupByLibrary.simpleMessage("Safely stored"),
    "same": MessageLookupByLibrary.simpleMessage("Same"),
    "sameperson": MessageLookupByLibrary.simpleMessage("Same person?"),
    "save": MessageLookupByLibrary.simpleMessage("Save"),
    "saveAsAnotherPerson": MessageLookupByLibrary.simpleMessage(
      "Save as another person",
    ),
    "saveChangesBeforeLeavingQuestion": MessageLookupByLibrary.simpleMessage(
      "Save changes before leaving?",
    ),
    "saveCollage": MessageLookupByLibrary.simpleMessage("Save collage"),
    "saveCopy": MessageLookupByLibrary.simpleMessage("Save copy"),
    "saveKey": MessageLookupByLibrary.simpleMessage("Save key"),
    "savePerson": MessageLookupByLibrary.simpleMessage("Save person"),
    "saveYourRecoveryKeyIfYouHaventAlready":
        MessageLookupByLibrary.simpleMessage(
          "Save your recovery key if you haven\'t already",
        ),
    "saving": MessageLookupByLibrary.simpleMessage("Saving..."),
    "savingEdits": MessageLookupByLibrary.simpleMessage("Saving edits..."),
    "scanCode": MessageLookupByLibrary.simpleMessage("Scan code"),
    "scanThisBarcodeWithnyourAuthenticatorApp":
        MessageLookupByLibrary.simpleMessage(
          "Scan this barcode with\nyour authenticator app",
        ),
    "search": MessageLookupByLibrary.simpleMessage("Search"),
    "searchAlbumsEmptySection": MessageLookupByLibrary.simpleMessage("Albums"),
    "searchByAlbumNameHint": MessageLookupByLibrary.simpleMessage("Album name"),
    "searchByExamples": MessageLookupByLibrary.simpleMessage(
      "• Album names (e.g. \"Camera\")\n• Types of files (e.g. \"Videos\", \".gif\")\n• Years and months (e.g. \"2022\", \"January\")\n• Holidays (e.g. \"Christmas\")\n• Photo descriptions (e.g. “#fun”)",
    ),
    "searchCaptionEmptySection": MessageLookupByLibrary.simpleMessage(
      "Add descriptions like \"#trip\" in photo info to quickly find them here",
    ),
    "searchDatesEmptySection": MessageLookupByLibrary.simpleMessage(
      "Search by a date, month or year",
    ),
    "searchDiscoverEmptySection": MessageLookupByLibrary.simpleMessage(
      "Images will be shown here once processing and syncing is complete",
    ),
    "searchFaceEmptySection": MessageLookupByLibrary.simpleMessage(
      "People will be shown here once indexing is done",
    ),
    "searchFileTypesAndNamesEmptySection": MessageLookupByLibrary.simpleMessage(
      "File types and names",
    ),
    "searchHint1": MessageLookupByLibrary.simpleMessage(
      "Fast, on-device search",
    ),
    "searchHint2": MessageLookupByLibrary.simpleMessage(
      "Photo dates, descriptions",
    ),
    "searchHint3": MessageLookupByLibrary.simpleMessage(
      "Albums, file names, and types",
    ),
    "searchHint4": MessageLookupByLibrary.simpleMessage("Location"),
    "searchHint5": MessageLookupByLibrary.simpleMessage(
      "Coming soon: Faces & magic search ✨",
    ),
    "searchLocationEmptySection": MessageLookupByLibrary.simpleMessage(
      "Group photos that are taken within some radius of a photo",
    ),
    "searchPeopleEmptySection": MessageLookupByLibrary.simpleMessage(
      "Invite people, and you\'ll see all photos shared by them here",
    ),
    "searchPersonsEmptySection": MessageLookupByLibrary.simpleMessage(
      "People will be shown here once processing and syncing is complete",
    ),
    "searchResultCount": m77,
    "searchSectionsLengthMismatch": m78,
    "security": MessageLookupByLibrary.simpleMessage("Security"),
    "seePublicAlbumLinksInApp": MessageLookupByLibrary.simpleMessage(
      "See public album links in app",
    ),
    "selectALocation": MessageLookupByLibrary.simpleMessage(
      "Select a location",
    ),
    "selectALocationFirst": MessageLookupByLibrary.simpleMessage(
      "Select a location first",
    ),
    "selectAlbum": MessageLookupByLibrary.simpleMessage("Select album"),
    "selectAll": MessageLookupByLibrary.simpleMessage("Select all"),
    "selectAllShort": MessageLookupByLibrary.simpleMessage("All"),
    "selectCoverPhoto": MessageLookupByLibrary.simpleMessage(
      "Select cover photo",
    ),
    "selectDate": MessageLookupByLibrary.simpleMessage("Select date"),
    "selectFoldersForBackup": MessageLookupByLibrary.simpleMessage(
      "Select folders for backup",
    ),
    "selectItemsToAdd": MessageLookupByLibrary.simpleMessage(
      "Select items to add",
    ),
    "selectLanguage": MessageLookupByLibrary.simpleMessage("Select Language"),
    "selectMailApp": MessageLookupByLibrary.simpleMessage("Select mail app"),
    "selectMorePhotos": MessageLookupByLibrary.simpleMessage(
      "Select more photos",
    ),
    "selectOneDateAndTime": MessageLookupByLibrary.simpleMessage(
      "Select one date and time",
    ),
    "selectOneDateAndTimeForAll": MessageLookupByLibrary.simpleMessage(
      "Select one date and time for all",
    ),
    "selectPersonToLink": MessageLookupByLibrary.simpleMessage(
      "Select person to link",
    ),
    "selectReason": MessageLookupByLibrary.simpleMessage("Select reason"),
    "selectStartOfRange": MessageLookupByLibrary.simpleMessage(
      "Select start of range",
    ),
    "selectTime": MessageLookupByLibrary.simpleMessage("Select time"),
    "selectYourFace": MessageLookupByLibrary.simpleMessage("Select your face"),
    "selectYourPlan": MessageLookupByLibrary.simpleMessage("Select your plan"),
    "selectedAlbums": m79,
    "selectedFilesAreNotOnEnte": MessageLookupByLibrary.simpleMessage(
      "Selected files are not on Ente",
    ),
    "selectedFoldersWillBeEncryptedAndBackedUp":
        MessageLookupByLibrary.simpleMessage(
          "Selected folders will be encrypted and backed up",
        ),
    "selectedItemsWillBeDeletedFromAllAlbumsAndMoved":
        MessageLookupByLibrary.simpleMessage(
          "Selected items will be deleted from all albums and moved to trash.",
        ),
    "selectedItemsWillBeRemovedFromThisPerson":
        MessageLookupByLibrary.simpleMessage(
          "Selected items will be removed from this person, but not deleted from your library.",
        ),
    "selectedPhotos": m80,
    "selectedPhotosWithYours": m81,
    "selfiesWithThem": m82,
    "send": MessageLookupByLibrary.simpleMessage("Send"),
    "sendEmail": MessageLookupByLibrary.simpleMessage("Send email"),
    "sendInvite": MessageLookupByLibrary.simpleMessage("Send invite"),
    "sendLink": MessageLookupByLibrary.simpleMessage("Send link"),
    "serverEndpoint": MessageLookupByLibrary.simpleMessage("Server endpoint"),
    "sessionExpired": MessageLookupByLibrary.simpleMessage("Session expired"),
    "sessionIdMismatch": MessageLookupByLibrary.simpleMessage(
      "Session ID mismatch",
    ),
    "setAPassword": MessageLookupByLibrary.simpleMessage("Set a password"),
    "setAs": MessageLookupByLibrary.simpleMessage("Set as"),
    "setCover": MessageLookupByLibrary.simpleMessage("Set cover"),
    "setLabel": MessageLookupByLibrary.simpleMessage("Set"),
    "setNewPassword": MessageLookupByLibrary.simpleMessage("Set new password"),
    "setNewPin": MessageLookupByLibrary.simpleMessage("Set new PIN"),
    "setPasswordTitle": MessageLookupByLibrary.simpleMessage("Set password"),
    "setRadius": MessageLookupByLibrary.simpleMessage("Set radius"),
    "setupComplete": MessageLookupByLibrary.simpleMessage("Setup complete"),
    "share": MessageLookupByLibrary.simpleMessage("Share"),
    "shareALink": MessageLookupByLibrary.simpleMessage("Share a link"),
    "shareAlbumHint": MessageLookupByLibrary.simpleMessage(
      "Open an album and tap the share button on the top right to share.",
    ),
    "shareAnAlbumNow": MessageLookupByLibrary.simpleMessage(
      "Share an album now",
    ),
    "shareLink": MessageLookupByLibrary.simpleMessage("Share link"),
    "shareMyVerificationID": m83,
    "shareOnlyWithThePeopleYouWant": MessageLookupByLibrary.simpleMessage(
      "Share only with the people you want",
    ),
    "shareTextConfirmOthersVerificationID": m84,
    "shareTextRecommendUsingEnte": MessageLookupByLibrary.simpleMessage(
      "Download Ente so we can easily share original quality photos and videos\n\nhttps://ente.io",
    ),
    "shareTextReferralCode": m85,
    "shareWithNonenteUsers": MessageLookupByLibrary.simpleMessage(
      "Share with non-Ente users",
    ),
    "shareWithPeopleSectionTitle": m86,
    "shareYourFirstAlbum": MessageLookupByLibrary.simpleMessage(
      "Share your first album",
    ),
    "sharedAlbumSectionDescription": MessageLookupByLibrary.simpleMessage(
      "Create shared and collaborative albums with other Ente users, including users on free plans.",
    ),
    "sharedByMe": MessageLookupByLibrary.simpleMessage("Shared by me"),
    "sharedByYou": MessageLookupByLibrary.simpleMessage("Shared by you"),
    "sharedPhotoNotifications": MessageLookupByLibrary.simpleMessage(
      "New shared photos",
    ),
    "sharedPhotoNotificationsExplanation": MessageLookupByLibrary.simpleMessage(
      "Receive notifications when someone adds a photo to a shared album that you\'re a part of",
    ),
    "sharedWith": m87,
    "sharedWithMe": MessageLookupByLibrary.simpleMessage("Shared with me"),
    "sharedWithYou": MessageLookupByLibrary.simpleMessage("Shared with you"),
    "sharing": MessageLookupByLibrary.simpleMessage("Sharing..."),
    "shiftDatesAndTime": MessageLookupByLibrary.simpleMessage(
      "Shift dates and time",
    ),
    "shouldRemoveFilesSmartAlbumsDesc": MessageLookupByLibrary.simpleMessage(
      "Should the files related to the person that were previously selected in smart albums be removed?",
    ),
    "showLessFaces": MessageLookupByLibrary.simpleMessage("Show less faces"),
    "showMemories": MessageLookupByLibrary.simpleMessage("Show memories"),
    "showMoreFaces": MessageLookupByLibrary.simpleMessage("Show more faces"),
    "showPerson": MessageLookupByLibrary.simpleMessage("Show person"),
    "signOutFromOtherDevices": MessageLookupByLibrary.simpleMessage(
      "Sign out from other devices",
    ),
    "signOutOtherBody": MessageLookupByLibrary.simpleMessage(
      "If you think someone might know your password, you can force all other devices using your account to sign out.",
    ),
    "signOutOtherDevices": MessageLookupByLibrary.simpleMessage(
      "Sign out other devices",
    ),
    "signUpTerms": MessageLookupByLibrary.simpleMessage(
      "I agree to the <u-terms>terms of service</u-terms> and <u-policy>privacy policy</u-policy>",
    ),
    "singleFileDeleteFromDevice": m88,
    "singleFileDeleteHighlight": MessageLookupByLibrary.simpleMessage(
      "It will be deleted from all albums.",
    ),
    "singleFileInBothLocalAndRemote": m89,
    "singleFileInRemoteOnly": m90,
    "skip": MessageLookupByLibrary.simpleMessage("Skip"),
    "smartMemories": MessageLookupByLibrary.simpleMessage("Smart memories"),
    "social": MessageLookupByLibrary.simpleMessage("Social"),
    "someItemsAreInBothEnteAndYourDevice": MessageLookupByLibrary.simpleMessage(
      "Some items are in both Ente and your device.",
    ),
    "someOfTheFilesYouAreTryingToDeleteAre": MessageLookupByLibrary.simpleMessage(
      "Some of the files you are trying to delete are only available on your device and cannot be recovered if deleted",
    ),
    "someoneSharingAlbumsWithYouShouldSeeTheSameId":
        MessageLookupByLibrary.simpleMessage(
          "Someone sharing albums with you should see the same ID on their device.",
        ),
    "somethingWentWrong": MessageLookupByLibrary.simpleMessage(
      "Something went wrong",
    ),
    "somethingWentWrongPleaseTryAgain": MessageLookupByLibrary.simpleMessage(
      "Something went wrong, please try again",
    ),
    "sorry": MessageLookupByLibrary.simpleMessage("Sorry"),
    "sorryBackupFailedDesc": MessageLookupByLibrary.simpleMessage(
      "Sorry, we could not backup this file right now, we will retry later.",
    ),
    "sorryCouldNotAddToFavorites": MessageLookupByLibrary.simpleMessage(
      "Sorry, could not add to favorites!",
    ),
    "sorryCouldNotRemoveFromFavorites": MessageLookupByLibrary.simpleMessage(
      "Sorry, could not remove from favorites!",
    ),
    "sorryTheCodeYouveEnteredIsIncorrect": MessageLookupByLibrary.simpleMessage(
      "Sorry, the code you\'ve entered is incorrect",
    ),
    "sorryWeCouldNotGenerateSecureKeysOnThisDevicennplease":
        MessageLookupByLibrary.simpleMessage(
          "Sorry, we could not generate secure keys on this device.\n\nplease sign up from a different device.",
        ),
    "sorryWeHadToPauseYourBackups": MessageLookupByLibrary.simpleMessage(
      "Sorry, we had to pause your backups",
    ),
    "sort": MessageLookupByLibrary.simpleMessage("Sort"),
    "sortAlbumsBy": MessageLookupByLibrary.simpleMessage("Sort by"),
    "sortNewestFirst": MessageLookupByLibrary.simpleMessage("Newest first"),
    "sortOldestFirst": MessageLookupByLibrary.simpleMessage("Oldest first"),
    "sparkleSuccess": MessageLookupByLibrary.simpleMessage("✨ Success"),
    "sportsWithThem": m91,
    "spotlightOnThem": m92,
    "spotlightOnYourself": MessageLookupByLibrary.simpleMessage(
      "Spotlight on yourself",
    ),
    "startAccountRecoveryTitle": MessageLookupByLibrary.simpleMessage(
      "Start recovery",
    ),
    "startBackup": MessageLookupByLibrary.simpleMessage("Start backup"),
    "status": MessageLookupByLibrary.simpleMessage("Status"),
    "stopCastingBody": MessageLookupByLibrary.simpleMessage(
      "Do you want to stop casting?",
    ),
    "stopCastingTitle": MessageLookupByLibrary.simpleMessage("Stop casting"),
    "storage": MessageLookupByLibrary.simpleMessage("Storage"),
    "storageBreakupFamily": MessageLookupByLibrary.simpleMessage("Family"),
    "storageBreakupYou": MessageLookupByLibrary.simpleMessage("You"),
    "storageInGB": m93,
    "storageLimitExceeded": MessageLookupByLibrary.simpleMessage(
      "Storage limit exceeded",
    ),
    "storageUsageInfo": m94,
    "streamDetails": MessageLookupByLibrary.simpleMessage("Stream details"),
    "strongStrength": MessageLookupByLibrary.simpleMessage("Strong"),
    "subAlreadyLinkedErrMessage": m95,
    "subWillBeCancelledOn": m96,
    "subscribe": MessageLookupByLibrary.simpleMessage("Subscribe"),
    "subscribeToEnableSharing": MessageLookupByLibrary.simpleMessage(
      "You need an active paid subscription to enable sharing.",
    ),
    "subscription": MessageLookupByLibrary.simpleMessage("Subscription"),
    "success": MessageLookupByLibrary.simpleMessage("Success"),
    "successfullyArchived": MessageLookupByLibrary.simpleMessage(
      "Successfully archived",
    ),
    "successfullyHid": MessageLookupByLibrary.simpleMessage("Successfully hid"),
    "successfullyUnarchived": MessageLookupByLibrary.simpleMessage(
      "Successfully unarchived",
    ),
    "successfullyUnhid": MessageLookupByLibrary.simpleMessage(
      "Successfully unhid",
    ),
    "suggestFeatures": MessageLookupByLibrary.simpleMessage("Suggest features"),
    "sunrise": MessageLookupByLibrary.simpleMessage("On the horizon"),
    "support": MessageLookupByLibrary.simpleMessage("Support"),
    "syncProgress": m97,
    "syncStopped": MessageLookupByLibrary.simpleMessage("Sync stopped"),
    "syncing": MessageLookupByLibrary.simpleMessage("Syncing..."),
    "systemTheme": MessageLookupByLibrary.simpleMessage("System"),
    "tapToCopy": MessageLookupByLibrary.simpleMessage("tap to copy"),
    "tapToEnterCode": MessageLookupByLibrary.simpleMessage("Tap to enter code"),
    "tapToUnlock": MessageLookupByLibrary.simpleMessage("Tap to unlock"),
    "tapToUpload": MessageLookupByLibrary.simpleMessage("Tap to upload"),
    "tapToUploadIsIgnoredDue": m98,
    "tempErrorContactSupportIfPersists": MessageLookupByLibrary.simpleMessage(
      "It looks like something went wrong. Please retry after some time. If the error persists, please contact our support team.",
    ),
    "terminate": MessageLookupByLibrary.simpleMessage("Terminate"),
    "terminateSession": MessageLookupByLibrary.simpleMessage(
      "Terminate session?",
    ),
    "terms": MessageLookupByLibrary.simpleMessage("Terms"),
    "termsOfServicesTitle": MessageLookupByLibrary.simpleMessage("Terms"),
    "thankYou": MessageLookupByLibrary.simpleMessage("Thank you"),
    "thankYouForSubscribing": MessageLookupByLibrary.simpleMessage(
      "Thank you for subscribing!",
    ),
    "theDownloadCouldNotBeCompleted": MessageLookupByLibrary.simpleMessage(
      "The download could not be completed",
    ),
    "theLinkYouAreTryingToAccessHasExpired":
        MessageLookupByLibrary.simpleMessage(
          "The link you are trying to access has expired.",
        ),
    "thePersonGroupsWillNotBeDisplayed": MessageLookupByLibrary.simpleMessage(
      "The person groups will not be displayed in the people section anymore. Photos will remain untouched.",
    ),
    "thePersonWillNotBeDisplayed": MessageLookupByLibrary.simpleMessage(
      "The person will not be displayed in the people section anymore. Photos will remain untouched.",
    ),
    "theRecoveryKeyYouEnteredIsIncorrect": MessageLookupByLibrary.simpleMessage(
      "The recovery key you entered is incorrect",
    ),
    "theme": MessageLookupByLibrary.simpleMessage("Theme"),
    "theseItemsWillBeDeletedFromYourDevice":
        MessageLookupByLibrary.simpleMessage(
          "These items will be deleted from your device.",
        ),
    "theyAlsoGetXGb": m99,
    "theyWillBeDeletedFromAllAlbums": MessageLookupByLibrary.simpleMessage(
      "They will be deleted from all albums.",
    ),
    "thisActionCannotBeUndone": MessageLookupByLibrary.simpleMessage(
      "This action cannot be undone",
    ),
    "thisAlbumAlreadyHDACollaborativeLink":
        MessageLookupByLibrary.simpleMessage(
          "This album already has a collaborative link",
        ),
    "thisCanBeUsedToRecoverYourAccountIfYou": MessageLookupByLibrary.simpleMessage(
      "This can be used to recover your account if you lose your second factor",
    ),
    "thisDevice": MessageLookupByLibrary.simpleMessage("This device"),
    "thisEmailIsAlreadyInUse": MessageLookupByLibrary.simpleMessage(
      "This email is already in use",
    ),
    "thisImageHasNoExifData": MessageLookupByLibrary.simpleMessage(
      "This image has no exif data",
    ),
    "thisIsMeExclamation": MessageLookupByLibrary.simpleMessage("This is me!"),
    "thisIsPersonVerificationId": m100,
    "thisIsYourVerificationId": MessageLookupByLibrary.simpleMessage(
      "This is your Verification ID",
    ),
    "thisWeekThroughTheYears": MessageLookupByLibrary.simpleMessage(
      "This week through the years",
    ),
    "thisWeekXYearsAgo": m101,
    "thisWillLogYouOutOfTheFollowingDevice":
        MessageLookupByLibrary.simpleMessage(
          "This will log you out of the following device:",
        ),
    "thisWillLogYouOutOfThisDevice": MessageLookupByLibrary.simpleMessage(
      "This will log you out of this device!",
    ),
    "thisWillMakeTheDateAndTimeOfAllSelected":
        MessageLookupByLibrary.simpleMessage(
          "This will make the date and time of all selected photos the same.",
        ),
    "thisWillRemovePublicLinksOfAllSelectedQuickLinks":
        MessageLookupByLibrary.simpleMessage(
          "This will remove public links of all selected quick links.",
        ),
    "throughTheYears": m102,
    "toEnableAppLockPleaseSetupDevicePasscodeOrScreen":
        MessageLookupByLibrary.simpleMessage(
          "To enable app lock, please setup device passcode or screen lock in your system settings.",
        ),
    "toHideAPhotoOrVideo": MessageLookupByLibrary.simpleMessage(
      "To hide a photo or video",
    ),
    "toResetVerifyEmail": MessageLookupByLibrary.simpleMessage(
      "To reset your password, please verify your email first.",
    ),
    "todaysLogs": MessageLookupByLibrary.simpleMessage("Today\'s logs"),
    "tooManyIncorrectAttempts": MessageLookupByLibrary.simpleMessage(
      "Too many incorrect attempts",
    ),
    "total": MessageLookupByLibrary.simpleMessage("total"),
    "totalSize": MessageLookupByLibrary.simpleMessage("Total size"),
    "trash": MessageLookupByLibrary.simpleMessage("Trash"),
    "trashDaysLeft": m103,
    "trim": MessageLookupByLibrary.simpleMessage("Trim"),
    "tripInYear": m104,
    "tripToLocation": m105,
    "trustedContacts": MessageLookupByLibrary.simpleMessage("Trusted contacts"),
    "trustedInviteBody": m106,
    "tryAgain": MessageLookupByLibrary.simpleMessage("Try again"),
    "turnOnBackupForAutoUpload": MessageLookupByLibrary.simpleMessage(
      "Turn on backup to automatically upload files added to this device folder to Ente.",
    ),
    "twitter": MessageLookupByLibrary.simpleMessage("Twitter"),
    "twoMonthsFreeOnYearlyPlans": MessageLookupByLibrary.simpleMessage(
      "2 months free on yearly plans",
    ),
    "twofactor": MessageLookupByLibrary.simpleMessage("Two-factor"),
    "twofactorAuthenticationHasBeenDisabled":
        MessageLookupByLibrary.simpleMessage(
          "Two-factor authentication has been disabled",
        ),
    "twofactorAuthenticationPageTitle": MessageLookupByLibrary.simpleMessage(
      "Two-factor authentication",
    ),
    "twofactorAuthenticationSuccessfullyReset":
        MessageLookupByLibrary.simpleMessage(
          "Two-factor authentication successfully reset",
        ),
    "twofactorSetup": MessageLookupByLibrary.simpleMessage("Two-factor setup"),
    "typeOfGallerGallerytypeIsNotSupportedForRename": m107,
    "unarchive": MessageLookupByLibrary.simpleMessage("Unarchive"),
    "unarchiveAlbum": MessageLookupByLibrary.simpleMessage("Unarchive album"),
    "unarchiving": MessageLookupByLibrary.simpleMessage("Unarchiving..."),
    "unavailableReferralCode": MessageLookupByLibrary.simpleMessage(
      "Sorry, this code is unavailable.",
    ),
    "uncategorized": MessageLookupByLibrary.simpleMessage("Uncategorized"),
    "unhide": MessageLookupByLibrary.simpleMessage("Unhide"),
    "unhideToAlbum": MessageLookupByLibrary.simpleMessage("Unhide to album"),
    "unhiding": MessageLookupByLibrary.simpleMessage("Unhiding..."),
    "unhidingFilesToAlbum": MessageLookupByLibrary.simpleMessage(
      "Unhiding files to album",
    ),
    "unlock": MessageLookupByLibrary.simpleMessage("Unlock"),
    "unpinAlbum": MessageLookupByLibrary.simpleMessage("Unpin album"),
    "unselectAll": MessageLookupByLibrary.simpleMessage("Unselect all"),
    "update": MessageLookupByLibrary.simpleMessage("Update"),
    "updateAvailable": MessageLookupByLibrary.simpleMessage("Update available"),
    "updatingFolderSelection": MessageLookupByLibrary.simpleMessage(
      "Updating folder selection...",
    ),
    "upgrade": MessageLookupByLibrary.simpleMessage("Upgrade"),
    "uploadIsIgnoredDueToIgnorereason": m108,
    "uploadingFilesToAlbum": MessageLookupByLibrary.simpleMessage(
      "Uploading files to album...",
    ),
    "uploadingMultipleMemories": m109,
    "uploadingSingleMemory": MessageLookupByLibrary.simpleMessage(
      "Preserving 1 memory...",
    ),
    "upto50OffUntil4thDec": MessageLookupByLibrary.simpleMessage(
      "Upto 50% off, until 4th Dec.",
    ),
    "usableReferralStorageInfo": MessageLookupByLibrary.simpleMessage(
      "Usable storage is limited by your current plan. Excess claimed storage will automatically become usable when you upgrade your plan.",
    ),
    "useAsCover": MessageLookupByLibrary.simpleMessage("Use as cover"),
    "useDifferentPlayerInfo": MessageLookupByLibrary.simpleMessage(
      "Having trouble playing this video? Long press here to try a different player.",
    ),
    "usePublicLinksForPeopleNotOnEnte": MessageLookupByLibrary.simpleMessage(
      "Use public links for people not on Ente",
    ),
    "useRecoveryKey": MessageLookupByLibrary.simpleMessage("Use recovery key"),
    "useSelectedPhoto": MessageLookupByLibrary.simpleMessage(
      "Use selected photo",
    ),
    "usedSpace": MessageLookupByLibrary.simpleMessage("Used space"),
    "validTill": m110,
    "verificationFailedPleaseTryAgain": MessageLookupByLibrary.simpleMessage(
      "Verification failed, please try again",
    ),
    "verificationId": MessageLookupByLibrary.simpleMessage("Verification ID"),
    "verify": MessageLookupByLibrary.simpleMessage("Verify"),
    "verifyEmail": MessageLookupByLibrary.simpleMessage("Verify email"),
    "verifyEmailID": m111,
    "verifyIDLabel": MessageLookupByLibrary.simpleMessage("Verify"),
    "verifyPasskey": MessageLookupByLibrary.simpleMessage("Verify passkey"),
    "verifyPassword": MessageLookupByLibrary.simpleMessage("Verify password"),
    "verifying": MessageLookupByLibrary.simpleMessage("Verifying..."),
    "verifyingRecoveryKey": MessageLookupByLibrary.simpleMessage(
      "Verifying recovery key...",
    ),
    "videoInfo": MessageLookupByLibrary.simpleMessage("Video Info"),
    "videoSmallCase": MessageLookupByLibrary.simpleMessage("video"),
    "videoStreaming": MessageLookupByLibrary.simpleMessage("Streamable videos"),
    "videos": MessageLookupByLibrary.simpleMessage("Videos"),
    "viewActiveSessions": MessageLookupByLibrary.simpleMessage(
      "View active sessions",
    ),
    "viewAddOnButton": MessageLookupByLibrary.simpleMessage("View add-ons"),
    "viewAll": MessageLookupByLibrary.simpleMessage("View all"),
    "viewAllExifData": MessageLookupByLibrary.simpleMessage(
      "View all EXIF data",
    ),
    "viewLargeFiles": MessageLookupByLibrary.simpleMessage("Large files"),
    "viewLargeFilesDesc": MessageLookupByLibrary.simpleMessage(
      "View files that are consuming the most amount of storage.",
    ),
    "viewLogs": MessageLookupByLibrary.simpleMessage("View logs"),
    "viewPersonToUnlink": m112,
    "viewRecoveryKey": MessageLookupByLibrary.simpleMessage(
      "View recovery key",
    ),
    "viewer": MessageLookupByLibrary.simpleMessage("Viewer"),
    "viewersSuccessfullyAdded": m113,
    "visitWebToManage": MessageLookupByLibrary.simpleMessage(
      "Please visit web.ente.io to manage your subscription",
    ),
    "waitingForVerification": MessageLookupByLibrary.simpleMessage(
      "Waiting for verification...",
    ),
    "waitingForWifi": MessageLookupByLibrary.simpleMessage(
      "Waiting for WiFi...",
    ),
    "warning": MessageLookupByLibrary.simpleMessage("Warning"),
    "weAreOpenSource": MessageLookupByLibrary.simpleMessage(
      "We are open source!",
    ),
    "weDontSupportEditingPhotosAndAlbumsThatYouDont":
        MessageLookupByLibrary.simpleMessage(
          "We don\'t support editing photos and albums that you don\'t own yet",
        ),
    "weHaveSendEmailTo": m114,
    "weakStrength": MessageLookupByLibrary.simpleMessage("Weak"),
    "welcomeBack": MessageLookupByLibrary.simpleMessage("Welcome back!"),
    "whatsNew": MessageLookupByLibrary.simpleMessage("What\'s new"),
    "whyAddTrustContact": MessageLookupByLibrary.simpleMessage(
      "Trusted contact can help in recovering your data.",
    ),
    "widgets": MessageLookupByLibrary.simpleMessage("Widgets"),
    "wishThemAHappyBirthday": m115,
    "yearShort": MessageLookupByLibrary.simpleMessage("yr"),
    "yearly": MessageLookupByLibrary.simpleMessage("Yearly"),
    "yearsAgo": m116,
    "yes": MessageLookupByLibrary.simpleMessage("Yes"),
    "yesCancel": MessageLookupByLibrary.simpleMessage("Yes, cancel"),
    "yesConvertToViewer": MessageLookupByLibrary.simpleMessage(
      "Yes, convert to viewer",
    ),
    "yesDelete": MessageLookupByLibrary.simpleMessage("Yes, delete"),
    "yesDiscardChanges": MessageLookupByLibrary.simpleMessage(
      "Yes, discard changes",
    ),
    "yesIgnore": MessageLookupByLibrary.simpleMessage("Yes, ignore"),
    "yesLogout": MessageLookupByLibrary.simpleMessage("Yes, logout"),
    "yesRemove": MessageLookupByLibrary.simpleMessage("Yes, remove"),
    "yesRenew": MessageLookupByLibrary.simpleMessage("Yes, Renew"),
    "yesResetPerson": MessageLookupByLibrary.simpleMessage("Yes, reset person"),
    "you": MessageLookupByLibrary.simpleMessage("You"),
    "youAndThem": m117,
    "youAreOnAFamilyPlan": MessageLookupByLibrary.simpleMessage(
      "You are on a family plan!",
    ),
    "youAreOnTheLatestVersion": MessageLookupByLibrary.simpleMessage(
      "You are on the latest version",
    ),
    "youCanAtMaxDoubleYourStorage": MessageLookupByLibrary.simpleMessage(
      "* You can at max double your storage",
    ),
    "youCanManageYourLinksInTheShareTab": MessageLookupByLibrary.simpleMessage(
      "You can manage your links in the share tab.",
    ),
    "youCanTrySearchingForADifferentQuery":
        MessageLookupByLibrary.simpleMessage(
          "You can try searching for a different query.",
        ),
    "youCannotDowngradeToThisPlan": MessageLookupByLibrary.simpleMessage(
      "You cannot downgrade to this plan",
    ),
    "youCannotShareWithYourself": MessageLookupByLibrary.simpleMessage(
      "You cannot share with yourself",
    ),
    "youDontHaveAnyArchivedItems": MessageLookupByLibrary.simpleMessage(
      "You don\'t have any archived items.",
    ),
    "youHaveSuccessfullyFreedUp": m118,
    "yourAccountHasBeenDeleted": MessageLookupByLibrary.simpleMessage(
      "Your account has been deleted",
    ),
    "yourMap": MessageLookupByLibrary.simpleMessage("Your map"),
    "yourPlanWasSuccessfullyDowngraded": MessageLookupByLibrary.simpleMessage(
      "Your plan was successfully downgraded",
    ),
    "yourPlanWasSuccessfullyUpgraded": MessageLookupByLibrary.simpleMessage(
      "Your plan was successfully upgraded",
    ),
    "yourPurchaseWasSuccessful": MessageLookupByLibrary.simpleMessage(
      "Your purchase was successful",
    ),
    "yourStorageDetailsCouldNotBeFetched": MessageLookupByLibrary.simpleMessage(
      "Your storage details could not be fetched",
    ),
    "yourSubscriptionHasExpired": MessageLookupByLibrary.simpleMessage(
      "Your subscription has expired",
    ),
    "yourSubscriptionWasUpdatedSuccessfully":
        MessageLookupByLibrary.simpleMessage(
          "Your subscription was updated successfully",
        ),
    "yourVerificationCodeHasExpired": MessageLookupByLibrary.simpleMessage(
      "Your verification code has expired",
    ),
    "youveNoDuplicateFilesThatCanBeCleared":
        MessageLookupByLibrary.simpleMessage(
          "You don\'t have any duplicate files that can be cleared",
        ),
    "youveNoFilesInThisAlbumThatCanBeDeleted":
        MessageLookupByLibrary.simpleMessage(
          "You\'ve no files in this album that can be deleted",
        ),
    "zoomOutToSeePhotos": MessageLookupByLibrary.simpleMessage(
      "Zoom out to see photos",
    ),
  };
=======
        "aNewVersionOfEnteIsAvailable": MessageLookupByLibrary.simpleMessage(
            "A new version of Ente is available."),
        "about": MessageLookupByLibrary.simpleMessage("About"),
        "acceptTrustInvite":
            MessageLookupByLibrary.simpleMessage("Accept Invite"),
        "account": MessageLookupByLibrary.simpleMessage("Account"),
        "accountIsAlreadyConfigured": MessageLookupByLibrary.simpleMessage(
            "Account is already configured."),
        "accountOwnerPersonAppbarTitle": m0,
        "accountWelcomeBack":
            MessageLookupByLibrary.simpleMessage("Welcome back!"),
        "ackPasswordLostWarning": MessageLookupByLibrary.simpleMessage(
            "I understand that if I lose my password, I may lose my data since my data is <underline>end-to-end encrypted</underline>."),
        "actionNotSupportedOnFavouritesAlbum":
            MessageLookupByLibrary.simpleMessage(
                "Action not supported on Favourites album"),
        "activeSessions":
            MessageLookupByLibrary.simpleMessage("Active sessions"),
        "add": MessageLookupByLibrary.simpleMessage("Add"),
        "addAName": MessageLookupByLibrary.simpleMessage("Add a name"),
        "addANewEmail": MessageLookupByLibrary.simpleMessage("Add a new email"),
        "addAlbumWidgetPrompt": MessageLookupByLibrary.simpleMessage(
            "Add an album widget to your homescreen and come back here to customize."),
        "addCollaborator":
            MessageLookupByLibrary.simpleMessage("Add collaborator"),
        "addCollaborators": m1,
        "addFiles": MessageLookupByLibrary.simpleMessage("Add Files"),
        "addFromDevice":
            MessageLookupByLibrary.simpleMessage("Add from device"),
        "addItem": m2,
        "addLocation": MessageLookupByLibrary.simpleMessage("Add location"),
        "addLocationButton": MessageLookupByLibrary.simpleMessage("Add"),
        "addMemoriesWidgetPrompt": MessageLookupByLibrary.simpleMessage(
            "Add a memories widget to your homescreen and come back here to customize."),
        "addMore": MessageLookupByLibrary.simpleMessage("Add more"),
        "addName": MessageLookupByLibrary.simpleMessage("Add name"),
        "addNameOrMerge":
            MessageLookupByLibrary.simpleMessage("Add name or merge"),
        "addNew": MessageLookupByLibrary.simpleMessage("Add new"),
        "addNewPerson": MessageLookupByLibrary.simpleMessage("Add new person"),
        "addOnPageSubtitle":
            MessageLookupByLibrary.simpleMessage("Details of add-ons"),
        "addOnValidTill": m3,
        "addOns": MessageLookupByLibrary.simpleMessage("Add-ons"),
        "addParticipants":
            MessageLookupByLibrary.simpleMessage("Add participants"),
        "addPeopleWidgetPrompt": MessageLookupByLibrary.simpleMessage(
            "Add a people widget to your homescreen and come back here to customize."),
        "addPhotos": MessageLookupByLibrary.simpleMessage("Add photos"),
        "addSelected": MessageLookupByLibrary.simpleMessage("Add selected"),
        "addToAlbum": MessageLookupByLibrary.simpleMessage("Add to album"),
        "addToEnte": MessageLookupByLibrary.simpleMessage("Add to Ente"),
        "addToHiddenAlbum":
            MessageLookupByLibrary.simpleMessage("Add to hidden album"),
        "addTrustedContact":
            MessageLookupByLibrary.simpleMessage("Add Trusted Contact"),
        "addViewer": MessageLookupByLibrary.simpleMessage("Add viewer"),
        "addViewers": m4,
        "addYourPhotosNow":
            MessageLookupByLibrary.simpleMessage("Add your photos now"),
        "addedAs": MessageLookupByLibrary.simpleMessage("Added as"),
        "addedBy": m5,
        "addedSuccessfullyTo": m6,
        "addingToFavorites":
            MessageLookupByLibrary.simpleMessage("Adding to favorites..."),
        "admiringThem": m7,
        "advanced": MessageLookupByLibrary.simpleMessage("Advanced"),
        "advancedSettings": MessageLookupByLibrary.simpleMessage("Advanced"),
        "after1Day": MessageLookupByLibrary.simpleMessage("After 1 day"),
        "after1Hour": MessageLookupByLibrary.simpleMessage("After 1 hour"),
        "after1Month": MessageLookupByLibrary.simpleMessage("After 1 month"),
        "after1Week": MessageLookupByLibrary.simpleMessage("After 1 week"),
        "after1Year": MessageLookupByLibrary.simpleMessage("After 1 year"),
        "albumOwner": MessageLookupByLibrary.simpleMessage("Owner"),
        "albumParticipantsCount": m8,
        "albumTitle": MessageLookupByLibrary.simpleMessage("Album title"),
        "albumUpdated": MessageLookupByLibrary.simpleMessage("Album updated"),
        "albums": MessageLookupByLibrary.simpleMessage("Albums"),
        "albumsWidgetDesc": MessageLookupByLibrary.simpleMessage(
            "Select the albums you wish to see on your homescreen."),
        "allClear": MessageLookupByLibrary.simpleMessage("✨ All clear"),
        "allMemoriesPreserved":
            MessageLookupByLibrary.simpleMessage("All memories preserved"),
        "allPersonGroupingWillReset": MessageLookupByLibrary.simpleMessage(
            "All groupings for this person will be reset, and you will lose all suggestions made for this person"),
        "allUnnamedGroupsWillBeMergedIntoTheSelectedPerson":
            MessageLookupByLibrary.simpleMessage(
                "All unnamed groups will be merged into the selected person. This can still be undone from the suggestions history overview of the person."),
        "allWillShiftRangeBasedOnFirst": MessageLookupByLibrary.simpleMessage(
            "This is the first in the group. Other selected photos will automatically shift based on this new date"),
        "allow": MessageLookupByLibrary.simpleMessage("Allow"),
        "allowAddPhotosDescription": MessageLookupByLibrary.simpleMessage(
            "Allow people with the link to also add photos to the shared album."),
        "allowAddingPhotos":
            MessageLookupByLibrary.simpleMessage("Allow adding photos"),
        "allowAppToOpenSharedAlbumLinks": MessageLookupByLibrary.simpleMessage(
            "Allow app to open shared album links"),
        "allowDownloads":
            MessageLookupByLibrary.simpleMessage("Allow downloads"),
        "allowPeopleToAddPhotos":
            MessageLookupByLibrary.simpleMessage("Allow people to add photos"),
        "allowPermBody": MessageLookupByLibrary.simpleMessage(
            "Please allow access to your photos from Settings so Ente can display and backup your library."),
        "allowPermTitle":
            MessageLookupByLibrary.simpleMessage("Allow access to photos"),
        "androidBiometricHint":
            MessageLookupByLibrary.simpleMessage("Verify identity"),
        "androidBiometricNotRecognized":
            MessageLookupByLibrary.simpleMessage("Not recognized. Try again."),
        "androidBiometricRequiredTitle":
            MessageLookupByLibrary.simpleMessage("Biometric required"),
        "androidBiometricSuccess":
            MessageLookupByLibrary.simpleMessage("Success"),
        "androidCancelButton": MessageLookupByLibrary.simpleMessage("Cancel"),
        "androidDeviceCredentialsRequiredTitle":
            MessageLookupByLibrary.simpleMessage("Device credentials required"),
        "androidDeviceCredentialsSetupDescription":
            MessageLookupByLibrary.simpleMessage("Device credentials required"),
        "androidGoToSettingsDescription": MessageLookupByLibrary.simpleMessage(
            "Biometric authentication is not set up on your device. Go to \'Settings > Security\' to add biometric authentication."),
        "androidIosWebDesktop":
            MessageLookupByLibrary.simpleMessage("Android, iOS, Web, Desktop"),
        "androidSignInTitle":
            MessageLookupByLibrary.simpleMessage("Authentication required"),
        "appIcon": MessageLookupByLibrary.simpleMessage("App icon"),
        "appLock": MessageLookupByLibrary.simpleMessage("App lock"),
        "appLockDescriptions": MessageLookupByLibrary.simpleMessage(
            "Choose between your device\'s default lock screen and a custom lock screen with a PIN or password."),
        "appVersion": m9,
        "appleId": MessageLookupByLibrary.simpleMessage("Apple ID"),
        "apply": MessageLookupByLibrary.simpleMessage("Apply"),
        "applyCodeTitle": MessageLookupByLibrary.simpleMessage("Apply code"),
        "appstoreSubscription":
            MessageLookupByLibrary.simpleMessage("AppStore subscription"),
        "archive": MessageLookupByLibrary.simpleMessage("Archive"),
        "archiveAlbum": MessageLookupByLibrary.simpleMessage("Archive album"),
        "archiving": MessageLookupByLibrary.simpleMessage("Archiving..."),
        "areThey": MessageLookupByLibrary.simpleMessage("Are they "),
        "areYouSureRemoveThisFaceFromPerson":
            MessageLookupByLibrary.simpleMessage(
                "Are you sure you want to remove this face from this person?"),
        "areYouSureThatYouWantToLeaveTheFamily":
            MessageLookupByLibrary.simpleMessage(
                "Are you sure that you want to leave the family plan?"),
        "areYouSureYouWantToCancel": MessageLookupByLibrary.simpleMessage(
            "Are you sure you want to cancel?"),
        "areYouSureYouWantToChangeYourPlan":
            MessageLookupByLibrary.simpleMessage(
                "Are you sure you want to change your plan?"),
        "areYouSureYouWantToExit": MessageLookupByLibrary.simpleMessage(
            "Are you sure you want to exit?"),
        "areYouSureYouWantToIgnoreThesePersons":
            MessageLookupByLibrary.simpleMessage(
                "Are you sure you want to ignore these persons?"),
        "areYouSureYouWantToIgnoreThisPerson":
            MessageLookupByLibrary.simpleMessage(
                "Are you sure you want to ignore this person?"),
        "areYouSureYouWantToLogout": MessageLookupByLibrary.simpleMessage(
            "Are you sure you want to logout?"),
        "areYouSureYouWantToMergeThem": MessageLookupByLibrary.simpleMessage(
            "Are you sure you want to merge them?"),
        "areYouSureYouWantToRenew": MessageLookupByLibrary.simpleMessage(
            "Are you sure you want to renew?"),
        "areYouSureYouWantToResetThisPerson":
            MessageLookupByLibrary.simpleMessage(
                "Are you sure you want to reset this person?"),
        "askCancelReason": MessageLookupByLibrary.simpleMessage(
            "Your subscription was cancelled. Would you like to share the reason?"),
        "askDeleteReason": MessageLookupByLibrary.simpleMessage(
            "What is the main reason you are deleting your account?"),
        "askYourLovedOnesToShare": MessageLookupByLibrary.simpleMessage(
            "Ask your loved ones to share"),
        "atAFalloutShelter":
            MessageLookupByLibrary.simpleMessage("at a fallout shelter"),
        "authToChangeEmailVerificationSetting":
            MessageLookupByLibrary.simpleMessage(
                "Please authenticate to change email verification"),
        "authToChangeLockscreenSetting": MessageLookupByLibrary.simpleMessage(
            "Please authenticate to change lockscreen setting"),
        "authToChangeYourEmail": MessageLookupByLibrary.simpleMessage(
            "Please authenticate to change your email"),
        "authToChangeYourPassword": MessageLookupByLibrary.simpleMessage(
            "Please authenticate to change your password"),
        "authToConfigureTwofactorAuthentication":
            MessageLookupByLibrary.simpleMessage(
                "Please authenticate to configure two-factor authentication"),
        "authToInitiateAccountDeletion": MessageLookupByLibrary.simpleMessage(
            "Please authenticate to initiate account deletion"),
        "authToManageLegacy": MessageLookupByLibrary.simpleMessage(
            "Please authenticate to manage your trusted contacts"),
        "authToViewPasskey": MessageLookupByLibrary.simpleMessage(
            "Please authenticate to view your passkey"),
        "authToViewTrashedFiles": MessageLookupByLibrary.simpleMessage(
            "Please authenticate to view your trashed files"),
        "authToViewYourActiveSessions": MessageLookupByLibrary.simpleMessage(
            "Please authenticate to view your active sessions"),
        "authToViewYourHiddenFiles": MessageLookupByLibrary.simpleMessage(
            "Please authenticate to view your hidden files"),
        "authToViewYourMemories": MessageLookupByLibrary.simpleMessage(
            "Please authenticate to view your memories"),
        "authToViewYourRecoveryKey": MessageLookupByLibrary.simpleMessage(
            "Please authenticate to view your recovery key"),
        "authenticating":
            MessageLookupByLibrary.simpleMessage("Authenticating..."),
        "authenticationFailedPleaseTryAgain":
            MessageLookupByLibrary.simpleMessage(
                "Authentication failed, please try again"),
        "authenticationSuccessful":
            MessageLookupByLibrary.simpleMessage("Authentication successful!"),
        "autoCastDialogBody": MessageLookupByLibrary.simpleMessage(
            "You\'ll see available Cast devices here."),
        "autoCastiOSPermission": MessageLookupByLibrary.simpleMessage(
            "Make sure Local Network permissions are turned on for the Ente Photos app, in Settings."),
        "autoLock": MessageLookupByLibrary.simpleMessage("Auto lock"),
        "autoLockFeatureDescription": MessageLookupByLibrary.simpleMessage(
            "Time after which the app locks after being put in the background"),
        "autoLogoutMessage": MessageLookupByLibrary.simpleMessage(
            "Due to technical glitch, you have been logged out. Our apologies for the inconvenience."),
        "autoPair": MessageLookupByLibrary.simpleMessage("Auto pair"),
        "autoPairDesc": MessageLookupByLibrary.simpleMessage(
            "Auto pair works only with devices that support Chromecast."),
        "available": MessageLookupByLibrary.simpleMessage("Available"),
        "availableStorageSpace": m10,
        "backedUpFolders":
            MessageLookupByLibrary.simpleMessage("Backed up folders"),
        "backgroundWithThem": m11,
        "backup": MessageLookupByLibrary.simpleMessage("Backup"),
        "backupFailed": MessageLookupByLibrary.simpleMessage("Backup failed"),
        "backupFile": MessageLookupByLibrary.simpleMessage("Backup file"),
        "backupOverMobileData":
            MessageLookupByLibrary.simpleMessage("Backup over mobile data"),
        "backupSettings":
            MessageLookupByLibrary.simpleMessage("Backup settings"),
        "backupStatus": MessageLookupByLibrary.simpleMessage("Backup status"),
        "backupStatusDescription": MessageLookupByLibrary.simpleMessage(
            "Items that have been backed up will show up here"),
        "backupVideos": MessageLookupByLibrary.simpleMessage("Backup videos"),
        "beach": MessageLookupByLibrary.simpleMessage("Sand and sea"),
        "birthday": MessageLookupByLibrary.simpleMessage("Birthday"),
        "birthdayNotifications":
            MessageLookupByLibrary.simpleMessage("Birthday notifications"),
        "birthdays": MessageLookupByLibrary.simpleMessage("Birthdays"),
        "blackFridaySale":
            MessageLookupByLibrary.simpleMessage("Black Friday Sale"),
        "blog": MessageLookupByLibrary.simpleMessage("Blog"),
        "cLDesc1": MessageLookupByLibrary.simpleMessage(
            "On the back of video streaming beta, and work on resumable uploads and downloads, we have now increased the file upload limit to 10GB. This is now available in both desktop and mobile apps."),
        "cLDesc2": MessageLookupByLibrary.simpleMessage(
            "Background uploads are now supported on iOS as well, in addition to Android devices. No need to open the app to backup your latest photos and videos."),
        "cLDesc3": MessageLookupByLibrary.simpleMessage(
            "We have made significant improvements to our memories experience, including autoplay, swipe to next memory and a lot more."),
        "cLDesc4": MessageLookupByLibrary.simpleMessage(
            "Along with a bunch of under the hood improvements, now its much easier to see all detected faces, provide feedback on similar faces, and add/remove faces from a single photo."),
        "cLDesc5": MessageLookupByLibrary.simpleMessage(
            "You will now receive an opt-out notification for all the birthdays your have saved on Ente, along with a collection of their best photos."),
        "cLDesc6": MessageLookupByLibrary.simpleMessage(
            "No more waiting for uploads/downloads to complete before you can close the app. All uploads and downloads now have the ability to be paused midway, and resume from where you left off."),
        "cLTitle1":
            MessageLookupByLibrary.simpleMessage("Uploading Large Video Files"),
        "cLTitle2": MessageLookupByLibrary.simpleMessage("Background Upload"),
        "cLTitle3": MessageLookupByLibrary.simpleMessage("Autoplay Memories"),
        "cLTitle4":
            MessageLookupByLibrary.simpleMessage("Improved Face Recognition"),
        "cLTitle5":
            MessageLookupByLibrary.simpleMessage("Birthday Notifications"),
        "cLTitle6": MessageLookupByLibrary.simpleMessage(
            "Resumable Uploads and Downloads"),
        "cachedData": MessageLookupByLibrary.simpleMessage("Cached data"),
        "calculating": MessageLookupByLibrary.simpleMessage("Calculating..."),
        "canNotOpenBody": MessageLookupByLibrary.simpleMessage(
            "Sorry, this album cannot be opened in the app."),
        "canNotOpenTitle":
            MessageLookupByLibrary.simpleMessage("Cannot open this album"),
        "canNotUploadToAlbumsOwnedByOthers":
            MessageLookupByLibrary.simpleMessage(
                "Can not upload to albums owned by others"),
        "canOnlyCreateLinkForFilesOwnedByYou":
            MessageLookupByLibrary.simpleMessage(
                "Can only create link for files owned by you"),
        "canOnlyRemoveFilesOwnedByYou": MessageLookupByLibrary.simpleMessage(
            "Can only remove files owned by you"),
        "cancel": MessageLookupByLibrary.simpleMessage("Cancel"),
        "cancelAccountRecovery":
            MessageLookupByLibrary.simpleMessage("Cancel recovery"),
        "cancelAccountRecoveryBody": MessageLookupByLibrary.simpleMessage(
            "Are you sure you want to cancel recovery?"),
        "cancelOtherSubscription": m12,
        "cancelSubscription":
            MessageLookupByLibrary.simpleMessage("Cancel subscription"),
        "cannotAddMorePhotosAfterBecomingViewer": m13,
        "cannotDeleteSharedFiles":
            MessageLookupByLibrary.simpleMessage("Cannot delete shared files"),
        "castAlbum": MessageLookupByLibrary.simpleMessage("Cast album"),
        "castIPMismatchBody": MessageLookupByLibrary.simpleMessage(
            "Please make sure you are on the same network as the TV."),
        "castIPMismatchTitle":
            MessageLookupByLibrary.simpleMessage("Failed to cast album"),
        "castInstruction": MessageLookupByLibrary.simpleMessage(
            "Visit cast.ente.io on the device you want to pair.\n\nEnter the code below to play the album on your TV."),
        "centerPoint": MessageLookupByLibrary.simpleMessage("Center point"),
        "change": MessageLookupByLibrary.simpleMessage("Change"),
        "changeEmail": MessageLookupByLibrary.simpleMessage("Change email"),
        "changeLocationOfSelectedItems": MessageLookupByLibrary.simpleMessage(
            "Change location of selected items?"),
        "changePassword":
            MessageLookupByLibrary.simpleMessage("Change password"),
        "changePasswordTitle":
            MessageLookupByLibrary.simpleMessage("Change password"),
        "changePermissions":
            MessageLookupByLibrary.simpleMessage("Change permissions?"),
        "changeYourReferralCode":
            MessageLookupByLibrary.simpleMessage("Change your referral code"),
        "checkForUpdates":
            MessageLookupByLibrary.simpleMessage("Check for updates"),
        "checkInboxAndSpamFolder": MessageLookupByLibrary.simpleMessage(
            "Please check your inbox (and spam) to complete verification"),
        "checkStatus": MessageLookupByLibrary.simpleMessage("Check status"),
        "checking": MessageLookupByLibrary.simpleMessage("Checking..."),
        "checkingModels":
            MessageLookupByLibrary.simpleMessage("Checking models..."),
        "city": MessageLookupByLibrary.simpleMessage("In the city"),
        "claimFreeStorage":
            MessageLookupByLibrary.simpleMessage("Claim free storage"),
        "claimMore": MessageLookupByLibrary.simpleMessage("Claim more!"),
        "claimed": MessageLookupByLibrary.simpleMessage("Claimed"),
        "claimedStorageSoFar": m14,
        "cleanUncategorized":
            MessageLookupByLibrary.simpleMessage("Clean Uncategorized"),
        "cleanUncategorizedDescription": MessageLookupByLibrary.simpleMessage(
            "Remove all files from Uncategorized that are present in other albums"),
        "clearCaches": MessageLookupByLibrary.simpleMessage("Clear caches"),
        "clearIndexes": MessageLookupByLibrary.simpleMessage("Clear indexes"),
        "click": MessageLookupByLibrary.simpleMessage("• Click"),
        "clickOnTheOverflowMenu": MessageLookupByLibrary.simpleMessage(
            "• Click on the overflow menu"),
        "clickToInstallOurBestVersionYet": MessageLookupByLibrary.simpleMessage(
            "Click to install our best version yet"),
        "close": MessageLookupByLibrary.simpleMessage("Close"),
        "clubByCaptureTime":
            MessageLookupByLibrary.simpleMessage("Club by capture time"),
        "clubByFileName":
            MessageLookupByLibrary.simpleMessage("Club by file name"),
        "clusteringProgress":
            MessageLookupByLibrary.simpleMessage("Clustering progress"),
        "codeAppliedPageTitle":
            MessageLookupByLibrary.simpleMessage("Code applied"),
        "codeChangeLimitReached": MessageLookupByLibrary.simpleMessage(
            "Sorry, you\'ve reached the limit of code changes."),
        "codeCopiedToClipboard":
            MessageLookupByLibrary.simpleMessage("Code copied to clipboard"),
        "codeUsedByYou":
            MessageLookupByLibrary.simpleMessage("Code used by you"),
        "collabLinkSectionDescription": MessageLookupByLibrary.simpleMessage(
            "Create a link to allow people to add and view photos in your shared album without needing an Ente app or account. Great for collecting event photos."),
        "collaborativeLink":
            MessageLookupByLibrary.simpleMessage("Collaborative link"),
        "collaborativeLinkCreatedFor": m15,
        "collaborator": MessageLookupByLibrary.simpleMessage("Collaborator"),
        "collaboratorsCanAddPhotosAndVideosToTheSharedAlbum":
            MessageLookupByLibrary.simpleMessage(
                "Collaborators can add photos and videos to the shared album."),
        "collaboratorsSuccessfullyAdded": m16,
        "collageLayout": MessageLookupByLibrary.simpleMessage("Layout"),
        "collageSaved":
            MessageLookupByLibrary.simpleMessage("Collage saved to gallery"),
        "collect": MessageLookupByLibrary.simpleMessage("Collect"),
        "collectEventPhotos":
            MessageLookupByLibrary.simpleMessage("Collect event photos"),
        "collectPhotos": MessageLookupByLibrary.simpleMessage("Collect photos"),
        "collectPhotosDescription": MessageLookupByLibrary.simpleMessage(
            "Create a link where your friends can upload photos in original quality."),
        "color": MessageLookupByLibrary.simpleMessage("Color"),
        "configuration": MessageLookupByLibrary.simpleMessage("Configuration"),
        "confirm": MessageLookupByLibrary.simpleMessage("Confirm"),
        "confirm2FADisable": MessageLookupByLibrary.simpleMessage(
            "Are you sure you want to disable two-factor authentication?"),
        "confirmAccountDeletion":
            MessageLookupByLibrary.simpleMessage("Confirm Account Deletion"),
        "confirmAddingTrustedContact": m17,
        "confirmDeletePrompt": MessageLookupByLibrary.simpleMessage(
            "Yes, I want to permanently delete this account and its data across all apps."),
        "confirmPassword":
            MessageLookupByLibrary.simpleMessage("Confirm password"),
        "confirmPlanChange":
            MessageLookupByLibrary.simpleMessage("Confirm plan change"),
        "confirmRecoveryKey":
            MessageLookupByLibrary.simpleMessage("Confirm recovery key"),
        "confirmYourRecoveryKey":
            MessageLookupByLibrary.simpleMessage("Confirm your recovery key"),
        "connectToDevice":
            MessageLookupByLibrary.simpleMessage("Connect to device"),
        "contactFamilyAdmin": m18,
        "contactSupport":
            MessageLookupByLibrary.simpleMessage("Contact support"),
        "contactToManageSubscription": m19,
        "contacts": MessageLookupByLibrary.simpleMessage("Contacts"),
        "contents": MessageLookupByLibrary.simpleMessage("Contents"),
        "continueLabel": MessageLookupByLibrary.simpleMessage("Continue"),
        "continueOnFreeTrial":
            MessageLookupByLibrary.simpleMessage("Continue on free trial"),
        "convertToAlbum":
            MessageLookupByLibrary.simpleMessage("Convert to album"),
        "copyEmailAddress":
            MessageLookupByLibrary.simpleMessage("Copy email address"),
        "copyLink": MessageLookupByLibrary.simpleMessage("Copy link"),
        "copypasteThisCodentoYourAuthenticatorApp":
            MessageLookupByLibrary.simpleMessage(
                "Copy-paste this code\nto your authenticator app"),
        "couldNotBackUpTryLater": MessageLookupByLibrary.simpleMessage(
            "We could not backup your data.\nWe will retry later."),
        "couldNotFreeUpSpace":
            MessageLookupByLibrary.simpleMessage("Could not free up space"),
        "couldNotUpdateSubscription": MessageLookupByLibrary.simpleMessage(
            "Could not update subscription"),
        "count": MessageLookupByLibrary.simpleMessage("Count"),
        "crashReporting":
            MessageLookupByLibrary.simpleMessage("Crash reporting"),
        "create": MessageLookupByLibrary.simpleMessage("Create"),
        "createAccount": MessageLookupByLibrary.simpleMessage("Create account"),
        "createAlbumActionHint": MessageLookupByLibrary.simpleMessage(
            "Long press to select photos and click + to create an album"),
        "createCollaborativeLink":
            MessageLookupByLibrary.simpleMessage("Create collaborative link"),
        "createCollage": MessageLookupByLibrary.simpleMessage("Create collage"),
        "createNewAccount":
            MessageLookupByLibrary.simpleMessage("Create new account"),
        "createOrSelectAlbum":
            MessageLookupByLibrary.simpleMessage("Create or select album"),
        "createPublicLink":
            MessageLookupByLibrary.simpleMessage("Create public link"),
        "creatingLink":
            MessageLookupByLibrary.simpleMessage("Creating link..."),
        "criticalUpdateAvailable":
            MessageLookupByLibrary.simpleMessage("Critical update available"),
        "crop": MessageLookupByLibrary.simpleMessage("Crop"),
        "curatedMemories":
            MessageLookupByLibrary.simpleMessage("Curated memories"),
        "currentUsageIs":
            MessageLookupByLibrary.simpleMessage("Current usage is "),
        "currentlyRunning":
            MessageLookupByLibrary.simpleMessage("currently running"),
        "custom": MessageLookupByLibrary.simpleMessage("Custom"),
        "customEndpoint": m20,
        "darkTheme": MessageLookupByLibrary.simpleMessage("Dark"),
        "dayToday": MessageLookupByLibrary.simpleMessage("Today"),
        "dayYesterday": MessageLookupByLibrary.simpleMessage("Yesterday"),
        "declineTrustInvite":
            MessageLookupByLibrary.simpleMessage("Decline Invite"),
        "decrypting": MessageLookupByLibrary.simpleMessage("Decrypting..."),
        "decryptingVideo":
            MessageLookupByLibrary.simpleMessage("Decrypting video..."),
        "deduplicateFiles":
            MessageLookupByLibrary.simpleMessage("Deduplicate Files"),
        "delete": MessageLookupByLibrary.simpleMessage("Delete"),
        "deleteAccount": MessageLookupByLibrary.simpleMessage("Delete account"),
        "deleteAccountFeedbackPrompt": MessageLookupByLibrary.simpleMessage(
            "We are sorry to see you go. Please share your feedback to help us improve."),
        "deleteAccountPermanentlyButton":
            MessageLookupByLibrary.simpleMessage("Delete Account Permanently"),
        "deleteAlbum": MessageLookupByLibrary.simpleMessage("Delete album"),
        "deleteAlbumDialog": MessageLookupByLibrary.simpleMessage(
            "Also delete the photos (and videos) present in this album from <bold>all</bold> other albums they are part of?"),
        "deleteAlbumsDialogBody": MessageLookupByLibrary.simpleMessage(
            "This will delete all empty albums. This is useful when you want to reduce the clutter in your album list."),
        "deleteAll": MessageLookupByLibrary.simpleMessage("Delete All"),
        "deleteConfirmDialogBody": MessageLookupByLibrary.simpleMessage(
            "This account is linked to other Ente apps, if you use any. Your uploaded data, across all Ente apps, will be scheduled for deletion, and your account will be permanently deleted."),
        "deleteEmailRequest": MessageLookupByLibrary.simpleMessage(
            "Please send an email to <warning>account-deletion@ente.io</warning> from your registered email address."),
        "deleteEmptyAlbums":
            MessageLookupByLibrary.simpleMessage("Delete empty albums"),
        "deleteEmptyAlbumsWithQuestionMark":
            MessageLookupByLibrary.simpleMessage("Delete empty albums?"),
        "deleteFromBoth":
            MessageLookupByLibrary.simpleMessage("Delete from both"),
        "deleteFromDevice":
            MessageLookupByLibrary.simpleMessage("Delete from device"),
        "deleteFromEnte":
            MessageLookupByLibrary.simpleMessage("Delete from Ente"),
        "deleteItemCount": m21,
        "deleteLocation":
            MessageLookupByLibrary.simpleMessage("Delete location"),
        "deleteMultipleAlbumDialog": m22,
        "deletePhotos": MessageLookupByLibrary.simpleMessage("Delete photos"),
        "deleteProgress": m23,
        "deleteReason1": MessageLookupByLibrary.simpleMessage(
            "It’s missing a key feature that I need"),
        "deleteReason2": MessageLookupByLibrary.simpleMessage(
            "The app or a certain feature does not behave as I think it should"),
        "deleteReason3": MessageLookupByLibrary.simpleMessage(
            "I found another service that I like better"),
        "deleteReason4":
            MessageLookupByLibrary.simpleMessage("My reason isn’t listed"),
        "deleteRequestSLAText": MessageLookupByLibrary.simpleMessage(
            "Your request will be processed within 72 hours."),
        "deleteSharedAlbum":
            MessageLookupByLibrary.simpleMessage("Delete shared album?"),
        "deleteSharedAlbumDialogBody": MessageLookupByLibrary.simpleMessage(
            "The album will be deleted for everyone\n\nYou will lose access to shared photos in this album that are owned by others"),
        "deselectAll": MessageLookupByLibrary.simpleMessage("Deselect all"),
        "designedToOutlive":
            MessageLookupByLibrary.simpleMessage("Designed to outlive"),
        "details": MessageLookupByLibrary.simpleMessage("Details"),
        "developerSettings":
            MessageLookupByLibrary.simpleMessage("Developer settings"),
        "developerSettingsWarning": MessageLookupByLibrary.simpleMessage(
            "Are you sure that you want to modify Developer settings?"),
        "deviceCodeHint":
            MessageLookupByLibrary.simpleMessage("Enter the code"),
        "deviceFilesAutoUploading": MessageLookupByLibrary.simpleMessage(
            "Files added to this device album will automatically get uploaded to Ente."),
        "deviceLock": MessageLookupByLibrary.simpleMessage("Device lock"),
        "deviceLockExplanation": MessageLookupByLibrary.simpleMessage(
            "Disable the device screen lock when Ente is in the foreground and there is a backup in progress. This is normally not needed, but may help big uploads and initial imports of large libraries complete faster."),
        "deviceNotFound":
            MessageLookupByLibrary.simpleMessage("Device not found"),
        "didYouKnow": MessageLookupByLibrary.simpleMessage("Did you know?"),
        "different": MessageLookupByLibrary.simpleMessage("Different"),
        "disableAutoLock":
            MessageLookupByLibrary.simpleMessage("Disable auto lock"),
        "disableDownloadWarningBody": MessageLookupByLibrary.simpleMessage(
            "Viewers can still take screenshots or save a copy of your photos using external tools"),
        "disableDownloadWarningTitle":
            MessageLookupByLibrary.simpleMessage("Please note"),
        "disableLinkMessage": m24,
        "disableTwofactor":
            MessageLookupByLibrary.simpleMessage("Disable two-factor"),
        "disablingTwofactorAuthentication":
            MessageLookupByLibrary.simpleMessage(
                "Disabling two-factor authentication..."),
        "discord": MessageLookupByLibrary.simpleMessage("Discord"),
        "discover": MessageLookupByLibrary.simpleMessage("Discover"),
        "discover_babies": MessageLookupByLibrary.simpleMessage("Babies"),
        "discover_celebrations":
            MessageLookupByLibrary.simpleMessage("Celebrations"),
        "discover_food": MessageLookupByLibrary.simpleMessage("Food"),
        "discover_greenery": MessageLookupByLibrary.simpleMessage("Greenery"),
        "discover_hills": MessageLookupByLibrary.simpleMessage("Hills"),
        "discover_identity": MessageLookupByLibrary.simpleMessage("Identity"),
        "discover_memes": MessageLookupByLibrary.simpleMessage("Memes"),
        "discover_notes": MessageLookupByLibrary.simpleMessage("Notes"),
        "discover_pets": MessageLookupByLibrary.simpleMessage("Pets"),
        "discover_receipts": MessageLookupByLibrary.simpleMessage("Receipts"),
        "discover_screenshots":
            MessageLookupByLibrary.simpleMessage("Screenshots"),
        "discover_selfies": MessageLookupByLibrary.simpleMessage("Selfies"),
        "discover_sunset": MessageLookupByLibrary.simpleMessage("Sunset"),
        "discover_visiting_cards":
            MessageLookupByLibrary.simpleMessage("Visiting Cards"),
        "discover_wallpapers":
            MessageLookupByLibrary.simpleMessage("Wallpapers"),
        "dismiss": MessageLookupByLibrary.simpleMessage("Dismiss"),
        "distanceInKMUnit": MessageLookupByLibrary.simpleMessage("km"),
        "doNotSignOut": MessageLookupByLibrary.simpleMessage("Do not sign out"),
        "doThisLater": MessageLookupByLibrary.simpleMessage("Do this later"),
        "doYouWantToDiscardTheEditsYouHaveMade":
            MessageLookupByLibrary.simpleMessage(
                "Do you want to discard the edits you have made?"),
        "done": MessageLookupByLibrary.simpleMessage("Done"),
        "dontSave": MessageLookupByLibrary.simpleMessage("Don\'t save"),
        "doubleYourStorage":
            MessageLookupByLibrary.simpleMessage("Double your storage"),
        "download": MessageLookupByLibrary.simpleMessage("Download"),
        "downloadFailed":
            MessageLookupByLibrary.simpleMessage("Download failed"),
        "downloading": MessageLookupByLibrary.simpleMessage("Downloading..."),
        "dropSupportEmail": m25,
        "duplicateFileCountWithStorageSaved": m26,
        "duplicateItemsGroup": m27,
        "edit": MessageLookupByLibrary.simpleMessage("Edit"),
        "editEmailAlreadyLinked": m28,
        "editLocation": MessageLookupByLibrary.simpleMessage("Edit location"),
        "editLocationTagTitle":
            MessageLookupByLibrary.simpleMessage("Edit location"),
        "editPerson": MessageLookupByLibrary.simpleMessage("Edit person"),
        "editTime": MessageLookupByLibrary.simpleMessage("Edit time"),
        "editsSaved": MessageLookupByLibrary.simpleMessage("Edits saved"),
        "editsToLocationWillOnlyBeSeenWithinEnte":
            MessageLookupByLibrary.simpleMessage(
                "Edits to location will only be seen within Ente"),
        "eligible": MessageLookupByLibrary.simpleMessage("eligible"),
        "email": MessageLookupByLibrary.simpleMessage("Email"),
        "emailAlreadyRegistered":
            MessageLookupByLibrary.simpleMessage("Email already registered."),
        "emailChangedTo": m29,
        "emailDoesNotHaveEnteAccount": m30,
        "emailNoEnteAccount": m31,
        "emailNotRegistered":
            MessageLookupByLibrary.simpleMessage("Email not registered."),
        "emailVerificationToggle":
            MessageLookupByLibrary.simpleMessage("Email verification"),
        "emailYourLogs":
            MessageLookupByLibrary.simpleMessage("Email your logs"),
        "embracingThem": m32,
        "emergencyContacts":
            MessageLookupByLibrary.simpleMessage("Emergency Contacts"),
        "empty": MessageLookupByLibrary.simpleMessage("Empty"),
        "emptyTrash": MessageLookupByLibrary.simpleMessage("Empty trash?"),
        "enable": MessageLookupByLibrary.simpleMessage("Enable"),
        "enableMLIndexingDesc": MessageLookupByLibrary.simpleMessage(
            "Ente supports on-device machine learning for face recognition, magic search and other advanced search features"),
        "enableMachineLearningBanner": MessageLookupByLibrary.simpleMessage(
            "Enable machine learning for magic search and face recognition"),
        "enableMaps": MessageLookupByLibrary.simpleMessage("Enable Maps"),
        "enableMapsDesc": MessageLookupByLibrary.simpleMessage(
            "This will show your photos on a world map.\n\nThis map is hosted by Open Street Map, and the exact locations of your photos are never shared.\n\nYou can disable this feature anytime from Settings."),
        "enabled": MessageLookupByLibrary.simpleMessage("Enabled"),
        "encryptingBackup":
            MessageLookupByLibrary.simpleMessage("Encrypting backup..."),
        "encryption": MessageLookupByLibrary.simpleMessage("Encryption"),
        "encryptionKeys":
            MessageLookupByLibrary.simpleMessage("Encryption keys"),
        "endpointUpdatedMessage": MessageLookupByLibrary.simpleMessage(
            "Endpoint updated successfully"),
        "endtoendEncryptedByDefault": MessageLookupByLibrary.simpleMessage(
            "End-to-end encrypted by default"),
        "enteCanEncryptAndPreserveFilesOnlyIfYouGrant":
            MessageLookupByLibrary.simpleMessage(
                "Ente can encrypt and preserve files only if you grant access to them"),
        "entePhotosPerm": MessageLookupByLibrary.simpleMessage(
            "Ente <i>needs permission to</i> preserve your photos"),
        "enteSubscriptionPitch": MessageLookupByLibrary.simpleMessage(
            "Ente preserves your memories, so they\'re always available to you, even if you lose your device."),
        "enteSubscriptionShareWithFamily": MessageLookupByLibrary.simpleMessage(
            "Your family can be added to your plan as well."),
        "enterAlbumName":
            MessageLookupByLibrary.simpleMessage("Enter album name"),
        "enterCode": MessageLookupByLibrary.simpleMessage("Enter code"),
        "enterCodeDescription": MessageLookupByLibrary.simpleMessage(
            "Enter the code provided by your friend to claim free storage for both of you"),
        "enterDateOfBirth":
            MessageLookupByLibrary.simpleMessage("Birthday (optional)"),
        "enterEmail": MessageLookupByLibrary.simpleMessage("Enter email"),
        "enterFileName":
            MessageLookupByLibrary.simpleMessage("Enter file name"),
        "enterName": MessageLookupByLibrary.simpleMessage("Enter name"),
        "enterNewPasswordToEncrypt": MessageLookupByLibrary.simpleMessage(
            "Enter a new password we can use to encrypt your data"),
        "enterPassword": MessageLookupByLibrary.simpleMessage("Enter password"),
        "enterPasswordToEncrypt": MessageLookupByLibrary.simpleMessage(
            "Enter a password we can use to encrypt your data"),
        "enterPersonName":
            MessageLookupByLibrary.simpleMessage("Enter person name"),
        "enterPin": MessageLookupByLibrary.simpleMessage("Enter PIN"),
        "enterReferralCode":
            MessageLookupByLibrary.simpleMessage("Enter referral code"),
        "enterThe6digitCodeFromnyourAuthenticatorApp":
            MessageLookupByLibrary.simpleMessage(
                "Enter the 6-digit code from\nyour authenticator app"),
        "enterValidEmail": MessageLookupByLibrary.simpleMessage(
            "Please enter a valid email address."),
        "enterYourEmailAddress":
            MessageLookupByLibrary.simpleMessage("Enter your email address"),
        "enterYourNewEmailAddress": MessageLookupByLibrary.simpleMessage(
            "Enter your new email address"),
        "enterYourPassword":
            MessageLookupByLibrary.simpleMessage("Enter your password"),
        "enterYourRecoveryKey":
            MessageLookupByLibrary.simpleMessage("Enter your recovery key"),
        "error": MessageLookupByLibrary.simpleMessage("Error"),
        "everywhere": MessageLookupByLibrary.simpleMessage("everywhere"),
        "exif": MessageLookupByLibrary.simpleMessage("EXIF"),
        "existingUser": MessageLookupByLibrary.simpleMessage("Existing user"),
        "expiredLinkInfo": MessageLookupByLibrary.simpleMessage(
            "This link has expired. Please select a new expiry time or disable link expiry."),
        "exportLogs": MessageLookupByLibrary.simpleMessage("Export logs"),
        "exportYourData":
            MessageLookupByLibrary.simpleMessage("Export your data"),
        "extraPhotosFound":
            MessageLookupByLibrary.simpleMessage("Extra photos found"),
        "extraPhotosFoundFor": m33,
        "faceNotClusteredYet": MessageLookupByLibrary.simpleMessage(
            "Face not clustered yet, please come back later"),
        "faceRecognition":
            MessageLookupByLibrary.simpleMessage("Face recognition"),
        "faceThumbnailGenerationFailed": MessageLookupByLibrary.simpleMessage(
            "Unable to generate face thumbnails"),
        "faces": MessageLookupByLibrary.simpleMessage("Faces"),
        "failed": MessageLookupByLibrary.simpleMessage("Failed"),
        "failedToApplyCode":
            MessageLookupByLibrary.simpleMessage("Failed to apply code"),
        "failedToCancel":
            MessageLookupByLibrary.simpleMessage("Failed to cancel"),
        "failedToDownloadVideo":
            MessageLookupByLibrary.simpleMessage("Failed to download video"),
        "failedToFetchActiveSessions": MessageLookupByLibrary.simpleMessage(
            "Failed to fetch active sessions"),
        "failedToFetchOriginalForEdit": MessageLookupByLibrary.simpleMessage(
            "Failed to fetch original for edit"),
        "failedToFetchReferralDetails": MessageLookupByLibrary.simpleMessage(
            "Unable to fetch referral details. Please try again later."),
        "failedToLoadAlbums":
            MessageLookupByLibrary.simpleMessage("Failed to load albums"),
        "failedToPlayVideo":
            MessageLookupByLibrary.simpleMessage("Failed to play video"),
        "failedToRefreshStripeSubscription":
            MessageLookupByLibrary.simpleMessage(
                "Failed to refresh subscription"),
        "failedToRenew":
            MessageLookupByLibrary.simpleMessage("Failed to renew"),
        "failedToVerifyPaymentStatus": MessageLookupByLibrary.simpleMessage(
            "Failed to verify payment status"),
        "familyPlanOverview": MessageLookupByLibrary.simpleMessage(
            "Add 5 family members to your existing plan without paying extra.\n\nEach member gets their own private space, and cannot see each other\'s files unless they\'re shared.\n\nFamily plans are available to customers who have a paid Ente subscription.\n\nSubscribe now to get started!"),
        "familyPlanPortalTitle": MessageLookupByLibrary.simpleMessage("Family"),
        "familyPlans": MessageLookupByLibrary.simpleMessage("Family plans"),
        "faq": MessageLookupByLibrary.simpleMessage("FAQ"),
        "faqs": MessageLookupByLibrary.simpleMessage("FAQs"),
        "favorite": MessageLookupByLibrary.simpleMessage("Favorite"),
        "feastingWithThem": m34,
        "feedback": MessageLookupByLibrary.simpleMessage("Feedback"),
        "file": MessageLookupByLibrary.simpleMessage("File"),
        "fileAnalysisFailed":
            MessageLookupByLibrary.simpleMessage("Unable to analyze file"),
        "fileFailedToSaveToGallery": MessageLookupByLibrary.simpleMessage(
            "Failed to save file to gallery"),
        "fileInfoAddDescHint":
            MessageLookupByLibrary.simpleMessage("Add a description..."),
        "fileNotUploadedYet":
            MessageLookupByLibrary.simpleMessage("File not uploaded yet"),
        "fileSavedToGallery":
            MessageLookupByLibrary.simpleMessage("File saved to gallery"),
        "fileTypes": MessageLookupByLibrary.simpleMessage("File types"),
        "fileTypesAndNames":
            MessageLookupByLibrary.simpleMessage("File types and names"),
        "filesBackedUpFromDevice": m35,
        "filesBackedUpInAlbum": m36,
        "filesDeleted": MessageLookupByLibrary.simpleMessage("Files deleted"),
        "filesSavedToGallery":
            MessageLookupByLibrary.simpleMessage("Files saved to gallery"),
        "findPeopleByName":
            MessageLookupByLibrary.simpleMessage("Find people quickly by name"),
        "findThemQuickly":
            MessageLookupByLibrary.simpleMessage("Find them quickly"),
        "flip": MessageLookupByLibrary.simpleMessage("Flip"),
        "food": MessageLookupByLibrary.simpleMessage("Culinary delight"),
        "forYourMemories":
            MessageLookupByLibrary.simpleMessage("for your memories"),
        "forgotPassword":
            MessageLookupByLibrary.simpleMessage("Forgot password"),
        "foundFaces": MessageLookupByLibrary.simpleMessage("Found faces"),
        "freeStorageClaimed":
            MessageLookupByLibrary.simpleMessage("Free storage claimed"),
        "freeStorageOnReferralSuccess": m37,
        "freeStorageUsable":
            MessageLookupByLibrary.simpleMessage("Free storage usable"),
        "freeTrial": MessageLookupByLibrary.simpleMessage("Free trial"),
        "freeTrialValidTill": m38,
        "freeUpAccessPostDelete": m39,
        "freeUpAmount": m40,
        "freeUpDeviceSpace":
            MessageLookupByLibrary.simpleMessage("Free up device space"),
        "freeUpDeviceSpaceDesc": MessageLookupByLibrary.simpleMessage(
            "Save space on your device by clearing files that have been already backed up."),
        "freeUpSpace": MessageLookupByLibrary.simpleMessage("Free up space"),
        "freeUpSpaceSaving": m41,
        "gallery": MessageLookupByLibrary.simpleMessage("Gallery"),
        "galleryMemoryLimitInfo": MessageLookupByLibrary.simpleMessage(
            "Up to 1000 memories shown in gallery"),
        "general": MessageLookupByLibrary.simpleMessage("General"),
        "generatingEncryptionKeys": MessageLookupByLibrary.simpleMessage(
            "Generating encryption keys..."),
        "genericProgress": m42,
        "goToSettings": MessageLookupByLibrary.simpleMessage("Go to settings"),
        "googlePlayId": MessageLookupByLibrary.simpleMessage("Google Play ID"),
        "grantFullAccessPrompt": MessageLookupByLibrary.simpleMessage(
            "Please allow access to all photos in the Settings app"),
        "grantPermission":
            MessageLookupByLibrary.simpleMessage("Grant permission"),
        "greenery": MessageLookupByLibrary.simpleMessage("The green life"),
        "groupBy": MessageLookupByLibrary.simpleMessage("Group by"),
        "groupNearbyPhotos":
            MessageLookupByLibrary.simpleMessage("Group nearby photos"),
        "guestView": MessageLookupByLibrary.simpleMessage("Guest view"),
        "guestViewEnablePreSteps": MessageLookupByLibrary.simpleMessage(
            "To enable guest view, please setup device passcode or screen lock in your system settings."),
        "happyBirthday":
            MessageLookupByLibrary.simpleMessage("Happy birthday! 🥳"),
        "hearUsExplanation": MessageLookupByLibrary.simpleMessage(
            "We don\'t track app installs. It\'d help if you told us where you found us!"),
        "hearUsWhereTitle": MessageLookupByLibrary.simpleMessage(
            "How did you hear about Ente? (optional)"),
        "help": MessageLookupByLibrary.simpleMessage("Help"),
        "hidden": MessageLookupByLibrary.simpleMessage("Hidden"),
        "hide": MessageLookupByLibrary.simpleMessage("Hide"),
        "hideContent": MessageLookupByLibrary.simpleMessage("Hide content"),
        "hideContentDescriptionAndroid": MessageLookupByLibrary.simpleMessage(
            "Hides app content in the app switcher and disables screenshots"),
        "hideContentDescriptionIos": MessageLookupByLibrary.simpleMessage(
            "Hides app content in the app switcher"),
        "hideSharedItemsFromHomeGallery": MessageLookupByLibrary.simpleMessage(
            "Hide shared items from home gallery"),
        "hiding": MessageLookupByLibrary.simpleMessage("Hiding..."),
        "hikingWithThem": m43,
        "hostedAtOsmFrance":
            MessageLookupByLibrary.simpleMessage("Hosted at OSM France"),
        "howItWorks": MessageLookupByLibrary.simpleMessage("How it works"),
        "howToViewShareeVerificationID": MessageLookupByLibrary.simpleMessage(
            "Please ask them to long-press their email address on the settings screen, and verify that the IDs on both devices match."),
        "iOSGoToSettingsDescription": MessageLookupByLibrary.simpleMessage(
            "Biometric authentication is not set up on your device. Please either enable Touch ID or Face ID on your phone."),
        "iOSLockOut": MessageLookupByLibrary.simpleMessage(
            "Biometric authentication is disabled. Please lock and unlock your screen to enable it."),
        "iOSOkButton": MessageLookupByLibrary.simpleMessage("OK"),
        "ignore": MessageLookupByLibrary.simpleMessage("Ignore"),
        "ignoreUpdate": MessageLookupByLibrary.simpleMessage("Ignore"),
        "ignored": MessageLookupByLibrary.simpleMessage("ignored"),
        "ignoredFolderUploadReason": MessageLookupByLibrary.simpleMessage(
            "Some files in this album are ignored from upload because they had previously been deleted from Ente."),
        "imageNotAnalyzed":
            MessageLookupByLibrary.simpleMessage("Image not analyzed"),
        "immediately": MessageLookupByLibrary.simpleMessage("Immediately"),
        "importing": MessageLookupByLibrary.simpleMessage("Importing...."),
        "incorrectCode": MessageLookupByLibrary.simpleMessage("Incorrect code"),
        "incorrectPasswordTitle":
            MessageLookupByLibrary.simpleMessage("Incorrect password"),
        "incorrectRecoveryKey":
            MessageLookupByLibrary.simpleMessage("Incorrect recovery key"),
        "incorrectRecoveryKeyBody": MessageLookupByLibrary.simpleMessage(
            "The recovery key you entered is incorrect"),
        "incorrectRecoveryKeyTitle":
            MessageLookupByLibrary.simpleMessage("Incorrect recovery key"),
        "indexedItems": MessageLookupByLibrary.simpleMessage("Indexed items"),
        "indexingPausedStatusDescription": MessageLookupByLibrary.simpleMessage(
            "Indexing is paused. It will automatically resume when the device is ready. The device is considered ready when its battery level, battery health, and thermal status are within a healthy range."),
        "ineligible": MessageLookupByLibrary.simpleMessage("Ineligible"),
        "info": MessageLookupByLibrary.simpleMessage("Info"),
        "insecureDevice":
            MessageLookupByLibrary.simpleMessage("Insecure device"),
        "installManually":
            MessageLookupByLibrary.simpleMessage("Install manually"),
        "invalidEmailAddress":
            MessageLookupByLibrary.simpleMessage("Invalid email address"),
        "invalidEndpoint":
            MessageLookupByLibrary.simpleMessage("Invalid endpoint"),
        "invalidEndpointMessage": MessageLookupByLibrary.simpleMessage(
            "Sorry, the endpoint you entered is invalid. Please enter a valid endpoint and try again."),
        "invalidKey": MessageLookupByLibrary.simpleMessage("Invalid key"),
        "invalidRecoveryKey": MessageLookupByLibrary.simpleMessage(
            "The recovery key you entered is not valid. Please make sure it contains 24 words, and check the spelling of each.\n\nIf you entered an older recovery code, make sure it is 64 characters long, and check each of them."),
        "invite": MessageLookupByLibrary.simpleMessage("Invite"),
        "inviteToEnte": MessageLookupByLibrary.simpleMessage("Invite to Ente"),
        "inviteYourFriends":
            MessageLookupByLibrary.simpleMessage("Invite your friends"),
        "inviteYourFriendsToEnte":
            MessageLookupByLibrary.simpleMessage("Invite your friends to Ente"),
        "itLooksLikeSomethingWentWrongPleaseRetryAfterSome":
            MessageLookupByLibrary.simpleMessage(
                "It looks like something went wrong. Please retry after some time. If the error persists, please contact our support team."),
        "itemCount": m44,
        "itemsShowTheNumberOfDaysRemainingBeforePermanentDeletion":
            MessageLookupByLibrary.simpleMessage(
                "Items show the number of days remaining before permanent deletion"),
        "itemsWillBeRemovedFromAlbum": MessageLookupByLibrary.simpleMessage(
            "Selected items will be removed from this album"),
        "join": MessageLookupByLibrary.simpleMessage("Join"),
        "joinAlbum": MessageLookupByLibrary.simpleMessage("Join album"),
        "joinAlbumConfirmationDialogBody": MessageLookupByLibrary.simpleMessage(
            "Joining an album will make your email visible to its participants."),
        "joinAlbumSubtext":
            MessageLookupByLibrary.simpleMessage("to view and add your photos"),
        "joinAlbumSubtextViewer": MessageLookupByLibrary.simpleMessage(
            "to add this to shared albums"),
        "joinDiscord": MessageLookupByLibrary.simpleMessage("Join Discord"),
        "keepPhotos": MessageLookupByLibrary.simpleMessage("Keep Photos"),
        "kiloMeterUnit": MessageLookupByLibrary.simpleMessage("km"),
        "kindlyHelpUsWithThisInformation": MessageLookupByLibrary.simpleMessage(
            "Kindly help us with this information"),
        "language": MessageLookupByLibrary.simpleMessage("Language"),
        "lastMonth": MessageLookupByLibrary.simpleMessage("Last month"),
        "lastTimeWithThem": m45,
        "lastUpdated": MessageLookupByLibrary.simpleMessage("Last updated"),
        "lastWeek": MessageLookupByLibrary.simpleMessage("Last week"),
        "lastYear": MessageLookupByLibrary.simpleMessage("Last year"),
        "lastYearsTrip":
            MessageLookupByLibrary.simpleMessage("Last year\'s trip"),
        "leave": MessageLookupByLibrary.simpleMessage("Leave"),
        "leaveAlbum": MessageLookupByLibrary.simpleMessage("Leave album"),
        "leaveFamily": MessageLookupByLibrary.simpleMessage("Leave family"),
        "leaveSharedAlbum":
            MessageLookupByLibrary.simpleMessage("Leave shared album?"),
        "left": MessageLookupByLibrary.simpleMessage("Left"),
        "legacy": MessageLookupByLibrary.simpleMessage("Legacy"),
        "legacyAccounts":
            MessageLookupByLibrary.simpleMessage("Legacy accounts"),
        "legacyInvite": m46,
        "legacyPageDesc": MessageLookupByLibrary.simpleMessage(
            "Legacy allows trusted contacts to access your account in your absence."),
        "legacyPageDesc2": MessageLookupByLibrary.simpleMessage(
            "Trusted contacts can initiate account recovery, and if not blocked within 30 days, reset your password and access your account."),
        "light": MessageLookupByLibrary.simpleMessage("Light"),
        "lightTheme": MessageLookupByLibrary.simpleMessage("Light"),
        "link": MessageLookupByLibrary.simpleMessage("Link"),
        "linkCopiedToClipboard":
            MessageLookupByLibrary.simpleMessage("Link copied to clipboard"),
        "linkDeviceLimit": MessageLookupByLibrary.simpleMessage("Device limit"),
        "linkEmail": MessageLookupByLibrary.simpleMessage("Link email"),
        "linkEmailToContactBannerCaption":
            MessageLookupByLibrary.simpleMessage("for faster sharing"),
        "linkEnabled": MessageLookupByLibrary.simpleMessage("Enabled"),
        "linkExpired": MessageLookupByLibrary.simpleMessage("Expired"),
        "linkExpiresOn": m47,
        "linkExpiry": MessageLookupByLibrary.simpleMessage("Link expiry"),
        "linkHasExpired":
            MessageLookupByLibrary.simpleMessage("Link has expired"),
        "linkNeverExpires": MessageLookupByLibrary.simpleMessage("Never"),
        "linkPerson": MessageLookupByLibrary.simpleMessage("Link person"),
        "linkPersonCaption": MessageLookupByLibrary.simpleMessage(
            "for better sharing experience"),
        "linkPersonToEmail": m48,
        "linkPersonToEmailConfirmation": m49,
        "livePhotos": MessageLookupByLibrary.simpleMessage("Live Photos"),
        "loadMessage1": MessageLookupByLibrary.simpleMessage(
            "You can share your subscription with your family"),
        "loadMessage2": MessageLookupByLibrary.simpleMessage(
            "We have preserved over 200 million memories so far"),
        "loadMessage3": MessageLookupByLibrary.simpleMessage(
            "We keep 3 copies of your data, one in an underground fallout shelter"),
        "loadMessage4": MessageLookupByLibrary.simpleMessage(
            "All our apps are open source"),
        "loadMessage5": MessageLookupByLibrary.simpleMessage(
            "Our source code and cryptography have been externally audited"),
        "loadMessage6": MessageLookupByLibrary.simpleMessage(
            "You can share links to your albums with your loved ones"),
        "loadMessage7": MessageLookupByLibrary.simpleMessage(
            "Our mobile apps run in the background to encrypt and backup any new photos you click"),
        "loadMessage8": MessageLookupByLibrary.simpleMessage(
            "web.ente.io has a slick uploader"),
        "loadMessage9": MessageLookupByLibrary.simpleMessage(
            "We use Xchacha20Poly1305 to safely encrypt your data"),
        "loadingExifData":
            MessageLookupByLibrary.simpleMessage("Loading EXIF data..."),
        "loadingGallery":
            MessageLookupByLibrary.simpleMessage("Loading gallery..."),
        "loadingMessage":
            MessageLookupByLibrary.simpleMessage("Loading your photos..."),
        "loadingModel":
            MessageLookupByLibrary.simpleMessage("Downloading models..."),
        "loadingYourPhotos":
            MessageLookupByLibrary.simpleMessage("Loading your photos..."),
        "localGallery": MessageLookupByLibrary.simpleMessage("Local gallery"),
        "localIndexing": MessageLookupByLibrary.simpleMessage("Local indexing"),
        "localSyncErrorMessage": MessageLookupByLibrary.simpleMessage(
            "Looks like something went wrong since local photos sync is taking more time than expected. Please reach out to our support team"),
        "location": MessageLookupByLibrary.simpleMessage("Location"),
        "locationName": MessageLookupByLibrary.simpleMessage("Location name"),
        "locationTagFeatureDescription": MessageLookupByLibrary.simpleMessage(
            "A location tag groups all photos that were taken within some radius of a photo"),
        "locations": MessageLookupByLibrary.simpleMessage("Locations"),
        "lockButtonLabel": MessageLookupByLibrary.simpleMessage("Lock"),
        "lockscreen": MessageLookupByLibrary.simpleMessage("Lockscreen"),
        "logInLabel": MessageLookupByLibrary.simpleMessage("Log in"),
        "loggingOut": MessageLookupByLibrary.simpleMessage("Logging out..."),
        "loginSessionExpired":
            MessageLookupByLibrary.simpleMessage("Session expired"),
        "loginSessionExpiredDetails": MessageLookupByLibrary.simpleMessage(
            "Your session has expired. Please login again."),
        "loginTerms": MessageLookupByLibrary.simpleMessage(
            "By clicking log in, I agree to the <u-terms>terms of service</u-terms> and <u-policy>privacy policy</u-policy>"),
        "loginWithTOTP":
            MessageLookupByLibrary.simpleMessage("Login with TOTP"),
        "logout": MessageLookupByLibrary.simpleMessage("Logout"),
        "logsDialogBody": MessageLookupByLibrary.simpleMessage(
            "This will send across logs to help us debug your issue. Please note that file names will be included to help track issues with specific files."),
        "longPressAnEmailToVerifyEndToEndEncryption":
            MessageLookupByLibrary.simpleMessage(
                "Long press an email to verify end to end encryption."),
        "longpressOnAnItemToViewInFullscreen":
            MessageLookupByLibrary.simpleMessage(
                "Long-press on an item to view in full-screen"),
        "lookBackOnYourMemories": MessageLookupByLibrary.simpleMessage(
            "Look back on your memories 🌄"),
        "loopVideoOff": MessageLookupByLibrary.simpleMessage("Loop video off"),
        "loopVideoOn": MessageLookupByLibrary.simpleMessage("Loop video on"),
        "lostDevice": MessageLookupByLibrary.simpleMessage("Lost device?"),
        "machineLearning":
            MessageLookupByLibrary.simpleMessage("Machine learning"),
        "magicSearch": MessageLookupByLibrary.simpleMessage("Magic search"),
        "magicSearchHint": MessageLookupByLibrary.simpleMessage(
            "Magic search allows to search photos by their contents, e.g. \'flower\', \'red car\', \'identity documents\'"),
        "manage": MessageLookupByLibrary.simpleMessage("Manage"),
        "manageDeviceStorage":
            MessageLookupByLibrary.simpleMessage("Manage device cache"),
        "manageDeviceStorageDesc": MessageLookupByLibrary.simpleMessage(
            "Review and clear local cache storage."),
        "manageFamily": MessageLookupByLibrary.simpleMessage("Manage Family"),
        "manageLink": MessageLookupByLibrary.simpleMessage("Manage link"),
        "manageParticipants": MessageLookupByLibrary.simpleMessage("Manage"),
        "manageSubscription":
            MessageLookupByLibrary.simpleMessage("Manage subscription"),
        "manualPairDesc": MessageLookupByLibrary.simpleMessage(
            "Pair with PIN works with any screen you wish to view your album on."),
        "map": MessageLookupByLibrary.simpleMessage("Map"),
        "maps": MessageLookupByLibrary.simpleMessage("Maps"),
        "mastodon": MessageLookupByLibrary.simpleMessage("Mastodon"),
        "matrix": MessageLookupByLibrary.simpleMessage("Matrix"),
        "me": MessageLookupByLibrary.simpleMessage("Me"),
        "memories": MessageLookupByLibrary.simpleMessage("Memories"),
        "memoriesWidgetDesc": MessageLookupByLibrary.simpleMessage(
            "Select the kind of memories you wish to see on your homescreen."),
        "memoryCount": m50,
        "merchandise": MessageLookupByLibrary.simpleMessage("Merchandise"),
        "merge": MessageLookupByLibrary.simpleMessage("Merge"),
        "mergeWithExisting":
            MessageLookupByLibrary.simpleMessage("Merge with existing"),
        "mergedPhotos": MessageLookupByLibrary.simpleMessage("Merged photos"),
        "mlConsent":
            MessageLookupByLibrary.simpleMessage("Enable machine learning"),
        "mlConsentConfirmation": MessageLookupByLibrary.simpleMessage(
            "I understand, and wish to enable machine learning"),
        "mlConsentDescription": MessageLookupByLibrary.simpleMessage(
            "If you enable machine learning, Ente will extract information like face geometry from files, including those shared with you.\n\nThis will happen on your device, and any generated biometric information will be end-to-end encrypted."),
        "mlConsentPrivacy": MessageLookupByLibrary.simpleMessage(
            "Please click here for more details about this feature in our privacy policy"),
        "mlConsentTitle":
            MessageLookupByLibrary.simpleMessage("Enable machine learning?"),
        "mlIndexingDescription": MessageLookupByLibrary.simpleMessage(
            "Please note that machine learning will result in a higher bandwidth and battery usage until all items are indexed. Consider using the desktop app for faster indexing, all results will be synced automatically."),
        "mobileWebDesktop":
            MessageLookupByLibrary.simpleMessage("Mobile, Web, Desktop"),
        "moderateStrength": MessageLookupByLibrary.simpleMessage("Moderate"),
        "modifyYourQueryOrTrySearchingFor":
            MessageLookupByLibrary.simpleMessage(
                "Modify your query, or try searching for"),
        "moments": MessageLookupByLibrary.simpleMessage("Moments"),
        "month": MessageLookupByLibrary.simpleMessage("month"),
        "monthly": MessageLookupByLibrary.simpleMessage("Monthly"),
        "moon": MessageLookupByLibrary.simpleMessage("In the moonlight"),
        "moreDetails": MessageLookupByLibrary.simpleMessage("More details"),
        "mostRecent": MessageLookupByLibrary.simpleMessage("Most recent"),
        "mostRelevant": MessageLookupByLibrary.simpleMessage("Most relevant"),
        "mountains": MessageLookupByLibrary.simpleMessage("Over the hills"),
        "moveItem": m51,
        "moveSelectedPhotosToOneDate": MessageLookupByLibrary.simpleMessage(
            "Move selected photos to one date"),
        "moveToAlbum": MessageLookupByLibrary.simpleMessage("Move to album"),
        "moveToHiddenAlbum":
            MessageLookupByLibrary.simpleMessage("Move to hidden album"),
        "movedSuccessfullyTo": m52,
        "movedToTrash": MessageLookupByLibrary.simpleMessage("Moved to trash"),
        "movingFilesToAlbum":
            MessageLookupByLibrary.simpleMessage("Moving files to album..."),
        "name": MessageLookupByLibrary.simpleMessage("Name"),
        "nameTheAlbum": MessageLookupByLibrary.simpleMessage("Name the album"),
        "networkConnectionRefusedErr": MessageLookupByLibrary.simpleMessage(
            "Unable to connect to Ente, please retry after sometime. If the error persists, please contact support."),
        "networkHostLookUpErr": MessageLookupByLibrary.simpleMessage(
            "Unable to connect to Ente, please check your network settings and contact support if the error persists."),
        "never": MessageLookupByLibrary.simpleMessage("Never"),
        "newAlbum": MessageLookupByLibrary.simpleMessage("New album"),
        "newLocation": MessageLookupByLibrary.simpleMessage("New location"),
        "newPerson": MessageLookupByLibrary.simpleMessage("New person"),
        "newPhotosEmoji": MessageLookupByLibrary.simpleMessage(" new 📸"),
        "newRange": MessageLookupByLibrary.simpleMessage("New range"),
        "newToEnte": MessageLookupByLibrary.simpleMessage("New to Ente"),
        "newest": MessageLookupByLibrary.simpleMessage("Newest"),
        "next": MessageLookupByLibrary.simpleMessage("Next"),
        "no": MessageLookupByLibrary.simpleMessage("No"),
        "noAlbumsSharedByYouYet":
            MessageLookupByLibrary.simpleMessage("No albums shared by you yet"),
        "noDeviceFound":
            MessageLookupByLibrary.simpleMessage("No device found"),
        "noDeviceLimit": MessageLookupByLibrary.simpleMessage("None"),
        "noDeviceThatCanBeDeleted": MessageLookupByLibrary.simpleMessage(
            "You\'ve no files on this device that can be deleted"),
        "noDuplicates": MessageLookupByLibrary.simpleMessage("✨ No duplicates"),
        "noEnteAccountExclamation":
            MessageLookupByLibrary.simpleMessage("No Ente account!"),
        "noExifData": MessageLookupByLibrary.simpleMessage("No EXIF data"),
        "noFacesFound": MessageLookupByLibrary.simpleMessage("No faces found"),
        "noHiddenPhotosOrVideos":
            MessageLookupByLibrary.simpleMessage("No hidden photos or videos"),
        "noImagesWithLocation":
            MessageLookupByLibrary.simpleMessage("No images with location"),
        "noInternetConnection":
            MessageLookupByLibrary.simpleMessage("No internet connection"),
        "noPhotosAreBeingBackedUpRightNow":
            MessageLookupByLibrary.simpleMessage(
                "No photos are being backed up right now"),
        "noPhotosFoundHere":
            MessageLookupByLibrary.simpleMessage("No photos found here"),
        "noQuickLinksSelected":
            MessageLookupByLibrary.simpleMessage("No quick links selected"),
        "noRecoveryKey":
            MessageLookupByLibrary.simpleMessage("No recovery key?"),
        "noRecoveryKeyNoDecryption": MessageLookupByLibrary.simpleMessage(
            "Due to the nature of our end-to-end encryption protocol, your data cannot be decrypted without your password or recovery key"),
        "noResults": MessageLookupByLibrary.simpleMessage("No results"),
        "noResultsFound":
            MessageLookupByLibrary.simpleMessage("No results found"),
        "noSuggestionsForPerson": m53,
        "noSystemLockFound":
            MessageLookupByLibrary.simpleMessage("No system lock found"),
        "notPersonLabel": m54,
        "notThisPerson":
            MessageLookupByLibrary.simpleMessage("Not this person?"),
        "nothingSharedWithYouYet":
            MessageLookupByLibrary.simpleMessage("Nothing shared with you yet"),
        "nothingToSeeHere":
            MessageLookupByLibrary.simpleMessage("Nothing to see here! 👀"),
        "notifications": MessageLookupByLibrary.simpleMessage("Notifications"),
        "ok": MessageLookupByLibrary.simpleMessage("Ok"),
        "onDevice": MessageLookupByLibrary.simpleMessage("On device"),
        "onEnte": MessageLookupByLibrary.simpleMessage(
            "On <branding>ente</branding>"),
        "onTheRoad": MessageLookupByLibrary.simpleMessage("On the road again"),
        "onThisDay": MessageLookupByLibrary.simpleMessage("On this day"),
        "onThisDayMemories":
            MessageLookupByLibrary.simpleMessage("On this day memories"),
        "onThisDayNotificationExplanation": MessageLookupByLibrary.simpleMessage(
            "Receive reminders about memories from this day in previous years."),
        "onlyFamilyAdminCanChangeCode": m55,
        "onlyThem": MessageLookupByLibrary.simpleMessage("Only them"),
        "oops": MessageLookupByLibrary.simpleMessage("Oops"),
        "oopsCouldNotSaveEdits":
            MessageLookupByLibrary.simpleMessage("Oops, could not save edits"),
        "oopsSomethingWentWrong":
            MessageLookupByLibrary.simpleMessage("Oops, something went wrong"),
        "openAlbumInBrowser":
            MessageLookupByLibrary.simpleMessage("Open album in browser"),
        "openAlbumInBrowserTitle": MessageLookupByLibrary.simpleMessage(
            "Please use the web app to add photos to this album"),
        "openFile": MessageLookupByLibrary.simpleMessage("Open file"),
        "openSettings": MessageLookupByLibrary.simpleMessage("Open Settings"),
        "openTheItem": MessageLookupByLibrary.simpleMessage("• Open the item"),
        "openstreetmapContributors":
            MessageLookupByLibrary.simpleMessage("OpenStreetMap contributors"),
        "optionalAsShortAsYouLike": MessageLookupByLibrary.simpleMessage(
            "Optional, as short as you like..."),
        "orMergeWithExistingPerson":
            MessageLookupByLibrary.simpleMessage("Or merge with existing"),
        "orPickAnExistingOne":
            MessageLookupByLibrary.simpleMessage("Or pick an existing one"),
        "orPickFromYourContacts":
            MessageLookupByLibrary.simpleMessage("or pick from your contacts"),
        "otherDetectedFaces":
            MessageLookupByLibrary.simpleMessage("Other detected faces"),
        "pair": MessageLookupByLibrary.simpleMessage("Pair"),
        "pairWithPin": MessageLookupByLibrary.simpleMessage("Pair with PIN"),
        "pairingComplete":
            MessageLookupByLibrary.simpleMessage("Pairing complete"),
        "panorama": MessageLookupByLibrary.simpleMessage("Panorama"),
        "partyWithThem": m56,
        "passKeyPendingVerification": MessageLookupByLibrary.simpleMessage(
            "Verification is still pending"),
        "passkey": MessageLookupByLibrary.simpleMessage("Passkey"),
        "passkeyAuthTitle":
            MessageLookupByLibrary.simpleMessage("Passkey verification"),
        "password": MessageLookupByLibrary.simpleMessage("Password"),
        "passwordChangedSuccessfully": MessageLookupByLibrary.simpleMessage(
            "Password changed successfully"),
        "passwordLock": MessageLookupByLibrary.simpleMessage("Password lock"),
        "passwordStrength": m57,
        "passwordStrengthInfo": MessageLookupByLibrary.simpleMessage(
            "Password strength is calculated considering the length of the password, used characters, and whether or not the password appears in the top 10,000 most used passwords"),
        "passwordWarning": MessageLookupByLibrary.simpleMessage(
            "We don\'t store this password, so if you forget, <underline>we cannot decrypt your data</underline>"),
        "pastYearsMemories":
            MessageLookupByLibrary.simpleMessage("Past years\' memories"),
        "paymentDetails":
            MessageLookupByLibrary.simpleMessage("Payment details"),
        "paymentFailed": MessageLookupByLibrary.simpleMessage("Payment failed"),
        "paymentFailedMessage": MessageLookupByLibrary.simpleMessage(
            "Unfortunately your payment failed. Please contact support and we\'ll help you out!"),
        "paymentFailedTalkToProvider": m58,
        "pendingItems": MessageLookupByLibrary.simpleMessage("Pending items"),
        "pendingSync": MessageLookupByLibrary.simpleMessage("Pending sync"),
        "people": MessageLookupByLibrary.simpleMessage("People"),
        "peopleUsingYourCode":
            MessageLookupByLibrary.simpleMessage("People using your code"),
        "peopleWidgetDesc": MessageLookupByLibrary.simpleMessage(
            "Select the people you wish to see on your homescreen."),
        "permDeleteWarning": MessageLookupByLibrary.simpleMessage(
            "All items in trash will be permanently deleted\n\nThis action cannot be undone"),
        "permanentlyDelete":
            MessageLookupByLibrary.simpleMessage("Permanently delete"),
        "permanentlyDeleteFromDevice": MessageLookupByLibrary.simpleMessage(
            "Permanently delete from device?"),
        "personIsAge": m59,
        "personName": MessageLookupByLibrary.simpleMessage("Person name"),
        "personTurningAge": m60,
        "pets": MessageLookupByLibrary.simpleMessage("Furry companions"),
        "photoDescriptions":
            MessageLookupByLibrary.simpleMessage("Photo descriptions"),
        "photoGridSize":
            MessageLookupByLibrary.simpleMessage("Photo grid size"),
        "photoSmallCase": MessageLookupByLibrary.simpleMessage("photo"),
        "photocountPhotos": m61,
        "photos": MessageLookupByLibrary.simpleMessage("Photos"),
        "photosAddedByYouWillBeRemovedFromTheAlbum":
            MessageLookupByLibrary.simpleMessage(
                "Photos added by you will be removed from the album"),
        "photosCount": m62,
        "photosKeepRelativeTimeDifference":
            MessageLookupByLibrary.simpleMessage(
                "Photos keep relative time difference"),
        "pickCenterPoint":
            MessageLookupByLibrary.simpleMessage("Pick center point"),
        "pinAlbum": MessageLookupByLibrary.simpleMessage("Pin album"),
        "pinLock": MessageLookupByLibrary.simpleMessage("PIN lock"),
        "playOnTv": MessageLookupByLibrary.simpleMessage("Play album on TV"),
        "playOriginal": MessageLookupByLibrary.simpleMessage("Play original"),
        "playStoreFreeTrialValidTill": m63,
        "playStream": MessageLookupByLibrary.simpleMessage("Play stream"),
        "playstoreSubscription":
            MessageLookupByLibrary.simpleMessage("PlayStore subscription"),
        "pleaseCheckYourInternetConnectionAndTryAgain":
            MessageLookupByLibrary.simpleMessage(
                "Please check your internet connection and try again."),
        "pleaseContactSupportAndWeWillBeHappyToHelp":
            MessageLookupByLibrary.simpleMessage(
                "Please contact support@ente.io and we will be happy to help!"),
        "pleaseContactSupportIfTheProblemPersists":
            MessageLookupByLibrary.simpleMessage(
                "Please contact support if the problem persists"),
        "pleaseEmailUsAt": m64,
        "pleaseGrantPermissions":
            MessageLookupByLibrary.simpleMessage("Please grant permissions"),
        "pleaseLoginAgain":
            MessageLookupByLibrary.simpleMessage("Please login again"),
        "pleaseSelectQuickLinksToRemove": MessageLookupByLibrary.simpleMessage(
            "Please select quick links to remove"),
        "pleaseSendTheLogsTo": m65,
        "pleaseTryAgain":
            MessageLookupByLibrary.simpleMessage("Please try again"),
        "pleaseVerifyTheCodeYouHaveEntered":
            MessageLookupByLibrary.simpleMessage(
                "Please verify the code you have entered"),
        "pleaseWait": MessageLookupByLibrary.simpleMessage("Please wait..."),
        "pleaseWaitDeletingAlbum":
            MessageLookupByLibrary.simpleMessage("Please wait, deleting album"),
        "pleaseWaitForSometimeBeforeRetrying":
            MessageLookupByLibrary.simpleMessage(
                "Please wait for sometime before retrying"),
        "pleaseWaitThisWillTakeAWhile": MessageLookupByLibrary.simpleMessage(
            "Please wait, this will take a while."),
        "posingWithThem": m66,
        "preparingLogs":
            MessageLookupByLibrary.simpleMessage("Preparing logs..."),
        "preserveMore": MessageLookupByLibrary.simpleMessage("Preserve more"),
        "pressAndHoldToPlayVideo": MessageLookupByLibrary.simpleMessage(
            "Press and hold to play video"),
        "pressAndHoldToPlayVideoDetailed": MessageLookupByLibrary.simpleMessage(
            "Press and hold on the image to  play video"),
        "previous": MessageLookupByLibrary.simpleMessage("Previous"),
        "privacy": MessageLookupByLibrary.simpleMessage("Privacy"),
        "privacyPolicyTitle":
            MessageLookupByLibrary.simpleMessage("Privacy Policy"),
        "privateBackups":
            MessageLookupByLibrary.simpleMessage("Private backups"),
        "privateSharing":
            MessageLookupByLibrary.simpleMessage("Private sharing"),
        "proceed": MessageLookupByLibrary.simpleMessage("Proceed"),
        "processed": MessageLookupByLibrary.simpleMessage("Processed"),
        "processing": MessageLookupByLibrary.simpleMessage("Processing"),
        "processingImport": m67,
        "processingVideos":
            MessageLookupByLibrary.simpleMessage("Processing videos"),
        "publicLinkCreated":
            MessageLookupByLibrary.simpleMessage("Public link created"),
        "publicLinkEnabled":
            MessageLookupByLibrary.simpleMessage("Public link enabled"),
        "questionmark": MessageLookupByLibrary.simpleMessage("?"),
        "queued": MessageLookupByLibrary.simpleMessage("Queued"),
        "quickLinks": MessageLookupByLibrary.simpleMessage("Quick links"),
        "radius": MessageLookupByLibrary.simpleMessage("Radius"),
        "raiseTicket": MessageLookupByLibrary.simpleMessage("Raise ticket"),
        "rateTheApp": MessageLookupByLibrary.simpleMessage("Rate the app"),
        "rateUs": MessageLookupByLibrary.simpleMessage("Rate us"),
        "rateUsOnStore": m68,
        "reassignMe": MessageLookupByLibrary.simpleMessage("Reassign \"Me\""),
        "reassignedToName": m69,
        "reassigningLoading":
            MessageLookupByLibrary.simpleMessage("Reassigning..."),
        "receiveRemindersOnBirthdays": MessageLookupByLibrary.simpleMessage(
            "Receive reminders when it\'s someone\'s birthday. Tapping on the notification will take you to photos of the birthday person."),
        "recover": MessageLookupByLibrary.simpleMessage("Recover"),
        "recoverAccount":
            MessageLookupByLibrary.simpleMessage("Recover account"),
        "recoverButton": MessageLookupByLibrary.simpleMessage("Recover"),
        "recoveryAccount":
            MessageLookupByLibrary.simpleMessage("Recover account"),
        "recoveryInitiated":
            MessageLookupByLibrary.simpleMessage("Recovery initiated"),
        "recoveryInitiatedDesc": m70,
        "recoveryKey": MessageLookupByLibrary.simpleMessage("Recovery key"),
        "recoveryKeyCopiedToClipboard": MessageLookupByLibrary.simpleMessage(
            "Recovery key copied to clipboard"),
        "recoveryKeyOnForgotPassword": MessageLookupByLibrary.simpleMessage(
            "If you forget your password, the only way you can recover your data is with this key."),
        "recoveryKeySaveDescription": MessageLookupByLibrary.simpleMessage(
            "We don\'t store this key, please save this 24 word key in a safe place."),
        "recoveryKeySuccessBody": MessageLookupByLibrary.simpleMessage(
            "Great! Your recovery key is valid. Thank you for verifying.\n\nPlease remember to keep your recovery key safely backed up."),
        "recoveryKeyVerified":
            MessageLookupByLibrary.simpleMessage("Recovery key verified"),
        "recoveryKeyVerifyReason": MessageLookupByLibrary.simpleMessage(
            "Your recovery key is the only way to recover your photos if you forget your password. You can find your recovery key in Settings > Account.\n\nPlease enter your recovery key here to verify that you have saved it correctly."),
        "recoveryReady": m71,
        "recoverySuccessful":
            MessageLookupByLibrary.simpleMessage("Recovery successful!"),
        "recoveryWarning": MessageLookupByLibrary.simpleMessage(
            "A trusted contact is trying to access your account"),
        "recoveryWarningBody": m72,
        "recreatePasswordBody": MessageLookupByLibrary.simpleMessage(
            "The current device is not powerful enough to verify your password, but we can regenerate in a way that works with all devices.\n\nPlease login using your recovery key and regenerate your password (you can use the same one again if you wish)."),
        "recreatePasswordTitle":
            MessageLookupByLibrary.simpleMessage("Recreate password"),
        "reddit": MessageLookupByLibrary.simpleMessage("Reddit"),
        "reenterPassword":
            MessageLookupByLibrary.simpleMessage("Re-enter password"),
        "reenterPin": MessageLookupByLibrary.simpleMessage("Re-enter PIN"),
        "referFriendsAnd2xYourPlan": MessageLookupByLibrary.simpleMessage(
            "Refer friends and 2x your plan"),
        "referralStep1": MessageLookupByLibrary.simpleMessage(
            "1. Give this code to your friends"),
        "referralStep2": MessageLookupByLibrary.simpleMessage(
            "2. They sign up for a paid plan"),
        "referralStep3": m73,
        "referrals": MessageLookupByLibrary.simpleMessage("Referrals"),
        "referralsAreCurrentlyPaused": MessageLookupByLibrary.simpleMessage(
            "Referrals are currently paused"),
        "rejectRecovery":
            MessageLookupByLibrary.simpleMessage("Reject recovery"),
        "remindToEmptyDeviceTrash": MessageLookupByLibrary.simpleMessage(
            "Also empty \"Recently Deleted\" from \"Settings\" -> \"Storage\" to claim the freed space"),
        "remindToEmptyEnteTrash": MessageLookupByLibrary.simpleMessage(
            "Also empty your \"Trash\" to claim the freed up space"),
        "remoteImages": MessageLookupByLibrary.simpleMessage("Remote images"),
        "remoteThumbnails":
            MessageLookupByLibrary.simpleMessage("Remote thumbnails"),
        "remoteVideos": MessageLookupByLibrary.simpleMessage("Remote videos"),
        "remove": MessageLookupByLibrary.simpleMessage("Remove"),
        "removeDuplicates":
            MessageLookupByLibrary.simpleMessage("Remove duplicates"),
        "removeDuplicatesDesc": MessageLookupByLibrary.simpleMessage(
            "Review and remove files that are exact duplicates."),
        "removeFromAlbum":
            MessageLookupByLibrary.simpleMessage("Remove from album"),
        "removeFromAlbumTitle":
            MessageLookupByLibrary.simpleMessage("Remove from album?"),
        "removeFromFavorite":
            MessageLookupByLibrary.simpleMessage("Remove from favorites"),
        "removeInvite": MessageLookupByLibrary.simpleMessage("Remove invite"),
        "removeLink": MessageLookupByLibrary.simpleMessage("Remove link"),
        "removeParticipant":
            MessageLookupByLibrary.simpleMessage("Remove participant"),
        "removeParticipantBody": m74,
        "removePersonLabel":
            MessageLookupByLibrary.simpleMessage("Remove person label"),
        "removePublicLink":
            MessageLookupByLibrary.simpleMessage("Remove public link"),
        "removePublicLinks":
            MessageLookupByLibrary.simpleMessage("Remove public links"),
        "removeShareItemsWarning": MessageLookupByLibrary.simpleMessage(
            "Some of the items you are removing were added by other people, and you will lose access to them"),
        "removeWithQuestionMark":
            MessageLookupByLibrary.simpleMessage("Remove?"),
        "removeYourselfAsTrustedContact": MessageLookupByLibrary.simpleMessage(
            "Remove yourself as trusted contact"),
        "removingFromFavorites":
            MessageLookupByLibrary.simpleMessage("Removing from favorites..."),
        "rename": MessageLookupByLibrary.simpleMessage("Rename"),
        "renameAlbum": MessageLookupByLibrary.simpleMessage("Rename album"),
        "renameFile": MessageLookupByLibrary.simpleMessage("Rename file"),
        "renewSubscription":
            MessageLookupByLibrary.simpleMessage("Renew subscription"),
        "renewsOn": m75,
        "reportABug": MessageLookupByLibrary.simpleMessage("Report a bug"),
        "reportBug": MessageLookupByLibrary.simpleMessage("Report bug"),
        "resendEmail": MessageLookupByLibrary.simpleMessage("Resend email"),
        "reset": MessageLookupByLibrary.simpleMessage("Reset"),
        "resetIgnoredFiles":
            MessageLookupByLibrary.simpleMessage("Reset ignored files"),
        "resetPasswordTitle":
            MessageLookupByLibrary.simpleMessage("Reset password"),
        "resetPerson": MessageLookupByLibrary.simpleMessage("Remove"),
        "resetToDefault":
            MessageLookupByLibrary.simpleMessage("Reset to default"),
        "restore": MessageLookupByLibrary.simpleMessage("Restore"),
        "restoreToAlbum":
            MessageLookupByLibrary.simpleMessage("Restore to album"),
        "restoringFiles":
            MessageLookupByLibrary.simpleMessage("Restoring files..."),
        "resumableUploads":
            MessageLookupByLibrary.simpleMessage("Resumable uploads"),
        "retry": MessageLookupByLibrary.simpleMessage("Retry"),
        "review": MessageLookupByLibrary.simpleMessage("Review"),
        "reviewDeduplicateItems": MessageLookupByLibrary.simpleMessage(
            "Please review and delete the items you believe are duplicates."),
        "reviewSuggestions":
            MessageLookupByLibrary.simpleMessage("Review suggestions"),
        "right": MessageLookupByLibrary.simpleMessage("Right"),
        "roadtripWithThem": m76,
        "rotate": MessageLookupByLibrary.simpleMessage("Rotate"),
        "rotateLeft": MessageLookupByLibrary.simpleMessage("Rotate left"),
        "rotateRight": MessageLookupByLibrary.simpleMessage("Rotate right"),
        "safelyStored": MessageLookupByLibrary.simpleMessage("Safely stored"),
        "same": MessageLookupByLibrary.simpleMessage("Same"),
        "sameperson": MessageLookupByLibrary.simpleMessage("Same person?"),
        "save": MessageLookupByLibrary.simpleMessage("Save"),
        "saveAsAnotherPerson":
            MessageLookupByLibrary.simpleMessage("Save as another person"),
        "saveChangesBeforeLeavingQuestion":
            MessageLookupByLibrary.simpleMessage(
                "Save changes before leaving?"),
        "saveCollage": MessageLookupByLibrary.simpleMessage("Save collage"),
        "saveCopy": MessageLookupByLibrary.simpleMessage("Save copy"),
        "saveKey": MessageLookupByLibrary.simpleMessage("Save key"),
        "savePerson": MessageLookupByLibrary.simpleMessage("Save person"),
        "saveYourRecoveryKeyIfYouHaventAlready":
            MessageLookupByLibrary.simpleMessage(
                "Save your recovery key if you haven\'t already"),
        "saving": MessageLookupByLibrary.simpleMessage("Saving..."),
        "savingEdits": MessageLookupByLibrary.simpleMessage("Saving edits..."),
        "scanCode": MessageLookupByLibrary.simpleMessage("Scan code"),
        "scanThisBarcodeWithnyourAuthenticatorApp":
            MessageLookupByLibrary.simpleMessage(
                "Scan this barcode with\nyour authenticator app"),
        "search": MessageLookupByLibrary.simpleMessage("Search"),
        "searchAlbumsEmptySection":
            MessageLookupByLibrary.simpleMessage("Albums"),
        "searchByAlbumNameHint":
            MessageLookupByLibrary.simpleMessage("Album name"),
        "searchByExamples": MessageLookupByLibrary.simpleMessage(
            "• Album names (e.g. \"Camera\")\n• Types of files (e.g. \"Videos\", \".gif\")\n• Years and months (e.g. \"2022\", \"January\")\n• Holidays (e.g. \"Christmas\")\n• Photo descriptions (e.g. “#fun”)"),
        "searchCaptionEmptySection": MessageLookupByLibrary.simpleMessage(
            "Add descriptions like \"#trip\" in photo info to quickly find them here"),
        "searchDatesEmptySection": MessageLookupByLibrary.simpleMessage(
            "Search by a date, month or year"),
        "searchDiscoverEmptySection": MessageLookupByLibrary.simpleMessage(
            "Images will be shown here once processing and syncing is complete"),
        "searchFaceEmptySection": MessageLookupByLibrary.simpleMessage(
            "People will be shown here once indexing is done"),
        "searchFileTypesAndNamesEmptySection":
            MessageLookupByLibrary.simpleMessage("File types and names"),
        "searchHint1":
            MessageLookupByLibrary.simpleMessage("Fast, on-device search"),
        "searchHint2":
            MessageLookupByLibrary.simpleMessage("Photo dates, descriptions"),
        "searchHint3": MessageLookupByLibrary.simpleMessage(
            "Albums, file names, and types"),
        "searchHint4": MessageLookupByLibrary.simpleMessage("Location"),
        "searchHint5": MessageLookupByLibrary.simpleMessage(
            "Coming soon: Faces & magic search ✨"),
        "searchLocationEmptySection": MessageLookupByLibrary.simpleMessage(
            "Group photos that are taken within some radius of a photo"),
        "searchPeopleEmptySection": MessageLookupByLibrary.simpleMessage(
            "Invite people, and you\'ll see all photos shared by them here"),
        "searchPersonsEmptySection": MessageLookupByLibrary.simpleMessage(
            "People will be shown here once processing and syncing is complete"),
        "searchResultCount": m77,
        "searchSectionsLengthMismatch": m78,
        "security": MessageLookupByLibrary.simpleMessage("Security"),
        "seePublicAlbumLinksInApp": MessageLookupByLibrary.simpleMessage(
            "See public album links in app"),
        "selectALocation":
            MessageLookupByLibrary.simpleMessage("Select a location"),
        "selectALocationFirst":
            MessageLookupByLibrary.simpleMessage("Select a location first"),
        "selectAlbum": MessageLookupByLibrary.simpleMessage("Select album"),
        "selectAll": MessageLookupByLibrary.simpleMessage("Select all"),
        "selectAllShort": MessageLookupByLibrary.simpleMessage("All"),
        "selectCoverPhoto":
            MessageLookupByLibrary.simpleMessage("Select cover photo"),
        "selectDate": MessageLookupByLibrary.simpleMessage("Select date"),
        "selectFoldersForBackup":
            MessageLookupByLibrary.simpleMessage("Select folders for backup"),
        "selectItemsToAdd":
            MessageLookupByLibrary.simpleMessage("Select items to add"),
        "selectLanguage":
            MessageLookupByLibrary.simpleMessage("Select Language"),
        "selectMailApp":
            MessageLookupByLibrary.simpleMessage("Select mail app"),
        "selectMorePhotos":
            MessageLookupByLibrary.simpleMessage("Select more photos"),
        "selectOneDateAndTime":
            MessageLookupByLibrary.simpleMessage("Select one date and time"),
        "selectOneDateAndTimeForAll": MessageLookupByLibrary.simpleMessage(
            "Select one date and time for all"),
        "selectPersonToLink":
            MessageLookupByLibrary.simpleMessage("Select person to link"),
        "selectReason": MessageLookupByLibrary.simpleMessage("Select reason"),
        "selectStartOfRange":
            MessageLookupByLibrary.simpleMessage("Select start of range"),
        "selectTime": MessageLookupByLibrary.simpleMessage("Select time"),
        "selectYourFace":
            MessageLookupByLibrary.simpleMessage("Select your face"),
        "selectYourPlan":
            MessageLookupByLibrary.simpleMessage("Select your plan"),
        "selectedAlbums": m79,
        "selectedFilesAreNotOnEnte": MessageLookupByLibrary.simpleMessage(
            "Selected files are not on Ente"),
        "selectedFoldersWillBeEncryptedAndBackedUp":
            MessageLookupByLibrary.simpleMessage(
                "Selected folders will be encrypted and backed up"),
        "selectedItemsWillBeDeletedFromAllAlbumsAndMoved":
            MessageLookupByLibrary.simpleMessage(
                "Selected items will be deleted from all albums and moved to trash."),
        "selectedItemsWillBeRemovedFromThisPerson":
            MessageLookupByLibrary.simpleMessage(
                "Selected items will be removed from this person, but not deleted from your library."),
        "selectedPhotos": m80,
        "selectedPhotosWithYours": m81,
        "selfiesWithThem": m82,
        "send": MessageLookupByLibrary.simpleMessage("Send"),
        "sendEmail": MessageLookupByLibrary.simpleMessage("Send email"),
        "sendInvite": MessageLookupByLibrary.simpleMessage("Send invite"),
        "sendLink": MessageLookupByLibrary.simpleMessage("Send link"),
        "serverEndpoint":
            MessageLookupByLibrary.simpleMessage("Server endpoint"),
        "sessionExpired":
            MessageLookupByLibrary.simpleMessage("Session expired"),
        "sessionIdMismatch":
            MessageLookupByLibrary.simpleMessage("Session ID mismatch"),
        "setAPassword": MessageLookupByLibrary.simpleMessage("Set a password"),
        "setAs": MessageLookupByLibrary.simpleMessage("Set as"),
        "setCover": MessageLookupByLibrary.simpleMessage("Set cover"),
        "setLabel": MessageLookupByLibrary.simpleMessage("Set"),
        "setNewPassword":
            MessageLookupByLibrary.simpleMessage("Set new password"),
        "setNewPin": MessageLookupByLibrary.simpleMessage("Set new PIN"),
        "setPasswordTitle":
            MessageLookupByLibrary.simpleMessage("Set password"),
        "setRadius": MessageLookupByLibrary.simpleMessage("Set radius"),
        "setupComplete": MessageLookupByLibrary.simpleMessage("Setup complete"),
        "share": MessageLookupByLibrary.simpleMessage("Share"),
        "shareALink": MessageLookupByLibrary.simpleMessage("Share a link"),
        "shareAlbumHint": MessageLookupByLibrary.simpleMessage(
            "Open an album and tap the share button on the top right to share."),
        "shareAnAlbumNow":
            MessageLookupByLibrary.simpleMessage("Share an album now"),
        "shareLink": MessageLookupByLibrary.simpleMessage("Share link"),
        "shareMyVerificationID": m83,
        "shareOnlyWithThePeopleYouWant": MessageLookupByLibrary.simpleMessage(
            "Share only with the people you want"),
        "shareTextConfirmOthersVerificationID": m84,
        "shareTextRecommendUsingEnte": MessageLookupByLibrary.simpleMessage(
            "Download Ente so we can easily share original quality photos and videos\n\nhttps://ente.io"),
        "shareTextReferralCode": m85,
        "shareWithNonenteUsers":
            MessageLookupByLibrary.simpleMessage("Share with non-Ente users"),
        "shareWithPeopleSectionTitle": m86,
        "shareYourFirstAlbum":
            MessageLookupByLibrary.simpleMessage("Share your first album"),
        "sharedAlbumSectionDescription": MessageLookupByLibrary.simpleMessage(
            "Create shared and collaborative albums with other Ente users, including users on free plans."),
        "sharedByMe": MessageLookupByLibrary.simpleMessage("Shared by me"),
        "sharedByYou": MessageLookupByLibrary.simpleMessage("Shared by you"),
        "sharedPhotoNotifications":
            MessageLookupByLibrary.simpleMessage("New shared photos"),
        "sharedPhotoNotificationsExplanation": MessageLookupByLibrary.simpleMessage(
            "Receive notifications when someone adds a photo to a shared album that you\'re a part of"),
        "sharedWith": m87,
        "sharedWithMe": MessageLookupByLibrary.simpleMessage("Shared with me"),
        "sharedWithYou":
            MessageLookupByLibrary.simpleMessage("Shared with you"),
        "sharing": MessageLookupByLibrary.simpleMessage("Sharing..."),
        "shiftDatesAndTime":
            MessageLookupByLibrary.simpleMessage("Shift dates and time"),
        "showLessFaces":
            MessageLookupByLibrary.simpleMessage("Show less faces"),
        "showMemories": MessageLookupByLibrary.simpleMessage("Show memories"),
        "showMoreFaces":
            MessageLookupByLibrary.simpleMessage("Show more faces"),
        "showPerson": MessageLookupByLibrary.simpleMessage("Show person"),
        "signOutFromOtherDevices":
            MessageLookupByLibrary.simpleMessage("Sign out from other devices"),
        "signOutOtherBody": MessageLookupByLibrary.simpleMessage(
            "If you think someone might know your password, you can force all other devices using your account to sign out."),
        "signOutOtherDevices":
            MessageLookupByLibrary.simpleMessage("Sign out other devices"),
        "signUpTerms": MessageLookupByLibrary.simpleMessage(
            "I agree to the <u-terms>terms of service</u-terms> and <u-policy>privacy policy</u-policy>"),
        "singleFileDeleteFromDevice": m88,
        "singleFileDeleteHighlight": MessageLookupByLibrary.simpleMessage(
            "It will be deleted from all albums."),
        "singleFileInBothLocalAndRemote": m89,
        "singleFileInRemoteOnly": m90,
        "skip": MessageLookupByLibrary.simpleMessage("Skip"),
        "smartMemories": MessageLookupByLibrary.simpleMessage("Smart memories"),
        "social": MessageLookupByLibrary.simpleMessage("Social"),
        "someItemsAreInBothEnteAndYourDevice":
            MessageLookupByLibrary.simpleMessage(
                "Some items are in both Ente and your device."),
        "someOfTheFilesYouAreTryingToDeleteAre":
            MessageLookupByLibrary.simpleMessage(
                "Some of the files you are trying to delete are only available on your device and cannot be recovered if deleted"),
        "someoneSharingAlbumsWithYouShouldSeeTheSameId":
            MessageLookupByLibrary.simpleMessage(
                "Someone sharing albums with you should see the same ID on their device."),
        "somethingWentWrong":
            MessageLookupByLibrary.simpleMessage("Something went wrong"),
        "somethingWentWrongPleaseTryAgain":
            MessageLookupByLibrary.simpleMessage(
                "Something went wrong, please try again"),
        "sorry": MessageLookupByLibrary.simpleMessage("Sorry"),
        "sorryBackupFailedDesc": MessageLookupByLibrary.simpleMessage(
            "Sorry, we could not backup this file right now, we will retry later."),
        "sorryCouldNotAddToFavorites": MessageLookupByLibrary.simpleMessage(
            "Sorry, could not add to favorites!"),
        "sorryCouldNotRemoveFromFavorites":
            MessageLookupByLibrary.simpleMessage(
                "Sorry, could not remove from favorites!"),
        "sorryTheCodeYouveEnteredIsIncorrect":
            MessageLookupByLibrary.simpleMessage(
                "Sorry, the code you\'ve entered is incorrect"),
        "sorryWeCouldNotGenerateSecureKeysOnThisDevicennplease":
            MessageLookupByLibrary.simpleMessage(
                "Sorry, we could not generate secure keys on this device.\n\nplease sign up from a different device."),
        "sorryWeHadToPauseYourBackups": MessageLookupByLibrary.simpleMessage(
            "Sorry, we had to pause your backups"),
        "sort": MessageLookupByLibrary.simpleMessage("Sort"),
        "sortAlbumsBy": MessageLookupByLibrary.simpleMessage("Sort by"),
        "sortNewestFirst": MessageLookupByLibrary.simpleMessage("Newest first"),
        "sortOldestFirst": MessageLookupByLibrary.simpleMessage("Oldest first"),
        "sparkleSuccess": MessageLookupByLibrary.simpleMessage("✨ Success"),
        "sportsWithThem": m91,
        "spotlightOnThem": m92,
        "spotlightOnYourself":
            MessageLookupByLibrary.simpleMessage("Spotlight on yourself"),
        "startAccountRecoveryTitle":
            MessageLookupByLibrary.simpleMessage("Start recovery"),
        "startBackup": MessageLookupByLibrary.simpleMessage("Start backup"),
        "status": MessageLookupByLibrary.simpleMessage("Status"),
        "stopCastingBody": MessageLookupByLibrary.simpleMessage(
            "Do you want to stop casting?"),
        "stopCastingTitle":
            MessageLookupByLibrary.simpleMessage("Stop casting"),
        "storage": MessageLookupByLibrary.simpleMessage("Storage"),
        "storageBreakupFamily": MessageLookupByLibrary.simpleMessage("Family"),
        "storageBreakupYou": MessageLookupByLibrary.simpleMessage("You"),
        "storageInGB": m93,
        "storageLimitExceeded":
            MessageLookupByLibrary.simpleMessage("Storage limit exceeded"),
        "storageUsageInfo": m94,
        "streamDetails": MessageLookupByLibrary.simpleMessage("Stream details"),
        "strongStrength": MessageLookupByLibrary.simpleMessage("Strong"),
        "subAlreadyLinkedErrMessage": m95,
        "subWillBeCancelledOn": m96,
        "subscribe": MessageLookupByLibrary.simpleMessage("Subscribe"),
        "subscribeToEnableSharing": MessageLookupByLibrary.simpleMessage(
            "You need an active paid subscription to enable sharing."),
        "subscription": MessageLookupByLibrary.simpleMessage("Subscription"),
        "success": MessageLookupByLibrary.simpleMessage("Success"),
        "successfullyArchived":
            MessageLookupByLibrary.simpleMessage("Successfully archived"),
        "successfullyHid":
            MessageLookupByLibrary.simpleMessage("Successfully hid"),
        "successfullyUnarchived":
            MessageLookupByLibrary.simpleMessage("Successfully unarchived"),
        "successfullyUnhid":
            MessageLookupByLibrary.simpleMessage("Successfully unhid"),
        "suggestFeatures":
            MessageLookupByLibrary.simpleMessage("Suggest features"),
        "sunrise": MessageLookupByLibrary.simpleMessage("On the horizon"),
        "support": MessageLookupByLibrary.simpleMessage("Support"),
        "syncProgress": m97,
        "syncStopped": MessageLookupByLibrary.simpleMessage("Sync stopped"),
        "syncing": MessageLookupByLibrary.simpleMessage("Syncing..."),
        "systemTheme": MessageLookupByLibrary.simpleMessage("System"),
        "tapToCopy": MessageLookupByLibrary.simpleMessage("tap to copy"),
        "tapToEnterCode":
            MessageLookupByLibrary.simpleMessage("Tap to enter code"),
        "tapToUnlock": MessageLookupByLibrary.simpleMessage("Tap to unlock"),
        "tapToUpload": MessageLookupByLibrary.simpleMessage("Tap to upload"),
        "tapToUploadIsIgnoredDue": m98,
        "tempErrorContactSupportIfPersists": MessageLookupByLibrary.simpleMessage(
            "It looks like something went wrong. Please retry after some time. If the error persists, please contact our support team."),
        "terminate": MessageLookupByLibrary.simpleMessage("Terminate"),
        "terminateSession":
            MessageLookupByLibrary.simpleMessage("Terminate session?"),
        "terms": MessageLookupByLibrary.simpleMessage("Terms"),
        "termsOfServicesTitle": MessageLookupByLibrary.simpleMessage("Terms"),
        "thankYou": MessageLookupByLibrary.simpleMessage("Thank you"),
        "thankYouForSubscribing":
            MessageLookupByLibrary.simpleMessage("Thank you for subscribing!"),
        "theDownloadCouldNotBeCompleted": MessageLookupByLibrary.simpleMessage(
            "The download could not be completed"),
        "theLinkYouAreTryingToAccessHasExpired":
            MessageLookupByLibrary.simpleMessage(
                "The link you are trying to access has expired."),
        "thePersonGroupsWillNotBeDisplayed": MessageLookupByLibrary.simpleMessage(
            "The person groups will not be displayed in the people section anymore. Photos will remain untouched."),
        "thePersonWillNotBeDisplayed": MessageLookupByLibrary.simpleMessage(
            "The person will not be displayed in the people section anymore. Photos will remain untouched."),
        "theRecoveryKeyYouEnteredIsIncorrect":
            MessageLookupByLibrary.simpleMessage(
                "The recovery key you entered is incorrect"),
        "theme": MessageLookupByLibrary.simpleMessage("Theme"),
        "theseItemsWillBeDeletedFromYourDevice":
            MessageLookupByLibrary.simpleMessage(
                "These items will be deleted from your device."),
        "theyAlsoGetXGb": m99,
        "theyWillBeDeletedFromAllAlbums": MessageLookupByLibrary.simpleMessage(
            "They will be deleted from all albums."),
        "thisActionCannotBeUndone": MessageLookupByLibrary.simpleMessage(
            "This action cannot be undone"),
        "thisAlbumAlreadyHDACollaborativeLink":
            MessageLookupByLibrary.simpleMessage(
                "This album already has a collaborative link"),
        "thisCanBeUsedToRecoverYourAccountIfYou":
            MessageLookupByLibrary.simpleMessage(
                "This can be used to recover your account if you lose your second factor"),
        "thisDevice": MessageLookupByLibrary.simpleMessage("This device"),
        "thisEmailIsAlreadyInUse": MessageLookupByLibrary.simpleMessage(
            "This email is already in use"),
        "thisImageHasNoExifData":
            MessageLookupByLibrary.simpleMessage("This image has no exif data"),
        "thisIsMeExclamation":
            MessageLookupByLibrary.simpleMessage("This is me!"),
        "thisIsPersonVerificationId": m100,
        "thisIsYourVerificationId": MessageLookupByLibrary.simpleMessage(
            "This is your Verification ID"),
        "thisMonth": MessageLookupByLibrary.simpleMessage("This month"),
        "thisWeek": MessageLookupByLibrary.simpleMessage("This week"),
        "thisWeekThroughTheYears":
            MessageLookupByLibrary.simpleMessage("This week through the years"),
        "thisWeekXYearsAgo": m101,
        "thisWillLogYouOutOfTheFollowingDevice":
            MessageLookupByLibrary.simpleMessage(
                "This will log you out of the following device:"),
        "thisWillLogYouOutOfThisDevice": MessageLookupByLibrary.simpleMessage(
            "This will log you out of this device!"),
        "thisWillMakeTheDateAndTimeOfAllSelected":
            MessageLookupByLibrary.simpleMessage(
                "This will make the date and time of all selected photos the same."),
        "thisWillRemovePublicLinksOfAllSelectedQuickLinks":
            MessageLookupByLibrary.simpleMessage(
                "This will remove public links of all selected quick links."),
        "thisYear": MessageLookupByLibrary.simpleMessage("This year"),
        "throughTheYears": m102,
        "toEnableAppLockPleaseSetupDevicePasscodeOrScreen":
            MessageLookupByLibrary.simpleMessage(
                "To enable app lock, please setup device passcode or screen lock in your system settings."),
        "toHideAPhotoOrVideo":
            MessageLookupByLibrary.simpleMessage("To hide a photo or video"),
        "toResetVerifyEmail": MessageLookupByLibrary.simpleMessage(
            "To reset your password, please verify your email first."),
        "todaysLogs": MessageLookupByLibrary.simpleMessage("Today\'s logs"),
        "tooManyIncorrectAttempts":
            MessageLookupByLibrary.simpleMessage("Too many incorrect attempts"),
        "total": MessageLookupByLibrary.simpleMessage("total"),
        "totalSize": MessageLookupByLibrary.simpleMessage("Total size"),
        "trash": MessageLookupByLibrary.simpleMessage("Trash"),
        "trashDaysLeft": m103,
        "trim": MessageLookupByLibrary.simpleMessage("Trim"),
        "tripInYear": m104,
        "tripToLocation": m105,
        "trustedContacts":
            MessageLookupByLibrary.simpleMessage("Trusted contacts"),
        "trustedInviteBody": m106,
        "tryAgain": MessageLookupByLibrary.simpleMessage("Try again"),
        "turnOnBackupForAutoUpload": MessageLookupByLibrary.simpleMessage(
            "Turn on backup to automatically upload files added to this device folder to Ente."),
        "twitter": MessageLookupByLibrary.simpleMessage("Twitter"),
        "twoMonthsFreeOnYearlyPlans": MessageLookupByLibrary.simpleMessage(
            "2 months free on yearly plans"),
        "twofactor": MessageLookupByLibrary.simpleMessage("Two-factor"),
        "twofactorAuthenticationHasBeenDisabled":
            MessageLookupByLibrary.simpleMessage(
                "Two-factor authentication has been disabled"),
        "twofactorAuthenticationPageTitle":
            MessageLookupByLibrary.simpleMessage("Two-factor authentication"),
        "twofactorAuthenticationSuccessfullyReset":
            MessageLookupByLibrary.simpleMessage(
                "Two-factor authentication successfully reset"),
        "twofactorSetup":
            MessageLookupByLibrary.simpleMessage("Two-factor setup"),
        "typeOfGallerGallerytypeIsNotSupportedForRename": m107,
        "unarchive": MessageLookupByLibrary.simpleMessage("Unarchive"),
        "unarchiveAlbum":
            MessageLookupByLibrary.simpleMessage("Unarchive album"),
        "unarchiving": MessageLookupByLibrary.simpleMessage("Unarchiving..."),
        "unavailableReferralCode": MessageLookupByLibrary.simpleMessage(
            "Sorry, this code is unavailable."),
        "uncategorized": MessageLookupByLibrary.simpleMessage("Uncategorized"),
        "unhide": MessageLookupByLibrary.simpleMessage("Unhide"),
        "unhideToAlbum":
            MessageLookupByLibrary.simpleMessage("Unhide to album"),
        "unhiding": MessageLookupByLibrary.simpleMessage("Unhiding..."),
        "unhidingFilesToAlbum":
            MessageLookupByLibrary.simpleMessage("Unhiding files to album"),
        "unlock": MessageLookupByLibrary.simpleMessage("Unlock"),
        "unpinAlbum": MessageLookupByLibrary.simpleMessage("Unpin album"),
        "unselectAll": MessageLookupByLibrary.simpleMessage("Unselect all"),
        "update": MessageLookupByLibrary.simpleMessage("Update"),
        "updateAvailable":
            MessageLookupByLibrary.simpleMessage("Update available"),
        "updatingFolderSelection": MessageLookupByLibrary.simpleMessage(
            "Updating folder selection..."),
        "upgrade": MessageLookupByLibrary.simpleMessage("Upgrade"),
        "uploadIsIgnoredDueToIgnorereason": m108,
        "uploadingFilesToAlbum":
            MessageLookupByLibrary.simpleMessage("Uploading files to album..."),
        "uploadingMultipleMemories": m109,
        "uploadingSingleMemory":
            MessageLookupByLibrary.simpleMessage("Preserving 1 memory..."),
        "upto50OffUntil4thDec": MessageLookupByLibrary.simpleMessage(
            "Upto 50% off, until 4th Dec."),
        "usableReferralStorageInfo": MessageLookupByLibrary.simpleMessage(
            "Usable storage is limited by your current plan. Excess claimed storage will automatically become usable when you upgrade your plan."),
        "useAsCover": MessageLookupByLibrary.simpleMessage("Use as cover"),
        "useDifferentPlayerInfo": MessageLookupByLibrary.simpleMessage(
            "Having trouble playing this video? Long press here to try a different player."),
        "usePublicLinksForPeopleNotOnEnte":
            MessageLookupByLibrary.simpleMessage(
                "Use public links for people not on Ente"),
        "useRecoveryKey":
            MessageLookupByLibrary.simpleMessage("Use recovery key"),
        "useSelectedPhoto":
            MessageLookupByLibrary.simpleMessage("Use selected photo"),
        "usedSpace": MessageLookupByLibrary.simpleMessage("Used space"),
        "validTill": m110,
        "verificationFailedPleaseTryAgain":
            MessageLookupByLibrary.simpleMessage(
                "Verification failed, please try again"),
        "verificationId":
            MessageLookupByLibrary.simpleMessage("Verification ID"),
        "verify": MessageLookupByLibrary.simpleMessage("Verify"),
        "verifyEmail": MessageLookupByLibrary.simpleMessage("Verify email"),
        "verifyEmailID": m111,
        "verifyIDLabel": MessageLookupByLibrary.simpleMessage("Verify"),
        "verifyPasskey": MessageLookupByLibrary.simpleMessage("Verify passkey"),
        "verifyPassword":
            MessageLookupByLibrary.simpleMessage("Verify password"),
        "verifying": MessageLookupByLibrary.simpleMessage("Verifying..."),
        "verifyingRecoveryKey":
            MessageLookupByLibrary.simpleMessage("Verifying recovery key..."),
        "videoInfo": MessageLookupByLibrary.simpleMessage("Video Info"),
        "videoSmallCase": MessageLookupByLibrary.simpleMessage("video"),
        "videoStreaming":
            MessageLookupByLibrary.simpleMessage("Streamable videos"),
        "videos": MessageLookupByLibrary.simpleMessage("Videos"),
        "viewActiveSessions":
            MessageLookupByLibrary.simpleMessage("View active sessions"),
        "viewAddOnButton": MessageLookupByLibrary.simpleMessage("View add-ons"),
        "viewAll": MessageLookupByLibrary.simpleMessage("View all"),
        "viewAllExifData":
            MessageLookupByLibrary.simpleMessage("View all EXIF data"),
        "viewLargeFiles": MessageLookupByLibrary.simpleMessage("Large files"),
        "viewLargeFilesDesc": MessageLookupByLibrary.simpleMessage(
            "View files that are consuming the most amount of storage."),
        "viewLogs": MessageLookupByLibrary.simpleMessage("View logs"),
        "viewPersonToUnlink": m112,
        "viewRecoveryKey":
            MessageLookupByLibrary.simpleMessage("View recovery key"),
        "viewer": MessageLookupByLibrary.simpleMessage("Viewer"),
        "viewersSuccessfullyAdded": m113,
        "visitWebToManage": MessageLookupByLibrary.simpleMessage(
            "Please visit web.ente.io to manage your subscription"),
        "waitingForVerification":
            MessageLookupByLibrary.simpleMessage("Waiting for verification..."),
        "waitingForWifi":
            MessageLookupByLibrary.simpleMessage("Waiting for WiFi..."),
        "warning": MessageLookupByLibrary.simpleMessage("Warning"),
        "weAreOpenSource":
            MessageLookupByLibrary.simpleMessage("We are open source!"),
        "weDontSupportEditingPhotosAndAlbumsThatYouDont":
            MessageLookupByLibrary.simpleMessage(
                "We don\'t support editing photos and albums that you don\'t own yet"),
        "weHaveSendEmailTo": m114,
        "weakStrength": MessageLookupByLibrary.simpleMessage("Weak"),
        "welcomeBack": MessageLookupByLibrary.simpleMessage("Welcome back!"),
        "whatsNew": MessageLookupByLibrary.simpleMessage("What\'s new"),
        "whyAddTrustContact": MessageLookupByLibrary.simpleMessage(
            "Trusted contact can help in recovering your data."),
        "widgets": MessageLookupByLibrary.simpleMessage("Widgets"),
        "wishThemAHappyBirthday": m115,
        "yearShort": MessageLookupByLibrary.simpleMessage("yr"),
        "yearly": MessageLookupByLibrary.simpleMessage("Yearly"),
        "yearsAgo": m116,
        "yes": MessageLookupByLibrary.simpleMessage("Yes"),
        "yesCancel": MessageLookupByLibrary.simpleMessage("Yes, cancel"),
        "yesConvertToViewer":
            MessageLookupByLibrary.simpleMessage("Yes, convert to viewer"),
        "yesDelete": MessageLookupByLibrary.simpleMessage("Yes, delete"),
        "yesDiscardChanges":
            MessageLookupByLibrary.simpleMessage("Yes, discard changes"),
        "yesIgnore": MessageLookupByLibrary.simpleMessage("Yes, ignore"),
        "yesLogout": MessageLookupByLibrary.simpleMessage("Yes, logout"),
        "yesRemove": MessageLookupByLibrary.simpleMessage("Yes, remove"),
        "yesRenew": MessageLookupByLibrary.simpleMessage("Yes, Renew"),
        "yesResetPerson":
            MessageLookupByLibrary.simpleMessage("Yes, reset person"),
        "you": MessageLookupByLibrary.simpleMessage("You"),
        "youAndThem": m117,
        "youAreOnAFamilyPlan":
            MessageLookupByLibrary.simpleMessage("You are on a family plan!"),
        "youAreOnTheLatestVersion": MessageLookupByLibrary.simpleMessage(
            "You are on the latest version"),
        "youCanAtMaxDoubleYourStorage": MessageLookupByLibrary.simpleMessage(
            "* You can at max double your storage"),
        "youCanManageYourLinksInTheShareTab":
            MessageLookupByLibrary.simpleMessage(
                "You can manage your links in the share tab."),
        "youCanTrySearchingForADifferentQuery":
            MessageLookupByLibrary.simpleMessage(
                "You can try searching for a different query."),
        "youCannotDowngradeToThisPlan": MessageLookupByLibrary.simpleMessage(
            "You cannot downgrade to this plan"),
        "youCannotShareWithYourself": MessageLookupByLibrary.simpleMessage(
            "You cannot share with yourself"),
        "youDontHaveAnyArchivedItems": MessageLookupByLibrary.simpleMessage(
            "You don\'t have any archived items."),
        "youHaveSuccessfullyFreedUp": m118,
        "yourAccountHasBeenDeleted": MessageLookupByLibrary.simpleMessage(
            "Your account has been deleted"),
        "yourMap": MessageLookupByLibrary.simpleMessage("Your map"),
        "yourPlanWasSuccessfullyDowngraded":
            MessageLookupByLibrary.simpleMessage(
                "Your plan was successfully downgraded"),
        "yourPlanWasSuccessfullyUpgraded": MessageLookupByLibrary.simpleMessage(
            "Your plan was successfully upgraded"),
        "yourPurchaseWasSuccessful": MessageLookupByLibrary.simpleMessage(
            "Your purchase was successful"),
        "yourStorageDetailsCouldNotBeFetched":
            MessageLookupByLibrary.simpleMessage(
                "Your storage details could not be fetched"),
        "yourSubscriptionHasExpired": MessageLookupByLibrary.simpleMessage(
            "Your subscription has expired"),
        "yourSubscriptionWasUpdatedSuccessfully":
            MessageLookupByLibrary.simpleMessage(
                "Your subscription was updated successfully"),
        "yourVerificationCodeHasExpired": MessageLookupByLibrary.simpleMessage(
            "Your verification code has expired"),
        "youveNoDuplicateFilesThatCanBeCleared":
            MessageLookupByLibrary.simpleMessage(
                "You don\'t have any duplicate files that can be cleared"),
        "youveNoFilesInThisAlbumThatCanBeDeleted":
            MessageLookupByLibrary.simpleMessage(
                "You\'ve no files in this album that can be deleted"),
        "zoomOutToSeePhotos":
            MessageLookupByLibrary.simpleMessage("Zoom out to see photos")
      };
>>>>>>> 7d9cfd85
}<|MERGE_RESOLUTION|>--- conflicted
+++ resolved
@@ -57,7 +57,11 @@
       "${user} will not be able to add more photos to this album\n\nThey will still be able to remove existing photos added by them";
 
   static String m14(isFamilyMember, storageAmountInGb) =>
-      "${Intl.select(isFamilyMember, {'true': 'Your family has claimed ${storageAmountInGb} GB so far', 'false': 'You have claimed ${storageAmountInGb} GB so far', 'other': 'You have claimed ${storageAmountInGb} GB so far!'})}";
+      "${Intl.select(isFamilyMember, {
+            'true': 'Your family has claimed ${storageAmountInGb} GB so far',
+            'false': 'You have claimed ${storageAmountInGb} GB so far',
+            'other': 'You have claimed ${storageAmountInGb} GB so far!'
+          })}";
 
   static String m15(albumName) => "Collaborative link created for ${albumName}";
 
@@ -330,2388 +334,34 @@
 
   final messages = _notInlinedMessages(_notInlinedMessages);
   static Map<String, Function> _notInlinedMessages(_) => <String, Function>{
-<<<<<<< HEAD
-    "aNewVersionOfEnteIsAvailable": MessageLookupByLibrary.simpleMessage(
-      "A new version of Ente is available.",
-    ),
-    "about": MessageLookupByLibrary.simpleMessage("About"),
-    "acceptTrustInvite": MessageLookupByLibrary.simpleMessage("Accept Invite"),
-    "account": MessageLookupByLibrary.simpleMessage("Account"),
-    "accountIsAlreadyConfigured": MessageLookupByLibrary.simpleMessage(
-      "Account is already configured.",
-    ),
-    "accountOwnerPersonAppbarTitle": m0,
-    "accountWelcomeBack": MessageLookupByLibrary.simpleMessage("Welcome back!"),
-    "ackPasswordLostWarning": MessageLookupByLibrary.simpleMessage(
-      "I understand that if I lose my password, I may lose my data since my data is <underline>end-to-end encrypted</underline>.",
-    ),
-    "actionNotSupportedOnFavouritesAlbum": MessageLookupByLibrary.simpleMessage(
-      "Action not supported on Favourites album",
-    ),
-    "activeSessions": MessageLookupByLibrary.simpleMessage("Active sessions"),
-    "add": MessageLookupByLibrary.simpleMessage("Add"),
-    "addAName": MessageLookupByLibrary.simpleMessage("Add a name"),
-    "addANewEmail": MessageLookupByLibrary.simpleMessage("Add a new email"),
-    "addAlbumWidgetPrompt": MessageLookupByLibrary.simpleMessage(
-      "Add an album widget to your homescreen and come back here to customize.",
-    ),
-    "addCollaborator": MessageLookupByLibrary.simpleMessage("Add collaborator"),
-    "addCollaborators": m1,
-    "addFiles": MessageLookupByLibrary.simpleMessage("Add Files"),
-    "addFromDevice": MessageLookupByLibrary.simpleMessage("Add from device"),
-    "addItem": m2,
-    "addLocation": MessageLookupByLibrary.simpleMessage("Add location"),
-    "addLocationButton": MessageLookupByLibrary.simpleMessage("Add"),
-    "addMemoriesWidgetPrompt": MessageLookupByLibrary.simpleMessage(
-      "Add a memories widget to your homescreen and come back here to customize.",
-    ),
-    "addMore": MessageLookupByLibrary.simpleMessage("Add more"),
-    "addName": MessageLookupByLibrary.simpleMessage("Add name"),
-    "addNameOrMerge": MessageLookupByLibrary.simpleMessage("Add name or merge"),
-    "addNew": MessageLookupByLibrary.simpleMessage("Add new"),
-    "addNewPerson": MessageLookupByLibrary.simpleMessage("Add new person"),
-    "addOnPageSubtitle": MessageLookupByLibrary.simpleMessage(
-      "Details of add-ons",
-    ),
-    "addOnValidTill": m3,
-    "addOns": MessageLookupByLibrary.simpleMessage("Add-ons"),
-    "addParticipants": MessageLookupByLibrary.simpleMessage("Add participants"),
-    "addPeopleWidgetPrompt": MessageLookupByLibrary.simpleMessage(
-      "Add a people widget to your homescreen and come back here to customize.",
-    ),
-    "addPhotos": MessageLookupByLibrary.simpleMessage("Add photos"),
-    "addSelected": MessageLookupByLibrary.simpleMessage("Add selected"),
-    "addToAlbum": MessageLookupByLibrary.simpleMessage("Add to album"),
-    "addToEnte": MessageLookupByLibrary.simpleMessage("Add to Ente"),
-    "addToHiddenAlbum": MessageLookupByLibrary.simpleMessage(
-      "Add to hidden album",
-    ),
-    "addTrustedContact": MessageLookupByLibrary.simpleMessage(
-      "Add Trusted Contact",
-    ),
-    "addViewer": MessageLookupByLibrary.simpleMessage("Add viewer"),
-    "addViewers": m4,
-    "addYourPhotosNow": MessageLookupByLibrary.simpleMessage(
-      "Add your photos now",
-    ),
-    "addedAs": MessageLookupByLibrary.simpleMessage("Added as"),
-    "addedBy": m5,
-    "addedSuccessfullyTo": m6,
-    "addingToFavorites": MessageLookupByLibrary.simpleMessage(
-      "Adding to favorites...",
-    ),
-    "admiringThem": m7,
-    "advanced": MessageLookupByLibrary.simpleMessage("Advanced"),
-    "advancedSettings": MessageLookupByLibrary.simpleMessage("Advanced"),
-    "after1Day": MessageLookupByLibrary.simpleMessage("After 1 day"),
-    "after1Hour": MessageLookupByLibrary.simpleMessage("After 1 hour"),
-    "after1Month": MessageLookupByLibrary.simpleMessage("After 1 month"),
-    "after1Week": MessageLookupByLibrary.simpleMessage("After 1 week"),
-    "after1Year": MessageLookupByLibrary.simpleMessage("After 1 year"),
-    "albumOwner": MessageLookupByLibrary.simpleMessage("Owner"),
-    "albumParticipantsCount": m8,
-    "albumTitle": MessageLookupByLibrary.simpleMessage("Album title"),
-    "albumUpdated": MessageLookupByLibrary.simpleMessage("Album updated"),
-    "albums": MessageLookupByLibrary.simpleMessage("Albums"),
-    "albumsWidgetDesc": MessageLookupByLibrary.simpleMessage(
-      "Select the albums you wish to see on your homescreen.",
-    ),
-    "allClear": MessageLookupByLibrary.simpleMessage("✨ All clear"),
-    "allMemoriesPreserved": MessageLookupByLibrary.simpleMessage(
-      "All memories preserved",
-    ),
-    "allPersonGroupingWillReset": MessageLookupByLibrary.simpleMessage(
-      "All groupings for this person will be reset, and you will lose all suggestions made for this person",
-    ),
-    "allUnnamedGroupsWillBeMergedIntoTheSelectedPerson":
-        MessageLookupByLibrary.simpleMessage(
-          "All unnamed groups will be merged into the selected person. This can still be undone from the suggestions history overview of the person.",
-        ),
-    "allWillShiftRangeBasedOnFirst": MessageLookupByLibrary.simpleMessage(
-      "This is the first in the group. Other selected photos will automatically shift based on this new date",
-    ),
-    "allow": MessageLookupByLibrary.simpleMessage("Allow"),
-    "allowAddPhotosDescription": MessageLookupByLibrary.simpleMessage(
-      "Allow people with the link to also add photos to the shared album.",
-    ),
-    "allowAddingPhotos": MessageLookupByLibrary.simpleMessage(
-      "Allow adding photos",
-    ),
-    "allowAppToOpenSharedAlbumLinks": MessageLookupByLibrary.simpleMessage(
-      "Allow app to open shared album links",
-    ),
-    "allowDownloads": MessageLookupByLibrary.simpleMessage("Allow downloads"),
-    "allowPeopleToAddPhotos": MessageLookupByLibrary.simpleMessage(
-      "Allow people to add photos",
-    ),
-    "allowPermBody": MessageLookupByLibrary.simpleMessage(
-      "Please allow access to your photos from Settings so Ente can display and backup your library.",
-    ),
-    "allowPermTitle": MessageLookupByLibrary.simpleMessage(
-      "Allow access to photos",
-    ),
-    "androidBiometricHint": MessageLookupByLibrary.simpleMessage(
-      "Verify identity",
-    ),
-    "androidBiometricNotRecognized": MessageLookupByLibrary.simpleMessage(
-      "Not recognized. Try again.",
-    ),
-    "androidBiometricRequiredTitle": MessageLookupByLibrary.simpleMessage(
-      "Biometric required",
-    ),
-    "androidBiometricSuccess": MessageLookupByLibrary.simpleMessage("Success"),
-    "androidCancelButton": MessageLookupByLibrary.simpleMessage("Cancel"),
-    "androidDeviceCredentialsRequiredTitle":
-        MessageLookupByLibrary.simpleMessage("Device credentials required"),
-    "androidDeviceCredentialsSetupDescription":
-        MessageLookupByLibrary.simpleMessage("Device credentials required"),
-    "androidGoToSettingsDescription": MessageLookupByLibrary.simpleMessage(
-      "Biometric authentication is not set up on your device. Go to \'Settings > Security\' to add biometric authentication.",
-    ),
-    "androidIosWebDesktop": MessageLookupByLibrary.simpleMessage(
-      "Android, iOS, Web, Desktop",
-    ),
-    "androidSignInTitle": MessageLookupByLibrary.simpleMessage(
-      "Authentication required",
-    ),
-    "appIcon": MessageLookupByLibrary.simpleMessage("App icon"),
-    "appLock": MessageLookupByLibrary.simpleMessage("App lock"),
-    "appLockDescriptions": MessageLookupByLibrary.simpleMessage(
-      "Choose between your device\'s default lock screen and a custom lock screen with a PIN or password.",
-    ),
-    "appVersion": m9,
-    "appleId": MessageLookupByLibrary.simpleMessage("Apple ID"),
-    "apply": MessageLookupByLibrary.simpleMessage("Apply"),
-    "applyCodeTitle": MessageLookupByLibrary.simpleMessage("Apply code"),
-    "appstoreSubscription": MessageLookupByLibrary.simpleMessage(
-      "AppStore subscription",
-    ),
-    "archive": MessageLookupByLibrary.simpleMessage("Archive"),
-    "archiveAlbum": MessageLookupByLibrary.simpleMessage("Archive album"),
-    "archiving": MessageLookupByLibrary.simpleMessage("Archiving..."),
-    "areThey": MessageLookupByLibrary.simpleMessage("Are they "),
-    "areYouSureRemoveThisFaceFromPerson": MessageLookupByLibrary.simpleMessage(
-      "Are you sure you want to remove this face from this person?",
-    ),
-    "areYouSureThatYouWantToLeaveTheFamily":
-        MessageLookupByLibrary.simpleMessage(
-          "Are you sure that you want to leave the family plan?",
-        ),
-    "areYouSureYouWantToCancel": MessageLookupByLibrary.simpleMessage(
-      "Are you sure you want to cancel?",
-    ),
-    "areYouSureYouWantToChangeYourPlan": MessageLookupByLibrary.simpleMessage(
-      "Are you sure you want to change your plan?",
-    ),
-    "areYouSureYouWantToExit": MessageLookupByLibrary.simpleMessage(
-      "Are you sure you want to exit?",
-    ),
-    "areYouSureYouWantToIgnoreThesePersons":
-        MessageLookupByLibrary.simpleMessage(
-          "Are you sure you want to ignore these persons?",
-        ),
-    "areYouSureYouWantToIgnoreThisPerson": MessageLookupByLibrary.simpleMessage(
-      "Are you sure you want to ignore this person?",
-    ),
-    "areYouSureYouWantToLogout": MessageLookupByLibrary.simpleMessage(
-      "Are you sure you want to logout?",
-    ),
-    "areYouSureYouWantToMergeThem": MessageLookupByLibrary.simpleMessage(
-      "Are you sure you want to merge them?",
-    ),
-    "areYouSureYouWantToRenew": MessageLookupByLibrary.simpleMessage(
-      "Are you sure you want to renew?",
-    ),
-    "areYouSureYouWantToResetThisPerson": MessageLookupByLibrary.simpleMessage(
-      "Are you sure you want to reset this person?",
-    ),
-    "askCancelReason": MessageLookupByLibrary.simpleMessage(
-      "Your subscription was cancelled. Would you like to share the reason?",
-    ),
-    "askDeleteReason": MessageLookupByLibrary.simpleMessage(
-      "What is the main reason you are deleting your account?",
-    ),
-    "askYourLovedOnesToShare": MessageLookupByLibrary.simpleMessage(
-      "Ask your loved ones to share",
-    ),
-    "atAFalloutShelter": MessageLookupByLibrary.simpleMessage(
-      "at a fallout shelter",
-    ),
-    "authToChangeEmailVerificationSetting":
-        MessageLookupByLibrary.simpleMessage(
-          "Please authenticate to change email verification",
-        ),
-    "authToChangeLockscreenSetting": MessageLookupByLibrary.simpleMessage(
-      "Please authenticate to change lockscreen setting",
-    ),
-    "authToChangeYourEmail": MessageLookupByLibrary.simpleMessage(
-      "Please authenticate to change your email",
-    ),
-    "authToChangeYourPassword": MessageLookupByLibrary.simpleMessage(
-      "Please authenticate to change your password",
-    ),
-    "authToConfigureTwofactorAuthentication":
-        MessageLookupByLibrary.simpleMessage(
-          "Please authenticate to configure two-factor authentication",
-        ),
-    "authToInitiateAccountDeletion": MessageLookupByLibrary.simpleMessage(
-      "Please authenticate to initiate account deletion",
-    ),
-    "authToManageLegacy": MessageLookupByLibrary.simpleMessage(
-      "Please authenticate to manage your trusted contacts",
-    ),
-    "authToViewPasskey": MessageLookupByLibrary.simpleMessage(
-      "Please authenticate to view your passkey",
-    ),
-    "authToViewTrashedFiles": MessageLookupByLibrary.simpleMessage(
-      "Please authenticate to view your trashed files",
-    ),
-    "authToViewYourActiveSessions": MessageLookupByLibrary.simpleMessage(
-      "Please authenticate to view your active sessions",
-    ),
-    "authToViewYourHiddenFiles": MessageLookupByLibrary.simpleMessage(
-      "Please authenticate to view your hidden files",
-    ),
-    "authToViewYourMemories": MessageLookupByLibrary.simpleMessage(
-      "Please authenticate to view your memories",
-    ),
-    "authToViewYourRecoveryKey": MessageLookupByLibrary.simpleMessage(
-      "Please authenticate to view your recovery key",
-    ),
-    "authenticating": MessageLookupByLibrary.simpleMessage("Authenticating..."),
-    "authenticationFailedPleaseTryAgain": MessageLookupByLibrary.simpleMessage(
-      "Authentication failed, please try again",
-    ),
-    "authenticationSuccessful": MessageLookupByLibrary.simpleMessage(
-      "Authentication successful!",
-    ),
-    "autoAddPeople": MessageLookupByLibrary.simpleMessage("Auto-add people"),
-    "autoCastDialogBody": MessageLookupByLibrary.simpleMessage(
-      "You\'ll see available Cast devices here.",
-    ),
-    "autoCastiOSPermission": MessageLookupByLibrary.simpleMessage(
-      "Make sure Local Network permissions are turned on for the Ente Photos app, in Settings.",
-    ),
-    "autoLock": MessageLookupByLibrary.simpleMessage("Auto lock"),
-    "autoLockFeatureDescription": MessageLookupByLibrary.simpleMessage(
-      "Time after which the app locks after being put in the background",
-    ),
-    "autoLogoutMessage": MessageLookupByLibrary.simpleMessage(
-      "Due to technical glitch, you have been logged out. Our apologies for the inconvenience.",
-    ),
-    "autoPair": MessageLookupByLibrary.simpleMessage("Auto pair"),
-    "autoPairDesc": MessageLookupByLibrary.simpleMessage(
-      "Auto pair works only with devices that support Chromecast.",
-    ),
-    "available": MessageLookupByLibrary.simpleMessage("Available"),
-    "availableStorageSpace": m10,
-    "backedUpFolders": MessageLookupByLibrary.simpleMessage(
-      "Backed up folders",
-    ),
-    "backgroundWithThem": m11,
-    "backup": MessageLookupByLibrary.simpleMessage("Backup"),
-    "backupFailed": MessageLookupByLibrary.simpleMessage("Backup failed"),
-    "backupFile": MessageLookupByLibrary.simpleMessage("Backup file"),
-    "backupOverMobileData": MessageLookupByLibrary.simpleMessage(
-      "Backup over mobile data",
-    ),
-    "backupSettings": MessageLookupByLibrary.simpleMessage("Backup settings"),
-    "backupStatus": MessageLookupByLibrary.simpleMessage("Backup status"),
-    "backupStatusDescription": MessageLookupByLibrary.simpleMessage(
-      "Items that have been backed up will show up here",
-    ),
-    "backupVideos": MessageLookupByLibrary.simpleMessage("Backup videos"),
-    "beach": MessageLookupByLibrary.simpleMessage("Sand and sea"),
-    "birthday": MessageLookupByLibrary.simpleMessage("Birthday"),
-    "birthdayNotifications": MessageLookupByLibrary.simpleMessage(
-      "Birthday notifications",
-    ),
-    "birthdays": MessageLookupByLibrary.simpleMessage("Birthdays"),
-    "blackFridaySale": MessageLookupByLibrary.simpleMessage(
-      "Black Friday Sale",
-    ),
-    "blog": MessageLookupByLibrary.simpleMessage("Blog"),
-    "cLDesc1": MessageLookupByLibrary.simpleMessage(
-      "On the back of video streaming beta, and work on resumable uploads and downloads, we have now increased the file upload limit to 10GB. This is now available in both desktop and mobile apps.",
-    ),
-    "cLDesc2": MessageLookupByLibrary.simpleMessage(
-      "Background uploads are now supported on iOS as well, in addition to Android devices. No need to open the app to backup your latest photos and videos.",
-    ),
-    "cLDesc3": MessageLookupByLibrary.simpleMessage(
-      "We have made significant improvements to our memories experience, including autoplay, swipe to next memory and a lot more.",
-    ),
-    "cLDesc4": MessageLookupByLibrary.simpleMessage(
-      "Along with a bunch of under the hood improvements, now its much easier to see all detected faces, provide feedback on similar faces, and add/remove faces from a single photo.",
-    ),
-    "cLDesc5": MessageLookupByLibrary.simpleMessage(
-      "You will now receive an opt-out notification for all the birthdays your have saved on Ente, along with a collection of their best photos.",
-    ),
-    "cLDesc6": MessageLookupByLibrary.simpleMessage(
-      "No more waiting for uploads/downloads to complete before you can close the app. All uploads and downloads now have the ability to be paused midway, and resume from where you left off.",
-    ),
-    "cLTitle1": MessageLookupByLibrary.simpleMessage(
-      "Uploading Large Video Files",
-    ),
-    "cLTitle2": MessageLookupByLibrary.simpleMessage("Background Upload"),
-    "cLTitle3": MessageLookupByLibrary.simpleMessage("Autoplay Memories"),
-    "cLTitle4": MessageLookupByLibrary.simpleMessage(
-      "Improved Face Recognition",
-    ),
-    "cLTitle5": MessageLookupByLibrary.simpleMessage("Birthday Notifications"),
-    "cLTitle6": MessageLookupByLibrary.simpleMessage(
-      "Resumable Uploads and Downloads",
-    ),
-    "cachedData": MessageLookupByLibrary.simpleMessage("Cached data"),
-    "calculating": MessageLookupByLibrary.simpleMessage("Calculating..."),
-    "canNotOpenBody": MessageLookupByLibrary.simpleMessage(
-      "Sorry, this album cannot be opened in the app.",
-    ),
-    "canNotOpenTitle": MessageLookupByLibrary.simpleMessage(
-      "Cannot open this album",
-    ),
-    "canNotUploadToAlbumsOwnedByOthers": MessageLookupByLibrary.simpleMessage(
-      "Can not upload to albums owned by others",
-    ),
-    "canOnlyCreateLinkForFilesOwnedByYou": MessageLookupByLibrary.simpleMessage(
-      "Can only create link for files owned by you",
-    ),
-    "canOnlyRemoveFilesOwnedByYou": MessageLookupByLibrary.simpleMessage(
-      "Can only remove files owned by you",
-    ),
-    "cancel": MessageLookupByLibrary.simpleMessage("Cancel"),
-    "cancelAccountRecovery": MessageLookupByLibrary.simpleMessage(
-      "Cancel recovery",
-    ),
-    "cancelAccountRecoveryBody": MessageLookupByLibrary.simpleMessage(
-      "Are you sure you want to cancel recovery?",
-    ),
-    "cancelOtherSubscription": m12,
-    "cancelSubscription": MessageLookupByLibrary.simpleMessage(
-      "Cancel subscription",
-    ),
-    "cannotAddMorePhotosAfterBecomingViewer": m13,
-    "cannotDeleteSharedFiles": MessageLookupByLibrary.simpleMessage(
-      "Cannot delete shared files",
-    ),
-    "castAlbum": MessageLookupByLibrary.simpleMessage("Cast album"),
-    "castIPMismatchBody": MessageLookupByLibrary.simpleMessage(
-      "Please make sure you are on the same network as the TV.",
-    ),
-    "castIPMismatchTitle": MessageLookupByLibrary.simpleMessage(
-      "Failed to cast album",
-    ),
-    "castInstruction": MessageLookupByLibrary.simpleMessage(
-      "Visit cast.ente.io on the device you want to pair.\n\nEnter the code below to play the album on your TV.",
-    ),
-    "centerPoint": MessageLookupByLibrary.simpleMessage("Center point"),
-    "change": MessageLookupByLibrary.simpleMessage("Change"),
-    "changeEmail": MessageLookupByLibrary.simpleMessage("Change email"),
-    "changeLocationOfSelectedItems": MessageLookupByLibrary.simpleMessage(
-      "Change location of selected items?",
-    ),
-    "changePassword": MessageLookupByLibrary.simpleMessage("Change password"),
-    "changePasswordTitle": MessageLookupByLibrary.simpleMessage(
-      "Change password",
-    ),
-    "changePermissions": MessageLookupByLibrary.simpleMessage(
-      "Change permissions?",
-    ),
-    "changeYourReferralCode": MessageLookupByLibrary.simpleMessage(
-      "Change your referral code",
-    ),
-    "checkForUpdates": MessageLookupByLibrary.simpleMessage(
-      "Check for updates",
-    ),
-    "checkInboxAndSpamFolder": MessageLookupByLibrary.simpleMessage(
-      "Please check your inbox (and spam) to complete verification",
-    ),
-    "checkStatus": MessageLookupByLibrary.simpleMessage("Check status"),
-    "checking": MessageLookupByLibrary.simpleMessage("Checking..."),
-    "checkingModels": MessageLookupByLibrary.simpleMessage(
-      "Checking models...",
-    ),
-    "city": MessageLookupByLibrary.simpleMessage("In the city"),
-    "claimFreeStorage": MessageLookupByLibrary.simpleMessage(
-      "Claim free storage",
-    ),
-    "claimMore": MessageLookupByLibrary.simpleMessage("Claim more!"),
-    "claimed": MessageLookupByLibrary.simpleMessage("Claimed"),
-    "claimedStorageSoFar": m14,
-    "cleanUncategorized": MessageLookupByLibrary.simpleMessage(
-      "Clean Uncategorized",
-    ),
-    "cleanUncategorizedDescription": MessageLookupByLibrary.simpleMessage(
-      "Remove all files from Uncategorized that are present in other albums",
-    ),
-    "clearCaches": MessageLookupByLibrary.simpleMessage("Clear caches"),
-    "clearIndexes": MessageLookupByLibrary.simpleMessage("Clear indexes"),
-    "click": MessageLookupByLibrary.simpleMessage("• Click"),
-    "clickOnTheOverflowMenu": MessageLookupByLibrary.simpleMessage(
-      "• Click on the overflow menu",
-    ),
-    "clickToInstallOurBestVersionYet": MessageLookupByLibrary.simpleMessage(
-      "Click to install our best version yet",
-    ),
-    "close": MessageLookupByLibrary.simpleMessage("Close"),
-    "clubByCaptureTime": MessageLookupByLibrary.simpleMessage(
-      "Club by capture time",
-    ),
-    "clubByFileName": MessageLookupByLibrary.simpleMessage("Club by file name"),
-    "clusteringProgress": MessageLookupByLibrary.simpleMessage(
-      "Clustering progress",
-    ),
-    "codeAppliedPageTitle": MessageLookupByLibrary.simpleMessage(
-      "Code applied",
-    ),
-    "codeChangeLimitReached": MessageLookupByLibrary.simpleMessage(
-      "Sorry, you\'ve reached the limit of code changes.",
-    ),
-    "codeCopiedToClipboard": MessageLookupByLibrary.simpleMessage(
-      "Code copied to clipboard",
-    ),
-    "codeUsedByYou": MessageLookupByLibrary.simpleMessage("Code used by you"),
-    "collabLinkSectionDescription": MessageLookupByLibrary.simpleMessage(
-      "Create a link to allow people to add and view photos in your shared album without needing an Ente app or account. Great for collecting event photos.",
-    ),
-    "collaborativeLink": MessageLookupByLibrary.simpleMessage(
-      "Collaborative link",
-    ),
-    "collaborativeLinkCreatedFor": m15,
-    "collaborator": MessageLookupByLibrary.simpleMessage("Collaborator"),
-    "collaboratorsCanAddPhotosAndVideosToTheSharedAlbum":
-        MessageLookupByLibrary.simpleMessage(
-          "Collaborators can add photos and videos to the shared album.",
-        ),
-    "collaboratorsSuccessfullyAdded": m16,
-    "collageLayout": MessageLookupByLibrary.simpleMessage("Layout"),
-    "collageSaved": MessageLookupByLibrary.simpleMessage(
-      "Collage saved to gallery",
-    ),
-    "collect": MessageLookupByLibrary.simpleMessage("Collect"),
-    "collectEventPhotos": MessageLookupByLibrary.simpleMessage(
-      "Collect event photos",
-    ),
-    "collectPhotos": MessageLookupByLibrary.simpleMessage("Collect photos"),
-    "collectPhotosDescription": MessageLookupByLibrary.simpleMessage(
-      "Create a link where your friends can upload photos in original quality.",
-    ),
-    "color": MessageLookupByLibrary.simpleMessage("Color"),
-    "configuration": MessageLookupByLibrary.simpleMessage("Configuration"),
-    "confirm": MessageLookupByLibrary.simpleMessage("Confirm"),
-    "confirm2FADisable": MessageLookupByLibrary.simpleMessage(
-      "Are you sure you want to disable two-factor authentication?",
-    ),
-    "confirmAccountDeletion": MessageLookupByLibrary.simpleMessage(
-      "Confirm Account Deletion",
-    ),
-    "confirmAddingTrustedContact": m17,
-    "confirmDeletePrompt": MessageLookupByLibrary.simpleMessage(
-      "Yes, I want to permanently delete this account and its data across all apps.",
-    ),
-    "confirmPassword": MessageLookupByLibrary.simpleMessage("Confirm password"),
-    "confirmPlanChange": MessageLookupByLibrary.simpleMessage(
-      "Confirm plan change",
-    ),
-    "confirmRecoveryKey": MessageLookupByLibrary.simpleMessage(
-      "Confirm recovery key",
-    ),
-    "confirmYourRecoveryKey": MessageLookupByLibrary.simpleMessage(
-      "Confirm your recovery key",
-    ),
-    "connectToDevice": MessageLookupByLibrary.simpleMessage(
-      "Connect to device",
-    ),
-    "contactFamilyAdmin": m18,
-    "contactSupport": MessageLookupByLibrary.simpleMessage("Contact support"),
-    "contactToManageSubscription": m19,
-    "contacts": MessageLookupByLibrary.simpleMessage("Contacts"),
-    "contents": MessageLookupByLibrary.simpleMessage("Contents"),
-    "continueLabel": MessageLookupByLibrary.simpleMessage("Continue"),
-    "continueOnFreeTrial": MessageLookupByLibrary.simpleMessage(
-      "Continue on free trial",
-    ),
-    "convertToAlbum": MessageLookupByLibrary.simpleMessage("Convert to album"),
-    "copyEmailAddress": MessageLookupByLibrary.simpleMessage(
-      "Copy email address",
-    ),
-    "copyLink": MessageLookupByLibrary.simpleMessage("Copy link"),
-    "copypasteThisCodentoYourAuthenticatorApp":
-        MessageLookupByLibrary.simpleMessage(
-          "Copy-paste this code\nto your authenticator app",
-        ),
-    "couldNotBackUpTryLater": MessageLookupByLibrary.simpleMessage(
-      "We could not backup your data.\nWe will retry later.",
-    ),
-    "couldNotFreeUpSpace": MessageLookupByLibrary.simpleMessage(
-      "Could not free up space",
-    ),
-    "couldNotUpdateSubscription": MessageLookupByLibrary.simpleMessage(
-      "Could not update subscription",
-    ),
-    "count": MessageLookupByLibrary.simpleMessage("Count"),
-    "crashReporting": MessageLookupByLibrary.simpleMessage("Crash reporting"),
-    "create": MessageLookupByLibrary.simpleMessage("Create"),
-    "createAccount": MessageLookupByLibrary.simpleMessage("Create account"),
-    "createAlbumActionHint": MessageLookupByLibrary.simpleMessage(
-      "Long press to select photos and click + to create an album",
-    ),
-    "createCollaborativeLink": MessageLookupByLibrary.simpleMessage(
-      "Create collaborative link",
-    ),
-    "createCollage": MessageLookupByLibrary.simpleMessage("Create collage"),
-    "createNewAccount": MessageLookupByLibrary.simpleMessage(
-      "Create new account",
-    ),
-    "createOrSelectAlbum": MessageLookupByLibrary.simpleMessage(
-      "Create or select album",
-    ),
-    "createPublicLink": MessageLookupByLibrary.simpleMessage(
-      "Create public link",
-    ),
-    "creatingLink": MessageLookupByLibrary.simpleMessage("Creating link..."),
-    "criticalUpdateAvailable": MessageLookupByLibrary.simpleMessage(
-      "Critical update available",
-    ),
-    "crop": MessageLookupByLibrary.simpleMessage("Crop"),
-    "curatedMemories": MessageLookupByLibrary.simpleMessage("Curated memories"),
-    "currentUsageIs": MessageLookupByLibrary.simpleMessage("Current usage is "),
-    "currentlyRunning": MessageLookupByLibrary.simpleMessage(
-      "currently running",
-    ),
-    "custom": MessageLookupByLibrary.simpleMessage("Custom"),
-    "customEndpoint": m20,
-    "darkTheme": MessageLookupByLibrary.simpleMessage("Dark"),
-    "dayToday": MessageLookupByLibrary.simpleMessage("Today"),
-    "dayYesterday": MessageLookupByLibrary.simpleMessage("Yesterday"),
-    "declineTrustInvite": MessageLookupByLibrary.simpleMessage(
-      "Decline Invite",
-    ),
-    "decrypting": MessageLookupByLibrary.simpleMessage("Decrypting..."),
-    "decryptingVideo": MessageLookupByLibrary.simpleMessage(
-      "Decrypting video...",
-    ),
-    "deduplicateFiles": MessageLookupByLibrary.simpleMessage(
-      "Deduplicate Files",
-    ),
-    "delete": MessageLookupByLibrary.simpleMessage("Delete"),
-    "deleteAccount": MessageLookupByLibrary.simpleMessage("Delete account"),
-    "deleteAccountFeedbackPrompt": MessageLookupByLibrary.simpleMessage(
-      "We are sorry to see you go. Please share your feedback to help us improve.",
-    ),
-    "deleteAccountPermanentlyButton": MessageLookupByLibrary.simpleMessage(
-      "Delete Account Permanently",
-    ),
-    "deleteAlbum": MessageLookupByLibrary.simpleMessage("Delete album"),
-    "deleteAlbumDialog": MessageLookupByLibrary.simpleMessage(
-      "Also delete the photos (and videos) present in this album from <bold>all</bold> other albums they are part of?",
-    ),
-    "deleteAlbumsDialogBody": MessageLookupByLibrary.simpleMessage(
-      "This will delete all empty albums. This is useful when you want to reduce the clutter in your album list.",
-    ),
-    "deleteAll": MessageLookupByLibrary.simpleMessage("Delete All"),
-    "deleteConfirmDialogBody": MessageLookupByLibrary.simpleMessage(
-      "This account is linked to other Ente apps, if you use any. Your uploaded data, across all Ente apps, will be scheduled for deletion, and your account will be permanently deleted.",
-    ),
-    "deleteEmailRequest": MessageLookupByLibrary.simpleMessage(
-      "Please send an email to <warning>account-deletion@ente.io</warning> from your registered email address.",
-    ),
-    "deleteEmptyAlbums": MessageLookupByLibrary.simpleMessage(
-      "Delete empty albums",
-    ),
-    "deleteEmptyAlbumsWithQuestionMark": MessageLookupByLibrary.simpleMessage(
-      "Delete empty albums?",
-    ),
-    "deleteFromBoth": MessageLookupByLibrary.simpleMessage("Delete from both"),
-    "deleteFromDevice": MessageLookupByLibrary.simpleMessage(
-      "Delete from device",
-    ),
-    "deleteFromEnte": MessageLookupByLibrary.simpleMessage("Delete from Ente"),
-    "deleteItemCount": m21,
-    "deleteLocation": MessageLookupByLibrary.simpleMessage("Delete location"),
-    "deleteMultipleAlbumDialog": m22,
-    "deletePhotos": MessageLookupByLibrary.simpleMessage("Delete photos"),
-    "deleteProgress": m23,
-    "deleteReason1": MessageLookupByLibrary.simpleMessage(
-      "It’s missing a key feature that I need",
-    ),
-    "deleteReason2": MessageLookupByLibrary.simpleMessage(
-      "The app or a certain feature does not behave as I think it should",
-    ),
-    "deleteReason3": MessageLookupByLibrary.simpleMessage(
-      "I found another service that I like better",
-    ),
-    "deleteReason4": MessageLookupByLibrary.simpleMessage(
-      "My reason isn’t listed",
-    ),
-    "deleteRequestSLAText": MessageLookupByLibrary.simpleMessage(
-      "Your request will be processed within 72 hours.",
-    ),
-    "deleteSharedAlbum": MessageLookupByLibrary.simpleMessage(
-      "Delete shared album?",
-    ),
-    "deleteSharedAlbumDialogBody": MessageLookupByLibrary.simpleMessage(
-      "The album will be deleted for everyone\n\nYou will lose access to shared photos in this album that are owned by others",
-    ),
-    "deselectAll": MessageLookupByLibrary.simpleMessage("Deselect all"),
-    "designedToOutlive": MessageLookupByLibrary.simpleMessage(
-      "Designed to outlive",
-    ),
-    "details": MessageLookupByLibrary.simpleMessage("Details"),
-    "developerSettings": MessageLookupByLibrary.simpleMessage(
-      "Developer settings",
-    ),
-    "developerSettingsWarning": MessageLookupByLibrary.simpleMessage(
-      "Are you sure that you want to modify Developer settings?",
-    ),
-    "deviceCodeHint": MessageLookupByLibrary.simpleMessage("Enter the code"),
-    "deviceFilesAutoUploading": MessageLookupByLibrary.simpleMessage(
-      "Files added to this device album will automatically get uploaded to Ente.",
-    ),
-    "deviceLock": MessageLookupByLibrary.simpleMessage("Device lock"),
-    "deviceLockExplanation": MessageLookupByLibrary.simpleMessage(
-      "Disable the device screen lock when Ente is in the foreground and there is a backup in progress. This is normally not needed, but may help big uploads and initial imports of large libraries complete faster.",
-    ),
-    "deviceNotFound": MessageLookupByLibrary.simpleMessage("Device not found"),
-    "didYouKnow": MessageLookupByLibrary.simpleMessage("Did you know?"),
-    "different": MessageLookupByLibrary.simpleMessage("Different"),
-    "disableAutoLock": MessageLookupByLibrary.simpleMessage(
-      "Disable auto lock",
-    ),
-    "disableDownloadWarningBody": MessageLookupByLibrary.simpleMessage(
-      "Viewers can still take screenshots or save a copy of your photos using external tools",
-    ),
-    "disableDownloadWarningTitle": MessageLookupByLibrary.simpleMessage(
-      "Please note",
-    ),
-    "disableLinkMessage": m24,
-    "disableTwofactor": MessageLookupByLibrary.simpleMessage(
-      "Disable two-factor",
-    ),
-    "disablingTwofactorAuthentication": MessageLookupByLibrary.simpleMessage(
-      "Disabling two-factor authentication...",
-    ),
-    "discord": MessageLookupByLibrary.simpleMessage("Discord"),
-    "discover": MessageLookupByLibrary.simpleMessage("Discover"),
-    "discover_babies": MessageLookupByLibrary.simpleMessage("Babies"),
-    "discover_celebrations": MessageLookupByLibrary.simpleMessage(
-      "Celebrations",
-    ),
-    "discover_food": MessageLookupByLibrary.simpleMessage("Food"),
-    "discover_greenery": MessageLookupByLibrary.simpleMessage("Greenery"),
-    "discover_hills": MessageLookupByLibrary.simpleMessage("Hills"),
-    "discover_identity": MessageLookupByLibrary.simpleMessage("Identity"),
-    "discover_memes": MessageLookupByLibrary.simpleMessage("Memes"),
-    "discover_notes": MessageLookupByLibrary.simpleMessage("Notes"),
-    "discover_pets": MessageLookupByLibrary.simpleMessage("Pets"),
-    "discover_receipts": MessageLookupByLibrary.simpleMessage("Receipts"),
-    "discover_screenshots": MessageLookupByLibrary.simpleMessage("Screenshots"),
-    "discover_selfies": MessageLookupByLibrary.simpleMessage("Selfies"),
-    "discover_sunset": MessageLookupByLibrary.simpleMessage("Sunset"),
-    "discover_visiting_cards": MessageLookupByLibrary.simpleMessage(
-      "Visiting Cards",
-    ),
-    "discover_wallpapers": MessageLookupByLibrary.simpleMessage("Wallpapers"),
-    "dismiss": MessageLookupByLibrary.simpleMessage("Dismiss"),
-    "distanceInKMUnit": MessageLookupByLibrary.simpleMessage("km"),
-    "doNotSignOut": MessageLookupByLibrary.simpleMessage("Do not sign out"),
-    "doThisLater": MessageLookupByLibrary.simpleMessage("Do this later"),
-    "doYouWantToDiscardTheEditsYouHaveMade":
-        MessageLookupByLibrary.simpleMessage(
-          "Do you want to discard the edits you have made?",
-        ),
-    "done": MessageLookupByLibrary.simpleMessage("Done"),
-    "dontSave": MessageLookupByLibrary.simpleMessage("Don\'t save"),
-    "doubleYourStorage": MessageLookupByLibrary.simpleMessage(
-      "Double your storage",
-    ),
-    "download": MessageLookupByLibrary.simpleMessage("Download"),
-    "downloadFailed": MessageLookupByLibrary.simpleMessage("Download failed"),
-    "downloading": MessageLookupByLibrary.simpleMessage("Downloading..."),
-    "dropSupportEmail": m25,
-    "duplicateFileCountWithStorageSaved": m26,
-    "duplicateItemsGroup": m27,
-    "edit": MessageLookupByLibrary.simpleMessage("Edit"),
-    "editAutoAddPeople": MessageLookupByLibrary.simpleMessage(
-      "Edit auto-add people",
-    ),
-    "editEmailAlreadyLinked": m28,
-    "editLocation": MessageLookupByLibrary.simpleMessage("Edit location"),
-    "editLocationTagTitle": MessageLookupByLibrary.simpleMessage(
-      "Edit location",
-    ),
-    "editPerson": MessageLookupByLibrary.simpleMessage("Edit person"),
-    "editTime": MessageLookupByLibrary.simpleMessage("Edit time"),
-    "editsSaved": MessageLookupByLibrary.simpleMessage("Edits saved"),
-    "editsToLocationWillOnlyBeSeenWithinEnte":
-        MessageLookupByLibrary.simpleMessage(
-          "Edits to location will only be seen within Ente",
-        ),
-    "eligible": MessageLookupByLibrary.simpleMessage("eligible"),
-    "email": MessageLookupByLibrary.simpleMessage("Email"),
-    "emailAlreadyRegistered": MessageLookupByLibrary.simpleMessage(
-      "Email already registered.",
-    ),
-    "emailChangedTo": m29,
-    "emailDoesNotHaveEnteAccount": m30,
-    "emailNoEnteAccount": m31,
-    "emailNotRegistered": MessageLookupByLibrary.simpleMessage(
-      "Email not registered.",
-    ),
-    "emailVerificationToggle": MessageLookupByLibrary.simpleMessage(
-      "Email verification",
-    ),
-    "emailYourLogs": MessageLookupByLibrary.simpleMessage("Email your logs"),
-    "embracingThem": m32,
-    "emergencyContacts": MessageLookupByLibrary.simpleMessage(
-      "Emergency Contacts",
-    ),
-    "empty": MessageLookupByLibrary.simpleMessage("Empty"),
-    "emptyTrash": MessageLookupByLibrary.simpleMessage("Empty trash?"),
-    "enable": MessageLookupByLibrary.simpleMessage("Enable"),
-    "enableMLIndexingDesc": MessageLookupByLibrary.simpleMessage(
-      "Ente supports on-device machine learning for face recognition, magic search and other advanced search features",
-    ),
-    "enableMachineLearningBanner": MessageLookupByLibrary.simpleMessage(
-      "Enable machine learning for magic search and face recognition",
-    ),
-    "enableMaps": MessageLookupByLibrary.simpleMessage("Enable Maps"),
-    "enableMapsDesc": MessageLookupByLibrary.simpleMessage(
-      "This will show your photos on a world map.\n\nThis map is hosted by Open Street Map, and the exact locations of your photos are never shared.\n\nYou can disable this feature anytime from Settings.",
-    ),
-    "enabled": MessageLookupByLibrary.simpleMessage("Enabled"),
-    "encryptingBackup": MessageLookupByLibrary.simpleMessage(
-      "Encrypting backup...",
-    ),
-    "encryption": MessageLookupByLibrary.simpleMessage("Encryption"),
-    "encryptionKeys": MessageLookupByLibrary.simpleMessage("Encryption keys"),
-    "endpointUpdatedMessage": MessageLookupByLibrary.simpleMessage(
-      "Endpoint updated successfully",
-    ),
-    "endtoendEncryptedByDefault": MessageLookupByLibrary.simpleMessage(
-      "End-to-end encrypted by default",
-    ),
-    "enteCanEncryptAndPreserveFilesOnlyIfYouGrant":
-        MessageLookupByLibrary.simpleMessage(
-          "Ente can encrypt and preserve files only if you grant access to them",
-        ),
-    "entePhotosPerm": MessageLookupByLibrary.simpleMessage(
-      "Ente <i>needs permission to</i> preserve your photos",
-    ),
-    "enteSubscriptionPitch": MessageLookupByLibrary.simpleMessage(
-      "Ente preserves your memories, so they\'re always available to you, even if you lose your device.",
-    ),
-    "enteSubscriptionShareWithFamily": MessageLookupByLibrary.simpleMessage(
-      "Your family can be added to your plan as well.",
-    ),
-    "enterAlbumName": MessageLookupByLibrary.simpleMessage("Enter album name"),
-    "enterCode": MessageLookupByLibrary.simpleMessage("Enter code"),
-    "enterCodeDescription": MessageLookupByLibrary.simpleMessage(
-      "Enter the code provided by your friend to claim free storage for both of you",
-    ),
-    "enterDateOfBirth": MessageLookupByLibrary.simpleMessage(
-      "Birthday (optional)",
-    ),
-    "enterEmail": MessageLookupByLibrary.simpleMessage("Enter email"),
-    "enterFileName": MessageLookupByLibrary.simpleMessage("Enter file name"),
-    "enterName": MessageLookupByLibrary.simpleMessage("Enter name"),
-    "enterNewPasswordToEncrypt": MessageLookupByLibrary.simpleMessage(
-      "Enter a new password we can use to encrypt your data",
-    ),
-    "enterPassword": MessageLookupByLibrary.simpleMessage("Enter password"),
-    "enterPasswordToEncrypt": MessageLookupByLibrary.simpleMessage(
-      "Enter a password we can use to encrypt your data",
-    ),
-    "enterPersonName": MessageLookupByLibrary.simpleMessage(
-      "Enter person name",
-    ),
-    "enterPin": MessageLookupByLibrary.simpleMessage("Enter PIN"),
-    "enterReferralCode": MessageLookupByLibrary.simpleMessage(
-      "Enter referral code",
-    ),
-    "enterThe6digitCodeFromnyourAuthenticatorApp":
-        MessageLookupByLibrary.simpleMessage(
-          "Enter the 6-digit code from\nyour authenticator app",
-        ),
-    "enterValidEmail": MessageLookupByLibrary.simpleMessage(
-      "Please enter a valid email address.",
-    ),
-    "enterYourEmailAddress": MessageLookupByLibrary.simpleMessage(
-      "Enter your email address",
-    ),
-    "enterYourNewEmailAddress": MessageLookupByLibrary.simpleMessage(
-      "Enter your new email address",
-    ),
-    "enterYourPassword": MessageLookupByLibrary.simpleMessage(
-      "Enter your password",
-    ),
-    "enterYourRecoveryKey": MessageLookupByLibrary.simpleMessage(
-      "Enter your recovery key",
-    ),
-    "error": MessageLookupByLibrary.simpleMessage("Error"),
-    "everywhere": MessageLookupByLibrary.simpleMessage("everywhere"),
-    "exif": MessageLookupByLibrary.simpleMessage("EXIF"),
-    "existingUser": MessageLookupByLibrary.simpleMessage("Existing user"),
-    "expiredLinkInfo": MessageLookupByLibrary.simpleMessage(
-      "This link has expired. Please select a new expiry time or disable link expiry.",
-    ),
-    "exportLogs": MessageLookupByLibrary.simpleMessage("Export logs"),
-    "exportYourData": MessageLookupByLibrary.simpleMessage("Export your data"),
-    "extraPhotosFound": MessageLookupByLibrary.simpleMessage(
-      "Extra photos found",
-    ),
-    "extraPhotosFoundFor": m33,
-    "faceNotClusteredYet": MessageLookupByLibrary.simpleMessage(
-      "Face not clustered yet, please come back later",
-    ),
-    "faceRecognition": MessageLookupByLibrary.simpleMessage("Face recognition"),
-    "faceThumbnailGenerationFailed": MessageLookupByLibrary.simpleMessage(
-      "Unable to generate face thumbnails",
-    ),
-    "faces": MessageLookupByLibrary.simpleMessage("Faces"),
-    "failed": MessageLookupByLibrary.simpleMessage("Failed"),
-    "failedToApplyCode": MessageLookupByLibrary.simpleMessage(
-      "Failed to apply code",
-    ),
-    "failedToCancel": MessageLookupByLibrary.simpleMessage("Failed to cancel"),
-    "failedToDownloadVideo": MessageLookupByLibrary.simpleMessage(
-      "Failed to download video",
-    ),
-    "failedToFetchActiveSessions": MessageLookupByLibrary.simpleMessage(
-      "Failed to fetch active sessions",
-    ),
-    "failedToFetchOriginalForEdit": MessageLookupByLibrary.simpleMessage(
-      "Failed to fetch original for edit",
-    ),
-    "failedToFetchReferralDetails": MessageLookupByLibrary.simpleMessage(
-      "Unable to fetch referral details. Please try again later.",
-    ),
-    "failedToLoadAlbums": MessageLookupByLibrary.simpleMessage(
-      "Failed to load albums",
-    ),
-    "failedToPlayVideo": MessageLookupByLibrary.simpleMessage(
-      "Failed to play video",
-    ),
-    "failedToRefreshStripeSubscription": MessageLookupByLibrary.simpleMessage(
-      "Failed to refresh subscription",
-    ),
-    "failedToRenew": MessageLookupByLibrary.simpleMessage("Failed to renew"),
-    "failedToVerifyPaymentStatus": MessageLookupByLibrary.simpleMessage(
-      "Failed to verify payment status",
-    ),
-    "familyPlanOverview": MessageLookupByLibrary.simpleMessage(
-      "Add 5 family members to your existing plan without paying extra.\n\nEach member gets their own private space, and cannot see each other\'s files unless they\'re shared.\n\nFamily plans are available to customers who have a paid Ente subscription.\n\nSubscribe now to get started!",
-    ),
-    "familyPlanPortalTitle": MessageLookupByLibrary.simpleMessage("Family"),
-    "familyPlans": MessageLookupByLibrary.simpleMessage("Family plans"),
-    "faq": MessageLookupByLibrary.simpleMessage("FAQ"),
-    "faqs": MessageLookupByLibrary.simpleMessage("FAQs"),
-    "favorite": MessageLookupByLibrary.simpleMessage("Favorite"),
-    "feastingWithThem": m34,
-    "feedback": MessageLookupByLibrary.simpleMessage("Feedback"),
-    "file": MessageLookupByLibrary.simpleMessage("File"),
-    "fileAnalysisFailed": MessageLookupByLibrary.simpleMessage(
-      "Unable to analyze file",
-    ),
-    "fileFailedToSaveToGallery": MessageLookupByLibrary.simpleMessage(
-      "Failed to save file to gallery",
-    ),
-    "fileInfoAddDescHint": MessageLookupByLibrary.simpleMessage(
-      "Add a description...",
-    ),
-    "fileNotUploadedYet": MessageLookupByLibrary.simpleMessage(
-      "File not uploaded yet",
-    ),
-    "fileSavedToGallery": MessageLookupByLibrary.simpleMessage(
-      "File saved to gallery",
-    ),
-    "fileTypes": MessageLookupByLibrary.simpleMessage("File types"),
-    "fileTypesAndNames": MessageLookupByLibrary.simpleMessage(
-      "File types and names",
-    ),
-    "filesBackedUpFromDevice": m35,
-    "filesBackedUpInAlbum": m36,
-    "filesDeleted": MessageLookupByLibrary.simpleMessage("Files deleted"),
-    "filesSavedToGallery": MessageLookupByLibrary.simpleMessage(
-      "Files saved to gallery",
-    ),
-    "findPeopleByName": MessageLookupByLibrary.simpleMessage(
-      "Find people quickly by name",
-    ),
-    "findThemQuickly": MessageLookupByLibrary.simpleMessage(
-      "Find them quickly",
-    ),
-    "flip": MessageLookupByLibrary.simpleMessage("Flip"),
-    "food": MessageLookupByLibrary.simpleMessage("Culinary delight"),
-    "forYourMemories": MessageLookupByLibrary.simpleMessage(
-      "for your memories",
-    ),
-    "forgotPassword": MessageLookupByLibrary.simpleMessage("Forgot password"),
-    "foundFaces": MessageLookupByLibrary.simpleMessage("Found faces"),
-    "freeStorageClaimed": MessageLookupByLibrary.simpleMessage(
-      "Free storage claimed",
-    ),
-    "freeStorageOnReferralSuccess": m37,
-    "freeStorageUsable": MessageLookupByLibrary.simpleMessage(
-      "Free storage usable",
-    ),
-    "freeTrial": MessageLookupByLibrary.simpleMessage("Free trial"),
-    "freeTrialValidTill": m38,
-    "freeUpAccessPostDelete": m39,
-    "freeUpAmount": m40,
-    "freeUpDeviceSpace": MessageLookupByLibrary.simpleMessage(
-      "Free up device space",
-    ),
-    "freeUpDeviceSpaceDesc": MessageLookupByLibrary.simpleMessage(
-      "Save space on your device by clearing files that have been already backed up.",
-    ),
-    "freeUpSpace": MessageLookupByLibrary.simpleMessage("Free up space"),
-    "freeUpSpaceSaving": m41,
-    "gallery": MessageLookupByLibrary.simpleMessage("Gallery"),
-    "galleryMemoryLimitInfo": MessageLookupByLibrary.simpleMessage(
-      "Up to 1000 memories shown in gallery",
-    ),
-    "general": MessageLookupByLibrary.simpleMessage("General"),
-    "generatingEncryptionKeys": MessageLookupByLibrary.simpleMessage(
-      "Generating encryption keys...",
-    ),
-    "genericProgress": m42,
-    "goToSettings": MessageLookupByLibrary.simpleMessage("Go to settings"),
-    "googlePlayId": MessageLookupByLibrary.simpleMessage("Google Play ID"),
-    "grantFullAccessPrompt": MessageLookupByLibrary.simpleMessage(
-      "Please allow access to all photos in the Settings app",
-    ),
-    "grantPermission": MessageLookupByLibrary.simpleMessage("Grant permission"),
-    "greenery": MessageLookupByLibrary.simpleMessage("The green life"),
-    "groupNearbyPhotos": MessageLookupByLibrary.simpleMessage(
-      "Group nearby photos",
-    ),
-    "guestView": MessageLookupByLibrary.simpleMessage("Guest view"),
-    "guestViewEnablePreSteps": MessageLookupByLibrary.simpleMessage(
-      "To enable guest view, please setup device passcode or screen lock in your system settings.",
-    ),
-    "happyBirthday": MessageLookupByLibrary.simpleMessage("Happy birthday! 🥳"),
-    "hearUsExplanation": MessageLookupByLibrary.simpleMessage(
-      "We don\'t track app installs. It\'d help if you told us where you found us!",
-    ),
-    "hearUsWhereTitle": MessageLookupByLibrary.simpleMessage(
-      "How did you hear about Ente? (optional)",
-    ),
-    "help": MessageLookupByLibrary.simpleMessage("Help"),
-    "hidden": MessageLookupByLibrary.simpleMessage("Hidden"),
-    "hide": MessageLookupByLibrary.simpleMessage("Hide"),
-    "hideContent": MessageLookupByLibrary.simpleMessage("Hide content"),
-    "hideContentDescriptionAndroid": MessageLookupByLibrary.simpleMessage(
-      "Hides app content in the app switcher and disables screenshots",
-    ),
-    "hideContentDescriptionIos": MessageLookupByLibrary.simpleMessage(
-      "Hides app content in the app switcher",
-    ),
-    "hideSharedItemsFromHomeGallery": MessageLookupByLibrary.simpleMessage(
-      "Hide shared items from home gallery",
-    ),
-    "hiding": MessageLookupByLibrary.simpleMessage("Hiding..."),
-    "hikingWithThem": m43,
-    "hostedAtOsmFrance": MessageLookupByLibrary.simpleMessage(
-      "Hosted at OSM France",
-    ),
-    "howItWorks": MessageLookupByLibrary.simpleMessage("How it works"),
-    "howToViewShareeVerificationID": MessageLookupByLibrary.simpleMessage(
-      "Please ask them to long-press their email address on the settings screen, and verify that the IDs on both devices match.",
-    ),
-    "iOSGoToSettingsDescription": MessageLookupByLibrary.simpleMessage(
-      "Biometric authentication is not set up on your device. Please either enable Touch ID or Face ID on your phone.",
-    ),
-    "iOSLockOut": MessageLookupByLibrary.simpleMessage(
-      "Biometric authentication is disabled. Please lock and unlock your screen to enable it.",
-    ),
-    "iOSOkButton": MessageLookupByLibrary.simpleMessage("OK"),
-    "ignore": MessageLookupByLibrary.simpleMessage("Ignore"),
-    "ignoreUpdate": MessageLookupByLibrary.simpleMessage("Ignore"),
-    "ignored": MessageLookupByLibrary.simpleMessage("ignored"),
-    "ignoredFolderUploadReason": MessageLookupByLibrary.simpleMessage(
-      "Some files in this album are ignored from upload because they had previously been deleted from Ente.",
-    ),
-    "imageNotAnalyzed": MessageLookupByLibrary.simpleMessage(
-      "Image not analyzed",
-    ),
-    "immediately": MessageLookupByLibrary.simpleMessage("Immediately"),
-    "importing": MessageLookupByLibrary.simpleMessage("Importing...."),
-    "incorrectCode": MessageLookupByLibrary.simpleMessage("Incorrect code"),
-    "incorrectPasswordTitle": MessageLookupByLibrary.simpleMessage(
-      "Incorrect password",
-    ),
-    "incorrectRecoveryKey": MessageLookupByLibrary.simpleMessage(
-      "Incorrect recovery key",
-    ),
-    "incorrectRecoveryKeyBody": MessageLookupByLibrary.simpleMessage(
-      "The recovery key you entered is incorrect",
-    ),
-    "incorrectRecoveryKeyTitle": MessageLookupByLibrary.simpleMessage(
-      "Incorrect recovery key",
-    ),
-    "indexedItems": MessageLookupByLibrary.simpleMessage("Indexed items"),
-    "indexingPausedStatusDescription": MessageLookupByLibrary.simpleMessage(
-      "Indexing is paused. It will automatically resume when the device is ready. The device is considered ready when its battery level, battery health, and thermal status are within a healthy range.",
-    ),
-    "ineligible": MessageLookupByLibrary.simpleMessage("Ineligible"),
-    "info": MessageLookupByLibrary.simpleMessage("Info"),
-    "insecureDevice": MessageLookupByLibrary.simpleMessage("Insecure device"),
-    "installManually": MessageLookupByLibrary.simpleMessage("Install manually"),
-    "invalidEmailAddress": MessageLookupByLibrary.simpleMessage(
-      "Invalid email address",
-    ),
-    "invalidEndpoint": MessageLookupByLibrary.simpleMessage("Invalid endpoint"),
-    "invalidEndpointMessage": MessageLookupByLibrary.simpleMessage(
-      "Sorry, the endpoint you entered is invalid. Please enter a valid endpoint and try again.",
-    ),
-    "invalidKey": MessageLookupByLibrary.simpleMessage("Invalid key"),
-    "invalidRecoveryKey": MessageLookupByLibrary.simpleMessage(
-      "The recovery key you entered is not valid. Please make sure it contains 24 words, and check the spelling of each.\n\nIf you entered an older recovery code, make sure it is 64 characters long, and check each of them.",
-    ),
-    "invite": MessageLookupByLibrary.simpleMessage("Invite"),
-    "inviteToEnte": MessageLookupByLibrary.simpleMessage("Invite to Ente"),
-    "inviteYourFriends": MessageLookupByLibrary.simpleMessage(
-      "Invite your friends",
-    ),
-    "inviteYourFriendsToEnte": MessageLookupByLibrary.simpleMessage(
-      "Invite your friends to Ente",
-    ),
-    "itLooksLikeSomethingWentWrongPleaseRetryAfterSome":
-        MessageLookupByLibrary.simpleMessage(
-          "It looks like something went wrong. Please retry after some time. If the error persists, please contact our support team.",
-        ),
-    "itemCount": m44,
-    "itemsShowTheNumberOfDaysRemainingBeforePermanentDeletion":
-        MessageLookupByLibrary.simpleMessage(
-          "Items show the number of days remaining before permanent deletion",
-        ),
-    "itemsWillBeRemovedFromAlbum": MessageLookupByLibrary.simpleMessage(
-      "Selected items will be removed from this album",
-    ),
-    "join": MessageLookupByLibrary.simpleMessage("Join"),
-    "joinAlbum": MessageLookupByLibrary.simpleMessage("Join album"),
-    "joinAlbumConfirmationDialogBody": MessageLookupByLibrary.simpleMessage(
-      "Joining an album will make your email visible to its participants.",
-    ),
-    "joinAlbumSubtext": MessageLookupByLibrary.simpleMessage(
-      "to view and add your photos",
-    ),
-    "joinAlbumSubtextViewer": MessageLookupByLibrary.simpleMessage(
-      "to add this to shared albums",
-    ),
-    "joinDiscord": MessageLookupByLibrary.simpleMessage("Join Discord"),
-    "keepPhotos": MessageLookupByLibrary.simpleMessage("Keep Photos"),
-    "kiloMeterUnit": MessageLookupByLibrary.simpleMessage("km"),
-    "kindlyHelpUsWithThisInformation": MessageLookupByLibrary.simpleMessage(
-      "Kindly help us with this information",
-    ),
-    "language": MessageLookupByLibrary.simpleMessage("Language"),
-    "lastTimeWithThem": m45,
-    "lastUpdated": MessageLookupByLibrary.simpleMessage("Last updated"),
-    "lastYearsTrip": MessageLookupByLibrary.simpleMessage("Last year\'s trip"),
-    "leave": MessageLookupByLibrary.simpleMessage("Leave"),
-    "leaveAlbum": MessageLookupByLibrary.simpleMessage("Leave album"),
-    "leaveFamily": MessageLookupByLibrary.simpleMessage("Leave family"),
-    "leaveSharedAlbum": MessageLookupByLibrary.simpleMessage(
-      "Leave shared album?",
-    ),
-    "left": MessageLookupByLibrary.simpleMessage("Left"),
-    "legacy": MessageLookupByLibrary.simpleMessage("Legacy"),
-    "legacyAccounts": MessageLookupByLibrary.simpleMessage("Legacy accounts"),
-    "legacyInvite": m46,
-    "legacyPageDesc": MessageLookupByLibrary.simpleMessage(
-      "Legacy allows trusted contacts to access your account in your absence.",
-    ),
-    "legacyPageDesc2": MessageLookupByLibrary.simpleMessage(
-      "Trusted contacts can initiate account recovery, and if not blocked within 30 days, reset your password and access your account.",
-    ),
-    "light": MessageLookupByLibrary.simpleMessage("Light"),
-    "lightTheme": MessageLookupByLibrary.simpleMessage("Light"),
-    "link": MessageLookupByLibrary.simpleMessage("Link"),
-    "linkCopiedToClipboard": MessageLookupByLibrary.simpleMessage(
-      "Link copied to clipboard",
-    ),
-    "linkDeviceLimit": MessageLookupByLibrary.simpleMessage("Device limit"),
-    "linkEmail": MessageLookupByLibrary.simpleMessage("Link email"),
-    "linkEmailToContactBannerCaption": MessageLookupByLibrary.simpleMessage(
-      "for faster sharing",
-    ),
-    "linkEnabled": MessageLookupByLibrary.simpleMessage("Enabled"),
-    "linkExpired": MessageLookupByLibrary.simpleMessage("Expired"),
-    "linkExpiresOn": m47,
-    "linkExpiry": MessageLookupByLibrary.simpleMessage("Link expiry"),
-    "linkHasExpired": MessageLookupByLibrary.simpleMessage("Link has expired"),
-    "linkNeverExpires": MessageLookupByLibrary.simpleMessage("Never"),
-    "linkPerson": MessageLookupByLibrary.simpleMessage("Link person"),
-    "linkPersonCaption": MessageLookupByLibrary.simpleMessage(
-      "for better sharing experience",
-    ),
-    "linkPersonToEmail": m48,
-    "linkPersonToEmailConfirmation": m49,
-    "livePhotos": MessageLookupByLibrary.simpleMessage("Live Photos"),
-    "loadMessage1": MessageLookupByLibrary.simpleMessage(
-      "You can share your subscription with your family",
-    ),
-    "loadMessage2": MessageLookupByLibrary.simpleMessage(
-      "We have preserved over 200 million memories so far",
-    ),
-    "loadMessage3": MessageLookupByLibrary.simpleMessage(
-      "We keep 3 copies of your data, one in an underground fallout shelter",
-    ),
-    "loadMessage4": MessageLookupByLibrary.simpleMessage(
-      "All our apps are open source",
-    ),
-    "loadMessage5": MessageLookupByLibrary.simpleMessage(
-      "Our source code and cryptography have been externally audited",
-    ),
-    "loadMessage6": MessageLookupByLibrary.simpleMessage(
-      "You can share links to your albums with your loved ones",
-    ),
-    "loadMessage7": MessageLookupByLibrary.simpleMessage(
-      "Our mobile apps run in the background to encrypt and backup any new photos you click",
-    ),
-    "loadMessage8": MessageLookupByLibrary.simpleMessage(
-      "web.ente.io has a slick uploader",
-    ),
-    "loadMessage9": MessageLookupByLibrary.simpleMessage(
-      "We use Xchacha20Poly1305 to safely encrypt your data",
-    ),
-    "loadingExifData": MessageLookupByLibrary.simpleMessage(
-      "Loading EXIF data...",
-    ),
-    "loadingGallery": MessageLookupByLibrary.simpleMessage(
-      "Loading gallery...",
-    ),
-    "loadingMessage": MessageLookupByLibrary.simpleMessage(
-      "Loading your photos...",
-    ),
-    "loadingModel": MessageLookupByLibrary.simpleMessage(
-      "Downloading models...",
-    ),
-    "loadingYourPhotos": MessageLookupByLibrary.simpleMessage(
-      "Loading your photos...",
-    ),
-    "localGallery": MessageLookupByLibrary.simpleMessage("Local gallery"),
-    "localIndexing": MessageLookupByLibrary.simpleMessage("Local indexing"),
-    "localSyncErrorMessage": MessageLookupByLibrary.simpleMessage(
-      "Looks like something went wrong since local photos sync is taking more time than expected. Please reach out to our support team",
-    ),
-    "location": MessageLookupByLibrary.simpleMessage("Location"),
-    "locationName": MessageLookupByLibrary.simpleMessage("Location name"),
-    "locationTagFeatureDescription": MessageLookupByLibrary.simpleMessage(
-      "A location tag groups all photos that were taken within some radius of a photo",
-    ),
-    "locations": MessageLookupByLibrary.simpleMessage("Locations"),
-    "lockButtonLabel": MessageLookupByLibrary.simpleMessage("Lock"),
-    "lockscreen": MessageLookupByLibrary.simpleMessage("Lockscreen"),
-    "logInLabel": MessageLookupByLibrary.simpleMessage("Log in"),
-    "loggingOut": MessageLookupByLibrary.simpleMessage("Logging out..."),
-    "loginSessionExpired": MessageLookupByLibrary.simpleMessage(
-      "Session expired",
-    ),
-    "loginSessionExpiredDetails": MessageLookupByLibrary.simpleMessage(
-      "Your session has expired. Please login again.",
-    ),
-    "loginTerms": MessageLookupByLibrary.simpleMessage(
-      "By clicking log in, I agree to the <u-terms>terms of service</u-terms> and <u-policy>privacy policy</u-policy>",
-    ),
-    "loginWithTOTP": MessageLookupByLibrary.simpleMessage("Login with TOTP"),
-    "logout": MessageLookupByLibrary.simpleMessage("Logout"),
-    "logsDialogBody": MessageLookupByLibrary.simpleMessage(
-      "This will send across logs to help us debug your issue. Please note that file names will be included to help track issues with specific files.",
-    ),
-    "longPressAnEmailToVerifyEndToEndEncryption":
-        MessageLookupByLibrary.simpleMessage(
-          "Long press an email to verify end to end encryption.",
-        ),
-    "longpressOnAnItemToViewInFullscreen": MessageLookupByLibrary.simpleMessage(
-      "Long-press on an item to view in full-screen",
-    ),
-    "lookBackOnYourMemories": MessageLookupByLibrary.simpleMessage(
-      "Look back on your memories 🌄",
-    ),
-    "loopVideoOff": MessageLookupByLibrary.simpleMessage("Loop video off"),
-    "loopVideoOn": MessageLookupByLibrary.simpleMessage("Loop video on"),
-    "lostDevice": MessageLookupByLibrary.simpleMessage("Lost device?"),
-    "machineLearning": MessageLookupByLibrary.simpleMessage("Machine learning"),
-    "magicSearch": MessageLookupByLibrary.simpleMessage("Magic search"),
-    "magicSearchHint": MessageLookupByLibrary.simpleMessage(
-      "Magic search allows to search photos by their contents, e.g. \'flower\', \'red car\', \'identity documents\'",
-    ),
-    "manage": MessageLookupByLibrary.simpleMessage("Manage"),
-    "manageDeviceStorage": MessageLookupByLibrary.simpleMessage(
-      "Manage device cache",
-    ),
-    "manageDeviceStorageDesc": MessageLookupByLibrary.simpleMessage(
-      "Review and clear local cache storage.",
-    ),
-    "manageFamily": MessageLookupByLibrary.simpleMessage("Manage Family"),
-    "manageLink": MessageLookupByLibrary.simpleMessage("Manage link"),
-    "manageParticipants": MessageLookupByLibrary.simpleMessage("Manage"),
-    "manageSubscription": MessageLookupByLibrary.simpleMessage(
-      "Manage subscription",
-    ),
-    "manualPairDesc": MessageLookupByLibrary.simpleMessage(
-      "Pair with PIN works with any screen you wish to view your album on.",
-    ),
-    "map": MessageLookupByLibrary.simpleMessage("Map"),
-    "maps": MessageLookupByLibrary.simpleMessage("Maps"),
-    "mastodon": MessageLookupByLibrary.simpleMessage("Mastodon"),
-    "matrix": MessageLookupByLibrary.simpleMessage("Matrix"),
-    "me": MessageLookupByLibrary.simpleMessage("Me"),
-    "memories": MessageLookupByLibrary.simpleMessage("Memories"),
-    "memoriesWidgetDesc": MessageLookupByLibrary.simpleMessage(
-      "Select the kind of memories you wish to see on your homescreen.",
-    ),
-    "memoryCount": m50,
-    "merchandise": MessageLookupByLibrary.simpleMessage("Merchandise"),
-    "merge": MessageLookupByLibrary.simpleMessage("Merge"),
-    "mergeWithExisting": MessageLookupByLibrary.simpleMessage(
-      "Merge with existing",
-    ),
-    "mergedPhotos": MessageLookupByLibrary.simpleMessage("Merged photos"),
-    "mlConsent": MessageLookupByLibrary.simpleMessage(
-      "Enable machine learning",
-    ),
-    "mlConsentConfirmation": MessageLookupByLibrary.simpleMessage(
-      "I understand, and wish to enable machine learning",
-    ),
-    "mlConsentDescription": MessageLookupByLibrary.simpleMessage(
-      "If you enable machine learning, Ente will extract information like face geometry from files, including those shared with you.\n\nThis will happen on your device, and any generated biometric information will be end-to-end encrypted.",
-    ),
-    "mlConsentPrivacy": MessageLookupByLibrary.simpleMessage(
-      "Please click here for more details about this feature in our privacy policy",
-    ),
-    "mlConsentTitle": MessageLookupByLibrary.simpleMessage(
-      "Enable machine learning?",
-    ),
-    "mlIndexingDescription": MessageLookupByLibrary.simpleMessage(
-      "Please note that machine learning will result in a higher bandwidth and battery usage until all items are indexed. Consider using the desktop app for faster indexing, all results will be synced automatically.",
-    ),
-    "mobileWebDesktop": MessageLookupByLibrary.simpleMessage(
-      "Mobile, Web, Desktop",
-    ),
-    "moderateStrength": MessageLookupByLibrary.simpleMessage("Moderate"),
-    "modifyYourQueryOrTrySearchingFor": MessageLookupByLibrary.simpleMessage(
-      "Modify your query, or try searching for",
-    ),
-    "moments": MessageLookupByLibrary.simpleMessage("Moments"),
-    "month": MessageLookupByLibrary.simpleMessage("month"),
-    "monthly": MessageLookupByLibrary.simpleMessage("Monthly"),
-    "moon": MessageLookupByLibrary.simpleMessage("In the moonlight"),
-    "moreDetails": MessageLookupByLibrary.simpleMessage("More details"),
-    "mostRecent": MessageLookupByLibrary.simpleMessage("Most recent"),
-    "mostRelevant": MessageLookupByLibrary.simpleMessage("Most relevant"),
-    "mountains": MessageLookupByLibrary.simpleMessage("Over the hills"),
-    "moveItem": m51,
-    "moveSelectedPhotosToOneDate": MessageLookupByLibrary.simpleMessage(
-      "Move selected photos to one date",
-    ),
-    "moveToAlbum": MessageLookupByLibrary.simpleMessage("Move to album"),
-    "moveToHiddenAlbum": MessageLookupByLibrary.simpleMessage(
-      "Move to hidden album",
-    ),
-    "movedSuccessfullyTo": m52,
-    "movedToTrash": MessageLookupByLibrary.simpleMessage("Moved to trash"),
-    "movingFilesToAlbum": MessageLookupByLibrary.simpleMessage(
-      "Moving files to album...",
-    ),
-    "name": MessageLookupByLibrary.simpleMessage("Name"),
-    "nameTheAlbum": MessageLookupByLibrary.simpleMessage("Name the album"),
-    "networkConnectionRefusedErr": MessageLookupByLibrary.simpleMessage(
-      "Unable to connect to Ente, please retry after sometime. If the error persists, please contact support.",
-    ),
-    "networkHostLookUpErr": MessageLookupByLibrary.simpleMessage(
-      "Unable to connect to Ente, please check your network settings and contact support if the error persists.",
-    ),
-    "never": MessageLookupByLibrary.simpleMessage("Never"),
-    "newAlbum": MessageLookupByLibrary.simpleMessage("New album"),
-    "newLocation": MessageLookupByLibrary.simpleMessage("New location"),
-    "newPerson": MessageLookupByLibrary.simpleMessage("New person"),
-    "newPhotosEmoji": MessageLookupByLibrary.simpleMessage(" new 📸"),
-    "newRange": MessageLookupByLibrary.simpleMessage("New range"),
-    "newToEnte": MessageLookupByLibrary.simpleMessage("New to Ente"),
-    "newest": MessageLookupByLibrary.simpleMessage("Newest"),
-    "next": MessageLookupByLibrary.simpleMessage("Next"),
-    "no": MessageLookupByLibrary.simpleMessage("No"),
-    "noAlbumsSharedByYouYet": MessageLookupByLibrary.simpleMessage(
-      "No albums shared by you yet",
-    ),
-    "noDeviceFound": MessageLookupByLibrary.simpleMessage("No device found"),
-    "noDeviceLimit": MessageLookupByLibrary.simpleMessage("None"),
-    "noDeviceThatCanBeDeleted": MessageLookupByLibrary.simpleMessage(
-      "You\'ve no files on this device that can be deleted",
-    ),
-    "noDuplicates": MessageLookupByLibrary.simpleMessage("✨ No duplicates"),
-    "noEnteAccountExclamation": MessageLookupByLibrary.simpleMessage(
-      "No Ente account!",
-    ),
-    "noExifData": MessageLookupByLibrary.simpleMessage("No EXIF data"),
-    "noFacesFound": MessageLookupByLibrary.simpleMessage("No faces found"),
-    "noHiddenPhotosOrVideos": MessageLookupByLibrary.simpleMessage(
-      "No hidden photos or videos",
-    ),
-    "noImagesWithLocation": MessageLookupByLibrary.simpleMessage(
-      "No images with location",
-    ),
-    "noInternetConnection": MessageLookupByLibrary.simpleMessage(
-      "No internet connection",
-    ),
-    "noPhotosAreBeingBackedUpRightNow": MessageLookupByLibrary.simpleMessage(
-      "No photos are being backed up right now",
-    ),
-    "noPhotosFoundHere": MessageLookupByLibrary.simpleMessage(
-      "No photos found here",
-    ),
-    "noQuickLinksSelected": MessageLookupByLibrary.simpleMessage(
-      "No quick links selected",
-    ),
-    "noRecoveryKey": MessageLookupByLibrary.simpleMessage("No recovery key?"),
-    "noRecoveryKeyNoDecryption": MessageLookupByLibrary.simpleMessage(
-      "Due to the nature of our end-to-end encryption protocol, your data cannot be decrypted without your password or recovery key",
-    ),
-    "noResults": MessageLookupByLibrary.simpleMessage("No results"),
-    "noResultsFound": MessageLookupByLibrary.simpleMessage("No results found"),
-    "noSuggestionsForPerson": m53,
-    "noSystemLockFound": MessageLookupByLibrary.simpleMessage(
-      "No system lock found",
-    ),
-    "notPersonLabel": m54,
-    "notThisPerson": MessageLookupByLibrary.simpleMessage("Not this person?"),
-    "nothingSharedWithYouYet": MessageLookupByLibrary.simpleMessage(
-      "Nothing shared with you yet",
-    ),
-    "nothingToSeeHere": MessageLookupByLibrary.simpleMessage(
-      "Nothing to see here! 👀",
-    ),
-    "notifications": MessageLookupByLibrary.simpleMessage("Notifications"),
-    "ok": MessageLookupByLibrary.simpleMessage("Ok"),
-    "onDevice": MessageLookupByLibrary.simpleMessage("On device"),
-    "onEnte": MessageLookupByLibrary.simpleMessage(
-      "On <branding>ente</branding>",
-    ),
-    "onTheRoad": MessageLookupByLibrary.simpleMessage("On the road again"),
-    "onThisDay": MessageLookupByLibrary.simpleMessage("On this day"),
-    "onThisDayMemories": MessageLookupByLibrary.simpleMessage(
-      "On this day memories",
-    ),
-    "onThisDayNotificationExplanation": MessageLookupByLibrary.simpleMessage(
-      "Receive reminders about memories from this day in previous years.",
-    ),
-    "onlyFamilyAdminCanChangeCode": m55,
-    "onlyThem": MessageLookupByLibrary.simpleMessage("Only them"),
-    "oops": MessageLookupByLibrary.simpleMessage("Oops"),
-    "oopsCouldNotSaveEdits": MessageLookupByLibrary.simpleMessage(
-      "Oops, could not save edits",
-    ),
-    "oopsSomethingWentWrong": MessageLookupByLibrary.simpleMessage(
-      "Oops, something went wrong",
-    ),
-    "openAlbumInBrowser": MessageLookupByLibrary.simpleMessage(
-      "Open album in browser",
-    ),
-    "openAlbumInBrowserTitle": MessageLookupByLibrary.simpleMessage(
-      "Please use the web app to add photos to this album",
-    ),
-    "openFile": MessageLookupByLibrary.simpleMessage("Open file"),
-    "openSettings": MessageLookupByLibrary.simpleMessage("Open Settings"),
-    "openTheItem": MessageLookupByLibrary.simpleMessage("• Open the item"),
-    "openstreetmapContributors": MessageLookupByLibrary.simpleMessage(
-      "OpenStreetMap contributors",
-    ),
-    "optionalAsShortAsYouLike": MessageLookupByLibrary.simpleMessage(
-      "Optional, as short as you like...",
-    ),
-    "orMergeWithExistingPerson": MessageLookupByLibrary.simpleMessage(
-      "Or merge with existing",
-    ),
-    "orPickAnExistingOne": MessageLookupByLibrary.simpleMessage(
-      "Or pick an existing one",
-    ),
-    "orPickFromYourContacts": MessageLookupByLibrary.simpleMessage(
-      "or pick from your contacts",
-    ),
-    "otherDetectedFaces": MessageLookupByLibrary.simpleMessage(
-      "Other detected faces",
-    ),
-    "pair": MessageLookupByLibrary.simpleMessage("Pair"),
-    "pairWithPin": MessageLookupByLibrary.simpleMessage("Pair with PIN"),
-    "pairingComplete": MessageLookupByLibrary.simpleMessage("Pairing complete"),
-    "panorama": MessageLookupByLibrary.simpleMessage("Panorama"),
-    "partyWithThem": m56,
-    "passKeyPendingVerification": MessageLookupByLibrary.simpleMessage(
-      "Verification is still pending",
-    ),
-    "passkey": MessageLookupByLibrary.simpleMessage("Passkey"),
-    "passkeyAuthTitle": MessageLookupByLibrary.simpleMessage(
-      "Passkey verification",
-    ),
-    "password": MessageLookupByLibrary.simpleMessage("Password"),
-    "passwordChangedSuccessfully": MessageLookupByLibrary.simpleMessage(
-      "Password changed successfully",
-    ),
-    "passwordLock": MessageLookupByLibrary.simpleMessage("Password lock"),
-    "passwordStrength": m57,
-    "passwordStrengthInfo": MessageLookupByLibrary.simpleMessage(
-      "Password strength is calculated considering the length of the password, used characters, and whether or not the password appears in the top 10,000 most used passwords",
-    ),
-    "passwordWarning": MessageLookupByLibrary.simpleMessage(
-      "We don\'t store this password, so if you forget, <underline>we cannot decrypt your data</underline>",
-    ),
-    "pastYearsMemories": MessageLookupByLibrary.simpleMessage(
-      "Past years\' memories",
-    ),
-    "paymentDetails": MessageLookupByLibrary.simpleMessage("Payment details"),
-    "paymentFailed": MessageLookupByLibrary.simpleMessage("Payment failed"),
-    "paymentFailedMessage": MessageLookupByLibrary.simpleMessage(
-      "Unfortunately your payment failed. Please contact support and we\'ll help you out!",
-    ),
-    "paymentFailedTalkToProvider": m58,
-    "pendingItems": MessageLookupByLibrary.simpleMessage("Pending items"),
-    "pendingSync": MessageLookupByLibrary.simpleMessage("Pending sync"),
-    "people": MessageLookupByLibrary.simpleMessage("People"),
-    "peopleUsingYourCode": MessageLookupByLibrary.simpleMessage(
-      "People using your code",
-    ),
-    "peopleWidgetDesc": MessageLookupByLibrary.simpleMessage(
-      "Select the people you wish to see on your homescreen.",
-    ),
-    "permDeleteWarning": MessageLookupByLibrary.simpleMessage(
-      "All items in trash will be permanently deleted\n\nThis action cannot be undone",
-    ),
-    "permanentlyDelete": MessageLookupByLibrary.simpleMessage(
-      "Permanently delete",
-    ),
-    "permanentlyDeleteFromDevice": MessageLookupByLibrary.simpleMessage(
-      "Permanently delete from device?",
-    ),
-    "personIsAge": m59,
-    "personName": MessageLookupByLibrary.simpleMessage("Person name"),
-    "personTurningAge": m60,
-    "pets": MessageLookupByLibrary.simpleMessage("Furry companions"),
-    "photoDescriptions": MessageLookupByLibrary.simpleMessage(
-      "Photo descriptions",
-    ),
-    "photoGridSize": MessageLookupByLibrary.simpleMessage("Photo grid size"),
-    "photoSmallCase": MessageLookupByLibrary.simpleMessage("photo"),
-    "photocountPhotos": m61,
-    "photos": MessageLookupByLibrary.simpleMessage("Photos"),
-    "photosAddedByYouWillBeRemovedFromTheAlbum":
-        MessageLookupByLibrary.simpleMessage(
-          "Photos added by you will be removed from the album",
-        ),
-    "photosCount": m62,
-    "photosKeepRelativeTimeDifference": MessageLookupByLibrary.simpleMessage(
-      "Photos keep relative time difference",
-    ),
-    "pickCenterPoint": MessageLookupByLibrary.simpleMessage(
-      "Pick center point",
-    ),
-    "pinAlbum": MessageLookupByLibrary.simpleMessage("Pin album"),
-    "pinLock": MessageLookupByLibrary.simpleMessage("PIN lock"),
-    "playOnTv": MessageLookupByLibrary.simpleMessage("Play album on TV"),
-    "playOriginal": MessageLookupByLibrary.simpleMessage("Play original"),
-    "playStoreFreeTrialValidTill": m63,
-    "playStream": MessageLookupByLibrary.simpleMessage("Play stream"),
-    "playstoreSubscription": MessageLookupByLibrary.simpleMessage(
-      "PlayStore subscription",
-    ),
-    "pleaseCheckYourInternetConnectionAndTryAgain":
-        MessageLookupByLibrary.simpleMessage(
-          "Please check your internet connection and try again.",
-        ),
-    "pleaseContactSupportAndWeWillBeHappyToHelp":
-        MessageLookupByLibrary.simpleMessage(
-          "Please contact support@ente.io and we will be happy to help!",
-        ),
-    "pleaseContactSupportIfTheProblemPersists":
-        MessageLookupByLibrary.simpleMessage(
-          "Please contact support if the problem persists",
-        ),
-    "pleaseEmailUsAt": m64,
-    "pleaseGrantPermissions": MessageLookupByLibrary.simpleMessage(
-      "Please grant permissions",
-    ),
-    "pleaseLoginAgain": MessageLookupByLibrary.simpleMessage(
-      "Please login again",
-    ),
-    "pleaseSelectQuickLinksToRemove": MessageLookupByLibrary.simpleMessage(
-      "Please select quick links to remove",
-    ),
-    "pleaseSendTheLogsTo": m65,
-    "pleaseTryAgain": MessageLookupByLibrary.simpleMessage("Please try again"),
-    "pleaseVerifyTheCodeYouHaveEntered": MessageLookupByLibrary.simpleMessage(
-      "Please verify the code you have entered",
-    ),
-    "pleaseWait": MessageLookupByLibrary.simpleMessage("Please wait..."),
-    "pleaseWaitDeletingAlbum": MessageLookupByLibrary.simpleMessage(
-      "Please wait, deleting album",
-    ),
-    "pleaseWaitForSometimeBeforeRetrying": MessageLookupByLibrary.simpleMessage(
-      "Please wait for sometime before retrying",
-    ),
-    "pleaseWaitThisWillTakeAWhile": MessageLookupByLibrary.simpleMessage(
-      "Please wait, this will take a while.",
-    ),
-    "posingWithThem": m66,
-    "preparingLogs": MessageLookupByLibrary.simpleMessage("Preparing logs..."),
-    "preserveMore": MessageLookupByLibrary.simpleMessage("Preserve more"),
-    "pressAndHoldToPlayVideo": MessageLookupByLibrary.simpleMessage(
-      "Press and hold to play video",
-    ),
-    "pressAndHoldToPlayVideoDetailed": MessageLookupByLibrary.simpleMessage(
-      "Press and hold on the image to  play video",
-    ),
-    "previous": MessageLookupByLibrary.simpleMessage("Previous"),
-    "privacy": MessageLookupByLibrary.simpleMessage("Privacy"),
-    "privacyPolicyTitle": MessageLookupByLibrary.simpleMessage(
-      "Privacy Policy",
-    ),
-    "privateBackups": MessageLookupByLibrary.simpleMessage("Private backups"),
-    "privateSharing": MessageLookupByLibrary.simpleMessage("Private sharing"),
-    "proceed": MessageLookupByLibrary.simpleMessage("Proceed"),
-    "processed": MessageLookupByLibrary.simpleMessage("Processed"),
-    "processing": MessageLookupByLibrary.simpleMessage("Processing"),
-    "processingImport": m67,
-    "processingVideos": MessageLookupByLibrary.simpleMessage(
-      "Processing videos",
-    ),
-    "publicLinkCreated": MessageLookupByLibrary.simpleMessage(
-      "Public link created",
-    ),
-    "publicLinkEnabled": MessageLookupByLibrary.simpleMessage(
-      "Public link enabled",
-    ),
-    "questionmark": MessageLookupByLibrary.simpleMessage("?"),
-    "queued": MessageLookupByLibrary.simpleMessage("Queued"),
-    "quickLinks": MessageLookupByLibrary.simpleMessage("Quick links"),
-    "radius": MessageLookupByLibrary.simpleMessage("Radius"),
-    "raiseTicket": MessageLookupByLibrary.simpleMessage("Raise ticket"),
-    "rateTheApp": MessageLookupByLibrary.simpleMessage("Rate the app"),
-    "rateUs": MessageLookupByLibrary.simpleMessage("Rate us"),
-    "rateUsOnStore": m68,
-    "reassignMe": MessageLookupByLibrary.simpleMessage("Reassign \"Me\""),
-    "reassignedToName": m69,
-    "reassigningLoading": MessageLookupByLibrary.simpleMessage(
-      "Reassigning...",
-    ),
-    "receiveRemindersOnBirthdays": MessageLookupByLibrary.simpleMessage(
-      "Receive reminders when it\'s someone\'s birthday. Tapping on the notification will take you to photos of the birthday person.",
-    ),
-    "recover": MessageLookupByLibrary.simpleMessage("Recover"),
-    "recoverAccount": MessageLookupByLibrary.simpleMessage("Recover account"),
-    "recoverButton": MessageLookupByLibrary.simpleMessage("Recover"),
-    "recoveryAccount": MessageLookupByLibrary.simpleMessage("Recover account"),
-    "recoveryInitiated": MessageLookupByLibrary.simpleMessage(
-      "Recovery initiated",
-    ),
-    "recoveryInitiatedDesc": m70,
-    "recoveryKey": MessageLookupByLibrary.simpleMessage("Recovery key"),
-    "recoveryKeyCopiedToClipboard": MessageLookupByLibrary.simpleMessage(
-      "Recovery key copied to clipboard",
-    ),
-    "recoveryKeyOnForgotPassword": MessageLookupByLibrary.simpleMessage(
-      "If you forget your password, the only way you can recover your data is with this key.",
-    ),
-    "recoveryKeySaveDescription": MessageLookupByLibrary.simpleMessage(
-      "We don\'t store this key, please save this 24 word key in a safe place.",
-    ),
-    "recoveryKeySuccessBody": MessageLookupByLibrary.simpleMessage(
-      "Great! Your recovery key is valid. Thank you for verifying.\n\nPlease remember to keep your recovery key safely backed up.",
-    ),
-    "recoveryKeyVerified": MessageLookupByLibrary.simpleMessage(
-      "Recovery key verified",
-    ),
-    "recoveryKeyVerifyReason": MessageLookupByLibrary.simpleMessage(
-      "Your recovery key is the only way to recover your photos if you forget your password. You can find your recovery key in Settings > Account.\n\nPlease enter your recovery key here to verify that you have saved it correctly.",
-    ),
-    "recoveryReady": m71,
-    "recoverySuccessful": MessageLookupByLibrary.simpleMessage(
-      "Recovery successful!",
-    ),
-    "recoveryWarning": MessageLookupByLibrary.simpleMessage(
-      "A trusted contact is trying to access your account",
-    ),
-    "recoveryWarningBody": m72,
-    "recreatePasswordBody": MessageLookupByLibrary.simpleMessage(
-      "The current device is not powerful enough to verify your password, but we can regenerate in a way that works with all devices.\n\nPlease login using your recovery key and regenerate your password (you can use the same one again if you wish).",
-    ),
-    "recreatePasswordTitle": MessageLookupByLibrary.simpleMessage(
-      "Recreate password",
-    ),
-    "reddit": MessageLookupByLibrary.simpleMessage("Reddit"),
-    "reenterPassword": MessageLookupByLibrary.simpleMessage(
-      "Re-enter password",
-    ),
-    "reenterPin": MessageLookupByLibrary.simpleMessage("Re-enter PIN"),
-    "referFriendsAnd2xYourPlan": MessageLookupByLibrary.simpleMessage(
-      "Refer friends and 2x your plan",
-    ),
-    "referralStep1": MessageLookupByLibrary.simpleMessage(
-      "1. Give this code to your friends",
-    ),
-    "referralStep2": MessageLookupByLibrary.simpleMessage(
-      "2. They sign up for a paid plan",
-    ),
-    "referralStep3": m73,
-    "referrals": MessageLookupByLibrary.simpleMessage("Referrals"),
-    "referralsAreCurrentlyPaused": MessageLookupByLibrary.simpleMessage(
-      "Referrals are currently paused",
-    ),
-    "rejectRecovery": MessageLookupByLibrary.simpleMessage("Reject recovery"),
-    "remindToEmptyDeviceTrash": MessageLookupByLibrary.simpleMessage(
-      "Also empty \"Recently Deleted\" from \"Settings\" -> \"Storage\" to claim the freed space",
-    ),
-    "remindToEmptyEnteTrash": MessageLookupByLibrary.simpleMessage(
-      "Also empty your \"Trash\" to claim the freed up space",
-    ),
-    "remoteImages": MessageLookupByLibrary.simpleMessage("Remote images"),
-    "remoteThumbnails": MessageLookupByLibrary.simpleMessage(
-      "Remote thumbnails",
-    ),
-    "remoteVideos": MessageLookupByLibrary.simpleMessage("Remote videos"),
-    "remove": MessageLookupByLibrary.simpleMessage("Remove"),
-    "removeDuplicates": MessageLookupByLibrary.simpleMessage(
-      "Remove duplicates",
-    ),
-    "removeDuplicatesDesc": MessageLookupByLibrary.simpleMessage(
-      "Review and remove files that are exact duplicates.",
-    ),
-    "removeFromAlbum": MessageLookupByLibrary.simpleMessage(
-      "Remove from album",
-    ),
-    "removeFromAlbumTitle": MessageLookupByLibrary.simpleMessage(
-      "Remove from album?",
-    ),
-    "removeFromFavorite": MessageLookupByLibrary.simpleMessage(
-      "Remove from favorites",
-    ),
-    "removeInvite": MessageLookupByLibrary.simpleMessage("Remove invite"),
-    "removeLink": MessageLookupByLibrary.simpleMessage("Remove link"),
-    "removeParticipant": MessageLookupByLibrary.simpleMessage(
-      "Remove participant",
-    ),
-    "removeParticipantBody": m74,
-    "removePersonLabel": MessageLookupByLibrary.simpleMessage(
-      "Remove person label",
-    ),
-    "removePublicLink": MessageLookupByLibrary.simpleMessage(
-      "Remove public link",
-    ),
-    "removePublicLinks": MessageLookupByLibrary.simpleMessage(
-      "Remove public links",
-    ),
-    "removeShareItemsWarning": MessageLookupByLibrary.simpleMessage(
-      "Some of the items you are removing were added by other people, and you will lose access to them",
-    ),
-    "removeWithQuestionMark": MessageLookupByLibrary.simpleMessage("Remove?"),
-    "removeYourselfAsTrustedContact": MessageLookupByLibrary.simpleMessage(
-      "Remove yourself as trusted contact",
-    ),
-    "removingFromFavorites": MessageLookupByLibrary.simpleMessage(
-      "Removing from favorites...",
-    ),
-    "rename": MessageLookupByLibrary.simpleMessage("Rename"),
-    "renameAlbum": MessageLookupByLibrary.simpleMessage("Rename album"),
-    "renameFile": MessageLookupByLibrary.simpleMessage("Rename file"),
-    "renewSubscription": MessageLookupByLibrary.simpleMessage(
-      "Renew subscription",
-    ),
-    "renewsOn": m75,
-    "reportABug": MessageLookupByLibrary.simpleMessage("Report a bug"),
-    "reportBug": MessageLookupByLibrary.simpleMessage("Report bug"),
-    "resendEmail": MessageLookupByLibrary.simpleMessage("Resend email"),
-    "reset": MessageLookupByLibrary.simpleMessage("Reset"),
-    "resetIgnoredFiles": MessageLookupByLibrary.simpleMessage(
-      "Reset ignored files",
-    ),
-    "resetPasswordTitle": MessageLookupByLibrary.simpleMessage(
-      "Reset password",
-    ),
-    "resetPerson": MessageLookupByLibrary.simpleMessage("Remove"),
-    "resetToDefault": MessageLookupByLibrary.simpleMessage("Reset to default"),
-    "restore": MessageLookupByLibrary.simpleMessage("Restore"),
-    "restoreToAlbum": MessageLookupByLibrary.simpleMessage("Restore to album"),
-    "restoringFiles": MessageLookupByLibrary.simpleMessage(
-      "Restoring files...",
-    ),
-    "resumableUploads": MessageLookupByLibrary.simpleMessage(
-      "Resumable uploads",
-    ),
-    "retry": MessageLookupByLibrary.simpleMessage("Retry"),
-    "review": MessageLookupByLibrary.simpleMessage("Review"),
-    "reviewDeduplicateItems": MessageLookupByLibrary.simpleMessage(
-      "Please review and delete the items you believe are duplicates.",
-    ),
-    "reviewSuggestions": MessageLookupByLibrary.simpleMessage(
-      "Review suggestions",
-    ),
-    "right": MessageLookupByLibrary.simpleMessage("Right"),
-    "roadtripWithThem": m76,
-    "rotate": MessageLookupByLibrary.simpleMessage("Rotate"),
-    "rotateLeft": MessageLookupByLibrary.simpleMessage("Rotate left"),
-    "rotateRight": MessageLookupByLibrary.simpleMessage("Rotate right"),
-    "safelyStored": MessageLookupByLibrary.simpleMessage("Safely stored"),
-    "same": MessageLookupByLibrary.simpleMessage("Same"),
-    "sameperson": MessageLookupByLibrary.simpleMessage("Same person?"),
-    "save": MessageLookupByLibrary.simpleMessage("Save"),
-    "saveAsAnotherPerson": MessageLookupByLibrary.simpleMessage(
-      "Save as another person",
-    ),
-    "saveChangesBeforeLeavingQuestion": MessageLookupByLibrary.simpleMessage(
-      "Save changes before leaving?",
-    ),
-    "saveCollage": MessageLookupByLibrary.simpleMessage("Save collage"),
-    "saveCopy": MessageLookupByLibrary.simpleMessage("Save copy"),
-    "saveKey": MessageLookupByLibrary.simpleMessage("Save key"),
-    "savePerson": MessageLookupByLibrary.simpleMessage("Save person"),
-    "saveYourRecoveryKeyIfYouHaventAlready":
-        MessageLookupByLibrary.simpleMessage(
-          "Save your recovery key if you haven\'t already",
-        ),
-    "saving": MessageLookupByLibrary.simpleMessage("Saving..."),
-    "savingEdits": MessageLookupByLibrary.simpleMessage("Saving edits..."),
-    "scanCode": MessageLookupByLibrary.simpleMessage("Scan code"),
-    "scanThisBarcodeWithnyourAuthenticatorApp":
-        MessageLookupByLibrary.simpleMessage(
-          "Scan this barcode with\nyour authenticator app",
-        ),
-    "search": MessageLookupByLibrary.simpleMessage("Search"),
-    "searchAlbumsEmptySection": MessageLookupByLibrary.simpleMessage("Albums"),
-    "searchByAlbumNameHint": MessageLookupByLibrary.simpleMessage("Album name"),
-    "searchByExamples": MessageLookupByLibrary.simpleMessage(
-      "• Album names (e.g. \"Camera\")\n• Types of files (e.g. \"Videos\", \".gif\")\n• Years and months (e.g. \"2022\", \"January\")\n• Holidays (e.g. \"Christmas\")\n• Photo descriptions (e.g. “#fun”)",
-    ),
-    "searchCaptionEmptySection": MessageLookupByLibrary.simpleMessage(
-      "Add descriptions like \"#trip\" in photo info to quickly find them here",
-    ),
-    "searchDatesEmptySection": MessageLookupByLibrary.simpleMessage(
-      "Search by a date, month or year",
-    ),
-    "searchDiscoverEmptySection": MessageLookupByLibrary.simpleMessage(
-      "Images will be shown here once processing and syncing is complete",
-    ),
-    "searchFaceEmptySection": MessageLookupByLibrary.simpleMessage(
-      "People will be shown here once indexing is done",
-    ),
-    "searchFileTypesAndNamesEmptySection": MessageLookupByLibrary.simpleMessage(
-      "File types and names",
-    ),
-    "searchHint1": MessageLookupByLibrary.simpleMessage(
-      "Fast, on-device search",
-    ),
-    "searchHint2": MessageLookupByLibrary.simpleMessage(
-      "Photo dates, descriptions",
-    ),
-    "searchHint3": MessageLookupByLibrary.simpleMessage(
-      "Albums, file names, and types",
-    ),
-    "searchHint4": MessageLookupByLibrary.simpleMessage("Location"),
-    "searchHint5": MessageLookupByLibrary.simpleMessage(
-      "Coming soon: Faces & magic search ✨",
-    ),
-    "searchLocationEmptySection": MessageLookupByLibrary.simpleMessage(
-      "Group photos that are taken within some radius of a photo",
-    ),
-    "searchPeopleEmptySection": MessageLookupByLibrary.simpleMessage(
-      "Invite people, and you\'ll see all photos shared by them here",
-    ),
-    "searchPersonsEmptySection": MessageLookupByLibrary.simpleMessage(
-      "People will be shown here once processing and syncing is complete",
-    ),
-    "searchResultCount": m77,
-    "searchSectionsLengthMismatch": m78,
-    "security": MessageLookupByLibrary.simpleMessage("Security"),
-    "seePublicAlbumLinksInApp": MessageLookupByLibrary.simpleMessage(
-      "See public album links in app",
-    ),
-    "selectALocation": MessageLookupByLibrary.simpleMessage(
-      "Select a location",
-    ),
-    "selectALocationFirst": MessageLookupByLibrary.simpleMessage(
-      "Select a location first",
-    ),
-    "selectAlbum": MessageLookupByLibrary.simpleMessage("Select album"),
-    "selectAll": MessageLookupByLibrary.simpleMessage("Select all"),
-    "selectAllShort": MessageLookupByLibrary.simpleMessage("All"),
-    "selectCoverPhoto": MessageLookupByLibrary.simpleMessage(
-      "Select cover photo",
-    ),
-    "selectDate": MessageLookupByLibrary.simpleMessage("Select date"),
-    "selectFoldersForBackup": MessageLookupByLibrary.simpleMessage(
-      "Select folders for backup",
-    ),
-    "selectItemsToAdd": MessageLookupByLibrary.simpleMessage(
-      "Select items to add",
-    ),
-    "selectLanguage": MessageLookupByLibrary.simpleMessage("Select Language"),
-    "selectMailApp": MessageLookupByLibrary.simpleMessage("Select mail app"),
-    "selectMorePhotos": MessageLookupByLibrary.simpleMessage(
-      "Select more photos",
-    ),
-    "selectOneDateAndTime": MessageLookupByLibrary.simpleMessage(
-      "Select one date and time",
-    ),
-    "selectOneDateAndTimeForAll": MessageLookupByLibrary.simpleMessage(
-      "Select one date and time for all",
-    ),
-    "selectPersonToLink": MessageLookupByLibrary.simpleMessage(
-      "Select person to link",
-    ),
-    "selectReason": MessageLookupByLibrary.simpleMessage("Select reason"),
-    "selectStartOfRange": MessageLookupByLibrary.simpleMessage(
-      "Select start of range",
-    ),
-    "selectTime": MessageLookupByLibrary.simpleMessage("Select time"),
-    "selectYourFace": MessageLookupByLibrary.simpleMessage("Select your face"),
-    "selectYourPlan": MessageLookupByLibrary.simpleMessage("Select your plan"),
-    "selectedAlbums": m79,
-    "selectedFilesAreNotOnEnte": MessageLookupByLibrary.simpleMessage(
-      "Selected files are not on Ente",
-    ),
-    "selectedFoldersWillBeEncryptedAndBackedUp":
-        MessageLookupByLibrary.simpleMessage(
-          "Selected folders will be encrypted and backed up",
-        ),
-    "selectedItemsWillBeDeletedFromAllAlbumsAndMoved":
-        MessageLookupByLibrary.simpleMessage(
-          "Selected items will be deleted from all albums and moved to trash.",
-        ),
-    "selectedItemsWillBeRemovedFromThisPerson":
-        MessageLookupByLibrary.simpleMessage(
-          "Selected items will be removed from this person, but not deleted from your library.",
-        ),
-    "selectedPhotos": m80,
-    "selectedPhotosWithYours": m81,
-    "selfiesWithThem": m82,
-    "send": MessageLookupByLibrary.simpleMessage("Send"),
-    "sendEmail": MessageLookupByLibrary.simpleMessage("Send email"),
-    "sendInvite": MessageLookupByLibrary.simpleMessage("Send invite"),
-    "sendLink": MessageLookupByLibrary.simpleMessage("Send link"),
-    "serverEndpoint": MessageLookupByLibrary.simpleMessage("Server endpoint"),
-    "sessionExpired": MessageLookupByLibrary.simpleMessage("Session expired"),
-    "sessionIdMismatch": MessageLookupByLibrary.simpleMessage(
-      "Session ID mismatch",
-    ),
-    "setAPassword": MessageLookupByLibrary.simpleMessage("Set a password"),
-    "setAs": MessageLookupByLibrary.simpleMessage("Set as"),
-    "setCover": MessageLookupByLibrary.simpleMessage("Set cover"),
-    "setLabel": MessageLookupByLibrary.simpleMessage("Set"),
-    "setNewPassword": MessageLookupByLibrary.simpleMessage("Set new password"),
-    "setNewPin": MessageLookupByLibrary.simpleMessage("Set new PIN"),
-    "setPasswordTitle": MessageLookupByLibrary.simpleMessage("Set password"),
-    "setRadius": MessageLookupByLibrary.simpleMessage("Set radius"),
-    "setupComplete": MessageLookupByLibrary.simpleMessage("Setup complete"),
-    "share": MessageLookupByLibrary.simpleMessage("Share"),
-    "shareALink": MessageLookupByLibrary.simpleMessage("Share a link"),
-    "shareAlbumHint": MessageLookupByLibrary.simpleMessage(
-      "Open an album and tap the share button on the top right to share.",
-    ),
-    "shareAnAlbumNow": MessageLookupByLibrary.simpleMessage(
-      "Share an album now",
-    ),
-    "shareLink": MessageLookupByLibrary.simpleMessage("Share link"),
-    "shareMyVerificationID": m83,
-    "shareOnlyWithThePeopleYouWant": MessageLookupByLibrary.simpleMessage(
-      "Share only with the people you want",
-    ),
-    "shareTextConfirmOthersVerificationID": m84,
-    "shareTextRecommendUsingEnte": MessageLookupByLibrary.simpleMessage(
-      "Download Ente so we can easily share original quality photos and videos\n\nhttps://ente.io",
-    ),
-    "shareTextReferralCode": m85,
-    "shareWithNonenteUsers": MessageLookupByLibrary.simpleMessage(
-      "Share with non-Ente users",
-    ),
-    "shareWithPeopleSectionTitle": m86,
-    "shareYourFirstAlbum": MessageLookupByLibrary.simpleMessage(
-      "Share your first album",
-    ),
-    "sharedAlbumSectionDescription": MessageLookupByLibrary.simpleMessage(
-      "Create shared and collaborative albums with other Ente users, including users on free plans.",
-    ),
-    "sharedByMe": MessageLookupByLibrary.simpleMessage("Shared by me"),
-    "sharedByYou": MessageLookupByLibrary.simpleMessage("Shared by you"),
-    "sharedPhotoNotifications": MessageLookupByLibrary.simpleMessage(
-      "New shared photos",
-    ),
-    "sharedPhotoNotificationsExplanation": MessageLookupByLibrary.simpleMessage(
-      "Receive notifications when someone adds a photo to a shared album that you\'re a part of",
-    ),
-    "sharedWith": m87,
-    "sharedWithMe": MessageLookupByLibrary.simpleMessage("Shared with me"),
-    "sharedWithYou": MessageLookupByLibrary.simpleMessage("Shared with you"),
-    "sharing": MessageLookupByLibrary.simpleMessage("Sharing..."),
-    "shiftDatesAndTime": MessageLookupByLibrary.simpleMessage(
-      "Shift dates and time",
-    ),
-    "shouldRemoveFilesSmartAlbumsDesc": MessageLookupByLibrary.simpleMessage(
-      "Should the files related to the person that were previously selected in smart albums be removed?",
-    ),
-    "showLessFaces": MessageLookupByLibrary.simpleMessage("Show less faces"),
-    "showMemories": MessageLookupByLibrary.simpleMessage("Show memories"),
-    "showMoreFaces": MessageLookupByLibrary.simpleMessage("Show more faces"),
-    "showPerson": MessageLookupByLibrary.simpleMessage("Show person"),
-    "signOutFromOtherDevices": MessageLookupByLibrary.simpleMessage(
-      "Sign out from other devices",
-    ),
-    "signOutOtherBody": MessageLookupByLibrary.simpleMessage(
-      "If you think someone might know your password, you can force all other devices using your account to sign out.",
-    ),
-    "signOutOtherDevices": MessageLookupByLibrary.simpleMessage(
-      "Sign out other devices",
-    ),
-    "signUpTerms": MessageLookupByLibrary.simpleMessage(
-      "I agree to the <u-terms>terms of service</u-terms> and <u-policy>privacy policy</u-policy>",
-    ),
-    "singleFileDeleteFromDevice": m88,
-    "singleFileDeleteHighlight": MessageLookupByLibrary.simpleMessage(
-      "It will be deleted from all albums.",
-    ),
-    "singleFileInBothLocalAndRemote": m89,
-    "singleFileInRemoteOnly": m90,
-    "skip": MessageLookupByLibrary.simpleMessage("Skip"),
-    "smartMemories": MessageLookupByLibrary.simpleMessage("Smart memories"),
-    "social": MessageLookupByLibrary.simpleMessage("Social"),
-    "someItemsAreInBothEnteAndYourDevice": MessageLookupByLibrary.simpleMessage(
-      "Some items are in both Ente and your device.",
-    ),
-    "someOfTheFilesYouAreTryingToDeleteAre": MessageLookupByLibrary.simpleMessage(
-      "Some of the files you are trying to delete are only available on your device and cannot be recovered if deleted",
-    ),
-    "someoneSharingAlbumsWithYouShouldSeeTheSameId":
-        MessageLookupByLibrary.simpleMessage(
-          "Someone sharing albums with you should see the same ID on their device.",
-        ),
-    "somethingWentWrong": MessageLookupByLibrary.simpleMessage(
-      "Something went wrong",
-    ),
-    "somethingWentWrongPleaseTryAgain": MessageLookupByLibrary.simpleMessage(
-      "Something went wrong, please try again",
-    ),
-    "sorry": MessageLookupByLibrary.simpleMessage("Sorry"),
-    "sorryBackupFailedDesc": MessageLookupByLibrary.simpleMessage(
-      "Sorry, we could not backup this file right now, we will retry later.",
-    ),
-    "sorryCouldNotAddToFavorites": MessageLookupByLibrary.simpleMessage(
-      "Sorry, could not add to favorites!",
-    ),
-    "sorryCouldNotRemoveFromFavorites": MessageLookupByLibrary.simpleMessage(
-      "Sorry, could not remove from favorites!",
-    ),
-    "sorryTheCodeYouveEnteredIsIncorrect": MessageLookupByLibrary.simpleMessage(
-      "Sorry, the code you\'ve entered is incorrect",
-    ),
-    "sorryWeCouldNotGenerateSecureKeysOnThisDevicennplease":
-        MessageLookupByLibrary.simpleMessage(
-          "Sorry, we could not generate secure keys on this device.\n\nplease sign up from a different device.",
-        ),
-    "sorryWeHadToPauseYourBackups": MessageLookupByLibrary.simpleMessage(
-      "Sorry, we had to pause your backups",
-    ),
-    "sort": MessageLookupByLibrary.simpleMessage("Sort"),
-    "sortAlbumsBy": MessageLookupByLibrary.simpleMessage("Sort by"),
-    "sortNewestFirst": MessageLookupByLibrary.simpleMessage("Newest first"),
-    "sortOldestFirst": MessageLookupByLibrary.simpleMessage("Oldest first"),
-    "sparkleSuccess": MessageLookupByLibrary.simpleMessage("✨ Success"),
-    "sportsWithThem": m91,
-    "spotlightOnThem": m92,
-    "spotlightOnYourself": MessageLookupByLibrary.simpleMessage(
-      "Spotlight on yourself",
-    ),
-    "startAccountRecoveryTitle": MessageLookupByLibrary.simpleMessage(
-      "Start recovery",
-    ),
-    "startBackup": MessageLookupByLibrary.simpleMessage("Start backup"),
-    "status": MessageLookupByLibrary.simpleMessage("Status"),
-    "stopCastingBody": MessageLookupByLibrary.simpleMessage(
-      "Do you want to stop casting?",
-    ),
-    "stopCastingTitle": MessageLookupByLibrary.simpleMessage("Stop casting"),
-    "storage": MessageLookupByLibrary.simpleMessage("Storage"),
-    "storageBreakupFamily": MessageLookupByLibrary.simpleMessage("Family"),
-    "storageBreakupYou": MessageLookupByLibrary.simpleMessage("You"),
-    "storageInGB": m93,
-    "storageLimitExceeded": MessageLookupByLibrary.simpleMessage(
-      "Storage limit exceeded",
-    ),
-    "storageUsageInfo": m94,
-    "streamDetails": MessageLookupByLibrary.simpleMessage("Stream details"),
-    "strongStrength": MessageLookupByLibrary.simpleMessage("Strong"),
-    "subAlreadyLinkedErrMessage": m95,
-    "subWillBeCancelledOn": m96,
-    "subscribe": MessageLookupByLibrary.simpleMessage("Subscribe"),
-    "subscribeToEnableSharing": MessageLookupByLibrary.simpleMessage(
-      "You need an active paid subscription to enable sharing.",
-    ),
-    "subscription": MessageLookupByLibrary.simpleMessage("Subscription"),
-    "success": MessageLookupByLibrary.simpleMessage("Success"),
-    "successfullyArchived": MessageLookupByLibrary.simpleMessage(
-      "Successfully archived",
-    ),
-    "successfullyHid": MessageLookupByLibrary.simpleMessage("Successfully hid"),
-    "successfullyUnarchived": MessageLookupByLibrary.simpleMessage(
-      "Successfully unarchived",
-    ),
-    "successfullyUnhid": MessageLookupByLibrary.simpleMessage(
-      "Successfully unhid",
-    ),
-    "suggestFeatures": MessageLookupByLibrary.simpleMessage("Suggest features"),
-    "sunrise": MessageLookupByLibrary.simpleMessage("On the horizon"),
-    "support": MessageLookupByLibrary.simpleMessage("Support"),
-    "syncProgress": m97,
-    "syncStopped": MessageLookupByLibrary.simpleMessage("Sync stopped"),
-    "syncing": MessageLookupByLibrary.simpleMessage("Syncing..."),
-    "systemTheme": MessageLookupByLibrary.simpleMessage("System"),
-    "tapToCopy": MessageLookupByLibrary.simpleMessage("tap to copy"),
-    "tapToEnterCode": MessageLookupByLibrary.simpleMessage("Tap to enter code"),
-    "tapToUnlock": MessageLookupByLibrary.simpleMessage("Tap to unlock"),
-    "tapToUpload": MessageLookupByLibrary.simpleMessage("Tap to upload"),
-    "tapToUploadIsIgnoredDue": m98,
-    "tempErrorContactSupportIfPersists": MessageLookupByLibrary.simpleMessage(
-      "It looks like something went wrong. Please retry after some time. If the error persists, please contact our support team.",
-    ),
-    "terminate": MessageLookupByLibrary.simpleMessage("Terminate"),
-    "terminateSession": MessageLookupByLibrary.simpleMessage(
-      "Terminate session?",
-    ),
-    "terms": MessageLookupByLibrary.simpleMessage("Terms"),
-    "termsOfServicesTitle": MessageLookupByLibrary.simpleMessage("Terms"),
-    "thankYou": MessageLookupByLibrary.simpleMessage("Thank you"),
-    "thankYouForSubscribing": MessageLookupByLibrary.simpleMessage(
-      "Thank you for subscribing!",
-    ),
-    "theDownloadCouldNotBeCompleted": MessageLookupByLibrary.simpleMessage(
-      "The download could not be completed",
-    ),
-    "theLinkYouAreTryingToAccessHasExpired":
-        MessageLookupByLibrary.simpleMessage(
-          "The link you are trying to access has expired.",
-        ),
-    "thePersonGroupsWillNotBeDisplayed": MessageLookupByLibrary.simpleMessage(
-      "The person groups will not be displayed in the people section anymore. Photos will remain untouched.",
-    ),
-    "thePersonWillNotBeDisplayed": MessageLookupByLibrary.simpleMessage(
-      "The person will not be displayed in the people section anymore. Photos will remain untouched.",
-    ),
-    "theRecoveryKeyYouEnteredIsIncorrect": MessageLookupByLibrary.simpleMessage(
-      "The recovery key you entered is incorrect",
-    ),
-    "theme": MessageLookupByLibrary.simpleMessage("Theme"),
-    "theseItemsWillBeDeletedFromYourDevice":
-        MessageLookupByLibrary.simpleMessage(
-          "These items will be deleted from your device.",
-        ),
-    "theyAlsoGetXGb": m99,
-    "theyWillBeDeletedFromAllAlbums": MessageLookupByLibrary.simpleMessage(
-      "They will be deleted from all albums.",
-    ),
-    "thisActionCannotBeUndone": MessageLookupByLibrary.simpleMessage(
-      "This action cannot be undone",
-    ),
-    "thisAlbumAlreadyHDACollaborativeLink":
-        MessageLookupByLibrary.simpleMessage(
-          "This album already has a collaborative link",
-        ),
-    "thisCanBeUsedToRecoverYourAccountIfYou": MessageLookupByLibrary.simpleMessage(
-      "This can be used to recover your account if you lose your second factor",
-    ),
-    "thisDevice": MessageLookupByLibrary.simpleMessage("This device"),
-    "thisEmailIsAlreadyInUse": MessageLookupByLibrary.simpleMessage(
-      "This email is already in use",
-    ),
-    "thisImageHasNoExifData": MessageLookupByLibrary.simpleMessage(
-      "This image has no exif data",
-    ),
-    "thisIsMeExclamation": MessageLookupByLibrary.simpleMessage("This is me!"),
-    "thisIsPersonVerificationId": m100,
-    "thisIsYourVerificationId": MessageLookupByLibrary.simpleMessage(
-      "This is your Verification ID",
-    ),
-    "thisWeekThroughTheYears": MessageLookupByLibrary.simpleMessage(
-      "This week through the years",
-    ),
-    "thisWeekXYearsAgo": m101,
-    "thisWillLogYouOutOfTheFollowingDevice":
-        MessageLookupByLibrary.simpleMessage(
-          "This will log you out of the following device:",
-        ),
-    "thisWillLogYouOutOfThisDevice": MessageLookupByLibrary.simpleMessage(
-      "This will log you out of this device!",
-    ),
-    "thisWillMakeTheDateAndTimeOfAllSelected":
-        MessageLookupByLibrary.simpleMessage(
-          "This will make the date and time of all selected photos the same.",
-        ),
-    "thisWillRemovePublicLinksOfAllSelectedQuickLinks":
-        MessageLookupByLibrary.simpleMessage(
-          "This will remove public links of all selected quick links.",
-        ),
-    "throughTheYears": m102,
-    "toEnableAppLockPleaseSetupDevicePasscodeOrScreen":
-        MessageLookupByLibrary.simpleMessage(
-          "To enable app lock, please setup device passcode or screen lock in your system settings.",
-        ),
-    "toHideAPhotoOrVideo": MessageLookupByLibrary.simpleMessage(
-      "To hide a photo or video",
-    ),
-    "toResetVerifyEmail": MessageLookupByLibrary.simpleMessage(
-      "To reset your password, please verify your email first.",
-    ),
-    "todaysLogs": MessageLookupByLibrary.simpleMessage("Today\'s logs"),
-    "tooManyIncorrectAttempts": MessageLookupByLibrary.simpleMessage(
-      "Too many incorrect attempts",
-    ),
-    "total": MessageLookupByLibrary.simpleMessage("total"),
-    "totalSize": MessageLookupByLibrary.simpleMessage("Total size"),
-    "trash": MessageLookupByLibrary.simpleMessage("Trash"),
-    "trashDaysLeft": m103,
-    "trim": MessageLookupByLibrary.simpleMessage("Trim"),
-    "tripInYear": m104,
-    "tripToLocation": m105,
-    "trustedContacts": MessageLookupByLibrary.simpleMessage("Trusted contacts"),
-    "trustedInviteBody": m106,
-    "tryAgain": MessageLookupByLibrary.simpleMessage("Try again"),
-    "turnOnBackupForAutoUpload": MessageLookupByLibrary.simpleMessage(
-      "Turn on backup to automatically upload files added to this device folder to Ente.",
-    ),
-    "twitter": MessageLookupByLibrary.simpleMessage("Twitter"),
-    "twoMonthsFreeOnYearlyPlans": MessageLookupByLibrary.simpleMessage(
-      "2 months free on yearly plans",
-    ),
-    "twofactor": MessageLookupByLibrary.simpleMessage("Two-factor"),
-    "twofactorAuthenticationHasBeenDisabled":
-        MessageLookupByLibrary.simpleMessage(
-          "Two-factor authentication has been disabled",
-        ),
-    "twofactorAuthenticationPageTitle": MessageLookupByLibrary.simpleMessage(
-      "Two-factor authentication",
-    ),
-    "twofactorAuthenticationSuccessfullyReset":
-        MessageLookupByLibrary.simpleMessage(
-          "Two-factor authentication successfully reset",
-        ),
-    "twofactorSetup": MessageLookupByLibrary.simpleMessage("Two-factor setup"),
-    "typeOfGallerGallerytypeIsNotSupportedForRename": m107,
-    "unarchive": MessageLookupByLibrary.simpleMessage("Unarchive"),
-    "unarchiveAlbum": MessageLookupByLibrary.simpleMessage("Unarchive album"),
-    "unarchiving": MessageLookupByLibrary.simpleMessage("Unarchiving..."),
-    "unavailableReferralCode": MessageLookupByLibrary.simpleMessage(
-      "Sorry, this code is unavailable.",
-    ),
-    "uncategorized": MessageLookupByLibrary.simpleMessage("Uncategorized"),
-    "unhide": MessageLookupByLibrary.simpleMessage("Unhide"),
-    "unhideToAlbum": MessageLookupByLibrary.simpleMessage("Unhide to album"),
-    "unhiding": MessageLookupByLibrary.simpleMessage("Unhiding..."),
-    "unhidingFilesToAlbum": MessageLookupByLibrary.simpleMessage(
-      "Unhiding files to album",
-    ),
-    "unlock": MessageLookupByLibrary.simpleMessage("Unlock"),
-    "unpinAlbum": MessageLookupByLibrary.simpleMessage("Unpin album"),
-    "unselectAll": MessageLookupByLibrary.simpleMessage("Unselect all"),
-    "update": MessageLookupByLibrary.simpleMessage("Update"),
-    "updateAvailable": MessageLookupByLibrary.simpleMessage("Update available"),
-    "updatingFolderSelection": MessageLookupByLibrary.simpleMessage(
-      "Updating folder selection...",
-    ),
-    "upgrade": MessageLookupByLibrary.simpleMessage("Upgrade"),
-    "uploadIsIgnoredDueToIgnorereason": m108,
-    "uploadingFilesToAlbum": MessageLookupByLibrary.simpleMessage(
-      "Uploading files to album...",
-    ),
-    "uploadingMultipleMemories": m109,
-    "uploadingSingleMemory": MessageLookupByLibrary.simpleMessage(
-      "Preserving 1 memory...",
-    ),
-    "upto50OffUntil4thDec": MessageLookupByLibrary.simpleMessage(
-      "Upto 50% off, until 4th Dec.",
-    ),
-    "usableReferralStorageInfo": MessageLookupByLibrary.simpleMessage(
-      "Usable storage is limited by your current plan. Excess claimed storage will automatically become usable when you upgrade your plan.",
-    ),
-    "useAsCover": MessageLookupByLibrary.simpleMessage("Use as cover"),
-    "useDifferentPlayerInfo": MessageLookupByLibrary.simpleMessage(
-      "Having trouble playing this video? Long press here to try a different player.",
-    ),
-    "usePublicLinksForPeopleNotOnEnte": MessageLookupByLibrary.simpleMessage(
-      "Use public links for people not on Ente",
-    ),
-    "useRecoveryKey": MessageLookupByLibrary.simpleMessage("Use recovery key"),
-    "useSelectedPhoto": MessageLookupByLibrary.simpleMessage(
-      "Use selected photo",
-    ),
-    "usedSpace": MessageLookupByLibrary.simpleMessage("Used space"),
-    "validTill": m110,
-    "verificationFailedPleaseTryAgain": MessageLookupByLibrary.simpleMessage(
-      "Verification failed, please try again",
-    ),
-    "verificationId": MessageLookupByLibrary.simpleMessage("Verification ID"),
-    "verify": MessageLookupByLibrary.simpleMessage("Verify"),
-    "verifyEmail": MessageLookupByLibrary.simpleMessage("Verify email"),
-    "verifyEmailID": m111,
-    "verifyIDLabel": MessageLookupByLibrary.simpleMessage("Verify"),
-    "verifyPasskey": MessageLookupByLibrary.simpleMessage("Verify passkey"),
-    "verifyPassword": MessageLookupByLibrary.simpleMessage("Verify password"),
-    "verifying": MessageLookupByLibrary.simpleMessage("Verifying..."),
-    "verifyingRecoveryKey": MessageLookupByLibrary.simpleMessage(
-      "Verifying recovery key...",
-    ),
-    "videoInfo": MessageLookupByLibrary.simpleMessage("Video Info"),
-    "videoSmallCase": MessageLookupByLibrary.simpleMessage("video"),
-    "videoStreaming": MessageLookupByLibrary.simpleMessage("Streamable videos"),
-    "videos": MessageLookupByLibrary.simpleMessage("Videos"),
-    "viewActiveSessions": MessageLookupByLibrary.simpleMessage(
-      "View active sessions",
-    ),
-    "viewAddOnButton": MessageLookupByLibrary.simpleMessage("View add-ons"),
-    "viewAll": MessageLookupByLibrary.simpleMessage("View all"),
-    "viewAllExifData": MessageLookupByLibrary.simpleMessage(
-      "View all EXIF data",
-    ),
-    "viewLargeFiles": MessageLookupByLibrary.simpleMessage("Large files"),
-    "viewLargeFilesDesc": MessageLookupByLibrary.simpleMessage(
-      "View files that are consuming the most amount of storage.",
-    ),
-    "viewLogs": MessageLookupByLibrary.simpleMessage("View logs"),
-    "viewPersonToUnlink": m112,
-    "viewRecoveryKey": MessageLookupByLibrary.simpleMessage(
-      "View recovery key",
-    ),
-    "viewer": MessageLookupByLibrary.simpleMessage("Viewer"),
-    "viewersSuccessfullyAdded": m113,
-    "visitWebToManage": MessageLookupByLibrary.simpleMessage(
-      "Please visit web.ente.io to manage your subscription",
-    ),
-    "waitingForVerification": MessageLookupByLibrary.simpleMessage(
-      "Waiting for verification...",
-    ),
-    "waitingForWifi": MessageLookupByLibrary.simpleMessage(
-      "Waiting for WiFi...",
-    ),
-    "warning": MessageLookupByLibrary.simpleMessage("Warning"),
-    "weAreOpenSource": MessageLookupByLibrary.simpleMessage(
-      "We are open source!",
-    ),
-    "weDontSupportEditingPhotosAndAlbumsThatYouDont":
-        MessageLookupByLibrary.simpleMessage(
-          "We don\'t support editing photos and albums that you don\'t own yet",
-        ),
-    "weHaveSendEmailTo": m114,
-    "weakStrength": MessageLookupByLibrary.simpleMessage("Weak"),
-    "welcomeBack": MessageLookupByLibrary.simpleMessage("Welcome back!"),
-    "whatsNew": MessageLookupByLibrary.simpleMessage("What\'s new"),
-    "whyAddTrustContact": MessageLookupByLibrary.simpleMessage(
-      "Trusted contact can help in recovering your data.",
-    ),
-    "widgets": MessageLookupByLibrary.simpleMessage("Widgets"),
-    "wishThemAHappyBirthday": m115,
-    "yearShort": MessageLookupByLibrary.simpleMessage("yr"),
-    "yearly": MessageLookupByLibrary.simpleMessage("Yearly"),
-    "yearsAgo": m116,
-    "yes": MessageLookupByLibrary.simpleMessage("Yes"),
-    "yesCancel": MessageLookupByLibrary.simpleMessage("Yes, cancel"),
-    "yesConvertToViewer": MessageLookupByLibrary.simpleMessage(
-      "Yes, convert to viewer",
-    ),
-    "yesDelete": MessageLookupByLibrary.simpleMessage("Yes, delete"),
-    "yesDiscardChanges": MessageLookupByLibrary.simpleMessage(
-      "Yes, discard changes",
-    ),
-    "yesIgnore": MessageLookupByLibrary.simpleMessage("Yes, ignore"),
-    "yesLogout": MessageLookupByLibrary.simpleMessage("Yes, logout"),
-    "yesRemove": MessageLookupByLibrary.simpleMessage("Yes, remove"),
-    "yesRenew": MessageLookupByLibrary.simpleMessage("Yes, Renew"),
-    "yesResetPerson": MessageLookupByLibrary.simpleMessage("Yes, reset person"),
-    "you": MessageLookupByLibrary.simpleMessage("You"),
-    "youAndThem": m117,
-    "youAreOnAFamilyPlan": MessageLookupByLibrary.simpleMessage(
-      "You are on a family plan!",
-    ),
-    "youAreOnTheLatestVersion": MessageLookupByLibrary.simpleMessage(
-      "You are on the latest version",
-    ),
-    "youCanAtMaxDoubleYourStorage": MessageLookupByLibrary.simpleMessage(
-      "* You can at max double your storage",
-    ),
-    "youCanManageYourLinksInTheShareTab": MessageLookupByLibrary.simpleMessage(
-      "You can manage your links in the share tab.",
-    ),
-    "youCanTrySearchingForADifferentQuery":
-        MessageLookupByLibrary.simpleMessage(
-          "You can try searching for a different query.",
-        ),
-    "youCannotDowngradeToThisPlan": MessageLookupByLibrary.simpleMessage(
-      "You cannot downgrade to this plan",
-    ),
-    "youCannotShareWithYourself": MessageLookupByLibrary.simpleMessage(
-      "You cannot share with yourself",
-    ),
-    "youDontHaveAnyArchivedItems": MessageLookupByLibrary.simpleMessage(
-      "You don\'t have any archived items.",
-    ),
-    "youHaveSuccessfullyFreedUp": m118,
-    "yourAccountHasBeenDeleted": MessageLookupByLibrary.simpleMessage(
-      "Your account has been deleted",
-    ),
-    "yourMap": MessageLookupByLibrary.simpleMessage("Your map"),
-    "yourPlanWasSuccessfullyDowngraded": MessageLookupByLibrary.simpleMessage(
-      "Your plan was successfully downgraded",
-    ),
-    "yourPlanWasSuccessfullyUpgraded": MessageLookupByLibrary.simpleMessage(
-      "Your plan was successfully upgraded",
-    ),
-    "yourPurchaseWasSuccessful": MessageLookupByLibrary.simpleMessage(
-      "Your purchase was successful",
-    ),
-    "yourStorageDetailsCouldNotBeFetched": MessageLookupByLibrary.simpleMessage(
-      "Your storage details could not be fetched",
-    ),
-    "yourSubscriptionHasExpired": MessageLookupByLibrary.simpleMessage(
-      "Your subscription has expired",
-    ),
-    "yourSubscriptionWasUpdatedSuccessfully":
-        MessageLookupByLibrary.simpleMessage(
-          "Your subscription was updated successfully",
-        ),
-    "yourVerificationCodeHasExpired": MessageLookupByLibrary.simpleMessage(
-      "Your verification code has expired",
-    ),
-    "youveNoDuplicateFilesThatCanBeCleared":
-        MessageLookupByLibrary.simpleMessage(
-          "You don\'t have any duplicate files that can be cleared",
-        ),
-    "youveNoFilesInThisAlbumThatCanBeDeleted":
-        MessageLookupByLibrary.simpleMessage(
-          "You\'ve no files in this album that can be deleted",
-        ),
-    "zoomOutToSeePhotos": MessageLookupByLibrary.simpleMessage(
-      "Zoom out to see photos",
-    ),
-  };
-=======
         "aNewVersionOfEnteIsAvailable": MessageLookupByLibrary.simpleMessage(
-            "A new version of Ente is available."),
+          "A new version of Ente is available.",
+        ),
         "about": MessageLookupByLibrary.simpleMessage("About"),
         "acceptTrustInvite":
             MessageLookupByLibrary.simpleMessage("Accept Invite"),
         "account": MessageLookupByLibrary.simpleMessage("Account"),
         "accountIsAlreadyConfigured": MessageLookupByLibrary.simpleMessage(
-            "Account is already configured."),
+          "Account is already configured.",
+        ),
         "accountOwnerPersonAppbarTitle": m0,
         "accountWelcomeBack":
             MessageLookupByLibrary.simpleMessage("Welcome back!"),
         "ackPasswordLostWarning": MessageLookupByLibrary.simpleMessage(
-            "I understand that if I lose my password, I may lose my data since my data is <underline>end-to-end encrypted</underline>."),
+          "I understand that if I lose my password, I may lose my data since my data is <underline>end-to-end encrypted</underline>.",
+        ),
         "actionNotSupportedOnFavouritesAlbum":
             MessageLookupByLibrary.simpleMessage(
-                "Action not supported on Favourites album"),
+          "Action not supported on Favourites album",
+        ),
         "activeSessions":
             MessageLookupByLibrary.simpleMessage("Active sessions"),
         "add": MessageLookupByLibrary.simpleMessage("Add"),
         "addAName": MessageLookupByLibrary.simpleMessage("Add a name"),
         "addANewEmail": MessageLookupByLibrary.simpleMessage("Add a new email"),
         "addAlbumWidgetPrompt": MessageLookupByLibrary.simpleMessage(
-            "Add an album widget to your homescreen and come back here to customize."),
+          "Add an album widget to your homescreen and come back here to customize.",
+        ),
         "addCollaborator":
             MessageLookupByLibrary.simpleMessage("Add collaborator"),
         "addCollaborators": m1,
@@ -2722,38 +372,45 @@
         "addLocation": MessageLookupByLibrary.simpleMessage("Add location"),
         "addLocationButton": MessageLookupByLibrary.simpleMessage("Add"),
         "addMemoriesWidgetPrompt": MessageLookupByLibrary.simpleMessage(
-            "Add a memories widget to your homescreen and come back here to customize."),
+          "Add a memories widget to your homescreen and come back here to customize.",
+        ),
         "addMore": MessageLookupByLibrary.simpleMessage("Add more"),
         "addName": MessageLookupByLibrary.simpleMessage("Add name"),
         "addNameOrMerge":
             MessageLookupByLibrary.simpleMessage("Add name or merge"),
         "addNew": MessageLookupByLibrary.simpleMessage("Add new"),
         "addNewPerson": MessageLookupByLibrary.simpleMessage("Add new person"),
-        "addOnPageSubtitle":
-            MessageLookupByLibrary.simpleMessage("Details of add-ons"),
+        "addOnPageSubtitle": MessageLookupByLibrary.simpleMessage(
+          "Details of add-ons",
+        ),
         "addOnValidTill": m3,
         "addOns": MessageLookupByLibrary.simpleMessage("Add-ons"),
         "addParticipants":
             MessageLookupByLibrary.simpleMessage("Add participants"),
         "addPeopleWidgetPrompt": MessageLookupByLibrary.simpleMessage(
-            "Add a people widget to your homescreen and come back here to customize."),
+          "Add a people widget to your homescreen and come back here to customize.",
+        ),
         "addPhotos": MessageLookupByLibrary.simpleMessage("Add photos"),
         "addSelected": MessageLookupByLibrary.simpleMessage("Add selected"),
         "addToAlbum": MessageLookupByLibrary.simpleMessage("Add to album"),
         "addToEnte": MessageLookupByLibrary.simpleMessage("Add to Ente"),
-        "addToHiddenAlbum":
-            MessageLookupByLibrary.simpleMessage("Add to hidden album"),
-        "addTrustedContact":
-            MessageLookupByLibrary.simpleMessage("Add Trusted Contact"),
+        "addToHiddenAlbum": MessageLookupByLibrary.simpleMessage(
+          "Add to hidden album",
+        ),
+        "addTrustedContact": MessageLookupByLibrary.simpleMessage(
+          "Add Trusted Contact",
+        ),
         "addViewer": MessageLookupByLibrary.simpleMessage("Add viewer"),
         "addViewers": m4,
-        "addYourPhotosNow":
-            MessageLookupByLibrary.simpleMessage("Add your photos now"),
+        "addYourPhotosNow": MessageLookupByLibrary.simpleMessage(
+          "Add your photos now",
+        ),
         "addedAs": MessageLookupByLibrary.simpleMessage("Added as"),
         "addedBy": m5,
         "addedSuccessfullyTo": m6,
-        "addingToFavorites":
-            MessageLookupByLibrary.simpleMessage("Adding to favorites..."),
+        "addingToFavorites": MessageLookupByLibrary.simpleMessage(
+          "Adding to favorites...",
+        ),
         "admiringThem": m7,
         "advanced": MessageLookupByLibrary.simpleMessage("Advanced"),
         "advancedSettings": MessageLookupByLibrary.simpleMessage("Advanced"),
@@ -2768,38 +425,52 @@
         "albumUpdated": MessageLookupByLibrary.simpleMessage("Album updated"),
         "albums": MessageLookupByLibrary.simpleMessage("Albums"),
         "albumsWidgetDesc": MessageLookupByLibrary.simpleMessage(
-            "Select the albums you wish to see on your homescreen."),
+          "Select the albums you wish to see on your homescreen.",
+        ),
         "allClear": MessageLookupByLibrary.simpleMessage("✨ All clear"),
-        "allMemoriesPreserved":
-            MessageLookupByLibrary.simpleMessage("All memories preserved"),
+        "allMemoriesPreserved": MessageLookupByLibrary.simpleMessage(
+          "All memories preserved",
+        ),
         "allPersonGroupingWillReset": MessageLookupByLibrary.simpleMessage(
-            "All groupings for this person will be reset, and you will lose all suggestions made for this person"),
+          "All groupings for this person will be reset, and you will lose all suggestions made for this person",
+        ),
         "allUnnamedGroupsWillBeMergedIntoTheSelectedPerson":
             MessageLookupByLibrary.simpleMessage(
-                "All unnamed groups will be merged into the selected person. This can still be undone from the suggestions history overview of the person."),
+          "All unnamed groups will be merged into the selected person. This can still be undone from the suggestions history overview of the person.",
+        ),
         "allWillShiftRangeBasedOnFirst": MessageLookupByLibrary.simpleMessage(
-            "This is the first in the group. Other selected photos will automatically shift based on this new date"),
+          "This is the first in the group. Other selected photos will automatically shift based on this new date",
+        ),
         "allow": MessageLookupByLibrary.simpleMessage("Allow"),
         "allowAddPhotosDescription": MessageLookupByLibrary.simpleMessage(
-            "Allow people with the link to also add photos to the shared album."),
-        "allowAddingPhotos":
-            MessageLookupByLibrary.simpleMessage("Allow adding photos"),
+          "Allow people with the link to also add photos to the shared album.",
+        ),
+        "allowAddingPhotos": MessageLookupByLibrary.simpleMessage(
+          "Allow adding photos",
+        ),
         "allowAppToOpenSharedAlbumLinks": MessageLookupByLibrary.simpleMessage(
-            "Allow app to open shared album links"),
+          "Allow app to open shared album links",
+        ),
         "allowDownloads":
             MessageLookupByLibrary.simpleMessage("Allow downloads"),
-        "allowPeopleToAddPhotos":
-            MessageLookupByLibrary.simpleMessage("Allow people to add photos"),
+        "allowPeopleToAddPhotos": MessageLookupByLibrary.simpleMessage(
+          "Allow people to add photos",
+        ),
         "allowPermBody": MessageLookupByLibrary.simpleMessage(
-            "Please allow access to your photos from Settings so Ente can display and backup your library."),
-        "allowPermTitle":
-            MessageLookupByLibrary.simpleMessage("Allow access to photos"),
-        "androidBiometricHint":
-            MessageLookupByLibrary.simpleMessage("Verify identity"),
-        "androidBiometricNotRecognized":
-            MessageLookupByLibrary.simpleMessage("Not recognized. Try again."),
-        "androidBiometricRequiredTitle":
-            MessageLookupByLibrary.simpleMessage("Biometric required"),
+          "Please allow access to your photos from Settings so Ente can display and backup your library.",
+        ),
+        "allowPermTitle": MessageLookupByLibrary.simpleMessage(
+          "Allow access to photos",
+        ),
+        "androidBiometricHint": MessageLookupByLibrary.simpleMessage(
+          "Verify identity",
+        ),
+        "androidBiometricNotRecognized": MessageLookupByLibrary.simpleMessage(
+          "Not recognized. Try again.",
+        ),
+        "androidBiometricRequiredTitle": MessageLookupByLibrary.simpleMessage(
+          "Biometric required",
+        ),
         "androidBiometricSuccess":
             MessageLookupByLibrary.simpleMessage("Success"),
         "androidCancelButton": MessageLookupByLibrary.simpleMessage("Cancel"),
@@ -2808,278 +479,376 @@
         "androidDeviceCredentialsSetupDescription":
             MessageLookupByLibrary.simpleMessage("Device credentials required"),
         "androidGoToSettingsDescription": MessageLookupByLibrary.simpleMessage(
-            "Biometric authentication is not set up on your device. Go to \'Settings > Security\' to add biometric authentication."),
-        "androidIosWebDesktop":
-            MessageLookupByLibrary.simpleMessage("Android, iOS, Web, Desktop"),
-        "androidSignInTitle":
-            MessageLookupByLibrary.simpleMessage("Authentication required"),
+          "Biometric authentication is not set up on your device. Go to \'Settings > Security\' to add biometric authentication.",
+        ),
+        "androidIosWebDesktop": MessageLookupByLibrary.simpleMessage(
+          "Android, iOS, Web, Desktop",
+        ),
+        "androidSignInTitle": MessageLookupByLibrary.simpleMessage(
+          "Authentication required",
+        ),
         "appIcon": MessageLookupByLibrary.simpleMessage("App icon"),
         "appLock": MessageLookupByLibrary.simpleMessage("App lock"),
         "appLockDescriptions": MessageLookupByLibrary.simpleMessage(
-            "Choose between your device\'s default lock screen and a custom lock screen with a PIN or password."),
+          "Choose between your device\'s default lock screen and a custom lock screen with a PIN or password.",
+        ),
         "appVersion": m9,
         "appleId": MessageLookupByLibrary.simpleMessage("Apple ID"),
         "apply": MessageLookupByLibrary.simpleMessage("Apply"),
         "applyCodeTitle": MessageLookupByLibrary.simpleMessage("Apply code"),
-        "appstoreSubscription":
-            MessageLookupByLibrary.simpleMessage("AppStore subscription"),
+        "appstoreSubscription": MessageLookupByLibrary.simpleMessage(
+          "AppStore subscription",
+        ),
         "archive": MessageLookupByLibrary.simpleMessage("Archive"),
         "archiveAlbum": MessageLookupByLibrary.simpleMessage("Archive album"),
         "archiving": MessageLookupByLibrary.simpleMessage("Archiving..."),
         "areThey": MessageLookupByLibrary.simpleMessage("Are they "),
         "areYouSureRemoveThisFaceFromPerson":
             MessageLookupByLibrary.simpleMessage(
-                "Are you sure you want to remove this face from this person?"),
+          "Are you sure you want to remove this face from this person?",
+        ),
         "areYouSureThatYouWantToLeaveTheFamily":
             MessageLookupByLibrary.simpleMessage(
-                "Are you sure that you want to leave the family plan?"),
+          "Are you sure that you want to leave the family plan?",
+        ),
         "areYouSureYouWantToCancel": MessageLookupByLibrary.simpleMessage(
-            "Are you sure you want to cancel?"),
+          "Are you sure you want to cancel?",
+        ),
         "areYouSureYouWantToChangeYourPlan":
             MessageLookupByLibrary.simpleMessage(
-                "Are you sure you want to change your plan?"),
+          "Are you sure you want to change your plan?",
+        ),
         "areYouSureYouWantToExit": MessageLookupByLibrary.simpleMessage(
-            "Are you sure you want to exit?"),
+          "Are you sure you want to exit?",
+        ),
         "areYouSureYouWantToIgnoreThesePersons":
             MessageLookupByLibrary.simpleMessage(
-                "Are you sure you want to ignore these persons?"),
+          "Are you sure you want to ignore these persons?",
+        ),
         "areYouSureYouWantToIgnoreThisPerson":
             MessageLookupByLibrary.simpleMessage(
-                "Are you sure you want to ignore this person?"),
+          "Are you sure you want to ignore this person?",
+        ),
         "areYouSureYouWantToLogout": MessageLookupByLibrary.simpleMessage(
-            "Are you sure you want to logout?"),
+          "Are you sure you want to logout?",
+        ),
         "areYouSureYouWantToMergeThem": MessageLookupByLibrary.simpleMessage(
-            "Are you sure you want to merge them?"),
+          "Are you sure you want to merge them?",
+        ),
         "areYouSureYouWantToRenew": MessageLookupByLibrary.simpleMessage(
-            "Are you sure you want to renew?"),
+          "Are you sure you want to renew?",
+        ),
         "areYouSureYouWantToResetThisPerson":
             MessageLookupByLibrary.simpleMessage(
-                "Are you sure you want to reset this person?"),
+          "Are you sure you want to reset this person?",
+        ),
         "askCancelReason": MessageLookupByLibrary.simpleMessage(
-            "Your subscription was cancelled. Would you like to share the reason?"),
+          "Your subscription was cancelled. Would you like to share the reason?",
+        ),
         "askDeleteReason": MessageLookupByLibrary.simpleMessage(
-            "What is the main reason you are deleting your account?"),
+          "What is the main reason you are deleting your account?",
+        ),
         "askYourLovedOnesToShare": MessageLookupByLibrary.simpleMessage(
-            "Ask your loved ones to share"),
-        "atAFalloutShelter":
-            MessageLookupByLibrary.simpleMessage("at a fallout shelter"),
+          "Ask your loved ones to share",
+        ),
+        "atAFalloutShelter": MessageLookupByLibrary.simpleMessage(
+          "at a fallout shelter",
+        ),
         "authToChangeEmailVerificationSetting":
             MessageLookupByLibrary.simpleMessage(
-                "Please authenticate to change email verification"),
+          "Please authenticate to change email verification",
+        ),
         "authToChangeLockscreenSetting": MessageLookupByLibrary.simpleMessage(
-            "Please authenticate to change lockscreen setting"),
+          "Please authenticate to change lockscreen setting",
+        ),
         "authToChangeYourEmail": MessageLookupByLibrary.simpleMessage(
-            "Please authenticate to change your email"),
+          "Please authenticate to change your email",
+        ),
         "authToChangeYourPassword": MessageLookupByLibrary.simpleMessage(
-            "Please authenticate to change your password"),
+          "Please authenticate to change your password",
+        ),
         "authToConfigureTwofactorAuthentication":
             MessageLookupByLibrary.simpleMessage(
-                "Please authenticate to configure two-factor authentication"),
+          "Please authenticate to configure two-factor authentication",
+        ),
         "authToInitiateAccountDeletion": MessageLookupByLibrary.simpleMessage(
-            "Please authenticate to initiate account deletion"),
+          "Please authenticate to initiate account deletion",
+        ),
         "authToManageLegacy": MessageLookupByLibrary.simpleMessage(
-            "Please authenticate to manage your trusted contacts"),
+          "Please authenticate to manage your trusted contacts",
+        ),
         "authToViewPasskey": MessageLookupByLibrary.simpleMessage(
-            "Please authenticate to view your passkey"),
+          "Please authenticate to view your passkey",
+        ),
         "authToViewTrashedFiles": MessageLookupByLibrary.simpleMessage(
-            "Please authenticate to view your trashed files"),
+          "Please authenticate to view your trashed files",
+        ),
         "authToViewYourActiveSessions": MessageLookupByLibrary.simpleMessage(
-            "Please authenticate to view your active sessions"),
+          "Please authenticate to view your active sessions",
+        ),
         "authToViewYourHiddenFiles": MessageLookupByLibrary.simpleMessage(
-            "Please authenticate to view your hidden files"),
+          "Please authenticate to view your hidden files",
+        ),
         "authToViewYourMemories": MessageLookupByLibrary.simpleMessage(
-            "Please authenticate to view your memories"),
+          "Please authenticate to view your memories",
+        ),
         "authToViewYourRecoveryKey": MessageLookupByLibrary.simpleMessage(
-            "Please authenticate to view your recovery key"),
+          "Please authenticate to view your recovery key",
+        ),
         "authenticating":
             MessageLookupByLibrary.simpleMessage("Authenticating..."),
         "authenticationFailedPleaseTryAgain":
             MessageLookupByLibrary.simpleMessage(
-                "Authentication failed, please try again"),
-        "authenticationSuccessful":
-            MessageLookupByLibrary.simpleMessage("Authentication successful!"),
+          "Authentication failed, please try again",
+        ),
+        "authenticationSuccessful": MessageLookupByLibrary.simpleMessage(
+          "Authentication successful!",
+        ),
+        "autoAddPeople":
+            MessageLookupByLibrary.simpleMessage("Auto-add people"),
         "autoCastDialogBody": MessageLookupByLibrary.simpleMessage(
-            "You\'ll see available Cast devices here."),
+          "You\'ll see available Cast devices here.",
+        ),
         "autoCastiOSPermission": MessageLookupByLibrary.simpleMessage(
-            "Make sure Local Network permissions are turned on for the Ente Photos app, in Settings."),
+          "Make sure Local Network permissions are turned on for the Ente Photos app, in Settings.",
+        ),
         "autoLock": MessageLookupByLibrary.simpleMessage("Auto lock"),
         "autoLockFeatureDescription": MessageLookupByLibrary.simpleMessage(
-            "Time after which the app locks after being put in the background"),
+          "Time after which the app locks after being put in the background",
+        ),
         "autoLogoutMessage": MessageLookupByLibrary.simpleMessage(
-            "Due to technical glitch, you have been logged out. Our apologies for the inconvenience."),
+          "Due to technical glitch, you have been logged out. Our apologies for the inconvenience.",
+        ),
         "autoPair": MessageLookupByLibrary.simpleMessage("Auto pair"),
         "autoPairDesc": MessageLookupByLibrary.simpleMessage(
-            "Auto pair works only with devices that support Chromecast."),
+          "Auto pair works only with devices that support Chromecast.",
+        ),
         "available": MessageLookupByLibrary.simpleMessage("Available"),
         "availableStorageSpace": m10,
-        "backedUpFolders":
-            MessageLookupByLibrary.simpleMessage("Backed up folders"),
+        "backedUpFolders": MessageLookupByLibrary.simpleMessage(
+          "Backed up folders",
+        ),
         "backgroundWithThem": m11,
         "backup": MessageLookupByLibrary.simpleMessage("Backup"),
         "backupFailed": MessageLookupByLibrary.simpleMessage("Backup failed"),
         "backupFile": MessageLookupByLibrary.simpleMessage("Backup file"),
-        "backupOverMobileData":
-            MessageLookupByLibrary.simpleMessage("Backup over mobile data"),
+        "backupOverMobileData": MessageLookupByLibrary.simpleMessage(
+          "Backup over mobile data",
+        ),
         "backupSettings":
             MessageLookupByLibrary.simpleMessage("Backup settings"),
         "backupStatus": MessageLookupByLibrary.simpleMessage("Backup status"),
         "backupStatusDescription": MessageLookupByLibrary.simpleMessage(
-            "Items that have been backed up will show up here"),
+          "Items that have been backed up will show up here",
+        ),
         "backupVideos": MessageLookupByLibrary.simpleMessage("Backup videos"),
         "beach": MessageLookupByLibrary.simpleMessage("Sand and sea"),
         "birthday": MessageLookupByLibrary.simpleMessage("Birthday"),
-        "birthdayNotifications":
-            MessageLookupByLibrary.simpleMessage("Birthday notifications"),
+        "birthdayNotifications": MessageLookupByLibrary.simpleMessage(
+          "Birthday notifications",
+        ),
         "birthdays": MessageLookupByLibrary.simpleMessage("Birthdays"),
-        "blackFridaySale":
-            MessageLookupByLibrary.simpleMessage("Black Friday Sale"),
+        "blackFridaySale": MessageLookupByLibrary.simpleMessage(
+          "Black Friday Sale",
+        ),
         "blog": MessageLookupByLibrary.simpleMessage("Blog"),
         "cLDesc1": MessageLookupByLibrary.simpleMessage(
-            "On the back of video streaming beta, and work on resumable uploads and downloads, we have now increased the file upload limit to 10GB. This is now available in both desktop and mobile apps."),
+          "On the back of video streaming beta, and work on resumable uploads and downloads, we have now increased the file upload limit to 10GB. This is now available in both desktop and mobile apps.",
+        ),
         "cLDesc2": MessageLookupByLibrary.simpleMessage(
-            "Background uploads are now supported on iOS as well, in addition to Android devices. No need to open the app to backup your latest photos and videos."),
+          "Background uploads are now supported on iOS as well, in addition to Android devices. No need to open the app to backup your latest photos and videos.",
+        ),
         "cLDesc3": MessageLookupByLibrary.simpleMessage(
-            "We have made significant improvements to our memories experience, including autoplay, swipe to next memory and a lot more."),
+          "We have made significant improvements to our memories experience, including autoplay, swipe to next memory and a lot more.",
+        ),
         "cLDesc4": MessageLookupByLibrary.simpleMessage(
-            "Along with a bunch of under the hood improvements, now its much easier to see all detected faces, provide feedback on similar faces, and add/remove faces from a single photo."),
+          "Along with a bunch of under the hood improvements, now its much easier to see all detected faces, provide feedback on similar faces, and add/remove faces from a single photo.",
+        ),
         "cLDesc5": MessageLookupByLibrary.simpleMessage(
-            "You will now receive an opt-out notification for all the birthdays your have saved on Ente, along with a collection of their best photos."),
+          "You will now receive an opt-out notification for all the birthdays your have saved on Ente, along with a collection of their best photos.",
+        ),
         "cLDesc6": MessageLookupByLibrary.simpleMessage(
-            "No more waiting for uploads/downloads to complete before you can close the app. All uploads and downloads now have the ability to be paused midway, and resume from where you left off."),
-        "cLTitle1":
-            MessageLookupByLibrary.simpleMessage("Uploading Large Video Files"),
+          "No more waiting for uploads/downloads to complete before you can close the app. All uploads and downloads now have the ability to be paused midway, and resume from where you left off.",
+        ),
+        "cLTitle1": MessageLookupByLibrary.simpleMessage(
+          "Uploading Large Video Files",
+        ),
         "cLTitle2": MessageLookupByLibrary.simpleMessage("Background Upload"),
         "cLTitle3": MessageLookupByLibrary.simpleMessage("Autoplay Memories"),
-        "cLTitle4":
-            MessageLookupByLibrary.simpleMessage("Improved Face Recognition"),
+        "cLTitle4": MessageLookupByLibrary.simpleMessage(
+          "Improved Face Recognition",
+        ),
         "cLTitle5":
             MessageLookupByLibrary.simpleMessage("Birthday Notifications"),
         "cLTitle6": MessageLookupByLibrary.simpleMessage(
-            "Resumable Uploads and Downloads"),
+          "Resumable Uploads and Downloads",
+        ),
         "cachedData": MessageLookupByLibrary.simpleMessage("Cached data"),
         "calculating": MessageLookupByLibrary.simpleMessage("Calculating..."),
         "canNotOpenBody": MessageLookupByLibrary.simpleMessage(
-            "Sorry, this album cannot be opened in the app."),
-        "canNotOpenTitle":
-            MessageLookupByLibrary.simpleMessage("Cannot open this album"),
+          "Sorry, this album cannot be opened in the app.",
+        ),
+        "canNotOpenTitle": MessageLookupByLibrary.simpleMessage(
+          "Cannot open this album",
+        ),
         "canNotUploadToAlbumsOwnedByOthers":
             MessageLookupByLibrary.simpleMessage(
-                "Can not upload to albums owned by others"),
+          "Can not upload to albums owned by others",
+        ),
         "canOnlyCreateLinkForFilesOwnedByYou":
             MessageLookupByLibrary.simpleMessage(
-                "Can only create link for files owned by you"),
+          "Can only create link for files owned by you",
+        ),
         "canOnlyRemoveFilesOwnedByYou": MessageLookupByLibrary.simpleMessage(
-            "Can only remove files owned by you"),
+          "Can only remove files owned by you",
+        ),
         "cancel": MessageLookupByLibrary.simpleMessage("Cancel"),
-        "cancelAccountRecovery":
-            MessageLookupByLibrary.simpleMessage("Cancel recovery"),
+        "cancelAccountRecovery": MessageLookupByLibrary.simpleMessage(
+          "Cancel recovery",
+        ),
         "cancelAccountRecoveryBody": MessageLookupByLibrary.simpleMessage(
-            "Are you sure you want to cancel recovery?"),
+          "Are you sure you want to cancel recovery?",
+        ),
         "cancelOtherSubscription": m12,
-        "cancelSubscription":
-            MessageLookupByLibrary.simpleMessage("Cancel subscription"),
+        "cancelSubscription": MessageLookupByLibrary.simpleMessage(
+          "Cancel subscription",
+        ),
         "cannotAddMorePhotosAfterBecomingViewer": m13,
-        "cannotDeleteSharedFiles":
-            MessageLookupByLibrary.simpleMessage("Cannot delete shared files"),
+        "cannotDeleteSharedFiles": MessageLookupByLibrary.simpleMessage(
+          "Cannot delete shared files",
+        ),
         "castAlbum": MessageLookupByLibrary.simpleMessage("Cast album"),
         "castIPMismatchBody": MessageLookupByLibrary.simpleMessage(
-            "Please make sure you are on the same network as the TV."),
-        "castIPMismatchTitle":
-            MessageLookupByLibrary.simpleMessage("Failed to cast album"),
+          "Please make sure you are on the same network as the TV.",
+        ),
+        "castIPMismatchTitle": MessageLookupByLibrary.simpleMessage(
+          "Failed to cast album",
+        ),
         "castInstruction": MessageLookupByLibrary.simpleMessage(
-            "Visit cast.ente.io on the device you want to pair.\n\nEnter the code below to play the album on your TV."),
+          "Visit cast.ente.io on the device you want to pair.\n\nEnter the code below to play the album on your TV.",
+        ),
         "centerPoint": MessageLookupByLibrary.simpleMessage("Center point"),
         "change": MessageLookupByLibrary.simpleMessage("Change"),
         "changeEmail": MessageLookupByLibrary.simpleMessage("Change email"),
         "changeLocationOfSelectedItems": MessageLookupByLibrary.simpleMessage(
-            "Change location of selected items?"),
+          "Change location of selected items?",
+        ),
         "changePassword":
             MessageLookupByLibrary.simpleMessage("Change password"),
-        "changePasswordTitle":
-            MessageLookupByLibrary.simpleMessage("Change password"),
-        "changePermissions":
-            MessageLookupByLibrary.simpleMessage("Change permissions?"),
-        "changeYourReferralCode":
-            MessageLookupByLibrary.simpleMessage("Change your referral code"),
-        "checkForUpdates":
-            MessageLookupByLibrary.simpleMessage("Check for updates"),
+        "changePasswordTitle": MessageLookupByLibrary.simpleMessage(
+          "Change password",
+        ),
+        "changePermissions": MessageLookupByLibrary.simpleMessage(
+          "Change permissions?",
+        ),
+        "changeYourReferralCode": MessageLookupByLibrary.simpleMessage(
+          "Change your referral code",
+        ),
+        "checkForUpdates": MessageLookupByLibrary.simpleMessage(
+          "Check for updates",
+        ),
         "checkInboxAndSpamFolder": MessageLookupByLibrary.simpleMessage(
-            "Please check your inbox (and spam) to complete verification"),
+          "Please check your inbox (and spam) to complete verification",
+        ),
         "checkStatus": MessageLookupByLibrary.simpleMessage("Check status"),
         "checking": MessageLookupByLibrary.simpleMessage("Checking..."),
-        "checkingModels":
-            MessageLookupByLibrary.simpleMessage("Checking models..."),
+        "checkingModels": MessageLookupByLibrary.simpleMessage(
+          "Checking models...",
+        ),
         "city": MessageLookupByLibrary.simpleMessage("In the city"),
-        "claimFreeStorage":
-            MessageLookupByLibrary.simpleMessage("Claim free storage"),
+        "claimFreeStorage": MessageLookupByLibrary.simpleMessage(
+          "Claim free storage",
+        ),
         "claimMore": MessageLookupByLibrary.simpleMessage("Claim more!"),
         "claimed": MessageLookupByLibrary.simpleMessage("Claimed"),
         "claimedStorageSoFar": m14,
-        "cleanUncategorized":
-            MessageLookupByLibrary.simpleMessage("Clean Uncategorized"),
+        "cleanUncategorized": MessageLookupByLibrary.simpleMessage(
+          "Clean Uncategorized",
+        ),
         "cleanUncategorizedDescription": MessageLookupByLibrary.simpleMessage(
-            "Remove all files from Uncategorized that are present in other albums"),
+          "Remove all files from Uncategorized that are present in other albums",
+        ),
         "clearCaches": MessageLookupByLibrary.simpleMessage("Clear caches"),
         "clearIndexes": MessageLookupByLibrary.simpleMessage("Clear indexes"),
         "click": MessageLookupByLibrary.simpleMessage("• Click"),
         "clickOnTheOverflowMenu": MessageLookupByLibrary.simpleMessage(
-            "• Click on the overflow menu"),
+          "• Click on the overflow menu",
+        ),
         "clickToInstallOurBestVersionYet": MessageLookupByLibrary.simpleMessage(
-            "Click to install our best version yet"),
+          "Click to install our best version yet",
+        ),
         "close": MessageLookupByLibrary.simpleMessage("Close"),
-        "clubByCaptureTime":
-            MessageLookupByLibrary.simpleMessage("Club by capture time"),
+        "clubByCaptureTime": MessageLookupByLibrary.simpleMessage(
+          "Club by capture time",
+        ),
         "clubByFileName":
             MessageLookupByLibrary.simpleMessage("Club by file name"),
-        "clusteringProgress":
-            MessageLookupByLibrary.simpleMessage("Clustering progress"),
-        "codeAppliedPageTitle":
-            MessageLookupByLibrary.simpleMessage("Code applied"),
+        "clusteringProgress": MessageLookupByLibrary.simpleMessage(
+          "Clustering progress",
+        ),
+        "codeAppliedPageTitle": MessageLookupByLibrary.simpleMessage(
+          "Code applied",
+        ),
         "codeChangeLimitReached": MessageLookupByLibrary.simpleMessage(
-            "Sorry, you\'ve reached the limit of code changes."),
-        "codeCopiedToClipboard":
-            MessageLookupByLibrary.simpleMessage("Code copied to clipboard"),
+          "Sorry, you\'ve reached the limit of code changes.",
+        ),
+        "codeCopiedToClipboard": MessageLookupByLibrary.simpleMessage(
+          "Code copied to clipboard",
+        ),
         "codeUsedByYou":
             MessageLookupByLibrary.simpleMessage("Code used by you"),
         "collabLinkSectionDescription": MessageLookupByLibrary.simpleMessage(
-            "Create a link to allow people to add and view photos in your shared album without needing an Ente app or account. Great for collecting event photos."),
-        "collaborativeLink":
-            MessageLookupByLibrary.simpleMessage("Collaborative link"),
+          "Create a link to allow people to add and view photos in your shared album without needing an Ente app or account. Great for collecting event photos.",
+        ),
+        "collaborativeLink": MessageLookupByLibrary.simpleMessage(
+          "Collaborative link",
+        ),
         "collaborativeLinkCreatedFor": m15,
         "collaborator": MessageLookupByLibrary.simpleMessage("Collaborator"),
         "collaboratorsCanAddPhotosAndVideosToTheSharedAlbum":
             MessageLookupByLibrary.simpleMessage(
-                "Collaborators can add photos and videos to the shared album."),
+          "Collaborators can add photos and videos to the shared album.",
+        ),
         "collaboratorsSuccessfullyAdded": m16,
         "collageLayout": MessageLookupByLibrary.simpleMessage("Layout"),
-        "collageSaved":
-            MessageLookupByLibrary.simpleMessage("Collage saved to gallery"),
+        "collageSaved": MessageLookupByLibrary.simpleMessage(
+          "Collage saved to gallery",
+        ),
         "collect": MessageLookupByLibrary.simpleMessage("Collect"),
-        "collectEventPhotos":
-            MessageLookupByLibrary.simpleMessage("Collect event photos"),
+        "collectEventPhotos": MessageLookupByLibrary.simpleMessage(
+          "Collect event photos",
+        ),
         "collectPhotos": MessageLookupByLibrary.simpleMessage("Collect photos"),
         "collectPhotosDescription": MessageLookupByLibrary.simpleMessage(
-            "Create a link where your friends can upload photos in original quality."),
+          "Create a link where your friends can upload photos in original quality.",
+        ),
         "color": MessageLookupByLibrary.simpleMessage("Color"),
         "configuration": MessageLookupByLibrary.simpleMessage("Configuration"),
         "confirm": MessageLookupByLibrary.simpleMessage("Confirm"),
         "confirm2FADisable": MessageLookupByLibrary.simpleMessage(
-            "Are you sure you want to disable two-factor authentication?"),
-        "confirmAccountDeletion":
-            MessageLookupByLibrary.simpleMessage("Confirm Account Deletion"),
+          "Are you sure you want to disable two-factor authentication?",
+        ),
+        "confirmAccountDeletion": MessageLookupByLibrary.simpleMessage(
+          "Confirm Account Deletion",
+        ),
         "confirmAddingTrustedContact": m17,
         "confirmDeletePrompt": MessageLookupByLibrary.simpleMessage(
-            "Yes, I want to permanently delete this account and its data across all apps."),
+          "Yes, I want to permanently delete this account and its data across all apps.",
+        ),
         "confirmPassword":
             MessageLookupByLibrary.simpleMessage("Confirm password"),
-        "confirmPlanChange":
-            MessageLookupByLibrary.simpleMessage("Confirm plan change"),
-        "confirmRecoveryKey":
-            MessageLookupByLibrary.simpleMessage("Confirm recovery key"),
-        "confirmYourRecoveryKey":
-            MessageLookupByLibrary.simpleMessage("Confirm your recovery key"),
-        "connectToDevice":
-            MessageLookupByLibrary.simpleMessage("Connect to device"),
+        "confirmPlanChange": MessageLookupByLibrary.simpleMessage(
+          "Confirm plan change",
+        ),
+        "confirmRecoveryKey": MessageLookupByLibrary.simpleMessage(
+          "Confirm recovery key",
+        ),
+        "confirmYourRecoveryKey": MessageLookupByLibrary.simpleMessage(
+          "Confirm your recovery key",
+        ),
+        "connectToDevice": MessageLookupByLibrary.simpleMessage(
+          "Connect to device",
+        ),
         "contactFamilyAdmin": m18,
         "contactSupport":
             MessageLookupByLibrary.simpleMessage("Contact support"),
@@ -3087,85 +856,111 @@
         "contacts": MessageLookupByLibrary.simpleMessage("Contacts"),
         "contents": MessageLookupByLibrary.simpleMessage("Contents"),
         "continueLabel": MessageLookupByLibrary.simpleMessage("Continue"),
-        "continueOnFreeTrial":
-            MessageLookupByLibrary.simpleMessage("Continue on free trial"),
+        "continueOnFreeTrial": MessageLookupByLibrary.simpleMessage(
+          "Continue on free trial",
+        ),
         "convertToAlbum":
             MessageLookupByLibrary.simpleMessage("Convert to album"),
-        "copyEmailAddress":
-            MessageLookupByLibrary.simpleMessage("Copy email address"),
+        "copyEmailAddress": MessageLookupByLibrary.simpleMessage(
+          "Copy email address",
+        ),
         "copyLink": MessageLookupByLibrary.simpleMessage("Copy link"),
         "copypasteThisCodentoYourAuthenticatorApp":
             MessageLookupByLibrary.simpleMessage(
-                "Copy-paste this code\nto your authenticator app"),
+          "Copy-paste this code\nto your authenticator app",
+        ),
         "couldNotBackUpTryLater": MessageLookupByLibrary.simpleMessage(
-            "We could not backup your data.\nWe will retry later."),
-        "couldNotFreeUpSpace":
-            MessageLookupByLibrary.simpleMessage("Could not free up space"),
+          "We could not backup your data.\nWe will retry later.",
+        ),
+        "couldNotFreeUpSpace": MessageLookupByLibrary.simpleMessage(
+          "Could not free up space",
+        ),
         "couldNotUpdateSubscription": MessageLookupByLibrary.simpleMessage(
-            "Could not update subscription"),
+          "Could not update subscription",
+        ),
         "count": MessageLookupByLibrary.simpleMessage("Count"),
         "crashReporting":
             MessageLookupByLibrary.simpleMessage("Crash reporting"),
         "create": MessageLookupByLibrary.simpleMessage("Create"),
         "createAccount": MessageLookupByLibrary.simpleMessage("Create account"),
         "createAlbumActionHint": MessageLookupByLibrary.simpleMessage(
-            "Long press to select photos and click + to create an album"),
-        "createCollaborativeLink":
-            MessageLookupByLibrary.simpleMessage("Create collaborative link"),
+          "Long press to select photos and click + to create an album",
+        ),
+        "createCollaborativeLink": MessageLookupByLibrary.simpleMessage(
+          "Create collaborative link",
+        ),
         "createCollage": MessageLookupByLibrary.simpleMessage("Create collage"),
-        "createNewAccount":
-            MessageLookupByLibrary.simpleMessage("Create new account"),
-        "createOrSelectAlbum":
-            MessageLookupByLibrary.simpleMessage("Create or select album"),
-        "createPublicLink":
-            MessageLookupByLibrary.simpleMessage("Create public link"),
+        "createNewAccount": MessageLookupByLibrary.simpleMessage(
+          "Create new account",
+        ),
+        "createOrSelectAlbum": MessageLookupByLibrary.simpleMessage(
+          "Create or select album",
+        ),
+        "createPublicLink": MessageLookupByLibrary.simpleMessage(
+          "Create public link",
+        ),
         "creatingLink":
             MessageLookupByLibrary.simpleMessage("Creating link..."),
-        "criticalUpdateAvailable":
-            MessageLookupByLibrary.simpleMessage("Critical update available"),
+        "criticalUpdateAvailable": MessageLookupByLibrary.simpleMessage(
+          "Critical update available",
+        ),
         "crop": MessageLookupByLibrary.simpleMessage("Crop"),
         "curatedMemories":
             MessageLookupByLibrary.simpleMessage("Curated memories"),
         "currentUsageIs":
             MessageLookupByLibrary.simpleMessage("Current usage is "),
-        "currentlyRunning":
-            MessageLookupByLibrary.simpleMessage("currently running"),
+        "currentlyRunning": MessageLookupByLibrary.simpleMessage(
+          "currently running",
+        ),
         "custom": MessageLookupByLibrary.simpleMessage("Custom"),
         "customEndpoint": m20,
         "darkTheme": MessageLookupByLibrary.simpleMessage("Dark"),
         "dayToday": MessageLookupByLibrary.simpleMessage("Today"),
         "dayYesterday": MessageLookupByLibrary.simpleMessage("Yesterday"),
-        "declineTrustInvite":
-            MessageLookupByLibrary.simpleMessage("Decline Invite"),
+        "declineTrustInvite": MessageLookupByLibrary.simpleMessage(
+          "Decline Invite",
+        ),
         "decrypting": MessageLookupByLibrary.simpleMessage("Decrypting..."),
-        "decryptingVideo":
-            MessageLookupByLibrary.simpleMessage("Decrypting video..."),
-        "deduplicateFiles":
-            MessageLookupByLibrary.simpleMessage("Deduplicate Files"),
+        "decryptingVideo": MessageLookupByLibrary.simpleMessage(
+          "Decrypting video...",
+        ),
+        "deduplicateFiles": MessageLookupByLibrary.simpleMessage(
+          "Deduplicate Files",
+        ),
         "delete": MessageLookupByLibrary.simpleMessage("Delete"),
         "deleteAccount": MessageLookupByLibrary.simpleMessage("Delete account"),
         "deleteAccountFeedbackPrompt": MessageLookupByLibrary.simpleMessage(
-            "We are sorry to see you go. Please share your feedback to help us improve."),
-        "deleteAccountPermanentlyButton":
-            MessageLookupByLibrary.simpleMessage("Delete Account Permanently"),
+          "We are sorry to see you go. Please share your feedback to help us improve.",
+        ),
+        "deleteAccountPermanentlyButton": MessageLookupByLibrary.simpleMessage(
+          "Delete Account Permanently",
+        ),
         "deleteAlbum": MessageLookupByLibrary.simpleMessage("Delete album"),
         "deleteAlbumDialog": MessageLookupByLibrary.simpleMessage(
-            "Also delete the photos (and videos) present in this album from <bold>all</bold> other albums they are part of?"),
+          "Also delete the photos (and videos) present in this album from <bold>all</bold> other albums they are part of?",
+        ),
         "deleteAlbumsDialogBody": MessageLookupByLibrary.simpleMessage(
-            "This will delete all empty albums. This is useful when you want to reduce the clutter in your album list."),
+          "This will delete all empty albums. This is useful when you want to reduce the clutter in your album list.",
+        ),
         "deleteAll": MessageLookupByLibrary.simpleMessage("Delete All"),
         "deleteConfirmDialogBody": MessageLookupByLibrary.simpleMessage(
-            "This account is linked to other Ente apps, if you use any. Your uploaded data, across all Ente apps, will be scheduled for deletion, and your account will be permanently deleted."),
+          "This account is linked to other Ente apps, if you use any. Your uploaded data, across all Ente apps, will be scheduled for deletion, and your account will be permanently deleted.",
+        ),
         "deleteEmailRequest": MessageLookupByLibrary.simpleMessage(
-            "Please send an email to <warning>account-deletion@ente.io</warning> from your registered email address."),
-        "deleteEmptyAlbums":
-            MessageLookupByLibrary.simpleMessage("Delete empty albums"),
+          "Please send an email to <warning>account-deletion@ente.io</warning> from your registered email address.",
+        ),
+        "deleteEmptyAlbums": MessageLookupByLibrary.simpleMessage(
+          "Delete empty albums",
+        ),
         "deleteEmptyAlbumsWithQuestionMark":
-            MessageLookupByLibrary.simpleMessage("Delete empty albums?"),
+            MessageLookupByLibrary.simpleMessage(
+          "Delete empty albums?",
+        ),
         "deleteFromBoth":
             MessageLookupByLibrary.simpleMessage("Delete from both"),
-        "deleteFromDevice":
-            MessageLookupByLibrary.simpleMessage("Delete from device"),
+        "deleteFromDevice": MessageLookupByLibrary.simpleMessage(
+          "Delete from device",
+        ),
         "deleteFromEnte":
             MessageLookupByLibrary.simpleMessage("Delete from Ente"),
         "deleteItemCount": m21,
@@ -3175,55 +970,73 @@
         "deletePhotos": MessageLookupByLibrary.simpleMessage("Delete photos"),
         "deleteProgress": m23,
         "deleteReason1": MessageLookupByLibrary.simpleMessage(
-            "It’s missing a key feature that I need"),
+          "It’s missing a key feature that I need",
+        ),
         "deleteReason2": MessageLookupByLibrary.simpleMessage(
-            "The app or a certain feature does not behave as I think it should"),
+          "The app or a certain feature does not behave as I think it should",
+        ),
         "deleteReason3": MessageLookupByLibrary.simpleMessage(
-            "I found another service that I like better"),
-        "deleteReason4":
-            MessageLookupByLibrary.simpleMessage("My reason isn’t listed"),
+          "I found another service that I like better",
+        ),
+        "deleteReason4": MessageLookupByLibrary.simpleMessage(
+          "My reason isn’t listed",
+        ),
         "deleteRequestSLAText": MessageLookupByLibrary.simpleMessage(
-            "Your request will be processed within 72 hours."),
-        "deleteSharedAlbum":
-            MessageLookupByLibrary.simpleMessage("Delete shared album?"),
+          "Your request will be processed within 72 hours.",
+        ),
+        "deleteSharedAlbum": MessageLookupByLibrary.simpleMessage(
+          "Delete shared album?",
+        ),
         "deleteSharedAlbumDialogBody": MessageLookupByLibrary.simpleMessage(
-            "The album will be deleted for everyone\n\nYou will lose access to shared photos in this album that are owned by others"),
+          "The album will be deleted for everyone\n\nYou will lose access to shared photos in this album that are owned by others",
+        ),
         "deselectAll": MessageLookupByLibrary.simpleMessage("Deselect all"),
-        "designedToOutlive":
-            MessageLookupByLibrary.simpleMessage("Designed to outlive"),
+        "designedToOutlive": MessageLookupByLibrary.simpleMessage(
+          "Designed to outlive",
+        ),
         "details": MessageLookupByLibrary.simpleMessage("Details"),
-        "developerSettings":
-            MessageLookupByLibrary.simpleMessage("Developer settings"),
+        "developerSettings": MessageLookupByLibrary.simpleMessage(
+          "Developer settings",
+        ),
         "developerSettingsWarning": MessageLookupByLibrary.simpleMessage(
-            "Are you sure that you want to modify Developer settings?"),
+          "Are you sure that you want to modify Developer settings?",
+        ),
         "deviceCodeHint":
             MessageLookupByLibrary.simpleMessage("Enter the code"),
         "deviceFilesAutoUploading": MessageLookupByLibrary.simpleMessage(
-            "Files added to this device album will automatically get uploaded to Ente."),
+          "Files added to this device album will automatically get uploaded to Ente.",
+        ),
         "deviceLock": MessageLookupByLibrary.simpleMessage("Device lock"),
         "deviceLockExplanation": MessageLookupByLibrary.simpleMessage(
-            "Disable the device screen lock when Ente is in the foreground and there is a backup in progress. This is normally not needed, but may help big uploads and initial imports of large libraries complete faster."),
+          "Disable the device screen lock when Ente is in the foreground and there is a backup in progress. This is normally not needed, but may help big uploads and initial imports of large libraries complete faster.",
+        ),
         "deviceNotFound":
             MessageLookupByLibrary.simpleMessage("Device not found"),
         "didYouKnow": MessageLookupByLibrary.simpleMessage("Did you know?"),
         "different": MessageLookupByLibrary.simpleMessage("Different"),
-        "disableAutoLock":
-            MessageLookupByLibrary.simpleMessage("Disable auto lock"),
+        "disableAutoLock": MessageLookupByLibrary.simpleMessage(
+          "Disable auto lock",
+        ),
         "disableDownloadWarningBody": MessageLookupByLibrary.simpleMessage(
-            "Viewers can still take screenshots or save a copy of your photos using external tools"),
-        "disableDownloadWarningTitle":
-            MessageLookupByLibrary.simpleMessage("Please note"),
+          "Viewers can still take screenshots or save a copy of your photos using external tools",
+        ),
+        "disableDownloadWarningTitle": MessageLookupByLibrary.simpleMessage(
+          "Please note",
+        ),
         "disableLinkMessage": m24,
-        "disableTwofactor":
-            MessageLookupByLibrary.simpleMessage("Disable two-factor"),
+        "disableTwofactor": MessageLookupByLibrary.simpleMessage(
+          "Disable two-factor",
+        ),
         "disablingTwofactorAuthentication":
             MessageLookupByLibrary.simpleMessage(
-                "Disabling two-factor authentication..."),
+          "Disabling two-factor authentication...",
+        ),
         "discord": MessageLookupByLibrary.simpleMessage("Discord"),
         "discover": MessageLookupByLibrary.simpleMessage("Discover"),
         "discover_babies": MessageLookupByLibrary.simpleMessage("Babies"),
-        "discover_celebrations":
-            MessageLookupByLibrary.simpleMessage("Celebrations"),
+        "discover_celebrations": MessageLookupByLibrary.simpleMessage(
+          "Celebrations",
+        ),
         "discover_food": MessageLookupByLibrary.simpleMessage("Food"),
         "discover_greenery": MessageLookupByLibrary.simpleMessage("Greenery"),
         "discover_hills": MessageLookupByLibrary.simpleMessage("Hills"),
@@ -3236,8 +1049,9 @@
             MessageLookupByLibrary.simpleMessage("Screenshots"),
         "discover_selfies": MessageLookupByLibrary.simpleMessage("Selfies"),
         "discover_sunset": MessageLookupByLibrary.simpleMessage("Sunset"),
-        "discover_visiting_cards":
-            MessageLookupByLibrary.simpleMessage("Visiting Cards"),
+        "discover_visiting_cards": MessageLookupByLibrary.simpleMessage(
+          "Visiting Cards",
+        ),
         "discover_wallpapers":
             MessageLookupByLibrary.simpleMessage("Wallpapers"),
         "dismiss": MessageLookupByLibrary.simpleMessage("Dismiss"),
@@ -3246,11 +1060,13 @@
         "doThisLater": MessageLookupByLibrary.simpleMessage("Do this later"),
         "doYouWantToDiscardTheEditsYouHaveMade":
             MessageLookupByLibrary.simpleMessage(
-                "Do you want to discard the edits you have made?"),
+          "Do you want to discard the edits you have made?",
+        ),
         "done": MessageLookupByLibrary.simpleMessage("Done"),
         "dontSave": MessageLookupByLibrary.simpleMessage("Don\'t save"),
-        "doubleYourStorage":
-            MessageLookupByLibrary.simpleMessage("Double your storage"),
+        "doubleYourStorage": MessageLookupByLibrary.simpleMessage(
+          "Double your storage",
+        ),
         "download": MessageLookupByLibrary.simpleMessage("Download"),
         "downloadFailed":
             MessageLookupByLibrary.simpleMessage("Download failed"),
@@ -3259,140 +1075,185 @@
         "duplicateFileCountWithStorageSaved": m26,
         "duplicateItemsGroup": m27,
         "edit": MessageLookupByLibrary.simpleMessage("Edit"),
+        "editAutoAddPeople": MessageLookupByLibrary.simpleMessage(
+          "Edit auto-add people",
+        ),
         "editEmailAlreadyLinked": m28,
         "editLocation": MessageLookupByLibrary.simpleMessage("Edit location"),
-        "editLocationTagTitle":
-            MessageLookupByLibrary.simpleMessage("Edit location"),
+        "editLocationTagTitle": MessageLookupByLibrary.simpleMessage(
+          "Edit location",
+        ),
         "editPerson": MessageLookupByLibrary.simpleMessage("Edit person"),
         "editTime": MessageLookupByLibrary.simpleMessage("Edit time"),
         "editsSaved": MessageLookupByLibrary.simpleMessage("Edits saved"),
         "editsToLocationWillOnlyBeSeenWithinEnte":
             MessageLookupByLibrary.simpleMessage(
-                "Edits to location will only be seen within Ente"),
+          "Edits to location will only be seen within Ente",
+        ),
         "eligible": MessageLookupByLibrary.simpleMessage("eligible"),
         "email": MessageLookupByLibrary.simpleMessage("Email"),
-        "emailAlreadyRegistered":
-            MessageLookupByLibrary.simpleMessage("Email already registered."),
+        "emailAlreadyRegistered": MessageLookupByLibrary.simpleMessage(
+          "Email already registered.",
+        ),
         "emailChangedTo": m29,
         "emailDoesNotHaveEnteAccount": m30,
         "emailNoEnteAccount": m31,
-        "emailNotRegistered":
-            MessageLookupByLibrary.simpleMessage("Email not registered."),
-        "emailVerificationToggle":
-            MessageLookupByLibrary.simpleMessage("Email verification"),
+        "emailNotRegistered": MessageLookupByLibrary.simpleMessage(
+          "Email not registered.",
+        ),
+        "emailVerificationToggle": MessageLookupByLibrary.simpleMessage(
+          "Email verification",
+        ),
         "emailYourLogs":
             MessageLookupByLibrary.simpleMessage("Email your logs"),
         "embracingThem": m32,
-        "emergencyContacts":
-            MessageLookupByLibrary.simpleMessage("Emergency Contacts"),
+        "emergencyContacts": MessageLookupByLibrary.simpleMessage(
+          "Emergency Contacts",
+        ),
         "empty": MessageLookupByLibrary.simpleMessage("Empty"),
         "emptyTrash": MessageLookupByLibrary.simpleMessage("Empty trash?"),
         "enable": MessageLookupByLibrary.simpleMessage("Enable"),
         "enableMLIndexingDesc": MessageLookupByLibrary.simpleMessage(
-            "Ente supports on-device machine learning for face recognition, magic search and other advanced search features"),
+          "Ente supports on-device machine learning for face recognition, magic search and other advanced search features",
+        ),
         "enableMachineLearningBanner": MessageLookupByLibrary.simpleMessage(
-            "Enable machine learning for magic search and face recognition"),
+          "Enable machine learning for magic search and face recognition",
+        ),
         "enableMaps": MessageLookupByLibrary.simpleMessage("Enable Maps"),
         "enableMapsDesc": MessageLookupByLibrary.simpleMessage(
-            "This will show your photos on a world map.\n\nThis map is hosted by Open Street Map, and the exact locations of your photos are never shared.\n\nYou can disable this feature anytime from Settings."),
+          "This will show your photos on a world map.\n\nThis map is hosted by Open Street Map, and the exact locations of your photos are never shared.\n\nYou can disable this feature anytime from Settings.",
+        ),
         "enabled": MessageLookupByLibrary.simpleMessage("Enabled"),
-        "encryptingBackup":
-            MessageLookupByLibrary.simpleMessage("Encrypting backup..."),
+        "encryptingBackup": MessageLookupByLibrary.simpleMessage(
+          "Encrypting backup...",
+        ),
         "encryption": MessageLookupByLibrary.simpleMessage("Encryption"),
         "encryptionKeys":
             MessageLookupByLibrary.simpleMessage("Encryption keys"),
         "endpointUpdatedMessage": MessageLookupByLibrary.simpleMessage(
-            "Endpoint updated successfully"),
+          "Endpoint updated successfully",
+        ),
         "endtoendEncryptedByDefault": MessageLookupByLibrary.simpleMessage(
-            "End-to-end encrypted by default"),
+          "End-to-end encrypted by default",
+        ),
         "enteCanEncryptAndPreserveFilesOnlyIfYouGrant":
             MessageLookupByLibrary.simpleMessage(
-                "Ente can encrypt and preserve files only if you grant access to them"),
+          "Ente can encrypt and preserve files only if you grant access to them",
+        ),
         "entePhotosPerm": MessageLookupByLibrary.simpleMessage(
-            "Ente <i>needs permission to</i> preserve your photos"),
+          "Ente <i>needs permission to</i> preserve your photos",
+        ),
         "enteSubscriptionPitch": MessageLookupByLibrary.simpleMessage(
-            "Ente preserves your memories, so they\'re always available to you, even if you lose your device."),
+          "Ente preserves your memories, so they\'re always available to you, even if you lose your device.",
+        ),
         "enteSubscriptionShareWithFamily": MessageLookupByLibrary.simpleMessage(
-            "Your family can be added to your plan as well."),
+          "Your family can be added to your plan as well.",
+        ),
         "enterAlbumName":
             MessageLookupByLibrary.simpleMessage("Enter album name"),
         "enterCode": MessageLookupByLibrary.simpleMessage("Enter code"),
         "enterCodeDescription": MessageLookupByLibrary.simpleMessage(
-            "Enter the code provided by your friend to claim free storage for both of you"),
-        "enterDateOfBirth":
-            MessageLookupByLibrary.simpleMessage("Birthday (optional)"),
+          "Enter the code provided by your friend to claim free storage for both of you",
+        ),
+        "enterDateOfBirth": MessageLookupByLibrary.simpleMessage(
+          "Birthday (optional)",
+        ),
         "enterEmail": MessageLookupByLibrary.simpleMessage("Enter email"),
         "enterFileName":
             MessageLookupByLibrary.simpleMessage("Enter file name"),
         "enterName": MessageLookupByLibrary.simpleMessage("Enter name"),
         "enterNewPasswordToEncrypt": MessageLookupByLibrary.simpleMessage(
-            "Enter a new password we can use to encrypt your data"),
+          "Enter a new password we can use to encrypt your data",
+        ),
         "enterPassword": MessageLookupByLibrary.simpleMessage("Enter password"),
         "enterPasswordToEncrypt": MessageLookupByLibrary.simpleMessage(
-            "Enter a password we can use to encrypt your data"),
-        "enterPersonName":
-            MessageLookupByLibrary.simpleMessage("Enter person name"),
+          "Enter a password we can use to encrypt your data",
+        ),
+        "enterPersonName": MessageLookupByLibrary.simpleMessage(
+          "Enter person name",
+        ),
         "enterPin": MessageLookupByLibrary.simpleMessage("Enter PIN"),
-        "enterReferralCode":
-            MessageLookupByLibrary.simpleMessage("Enter referral code"),
+        "enterReferralCode": MessageLookupByLibrary.simpleMessage(
+          "Enter referral code",
+        ),
         "enterThe6digitCodeFromnyourAuthenticatorApp":
             MessageLookupByLibrary.simpleMessage(
-                "Enter the 6-digit code from\nyour authenticator app"),
+          "Enter the 6-digit code from\nyour authenticator app",
+        ),
         "enterValidEmail": MessageLookupByLibrary.simpleMessage(
-            "Please enter a valid email address."),
-        "enterYourEmailAddress":
-            MessageLookupByLibrary.simpleMessage("Enter your email address"),
+          "Please enter a valid email address.",
+        ),
+        "enterYourEmailAddress": MessageLookupByLibrary.simpleMessage(
+          "Enter your email address",
+        ),
         "enterYourNewEmailAddress": MessageLookupByLibrary.simpleMessage(
-            "Enter your new email address"),
-        "enterYourPassword":
-            MessageLookupByLibrary.simpleMessage("Enter your password"),
-        "enterYourRecoveryKey":
-            MessageLookupByLibrary.simpleMessage("Enter your recovery key"),
+          "Enter your new email address",
+        ),
+        "enterYourPassword": MessageLookupByLibrary.simpleMessage(
+          "Enter your password",
+        ),
+        "enterYourRecoveryKey": MessageLookupByLibrary.simpleMessage(
+          "Enter your recovery key",
+        ),
         "error": MessageLookupByLibrary.simpleMessage("Error"),
         "everywhere": MessageLookupByLibrary.simpleMessage("everywhere"),
         "exif": MessageLookupByLibrary.simpleMessage("EXIF"),
         "existingUser": MessageLookupByLibrary.simpleMessage("Existing user"),
         "expiredLinkInfo": MessageLookupByLibrary.simpleMessage(
-            "This link has expired. Please select a new expiry time or disable link expiry."),
+          "This link has expired. Please select a new expiry time or disable link expiry.",
+        ),
         "exportLogs": MessageLookupByLibrary.simpleMessage("Export logs"),
         "exportYourData":
             MessageLookupByLibrary.simpleMessage("Export your data"),
-        "extraPhotosFound":
-            MessageLookupByLibrary.simpleMessage("Extra photos found"),
+        "extraPhotosFound": MessageLookupByLibrary.simpleMessage(
+          "Extra photos found",
+        ),
         "extraPhotosFoundFor": m33,
         "faceNotClusteredYet": MessageLookupByLibrary.simpleMessage(
-            "Face not clustered yet, please come back later"),
+          "Face not clustered yet, please come back later",
+        ),
         "faceRecognition":
             MessageLookupByLibrary.simpleMessage("Face recognition"),
         "faceThumbnailGenerationFailed": MessageLookupByLibrary.simpleMessage(
-            "Unable to generate face thumbnails"),
+          "Unable to generate face thumbnails",
+        ),
         "faces": MessageLookupByLibrary.simpleMessage("Faces"),
         "failed": MessageLookupByLibrary.simpleMessage("Failed"),
-        "failedToApplyCode":
-            MessageLookupByLibrary.simpleMessage("Failed to apply code"),
+        "failedToApplyCode": MessageLookupByLibrary.simpleMessage(
+          "Failed to apply code",
+        ),
         "failedToCancel":
             MessageLookupByLibrary.simpleMessage("Failed to cancel"),
-        "failedToDownloadVideo":
-            MessageLookupByLibrary.simpleMessage("Failed to download video"),
+        "failedToDownloadVideo": MessageLookupByLibrary.simpleMessage(
+          "Failed to download video",
+        ),
         "failedToFetchActiveSessions": MessageLookupByLibrary.simpleMessage(
-            "Failed to fetch active sessions"),
+          "Failed to fetch active sessions",
+        ),
         "failedToFetchOriginalForEdit": MessageLookupByLibrary.simpleMessage(
-            "Failed to fetch original for edit"),
+          "Failed to fetch original for edit",
+        ),
         "failedToFetchReferralDetails": MessageLookupByLibrary.simpleMessage(
-            "Unable to fetch referral details. Please try again later."),
-        "failedToLoadAlbums":
-            MessageLookupByLibrary.simpleMessage("Failed to load albums"),
-        "failedToPlayVideo":
-            MessageLookupByLibrary.simpleMessage("Failed to play video"),
+          "Unable to fetch referral details. Please try again later.",
+        ),
+        "failedToLoadAlbums": MessageLookupByLibrary.simpleMessage(
+          "Failed to load albums",
+        ),
+        "failedToPlayVideo": MessageLookupByLibrary.simpleMessage(
+          "Failed to play video",
+        ),
         "failedToRefreshStripeSubscription":
             MessageLookupByLibrary.simpleMessage(
-                "Failed to refresh subscription"),
+          "Failed to refresh subscription",
+        ),
         "failedToRenew":
             MessageLookupByLibrary.simpleMessage("Failed to renew"),
         "failedToVerifyPaymentStatus": MessageLookupByLibrary.simpleMessage(
-            "Failed to verify payment status"),
+          "Failed to verify payment status",
+        ),
         "familyPlanOverview": MessageLookupByLibrary.simpleMessage(
-            "Add 5 family members to your existing plan without paying extra.\n\nEach member gets their own private space, and cannot see each other\'s files unless they\'re shared.\n\nFamily plans are available to customers who have a paid Ente subscription.\n\nSubscribe now to get started!"),
+          "Add 5 family members to your existing plan without paying extra.\n\nEach member gets their own private space, and cannot see each other\'s files unless they\'re shared.\n\nFamily plans are available to customers who have a paid Ente subscription.\n\nSubscribe now to get started!",
+        ),
         "familyPlanPortalTitle": MessageLookupByLibrary.simpleMessage("Family"),
         "familyPlans": MessageLookupByLibrary.simpleMessage("Family plans"),
         "faq": MessageLookupByLibrary.simpleMessage("FAQ"),
@@ -3401,193 +1262,241 @@
         "feastingWithThem": m34,
         "feedback": MessageLookupByLibrary.simpleMessage("Feedback"),
         "file": MessageLookupByLibrary.simpleMessage("File"),
-        "fileAnalysisFailed":
-            MessageLookupByLibrary.simpleMessage("Unable to analyze file"),
+        "fileAnalysisFailed": MessageLookupByLibrary.simpleMessage(
+          "Unable to analyze file",
+        ),
         "fileFailedToSaveToGallery": MessageLookupByLibrary.simpleMessage(
-            "Failed to save file to gallery"),
-        "fileInfoAddDescHint":
-            MessageLookupByLibrary.simpleMessage("Add a description..."),
-        "fileNotUploadedYet":
-            MessageLookupByLibrary.simpleMessage("File not uploaded yet"),
-        "fileSavedToGallery":
-            MessageLookupByLibrary.simpleMessage("File saved to gallery"),
+          "Failed to save file to gallery",
+        ),
+        "fileInfoAddDescHint": MessageLookupByLibrary.simpleMessage(
+          "Add a description...",
+        ),
+        "fileNotUploadedYet": MessageLookupByLibrary.simpleMessage(
+          "File not uploaded yet",
+        ),
+        "fileSavedToGallery": MessageLookupByLibrary.simpleMessage(
+          "File saved to gallery",
+        ),
         "fileTypes": MessageLookupByLibrary.simpleMessage("File types"),
-        "fileTypesAndNames":
-            MessageLookupByLibrary.simpleMessage("File types and names"),
+        "fileTypesAndNames": MessageLookupByLibrary.simpleMessage(
+          "File types and names",
+        ),
         "filesBackedUpFromDevice": m35,
         "filesBackedUpInAlbum": m36,
         "filesDeleted": MessageLookupByLibrary.simpleMessage("Files deleted"),
-        "filesSavedToGallery":
-            MessageLookupByLibrary.simpleMessage("Files saved to gallery"),
-        "findPeopleByName":
-            MessageLookupByLibrary.simpleMessage("Find people quickly by name"),
-        "findThemQuickly":
-            MessageLookupByLibrary.simpleMessage("Find them quickly"),
+        "filesSavedToGallery": MessageLookupByLibrary.simpleMessage(
+          "Files saved to gallery",
+        ),
+        "findPeopleByName": MessageLookupByLibrary.simpleMessage(
+          "Find people quickly by name",
+        ),
+        "findThemQuickly": MessageLookupByLibrary.simpleMessage(
+          "Find them quickly",
+        ),
         "flip": MessageLookupByLibrary.simpleMessage("Flip"),
         "food": MessageLookupByLibrary.simpleMessage("Culinary delight"),
-        "forYourMemories":
-            MessageLookupByLibrary.simpleMessage("for your memories"),
+        "forYourMemories": MessageLookupByLibrary.simpleMessage(
+          "for your memories",
+        ),
         "forgotPassword":
             MessageLookupByLibrary.simpleMessage("Forgot password"),
         "foundFaces": MessageLookupByLibrary.simpleMessage("Found faces"),
-        "freeStorageClaimed":
-            MessageLookupByLibrary.simpleMessage("Free storage claimed"),
+        "freeStorageClaimed": MessageLookupByLibrary.simpleMessage(
+          "Free storage claimed",
+        ),
         "freeStorageOnReferralSuccess": m37,
-        "freeStorageUsable":
-            MessageLookupByLibrary.simpleMessage("Free storage usable"),
+        "freeStorageUsable": MessageLookupByLibrary.simpleMessage(
+          "Free storage usable",
+        ),
         "freeTrial": MessageLookupByLibrary.simpleMessage("Free trial"),
         "freeTrialValidTill": m38,
         "freeUpAccessPostDelete": m39,
         "freeUpAmount": m40,
-        "freeUpDeviceSpace":
-            MessageLookupByLibrary.simpleMessage("Free up device space"),
+        "freeUpDeviceSpace": MessageLookupByLibrary.simpleMessage(
+          "Free up device space",
+        ),
         "freeUpDeviceSpaceDesc": MessageLookupByLibrary.simpleMessage(
-            "Save space on your device by clearing files that have been already backed up."),
+          "Save space on your device by clearing files that have been already backed up.",
+        ),
         "freeUpSpace": MessageLookupByLibrary.simpleMessage("Free up space"),
         "freeUpSpaceSaving": m41,
         "gallery": MessageLookupByLibrary.simpleMessage("Gallery"),
         "galleryMemoryLimitInfo": MessageLookupByLibrary.simpleMessage(
-            "Up to 1000 memories shown in gallery"),
+          "Up to 1000 memories shown in gallery",
+        ),
         "general": MessageLookupByLibrary.simpleMessage("General"),
         "generatingEncryptionKeys": MessageLookupByLibrary.simpleMessage(
-            "Generating encryption keys..."),
+          "Generating encryption keys...",
+        ),
         "genericProgress": m42,
         "goToSettings": MessageLookupByLibrary.simpleMessage("Go to settings"),
         "googlePlayId": MessageLookupByLibrary.simpleMessage("Google Play ID"),
         "grantFullAccessPrompt": MessageLookupByLibrary.simpleMessage(
-            "Please allow access to all photos in the Settings app"),
+          "Please allow access to all photos in the Settings app",
+        ),
         "grantPermission":
             MessageLookupByLibrary.simpleMessage("Grant permission"),
         "greenery": MessageLookupByLibrary.simpleMessage("The green life"),
-        "groupBy": MessageLookupByLibrary.simpleMessage("Group by"),
-        "groupNearbyPhotos":
-            MessageLookupByLibrary.simpleMessage("Group nearby photos"),
+        "groupNearbyPhotos": MessageLookupByLibrary.simpleMessage(
+          "Group nearby photos",
+        ),
         "guestView": MessageLookupByLibrary.simpleMessage("Guest view"),
         "guestViewEnablePreSteps": MessageLookupByLibrary.simpleMessage(
-            "To enable guest view, please setup device passcode or screen lock in your system settings."),
+          "To enable guest view, please setup device passcode or screen lock in your system settings.",
+        ),
         "happyBirthday":
             MessageLookupByLibrary.simpleMessage("Happy birthday! 🥳"),
         "hearUsExplanation": MessageLookupByLibrary.simpleMessage(
-            "We don\'t track app installs. It\'d help if you told us where you found us!"),
+          "We don\'t track app installs. It\'d help if you told us where you found us!",
+        ),
         "hearUsWhereTitle": MessageLookupByLibrary.simpleMessage(
-            "How did you hear about Ente? (optional)"),
+          "How did you hear about Ente? (optional)",
+        ),
         "help": MessageLookupByLibrary.simpleMessage("Help"),
         "hidden": MessageLookupByLibrary.simpleMessage("Hidden"),
         "hide": MessageLookupByLibrary.simpleMessage("Hide"),
         "hideContent": MessageLookupByLibrary.simpleMessage("Hide content"),
         "hideContentDescriptionAndroid": MessageLookupByLibrary.simpleMessage(
-            "Hides app content in the app switcher and disables screenshots"),
+          "Hides app content in the app switcher and disables screenshots",
+        ),
         "hideContentDescriptionIos": MessageLookupByLibrary.simpleMessage(
-            "Hides app content in the app switcher"),
+          "Hides app content in the app switcher",
+        ),
         "hideSharedItemsFromHomeGallery": MessageLookupByLibrary.simpleMessage(
-            "Hide shared items from home gallery"),
+          "Hide shared items from home gallery",
+        ),
         "hiding": MessageLookupByLibrary.simpleMessage("Hiding..."),
         "hikingWithThem": m43,
-        "hostedAtOsmFrance":
-            MessageLookupByLibrary.simpleMessage("Hosted at OSM France"),
+        "hostedAtOsmFrance": MessageLookupByLibrary.simpleMessage(
+          "Hosted at OSM France",
+        ),
         "howItWorks": MessageLookupByLibrary.simpleMessage("How it works"),
         "howToViewShareeVerificationID": MessageLookupByLibrary.simpleMessage(
-            "Please ask them to long-press their email address on the settings screen, and verify that the IDs on both devices match."),
+          "Please ask them to long-press their email address on the settings screen, and verify that the IDs on both devices match.",
+        ),
         "iOSGoToSettingsDescription": MessageLookupByLibrary.simpleMessage(
-            "Biometric authentication is not set up on your device. Please either enable Touch ID or Face ID on your phone."),
+          "Biometric authentication is not set up on your device. Please either enable Touch ID or Face ID on your phone.",
+        ),
         "iOSLockOut": MessageLookupByLibrary.simpleMessage(
-            "Biometric authentication is disabled. Please lock and unlock your screen to enable it."),
+          "Biometric authentication is disabled. Please lock and unlock your screen to enable it.",
+        ),
         "iOSOkButton": MessageLookupByLibrary.simpleMessage("OK"),
         "ignore": MessageLookupByLibrary.simpleMessage("Ignore"),
         "ignoreUpdate": MessageLookupByLibrary.simpleMessage("Ignore"),
         "ignored": MessageLookupByLibrary.simpleMessage("ignored"),
         "ignoredFolderUploadReason": MessageLookupByLibrary.simpleMessage(
-            "Some files in this album are ignored from upload because they had previously been deleted from Ente."),
-        "imageNotAnalyzed":
-            MessageLookupByLibrary.simpleMessage("Image not analyzed"),
+          "Some files in this album are ignored from upload because they had previously been deleted from Ente.",
+        ),
+        "imageNotAnalyzed": MessageLookupByLibrary.simpleMessage(
+          "Image not analyzed",
+        ),
         "immediately": MessageLookupByLibrary.simpleMessage("Immediately"),
         "importing": MessageLookupByLibrary.simpleMessage("Importing...."),
         "incorrectCode": MessageLookupByLibrary.simpleMessage("Incorrect code"),
-        "incorrectPasswordTitle":
-            MessageLookupByLibrary.simpleMessage("Incorrect password"),
-        "incorrectRecoveryKey":
-            MessageLookupByLibrary.simpleMessage("Incorrect recovery key"),
+        "incorrectPasswordTitle": MessageLookupByLibrary.simpleMessage(
+          "Incorrect password",
+        ),
+        "incorrectRecoveryKey": MessageLookupByLibrary.simpleMessage(
+          "Incorrect recovery key",
+        ),
         "incorrectRecoveryKeyBody": MessageLookupByLibrary.simpleMessage(
-            "The recovery key you entered is incorrect"),
-        "incorrectRecoveryKeyTitle":
-            MessageLookupByLibrary.simpleMessage("Incorrect recovery key"),
+          "The recovery key you entered is incorrect",
+        ),
+        "incorrectRecoveryKeyTitle": MessageLookupByLibrary.simpleMessage(
+          "Incorrect recovery key",
+        ),
         "indexedItems": MessageLookupByLibrary.simpleMessage("Indexed items"),
         "indexingPausedStatusDescription": MessageLookupByLibrary.simpleMessage(
-            "Indexing is paused. It will automatically resume when the device is ready. The device is considered ready when its battery level, battery health, and thermal status are within a healthy range."),
+          "Indexing is paused. It will automatically resume when the device is ready. The device is considered ready when its battery level, battery health, and thermal status are within a healthy range.",
+        ),
         "ineligible": MessageLookupByLibrary.simpleMessage("Ineligible"),
         "info": MessageLookupByLibrary.simpleMessage("Info"),
         "insecureDevice":
             MessageLookupByLibrary.simpleMessage("Insecure device"),
         "installManually":
             MessageLookupByLibrary.simpleMessage("Install manually"),
-        "invalidEmailAddress":
-            MessageLookupByLibrary.simpleMessage("Invalid email address"),
+        "invalidEmailAddress": MessageLookupByLibrary.simpleMessage(
+          "Invalid email address",
+        ),
         "invalidEndpoint":
             MessageLookupByLibrary.simpleMessage("Invalid endpoint"),
         "invalidEndpointMessage": MessageLookupByLibrary.simpleMessage(
-            "Sorry, the endpoint you entered is invalid. Please enter a valid endpoint and try again."),
+          "Sorry, the endpoint you entered is invalid. Please enter a valid endpoint and try again.",
+        ),
         "invalidKey": MessageLookupByLibrary.simpleMessage("Invalid key"),
         "invalidRecoveryKey": MessageLookupByLibrary.simpleMessage(
-            "The recovery key you entered is not valid. Please make sure it contains 24 words, and check the spelling of each.\n\nIf you entered an older recovery code, make sure it is 64 characters long, and check each of them."),
+          "The recovery key you entered is not valid. Please make sure it contains 24 words, and check the spelling of each.\n\nIf you entered an older recovery code, make sure it is 64 characters long, and check each of them.",
+        ),
         "invite": MessageLookupByLibrary.simpleMessage("Invite"),
         "inviteToEnte": MessageLookupByLibrary.simpleMessage("Invite to Ente"),
-        "inviteYourFriends":
-            MessageLookupByLibrary.simpleMessage("Invite your friends"),
-        "inviteYourFriendsToEnte":
-            MessageLookupByLibrary.simpleMessage("Invite your friends to Ente"),
+        "inviteYourFriends": MessageLookupByLibrary.simpleMessage(
+          "Invite your friends",
+        ),
+        "inviteYourFriendsToEnte": MessageLookupByLibrary.simpleMessage(
+          "Invite your friends to Ente",
+        ),
         "itLooksLikeSomethingWentWrongPleaseRetryAfterSome":
             MessageLookupByLibrary.simpleMessage(
-                "It looks like something went wrong. Please retry after some time. If the error persists, please contact our support team."),
+          "It looks like something went wrong. Please retry after some time. If the error persists, please contact our support team.",
+        ),
         "itemCount": m44,
         "itemsShowTheNumberOfDaysRemainingBeforePermanentDeletion":
             MessageLookupByLibrary.simpleMessage(
-                "Items show the number of days remaining before permanent deletion"),
+          "Items show the number of days remaining before permanent deletion",
+        ),
         "itemsWillBeRemovedFromAlbum": MessageLookupByLibrary.simpleMessage(
-            "Selected items will be removed from this album"),
+          "Selected items will be removed from this album",
+        ),
         "join": MessageLookupByLibrary.simpleMessage("Join"),
         "joinAlbum": MessageLookupByLibrary.simpleMessage("Join album"),
         "joinAlbumConfirmationDialogBody": MessageLookupByLibrary.simpleMessage(
-            "Joining an album will make your email visible to its participants."),
-        "joinAlbumSubtext":
-            MessageLookupByLibrary.simpleMessage("to view and add your photos"),
+          "Joining an album will make your email visible to its participants.",
+        ),
+        "joinAlbumSubtext": MessageLookupByLibrary.simpleMessage(
+          "to view and add your photos",
+        ),
         "joinAlbumSubtextViewer": MessageLookupByLibrary.simpleMessage(
-            "to add this to shared albums"),
+          "to add this to shared albums",
+        ),
         "joinDiscord": MessageLookupByLibrary.simpleMessage("Join Discord"),
         "keepPhotos": MessageLookupByLibrary.simpleMessage("Keep Photos"),
         "kiloMeterUnit": MessageLookupByLibrary.simpleMessage("km"),
         "kindlyHelpUsWithThisInformation": MessageLookupByLibrary.simpleMessage(
-            "Kindly help us with this information"),
+          "Kindly help us with this information",
+        ),
         "language": MessageLookupByLibrary.simpleMessage("Language"),
-        "lastMonth": MessageLookupByLibrary.simpleMessage("Last month"),
         "lastTimeWithThem": m45,
         "lastUpdated": MessageLookupByLibrary.simpleMessage("Last updated"),
-        "lastWeek": MessageLookupByLibrary.simpleMessage("Last week"),
-        "lastYear": MessageLookupByLibrary.simpleMessage("Last year"),
         "lastYearsTrip":
             MessageLookupByLibrary.simpleMessage("Last year\'s trip"),
         "leave": MessageLookupByLibrary.simpleMessage("Leave"),
         "leaveAlbum": MessageLookupByLibrary.simpleMessage("Leave album"),
         "leaveFamily": MessageLookupByLibrary.simpleMessage("Leave family"),
-        "leaveSharedAlbum":
-            MessageLookupByLibrary.simpleMessage("Leave shared album?"),
+        "leaveSharedAlbum": MessageLookupByLibrary.simpleMessage(
+          "Leave shared album?",
+        ),
         "left": MessageLookupByLibrary.simpleMessage("Left"),
         "legacy": MessageLookupByLibrary.simpleMessage("Legacy"),
         "legacyAccounts":
             MessageLookupByLibrary.simpleMessage("Legacy accounts"),
         "legacyInvite": m46,
         "legacyPageDesc": MessageLookupByLibrary.simpleMessage(
-            "Legacy allows trusted contacts to access your account in your absence."),
+          "Legacy allows trusted contacts to access your account in your absence.",
+        ),
         "legacyPageDesc2": MessageLookupByLibrary.simpleMessage(
-            "Trusted contacts can initiate account recovery, and if not blocked within 30 days, reset your password and access your account."),
+          "Trusted contacts can initiate account recovery, and if not blocked within 30 days, reset your password and access your account.",
+        ),
         "light": MessageLookupByLibrary.simpleMessage("Light"),
         "lightTheme": MessageLookupByLibrary.simpleMessage("Light"),
         "link": MessageLookupByLibrary.simpleMessage("Link"),
-        "linkCopiedToClipboard":
-            MessageLookupByLibrary.simpleMessage("Link copied to clipboard"),
+        "linkCopiedToClipboard": MessageLookupByLibrary.simpleMessage(
+          "Link copied to clipboard",
+        ),
         "linkDeviceLimit": MessageLookupByLibrary.simpleMessage("Device limit"),
         "linkEmail": MessageLookupByLibrary.simpleMessage("Link email"),
-        "linkEmailToContactBannerCaption":
-            MessageLookupByLibrary.simpleMessage("for faster sharing"),
+        "linkEmailToContactBannerCaption": MessageLookupByLibrary.simpleMessage(
+          "for faster sharing",
+        ),
         "linkEnabled": MessageLookupByLibrary.simpleMessage("Enabled"),
         "linkExpired": MessageLookupByLibrary.simpleMessage("Expired"),
         "linkExpiresOn": m47,
@@ -3597,70 +1506,94 @@
         "linkNeverExpires": MessageLookupByLibrary.simpleMessage("Never"),
         "linkPerson": MessageLookupByLibrary.simpleMessage("Link person"),
         "linkPersonCaption": MessageLookupByLibrary.simpleMessage(
-            "for better sharing experience"),
+          "for better sharing experience",
+        ),
         "linkPersonToEmail": m48,
         "linkPersonToEmailConfirmation": m49,
         "livePhotos": MessageLookupByLibrary.simpleMessage("Live Photos"),
         "loadMessage1": MessageLookupByLibrary.simpleMessage(
-            "You can share your subscription with your family"),
+          "You can share your subscription with your family",
+        ),
         "loadMessage2": MessageLookupByLibrary.simpleMessage(
-            "We have preserved over 200 million memories so far"),
+          "We have preserved over 200 million memories so far",
+        ),
         "loadMessage3": MessageLookupByLibrary.simpleMessage(
-            "We keep 3 copies of your data, one in an underground fallout shelter"),
+          "We keep 3 copies of your data, one in an underground fallout shelter",
+        ),
         "loadMessage4": MessageLookupByLibrary.simpleMessage(
-            "All our apps are open source"),
+          "All our apps are open source",
+        ),
         "loadMessage5": MessageLookupByLibrary.simpleMessage(
-            "Our source code and cryptography have been externally audited"),
+          "Our source code and cryptography have been externally audited",
+        ),
         "loadMessage6": MessageLookupByLibrary.simpleMessage(
-            "You can share links to your albums with your loved ones"),
+          "You can share links to your albums with your loved ones",
+        ),
         "loadMessage7": MessageLookupByLibrary.simpleMessage(
-            "Our mobile apps run in the background to encrypt and backup any new photos you click"),
+          "Our mobile apps run in the background to encrypt and backup any new photos you click",
+        ),
         "loadMessage8": MessageLookupByLibrary.simpleMessage(
-            "web.ente.io has a slick uploader"),
+          "web.ente.io has a slick uploader",
+        ),
         "loadMessage9": MessageLookupByLibrary.simpleMessage(
-            "We use Xchacha20Poly1305 to safely encrypt your data"),
-        "loadingExifData":
-            MessageLookupByLibrary.simpleMessage("Loading EXIF data..."),
-        "loadingGallery":
-            MessageLookupByLibrary.simpleMessage("Loading gallery..."),
-        "loadingMessage":
-            MessageLookupByLibrary.simpleMessage("Loading your photos..."),
-        "loadingModel":
-            MessageLookupByLibrary.simpleMessage("Downloading models..."),
-        "loadingYourPhotos":
-            MessageLookupByLibrary.simpleMessage("Loading your photos..."),
+          "We use Xchacha20Poly1305 to safely encrypt your data",
+        ),
+        "loadingExifData": MessageLookupByLibrary.simpleMessage(
+          "Loading EXIF data...",
+        ),
+        "loadingGallery": MessageLookupByLibrary.simpleMessage(
+          "Loading gallery...",
+        ),
+        "loadingMessage": MessageLookupByLibrary.simpleMessage(
+          "Loading your photos...",
+        ),
+        "loadingModel": MessageLookupByLibrary.simpleMessage(
+          "Downloading models...",
+        ),
+        "loadingYourPhotos": MessageLookupByLibrary.simpleMessage(
+          "Loading your photos...",
+        ),
         "localGallery": MessageLookupByLibrary.simpleMessage("Local gallery"),
         "localIndexing": MessageLookupByLibrary.simpleMessage("Local indexing"),
         "localSyncErrorMessage": MessageLookupByLibrary.simpleMessage(
-            "Looks like something went wrong since local photos sync is taking more time than expected. Please reach out to our support team"),
+          "Looks like something went wrong since local photos sync is taking more time than expected. Please reach out to our support team",
+        ),
         "location": MessageLookupByLibrary.simpleMessage("Location"),
         "locationName": MessageLookupByLibrary.simpleMessage("Location name"),
         "locationTagFeatureDescription": MessageLookupByLibrary.simpleMessage(
-            "A location tag groups all photos that were taken within some radius of a photo"),
+          "A location tag groups all photos that were taken within some radius of a photo",
+        ),
         "locations": MessageLookupByLibrary.simpleMessage("Locations"),
         "lockButtonLabel": MessageLookupByLibrary.simpleMessage("Lock"),
         "lockscreen": MessageLookupByLibrary.simpleMessage("Lockscreen"),
         "logInLabel": MessageLookupByLibrary.simpleMessage("Log in"),
         "loggingOut": MessageLookupByLibrary.simpleMessage("Logging out..."),
-        "loginSessionExpired":
-            MessageLookupByLibrary.simpleMessage("Session expired"),
+        "loginSessionExpired": MessageLookupByLibrary.simpleMessage(
+          "Session expired",
+        ),
         "loginSessionExpiredDetails": MessageLookupByLibrary.simpleMessage(
-            "Your session has expired. Please login again."),
+          "Your session has expired. Please login again.",
+        ),
         "loginTerms": MessageLookupByLibrary.simpleMessage(
-            "By clicking log in, I agree to the <u-terms>terms of service</u-terms> and <u-policy>privacy policy</u-policy>"),
+          "By clicking log in, I agree to the <u-terms>terms of service</u-terms> and <u-policy>privacy policy</u-policy>",
+        ),
         "loginWithTOTP":
             MessageLookupByLibrary.simpleMessage("Login with TOTP"),
         "logout": MessageLookupByLibrary.simpleMessage("Logout"),
         "logsDialogBody": MessageLookupByLibrary.simpleMessage(
-            "This will send across logs to help us debug your issue. Please note that file names will be included to help track issues with specific files."),
+          "This will send across logs to help us debug your issue. Please note that file names will be included to help track issues with specific files.",
+        ),
         "longPressAnEmailToVerifyEndToEndEncryption":
             MessageLookupByLibrary.simpleMessage(
-                "Long press an email to verify end to end encryption."),
+          "Long press an email to verify end to end encryption.",
+        ),
         "longpressOnAnItemToViewInFullscreen":
             MessageLookupByLibrary.simpleMessage(
-                "Long-press on an item to view in full-screen"),
+          "Long-press on an item to view in full-screen",
+        ),
         "lookBackOnYourMemories": MessageLookupByLibrary.simpleMessage(
-            "Look back on your memories 🌄"),
+          "Look back on your memories 🌄",
+        ),
         "loopVideoOff": MessageLookupByLibrary.simpleMessage("Loop video off"),
         "loopVideoOn": MessageLookupByLibrary.simpleMessage("Loop video on"),
         "lostDevice": MessageLookupByLibrary.simpleMessage("Lost device?"),
@@ -3668,19 +1601,24 @@
             MessageLookupByLibrary.simpleMessage("Machine learning"),
         "magicSearch": MessageLookupByLibrary.simpleMessage("Magic search"),
         "magicSearchHint": MessageLookupByLibrary.simpleMessage(
-            "Magic search allows to search photos by their contents, e.g. \'flower\', \'red car\', \'identity documents\'"),
+          "Magic search allows to search photos by their contents, e.g. \'flower\', \'red car\', \'identity documents\'",
+        ),
         "manage": MessageLookupByLibrary.simpleMessage("Manage"),
-        "manageDeviceStorage":
-            MessageLookupByLibrary.simpleMessage("Manage device cache"),
+        "manageDeviceStorage": MessageLookupByLibrary.simpleMessage(
+          "Manage device cache",
+        ),
         "manageDeviceStorageDesc": MessageLookupByLibrary.simpleMessage(
-            "Review and clear local cache storage."),
+          "Review and clear local cache storage.",
+        ),
         "manageFamily": MessageLookupByLibrary.simpleMessage("Manage Family"),
         "manageLink": MessageLookupByLibrary.simpleMessage("Manage link"),
         "manageParticipants": MessageLookupByLibrary.simpleMessage("Manage"),
-        "manageSubscription":
-            MessageLookupByLibrary.simpleMessage("Manage subscription"),
+        "manageSubscription": MessageLookupByLibrary.simpleMessage(
+          "Manage subscription",
+        ),
         "manualPairDesc": MessageLookupByLibrary.simpleMessage(
-            "Pair with PIN works with any screen you wish to view your album on."),
+          "Pair with PIN works with any screen you wish to view your album on.",
+        ),
         "map": MessageLookupByLibrary.simpleMessage("Map"),
         "maps": MessageLookupByLibrary.simpleMessage("Maps"),
         "mastodon": MessageLookupByLibrary.simpleMessage("Mastodon"),
@@ -3688,31 +1626,41 @@
         "me": MessageLookupByLibrary.simpleMessage("Me"),
         "memories": MessageLookupByLibrary.simpleMessage("Memories"),
         "memoriesWidgetDesc": MessageLookupByLibrary.simpleMessage(
-            "Select the kind of memories you wish to see on your homescreen."),
+          "Select the kind of memories you wish to see on your homescreen.",
+        ),
         "memoryCount": m50,
         "merchandise": MessageLookupByLibrary.simpleMessage("Merchandise"),
         "merge": MessageLookupByLibrary.simpleMessage("Merge"),
-        "mergeWithExisting":
-            MessageLookupByLibrary.simpleMessage("Merge with existing"),
+        "mergeWithExisting": MessageLookupByLibrary.simpleMessage(
+          "Merge with existing",
+        ),
         "mergedPhotos": MessageLookupByLibrary.simpleMessage("Merged photos"),
-        "mlConsent":
-            MessageLookupByLibrary.simpleMessage("Enable machine learning"),
+        "mlConsent": MessageLookupByLibrary.simpleMessage(
+          "Enable machine learning",
+        ),
         "mlConsentConfirmation": MessageLookupByLibrary.simpleMessage(
-            "I understand, and wish to enable machine learning"),
+          "I understand, and wish to enable machine learning",
+        ),
         "mlConsentDescription": MessageLookupByLibrary.simpleMessage(
-            "If you enable machine learning, Ente will extract information like face geometry from files, including those shared with you.\n\nThis will happen on your device, and any generated biometric information will be end-to-end encrypted."),
+          "If you enable machine learning, Ente will extract information like face geometry from files, including those shared with you.\n\nThis will happen on your device, and any generated biometric information will be end-to-end encrypted.",
+        ),
         "mlConsentPrivacy": MessageLookupByLibrary.simpleMessage(
-            "Please click here for more details about this feature in our privacy policy"),
-        "mlConsentTitle":
-            MessageLookupByLibrary.simpleMessage("Enable machine learning?"),
+          "Please click here for more details about this feature in our privacy policy",
+        ),
+        "mlConsentTitle": MessageLookupByLibrary.simpleMessage(
+          "Enable machine learning?",
+        ),
         "mlIndexingDescription": MessageLookupByLibrary.simpleMessage(
-            "Please note that machine learning will result in a higher bandwidth and battery usage until all items are indexed. Consider using the desktop app for faster indexing, all results will be synced automatically."),
-        "mobileWebDesktop":
-            MessageLookupByLibrary.simpleMessage("Mobile, Web, Desktop"),
+          "Please note that machine learning will result in a higher bandwidth and battery usage until all items are indexed. Consider using the desktop app for faster indexing, all results will be synced automatically.",
+        ),
+        "mobileWebDesktop": MessageLookupByLibrary.simpleMessage(
+          "Mobile, Web, Desktop",
+        ),
         "moderateStrength": MessageLookupByLibrary.simpleMessage("Moderate"),
         "modifyYourQueryOrTrySearchingFor":
             MessageLookupByLibrary.simpleMessage(
-                "Modify your query, or try searching for"),
+          "Modify your query, or try searching for",
+        ),
         "moments": MessageLookupByLibrary.simpleMessage("Moments"),
         "month": MessageLookupByLibrary.simpleMessage("month"),
         "monthly": MessageLookupByLibrary.simpleMessage("Monthly"),
@@ -3723,20 +1671,25 @@
         "mountains": MessageLookupByLibrary.simpleMessage("Over the hills"),
         "moveItem": m51,
         "moveSelectedPhotosToOneDate": MessageLookupByLibrary.simpleMessage(
-            "Move selected photos to one date"),
+          "Move selected photos to one date",
+        ),
         "moveToAlbum": MessageLookupByLibrary.simpleMessage("Move to album"),
-        "moveToHiddenAlbum":
-            MessageLookupByLibrary.simpleMessage("Move to hidden album"),
+        "moveToHiddenAlbum": MessageLookupByLibrary.simpleMessage(
+          "Move to hidden album",
+        ),
         "movedSuccessfullyTo": m52,
         "movedToTrash": MessageLookupByLibrary.simpleMessage("Moved to trash"),
-        "movingFilesToAlbum":
-            MessageLookupByLibrary.simpleMessage("Moving files to album..."),
+        "movingFilesToAlbum": MessageLookupByLibrary.simpleMessage(
+          "Moving files to album...",
+        ),
         "name": MessageLookupByLibrary.simpleMessage("Name"),
         "nameTheAlbum": MessageLookupByLibrary.simpleMessage("Name the album"),
         "networkConnectionRefusedErr": MessageLookupByLibrary.simpleMessage(
-            "Unable to connect to Ente, please retry after sometime. If the error persists, please contact support."),
+          "Unable to connect to Ente, please retry after sometime. If the error persists, please contact support.",
+        ),
         "networkHostLookUpErr": MessageLookupByLibrary.simpleMessage(
-            "Unable to connect to Ente, please check your network settings and contact support if the error persists."),
+          "Unable to connect to Ente, please check your network settings and contact support if the error persists.",
+        ),
         "never": MessageLookupByLibrary.simpleMessage("Never"),
         "newAlbum": MessageLookupByLibrary.simpleMessage("New album"),
         "newLocation": MessageLookupByLibrary.simpleMessage("New location"),
@@ -3747,85 +1700,112 @@
         "newest": MessageLookupByLibrary.simpleMessage("Newest"),
         "next": MessageLookupByLibrary.simpleMessage("Next"),
         "no": MessageLookupByLibrary.simpleMessage("No"),
-        "noAlbumsSharedByYouYet":
-            MessageLookupByLibrary.simpleMessage("No albums shared by you yet"),
+        "noAlbumsSharedByYouYet": MessageLookupByLibrary.simpleMessage(
+          "No albums shared by you yet",
+        ),
         "noDeviceFound":
             MessageLookupByLibrary.simpleMessage("No device found"),
         "noDeviceLimit": MessageLookupByLibrary.simpleMessage("None"),
         "noDeviceThatCanBeDeleted": MessageLookupByLibrary.simpleMessage(
-            "You\'ve no files on this device that can be deleted"),
+          "You\'ve no files on this device that can be deleted",
+        ),
         "noDuplicates": MessageLookupByLibrary.simpleMessage("✨ No duplicates"),
-        "noEnteAccountExclamation":
-            MessageLookupByLibrary.simpleMessage("No Ente account!"),
+        "noEnteAccountExclamation": MessageLookupByLibrary.simpleMessage(
+          "No Ente account!",
+        ),
         "noExifData": MessageLookupByLibrary.simpleMessage("No EXIF data"),
         "noFacesFound": MessageLookupByLibrary.simpleMessage("No faces found"),
-        "noHiddenPhotosOrVideos":
-            MessageLookupByLibrary.simpleMessage("No hidden photos or videos"),
-        "noImagesWithLocation":
-            MessageLookupByLibrary.simpleMessage("No images with location"),
-        "noInternetConnection":
-            MessageLookupByLibrary.simpleMessage("No internet connection"),
+        "noHiddenPhotosOrVideos": MessageLookupByLibrary.simpleMessage(
+          "No hidden photos or videos",
+        ),
+        "noImagesWithLocation": MessageLookupByLibrary.simpleMessage(
+          "No images with location",
+        ),
+        "noInternetConnection": MessageLookupByLibrary.simpleMessage(
+          "No internet connection",
+        ),
         "noPhotosAreBeingBackedUpRightNow":
             MessageLookupByLibrary.simpleMessage(
-                "No photos are being backed up right now"),
-        "noPhotosFoundHere":
-            MessageLookupByLibrary.simpleMessage("No photos found here"),
-        "noQuickLinksSelected":
-            MessageLookupByLibrary.simpleMessage("No quick links selected"),
+          "No photos are being backed up right now",
+        ),
+        "noPhotosFoundHere": MessageLookupByLibrary.simpleMessage(
+          "No photos found here",
+        ),
+        "noQuickLinksSelected": MessageLookupByLibrary.simpleMessage(
+          "No quick links selected",
+        ),
         "noRecoveryKey":
             MessageLookupByLibrary.simpleMessage("No recovery key?"),
         "noRecoveryKeyNoDecryption": MessageLookupByLibrary.simpleMessage(
-            "Due to the nature of our end-to-end encryption protocol, your data cannot be decrypted without your password or recovery key"),
+          "Due to the nature of our end-to-end encryption protocol, your data cannot be decrypted without your password or recovery key",
+        ),
         "noResults": MessageLookupByLibrary.simpleMessage("No results"),
         "noResultsFound":
             MessageLookupByLibrary.simpleMessage("No results found"),
         "noSuggestionsForPerson": m53,
-        "noSystemLockFound":
-            MessageLookupByLibrary.simpleMessage("No system lock found"),
+        "noSystemLockFound": MessageLookupByLibrary.simpleMessage(
+          "No system lock found",
+        ),
         "notPersonLabel": m54,
         "notThisPerson":
             MessageLookupByLibrary.simpleMessage("Not this person?"),
-        "nothingSharedWithYouYet":
-            MessageLookupByLibrary.simpleMessage("Nothing shared with you yet"),
-        "nothingToSeeHere":
-            MessageLookupByLibrary.simpleMessage("Nothing to see here! 👀"),
+        "nothingSharedWithYouYet": MessageLookupByLibrary.simpleMessage(
+          "Nothing shared with you yet",
+        ),
+        "nothingToSeeHere": MessageLookupByLibrary.simpleMessage(
+          "Nothing to see here! 👀",
+        ),
         "notifications": MessageLookupByLibrary.simpleMessage("Notifications"),
         "ok": MessageLookupByLibrary.simpleMessage("Ok"),
         "onDevice": MessageLookupByLibrary.simpleMessage("On device"),
         "onEnte": MessageLookupByLibrary.simpleMessage(
-            "On <branding>ente</branding>"),
+          "On <branding>ente</branding>",
+        ),
         "onTheRoad": MessageLookupByLibrary.simpleMessage("On the road again"),
         "onThisDay": MessageLookupByLibrary.simpleMessage("On this day"),
-        "onThisDayMemories":
-            MessageLookupByLibrary.simpleMessage("On this day memories"),
-        "onThisDayNotificationExplanation": MessageLookupByLibrary.simpleMessage(
-            "Receive reminders about memories from this day in previous years."),
+        "onThisDayMemories": MessageLookupByLibrary.simpleMessage(
+          "On this day memories",
+        ),
+        "onThisDayNotificationExplanation":
+            MessageLookupByLibrary.simpleMessage(
+          "Receive reminders about memories from this day in previous years.",
+        ),
         "onlyFamilyAdminCanChangeCode": m55,
         "onlyThem": MessageLookupByLibrary.simpleMessage("Only them"),
         "oops": MessageLookupByLibrary.simpleMessage("Oops"),
-        "oopsCouldNotSaveEdits":
-            MessageLookupByLibrary.simpleMessage("Oops, could not save edits"),
-        "oopsSomethingWentWrong":
-            MessageLookupByLibrary.simpleMessage("Oops, something went wrong"),
-        "openAlbumInBrowser":
-            MessageLookupByLibrary.simpleMessage("Open album in browser"),
+        "oopsCouldNotSaveEdits": MessageLookupByLibrary.simpleMessage(
+          "Oops, could not save edits",
+        ),
+        "oopsSomethingWentWrong": MessageLookupByLibrary.simpleMessage(
+          "Oops, something went wrong",
+        ),
+        "openAlbumInBrowser": MessageLookupByLibrary.simpleMessage(
+          "Open album in browser",
+        ),
         "openAlbumInBrowserTitle": MessageLookupByLibrary.simpleMessage(
-            "Please use the web app to add photos to this album"),
+          "Please use the web app to add photos to this album",
+        ),
         "openFile": MessageLookupByLibrary.simpleMessage("Open file"),
         "openSettings": MessageLookupByLibrary.simpleMessage("Open Settings"),
         "openTheItem": MessageLookupByLibrary.simpleMessage("• Open the item"),
-        "openstreetmapContributors":
-            MessageLookupByLibrary.simpleMessage("OpenStreetMap contributors"),
+        "openstreetmapContributors": MessageLookupByLibrary.simpleMessage(
+          "OpenStreetMap contributors",
+        ),
         "optionalAsShortAsYouLike": MessageLookupByLibrary.simpleMessage(
-            "Optional, as short as you like..."),
-        "orMergeWithExistingPerson":
-            MessageLookupByLibrary.simpleMessage("Or merge with existing"),
-        "orPickAnExistingOne":
-            MessageLookupByLibrary.simpleMessage("Or pick an existing one"),
-        "orPickFromYourContacts":
-            MessageLookupByLibrary.simpleMessage("or pick from your contacts"),
-        "otherDetectedFaces":
-            MessageLookupByLibrary.simpleMessage("Other detected faces"),
+          "Optional, as short as you like...",
+        ),
+        "orMergeWithExistingPerson": MessageLookupByLibrary.simpleMessage(
+          "Or merge with existing",
+        ),
+        "orPickAnExistingOne": MessageLookupByLibrary.simpleMessage(
+          "Or pick an existing one",
+        ),
+        "orPickFromYourContacts": MessageLookupByLibrary.simpleMessage(
+          "or pick from your contacts",
+        ),
+        "otherDetectedFaces": MessageLookupByLibrary.simpleMessage(
+          "Other detected faces",
+        ),
         "pair": MessageLookupByLibrary.simpleMessage("Pair"),
         "pairWithPin": MessageLookupByLibrary.simpleMessage("Pair with PIN"),
         "pairingComplete":
@@ -3833,46 +1813,59 @@
         "panorama": MessageLookupByLibrary.simpleMessage("Panorama"),
         "partyWithThem": m56,
         "passKeyPendingVerification": MessageLookupByLibrary.simpleMessage(
-            "Verification is still pending"),
+          "Verification is still pending",
+        ),
         "passkey": MessageLookupByLibrary.simpleMessage("Passkey"),
-        "passkeyAuthTitle":
-            MessageLookupByLibrary.simpleMessage("Passkey verification"),
+        "passkeyAuthTitle": MessageLookupByLibrary.simpleMessage(
+          "Passkey verification",
+        ),
         "password": MessageLookupByLibrary.simpleMessage("Password"),
         "passwordChangedSuccessfully": MessageLookupByLibrary.simpleMessage(
-            "Password changed successfully"),
+          "Password changed successfully",
+        ),
         "passwordLock": MessageLookupByLibrary.simpleMessage("Password lock"),
         "passwordStrength": m57,
         "passwordStrengthInfo": MessageLookupByLibrary.simpleMessage(
-            "Password strength is calculated considering the length of the password, used characters, and whether or not the password appears in the top 10,000 most used passwords"),
+          "Password strength is calculated considering the length of the password, used characters, and whether or not the password appears in the top 10,000 most used passwords",
+        ),
         "passwordWarning": MessageLookupByLibrary.simpleMessage(
-            "We don\'t store this password, so if you forget, <underline>we cannot decrypt your data</underline>"),
-        "pastYearsMemories":
-            MessageLookupByLibrary.simpleMessage("Past years\' memories"),
+          "We don\'t store this password, so if you forget, <underline>we cannot decrypt your data</underline>",
+        ),
+        "pastYearsMemories": MessageLookupByLibrary.simpleMessage(
+          "Past years\' memories",
+        ),
         "paymentDetails":
             MessageLookupByLibrary.simpleMessage("Payment details"),
         "paymentFailed": MessageLookupByLibrary.simpleMessage("Payment failed"),
         "paymentFailedMessage": MessageLookupByLibrary.simpleMessage(
-            "Unfortunately your payment failed. Please contact support and we\'ll help you out!"),
+          "Unfortunately your payment failed. Please contact support and we\'ll help you out!",
+        ),
         "paymentFailedTalkToProvider": m58,
         "pendingItems": MessageLookupByLibrary.simpleMessage("Pending items"),
         "pendingSync": MessageLookupByLibrary.simpleMessage("Pending sync"),
         "people": MessageLookupByLibrary.simpleMessage("People"),
-        "peopleUsingYourCode":
-            MessageLookupByLibrary.simpleMessage("People using your code"),
+        "peopleUsingYourCode": MessageLookupByLibrary.simpleMessage(
+          "People using your code",
+        ),
         "peopleWidgetDesc": MessageLookupByLibrary.simpleMessage(
-            "Select the people you wish to see on your homescreen."),
+          "Select the people you wish to see on your homescreen.",
+        ),
         "permDeleteWarning": MessageLookupByLibrary.simpleMessage(
-            "All items in trash will be permanently deleted\n\nThis action cannot be undone"),
-        "permanentlyDelete":
-            MessageLookupByLibrary.simpleMessage("Permanently delete"),
+          "All items in trash will be permanently deleted\n\nThis action cannot be undone",
+        ),
+        "permanentlyDelete": MessageLookupByLibrary.simpleMessage(
+          "Permanently delete",
+        ),
         "permanentlyDeleteFromDevice": MessageLookupByLibrary.simpleMessage(
-            "Permanently delete from device?"),
+          "Permanently delete from device?",
+        ),
         "personIsAge": m59,
         "personName": MessageLookupByLibrary.simpleMessage("Person name"),
         "personTurningAge": m60,
         "pets": MessageLookupByLibrary.simpleMessage("Furry companions"),
-        "photoDescriptions":
-            MessageLookupByLibrary.simpleMessage("Photo descriptions"),
+        "photoDescriptions": MessageLookupByLibrary.simpleMessage(
+          "Photo descriptions",
+        ),
         "photoGridSize":
             MessageLookupByLibrary.simpleMessage("Photo grid size"),
         "photoSmallCase": MessageLookupByLibrary.simpleMessage("photo"),
@@ -3880,63 +1873,80 @@
         "photos": MessageLookupByLibrary.simpleMessage("Photos"),
         "photosAddedByYouWillBeRemovedFromTheAlbum":
             MessageLookupByLibrary.simpleMessage(
-                "Photos added by you will be removed from the album"),
+          "Photos added by you will be removed from the album",
+        ),
         "photosCount": m62,
         "photosKeepRelativeTimeDifference":
             MessageLookupByLibrary.simpleMessage(
-                "Photos keep relative time difference"),
-        "pickCenterPoint":
-            MessageLookupByLibrary.simpleMessage("Pick center point"),
+          "Photos keep relative time difference",
+        ),
+        "pickCenterPoint": MessageLookupByLibrary.simpleMessage(
+          "Pick center point",
+        ),
         "pinAlbum": MessageLookupByLibrary.simpleMessage("Pin album"),
         "pinLock": MessageLookupByLibrary.simpleMessage("PIN lock"),
         "playOnTv": MessageLookupByLibrary.simpleMessage("Play album on TV"),
         "playOriginal": MessageLookupByLibrary.simpleMessage("Play original"),
         "playStoreFreeTrialValidTill": m63,
         "playStream": MessageLookupByLibrary.simpleMessage("Play stream"),
-        "playstoreSubscription":
-            MessageLookupByLibrary.simpleMessage("PlayStore subscription"),
+        "playstoreSubscription": MessageLookupByLibrary.simpleMessage(
+          "PlayStore subscription",
+        ),
         "pleaseCheckYourInternetConnectionAndTryAgain":
             MessageLookupByLibrary.simpleMessage(
-                "Please check your internet connection and try again."),
+          "Please check your internet connection and try again.",
+        ),
         "pleaseContactSupportAndWeWillBeHappyToHelp":
             MessageLookupByLibrary.simpleMessage(
-                "Please contact support@ente.io and we will be happy to help!"),
+          "Please contact support@ente.io and we will be happy to help!",
+        ),
         "pleaseContactSupportIfTheProblemPersists":
             MessageLookupByLibrary.simpleMessage(
-                "Please contact support if the problem persists"),
+          "Please contact support if the problem persists",
+        ),
         "pleaseEmailUsAt": m64,
-        "pleaseGrantPermissions":
-            MessageLookupByLibrary.simpleMessage("Please grant permissions"),
-        "pleaseLoginAgain":
-            MessageLookupByLibrary.simpleMessage("Please login again"),
+        "pleaseGrantPermissions": MessageLookupByLibrary.simpleMessage(
+          "Please grant permissions",
+        ),
+        "pleaseLoginAgain": MessageLookupByLibrary.simpleMessage(
+          "Please login again",
+        ),
         "pleaseSelectQuickLinksToRemove": MessageLookupByLibrary.simpleMessage(
-            "Please select quick links to remove"),
+          "Please select quick links to remove",
+        ),
         "pleaseSendTheLogsTo": m65,
         "pleaseTryAgain":
             MessageLookupByLibrary.simpleMessage("Please try again"),
         "pleaseVerifyTheCodeYouHaveEntered":
             MessageLookupByLibrary.simpleMessage(
-                "Please verify the code you have entered"),
+          "Please verify the code you have entered",
+        ),
         "pleaseWait": MessageLookupByLibrary.simpleMessage("Please wait..."),
-        "pleaseWaitDeletingAlbum":
-            MessageLookupByLibrary.simpleMessage("Please wait, deleting album"),
+        "pleaseWaitDeletingAlbum": MessageLookupByLibrary.simpleMessage(
+          "Please wait, deleting album",
+        ),
         "pleaseWaitForSometimeBeforeRetrying":
             MessageLookupByLibrary.simpleMessage(
-                "Please wait for sometime before retrying"),
+          "Please wait for sometime before retrying",
+        ),
         "pleaseWaitThisWillTakeAWhile": MessageLookupByLibrary.simpleMessage(
-            "Please wait, this will take a while."),
+          "Please wait, this will take a while.",
+        ),
         "posingWithThem": m66,
         "preparingLogs":
             MessageLookupByLibrary.simpleMessage("Preparing logs..."),
         "preserveMore": MessageLookupByLibrary.simpleMessage("Preserve more"),
         "pressAndHoldToPlayVideo": MessageLookupByLibrary.simpleMessage(
-            "Press and hold to play video"),
+          "Press and hold to play video",
+        ),
         "pressAndHoldToPlayVideoDetailed": MessageLookupByLibrary.simpleMessage(
-            "Press and hold on the image to  play video"),
+          "Press and hold on the image to  play video",
+        ),
         "previous": MessageLookupByLibrary.simpleMessage("Previous"),
         "privacy": MessageLookupByLibrary.simpleMessage("Privacy"),
-        "privacyPolicyTitle":
-            MessageLookupByLibrary.simpleMessage("Privacy Policy"),
+        "privacyPolicyTitle": MessageLookupByLibrary.simpleMessage(
+          "Privacy Policy",
+        ),
         "privateBackups":
             MessageLookupByLibrary.simpleMessage("Private backups"),
         "privateSharing":
@@ -3945,12 +1955,15 @@
         "processed": MessageLookupByLibrary.simpleMessage("Processed"),
         "processing": MessageLookupByLibrary.simpleMessage("Processing"),
         "processingImport": m67,
-        "processingVideos":
-            MessageLookupByLibrary.simpleMessage("Processing videos"),
-        "publicLinkCreated":
-            MessageLookupByLibrary.simpleMessage("Public link created"),
-        "publicLinkEnabled":
-            MessageLookupByLibrary.simpleMessage("Public link enabled"),
+        "processingVideos": MessageLookupByLibrary.simpleMessage(
+          "Processing videos",
+        ),
+        "publicLinkCreated": MessageLookupByLibrary.simpleMessage(
+          "Public link created",
+        ),
+        "publicLinkEnabled": MessageLookupByLibrary.simpleMessage(
+          "Public link enabled",
+        ),
         "questionmark": MessageLookupByLibrary.simpleMessage("?"),
         "queued": MessageLookupByLibrary.simpleMessage("Queued"),
         "quickLinks": MessageLookupByLibrary.simpleMessage("Quick links"),
@@ -3961,126 +1974,166 @@
         "rateUsOnStore": m68,
         "reassignMe": MessageLookupByLibrary.simpleMessage("Reassign \"Me\""),
         "reassignedToName": m69,
-        "reassigningLoading":
-            MessageLookupByLibrary.simpleMessage("Reassigning..."),
+        "reassigningLoading": MessageLookupByLibrary.simpleMessage(
+          "Reassigning...",
+        ),
         "receiveRemindersOnBirthdays": MessageLookupByLibrary.simpleMessage(
-            "Receive reminders when it\'s someone\'s birthday. Tapping on the notification will take you to photos of the birthday person."),
+          "Receive reminders when it\'s someone\'s birthday. Tapping on the notification will take you to photos of the birthday person.",
+        ),
         "recover": MessageLookupByLibrary.simpleMessage("Recover"),
         "recoverAccount":
             MessageLookupByLibrary.simpleMessage("Recover account"),
         "recoverButton": MessageLookupByLibrary.simpleMessage("Recover"),
         "recoveryAccount":
             MessageLookupByLibrary.simpleMessage("Recover account"),
-        "recoveryInitiated":
-            MessageLookupByLibrary.simpleMessage("Recovery initiated"),
+        "recoveryInitiated": MessageLookupByLibrary.simpleMessage(
+          "Recovery initiated",
+        ),
         "recoveryInitiatedDesc": m70,
         "recoveryKey": MessageLookupByLibrary.simpleMessage("Recovery key"),
         "recoveryKeyCopiedToClipboard": MessageLookupByLibrary.simpleMessage(
-            "Recovery key copied to clipboard"),
+          "Recovery key copied to clipboard",
+        ),
         "recoveryKeyOnForgotPassword": MessageLookupByLibrary.simpleMessage(
-            "If you forget your password, the only way you can recover your data is with this key."),
+          "If you forget your password, the only way you can recover your data is with this key.",
+        ),
         "recoveryKeySaveDescription": MessageLookupByLibrary.simpleMessage(
-            "We don\'t store this key, please save this 24 word key in a safe place."),
+          "We don\'t store this key, please save this 24 word key in a safe place.",
+        ),
         "recoveryKeySuccessBody": MessageLookupByLibrary.simpleMessage(
-            "Great! Your recovery key is valid. Thank you for verifying.\n\nPlease remember to keep your recovery key safely backed up."),
-        "recoveryKeyVerified":
-            MessageLookupByLibrary.simpleMessage("Recovery key verified"),
+          "Great! Your recovery key is valid. Thank you for verifying.\n\nPlease remember to keep your recovery key safely backed up.",
+        ),
+        "recoveryKeyVerified": MessageLookupByLibrary.simpleMessage(
+          "Recovery key verified",
+        ),
         "recoveryKeyVerifyReason": MessageLookupByLibrary.simpleMessage(
-            "Your recovery key is the only way to recover your photos if you forget your password. You can find your recovery key in Settings > Account.\n\nPlease enter your recovery key here to verify that you have saved it correctly."),
+          "Your recovery key is the only way to recover your photos if you forget your password. You can find your recovery key in Settings > Account.\n\nPlease enter your recovery key here to verify that you have saved it correctly.",
+        ),
         "recoveryReady": m71,
-        "recoverySuccessful":
-            MessageLookupByLibrary.simpleMessage("Recovery successful!"),
+        "recoverySuccessful": MessageLookupByLibrary.simpleMessage(
+          "Recovery successful!",
+        ),
         "recoveryWarning": MessageLookupByLibrary.simpleMessage(
-            "A trusted contact is trying to access your account"),
+          "A trusted contact is trying to access your account",
+        ),
         "recoveryWarningBody": m72,
         "recreatePasswordBody": MessageLookupByLibrary.simpleMessage(
-            "The current device is not powerful enough to verify your password, but we can regenerate in a way that works with all devices.\n\nPlease login using your recovery key and regenerate your password (you can use the same one again if you wish)."),
-        "recreatePasswordTitle":
-            MessageLookupByLibrary.simpleMessage("Recreate password"),
+          "The current device is not powerful enough to verify your password, but we can regenerate in a way that works with all devices.\n\nPlease login using your recovery key and regenerate your password (you can use the same one again if you wish).",
+        ),
+        "recreatePasswordTitle": MessageLookupByLibrary.simpleMessage(
+          "Recreate password",
+        ),
         "reddit": MessageLookupByLibrary.simpleMessage("Reddit"),
-        "reenterPassword":
-            MessageLookupByLibrary.simpleMessage("Re-enter password"),
+        "reenterPassword": MessageLookupByLibrary.simpleMessage(
+          "Re-enter password",
+        ),
         "reenterPin": MessageLookupByLibrary.simpleMessage("Re-enter PIN"),
         "referFriendsAnd2xYourPlan": MessageLookupByLibrary.simpleMessage(
-            "Refer friends and 2x your plan"),
+          "Refer friends and 2x your plan",
+        ),
         "referralStep1": MessageLookupByLibrary.simpleMessage(
-            "1. Give this code to your friends"),
+          "1. Give this code to your friends",
+        ),
         "referralStep2": MessageLookupByLibrary.simpleMessage(
-            "2. They sign up for a paid plan"),
+          "2. They sign up for a paid plan",
+        ),
         "referralStep3": m73,
         "referrals": MessageLookupByLibrary.simpleMessage("Referrals"),
         "referralsAreCurrentlyPaused": MessageLookupByLibrary.simpleMessage(
-            "Referrals are currently paused"),
+          "Referrals are currently paused",
+        ),
         "rejectRecovery":
             MessageLookupByLibrary.simpleMessage("Reject recovery"),
         "remindToEmptyDeviceTrash": MessageLookupByLibrary.simpleMessage(
-            "Also empty \"Recently Deleted\" from \"Settings\" -> \"Storage\" to claim the freed space"),
+          "Also empty \"Recently Deleted\" from \"Settings\" -> \"Storage\" to claim the freed space",
+        ),
         "remindToEmptyEnteTrash": MessageLookupByLibrary.simpleMessage(
-            "Also empty your \"Trash\" to claim the freed up space"),
+          "Also empty your \"Trash\" to claim the freed up space",
+        ),
         "remoteImages": MessageLookupByLibrary.simpleMessage("Remote images"),
-        "remoteThumbnails":
-            MessageLookupByLibrary.simpleMessage("Remote thumbnails"),
+        "remoteThumbnails": MessageLookupByLibrary.simpleMessage(
+          "Remote thumbnails",
+        ),
         "remoteVideos": MessageLookupByLibrary.simpleMessage("Remote videos"),
         "remove": MessageLookupByLibrary.simpleMessage("Remove"),
-        "removeDuplicates":
-            MessageLookupByLibrary.simpleMessage("Remove duplicates"),
+        "removeDuplicates": MessageLookupByLibrary.simpleMessage(
+          "Remove duplicates",
+        ),
         "removeDuplicatesDesc": MessageLookupByLibrary.simpleMessage(
-            "Review and remove files that are exact duplicates."),
-        "removeFromAlbum":
-            MessageLookupByLibrary.simpleMessage("Remove from album"),
-        "removeFromAlbumTitle":
-            MessageLookupByLibrary.simpleMessage("Remove from album?"),
-        "removeFromFavorite":
-            MessageLookupByLibrary.simpleMessage("Remove from favorites"),
+          "Review and remove files that are exact duplicates.",
+        ),
+        "removeFromAlbum": MessageLookupByLibrary.simpleMessage(
+          "Remove from album",
+        ),
+        "removeFromAlbumTitle": MessageLookupByLibrary.simpleMessage(
+          "Remove from album?",
+        ),
+        "removeFromFavorite": MessageLookupByLibrary.simpleMessage(
+          "Remove from favorites",
+        ),
         "removeInvite": MessageLookupByLibrary.simpleMessage("Remove invite"),
         "removeLink": MessageLookupByLibrary.simpleMessage("Remove link"),
-        "removeParticipant":
-            MessageLookupByLibrary.simpleMessage("Remove participant"),
+        "removeParticipant": MessageLookupByLibrary.simpleMessage(
+          "Remove participant",
+        ),
         "removeParticipantBody": m74,
-        "removePersonLabel":
-            MessageLookupByLibrary.simpleMessage("Remove person label"),
-        "removePublicLink":
-            MessageLookupByLibrary.simpleMessage("Remove public link"),
-        "removePublicLinks":
-            MessageLookupByLibrary.simpleMessage("Remove public links"),
+        "removePersonLabel": MessageLookupByLibrary.simpleMessage(
+          "Remove person label",
+        ),
+        "removePublicLink": MessageLookupByLibrary.simpleMessage(
+          "Remove public link",
+        ),
+        "removePublicLinks": MessageLookupByLibrary.simpleMessage(
+          "Remove public links",
+        ),
         "removeShareItemsWarning": MessageLookupByLibrary.simpleMessage(
-            "Some of the items you are removing were added by other people, and you will lose access to them"),
+          "Some of the items you are removing were added by other people, and you will lose access to them",
+        ),
         "removeWithQuestionMark":
             MessageLookupByLibrary.simpleMessage("Remove?"),
         "removeYourselfAsTrustedContact": MessageLookupByLibrary.simpleMessage(
-            "Remove yourself as trusted contact"),
-        "removingFromFavorites":
-            MessageLookupByLibrary.simpleMessage("Removing from favorites..."),
+          "Remove yourself as trusted contact",
+        ),
+        "removingFromFavorites": MessageLookupByLibrary.simpleMessage(
+          "Removing from favorites...",
+        ),
         "rename": MessageLookupByLibrary.simpleMessage("Rename"),
         "renameAlbum": MessageLookupByLibrary.simpleMessage("Rename album"),
         "renameFile": MessageLookupByLibrary.simpleMessage("Rename file"),
-        "renewSubscription":
-            MessageLookupByLibrary.simpleMessage("Renew subscription"),
+        "renewSubscription": MessageLookupByLibrary.simpleMessage(
+          "Renew subscription",
+        ),
         "renewsOn": m75,
         "reportABug": MessageLookupByLibrary.simpleMessage("Report a bug"),
         "reportBug": MessageLookupByLibrary.simpleMessage("Report bug"),
         "resendEmail": MessageLookupByLibrary.simpleMessage("Resend email"),
         "reset": MessageLookupByLibrary.simpleMessage("Reset"),
-        "resetIgnoredFiles":
-            MessageLookupByLibrary.simpleMessage("Reset ignored files"),
-        "resetPasswordTitle":
-            MessageLookupByLibrary.simpleMessage("Reset password"),
+        "resetIgnoredFiles": MessageLookupByLibrary.simpleMessage(
+          "Reset ignored files",
+        ),
+        "resetPasswordTitle": MessageLookupByLibrary.simpleMessage(
+          "Reset password",
+        ),
         "resetPerson": MessageLookupByLibrary.simpleMessage("Remove"),
         "resetToDefault":
             MessageLookupByLibrary.simpleMessage("Reset to default"),
         "restore": MessageLookupByLibrary.simpleMessage("Restore"),
         "restoreToAlbum":
             MessageLookupByLibrary.simpleMessage("Restore to album"),
-        "restoringFiles":
-            MessageLookupByLibrary.simpleMessage("Restoring files..."),
-        "resumableUploads":
-            MessageLookupByLibrary.simpleMessage("Resumable uploads"),
+        "restoringFiles": MessageLookupByLibrary.simpleMessage(
+          "Restoring files...",
+        ),
+        "resumableUploads": MessageLookupByLibrary.simpleMessage(
+          "Resumable uploads",
+        ),
         "retry": MessageLookupByLibrary.simpleMessage("Retry"),
         "review": MessageLookupByLibrary.simpleMessage("Review"),
         "reviewDeduplicateItems": MessageLookupByLibrary.simpleMessage(
-            "Please review and delete the items you believe are duplicates."),
-        "reviewSuggestions":
-            MessageLookupByLibrary.simpleMessage("Review suggestions"),
+          "Please review and delete the items you believe are duplicates.",
+        ),
+        "reviewSuggestions": MessageLookupByLibrary.simpleMessage(
+          "Review suggestions",
+        ),
         "right": MessageLookupByLibrary.simpleMessage("Right"),
         "roadtripWithThem": m76,
         "rotate": MessageLookupByLibrary.simpleMessage("Rotate"),
@@ -4090,90 +2143,119 @@
         "same": MessageLookupByLibrary.simpleMessage("Same"),
         "sameperson": MessageLookupByLibrary.simpleMessage("Same person?"),
         "save": MessageLookupByLibrary.simpleMessage("Save"),
-        "saveAsAnotherPerson":
-            MessageLookupByLibrary.simpleMessage("Save as another person"),
+        "saveAsAnotherPerson": MessageLookupByLibrary.simpleMessage(
+          "Save as another person",
+        ),
         "saveChangesBeforeLeavingQuestion":
             MessageLookupByLibrary.simpleMessage(
-                "Save changes before leaving?"),
+          "Save changes before leaving?",
+        ),
         "saveCollage": MessageLookupByLibrary.simpleMessage("Save collage"),
         "saveCopy": MessageLookupByLibrary.simpleMessage("Save copy"),
         "saveKey": MessageLookupByLibrary.simpleMessage("Save key"),
         "savePerson": MessageLookupByLibrary.simpleMessage("Save person"),
         "saveYourRecoveryKeyIfYouHaventAlready":
             MessageLookupByLibrary.simpleMessage(
-                "Save your recovery key if you haven\'t already"),
+          "Save your recovery key if you haven\'t already",
+        ),
         "saving": MessageLookupByLibrary.simpleMessage("Saving..."),
         "savingEdits": MessageLookupByLibrary.simpleMessage("Saving edits..."),
         "scanCode": MessageLookupByLibrary.simpleMessage("Scan code"),
         "scanThisBarcodeWithnyourAuthenticatorApp":
             MessageLookupByLibrary.simpleMessage(
-                "Scan this barcode with\nyour authenticator app"),
+          "Scan this barcode with\nyour authenticator app",
+        ),
         "search": MessageLookupByLibrary.simpleMessage("Search"),
         "searchAlbumsEmptySection":
             MessageLookupByLibrary.simpleMessage("Albums"),
         "searchByAlbumNameHint":
             MessageLookupByLibrary.simpleMessage("Album name"),
         "searchByExamples": MessageLookupByLibrary.simpleMessage(
-            "• Album names (e.g. \"Camera\")\n• Types of files (e.g. \"Videos\", \".gif\")\n• Years and months (e.g. \"2022\", \"January\")\n• Holidays (e.g. \"Christmas\")\n• Photo descriptions (e.g. “#fun”)"),
+          "• Album names (e.g. \"Camera\")\n• Types of files (e.g. \"Videos\", \".gif\")\n• Years and months (e.g. \"2022\", \"January\")\n• Holidays (e.g. \"Christmas\")\n• Photo descriptions (e.g. “#fun”)",
+        ),
         "searchCaptionEmptySection": MessageLookupByLibrary.simpleMessage(
-            "Add descriptions like \"#trip\" in photo info to quickly find them here"),
+          "Add descriptions like \"#trip\" in photo info to quickly find them here",
+        ),
         "searchDatesEmptySection": MessageLookupByLibrary.simpleMessage(
-            "Search by a date, month or year"),
+          "Search by a date, month or year",
+        ),
         "searchDiscoverEmptySection": MessageLookupByLibrary.simpleMessage(
-            "Images will be shown here once processing and syncing is complete"),
+          "Images will be shown here once processing and syncing is complete",
+        ),
         "searchFaceEmptySection": MessageLookupByLibrary.simpleMessage(
-            "People will be shown here once indexing is done"),
+          "People will be shown here once indexing is done",
+        ),
         "searchFileTypesAndNamesEmptySection":
-            MessageLookupByLibrary.simpleMessage("File types and names"),
-        "searchHint1":
-            MessageLookupByLibrary.simpleMessage("Fast, on-device search"),
-        "searchHint2":
-            MessageLookupByLibrary.simpleMessage("Photo dates, descriptions"),
+            MessageLookupByLibrary.simpleMessage(
+          "File types and names",
+        ),
+        "searchHint1": MessageLookupByLibrary.simpleMessage(
+          "Fast, on-device search",
+        ),
+        "searchHint2": MessageLookupByLibrary.simpleMessage(
+          "Photo dates, descriptions",
+        ),
         "searchHint3": MessageLookupByLibrary.simpleMessage(
-            "Albums, file names, and types"),
+          "Albums, file names, and types",
+        ),
         "searchHint4": MessageLookupByLibrary.simpleMessage("Location"),
         "searchHint5": MessageLookupByLibrary.simpleMessage(
-            "Coming soon: Faces & magic search ✨"),
+          "Coming soon: Faces & magic search ✨",
+        ),
         "searchLocationEmptySection": MessageLookupByLibrary.simpleMessage(
-            "Group photos that are taken within some radius of a photo"),
+          "Group photos that are taken within some radius of a photo",
+        ),
         "searchPeopleEmptySection": MessageLookupByLibrary.simpleMessage(
-            "Invite people, and you\'ll see all photos shared by them here"),
+          "Invite people, and you\'ll see all photos shared by them here",
+        ),
         "searchPersonsEmptySection": MessageLookupByLibrary.simpleMessage(
-            "People will be shown here once processing and syncing is complete"),
+          "People will be shown here once processing and syncing is complete",
+        ),
         "searchResultCount": m77,
         "searchSectionsLengthMismatch": m78,
         "security": MessageLookupByLibrary.simpleMessage("Security"),
         "seePublicAlbumLinksInApp": MessageLookupByLibrary.simpleMessage(
-            "See public album links in app"),
-        "selectALocation":
-            MessageLookupByLibrary.simpleMessage("Select a location"),
-        "selectALocationFirst":
-            MessageLookupByLibrary.simpleMessage("Select a location first"),
+          "See public album links in app",
+        ),
+        "selectALocation": MessageLookupByLibrary.simpleMessage(
+          "Select a location",
+        ),
+        "selectALocationFirst": MessageLookupByLibrary.simpleMessage(
+          "Select a location first",
+        ),
         "selectAlbum": MessageLookupByLibrary.simpleMessage("Select album"),
         "selectAll": MessageLookupByLibrary.simpleMessage("Select all"),
         "selectAllShort": MessageLookupByLibrary.simpleMessage("All"),
-        "selectCoverPhoto":
-            MessageLookupByLibrary.simpleMessage("Select cover photo"),
+        "selectCoverPhoto": MessageLookupByLibrary.simpleMessage(
+          "Select cover photo",
+        ),
         "selectDate": MessageLookupByLibrary.simpleMessage("Select date"),
-        "selectFoldersForBackup":
-            MessageLookupByLibrary.simpleMessage("Select folders for backup"),
-        "selectItemsToAdd":
-            MessageLookupByLibrary.simpleMessage("Select items to add"),
+        "selectFoldersForBackup": MessageLookupByLibrary.simpleMessage(
+          "Select folders for backup",
+        ),
+        "selectItemsToAdd": MessageLookupByLibrary.simpleMessage(
+          "Select items to add",
+        ),
         "selectLanguage":
             MessageLookupByLibrary.simpleMessage("Select Language"),
         "selectMailApp":
             MessageLookupByLibrary.simpleMessage("Select mail app"),
-        "selectMorePhotos":
-            MessageLookupByLibrary.simpleMessage("Select more photos"),
-        "selectOneDateAndTime":
-            MessageLookupByLibrary.simpleMessage("Select one date and time"),
+        "selectMorePhotos": MessageLookupByLibrary.simpleMessage(
+          "Select more photos",
+        ),
+        "selectOneDateAndTime": MessageLookupByLibrary.simpleMessage(
+          "Select one date and time",
+        ),
         "selectOneDateAndTimeForAll": MessageLookupByLibrary.simpleMessage(
-            "Select one date and time for all"),
-        "selectPersonToLink":
-            MessageLookupByLibrary.simpleMessage("Select person to link"),
+          "Select one date and time for all",
+        ),
+        "selectPersonToLink": MessageLookupByLibrary.simpleMessage(
+          "Select person to link",
+        ),
         "selectReason": MessageLookupByLibrary.simpleMessage("Select reason"),
-        "selectStartOfRange":
-            MessageLookupByLibrary.simpleMessage("Select start of range"),
+        "selectStartOfRange": MessageLookupByLibrary.simpleMessage(
+          "Select start of range",
+        ),
         "selectTime": MessageLookupByLibrary.simpleMessage("Select time"),
         "selectYourFace":
             MessageLookupByLibrary.simpleMessage("Select your face"),
@@ -4181,16 +2263,20 @@
             MessageLookupByLibrary.simpleMessage("Select your plan"),
         "selectedAlbums": m79,
         "selectedFilesAreNotOnEnte": MessageLookupByLibrary.simpleMessage(
-            "Selected files are not on Ente"),
+          "Selected files are not on Ente",
+        ),
         "selectedFoldersWillBeEncryptedAndBackedUp":
             MessageLookupByLibrary.simpleMessage(
-                "Selected folders will be encrypted and backed up"),
+          "Selected folders will be encrypted and backed up",
+        ),
         "selectedItemsWillBeDeletedFromAllAlbumsAndMoved":
             MessageLookupByLibrary.simpleMessage(
-                "Selected items will be deleted from all albums and moved to trash."),
+          "Selected items will be deleted from all albums and moved to trash.",
+        ),
         "selectedItemsWillBeRemovedFromThisPerson":
             MessageLookupByLibrary.simpleMessage(
-                "Selected items will be removed from this person, but not deleted from your library."),
+          "Selected items will be removed from this person, but not deleted from your library.",
+        ),
         "selectedPhotos": m80,
         "selectedPhotosWithYours": m81,
         "selfiesWithThem": m82,
@@ -4202,8 +2288,9 @@
             MessageLookupByLibrary.simpleMessage("Server endpoint"),
         "sessionExpired":
             MessageLookupByLibrary.simpleMessage("Session expired"),
-        "sessionIdMismatch":
-            MessageLookupByLibrary.simpleMessage("Session ID mismatch"),
+        "sessionIdMismatch": MessageLookupByLibrary.simpleMessage(
+          "Session ID mismatch",
+        ),
         "setAPassword": MessageLookupByLibrary.simpleMessage("Set a password"),
         "setAs": MessageLookupByLibrary.simpleMessage("Set as"),
         "setCover": MessageLookupByLibrary.simpleMessage("Set cover"),
@@ -4218,54 +2305,74 @@
         "share": MessageLookupByLibrary.simpleMessage("Share"),
         "shareALink": MessageLookupByLibrary.simpleMessage("Share a link"),
         "shareAlbumHint": MessageLookupByLibrary.simpleMessage(
-            "Open an album and tap the share button on the top right to share."),
-        "shareAnAlbumNow":
-            MessageLookupByLibrary.simpleMessage("Share an album now"),
+          "Open an album and tap the share button on the top right to share.",
+        ),
+        "shareAnAlbumNow": MessageLookupByLibrary.simpleMessage(
+          "Share an album now",
+        ),
         "shareLink": MessageLookupByLibrary.simpleMessage("Share link"),
         "shareMyVerificationID": m83,
         "shareOnlyWithThePeopleYouWant": MessageLookupByLibrary.simpleMessage(
-            "Share only with the people you want"),
+          "Share only with the people you want",
+        ),
         "shareTextConfirmOthersVerificationID": m84,
         "shareTextRecommendUsingEnte": MessageLookupByLibrary.simpleMessage(
-            "Download Ente so we can easily share original quality photos and videos\n\nhttps://ente.io"),
+          "Download Ente so we can easily share original quality photos and videos\n\nhttps://ente.io",
+        ),
         "shareTextReferralCode": m85,
-        "shareWithNonenteUsers":
-            MessageLookupByLibrary.simpleMessage("Share with non-Ente users"),
+        "shareWithNonenteUsers": MessageLookupByLibrary.simpleMessage(
+          "Share with non-Ente users",
+        ),
         "shareWithPeopleSectionTitle": m86,
-        "shareYourFirstAlbum":
-            MessageLookupByLibrary.simpleMessage("Share your first album"),
+        "shareYourFirstAlbum": MessageLookupByLibrary.simpleMessage(
+          "Share your first album",
+        ),
         "sharedAlbumSectionDescription": MessageLookupByLibrary.simpleMessage(
-            "Create shared and collaborative albums with other Ente users, including users on free plans."),
+          "Create shared and collaborative albums with other Ente users, including users on free plans.",
+        ),
         "sharedByMe": MessageLookupByLibrary.simpleMessage("Shared by me"),
         "sharedByYou": MessageLookupByLibrary.simpleMessage("Shared by you"),
-        "sharedPhotoNotifications":
-            MessageLookupByLibrary.simpleMessage("New shared photos"),
-        "sharedPhotoNotificationsExplanation": MessageLookupByLibrary.simpleMessage(
-            "Receive notifications when someone adds a photo to a shared album that you\'re a part of"),
+        "sharedPhotoNotifications": MessageLookupByLibrary.simpleMessage(
+          "New shared photos",
+        ),
+        "sharedPhotoNotificationsExplanation":
+            MessageLookupByLibrary.simpleMessage(
+          "Receive notifications when someone adds a photo to a shared album that you\'re a part of",
+        ),
         "sharedWith": m87,
         "sharedWithMe": MessageLookupByLibrary.simpleMessage("Shared with me"),
         "sharedWithYou":
             MessageLookupByLibrary.simpleMessage("Shared with you"),
         "sharing": MessageLookupByLibrary.simpleMessage("Sharing..."),
-        "shiftDatesAndTime":
-            MessageLookupByLibrary.simpleMessage("Shift dates and time"),
+        "shiftDatesAndTime": MessageLookupByLibrary.simpleMessage(
+          "Shift dates and time",
+        ),
+        "shouldRemoveFilesSmartAlbumsDesc":
+            MessageLookupByLibrary.simpleMessage(
+          "Should the files related to the person that were previously selected in smart albums be removed?",
+        ),
         "showLessFaces":
             MessageLookupByLibrary.simpleMessage("Show less faces"),
         "showMemories": MessageLookupByLibrary.simpleMessage("Show memories"),
         "showMoreFaces":
             MessageLookupByLibrary.simpleMessage("Show more faces"),
         "showPerson": MessageLookupByLibrary.simpleMessage("Show person"),
-        "signOutFromOtherDevices":
-            MessageLookupByLibrary.simpleMessage("Sign out from other devices"),
+        "signOutFromOtherDevices": MessageLookupByLibrary.simpleMessage(
+          "Sign out from other devices",
+        ),
         "signOutOtherBody": MessageLookupByLibrary.simpleMessage(
-            "If you think someone might know your password, you can force all other devices using your account to sign out."),
-        "signOutOtherDevices":
-            MessageLookupByLibrary.simpleMessage("Sign out other devices"),
+          "If you think someone might know your password, you can force all other devices using your account to sign out.",
+        ),
+        "signOutOtherDevices": MessageLookupByLibrary.simpleMessage(
+          "Sign out other devices",
+        ),
         "signUpTerms": MessageLookupByLibrary.simpleMessage(
-            "I agree to the <u-terms>terms of service</u-terms> and <u-policy>privacy policy</u-policy>"),
+          "I agree to the <u-terms>terms of service</u-terms> and <u-policy>privacy policy</u-policy>",
+        ),
         "singleFileDeleteFromDevice": m88,
         "singleFileDeleteHighlight": MessageLookupByLibrary.simpleMessage(
-            "It will be deleted from all albums."),
+          "It will be deleted from all albums.",
+        ),
         "singleFileInBothLocalAndRemote": m89,
         "singleFileInRemoteOnly": m90,
         "skip": MessageLookupByLibrary.simpleMessage("Skip"),
@@ -4273,34 +2380,45 @@
         "social": MessageLookupByLibrary.simpleMessage("Social"),
         "someItemsAreInBothEnteAndYourDevice":
             MessageLookupByLibrary.simpleMessage(
-                "Some items are in both Ente and your device."),
+          "Some items are in both Ente and your device.",
+        ),
         "someOfTheFilesYouAreTryingToDeleteAre":
             MessageLookupByLibrary.simpleMessage(
-                "Some of the files you are trying to delete are only available on your device and cannot be recovered if deleted"),
+          "Some of the files you are trying to delete are only available on your device and cannot be recovered if deleted",
+        ),
         "someoneSharingAlbumsWithYouShouldSeeTheSameId":
             MessageLookupByLibrary.simpleMessage(
-                "Someone sharing albums with you should see the same ID on their device."),
-        "somethingWentWrong":
-            MessageLookupByLibrary.simpleMessage("Something went wrong"),
+          "Someone sharing albums with you should see the same ID on their device.",
+        ),
+        "somethingWentWrong": MessageLookupByLibrary.simpleMessage(
+          "Something went wrong",
+        ),
         "somethingWentWrongPleaseTryAgain":
             MessageLookupByLibrary.simpleMessage(
-                "Something went wrong, please try again"),
+          "Something went wrong, please try again",
+        ),
         "sorry": MessageLookupByLibrary.simpleMessage("Sorry"),
         "sorryBackupFailedDesc": MessageLookupByLibrary.simpleMessage(
-            "Sorry, we could not backup this file right now, we will retry later."),
+          "Sorry, we could not backup this file right now, we will retry later.",
+        ),
         "sorryCouldNotAddToFavorites": MessageLookupByLibrary.simpleMessage(
-            "Sorry, could not add to favorites!"),
+          "Sorry, could not add to favorites!",
+        ),
         "sorryCouldNotRemoveFromFavorites":
             MessageLookupByLibrary.simpleMessage(
-                "Sorry, could not remove from favorites!"),
+          "Sorry, could not remove from favorites!",
+        ),
         "sorryTheCodeYouveEnteredIsIncorrect":
             MessageLookupByLibrary.simpleMessage(
-                "Sorry, the code you\'ve entered is incorrect"),
+          "Sorry, the code you\'ve entered is incorrect",
+        ),
         "sorryWeCouldNotGenerateSecureKeysOnThisDevicennplease":
             MessageLookupByLibrary.simpleMessage(
-                "Sorry, we could not generate secure keys on this device.\n\nplease sign up from a different device."),
+          "Sorry, we could not generate secure keys on this device.\n\nplease sign up from a different device.",
+        ),
         "sorryWeHadToPauseYourBackups": MessageLookupByLibrary.simpleMessage(
-            "Sorry, we had to pause your backups"),
+          "Sorry, we had to pause your backups",
+        ),
         "sort": MessageLookupByLibrary.simpleMessage("Sort"),
         "sortAlbumsBy": MessageLookupByLibrary.simpleMessage("Sort by"),
         "sortNewestFirst": MessageLookupByLibrary.simpleMessage("Newest first"),
@@ -4308,22 +2426,26 @@
         "sparkleSuccess": MessageLookupByLibrary.simpleMessage("✨ Success"),
         "sportsWithThem": m91,
         "spotlightOnThem": m92,
-        "spotlightOnYourself":
-            MessageLookupByLibrary.simpleMessage("Spotlight on yourself"),
-        "startAccountRecoveryTitle":
-            MessageLookupByLibrary.simpleMessage("Start recovery"),
+        "spotlightOnYourself": MessageLookupByLibrary.simpleMessage(
+          "Spotlight on yourself",
+        ),
+        "startAccountRecoveryTitle": MessageLookupByLibrary.simpleMessage(
+          "Start recovery",
+        ),
         "startBackup": MessageLookupByLibrary.simpleMessage("Start backup"),
         "status": MessageLookupByLibrary.simpleMessage("Status"),
         "stopCastingBody": MessageLookupByLibrary.simpleMessage(
-            "Do you want to stop casting?"),
+          "Do you want to stop casting?",
+        ),
         "stopCastingTitle":
             MessageLookupByLibrary.simpleMessage("Stop casting"),
         "storage": MessageLookupByLibrary.simpleMessage("Storage"),
         "storageBreakupFamily": MessageLookupByLibrary.simpleMessage("Family"),
         "storageBreakupYou": MessageLookupByLibrary.simpleMessage("You"),
         "storageInGB": m93,
-        "storageLimitExceeded":
-            MessageLookupByLibrary.simpleMessage("Storage limit exceeded"),
+        "storageLimitExceeded": MessageLookupByLibrary.simpleMessage(
+          "Storage limit exceeded",
+        ),
         "storageUsageInfo": m94,
         "streamDetails": MessageLookupByLibrary.simpleMessage("Stream details"),
         "strongStrength": MessageLookupByLibrary.simpleMessage("Strong"),
@@ -4331,17 +2453,21 @@
         "subWillBeCancelledOn": m96,
         "subscribe": MessageLookupByLibrary.simpleMessage("Subscribe"),
         "subscribeToEnableSharing": MessageLookupByLibrary.simpleMessage(
-            "You need an active paid subscription to enable sharing."),
+          "You need an active paid subscription to enable sharing.",
+        ),
         "subscription": MessageLookupByLibrary.simpleMessage("Subscription"),
         "success": MessageLookupByLibrary.simpleMessage("Success"),
-        "successfullyArchived":
-            MessageLookupByLibrary.simpleMessage("Successfully archived"),
+        "successfullyArchived": MessageLookupByLibrary.simpleMessage(
+          "Successfully archived",
+        ),
         "successfullyHid":
             MessageLookupByLibrary.simpleMessage("Successfully hid"),
-        "successfullyUnarchived":
-            MessageLookupByLibrary.simpleMessage("Successfully unarchived"),
-        "successfullyUnhid":
-            MessageLookupByLibrary.simpleMessage("Successfully unhid"),
+        "successfullyUnarchived": MessageLookupByLibrary.simpleMessage(
+          "Successfully unarchived",
+        ),
+        "successfullyUnhid": MessageLookupByLibrary.simpleMessage(
+          "Successfully unhid",
+        ),
         "suggestFeatures":
             MessageLookupByLibrary.simpleMessage("Suggest features"),
         "sunrise": MessageLookupByLibrary.simpleMessage("On the horizon"),
@@ -4356,81 +2482,105 @@
         "tapToUnlock": MessageLookupByLibrary.simpleMessage("Tap to unlock"),
         "tapToUpload": MessageLookupByLibrary.simpleMessage("Tap to upload"),
         "tapToUploadIsIgnoredDue": m98,
-        "tempErrorContactSupportIfPersists": MessageLookupByLibrary.simpleMessage(
-            "It looks like something went wrong. Please retry after some time. If the error persists, please contact our support team."),
+        "tempErrorContactSupportIfPersists":
+            MessageLookupByLibrary.simpleMessage(
+          "It looks like something went wrong. Please retry after some time. If the error persists, please contact our support team.",
+        ),
         "terminate": MessageLookupByLibrary.simpleMessage("Terminate"),
-        "terminateSession":
-            MessageLookupByLibrary.simpleMessage("Terminate session?"),
+        "terminateSession": MessageLookupByLibrary.simpleMessage(
+          "Terminate session?",
+        ),
         "terms": MessageLookupByLibrary.simpleMessage("Terms"),
         "termsOfServicesTitle": MessageLookupByLibrary.simpleMessage("Terms"),
         "thankYou": MessageLookupByLibrary.simpleMessage("Thank you"),
-        "thankYouForSubscribing":
-            MessageLookupByLibrary.simpleMessage("Thank you for subscribing!"),
+        "thankYouForSubscribing": MessageLookupByLibrary.simpleMessage(
+          "Thank you for subscribing!",
+        ),
         "theDownloadCouldNotBeCompleted": MessageLookupByLibrary.simpleMessage(
-            "The download could not be completed"),
+          "The download could not be completed",
+        ),
         "theLinkYouAreTryingToAccessHasExpired":
             MessageLookupByLibrary.simpleMessage(
-                "The link you are trying to access has expired."),
-        "thePersonGroupsWillNotBeDisplayed": MessageLookupByLibrary.simpleMessage(
-            "The person groups will not be displayed in the people section anymore. Photos will remain untouched."),
+          "The link you are trying to access has expired.",
+        ),
+        "thePersonGroupsWillNotBeDisplayed":
+            MessageLookupByLibrary.simpleMessage(
+          "The person groups will not be displayed in the people section anymore. Photos will remain untouched.",
+        ),
         "thePersonWillNotBeDisplayed": MessageLookupByLibrary.simpleMessage(
-            "The person will not be displayed in the people section anymore. Photos will remain untouched."),
+          "The person will not be displayed in the people section anymore. Photos will remain untouched.",
+        ),
         "theRecoveryKeyYouEnteredIsIncorrect":
             MessageLookupByLibrary.simpleMessage(
-                "The recovery key you entered is incorrect"),
+          "The recovery key you entered is incorrect",
+        ),
         "theme": MessageLookupByLibrary.simpleMessage("Theme"),
         "theseItemsWillBeDeletedFromYourDevice":
             MessageLookupByLibrary.simpleMessage(
-                "These items will be deleted from your device."),
+          "These items will be deleted from your device.",
+        ),
         "theyAlsoGetXGb": m99,
         "theyWillBeDeletedFromAllAlbums": MessageLookupByLibrary.simpleMessage(
-            "They will be deleted from all albums."),
+          "They will be deleted from all albums.",
+        ),
         "thisActionCannotBeUndone": MessageLookupByLibrary.simpleMessage(
-            "This action cannot be undone"),
+          "This action cannot be undone",
+        ),
         "thisAlbumAlreadyHDACollaborativeLink":
             MessageLookupByLibrary.simpleMessage(
-                "This album already has a collaborative link"),
+          "This album already has a collaborative link",
+        ),
         "thisCanBeUsedToRecoverYourAccountIfYou":
             MessageLookupByLibrary.simpleMessage(
-                "This can be used to recover your account if you lose your second factor"),
+          "This can be used to recover your account if you lose your second factor",
+        ),
         "thisDevice": MessageLookupByLibrary.simpleMessage("This device"),
         "thisEmailIsAlreadyInUse": MessageLookupByLibrary.simpleMessage(
-            "This email is already in use"),
-        "thisImageHasNoExifData":
-            MessageLookupByLibrary.simpleMessage("This image has no exif data"),
+          "This email is already in use",
+        ),
+        "thisImageHasNoExifData": MessageLookupByLibrary.simpleMessage(
+          "This image has no exif data",
+        ),
         "thisIsMeExclamation":
             MessageLookupByLibrary.simpleMessage("This is me!"),
         "thisIsPersonVerificationId": m100,
         "thisIsYourVerificationId": MessageLookupByLibrary.simpleMessage(
-            "This is your Verification ID"),
-        "thisMonth": MessageLookupByLibrary.simpleMessage("This month"),
-        "thisWeek": MessageLookupByLibrary.simpleMessage("This week"),
-        "thisWeekThroughTheYears":
-            MessageLookupByLibrary.simpleMessage("This week through the years"),
+          "This is your Verification ID",
+        ),
+        "thisWeekThroughTheYears": MessageLookupByLibrary.simpleMessage(
+          "This week through the years",
+        ),
         "thisWeekXYearsAgo": m101,
         "thisWillLogYouOutOfTheFollowingDevice":
             MessageLookupByLibrary.simpleMessage(
-                "This will log you out of the following device:"),
+          "This will log you out of the following device:",
+        ),
         "thisWillLogYouOutOfThisDevice": MessageLookupByLibrary.simpleMessage(
-            "This will log you out of this device!"),
+          "This will log you out of this device!",
+        ),
         "thisWillMakeTheDateAndTimeOfAllSelected":
             MessageLookupByLibrary.simpleMessage(
-                "This will make the date and time of all selected photos the same."),
+          "This will make the date and time of all selected photos the same.",
+        ),
         "thisWillRemovePublicLinksOfAllSelectedQuickLinks":
             MessageLookupByLibrary.simpleMessage(
-                "This will remove public links of all selected quick links."),
-        "thisYear": MessageLookupByLibrary.simpleMessage("This year"),
+          "This will remove public links of all selected quick links.",
+        ),
         "throughTheYears": m102,
         "toEnableAppLockPleaseSetupDevicePasscodeOrScreen":
             MessageLookupByLibrary.simpleMessage(
-                "To enable app lock, please setup device passcode or screen lock in your system settings."),
-        "toHideAPhotoOrVideo":
-            MessageLookupByLibrary.simpleMessage("To hide a photo or video"),
+          "To enable app lock, please setup device passcode or screen lock in your system settings.",
+        ),
+        "toHideAPhotoOrVideo": MessageLookupByLibrary.simpleMessage(
+          "To hide a photo or video",
+        ),
         "toResetVerifyEmail": MessageLookupByLibrary.simpleMessage(
-            "To reset your password, please verify your email first."),
+          "To reset your password, please verify your email first.",
+        ),
         "todaysLogs": MessageLookupByLibrary.simpleMessage("Today\'s logs"),
-        "tooManyIncorrectAttempts":
-            MessageLookupByLibrary.simpleMessage("Too many incorrect attempts"),
+        "tooManyIncorrectAttempts": MessageLookupByLibrary.simpleMessage(
+          "Too many incorrect attempts",
+        ),
         "total": MessageLookupByLibrary.simpleMessage("total"),
         "totalSize": MessageLookupByLibrary.simpleMessage("Total size"),
         "trash": MessageLookupByLibrary.simpleMessage("Trash"),
@@ -4443,19 +2593,25 @@
         "trustedInviteBody": m106,
         "tryAgain": MessageLookupByLibrary.simpleMessage("Try again"),
         "turnOnBackupForAutoUpload": MessageLookupByLibrary.simpleMessage(
-            "Turn on backup to automatically upload files added to this device folder to Ente."),
+          "Turn on backup to automatically upload files added to this device folder to Ente.",
+        ),
         "twitter": MessageLookupByLibrary.simpleMessage("Twitter"),
         "twoMonthsFreeOnYearlyPlans": MessageLookupByLibrary.simpleMessage(
-            "2 months free on yearly plans"),
+          "2 months free on yearly plans",
+        ),
         "twofactor": MessageLookupByLibrary.simpleMessage("Two-factor"),
         "twofactorAuthenticationHasBeenDisabled":
             MessageLookupByLibrary.simpleMessage(
-                "Two-factor authentication has been disabled"),
+          "Two-factor authentication has been disabled",
+        ),
         "twofactorAuthenticationPageTitle":
-            MessageLookupByLibrary.simpleMessage("Two-factor authentication"),
+            MessageLookupByLibrary.simpleMessage(
+          "Two-factor authentication",
+        ),
         "twofactorAuthenticationSuccessfullyReset":
             MessageLookupByLibrary.simpleMessage(
-                "Two-factor authentication successfully reset"),
+          "Two-factor authentication successfully reset",
+        ),
         "twofactorSetup":
             MessageLookupByLibrary.simpleMessage("Two-factor setup"),
         "typeOfGallerGallerytypeIsNotSupportedForRename": m107,
@@ -4464,14 +2620,16 @@
             MessageLookupByLibrary.simpleMessage("Unarchive album"),
         "unarchiving": MessageLookupByLibrary.simpleMessage("Unarchiving..."),
         "unavailableReferralCode": MessageLookupByLibrary.simpleMessage(
-            "Sorry, this code is unavailable."),
+          "Sorry, this code is unavailable.",
+        ),
         "uncategorized": MessageLookupByLibrary.simpleMessage("Uncategorized"),
         "unhide": MessageLookupByLibrary.simpleMessage("Unhide"),
         "unhideToAlbum":
             MessageLookupByLibrary.simpleMessage("Unhide to album"),
         "unhiding": MessageLookupByLibrary.simpleMessage("Unhiding..."),
-        "unhidingFilesToAlbum":
-            MessageLookupByLibrary.simpleMessage("Unhiding files to album"),
+        "unhidingFilesToAlbum": MessageLookupByLibrary.simpleMessage(
+          "Unhiding files to album",
+        ),
         "unlock": MessageLookupByLibrary.simpleMessage("Unlock"),
         "unpinAlbum": MessageLookupByLibrary.simpleMessage("Unpin album"),
         "unselectAll": MessageLookupByLibrary.simpleMessage("Unselect all"),
@@ -4479,33 +2637,42 @@
         "updateAvailable":
             MessageLookupByLibrary.simpleMessage("Update available"),
         "updatingFolderSelection": MessageLookupByLibrary.simpleMessage(
-            "Updating folder selection..."),
+          "Updating folder selection...",
+        ),
         "upgrade": MessageLookupByLibrary.simpleMessage("Upgrade"),
         "uploadIsIgnoredDueToIgnorereason": m108,
-        "uploadingFilesToAlbum":
-            MessageLookupByLibrary.simpleMessage("Uploading files to album..."),
+        "uploadingFilesToAlbum": MessageLookupByLibrary.simpleMessage(
+          "Uploading files to album...",
+        ),
         "uploadingMultipleMemories": m109,
-        "uploadingSingleMemory":
-            MessageLookupByLibrary.simpleMessage("Preserving 1 memory..."),
+        "uploadingSingleMemory": MessageLookupByLibrary.simpleMessage(
+          "Preserving 1 memory...",
+        ),
         "upto50OffUntil4thDec": MessageLookupByLibrary.simpleMessage(
-            "Upto 50% off, until 4th Dec."),
+          "Upto 50% off, until 4th Dec.",
+        ),
         "usableReferralStorageInfo": MessageLookupByLibrary.simpleMessage(
-            "Usable storage is limited by your current plan. Excess claimed storage will automatically become usable when you upgrade your plan."),
+          "Usable storage is limited by your current plan. Excess claimed storage will automatically become usable when you upgrade your plan.",
+        ),
         "useAsCover": MessageLookupByLibrary.simpleMessage("Use as cover"),
         "useDifferentPlayerInfo": MessageLookupByLibrary.simpleMessage(
-            "Having trouble playing this video? Long press here to try a different player."),
+          "Having trouble playing this video? Long press here to try a different player.",
+        ),
         "usePublicLinksForPeopleNotOnEnte":
             MessageLookupByLibrary.simpleMessage(
-                "Use public links for people not on Ente"),
+          "Use public links for people not on Ente",
+        ),
         "useRecoveryKey":
             MessageLookupByLibrary.simpleMessage("Use recovery key"),
-        "useSelectedPhoto":
-            MessageLookupByLibrary.simpleMessage("Use selected photo"),
+        "useSelectedPhoto": MessageLookupByLibrary.simpleMessage(
+          "Use selected photo",
+        ),
         "usedSpace": MessageLookupByLibrary.simpleMessage("Used space"),
         "validTill": m110,
         "verificationFailedPleaseTryAgain":
             MessageLookupByLibrary.simpleMessage(
-                "Verification failed, please try again"),
+          "Verification failed, please try again",
+        ),
         "verificationId":
             MessageLookupByLibrary.simpleMessage("Verification ID"),
         "verify": MessageLookupByLibrary.simpleMessage("Verify"),
@@ -4516,46 +2683,57 @@
         "verifyPassword":
             MessageLookupByLibrary.simpleMessage("Verify password"),
         "verifying": MessageLookupByLibrary.simpleMessage("Verifying..."),
-        "verifyingRecoveryKey":
-            MessageLookupByLibrary.simpleMessage("Verifying recovery key..."),
+        "verifyingRecoveryKey": MessageLookupByLibrary.simpleMessage(
+          "Verifying recovery key...",
+        ),
         "videoInfo": MessageLookupByLibrary.simpleMessage("Video Info"),
         "videoSmallCase": MessageLookupByLibrary.simpleMessage("video"),
         "videoStreaming":
             MessageLookupByLibrary.simpleMessage("Streamable videos"),
         "videos": MessageLookupByLibrary.simpleMessage("Videos"),
-        "viewActiveSessions":
-            MessageLookupByLibrary.simpleMessage("View active sessions"),
+        "viewActiveSessions": MessageLookupByLibrary.simpleMessage(
+          "View active sessions",
+        ),
         "viewAddOnButton": MessageLookupByLibrary.simpleMessage("View add-ons"),
         "viewAll": MessageLookupByLibrary.simpleMessage("View all"),
-        "viewAllExifData":
-            MessageLookupByLibrary.simpleMessage("View all EXIF data"),
+        "viewAllExifData": MessageLookupByLibrary.simpleMessage(
+          "View all EXIF data",
+        ),
         "viewLargeFiles": MessageLookupByLibrary.simpleMessage("Large files"),
         "viewLargeFilesDesc": MessageLookupByLibrary.simpleMessage(
-            "View files that are consuming the most amount of storage."),
+          "View files that are consuming the most amount of storage.",
+        ),
         "viewLogs": MessageLookupByLibrary.simpleMessage("View logs"),
         "viewPersonToUnlink": m112,
-        "viewRecoveryKey":
-            MessageLookupByLibrary.simpleMessage("View recovery key"),
+        "viewRecoveryKey": MessageLookupByLibrary.simpleMessage(
+          "View recovery key",
+        ),
         "viewer": MessageLookupByLibrary.simpleMessage("Viewer"),
         "viewersSuccessfullyAdded": m113,
         "visitWebToManage": MessageLookupByLibrary.simpleMessage(
-            "Please visit web.ente.io to manage your subscription"),
-        "waitingForVerification":
-            MessageLookupByLibrary.simpleMessage("Waiting for verification..."),
-        "waitingForWifi":
-            MessageLookupByLibrary.simpleMessage("Waiting for WiFi..."),
+          "Please visit web.ente.io to manage your subscription",
+        ),
+        "waitingForVerification": MessageLookupByLibrary.simpleMessage(
+          "Waiting for verification...",
+        ),
+        "waitingForWifi": MessageLookupByLibrary.simpleMessage(
+          "Waiting for WiFi...",
+        ),
         "warning": MessageLookupByLibrary.simpleMessage("Warning"),
-        "weAreOpenSource":
-            MessageLookupByLibrary.simpleMessage("We are open source!"),
+        "weAreOpenSource": MessageLookupByLibrary.simpleMessage(
+          "We are open source!",
+        ),
         "weDontSupportEditingPhotosAndAlbumsThatYouDont":
             MessageLookupByLibrary.simpleMessage(
-                "We don\'t support editing photos and albums that you don\'t own yet"),
+          "We don\'t support editing photos and albums that you don\'t own yet",
+        ),
         "weHaveSendEmailTo": m114,
         "weakStrength": MessageLookupByLibrary.simpleMessage("Weak"),
         "welcomeBack": MessageLookupByLibrary.simpleMessage("Welcome back!"),
         "whatsNew": MessageLookupByLibrary.simpleMessage("What\'s new"),
         "whyAddTrustContact": MessageLookupByLibrary.simpleMessage(
-            "Trusted contact can help in recovering your data."),
+          "Trusted contact can help in recovering your data.",
+        ),
         "widgets": MessageLookupByLibrary.simpleMessage("Widgets"),
         "wishThemAHappyBirthday": m115,
         "yearShort": MessageLookupByLibrary.simpleMessage("yr"),
@@ -4563,11 +2741,13 @@
         "yearsAgo": m116,
         "yes": MessageLookupByLibrary.simpleMessage("Yes"),
         "yesCancel": MessageLookupByLibrary.simpleMessage("Yes, cancel"),
-        "yesConvertToViewer":
-            MessageLookupByLibrary.simpleMessage("Yes, convert to viewer"),
+        "yesConvertToViewer": MessageLookupByLibrary.simpleMessage(
+          "Yes, convert to viewer",
+        ),
         "yesDelete": MessageLookupByLibrary.simpleMessage("Yes, delete"),
-        "yesDiscardChanges":
-            MessageLookupByLibrary.simpleMessage("Yes, discard changes"),
+        "yesDiscardChanges": MessageLookupByLibrary.simpleMessage(
+          "Yes, discard changes",
+        ),
         "yesIgnore": MessageLookupByLibrary.simpleMessage("Yes, ignore"),
         "yesLogout": MessageLookupByLibrary.simpleMessage("Yes, logout"),
         "yesRemove": MessageLookupByLibrary.simpleMessage("Yes, remove"),
@@ -4576,53 +2756,71 @@
             MessageLookupByLibrary.simpleMessage("Yes, reset person"),
         "you": MessageLookupByLibrary.simpleMessage("You"),
         "youAndThem": m117,
-        "youAreOnAFamilyPlan":
-            MessageLookupByLibrary.simpleMessage("You are on a family plan!"),
+        "youAreOnAFamilyPlan": MessageLookupByLibrary.simpleMessage(
+          "You are on a family plan!",
+        ),
         "youAreOnTheLatestVersion": MessageLookupByLibrary.simpleMessage(
-            "You are on the latest version"),
+          "You are on the latest version",
+        ),
         "youCanAtMaxDoubleYourStorage": MessageLookupByLibrary.simpleMessage(
-            "* You can at max double your storage"),
+          "* You can at max double your storage",
+        ),
         "youCanManageYourLinksInTheShareTab":
             MessageLookupByLibrary.simpleMessage(
-                "You can manage your links in the share tab."),
+          "You can manage your links in the share tab.",
+        ),
         "youCanTrySearchingForADifferentQuery":
             MessageLookupByLibrary.simpleMessage(
-                "You can try searching for a different query."),
+          "You can try searching for a different query.",
+        ),
         "youCannotDowngradeToThisPlan": MessageLookupByLibrary.simpleMessage(
-            "You cannot downgrade to this plan"),
+          "You cannot downgrade to this plan",
+        ),
         "youCannotShareWithYourself": MessageLookupByLibrary.simpleMessage(
-            "You cannot share with yourself"),
+          "You cannot share with yourself",
+        ),
         "youDontHaveAnyArchivedItems": MessageLookupByLibrary.simpleMessage(
-            "You don\'t have any archived items."),
+          "You don\'t have any archived items.",
+        ),
         "youHaveSuccessfullyFreedUp": m118,
         "yourAccountHasBeenDeleted": MessageLookupByLibrary.simpleMessage(
-            "Your account has been deleted"),
+          "Your account has been deleted",
+        ),
         "yourMap": MessageLookupByLibrary.simpleMessage("Your map"),
         "yourPlanWasSuccessfullyDowngraded":
             MessageLookupByLibrary.simpleMessage(
-                "Your plan was successfully downgraded"),
+          "Your plan was successfully downgraded",
+        ),
         "yourPlanWasSuccessfullyUpgraded": MessageLookupByLibrary.simpleMessage(
-            "Your plan was successfully upgraded"),
+          "Your plan was successfully upgraded",
+        ),
         "yourPurchaseWasSuccessful": MessageLookupByLibrary.simpleMessage(
-            "Your purchase was successful"),
+          "Your purchase was successful",
+        ),
         "yourStorageDetailsCouldNotBeFetched":
             MessageLookupByLibrary.simpleMessage(
-                "Your storage details could not be fetched"),
+          "Your storage details could not be fetched",
+        ),
         "yourSubscriptionHasExpired": MessageLookupByLibrary.simpleMessage(
-            "Your subscription has expired"),
+          "Your subscription has expired",
+        ),
         "yourSubscriptionWasUpdatedSuccessfully":
             MessageLookupByLibrary.simpleMessage(
-                "Your subscription was updated successfully"),
+          "Your subscription was updated successfully",
+        ),
         "yourVerificationCodeHasExpired": MessageLookupByLibrary.simpleMessage(
-            "Your verification code has expired"),
+          "Your verification code has expired",
+        ),
         "youveNoDuplicateFilesThatCanBeCleared":
             MessageLookupByLibrary.simpleMessage(
-                "You don\'t have any duplicate files that can be cleared"),
+          "You don\'t have any duplicate files that can be cleared",
+        ),
         "youveNoFilesInThisAlbumThatCanBeDeleted":
             MessageLookupByLibrary.simpleMessage(
-                "You\'ve no files in this album that can be deleted"),
-        "zoomOutToSeePhotos":
-            MessageLookupByLibrary.simpleMessage("Zoom out to see photos")
+          "You\'ve no files in this album that can be deleted",
+        ),
+        "zoomOutToSeePhotos": MessageLookupByLibrary.simpleMessage(
+          "Zoom out to see photos",
+        ),
       };
->>>>>>> 7d9cfd85
 }