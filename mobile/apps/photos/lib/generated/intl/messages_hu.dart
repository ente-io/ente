// DO NOT EDIT. This is code generated via package:intl/generate_localized.dart
// This is a library that provides messages for a hu locale. All the
// messages from the main program should be duplicated here with the same
// function name.

// Ignore issues from commonly used lints in this file.
// ignore_for_file:unnecessary_brace_in_string_interps, unnecessary_new
// ignore_for_file:prefer_single_quotes,comment_references, directives_ordering
// ignore_for_file:annotate_overrides,prefer_generic_function_type_aliases
// ignore_for_file:unused_import, file_names, avoid_escaping_inner_quotes
// ignore_for_file:unnecessary_string_interpolations, unnecessary_string_escapes

import 'package:intl/intl.dart';
import 'package:intl/message_lookup_by_library.dart';

final messages = new MessageLookup();

typedef String MessageIfAbsent(String messageStr, List<dynamic> args);

class MessageLookup extends MessageLookupByLibrary {
  String get localeName => 'hu';

  static String m8(count) =>
      "${Intl.plural(count, zero: 'Nincsenek résztvevők', one: '1 résztvevő', other: '${count} résztvevők')}";

  static String m13(user) =>
      "${user} nem tud több fotót hozzáadni ehhez az albumhoz.\n\nTovábbra is el tudja távolítani az általa hozzáadott meglévő fotókat";

  static String m14(isFamilyMember, storageAmountInGb) =>
      "${Intl.select(isFamilyMember, {'true': 'A családod eddig ${storageAmountInGb} GB tárhelyet igényelt', 'false': 'Eddig ${storageAmountInGb} GB tárhelyet igényelt', 'other': 'Eddig ${storageAmountInGb} GB tárhelyet igényelt!'})}";

  static String m21(count) =>
      "${Intl.plural(count, one: 'Elem ${count} törlése', other: 'Elemek ${count} törlése')}";

  static String m24(albumName) =>
      "Ez eltávolítja a(z) „${albumName}” eléréséhez szükséges nyilvános linket.";

  static String m25(supportEmail) =>
      "Kérjük küldjön egy e-mailt a fiók regisztrálásakor megadott címről a következőre címre: ${supportEmail}";

  static String m27(count, formattedSize) =>
      "${count} fájl, ${formattedSize} mindegyik";

  static String m31(email) =>
      "${email} címnek nincs Ente fiókja.\n\nKüldjön nekik meghívót fotók megosztására.";

  static String m37(storageAmountInGB) =>
      "${storageAmountInGB} GB minden alkalommal, amikor valaki fizetős csomagra fizet elő és felhasználja a kódodat";

  static String m44(count) =>
      "${Intl.plural(count, one: '${count} elem', other: '${count} elem')}";

  static String m47(expiryTime) => "Hivatkozás lejár ${expiryTime} ";

  static String m50(count, formattedCount) =>
      "${Intl.plural(count, zero: 'nincsenek emlékek', one: '${formattedCount} emlék', other: '${formattedCount} emlékek')}";

  static String m55(familyAdminEmail) =>
      "Kérjük, vegye fel a kapcsolatot a ${familyAdminEmail} e-mail címmel a kód módosításához.";

  static String m57(passwordStrengthValue) =>
      "Jelszó erőssége: ${passwordStrengthValue}";

  static String m73(storageInGB) =>
      "3. Mindketten ${storageInGB} GB* ingyenes tárhelyet kaptok";

  static String m74(userEmail) =>
      "${userEmail} felhasználó el lesz távolítva ebből a megosztott albumból\n\nAz általa hozzáadott összes fotó is eltávolításra kerül az albumból.";

  static String m80(count) => "${count} kiválasztott";

  static String m81(count, yourCount) =>
      "${count} kiválasztott (${yourCount} a tiéd)";

  static String m83(verificationID) =>
      "Itt az ellenőrző azonosítóm: ${verificationID} az ente.io-hoz.";

  static String m84(verificationID) =>
      "Szia, meg tudnád erősíteni, hogy ez az ente.io ellenőrző azonosítód? ${verificationID}";

  static String m85(referralCode, referralStorageInGB) =>
      "Add meg a következő ajánlási kódot: ${referralCode}\n\nAlkalmazd a Beállítások → Általános → Ajánlások menüpontban, hogy ${referralStorageInGB} GB ingyenes tárhelyet kapj, miután regisztráltál egy fizetős csomagra\n\nhttps://ente.io";

  static String m86(numberOfPeople) =>
      "${Intl.plural(numberOfPeople, zero: 'Megosztás adott személyekkel', one: '1 személlyel megosztva', other: '${numberOfPeople} személlyel megosztva')}";

  static String m88(fileType) =>
      "Ez a ${fileType} fájl törlődni fog az eszközéről.";

  static String m89(fileType) =>
      "Ez a ${fileType} fájltípus megtalálható mind az Enterben, mind az eszközödön.";

  static String m90(fileType) => "Ez a ${fileType} fájl törlődik az Ente-ből.";

  static String m93(storageAmountInGB) => "${storageAmountInGB} GB";

  static String m99(storageAmountInGB) =>
      "Emellett ${storageAmountInGB} GB-ot kapnak";

  static String m100(email) => "Ez ${email} ellenőrző azonosítója";

  static String m114(email) =>
      "E-mailt küldtünk a következő címre: <green>${email}</green>";

  static String m116(count) =>
      "${Intl.plural(count, one: '${count} évvel ezelőtt', other: '${count} évekkel ezelőtt')}";

  static String m118(storageSaved) =>
      "Sikeresen felszabadítottál ${storageSaved} tárhelyet!";

  final messages = _notInlinedMessages(_notInlinedMessages);
  static Map<String, Function> _notInlinedMessages(_) => <String, Function>{
<<<<<<< HEAD
    "aNewVersionOfEnteIsAvailable": MessageLookupByLibrary.simpleMessage(
      "Megjelent az Ente új verziója.",
    ),
    "about": MessageLookupByLibrary.simpleMessage("Rólunk"),
    "account": MessageLookupByLibrary.simpleMessage("Fiók"),
    "accountWelcomeBack": MessageLookupByLibrary.simpleMessage(
      "Köszöntjük ismét!",
    ),
    "ackPasswordLostWarning": MessageLookupByLibrary.simpleMessage(
      "Tudomásul veszem, hogy ha elveszítem a jelszavamat, elveszíthetem az adataimat, mivel adataim <underline>végponttól végpontig titkosítva vannak</underline>.",
    ),
    "activeSessions": MessageLookupByLibrary.simpleMessage("Bejelentkezések"),
    "addANewEmail": MessageLookupByLibrary.simpleMessage(
      "Új email cím hozzáadása",
    ),
    "addCollaborator": MessageLookupByLibrary.simpleMessage(
      "Együttműködő hozzáadása",
    ),
    "addMore": MessageLookupByLibrary.simpleMessage("További hozzáadása"),
    "addViewer": MessageLookupByLibrary.simpleMessage(
      "Megtekintésre jogosult hozzáadása",
    ),
    "addedAs": MessageLookupByLibrary.simpleMessage("Hozzáadva mint"),
    "addingToFavorites": MessageLookupByLibrary.simpleMessage(
      "Hozzáadás a kedvencekhez...",
    ),
    "advancedSettings": MessageLookupByLibrary.simpleMessage("Haladó"),
    "after1Day": MessageLookupByLibrary.simpleMessage("Egy nap mólva"),
    "after1Hour": MessageLookupByLibrary.simpleMessage("Egy óra múlva"),
    "after1Month": MessageLookupByLibrary.simpleMessage("Egy hónap múlva"),
    "after1Week": MessageLookupByLibrary.simpleMessage("Egy hét múlva"),
    "after1Year": MessageLookupByLibrary.simpleMessage("Egy év múlva"),
    "albumOwner": MessageLookupByLibrary.simpleMessage("Tulajdonos"),
    "albumParticipantsCount": m8,
    "albumUpdated": MessageLookupByLibrary.simpleMessage("Album módosítva"),
    "albums": MessageLookupByLibrary.simpleMessage("Album"),
    "allClear": MessageLookupByLibrary.simpleMessage("✨ Minden tiszta"),
    "allowAddPhotosDescription": MessageLookupByLibrary.simpleMessage(
      "Engedélyezd a linkkel rendelkező személyeknek, hogy ők is hozzáadhassanak fotókat a megosztott albumhoz.",
    ),
    "allowAddingPhotos": MessageLookupByLibrary.simpleMessage(
      "Fotók hozzáadásának engedélyezése",
    ),
    "allowDownloads": MessageLookupByLibrary.simpleMessage(
      "Letöltések engedélyezése",
    ),
    "apply": MessageLookupByLibrary.simpleMessage("Alkalmaz"),
    "applyCodeTitle": MessageLookupByLibrary.simpleMessage("Kód alkalmazása"),
    "archive": MessageLookupByLibrary.simpleMessage("Archívum"),
    "areYouSureYouWantToLogout": MessageLookupByLibrary.simpleMessage(
      "Biztos benne, hogy kijelentkezik?",
    ),
    "askDeleteReason": MessageLookupByLibrary.simpleMessage(
      "Miért törli a fiókját?",
    ),
    "authToChangeEmailVerificationSetting": MessageLookupByLibrary.simpleMessage(
      "Kérjük, hitelesítse magát az e-mail-cím ellenőrzésének módosításához",
    ),
    "authToChangeYourEmail": MessageLookupByLibrary.simpleMessage(
      "Kérjük, hitelesítse magát az e-mail címének módosításához",
    ),
    "authToChangeYourPassword": MessageLookupByLibrary.simpleMessage(
      "Kérjük, hitelesítse magát a jelszó módosításához",
    ),
    "authToInitiateAccountDeletion": MessageLookupByLibrary.simpleMessage(
      "Kérjük, hitelesítse magát a fiók törlésének megkezdéséhez",
    ),
    "authToViewTrashedFiles": MessageLookupByLibrary.simpleMessage(
      "Kérjük, hitelesítse magát a kukába helyezett fájlok megtekintéséhez",
    ),
    "authToViewYourHiddenFiles": MessageLookupByLibrary.simpleMessage(
      "Kérjük, hitelesítse magát a rejtett fájlok megtekintéséhez",
    ),
    "backedUpFolders": MessageLookupByLibrary.simpleMessage(
      "Biztonsági másolatban lévő mappák",
    ),
    "backup": MessageLookupByLibrary.simpleMessage("Biztonsági mentés"),
    "backupOverMobileData": MessageLookupByLibrary.simpleMessage(
      "Biztonsági mentés mobil adatkapcsolaton keresztül",
    ),
    "backupSettings": MessageLookupByLibrary.simpleMessage(
      "Biztonsági mentés beállításai",
    ),
    "backupStatus": MessageLookupByLibrary.simpleMessage(
      "Biztonsági mentés állapota",
    ),
    "backupStatusDescription": MessageLookupByLibrary.simpleMessage(
      "Azok az elemek jelennek meg itt, amelyekről biztonsági másolat készült",
    ),
    "backupVideos": MessageLookupByLibrary.simpleMessage("Tartalék videók"),
    "canNotOpenBody": MessageLookupByLibrary.simpleMessage(
      "Sajnálom, ez az album nem nyitható meg ebben az applikációban.",
    ),
    "canNotOpenTitle": MessageLookupByLibrary.simpleMessage(
      "Album nem nyitható meg",
    ),
    "canOnlyRemoveFilesOwnedByYou": MessageLookupByLibrary.simpleMessage(
      "Csak a saját tulajdonú fájlokat távolíthatja el",
    ),
    "cancel": MessageLookupByLibrary.simpleMessage("Mégse"),
    "cannotAddMorePhotosAfterBecomingViewer": m13,
    "cannotDeleteSharedFiles": MessageLookupByLibrary.simpleMessage(
      "Nem lehet törölni a megosztott fájlokat",
    ),
    "change": MessageLookupByLibrary.simpleMessage("Módosítás"),
    "changeEmail": MessageLookupByLibrary.simpleMessage(
      "E-mail cím módosítása",
    ),
    "changePassword": MessageLookupByLibrary.simpleMessage(
      "Jelszó megváltoztatása",
    ),
    "changePasswordTitle": MessageLookupByLibrary.simpleMessage(
      "Jelszó megváltoztatása",
    ),
    "changePermissions": MessageLookupByLibrary.simpleMessage(
      "Engedélyek módosítása?",
    ),
    "changeYourReferralCode": MessageLookupByLibrary.simpleMessage(
      "Módosítsa ajánló kódját",
    ),
    "checkForUpdates": MessageLookupByLibrary.simpleMessage(
      "Frissítések ellenőrzése",
    ),
    "checkInboxAndSpamFolder": MessageLookupByLibrary.simpleMessage(
      "Kérjük, ellenőrizze beérkező leveleit (és spam mappát) az ellenőrzés befejezéséhez",
    ),
    "checkStatus": MessageLookupByLibrary.simpleMessage("Állapot ellenőrzése"),
    "checking": MessageLookupByLibrary.simpleMessage("Ellenőrzés..."),
    "claimFreeStorage": MessageLookupByLibrary.simpleMessage(
      "Igényeljen ingyenes tárhelyet",
    ),
    "claimMore": MessageLookupByLibrary.simpleMessage("Igényelj többet!"),
    "claimed": MessageLookupByLibrary.simpleMessage("Megszerezve!"),
    "claimedStorageSoFar": m14,
    "clearIndexes": MessageLookupByLibrary.simpleMessage("Indexek törlése"),
    "codeAppliedPageTitle": MessageLookupByLibrary.simpleMessage(
      "Kód alkalmazva",
    ),
    "codeChangeLimitReached": MessageLookupByLibrary.simpleMessage(
      "Sajnáljuk, elérted a kódmódosítások maximális számát.",
    ),
    "codeCopiedToClipboard": MessageLookupByLibrary.simpleMessage(
      "A kód a vágólapra másolva",
    ),
    "codeUsedByYou": MessageLookupByLibrary.simpleMessage(
      "Ön által használt kód",
    ),
    "collabLinkSectionDescription": MessageLookupByLibrary.simpleMessage(
      "Hozzon létre egy hivatkozást, amely lehetővé teszi az emberek számára, hogy fotókat adhassanak hozzá és tekintsenek meg megosztott albumában anélkül, hogy Ente alkalmazásra vagy fiókra lenne szükségük. Kiválóan alkalmas rendezvényfotók gyűjtésére.",
    ),
    "collaborativeLink": MessageLookupByLibrary.simpleMessage(
      "Együttműködési hivatkozás",
    ),
    "collaborator": MessageLookupByLibrary.simpleMessage("Együttműködő"),
    "collaboratorsCanAddPhotosAndVideosToTheSharedAlbum":
        MessageLookupByLibrary.simpleMessage(
          "Az együttműködők hozzá adhatnak fotókat és videókat a megosztott albumban.",
        ),
    "collectPhotos": MessageLookupByLibrary.simpleMessage("Fotók gyűjtése"),
    "confirm": MessageLookupByLibrary.simpleMessage("Megerősítés"),
    "confirmAccountDeletion": MessageLookupByLibrary.simpleMessage(
      "Felhasználó Törlés Megerősítés",
    ),
    "confirmDeletePrompt": MessageLookupByLibrary.simpleMessage(
      "Igen, szeretném véglegesen törölni ezt a felhasználót, minden adattal, az összes platformon.",
    ),
    "confirmPassword": MessageLookupByLibrary.simpleMessage(
      "Jelszó megerősítés",
    ),
    "confirmRecoveryKey": MessageLookupByLibrary.simpleMessage(
      "Helyreállítási kulcs megerősítése",
    ),
    "confirmYourRecoveryKey": MessageLookupByLibrary.simpleMessage(
      "Erősítse meg helyreállítási kulcsát",
    ),
    "contactSupport": MessageLookupByLibrary.simpleMessage(
      "Lépj kapcsolatba az Ügyfélszolgálattal",
    ),
    "continueLabel": MessageLookupByLibrary.simpleMessage("Folytatás"),
    "copyLink": MessageLookupByLibrary.simpleMessage("Hivatkozás másolása"),
    "copypasteThisCodentoYourAuthenticatorApp":
        MessageLookupByLibrary.simpleMessage(
          "Kód Másolása-Beillesztése az ön autentikátor alkalmazásába",
        ),
    "createAccount": MessageLookupByLibrary.simpleMessage(
      "Felhasználó létrehozás",
    ),
    "createAlbumActionHint": MessageLookupByLibrary.simpleMessage(
      "Hosszan nyomva tartva kiválaszthatod a fotókat, majd a + jelre kattintva albumot hozhatsz létre",
    ),
    "createNewAccount": MessageLookupByLibrary.simpleMessage(
      "Új felhasználó létrehozás",
    ),
    "createPublicLink": MessageLookupByLibrary.simpleMessage(
      "Nyilvános hivatkozás létrehozása",
    ),
    "creatingLink": MessageLookupByLibrary.simpleMessage("Link létrehozása..."),
    "criticalUpdateAvailable": MessageLookupByLibrary.simpleMessage(
      "Kritikus frissítés elérhető",
    ),
    "custom": MessageLookupByLibrary.simpleMessage("Egyéni"),
    "decrypting": MessageLookupByLibrary.simpleMessage("Dekódolás..."),
    "deleteAccount": MessageLookupByLibrary.simpleMessage("Fiók törlése"),
    "deleteAccountFeedbackPrompt": MessageLookupByLibrary.simpleMessage(
      "Sajnáljuk, hogy távozik. Kérjük, ossza meg velünk visszajelzéseit, hogy segítsen nekünk a fejlődésben.",
    ),
    "deleteAccountPermanentlyButton": MessageLookupByLibrary.simpleMessage(
      "Felhasználó Végleges Törlése",
    ),
    "deleteAlbum": MessageLookupByLibrary.simpleMessage("Album törlése"),
    "deleteAlbumDialog": MessageLookupByLibrary.simpleMessage(
      "Törli az ebben az albumban található fotókat (és videókat) az <bold>összes</bold> többi albumból is, amelynek részét képezik?",
    ),
    "deleteEmailRequest": MessageLookupByLibrary.simpleMessage(
      "Kérem küldjön egy emailt a regisztrált email címéről, erre az emailcímre: <warning>account-deletion@ente.io</warning>.",
    ),
    "deleteFromBoth": MessageLookupByLibrary.simpleMessage(
      "Törlés mindkettőből",
    ),
    "deleteFromDevice": MessageLookupByLibrary.simpleMessage(
      "Törlés az eszközről",
    ),
    "deleteFromEnte": MessageLookupByLibrary.simpleMessage(
      "Törlés az Ente-ből",
    ),
    "deleteItemCount": m21,
    "deletePhotos": MessageLookupByLibrary.simpleMessage("Fotók törlése"),
    "deleteReason1": MessageLookupByLibrary.simpleMessage(
      "Hiányoznak olyan funkciók, amikre szükségem lenne",
    ),
    "deleteReason2": MessageLookupByLibrary.simpleMessage(
      "Az applikáció vagy egy adott funkció nem úgy működik ahogy kellene",
    ),
    "deleteReason3": MessageLookupByLibrary.simpleMessage(
      "Találtam egy jobb szolgáltatót",
    ),
    "deleteReason4": MessageLookupByLibrary.simpleMessage(
      "Nincs a listán az ok",
    ),
    "deleteRequestSLAText": MessageLookupByLibrary.simpleMessage(
      "A kérése 72 órán belül feldolgozásra kerül.",
    ),
    "deleteSharedAlbum": MessageLookupByLibrary.simpleMessage(
      "Törli a megosztott albumot?",
    ),
    "deleteSharedAlbumDialogBody": MessageLookupByLibrary.simpleMessage(
      "Az album mindenki számára törlődik.\n\nElveszíti a hozzáférést az albumban található, mások tulajdonában lévő megosztott fotókhoz.",
    ),
    "details": MessageLookupByLibrary.simpleMessage("Részletek"),
    "deviceLockExplanation": MessageLookupByLibrary.simpleMessage(
      "Disable the device screen lock when Ente is in the foreground and there is a backup in progress. This is normally not needed, but may help big uploads and initial imports of large libraries complete faster.",
    ),
    "disableAutoLock": MessageLookupByLibrary.simpleMessage(
      "Automatikus zár letiltása",
    ),
    "disableDownloadWarningBody": MessageLookupByLibrary.simpleMessage(
      "A nézők továbbra is készíthetnek képernyőképeket, vagy menthetnek másolatot a fotóidról külső eszközök segítségével",
    ),
    "disableDownloadWarningTitle": MessageLookupByLibrary.simpleMessage(
      "Kérjük, vedd figyelembe",
    ),
    "disableLinkMessage": m24,
    "discover": MessageLookupByLibrary.simpleMessage("Felfedezés"),
    "discover_babies": MessageLookupByLibrary.simpleMessage("Babák"),
    "discover_celebrations": MessageLookupByLibrary.simpleMessage("Ünnepségek"),
    "discover_food": MessageLookupByLibrary.simpleMessage("Étel"),
    "discover_greenery": MessageLookupByLibrary.simpleMessage("Lomb"),
    "discover_hills": MessageLookupByLibrary.simpleMessage("Dombok"),
    "discover_identity": MessageLookupByLibrary.simpleMessage(
      "Személyazonosság",
    ),
    "discover_memes": MessageLookupByLibrary.simpleMessage("Mémek"),
    "discover_notes": MessageLookupByLibrary.simpleMessage("Jegyzetek"),
    "discover_pets": MessageLookupByLibrary.simpleMessage("Kisállatok"),
    "discover_receipts": MessageLookupByLibrary.simpleMessage("Nyugták"),
    "discover_screenshots": MessageLookupByLibrary.simpleMessage(
      "Képernyőképek",
    ),
    "discover_selfies": MessageLookupByLibrary.simpleMessage("Szelfik"),
    "discover_sunset": MessageLookupByLibrary.simpleMessage("Napnyugta"),
    "discover_visiting_cards": MessageLookupByLibrary.simpleMessage(
      "Névjegykártyák",
    ),
    "discover_wallpapers": MessageLookupByLibrary.simpleMessage("Háttérképek"),
    "doThisLater": MessageLookupByLibrary.simpleMessage("Később"),
    "done": MessageLookupByLibrary.simpleMessage("Kész"),
    "downloading": MessageLookupByLibrary.simpleMessage("Letöltés..."),
    "dropSupportEmail": m25,
    "duplicateItemsGroup": m27,
    "eligible": MessageLookupByLibrary.simpleMessage("jogosult"),
    "email": MessageLookupByLibrary.simpleMessage("E-mail"),
    "emailAlreadyRegistered": MessageLookupByLibrary.simpleMessage(
      "Az email cím már foglalt.",
    ),
    "emailNoEnteAccount": m31,
    "emailNotRegistered": MessageLookupByLibrary.simpleMessage(
      "Nem regisztrált email cím.",
    ),
    "emailVerificationToggle": MessageLookupByLibrary.simpleMessage(
      "E-mail cím ellenőrzése",
    ),
    "encryption": MessageLookupByLibrary.simpleMessage("Titkosítás"),
    "encryptionKeys": MessageLookupByLibrary.simpleMessage("Titkosító kulcsok"),
    "entePhotosPerm": MessageLookupByLibrary.simpleMessage(
      "Az Entének <i>engedélyre van szüksége </i>, hogy tárolhassa fotóit",
    ),
    "enterCode": MessageLookupByLibrary.simpleMessage("Kód beírása"),
    "enterCodeDescription": MessageLookupByLibrary.simpleMessage(
      "Add meg a barátod által megadott kódot, hogy mindkettőtöknek ingyenes tárhelyet igényelhess",
    ),
    "enterEmail": MessageLookupByLibrary.simpleMessage("Email megadása"),
    "enterNewPasswordToEncrypt": MessageLookupByLibrary.simpleMessage(
      "Adjon meg egy új jelszót, amellyel titkosíthatjuk adatait",
    ),
    "enterPassword": MessageLookupByLibrary.simpleMessage("Adja meg a jelszót"),
    "enterPasswordToEncrypt": MessageLookupByLibrary.simpleMessage(
      "Adjon meg egy jelszót, amellyel titkosíthatjuk adatait",
    ),
    "enterReferralCode": MessageLookupByLibrary.simpleMessage(
      "Adja meg az ajánló kódot",
    ),
    "enterThe6digitCodeFromnyourAuthenticatorApp":
        MessageLookupByLibrary.simpleMessage(
          "Írja be a 6 számjegyű kódot a hitelesítő alkalmazásból",
        ),
    "enterValidEmail": MessageLookupByLibrary.simpleMessage(
      "Kérjük, adjon meg egy érvényes e-mail címet.",
    ),
    "enterYourEmailAddress": MessageLookupByLibrary.simpleMessage(
      "Adja meg az e-mail címét",
    ),
    "enterYourNewEmailAddress": MessageLookupByLibrary.simpleMessage(
      "Add meg az új email címed",
    ),
    "enterYourPassword": MessageLookupByLibrary.simpleMessage(
      "Adja meg a jelszavát",
    ),
    "enterYourRecoveryKey": MessageLookupByLibrary.simpleMessage(
      "Adja meg visszaállítási kulcsát",
    ),
    "expiredLinkInfo": MessageLookupByLibrary.simpleMessage(
      "Ez a link lejárt. Kérjük, válasszon új lejárati időt, vagy tiltsa le a link lejáratát.",
    ),
    "exportYourData": MessageLookupByLibrary.simpleMessage(
      "Adatok exportálása",
    ),
    "failedToApplyCode": MessageLookupByLibrary.simpleMessage(
      "Nem sikerült alkalmazni a kódot",
    ),
    "failedToFetchReferralDetails": MessageLookupByLibrary.simpleMessage(
      "Nem sikerült lekérni a hivatkozási adatokat. Kérjük, próbálja meg később.",
    ),
    "failedToLoadAlbums": MessageLookupByLibrary.simpleMessage(
      "Nem sikerült betölteni az albumokat",
    ),
    "faq": MessageLookupByLibrary.simpleMessage("GY. I. K."),
    "feedback": MessageLookupByLibrary.simpleMessage("Visszajelzés"),
    "forgotPassword": MessageLookupByLibrary.simpleMessage(
      "Elfelejtett jelszó",
    ),
    "freeStorageClaimed": MessageLookupByLibrary.simpleMessage(
      "Ingyenes tárhely igénylése",
    ),
    "freeStorageOnReferralSuccess": m37,
    "freeStorageUsable": MessageLookupByLibrary.simpleMessage(
      "Ingyenesen használható tárhely",
    ),
    "freeUpDeviceSpace": MessageLookupByLibrary.simpleMessage(
      "Szabadítson fel tárhelyet",
    ),
    "freeUpDeviceSpaceDesc": MessageLookupByLibrary.simpleMessage(
      "Takarítson meg helyet az eszközén a már mentett fájlok törlésével.",
    ),
    "generatingEncryptionKeys": MessageLookupByLibrary.simpleMessage(
      "Titkosítási kulcs generálása...",
    ),
    "help": MessageLookupByLibrary.simpleMessage("Segítség"),
    "hidden": MessageLookupByLibrary.simpleMessage("Rejtett"),
    "howItWorks": MessageLookupByLibrary.simpleMessage("Hogyan működik"),
    "howToViewShareeVerificationID": MessageLookupByLibrary.simpleMessage(
      "Kérje meg őket, hogy hosszan nyomják meg az e-mail címüket a beállítások képernyőn, és ellenőrizzék, hogy a két eszköz azonosítója megegyezik-e.",
    ),
    "ignoreUpdate": MessageLookupByLibrary.simpleMessage(
      "Figyelem kívül hagyás",
    ),
    "importing": MessageLookupByLibrary.simpleMessage("Importálás..."),
    "incorrectPasswordTitle": MessageLookupByLibrary.simpleMessage(
      "Érvénytelen jelszó",
    ),
    "incorrectRecoveryKeyBody": MessageLookupByLibrary.simpleMessage(
      "A megadott visszaállítási kulcs hibás",
    ),
    "incorrectRecoveryKeyTitle": MessageLookupByLibrary.simpleMessage(
      "Hibás visszaállítási kulcs",
    ),
    "indexedItems": MessageLookupByLibrary.simpleMessage("Indexelt elemek"),
    "insecureDevice": MessageLookupByLibrary.simpleMessage(
      "Nem biztonságos eszköz",
    ),
    "installManually": MessageLookupByLibrary.simpleMessage(
      "Manuális telepítés",
    ),
    "invalidEmailAddress": MessageLookupByLibrary.simpleMessage(
      "Érvénytelen e-mail cím",
    ),
    "invalidKey": MessageLookupByLibrary.simpleMessage("Érvénytelen kulcs"),
    "invalidRecoveryKey": MessageLookupByLibrary.simpleMessage(
      "A megadott helyreállítási kulcs érvénytelen. Kérjük, győződjön meg róla, hogy 24 szót tartalmaz, és ellenőrizze mindegyik helyesírását.\n\nHa régebbi helyreállítási kódot adott meg, győződjön meg arról, hogy az 64 karakter hosszú, és ellenőrizze mindegyiket.",
    ),
    "inviteToEnte": MessageLookupByLibrary.simpleMessage("Meghívás az Ente-re"),
    "inviteYourFriends": MessageLookupByLibrary.simpleMessage(
      "Hívd meg a barátaidat",
    ),
    "itemCount": m44,
    "itemsWillBeRemovedFromAlbum": MessageLookupByLibrary.simpleMessage(
      "A kiválasztott elemek eltávolításra kerülnek ebből az albumból.",
    ),
    "keepPhotos": MessageLookupByLibrary.simpleMessage("Fotók megőrzése"),
    "kindlyHelpUsWithThisInformation": MessageLookupByLibrary.simpleMessage(
      "Legyen kedves segítsen, ezzel az információval",
    ),
    "linkDeviceLimit": MessageLookupByLibrary.simpleMessage("Készülékkorlát"),
    "linkEnabled": MessageLookupByLibrary.simpleMessage("Engedélyezett"),
    "linkExpired": MessageLookupByLibrary.simpleMessage("Lejárt"),
    "linkExpiresOn": m47,
    "linkExpiry": MessageLookupByLibrary.simpleMessage("Link lejárata"),
    "linkHasExpired": MessageLookupByLibrary.simpleMessage(
      "A hivatkozás érvényességi ideje lejárt",
    ),
    "linkNeverExpires": MessageLookupByLibrary.simpleMessage("Soha"),
    "loadingModel": MessageLookupByLibrary.simpleMessage(
      "Modellek letöltése...",
    ),
    "lockButtonLabel": MessageLookupByLibrary.simpleMessage("Zárolás"),
    "logInLabel": MessageLookupByLibrary.simpleMessage("Bejelentkezés"),
    "loginTerms": MessageLookupByLibrary.simpleMessage(
      "A bejelentkezés gombra kattintva elfogadom az <u-terms>szolgáltatási feltételeket</u-terms> és az <u-policy>adatvédelmi irányelveket</u-policy>",
    ),
    "logout": MessageLookupByLibrary.simpleMessage("Kijelentkezés"),
    "lostDevice": MessageLookupByLibrary.simpleMessage(
      "Elveszett a készüléked?",
    ),
    "machineLearning": MessageLookupByLibrary.simpleMessage("Gépi tanulás"),
    "magicSearch": MessageLookupByLibrary.simpleMessage("Varázslatos keresés"),
    "manage": MessageLookupByLibrary.simpleMessage("Kezelés"),
    "manageDeviceStorage": MessageLookupByLibrary.simpleMessage(
      "Eszköz gyorsítótárának kezelése",
    ),
    "manageDeviceStorageDesc": MessageLookupByLibrary.simpleMessage(
      "Tekintse át és törölje a helyi gyorsítótárat.",
    ),
    "manageLink": MessageLookupByLibrary.simpleMessage("Hivatkozás kezelése"),
    "manageParticipants": MessageLookupByLibrary.simpleMessage("Kezelés"),
    "manageSubscription": MessageLookupByLibrary.simpleMessage(
      "Előfizetés kezelése",
    ),
    "memoryCount": m50,
    "mlConsent": MessageLookupByLibrary.simpleMessage(
      "Gépi tanulás engedélyezése",
    ),
    "mlConsentConfirmation": MessageLookupByLibrary.simpleMessage(
      "Értem, és szeretném engedélyezni a gépi tanulást",
    ),
    "mlConsentDescription": MessageLookupByLibrary.simpleMessage(
      "Ha engedélyezi a gépi tanulást, az Ente olyan információkat fog kinyerni, mint az arc geometriája, a fájlokból, beleértve azokat is, amelyeket Önnel megosztott.\n\nEz az Ön eszközén fog megtörténni, és minden generált biometrikus információ végponttól végpontig titkosítva lesz.",
    ),
    "mlConsentPrivacy": MessageLookupByLibrary.simpleMessage(
      "Kérjük, kattintson ide az adatvédelmi irányelveinkben található további részletekért erről a funkcióról.",
    ),
    "mlConsentTitle": MessageLookupByLibrary.simpleMessage(
      "Engedélyezi a gépi tanulást?",
    ),
    "mlIndexingDescription": MessageLookupByLibrary.simpleMessage(
      "Kérjük, vegye figyelembe, hogy a gépi tanulás nagyobb sávszélességet és akkumulátorhasználatot eredményez, amíg az összes elem indexelése meg nem történik. A gyorsabb indexelés érdekében érdemes lehet asztali alkalmazást használni, mivel minden eredmény automatikusan szinkronizálódik.",
    ),
    "moderateStrength": MessageLookupByLibrary.simpleMessage("Közepes"),
    "movedToTrash": MessageLookupByLibrary.simpleMessage("Áthelyezve a kukába"),
    "never": MessageLookupByLibrary.simpleMessage("Soha"),
    "newAlbum": MessageLookupByLibrary.simpleMessage("Új album"),
    "noDeviceLimit": MessageLookupByLibrary.simpleMessage("Egyik sem"),
    "noDeviceThatCanBeDeleted": MessageLookupByLibrary.simpleMessage(
      "Nincsenek törölhető fájlok ezen az eszközön.",
    ),
    "noDuplicates": MessageLookupByLibrary.simpleMessage(
      "✨ Nincsenek duplikátumok",
    ),
    "noRecoveryKey": MessageLookupByLibrary.simpleMessage(
      "Nincs visszaállítási kulcsa?",
    ),
    "noRecoveryKeyNoDecryption": MessageLookupByLibrary.simpleMessage(
      "Az általunk használt végpontok közötti titkosítás miatt, az adatait nem lehet dekódolni a jelszava, vagy visszaállítási kulcsa nélkül",
    ),
    "ok": MessageLookupByLibrary.simpleMessage("Rendben"),
    "onlyFamilyAdminCanChangeCode": m55,
    "oops": MessageLookupByLibrary.simpleMessage("Hoppá"),
    "oopsSomethingWentWrong": MessageLookupByLibrary.simpleMessage(
      "Hoppá, valami hiba történt",
    ),
    "orPickAnExistingOne": MessageLookupByLibrary.simpleMessage(
      "Vagy válasszon egy létezőt",
    ),
    "password": MessageLookupByLibrary.simpleMessage("Jelszó"),
    "passwordChangedSuccessfully": MessageLookupByLibrary.simpleMessage(
      "Jelszó módosítása sikeres!",
    ),
    "passwordLock": MessageLookupByLibrary.simpleMessage(
      "Kóddal történő lezárás",
    ),
    "passwordStrength": m57,
    "passwordWarning": MessageLookupByLibrary.simpleMessage(
      "Ezt a jelszót nem tároljuk, így ha elfelejti, <underline>nem tudjuk visszafejteni adatait</underline>",
    ),
    "pendingItems": MessageLookupByLibrary.simpleMessage(
      "függőben lévő elemek",
    ),
    "peopleUsingYourCode": MessageLookupByLibrary.simpleMessage(
      "Az emberek, akik a kódodat használják",
    ),
    "photoGridSize": MessageLookupByLibrary.simpleMessage(
      "Rács méret beállátás",
    ),
    "photoSmallCase": MessageLookupByLibrary.simpleMessage("fénykép"),
    "pleaseTryAgain": MessageLookupByLibrary.simpleMessage(
      "Kérjük, próbálja meg újra",
    ),
    "pleaseWait": MessageLookupByLibrary.simpleMessage("Kérem várjon..."),
    "privacy": MessageLookupByLibrary.simpleMessage("Adatvédelem"),
    "privacyPolicyTitle": MessageLookupByLibrary.simpleMessage(
      "Adatvédelmi irányelvek",
    ),
    "publicLinkEnabled": MessageLookupByLibrary.simpleMessage(
      "Nyilvános hivatkozás engedélyezve",
    ),
    "rateUs": MessageLookupByLibrary.simpleMessage("Értékeljen minket"),
    "recover": MessageLookupByLibrary.simpleMessage("Visszaállít"),
    "recoverAccount": MessageLookupByLibrary.simpleMessage(
      "Fiók visszaállítása",
    ),
    "recoverButton": MessageLookupByLibrary.simpleMessage("Visszaállít"),
    "recoveryKey": MessageLookupByLibrary.simpleMessage("Visszaállítási kulcs"),
    "recoveryKeyCopiedToClipboard": MessageLookupByLibrary.simpleMessage(
      "A helyreállítási kulcs a vágólapra másolva",
    ),
    "recoveryKeyOnForgotPassword": MessageLookupByLibrary.simpleMessage(
      "Ha elfelejti jelszavát, csak ezzel a kulccsal tudja visszaállítani adatait.",
    ),
    "recoveryKeySaveDescription": MessageLookupByLibrary.simpleMessage(
      "Ezt a kulcsot nem tároljuk, kérjük, őrizze meg ezt a 24 szavas kulcsot egy biztonságos helyen.",
    ),
    "recoveryKeySuccessBody": MessageLookupByLibrary.simpleMessage(
      "Nagyszerű! A helyreállítási kulcs érvényes. Köszönjük az igazolást.\n\nNe felejtsen el biztonsági másolatot készíteni helyreállítási kulcsáról.",
    ),
    "recoveryKeyVerified": MessageLookupByLibrary.simpleMessage(
      "A helyreállítási kulcs ellenőrizve",
    ),
    "recoveryKeyVerifyReason": MessageLookupByLibrary.simpleMessage(
      "A helyreállítási kulcs az egyetlen módja annak, hogy visszaállítsa fényképeit, ha elfelejti jelszavát. A helyreállítási kulcsot a Beállítások > Fiók menüpontban találhatja meg.\n\nKérjük, írja be ide helyreállítási kulcsát annak ellenőrzéséhez, hogy megfelelően mentette-e el.",
    ),
    "recoverySuccessful": MessageLookupByLibrary.simpleMessage(
      "Sikeres visszaállítás!",
    ),
    "recreatePasswordBody": MessageLookupByLibrary.simpleMessage(
      "A jelenlegi eszköz nem elég erős a jelszavának ellenőrzéséhez, de újra tudjuk úgy generálni, hogy az minden eszközzel működjön.\n\nKérjük, jelentkezzen be helyreállítási kulcsával, és állítsa be újra jelszavát (ha szeretné, újra használhatja ugyanazt).",
    ),
    "recreatePasswordTitle": MessageLookupByLibrary.simpleMessage(
      "Új jelszó létrehozása",
    ),
    "referralStep1": MessageLookupByLibrary.simpleMessage(
      "1. Add meg ezt a kódot a barátaidnak",
    ),
    "referralStep2": MessageLookupByLibrary.simpleMessage(
      "2. Fizetős csomagra fizetnek elő",
    ),
    "referralStep3": m73,
    "referralsAreCurrentlyPaused": MessageLookupByLibrary.simpleMessage(
      "Az ajánlások jelenleg szünetelnek",
    ),
    "remindToEmptyDeviceTrash": MessageLookupByLibrary.simpleMessage(
      "A felszabadult hely igényléséhez ürítsd ki a „Nemrég törölt” részt a „Beállítások” -> „Tárhely” menüpontban.",
    ),
    "remindToEmptyEnteTrash": MessageLookupByLibrary.simpleMessage(
      "Ürítsd ki a \"Kukát\" is, hogy visszaszerezd a felszabadult helyet.",
    ),
    "remove": MessageLookupByLibrary.simpleMessage("Eltávolítás"),
    "removeDuplicates": MessageLookupByLibrary.simpleMessage(
      "Távolítsa el a duplikációkat",
    ),
    "removeDuplicatesDesc": MessageLookupByLibrary.simpleMessage(
      "Tekintse át és távolítsa el a pontos másolatokat tartalmazó fájlokat.",
    ),
    "removeFromAlbum": MessageLookupByLibrary.simpleMessage(
      "Eltávolítás az albumból",
    ),
    "removeFromAlbumTitle": MessageLookupByLibrary.simpleMessage(
      "Eltávolítás az albumból?",
    ),
    "removeLink": MessageLookupByLibrary.simpleMessage(
      "Hivatkozás eltávolítása",
    ),
    "removeParticipant": MessageLookupByLibrary.simpleMessage(
      "Résztvevő eltávolítása",
    ),
    "removeParticipantBody": m74,
    "removePublicLink": MessageLookupByLibrary.simpleMessage(
      "Nyilvános hivatkozás eltávolítása",
    ),
    "removeShareItemsWarning": MessageLookupByLibrary.simpleMessage(
      "Néhány eltávolítandó elemet mások adtak hozzá, és elveszíted a hozzáférésedet hozzájuk.",
    ),
    "removeWithQuestionMark": MessageLookupByLibrary.simpleMessage(
      "Eltávolítás?",
    ),
    "removingFromFavorites": MessageLookupByLibrary.simpleMessage(
      "Eltávolítás a kedvencek közül...",
    ),
    "resendEmail": MessageLookupByLibrary.simpleMessage("E-mail újraküldése"),
    "resetPasswordTitle": MessageLookupByLibrary.simpleMessage(
      "Jelszó visszaállítása",
    ),
    "retry": MessageLookupByLibrary.simpleMessage("Újrapróbálkozás"),
    "saveKey": MessageLookupByLibrary.simpleMessage("Mentés"),
    "saveYourRecoveryKeyIfYouHaventAlready":
        MessageLookupByLibrary.simpleMessage(
          "Mentse el visszaállítási kulcsát, ha még nem tette",
        ),
    "scanCode": MessageLookupByLibrary.simpleMessage("Kód beolvasása"),
    "scanThisBarcodeWithnyourAuthenticatorApp":
        MessageLookupByLibrary.simpleMessage(
          "Olvassa le ezt a QR kódot az autentikátor alkalmazásával",
        ),
    "selectAll": MessageLookupByLibrary.simpleMessage("Összes kijelölése"),
    "selectFoldersForBackup": MessageLookupByLibrary.simpleMessage(
      "Mappák kiválasztása biztonsági mentéshez",
    ),
    "selectReason": MessageLookupByLibrary.simpleMessage("Válasszon okot"),
    "selectedFoldersWillBeEncryptedAndBackedUp":
        MessageLookupByLibrary.simpleMessage(
          "A kiválasztott mappák titkosítva lesznek, és biztonsági másolat készül róluk.",
        ),
    "selectedPhotos": m80,
    "selectedPhotosWithYours": m81,
    "sendEmail": MessageLookupByLibrary.simpleMessage("Email küldése"),
    "sendInvite": MessageLookupByLibrary.simpleMessage("Meghívó küldése"),
    "sendLink": MessageLookupByLibrary.simpleMessage("Hivatkozás küldése"),
    "setAPassword": MessageLookupByLibrary.simpleMessage(
      "Állítson be egy jelszót",
    ),
    "setPasswordTitle": MessageLookupByLibrary.simpleMessage(
      "Jelszó beállítás",
    ),
    "setupComplete": MessageLookupByLibrary.simpleMessage("Beállítás kész"),
    "shareALink": MessageLookupByLibrary.simpleMessage("Hivatkozás megosztása"),
    "shareMyVerificationID": m83,
    "shareTextConfirmOthersVerificationID": m84,
    "shareTextRecommendUsingEnte": MessageLookupByLibrary.simpleMessage(
      "Töltsd le az Ente-t, hogy könnyen megoszthassunk eredeti minőségű fotókat és videókat\n\nhttps://ente.io",
    ),
    "shareTextReferralCode": m85,
    "shareWithNonenteUsers": MessageLookupByLibrary.simpleMessage(
      "Megosztás nem Ente felhasználókkal",
    ),
    "shareWithPeopleSectionTitle": m86,
    "sharedAlbumSectionDescription": MessageLookupByLibrary.simpleMessage(
      "Hozzon létre megosztott és együttműködő albumokat más Ente-felhasználókkal, beleértve az ingyenes csomagokat használó felhasználókat is.",
    ),
    "sharing": MessageLookupByLibrary.simpleMessage("Megosztás..."),
    "showMemories": MessageLookupByLibrary.simpleMessage(
      "Emlékek megjelenítése",
    ),
    "signUpTerms": MessageLookupByLibrary.simpleMessage(
      "Elfogadom az <u-terms>szolgáltatási feltételeket</u-terms> és az <u-policy>adatvédelmi irányelveket</u-policy>",
    ),
    "singleFileDeleteFromDevice": m88,
    "singleFileDeleteHighlight": MessageLookupByLibrary.simpleMessage(
      "Az összes albumból törlésre kerül.",
    ),
    "singleFileInBothLocalAndRemote": m89,
    "singleFileInRemoteOnly": m90,
    "skip": MessageLookupByLibrary.simpleMessage("Kihagyás"),
    "someoneSharingAlbumsWithYouShouldSeeTheSameId":
        MessageLookupByLibrary.simpleMessage(
          "Valaki, aki megoszt Önnel albumokat, ugyanazt az azonosítót fogja látni az eszközén.",
        ),
    "somethingWentWrong": MessageLookupByLibrary.simpleMessage(
      "Valami hiba történt",
    ),
    "somethingWentWrongPleaseTryAgain": MessageLookupByLibrary.simpleMessage(
      "Valami félre sikerült, próbálja újból",
    ),
    "sorry": MessageLookupByLibrary.simpleMessage("Sajnálom"),
    "sorryCouldNotAddToFavorites": MessageLookupByLibrary.simpleMessage(
      "Sajnálom, nem sikerült hozzáadni a kedvencekhez!",
    ),
    "sorryCouldNotRemoveFromFavorites": MessageLookupByLibrary.simpleMessage(
      "Sajnálom, nem sikerült eltávolítani a kedvencek közül!",
    ),
    "sorryWeCouldNotGenerateSecureKeysOnThisDevicennplease":
        MessageLookupByLibrary.simpleMessage(
          "Sajnáljuk, nem tudtunk biztonságos kulcsokat generálni ezen az eszközön.\n\nkérjük, regisztráljon egy másik eszközről.",
        ),
    "status": MessageLookupByLibrary.simpleMessage("Állapot"),
    "storageInGB": m93,
    "strongStrength": MessageLookupByLibrary.simpleMessage("Erős"),
    "subscribe": MessageLookupByLibrary.simpleMessage("Előfizetés"),
    "subscribeToEnableSharing": MessageLookupByLibrary.simpleMessage(
      "A megosztás engedélyezéséhez aktív fizetős előfizetésre van szükség.",
    ),
    "success": MessageLookupByLibrary.simpleMessage("Sikeres"),
    "tapToCopy": MessageLookupByLibrary.simpleMessage("érintse meg másoláshoz"),
    "tapToEnterCode": MessageLookupByLibrary.simpleMessage(
      "Koppintson a kód beírásához",
    ),
    "terminate": MessageLookupByLibrary.simpleMessage("Megszakít"),
    "terminateSession": MessageLookupByLibrary.simpleMessage(
      "Megszakítja bejelentkezést?",
    ),
    "terms": MessageLookupByLibrary.simpleMessage("Feltételek"),
    "termsOfServicesTitle": MessageLookupByLibrary.simpleMessage(
      "Használati feltételek",
    ),
    "theDownloadCouldNotBeCompleted": MessageLookupByLibrary.simpleMessage(
      "A letöltés nem fejezhető be",
    ),
    "theyAlsoGetXGb": m99,
    "thisCanBeUsedToRecoverYourAccountIfYou": MessageLookupByLibrary.simpleMessage(
      "Ezzel tudja visszaállítani felhasználóját ha elveszítené a kétlépcsős azonosítóját",
    ),
    "thisDevice": MessageLookupByLibrary.simpleMessage("Ez az eszköz"),
    "thisIsPersonVerificationId": m100,
    "thisIsYourVerificationId": MessageLookupByLibrary.simpleMessage(
      "Ez az ellenőrző azonosítód",
    ),
    "thisWillLogYouOutOfTheFollowingDevice":
        MessageLookupByLibrary.simpleMessage(
          "Ezzel kijelentkezik az alábbi eszközről:",
        ),
    "thisWillLogYouOutOfThisDevice": MessageLookupByLibrary.simpleMessage(
      "Ezzel kijelentkezik az eszközről!",
    ),
    "toResetVerifyEmail": MessageLookupByLibrary.simpleMessage(
      "A Jelszó visszaállításához, kérjük először erősítse meg emailcímét.",
    ),
    "total": MessageLookupByLibrary.simpleMessage("összesen"),
    "trash": MessageLookupByLibrary.simpleMessage("Kuka"),
    "tryAgain": MessageLookupByLibrary.simpleMessage("Próbáld újra"),
    "twofactorAuthenticationPageTitle": MessageLookupByLibrary.simpleMessage(
      "Kétlépcsős hitelesítés (2FA)",
    ),
    "twofactorSetup": MessageLookupByLibrary.simpleMessage(
      "Kétlépcsős azonosító beállítás",
    ),
    "unavailableReferralCode": MessageLookupByLibrary.simpleMessage(
      "Sajnáljuk, ez a kód nem érhető el.",
    ),
    "uncategorized": MessageLookupByLibrary.simpleMessage("Kategorizálatlan"),
    "unselectAll": MessageLookupByLibrary.simpleMessage(
      "Összes kijelölés törlése",
    ),
    "update": MessageLookupByLibrary.simpleMessage("Frissítés"),
    "updateAvailable": MessageLookupByLibrary.simpleMessage(
      "Elérhető frissítés",
    ),
    "updatingFolderSelection": MessageLookupByLibrary.simpleMessage(
      "Mappakijelölés frissítése...",
    ),
    "usableReferralStorageInfo": MessageLookupByLibrary.simpleMessage(
      "A felhasználható tárhelyet a jelenlegi előfizetése korlátozza. A feleslegesen igényelt tárhely automatikusan felhasználhatóvá válik, amikor frissítesz a csomagodra.",
    ),
    "useRecoveryKey": MessageLookupByLibrary.simpleMessage(
      "Helyreállítási kulcs használata",
    ),
    "verificationId": MessageLookupByLibrary.simpleMessage(
      "Ellenőrző azonosító",
    ),
    "verify": MessageLookupByLibrary.simpleMessage("Hitelesítés"),
    "verifyEmail": MessageLookupByLibrary.simpleMessage("Emailcím megerősítés"),
    "verifyPassword": MessageLookupByLibrary.simpleMessage(
      "Jelszó megerősítése",
    ),
    "verifyingRecoveryKey": MessageLookupByLibrary.simpleMessage(
      "Helyreállítási kulcs ellenőrzése...",
    ),
    "videoSmallCase": MessageLookupByLibrary.simpleMessage("videó"),
    "viewLargeFiles": MessageLookupByLibrary.simpleMessage("Nagy fájlok"),
    "viewLargeFilesDesc": MessageLookupByLibrary.simpleMessage(
      "Tekintse meg a legtöbb tárhelyet foglaló fájlokat.",
    ),
    "viewRecoveryKey": MessageLookupByLibrary.simpleMessage(
      "Helyreállítási kulcs megtekintése",
    ),
    "viewer": MessageLookupByLibrary.simpleMessage("Néző"),
    "waitingForWifi": MessageLookupByLibrary.simpleMessage(
      "Várakozás a WiFi-re...",
    ),
    "weAreOpenSource": MessageLookupByLibrary.simpleMessage(
      "Nyílt forráskódúak vagyunk!",
    ),
    "weHaveSendEmailTo": m114,
    "weakStrength": MessageLookupByLibrary.simpleMessage("Gyenge"),
    "welcomeBack": MessageLookupByLibrary.simpleMessage("Köszöntjük ismét!"),
    "yearsAgo": m116,
    "yesConvertToViewer": MessageLookupByLibrary.simpleMessage(
      "Igen, alakítsa nézővé",
    ),
    "yesDelete": MessageLookupByLibrary.simpleMessage("Igen, törlés"),
    "yesLogout": MessageLookupByLibrary.simpleMessage("Igen, kijelentkezés"),
    "yesRemove": MessageLookupByLibrary.simpleMessage("Igen, eltávolítás"),
    "you": MessageLookupByLibrary.simpleMessage("Te"),
    "youAreOnTheLatestVersion": MessageLookupByLibrary.simpleMessage(
      "Ön a legújabb verziót használja",
    ),
    "youCanAtMaxDoubleYourStorage": MessageLookupByLibrary.simpleMessage(
      "* Maximum megduplázhatod a tárhelyed",
    ),
    "youCannotShareWithYourself": MessageLookupByLibrary.simpleMessage(
      "Nem oszthatod meg magaddal",
    ),
    "youHaveSuccessfullyFreedUp": m118,
    "yourAccountHasBeenDeleted": MessageLookupByLibrary.simpleMessage(
      "A felhasználód törlődött",
    ),
    "youveNoDuplicateFilesThatCanBeCleared":
        MessageLookupByLibrary.simpleMessage(
          "Nincsenek törölhető duplikált fájljaid",
        ),
  };
=======
        "aNewVersionOfEnteIsAvailable": MessageLookupByLibrary.simpleMessage(
            "Megjelent az Ente új verziója."),
        "about": MessageLookupByLibrary.simpleMessage("Rólunk"),
        "account": MessageLookupByLibrary.simpleMessage("Fiók"),
        "accountWelcomeBack":
            MessageLookupByLibrary.simpleMessage("Köszöntjük ismét!"),
        "ackPasswordLostWarning": MessageLookupByLibrary.simpleMessage(
            "Tudomásul veszem, hogy ha elveszítem a jelszavamat, elveszíthetem az adataimat, mivel adataim <underline>végponttól végpontig titkosítva vannak</underline>."),
        "activeSessions":
            MessageLookupByLibrary.simpleMessage("Bejelentkezések"),
        "addANewEmail":
            MessageLookupByLibrary.simpleMessage("Új email cím hozzáadása"),
        "addCollaborator":
            MessageLookupByLibrary.simpleMessage("Együttműködő hozzáadása"),
        "addMore": MessageLookupByLibrary.simpleMessage("További hozzáadása"),
        "addViewer": MessageLookupByLibrary.simpleMessage(
            "Megtekintésre jogosult hozzáadása"),
        "addedAs": MessageLookupByLibrary.simpleMessage("Hozzáadva mint"),
        "addingToFavorites":
            MessageLookupByLibrary.simpleMessage("Hozzáadás a kedvencekhez..."),
        "advancedSettings": MessageLookupByLibrary.simpleMessage("Haladó"),
        "after1Day": MessageLookupByLibrary.simpleMessage("Egy nap mólva"),
        "after1Hour": MessageLookupByLibrary.simpleMessage("Egy óra múlva"),
        "after1Month": MessageLookupByLibrary.simpleMessage("Egy hónap múlva"),
        "after1Week": MessageLookupByLibrary.simpleMessage("Egy hét múlva"),
        "after1Year": MessageLookupByLibrary.simpleMessage("Egy év múlva"),
        "albumOwner": MessageLookupByLibrary.simpleMessage("Tulajdonos"),
        "albumParticipantsCount": m8,
        "albumUpdated": MessageLookupByLibrary.simpleMessage("Album módosítva"),
        "albums": MessageLookupByLibrary.simpleMessage("Album"),
        "allClear": MessageLookupByLibrary.simpleMessage("✨ Minden tiszta"),
        "allowAddPhotosDescription": MessageLookupByLibrary.simpleMessage(
            "Engedélyezd a linkkel rendelkező személyeknek, hogy ők is hozzáadhassanak fotókat a megosztott albumhoz."),
        "allowAddingPhotos": MessageLookupByLibrary.simpleMessage(
            "Fotók hozzáadásának engedélyezése"),
        "allowDownloads":
            MessageLookupByLibrary.simpleMessage("Letöltések engedélyezése"),
        "apply": MessageLookupByLibrary.simpleMessage("Alkalmaz"),
        "applyCodeTitle":
            MessageLookupByLibrary.simpleMessage("Kód alkalmazása"),
        "archive": MessageLookupByLibrary.simpleMessage("Archívum"),
        "areYouSureYouWantToLogout": MessageLookupByLibrary.simpleMessage(
            "Biztos benne, hogy kijelentkezik?"),
        "askDeleteReason":
            MessageLookupByLibrary.simpleMessage("Miért törli a fiókját?"),
        "authToChangeEmailVerificationSetting":
            MessageLookupByLibrary.simpleMessage(
                "Kérjük, hitelesítse magát az e-mail-cím ellenőrzésének módosításához"),
        "authToChangeYourEmail": MessageLookupByLibrary.simpleMessage(
            "Kérjük, hitelesítse magát az e-mail címének módosításához"),
        "authToChangeYourPassword": MessageLookupByLibrary.simpleMessage(
            "Kérjük, hitelesítse magát a jelszó módosításához"),
        "authToInitiateAccountDeletion": MessageLookupByLibrary.simpleMessage(
            "Kérjük, hitelesítse magát a fiók törlésének megkezdéséhez"),
        "authToViewTrashedFiles": MessageLookupByLibrary.simpleMessage(
            "Kérjük, hitelesítse magát a kukába helyezett fájlok megtekintéséhez"),
        "authToViewYourHiddenFiles": MessageLookupByLibrary.simpleMessage(
            "Kérjük, hitelesítse magát a rejtett fájlok megtekintéséhez"),
        "backedUpFolders": MessageLookupByLibrary.simpleMessage(
            "Biztonsági másolatban lévő mappák"),
        "backup": MessageLookupByLibrary.simpleMessage("Biztonsági mentés"),
        "backupOverMobileData": MessageLookupByLibrary.simpleMessage(
            "Biztonsági mentés mobil adatkapcsolaton keresztül"),
        "backupSettings": MessageLookupByLibrary.simpleMessage(
            "Biztonsági mentés beállításai"),
        "backupStatus":
            MessageLookupByLibrary.simpleMessage("Biztonsági mentés állapota"),
        "backupStatusDescription": MessageLookupByLibrary.simpleMessage(
            "Azok az elemek jelennek meg itt, amelyekről biztonsági másolat készült"),
        "backupVideos": MessageLookupByLibrary.simpleMessage("Tartalék videók"),
        "canNotOpenBody": MessageLookupByLibrary.simpleMessage(
            "Sajnálom, ez az album nem nyitható meg ebben az applikációban."),
        "canNotOpenTitle":
            MessageLookupByLibrary.simpleMessage("Album nem nyitható meg"),
        "canOnlyRemoveFilesOwnedByYou": MessageLookupByLibrary.simpleMessage(
            "Csak a saját tulajdonú fájlokat távolíthatja el"),
        "cancel": MessageLookupByLibrary.simpleMessage("Mégse"),
        "cannotAddMorePhotosAfterBecomingViewer": m13,
        "cannotDeleteSharedFiles": MessageLookupByLibrary.simpleMessage(
            "Nem lehet törölni a megosztott fájlokat"),
        "change": MessageLookupByLibrary.simpleMessage("Módosítás"),
        "changeEmail":
            MessageLookupByLibrary.simpleMessage("E-mail cím módosítása"),
        "changePassword":
            MessageLookupByLibrary.simpleMessage("Jelszó megváltoztatása"),
        "changePasswordTitle":
            MessageLookupByLibrary.simpleMessage("Jelszó megváltoztatása"),
        "changePermissions":
            MessageLookupByLibrary.simpleMessage("Engedélyek módosítása?"),
        "changeYourReferralCode":
            MessageLookupByLibrary.simpleMessage("Módosítsa ajánló kódját"),
        "checkForUpdates":
            MessageLookupByLibrary.simpleMessage("Frissítések ellenőrzése"),
        "checkInboxAndSpamFolder": MessageLookupByLibrary.simpleMessage(
            "Kérjük, ellenőrizze beérkező leveleit (és spam mappát) az ellenőrzés befejezéséhez"),
        "checkStatus":
            MessageLookupByLibrary.simpleMessage("Állapot ellenőrzése"),
        "checking": MessageLookupByLibrary.simpleMessage("Ellenőrzés..."),
        "claimFreeStorage": MessageLookupByLibrary.simpleMessage(
            "Igényeljen ingyenes tárhelyet"),
        "claimMore": MessageLookupByLibrary.simpleMessage("Igényelj többet!"),
        "claimed": MessageLookupByLibrary.simpleMessage("Megszerezve!"),
        "claimedStorageSoFar": m14,
        "clearIndexes": MessageLookupByLibrary.simpleMessage("Indexek törlése"),
        "codeAppliedPageTitle":
            MessageLookupByLibrary.simpleMessage("Kód alkalmazva"),
        "codeChangeLimitReached": MessageLookupByLibrary.simpleMessage(
            "Sajnáljuk, elérted a kódmódosítások maximális számát."),
        "codeCopiedToClipboard":
            MessageLookupByLibrary.simpleMessage("A kód a vágólapra másolva"),
        "codeUsedByYou":
            MessageLookupByLibrary.simpleMessage("Ön által használt kód"),
        "collabLinkSectionDescription": MessageLookupByLibrary.simpleMessage(
            "Hozzon létre egy hivatkozást, amely lehetővé teszi az emberek számára, hogy fotókat adhassanak hozzá és tekintsenek meg megosztott albumában anélkül, hogy Ente alkalmazásra vagy fiókra lenne szükségük. Kiválóan alkalmas rendezvényfotók gyűjtésére."),
        "collaborativeLink":
            MessageLookupByLibrary.simpleMessage("Együttműködési hivatkozás"),
        "collaborator": MessageLookupByLibrary.simpleMessage("Együttműködő"),
        "collaboratorsCanAddPhotosAndVideosToTheSharedAlbum":
            MessageLookupByLibrary.simpleMessage(
                "Az együttműködők hozzá adhatnak fotókat és videókat a megosztott albumban."),
        "collectPhotos": MessageLookupByLibrary.simpleMessage("Fotók gyűjtése"),
        "confirm": MessageLookupByLibrary.simpleMessage("Megerősítés"),
        "confirmAccountDeletion": MessageLookupByLibrary.simpleMessage(
            "Felhasználó Törlés Megerősítés"),
        "confirmDeletePrompt": MessageLookupByLibrary.simpleMessage(
            "Igen, szeretném véglegesen törölni ezt a felhasználót, minden adattal, az összes platformon."),
        "confirmPassword":
            MessageLookupByLibrary.simpleMessage("Jelszó megerősítés"),
        "confirmRecoveryKey": MessageLookupByLibrary.simpleMessage(
            "Helyreállítási kulcs megerősítése"),
        "confirmYourRecoveryKey": MessageLookupByLibrary.simpleMessage(
            "Erősítse meg helyreállítási kulcsát"),
        "contactSupport": MessageLookupByLibrary.simpleMessage(
            "Lépj kapcsolatba az Ügyfélszolgálattal"),
        "continueLabel": MessageLookupByLibrary.simpleMessage("Folytatás"),
        "copyLink": MessageLookupByLibrary.simpleMessage("Hivatkozás másolása"),
        "copypasteThisCodentoYourAuthenticatorApp":
            MessageLookupByLibrary.simpleMessage(
                "Kód Másolása-Beillesztése az ön autentikátor alkalmazásába"),
        "createAccount":
            MessageLookupByLibrary.simpleMessage("Felhasználó létrehozás"),
        "createAlbumActionHint": MessageLookupByLibrary.simpleMessage(
            "Hosszan nyomva tartva kiválaszthatod a fotókat, majd a + jelre kattintva albumot hozhatsz létre"),
        "createNewAccount":
            MessageLookupByLibrary.simpleMessage("Új felhasználó létrehozás"),
        "createPublicLink": MessageLookupByLibrary.simpleMessage(
            "Nyilvános hivatkozás létrehozása"),
        "creatingLink":
            MessageLookupByLibrary.simpleMessage("Link létrehozása..."),
        "criticalUpdateAvailable":
            MessageLookupByLibrary.simpleMessage("Kritikus frissítés elérhető"),
        "custom": MessageLookupByLibrary.simpleMessage("Egyéni"),
        "decrypting": MessageLookupByLibrary.simpleMessage("Dekódolás..."),
        "deleteAccount": MessageLookupByLibrary.simpleMessage("Fiók törlése"),
        "deleteAccountFeedbackPrompt": MessageLookupByLibrary.simpleMessage(
            "Sajnáljuk, hogy távozik. Kérjük, ossza meg velünk visszajelzéseit, hogy segítsen nekünk a fejlődésben."),
        "deleteAccountPermanentlyButton": MessageLookupByLibrary.simpleMessage(
            "Felhasználó Végleges Törlése"),
        "deleteAlbum": MessageLookupByLibrary.simpleMessage("Album törlése"),
        "deleteAlbumDialog": MessageLookupByLibrary.simpleMessage(
            "Törli az ebben az albumban található fotókat (és videókat) az <bold>összes</bold> többi albumból is, amelynek részét képezik?"),
        "deleteEmailRequest": MessageLookupByLibrary.simpleMessage(
            "Kérem küldjön egy emailt a regisztrált email címéről, erre az emailcímre: <warning>account-deletion@ente.io</warning>."),
        "deleteFromBoth":
            MessageLookupByLibrary.simpleMessage("Törlés mindkettőből"),
        "deleteFromDevice":
            MessageLookupByLibrary.simpleMessage("Törlés az eszközről"),
        "deleteFromEnte":
            MessageLookupByLibrary.simpleMessage("Törlés az Ente-ből"),
        "deleteItemCount": m21,
        "deletePhotos": MessageLookupByLibrary.simpleMessage("Fotók törlése"),
        "deleteReason1": MessageLookupByLibrary.simpleMessage(
            "Hiányoznak olyan funkciók, amikre szükségem lenne"),
        "deleteReason2": MessageLookupByLibrary.simpleMessage(
            "Az applikáció vagy egy adott funkció nem úgy működik ahogy kellene"),
        "deleteReason3": MessageLookupByLibrary.simpleMessage(
            "Találtam egy jobb szolgáltatót"),
        "deleteReason4":
            MessageLookupByLibrary.simpleMessage("Nincs a listán az ok"),
        "deleteRequestSLAText": MessageLookupByLibrary.simpleMessage(
            "A kérése 72 órán belül feldolgozásra kerül."),
        "deleteSharedAlbum":
            MessageLookupByLibrary.simpleMessage("Törli a megosztott albumot?"),
        "deleteSharedAlbumDialogBody": MessageLookupByLibrary.simpleMessage(
            "Az album mindenki számára törlődik.\n\nElveszíti a hozzáférést az albumban található, mások tulajdonában lévő megosztott fotókhoz."),
        "details": MessageLookupByLibrary.simpleMessage("Részletek"),
        "deviceLockExplanation": MessageLookupByLibrary.simpleMessage(
            "Disable the device screen lock when Ente is in the foreground and there is a backup in progress. This is normally not needed, but may help big uploads and initial imports of large libraries complete faster."),
        "disableAutoLock":
            MessageLookupByLibrary.simpleMessage("Automatikus zár letiltása"),
        "disableDownloadWarningBody": MessageLookupByLibrary.simpleMessage(
            "A nézők továbbra is készíthetnek képernyőképeket, vagy menthetnek másolatot a fotóidról külső eszközök segítségével"),
        "disableDownloadWarningTitle":
            MessageLookupByLibrary.simpleMessage("Kérjük, vedd figyelembe"),
        "disableLinkMessage": m24,
        "discover": MessageLookupByLibrary.simpleMessage("Felfedezés"),
        "discover_babies": MessageLookupByLibrary.simpleMessage("Babák"),
        "discover_celebrations":
            MessageLookupByLibrary.simpleMessage("Ünnepségek"),
        "discover_food": MessageLookupByLibrary.simpleMessage("Étel"),
        "discover_greenery": MessageLookupByLibrary.simpleMessage("Lomb"),
        "discover_hills": MessageLookupByLibrary.simpleMessage("Dombok"),
        "discover_identity":
            MessageLookupByLibrary.simpleMessage("Személyazonosság"),
        "discover_memes": MessageLookupByLibrary.simpleMessage("Mémek"),
        "discover_notes": MessageLookupByLibrary.simpleMessage("Jegyzetek"),
        "discover_pets": MessageLookupByLibrary.simpleMessage("Kisállatok"),
        "discover_receipts": MessageLookupByLibrary.simpleMessage("Nyugták"),
        "discover_screenshots":
            MessageLookupByLibrary.simpleMessage("Képernyőképek"),
        "discover_selfies": MessageLookupByLibrary.simpleMessage("Szelfik"),
        "discover_sunset": MessageLookupByLibrary.simpleMessage("Napnyugta"),
        "discover_visiting_cards":
            MessageLookupByLibrary.simpleMessage("Névjegykártyák"),
        "discover_wallpapers":
            MessageLookupByLibrary.simpleMessage("Háttérképek"),
        "doThisLater": MessageLookupByLibrary.simpleMessage("Később"),
        "done": MessageLookupByLibrary.simpleMessage("Kész"),
        "downloading": MessageLookupByLibrary.simpleMessage("Letöltés..."),
        "dropSupportEmail": m25,
        "duplicateItemsGroup": m27,
        "eligible": MessageLookupByLibrary.simpleMessage("jogosult"),
        "email": MessageLookupByLibrary.simpleMessage("E-mail"),
        "emailAlreadyRegistered":
            MessageLookupByLibrary.simpleMessage("Az email cím már foglalt."),
        "emailNoEnteAccount": m31,
        "emailNotRegistered":
            MessageLookupByLibrary.simpleMessage("Nem regisztrált email cím."),
        "emailVerificationToggle":
            MessageLookupByLibrary.simpleMessage("E-mail cím ellenőrzése"),
        "encryption": MessageLookupByLibrary.simpleMessage("Titkosítás"),
        "encryptionKeys":
            MessageLookupByLibrary.simpleMessage("Titkosító kulcsok"),
        "entePhotosPerm": MessageLookupByLibrary.simpleMessage(
            "Az Entének <i>engedélyre van szüksége </i>, hogy tárolhassa fotóit"),
        "enterCode": MessageLookupByLibrary.simpleMessage("Kód beírása"),
        "enterCodeDescription": MessageLookupByLibrary.simpleMessage(
            "Add meg a barátod által megadott kódot, hogy mindkettőtöknek ingyenes tárhelyet igényelhess"),
        "enterEmail": MessageLookupByLibrary.simpleMessage("Email megadása"),
        "enterNewPasswordToEncrypt": MessageLookupByLibrary.simpleMessage(
            "Adjon meg egy új jelszót, amellyel titkosíthatjuk adatait"),
        "enterPassword":
            MessageLookupByLibrary.simpleMessage("Adja meg a jelszót"),
        "enterPasswordToEncrypt": MessageLookupByLibrary.simpleMessage(
            "Adjon meg egy jelszót, amellyel titkosíthatjuk adatait"),
        "enterReferralCode":
            MessageLookupByLibrary.simpleMessage("Adja meg az ajánló kódot"),
        "enterThe6digitCodeFromnyourAuthenticatorApp":
            MessageLookupByLibrary.simpleMessage(
                "Írja be a 6 számjegyű kódot a hitelesítő alkalmazásból"),
        "enterValidEmail": MessageLookupByLibrary.simpleMessage(
            "Kérjük, adjon meg egy érvényes e-mail címet."),
        "enterYourEmailAddress":
            MessageLookupByLibrary.simpleMessage("Adja meg az e-mail címét"),
        "enterYourNewEmailAddress":
            MessageLookupByLibrary.simpleMessage("Add meg az új email címed"),
        "enterYourPassword":
            MessageLookupByLibrary.simpleMessage("Adja meg a jelszavát"),
        "enterYourRecoveryKey": MessageLookupByLibrary.simpleMessage(
            "Adja meg visszaállítási kulcsát"),
        "expiredLinkInfo": MessageLookupByLibrary.simpleMessage(
            "Ez a link lejárt. Kérjük, válasszon új lejárati időt, vagy tiltsa le a link lejáratát."),
        "exportYourData":
            MessageLookupByLibrary.simpleMessage("Adatok exportálása"),
        "failedToApplyCode": MessageLookupByLibrary.simpleMessage(
            "Nem sikerült alkalmazni a kódot"),
        "failedToFetchReferralDetails": MessageLookupByLibrary.simpleMessage(
            "Nem sikerült lekérni a hivatkozási adatokat. Kérjük, próbálja meg később."),
        "failedToLoadAlbums": MessageLookupByLibrary.simpleMessage(
            "Nem sikerült betölteni az albumokat"),
        "faq": MessageLookupByLibrary.simpleMessage("GY. I. K."),
        "feedback": MessageLookupByLibrary.simpleMessage("Visszajelzés"),
        "forgotPassword":
            MessageLookupByLibrary.simpleMessage("Elfelejtett jelszó"),
        "freeStorageClaimed":
            MessageLookupByLibrary.simpleMessage("Ingyenes tárhely igénylése"),
        "freeStorageOnReferralSuccess": m37,
        "freeStorageUsable": MessageLookupByLibrary.simpleMessage(
            "Ingyenesen használható tárhely"),
        "freeUpDeviceSpace":
            MessageLookupByLibrary.simpleMessage("Szabadítson fel tárhelyet"),
        "freeUpDeviceSpaceDesc": MessageLookupByLibrary.simpleMessage(
            "Takarítson meg helyet az eszközén a már mentett fájlok törlésével."),
        "generatingEncryptionKeys": MessageLookupByLibrary.simpleMessage(
            "Titkosítási kulcs generálása..."),
        "help": MessageLookupByLibrary.simpleMessage("Segítség"),
        "hidden": MessageLookupByLibrary.simpleMessage("Rejtett"),
        "howItWorks": MessageLookupByLibrary.simpleMessage("Hogyan működik"),
        "howToViewShareeVerificationID": MessageLookupByLibrary.simpleMessage(
            "Kérje meg őket, hogy hosszan nyomják meg az e-mail címüket a beállítások képernyőn, és ellenőrizzék, hogy a két eszköz azonosítója megegyezik-e."),
        "ignoreUpdate":
            MessageLookupByLibrary.simpleMessage("Figyelem kívül hagyás"),
        "importing": MessageLookupByLibrary.simpleMessage("Importálás..."),
        "incorrectPasswordTitle":
            MessageLookupByLibrary.simpleMessage("Érvénytelen jelszó"),
        "incorrectRecoveryKeyBody": MessageLookupByLibrary.simpleMessage(
            "A megadott visszaállítási kulcs hibás"),
        "incorrectRecoveryKeyTitle":
            MessageLookupByLibrary.simpleMessage("Hibás visszaállítási kulcs"),
        "indexedItems": MessageLookupByLibrary.simpleMessage("Indexelt elemek"),
        "insecureDevice":
            MessageLookupByLibrary.simpleMessage("Nem biztonságos eszköz"),
        "installManually":
            MessageLookupByLibrary.simpleMessage("Manuális telepítés"),
        "invalidEmailAddress":
            MessageLookupByLibrary.simpleMessage("Érvénytelen e-mail cím"),
        "invalidKey": MessageLookupByLibrary.simpleMessage("Érvénytelen kulcs"),
        "invalidRecoveryKey": MessageLookupByLibrary.simpleMessage(
            "A megadott helyreállítási kulcs érvénytelen. Kérjük, győződjön meg róla, hogy 24 szót tartalmaz, és ellenőrizze mindegyik helyesírását.\n\nHa régebbi helyreállítási kódot adott meg, győződjön meg arról, hogy az 64 karakter hosszú, és ellenőrizze mindegyiket."),
        "inviteToEnte":
            MessageLookupByLibrary.simpleMessage("Meghívás az Ente-re"),
        "inviteYourFriends":
            MessageLookupByLibrary.simpleMessage("Hívd meg a barátaidat"),
        "itemCount": m44,
        "itemsWillBeRemovedFromAlbum": MessageLookupByLibrary.simpleMessage(
            "A kiválasztott elemek eltávolításra kerülnek ebből az albumból."),
        "keepPhotos": MessageLookupByLibrary.simpleMessage("Fotók megőrzése"),
        "kindlyHelpUsWithThisInformation": MessageLookupByLibrary.simpleMessage(
            "Legyen kedves segítsen, ezzel az információval"),
        "linkDeviceLimit":
            MessageLookupByLibrary.simpleMessage("Készülékkorlát"),
        "linkEnabled": MessageLookupByLibrary.simpleMessage("Engedélyezett"),
        "linkExpired": MessageLookupByLibrary.simpleMessage("Lejárt"),
        "linkExpiresOn": m47,
        "linkExpiry": MessageLookupByLibrary.simpleMessage("Link lejárata"),
        "linkHasExpired": MessageLookupByLibrary.simpleMessage(
            "A hivatkozás érvényességi ideje lejárt"),
        "linkNeverExpires": MessageLookupByLibrary.simpleMessage("Soha"),
        "loadingModel":
            MessageLookupByLibrary.simpleMessage("Modellek letöltése..."),
        "lockButtonLabel": MessageLookupByLibrary.simpleMessage("Zárolás"),
        "logInLabel": MessageLookupByLibrary.simpleMessage("Bejelentkezés"),
        "loginTerms": MessageLookupByLibrary.simpleMessage(
            "A bejelentkezés gombra kattintva elfogadom az <u-terms>szolgáltatási feltételeket</u-terms> és az <u-policy>adatvédelmi irányelveket</u-policy>"),
        "logout": MessageLookupByLibrary.simpleMessage("Kijelentkezés"),
        "lostDevice":
            MessageLookupByLibrary.simpleMessage("Elveszett a készüléked?"),
        "machineLearning": MessageLookupByLibrary.simpleMessage("Gépi tanulás"),
        "magicSearch":
            MessageLookupByLibrary.simpleMessage("Varázslatos keresés"),
        "manage": MessageLookupByLibrary.simpleMessage("Kezelés"),
        "manageDeviceStorage": MessageLookupByLibrary.simpleMessage(
            "Eszköz gyorsítótárának kezelése"),
        "manageDeviceStorageDesc": MessageLookupByLibrary.simpleMessage(
            "Tekintse át és törölje a helyi gyorsítótárat."),
        "manageLink":
            MessageLookupByLibrary.simpleMessage("Hivatkozás kezelése"),
        "manageParticipants": MessageLookupByLibrary.simpleMessage("Kezelés"),
        "manageSubscription":
            MessageLookupByLibrary.simpleMessage("Előfizetés kezelése"),
        "memoryCount": m50,
        "mlConsent":
            MessageLookupByLibrary.simpleMessage("Gépi tanulás engedélyezése"),
        "mlConsentConfirmation": MessageLookupByLibrary.simpleMessage(
            "Értem, és szeretném engedélyezni a gépi tanulást"),
        "mlConsentDescription": MessageLookupByLibrary.simpleMessage(
            "Ha engedélyezi a gépi tanulást, az Ente olyan információkat fog kinyerni, mint az arc geometriája, a fájlokból, beleértve azokat is, amelyeket Önnel megosztott.\n\nEz az Ön eszközén fog megtörténni, és minden generált biometrikus információ végponttól végpontig titkosítva lesz."),
        "mlConsentPrivacy": MessageLookupByLibrary.simpleMessage(
            "Kérjük, kattintson ide az adatvédelmi irányelveinkben található további részletekért erről a funkcióról."),
        "mlConsentTitle": MessageLookupByLibrary.simpleMessage(
            "Engedélyezi a gépi tanulást?"),
        "mlIndexingDescription": MessageLookupByLibrary.simpleMessage(
            "Kérjük, vegye figyelembe, hogy a gépi tanulás nagyobb sávszélességet és akkumulátorhasználatot eredményez, amíg az összes elem indexelése meg nem történik. A gyorsabb indexelés érdekében érdemes lehet asztali alkalmazást használni, mivel minden eredmény automatikusan szinkronizálódik."),
        "moderateStrength": MessageLookupByLibrary.simpleMessage("Közepes"),
        "movedToTrash":
            MessageLookupByLibrary.simpleMessage("Áthelyezve a kukába"),
        "never": MessageLookupByLibrary.simpleMessage("Soha"),
        "newAlbum": MessageLookupByLibrary.simpleMessage("Új album"),
        "noDeviceLimit": MessageLookupByLibrary.simpleMessage("Egyik sem"),
        "noDeviceThatCanBeDeleted": MessageLookupByLibrary.simpleMessage(
            "Nincsenek törölhető fájlok ezen az eszközön."),
        "noDuplicates":
            MessageLookupByLibrary.simpleMessage("✨ Nincsenek duplikátumok"),
        "noRecoveryKey": MessageLookupByLibrary.simpleMessage(
            "Nincs visszaállítási kulcsa?"),
        "noRecoveryKeyNoDecryption": MessageLookupByLibrary.simpleMessage(
            "Az általunk használt végpontok közötti titkosítás miatt, az adatait nem lehet dekódolni a jelszava, vagy visszaállítási kulcsa nélkül"),
        "ok": MessageLookupByLibrary.simpleMessage("Rendben"),
        "onlyFamilyAdminCanChangeCode": m55,
        "oops": MessageLookupByLibrary.simpleMessage("Hoppá"),
        "oopsSomethingWentWrong":
            MessageLookupByLibrary.simpleMessage("Hoppá, valami hiba történt"),
        "orPickAnExistingOne":
            MessageLookupByLibrary.simpleMessage("Vagy válasszon egy létezőt"),
        "password": MessageLookupByLibrary.simpleMessage("Jelszó"),
        "passwordChangedSuccessfully":
            MessageLookupByLibrary.simpleMessage("Jelszó módosítása sikeres!"),
        "passwordLock":
            MessageLookupByLibrary.simpleMessage("Kóddal történő lezárás"),
        "passwordStrength": m57,
        "passwordWarning": MessageLookupByLibrary.simpleMessage(
            "Ezt a jelszót nem tároljuk, így ha elfelejti, <underline>nem tudjuk visszafejteni adatait</underline>"),
        "pendingItems":
            MessageLookupByLibrary.simpleMessage("függőben lévő elemek"),
        "peopleUsingYourCode": MessageLookupByLibrary.simpleMessage(
            "Az emberek, akik a kódodat használják"),
        "photoGridSize":
            MessageLookupByLibrary.simpleMessage("Rács méret beállátás"),
        "photoSmallCase": MessageLookupByLibrary.simpleMessage("fénykép"),
        "pleaseTryAgain":
            MessageLookupByLibrary.simpleMessage("Kérjük, próbálja meg újra"),
        "pleaseWait": MessageLookupByLibrary.simpleMessage("Kérem várjon..."),
        "privacy": MessageLookupByLibrary.simpleMessage("Adatvédelem"),
        "privacyPolicyTitle":
            MessageLookupByLibrary.simpleMessage("Adatvédelmi irányelvek"),
        "publicLinkEnabled": MessageLookupByLibrary.simpleMessage(
            "Nyilvános hivatkozás engedélyezve"),
        "rateUs": MessageLookupByLibrary.simpleMessage("Értékeljen minket"),
        "recover": MessageLookupByLibrary.simpleMessage("Visszaállít"),
        "recoverAccount":
            MessageLookupByLibrary.simpleMessage("Fiók visszaállítása"),
        "recoverButton": MessageLookupByLibrary.simpleMessage("Visszaállít"),
        "recoveryKey":
            MessageLookupByLibrary.simpleMessage("Visszaállítási kulcs"),
        "recoveryKeyCopiedToClipboard": MessageLookupByLibrary.simpleMessage(
            "A helyreállítási kulcs a vágólapra másolva"),
        "recoveryKeyOnForgotPassword": MessageLookupByLibrary.simpleMessage(
            "Ha elfelejti jelszavát, csak ezzel a kulccsal tudja visszaállítani adatait."),
        "recoveryKeySaveDescription": MessageLookupByLibrary.simpleMessage(
            "Ezt a kulcsot nem tároljuk, kérjük, őrizze meg ezt a 24 szavas kulcsot egy biztonságos helyen."),
        "recoveryKeySuccessBody": MessageLookupByLibrary.simpleMessage(
            "Nagyszerű! A helyreállítási kulcs érvényes. Köszönjük az igazolást.\n\nNe felejtsen el biztonsági másolatot készíteni helyreállítási kulcsáról."),
        "recoveryKeyVerified": MessageLookupByLibrary.simpleMessage(
            "A helyreállítási kulcs ellenőrizve"),
        "recoveryKeyVerifyReason": MessageLookupByLibrary.simpleMessage(
            "A helyreállítási kulcs az egyetlen módja annak, hogy visszaállítsa fényképeit, ha elfelejti jelszavát. A helyreállítási kulcsot a Beállítások > Fiók menüpontban találhatja meg.\n\nKérjük, írja be ide helyreállítási kulcsát annak ellenőrzéséhez, hogy megfelelően mentette-e el."),
        "recoverySuccessful":
            MessageLookupByLibrary.simpleMessage("Sikeres visszaállítás!"),
        "recreatePasswordBody": MessageLookupByLibrary.simpleMessage(
            "A jelenlegi eszköz nem elég erős a jelszavának ellenőrzéséhez, de újra tudjuk úgy generálni, hogy az minden eszközzel működjön.\n\nKérjük, jelentkezzen be helyreállítási kulcsával, és állítsa be újra jelszavát (ha szeretné, újra használhatja ugyanazt)."),
        "recreatePasswordTitle":
            MessageLookupByLibrary.simpleMessage("Új jelszó létrehozása"),
        "referralStep1": MessageLookupByLibrary.simpleMessage(
            "1. Add meg ezt a kódot a barátaidnak"),
        "referralStep2": MessageLookupByLibrary.simpleMessage(
            "2. Fizetős csomagra fizetnek elő"),
        "referralStep3": m73,
        "referralsAreCurrentlyPaused": MessageLookupByLibrary.simpleMessage(
            "Az ajánlások jelenleg szünetelnek"),
        "remindToEmptyDeviceTrash": MessageLookupByLibrary.simpleMessage(
            "A felszabadult hely igényléséhez ürítsd ki a „Nemrég törölt” részt a „Beállítások” -> „Tárhely” menüpontban."),
        "remindToEmptyEnteTrash": MessageLookupByLibrary.simpleMessage(
            "Ürítsd ki a \"Kukát\" is, hogy visszaszerezd a felszabadult helyet."),
        "remove": MessageLookupByLibrary.simpleMessage("Eltávolítás"),
        "removeDuplicates": MessageLookupByLibrary.simpleMessage(
            "Távolítsa el a duplikációkat"),
        "removeDuplicatesDesc": MessageLookupByLibrary.simpleMessage(
            "Tekintse át és távolítsa el a pontos másolatokat tartalmazó fájlokat."),
        "removeFromAlbum":
            MessageLookupByLibrary.simpleMessage("Eltávolítás az albumból"),
        "removeFromAlbumTitle":
            MessageLookupByLibrary.simpleMessage("Eltávolítás az albumból?"),
        "removeLink":
            MessageLookupByLibrary.simpleMessage("Hivatkozás eltávolítása"),
        "removeParticipant":
            MessageLookupByLibrary.simpleMessage("Résztvevő eltávolítása"),
        "removeParticipantBody": m74,
        "removePublicLink": MessageLookupByLibrary.simpleMessage(
            "Nyilvános hivatkozás eltávolítása"),
        "removeShareItemsWarning": MessageLookupByLibrary.simpleMessage(
            "Néhány eltávolítandó elemet mások adtak hozzá, és elveszíted a hozzáférésedet hozzájuk."),
        "removeWithQuestionMark":
            MessageLookupByLibrary.simpleMessage("Eltávolítás?"),
        "removingFromFavorites": MessageLookupByLibrary.simpleMessage(
            "Eltávolítás a kedvencek közül..."),
        "resendEmail":
            MessageLookupByLibrary.simpleMessage("E-mail újraküldése"),
        "resetPasswordTitle":
            MessageLookupByLibrary.simpleMessage("Jelszó visszaállítása"),
        "retry": MessageLookupByLibrary.simpleMessage("Újrapróbálkozás"),
        "saveKey": MessageLookupByLibrary.simpleMessage("Mentés"),
        "saveYourRecoveryKeyIfYouHaventAlready":
            MessageLookupByLibrary.simpleMessage(
                "Mentse el visszaállítási kulcsát, ha még nem tette"),
        "scanCode": MessageLookupByLibrary.simpleMessage("Kód beolvasása"),
        "scanThisBarcodeWithnyourAuthenticatorApp":
            MessageLookupByLibrary.simpleMessage(
                "Olvassa le ezt a QR kódot az autentikátor alkalmazásával"),
        "selectAll": MessageLookupByLibrary.simpleMessage("Összes kijelölése"),
        "selectFoldersForBackup": MessageLookupByLibrary.simpleMessage(
            "Mappák kiválasztása biztonsági mentéshez"),
        "selectReason": MessageLookupByLibrary.simpleMessage("Válasszon okot"),
        "selectedFoldersWillBeEncryptedAndBackedUp":
            MessageLookupByLibrary.simpleMessage(
                "A kiválasztott mappák titkosítva lesznek, és biztonsági másolat készül róluk."),
        "selectedPhotos": m80,
        "selectedPhotosWithYours": m81,
        "sendEmail": MessageLookupByLibrary.simpleMessage("Email küldése"),
        "sendInvite": MessageLookupByLibrary.simpleMessage("Meghívó küldése"),
        "sendLink": MessageLookupByLibrary.simpleMessage("Hivatkozás küldése"),
        "setAPassword":
            MessageLookupByLibrary.simpleMessage("Állítson be egy jelszót"),
        "setPasswordTitle":
            MessageLookupByLibrary.simpleMessage("Jelszó beállítás"),
        "setupComplete": MessageLookupByLibrary.simpleMessage("Beállítás kész"),
        "shareALink":
            MessageLookupByLibrary.simpleMessage("Hivatkozás megosztása"),
        "shareMyVerificationID": m83,
        "shareTextConfirmOthersVerificationID": m84,
        "shareTextRecommendUsingEnte": MessageLookupByLibrary.simpleMessage(
            "Töltsd le az Ente-t, hogy könnyen megoszthassunk eredeti minőségű fotókat és videókat\n\nhttps://ente.io"),
        "shareTextReferralCode": m85,
        "shareWithNonenteUsers": MessageLookupByLibrary.simpleMessage(
            "Megosztás nem Ente felhasználókkal"),
        "shareWithPeopleSectionTitle": m86,
        "sharedAlbumSectionDescription": MessageLookupByLibrary.simpleMessage(
            "Hozzon létre megosztott és együttműködő albumokat más Ente-felhasználókkal, beleértve az ingyenes csomagokat használó felhasználókat is."),
        "sharing": MessageLookupByLibrary.simpleMessage("Megosztás..."),
        "showMemories":
            MessageLookupByLibrary.simpleMessage("Emlékek megjelenítése"),
        "signUpTerms": MessageLookupByLibrary.simpleMessage(
            "Elfogadom az <u-terms>szolgáltatási feltételeket</u-terms> és az <u-policy>adatvédelmi irányelveket</u-policy>"),
        "singleFileDeleteFromDevice": m88,
        "singleFileDeleteHighlight": MessageLookupByLibrary.simpleMessage(
            "Az összes albumból törlésre kerül."),
        "singleFileInBothLocalAndRemote": m89,
        "singleFileInRemoteOnly": m90,
        "skip": MessageLookupByLibrary.simpleMessage("Kihagyás"),
        "someoneSharingAlbumsWithYouShouldSeeTheSameId":
            MessageLookupByLibrary.simpleMessage(
                "Valaki, aki megoszt Önnel albumokat, ugyanazt az azonosítót fogja látni az eszközén."),
        "somethingWentWrong":
            MessageLookupByLibrary.simpleMessage("Valami hiba történt"),
        "somethingWentWrongPleaseTryAgain":
            MessageLookupByLibrary.simpleMessage(
                "Valami félre sikerült, próbálja újból"),
        "sorry": MessageLookupByLibrary.simpleMessage("Sajnálom"),
        "sorryCouldNotAddToFavorites": MessageLookupByLibrary.simpleMessage(
            "Sajnálom, nem sikerült hozzáadni a kedvencekhez!"),
        "sorryCouldNotRemoveFromFavorites":
            MessageLookupByLibrary.simpleMessage(
                "Sajnálom, nem sikerült eltávolítani a kedvencek közül!"),
        "sorryWeCouldNotGenerateSecureKeysOnThisDevicennplease":
            MessageLookupByLibrary.simpleMessage(
                "Sajnáljuk, nem tudtunk biztonságos kulcsokat generálni ezen az eszközön.\n\nkérjük, regisztráljon egy másik eszközről."),
        "status": MessageLookupByLibrary.simpleMessage("Állapot"),
        "storageInGB": m93,
        "strongStrength": MessageLookupByLibrary.simpleMessage("Erős"),
        "subscribe": MessageLookupByLibrary.simpleMessage("Előfizetés"),
        "subscribeToEnableSharing": MessageLookupByLibrary.simpleMessage(
            "A megosztás engedélyezéséhez aktív fizetős előfizetésre van szükség."),
        "success": MessageLookupByLibrary.simpleMessage("Sikeres"),
        "tapToCopy":
            MessageLookupByLibrary.simpleMessage("érintse meg másoláshoz"),
        "tapToEnterCode":
            MessageLookupByLibrary.simpleMessage("Koppintson a kód beírásához"),
        "terminate": MessageLookupByLibrary.simpleMessage("Megszakít"),
        "terminateSession":
            MessageLookupByLibrary.simpleMessage("Megszakítja bejelentkezést?"),
        "terms": MessageLookupByLibrary.simpleMessage("Feltételek"),
        "termsOfServicesTitle":
            MessageLookupByLibrary.simpleMessage("Használati feltételek"),
        "theDownloadCouldNotBeCompleted":
            MessageLookupByLibrary.simpleMessage("A letöltés nem fejezhető be"),
        "theyAlsoGetXGb": m99,
        "thisCanBeUsedToRecoverYourAccountIfYou":
            MessageLookupByLibrary.simpleMessage(
                "Ezzel tudja visszaállítani felhasználóját ha elveszítené a kétlépcsős azonosítóját"),
        "thisDevice": MessageLookupByLibrary.simpleMessage("Ez az eszköz"),
        "thisIsPersonVerificationId": m100,
        "thisIsYourVerificationId":
            MessageLookupByLibrary.simpleMessage("Ez az ellenőrző azonosítód"),
        "thisWillLogYouOutOfTheFollowingDevice":
            MessageLookupByLibrary.simpleMessage(
                "Ezzel kijelentkezik az alábbi eszközről:"),
        "thisWillLogYouOutOfThisDevice": MessageLookupByLibrary.simpleMessage(
            "Ezzel kijelentkezik az eszközről!"),
        "toResetVerifyEmail": MessageLookupByLibrary.simpleMessage(
            "A Jelszó visszaállításához, kérjük először erősítse meg emailcímét."),
        "total": MessageLookupByLibrary.simpleMessage("összesen"),
        "trash": MessageLookupByLibrary.simpleMessage("Kuka"),
        "tryAgain": MessageLookupByLibrary.simpleMessage("Próbáld újra"),
        "twofactorAuthenticationPageTitle":
            MessageLookupByLibrary.simpleMessage(
                "Kétlépcsős hitelesítés (2FA)"),
        "twofactorSetup": MessageLookupByLibrary.simpleMessage(
            "Kétlépcsős azonosító beállítás"),
        "unavailableReferralCode": MessageLookupByLibrary.simpleMessage(
            "Sajnáljuk, ez a kód nem érhető el."),
        "uncategorized":
            MessageLookupByLibrary.simpleMessage("Kategorizálatlan"),
        "unselectAll":
            MessageLookupByLibrary.simpleMessage("Összes kijelölés törlése"),
        "update": MessageLookupByLibrary.simpleMessage("Frissítés"),
        "updateAvailable":
            MessageLookupByLibrary.simpleMessage("Elérhető frissítés"),
        "updatingFolderSelection": MessageLookupByLibrary.simpleMessage(
            "Mappakijelölés frissítése..."),
        "usableReferralStorageInfo": MessageLookupByLibrary.simpleMessage(
            "A felhasználható tárhelyet a jelenlegi előfizetése korlátozza. A feleslegesen igényelt tárhely automatikusan felhasználhatóvá válik, amikor frissítesz a csomagodra."),
        "useRecoveryKey": MessageLookupByLibrary.simpleMessage(
            "Helyreállítási kulcs használata"),
        "verificationId":
            MessageLookupByLibrary.simpleMessage("Ellenőrző azonosító"),
        "verify": MessageLookupByLibrary.simpleMessage("Hitelesítés"),
        "verifyEmail":
            MessageLookupByLibrary.simpleMessage("Emailcím megerősítés"),
        "verifyPassword":
            MessageLookupByLibrary.simpleMessage("Jelszó megerősítése"),
        "verifyingRecoveryKey": MessageLookupByLibrary.simpleMessage(
            "Helyreállítási kulcs ellenőrzése..."),
        "videoSmallCase": MessageLookupByLibrary.simpleMessage("videó"),
        "viewLargeFiles": MessageLookupByLibrary.simpleMessage("Nagy fájlok"),
        "viewLargeFilesDesc": MessageLookupByLibrary.simpleMessage(
            "Tekintse meg a legtöbb tárhelyet foglaló fájlokat."),
        "viewRecoveryKey": MessageLookupByLibrary.simpleMessage(
            "Helyreállítási kulcs megtekintése"),
        "viewer": MessageLookupByLibrary.simpleMessage("Néző"),
        "waitingForWifi":
            MessageLookupByLibrary.simpleMessage("Várakozás a WiFi-re..."),
        "weAreOpenSource":
            MessageLookupByLibrary.simpleMessage("Nyílt forráskódúak vagyunk!"),
        "weHaveSendEmailTo": m114,
        "weakStrength": MessageLookupByLibrary.simpleMessage("Gyenge"),
        "welcomeBack":
            MessageLookupByLibrary.simpleMessage("Köszöntjük ismét!"),
        "yearsAgo": m116,
        "yesConvertToViewer":
            MessageLookupByLibrary.simpleMessage("Igen, alakítsa nézővé"),
        "yesDelete": MessageLookupByLibrary.simpleMessage("Igen, törlés"),
        "yesLogout":
            MessageLookupByLibrary.simpleMessage("Igen, kijelentkezés"),
        "yesRemove": MessageLookupByLibrary.simpleMessage("Igen, eltávolítás"),
        "you": MessageLookupByLibrary.simpleMessage("Te"),
        "youAreOnTheLatestVersion": MessageLookupByLibrary.simpleMessage(
            "Ön a legújabb verziót használja"),
        "youCanAtMaxDoubleYourStorage": MessageLookupByLibrary.simpleMessage(
            "* Maximum megduplázhatod a tárhelyed"),
        "youCannotShareWithYourself":
            MessageLookupByLibrary.simpleMessage("Nem oszthatod meg magaddal"),
        "youHaveSuccessfullyFreedUp": m118,
        "yourAccountHasBeenDeleted":
            MessageLookupByLibrary.simpleMessage("A felhasználód törlődött"),
        "youveNoDuplicateFilesThatCanBeCleared":
            MessageLookupByLibrary.simpleMessage(
                "Nincsenek törölhető duplikált fájljaid")
      };
>>>>>>> 7d9cfd85
}<|MERGE_RESOLUTION|>--- conflicted
+++ resolved
@@ -27,7 +27,12 @@
       "${user} nem tud több fotót hozzáadni ehhez az albumhoz.\n\nTovábbra is el tudja távolítani az általa hozzáadott meglévő fotókat";
 
   static String m14(isFamilyMember, storageAmountInGb) =>
-      "${Intl.select(isFamilyMember, {'true': 'A családod eddig ${storageAmountInGb} GB tárhelyet igényelt', 'false': 'Eddig ${storageAmountInGb} GB tárhelyet igényelt', 'other': 'Eddig ${storageAmountInGb} GB tárhelyet igényelt!'})}";
+      "${Intl.select(isFamilyMember, {
+            'true':
+                'A családod eddig ${storageAmountInGb} GB tárhelyet igényelt',
+            'false': 'Eddig ${storageAmountInGb} GB tárhelyet igényelt',
+            'other': 'Eddig ${storageAmountInGb} GB tárhelyet igényelt!'
+          })}";
 
   static String m21(count) =>
       "${Intl.plural(count, one: 'Elem ${count} törlése', other: 'Elemek ${count} törlése')}";
@@ -110,854 +115,33 @@
 
   final messages = _notInlinedMessages(_notInlinedMessages);
   static Map<String, Function> _notInlinedMessages(_) => <String, Function>{
-<<<<<<< HEAD
-    "aNewVersionOfEnteIsAvailable": MessageLookupByLibrary.simpleMessage(
-      "Megjelent az Ente új verziója.",
-    ),
-    "about": MessageLookupByLibrary.simpleMessage("Rólunk"),
-    "account": MessageLookupByLibrary.simpleMessage("Fiók"),
-    "accountWelcomeBack": MessageLookupByLibrary.simpleMessage(
-      "Köszöntjük ismét!",
-    ),
-    "ackPasswordLostWarning": MessageLookupByLibrary.simpleMessage(
-      "Tudomásul veszem, hogy ha elveszítem a jelszavamat, elveszíthetem az adataimat, mivel adataim <underline>végponttól végpontig titkosítva vannak</underline>.",
-    ),
-    "activeSessions": MessageLookupByLibrary.simpleMessage("Bejelentkezések"),
-    "addANewEmail": MessageLookupByLibrary.simpleMessage(
-      "Új email cím hozzáadása",
-    ),
-    "addCollaborator": MessageLookupByLibrary.simpleMessage(
-      "Együttműködő hozzáadása",
-    ),
-    "addMore": MessageLookupByLibrary.simpleMessage("További hozzáadása"),
-    "addViewer": MessageLookupByLibrary.simpleMessage(
-      "Megtekintésre jogosult hozzáadása",
-    ),
-    "addedAs": MessageLookupByLibrary.simpleMessage("Hozzáadva mint"),
-    "addingToFavorites": MessageLookupByLibrary.simpleMessage(
-      "Hozzáadás a kedvencekhez...",
-    ),
-    "advancedSettings": MessageLookupByLibrary.simpleMessage("Haladó"),
-    "after1Day": MessageLookupByLibrary.simpleMessage("Egy nap mólva"),
-    "after1Hour": MessageLookupByLibrary.simpleMessage("Egy óra múlva"),
-    "after1Month": MessageLookupByLibrary.simpleMessage("Egy hónap múlva"),
-    "after1Week": MessageLookupByLibrary.simpleMessage("Egy hét múlva"),
-    "after1Year": MessageLookupByLibrary.simpleMessage("Egy év múlva"),
-    "albumOwner": MessageLookupByLibrary.simpleMessage("Tulajdonos"),
-    "albumParticipantsCount": m8,
-    "albumUpdated": MessageLookupByLibrary.simpleMessage("Album módosítva"),
-    "albums": MessageLookupByLibrary.simpleMessage("Album"),
-    "allClear": MessageLookupByLibrary.simpleMessage("✨ Minden tiszta"),
-    "allowAddPhotosDescription": MessageLookupByLibrary.simpleMessage(
-      "Engedélyezd a linkkel rendelkező személyeknek, hogy ők is hozzáadhassanak fotókat a megosztott albumhoz.",
-    ),
-    "allowAddingPhotos": MessageLookupByLibrary.simpleMessage(
-      "Fotók hozzáadásának engedélyezése",
-    ),
-    "allowDownloads": MessageLookupByLibrary.simpleMessage(
-      "Letöltések engedélyezése",
-    ),
-    "apply": MessageLookupByLibrary.simpleMessage("Alkalmaz"),
-    "applyCodeTitle": MessageLookupByLibrary.simpleMessage("Kód alkalmazása"),
-    "archive": MessageLookupByLibrary.simpleMessage("Archívum"),
-    "areYouSureYouWantToLogout": MessageLookupByLibrary.simpleMessage(
-      "Biztos benne, hogy kijelentkezik?",
-    ),
-    "askDeleteReason": MessageLookupByLibrary.simpleMessage(
-      "Miért törli a fiókját?",
-    ),
-    "authToChangeEmailVerificationSetting": MessageLookupByLibrary.simpleMessage(
-      "Kérjük, hitelesítse magát az e-mail-cím ellenőrzésének módosításához",
-    ),
-    "authToChangeYourEmail": MessageLookupByLibrary.simpleMessage(
-      "Kérjük, hitelesítse magát az e-mail címének módosításához",
-    ),
-    "authToChangeYourPassword": MessageLookupByLibrary.simpleMessage(
-      "Kérjük, hitelesítse magát a jelszó módosításához",
-    ),
-    "authToInitiateAccountDeletion": MessageLookupByLibrary.simpleMessage(
-      "Kérjük, hitelesítse magát a fiók törlésének megkezdéséhez",
-    ),
-    "authToViewTrashedFiles": MessageLookupByLibrary.simpleMessage(
-      "Kérjük, hitelesítse magát a kukába helyezett fájlok megtekintéséhez",
-    ),
-    "authToViewYourHiddenFiles": MessageLookupByLibrary.simpleMessage(
-      "Kérjük, hitelesítse magát a rejtett fájlok megtekintéséhez",
-    ),
-    "backedUpFolders": MessageLookupByLibrary.simpleMessage(
-      "Biztonsági másolatban lévő mappák",
-    ),
-    "backup": MessageLookupByLibrary.simpleMessage("Biztonsági mentés"),
-    "backupOverMobileData": MessageLookupByLibrary.simpleMessage(
-      "Biztonsági mentés mobil adatkapcsolaton keresztül",
-    ),
-    "backupSettings": MessageLookupByLibrary.simpleMessage(
-      "Biztonsági mentés beállításai",
-    ),
-    "backupStatus": MessageLookupByLibrary.simpleMessage(
-      "Biztonsági mentés állapota",
-    ),
-    "backupStatusDescription": MessageLookupByLibrary.simpleMessage(
-      "Azok az elemek jelennek meg itt, amelyekről biztonsági másolat készült",
-    ),
-    "backupVideos": MessageLookupByLibrary.simpleMessage("Tartalék videók"),
-    "canNotOpenBody": MessageLookupByLibrary.simpleMessage(
-      "Sajnálom, ez az album nem nyitható meg ebben az applikációban.",
-    ),
-    "canNotOpenTitle": MessageLookupByLibrary.simpleMessage(
-      "Album nem nyitható meg",
-    ),
-    "canOnlyRemoveFilesOwnedByYou": MessageLookupByLibrary.simpleMessage(
-      "Csak a saját tulajdonú fájlokat távolíthatja el",
-    ),
-    "cancel": MessageLookupByLibrary.simpleMessage("Mégse"),
-    "cannotAddMorePhotosAfterBecomingViewer": m13,
-    "cannotDeleteSharedFiles": MessageLookupByLibrary.simpleMessage(
-      "Nem lehet törölni a megosztott fájlokat",
-    ),
-    "change": MessageLookupByLibrary.simpleMessage("Módosítás"),
-    "changeEmail": MessageLookupByLibrary.simpleMessage(
-      "E-mail cím módosítása",
-    ),
-    "changePassword": MessageLookupByLibrary.simpleMessage(
-      "Jelszó megváltoztatása",
-    ),
-    "changePasswordTitle": MessageLookupByLibrary.simpleMessage(
-      "Jelszó megváltoztatása",
-    ),
-    "changePermissions": MessageLookupByLibrary.simpleMessage(
-      "Engedélyek módosítása?",
-    ),
-    "changeYourReferralCode": MessageLookupByLibrary.simpleMessage(
-      "Módosítsa ajánló kódját",
-    ),
-    "checkForUpdates": MessageLookupByLibrary.simpleMessage(
-      "Frissítések ellenőrzése",
-    ),
-    "checkInboxAndSpamFolder": MessageLookupByLibrary.simpleMessage(
-      "Kérjük, ellenőrizze beérkező leveleit (és spam mappát) az ellenőrzés befejezéséhez",
-    ),
-    "checkStatus": MessageLookupByLibrary.simpleMessage("Állapot ellenőrzése"),
-    "checking": MessageLookupByLibrary.simpleMessage("Ellenőrzés..."),
-    "claimFreeStorage": MessageLookupByLibrary.simpleMessage(
-      "Igényeljen ingyenes tárhelyet",
-    ),
-    "claimMore": MessageLookupByLibrary.simpleMessage("Igényelj többet!"),
-    "claimed": MessageLookupByLibrary.simpleMessage("Megszerezve!"),
-    "claimedStorageSoFar": m14,
-    "clearIndexes": MessageLookupByLibrary.simpleMessage("Indexek törlése"),
-    "codeAppliedPageTitle": MessageLookupByLibrary.simpleMessage(
-      "Kód alkalmazva",
-    ),
-    "codeChangeLimitReached": MessageLookupByLibrary.simpleMessage(
-      "Sajnáljuk, elérted a kódmódosítások maximális számát.",
-    ),
-    "codeCopiedToClipboard": MessageLookupByLibrary.simpleMessage(
-      "A kód a vágólapra másolva",
-    ),
-    "codeUsedByYou": MessageLookupByLibrary.simpleMessage(
-      "Ön által használt kód",
-    ),
-    "collabLinkSectionDescription": MessageLookupByLibrary.simpleMessage(
-      "Hozzon létre egy hivatkozást, amely lehetővé teszi az emberek számára, hogy fotókat adhassanak hozzá és tekintsenek meg megosztott albumában anélkül, hogy Ente alkalmazásra vagy fiókra lenne szükségük. Kiválóan alkalmas rendezvényfotók gyűjtésére.",
-    ),
-    "collaborativeLink": MessageLookupByLibrary.simpleMessage(
-      "Együttműködési hivatkozás",
-    ),
-    "collaborator": MessageLookupByLibrary.simpleMessage("Együttműködő"),
-    "collaboratorsCanAddPhotosAndVideosToTheSharedAlbum":
-        MessageLookupByLibrary.simpleMessage(
-          "Az együttműködők hozzá adhatnak fotókat és videókat a megosztott albumban.",
-        ),
-    "collectPhotos": MessageLookupByLibrary.simpleMessage("Fotók gyűjtése"),
-    "confirm": MessageLookupByLibrary.simpleMessage("Megerősítés"),
-    "confirmAccountDeletion": MessageLookupByLibrary.simpleMessage(
-      "Felhasználó Törlés Megerősítés",
-    ),
-    "confirmDeletePrompt": MessageLookupByLibrary.simpleMessage(
-      "Igen, szeretném véglegesen törölni ezt a felhasználót, minden adattal, az összes platformon.",
-    ),
-    "confirmPassword": MessageLookupByLibrary.simpleMessage(
-      "Jelszó megerősítés",
-    ),
-    "confirmRecoveryKey": MessageLookupByLibrary.simpleMessage(
-      "Helyreállítási kulcs megerősítése",
-    ),
-    "confirmYourRecoveryKey": MessageLookupByLibrary.simpleMessage(
-      "Erősítse meg helyreállítási kulcsát",
-    ),
-    "contactSupport": MessageLookupByLibrary.simpleMessage(
-      "Lépj kapcsolatba az Ügyfélszolgálattal",
-    ),
-    "continueLabel": MessageLookupByLibrary.simpleMessage("Folytatás"),
-    "copyLink": MessageLookupByLibrary.simpleMessage("Hivatkozás másolása"),
-    "copypasteThisCodentoYourAuthenticatorApp":
-        MessageLookupByLibrary.simpleMessage(
-          "Kód Másolása-Beillesztése az ön autentikátor alkalmazásába",
-        ),
-    "createAccount": MessageLookupByLibrary.simpleMessage(
-      "Felhasználó létrehozás",
-    ),
-    "createAlbumActionHint": MessageLookupByLibrary.simpleMessage(
-      "Hosszan nyomva tartva kiválaszthatod a fotókat, majd a + jelre kattintva albumot hozhatsz létre",
-    ),
-    "createNewAccount": MessageLookupByLibrary.simpleMessage(
-      "Új felhasználó létrehozás",
-    ),
-    "createPublicLink": MessageLookupByLibrary.simpleMessage(
-      "Nyilvános hivatkozás létrehozása",
-    ),
-    "creatingLink": MessageLookupByLibrary.simpleMessage("Link létrehozása..."),
-    "criticalUpdateAvailable": MessageLookupByLibrary.simpleMessage(
-      "Kritikus frissítés elérhető",
-    ),
-    "custom": MessageLookupByLibrary.simpleMessage("Egyéni"),
-    "decrypting": MessageLookupByLibrary.simpleMessage("Dekódolás..."),
-    "deleteAccount": MessageLookupByLibrary.simpleMessage("Fiók törlése"),
-    "deleteAccountFeedbackPrompt": MessageLookupByLibrary.simpleMessage(
-      "Sajnáljuk, hogy távozik. Kérjük, ossza meg velünk visszajelzéseit, hogy segítsen nekünk a fejlődésben.",
-    ),
-    "deleteAccountPermanentlyButton": MessageLookupByLibrary.simpleMessage(
-      "Felhasználó Végleges Törlése",
-    ),
-    "deleteAlbum": MessageLookupByLibrary.simpleMessage("Album törlése"),
-    "deleteAlbumDialog": MessageLookupByLibrary.simpleMessage(
-      "Törli az ebben az albumban található fotókat (és videókat) az <bold>összes</bold> többi albumból is, amelynek részét képezik?",
-    ),
-    "deleteEmailRequest": MessageLookupByLibrary.simpleMessage(
-      "Kérem küldjön egy emailt a regisztrált email címéről, erre az emailcímre: <warning>account-deletion@ente.io</warning>.",
-    ),
-    "deleteFromBoth": MessageLookupByLibrary.simpleMessage(
-      "Törlés mindkettőből",
-    ),
-    "deleteFromDevice": MessageLookupByLibrary.simpleMessage(
-      "Törlés az eszközről",
-    ),
-    "deleteFromEnte": MessageLookupByLibrary.simpleMessage(
-      "Törlés az Ente-ből",
-    ),
-    "deleteItemCount": m21,
-    "deletePhotos": MessageLookupByLibrary.simpleMessage("Fotók törlése"),
-    "deleteReason1": MessageLookupByLibrary.simpleMessage(
-      "Hiányoznak olyan funkciók, amikre szükségem lenne",
-    ),
-    "deleteReason2": MessageLookupByLibrary.simpleMessage(
-      "Az applikáció vagy egy adott funkció nem úgy működik ahogy kellene",
-    ),
-    "deleteReason3": MessageLookupByLibrary.simpleMessage(
-      "Találtam egy jobb szolgáltatót",
-    ),
-    "deleteReason4": MessageLookupByLibrary.simpleMessage(
-      "Nincs a listán az ok",
-    ),
-    "deleteRequestSLAText": MessageLookupByLibrary.simpleMessage(
-      "A kérése 72 órán belül feldolgozásra kerül.",
-    ),
-    "deleteSharedAlbum": MessageLookupByLibrary.simpleMessage(
-      "Törli a megosztott albumot?",
-    ),
-    "deleteSharedAlbumDialogBody": MessageLookupByLibrary.simpleMessage(
-      "Az album mindenki számára törlődik.\n\nElveszíti a hozzáférést az albumban található, mások tulajdonában lévő megosztott fotókhoz.",
-    ),
-    "details": MessageLookupByLibrary.simpleMessage("Részletek"),
-    "deviceLockExplanation": MessageLookupByLibrary.simpleMessage(
-      "Disable the device screen lock when Ente is in the foreground and there is a backup in progress. This is normally not needed, but may help big uploads and initial imports of large libraries complete faster.",
-    ),
-    "disableAutoLock": MessageLookupByLibrary.simpleMessage(
-      "Automatikus zár letiltása",
-    ),
-    "disableDownloadWarningBody": MessageLookupByLibrary.simpleMessage(
-      "A nézők továbbra is készíthetnek képernyőképeket, vagy menthetnek másolatot a fotóidról külső eszközök segítségével",
-    ),
-    "disableDownloadWarningTitle": MessageLookupByLibrary.simpleMessage(
-      "Kérjük, vedd figyelembe",
-    ),
-    "disableLinkMessage": m24,
-    "discover": MessageLookupByLibrary.simpleMessage("Felfedezés"),
-    "discover_babies": MessageLookupByLibrary.simpleMessage("Babák"),
-    "discover_celebrations": MessageLookupByLibrary.simpleMessage("Ünnepségek"),
-    "discover_food": MessageLookupByLibrary.simpleMessage("Étel"),
-    "discover_greenery": MessageLookupByLibrary.simpleMessage("Lomb"),
-    "discover_hills": MessageLookupByLibrary.simpleMessage("Dombok"),
-    "discover_identity": MessageLookupByLibrary.simpleMessage(
-      "Személyazonosság",
-    ),
-    "discover_memes": MessageLookupByLibrary.simpleMessage("Mémek"),
-    "discover_notes": MessageLookupByLibrary.simpleMessage("Jegyzetek"),
-    "discover_pets": MessageLookupByLibrary.simpleMessage("Kisállatok"),
-    "discover_receipts": MessageLookupByLibrary.simpleMessage("Nyugták"),
-    "discover_screenshots": MessageLookupByLibrary.simpleMessage(
-      "Képernyőképek",
-    ),
-    "discover_selfies": MessageLookupByLibrary.simpleMessage("Szelfik"),
-    "discover_sunset": MessageLookupByLibrary.simpleMessage("Napnyugta"),
-    "discover_visiting_cards": MessageLookupByLibrary.simpleMessage(
-      "Névjegykártyák",
-    ),
-    "discover_wallpapers": MessageLookupByLibrary.simpleMessage("Háttérképek"),
-    "doThisLater": MessageLookupByLibrary.simpleMessage("Később"),
-    "done": MessageLookupByLibrary.simpleMessage("Kész"),
-    "downloading": MessageLookupByLibrary.simpleMessage("Letöltés..."),
-    "dropSupportEmail": m25,
-    "duplicateItemsGroup": m27,
-    "eligible": MessageLookupByLibrary.simpleMessage("jogosult"),
-    "email": MessageLookupByLibrary.simpleMessage("E-mail"),
-    "emailAlreadyRegistered": MessageLookupByLibrary.simpleMessage(
-      "Az email cím már foglalt.",
-    ),
-    "emailNoEnteAccount": m31,
-    "emailNotRegistered": MessageLookupByLibrary.simpleMessage(
-      "Nem regisztrált email cím.",
-    ),
-    "emailVerificationToggle": MessageLookupByLibrary.simpleMessage(
-      "E-mail cím ellenőrzése",
-    ),
-    "encryption": MessageLookupByLibrary.simpleMessage("Titkosítás"),
-    "encryptionKeys": MessageLookupByLibrary.simpleMessage("Titkosító kulcsok"),
-    "entePhotosPerm": MessageLookupByLibrary.simpleMessage(
-      "Az Entének <i>engedélyre van szüksége </i>, hogy tárolhassa fotóit",
-    ),
-    "enterCode": MessageLookupByLibrary.simpleMessage("Kód beírása"),
-    "enterCodeDescription": MessageLookupByLibrary.simpleMessage(
-      "Add meg a barátod által megadott kódot, hogy mindkettőtöknek ingyenes tárhelyet igényelhess",
-    ),
-    "enterEmail": MessageLookupByLibrary.simpleMessage("Email megadása"),
-    "enterNewPasswordToEncrypt": MessageLookupByLibrary.simpleMessage(
-      "Adjon meg egy új jelszót, amellyel titkosíthatjuk adatait",
-    ),
-    "enterPassword": MessageLookupByLibrary.simpleMessage("Adja meg a jelszót"),
-    "enterPasswordToEncrypt": MessageLookupByLibrary.simpleMessage(
-      "Adjon meg egy jelszót, amellyel titkosíthatjuk adatait",
-    ),
-    "enterReferralCode": MessageLookupByLibrary.simpleMessage(
-      "Adja meg az ajánló kódot",
-    ),
-    "enterThe6digitCodeFromnyourAuthenticatorApp":
-        MessageLookupByLibrary.simpleMessage(
-          "Írja be a 6 számjegyű kódot a hitelesítő alkalmazásból",
-        ),
-    "enterValidEmail": MessageLookupByLibrary.simpleMessage(
-      "Kérjük, adjon meg egy érvényes e-mail címet.",
-    ),
-    "enterYourEmailAddress": MessageLookupByLibrary.simpleMessage(
-      "Adja meg az e-mail címét",
-    ),
-    "enterYourNewEmailAddress": MessageLookupByLibrary.simpleMessage(
-      "Add meg az új email címed",
-    ),
-    "enterYourPassword": MessageLookupByLibrary.simpleMessage(
-      "Adja meg a jelszavát",
-    ),
-    "enterYourRecoveryKey": MessageLookupByLibrary.simpleMessage(
-      "Adja meg visszaállítási kulcsát",
-    ),
-    "expiredLinkInfo": MessageLookupByLibrary.simpleMessage(
-      "Ez a link lejárt. Kérjük, válasszon új lejárati időt, vagy tiltsa le a link lejáratát.",
-    ),
-    "exportYourData": MessageLookupByLibrary.simpleMessage(
-      "Adatok exportálása",
-    ),
-    "failedToApplyCode": MessageLookupByLibrary.simpleMessage(
-      "Nem sikerült alkalmazni a kódot",
-    ),
-    "failedToFetchReferralDetails": MessageLookupByLibrary.simpleMessage(
-      "Nem sikerült lekérni a hivatkozási adatokat. Kérjük, próbálja meg később.",
-    ),
-    "failedToLoadAlbums": MessageLookupByLibrary.simpleMessage(
-      "Nem sikerült betölteni az albumokat",
-    ),
-    "faq": MessageLookupByLibrary.simpleMessage("GY. I. K."),
-    "feedback": MessageLookupByLibrary.simpleMessage("Visszajelzés"),
-    "forgotPassword": MessageLookupByLibrary.simpleMessage(
-      "Elfelejtett jelszó",
-    ),
-    "freeStorageClaimed": MessageLookupByLibrary.simpleMessage(
-      "Ingyenes tárhely igénylése",
-    ),
-    "freeStorageOnReferralSuccess": m37,
-    "freeStorageUsable": MessageLookupByLibrary.simpleMessage(
-      "Ingyenesen használható tárhely",
-    ),
-    "freeUpDeviceSpace": MessageLookupByLibrary.simpleMessage(
-      "Szabadítson fel tárhelyet",
-    ),
-    "freeUpDeviceSpaceDesc": MessageLookupByLibrary.simpleMessage(
-      "Takarítson meg helyet az eszközén a már mentett fájlok törlésével.",
-    ),
-    "generatingEncryptionKeys": MessageLookupByLibrary.simpleMessage(
-      "Titkosítási kulcs generálása...",
-    ),
-    "help": MessageLookupByLibrary.simpleMessage("Segítség"),
-    "hidden": MessageLookupByLibrary.simpleMessage("Rejtett"),
-    "howItWorks": MessageLookupByLibrary.simpleMessage("Hogyan működik"),
-    "howToViewShareeVerificationID": MessageLookupByLibrary.simpleMessage(
-      "Kérje meg őket, hogy hosszan nyomják meg az e-mail címüket a beállítások képernyőn, és ellenőrizzék, hogy a két eszköz azonosítója megegyezik-e.",
-    ),
-    "ignoreUpdate": MessageLookupByLibrary.simpleMessage(
-      "Figyelem kívül hagyás",
-    ),
-    "importing": MessageLookupByLibrary.simpleMessage("Importálás..."),
-    "incorrectPasswordTitle": MessageLookupByLibrary.simpleMessage(
-      "Érvénytelen jelszó",
-    ),
-    "incorrectRecoveryKeyBody": MessageLookupByLibrary.simpleMessage(
-      "A megadott visszaállítási kulcs hibás",
-    ),
-    "incorrectRecoveryKeyTitle": MessageLookupByLibrary.simpleMessage(
-      "Hibás visszaállítási kulcs",
-    ),
-    "indexedItems": MessageLookupByLibrary.simpleMessage("Indexelt elemek"),
-    "insecureDevice": MessageLookupByLibrary.simpleMessage(
-      "Nem biztonságos eszköz",
-    ),
-    "installManually": MessageLookupByLibrary.simpleMessage(
-      "Manuális telepítés",
-    ),
-    "invalidEmailAddress": MessageLookupByLibrary.simpleMessage(
-      "Érvénytelen e-mail cím",
-    ),
-    "invalidKey": MessageLookupByLibrary.simpleMessage("Érvénytelen kulcs"),
-    "invalidRecoveryKey": MessageLookupByLibrary.simpleMessage(
-      "A megadott helyreállítási kulcs érvénytelen. Kérjük, győződjön meg róla, hogy 24 szót tartalmaz, és ellenőrizze mindegyik helyesírását.\n\nHa régebbi helyreállítási kódot adott meg, győződjön meg arról, hogy az 64 karakter hosszú, és ellenőrizze mindegyiket.",
-    ),
-    "inviteToEnte": MessageLookupByLibrary.simpleMessage("Meghívás az Ente-re"),
-    "inviteYourFriends": MessageLookupByLibrary.simpleMessage(
-      "Hívd meg a barátaidat",
-    ),
-    "itemCount": m44,
-    "itemsWillBeRemovedFromAlbum": MessageLookupByLibrary.simpleMessage(
-      "A kiválasztott elemek eltávolításra kerülnek ebből az albumból.",
-    ),
-    "keepPhotos": MessageLookupByLibrary.simpleMessage("Fotók megőrzése"),
-    "kindlyHelpUsWithThisInformation": MessageLookupByLibrary.simpleMessage(
-      "Legyen kedves segítsen, ezzel az információval",
-    ),
-    "linkDeviceLimit": MessageLookupByLibrary.simpleMessage("Készülékkorlát"),
-    "linkEnabled": MessageLookupByLibrary.simpleMessage("Engedélyezett"),
-    "linkExpired": MessageLookupByLibrary.simpleMessage("Lejárt"),
-    "linkExpiresOn": m47,
-    "linkExpiry": MessageLookupByLibrary.simpleMessage("Link lejárata"),
-    "linkHasExpired": MessageLookupByLibrary.simpleMessage(
-      "A hivatkozás érvényességi ideje lejárt",
-    ),
-    "linkNeverExpires": MessageLookupByLibrary.simpleMessage("Soha"),
-    "loadingModel": MessageLookupByLibrary.simpleMessage(
-      "Modellek letöltése...",
-    ),
-    "lockButtonLabel": MessageLookupByLibrary.simpleMessage("Zárolás"),
-    "logInLabel": MessageLookupByLibrary.simpleMessage("Bejelentkezés"),
-    "loginTerms": MessageLookupByLibrary.simpleMessage(
-      "A bejelentkezés gombra kattintva elfogadom az <u-terms>szolgáltatási feltételeket</u-terms> és az <u-policy>adatvédelmi irányelveket</u-policy>",
-    ),
-    "logout": MessageLookupByLibrary.simpleMessage("Kijelentkezés"),
-    "lostDevice": MessageLookupByLibrary.simpleMessage(
-      "Elveszett a készüléked?",
-    ),
-    "machineLearning": MessageLookupByLibrary.simpleMessage("Gépi tanulás"),
-    "magicSearch": MessageLookupByLibrary.simpleMessage("Varázslatos keresés"),
-    "manage": MessageLookupByLibrary.simpleMessage("Kezelés"),
-    "manageDeviceStorage": MessageLookupByLibrary.simpleMessage(
-      "Eszköz gyorsítótárának kezelése",
-    ),
-    "manageDeviceStorageDesc": MessageLookupByLibrary.simpleMessage(
-      "Tekintse át és törölje a helyi gyorsítótárat.",
-    ),
-    "manageLink": MessageLookupByLibrary.simpleMessage("Hivatkozás kezelése"),
-    "manageParticipants": MessageLookupByLibrary.simpleMessage("Kezelés"),
-    "manageSubscription": MessageLookupByLibrary.simpleMessage(
-      "Előfizetés kezelése",
-    ),
-    "memoryCount": m50,
-    "mlConsent": MessageLookupByLibrary.simpleMessage(
-      "Gépi tanulás engedélyezése",
-    ),
-    "mlConsentConfirmation": MessageLookupByLibrary.simpleMessage(
-      "Értem, és szeretném engedélyezni a gépi tanulást",
-    ),
-    "mlConsentDescription": MessageLookupByLibrary.simpleMessage(
-      "Ha engedélyezi a gépi tanulást, az Ente olyan információkat fog kinyerni, mint az arc geometriája, a fájlokból, beleértve azokat is, amelyeket Önnel megosztott.\n\nEz az Ön eszközén fog megtörténni, és minden generált biometrikus információ végponttól végpontig titkosítva lesz.",
-    ),
-    "mlConsentPrivacy": MessageLookupByLibrary.simpleMessage(
-      "Kérjük, kattintson ide az adatvédelmi irányelveinkben található további részletekért erről a funkcióról.",
-    ),
-    "mlConsentTitle": MessageLookupByLibrary.simpleMessage(
-      "Engedélyezi a gépi tanulást?",
-    ),
-    "mlIndexingDescription": MessageLookupByLibrary.simpleMessage(
-      "Kérjük, vegye figyelembe, hogy a gépi tanulás nagyobb sávszélességet és akkumulátorhasználatot eredményez, amíg az összes elem indexelése meg nem történik. A gyorsabb indexelés érdekében érdemes lehet asztali alkalmazást használni, mivel minden eredmény automatikusan szinkronizálódik.",
-    ),
-    "moderateStrength": MessageLookupByLibrary.simpleMessage("Közepes"),
-    "movedToTrash": MessageLookupByLibrary.simpleMessage("Áthelyezve a kukába"),
-    "never": MessageLookupByLibrary.simpleMessage("Soha"),
-    "newAlbum": MessageLookupByLibrary.simpleMessage("Új album"),
-    "noDeviceLimit": MessageLookupByLibrary.simpleMessage("Egyik sem"),
-    "noDeviceThatCanBeDeleted": MessageLookupByLibrary.simpleMessage(
-      "Nincsenek törölhető fájlok ezen az eszközön.",
-    ),
-    "noDuplicates": MessageLookupByLibrary.simpleMessage(
-      "✨ Nincsenek duplikátumok",
-    ),
-    "noRecoveryKey": MessageLookupByLibrary.simpleMessage(
-      "Nincs visszaállítási kulcsa?",
-    ),
-    "noRecoveryKeyNoDecryption": MessageLookupByLibrary.simpleMessage(
-      "Az általunk használt végpontok közötti titkosítás miatt, az adatait nem lehet dekódolni a jelszava, vagy visszaállítási kulcsa nélkül",
-    ),
-    "ok": MessageLookupByLibrary.simpleMessage("Rendben"),
-    "onlyFamilyAdminCanChangeCode": m55,
-    "oops": MessageLookupByLibrary.simpleMessage("Hoppá"),
-    "oopsSomethingWentWrong": MessageLookupByLibrary.simpleMessage(
-      "Hoppá, valami hiba történt",
-    ),
-    "orPickAnExistingOne": MessageLookupByLibrary.simpleMessage(
-      "Vagy válasszon egy létezőt",
-    ),
-    "password": MessageLookupByLibrary.simpleMessage("Jelszó"),
-    "passwordChangedSuccessfully": MessageLookupByLibrary.simpleMessage(
-      "Jelszó módosítása sikeres!",
-    ),
-    "passwordLock": MessageLookupByLibrary.simpleMessage(
-      "Kóddal történő lezárás",
-    ),
-    "passwordStrength": m57,
-    "passwordWarning": MessageLookupByLibrary.simpleMessage(
-      "Ezt a jelszót nem tároljuk, így ha elfelejti, <underline>nem tudjuk visszafejteni adatait</underline>",
-    ),
-    "pendingItems": MessageLookupByLibrary.simpleMessage(
-      "függőben lévő elemek",
-    ),
-    "peopleUsingYourCode": MessageLookupByLibrary.simpleMessage(
-      "Az emberek, akik a kódodat használják",
-    ),
-    "photoGridSize": MessageLookupByLibrary.simpleMessage(
-      "Rács méret beállátás",
-    ),
-    "photoSmallCase": MessageLookupByLibrary.simpleMessage("fénykép"),
-    "pleaseTryAgain": MessageLookupByLibrary.simpleMessage(
-      "Kérjük, próbálja meg újra",
-    ),
-    "pleaseWait": MessageLookupByLibrary.simpleMessage("Kérem várjon..."),
-    "privacy": MessageLookupByLibrary.simpleMessage("Adatvédelem"),
-    "privacyPolicyTitle": MessageLookupByLibrary.simpleMessage(
-      "Adatvédelmi irányelvek",
-    ),
-    "publicLinkEnabled": MessageLookupByLibrary.simpleMessage(
-      "Nyilvános hivatkozás engedélyezve",
-    ),
-    "rateUs": MessageLookupByLibrary.simpleMessage("Értékeljen minket"),
-    "recover": MessageLookupByLibrary.simpleMessage("Visszaállít"),
-    "recoverAccount": MessageLookupByLibrary.simpleMessage(
-      "Fiók visszaállítása",
-    ),
-    "recoverButton": MessageLookupByLibrary.simpleMessage("Visszaállít"),
-    "recoveryKey": MessageLookupByLibrary.simpleMessage("Visszaállítási kulcs"),
-    "recoveryKeyCopiedToClipboard": MessageLookupByLibrary.simpleMessage(
-      "A helyreállítási kulcs a vágólapra másolva",
-    ),
-    "recoveryKeyOnForgotPassword": MessageLookupByLibrary.simpleMessage(
-      "Ha elfelejti jelszavát, csak ezzel a kulccsal tudja visszaállítani adatait.",
-    ),
-    "recoveryKeySaveDescription": MessageLookupByLibrary.simpleMessage(
-      "Ezt a kulcsot nem tároljuk, kérjük, őrizze meg ezt a 24 szavas kulcsot egy biztonságos helyen.",
-    ),
-    "recoveryKeySuccessBody": MessageLookupByLibrary.simpleMessage(
-      "Nagyszerű! A helyreállítási kulcs érvényes. Köszönjük az igazolást.\n\nNe felejtsen el biztonsági másolatot készíteni helyreállítási kulcsáról.",
-    ),
-    "recoveryKeyVerified": MessageLookupByLibrary.simpleMessage(
-      "A helyreállítási kulcs ellenőrizve",
-    ),
-    "recoveryKeyVerifyReason": MessageLookupByLibrary.simpleMessage(
-      "A helyreállítási kulcs az egyetlen módja annak, hogy visszaállítsa fényképeit, ha elfelejti jelszavát. A helyreállítási kulcsot a Beállítások > Fiók menüpontban találhatja meg.\n\nKérjük, írja be ide helyreállítási kulcsát annak ellenőrzéséhez, hogy megfelelően mentette-e el.",
-    ),
-    "recoverySuccessful": MessageLookupByLibrary.simpleMessage(
-      "Sikeres visszaállítás!",
-    ),
-    "recreatePasswordBody": MessageLookupByLibrary.simpleMessage(
-      "A jelenlegi eszköz nem elég erős a jelszavának ellenőrzéséhez, de újra tudjuk úgy generálni, hogy az minden eszközzel működjön.\n\nKérjük, jelentkezzen be helyreállítási kulcsával, és állítsa be újra jelszavát (ha szeretné, újra használhatja ugyanazt).",
-    ),
-    "recreatePasswordTitle": MessageLookupByLibrary.simpleMessage(
-      "Új jelszó létrehozása",
-    ),
-    "referralStep1": MessageLookupByLibrary.simpleMessage(
-      "1. Add meg ezt a kódot a barátaidnak",
-    ),
-    "referralStep2": MessageLookupByLibrary.simpleMessage(
-      "2. Fizetős csomagra fizetnek elő",
-    ),
-    "referralStep3": m73,
-    "referralsAreCurrentlyPaused": MessageLookupByLibrary.simpleMessage(
-      "Az ajánlások jelenleg szünetelnek",
-    ),
-    "remindToEmptyDeviceTrash": MessageLookupByLibrary.simpleMessage(
-      "A felszabadult hely igényléséhez ürítsd ki a „Nemrég törölt” részt a „Beállítások” -> „Tárhely” menüpontban.",
-    ),
-    "remindToEmptyEnteTrash": MessageLookupByLibrary.simpleMessage(
-      "Ürítsd ki a \"Kukát\" is, hogy visszaszerezd a felszabadult helyet.",
-    ),
-    "remove": MessageLookupByLibrary.simpleMessage("Eltávolítás"),
-    "removeDuplicates": MessageLookupByLibrary.simpleMessage(
-      "Távolítsa el a duplikációkat",
-    ),
-    "removeDuplicatesDesc": MessageLookupByLibrary.simpleMessage(
-      "Tekintse át és távolítsa el a pontos másolatokat tartalmazó fájlokat.",
-    ),
-    "removeFromAlbum": MessageLookupByLibrary.simpleMessage(
-      "Eltávolítás az albumból",
-    ),
-    "removeFromAlbumTitle": MessageLookupByLibrary.simpleMessage(
-      "Eltávolítás az albumból?",
-    ),
-    "removeLink": MessageLookupByLibrary.simpleMessage(
-      "Hivatkozás eltávolítása",
-    ),
-    "removeParticipant": MessageLookupByLibrary.simpleMessage(
-      "Résztvevő eltávolítása",
-    ),
-    "removeParticipantBody": m74,
-    "removePublicLink": MessageLookupByLibrary.simpleMessage(
-      "Nyilvános hivatkozás eltávolítása",
-    ),
-    "removeShareItemsWarning": MessageLookupByLibrary.simpleMessage(
-      "Néhány eltávolítandó elemet mások adtak hozzá, és elveszíted a hozzáférésedet hozzájuk.",
-    ),
-    "removeWithQuestionMark": MessageLookupByLibrary.simpleMessage(
-      "Eltávolítás?",
-    ),
-    "removingFromFavorites": MessageLookupByLibrary.simpleMessage(
-      "Eltávolítás a kedvencek közül...",
-    ),
-    "resendEmail": MessageLookupByLibrary.simpleMessage("E-mail újraküldése"),
-    "resetPasswordTitle": MessageLookupByLibrary.simpleMessage(
-      "Jelszó visszaállítása",
-    ),
-    "retry": MessageLookupByLibrary.simpleMessage("Újrapróbálkozás"),
-    "saveKey": MessageLookupByLibrary.simpleMessage("Mentés"),
-    "saveYourRecoveryKeyIfYouHaventAlready":
-        MessageLookupByLibrary.simpleMessage(
-          "Mentse el visszaállítási kulcsát, ha még nem tette",
-        ),
-    "scanCode": MessageLookupByLibrary.simpleMessage("Kód beolvasása"),
-    "scanThisBarcodeWithnyourAuthenticatorApp":
-        MessageLookupByLibrary.simpleMessage(
-          "Olvassa le ezt a QR kódot az autentikátor alkalmazásával",
-        ),
-    "selectAll": MessageLookupByLibrary.simpleMessage("Összes kijelölése"),
-    "selectFoldersForBackup": MessageLookupByLibrary.simpleMessage(
-      "Mappák kiválasztása biztonsági mentéshez",
-    ),
-    "selectReason": MessageLookupByLibrary.simpleMessage("Válasszon okot"),
-    "selectedFoldersWillBeEncryptedAndBackedUp":
-        MessageLookupByLibrary.simpleMessage(
-          "A kiválasztott mappák titkosítva lesznek, és biztonsági másolat készül róluk.",
-        ),
-    "selectedPhotos": m80,
-    "selectedPhotosWithYours": m81,
-    "sendEmail": MessageLookupByLibrary.simpleMessage("Email küldése"),
-    "sendInvite": MessageLookupByLibrary.simpleMessage("Meghívó küldése"),
-    "sendLink": MessageLookupByLibrary.simpleMessage("Hivatkozás küldése"),
-    "setAPassword": MessageLookupByLibrary.simpleMessage(
-      "Állítson be egy jelszót",
-    ),
-    "setPasswordTitle": MessageLookupByLibrary.simpleMessage(
-      "Jelszó beállítás",
-    ),
-    "setupComplete": MessageLookupByLibrary.simpleMessage("Beállítás kész"),
-    "shareALink": MessageLookupByLibrary.simpleMessage("Hivatkozás megosztása"),
-    "shareMyVerificationID": m83,
-    "shareTextConfirmOthersVerificationID": m84,
-    "shareTextRecommendUsingEnte": MessageLookupByLibrary.simpleMessage(
-      "Töltsd le az Ente-t, hogy könnyen megoszthassunk eredeti minőségű fotókat és videókat\n\nhttps://ente.io",
-    ),
-    "shareTextReferralCode": m85,
-    "shareWithNonenteUsers": MessageLookupByLibrary.simpleMessage(
-      "Megosztás nem Ente felhasználókkal",
-    ),
-    "shareWithPeopleSectionTitle": m86,
-    "sharedAlbumSectionDescription": MessageLookupByLibrary.simpleMessage(
-      "Hozzon létre megosztott és együttműködő albumokat más Ente-felhasználókkal, beleértve az ingyenes csomagokat használó felhasználókat is.",
-    ),
-    "sharing": MessageLookupByLibrary.simpleMessage("Megosztás..."),
-    "showMemories": MessageLookupByLibrary.simpleMessage(
-      "Emlékek megjelenítése",
-    ),
-    "signUpTerms": MessageLookupByLibrary.simpleMessage(
-      "Elfogadom az <u-terms>szolgáltatási feltételeket</u-terms> és az <u-policy>adatvédelmi irányelveket</u-policy>",
-    ),
-    "singleFileDeleteFromDevice": m88,
-    "singleFileDeleteHighlight": MessageLookupByLibrary.simpleMessage(
-      "Az összes albumból törlésre kerül.",
-    ),
-    "singleFileInBothLocalAndRemote": m89,
-    "singleFileInRemoteOnly": m90,
-    "skip": MessageLookupByLibrary.simpleMessage("Kihagyás"),
-    "someoneSharingAlbumsWithYouShouldSeeTheSameId":
-        MessageLookupByLibrary.simpleMessage(
-          "Valaki, aki megoszt Önnel albumokat, ugyanazt az azonosítót fogja látni az eszközén.",
-        ),
-    "somethingWentWrong": MessageLookupByLibrary.simpleMessage(
-      "Valami hiba történt",
-    ),
-    "somethingWentWrongPleaseTryAgain": MessageLookupByLibrary.simpleMessage(
-      "Valami félre sikerült, próbálja újból",
-    ),
-    "sorry": MessageLookupByLibrary.simpleMessage("Sajnálom"),
-    "sorryCouldNotAddToFavorites": MessageLookupByLibrary.simpleMessage(
-      "Sajnálom, nem sikerült hozzáadni a kedvencekhez!",
-    ),
-    "sorryCouldNotRemoveFromFavorites": MessageLookupByLibrary.simpleMessage(
-      "Sajnálom, nem sikerült eltávolítani a kedvencek közül!",
-    ),
-    "sorryWeCouldNotGenerateSecureKeysOnThisDevicennplease":
-        MessageLookupByLibrary.simpleMessage(
-          "Sajnáljuk, nem tudtunk biztonságos kulcsokat generálni ezen az eszközön.\n\nkérjük, regisztráljon egy másik eszközről.",
-        ),
-    "status": MessageLookupByLibrary.simpleMessage("Állapot"),
-    "storageInGB": m93,
-    "strongStrength": MessageLookupByLibrary.simpleMessage("Erős"),
-    "subscribe": MessageLookupByLibrary.simpleMessage("Előfizetés"),
-    "subscribeToEnableSharing": MessageLookupByLibrary.simpleMessage(
-      "A megosztás engedélyezéséhez aktív fizetős előfizetésre van szükség.",
-    ),
-    "success": MessageLookupByLibrary.simpleMessage("Sikeres"),
-    "tapToCopy": MessageLookupByLibrary.simpleMessage("érintse meg másoláshoz"),
-    "tapToEnterCode": MessageLookupByLibrary.simpleMessage(
-      "Koppintson a kód beírásához",
-    ),
-    "terminate": MessageLookupByLibrary.simpleMessage("Megszakít"),
-    "terminateSession": MessageLookupByLibrary.simpleMessage(
-      "Megszakítja bejelentkezést?",
-    ),
-    "terms": MessageLookupByLibrary.simpleMessage("Feltételek"),
-    "termsOfServicesTitle": MessageLookupByLibrary.simpleMessage(
-      "Használati feltételek",
-    ),
-    "theDownloadCouldNotBeCompleted": MessageLookupByLibrary.simpleMessage(
-      "A letöltés nem fejezhető be",
-    ),
-    "theyAlsoGetXGb": m99,
-    "thisCanBeUsedToRecoverYourAccountIfYou": MessageLookupByLibrary.simpleMessage(
-      "Ezzel tudja visszaállítani felhasználóját ha elveszítené a kétlépcsős azonosítóját",
-    ),
-    "thisDevice": MessageLookupByLibrary.simpleMessage("Ez az eszköz"),
-    "thisIsPersonVerificationId": m100,
-    "thisIsYourVerificationId": MessageLookupByLibrary.simpleMessage(
-      "Ez az ellenőrző azonosítód",
-    ),
-    "thisWillLogYouOutOfTheFollowingDevice":
-        MessageLookupByLibrary.simpleMessage(
-          "Ezzel kijelentkezik az alábbi eszközről:",
-        ),
-    "thisWillLogYouOutOfThisDevice": MessageLookupByLibrary.simpleMessage(
-      "Ezzel kijelentkezik az eszközről!",
-    ),
-    "toResetVerifyEmail": MessageLookupByLibrary.simpleMessage(
-      "A Jelszó visszaállításához, kérjük először erősítse meg emailcímét.",
-    ),
-    "total": MessageLookupByLibrary.simpleMessage("összesen"),
-    "trash": MessageLookupByLibrary.simpleMessage("Kuka"),
-    "tryAgain": MessageLookupByLibrary.simpleMessage("Próbáld újra"),
-    "twofactorAuthenticationPageTitle": MessageLookupByLibrary.simpleMessage(
-      "Kétlépcsős hitelesítés (2FA)",
-    ),
-    "twofactorSetup": MessageLookupByLibrary.simpleMessage(
-      "Kétlépcsős azonosító beállítás",
-    ),
-    "unavailableReferralCode": MessageLookupByLibrary.simpleMessage(
-      "Sajnáljuk, ez a kód nem érhető el.",
-    ),
-    "uncategorized": MessageLookupByLibrary.simpleMessage("Kategorizálatlan"),
-    "unselectAll": MessageLookupByLibrary.simpleMessage(
-      "Összes kijelölés törlése",
-    ),
-    "update": MessageLookupByLibrary.simpleMessage("Frissítés"),
-    "updateAvailable": MessageLookupByLibrary.simpleMessage(
-      "Elérhető frissítés",
-    ),
-    "updatingFolderSelection": MessageLookupByLibrary.simpleMessage(
-      "Mappakijelölés frissítése...",
-    ),
-    "usableReferralStorageInfo": MessageLookupByLibrary.simpleMessage(
-      "A felhasználható tárhelyet a jelenlegi előfizetése korlátozza. A feleslegesen igényelt tárhely automatikusan felhasználhatóvá válik, amikor frissítesz a csomagodra.",
-    ),
-    "useRecoveryKey": MessageLookupByLibrary.simpleMessage(
-      "Helyreállítási kulcs használata",
-    ),
-    "verificationId": MessageLookupByLibrary.simpleMessage(
-      "Ellenőrző azonosító",
-    ),
-    "verify": MessageLookupByLibrary.simpleMessage("Hitelesítés"),
-    "verifyEmail": MessageLookupByLibrary.simpleMessage("Emailcím megerősítés"),
-    "verifyPassword": MessageLookupByLibrary.simpleMessage(
-      "Jelszó megerősítése",
-    ),
-    "verifyingRecoveryKey": MessageLookupByLibrary.simpleMessage(
-      "Helyreállítási kulcs ellenőrzése...",
-    ),
-    "videoSmallCase": MessageLookupByLibrary.simpleMessage("videó"),
-    "viewLargeFiles": MessageLookupByLibrary.simpleMessage("Nagy fájlok"),
-    "viewLargeFilesDesc": MessageLookupByLibrary.simpleMessage(
-      "Tekintse meg a legtöbb tárhelyet foglaló fájlokat.",
-    ),
-    "viewRecoveryKey": MessageLookupByLibrary.simpleMessage(
-      "Helyreállítási kulcs megtekintése",
-    ),
-    "viewer": MessageLookupByLibrary.simpleMessage("Néző"),
-    "waitingForWifi": MessageLookupByLibrary.simpleMessage(
-      "Várakozás a WiFi-re...",
-    ),
-    "weAreOpenSource": MessageLookupByLibrary.simpleMessage(
-      "Nyílt forráskódúak vagyunk!",
-    ),
-    "weHaveSendEmailTo": m114,
-    "weakStrength": MessageLookupByLibrary.simpleMessage("Gyenge"),
-    "welcomeBack": MessageLookupByLibrary.simpleMessage("Köszöntjük ismét!"),
-    "yearsAgo": m116,
-    "yesConvertToViewer": MessageLookupByLibrary.simpleMessage(
-      "Igen, alakítsa nézővé",
-    ),
-    "yesDelete": MessageLookupByLibrary.simpleMessage("Igen, törlés"),
-    "yesLogout": MessageLookupByLibrary.simpleMessage("Igen, kijelentkezés"),
-    "yesRemove": MessageLookupByLibrary.simpleMessage("Igen, eltávolítás"),
-    "you": MessageLookupByLibrary.simpleMessage("Te"),
-    "youAreOnTheLatestVersion": MessageLookupByLibrary.simpleMessage(
-      "Ön a legújabb verziót használja",
-    ),
-    "youCanAtMaxDoubleYourStorage": MessageLookupByLibrary.simpleMessage(
-      "* Maximum megduplázhatod a tárhelyed",
-    ),
-    "youCannotShareWithYourself": MessageLookupByLibrary.simpleMessage(
-      "Nem oszthatod meg magaddal",
-    ),
-    "youHaveSuccessfullyFreedUp": m118,
-    "yourAccountHasBeenDeleted": MessageLookupByLibrary.simpleMessage(
-      "A felhasználód törlődött",
-    ),
-    "youveNoDuplicateFilesThatCanBeCleared":
-        MessageLookupByLibrary.simpleMessage(
-          "Nincsenek törölhető duplikált fájljaid",
-        ),
-  };
-=======
         "aNewVersionOfEnteIsAvailable": MessageLookupByLibrary.simpleMessage(
-            "Megjelent az Ente új verziója."),
+          "Megjelent az Ente új verziója.",
+        ),
         "about": MessageLookupByLibrary.simpleMessage("Rólunk"),
         "account": MessageLookupByLibrary.simpleMessage("Fiók"),
-        "accountWelcomeBack":
-            MessageLookupByLibrary.simpleMessage("Köszöntjük ismét!"),
+        "accountWelcomeBack": MessageLookupByLibrary.simpleMessage(
+          "Köszöntjük ismét!",
+        ),
         "ackPasswordLostWarning": MessageLookupByLibrary.simpleMessage(
-            "Tudomásul veszem, hogy ha elveszítem a jelszavamat, elveszíthetem az adataimat, mivel adataim <underline>végponttól végpontig titkosítva vannak</underline>."),
+          "Tudomásul veszem, hogy ha elveszítem a jelszavamat, elveszíthetem az adataimat, mivel adataim <underline>végponttól végpontig titkosítva vannak</underline>.",
+        ),
         "activeSessions":
             MessageLookupByLibrary.simpleMessage("Bejelentkezések"),
-        "addANewEmail":
-            MessageLookupByLibrary.simpleMessage("Új email cím hozzáadása"),
-        "addCollaborator":
-            MessageLookupByLibrary.simpleMessage("Együttműködő hozzáadása"),
+        "addANewEmail": MessageLookupByLibrary.simpleMessage(
+          "Új email cím hozzáadása",
+        ),
+        "addCollaborator": MessageLookupByLibrary.simpleMessage(
+          "Együttműködő hozzáadása",
+        ),
         "addMore": MessageLookupByLibrary.simpleMessage("További hozzáadása"),
         "addViewer": MessageLookupByLibrary.simpleMessage(
-            "Megtekintésre jogosult hozzáadása"),
+          "Megtekintésre jogosult hozzáadása",
+        ),
         "addedAs": MessageLookupByLibrary.simpleMessage("Hozzáadva mint"),
-        "addingToFavorites":
-            MessageLookupByLibrary.simpleMessage("Hozzáadás a kedvencekhez..."),
+        "addingToFavorites": MessageLookupByLibrary.simpleMessage(
+          "Hozzáadás a kedvencekhez...",
+        ),
         "advancedSettings": MessageLookupByLibrary.simpleMessage("Haladó"),
         "after1Day": MessageLookupByLibrary.simpleMessage("Egy nap mólva"),
         "after1Hour": MessageLookupByLibrary.simpleMessage("Egy óra múlva"),
@@ -970,168 +154,233 @@
         "albums": MessageLookupByLibrary.simpleMessage("Album"),
         "allClear": MessageLookupByLibrary.simpleMessage("✨ Minden tiszta"),
         "allowAddPhotosDescription": MessageLookupByLibrary.simpleMessage(
-            "Engedélyezd a linkkel rendelkező személyeknek, hogy ők is hozzáadhassanak fotókat a megosztott albumhoz."),
+          "Engedélyezd a linkkel rendelkező személyeknek, hogy ők is hozzáadhassanak fotókat a megosztott albumhoz.",
+        ),
         "allowAddingPhotos": MessageLookupByLibrary.simpleMessage(
-            "Fotók hozzáadásának engedélyezése"),
-        "allowDownloads":
-            MessageLookupByLibrary.simpleMessage("Letöltések engedélyezése"),
+          "Fotók hozzáadásának engedélyezése",
+        ),
+        "allowDownloads": MessageLookupByLibrary.simpleMessage(
+          "Letöltések engedélyezése",
+        ),
         "apply": MessageLookupByLibrary.simpleMessage("Alkalmaz"),
         "applyCodeTitle":
             MessageLookupByLibrary.simpleMessage("Kód alkalmazása"),
         "archive": MessageLookupByLibrary.simpleMessage("Archívum"),
         "areYouSureYouWantToLogout": MessageLookupByLibrary.simpleMessage(
-            "Biztos benne, hogy kijelentkezik?"),
-        "askDeleteReason":
-            MessageLookupByLibrary.simpleMessage("Miért törli a fiókját?"),
+          "Biztos benne, hogy kijelentkezik?",
+        ),
+        "askDeleteReason": MessageLookupByLibrary.simpleMessage(
+          "Miért törli a fiókját?",
+        ),
         "authToChangeEmailVerificationSetting":
             MessageLookupByLibrary.simpleMessage(
-                "Kérjük, hitelesítse magát az e-mail-cím ellenőrzésének módosításához"),
+          "Kérjük, hitelesítse magát az e-mail-cím ellenőrzésének módosításához",
+        ),
         "authToChangeYourEmail": MessageLookupByLibrary.simpleMessage(
-            "Kérjük, hitelesítse magát az e-mail címének módosításához"),
+          "Kérjük, hitelesítse magát az e-mail címének módosításához",
+        ),
         "authToChangeYourPassword": MessageLookupByLibrary.simpleMessage(
-            "Kérjük, hitelesítse magát a jelszó módosításához"),
+          "Kérjük, hitelesítse magát a jelszó módosításához",
+        ),
         "authToInitiateAccountDeletion": MessageLookupByLibrary.simpleMessage(
-            "Kérjük, hitelesítse magát a fiók törlésének megkezdéséhez"),
+          "Kérjük, hitelesítse magát a fiók törlésének megkezdéséhez",
+        ),
         "authToViewTrashedFiles": MessageLookupByLibrary.simpleMessage(
-            "Kérjük, hitelesítse magát a kukába helyezett fájlok megtekintéséhez"),
+          "Kérjük, hitelesítse magát a kukába helyezett fájlok megtekintéséhez",
+        ),
         "authToViewYourHiddenFiles": MessageLookupByLibrary.simpleMessage(
-            "Kérjük, hitelesítse magát a rejtett fájlok megtekintéséhez"),
+          "Kérjük, hitelesítse magát a rejtett fájlok megtekintéséhez",
+        ),
         "backedUpFolders": MessageLookupByLibrary.simpleMessage(
-            "Biztonsági másolatban lévő mappák"),
+          "Biztonsági másolatban lévő mappák",
+        ),
         "backup": MessageLookupByLibrary.simpleMessage("Biztonsági mentés"),
         "backupOverMobileData": MessageLookupByLibrary.simpleMessage(
-            "Biztonsági mentés mobil adatkapcsolaton keresztül"),
+          "Biztonsági mentés mobil adatkapcsolaton keresztül",
+        ),
         "backupSettings": MessageLookupByLibrary.simpleMessage(
-            "Biztonsági mentés beállításai"),
-        "backupStatus":
-            MessageLookupByLibrary.simpleMessage("Biztonsági mentés állapota"),
+          "Biztonsági mentés beállításai",
+        ),
+        "backupStatus": MessageLookupByLibrary.simpleMessage(
+          "Biztonsági mentés állapota",
+        ),
         "backupStatusDescription": MessageLookupByLibrary.simpleMessage(
-            "Azok az elemek jelennek meg itt, amelyekről biztonsági másolat készült"),
+          "Azok az elemek jelennek meg itt, amelyekről biztonsági másolat készült",
+        ),
         "backupVideos": MessageLookupByLibrary.simpleMessage("Tartalék videók"),
         "canNotOpenBody": MessageLookupByLibrary.simpleMessage(
-            "Sajnálom, ez az album nem nyitható meg ebben az applikációban."),
-        "canNotOpenTitle":
-            MessageLookupByLibrary.simpleMessage("Album nem nyitható meg"),
+          "Sajnálom, ez az album nem nyitható meg ebben az applikációban.",
+        ),
+        "canNotOpenTitle": MessageLookupByLibrary.simpleMessage(
+          "Album nem nyitható meg",
+        ),
         "canOnlyRemoveFilesOwnedByYou": MessageLookupByLibrary.simpleMessage(
-            "Csak a saját tulajdonú fájlokat távolíthatja el"),
+          "Csak a saját tulajdonú fájlokat távolíthatja el",
+        ),
         "cancel": MessageLookupByLibrary.simpleMessage("Mégse"),
         "cannotAddMorePhotosAfterBecomingViewer": m13,
         "cannotDeleteSharedFiles": MessageLookupByLibrary.simpleMessage(
-            "Nem lehet törölni a megosztott fájlokat"),
+          "Nem lehet törölni a megosztott fájlokat",
+        ),
         "change": MessageLookupByLibrary.simpleMessage("Módosítás"),
-        "changeEmail":
-            MessageLookupByLibrary.simpleMessage("E-mail cím módosítása"),
-        "changePassword":
-            MessageLookupByLibrary.simpleMessage("Jelszó megváltoztatása"),
-        "changePasswordTitle":
-            MessageLookupByLibrary.simpleMessage("Jelszó megváltoztatása"),
-        "changePermissions":
-            MessageLookupByLibrary.simpleMessage("Engedélyek módosítása?"),
-        "changeYourReferralCode":
-            MessageLookupByLibrary.simpleMessage("Módosítsa ajánló kódját"),
-        "checkForUpdates":
-            MessageLookupByLibrary.simpleMessage("Frissítések ellenőrzése"),
+        "changeEmail": MessageLookupByLibrary.simpleMessage(
+          "E-mail cím módosítása",
+        ),
+        "changePassword": MessageLookupByLibrary.simpleMessage(
+          "Jelszó megváltoztatása",
+        ),
+        "changePasswordTitle": MessageLookupByLibrary.simpleMessage(
+          "Jelszó megváltoztatása",
+        ),
+        "changePermissions": MessageLookupByLibrary.simpleMessage(
+          "Engedélyek módosítása?",
+        ),
+        "changeYourReferralCode": MessageLookupByLibrary.simpleMessage(
+          "Módosítsa ajánló kódját",
+        ),
+        "checkForUpdates": MessageLookupByLibrary.simpleMessage(
+          "Frissítések ellenőrzése",
+        ),
         "checkInboxAndSpamFolder": MessageLookupByLibrary.simpleMessage(
-            "Kérjük, ellenőrizze beérkező leveleit (és spam mappát) az ellenőrzés befejezéséhez"),
+          "Kérjük, ellenőrizze beérkező leveleit (és spam mappát) az ellenőrzés befejezéséhez",
+        ),
         "checkStatus":
             MessageLookupByLibrary.simpleMessage("Állapot ellenőrzése"),
         "checking": MessageLookupByLibrary.simpleMessage("Ellenőrzés..."),
         "claimFreeStorage": MessageLookupByLibrary.simpleMessage(
-            "Igényeljen ingyenes tárhelyet"),
+          "Igényeljen ingyenes tárhelyet",
+        ),
         "claimMore": MessageLookupByLibrary.simpleMessage("Igényelj többet!"),
         "claimed": MessageLookupByLibrary.simpleMessage("Megszerezve!"),
         "claimedStorageSoFar": m14,
         "clearIndexes": MessageLookupByLibrary.simpleMessage("Indexek törlése"),
-        "codeAppliedPageTitle":
-            MessageLookupByLibrary.simpleMessage("Kód alkalmazva"),
+        "codeAppliedPageTitle": MessageLookupByLibrary.simpleMessage(
+          "Kód alkalmazva",
+        ),
         "codeChangeLimitReached": MessageLookupByLibrary.simpleMessage(
-            "Sajnáljuk, elérted a kódmódosítások maximális számát."),
-        "codeCopiedToClipboard":
-            MessageLookupByLibrary.simpleMessage("A kód a vágólapra másolva"),
-        "codeUsedByYou":
-            MessageLookupByLibrary.simpleMessage("Ön által használt kód"),
+          "Sajnáljuk, elérted a kódmódosítások maximális számát.",
+        ),
+        "codeCopiedToClipboard": MessageLookupByLibrary.simpleMessage(
+          "A kód a vágólapra másolva",
+        ),
+        "codeUsedByYou": MessageLookupByLibrary.simpleMessage(
+          "Ön által használt kód",
+        ),
         "collabLinkSectionDescription": MessageLookupByLibrary.simpleMessage(
-            "Hozzon létre egy hivatkozást, amely lehetővé teszi az emberek számára, hogy fotókat adhassanak hozzá és tekintsenek meg megosztott albumában anélkül, hogy Ente alkalmazásra vagy fiókra lenne szükségük. Kiválóan alkalmas rendezvényfotók gyűjtésére."),
-        "collaborativeLink":
-            MessageLookupByLibrary.simpleMessage("Együttműködési hivatkozás"),
+          "Hozzon létre egy hivatkozást, amely lehetővé teszi az emberek számára, hogy fotókat adhassanak hozzá és tekintsenek meg megosztott albumában anélkül, hogy Ente alkalmazásra vagy fiókra lenne szükségük. Kiválóan alkalmas rendezvényfotók gyűjtésére.",
+        ),
+        "collaborativeLink": MessageLookupByLibrary.simpleMessage(
+          "Együttműködési hivatkozás",
+        ),
         "collaborator": MessageLookupByLibrary.simpleMessage("Együttműködő"),
         "collaboratorsCanAddPhotosAndVideosToTheSharedAlbum":
             MessageLookupByLibrary.simpleMessage(
-                "Az együttműködők hozzá adhatnak fotókat és videókat a megosztott albumban."),
+          "Az együttműködők hozzá adhatnak fotókat és videókat a megosztott albumban.",
+        ),
         "collectPhotos": MessageLookupByLibrary.simpleMessage("Fotók gyűjtése"),
         "confirm": MessageLookupByLibrary.simpleMessage("Megerősítés"),
         "confirmAccountDeletion": MessageLookupByLibrary.simpleMessage(
-            "Felhasználó Törlés Megerősítés"),
+          "Felhasználó Törlés Megerősítés",
+        ),
         "confirmDeletePrompt": MessageLookupByLibrary.simpleMessage(
-            "Igen, szeretném véglegesen törölni ezt a felhasználót, minden adattal, az összes platformon."),
-        "confirmPassword":
-            MessageLookupByLibrary.simpleMessage("Jelszó megerősítés"),
+          "Igen, szeretném véglegesen törölni ezt a felhasználót, minden adattal, az összes platformon.",
+        ),
+        "confirmPassword": MessageLookupByLibrary.simpleMessage(
+          "Jelszó megerősítés",
+        ),
         "confirmRecoveryKey": MessageLookupByLibrary.simpleMessage(
-            "Helyreállítási kulcs megerősítése"),
+          "Helyreállítási kulcs megerősítése",
+        ),
         "confirmYourRecoveryKey": MessageLookupByLibrary.simpleMessage(
-            "Erősítse meg helyreállítási kulcsát"),
+          "Erősítse meg helyreállítási kulcsát",
+        ),
         "contactSupport": MessageLookupByLibrary.simpleMessage(
-            "Lépj kapcsolatba az Ügyfélszolgálattal"),
+          "Lépj kapcsolatba az Ügyfélszolgálattal",
+        ),
         "continueLabel": MessageLookupByLibrary.simpleMessage("Folytatás"),
         "copyLink": MessageLookupByLibrary.simpleMessage("Hivatkozás másolása"),
         "copypasteThisCodentoYourAuthenticatorApp":
             MessageLookupByLibrary.simpleMessage(
-                "Kód Másolása-Beillesztése az ön autentikátor alkalmazásába"),
-        "createAccount":
-            MessageLookupByLibrary.simpleMessage("Felhasználó létrehozás"),
+          "Kód Másolása-Beillesztése az ön autentikátor alkalmazásába",
+        ),
+        "createAccount": MessageLookupByLibrary.simpleMessage(
+          "Felhasználó létrehozás",
+        ),
         "createAlbumActionHint": MessageLookupByLibrary.simpleMessage(
-            "Hosszan nyomva tartva kiválaszthatod a fotókat, majd a + jelre kattintva albumot hozhatsz létre"),
-        "createNewAccount":
-            MessageLookupByLibrary.simpleMessage("Új felhasználó létrehozás"),
+          "Hosszan nyomva tartva kiválaszthatod a fotókat, majd a + jelre kattintva albumot hozhatsz létre",
+        ),
+        "createNewAccount": MessageLookupByLibrary.simpleMessage(
+          "Új felhasználó létrehozás",
+        ),
         "createPublicLink": MessageLookupByLibrary.simpleMessage(
-            "Nyilvános hivatkozás létrehozása"),
+          "Nyilvános hivatkozás létrehozása",
+        ),
         "creatingLink":
             MessageLookupByLibrary.simpleMessage("Link létrehozása..."),
-        "criticalUpdateAvailable":
-            MessageLookupByLibrary.simpleMessage("Kritikus frissítés elérhető"),
+        "criticalUpdateAvailable": MessageLookupByLibrary.simpleMessage(
+          "Kritikus frissítés elérhető",
+        ),
         "custom": MessageLookupByLibrary.simpleMessage("Egyéni"),
         "decrypting": MessageLookupByLibrary.simpleMessage("Dekódolás..."),
         "deleteAccount": MessageLookupByLibrary.simpleMessage("Fiók törlése"),
         "deleteAccountFeedbackPrompt": MessageLookupByLibrary.simpleMessage(
-            "Sajnáljuk, hogy távozik. Kérjük, ossza meg velünk visszajelzéseit, hogy segítsen nekünk a fejlődésben."),
+          "Sajnáljuk, hogy távozik. Kérjük, ossza meg velünk visszajelzéseit, hogy segítsen nekünk a fejlődésben.",
+        ),
         "deleteAccountPermanentlyButton": MessageLookupByLibrary.simpleMessage(
-            "Felhasználó Végleges Törlése"),
+          "Felhasználó Végleges Törlése",
+        ),
         "deleteAlbum": MessageLookupByLibrary.simpleMessage("Album törlése"),
         "deleteAlbumDialog": MessageLookupByLibrary.simpleMessage(
-            "Törli az ebben az albumban található fotókat (és videókat) az <bold>összes</bold> többi albumból is, amelynek részét képezik?"),
+          "Törli az ebben az albumban található fotókat (és videókat) az <bold>összes</bold> többi albumból is, amelynek részét képezik?",
+        ),
         "deleteEmailRequest": MessageLookupByLibrary.simpleMessage(
-            "Kérem küldjön egy emailt a regisztrált email címéről, erre az emailcímre: <warning>account-deletion@ente.io</warning>."),
-        "deleteFromBoth":
-            MessageLookupByLibrary.simpleMessage("Törlés mindkettőből"),
-        "deleteFromDevice":
-            MessageLookupByLibrary.simpleMessage("Törlés az eszközről"),
-        "deleteFromEnte":
-            MessageLookupByLibrary.simpleMessage("Törlés az Ente-ből"),
+          "Kérem küldjön egy emailt a regisztrált email címéről, erre az emailcímre: <warning>account-deletion@ente.io</warning>.",
+        ),
+        "deleteFromBoth": MessageLookupByLibrary.simpleMessage(
+          "Törlés mindkettőből",
+        ),
+        "deleteFromDevice": MessageLookupByLibrary.simpleMessage(
+          "Törlés az eszközről",
+        ),
+        "deleteFromEnte": MessageLookupByLibrary.simpleMessage(
+          "Törlés az Ente-ből",
+        ),
         "deleteItemCount": m21,
         "deletePhotos": MessageLookupByLibrary.simpleMessage("Fotók törlése"),
         "deleteReason1": MessageLookupByLibrary.simpleMessage(
-            "Hiányoznak olyan funkciók, amikre szükségem lenne"),
+          "Hiányoznak olyan funkciók, amikre szükségem lenne",
+        ),
         "deleteReason2": MessageLookupByLibrary.simpleMessage(
-            "Az applikáció vagy egy adott funkció nem úgy működik ahogy kellene"),
+          "Az applikáció vagy egy adott funkció nem úgy működik ahogy kellene",
+        ),
         "deleteReason3": MessageLookupByLibrary.simpleMessage(
-            "Találtam egy jobb szolgáltatót"),
-        "deleteReason4":
-            MessageLookupByLibrary.simpleMessage("Nincs a listán az ok"),
+          "Találtam egy jobb szolgáltatót",
+        ),
+        "deleteReason4": MessageLookupByLibrary.simpleMessage(
+          "Nincs a listán az ok",
+        ),
         "deleteRequestSLAText": MessageLookupByLibrary.simpleMessage(
-            "A kérése 72 órán belül feldolgozásra kerül."),
-        "deleteSharedAlbum":
-            MessageLookupByLibrary.simpleMessage("Törli a megosztott albumot?"),
+          "A kérése 72 órán belül feldolgozásra kerül.",
+        ),
+        "deleteSharedAlbum": MessageLookupByLibrary.simpleMessage(
+          "Törli a megosztott albumot?",
+        ),
         "deleteSharedAlbumDialogBody": MessageLookupByLibrary.simpleMessage(
-            "Az album mindenki számára törlődik.\n\nElveszíti a hozzáférést az albumban található, mások tulajdonában lévő megosztott fotókhoz."),
+          "Az album mindenki számára törlődik.\n\nElveszíti a hozzáférést az albumban található, mások tulajdonában lévő megosztott fotókhoz.",
+        ),
         "details": MessageLookupByLibrary.simpleMessage("Részletek"),
         "deviceLockExplanation": MessageLookupByLibrary.simpleMessage(
-            "Disable the device screen lock when Ente is in the foreground and there is a backup in progress. This is normally not needed, but may help big uploads and initial imports of large libraries complete faster."),
-        "disableAutoLock":
-            MessageLookupByLibrary.simpleMessage("Automatikus zár letiltása"),
+          "Disable the device screen lock when Ente is in the foreground and there is a backup in progress. This is normally not needed, but may help big uploads and initial imports of large libraries complete faster.",
+        ),
+        "disableAutoLock": MessageLookupByLibrary.simpleMessage(
+          "Automatikus zár letiltása",
+        ),
         "disableDownloadWarningBody": MessageLookupByLibrary.simpleMessage(
-            "A nézők továbbra is készíthetnek képernyőképeket, vagy menthetnek másolatot a fotóidról külső eszközök segítségével"),
-        "disableDownloadWarningTitle":
-            MessageLookupByLibrary.simpleMessage("Kérjük, vedd figyelembe"),
+          "A nézők továbbra is készíthetnek képernyőképeket, vagy menthetnek másolatot a fotóidról külső eszközök segítségével",
+        ),
+        "disableDownloadWarningTitle": MessageLookupByLibrary.simpleMessage(
+          "Kérjük, vedd figyelembe",
+        ),
         "disableLinkMessage": m24,
         "discover": MessageLookupByLibrary.simpleMessage("Felfedezés"),
         "discover_babies": MessageLookupByLibrary.simpleMessage("Babák"),
@@ -1140,18 +389,21 @@
         "discover_food": MessageLookupByLibrary.simpleMessage("Étel"),
         "discover_greenery": MessageLookupByLibrary.simpleMessage("Lomb"),
         "discover_hills": MessageLookupByLibrary.simpleMessage("Dombok"),
-        "discover_identity":
-            MessageLookupByLibrary.simpleMessage("Személyazonosság"),
+        "discover_identity": MessageLookupByLibrary.simpleMessage(
+          "Személyazonosság",
+        ),
         "discover_memes": MessageLookupByLibrary.simpleMessage("Mémek"),
         "discover_notes": MessageLookupByLibrary.simpleMessage("Jegyzetek"),
         "discover_pets": MessageLookupByLibrary.simpleMessage("Kisállatok"),
         "discover_receipts": MessageLookupByLibrary.simpleMessage("Nyugták"),
-        "discover_screenshots":
-            MessageLookupByLibrary.simpleMessage("Képernyőképek"),
+        "discover_screenshots": MessageLookupByLibrary.simpleMessage(
+          "Képernyőképek",
+        ),
         "discover_selfies": MessageLookupByLibrary.simpleMessage("Szelfik"),
         "discover_sunset": MessageLookupByLibrary.simpleMessage("Napnyugta"),
-        "discover_visiting_cards":
-            MessageLookupByLibrary.simpleMessage("Névjegykártyák"),
+        "discover_visiting_cards": MessageLookupByLibrary.simpleMessage(
+          "Névjegykártyák",
+        ),
         "discover_wallpapers":
             MessageLookupByLibrary.simpleMessage("Háttérképek"),
         "doThisLater": MessageLookupByLibrary.simpleMessage("Később"),
@@ -1161,102 +413,139 @@
         "duplicateItemsGroup": m27,
         "eligible": MessageLookupByLibrary.simpleMessage("jogosult"),
         "email": MessageLookupByLibrary.simpleMessage("E-mail"),
-        "emailAlreadyRegistered":
-            MessageLookupByLibrary.simpleMessage("Az email cím már foglalt."),
+        "emailAlreadyRegistered": MessageLookupByLibrary.simpleMessage(
+          "Az email cím már foglalt.",
+        ),
         "emailNoEnteAccount": m31,
-        "emailNotRegistered":
-            MessageLookupByLibrary.simpleMessage("Nem regisztrált email cím."),
-        "emailVerificationToggle":
-            MessageLookupByLibrary.simpleMessage("E-mail cím ellenőrzése"),
+        "emailNotRegistered": MessageLookupByLibrary.simpleMessage(
+          "Nem regisztrált email cím.",
+        ),
+        "emailVerificationToggle": MessageLookupByLibrary.simpleMessage(
+          "E-mail cím ellenőrzése",
+        ),
         "encryption": MessageLookupByLibrary.simpleMessage("Titkosítás"),
         "encryptionKeys":
             MessageLookupByLibrary.simpleMessage("Titkosító kulcsok"),
         "entePhotosPerm": MessageLookupByLibrary.simpleMessage(
-            "Az Entének <i>engedélyre van szüksége </i>, hogy tárolhassa fotóit"),
+          "Az Entének <i>engedélyre van szüksége </i>, hogy tárolhassa fotóit",
+        ),
         "enterCode": MessageLookupByLibrary.simpleMessage("Kód beírása"),
         "enterCodeDescription": MessageLookupByLibrary.simpleMessage(
-            "Add meg a barátod által megadott kódot, hogy mindkettőtöknek ingyenes tárhelyet igényelhess"),
+          "Add meg a barátod által megadott kódot, hogy mindkettőtöknek ingyenes tárhelyet igényelhess",
+        ),
         "enterEmail": MessageLookupByLibrary.simpleMessage("Email megadása"),
         "enterNewPasswordToEncrypt": MessageLookupByLibrary.simpleMessage(
-            "Adjon meg egy új jelszót, amellyel titkosíthatjuk adatait"),
+          "Adjon meg egy új jelszót, amellyel titkosíthatjuk adatait",
+        ),
         "enterPassword":
             MessageLookupByLibrary.simpleMessage("Adja meg a jelszót"),
         "enterPasswordToEncrypt": MessageLookupByLibrary.simpleMessage(
-            "Adjon meg egy jelszót, amellyel titkosíthatjuk adatait"),
-        "enterReferralCode":
-            MessageLookupByLibrary.simpleMessage("Adja meg az ajánló kódot"),
+          "Adjon meg egy jelszót, amellyel titkosíthatjuk adatait",
+        ),
+        "enterReferralCode": MessageLookupByLibrary.simpleMessage(
+          "Adja meg az ajánló kódot",
+        ),
         "enterThe6digitCodeFromnyourAuthenticatorApp":
             MessageLookupByLibrary.simpleMessage(
-                "Írja be a 6 számjegyű kódot a hitelesítő alkalmazásból"),
+          "Írja be a 6 számjegyű kódot a hitelesítő alkalmazásból",
+        ),
         "enterValidEmail": MessageLookupByLibrary.simpleMessage(
-            "Kérjük, adjon meg egy érvényes e-mail címet."),
-        "enterYourEmailAddress":
-            MessageLookupByLibrary.simpleMessage("Adja meg az e-mail címét"),
-        "enterYourNewEmailAddress":
-            MessageLookupByLibrary.simpleMessage("Add meg az új email címed"),
-        "enterYourPassword":
-            MessageLookupByLibrary.simpleMessage("Adja meg a jelszavát"),
+          "Kérjük, adjon meg egy érvényes e-mail címet.",
+        ),
+        "enterYourEmailAddress": MessageLookupByLibrary.simpleMessage(
+          "Adja meg az e-mail címét",
+        ),
+        "enterYourNewEmailAddress": MessageLookupByLibrary.simpleMessage(
+          "Add meg az új email címed",
+        ),
+        "enterYourPassword": MessageLookupByLibrary.simpleMessage(
+          "Adja meg a jelszavát",
+        ),
         "enterYourRecoveryKey": MessageLookupByLibrary.simpleMessage(
-            "Adja meg visszaállítási kulcsát"),
+          "Adja meg visszaállítási kulcsát",
+        ),
         "expiredLinkInfo": MessageLookupByLibrary.simpleMessage(
-            "Ez a link lejárt. Kérjük, válasszon új lejárati időt, vagy tiltsa le a link lejáratát."),
-        "exportYourData":
-            MessageLookupByLibrary.simpleMessage("Adatok exportálása"),
+          "Ez a link lejárt. Kérjük, válasszon új lejárati időt, vagy tiltsa le a link lejáratát.",
+        ),
+        "exportYourData": MessageLookupByLibrary.simpleMessage(
+          "Adatok exportálása",
+        ),
         "failedToApplyCode": MessageLookupByLibrary.simpleMessage(
-            "Nem sikerült alkalmazni a kódot"),
+          "Nem sikerült alkalmazni a kódot",
+        ),
         "failedToFetchReferralDetails": MessageLookupByLibrary.simpleMessage(
-            "Nem sikerült lekérni a hivatkozási adatokat. Kérjük, próbálja meg később."),
+          "Nem sikerült lekérni a hivatkozási adatokat. Kérjük, próbálja meg később.",
+        ),
         "failedToLoadAlbums": MessageLookupByLibrary.simpleMessage(
-            "Nem sikerült betölteni az albumokat"),
+          "Nem sikerült betölteni az albumokat",
+        ),
         "faq": MessageLookupByLibrary.simpleMessage("GY. I. K."),
         "feedback": MessageLookupByLibrary.simpleMessage("Visszajelzés"),
-        "forgotPassword":
-            MessageLookupByLibrary.simpleMessage("Elfelejtett jelszó"),
-        "freeStorageClaimed":
-            MessageLookupByLibrary.simpleMessage("Ingyenes tárhely igénylése"),
+        "forgotPassword": MessageLookupByLibrary.simpleMessage(
+          "Elfelejtett jelszó",
+        ),
+        "freeStorageClaimed": MessageLookupByLibrary.simpleMessage(
+          "Ingyenes tárhely igénylése",
+        ),
         "freeStorageOnReferralSuccess": m37,
         "freeStorageUsable": MessageLookupByLibrary.simpleMessage(
-            "Ingyenesen használható tárhely"),
-        "freeUpDeviceSpace":
-            MessageLookupByLibrary.simpleMessage("Szabadítson fel tárhelyet"),
+          "Ingyenesen használható tárhely",
+        ),
+        "freeUpDeviceSpace": MessageLookupByLibrary.simpleMessage(
+          "Szabadítson fel tárhelyet",
+        ),
         "freeUpDeviceSpaceDesc": MessageLookupByLibrary.simpleMessage(
-            "Takarítson meg helyet az eszközén a már mentett fájlok törlésével."),
+          "Takarítson meg helyet az eszközén a már mentett fájlok törlésével.",
+        ),
         "generatingEncryptionKeys": MessageLookupByLibrary.simpleMessage(
-            "Titkosítási kulcs generálása..."),
+          "Titkosítási kulcs generálása...",
+        ),
         "help": MessageLookupByLibrary.simpleMessage("Segítség"),
         "hidden": MessageLookupByLibrary.simpleMessage("Rejtett"),
         "howItWorks": MessageLookupByLibrary.simpleMessage("Hogyan működik"),
         "howToViewShareeVerificationID": MessageLookupByLibrary.simpleMessage(
-            "Kérje meg őket, hogy hosszan nyomják meg az e-mail címüket a beállítások képernyőn, és ellenőrizzék, hogy a két eszköz azonosítója megegyezik-e."),
-        "ignoreUpdate":
-            MessageLookupByLibrary.simpleMessage("Figyelem kívül hagyás"),
+          "Kérje meg őket, hogy hosszan nyomják meg az e-mail címüket a beállítások képernyőn, és ellenőrizzék, hogy a két eszköz azonosítója megegyezik-e.",
+        ),
+        "ignoreUpdate": MessageLookupByLibrary.simpleMessage(
+          "Figyelem kívül hagyás",
+        ),
         "importing": MessageLookupByLibrary.simpleMessage("Importálás..."),
-        "incorrectPasswordTitle":
-            MessageLookupByLibrary.simpleMessage("Érvénytelen jelszó"),
+        "incorrectPasswordTitle": MessageLookupByLibrary.simpleMessage(
+          "Érvénytelen jelszó",
+        ),
         "incorrectRecoveryKeyBody": MessageLookupByLibrary.simpleMessage(
-            "A megadott visszaállítási kulcs hibás"),
-        "incorrectRecoveryKeyTitle":
-            MessageLookupByLibrary.simpleMessage("Hibás visszaállítási kulcs"),
+          "A megadott visszaállítási kulcs hibás",
+        ),
+        "incorrectRecoveryKeyTitle": MessageLookupByLibrary.simpleMessage(
+          "Hibás visszaállítási kulcs",
+        ),
         "indexedItems": MessageLookupByLibrary.simpleMessage("Indexelt elemek"),
-        "insecureDevice":
-            MessageLookupByLibrary.simpleMessage("Nem biztonságos eszköz"),
-        "installManually":
-            MessageLookupByLibrary.simpleMessage("Manuális telepítés"),
-        "invalidEmailAddress":
-            MessageLookupByLibrary.simpleMessage("Érvénytelen e-mail cím"),
+        "insecureDevice": MessageLookupByLibrary.simpleMessage(
+          "Nem biztonságos eszköz",
+        ),
+        "installManually": MessageLookupByLibrary.simpleMessage(
+          "Manuális telepítés",
+        ),
+        "invalidEmailAddress": MessageLookupByLibrary.simpleMessage(
+          "Érvénytelen e-mail cím",
+        ),
         "invalidKey": MessageLookupByLibrary.simpleMessage("Érvénytelen kulcs"),
         "invalidRecoveryKey": MessageLookupByLibrary.simpleMessage(
-            "A megadott helyreállítási kulcs érvénytelen. Kérjük, győződjön meg róla, hogy 24 szót tartalmaz, és ellenőrizze mindegyik helyesírását.\n\nHa régebbi helyreállítási kódot adott meg, győződjön meg arról, hogy az 64 karakter hosszú, és ellenőrizze mindegyiket."),
+          "A megadott helyreállítási kulcs érvénytelen. Kérjük, győződjön meg róla, hogy 24 szót tartalmaz, és ellenőrizze mindegyik helyesírását.\n\nHa régebbi helyreállítási kódot adott meg, győződjön meg arról, hogy az 64 karakter hosszú, és ellenőrizze mindegyiket.",
+        ),
         "inviteToEnte":
             MessageLookupByLibrary.simpleMessage("Meghívás az Ente-re"),
-        "inviteYourFriends":
-            MessageLookupByLibrary.simpleMessage("Hívd meg a barátaidat"),
+        "inviteYourFriends": MessageLookupByLibrary.simpleMessage(
+          "Hívd meg a barátaidat",
+        ),
         "itemCount": m44,
         "itemsWillBeRemovedFromAlbum": MessageLookupByLibrary.simpleMessage(
-            "A kiválasztott elemek eltávolításra kerülnek ebből az albumból."),
+          "A kiválasztott elemek eltávolításra kerülnek ebből az albumból.",
+        ),
         "keepPhotos": MessageLookupByLibrary.simpleMessage("Fotók megőrzése"),
         "kindlyHelpUsWithThisInformation": MessageLookupByLibrary.simpleMessage(
-            "Legyen kedves segítsen, ezzel az információval"),
+          "Legyen kedves segítsen, ezzel az információval",
+        ),
         "linkDeviceLimit":
             MessageLookupByLibrary.simpleMessage("Készülékkorlát"),
         "linkEnabled": MessageLookupByLibrary.simpleMessage("Engedélyezett"),
@@ -1264,43 +553,56 @@
         "linkExpiresOn": m47,
         "linkExpiry": MessageLookupByLibrary.simpleMessage("Link lejárata"),
         "linkHasExpired": MessageLookupByLibrary.simpleMessage(
-            "A hivatkozás érvényességi ideje lejárt"),
+          "A hivatkozás érvényességi ideje lejárt",
+        ),
         "linkNeverExpires": MessageLookupByLibrary.simpleMessage("Soha"),
-        "loadingModel":
-            MessageLookupByLibrary.simpleMessage("Modellek letöltése..."),
+        "loadingModel": MessageLookupByLibrary.simpleMessage(
+          "Modellek letöltése...",
+        ),
         "lockButtonLabel": MessageLookupByLibrary.simpleMessage("Zárolás"),
         "logInLabel": MessageLookupByLibrary.simpleMessage("Bejelentkezés"),
         "loginTerms": MessageLookupByLibrary.simpleMessage(
-            "A bejelentkezés gombra kattintva elfogadom az <u-terms>szolgáltatási feltételeket</u-terms> és az <u-policy>adatvédelmi irányelveket</u-policy>"),
+          "A bejelentkezés gombra kattintva elfogadom az <u-terms>szolgáltatási feltételeket</u-terms> és az <u-policy>adatvédelmi irányelveket</u-policy>",
+        ),
         "logout": MessageLookupByLibrary.simpleMessage("Kijelentkezés"),
-        "lostDevice":
-            MessageLookupByLibrary.simpleMessage("Elveszett a készüléked?"),
+        "lostDevice": MessageLookupByLibrary.simpleMessage(
+          "Elveszett a készüléked?",
+        ),
         "machineLearning": MessageLookupByLibrary.simpleMessage("Gépi tanulás"),
         "magicSearch":
             MessageLookupByLibrary.simpleMessage("Varázslatos keresés"),
         "manage": MessageLookupByLibrary.simpleMessage("Kezelés"),
         "manageDeviceStorage": MessageLookupByLibrary.simpleMessage(
-            "Eszköz gyorsítótárának kezelése"),
+          "Eszköz gyorsítótárának kezelése",
+        ),
         "manageDeviceStorageDesc": MessageLookupByLibrary.simpleMessage(
-            "Tekintse át és törölje a helyi gyorsítótárat."),
+          "Tekintse át és törölje a helyi gyorsítótárat.",
+        ),
         "manageLink":
             MessageLookupByLibrary.simpleMessage("Hivatkozás kezelése"),
         "manageParticipants": MessageLookupByLibrary.simpleMessage("Kezelés"),
-        "manageSubscription":
-            MessageLookupByLibrary.simpleMessage("Előfizetés kezelése"),
+        "manageSubscription": MessageLookupByLibrary.simpleMessage(
+          "Előfizetés kezelése",
+        ),
         "memoryCount": m50,
-        "mlConsent":
-            MessageLookupByLibrary.simpleMessage("Gépi tanulás engedélyezése"),
+        "mlConsent": MessageLookupByLibrary.simpleMessage(
+          "Gépi tanulás engedélyezése",
+        ),
         "mlConsentConfirmation": MessageLookupByLibrary.simpleMessage(
-            "Értem, és szeretném engedélyezni a gépi tanulást"),
+          "Értem, és szeretném engedélyezni a gépi tanulást",
+        ),
         "mlConsentDescription": MessageLookupByLibrary.simpleMessage(
-            "Ha engedélyezi a gépi tanulást, az Ente olyan információkat fog kinyerni, mint az arc geometriája, a fájlokból, beleértve azokat is, amelyeket Önnel megosztott.\n\nEz az Ön eszközén fog megtörténni, és minden generált biometrikus információ végponttól végpontig titkosítva lesz."),
+          "Ha engedélyezi a gépi tanulást, az Ente olyan információkat fog kinyerni, mint az arc geometriája, a fájlokból, beleértve azokat is, amelyeket Önnel megosztott.\n\nEz az Ön eszközén fog megtörténni, és minden generált biometrikus információ végponttól végpontig titkosítva lesz.",
+        ),
         "mlConsentPrivacy": MessageLookupByLibrary.simpleMessage(
-            "Kérjük, kattintson ide az adatvédelmi irányelveinkben található további részletekért erről a funkcióról."),
+          "Kérjük, kattintson ide az adatvédelmi irányelveinkben található további részletekért erről a funkcióról.",
+        ),
         "mlConsentTitle": MessageLookupByLibrary.simpleMessage(
-            "Engedélyezi a gépi tanulást?"),
+          "Engedélyezi a gépi tanulást?",
+        ),
         "mlIndexingDescription": MessageLookupByLibrary.simpleMessage(
-            "Kérjük, vegye figyelembe, hogy a gépi tanulás nagyobb sávszélességet és akkumulátorhasználatot eredményez, amíg az összes elem indexelése meg nem történik. A gyorsabb indexelés érdekében érdemes lehet asztali alkalmazást használni, mivel minden eredmény automatikusan szinkronizálódik."),
+          "Kérjük, vegye figyelembe, hogy a gépi tanulás nagyobb sávszélességet és akkumulátorhasználatot eredményez, amíg az összes elem indexelése meg nem történik. A gyorsabb indexelés érdekében érdemes lehet asztali alkalmazást használni, mivel minden eredmény automatikusan szinkronizálódik.",
+        ),
         "moderateStrength": MessageLookupByLibrary.simpleMessage("Közepes"),
         "movedToTrash":
             MessageLookupByLibrary.simpleMessage("Áthelyezve a kukába"),
@@ -1308,272 +610,361 @@
         "newAlbum": MessageLookupByLibrary.simpleMessage("Új album"),
         "noDeviceLimit": MessageLookupByLibrary.simpleMessage("Egyik sem"),
         "noDeviceThatCanBeDeleted": MessageLookupByLibrary.simpleMessage(
-            "Nincsenek törölhető fájlok ezen az eszközön."),
-        "noDuplicates":
-            MessageLookupByLibrary.simpleMessage("✨ Nincsenek duplikátumok"),
+          "Nincsenek törölhető fájlok ezen az eszközön.",
+        ),
+        "noDuplicates": MessageLookupByLibrary.simpleMessage(
+          "✨ Nincsenek duplikátumok",
+        ),
         "noRecoveryKey": MessageLookupByLibrary.simpleMessage(
-            "Nincs visszaállítási kulcsa?"),
+          "Nincs visszaállítási kulcsa?",
+        ),
         "noRecoveryKeyNoDecryption": MessageLookupByLibrary.simpleMessage(
-            "Az általunk használt végpontok közötti titkosítás miatt, az adatait nem lehet dekódolni a jelszava, vagy visszaállítási kulcsa nélkül"),
+          "Az általunk használt végpontok közötti titkosítás miatt, az adatait nem lehet dekódolni a jelszava, vagy visszaállítási kulcsa nélkül",
+        ),
         "ok": MessageLookupByLibrary.simpleMessage("Rendben"),
         "onlyFamilyAdminCanChangeCode": m55,
         "oops": MessageLookupByLibrary.simpleMessage("Hoppá"),
-        "oopsSomethingWentWrong":
-            MessageLookupByLibrary.simpleMessage("Hoppá, valami hiba történt"),
-        "orPickAnExistingOne":
-            MessageLookupByLibrary.simpleMessage("Vagy válasszon egy létezőt"),
+        "oopsSomethingWentWrong": MessageLookupByLibrary.simpleMessage(
+          "Hoppá, valami hiba történt",
+        ),
+        "orPickAnExistingOne": MessageLookupByLibrary.simpleMessage(
+          "Vagy válasszon egy létezőt",
+        ),
         "password": MessageLookupByLibrary.simpleMessage("Jelszó"),
-        "passwordChangedSuccessfully":
-            MessageLookupByLibrary.simpleMessage("Jelszó módosítása sikeres!"),
-        "passwordLock":
-            MessageLookupByLibrary.simpleMessage("Kóddal történő lezárás"),
+        "passwordChangedSuccessfully": MessageLookupByLibrary.simpleMessage(
+          "Jelszó módosítása sikeres!",
+        ),
+        "passwordLock": MessageLookupByLibrary.simpleMessage(
+          "Kóddal történő lezárás",
+        ),
         "passwordStrength": m57,
         "passwordWarning": MessageLookupByLibrary.simpleMessage(
-            "Ezt a jelszót nem tároljuk, így ha elfelejti, <underline>nem tudjuk visszafejteni adatait</underline>"),
-        "pendingItems":
-            MessageLookupByLibrary.simpleMessage("függőben lévő elemek"),
+          "Ezt a jelszót nem tároljuk, így ha elfelejti, <underline>nem tudjuk visszafejteni adatait</underline>",
+        ),
+        "pendingItems": MessageLookupByLibrary.simpleMessage(
+          "függőben lévő elemek",
+        ),
         "peopleUsingYourCode": MessageLookupByLibrary.simpleMessage(
-            "Az emberek, akik a kódodat használják"),
-        "photoGridSize":
-            MessageLookupByLibrary.simpleMessage("Rács méret beállátás"),
+          "Az emberek, akik a kódodat használják",
+        ),
+        "photoGridSize": MessageLookupByLibrary.simpleMessage(
+          "Rács méret beállátás",
+        ),
         "photoSmallCase": MessageLookupByLibrary.simpleMessage("fénykép"),
-        "pleaseTryAgain":
-            MessageLookupByLibrary.simpleMessage("Kérjük, próbálja meg újra"),
+        "pleaseTryAgain": MessageLookupByLibrary.simpleMessage(
+          "Kérjük, próbálja meg újra",
+        ),
         "pleaseWait": MessageLookupByLibrary.simpleMessage("Kérem várjon..."),
         "privacy": MessageLookupByLibrary.simpleMessage("Adatvédelem"),
-        "privacyPolicyTitle":
-            MessageLookupByLibrary.simpleMessage("Adatvédelmi irányelvek"),
+        "privacyPolicyTitle": MessageLookupByLibrary.simpleMessage(
+          "Adatvédelmi irányelvek",
+        ),
         "publicLinkEnabled": MessageLookupByLibrary.simpleMessage(
-            "Nyilvános hivatkozás engedélyezve"),
+          "Nyilvános hivatkozás engedélyezve",
+        ),
         "rateUs": MessageLookupByLibrary.simpleMessage("Értékeljen minket"),
         "recover": MessageLookupByLibrary.simpleMessage("Visszaállít"),
-        "recoverAccount":
-            MessageLookupByLibrary.simpleMessage("Fiók visszaállítása"),
+        "recoverAccount": MessageLookupByLibrary.simpleMessage(
+          "Fiók visszaállítása",
+        ),
         "recoverButton": MessageLookupByLibrary.simpleMessage("Visszaállít"),
         "recoveryKey":
             MessageLookupByLibrary.simpleMessage("Visszaállítási kulcs"),
         "recoveryKeyCopiedToClipboard": MessageLookupByLibrary.simpleMessage(
-            "A helyreállítási kulcs a vágólapra másolva"),
+          "A helyreállítási kulcs a vágólapra másolva",
+        ),
         "recoveryKeyOnForgotPassword": MessageLookupByLibrary.simpleMessage(
-            "Ha elfelejti jelszavát, csak ezzel a kulccsal tudja visszaállítani adatait."),
+          "Ha elfelejti jelszavát, csak ezzel a kulccsal tudja visszaállítani adatait.",
+        ),
         "recoveryKeySaveDescription": MessageLookupByLibrary.simpleMessage(
-            "Ezt a kulcsot nem tároljuk, kérjük, őrizze meg ezt a 24 szavas kulcsot egy biztonságos helyen."),
+          "Ezt a kulcsot nem tároljuk, kérjük, őrizze meg ezt a 24 szavas kulcsot egy biztonságos helyen.",
+        ),
         "recoveryKeySuccessBody": MessageLookupByLibrary.simpleMessage(
-            "Nagyszerű! A helyreállítási kulcs érvényes. Köszönjük az igazolást.\n\nNe felejtsen el biztonsági másolatot készíteni helyreállítási kulcsáról."),
+          "Nagyszerű! A helyreállítási kulcs érvényes. Köszönjük az igazolást.\n\nNe felejtsen el biztonsági másolatot készíteni helyreállítási kulcsáról.",
+        ),
         "recoveryKeyVerified": MessageLookupByLibrary.simpleMessage(
-            "A helyreállítási kulcs ellenőrizve"),
+          "A helyreállítási kulcs ellenőrizve",
+        ),
         "recoveryKeyVerifyReason": MessageLookupByLibrary.simpleMessage(
-            "A helyreállítási kulcs az egyetlen módja annak, hogy visszaállítsa fényképeit, ha elfelejti jelszavát. A helyreállítási kulcsot a Beállítások > Fiók menüpontban találhatja meg.\n\nKérjük, írja be ide helyreállítási kulcsát annak ellenőrzéséhez, hogy megfelelően mentette-e el."),
-        "recoverySuccessful":
-            MessageLookupByLibrary.simpleMessage("Sikeres visszaállítás!"),
+          "A helyreállítási kulcs az egyetlen módja annak, hogy visszaállítsa fényképeit, ha elfelejti jelszavát. A helyreállítási kulcsot a Beállítások > Fiók menüpontban találhatja meg.\n\nKérjük, írja be ide helyreállítási kulcsát annak ellenőrzéséhez, hogy megfelelően mentette-e el.",
+        ),
+        "recoverySuccessful": MessageLookupByLibrary.simpleMessage(
+          "Sikeres visszaállítás!",
+        ),
         "recreatePasswordBody": MessageLookupByLibrary.simpleMessage(
-            "A jelenlegi eszköz nem elég erős a jelszavának ellenőrzéséhez, de újra tudjuk úgy generálni, hogy az minden eszközzel működjön.\n\nKérjük, jelentkezzen be helyreállítási kulcsával, és állítsa be újra jelszavát (ha szeretné, újra használhatja ugyanazt)."),
-        "recreatePasswordTitle":
-            MessageLookupByLibrary.simpleMessage("Új jelszó létrehozása"),
+          "A jelenlegi eszköz nem elég erős a jelszavának ellenőrzéséhez, de újra tudjuk úgy generálni, hogy az minden eszközzel működjön.\n\nKérjük, jelentkezzen be helyreállítási kulcsával, és állítsa be újra jelszavát (ha szeretné, újra használhatja ugyanazt).",
+        ),
+        "recreatePasswordTitle": MessageLookupByLibrary.simpleMessage(
+          "Új jelszó létrehozása",
+        ),
         "referralStep1": MessageLookupByLibrary.simpleMessage(
-            "1. Add meg ezt a kódot a barátaidnak"),
+          "1. Add meg ezt a kódot a barátaidnak",
+        ),
         "referralStep2": MessageLookupByLibrary.simpleMessage(
-            "2. Fizetős csomagra fizetnek elő"),
+          "2. Fizetős csomagra fizetnek elő",
+        ),
         "referralStep3": m73,
         "referralsAreCurrentlyPaused": MessageLookupByLibrary.simpleMessage(
-            "Az ajánlások jelenleg szünetelnek"),
+          "Az ajánlások jelenleg szünetelnek",
+        ),
         "remindToEmptyDeviceTrash": MessageLookupByLibrary.simpleMessage(
-            "A felszabadult hely igényléséhez ürítsd ki a „Nemrég törölt” részt a „Beállítások” -> „Tárhely” menüpontban."),
+          "A felszabadult hely igényléséhez ürítsd ki a „Nemrég törölt” részt a „Beállítások” -> „Tárhely” menüpontban.",
+        ),
         "remindToEmptyEnteTrash": MessageLookupByLibrary.simpleMessage(
-            "Ürítsd ki a \"Kukát\" is, hogy visszaszerezd a felszabadult helyet."),
+          "Ürítsd ki a \"Kukát\" is, hogy visszaszerezd a felszabadult helyet.",
+        ),
         "remove": MessageLookupByLibrary.simpleMessage("Eltávolítás"),
         "removeDuplicates": MessageLookupByLibrary.simpleMessage(
-            "Távolítsa el a duplikációkat"),
+          "Távolítsa el a duplikációkat",
+        ),
         "removeDuplicatesDesc": MessageLookupByLibrary.simpleMessage(
-            "Tekintse át és távolítsa el a pontos másolatokat tartalmazó fájlokat."),
-        "removeFromAlbum":
-            MessageLookupByLibrary.simpleMessage("Eltávolítás az albumból"),
-        "removeFromAlbumTitle":
-            MessageLookupByLibrary.simpleMessage("Eltávolítás az albumból?"),
-        "removeLink":
-            MessageLookupByLibrary.simpleMessage("Hivatkozás eltávolítása"),
-        "removeParticipant":
-            MessageLookupByLibrary.simpleMessage("Résztvevő eltávolítása"),
+          "Tekintse át és távolítsa el a pontos másolatokat tartalmazó fájlokat.",
+        ),
+        "removeFromAlbum": MessageLookupByLibrary.simpleMessage(
+          "Eltávolítás az albumból",
+        ),
+        "removeFromAlbumTitle": MessageLookupByLibrary.simpleMessage(
+          "Eltávolítás az albumból?",
+        ),
+        "removeLink": MessageLookupByLibrary.simpleMessage(
+          "Hivatkozás eltávolítása",
+        ),
+        "removeParticipant": MessageLookupByLibrary.simpleMessage(
+          "Résztvevő eltávolítása",
+        ),
         "removeParticipantBody": m74,
         "removePublicLink": MessageLookupByLibrary.simpleMessage(
-            "Nyilvános hivatkozás eltávolítása"),
+          "Nyilvános hivatkozás eltávolítása",
+        ),
         "removeShareItemsWarning": MessageLookupByLibrary.simpleMessage(
-            "Néhány eltávolítandó elemet mások adtak hozzá, és elveszíted a hozzáférésedet hozzájuk."),
-        "removeWithQuestionMark":
-            MessageLookupByLibrary.simpleMessage("Eltávolítás?"),
+          "Néhány eltávolítandó elemet mások adtak hozzá, és elveszíted a hozzáférésedet hozzájuk.",
+        ),
+        "removeWithQuestionMark": MessageLookupByLibrary.simpleMessage(
+          "Eltávolítás?",
+        ),
         "removingFromFavorites": MessageLookupByLibrary.simpleMessage(
-            "Eltávolítás a kedvencek közül..."),
+          "Eltávolítás a kedvencek közül...",
+        ),
         "resendEmail":
             MessageLookupByLibrary.simpleMessage("E-mail újraküldése"),
-        "resetPasswordTitle":
-            MessageLookupByLibrary.simpleMessage("Jelszó visszaállítása"),
+        "resetPasswordTitle": MessageLookupByLibrary.simpleMessage(
+          "Jelszó visszaállítása",
+        ),
         "retry": MessageLookupByLibrary.simpleMessage("Újrapróbálkozás"),
         "saveKey": MessageLookupByLibrary.simpleMessage("Mentés"),
         "saveYourRecoveryKeyIfYouHaventAlready":
             MessageLookupByLibrary.simpleMessage(
-                "Mentse el visszaállítási kulcsát, ha még nem tette"),
+          "Mentse el visszaállítási kulcsát, ha még nem tette",
+        ),
         "scanCode": MessageLookupByLibrary.simpleMessage("Kód beolvasása"),
         "scanThisBarcodeWithnyourAuthenticatorApp":
             MessageLookupByLibrary.simpleMessage(
-                "Olvassa le ezt a QR kódot az autentikátor alkalmazásával"),
+          "Olvassa le ezt a QR kódot az autentikátor alkalmazásával",
+        ),
         "selectAll": MessageLookupByLibrary.simpleMessage("Összes kijelölése"),
         "selectFoldersForBackup": MessageLookupByLibrary.simpleMessage(
-            "Mappák kiválasztása biztonsági mentéshez"),
+          "Mappák kiválasztása biztonsági mentéshez",
+        ),
         "selectReason": MessageLookupByLibrary.simpleMessage("Válasszon okot"),
         "selectedFoldersWillBeEncryptedAndBackedUp":
             MessageLookupByLibrary.simpleMessage(
-                "A kiválasztott mappák titkosítva lesznek, és biztonsági másolat készül róluk."),
+          "A kiválasztott mappák titkosítva lesznek, és biztonsági másolat készül róluk.",
+        ),
         "selectedPhotos": m80,
         "selectedPhotosWithYours": m81,
         "sendEmail": MessageLookupByLibrary.simpleMessage("Email küldése"),
         "sendInvite": MessageLookupByLibrary.simpleMessage("Meghívó küldése"),
         "sendLink": MessageLookupByLibrary.simpleMessage("Hivatkozás küldése"),
-        "setAPassword":
-            MessageLookupByLibrary.simpleMessage("Állítson be egy jelszót"),
-        "setPasswordTitle":
-            MessageLookupByLibrary.simpleMessage("Jelszó beállítás"),
+        "setAPassword": MessageLookupByLibrary.simpleMessage(
+          "Állítson be egy jelszót",
+        ),
+        "setPasswordTitle": MessageLookupByLibrary.simpleMessage(
+          "Jelszó beállítás",
+        ),
         "setupComplete": MessageLookupByLibrary.simpleMessage("Beállítás kész"),
         "shareALink":
             MessageLookupByLibrary.simpleMessage("Hivatkozás megosztása"),
         "shareMyVerificationID": m83,
         "shareTextConfirmOthersVerificationID": m84,
         "shareTextRecommendUsingEnte": MessageLookupByLibrary.simpleMessage(
-            "Töltsd le az Ente-t, hogy könnyen megoszthassunk eredeti minőségű fotókat és videókat\n\nhttps://ente.io"),
+          "Töltsd le az Ente-t, hogy könnyen megoszthassunk eredeti minőségű fotókat és videókat\n\nhttps://ente.io",
+        ),
         "shareTextReferralCode": m85,
         "shareWithNonenteUsers": MessageLookupByLibrary.simpleMessage(
-            "Megosztás nem Ente felhasználókkal"),
+          "Megosztás nem Ente felhasználókkal",
+        ),
         "shareWithPeopleSectionTitle": m86,
         "sharedAlbumSectionDescription": MessageLookupByLibrary.simpleMessage(
-            "Hozzon létre megosztott és együttműködő albumokat más Ente-felhasználókkal, beleértve az ingyenes csomagokat használó felhasználókat is."),
+          "Hozzon létre megosztott és együttműködő albumokat más Ente-felhasználókkal, beleértve az ingyenes csomagokat használó felhasználókat is.",
+        ),
         "sharing": MessageLookupByLibrary.simpleMessage("Megosztás..."),
-        "showMemories":
-            MessageLookupByLibrary.simpleMessage("Emlékek megjelenítése"),
+        "showMemories": MessageLookupByLibrary.simpleMessage(
+          "Emlékek megjelenítése",
+        ),
         "signUpTerms": MessageLookupByLibrary.simpleMessage(
-            "Elfogadom az <u-terms>szolgáltatási feltételeket</u-terms> és az <u-policy>adatvédelmi irányelveket</u-policy>"),
+          "Elfogadom az <u-terms>szolgáltatási feltételeket</u-terms> és az <u-policy>adatvédelmi irányelveket</u-policy>",
+        ),
         "singleFileDeleteFromDevice": m88,
         "singleFileDeleteHighlight": MessageLookupByLibrary.simpleMessage(
-            "Az összes albumból törlésre kerül."),
+          "Az összes albumból törlésre kerül.",
+        ),
         "singleFileInBothLocalAndRemote": m89,
         "singleFileInRemoteOnly": m90,
         "skip": MessageLookupByLibrary.simpleMessage("Kihagyás"),
         "someoneSharingAlbumsWithYouShouldSeeTheSameId":
             MessageLookupByLibrary.simpleMessage(
-                "Valaki, aki megoszt Önnel albumokat, ugyanazt az azonosítót fogja látni az eszközén."),
-        "somethingWentWrong":
-            MessageLookupByLibrary.simpleMessage("Valami hiba történt"),
+          "Valaki, aki megoszt Önnel albumokat, ugyanazt az azonosítót fogja látni az eszközén.",
+        ),
+        "somethingWentWrong": MessageLookupByLibrary.simpleMessage(
+          "Valami hiba történt",
+        ),
         "somethingWentWrongPleaseTryAgain":
             MessageLookupByLibrary.simpleMessage(
-                "Valami félre sikerült, próbálja újból"),
+          "Valami félre sikerült, próbálja újból",
+        ),
         "sorry": MessageLookupByLibrary.simpleMessage("Sajnálom"),
         "sorryCouldNotAddToFavorites": MessageLookupByLibrary.simpleMessage(
-            "Sajnálom, nem sikerült hozzáadni a kedvencekhez!"),
+          "Sajnálom, nem sikerült hozzáadni a kedvencekhez!",
+        ),
         "sorryCouldNotRemoveFromFavorites":
             MessageLookupByLibrary.simpleMessage(
-                "Sajnálom, nem sikerült eltávolítani a kedvencek közül!"),
+          "Sajnálom, nem sikerült eltávolítani a kedvencek közül!",
+        ),
         "sorryWeCouldNotGenerateSecureKeysOnThisDevicennplease":
             MessageLookupByLibrary.simpleMessage(
-                "Sajnáljuk, nem tudtunk biztonságos kulcsokat generálni ezen az eszközön.\n\nkérjük, regisztráljon egy másik eszközről."),
+          "Sajnáljuk, nem tudtunk biztonságos kulcsokat generálni ezen az eszközön.\n\nkérjük, regisztráljon egy másik eszközről.",
+        ),
         "status": MessageLookupByLibrary.simpleMessage("Állapot"),
         "storageInGB": m93,
         "strongStrength": MessageLookupByLibrary.simpleMessage("Erős"),
         "subscribe": MessageLookupByLibrary.simpleMessage("Előfizetés"),
         "subscribeToEnableSharing": MessageLookupByLibrary.simpleMessage(
-            "A megosztás engedélyezéséhez aktív fizetős előfizetésre van szükség."),
+          "A megosztás engedélyezéséhez aktív fizetős előfizetésre van szükség.",
+        ),
         "success": MessageLookupByLibrary.simpleMessage("Sikeres"),
         "tapToCopy":
             MessageLookupByLibrary.simpleMessage("érintse meg másoláshoz"),
-        "tapToEnterCode":
-            MessageLookupByLibrary.simpleMessage("Koppintson a kód beírásához"),
+        "tapToEnterCode": MessageLookupByLibrary.simpleMessage(
+          "Koppintson a kód beírásához",
+        ),
         "terminate": MessageLookupByLibrary.simpleMessage("Megszakít"),
-        "terminateSession":
-            MessageLookupByLibrary.simpleMessage("Megszakítja bejelentkezést?"),
+        "terminateSession": MessageLookupByLibrary.simpleMessage(
+          "Megszakítja bejelentkezést?",
+        ),
         "terms": MessageLookupByLibrary.simpleMessage("Feltételek"),
-        "termsOfServicesTitle":
-            MessageLookupByLibrary.simpleMessage("Használati feltételek"),
-        "theDownloadCouldNotBeCompleted":
-            MessageLookupByLibrary.simpleMessage("A letöltés nem fejezhető be"),
+        "termsOfServicesTitle": MessageLookupByLibrary.simpleMessage(
+          "Használati feltételek",
+        ),
+        "theDownloadCouldNotBeCompleted": MessageLookupByLibrary.simpleMessage(
+          "A letöltés nem fejezhető be",
+        ),
         "theyAlsoGetXGb": m99,
         "thisCanBeUsedToRecoverYourAccountIfYou":
             MessageLookupByLibrary.simpleMessage(
-                "Ezzel tudja visszaállítani felhasználóját ha elveszítené a kétlépcsős azonosítóját"),
+          "Ezzel tudja visszaállítani felhasználóját ha elveszítené a kétlépcsős azonosítóját",
+        ),
         "thisDevice": MessageLookupByLibrary.simpleMessage("Ez az eszköz"),
         "thisIsPersonVerificationId": m100,
-        "thisIsYourVerificationId":
-            MessageLookupByLibrary.simpleMessage("Ez az ellenőrző azonosítód"),
+        "thisIsYourVerificationId": MessageLookupByLibrary.simpleMessage(
+          "Ez az ellenőrző azonosítód",
+        ),
         "thisWillLogYouOutOfTheFollowingDevice":
             MessageLookupByLibrary.simpleMessage(
-                "Ezzel kijelentkezik az alábbi eszközről:"),
+          "Ezzel kijelentkezik az alábbi eszközről:",
+        ),
         "thisWillLogYouOutOfThisDevice": MessageLookupByLibrary.simpleMessage(
-            "Ezzel kijelentkezik az eszközről!"),
+          "Ezzel kijelentkezik az eszközről!",
+        ),
         "toResetVerifyEmail": MessageLookupByLibrary.simpleMessage(
-            "A Jelszó visszaállításához, kérjük először erősítse meg emailcímét."),
+          "A Jelszó visszaállításához, kérjük először erősítse meg emailcímét.",
+        ),
         "total": MessageLookupByLibrary.simpleMessage("összesen"),
         "trash": MessageLookupByLibrary.simpleMessage("Kuka"),
         "tryAgain": MessageLookupByLibrary.simpleMessage("Próbáld újra"),
         "twofactorAuthenticationPageTitle":
             MessageLookupByLibrary.simpleMessage(
-                "Kétlépcsős hitelesítés (2FA)"),
+          "Kétlépcsős hitelesítés (2FA)",
+        ),
         "twofactorSetup": MessageLookupByLibrary.simpleMessage(
-            "Kétlépcsős azonosító beállítás"),
+          "Kétlépcsős azonosító beállítás",
+        ),
         "unavailableReferralCode": MessageLookupByLibrary.simpleMessage(
-            "Sajnáljuk, ez a kód nem érhető el."),
+          "Sajnáljuk, ez a kód nem érhető el.",
+        ),
         "uncategorized":
             MessageLookupByLibrary.simpleMessage("Kategorizálatlan"),
-        "unselectAll":
-            MessageLookupByLibrary.simpleMessage("Összes kijelölés törlése"),
+        "unselectAll": MessageLookupByLibrary.simpleMessage(
+          "Összes kijelölés törlése",
+        ),
         "update": MessageLookupByLibrary.simpleMessage("Frissítés"),
-        "updateAvailable":
-            MessageLookupByLibrary.simpleMessage("Elérhető frissítés"),
+        "updateAvailable": MessageLookupByLibrary.simpleMessage(
+          "Elérhető frissítés",
+        ),
         "updatingFolderSelection": MessageLookupByLibrary.simpleMessage(
-            "Mappakijelölés frissítése..."),
+          "Mappakijelölés frissítése...",
+        ),
         "usableReferralStorageInfo": MessageLookupByLibrary.simpleMessage(
-            "A felhasználható tárhelyet a jelenlegi előfizetése korlátozza. A feleslegesen igényelt tárhely automatikusan felhasználhatóvá válik, amikor frissítesz a csomagodra."),
+          "A felhasználható tárhelyet a jelenlegi előfizetése korlátozza. A feleslegesen igényelt tárhely automatikusan felhasználhatóvá válik, amikor frissítesz a csomagodra.",
+        ),
         "useRecoveryKey": MessageLookupByLibrary.simpleMessage(
-            "Helyreállítási kulcs használata"),
-        "verificationId":
-            MessageLookupByLibrary.simpleMessage("Ellenőrző azonosító"),
+          "Helyreállítási kulcs használata",
+        ),
+        "verificationId": MessageLookupByLibrary.simpleMessage(
+          "Ellenőrző azonosító",
+        ),
         "verify": MessageLookupByLibrary.simpleMessage("Hitelesítés"),
         "verifyEmail":
             MessageLookupByLibrary.simpleMessage("Emailcím megerősítés"),
-        "verifyPassword":
-            MessageLookupByLibrary.simpleMessage("Jelszó megerősítése"),
+        "verifyPassword": MessageLookupByLibrary.simpleMessage(
+          "Jelszó megerősítése",
+        ),
         "verifyingRecoveryKey": MessageLookupByLibrary.simpleMessage(
-            "Helyreállítási kulcs ellenőrzése..."),
+          "Helyreállítási kulcs ellenőrzése...",
+        ),
         "videoSmallCase": MessageLookupByLibrary.simpleMessage("videó"),
         "viewLargeFiles": MessageLookupByLibrary.simpleMessage("Nagy fájlok"),
         "viewLargeFilesDesc": MessageLookupByLibrary.simpleMessage(
-            "Tekintse meg a legtöbb tárhelyet foglaló fájlokat."),
+          "Tekintse meg a legtöbb tárhelyet foglaló fájlokat.",
+        ),
         "viewRecoveryKey": MessageLookupByLibrary.simpleMessage(
-            "Helyreállítási kulcs megtekintése"),
+          "Helyreállítási kulcs megtekintése",
+        ),
         "viewer": MessageLookupByLibrary.simpleMessage("Néző"),
-        "waitingForWifi":
-            MessageLookupByLibrary.simpleMessage("Várakozás a WiFi-re..."),
-        "weAreOpenSource":
-            MessageLookupByLibrary.simpleMessage("Nyílt forráskódúak vagyunk!"),
+        "waitingForWifi": MessageLookupByLibrary.simpleMessage(
+          "Várakozás a WiFi-re...",
+        ),
+        "weAreOpenSource": MessageLookupByLibrary.simpleMessage(
+          "Nyílt forráskódúak vagyunk!",
+        ),
         "weHaveSendEmailTo": m114,
         "weakStrength": MessageLookupByLibrary.simpleMessage("Gyenge"),
         "welcomeBack":
             MessageLookupByLibrary.simpleMessage("Köszöntjük ismét!"),
         "yearsAgo": m116,
-        "yesConvertToViewer":
-            MessageLookupByLibrary.simpleMessage("Igen, alakítsa nézővé"),
+        "yesConvertToViewer": MessageLookupByLibrary.simpleMessage(
+          "Igen, alakítsa nézővé",
+        ),
         "yesDelete": MessageLookupByLibrary.simpleMessage("Igen, törlés"),
         "yesLogout":
             MessageLookupByLibrary.simpleMessage("Igen, kijelentkezés"),
         "yesRemove": MessageLookupByLibrary.simpleMessage("Igen, eltávolítás"),
         "you": MessageLookupByLibrary.simpleMessage("Te"),
         "youAreOnTheLatestVersion": MessageLookupByLibrary.simpleMessage(
-            "Ön a legújabb verziót használja"),
+          "Ön a legújabb verziót használja",
+        ),
         "youCanAtMaxDoubleYourStorage": MessageLookupByLibrary.simpleMessage(
-            "* Maximum megduplázhatod a tárhelyed"),
-        "youCannotShareWithYourself":
-            MessageLookupByLibrary.simpleMessage("Nem oszthatod meg magaddal"),
+          "* Maximum megduplázhatod a tárhelyed",
+        ),
+        "youCannotShareWithYourself": MessageLookupByLibrary.simpleMessage(
+          "Nem oszthatod meg magaddal",
+        ),
         "youHaveSuccessfullyFreedUp": m118,
-        "yourAccountHasBeenDeleted":
-            MessageLookupByLibrary.simpleMessage("A felhasználód törlődött"),
+        "yourAccountHasBeenDeleted": MessageLookupByLibrary.simpleMessage(
+          "A felhasználód törlődött",
+        ),
         "youveNoDuplicateFilesThatCanBeCleared":
             MessageLookupByLibrary.simpleMessage(
-                "Nincsenek törölhető duplikált fájljaid")
+          "Nincsenek törölhető duplikált fájljaid",
+        ),
       };
->>>>>>> 7d9cfd85
 }