<<<<<<< HEAD
Store, share and discover your memories with Ente Photos. With end-to-end encryption, only you—and those you share with—can see your photos and videos. Ente Photos has lovingly protected over 165 million memories for people who trust us across all major platforms. Get started with 10 GB free.

Why Ente Photos?

Ente Photos is designed for those who truly value their memories. With end-to-end encryption and secure backups in three locations, your photos stay truly private and safe. Powerful on-device AI helps you find faces and objects instantly, while curated stories bring cherished memories to the present. Share encrypted albums with loved ones, invite family at no extra cost, and lock sensitive images with a password. Available on mobile, desktop, and web, Ente preserves every pixel of your photos and videos.

Features:

END-TO-END ENCRYPTED STORAGE: Your photos and videos are encrypted on your device, and then automatically backed up to the cloud.
=======
Ente - гэта простая праграма для рэзервовага капіявання і абагульвання вашых фатаграфій і відэа.

If you've been looking for a privacy-friendly alternative to Google Photos, you've come to the right place. З Ente, яны захоўваюцца з дапамогай скразнога шыфравання (E2EE). This means that only you can view them.

Нашы праграмы маюць адкрыты зыходны код і з'яўляюцца кросплатформеннымі. Вы можаце карыстацца імі на Android, iOS, Linux, MacOS, Windows і праз вэб-праграму. Вашы фатаграфіі будуць сінхранізавацца паміж усімі вашымі прыладамі з дапамогай скразнога шыфравання (E2EE).

Ente таксама спрашчае абагульванне альбомаў з блізкімі людзьмі, нават калі яны не карыстаюцца Ente. Вы можаце абагульваць публічныя спасылкі, дзе яны могуць праглядаць ваш альбом і сумесна з вамі дадаваць фатаграфіі да яго, нават без уліковага запісу або праграмы.

Вашы зашыфраваныя даныя дубліруюцца ў 3 розных месцах, уключаючы бамбасховішча ў Парыжы. We take posterity seriously and make it easy to ensure that your memories outlive you.
>>>>>>> cb77f46b

SHARE AND COLLABORATE: Let your family or friends add photos and videos to your albums. Everything, end-to-end encrypted.

RELIVE YOUR MEMORIES: Through the stories Ente curates for you, relive your memories from previous years. Easily spread the cheer by sharing them with your loved ones or friends.

<<<<<<< HEAD
SEARCH FOR ANYONE AND ANYTHING: Using on-device AI, Ente helps you find faces and key elements in a photo, so you can search through your entire library using natural language search.

INVITE YOUR FAMILY: Invite up to 5 family members to any paid plan at no extra cost. Only your storage space is shared, not your data. Each member will receive their own private space.

AVAILABLE EVERYWHERE: Ente Photos is available on iOS, Android, Windows, Mac, Linux and the web, so you can access your photos and videos from any device you have.

NEVER LOSE YOUR PHOTOS: Ente stores your encrypted backups in 3 secure locations—including an underground facility—so your photos stay safe, no matter what.

EASY IMPORT: Use our powerful desktop app to import data from other providers. If you need any help moving, reach out, and we'll be there.

ORIGINAL QUALITY BACKUPS: All photos and videos are stored in their original quality, including the metadata, without any compression or loss in quality.

APP LOCK: Make sure no one else can see your photos and videos using the built in App Lock. You can set a pin, or use biometrics to lock the app only for yourself.

HIDDEN PHOTOS: Hide your most private photos and videos to the Hidden folder, which is password protected by default.

FREE DEVICE SPACE: Free up your device's space by clearing files that have already been backed, in a single click.

COLLECT PHOTOS: Went to a party and want to collect all the photos in one place? Just share a link with your friends and ask them to upload.

PARTNER SHARING: Share your camera album with your partner so they can automatically see your photos on their device.

LEGACY: Allow trusted contacts to access your account in your absence.

DARK & LIGHT THEMES: Choose the mode that will make your photos pop.

ADDITIONAL SECURITY: Turn on two-factor authentication or set a lock-screen for the app.

OPEN-SOURCE AND AUDITED: Ente Photos’s code is open-source, and has been audited by third-party security experts.

HUMAN SUPPORT: We take pride in providing real human support. If you need help, reach out to support@ente.io, and one of us will be there to assist you.

Keep your memories safe and private, with Ente Photos. Get started with 10 GB free.

Visit ente.io to learn more.
=======
PERMISSIONS
Ente запытвае некаторыя дазволы, каб адпавядаць мэтам пастаўшчыка паслуг захоўвання фатаграфій. Больш падрабязныя звесткі можна знайсці па спасылцы: https://github.com/ente-io/ente/blob/f-droid/mobile/android/permissions.md

PRICING
Мы не прапануем пажыццёвыя тарыфныя планы з бясплатным абслугоўваннем, бо для нас важна заставацца ўстойлівымі і вытрымаць выпрабаванне часам. Instead we offer affordable plans that you can freely share with your family. You can find more information at ente.io.

SUPPORT
We take pride in offering human support. Вы можаце напісаць нам на адрас team@ente.io і чакаць адказу ад нашай каманды на працягу 24 гадзін, калі вы абслугоўваецеся на платным тарыфным плане.
>>>>>>> cb77f46b
<|MERGE_RESOLUTION|>--- conflicted
+++ resolved
@@ -1,14 +1,3 @@
-<<<<<<< HEAD
-Store, share and discover your memories with Ente Photos. With end-to-end encryption, only you—and those you share with—can see your photos and videos. Ente Photos has lovingly protected over 165 million memories for people who trust us across all major platforms. Get started with 10 GB free.
-
-Why Ente Photos?
-
-Ente Photos is designed for those who truly value their memories. With end-to-end encryption and secure backups in three locations, your photos stay truly private and safe. Powerful on-device AI helps you find faces and objects instantly, while curated stories bring cherished memories to the present. Share encrypted albums with loved ones, invite family at no extra cost, and lock sensitive images with a password. Available on mobile, desktop, and web, Ente preserves every pixel of your photos and videos.
-
-Features:
-
-END-TO-END ENCRYPTED STORAGE: Your photos and videos are encrypted on your device, and then automatically backed up to the cloud.
-=======
 Ente - гэта простая праграма для рэзервовага капіявання і абагульвання вашых фатаграфій і відэа.
 
 If you've been looking for a privacy-friendly alternative to Google Photos, you've come to the right place. З Ente, яны захоўваюцца з дапамогай скразнога шыфравання (E2EE). This means that only you can view them.
@@ -18,49 +7,11 @@
 Ente таксама спрашчае абагульванне альбомаў з блізкімі людзьмі, нават калі яны не карыстаюцца Ente. Вы можаце абагульваць публічныя спасылкі, дзе яны могуць праглядаць ваш альбом і сумесна з вамі дадаваць фатаграфіі да яго, нават без уліковага запісу або праграмы.
 
 Вашы зашыфраваныя даныя дубліруюцца ў 3 розных месцах, уключаючы бамбасховішча ў Парыжы. We take posterity seriously and make it easy to ensure that your memories outlive you.
->>>>>>> cb77f46b
 
 SHARE AND COLLABORATE: Let your family or friends add photos and videos to your albums. Everything, end-to-end encrypted.
 
 RELIVE YOUR MEMORIES: Through the stories Ente curates for you, relive your memories from previous years. Easily spread the cheer by sharing them with your loved ones or friends.
 
-<<<<<<< HEAD
-SEARCH FOR ANYONE AND ANYTHING: Using on-device AI, Ente helps you find faces and key elements in a photo, so you can search through your entire library using natural language search.
-
-INVITE YOUR FAMILY: Invite up to 5 family members to any paid plan at no extra cost. Only your storage space is shared, not your data. Each member will receive their own private space.
-
-AVAILABLE EVERYWHERE: Ente Photos is available on iOS, Android, Windows, Mac, Linux and the web, so you can access your photos and videos from any device you have.
-
-NEVER LOSE YOUR PHOTOS: Ente stores your encrypted backups in 3 secure locations—including an underground facility—so your photos stay safe, no matter what.
-
-EASY IMPORT: Use our powerful desktop app to import data from other providers. If you need any help moving, reach out, and we'll be there.
-
-ORIGINAL QUALITY BACKUPS: All photos and videos are stored in their original quality, including the metadata, without any compression or loss in quality.
-
-APP LOCK: Make sure no one else can see your photos and videos using the built in App Lock. You can set a pin, or use biometrics to lock the app only for yourself.
-
-HIDDEN PHOTOS: Hide your most private photos and videos to the Hidden folder, which is password protected by default.
-
-FREE DEVICE SPACE: Free up your device's space by clearing files that have already been backed, in a single click.
-
-COLLECT PHOTOS: Went to a party and want to collect all the photos in one place? Just share a link with your friends and ask them to upload.
-
-PARTNER SHARING: Share your camera album with your partner so they can automatically see your photos on their device.
-
-LEGACY: Allow trusted contacts to access your account in your absence.
-
-DARK & LIGHT THEMES: Choose the mode that will make your photos pop.
-
-ADDITIONAL SECURITY: Turn on two-factor authentication or set a lock-screen for the app.
-
-OPEN-SOURCE AND AUDITED: Ente Photos’s code is open-source, and has been audited by third-party security experts.
-
-HUMAN SUPPORT: We take pride in providing real human support. If you need help, reach out to support@ente.io, and one of us will be there to assist you.
-
-Keep your memories safe and private, with Ente Photos. Get started with 10 GB free.
-
-Visit ente.io to learn more.
-=======
 PERMISSIONS
 Ente запытвае некаторыя дазволы, каб адпавядаць мэтам пастаўшчыка паслуг захоўвання фатаграфій. Больш падрабязныя звесткі можна знайсці па спасылцы: https://github.com/ente-io/ente/blob/f-droid/mobile/android/permissions.md
 
@@ -68,5 +19,4 @@
 Мы не прапануем пажыццёвыя тарыфныя планы з бясплатным абслугоўваннем, бо для нас важна заставацца ўстойлівымі і вытрымаць выпрабаванне часам. Instead we offer affordable plans that you can freely share with your family. You can find more information at ente.io.
 
 SUPPORT
-We take pride in offering human support. Вы можаце напісаць нам на адрас team@ente.io і чакаць адказу ад нашай каманды на працягу 24 гадзін, калі вы абслугоўваецеся на платным тарыфным плане.
->>>>>>> cb77f46b
+We take pride in offering human support. Вы можаце напісаць нам на адрас team@ente.io і чакаць адказу ад нашай каманды на працягу 24 гадзін, калі вы абслугоўваецеся на платным тарыфным плане.