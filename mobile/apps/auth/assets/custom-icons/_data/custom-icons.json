--- conflicted
+++ resolved
@@ -36,8 +36,6 @@
       "title": "Amazon"
     },
     {
-<<<<<<< HEAD
-=======
       "title": "Amtrak",
       "slug": "amtrak",
       "hex": "003A5D"
@@ -52,7 +50,6 @@
       ]
     },
     {
->>>>>>> 99556dbb
       "title": "Ankama",
       "slug": "ankama"
     },
@@ -302,8 +299,6 @@
       "hex": "D14633"
     },
     {
-<<<<<<< HEAD
-=======
       "title": "Chucklefish"
     },
     {
@@ -317,7 +312,6 @@
       "hex": "006298"
     },
     {
->>>>>>> 99556dbb
       "title": "CloudAMQP"
     },
     {
