--- conflicted
+++ resolved
@@ -843,6 +843,10 @@
       "title": "Hulu",
       "slug": "hulu",
       "hex": "1CE783"
+    },
+    {
+      "title": "Hytale",
+      "slug": "hytale"
     },
     {
       "title": "IBKR",
@@ -2108,89 +2112,7 @@
       "slug": "zivver"
     },
     {
-<<<<<<< HEAD
       "title": "Zoom"
-=======
-      "title": "Meesman Indexbeleggen",
-      "slug": "meesman"
-    },
-    {
-      "title": "Scouting Nederland",
-      "slug": "scoutingnederland"
-    },
-    {
-      "title": "ISC2",
-      "slug": "isc2"
-    },
-    {
-      "title": "Allegro",
-      "slug": "allegro"
-    },
-    {
-      "title": "Leibniz Institute of Photonic Technology",
-      "slug": "leibniz-ipht"
-    },
-    {
-      "title": "University of Auckland",
-      "slug": "uoa"
-    },
-    {
-      "title": "Autenti",
-      "slug": "autenti"
-    },
-    {
-      "title": "Creately",
-      "slug": "creately"
-    },
-    {
-      "title": "ESET",
-      "slug": "eset",
-      "altNames": [
-        "ESET Home",
-        "ESET Protect",
-        "ESET Small Business Security",
-        "ESET Home Security"
-      ]
-    },
-    {
-      "title": "Binghamton University",
-      "slug": "binghamton_university",
-      "altNames": [
-        "Binghamton",
-        "Binghamton Univ",
-        "Binghamton University SSO",
-        "BingOTP"
-      ]
-    },
-    {
-      "title": "IBM",
-      "slug": "ibm",
-      "altNames": [
-        "International Business Machines",
-        "IBMid"
-      ]
-    },
-    {
-      "title": "Peking University",
-      "slug": "peking_university",
-      "altNames": [
-        "北京大学",
-        "PKU",
-        "Peking Univ"
-      ]
-    },
-    {
-      "title": "Netim",
-      "slug": "netim"
-    },
-    {
-      "title": "Wordfence",
-      "slug": "wordfence"
-    },
-    {
-      "title": "Hytale",
-      "slug": "hytale"
->>>>>>> cc65805f
     }
   ]
 }