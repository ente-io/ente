--- conflicted
+++ resolved
@@ -185,10 +185,7 @@
   await SyncService.instance.init(prefs);
 
   // Misc Services
-<<<<<<< HEAD
-=======
   await UserService.instance.init();
->>>>>>> 858d9d3f
   NotificationService.instance.init(prefs);
   if (Platform.isAndroid) HomeWidgetService.instance.init(prefs);
 
