--- conflicted
+++ resolved
@@ -132,16 +132,6 @@
         final cancellableOp =
             CancelableOperation.fromFuture(_runMinimally(taskId));
 
-<<<<<<< HEAD
-        if (Platform.isIOS) {
-          _scheduleSuicide(
-            kBGTaskTimeout,
-            taskId,
-            cancellableOp,
-          );
-        }
-        await cancellableOp.valueOrCancellation();
-=======
         await Future.wait([
           if (Platform.isIOS)
             _scheduleSuicide(
@@ -151,7 +141,6 @@
             ),
           cancellableOp.valueOrCancellation(),
         ]);
->>>>>>> d4ca156f
       } catch (e, s) {
         _logger.severe("Error in background task", e, s);
       }
@@ -456,24 +445,13 @@
   _logger.info('isAlreadyRunningFG: $isRunningInFG, last Beat: $lastRun');
 }
 
-<<<<<<< HEAD
-void _scheduleSuicide(
-=======
 Future<void> _scheduleSuicide(
->>>>>>> d4ca156f
   Duration duration,
   String taskID,
   CancelableOperation cancellableOp,
 ) async {
   _logger.warning("Schedule seppuku taskID: $taskID");
   final prefs = await SharedPreferences.getInstance();
-<<<<<<< HEAD
-  Future.delayed(duration, () async {
-    _logger.warning("TLE, committing seppuku for taskID: $taskID");
-    await BgTaskUtils.releaseResourcesForKill(taskID, prefs);
-    await cancellableOp.cancel();
-  });
-=======
 
   for (int i = 0; i < duration.inSeconds; i++) {
     await Future.delayed(const Duration(seconds: 1));
@@ -491,5 +469,4 @@
   _logger.warning("TLE, committing seppuku for taskID: $taskID");
   await cancellableOp.cancel();
   await BgTaskUtils.releaseResourcesForKill(taskID, prefs);
->>>>>>> d4ca156f
 }