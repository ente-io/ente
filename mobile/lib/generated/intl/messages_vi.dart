// DO NOT EDIT. This is code generated via package:intl/generate_localized.dart
// This is a library that provides messages for a vi locale. All the
// messages from the main program should be duplicated here with the same
// function name.

// Ignore issues from commonly used lints in this file.
// ignore_for_file:unnecessary_brace_in_string_interps, unnecessary_new
// ignore_for_file:prefer_single_quotes,comment_references, directives_ordering
// ignore_for_file:annotate_overrides,prefer_generic_function_type_aliases
// ignore_for_file:unused_import, file_names, avoid_escaping_inner_quotes
// ignore_for_file:unnecessary_string_interpolations, unnecessary_string_escapes

import 'package:intl/intl.dart';
import 'package:intl/message_lookup_by_library.dart';

final messages = new MessageLookup();

typedef String MessageIfAbsent(String messageStr, List<dynamic> args);

class MessageLookup extends MessageLookupByLibrary {
  String get localeName => 'vi';

  static String m0(storageAmount, endDate) =>
      "Gói bổ sung ${storageAmount} của bạn có hiệu lực đến ${endDate}";

  static String m48(emailOrName) => "Được thêm bởi ${emailOrName}";

  static String m49(albumName) => "Đã thêm thành công vào ${albumName}";

  static String m1(count) =>
      "${Intl.plural(count, zero: 'Không có người tham gia', one: '1 người tham gia', other: '${count} Người tham gia')}";

  static String m51(versionValue) => "Phiên bản: ${versionValue}";

  static String m52(freeAmount, storageUnit) =>
      "${freeAmount} ${storageUnit} còn trống";

  static String m2(paymentProvider) =>
      "Vui lòng hủy đăng ký hiện tại của bạn từ ${paymentProvider} trước";

  static String m3(user) =>
      "${user} sẽ không thể thêm ảnh mới vào album này\n\nHọ vẫn có thể xóa các ảnh đã thêm trước đó";

  static String m4(isFamilyMember, storageAmountInGb) =>
      "${Intl.select(isFamilyMember, {
            'true':
                'Gia đình bạn đã yêu cầu ${storageAmountInGb} GB cho đến nay',
            'false': 'Bạn đã yêu cầu ${storageAmountInGb} GB cho đến nay',
            'other': 'Bạn đã yêu cầu ${storageAmountInGb} GB cho đến nay!',
          })}";

  static String m54(albumName) =>
      "Liên kết hợp tác đã được tạo cho ${albumName}";

<<<<<<< HEAD
  static String m112(count) =>
      "${Intl.plural(count, zero: 'Đã thêm 0 cộng tác viên', one: 'Đã thêm 1 cộng tác viên', other: 'Đã thêm ${count} cộng tác viên')}";

  static String m55(email, numOfDays) =>
=======
  static String m55(count) =>
      "${Intl.plural(count, zero: 'Đã thêm 0 cộng tác viên', one: 'Đã thêm 1 cộng tác viên', other: 'Đã thêm ${count} cộng tác viên')}";

  static String m56(email, numOfDays) =>
>>>>>>> 1d197694
      "Bạn sắp thêm ${email} làm liên hệ tin cậy. Họ sẽ có thể khôi phục tài khoản của bạn nếu bạn không hoạt động trong ${numOfDays} ngày.";

  static String m5(familyAdminEmail) =>
      "Vui lòng liên hệ với <green>${familyAdminEmail}</green> để quản lý đăng ký của bạn";

  static String m6(provider) =>
      "Vui lòng liên hệ với chúng tôi tại support@ente.io để quản lý đăng ký ${provider} của bạn.";

<<<<<<< HEAD
  static String m56(endpoint) => "Đã kết nối với ${endpoint}";
=======
  static String m57(endpoint) => "Đã kết nối với ${endpoint}";
>>>>>>> 1d197694

  static String m7(count) =>
      "${Intl.plural(count, one: 'Xóa ${count} mục', other: 'Xóa ${count} mục')}";

<<<<<<< HEAD
  static String m57(currentlyDeleting, totalCount) =>
=======
  static String m58(currentlyDeleting, totalCount) =>
>>>>>>> 1d197694
      "Đang xóa ${currentlyDeleting} / ${totalCount}";

  static String m8(albumName) =>
      "Điều này sẽ xóa liên kết công khai để truy cập \"${albumName}\".";

  static String m9(supportEmail) =>
      "Vui lòng gửi email đến ${supportEmail} từ địa chỉ email đã đăng ký của bạn";

  static String m10(count, storageSaved) =>
      "Bạn đã dọn dẹp ${Intl.plural(count, one: '${count} tệp trùng lặp', other: '${count} tệp trùng lặp')}, tiết kiệm (${storageSaved}!)";

  static String m11(count, formattedSize) =>
      "${count} tệp, ${formattedSize} mỗi tệp";

<<<<<<< HEAD
  static String m58(newEmail) => "Email đã được thay đổi thành ${newEmail}";
=======
  static String m59(newEmail) => "Email đã được thay đổi thành ${newEmail}";
>>>>>>> 1d197694

  static String m12(email) =>
      "${email} không có tài khoản Ente.\n\nGửi cho họ một lời mời để chia sẻ ảnh.";

<<<<<<< HEAD
  static String m61(text) => "Extra photos found for ${text}";

  static String m63(count, formattedNumber) =>
      "${Intl.plural(count, one: '1 tệp', other: '${formattedNumber} tệp')} trên thiết bị này đã được sao lưu an toàn";

  static String m64(count, formattedNumber) =>
=======
  static String m62(text) => "Extra photos found for ${text}";

  static String m64(count, formattedNumber) =>
      "${Intl.plural(count, one: '1 tệp', other: '${formattedNumber} tệp')} trên thiết bị này đã được sao lưu an toàn";

  static String m65(count, formattedNumber) =>
>>>>>>> 1d197694
      "${Intl.plural(count, one: '1 tệp', other: '${formattedNumber} tệp')} trong album này đã được sao lưu an toàn";

  static String m13(storageAmountInGB) =>
      "${storageAmountInGB} GB mỗi khi ai đó đăng ký gói trả phí và áp dụng mã của bạn";

  static String m14(endDate) => "Dùng thử miễn phí có hiệu lực đến ${endDate}";

<<<<<<< HEAD
  static String m66(sizeInMBorGB) => "Giải phóng ${sizeInMBorGB}";

  static String m68(currentlyProcessing, totalCount) =>
=======
  static String m67(sizeInMBorGB) => "Giải phóng ${sizeInMBorGB}";

  static String m69(currentlyProcessing, totalCount) =>
>>>>>>> 1d197694
      "Đang xử lý ${currentlyProcessing} / ${totalCount}";

  static String m15(count) =>
      "${Intl.plural(count, one: '${count} mục', other: '${count} mục')}";

<<<<<<< HEAD
  static String m71(email) =>
=======
  static String m72(email) =>
>>>>>>> 1d197694
      "${email} đã mời bạn trở thành một liên hệ tin cậy";

  static String m16(expiryTime) => "Liên kết sẽ hết hạn vào ${expiryTime}";

<<<<<<< HEAD
  static String m76(albumName) => "Đã di chuyển thành công đến ${albumName}";

  static String m77(personName) => "Không có gợi ý cho ${personName}";

  static String m78(name) => "Không phải ${name}?";
=======
  static String m77(albumName) => "Đã di chuyển thành công đến ${albumName}";

  static String m78(personName) => "Không có gợi ý cho ${personName}";

  static String m79(name) => "Không phải ${name}?";
>>>>>>> 1d197694

  static String m17(familyAdminEmail) =>
      "Vui lòng liên hệ ${familyAdminEmail} để thay đổi mã của bạn.";

  static String m18(passwordStrengthValue) =>
      "Độ mạnh mật khẩu: ${passwordStrengthValue}";

  static String m19(providerName) =>
      "Vui lòng nói chuyện với bộ phận hỗ trợ ${providerName} nếu bạn đã bị tính phí";

  static String m20(endDate) =>
      "Dùng thử miễn phí có hiệu lực đến ${endDate}.\nBạn có thể chọn gói trả phí sau đó.";

<<<<<<< HEAD
  static String m83(toEmail) =>
      "Vui lòng gửi email cho chúng tôi tại ${toEmail}";

  static String m84(toEmail) => "Vui lòng gửi nhật ký đến \n${toEmail}";

  static String m86(folderName) => "Đang xử lý ${folderName}...";

  static String m21(storeName) => "Đánh giá chúng tôi trên ${storeName}";

  static String m88(days, email) =>
      "Bạn có thể truy cập tài khoản sau ${days} ngày. Một thông báo sẽ được gửi đến ${email}.";

  static String m89(email) =>
      "Bạn có thể khôi phục tài khoản của ${email} bằng cách đặt lại mật khẩu mới.";

  static String m90(email) =>
=======
  static String m85(toEmail) =>
      "Vui lòng gửi email cho chúng tôi tại ${toEmail}";

  static String m86(toEmail) => "Vui lòng gửi nhật ký đến \n${toEmail}";

  static String m88(folderName) => "Đang xử lý ${folderName}...";

  static String m21(storeName) => "Đánh giá chúng tôi trên ${storeName}";

  static String m90(days, email) =>
      "Bạn có thể truy cập tài khoản sau ${days} ngày. Một thông báo sẽ được gửi đến ${email}.";

  static String m91(email) =>
      "Bạn có thể khôi phục tài khoản của ${email} bằng cách đặt lại mật khẩu mới.";

  static String m92(email) =>
>>>>>>> 1d197694
      "${email} đang cố gắng khôi phục tài khoản của bạn.";

  static String m22(storageInGB) =>
      "3. Cả hai bạn đều nhận ${storageInGB} GB* miễn phí";

  static String m23(userEmail) =>
      "${userEmail} sẽ bị xóa khỏi album chia sẻ này\n\nBất kỳ ảnh nào được thêm bởi họ cũng sẽ bị xóa khỏi album";

  static String m24(endDate) => "Đăng ký sẽ được gia hạn vào ${endDate}";

<<<<<<< HEAD
  static String m92(count) =>
      "${Intl.plural(count, one: '${count} kết quả được tìm thấy', other: '${count} kết quả được tìm thấy')}";

  static String m93(snapshotLength, searchLength) =>
=======
  static String m94(count) =>
      "${Intl.plural(count, one: '${count} kết quả được tìm thấy', other: '${count} kết quả được tìm thấy')}";

  static String m95(snapshotLength, searchLength) =>
>>>>>>> 1d197694
      "Độ dài các phần không khớp: ${snapshotLength} != ${searchLength}";

  static String m25(count) => "${count} đã chọn";

  static String m26(count, yourCount) =>
      "${count} đã chọn (${yourCount} của bạn)";

  static String m27(verificationID) =>
      "Đây là ID xác minh của tôi: ${verificationID} cho ente.io.";

  static String m28(verificationID) =>
      "Chào, bạn có thể xác nhận rằng đây là ID xác minh ente.io của bạn: ${verificationID}";

  static String m29(referralCode, referralStorageInGB) =>
      "Mã giới thiệu Ente: ${referralCode} \n\nÁp dụng nó trong Cài đặt → Chung → Giới thiệu để nhận ${referralStorageInGB} GB miễn phí sau khi bạn đăng ký gói trả phí\n\nhttps://ente.io";

  static String m30(numberOfPeople) =>
      "${Intl.plural(numberOfPeople, zero: 'Chia sẻ với những người cụ thể', one: 'Chia sẻ với 1 người', other: 'Chia sẻ với ${numberOfPeople} người')}";

<<<<<<< HEAD
  static String m95(emailIDs) => "Chia sẻ với ${emailIDs}";
=======
  static String m97(emailIDs) => "Chia sẻ với ${emailIDs}";
>>>>>>> 1d197694

  static String m31(fileType) =>
      "Tệp ${fileType} này sẽ bị xóa khỏi thiết bị của bạn.";

  static String m32(fileType) =>
      "Tệp ${fileType} này có trong cả Ente và thiết bị của bạn.";

  static String m33(fileType) => "Tệp ${fileType} này sẽ bị xóa khỏi Ente.";

  static String m34(storageAmountInGB) => "${storageAmountInGB} GB";

<<<<<<< HEAD
  static String m98(
=======
  static String m100(
>>>>>>> 1d197694
          usedAmount, usedStorageUnit, totalAmount, totalStorageUnit) =>
      "${usedAmount} ${usedStorageUnit} trong tổng số ${totalAmount} ${totalStorageUnit} đã sử dụng";

  static String m35(id) =>
      "ID ${id} của bạn đã được liên kết với một tài khoản Ente khác.\nNếu bạn muốn sử dụng ID ${id} này với tài khoản này, vui lòng liên hệ với bộ phận hỗ trợ của chúng tôi.";

  static String m36(endDate) => "Đăng ký của bạn sẽ bị hủy vào ${endDate}";

<<<<<<< HEAD
  static String m99(completed, total) =>
      "${completed}/${total} kỷ niệm đã được lưu giữ";

  static String m100(ignoreReason) =>
=======
  static String m101(completed, total) =>
      "${completed}/${total} kỷ niệm đã được lưu giữ";

  static String m102(ignoreReason) =>
>>>>>>> 1d197694
      "Nhấn để tải lên, tải lên hiện tại bị bỏ qua do ${ignoreReason}";

  static String m37(storageAmountInGB) =>
      "Họ cũng nhận được ${storageAmountInGB} GB";

  static String m38(email) => "Đây là ID xác minh của ${email}";

<<<<<<< HEAD
  static String m103(count) =>
      "${Intl.plural(count, zero: 'Soon', one: '1 day', other: '${count} days')}";

  static String m106(email) =>
      "Bạn đã được mời làm người liên hệ thừa kế bởi ${email}.";

  static String m107(galleryType) =>
      "Loại thư viện ${galleryType} không được hỗ trợ để đổi tên";

  static String m108(ignoreReason) => "Tải lên bị bỏ qua do ${ignoreReason}";

  static String m109(count) => "Đang lưu giữ ${count} kỷ niệm...";
=======
  static String m105(count) =>
      "${Intl.plural(count, zero: 'Soon', one: '1 day', other: '${count} days')}";

  static String m108(email) =>
      "Bạn đã được mời làm người liên hệ thừa kế bởi ${email}.";

  static String m109(galleryType) =>
      "Loại thư viện ${galleryType} không được hỗ trợ để đổi tên";

  static String m110(ignoreReason) => "Tải lên bị bỏ qua do ${ignoreReason}";

  static String m111(count) => "Đang lưu giữ ${count} kỷ niệm...";
>>>>>>> 1d197694

  static String m39(endDate) => "Có hiệu lực đến ${endDate}";

  static String m40(email) => "Xác minh ${email}";

  static String m41(email) =>
      "Chúng tôi đã gửi một email đến <green>${email}</green>";

  static String m42(count) =>
      "${Intl.plural(count, one: '${count} năm trước', other: '${count} năm trước')}";

  static String m43(storageSaved) =>
      "Bạn đã giải phóng thành công ${storageSaved}!";

  final messages = _notInlinedMessages(_notInlinedMessages);
  static Map<String, Function> _notInlinedMessages(_) => <String, Function>{
        "aNewVersionOfEnteIsAvailable":
            MessageLookupByLibrary.simpleMessage("Có phiên bản mới của Ente."),
        "about": MessageLookupByLibrary.simpleMessage("Giới thiệu"),
        "acceptTrustInvite":
            MessageLookupByLibrary.simpleMessage("Chấp nhận lời mời"),
        "account": MessageLookupByLibrary.simpleMessage("Tài khoản"),
        "accountIsAlreadyConfigured":
            MessageLookupByLibrary.simpleMessage("Tài khoản đã được cấu hình."),
        "accountWelcomeBack":
            MessageLookupByLibrary.simpleMessage("Chào mừng bạn trở lại!"),
        "ackPasswordLostWarning": MessageLookupByLibrary.simpleMessage(
            "Tôi hiểu rằng nếu tôi mất mật khẩu, tôi có thể mất dữ liệu của mình vì dữ liệu của tôi được <underline>mã hóa đầu cuối</underline>."),
        "activeSessions":
            MessageLookupByLibrary.simpleMessage("Phiên hoạt động"),
        "add": MessageLookupByLibrary.simpleMessage("Thêm"),
        "addAName": MessageLookupByLibrary.simpleMessage("Thêm một tên"),
        "addANewEmail":
            MessageLookupByLibrary.simpleMessage("Thêm một email mới"),
        "addCollaborator":
            MessageLookupByLibrary.simpleMessage("Thêm cộng tác viên"),
        "addFiles": MessageLookupByLibrary.simpleMessage("Thêm tệp"),
        "addFromDevice":
            MessageLookupByLibrary.simpleMessage("Thêm từ thiết bị"),
        "addLocation": MessageLookupByLibrary.simpleMessage("Thêm vị trí"),
        "addLocationButton": MessageLookupByLibrary.simpleMessage("Thêm"),
        "addMore": MessageLookupByLibrary.simpleMessage("Thêm nữa"),
        "addName": MessageLookupByLibrary.simpleMessage("Thêm tên"),
        "addNameOrMerge":
            MessageLookupByLibrary.simpleMessage("Thêm tên hoặc hợp nhất"),
        "addNew": MessageLookupByLibrary.simpleMessage("Thêm mới"),
        "addNewPerson": MessageLookupByLibrary.simpleMessage("Thêm người mới"),
        "addOnPageSubtitle": MessageLookupByLibrary.simpleMessage(
            "Chi tiết về tiện ích mở rộng"),
        "addOnValidTill": m0,
        "addOns": MessageLookupByLibrary.simpleMessage("Tiện ích mở rộng"),
        "addPhotos": MessageLookupByLibrary.simpleMessage("Thêm ảnh"),
        "addSelected": MessageLookupByLibrary.simpleMessage("Thêm đã chọn"),
        "addToAlbum": MessageLookupByLibrary.simpleMessage("Thêm vào album"),
        "addToEnte": MessageLookupByLibrary.simpleMessage("Thêm vào Ente"),
        "addToHiddenAlbum":
            MessageLookupByLibrary.simpleMessage("Thêm vào album ẩn"),
        "addTrustedContact":
            MessageLookupByLibrary.simpleMessage("Thêm liên hệ tin cậy"),
        "addViewer": MessageLookupByLibrary.simpleMessage("Thêm người xem"),
        "addYourPhotosNow": MessageLookupByLibrary.simpleMessage(
            "Thêm ảnh của bạn ngay bây giờ"),
        "addedAs": MessageLookupByLibrary.simpleMessage("Đã thêm như"),
        "addedBy": m48,
        "addedSuccessfullyTo": m49,
        "addingToFavorites": MessageLookupByLibrary.simpleMessage(
            "Đang thêm vào mục yêu thích..."),
        "advanced": MessageLookupByLibrary.simpleMessage("Nâng cao"),
        "advancedSettings": MessageLookupByLibrary.simpleMessage("Nâng cao"),
        "after1Day": MessageLookupByLibrary.simpleMessage("Sau 1 ngày"),
        "after1Hour": MessageLookupByLibrary.simpleMessage("Sau 1 giờ"),
        "after1Month": MessageLookupByLibrary.simpleMessage("Sau 1 tháng"),
        "after1Week": MessageLookupByLibrary.simpleMessage("Sau 1 tuần"),
        "after1Year": MessageLookupByLibrary.simpleMessage("Sau 1 năm"),
        "albumOwner": MessageLookupByLibrary.simpleMessage("Chủ sở hữu"),
        "albumParticipantsCount": m1,
        "albumTitle": MessageLookupByLibrary.simpleMessage("Tiêu đề album"),
        "albumUpdated":
            MessageLookupByLibrary.simpleMessage("Album đã được cập nhật"),
        "albums": MessageLookupByLibrary.simpleMessage("Album"),
        "allClear": MessageLookupByLibrary.simpleMessage("✨ Tất cả đã rõ"),
        "allMemoriesPreserved": MessageLookupByLibrary.simpleMessage(
            "Tất cả kỷ niệm đã được lưu giữ"),
        "allPersonGroupingWillReset": MessageLookupByLibrary.simpleMessage(
            "Tất cả các nhóm cho người này sẽ được đặt lại, và bạn sẽ mất tất cả các gợi ý đã được đưa ra cho người này"),
        "allow": MessageLookupByLibrary.simpleMessage("Cho phép"),
        "allowAddPhotosDescription": MessageLookupByLibrary.simpleMessage(
            "Cho phép người có liên kết cũng thêm ảnh vào album chia sẻ."),
        "allowAddingPhotos":
            MessageLookupByLibrary.simpleMessage("Cho phép thêm ảnh"),
        "allowAppToOpenSharedAlbumLinks": MessageLookupByLibrary.simpleMessage(
            "Cho phép ứng dụng mở liên kết album chia sẻ"),
        "allowDownloads":
            MessageLookupByLibrary.simpleMessage("Cho phép tải xuống"),
        "allowPeopleToAddPhotos":
            MessageLookupByLibrary.simpleMessage("Cho phép mọi người thêm ảnh"),
        "allowPermBody": MessageLookupByLibrary.simpleMessage(
            "Vui lòng cho phép truy cập vào ảnh của bạn từ Cài đặt để Ente có thể hiển thị và sao lưu thư viện của bạn."),
        "allowPermTitle":
            MessageLookupByLibrary.simpleMessage("Cho phép truy cập ảnh"),
        "androidBiometricHint":
            MessageLookupByLibrary.simpleMessage("Xác minh danh tính"),
        "androidBiometricNotRecognized": MessageLookupByLibrary.simpleMessage(
            "Không nhận diện được. Thử lại."),
        "androidBiometricRequiredTitle":
            MessageLookupByLibrary.simpleMessage("Yêu cầu sinh trắc học"),
        "androidBiometricSuccess":
            MessageLookupByLibrary.simpleMessage("Thành công"),
        "androidCancelButton": MessageLookupByLibrary.simpleMessage("Hủy"),
        "androidDeviceCredentialsRequiredTitle":
            MessageLookupByLibrary.simpleMessage(
                "Yêu cầu thông tin xác thực thiết bị"),
        "androidDeviceCredentialsSetupDescription":
            MessageLookupByLibrary.simpleMessage(
                "Yêu cầu thông tin xác thực thiết bị"),
        "androidGoToSettingsDescription": MessageLookupByLibrary.simpleMessage(
            "Xác thực sinh trắc học chưa được thiết lập trên thiết bị của bạn. Đi đến \'Cài đặt > Bảo mật\' để thêm xác thực sinh trắc học."),
        "androidIosWebDesktop":
            MessageLookupByLibrary.simpleMessage("Android, iOS, Web, Desktop"),
        "androidSignInTitle":
            MessageLookupByLibrary.simpleMessage("Yêu cầu xác thực"),
        "appLock": MessageLookupByLibrary.simpleMessage("Khóa ứng dụng"),
        "appLockDescriptions": MessageLookupByLibrary.simpleMessage(
            "Chọn giữa màn hình khóa mặc định của thiết bị và màn hình khóa tùy chỉnh với PIN hoặc mật khẩu."),
        "appVersion": m51,
        "appleId": MessageLookupByLibrary.simpleMessage("ID Apple"),
        "apply": MessageLookupByLibrary.simpleMessage("Áp dụng"),
        "applyCodeTitle": MessageLookupByLibrary.simpleMessage("Áp dụng mã"),
        "appstoreSubscription":
            MessageLookupByLibrary.simpleMessage("Đăng ký AppStore"),
        "archive": MessageLookupByLibrary.simpleMessage("Lưu trữ"),
        "archiveAlbum": MessageLookupByLibrary.simpleMessage("Lưu trữ album"),
        "archiving": MessageLookupByLibrary.simpleMessage("Đang lưu trữ..."),
        "areYouSureThatYouWantToLeaveTheFamily":
            MessageLookupByLibrary.simpleMessage(
                "Bạn có chắc chắn muốn rời khỏi kế hoạch gia đình không?"),
        "areYouSureYouWantToCancel": MessageLookupByLibrary.simpleMessage(
            "Bạn có chắc chắn muốn hủy không?"),
        "areYouSureYouWantToChangeYourPlan":
            MessageLookupByLibrary.simpleMessage(
                "Bạn có chắc chắn muốn thay đổi gói của mình không?"),
        "areYouSureYouWantToExit": MessageLookupByLibrary.simpleMessage(
            "Bạn có chắc chắn muốn thoát không?"),
        "areYouSureYouWantToLogout": MessageLookupByLibrary.simpleMessage(
            "Bạn có chắc chắn muốn đăng xuất không?"),
        "areYouSureYouWantToRenew": MessageLookupByLibrary.simpleMessage(
            "Bạn có chắc chắn muốn gia hạn không?"),
        "areYouSureYouWantToResetThisPerson":
            MessageLookupByLibrary.simpleMessage(
                "Bạn có chắc chắn muốn đặt lại người này không?"),
        "askCancelReason": MessageLookupByLibrary.simpleMessage(
            "Đăng ký của bạn đã bị hủy. Bạn có muốn chia sẻ lý do không?"),
        "askDeleteReason": MessageLookupByLibrary.simpleMessage(
            "Lý do chính bạn xóa tài khoản là gì?"),
        "askYourLovedOnesToShare": MessageLookupByLibrary.simpleMessage(
            "Hãy yêu cầu những người thân yêu của bạn chia sẻ"),
        "atAFalloutShelter":
            MessageLookupByLibrary.simpleMessage("tại một nơi trú ẩn"),
        "authToChangeEmailVerificationSetting":
            MessageLookupByLibrary.simpleMessage(
                "Vui lòng xác thực để thay đổi cài đặt xác minh email"),
        "authToChangeLockscreenSetting": MessageLookupByLibrary.simpleMessage(
            "Vui lòng xác thực để thay đổi cài đặt màn hình khóa"),
        "authToChangeYourEmail": MessageLookupByLibrary.simpleMessage(
            "Vui lòng xác thực để thay đổi email của bạn"),
        "authToChangeYourPassword": MessageLookupByLibrary.simpleMessage(
            "Vui lòng xác thực để thay đổi mật khẩu của bạn"),
        "authToConfigureTwofactorAuthentication":
            MessageLookupByLibrary.simpleMessage(
                "Vui lòng xác thực để cấu hình xác thực hai yếu tố"),
        "authToInitiateAccountDeletion": MessageLookupByLibrary.simpleMessage(
            "Vui lòng xác thực để bắt đầu xóa tài khoản"),
        "authToManageLegacy": MessageLookupByLibrary.simpleMessage(
            "Vui lòng xác thực để quản lý các liên hệ tin cậy của bạn"),
        "authToViewPasskey": MessageLookupByLibrary.simpleMessage(
            "Vui lòng xác thực để xem khóa truy cập của bạn"),
        "authToViewTrashedFiles": MessageLookupByLibrary.simpleMessage(
            "Vui lòng xác thực để xem các tệp đã xóa của bạn"),
        "authToViewYourActiveSessions": MessageLookupByLibrary.simpleMessage(
            "Vui lòng xác thực để xem các phiên hoạt động của bạn"),
        "authToViewYourHiddenFiles": MessageLookupByLibrary.simpleMessage(
            "Vui lòng xác thực để xem các tệp ẩn của bạn"),
        "authToViewYourMemories": MessageLookupByLibrary.simpleMessage(
            "Vui lòng xác thực để xem kỷ niệm của bạn"),
        "authToViewYourRecoveryKey": MessageLookupByLibrary.simpleMessage(
            "Vui lòng xác thực để xem khóa khôi phục của bạn"),
        "authenticating":
            MessageLookupByLibrary.simpleMessage("Đang xác thực..."),
        "authenticationFailedPleaseTryAgain":
            MessageLookupByLibrary.simpleMessage(
                "Xác thực không thành công, vui lòng thử lại"),
        "authenticationSuccessful":
            MessageLookupByLibrary.simpleMessage("Xác thực thành công!"),
        "autoCastDialogBody": MessageLookupByLibrary.simpleMessage(
            "Bạn sẽ thấy các thiết bị Cast có sẵn ở đây."),
        "autoCastiOSPermission": MessageLookupByLibrary.simpleMessage(
            "Hãy chắc chắn rằng quyền Mạng cục bộ đã được bật cho ứng dụng Ente Photos, trong Cài đặt."),
        "autoLock": MessageLookupByLibrary.simpleMessage("Khóa tự động"),
        "autoLockFeatureDescription": MessageLookupByLibrary.simpleMessage(
            "Thời gian sau đó ứng dụng sẽ khóa khi được đưa vào nền"),
        "autoLogoutMessage": MessageLookupByLibrary.simpleMessage(
            "Do sự cố kỹ thuật, bạn đã bị đăng xuất. Chúng tôi xin lỗi vì sự bất tiện."),
        "autoPair": MessageLookupByLibrary.simpleMessage("Ghép nối tự động"),
        "autoPairDesc": MessageLookupByLibrary.simpleMessage(
            "Ghép nối tự động chỉ hoạt động với các thiết bị hỗ trợ Chromecast."),
        "available": MessageLookupByLibrary.simpleMessage("Có sẵn"),
        "availableStorageSpace": m52,
        "backedUpFolders":
            MessageLookupByLibrary.simpleMessage("Thư mục đã sao lưu"),
        "backup": MessageLookupByLibrary.simpleMessage("Sao lưu"),
        "backupFailed":
            MessageLookupByLibrary.simpleMessage("Sao lưu thất bại"),
        "backupFile": MessageLookupByLibrary.simpleMessage("Tệp sao lưu"),
        "backupOverMobileData":
            MessageLookupByLibrary.simpleMessage("Sao lưu qua dữ liệu di động"),
        "backupSettings":
            MessageLookupByLibrary.simpleMessage("Cài đặt sao lưu"),
        "backupStatus":
            MessageLookupByLibrary.simpleMessage("Trạng thái sao lưu"),
        "backupStatusDescription": MessageLookupByLibrary.simpleMessage(
            "Các mục đã được sao lưu sẽ hiển thị ở đây"),
        "backupVideos": MessageLookupByLibrary.simpleMessage("Sao lưu video"),
        "birthday": MessageLookupByLibrary.simpleMessage("Sinh nhật"),
        "blackFridaySale":
            MessageLookupByLibrary.simpleMessage("Giảm giá Black Friday"),
        "blog": MessageLookupByLibrary.simpleMessage("Blog"),
        "cachedData": MessageLookupByLibrary.simpleMessage("Dữ liệu đã lưu"),
        "calculating":
            MessageLookupByLibrary.simpleMessage("Đang tính toán..."),
        "canNotOpenBody": MessageLookupByLibrary.simpleMessage(
            "Xin lỗi, album này không thể mở trong ứng dụng."),
        "canNotOpenTitle":
            MessageLookupByLibrary.simpleMessage("Không thể mở album này"),
        "canNotUploadToAlbumsOwnedByOthers":
            MessageLookupByLibrary.simpleMessage(
                "Không thể tải lên album thuộc sở hữu của người khác"),
        "canOnlyCreateLinkForFilesOwnedByYou":
            MessageLookupByLibrary.simpleMessage(
                "Chỉ có thể tạo liên kết cho các tệp thuộc sở hữu của bạn"),
        "canOnlyRemoveFilesOwnedByYou": MessageLookupByLibrary.simpleMessage(
            "Chỉ có thể xóa các tệp thuộc sở hữu của bạn"),
        "cancel": MessageLookupByLibrary.simpleMessage("Hủy"),
        "cancelAccountRecovery":
            MessageLookupByLibrary.simpleMessage("Hủy khôi phục"),
        "cancelAccountRecoveryBody": MessageLookupByLibrary.simpleMessage(
            "Bạn có chắc chắn muốn hủy khôi phục không?"),
        "cancelOtherSubscription": m2,
        "cancelSubscription":
            MessageLookupByLibrary.simpleMessage("Hủy đăng ký"),
        "cannotAddMorePhotosAfterBecomingViewer": m3,
        "cannotDeleteSharedFiles": MessageLookupByLibrary.simpleMessage(
            "Không thể xóa các tệp đã chia sẻ"),
        "castAlbum": MessageLookupByLibrary.simpleMessage("Phát album"),
        "castIPMismatchBody": MessageLookupByLibrary.simpleMessage(
            "Vui lòng đảm bảo bạn đang ở trên cùng một mạng với TV."),
        "castIPMismatchTitle":
            MessageLookupByLibrary.simpleMessage("Không thể phát album"),
        "castInstruction": MessageLookupByLibrary.simpleMessage(
            "Truy cập cast.ente.io trên thiết bị bạn muốn ghép nối.\n\nNhập mã dưới đây để phát album trên TV của bạn."),
        "centerPoint": MessageLookupByLibrary.simpleMessage("Điểm trung tâm"),
        "change": MessageLookupByLibrary.simpleMessage("Thay đổi"),
        "changeEmail": MessageLookupByLibrary.simpleMessage("Thay đổi email"),
        "changeLocationOfSelectedItems": MessageLookupByLibrary.simpleMessage(
            "Thay đổi vị trí của các mục đã chọn?"),
        "changePassword": MessageLookupByLibrary.simpleMessage("Đổi mật khẩu"),
        "changePasswordTitle":
            MessageLookupByLibrary.simpleMessage("Thay đổi mật khẩu"),
        "changePermissions":
            MessageLookupByLibrary.simpleMessage("Thay đổi quyền?"),
        "changeYourReferralCode": MessageLookupByLibrary.simpleMessage(
            "Thay đổi mã giới thiệu của bạn"),
        "checkForUpdates":
            MessageLookupByLibrary.simpleMessage("Kiểm tra cập nhật"),
        "checkInboxAndSpamFolder": MessageLookupByLibrary.simpleMessage(
            "Vui lòng kiểm tra hộp thư đến (và thư rác) để hoàn tất xác minh"),
        "checkStatus":
            MessageLookupByLibrary.simpleMessage("Kiểm tra trạng thái"),
        "checking": MessageLookupByLibrary.simpleMessage("Đang kiểm tra..."),
        "checkingModels": MessageLookupByLibrary.simpleMessage(
            "Đang kiểm tra các mô hình..."),
        "claimFreeStorage":
            MessageLookupByLibrary.simpleMessage("Yêu cầu lưu trữ miễn phí"),
        "claimMore": MessageLookupByLibrary.simpleMessage("Yêu cầu thêm!"),
        "claimed": MessageLookupByLibrary.simpleMessage("Đã yêu cầu"),
        "claimedStorageSoFar": m4,
        "cleanUncategorized":
            MessageLookupByLibrary.simpleMessage("Dọn dẹp chưa phân loại"),
        "cleanUncategorizedDescription": MessageLookupByLibrary.simpleMessage(
            "Xóa tất cả các tệp từ chưa phân loại có mặt trong các album khác"),
        "clearCaches": MessageLookupByLibrary.simpleMessage("Xóa bộ nhớ cache"),
        "clearIndexes": MessageLookupByLibrary.simpleMessage("Xóa chỉ mục"),
        "click": MessageLookupByLibrary.simpleMessage("• Nhấn"),
        "clickOnTheOverflowMenu":
            MessageLookupByLibrary.simpleMessage("• Nhấn vào menu thả xuống"),
        "close": MessageLookupByLibrary.simpleMessage("Đóng"),
        "clubByCaptureTime":
            MessageLookupByLibrary.simpleMessage("Nhóm theo thời gian chụp"),
        "clubByFileName":
            MessageLookupByLibrary.simpleMessage("Nhóm theo tên tệp"),
        "clusteringProgress":
            MessageLookupByLibrary.simpleMessage("Tiến trình phân cụm"),
        "codeAppliedPageTitle":
            MessageLookupByLibrary.simpleMessage("Mã đã được áp dụng"),
        "codeChangeLimitReached": MessageLookupByLibrary.simpleMessage(
            "Xin lỗi, bạn đã đạt giới hạn thay đổi mã."),
        "codeCopiedToClipboard": MessageLookupByLibrary.simpleMessage(
            "Mã đã được sao chép vào clipboard"),
        "codeUsedByYou":
            MessageLookupByLibrary.simpleMessage("Mã được sử dụng bởi bạn"),
        "collabLinkSectionDescription": MessageLookupByLibrary.simpleMessage(
            "Tạo một liên kết để cho phép mọi người thêm và xem ảnh trong album chia sẻ của bạn mà không cần ứng dụng hoặc tài khoản Ente. Tuyệt vời để thu thập ảnh sự kiện."),
        "collaborativeLink":
            MessageLookupByLibrary.simpleMessage("Liên kết hợp tác"),
        "collaborativeLinkCreatedFor": m54,
        "collaborator": MessageLookupByLibrary.simpleMessage("Cộng tác viên"),
        "collaboratorsCanAddPhotosAndVideosToTheSharedAlbum":
            MessageLookupByLibrary.simpleMessage(
                "Cộng tác viên có thể thêm ảnh và video vào album chia sẻ."),
<<<<<<< HEAD
        "collaboratorsSuccessfullyAdded": m112,
=======
        "collaboratorsSuccessfullyAdded": m55,
>>>>>>> 1d197694
        "collageLayout": MessageLookupByLibrary.simpleMessage("Bố cục"),
        "collageSaved": MessageLookupByLibrary.simpleMessage(
            "Ảnh ghép đã được lưu vào thư viện"),
        "collect": MessageLookupByLibrary.simpleMessage("Thu thập"),
        "collectEventPhotos":
            MessageLookupByLibrary.simpleMessage("Thu thập ảnh sự kiện"),
        "collectPhotos": MessageLookupByLibrary.simpleMessage("Thu thập ảnh"),
        "collectPhotosDescription": MessageLookupByLibrary.simpleMessage(
            "Tạo một liên kết nơi bạn bè của bạn có thể tải lên ảnh với chất lượng gốc."),
        "color": MessageLookupByLibrary.simpleMessage("Màu sắc"),
        "configuration": MessageLookupByLibrary.simpleMessage("Cấu hình"),
        "confirm": MessageLookupByLibrary.simpleMessage("Xác nhận"),
        "confirm2FADisable": MessageLookupByLibrary.simpleMessage(
            "Bạn có chắc chắn muốn vô hiệu hóa xác thực hai yếu tố không?"),
        "confirmAccountDeletion":
            MessageLookupByLibrary.simpleMessage("Xác nhận xóa tài khoản"),
<<<<<<< HEAD
        "confirmAddingTrustedContact": m55,
=======
        "confirmAddingTrustedContact": m56,
>>>>>>> 1d197694
        "confirmDeletePrompt": MessageLookupByLibrary.simpleMessage(
            "Có, tôi muốn xóa vĩnh viễn tài khoản này và dữ liệu của nó trên tất cả các ứng dụng."),
        "confirmPassword":
            MessageLookupByLibrary.simpleMessage("Xác nhận mật khẩu"),
        "confirmPlanChange":
            MessageLookupByLibrary.simpleMessage("Xác nhận thay đổi gói"),
        "confirmRecoveryKey":
            MessageLookupByLibrary.simpleMessage("Xác nhận khóa khôi phục"),
        "confirmYourRecoveryKey": MessageLookupByLibrary.simpleMessage(
            "Xác nhận khóa khôi phục của bạn"),
        "connectToDevice":
            MessageLookupByLibrary.simpleMessage("Kết nối với thiết bị"),
        "contactFamilyAdmin": m5,
        "contactSupport":
            MessageLookupByLibrary.simpleMessage("Liên hệ hỗ trợ"),
        "contactToManageSubscription": m6,
        "contacts": MessageLookupByLibrary.simpleMessage("Danh bạ"),
        "contents": MessageLookupByLibrary.simpleMessage("Nội dung"),
        "continueLabel": MessageLookupByLibrary.simpleMessage("Tiếp tục"),
        "continueOnFreeTrial":
            MessageLookupByLibrary.simpleMessage("Tiếp tục dùng thử miễn phí"),
        "convertToAlbum":
            MessageLookupByLibrary.simpleMessage("Chuyển đổi thành album"),
        "copyEmailAddress":
            MessageLookupByLibrary.simpleMessage("Sao chép địa chỉ email"),
        "copyLink": MessageLookupByLibrary.simpleMessage("Sao chép liên kết"),
        "copypasteThisCodentoYourAuthenticatorApp":
            MessageLookupByLibrary.simpleMessage(
                "Sao chép-dán mã này\ntới ứng dụng xác thực của bạn"),
        "couldNotBackUpTryLater": MessageLookupByLibrary.simpleMessage(
            "Chúng tôi không thể sao lưu dữ liệu của bạn.\nChúng tôi sẽ thử lại sau."),
        "couldNotFreeUpSpace": MessageLookupByLibrary.simpleMessage(
            "Không thể giải phóng không gian"),
        "couldNotUpdateSubscription":
            MessageLookupByLibrary.simpleMessage("Không thể cập nhật đăng ký"),
        "count": MessageLookupByLibrary.simpleMessage("Số lượng"),
        "crashReporting": MessageLookupByLibrary.simpleMessage("Báo cáo sự cố"),
        "create": MessageLookupByLibrary.simpleMessage("Tạo"),
        "createAccount": MessageLookupByLibrary.simpleMessage("Tạo tài khoản"),
        "createAlbumActionHint": MessageLookupByLibrary.simpleMessage(
            "Nhấn giữ để chọn ảnh và nhấp + để tạo album"),
        "createCollaborativeLink":
            MessageLookupByLibrary.simpleMessage("Tạo liên kết cộng tác"),
        "createCollage": MessageLookupByLibrary.simpleMessage("Tạo ảnh ghép"),
        "createNewAccount":
            MessageLookupByLibrary.simpleMessage("Tạo tài khoản mới"),
        "createOrSelectAlbum":
            MessageLookupByLibrary.simpleMessage("Tạo hoặc chọn album"),
        "createPublicLink":
            MessageLookupByLibrary.simpleMessage("Tạo liên kết công khai"),
        "creatingLink":
            MessageLookupByLibrary.simpleMessage("Đang tạo liên kết..."),
        "criticalUpdateAvailable":
            MessageLookupByLibrary.simpleMessage("Cập nhật quan trọng có sẵn"),
        "crop": MessageLookupByLibrary.simpleMessage("Cắt xén"),
        "curatedMemories":
            MessageLookupByLibrary.simpleMessage("Curated memories"),
        "currentUsageIs":
            MessageLookupByLibrary.simpleMessage("Sử dụng hiện tại là "),
        "currentlyRunning": MessageLookupByLibrary.simpleMessage("đang chạy"),
        "custom": MessageLookupByLibrary.simpleMessage("Tùy chỉnh"),
<<<<<<< HEAD
        "customEndpoint": m56,
=======
        "customEndpoint": m57,
>>>>>>> 1d197694
        "darkTheme": MessageLookupByLibrary.simpleMessage("Tối"),
        "dayToday": MessageLookupByLibrary.simpleMessage("Hôm nay"),
        "dayYesterday": MessageLookupByLibrary.simpleMessage("Hôm qua"),
        "declineTrustInvite":
            MessageLookupByLibrary.simpleMessage("Từ chối lời mời"),
        "decrypting": MessageLookupByLibrary.simpleMessage("Đang giải mã..."),
        "decryptingVideo":
            MessageLookupByLibrary.simpleMessage("Đang giải mã video..."),
        "deduplicateFiles":
            MessageLookupByLibrary.simpleMessage("Xóa trùng lặp tệp"),
        "delete": MessageLookupByLibrary.simpleMessage("Xóa"),
        "deleteAccount": MessageLookupByLibrary.simpleMessage("Xóa tài khoản"),
        "deleteAccountFeedbackPrompt": MessageLookupByLibrary.simpleMessage(
            "Chúng tôi rất tiếc khi thấy bạn rời đi. Vui lòng chia sẻ phản hồi của bạn để giúp chúng tôi cải thiện."),
        "deleteAccountPermanentlyButton":
            MessageLookupByLibrary.simpleMessage("Xóa tài khoản vĩnh viễn"),
        "deleteAlbum": MessageLookupByLibrary.simpleMessage("Xóa album"),
        "deleteAlbumDialog": MessageLookupByLibrary.simpleMessage(
            "Cũng xóa các ảnh (và video) có trong album này từ <bold>tất cả</bold> các album khác mà chúng là một phần của?"),
        "deleteAlbumsDialogBody": MessageLookupByLibrary.simpleMessage(
            "Điều này sẽ xóa tất cả album trống. Điều này hữu ích khi bạn muốn giảm bớt sự lộn xộn trong danh sách album của mình."),
        "deleteAll": MessageLookupByLibrary.simpleMessage("Xóa tất cả"),
        "deleteConfirmDialogBody": MessageLookupByLibrary.simpleMessage(
            "Tài khoản này được liên kết với các ứng dụng Ente khác, nếu bạn sử dụng bất kỳ. Dữ liệu bạn đã tải lên, trên tất cả các ứng dụng Ente, sẽ được lên lịch để xóa, và tài khoản của bạn sẽ bị xóa vĩnh viễn."),
        "deleteEmailRequest": MessageLookupByLibrary.simpleMessage(
            "Vui lòng gửi email đến <warning>account-deletion@ente.io</warning> từ địa chỉ email đã đăng ký của bạn."),
        "deleteEmptyAlbums":
            MessageLookupByLibrary.simpleMessage("Xóa album trống"),
        "deleteEmptyAlbumsWithQuestionMark":
            MessageLookupByLibrary.simpleMessage("Xóa album trống?"),
        "deleteFromBoth":
            MessageLookupByLibrary.simpleMessage("Xóa khỏi cả hai"),
        "deleteFromDevice":
            MessageLookupByLibrary.simpleMessage("Xóa khỏi thiết bị"),
        "deleteFromEnte": MessageLookupByLibrary.simpleMessage("Xóa khỏi Ente"),
        "deleteItemCount": m7,
        "deleteLocation": MessageLookupByLibrary.simpleMessage("Xóa vị trí"),
        "deletePhotos": MessageLookupByLibrary.simpleMessage("Xóa ảnh"),
<<<<<<< HEAD
        "deleteProgress": m57,
=======
        "deleteProgress": m58,
>>>>>>> 1d197694
        "deleteReason1": MessageLookupByLibrary.simpleMessage(
            "Nó thiếu một tính năng quan trọng mà tôi cần"),
        "deleteReason2": MessageLookupByLibrary.simpleMessage(
            "Ứng dụng hoặc một tính năng nhất định không hoạt động như tôi nghĩ"),
        "deleteReason3": MessageLookupByLibrary.simpleMessage(
            "Tôi đã tìm thấy một dịch vụ khác mà tôi thích hơn"),
        "deleteReason4": MessageLookupByLibrary.simpleMessage(
            "Lý do của tôi không có trong danh sách"),
        "deleteRequestSLAText": MessageLookupByLibrary.simpleMessage(
            "Yêu cầu của bạn sẽ được xử lý trong vòng 72 giờ."),
        "deleteSharedAlbum":
            MessageLookupByLibrary.simpleMessage("Xóa album chia sẻ?"),
        "deleteSharedAlbumDialogBody": MessageLookupByLibrary.simpleMessage(
            "Album sẽ bị xóa cho tất cả mọi người\n\nBạn sẽ mất quyền truy cập vào các ảnh chia sẻ trong album này mà thuộc sở hữu của người khác"),
        "deselectAll": MessageLookupByLibrary.simpleMessage("Bỏ chọn tất cả"),
        "designedToOutlive": MessageLookupByLibrary.simpleMessage(
            "Được thiết kế để tồn tại lâu hơn"),
        "details": MessageLookupByLibrary.simpleMessage("Chi tiết"),
        "developerSettings":
            MessageLookupByLibrary.simpleMessage("Cài đặt Nhà phát triển"),
        "developerSettingsWarning": MessageLookupByLibrary.simpleMessage(
            "Bạn có chắc chắn muốn thay đổi cài đặt Nhà phát triển không?"),
        "deviceCodeHint": MessageLookupByLibrary.simpleMessage("Nhập mã"),
        "deviceFilesAutoUploading": MessageLookupByLibrary.simpleMessage(
            "Các tệp được thêm vào album thiết bị này sẽ tự động được tải lên Ente."),
        "deviceLock": MessageLookupByLibrary.simpleMessage("Khóa thiết bị"),
        "deviceLockExplanation": MessageLookupByLibrary.simpleMessage(
            "Vô hiệu hóa khóa màn hình thiết bị khi Ente đang ở chế độ nền và có một bản sao lưu đang diễn ra. Điều này thường không cần thiết, nhưng có thể giúp các tải lên lớn và nhập khẩu ban đầu của các thư viện lớn hoàn thành nhanh hơn."),
        "deviceNotFound":
            MessageLookupByLibrary.simpleMessage("Không tìm thấy thiết bị"),
        "didYouKnow": MessageLookupByLibrary.simpleMessage("Bạn có biết?"),
        "disableAutoLock":
            MessageLookupByLibrary.simpleMessage("Vô hiệu hóa khóa tự động"),
        "disableDownloadWarningBody": MessageLookupByLibrary.simpleMessage(
            "Người xem vẫn có thể chụp màn hình hoặc lưu bản sao ảnh của bạn bằng các công cụ bên ngoài"),
        "disableDownloadWarningTitle":
            MessageLookupByLibrary.simpleMessage("Xin lưu ý"),
        "disableLinkMessage": m8,
        "disableTwofactor": MessageLookupByLibrary.simpleMessage(
            "Vô hiệu hóa xác thực hai yếu tố"),
        "disablingTwofactorAuthentication":
            MessageLookupByLibrary.simpleMessage(
                "Đang vô hiệu hóa xác thực hai yếu tố..."),
        "discord": MessageLookupByLibrary.simpleMessage("Discord"),
        "discover": MessageLookupByLibrary.simpleMessage("Khám phá"),
        "discover_babies": MessageLookupByLibrary.simpleMessage("Trẻ em"),
        "discover_celebrations":
            MessageLookupByLibrary.simpleMessage("Lễ kỷ niệm"),
        "discover_food": MessageLookupByLibrary.simpleMessage("Thức ăn"),
        "discover_greenery": MessageLookupByLibrary.simpleMessage("Cây cối"),
        "discover_hills": MessageLookupByLibrary.simpleMessage("Đồi"),
        "discover_identity": MessageLookupByLibrary.simpleMessage("Danh tính"),
        "discover_memes": MessageLookupByLibrary.simpleMessage("Hình ảnh chế"),
        "discover_notes": MessageLookupByLibrary.simpleMessage("Ghi chú"),
        "discover_pets": MessageLookupByLibrary.simpleMessage("Thú cưng"),
        "discover_receipts": MessageLookupByLibrary.simpleMessage("Biên lai"),
        "discover_screenshots":
            MessageLookupByLibrary.simpleMessage("Ảnh chụp màn hình"),
        "discover_selfies":
            MessageLookupByLibrary.simpleMessage("Ảnh tự sướng"),
        "discover_sunset": MessageLookupByLibrary.simpleMessage("Hoàng hôn"),
        "discover_visiting_cards":
            MessageLookupByLibrary.simpleMessage("Thẻ thăm"),
        "discover_wallpapers": MessageLookupByLibrary.simpleMessage("Hình nền"),
        "dismiss": MessageLookupByLibrary.simpleMessage("Bỏ qua"),
        "distanceInKMUnit": MessageLookupByLibrary.simpleMessage("km"),
        "doNotSignOut": MessageLookupByLibrary.simpleMessage("Không đăng xuất"),
        "doThisLater": MessageLookupByLibrary.simpleMessage("Làm điều này sau"),
        "doYouWantToDiscardTheEditsYouHaveMade":
            MessageLookupByLibrary.simpleMessage(
                "Bạn có muốn bỏ qua các chỉnh sửa bạn đã thực hiện không?"),
        "done": MessageLookupByLibrary.simpleMessage("Xong"),
        "doubleYourStorage": MessageLookupByLibrary.simpleMessage(
            "Gấp đôi dung lượng lưu trữ của bạn"),
        "download": MessageLookupByLibrary.simpleMessage("Tải xuống"),
        "downloadFailed":
            MessageLookupByLibrary.simpleMessage("Tải xuống thất bại"),
        "downloading":
            MessageLookupByLibrary.simpleMessage("Đang tải xuống..."),
        "dropSupportEmail": m9,
        "duplicateFileCountWithStorageSaved": m10,
        "duplicateItemsGroup": m11,
        "edit": MessageLookupByLibrary.simpleMessage("Chỉnh sửa"),
        "editLocation":
            MessageLookupByLibrary.simpleMessage("Chỉnh sửa vị trí"),
        "editLocationTagTitle":
            MessageLookupByLibrary.simpleMessage("Chỉnh sửa vị trí"),
        "editPerson": MessageLookupByLibrary.simpleMessage("Chỉnh sửa người"),
        "editsSaved":
            MessageLookupByLibrary.simpleMessage("Chỉnh sửa đã được lưu"),
        "editsToLocationWillOnlyBeSeenWithinEnte":
            MessageLookupByLibrary.simpleMessage(
                "Các chỉnh sửa cho vị trí sẽ chỉ được thấy trong Ente"),
        "eligible": MessageLookupByLibrary.simpleMessage("đủ điều kiện"),
        "email": MessageLookupByLibrary.simpleMessage("Email"),
        "emailAlreadyRegistered":
            MessageLookupByLibrary.simpleMessage("Email đã được đăng kí."),
<<<<<<< HEAD
        "emailChangedTo": m58,
=======
        "emailChangedTo": m59,
>>>>>>> 1d197694
        "emailNoEnteAccount": m12,
        "emailNotRegistered":
            MessageLookupByLibrary.simpleMessage("Email chưa được đăng kí."),
        "emailVerificationToggle":
            MessageLookupByLibrary.simpleMessage("Xác minh email"),
        "emailYourLogs":
            MessageLookupByLibrary.simpleMessage("Gửi nhật ký qua email"),
        "emergencyContacts":
            MessageLookupByLibrary.simpleMessage("Liên hệ khẩn cấp"),
        "empty": MessageLookupByLibrary.simpleMessage("Rỗng"),
        "emptyTrash":
            MessageLookupByLibrary.simpleMessage("Làm rỗng thùng rác?"),
        "enable": MessageLookupByLibrary.simpleMessage("Bật"),
        "enableMLIndexingDesc": MessageLookupByLibrary.simpleMessage(
            "Ente hỗ trợ học máy trên thiết bị cho nhận diện khuôn mặt, tìm kiếm ma thuật và các tính năng tìm kiếm nâng cao khác"),
        "enableMachineLearningBanner": MessageLookupByLibrary.simpleMessage(
            "Bật học máy cho tìm kiếm ma thuật và nhận diện khuôn mặt"),
        "enableMaps": MessageLookupByLibrary.simpleMessage("Kích hoạt Bản đồ"),
        "enableMapsDesc": MessageLookupByLibrary.simpleMessage(
            "Điều này sẽ hiển thị ảnh của bạn trên bản đồ thế giới.\n\nBản đồ này được lưu trữ bởi Open Street Map, và vị trí chính xác của ảnh của bạn sẽ không bao giờ được chia sẻ.\n\nBạn có thể vô hiệu hóa tính năng này bất cứ lúc nào từ Cài đặt."),
        "enabled": MessageLookupByLibrary.simpleMessage("Đã bật"),
        "encryptingBackup":
            MessageLookupByLibrary.simpleMessage("Đang mã hóa sao lưu..."),
        "encryption": MessageLookupByLibrary.simpleMessage("Mã hóa"),
        "encryptionKeys": MessageLookupByLibrary.simpleMessage("Khóa mã hóa"),
        "endpointUpdatedMessage": MessageLookupByLibrary.simpleMessage(
            "Điểm cuối đã được cập nhật thành công"),
        "endtoendEncryptedByDefault": MessageLookupByLibrary.simpleMessage(
            "Mã hóa đầu cuối theo mặc định"),
        "enteCanEncryptAndPreserveFilesOnlyIfYouGrant":
            MessageLookupByLibrary.simpleMessage(
                "Ente có thể mã hóa và lưu giữ tệp chỉ nếu bạn cấp quyền truy cập cho chúng"),
        "entePhotosPerm": MessageLookupByLibrary.simpleMessage(
            "Ente <i>cần quyền để</i> lưu giữ ảnh của bạn"),
        "enteSubscriptionPitch": MessageLookupByLibrary.simpleMessage(
            "Ente lưu giữ kỷ niệm của bạn, vì vậy chúng luôn có sẵn cho bạn, ngay cả khi bạn mất thiết bị."),
        "enteSubscriptionShareWithFamily": MessageLookupByLibrary.simpleMessage(
            "Gia đình bạn cũng có thể được thêm vào gói của bạn."),
        "enterAlbumName":
            MessageLookupByLibrary.simpleMessage("Nhập tên album"),
        "enterCode": MessageLookupByLibrary.simpleMessage("Nhập mã"),
        "enterCodeDescription": MessageLookupByLibrary.simpleMessage(
            "Nhập mã do bạn bè cung cấp để nhận lưu trữ miễn phí cho cả hai bạn"),
        "enterDateOfBirth":
            MessageLookupByLibrary.simpleMessage("Sinh nhật (tùy chọn)"),
        "enterEmail": MessageLookupByLibrary.simpleMessage("Nhập email"),
        "enterFileName": MessageLookupByLibrary.simpleMessage("Nhập tên tệp"),
        "enterName": MessageLookupByLibrary.simpleMessage("Nhập tên"),
        "enterNewPasswordToEncrypt": MessageLookupByLibrary.simpleMessage(
            "Nhập mật khẩu mới mà chúng tôi có thể sử dụng để mã hóa dữ liệu của bạn"),
        "enterPassword": MessageLookupByLibrary.simpleMessage("Nhập mật khẩu"),
        "enterPasswordToEncrypt": MessageLookupByLibrary.simpleMessage(
            "Nhập mật khẩu mà chúng tôi có thể sử dụng để mã hóa dữ liệu của bạn"),
        "enterPersonName":
            MessageLookupByLibrary.simpleMessage("Nhập tên người"),
        "enterPin": MessageLookupByLibrary.simpleMessage("Nhập PIN"),
        "enterReferralCode":
            MessageLookupByLibrary.simpleMessage("Nhập mã giới thiệu"),
        "enterThe6digitCodeFromnyourAuthenticatorApp":
            MessageLookupByLibrary.simpleMessage(
                "Nhập mã 6 chữ số từ\ntới ứng dụng xác thực của bạn"),
        "enterValidEmail": MessageLookupByLibrary.simpleMessage(
            "Vui lòng nhập một địa chỉ email hợp lệ."),
        "enterYourEmailAddress":
            MessageLookupByLibrary.simpleMessage("Nhập địa chỉ email của bạn"),
        "enterYourPassword":
            MessageLookupByLibrary.simpleMessage("Nhập mật khẩu của bạn"),
        "enterYourRecoveryKey":
            MessageLookupByLibrary.simpleMessage("Nhập khóa khôi phục của bạn"),
        "error": MessageLookupByLibrary.simpleMessage("Lỗi"),
        "everywhere": MessageLookupByLibrary.simpleMessage("mọi nơi"),
        "exif": MessageLookupByLibrary.simpleMessage("EXIF"),
        "existingUser":
            MessageLookupByLibrary.simpleMessage("Người dùng hiện tại"),
        "expiredLinkInfo": MessageLookupByLibrary.simpleMessage(
            "Liên kết này đã hết hạn. Vui lòng chọn thời gian hết hạn mới hoặc tắt tính năng hết hạn liên kết."),
        "exportLogs": MessageLookupByLibrary.simpleMessage("Xuất nhật ký"),
        "exportYourData":
            MessageLookupByLibrary.simpleMessage("Xuất dữ liệu của bạn"),
        "extraPhotosFound":
            MessageLookupByLibrary.simpleMessage("Tìm thấy ảnh bổ sung"),
<<<<<<< HEAD
        "extraPhotosFoundFor": m61,
=======
        "extraPhotosFoundFor": m62,
>>>>>>> 1d197694
        "faceNotClusteredYet": MessageLookupByLibrary.simpleMessage(
            "Khuôn mặt chưa được phân cụm, vui lòng quay lại sau"),
        "faceRecognition":
            MessageLookupByLibrary.simpleMessage("Nhận diện khuôn mặt"),
        "faces": MessageLookupByLibrary.simpleMessage("Khuôn mặt"),
        "failedToApplyCode":
            MessageLookupByLibrary.simpleMessage("Không thể áp dụng mã"),
        "failedToCancel":
            MessageLookupByLibrary.simpleMessage("Hủy không thành công"),
        "failedToDownloadVideo":
            MessageLookupByLibrary.simpleMessage("Không thể tải video"),
        "failedToFetchActiveSessions": MessageLookupByLibrary.simpleMessage(
            "Không thể lấy phiên hoạt động"),
        "failedToFetchOriginalForEdit": MessageLookupByLibrary.simpleMessage(
            "Không thể lấy bản gốc để chỉnh sửa"),
        "failedToFetchReferralDetails": MessageLookupByLibrary.simpleMessage(
            "Không thể lấy thông tin giới thiệu. Vui lòng thử lại sau."),
        "failedToLoadAlbums":
            MessageLookupByLibrary.simpleMessage("Không thể tải album"),
        "failedToPlayVideo":
            MessageLookupByLibrary.simpleMessage("Không thể phát video"),
        "failedToRefreshStripeSubscription":
            MessageLookupByLibrary.simpleMessage("Không thể làm mới đăng ký"),
        "failedToRenew":
            MessageLookupByLibrary.simpleMessage("Gia hạn không thành công"),
        "failedToVerifyPaymentStatus": MessageLookupByLibrary.simpleMessage(
            "Không thể xác minh trạng thái thanh toán"),
        "familyPlanOverview": MessageLookupByLibrary.simpleMessage(
            "Thêm 5 thành viên gia đình vào gói hiện tại của bạn mà không phải trả thêm phí.\n\nMỗi thành viên có không gian riêng tư của mình và không thể xem tệp của nhau trừ khi được chia sẻ.\n\nGói gia đình có sẵn cho khách hàng có đăng ký Ente trả phí.\n\nĐăng ký ngay để bắt đầu!"),
        "familyPlanPortalTitle":
            MessageLookupByLibrary.simpleMessage("Gia đình"),
        "familyPlans": MessageLookupByLibrary.simpleMessage("Gói gia đình"),
        "faq": MessageLookupByLibrary.simpleMessage("Câu hỏi thường gặp"),
        "faqs": MessageLookupByLibrary.simpleMessage("Câu hỏi thường gặp"),
        "favorite": MessageLookupByLibrary.simpleMessage("Yêu thích"),
        "feedback": MessageLookupByLibrary.simpleMessage("Phản hồi"),
        "file": MessageLookupByLibrary.simpleMessage("Tệp"),
        "fileFailedToSaveToGallery": MessageLookupByLibrary.simpleMessage(
            "Không thể lưu tệp vào thư viện"),
        "fileInfoAddDescHint":
            MessageLookupByLibrary.simpleMessage("Thêm mô tả..."),
        "fileNotUploadedYet":
            MessageLookupByLibrary.simpleMessage("Tệp chưa được tải lên"),
        "fileSavedToGallery": MessageLookupByLibrary.simpleMessage(
            "Tệp đã được lưu vào thư viện"),
        "fileTypes": MessageLookupByLibrary.simpleMessage("Loại tệp"),
        "fileTypesAndNames":
            MessageLookupByLibrary.simpleMessage("Loại tệp và tên"),
<<<<<<< HEAD
        "filesBackedUpFromDevice": m63,
        "filesBackedUpInAlbum": m64,
=======
        "filesBackedUpFromDevice": m64,
        "filesBackedUpInAlbum": m65,
>>>>>>> 1d197694
        "filesDeleted": MessageLookupByLibrary.simpleMessage("Tệp đã bị xóa"),
        "filesSavedToGallery": MessageLookupByLibrary.simpleMessage(
            "Các tệp đã được lưu vào thư viện"),
        "findPeopleByName": MessageLookupByLibrary.simpleMessage(
            "Tìm người nhanh chóng theo tên"),
        "findThemQuickly":
            MessageLookupByLibrary.simpleMessage("Tìm họ nhanh chóng"),
        "flip": MessageLookupByLibrary.simpleMessage("Lật"),
        "forYourMemories":
            MessageLookupByLibrary.simpleMessage("cho những kỷ niệm của bạn"),
        "forgotPassword": MessageLookupByLibrary.simpleMessage("Quên mật khẩu"),
        "foundFaces":
            MessageLookupByLibrary.simpleMessage("Đã tìm thấy khuôn mặt"),
        "freeStorageClaimed":
            MessageLookupByLibrary.simpleMessage("Lưu trữ miễn phí đã yêu cầu"),
        "freeStorageOnReferralSuccess": m13,
        "freeStorageUsable": MessageLookupByLibrary.simpleMessage(
            "Lưu trữ miễn phí có thể sử dụng"),
        "freeTrial": MessageLookupByLibrary.simpleMessage("Dùng thử miễn phí"),
        "freeTrialValidTill": m14,
<<<<<<< HEAD
        "freeUpAmount": m66,
=======
        "freeUpAmount": m67,
>>>>>>> 1d197694
        "freeUpDeviceSpace": MessageLookupByLibrary.simpleMessage(
            "Giải phóng không gian thiết bị"),
        "freeUpDeviceSpaceDesc": MessageLookupByLibrary.simpleMessage(
            "Tiết kiệm không gian trên thiết bị của bạn bằng cách xóa các tệp đã được sao lưu."),
        "freeUpSpace":
            MessageLookupByLibrary.simpleMessage("Giải phóng không gian"),
        "gallery": MessageLookupByLibrary.simpleMessage("Thư viện"),
        "galleryMemoryLimitInfo": MessageLookupByLibrary.simpleMessage(
            "Tối đa 1000 kỷ niệm được hiển thị trong thư viện"),
        "general": MessageLookupByLibrary.simpleMessage("Chung"),
        "generatingEncryptionKeys":
            MessageLookupByLibrary.simpleMessage("Đang tạo khóa mã hóa..."),
<<<<<<< HEAD
        "genericProgress": m68,
=======
        "genericProgress": m69,
>>>>>>> 1d197694
        "goToSettings": MessageLookupByLibrary.simpleMessage("Đi đến cài đặt"),
        "googlePlayId": MessageLookupByLibrary.simpleMessage("ID Google Play"),
        "grantFullAccessPrompt": MessageLookupByLibrary.simpleMessage(
            "Vui lòng cho phép truy cập vào tất cả ảnh trong ứng dụng Cài đặt"),
        "grantPermission": MessageLookupByLibrary.simpleMessage("Cấp quyền"),
        "groupNearbyPhotos":
            MessageLookupByLibrary.simpleMessage("Nhóm ảnh gần đó"),
        "guestView": MessageLookupByLibrary.simpleMessage("Chế độ khách"),
        "guestViewEnablePreSteps": MessageLookupByLibrary.simpleMessage(
            "Để bật chế độ khách, vui lòng thiết lập mã khóa thiết bị hoặc khóa màn hình trong cài đặt hệ thống của bạn."),
        "hearUsExplanation": MessageLookupByLibrary.simpleMessage(
            "Chúng tôi không theo dõi cài đặt ứng dụng. Sẽ rất hữu ích nếu bạn cho chúng tôi biết bạn đã tìm thấy chúng ở đâu!"),
        "hearUsWhereTitle": MessageLookupByLibrary.simpleMessage(
            "Bạn đã nghe về Ente từ đâu? (tùy chọn)"),
        "help": MessageLookupByLibrary.simpleMessage("Trợ giúp"),
        "hidden": MessageLookupByLibrary.simpleMessage("Ẩn"),
        "hide": MessageLookupByLibrary.simpleMessage("Ẩn"),
        "hideContent": MessageLookupByLibrary.simpleMessage("Ẩn nội dung"),
        "hideContentDescriptionAndroid": MessageLookupByLibrary.simpleMessage(
            "Ẩn nội dung ứng dụng trong trình chuyển đổi ứng dụng và vô hiệu hóa chụp màn hình"),
        "hideContentDescriptionIos": MessageLookupByLibrary.simpleMessage(
            "Ẩn nội dung ứng dụng trong trình chuyển đổi ứng dụng"),
        "hideSharedItemsFromHomeGallery": MessageLookupByLibrary.simpleMessage(
            "Ẩn các mục được chia sẻ khỏi thư viện chính"),
        "hiding": MessageLookupByLibrary.simpleMessage("Đang ẩn..."),
        "hostedAtOsmFrance":
            MessageLookupByLibrary.simpleMessage("Được lưu trữ tại OSM Pháp"),
        "howItWorks": MessageLookupByLibrary.simpleMessage("Cách hoạt động"),
        "howToViewShareeVerificationID": MessageLookupByLibrary.simpleMessage(
            "Vui lòng yêu cầu họ nhấn giữ địa chỉ email của họ trên màn hình cài đặt, và xác minh rằng các ID trên cả hai thiết bị khớp nhau."),
        "iOSGoToSettingsDescription": MessageLookupByLibrary.simpleMessage(
            "Xác thực sinh trắc học chưa được thiết lập trên thiết bị của bạn. Vui lòng kích hoạt Touch ID hoặc Face ID trên điện thoại của bạn."),
        "iOSLockOut": MessageLookupByLibrary.simpleMessage(
            "Xác thực sinh trắc học đã bị vô hiệu hóa. Vui lòng khóa và mở khóa màn hình của bạn để kích hoạt lại."),
        "iOSOkButton": MessageLookupByLibrary.simpleMessage("OK"),
        "ignoreUpdate": MessageLookupByLibrary.simpleMessage("Bỏ qua"),
        "ignored": MessageLookupByLibrary.simpleMessage("bỏ qua"),
        "ignoredFolderUploadReason": MessageLookupByLibrary.simpleMessage(
            "Một số tệp trong album này bị bỏ qua khi tải lên vì chúng đã bị xóa trước đó từ Ente."),
        "imageNotAnalyzed": MessageLookupByLibrary.simpleMessage(
            "Hình ảnh chưa được phân tích"),
        "immediately": MessageLookupByLibrary.simpleMessage("Ngay lập tức"),
        "importing": MessageLookupByLibrary.simpleMessage("Đang nhập...."),
        "incorrectCode":
            MessageLookupByLibrary.simpleMessage("Mã không chính xác"),
        "incorrectPasswordTitle":
            MessageLookupByLibrary.simpleMessage("Mật khẩu không chính xác"),
        "incorrectRecoveryKey": MessageLookupByLibrary.simpleMessage(
            "Khóa khôi phục không chính xác"),
        "incorrectRecoveryKeyBody": MessageLookupByLibrary.simpleMessage(
            "Khóa khôi phục bạn nhập không chính xác"),
        "incorrectRecoveryKeyTitle": MessageLookupByLibrary.simpleMessage(
            "Khóa khôi phục không chính xác"),
        "indexedItems":
            MessageLookupByLibrary.simpleMessage("Các mục đã lập chỉ mục"),
        "indexingIsPaused": MessageLookupByLibrary.simpleMessage(
            "Chỉ mục đang tạm dừng. Nó sẽ tự động tiếp tục khi thiết bị sẵn sàng."),
        "info": MessageLookupByLibrary.simpleMessage("Thông tin"),
        "insecureDevice":
            MessageLookupByLibrary.simpleMessage("Thiết bị không an toàn"),
        "installManually":
            MessageLookupByLibrary.simpleMessage("Cài đặt thủ công"),
        "invalidEmailAddress":
            MessageLookupByLibrary.simpleMessage("Địa chỉ email không hợp lệ"),
        "invalidEndpoint":
            MessageLookupByLibrary.simpleMessage("Điểm cuối không hợp lệ"),
        "invalidEndpointMessage": MessageLookupByLibrary.simpleMessage(
            "Xin lỗi, điểm cuối bạn nhập không hợp lệ. Vui lòng nhập một điểm cuối hợp lệ và thử lại."),
        "invalidKey": MessageLookupByLibrary.simpleMessage("Khóa không hợp lệ"),
        "invalidRecoveryKey": MessageLookupByLibrary.simpleMessage(
            "Khóa khôi phục bạn nhập không hợp lệ. Vui lòng đảm bảo nó chứa 24 từ, và kiểm tra chính tả của từng từ.\n\nNếu bạn đã nhập mã khôi phục cũ, hãy đảm bảo nó dài 64 ký tự, và kiểm tra từng ký tự."),
        "invite": MessageLookupByLibrary.simpleMessage("Mời"),
        "inviteToEnte": MessageLookupByLibrary.simpleMessage("Mời đến Ente"),
        "inviteYourFriends":
            MessageLookupByLibrary.simpleMessage("Mời bạn bè của bạn"),
        "inviteYourFriendsToEnte":
            MessageLookupByLibrary.simpleMessage("Mời bạn bè của bạn đến Ente"),
        "itLooksLikeSomethingWentWrongPleaseRetryAfterSome":
            MessageLookupByLibrary.simpleMessage(
                "Có vẻ như đã xảy ra sự cố. Vui lòng thử lại sau một thời gian. Nếu lỗi vẫn tiếp diễn, vui lòng liên hệ với đội ngũ hỗ trợ của chúng tôi."),
        "itemCount": m15,
        "itemsShowTheNumberOfDaysRemainingBeforePermanentDeletion":
            MessageLookupByLibrary.simpleMessage(
                "Các mục cho biết số ngày còn lại trước khi xóa vĩnh viễn"),
        "itemsWillBeRemovedFromAlbum": MessageLookupByLibrary.simpleMessage(
            "Các mục đã chọn sẽ bị xóa khỏi album này"),
        "join": MessageLookupByLibrary.simpleMessage("Tham gia"),
        "joinAlbum": MessageLookupByLibrary.simpleMessage("Tham gia album"),
        "joinAlbumSubtext":
            MessageLookupByLibrary.simpleMessage("để xem và thêm ảnh của bạn"),
        "joinAlbumSubtextViewer":
            MessageLookupByLibrary.simpleMessage("thêm vào album được chia sẻ"),
        "joinDiscord": MessageLookupByLibrary.simpleMessage("Tham gia Discord"),
        "keepPhotos": MessageLookupByLibrary.simpleMessage("Giữ ảnh"),
        "kiloMeterUnit": MessageLookupByLibrary.simpleMessage("km"),
        "kindlyHelpUsWithThisInformation": MessageLookupByLibrary.simpleMessage(
            "Vui lòng giúp chúng tôi với thông tin này"),
        "language": MessageLookupByLibrary.simpleMessage("Ngôn ngữ"),
        "lastUpdated":
            MessageLookupByLibrary.simpleMessage("Cập nhật lần cuối"),
        "leave": MessageLookupByLibrary.simpleMessage("Rời"),
        "leaveAlbum": MessageLookupByLibrary.simpleMessage("Rời khỏi album"),
        "leaveFamily":
            MessageLookupByLibrary.simpleMessage("Rời khỏi gia đình"),
        "leaveSharedAlbum":
            MessageLookupByLibrary.simpleMessage("Rời khỏi album chia sẻ?"),
        "left": MessageLookupByLibrary.simpleMessage("Trái"),
        "legacy": MessageLookupByLibrary.simpleMessage("Thừa kế"),
        "legacyAccounts":
            MessageLookupByLibrary.simpleMessage("Tài khoản thừa kế"),
<<<<<<< HEAD
        "legacyInvite": m71,
=======
        "legacyInvite": m72,
>>>>>>> 1d197694
        "legacyPageDesc": MessageLookupByLibrary.simpleMessage(
            "Thừa kế cho phép các liên hệ tin cậy truy cập tài khoản của bạn khi bạn không hoạt động."),
        "legacyPageDesc2": MessageLookupByLibrary.simpleMessage(
            "Các liên hệ tin cậy có thể khởi động quá trình khôi phục tài khoản, và nếu không bị chặn trong vòng 30 ngày, có thể đặt lại mật khẩu và truy cập tài khoản của bạn."),
        "light": MessageLookupByLibrary.simpleMessage("Ánh sáng"),
        "lightTheme": MessageLookupByLibrary.simpleMessage("Sáng"),
        "linkCopiedToClipboard": MessageLookupByLibrary.simpleMessage(
            "Liên kết đã được sao chép vào clipboard"),
        "linkDeviceLimit":
            MessageLookupByLibrary.simpleMessage("Giới hạn thiết bị"),
        "linkEnabled": MessageLookupByLibrary.simpleMessage("Đã bật"),
        "linkExpired": MessageLookupByLibrary.simpleMessage("Hết hạn"),
        "linkExpiresOn": m16,
        "linkExpiry": MessageLookupByLibrary.simpleMessage("Hết hạn liên kết"),
        "linkHasExpired":
            MessageLookupByLibrary.simpleMessage("Liên kết đã hết hạn"),
        "linkNeverExpires":
            MessageLookupByLibrary.simpleMessage("Không bao giờ"),
        "livePhotos": MessageLookupByLibrary.simpleMessage("Ảnh trực tiếp"),
        "loadMessage1": MessageLookupByLibrary.simpleMessage(
            "Bạn có thể chia sẻ đăng ký của mình với gia đình"),
        "loadMessage2": MessageLookupByLibrary.simpleMessage(
            "Chúng tôi đã bảo tồn hơn 30 triệu kỷ niệm cho đến nay"),
        "loadMessage3": MessageLookupByLibrary.simpleMessage(
            "Chúng tôi giữ 3 bản sao dữ liệu của bạn, một trong nơi trú ẩn dưới lòng đất"),
        "loadMessage4": MessageLookupByLibrary.simpleMessage(
            "Tất cả các ứng dụng của chúng tôi đều là mã nguồn mở"),
        "loadMessage5": MessageLookupByLibrary.simpleMessage(
            "Mã nguồn và mật mã của chúng tôi đã được kiểm toán bên ngoài"),
        "loadMessage6": MessageLookupByLibrary.simpleMessage(
            "Bạn có thể chia sẻ liên kết đến album của mình với những người thân yêu"),
        "loadMessage7": MessageLookupByLibrary.simpleMessage(
            "Các ứng dụng di động của chúng tôi chạy ngầm để mã hóa và sao lưu bất kỳ ảnh mới nào bạn chụp"),
        "loadMessage8": MessageLookupByLibrary.simpleMessage(
            "web.ente.io có một trình tải lên mượt mà"),
        "loadMessage9": MessageLookupByLibrary.simpleMessage(
            "Chúng tôi sử dụng Xchacha20Poly1305 để mã hóa dữ liệu của bạn một cách an toàn"),
        "loadingExifData":
            MessageLookupByLibrary.simpleMessage("Đang tải dữ liệu EXIF..."),
        "loadingGallery":
            MessageLookupByLibrary.simpleMessage("Đang tải thư viện..."),
        "loadingMessage":
            MessageLookupByLibrary.simpleMessage("Đang tải ảnh của bạn..."),
        "loadingModel":
            MessageLookupByLibrary.simpleMessage("Đang tải mô hình..."),
        "loadingYourPhotos":
            MessageLookupByLibrary.simpleMessage("Đang tải ảnh của bạn..."),
        "localGallery": MessageLookupByLibrary.simpleMessage("Thư viện cục bộ"),
        "localIndexing": MessageLookupByLibrary.simpleMessage("Chỉ mục cục bộ"),
        "localSyncErrorMessage": MessageLookupByLibrary.simpleMessage(
            "Có vẻ như có điều gì đó không ổn vì đồng bộ hóa ảnh cục bộ đang mất nhiều thời gian hơn mong đợi. Vui lòng liên hệ với đội ngũ hỗ trợ của chúng tôi"),
        "location": MessageLookupByLibrary.simpleMessage("Vị trí"),
        "locationName": MessageLookupByLibrary.simpleMessage("Tên vị trí"),
        "locationTagFeatureDescription": MessageLookupByLibrary.simpleMessage(
            "Một thẻ vị trí nhóm tất cả các ảnh được chụp trong một bán kính nào đó của một bức ảnh"),
        "locations": MessageLookupByLibrary.simpleMessage("Vị trí"),
        "lockButtonLabel": MessageLookupByLibrary.simpleMessage("Khóa"),
        "lockscreen": MessageLookupByLibrary.simpleMessage("Màn hình khóa"),
        "logInLabel": MessageLookupByLibrary.simpleMessage("Đăng nhập"),
        "loggingOut": MessageLookupByLibrary.simpleMessage("Đang đăng xuất..."),
        "loginSessionExpired":
            MessageLookupByLibrary.simpleMessage("Phiên đăng nhập đã hết hạn"),
        "loginSessionExpiredDetails": MessageLookupByLibrary.simpleMessage(
            "Phiên đăng nhập của bạn đã hết hạn. Vui lòng đăng nhập lại."),
        "loginTerms": MessageLookupByLibrary.simpleMessage(
            "Bằng cách nhấp vào đăng nhập, tôi đồng ý với <u-terms>các điều khoản dịch vụ</u-terms> và <u-policy>chính sách bảo mật</u-policy>"),
        "loginWithTOTP":
            MessageLookupByLibrary.simpleMessage("Login with TOTP"),
        "logout": MessageLookupByLibrary.simpleMessage("Đăng xuất"),
        "logsDialogBody": MessageLookupByLibrary.simpleMessage(
            "Điều này sẽ gửi nhật ký để giúp chúng tôi gỡ lỗi vấn đề của bạn. Vui lòng lưu ý rằng tên tệp sẽ được bao gồm để giúp theo dõi các vấn đề với các tệp cụ thể."),
        "longPressAnEmailToVerifyEndToEndEncryption":
            MessageLookupByLibrary.simpleMessage(
                "Nhấn giữ một email để xác minh mã hóa đầu cuối."),
        "longpressOnAnItemToViewInFullscreen":
            MessageLookupByLibrary.simpleMessage(
                "Nhấn và giữ vào một mục để xem toàn màn hình"),
        "loopVideoOff":
            MessageLookupByLibrary.simpleMessage("Dừng phát video lặp lại"),
        "loopVideoOn":
            MessageLookupByLibrary.simpleMessage("Phát video lặp lại"),
        "lostDevice": MessageLookupByLibrary.simpleMessage("Mất thiết bị?"),
        "machineLearning": MessageLookupByLibrary.simpleMessage("Học máy"),
        "magicSearch":
            MessageLookupByLibrary.simpleMessage("Tìm kiếm ma thuật"),
        "magicSearchHint": MessageLookupByLibrary.simpleMessage(
            "Tìm kiếm ma thuật cho phép tìm kiếm ảnh theo nội dung của chúng, ví dụ: \'hoa\', \'xe hơi đỏ\', \'tài liệu nhận dạng\'"),
        "manage": MessageLookupByLibrary.simpleMessage("Quản lý"),
        "manageDeviceStorage": MessageLookupByLibrary.simpleMessage(
            "Quản lý bộ nhớ đệm của thiết bị"),
        "manageDeviceStorageDesc": MessageLookupByLibrary.simpleMessage(
            "Review and clear local cache storage."),
        "manageFamily":
            MessageLookupByLibrary.simpleMessage("Quản lý gia đình"),
        "manageLink": MessageLookupByLibrary.simpleMessage("Quản lý liên kết"),
        "manageParticipants": MessageLookupByLibrary.simpleMessage("Quản lý"),
        "manageSubscription":
            MessageLookupByLibrary.simpleMessage("Quản lý đăng ký"),
        "manualPairDesc": MessageLookupByLibrary.simpleMessage(
            "Ghép nối với PIN hoạt động với bất kỳ màn hình nào bạn muốn xem album của mình."),
        "map": MessageLookupByLibrary.simpleMessage("Map"),
        "maps": MessageLookupByLibrary.simpleMessage("Bản đồ"),
        "mastodon": MessageLookupByLibrary.simpleMessage("Mastodon"),
        "matrix": MessageLookupByLibrary.simpleMessage("Matrix"),
        "merchandise": MessageLookupByLibrary.simpleMessage("Merchandise"),
        "mergeWithExisting":
            MessageLookupByLibrary.simpleMessage("Hợp nhất với người đã có"),
        "mergedPhotos": MessageLookupByLibrary.simpleMessage("Hợp nhất ảnh"),
        "mlConsent": MessageLookupByLibrary.simpleMessage("Kích hoạt học máy"),
        "mlConsentConfirmation": MessageLookupByLibrary.simpleMessage(
            "Tôi hiểu và muốn kích hoạt học máy"),
        "mlConsentDescription": MessageLookupByLibrary.simpleMessage(
            "Nếu bạn kích hoạt học máy, Ente sẽ trích xuất thông tin như hình dạng khuôn mặt từ các tệp, bao gồm cả những tệp được chia sẻ với bạn.\n\nĐiều này sẽ xảy ra trên thiết bị của bạn, và bất kỳ thông tin sinh trắc học nào được tạo ra sẽ được mã hóa đầu cuối."),
        "mlConsentPrivacy": MessageLookupByLibrary.simpleMessage(
            "Vui lòng nhấp vào đây để biết thêm chi tiết về tính năng này trong chính sách quyền riêng tư của chúng tôi"),
        "mlConsentTitle":
            MessageLookupByLibrary.simpleMessage("Kích hoạt học máy?"),
        "mlIndexingDescription": MessageLookupByLibrary.simpleMessage(
            "Xin lưu ý rằng việc học máy sẽ dẫn đến việc sử dụng băng thông và pin cao hơn cho đến khi tất cả các mục được lập chỉ mục. Hãy xem xét việc sử dụng ứng dụng máy tính để bàn để lập chỉ mục nhanh hơn, tất cả kết quả sẽ được đồng bộ hóa tự động."),
        "mobileWebDesktop":
            MessageLookupByLibrary.simpleMessage("Di động, Web, Desktop"),
        "moderateStrength": MessageLookupByLibrary.simpleMessage("Vừa phải"),
        "modifyYourQueryOrTrySearchingFor":
            MessageLookupByLibrary.simpleMessage(
                "Chỉnh sửa truy vấn của bạn, hoặc thử tìm kiếm cho"),
        "moments": MessageLookupByLibrary.simpleMessage("Khoảnh khắc"),
        "month": MessageLookupByLibrary.simpleMessage("tháng"),
        "monthly": MessageLookupByLibrary.simpleMessage("Hàng tháng"),
        "moreDetails": MessageLookupByLibrary.simpleMessage("Thêm chi tiết"),
        "mostRecent": MessageLookupByLibrary.simpleMessage("Mới nhất"),
        "mostRelevant": MessageLookupByLibrary.simpleMessage("Liên quan nhất"),
        "moveToAlbum": MessageLookupByLibrary.simpleMessage("Chuyển đến album"),
        "moveToHiddenAlbum":
            MessageLookupByLibrary.simpleMessage("Di chuyển đến album ẩn"),
<<<<<<< HEAD
        "movedSuccessfullyTo": m76,
=======
        "movedSuccessfullyTo": m77,
>>>>>>> 1d197694
        "movedToTrash":
            MessageLookupByLibrary.simpleMessage("Đã chuyển vào thùng rác"),
        "movingFilesToAlbum": MessageLookupByLibrary.simpleMessage(
            "Đang di chuyển tệp vào album..."),
        "name": MessageLookupByLibrary.simpleMessage("Tên"),
        "nameTheAlbum":
            MessageLookupByLibrary.simpleMessage("Đặt tên cho album"),
        "networkConnectionRefusedErr": MessageLookupByLibrary.simpleMessage(
            "Không thể kết nối với Ente, vui lòng thử lại sau một thời gian. Nếu lỗi vẫn tiếp diễn, vui lòng liên hệ với bộ phận hỗ trợ."),
        "networkHostLookUpErr": MessageLookupByLibrary.simpleMessage(
            "Không thể kết nối với Ente, vui lòng kiểm tra cài đặt mạng của bạn và liên hệ với bộ phận hỗ trợ nếu lỗi vẫn tiếp diễn."),
        "never": MessageLookupByLibrary.simpleMessage("Không bao giờ"),
        "newAlbum": MessageLookupByLibrary.simpleMessage("Album mới"),
        "newLocation": MessageLookupByLibrary.simpleMessage("Vị trí mới"),
        "newPerson": MessageLookupByLibrary.simpleMessage("Người mới"),
        "newToEnte": MessageLookupByLibrary.simpleMessage("Mới đến Ente"),
        "newest": MessageLookupByLibrary.simpleMessage("Mới nhất"),
        "next": MessageLookupByLibrary.simpleMessage("Tiếp theo"),
        "no": MessageLookupByLibrary.simpleMessage("Không"),
        "noAlbumsSharedByYouYet": MessageLookupByLibrary.simpleMessage(
            "Chưa có album nào được chia sẻ bởi bạn"),
        "noDeviceFound":
            MessageLookupByLibrary.simpleMessage("Không tìm thấy thiết bị"),
        "noDeviceLimit": MessageLookupByLibrary.simpleMessage("Không có"),
        "noDeviceThatCanBeDeleted": MessageLookupByLibrary.simpleMessage(
            "Bạn không có tệp nào trên thiết bị này có thể bị xóa"),
        "noDuplicates":
            MessageLookupByLibrary.simpleMessage("✨ Không có trùng lặp"),
        "noExifData":
            MessageLookupByLibrary.simpleMessage("Không có dữ liệu EXIF"),
        "noFacesFound":
            MessageLookupByLibrary.simpleMessage("Không tìm thấy khuôn mặt"),
        "noHiddenPhotosOrVideos":
            MessageLookupByLibrary.simpleMessage("Không có ảnh hoặc video ẩn"),
        "noImagesWithLocation": MessageLookupByLibrary.simpleMessage(
            "Không có hình ảnh với vị trí"),
        "noInternetConnection":
            MessageLookupByLibrary.simpleMessage("Không có kết nối internet"),
        "noPhotosAreBeingBackedUpRightNow":
            MessageLookupByLibrary.simpleMessage(
                "Hiện tại không có ảnh nào đang được sao lưu"),
        "noPhotosFoundHere":
            MessageLookupByLibrary.simpleMessage("Không tìm thấy ảnh ở đây"),
        "noQuickLinksSelected": MessageLookupByLibrary.simpleMessage(
            "Không có liên kết nhanh nào được chọn"),
        "noRecoveryKey":
            MessageLookupByLibrary.simpleMessage("Không có khóa khôi phục?"),
        "noRecoveryKeyNoDecryption": MessageLookupByLibrary.simpleMessage(
            "Do tính chất của giao thức mã hóa đầu cuối của chúng tôi, dữ liệu của bạn không thể được giải mã mà không có mật khẩu hoặc khóa khôi phục của bạn"),
        "noResults": MessageLookupByLibrary.simpleMessage("Không có kết quả"),
        "noResultsFound":
            MessageLookupByLibrary.simpleMessage("Không tìm thấy kết quả"),
<<<<<<< HEAD
        "noSuggestionsForPerson": m77,
        "noSystemLockFound": MessageLookupByLibrary.simpleMessage(
            "Không tìm thấy khóa hệ thống"),
        "notPersonLabel": m78,
=======
        "noSuggestionsForPerson": m78,
        "noSystemLockFound": MessageLookupByLibrary.simpleMessage(
            "Không tìm thấy khóa hệ thống"),
        "notPersonLabel": m79,
>>>>>>> 1d197694
        "nothingSharedWithYouYet": MessageLookupByLibrary.simpleMessage(
            "Chưa có gì được chia sẻ với bạn"),
        "nothingToSeeHere": MessageLookupByLibrary.simpleMessage(
            "Không có gì để xem ở đây! 👀"),
        "notifications": MessageLookupByLibrary.simpleMessage("Thông báo"),
        "ok": MessageLookupByLibrary.simpleMessage("Được"),
        "onDevice": MessageLookupByLibrary.simpleMessage("Trên thiết bị"),
        "onEnte": MessageLookupByLibrary.simpleMessage(
            "Trên <branding>ente</branding>"),
        "onlyFamilyAdminCanChangeCode": m17,
        "onlyThem": MessageLookupByLibrary.simpleMessage("Chỉ họ"),
        "oops": MessageLookupByLibrary.simpleMessage("Ôi"),
        "oopsCouldNotSaveEdits":
            MessageLookupByLibrary.simpleMessage("Ôi, không thể lưu chỉnh sửa"),
        "oopsSomethingWentWrong": MessageLookupByLibrary.simpleMessage(
            "Ôi, có điều gì đó không đúng"),
        "openAlbumInBrowser":
            MessageLookupByLibrary.simpleMessage("Mở album trong trình duyệt"),
        "openAlbumInBrowserTitle": MessageLookupByLibrary.simpleMessage(
            "Vui lòng sử dụng ứng dụng web để thêm ảnh vào album này"),
        "openFile": MessageLookupByLibrary.simpleMessage("Mở tệp"),
        "openSettings": MessageLookupByLibrary.simpleMessage("Mở Cài đặt"),
        "openTheItem": MessageLookupByLibrary.simpleMessage("• Mở mục"),
        "openstreetmapContributors":
            MessageLookupByLibrary.simpleMessage("Nhà đóng góp OpenStreetMap"),
        "optionalAsShortAsYouLike": MessageLookupByLibrary.simpleMessage(
            "Tùy chọn, ngắn như bạn muốn..."),
        "orMergeWithExistingPerson":
            MessageLookupByLibrary.simpleMessage("Hoặc hợp nhất với hiện có"),
        "orPickAnExistingOne":
            MessageLookupByLibrary.simpleMessage("Hoặc chọn một cái có sẵn"),
        "pair": MessageLookupByLibrary.simpleMessage("Ghép nối"),
        "pairWithPin": MessageLookupByLibrary.simpleMessage("Ghép nối với PIN"),
        "pairingComplete":
            MessageLookupByLibrary.simpleMessage("Ghép nối hoàn tất"),
        "panorama": MessageLookupByLibrary.simpleMessage("Toàn cảnh"),
        "passKeyPendingVerification":
            MessageLookupByLibrary.simpleMessage("Xác minh vẫn đang chờ"),
        "passkey": MessageLookupByLibrary.simpleMessage("Mã khóa"),
        "passkeyAuthTitle":
            MessageLookupByLibrary.simpleMessage("Xác minh mã khóa"),
        "password": MessageLookupByLibrary.simpleMessage("Mật khẩu"),
        "passwordChangedSuccessfully": MessageLookupByLibrary.simpleMessage(
            "Đã thay đổi mật khẩu thành công"),
        "passwordLock":
            MessageLookupByLibrary.simpleMessage("Khóa bằng mật khẩu"),
        "passwordStrength": m18,
        "passwordStrengthInfo": MessageLookupByLibrary.simpleMessage(
            "Độ mạnh của mật khẩu được tính toán dựa trên độ dài của mật khẩu, các ký tự đã sử dụng và liệu mật khẩu có xuất hiện trong 10.000 mật khẩu được sử dụng nhiều nhất hay không"),
        "passwordWarning": MessageLookupByLibrary.simpleMessage(
            "Chúng tôi không lưu trữ mật khẩu này, vì vậy nếu bạn quên, <underline>chúng tôi không thể giải mã dữ liệu của bạn</underline>"),
        "paymentDetails":
            MessageLookupByLibrary.simpleMessage("Chi tiết thanh toán"),
        "paymentFailed":
            MessageLookupByLibrary.simpleMessage("Thanh toán thất bại"),
        "paymentFailedMessage": MessageLookupByLibrary.simpleMessage(
            "Rất tiếc, thanh toán của bạn đã thất bại. Vui lòng liên hệ với bộ phận hỗ trợ và chúng tôi sẽ giúp bạn!"),
        "paymentFailedTalkToProvider": m19,
        "pendingItems":
            MessageLookupByLibrary.simpleMessage("Các mục đang chờ"),
        "pendingSync":
            MessageLookupByLibrary.simpleMessage("Đồng bộ hóa đang chờ"),
        "people": MessageLookupByLibrary.simpleMessage("Người"),
        "peopleUsingYourCode":
            MessageLookupByLibrary.simpleMessage("Người dùng mã của bạn"),
        "permDeleteWarning": MessageLookupByLibrary.simpleMessage(
            "Tất cả các mục trong thùng rác sẽ bị xóa vĩnh viễn\n\nHành động này không thể hoàn tác"),
        "permanentlyDelete":
            MessageLookupByLibrary.simpleMessage("Xóa vĩnh viễn"),
        "permanentlyDeleteFromDevice": MessageLookupByLibrary.simpleMessage(
            "Xóa vĩnh viễn khỏi thiết bị?"),
        "personName": MessageLookupByLibrary.simpleMessage("Tên người"),
        "photoDescriptions": MessageLookupByLibrary.simpleMessage("Mô tả ảnh"),
        "photoGridSize":
            MessageLookupByLibrary.simpleMessage("Kích thước lưới ảnh"),
        "photoSmallCase": MessageLookupByLibrary.simpleMessage("ảnh"),
        "photos": MessageLookupByLibrary.simpleMessage("Ảnh"),
        "photosAddedByYouWillBeRemovedFromTheAlbum":
            MessageLookupByLibrary.simpleMessage(
                "Ảnh bạn đã thêm sẽ bị xóa khỏi album"),
        "pickCenterPoint":
            MessageLookupByLibrary.simpleMessage("Chọn điểm trung tâm"),
        "pinAlbum": MessageLookupByLibrary.simpleMessage("Ghim album"),
        "pinLock": MessageLookupByLibrary.simpleMessage("Khóa PIN"),
        "playOnTv": MessageLookupByLibrary.simpleMessage("Phát album trên TV"),
        "playStoreFreeTrialValidTill": m20,
        "playstoreSubscription":
            MessageLookupByLibrary.simpleMessage("Đăng ký PlayStore"),
        "pleaseCheckYourInternetConnectionAndTryAgain":
            MessageLookupByLibrary.simpleMessage(
                "Vui lòng kiểm tra kết nối internet của bạn và thử lại."),
        "pleaseContactSupportAndWeWillBeHappyToHelp":
            MessageLookupByLibrary.simpleMessage(
                "Vui lòng liên hệ với support@ente.io và chúng tôi sẽ rất vui lòng giúp đỡ!"),
        "pleaseContactSupportIfTheProblemPersists":
            MessageLookupByLibrary.simpleMessage(
                "Vui lòng liên hệ với bộ phận hỗ trợ nếu vấn đề vẫn tiếp diễn"),
<<<<<<< HEAD
        "pleaseEmailUsAt": m83,
=======
        "pleaseEmailUsAt": m85,
>>>>>>> 1d197694
        "pleaseGrantPermissions":
            MessageLookupByLibrary.simpleMessage("Vui lòng cấp quyền"),
        "pleaseLoginAgain":
            MessageLookupByLibrary.simpleMessage("Vui lòng đăng nhập lại"),
        "pleaseSelectQuickLinksToRemove": MessageLookupByLibrary.simpleMessage(
            "Vui lòng chọn liên kết nhanh để xóa"),
<<<<<<< HEAD
        "pleaseSendTheLogsTo": m84,
=======
        "pleaseSendTheLogsTo": m86,
>>>>>>> 1d197694
        "pleaseTryAgain":
            MessageLookupByLibrary.simpleMessage("Vui lòng thử lại"),
        "pleaseVerifyTheCodeYouHaveEntered":
            MessageLookupByLibrary.simpleMessage(
                "Vui lòng xác minh mã bạn đã nhập"),
        "pleaseWait": MessageLookupByLibrary.simpleMessage("Vui lòng chờ..."),
        "pleaseWaitDeletingAlbum": MessageLookupByLibrary.simpleMessage(
            "Vui lòng chờ, đang xóa album"),
        "pleaseWaitForSometimeBeforeRetrying":
            MessageLookupByLibrary.simpleMessage(
                "Vui lòng chờ một thời gian trước khi thử lại"),
        "preparingLogs":
            MessageLookupByLibrary.simpleMessage("Đang chuẩn bị nhật ký..."),
        "preserveMore":
            MessageLookupByLibrary.simpleMessage("Lưu giữ nhiều hơn"),
        "pressAndHoldToPlayVideo":
            MessageLookupByLibrary.simpleMessage("Nhấn và giữ để phát video"),
        "pressAndHoldToPlayVideoDetailed": MessageLookupByLibrary.simpleMessage(
            "Nhấn và giữ vào hình ảnh để phát video"),
        "privacy": MessageLookupByLibrary.simpleMessage("Quyền riêng tư"),
        "privacyPolicyTitle":
            MessageLookupByLibrary.simpleMessage("Chính sách bảo mật"),
        "privateBackups":
            MessageLookupByLibrary.simpleMessage("Sao lưu riêng tư"),
        "privateSharing":
            MessageLookupByLibrary.simpleMessage("Chia sẻ riêng tư"),
        "proceed": MessageLookupByLibrary.simpleMessage("Tiếp tục"),
        "processed": MessageLookupByLibrary.simpleMessage("Đã xử lý"),
<<<<<<< HEAD
        "processingImport": m86,
=======
        "processingImport": m88,
>>>>>>> 1d197694
        "publicLinkCreated": MessageLookupByLibrary.simpleMessage(
            "Liên kết công khai đã được tạo"),
        "publicLinkEnabled": MessageLookupByLibrary.simpleMessage(
            "Liên kết công khai đã được kích hoạt"),
        "quickLinks": MessageLookupByLibrary.simpleMessage("Liên kết nhanh"),
        "radius": MessageLookupByLibrary.simpleMessage("Bán kính"),
        "raiseTicket": MessageLookupByLibrary.simpleMessage("Tạo vé"),
        "rateTheApp": MessageLookupByLibrary.simpleMessage("Đánh giá ứng dụng"),
        "rateUs": MessageLookupByLibrary.simpleMessage("Đánh giá chúng tôi"),
        "rateUsOnStore": m21,
        "recover": MessageLookupByLibrary.simpleMessage("Khôi phục"),
        "recoverAccount":
            MessageLookupByLibrary.simpleMessage("Khôi phục tài khoản"),
        "recoverButton": MessageLookupByLibrary.simpleMessage("Khôi phục"),
        "recoveryAccount":
            MessageLookupByLibrary.simpleMessage("Khôi phục tài khoản"),
        "recoveryInitiated": MessageLookupByLibrary.simpleMessage(
            "Quá trình khôi phục đã được khởi động"),
<<<<<<< HEAD
        "recoveryInitiatedDesc": m88,
=======
        "recoveryInitiatedDesc": m90,
>>>>>>> 1d197694
        "recoveryKey": MessageLookupByLibrary.simpleMessage("Khóa khôi phục"),
        "recoveryKeyCopiedToClipboard": MessageLookupByLibrary.simpleMessage(
            "Khóa khôi phục đã được sao chép vào clipboard"),
        "recoveryKeyOnForgotPassword": MessageLookupByLibrary.simpleMessage(
            "Nếu bạn quên mật khẩu, cách duy nhất để khôi phục dữ liệu của bạn là với khóa này."),
        "recoveryKeySaveDescription": MessageLookupByLibrary.simpleMessage(
            "Chúng tôi không lưu trữ khóa này, vui lòng lưu khóa 24 từ này ở một nơi an toàn."),
        "recoveryKeySuccessBody": MessageLookupByLibrary.simpleMessage(
            "Tuyệt vời! Khóa khôi phục của bạn hợp lệ. Cảm ơn bạn đã xác minh.\n\nVui lòng nhớ giữ khóa khôi phục của bạn được sao lưu an toàn."),
        "recoveryKeyVerified": MessageLookupByLibrary.simpleMessage(
            "Khóa khôi phục đã được xác minh"),
        "recoveryKeyVerifyReason": MessageLookupByLibrary.simpleMessage(
            "Khóa khôi phục của bạn là cách duy nhất để khôi phục ảnh của bạn nếu bạn quên mật khẩu. Bạn có thể tìm thấy khóa khôi phục của mình trong Cài đặt > Tài khoản.\n\nVui lòng nhập khóa khôi phục của bạn ở đây để xác minh rằng bạn đã lưu nó đúng cách."),
<<<<<<< HEAD
        "recoveryReady": m89,
=======
        "recoveryReady": m91,
>>>>>>> 1d197694
        "recoverySuccessful":
            MessageLookupByLibrary.simpleMessage("Khôi phục thành công!"),
        "recoveryWarning": MessageLookupByLibrary.simpleMessage(
            "Một liên hệ tin cậy đang cố gắng truy cập tài khoản của bạn"),
<<<<<<< HEAD
        "recoveryWarningBody": m90,
=======
        "recoveryWarningBody": m92,
>>>>>>> 1d197694
        "recreatePasswordBody": MessageLookupByLibrary.simpleMessage(
            "Thiết bị hiện tại không đủ mạnh để xác minh mật khẩu của bạn, nhưng chúng tôi có thể tạo lại theo cách hoạt động với tất cả các thiết bị.\n\nVui lòng đăng nhập bằng khóa khôi phục của bạn và tạo lại mật khẩu (bạn có thể sử dụng lại mật khẩu cũ nếu muốn)."),
        "recreatePasswordTitle":
            MessageLookupByLibrary.simpleMessage("Tạo lại mật khẩu"),
        "reddit": MessageLookupByLibrary.simpleMessage("Reddit"),
        "reenterPassword":
            MessageLookupByLibrary.simpleMessage("Nhập lại mật khẩu"),
        "reenterPin": MessageLookupByLibrary.simpleMessage("Nhập lại PIN"),
        "referFriendsAnd2xYourPlan": MessageLookupByLibrary.simpleMessage(
            "Giới thiệu bạn bè và gấp đôi gói của bạn"),
        "referralStep1": MessageLookupByLibrary.simpleMessage(
            "1. Đưa mã này cho bạn bè của bạn"),
        "referralStep2":
            MessageLookupByLibrary.simpleMessage("2. Họ đăng ký gói trả phí"),
        "referralStep3": m22,
        "referrals": MessageLookupByLibrary.simpleMessage("Giới thiệu"),
        "referralsAreCurrentlyPaused": MessageLookupByLibrary.simpleMessage(
            "Giới thiệu hiện đang tạm dừng"),
        "rejectRecovery":
            MessageLookupByLibrary.simpleMessage("Từ chối khôi phục"),
        "remindToEmptyDeviceTrash": MessageLookupByLibrary.simpleMessage(
            "Cũng hãy xóa \"Đã xóa gần đây\" từ \"Cài đặt\" -> \"Lưu trữ\" để chiếm không gian đã giải phóng"),
        "remindToEmptyEnteTrash": MessageLookupByLibrary.simpleMessage(
            "Cũng hãy xóa \"Thùng rác\" của bạn để chiếm không gian đã giải phóng"),
        "remoteImages": MessageLookupByLibrary.simpleMessage("Hình ảnh từ xa"),
        "remoteThumbnails":
            MessageLookupByLibrary.simpleMessage("Hình thu nhỏ từ xa"),
        "remoteVideos": MessageLookupByLibrary.simpleMessage("Video từ xa"),
        "remove": MessageLookupByLibrary.simpleMessage("Xóa"),
        "removeDuplicates":
            MessageLookupByLibrary.simpleMessage("Xóa trùng lặp"),
        "removeDuplicatesDesc": MessageLookupByLibrary.simpleMessage(
            "Xem xét và xóa các tệp là bản sao chính xác."),
        "removeFromAlbum":
            MessageLookupByLibrary.simpleMessage("Xóa khỏi album"),
        "removeFromAlbumTitle":
            MessageLookupByLibrary.simpleMessage("Xóa khỏi album?"),
        "removeFromFavorite":
            MessageLookupByLibrary.simpleMessage("Xóa khỏi yêu thích"),
        "removeInvite": MessageLookupByLibrary.simpleMessage("Gỡ bỏ lời mời"),
        "removeLink": MessageLookupByLibrary.simpleMessage("Xóa liên kết"),
        "removeParticipant":
            MessageLookupByLibrary.simpleMessage("Xóa người tham gia"),
        "removeParticipantBody": m23,
        "removePersonLabel":
            MessageLookupByLibrary.simpleMessage("Xóa nhãn người"),
        "removePublicLink":
            MessageLookupByLibrary.simpleMessage("Xóa liên kết công khai"),
        "removePublicLinks":
            MessageLookupByLibrary.simpleMessage("Xóa liên kết công khai"),
        "removeShareItemsWarning": MessageLookupByLibrary.simpleMessage(
            "Một số mục bạn đang xóa đã được thêm bởi người khác, và bạn sẽ mất quyền truy cập vào chúng"),
        "removeWithQuestionMark": MessageLookupByLibrary.simpleMessage("Xóa?"),
        "removeYourselfAsTrustedContact": MessageLookupByLibrary.simpleMessage(
            "Gỡ bỏ bạn khỏi liên hệ tin cậy"),
        "removingFromFavorites": MessageLookupByLibrary.simpleMessage(
            "Đang xóa khỏi mục yêu thích..."),
        "rename": MessageLookupByLibrary.simpleMessage("Đổi tên"),
        "renameAlbum": MessageLookupByLibrary.simpleMessage("Đổi tên album"),
        "renameFile": MessageLookupByLibrary.simpleMessage("Đổi tên tệp"),
        "renewSubscription":
            MessageLookupByLibrary.simpleMessage("Gia hạn đăng ký"),
        "renewsOn": m24,
        "reportABug": MessageLookupByLibrary.simpleMessage("Báo cáo lỗi"),
        "reportBug": MessageLookupByLibrary.simpleMessage("Báo cáo lỗi"),
        "resendEmail": MessageLookupByLibrary.simpleMessage("Gửi lại email"),
        "resetIgnoredFiles":
            MessageLookupByLibrary.simpleMessage("Đặt lại các tệp bị bỏ qua"),
        "resetPasswordTitle":
            MessageLookupByLibrary.simpleMessage("Đặt lại mật khẩu"),
        "resetPerson": MessageLookupByLibrary.simpleMessage("Đặt lại người"),
        "resetToDefault":
            MessageLookupByLibrary.simpleMessage("Đặt lại về mặc định"),
        "restore": MessageLookupByLibrary.simpleMessage("Khôi phục"),
        "restoreToAlbum":
            MessageLookupByLibrary.simpleMessage("Khôi phục vào album"),
        "restoringFiles":
            MessageLookupByLibrary.simpleMessage("Đang khôi phục tệp..."),
        "resumableUploads":
            MessageLookupByLibrary.simpleMessage("Tải lên có thể tiếp tục"),
        "retry": MessageLookupByLibrary.simpleMessage("Thử lại"),
        "review": MessageLookupByLibrary.simpleMessage("Xem lại"),
        "reviewDeduplicateItems": MessageLookupByLibrary.simpleMessage(
            "Vui lòng xem xét và xóa các mục mà bạn cho là trùng lặp."),
        "reviewSuggestions":
            MessageLookupByLibrary.simpleMessage("Xem xét gợi ý"),
        "right": MessageLookupByLibrary.simpleMessage("Phải"),
        "rotate": MessageLookupByLibrary.simpleMessage("Xoay"),
        "rotateLeft": MessageLookupByLibrary.simpleMessage("Xoay trái"),
        "rotateRight": MessageLookupByLibrary.simpleMessage("Xoay phải"),
        "safelyStored": MessageLookupByLibrary.simpleMessage("Lưu trữ an toàn"),
        "save": MessageLookupByLibrary.simpleMessage("Lưu"),
        "saveCollage": MessageLookupByLibrary.simpleMessage("Lưu ảnh ghép"),
        "saveCopy": MessageLookupByLibrary.simpleMessage("Lưu bản sao"),
        "saveKey": MessageLookupByLibrary.simpleMessage("Lưu khóa"),
        "savePerson": MessageLookupByLibrary.simpleMessage("Lưu người"),
        "saveYourRecoveryKeyIfYouHaventAlready":
            MessageLookupByLibrary.simpleMessage(
                "Lưu khóa khôi phục của bạn nếu bạn chưa làm"),
        "saving": MessageLookupByLibrary.simpleMessage("Đang lưu..."),
        "savingEdits":
            MessageLookupByLibrary.simpleMessage("Đang lưu chỉnh sửa..."),
        "scanCode": MessageLookupByLibrary.simpleMessage("Quét mã"),
        "scanThisBarcodeWithnyourAuthenticatorApp":
            MessageLookupByLibrary.simpleMessage(
                "Quét mã vạch này bằng\ntới ứng dụng xác thực của bạn"),
        "search": MessageLookupByLibrary.simpleMessage("Tìm kiếm"),
        "searchAlbumsEmptySection":
            MessageLookupByLibrary.simpleMessage("Album"),
        "searchByAlbumNameHint":
            MessageLookupByLibrary.simpleMessage("Tên album"),
        "searchByExamples": MessageLookupByLibrary.simpleMessage(
            "• Tên album (ví dụ: \"Camera\")\n• Loại tệp (ví dụ: \"Video\", \".gif\")\n• Năm và tháng (ví dụ: \"2022\", \"Tháng Một\")\n• Ngày lễ (ví dụ: \"Giáng Sinh\")\n• Mô tả ảnh (ví dụ: “#vui”)"),
        "searchCaptionEmptySection": MessageLookupByLibrary.simpleMessage(
            "Thêm mô tả như \"#chuyến đi\" trong thông tin ảnh để nhanh chóng tìm thấy chúng ở đây"),
        "searchDatesEmptySection": MessageLookupByLibrary.simpleMessage(
            "Tìm kiếm theo ngày, tháng hoặc năm"),
        "searchDiscoverEmptySection": MessageLookupByLibrary.simpleMessage(
            "Hình ảnh sẽ được hiển thị ở đây sau khi hoàn tất xử lý và đồng bộ"),
        "searchFaceEmptySection": MessageLookupByLibrary.simpleMessage(
            "Người sẽ được hiển thị ở đây khi việc lập chỉ mục hoàn tất"),
        "searchFileTypesAndNamesEmptySection":
            MessageLookupByLibrary.simpleMessage("Loại tệp và tên"),
        "searchHint1": MessageLookupByLibrary.simpleMessage(
            "Tìm kiếm nhanh, trên thiết bị"),
        "searchHint2":
            MessageLookupByLibrary.simpleMessage("Ngày tháng, mô tả ảnh"),
        "searchHint3":
            MessageLookupByLibrary.simpleMessage("Album, tên tệp và loại"),
        "searchHint4": MessageLookupByLibrary.simpleMessage("Vị trí"),
        "searchHint5": MessageLookupByLibrary.simpleMessage(
            "Sắp có: Nhận diện khuôn mặt & tìm kiếm ma thuật ✨"),
        "searchLocationEmptySection": MessageLookupByLibrary.simpleMessage(
            "Nhóm ảnh được chụp trong một bán kính nào đó của một bức ảnh"),
        "searchPeopleEmptySection": MessageLookupByLibrary.simpleMessage(
            "Mời mọi người, và bạn sẽ thấy tất cả ảnh được chia sẻ bởi họ ở đây"),
        "searchPersonsEmptySection": MessageLookupByLibrary.simpleMessage(
            "Người sẽ được hiển thị ở đây sau khi hoàn tất xử lý và đồng bộ"),
<<<<<<< HEAD
        "searchResultCount": m92,
        "searchSectionsLengthMismatch": m93,
=======
        "searchResultCount": m94,
        "searchSectionsLengthMismatch": m95,
>>>>>>> 1d197694
        "security": MessageLookupByLibrary.simpleMessage("Bảo mật"),
        "seePublicAlbumLinksInApp": MessageLookupByLibrary.simpleMessage(
            "Xem liên kết album công khai trong ứng dụng"),
        "selectALocation":
            MessageLookupByLibrary.simpleMessage("Chọn một vị trí"),
        "selectALocationFirst":
            MessageLookupByLibrary.simpleMessage("Chọn một vị trí trước"),
        "selectAlbum": MessageLookupByLibrary.simpleMessage("Chọn album"),
        "selectAll": MessageLookupByLibrary.simpleMessage("Chọn tất cả"),
        "selectAllShort": MessageLookupByLibrary.simpleMessage("Tất cả"),
        "selectCoverPhoto":
            MessageLookupByLibrary.simpleMessage("Chọn ảnh bìa"),
        "selectFoldersForBackup":
            MessageLookupByLibrary.simpleMessage("Chọn thư mục để sao lưu"),
        "selectItemsToAdd":
            MessageLookupByLibrary.simpleMessage("Chọn mục để thêm"),
        "selectLanguage": MessageLookupByLibrary.simpleMessage("Chọn ngôn ngữ"),
        "selectMailApp":
            MessageLookupByLibrary.simpleMessage("Chọn ứng dụng email"),
        "selectMorePhotos":
            MessageLookupByLibrary.simpleMessage("Chọn thêm ảnh"),
        "selectReason": MessageLookupByLibrary.simpleMessage("Chọn lý do"),
        "selectYourPlan":
            MessageLookupByLibrary.simpleMessage("Chọn gói của bạn"),
        "selectedFilesAreNotOnEnte": MessageLookupByLibrary.simpleMessage(
            "Các tệp đã chọn không có trên Ente"),
        "selectedFoldersWillBeEncryptedAndBackedUp":
            MessageLookupByLibrary.simpleMessage(
                "Các thư mục đã chọn sẽ được mã hóa và sao lưu"),
        "selectedItemsWillBeDeletedFromAllAlbumsAndMoved":
            MessageLookupByLibrary.simpleMessage(
                "Các mục đã chọn sẽ bị xóa khỏi tất cả các album và chuyển vào thùng rác."),
        "selectedPhotos": m25,
        "selectedPhotosWithYours": m26,
        "send": MessageLookupByLibrary.simpleMessage("Gửi"),
        "sendEmail": MessageLookupByLibrary.simpleMessage("Gửi email"),
        "sendInvite": MessageLookupByLibrary.simpleMessage("Gửi lời mời"),
        "sendLink": MessageLookupByLibrary.simpleMessage("Gửi liên kết"),
        "serverEndpoint":
            MessageLookupByLibrary.simpleMessage("Điểm cuối máy chủ"),
        "sessionExpired":
            MessageLookupByLibrary.simpleMessage("Phiên đã hết hạn"),
        "sessionIdMismatch":
            MessageLookupByLibrary.simpleMessage("Mã phiên không khớp"),
        "setAPassword": MessageLookupByLibrary.simpleMessage("Đặt mật khẩu"),
        "setAs": MessageLookupByLibrary.simpleMessage("Đặt làm"),
        "setCover": MessageLookupByLibrary.simpleMessage("Đặt ảnh bìa"),
        "setLabel": MessageLookupByLibrary.simpleMessage("Đặt"),
        "setNewPassword":
            MessageLookupByLibrary.simpleMessage("Đặt mật khẩu mới"),
        "setNewPin": MessageLookupByLibrary.simpleMessage("Đặt PIN mới"),
        "setPasswordTitle":
            MessageLookupByLibrary.simpleMessage("Đặt mật khẩu"),
        "setRadius": MessageLookupByLibrary.simpleMessage("Đặt bán kính"),
        "setupComplete":
            MessageLookupByLibrary.simpleMessage("Cài đặt hoàn tất"),
        "share": MessageLookupByLibrary.simpleMessage("Chia sẻ"),
        "shareALink":
            MessageLookupByLibrary.simpleMessage("Chia sẻ một liên kết"),
        "shareAlbumHint": MessageLookupByLibrary.simpleMessage(
            "Mở album và nhấn nút chia sẻ ở góc trên bên phải để chia sẻ."),
        "shareAnAlbumNow": MessageLookupByLibrary.simpleMessage(
            "Chia sẻ một album ngay bây giờ"),
        "shareLink": MessageLookupByLibrary.simpleMessage("Chia sẻ liên kết"),
        "shareMyVerificationID": m27,
        "shareOnlyWithThePeopleYouWant": MessageLookupByLibrary.simpleMessage(
            "Chia sẻ chỉ với những người bạn muốn"),
        "shareTextConfirmOthersVerificationID": m28,
        "shareTextRecommendUsingEnte": MessageLookupByLibrary.simpleMessage(
            "Tải Ente để chúng ta có thể dễ dàng chia sẻ ảnh và video chất lượng gốc\n\nhttps://ente.io"),
        "shareTextReferralCode": m29,
        "shareWithNonenteUsers": MessageLookupByLibrary.simpleMessage(
            "Chia sẻ với người dùng không phải Ente"),
        "shareWithPeopleSectionTitle": m30,
        "shareYourFirstAlbum": MessageLookupByLibrary.simpleMessage(
            "Chia sẻ album đầu tiên của bạn"),
        "sharedAlbumSectionDescription": MessageLookupByLibrary.simpleMessage(
            "Tạo album chia sẻ và hợp tác với các người dùng Ente khác, bao gồm cả người dùng trên các gói miễn phí."),
        "sharedByMe": MessageLookupByLibrary.simpleMessage("Chia sẻ bởi tôi"),
        "sharedByYou":
            MessageLookupByLibrary.simpleMessage("Được chia sẻ bởi bạn"),
        "sharedPhotoNotifications":
            MessageLookupByLibrary.simpleMessage("Ảnh chia sẻ mới"),
        "sharedPhotoNotificationsExplanation": MessageLookupByLibrary.simpleMessage(
            "Nhận thông báo khi ai đó thêm ảnh vào album chia sẻ mà bạn tham gia"),
<<<<<<< HEAD
        "sharedWith": m95,
=======
        "sharedWith": m97,
>>>>>>> 1d197694
        "sharedWithMe": MessageLookupByLibrary.simpleMessage("Chia sẻ với tôi"),
        "sharedWithYou":
            MessageLookupByLibrary.simpleMessage("Được chia sẻ với bạn"),
        "sharing": MessageLookupByLibrary.simpleMessage("Chia sẻ..."),
        "showMemories":
            MessageLookupByLibrary.simpleMessage("Hiển thị kỷ niệm"),
        "showPerson": MessageLookupByLibrary.simpleMessage("Hiện người"),
        "signOutFromOtherDevices": MessageLookupByLibrary.simpleMessage(
            "Đăng xuất từ các thiết bị khác"),
        "signOutOtherBody": MessageLookupByLibrary.simpleMessage(
            "Nếu bạn nghĩ rằng ai đó có thể biết mật khẩu của bạn, bạn có thể buộc tất cả các thiết bị khác đang sử dụng tài khoản của bạn đăng xuất."),
        "signOutOtherDevices":
            MessageLookupByLibrary.simpleMessage("Đăng xuất các thiết bị khác"),
        "signUpTerms": MessageLookupByLibrary.simpleMessage(
            "Tôi đồng ý với <u-terms>các điều khoản dịch vụ</u-terms> và <u-policy>chính sách bảo mật</u-policy>"),
        "singleFileDeleteFromDevice": m31,
        "singleFileDeleteHighlight": MessageLookupByLibrary.simpleMessage(
            "Nó sẽ bị xóa khỏi tất cả các album."),
        "singleFileInBothLocalAndRemote": m32,
        "singleFileInRemoteOnly": m33,
        "skip": MessageLookupByLibrary.simpleMessage("Bỏ qua"),
        "social": MessageLookupByLibrary.simpleMessage("Xã hội"),
        "someItemsAreInBothEnteAndYourDevice":
            MessageLookupByLibrary.simpleMessage(
                "Một số mục có trên cả Ente và thiết bị của bạn."),
        "someOfTheFilesYouAreTryingToDeleteAre":
            MessageLookupByLibrary.simpleMessage(
                "Một số tệp bạn đang cố gắng xóa chỉ có trên thiết bị của bạn và không thể khôi phục nếu bị xóa"),
        "someoneSharingAlbumsWithYouShouldSeeTheSameId":
            MessageLookupByLibrary.simpleMessage(
                "Ai đó chia sẻ album với bạn nên thấy cùng một ID trên thiết bị của họ."),
        "somethingWentWrong":
            MessageLookupByLibrary.simpleMessage("Có điều gì đó không đúng"),
        "somethingWentWrongPleaseTryAgain":
            MessageLookupByLibrary.simpleMessage(
                "Có gì đó không ổn, vui lòng thử lại"),
        "sorry": MessageLookupByLibrary.simpleMessage("Xin lỗi"),
        "sorryCouldNotAddToFavorites": MessageLookupByLibrary.simpleMessage(
            "Xin lỗi, không thể thêm vào mục yêu thích!"),
        "sorryCouldNotRemoveFromFavorites":
            MessageLookupByLibrary.simpleMessage(
                "Xin lỗi, không thể xóa khỏi mục yêu thích!"),
        "sorryTheCodeYouveEnteredIsIncorrect":
            MessageLookupByLibrary.simpleMessage(
                "Xin lỗi, mã bạn đã nhập không chính xác"),
        "sorryWeCouldNotGenerateSecureKeysOnThisDevicennplease":
            MessageLookupByLibrary.simpleMessage(
                "Xin lỗi, chúng tôi không thể tạo khóa an toàn trên thiết bị này.\n\nVui lòng đăng ký từ một thiết bị khác."),
        "sort": MessageLookupByLibrary.simpleMessage("Sắp xếp"),
        "sortAlbumsBy": MessageLookupByLibrary.simpleMessage("Sắp xếp theo"),
        "sortNewestFirst":
            MessageLookupByLibrary.simpleMessage("Mới nhất trước"),
        "sortOldestFirst":
            MessageLookupByLibrary.simpleMessage("Cũ nhất trước"),
        "sparkleSuccess": MessageLookupByLibrary.simpleMessage("✨ Thành công"),
        "startAccountRecoveryTitle":
            MessageLookupByLibrary.simpleMessage("Bắt đầu khôi phục"),
        "startBackup": MessageLookupByLibrary.simpleMessage("Bắt đầu sao lưu"),
        "status": MessageLookupByLibrary.simpleMessage("Trạng thái"),
        "stopCastingBody": MessageLookupByLibrary.simpleMessage(
            "Bạn có muốn dừng phát không?"),
        "stopCastingTitle": MessageLookupByLibrary.simpleMessage("Dừng phát"),
        "storage": MessageLookupByLibrary.simpleMessage("Lưu trữ"),
        "storageBreakupFamily":
            MessageLookupByLibrary.simpleMessage("Gia đình"),
        "storageBreakupYou": MessageLookupByLibrary.simpleMessage("Bạn"),
        "storageInGB": m34,
        "storageLimitExceeded":
            MessageLookupByLibrary.simpleMessage("Vượt quá giới hạn lưu trữ"),
<<<<<<< HEAD
        "storageUsageInfo": m98,
=======
        "storageUsageInfo": m100,
>>>>>>> 1d197694
        "strongStrength": MessageLookupByLibrary.simpleMessage("Mạnh"),
        "subAlreadyLinkedErrMessage": m35,
        "subWillBeCancelledOn": m36,
        "subscribe": MessageLookupByLibrary.simpleMessage("Đăng ký"),
        "subscribeToEnableSharing": MessageLookupByLibrary.simpleMessage(
            "Bạn cần một đăng ký trả phí hoạt động để kích hoạt chia sẻ."),
        "subscription": MessageLookupByLibrary.simpleMessage("Đăng ký"),
        "success": MessageLookupByLibrary.simpleMessage("Thành công"),
        "successfullyArchived":
            MessageLookupByLibrary.simpleMessage("Lưu trữ thành công"),
        "successfullyHid":
            MessageLookupByLibrary.simpleMessage("Đã ẩn thành công"),
        "successfullyUnarchived":
            MessageLookupByLibrary.simpleMessage("Khôi phục thành công"),
        "successfullyUnhid":
            MessageLookupByLibrary.simpleMessage("Đã hiện thành công"),
        "suggestFeatures":
            MessageLookupByLibrary.simpleMessage("Gợi ý tính năng"),
        "support": MessageLookupByLibrary.simpleMessage("Hỗ trợ"),
<<<<<<< HEAD
        "syncProgress": m99,
=======
        "syncProgress": m101,
>>>>>>> 1d197694
        "syncStopped":
            MessageLookupByLibrary.simpleMessage("Đồng bộ hóa đã dừng"),
        "syncing": MessageLookupByLibrary.simpleMessage("Đang đồng bộ hóa..."),
        "systemTheme": MessageLookupByLibrary.simpleMessage("Hệ thống"),
        "tapToCopy": MessageLookupByLibrary.simpleMessage("chạm để sao chép"),
        "tapToEnterCode":
            MessageLookupByLibrary.simpleMessage("Chạm để nhập mã"),
        "tapToUnlock": MessageLookupByLibrary.simpleMessage("Nhấn để mở khóa"),
        "tapToUpload": MessageLookupByLibrary.simpleMessage("Nhấn để tải lên"),
<<<<<<< HEAD
        "tapToUploadIsIgnoredDue": m100,
=======
        "tapToUploadIsIgnoredDue": m102,
>>>>>>> 1d197694
        "tempErrorContactSupportIfPersists": MessageLookupByLibrary.simpleMessage(
            "Có vẻ như đã xảy ra sự cố. Vui lòng thử lại sau một thời gian. Nếu lỗi vẫn tiếp diễn, vui lòng liên hệ với đội ngũ hỗ trợ."),
        "terminate": MessageLookupByLibrary.simpleMessage("Kết thúc"),
        "terminateSession":
            MessageLookupByLibrary.simpleMessage("Kết thúc phiên? "),
        "terms": MessageLookupByLibrary.simpleMessage("Điều khoản"),
        "termsOfServicesTitle":
            MessageLookupByLibrary.simpleMessage("Điều khoản"),
        "thankYou": MessageLookupByLibrary.simpleMessage("Cảm ơn bạn"),
        "thankYouForSubscribing":
            MessageLookupByLibrary.simpleMessage("Cảm ơn bạn đã đăng ký!"),
        "theDownloadCouldNotBeCompleted": MessageLookupByLibrary.simpleMessage(
            "Tải xuống không thể hoàn tất"),
        "theLinkYouAreTryingToAccessHasExpired":
            MessageLookupByLibrary.simpleMessage(
                "Liên kết bạn đang cố gắng truy cập đã hết hạn."),
        "theRecoveryKeyYouEnteredIsIncorrect":
            MessageLookupByLibrary.simpleMessage(
                "Khóa khôi phục bạn đã nhập không chính xác"),
        "theme": MessageLookupByLibrary.simpleMessage("Chủ đề"),
        "theseItemsWillBeDeletedFromYourDevice":
            MessageLookupByLibrary.simpleMessage(
                "Các mục này sẽ bị xóa khỏi thiết bị của bạn."),
        "theyAlsoGetXGb": m37,
        "theyWillBeDeletedFromAllAlbums": MessageLookupByLibrary.simpleMessage(
            "Chúng sẽ bị xóa khỏi tất cả các album."),
        "thisActionCannotBeUndone": MessageLookupByLibrary.simpleMessage(
            "Hành động này không thể hoàn tác"),
        "thisAlbumAlreadyHDACollaborativeLink":
            MessageLookupByLibrary.simpleMessage(
                "Album này đã có một liên kết hợp tác"),
        "thisCanBeUsedToRecoverYourAccountIfYou":
            MessageLookupByLibrary.simpleMessage(
                "Điều này có thể được sử dụng để khôi phục tài khoản của bạn nếu bạn mất yếu tố thứ hai"),
        "thisDevice": MessageLookupByLibrary.simpleMessage("Thiết bị này"),
        "thisEmailIsAlreadyInUse":
            MessageLookupByLibrary.simpleMessage("Email này đã được sử dụng"),
        "thisImageHasNoExifData": MessageLookupByLibrary.simpleMessage(
            "Hình ảnh này không có dữ liệu exif"),
        "thisIsPersonVerificationId": m38,
        "thisIsYourVerificationId":
            MessageLookupByLibrary.simpleMessage("Đây là ID xác minh của bạn"),
        "thisWillLogYouOutOfTheFollowingDevice":
            MessageLookupByLibrary.simpleMessage(
                "Điều này sẽ đăng xuất bạn khỏi thiết bị sau:"),
        "thisWillLogYouOutOfThisDevice": MessageLookupByLibrary.simpleMessage(
            "Điều này sẽ đăng xuất bạn khỏi thiết bị này!"),
        "thisWillRemovePublicLinksOfAllSelectedQuickLinks":
            MessageLookupByLibrary.simpleMessage(
                "Điều này sẽ xóa liên kết công khai của tất cả các liên kết nhanh đã chọn."),
        "toEnableAppLockPleaseSetupDevicePasscodeOrScreen":
            MessageLookupByLibrary.simpleMessage(
                "Để bật khóa ứng dụng, vui lòng thiết lập mã khóa thiết bị hoặc khóa màn hình trong cài đặt hệ thống của bạn."),
        "toHideAPhotoOrVideo":
            MessageLookupByLibrary.simpleMessage("Để ẩn một ảnh hoặc video"),
        "toResetVerifyEmail": MessageLookupByLibrary.simpleMessage(
            "Để đặt lại mật khẩu của bạn, vui lòng xác minh email của bạn trước."),
        "todaysLogs": MessageLookupByLibrary.simpleMessage("Nhật ký hôm nay"),
        "tooManyIncorrectAttempts": MessageLookupByLibrary.simpleMessage(
            "Quá nhiều lần thử không chính xác"),
        "total": MessageLookupByLibrary.simpleMessage("tổng"),
        "totalSize": MessageLookupByLibrary.simpleMessage("Tổng kích thước"),
        "trash": MessageLookupByLibrary.simpleMessage("Thùng rác"),
<<<<<<< HEAD
        "trashDaysLeft": m103,
        "trim": MessageLookupByLibrary.simpleMessage("Cắt"),
        "trustedContacts":
            MessageLookupByLibrary.simpleMessage("Liên hệ tin cậy"),
        "trustedInviteBody": m106,
=======
        "trashDaysLeft": m105,
        "trim": MessageLookupByLibrary.simpleMessage("Cắt"),
        "trustedContacts":
            MessageLookupByLibrary.simpleMessage("Liên hệ tin cậy"),
        "trustedInviteBody": m108,
>>>>>>> 1d197694
        "tryAgain": MessageLookupByLibrary.simpleMessage("Thử lại"),
        "turnOnBackupForAutoUpload": MessageLookupByLibrary.simpleMessage(
            "Bật sao lưu để tự động tải lên các tệp được thêm vào thư mục thiết bị này lên Ente."),
        "twitter": MessageLookupByLibrary.simpleMessage("Twitter"),
        "twoMonthsFreeOnYearlyPlans": MessageLookupByLibrary.simpleMessage(
            "2 tháng miễn phí cho các gói hàng năm"),
        "twofactor":
            MessageLookupByLibrary.simpleMessage("Xác thực hai yếu tố"),
        "twofactorAuthenticationHasBeenDisabled":
            MessageLookupByLibrary.simpleMessage(
                "Xác thực hai yếu tố đã bị vô hiệu hóa"),
        "twofactorAuthenticationPageTitle":
            MessageLookupByLibrary.simpleMessage("Xác thực hai yếu tố"),
        "twofactorAuthenticationSuccessfullyReset":
            MessageLookupByLibrary.simpleMessage(
                "Xác thực hai yếu tố đã được đặt lại thành công"),
        "twofactorSetup":
            MessageLookupByLibrary.simpleMessage("Cài đặt hai yếu tố"),
<<<<<<< HEAD
        "typeOfGallerGallerytypeIsNotSupportedForRename": m107,
=======
        "typeOfGallerGallerytypeIsNotSupportedForRename": m109,
>>>>>>> 1d197694
        "unarchive": MessageLookupByLibrary.simpleMessage("Khôi phục"),
        "unarchiveAlbum":
            MessageLookupByLibrary.simpleMessage("Khôi phục album"),
        "unarchiving":
            MessageLookupByLibrary.simpleMessage("Đang khôi phục..."),
        "unavailableReferralCode": MessageLookupByLibrary.simpleMessage(
            "Xin lỗi, mã này không khả dụng."),
        "uncategorized": MessageLookupByLibrary.simpleMessage("Chưa phân loại"),
        "unhide": MessageLookupByLibrary.simpleMessage("Hiện lại"),
        "unhideToAlbum":
            MessageLookupByLibrary.simpleMessage("Hiện lại vào album"),
        "unhiding": MessageLookupByLibrary.simpleMessage("Đang hiện..."),
        "unhidingFilesToAlbum":
            MessageLookupByLibrary.simpleMessage("Đang hiện lại tệp vào album"),
        "unlock": MessageLookupByLibrary.simpleMessage("Mở khóa"),
        "unpinAlbum": MessageLookupByLibrary.simpleMessage("Bỏ ghim album"),
        "unselectAll": MessageLookupByLibrary.simpleMessage("Bỏ chọn tất cả"),
        "update": MessageLookupByLibrary.simpleMessage("Cập nhật"),
        "updateAvailable":
            MessageLookupByLibrary.simpleMessage("Cập nhật có sẵn"),
        "updatingFolderSelection": MessageLookupByLibrary.simpleMessage(
            "Đang cập nhật lựa chọn thư mục..."),
        "upgrade": MessageLookupByLibrary.simpleMessage("Nâng cấp"),
<<<<<<< HEAD
        "uploadIsIgnoredDueToIgnorereason": m108,
        "uploadingFilesToAlbum":
            MessageLookupByLibrary.simpleMessage("Đang tải tệp lên album..."),
        "uploadingMultipleMemories": m109,
=======
        "uploadIsIgnoredDueToIgnorereason": m110,
        "uploadingFilesToAlbum":
            MessageLookupByLibrary.simpleMessage("Đang tải tệp lên album..."),
        "uploadingMultipleMemories": m111,
>>>>>>> 1d197694
        "uploadingSingleMemory":
            MessageLookupByLibrary.simpleMessage("Đang lưu giữ 1 kỷ niệm..."),
        "upto50OffUntil4thDec": MessageLookupByLibrary.simpleMessage(
            "Giảm tới 50%, đến ngày 4 tháng 12."),
        "usableReferralStorageInfo": MessageLookupByLibrary.simpleMessage(
            "Lưu trữ có thể sử dụng bị giới hạn bởi gói hiện tại của bạn. Lưu trữ đã yêu cầu vượt quá sẽ tự động trở thành có thể sử dụng khi bạn nâng cấp gói của mình."),
        "useAsCover": MessageLookupByLibrary.simpleMessage("Sử dụng làm bìa"),
        "useDifferentPlayerInfo": MessageLookupByLibrary.simpleMessage(
            "Phát video gặp vấn đề? Ấn giữ tại đây để thử một trình phát khác."),
        "usePublicLinksForPeopleNotOnEnte": MessageLookupByLibrary.simpleMessage(
            "Sử dụng liên kết công khai cho những người không có trên Ente"),
        "useRecoveryKey":
            MessageLookupByLibrary.simpleMessage("Sử dụng khóa khôi phục"),
        "useSelectedPhoto":
            MessageLookupByLibrary.simpleMessage("Sử dụng ảnh đã chọn"),
        "usedSpace":
            MessageLookupByLibrary.simpleMessage("Không gian đã sử dụng"),
        "validTill": m39,
        "verificationFailedPleaseTryAgain":
            MessageLookupByLibrary.simpleMessage(
                "Xác minh không thành công, vui lòng thử lại"),
        "verificationId": MessageLookupByLibrary.simpleMessage("ID xác minh"),
        "verify": MessageLookupByLibrary.simpleMessage("Xác minh"),
        "verifyEmail": MessageLookupByLibrary.simpleMessage("Xác minh email"),
        "verifyEmailID": m40,
        "verifyIDLabel": MessageLookupByLibrary.simpleMessage("Xác minh"),
        "verifyPasskey":
            MessageLookupByLibrary.simpleMessage("Xác minh mã khóa"),
        "verifyPassword":
            MessageLookupByLibrary.simpleMessage("Xác minh mật khẩu"),
        "verifying": MessageLookupByLibrary.simpleMessage("Đang xác minh..."),
        "verifyingRecoveryKey": MessageLookupByLibrary.simpleMessage(
            "Đang xác minh khóa khôi phục..."),
        "videoInfo": MessageLookupByLibrary.simpleMessage("Thông tin video"),
        "videoSmallCase": MessageLookupByLibrary.simpleMessage("video"),
        "videos": MessageLookupByLibrary.simpleMessage("Video"),
        "viewActiveSessions":
            MessageLookupByLibrary.simpleMessage("Xem phiên hoạt động"),
        "viewAddOnButton":
            MessageLookupByLibrary.simpleMessage("Xem tiện ích mở rộng"),
        "viewAll": MessageLookupByLibrary.simpleMessage("Xem tất cả"),
        "viewAllExifData":
            MessageLookupByLibrary.simpleMessage("Xem tất cả dữ liệu EXIF"),
        "viewLargeFiles": MessageLookupByLibrary.simpleMessage("Tệp lớn"),
        "viewLargeFilesDesc": MessageLookupByLibrary.simpleMessage(
            "Xem các tệp đang tiêu tốn nhiều dung lượng lưu trữ nhất."),
        "viewLogs": MessageLookupByLibrary.simpleMessage("Xem nhật ký"),
        "viewRecoveryKey":
            MessageLookupByLibrary.simpleMessage("Xem khóa khôi phục"),
        "viewer": MessageLookupByLibrary.simpleMessage("Người xem"),
        "visitWebToManage": MessageLookupByLibrary.simpleMessage(
            "Vui lòng truy cập web.ente.io để quản lý đăng ký của bạn"),
        "waitingForVerification":
            MessageLookupByLibrary.simpleMessage("Đang chờ xác minh..."),
        "waitingForWifi":
            MessageLookupByLibrary.simpleMessage("Đang chờ WiFi..."),
        "warning": MessageLookupByLibrary.simpleMessage("Cảnh báo"),
        "weAreOpenSource":
            MessageLookupByLibrary.simpleMessage("Chúng tôi là mã nguồn mở!"),
        "weDontSupportEditingPhotosAndAlbumsThatYouDont":
            MessageLookupByLibrary.simpleMessage(
                "Chúng tôi không hỗ trợ chỉnh sửa ảnh và album mà bạn chưa sở hữu"),
        "weHaveSendEmailTo": m41,
        "weakStrength": MessageLookupByLibrary.simpleMessage("Yếu"),
        "welcomeBack":
            MessageLookupByLibrary.simpleMessage("Chào mừng trở lại!"),
        "whatsNew": MessageLookupByLibrary.simpleMessage("Có gì mới"),
        "whyAddTrustContact": MessageLookupByLibrary.simpleMessage(
            "Liên hệ tin cậy có thể giúp khôi phục dữ liệu của bạn."),
        "yearShort": MessageLookupByLibrary.simpleMessage("năm"),
        "yearly": MessageLookupByLibrary.simpleMessage("Hàng năm"),
        "yearsAgo": m42,
        "yes": MessageLookupByLibrary.simpleMessage("Có"),
        "yesCancel": MessageLookupByLibrary.simpleMessage("Có, hủy"),
        "yesConvertToViewer":
            MessageLookupByLibrary.simpleMessage("Có, chuyển thành người xem"),
        "yesDelete": MessageLookupByLibrary.simpleMessage("Có, xóa"),
        "yesDiscardChanges":
            MessageLookupByLibrary.simpleMessage("Có, bỏ qua thay đổi"),
        "yesLogout": MessageLookupByLibrary.simpleMessage("Có, đăng xuất"),
        "yesRemove": MessageLookupByLibrary.simpleMessage("Có, xóa"),
        "yesRenew": MessageLookupByLibrary.simpleMessage("Có, Gia hạn"),
        "yesResetPerson":
            MessageLookupByLibrary.simpleMessage("Có, đặt lại người"),
        "you": MessageLookupByLibrary.simpleMessage("Bạn"),
        "youAreOnAFamilyPlan": MessageLookupByLibrary.simpleMessage(
            "Bạn đang ở trên một kế hoạch gia đình!"),
        "youAreOnTheLatestVersion": MessageLookupByLibrary.simpleMessage(
            "Bạn đang sử dụng phiên bản mới nhất"),
        "youCanAtMaxDoubleYourStorage": MessageLookupByLibrary.simpleMessage(
            "* Bạn có thể tối đa gấp đôi lưu trữ của mình"),
        "youCanManageYourLinksInTheShareTab":
            MessageLookupByLibrary.simpleMessage(
                "Bạn có thể quản lý các liên kết của mình trong tab chia sẻ."),
        "youCanTrySearchingForADifferentQuery":
            MessageLookupByLibrary.simpleMessage(
                "Bạn có thể thử tìm kiếm một truy vấn khác."),
        "youCannotDowngradeToThisPlan": MessageLookupByLibrary.simpleMessage(
            "Bạn không thể hạ cấp xuống gói này"),
        "youCannotShareWithYourself": MessageLookupByLibrary.simpleMessage(
            "Bạn không thể chia sẻ với chính mình"),
        "youDontHaveAnyArchivedItems": MessageLookupByLibrary.simpleMessage(
            "Bạn không có mục nào đã lưu trữ."),
        "youHaveSuccessfullyFreedUp": m43,
        "yourAccountHasBeenDeleted":
            MessageLookupByLibrary.simpleMessage("Tài khoản của bạn đã bị xóa"),
        "yourMap": MessageLookupByLibrary.simpleMessage("Bản đồ của bạn"),
        "yourPlanWasSuccessfullyDowngraded":
            MessageLookupByLibrary.simpleMessage(
                "Kế hoạch của bạn đã được hạ cấp thành công"),
        "yourPlanWasSuccessfullyUpgraded": MessageLookupByLibrary.simpleMessage(
            "Kế hoạch của bạn đã được nâng cấp thành công"),
        "yourPurchaseWasSuccessful": MessageLookupByLibrary.simpleMessage(
            "Mua hàng của bạn đã thành công"),
        "yourStorageDetailsCouldNotBeFetched":
            MessageLookupByLibrary.simpleMessage(
                "Chi tiết lưu trữ của bạn không thể được lấy"),
        "yourSubscriptionHasExpired":
            MessageLookupByLibrary.simpleMessage("Đăng ký của bạn đã hết hạn"),
        "yourSubscriptionWasUpdatedSuccessfully":
            MessageLookupByLibrary.simpleMessage(
                "Đăng ký của bạn đã được cập nhật thành công"),
        "yourVerificationCodeHasExpired": MessageLookupByLibrary.simpleMessage(
            "Mã xác minh của bạn đã hết hạn"),
        "youveNoFilesInThisAlbumThatCanBeDeleted":
            MessageLookupByLibrary.simpleMessage(
                "Bạn không có tệp nào trong album này có thể bị xóa"),
        "zoomOutToSeePhotos":
            MessageLookupByLibrary.simpleMessage("Phóng to để xem ảnh")
      };
}<|MERGE_RESOLUTION|>--- conflicted
+++ resolved
@@ -52,17 +52,10 @@
   static String m54(albumName) =>
       "Liên kết hợp tác đã được tạo cho ${albumName}";
 
-<<<<<<< HEAD
   static String m112(count) =>
       "${Intl.plural(count, zero: 'Đã thêm 0 cộng tác viên', one: 'Đã thêm 1 cộng tác viên', other: 'Đã thêm ${count} cộng tác viên')}";
 
   static String m55(email, numOfDays) =>
-=======
-  static String m55(count) =>
-      "${Intl.plural(count, zero: 'Đã thêm 0 cộng tác viên', one: 'Đã thêm 1 cộng tác viên', other: 'Đã thêm ${count} cộng tác viên')}";
-
-  static String m56(email, numOfDays) =>
->>>>>>> 1d197694
       "Bạn sắp thêm ${email} làm liên hệ tin cậy. Họ sẽ có thể khôi phục tài khoản của bạn nếu bạn không hoạt động trong ${numOfDays} ngày.";
 
   static String m5(familyAdminEmail) =>
@@ -71,20 +64,12 @@
   static String m6(provider) =>
       "Vui lòng liên hệ với chúng tôi tại support@ente.io để quản lý đăng ký ${provider} của bạn.";
 
-<<<<<<< HEAD
   static String m56(endpoint) => "Đã kết nối với ${endpoint}";
-=======
-  static String m57(endpoint) => "Đã kết nối với ${endpoint}";
->>>>>>> 1d197694
 
   static String m7(count) =>
       "${Intl.plural(count, one: 'Xóa ${count} mục', other: 'Xóa ${count} mục')}";
 
-<<<<<<< HEAD
   static String m57(currentlyDeleting, totalCount) =>
-=======
-  static String m58(currentlyDeleting, totalCount) =>
->>>>>>> 1d197694
       "Đang xóa ${currentlyDeleting} / ${totalCount}";
 
   static String m8(albumName) =>
@@ -99,30 +84,17 @@
   static String m11(count, formattedSize) =>
       "${count} tệp, ${formattedSize} mỗi tệp";
 
-<<<<<<< HEAD
   static String m58(newEmail) => "Email đã được thay đổi thành ${newEmail}";
-=======
-  static String m59(newEmail) => "Email đã được thay đổi thành ${newEmail}";
->>>>>>> 1d197694
 
   static String m12(email) =>
       "${email} không có tài khoản Ente.\n\nGửi cho họ một lời mời để chia sẻ ảnh.";
 
-<<<<<<< HEAD
   static String m61(text) => "Extra photos found for ${text}";
 
   static String m63(count, formattedNumber) =>
       "${Intl.plural(count, one: '1 tệp', other: '${formattedNumber} tệp')} trên thiết bị này đã được sao lưu an toàn";
 
   static String m64(count, formattedNumber) =>
-=======
-  static String m62(text) => "Extra photos found for ${text}";
-
-  static String m64(count, formattedNumber) =>
-      "${Intl.plural(count, one: '1 tệp', other: '${formattedNumber} tệp')} trên thiết bị này đã được sao lưu an toàn";
-
-  static String m65(count, formattedNumber) =>
->>>>>>> 1d197694
       "${Intl.plural(count, one: '1 tệp', other: '${formattedNumber} tệp')} trong album này đã được sao lưu an toàn";
 
   static String m13(storageAmountInGB) =>
@@ -130,42 +102,24 @@
 
   static String m14(endDate) => "Dùng thử miễn phí có hiệu lực đến ${endDate}";
 
-<<<<<<< HEAD
   static String m66(sizeInMBorGB) => "Giải phóng ${sizeInMBorGB}";
 
   static String m68(currentlyProcessing, totalCount) =>
-=======
-  static String m67(sizeInMBorGB) => "Giải phóng ${sizeInMBorGB}";
-
-  static String m69(currentlyProcessing, totalCount) =>
->>>>>>> 1d197694
       "Đang xử lý ${currentlyProcessing} / ${totalCount}";
 
   static String m15(count) =>
       "${Intl.plural(count, one: '${count} mục', other: '${count} mục')}";
 
-<<<<<<< HEAD
   static String m71(email) =>
-=======
-  static String m72(email) =>
->>>>>>> 1d197694
       "${email} đã mời bạn trở thành một liên hệ tin cậy";
 
   static String m16(expiryTime) => "Liên kết sẽ hết hạn vào ${expiryTime}";
 
-<<<<<<< HEAD
   static String m76(albumName) => "Đã di chuyển thành công đến ${albumName}";
 
   static String m77(personName) => "Không có gợi ý cho ${personName}";
 
   static String m78(name) => "Không phải ${name}?";
-=======
-  static String m77(albumName) => "Đã di chuyển thành công đến ${albumName}";
-
-  static String m78(personName) => "Không có gợi ý cho ${personName}";
-
-  static String m79(name) => "Không phải ${name}?";
->>>>>>> 1d197694
 
   static String m17(familyAdminEmail) =>
       "Vui lòng liên hệ ${familyAdminEmail} để thay đổi mã của bạn.";
@@ -179,7 +133,6 @@
   static String m20(endDate) =>
       "Dùng thử miễn phí có hiệu lực đến ${endDate}.\nBạn có thể chọn gói trả phí sau đó.";
 
-<<<<<<< HEAD
   static String m83(toEmail) =>
       "Vui lòng gửi email cho chúng tôi tại ${toEmail}";
 
@@ -196,24 +149,6 @@
       "Bạn có thể khôi phục tài khoản của ${email} bằng cách đặt lại mật khẩu mới.";
 
   static String m90(email) =>
-=======
-  static String m85(toEmail) =>
-      "Vui lòng gửi email cho chúng tôi tại ${toEmail}";
-
-  static String m86(toEmail) => "Vui lòng gửi nhật ký đến \n${toEmail}";
-
-  static String m88(folderName) => "Đang xử lý ${folderName}...";
-
-  static String m21(storeName) => "Đánh giá chúng tôi trên ${storeName}";
-
-  static String m90(days, email) =>
-      "Bạn có thể truy cập tài khoản sau ${days} ngày. Một thông báo sẽ được gửi đến ${email}.";
-
-  static String m91(email) =>
-      "Bạn có thể khôi phục tài khoản của ${email} bằng cách đặt lại mật khẩu mới.";
-
-  static String m92(email) =>
->>>>>>> 1d197694
       "${email} đang cố gắng khôi phục tài khoản của bạn.";
 
   static String m22(storageInGB) =>
@@ -224,17 +159,10 @@
 
   static String m24(endDate) => "Đăng ký sẽ được gia hạn vào ${endDate}";
 
-<<<<<<< HEAD
   static String m92(count) =>
       "${Intl.plural(count, one: '${count} kết quả được tìm thấy', other: '${count} kết quả được tìm thấy')}";
 
   static String m93(snapshotLength, searchLength) =>
-=======
-  static String m94(count) =>
-      "${Intl.plural(count, one: '${count} kết quả được tìm thấy', other: '${count} kết quả được tìm thấy')}";
-
-  static String m95(snapshotLength, searchLength) =>
->>>>>>> 1d197694
       "Độ dài các phần không khớp: ${snapshotLength} != ${searchLength}";
 
   static String m25(count) => "${count} đã chọn";
@@ -254,11 +182,7 @@
   static String m30(numberOfPeople) =>
       "${Intl.plural(numberOfPeople, zero: 'Chia sẻ với những người cụ thể', one: 'Chia sẻ với 1 người', other: 'Chia sẻ với ${numberOfPeople} người')}";
 
-<<<<<<< HEAD
   static String m95(emailIDs) => "Chia sẻ với ${emailIDs}";
-=======
-  static String m97(emailIDs) => "Chia sẻ với ${emailIDs}";
->>>>>>> 1d197694
 
   static String m31(fileType) =>
       "Tệp ${fileType} này sẽ bị xóa khỏi thiết bị của bạn.";
@@ -270,11 +194,7 @@
 
   static String m34(storageAmountInGB) => "${storageAmountInGB} GB";
 
-<<<<<<< HEAD
   static String m98(
-=======
-  static String m100(
->>>>>>> 1d197694
           usedAmount, usedStorageUnit, totalAmount, totalStorageUnit) =>
       "${usedAmount} ${usedStorageUnit} trong tổng số ${totalAmount} ${totalStorageUnit} đã sử dụng";
 
@@ -283,17 +203,10 @@
 
   static String m36(endDate) => "Đăng ký của bạn sẽ bị hủy vào ${endDate}";
 
-<<<<<<< HEAD
   static String m99(completed, total) =>
       "${completed}/${total} kỷ niệm đã được lưu giữ";
 
   static String m100(ignoreReason) =>
-=======
-  static String m101(completed, total) =>
-      "${completed}/${total} kỷ niệm đã được lưu giữ";
-
-  static String m102(ignoreReason) =>
->>>>>>> 1d197694
       "Nhấn để tải lên, tải lên hiện tại bị bỏ qua do ${ignoreReason}";
 
   static String m37(storageAmountInGB) =>
@@ -301,7 +214,6 @@
 
   static String m38(email) => "Đây là ID xác minh của ${email}";
 
-<<<<<<< HEAD
   static String m103(count) =>
       "${Intl.plural(count, zero: 'Soon', one: '1 day', other: '${count} days')}";
 
@@ -314,20 +226,6 @@
   static String m108(ignoreReason) => "Tải lên bị bỏ qua do ${ignoreReason}";
 
   static String m109(count) => "Đang lưu giữ ${count} kỷ niệm...";
-=======
-  static String m105(count) =>
-      "${Intl.plural(count, zero: 'Soon', one: '1 day', other: '${count} days')}";
-
-  static String m108(email) =>
-      "Bạn đã được mời làm người liên hệ thừa kế bởi ${email}.";
-
-  static String m109(galleryType) =>
-      "Loại thư viện ${galleryType} không được hỗ trợ để đổi tên";
-
-  static String m110(ignoreReason) => "Tải lên bị bỏ qua do ${ignoreReason}";
-
-  static String m111(count) => "Đang lưu giữ ${count} kỷ niệm...";
->>>>>>> 1d197694
 
   static String m39(endDate) => "Có hiệu lực đến ${endDate}";
 
@@ -646,11 +544,7 @@
         "collaboratorsCanAddPhotosAndVideosToTheSharedAlbum":
             MessageLookupByLibrary.simpleMessage(
                 "Cộng tác viên có thể thêm ảnh và video vào album chia sẻ."),
-<<<<<<< HEAD
         "collaboratorsSuccessfullyAdded": m112,
-=======
-        "collaboratorsSuccessfullyAdded": m55,
->>>>>>> 1d197694
         "collageLayout": MessageLookupByLibrary.simpleMessage("Bố cục"),
         "collageSaved": MessageLookupByLibrary.simpleMessage(
             "Ảnh ghép đã được lưu vào thư viện"),
@@ -667,11 +561,7 @@
             "Bạn có chắc chắn muốn vô hiệu hóa xác thực hai yếu tố không?"),
         "confirmAccountDeletion":
             MessageLookupByLibrary.simpleMessage("Xác nhận xóa tài khoản"),
-<<<<<<< HEAD
         "confirmAddingTrustedContact": m55,
-=======
-        "confirmAddingTrustedContact": m56,
->>>>>>> 1d197694
         "confirmDeletePrompt": MessageLookupByLibrary.simpleMessage(
             "Có, tôi muốn xóa vĩnh viễn tài khoản này và dữ liệu của nó trên tất cả các ứng dụng."),
         "confirmPassword":
@@ -733,11 +623,7 @@
             MessageLookupByLibrary.simpleMessage("Sử dụng hiện tại là "),
         "currentlyRunning": MessageLookupByLibrary.simpleMessage("đang chạy"),
         "custom": MessageLookupByLibrary.simpleMessage("Tùy chỉnh"),
-<<<<<<< HEAD
         "customEndpoint": m56,
-=======
-        "customEndpoint": m57,
->>>>>>> 1d197694
         "darkTheme": MessageLookupByLibrary.simpleMessage("Tối"),
         "dayToday": MessageLookupByLibrary.simpleMessage("Hôm nay"),
         "dayYesterday": MessageLookupByLibrary.simpleMessage("Hôm qua"),
@@ -776,11 +662,7 @@
         "deleteItemCount": m7,
         "deleteLocation": MessageLookupByLibrary.simpleMessage("Xóa vị trí"),
         "deletePhotos": MessageLookupByLibrary.simpleMessage("Xóa ảnh"),
-<<<<<<< HEAD
         "deleteProgress": m57,
-=======
-        "deleteProgress": m58,
->>>>>>> 1d197694
         "deleteReason1": MessageLookupByLibrary.simpleMessage(
             "Nó thiếu một tính năng quan trọng mà tôi cần"),
         "deleteReason2": MessageLookupByLibrary.simpleMessage(
@@ -878,11 +760,7 @@
         "email": MessageLookupByLibrary.simpleMessage("Email"),
         "emailAlreadyRegistered":
             MessageLookupByLibrary.simpleMessage("Email đã được đăng kí."),
-<<<<<<< HEAD
         "emailChangedTo": m58,
-=======
-        "emailChangedTo": m59,
->>>>>>> 1d197694
         "emailNoEnteAccount": m12,
         "emailNotRegistered":
             MessageLookupByLibrary.simpleMessage("Email chưa được đăng kí."),
@@ -964,11 +842,7 @@
             MessageLookupByLibrary.simpleMessage("Xuất dữ liệu của bạn"),
         "extraPhotosFound":
             MessageLookupByLibrary.simpleMessage("Tìm thấy ảnh bổ sung"),
-<<<<<<< HEAD
         "extraPhotosFoundFor": m61,
-=======
-        "extraPhotosFoundFor": m62,
->>>>>>> 1d197694
         "faceNotClusteredYet": MessageLookupByLibrary.simpleMessage(
             "Khuôn mặt chưa được phân cụm, vui lòng quay lại sau"),
         "faceRecognition":
@@ -1017,13 +891,8 @@
         "fileTypes": MessageLookupByLibrary.simpleMessage("Loại tệp"),
         "fileTypesAndNames":
             MessageLookupByLibrary.simpleMessage("Loại tệp và tên"),
-<<<<<<< HEAD
         "filesBackedUpFromDevice": m63,
         "filesBackedUpInAlbum": m64,
-=======
-        "filesBackedUpFromDevice": m64,
-        "filesBackedUpInAlbum": m65,
->>>>>>> 1d197694
         "filesDeleted": MessageLookupByLibrary.simpleMessage("Tệp đã bị xóa"),
         "filesSavedToGallery": MessageLookupByLibrary.simpleMessage(
             "Các tệp đã được lưu vào thư viện"),
@@ -1044,11 +913,7 @@
             "Lưu trữ miễn phí có thể sử dụng"),
         "freeTrial": MessageLookupByLibrary.simpleMessage("Dùng thử miễn phí"),
         "freeTrialValidTill": m14,
-<<<<<<< HEAD
         "freeUpAmount": m66,
-=======
-        "freeUpAmount": m67,
->>>>>>> 1d197694
         "freeUpDeviceSpace": MessageLookupByLibrary.simpleMessage(
             "Giải phóng không gian thiết bị"),
         "freeUpDeviceSpaceDesc": MessageLookupByLibrary.simpleMessage(
@@ -1061,11 +926,7 @@
         "general": MessageLookupByLibrary.simpleMessage("Chung"),
         "generatingEncryptionKeys":
             MessageLookupByLibrary.simpleMessage("Đang tạo khóa mã hóa..."),
-<<<<<<< HEAD
         "genericProgress": m68,
-=======
-        "genericProgress": m69,
->>>>>>> 1d197694
         "goToSettings": MessageLookupByLibrary.simpleMessage("Đi đến cài đặt"),
         "googlePlayId": MessageLookupByLibrary.simpleMessage("ID Google Play"),
         "grantFullAccessPrompt": MessageLookupByLibrary.simpleMessage(
@@ -1176,11 +1037,7 @@
         "legacy": MessageLookupByLibrary.simpleMessage("Thừa kế"),
         "legacyAccounts":
             MessageLookupByLibrary.simpleMessage("Tài khoản thừa kế"),
-<<<<<<< HEAD
         "legacyInvite": m71,
-=======
-        "legacyInvite": m72,
->>>>>>> 1d197694
         "legacyPageDesc": MessageLookupByLibrary.simpleMessage(
             "Thừa kế cho phép các liên hệ tin cậy truy cập tài khoản của bạn khi bạn không hoạt động."),
         "legacyPageDesc2": MessageLookupByLibrary.simpleMessage(
@@ -1315,11 +1172,7 @@
         "moveToAlbum": MessageLookupByLibrary.simpleMessage("Chuyển đến album"),
         "moveToHiddenAlbum":
             MessageLookupByLibrary.simpleMessage("Di chuyển đến album ẩn"),
-<<<<<<< HEAD
         "movedSuccessfullyTo": m76,
-=======
-        "movedSuccessfullyTo": m77,
->>>>>>> 1d197694
         "movedToTrash":
             MessageLookupByLibrary.simpleMessage("Đã chuyển vào thùng rác"),
         "movingFilesToAlbum": MessageLookupByLibrary.simpleMessage(
@@ -1372,17 +1225,10 @@
         "noResults": MessageLookupByLibrary.simpleMessage("Không có kết quả"),
         "noResultsFound":
             MessageLookupByLibrary.simpleMessage("Không tìm thấy kết quả"),
-<<<<<<< HEAD
         "noSuggestionsForPerson": m77,
         "noSystemLockFound": MessageLookupByLibrary.simpleMessage(
             "Không tìm thấy khóa hệ thống"),
         "notPersonLabel": m78,
-=======
-        "noSuggestionsForPerson": m78,
-        "noSystemLockFound": MessageLookupByLibrary.simpleMessage(
-            "Không tìm thấy khóa hệ thống"),
-        "notPersonLabel": m79,
->>>>>>> 1d197694
         "nothingSharedWithYouYet": MessageLookupByLibrary.simpleMessage(
             "Chưa có gì được chia sẻ với bạn"),
         "nothingToSeeHere": MessageLookupByLibrary.simpleMessage(
@@ -1480,22 +1326,14 @@
         "pleaseContactSupportIfTheProblemPersists":
             MessageLookupByLibrary.simpleMessage(
                 "Vui lòng liên hệ với bộ phận hỗ trợ nếu vấn đề vẫn tiếp diễn"),
-<<<<<<< HEAD
         "pleaseEmailUsAt": m83,
-=======
-        "pleaseEmailUsAt": m85,
->>>>>>> 1d197694
         "pleaseGrantPermissions":
             MessageLookupByLibrary.simpleMessage("Vui lòng cấp quyền"),
         "pleaseLoginAgain":
             MessageLookupByLibrary.simpleMessage("Vui lòng đăng nhập lại"),
         "pleaseSelectQuickLinksToRemove": MessageLookupByLibrary.simpleMessage(
             "Vui lòng chọn liên kết nhanh để xóa"),
-<<<<<<< HEAD
         "pleaseSendTheLogsTo": m84,
-=======
-        "pleaseSendTheLogsTo": m86,
->>>>>>> 1d197694
         "pleaseTryAgain":
             MessageLookupByLibrary.simpleMessage("Vui lòng thử lại"),
         "pleaseVerifyTheCodeYouHaveEntered":
@@ -1524,11 +1362,7 @@
             MessageLookupByLibrary.simpleMessage("Chia sẻ riêng tư"),
         "proceed": MessageLookupByLibrary.simpleMessage("Tiếp tục"),
         "processed": MessageLookupByLibrary.simpleMessage("Đã xử lý"),
-<<<<<<< HEAD
         "processingImport": m86,
-=======
-        "processingImport": m88,
->>>>>>> 1d197694
         "publicLinkCreated": MessageLookupByLibrary.simpleMessage(
             "Liên kết công khai đã được tạo"),
         "publicLinkEnabled": MessageLookupByLibrary.simpleMessage(
@@ -1547,11 +1381,7 @@
             MessageLookupByLibrary.simpleMessage("Khôi phục tài khoản"),
         "recoveryInitiated": MessageLookupByLibrary.simpleMessage(
             "Quá trình khôi phục đã được khởi động"),
-<<<<<<< HEAD
         "recoveryInitiatedDesc": m88,
-=======
-        "recoveryInitiatedDesc": m90,
->>>>>>> 1d197694
         "recoveryKey": MessageLookupByLibrary.simpleMessage("Khóa khôi phục"),
         "recoveryKeyCopiedToClipboard": MessageLookupByLibrary.simpleMessage(
             "Khóa khôi phục đã được sao chép vào clipboard"),
@@ -1565,20 +1395,12 @@
             "Khóa khôi phục đã được xác minh"),
         "recoveryKeyVerifyReason": MessageLookupByLibrary.simpleMessage(
             "Khóa khôi phục của bạn là cách duy nhất để khôi phục ảnh của bạn nếu bạn quên mật khẩu. Bạn có thể tìm thấy khóa khôi phục của mình trong Cài đặt > Tài khoản.\n\nVui lòng nhập khóa khôi phục của bạn ở đây để xác minh rằng bạn đã lưu nó đúng cách."),
-<<<<<<< HEAD
         "recoveryReady": m89,
-=======
-        "recoveryReady": m91,
->>>>>>> 1d197694
         "recoverySuccessful":
             MessageLookupByLibrary.simpleMessage("Khôi phục thành công!"),
         "recoveryWarning": MessageLookupByLibrary.simpleMessage(
             "Một liên hệ tin cậy đang cố gắng truy cập tài khoản của bạn"),
-<<<<<<< HEAD
         "recoveryWarningBody": m90,
-=======
-        "recoveryWarningBody": m92,
->>>>>>> 1d197694
         "recreatePasswordBody": MessageLookupByLibrary.simpleMessage(
             "Thiết bị hiện tại không đủ mạnh để xác minh mật khẩu của bạn, nhưng chúng tôi có thể tạo lại theo cách hoạt động với tất cả các thiết bị.\n\nVui lòng đăng nhập bằng khóa khôi phục của bạn và tạo lại mật khẩu (bạn có thể sử dụng lại mật khẩu cũ nếu muốn)."),
         "recreatePasswordTitle":
@@ -1717,13 +1539,8 @@
             "Mời mọi người, và bạn sẽ thấy tất cả ảnh được chia sẻ bởi họ ở đây"),
         "searchPersonsEmptySection": MessageLookupByLibrary.simpleMessage(
             "Người sẽ được hiển thị ở đây sau khi hoàn tất xử lý và đồng bộ"),
-<<<<<<< HEAD
         "searchResultCount": m92,
         "searchSectionsLengthMismatch": m93,
-=======
-        "searchResultCount": m94,
-        "searchSectionsLengthMismatch": m95,
->>>>>>> 1d197694
         "security": MessageLookupByLibrary.simpleMessage("Bảo mật"),
         "seePublicAlbumLinksInApp": MessageLookupByLibrary.simpleMessage(
             "Xem liên kết album công khai trong ứng dụng"),
@@ -1809,11 +1626,7 @@
             MessageLookupByLibrary.simpleMessage("Ảnh chia sẻ mới"),
         "sharedPhotoNotificationsExplanation": MessageLookupByLibrary.simpleMessage(
             "Nhận thông báo khi ai đó thêm ảnh vào album chia sẻ mà bạn tham gia"),
-<<<<<<< HEAD
         "sharedWith": m95,
-=======
-        "sharedWith": m97,
->>>>>>> 1d197694
         "sharedWithMe": MessageLookupByLibrary.simpleMessage("Chia sẻ với tôi"),
         "sharedWithYou":
             MessageLookupByLibrary.simpleMessage("Được chia sẻ với bạn"),
@@ -1883,11 +1696,7 @@
         "storageInGB": m34,
         "storageLimitExceeded":
             MessageLookupByLibrary.simpleMessage("Vượt quá giới hạn lưu trữ"),
-<<<<<<< HEAD
         "storageUsageInfo": m98,
-=======
-        "storageUsageInfo": m100,
->>>>>>> 1d197694
         "strongStrength": MessageLookupByLibrary.simpleMessage("Mạnh"),
         "subAlreadyLinkedErrMessage": m35,
         "subWillBeCancelledOn": m36,
@@ -1907,11 +1716,7 @@
         "suggestFeatures":
             MessageLookupByLibrary.simpleMessage("Gợi ý tính năng"),
         "support": MessageLookupByLibrary.simpleMessage("Hỗ trợ"),
-<<<<<<< HEAD
         "syncProgress": m99,
-=======
-        "syncProgress": m101,
->>>>>>> 1d197694
         "syncStopped":
             MessageLookupByLibrary.simpleMessage("Đồng bộ hóa đã dừng"),
         "syncing": MessageLookupByLibrary.simpleMessage("Đang đồng bộ hóa..."),
@@ -1921,11 +1726,7 @@
             MessageLookupByLibrary.simpleMessage("Chạm để nhập mã"),
         "tapToUnlock": MessageLookupByLibrary.simpleMessage("Nhấn để mở khóa"),
         "tapToUpload": MessageLookupByLibrary.simpleMessage("Nhấn để tải lên"),
-<<<<<<< HEAD
         "tapToUploadIsIgnoredDue": m100,
-=======
-        "tapToUploadIsIgnoredDue": m102,
->>>>>>> 1d197694
         "tempErrorContactSupportIfPersists": MessageLookupByLibrary.simpleMessage(
             "Có vẻ như đã xảy ra sự cố. Vui lòng thử lại sau một thời gian. Nếu lỗi vẫn tiếp diễn, vui lòng liên hệ với đội ngũ hỗ trợ."),
         "terminate": MessageLookupByLibrary.simpleMessage("Kết thúc"),
@@ -1989,19 +1790,11 @@
         "total": MessageLookupByLibrary.simpleMessage("tổng"),
         "totalSize": MessageLookupByLibrary.simpleMessage("Tổng kích thước"),
         "trash": MessageLookupByLibrary.simpleMessage("Thùng rác"),
-<<<<<<< HEAD
         "trashDaysLeft": m103,
         "trim": MessageLookupByLibrary.simpleMessage("Cắt"),
         "trustedContacts":
             MessageLookupByLibrary.simpleMessage("Liên hệ tin cậy"),
         "trustedInviteBody": m106,
-=======
-        "trashDaysLeft": m105,
-        "trim": MessageLookupByLibrary.simpleMessage("Cắt"),
-        "trustedContacts":
-            MessageLookupByLibrary.simpleMessage("Liên hệ tin cậy"),
-        "trustedInviteBody": m108,
->>>>>>> 1d197694
         "tryAgain": MessageLookupByLibrary.simpleMessage("Thử lại"),
         "turnOnBackupForAutoUpload": MessageLookupByLibrary.simpleMessage(
             "Bật sao lưu để tự động tải lên các tệp được thêm vào thư mục thiết bị này lên Ente."),
@@ -2020,11 +1813,7 @@
                 "Xác thực hai yếu tố đã được đặt lại thành công"),
         "twofactorSetup":
             MessageLookupByLibrary.simpleMessage("Cài đặt hai yếu tố"),
-<<<<<<< HEAD
         "typeOfGallerGallerytypeIsNotSupportedForRename": m107,
-=======
-        "typeOfGallerGallerytypeIsNotSupportedForRename": m109,
->>>>>>> 1d197694
         "unarchive": MessageLookupByLibrary.simpleMessage("Khôi phục"),
         "unarchiveAlbum":
             MessageLookupByLibrary.simpleMessage("Khôi phục album"),
@@ -2048,17 +1837,10 @@
         "updatingFolderSelection": MessageLookupByLibrary.simpleMessage(
             "Đang cập nhật lựa chọn thư mục..."),
         "upgrade": MessageLookupByLibrary.simpleMessage("Nâng cấp"),
-<<<<<<< HEAD
         "uploadIsIgnoredDueToIgnorereason": m108,
         "uploadingFilesToAlbum":
             MessageLookupByLibrary.simpleMessage("Đang tải tệp lên album..."),
         "uploadingMultipleMemories": m109,
-=======
-        "uploadIsIgnoredDueToIgnorereason": m110,
-        "uploadingFilesToAlbum":
-            MessageLookupByLibrary.simpleMessage("Đang tải tệp lên album..."),
-        "uploadingMultipleMemories": m111,
->>>>>>> 1d197694
         "uploadingSingleMemory":
             MessageLookupByLibrary.simpleMessage("Đang lưu giữ 1 kỷ niệm..."),
         "upto50OffUntil4thDec": MessageLookupByLibrary.simpleMessage(
