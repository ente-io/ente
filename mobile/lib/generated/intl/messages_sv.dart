// DO NOT EDIT. This is code generated via package:intl/generate_localized.dart
// This is a library that provides messages for a sv locale. All the
// messages from the main program should be duplicated here with the same
// function name.

// Ignore issues from commonly used lints in this file.
// ignore_for_file:unnecessary_brace_in_string_interps, unnecessary_new
// ignore_for_file:prefer_single_quotes,comment_references, directives_ordering
// ignore_for_file:annotate_overrides,prefer_generic_function_type_aliases
// ignore_for_file:unused_import, file_names, avoid_escaping_inner_quotes
// ignore_for_file:unnecessary_string_interpolations, unnecessary_string_escapes

import 'package:intl/intl.dart';
import 'package:intl/message_lookup_by_library.dart';

final messages = new MessageLookup();

typedef String MessageIfAbsent(String messageStr, List<dynamic> args);

class MessageLookup extends MessageLookupByLibrary {
  String get localeName => 'sv';

  static String m1(count) =>
      "${Intl.plural(count, zero: 'Inga deltagare', one: '1 deltagare', other: '${count} deltagare')}";

  static String m51(versionValue) => "Version: ${versionValue}";

  static String m52(freeAmount, storageUnit) =>
      "${freeAmount} ${storageUnit} gratis";

  static String m3(user) =>
      "${user} kommer inte att kunna lägga till fler foton till detta album\n\nDe kommer fortfarande att kunna ta bort befintliga foton som lagts till av dem";

  static String m4(isFamilyMember, storageAmountInGb) =>
      "${Intl.select(isFamilyMember, {
            'true': 'Din familj har begärt ${storageAmountInGb} GB',
            'false': '${storageAmountInGb}',
            'other': 'Du har begärt ${storageAmountInGb} GB!',
          })}";

  static String m7(count) =>
      "${Intl.plural(count, one: 'Radera ${count} objekt', other: 'Radera ${count} objekt')}";

  static String m9(supportEmail) =>
      "Vänligen skicka ett e-postmeddelande till ${supportEmail} från din registrerade e-postadress";

  static String m11(count, formattedSize) =>
      "${count} filer, ${formattedSize} vardera";

  static String m12(email) =>
      "${email} har inte ett Ente-konto.\n\nSkicka dem en inbjudan för att dela bilder.";

  static String m13(storageAmountInGB) =>
      "${storageAmountInGB} GB varje gång någon registrerar sig för en betalplan och tillämpar din kod";

  static String m15(count) =>
      "${Intl.plural(count, one: '${count} objekt', other: '${count} objekt')}";

  static String m16(expiryTime) => "Länken upphör att gälla ${expiryTime}";

<<<<<<< HEAD
  static String m78(name) => "Inte ${name}?";
=======
  static String m79(name) => "Inte ${name}?";
>>>>>>> 1d197694

  static String m17(familyAdminEmail) =>
      "Kontakta ${familyAdminEmail} för att ändra din kod.";

  static String m18(passwordStrengthValue) =>
      "Lösenordsstyrka: ${passwordStrengthValue}";

  static String m21(storeName) => "Betygsätt oss på ${storeName}";

  static String m22(storageInGB) => "3. Ni får båda ${storageInGB} GB* gratis";

  static String m23(userEmail) =>
      "${userEmail} kommer att tas bort från detta delade album\n\nAlla bilder som lagts till av dem kommer också att tas bort från albumet";

<<<<<<< HEAD
  static String m92(count) =>
=======
  static String m94(count) =>
>>>>>>> 1d197694
      "${Intl.plural(count, one: '${count} resultat hittades', other: '${count} resultat hittades')}";

  static String m27(verificationID) =>
      "Här är mitt verifierings-ID: ${verificationID} för ente.io.";

  static String m28(verificationID) =>
      "Hallå, kan du bekräfta att detta är ditt ente.io verifierings-ID: ${verificationID}";

  static String m29(referralCode, referralStorageInGB) =>
      "Ente värvningskod: ${referralCode} \n\nTillämpa den i Inställningar → Allmänt → Hänvisningar för att få ${referralStorageInGB} GB gratis när du registrerar dig för en betalplan\n\nhttps://ente.io";

  static String m30(numberOfPeople) =>
      "${Intl.plural(numberOfPeople, zero: 'Dela med specifika personer', one: 'Delad med en person', other: 'Delad med ${numberOfPeople} personer')}";

  static String m34(storageAmountInGB) => "${storageAmountInGB} GB";

  static String m37(storageAmountInGB) =>
      "De får också ${storageAmountInGB} GB";

  static String m38(email) => "Detta är ${email}s verifierings-ID";

<<<<<<< HEAD
  static String m109(count) => "Bevarar ${count} minnen...";
=======
  static String m111(count) => "Bevarar ${count} minnen...";
>>>>>>> 1d197694

  static String m40(email) => "Bekräfta ${email}";

  static String m41(email) =>
      "Vi har skickat ett e-postmeddelande till <green>${email}</green>";

  static String m42(count) =>
      "${Intl.plural(count, one: '${count} år sedan', other: '${count} år sedan')}";

  final messages = _notInlinedMessages(_notInlinedMessages);
  static Map<String, Function> _notInlinedMessages(_) => <String, Function>{
        "aNewVersionOfEnteIsAvailable": MessageLookupByLibrary.simpleMessage(
            "En ny version av Ente är tillgänglig."),
        "about": MessageLookupByLibrary.simpleMessage("Om"),
        "account": MessageLookupByLibrary.simpleMessage("Konto"),
        "accountWelcomeBack":
            MessageLookupByLibrary.simpleMessage("Välkommen tillbaka!"),
        "ackPasswordLostWarning": MessageLookupByLibrary.simpleMessage(
            "Jag förstår att om jag förlorar mitt lösenord kan jag förlora mina data eftersom min data är <underline>end-to-end-krypterad</underline>."),
        "activeSessions":
            MessageLookupByLibrary.simpleMessage("Aktiva sessioner"),
        "add": MessageLookupByLibrary.simpleMessage("Lägg till"),
        "addANewEmail": MessageLookupByLibrary.simpleMessage(
            "Lägg till en ny e-postadress"),
        "addCollaborator":
            MessageLookupByLibrary.simpleMessage("Lägg till samarbetspartner"),
        "addFromDevice":
            MessageLookupByLibrary.simpleMessage("Lägg till från enhet"),
        "addLocationButton": MessageLookupByLibrary.simpleMessage("Lägg till"),
        "addMore": MessageLookupByLibrary.simpleMessage("Lägg till fler"),
        "addName": MessageLookupByLibrary.simpleMessage("Lägg till namn"),
        "addPhotos": MessageLookupByLibrary.simpleMessage("Lägg till foton"),
        "addViewer": MessageLookupByLibrary.simpleMessage("Lägg till bildvy"),
        "addedAs": MessageLookupByLibrary.simpleMessage("Lades till som"),
        "addingToFavorites": MessageLookupByLibrary.simpleMessage(
            "Lägger till bland favoriter..."),
        "after1Day": MessageLookupByLibrary.simpleMessage("Om en dag"),
        "after1Hour": MessageLookupByLibrary.simpleMessage("Om en timme"),
        "after1Month": MessageLookupByLibrary.simpleMessage("Om en månad"),
        "after1Week": MessageLookupByLibrary.simpleMessage("Om en vecka"),
        "after1Year": MessageLookupByLibrary.simpleMessage("Om ett år"),
        "albumOwner": MessageLookupByLibrary.simpleMessage("Ägare"),
        "albumParticipantsCount": m1,
        "albumUpdated":
            MessageLookupByLibrary.simpleMessage("Album uppdaterat"),
        "albums": MessageLookupByLibrary.simpleMessage("Album"),
        "allowAddPhotosDescription": MessageLookupByLibrary.simpleMessage(
            "Tillåt personer med länken att även lägga till foton i det delade albumet."),
        "allowAddingPhotos":
            MessageLookupByLibrary.simpleMessage("Tillåt lägga till foton"),
        "allowDownloads":
            MessageLookupByLibrary.simpleMessage("Tillåt nedladdningar"),
        "androidCancelButton": MessageLookupByLibrary.simpleMessage("Avbryt"),
        "appVersion": m51,
        "apply": MessageLookupByLibrary.simpleMessage("Verkställ"),
        "applyCodeTitle": MessageLookupByLibrary.simpleMessage("Använd kod"),
        "areYouSureYouWantToLogout": MessageLookupByLibrary.simpleMessage(
            "Är du säker på att du vill logga ut?"),
        "askDeleteReason": MessageLookupByLibrary.simpleMessage(
            "Vad är den främsta anledningen till att du raderar ditt konto?"),
        "authenticationFailedPleaseTryAgain":
            MessageLookupByLibrary.simpleMessage(
                "Autentisering misslyckades, försök igen"),
        "availableStorageSpace": m52,
        "backupSettings": MessageLookupByLibrary.simpleMessage(
            "Säkerhetskopieringsinställningar"),
        "backupStatus":
            MessageLookupByLibrary.simpleMessage("Säkerhetskopieringsstatus"),
        "blog": MessageLookupByLibrary.simpleMessage("Blogg"),
        "canNotOpenBody": MessageLookupByLibrary.simpleMessage(
            "Tyvärr kan detta album inte öppnas i appen."),
        "canNotOpenTitle": MessageLookupByLibrary.simpleMessage(
            "Kan inte öppna det här albumet"),
        "canOnlyRemoveFilesOwnedByYou": MessageLookupByLibrary.simpleMessage(
            "Kan endast ta bort filer som ägs av dig"),
        "cancel": MessageLookupByLibrary.simpleMessage("Avbryt"),
        "cannotAddMorePhotosAfterBecomingViewer": m3,
        "change": MessageLookupByLibrary.simpleMessage("Ändra"),
        "changeEmail":
            MessageLookupByLibrary.simpleMessage("Ändra e-postadress"),
        "changePassword":
            MessageLookupByLibrary.simpleMessage("Ändra lösenord"),
        "changePasswordTitle":
            MessageLookupByLibrary.simpleMessage("Ändra lösenord"),
        "changePermissions":
            MessageLookupByLibrary.simpleMessage("Ändra behörighet?"),
        "changeYourReferralCode":
            MessageLookupByLibrary.simpleMessage("Ändra din värvningskod"),
        "checkInboxAndSpamFolder": MessageLookupByLibrary.simpleMessage(
            "Kontrollera din inkorg (och skräppost) för att slutföra verifieringen"),
        "claimFreeStorage":
            MessageLookupByLibrary.simpleMessage("Hämta kostnadsfri lagring"),
        "claimMore": MessageLookupByLibrary.simpleMessage("Begär mer!"),
        "claimed": MessageLookupByLibrary.simpleMessage("Nyttjad"),
        "claimedStorageSoFar": m4,
        "clearIndexes": MessageLookupByLibrary.simpleMessage("Rensa index"),
        "close": MessageLookupByLibrary.simpleMessage("Stäng"),
        "codeAppliedPageTitle":
            MessageLookupByLibrary.simpleMessage("Kod tillämpad"),
        "codeChangeLimitReached": MessageLookupByLibrary.simpleMessage(
            "Tyvärr, du har nått gränsen för kodändringar."),
        "codeCopiedToClipboard": MessageLookupByLibrary.simpleMessage(
            "Koden har kopierats till urklipp"),
        "codeUsedByYou":
            MessageLookupByLibrary.simpleMessage("Kod som används av dig"),
        "collabLinkSectionDescription": MessageLookupByLibrary.simpleMessage(
            "Skapa en länk så att personer kan lägga till och visa foton i ditt delade album utan att behöva en Ente app eller konto. Perfekt för att samla in bilder från evenemang."),
        "collaborativeLink":
            MessageLookupByLibrary.simpleMessage("Samarbetslänk"),
        "collaborator":
            MessageLookupByLibrary.simpleMessage("Samarbetspartner"),
        "collaboratorsCanAddPhotosAndVideosToTheSharedAlbum":
            MessageLookupByLibrary.simpleMessage(
                "Samarbetspartner kan lägga till foton och videor till det delade albumet."),
        "collectPhotos": MessageLookupByLibrary.simpleMessage("Samla in foton"),
        "color": MessageLookupByLibrary.simpleMessage("Färg"),
        "confirm": MessageLookupByLibrary.simpleMessage("Bekräfta"),
        "confirmAccountDeletion":
            MessageLookupByLibrary.simpleMessage("Bekräfta radering av konto"),
        "confirmDeletePrompt": MessageLookupByLibrary.simpleMessage(
            "Ja, jag vill permanent ta bort detta konto och data i alla appar."),
        "confirmPassword":
            MessageLookupByLibrary.simpleMessage("Bekräfta lösenord"),
        "confirmRecoveryKey": MessageLookupByLibrary.simpleMessage(
            "Bekräfta återställningsnyckel"),
        "confirmYourRecoveryKey": MessageLookupByLibrary.simpleMessage(
            "Bekräfta din återställningsnyckel"),
        "contactSupport":
            MessageLookupByLibrary.simpleMessage("Kontakta support"),
        "contacts": MessageLookupByLibrary.simpleMessage("Kontakter"),
        "continueLabel": MessageLookupByLibrary.simpleMessage("Fortsätt"),
        "copyEmailAddress":
            MessageLookupByLibrary.simpleMessage("Kopiera e-postadress"),
        "copyLink": MessageLookupByLibrary.simpleMessage("Kopiera länk"),
        "copypasteThisCodentoYourAuthenticatorApp":
            MessageLookupByLibrary.simpleMessage(
                "Kopiera-klistra in den här koden\ntill din autentiseringsapp"),
        "create": MessageLookupByLibrary.simpleMessage("Skapa"),
        "createAccount": MessageLookupByLibrary.simpleMessage("Skapa konto"),
        "createNewAccount":
            MessageLookupByLibrary.simpleMessage("Skapa nytt konto"),
        "createOrSelectAlbum":
            MessageLookupByLibrary.simpleMessage("Skapa eller välj album"),
        "createPublicLink":
            MessageLookupByLibrary.simpleMessage("Skapa offentlig länk"),
        "creatingLink": MessageLookupByLibrary.simpleMessage("Skapar länk..."),
        "curatedMemories":
            MessageLookupByLibrary.simpleMessage("Curated memories"),
        "custom": MessageLookupByLibrary.simpleMessage("Anpassad"),
        "darkTheme": MessageLookupByLibrary.simpleMessage("Mörkt"),
        "decrypting": MessageLookupByLibrary.simpleMessage("Dekrypterar..."),
        "delete": MessageLookupByLibrary.simpleMessage("Radera"),
        "deleteAccount": MessageLookupByLibrary.simpleMessage("Radera konto"),
        "deleteAccountFeedbackPrompt": MessageLookupByLibrary.simpleMessage(
            "Vi är ledsna att se dig lämna oss. Vänligen dela dina synpunkter för att hjälpa oss att förbättra."),
        "deleteAccountPermanentlyButton":
            MessageLookupByLibrary.simpleMessage("Radera kontot permanent"),
        "deleteAlbum": MessageLookupByLibrary.simpleMessage("Radera album"),
        "deleteAlbumDialog": MessageLookupByLibrary.simpleMessage(
            "Ta också bort foton (och videor) som finns i detta album från <bold>alla</bold> andra album som de är en del av?"),
        "deleteAll": MessageLookupByLibrary.simpleMessage("Radera alla"),
        "deleteEmailRequest": MessageLookupByLibrary.simpleMessage(
            "Vänligen skicka ett e-postmeddelande till <warning>account-deletion@ente.io</warning> från din registrerade e-postadress."),
        "deleteFromDevice":
            MessageLookupByLibrary.simpleMessage("Radera från enhet"),
        "deleteItemCount": m7,
        "deletePhotos": MessageLookupByLibrary.simpleMessage("Radera foton"),
        "deleteReason1": MessageLookupByLibrary.simpleMessage(
            "Det saknas en viktig funktion som jag behöver"),
        "deleteReason2": MessageLookupByLibrary.simpleMessage(
            "Appen eller en viss funktion beter sig inte som jag tycker det ska"),
        "deleteReason3": MessageLookupByLibrary.simpleMessage(
            "Jag hittade en annan tjänst som jag gillar bättre"),
        "deleteReason4":
            MessageLookupByLibrary.simpleMessage("Min orsak finns inte med"),
        "deleteRequestSLAText": MessageLookupByLibrary.simpleMessage(
            "Din begäran kommer att hanteras inom 72 timmar."),
        "deleteSharedAlbum":
            MessageLookupByLibrary.simpleMessage("Radera delat album?"),
        "deleteSharedAlbumDialogBody": MessageLookupByLibrary.simpleMessage(
            "Albumet kommer att raderas för alla\n\nDu kommer att förlora åtkomst till delade foton i detta album som ägs av andra"),
        "details": MessageLookupByLibrary.simpleMessage("Uppgifter"),
        "disableDownloadWarningBody": MessageLookupByLibrary.simpleMessage(
            "Besökare kan fortfarande ta skärmdumpar eller spara en kopia av dina foton med hjälp av externa verktyg"),
        "disableDownloadWarningTitle":
            MessageLookupByLibrary.simpleMessage("Vänligen notera:"),
        "discord": MessageLookupByLibrary.simpleMessage("Discord"),
        "discover_notes": MessageLookupByLibrary.simpleMessage("Anteckningar"),
        "discover_receipts": MessageLookupByLibrary.simpleMessage("Kvitton"),
        "doThisLater": MessageLookupByLibrary.simpleMessage("Gör detta senare"),
        "done": MessageLookupByLibrary.simpleMessage("Klar"),
        "dropSupportEmail": m9,
        "duplicateItemsGroup": m11,
        "edit": MessageLookupByLibrary.simpleMessage("Redigera"),
        "eligible": MessageLookupByLibrary.simpleMessage("berättigad"),
        "email": MessageLookupByLibrary.simpleMessage("E-post"),
        "emailAlreadyRegistered": MessageLookupByLibrary.simpleMessage(
            "E-postadress redan registrerad."),
        "emailNoEnteAccount": m12,
        "emailNotRegistered": MessageLookupByLibrary.simpleMessage(
            "E-postadressen är inte registrerad."),
        "encryption": MessageLookupByLibrary.simpleMessage("Kryptering"),
        "encryptionKeys":
            MessageLookupByLibrary.simpleMessage("Krypteringsnycklar"),
        "entePhotosPerm": MessageLookupByLibrary.simpleMessage(
            "Ente <i>behöver tillåtelse att</i> bevara dina foton"),
        "enterAlbumName":
            MessageLookupByLibrary.simpleMessage("Ange albumnamn"),
        "enterCode": MessageLookupByLibrary.simpleMessage("Ange kod"),
        "enterCodeDescription": MessageLookupByLibrary.simpleMessage(
            "Ange koden som din vän har angett för att få gratis lagring för er båda"),
        "enterEmail": MessageLookupByLibrary.simpleMessage("Ange e-post"),
        "enterNewPasswordToEncrypt": MessageLookupByLibrary.simpleMessage(
            "Ange ett nytt lösenord som vi kan använda för att kryptera din data"),
        "enterPassword": MessageLookupByLibrary.simpleMessage("Ange lösenord"),
        "enterPasswordToEncrypt": MessageLookupByLibrary.simpleMessage(
            "Ange ett lösenord som vi kan använda för att kryptera din data"),
        "enterReferralCode":
            MessageLookupByLibrary.simpleMessage("Ange hänvisningskod"),
        "enterThe6digitCodeFromnyourAuthenticatorApp":
            MessageLookupByLibrary.simpleMessage(
                "Ange den 6-siffriga koden från din autentiseringsapp"),
        "enterValidEmail": MessageLookupByLibrary.simpleMessage(
            "Ange en giltig e-postadress."),
        "enterYourEmailAddress":
            MessageLookupByLibrary.simpleMessage("Ange din e-postadress"),
        "enterYourPassword":
            MessageLookupByLibrary.simpleMessage("Ange ditt lösenord"),
        "enterYourRecoveryKey": MessageLookupByLibrary.simpleMessage(
            "Ange din återställningsnyckel"),
        "exif": MessageLookupByLibrary.simpleMessage("EXIF"),
        "expiredLinkInfo": MessageLookupByLibrary.simpleMessage(
            "Denna länk har upphört att gälla. Välj ett nytt datum eller inaktivera tidsbegränsningen."),
        "exportYourData":
            MessageLookupByLibrary.simpleMessage("Exportera din data"),
        "failedToApplyCode": MessageLookupByLibrary.simpleMessage(
            "Det gick inte att använda koden"),
        "failedToFetchReferralDetails": MessageLookupByLibrary.simpleMessage(
            "Det gick inte att hämta hänvisningsdetaljer. Försök igen senare."),
        "faq": MessageLookupByLibrary.simpleMessage("Vanliga frågor och svar"),
        "feedback": MessageLookupByLibrary.simpleMessage("Feedback"),
        "fileInfoAddDescHint":
            MessageLookupByLibrary.simpleMessage("Lägg till en beskrivning..."),
        "fileTypes": MessageLookupByLibrary.simpleMessage("Filtyper"),
        "forgotPassword":
            MessageLookupByLibrary.simpleMessage("Glömt lösenord"),
        "freeStorageClaimed":
            MessageLookupByLibrary.simpleMessage("Gratis lagring begärd"),
        "freeStorageOnReferralSuccess": m13,
        "freeStorageUsable": MessageLookupByLibrary.simpleMessage(
            "Gratis lagringsutrymme som kan användas"),
        "freeTrial": MessageLookupByLibrary.simpleMessage("Gratis provperiod"),
        "generatingEncryptionKeys": MessageLookupByLibrary.simpleMessage(
            "Skapar krypteringsnycklar..."),
        "goToSettings":
            MessageLookupByLibrary.simpleMessage("Gå till inställningar"),
        "guestView": MessageLookupByLibrary.simpleMessage("Gästvy"),
        "help": MessageLookupByLibrary.simpleMessage("Hjälp"),
        "howItWorks":
            MessageLookupByLibrary.simpleMessage("Så här fungerar det"),
        "howToViewShareeVerificationID": MessageLookupByLibrary.simpleMessage(
            "Be dem att långtrycka på sin e-postadress på inställningsskärmen och verifiera att ID:n på båda enheterna matchar."),
        "iOSOkButton": MessageLookupByLibrary.simpleMessage("OK"),
        "ignoreUpdate": MessageLookupByLibrary.simpleMessage("Ignorera"),
        "incorrectCode": MessageLookupByLibrary.simpleMessage("Felaktig kod"),
        "incorrectPasswordTitle":
            MessageLookupByLibrary.simpleMessage("Felaktigt lösenord"),
        "incorrectRecoveryKey": MessageLookupByLibrary.simpleMessage(
            "Felaktig återställningsnyckel"),
        "incorrectRecoveryKeyBody": MessageLookupByLibrary.simpleMessage(
            "Återställningsnyckeln du angav är felaktig"),
        "incorrectRecoveryKeyTitle": MessageLookupByLibrary.simpleMessage(
            "Felaktig återställningsnyckel"),
        "insecureDevice": MessageLookupByLibrary.simpleMessage("Osäker enhet"),
        "invalidEmailAddress":
            MessageLookupByLibrary.simpleMessage("Ogiltig e-postadress"),
        "invalidKey": MessageLookupByLibrary.simpleMessage("Ogiltig nyckel"),
        "invalidRecoveryKey": MessageLookupByLibrary.simpleMessage(
            "Återställningsnyckeln du angav är inte giltig. Kontrollera att den innehåller 24 ord och kontrollera stavningen av varje ord.\n\nOm du har angett en äldre återställnings kod, se till att den är 64 tecken lång, och kontrollera var och en av bokstäverna."),
        "inviteToEnte":
            MessageLookupByLibrary.simpleMessage("Bjud in till Ente"),
        "inviteYourFriends":
            MessageLookupByLibrary.simpleMessage("Bjud in dina vänner"),
        "inviteYourFriendsToEnte": MessageLookupByLibrary.simpleMessage(
            "Bjud in dina vänner till Ente"),
        "itemCount": m15,
        "itemsWillBeRemovedFromAlbum": MessageLookupByLibrary.simpleMessage(
            "Valda objekt kommer att tas bort från detta album"),
        "keepPhotos": MessageLookupByLibrary.simpleMessage("Behåll foton"),
        "kiloMeterUnit": MessageLookupByLibrary.simpleMessage("km"),
        "kindlyHelpUsWithThisInformation": MessageLookupByLibrary.simpleMessage(
            "Vänligen hjälp oss med denna information"),
        "language": MessageLookupByLibrary.simpleMessage("Språk"),
        "leave": MessageLookupByLibrary.simpleMessage("Lämna"),
        "lightTheme": MessageLookupByLibrary.simpleMessage("Ljust"),
        "linkDeviceLimit": MessageLookupByLibrary.simpleMessage("Enhetsgräns"),
        "linkEnabled": MessageLookupByLibrary.simpleMessage("Aktiverat"),
        "linkExpired": MessageLookupByLibrary.simpleMessage("Upphört"),
        "linkExpiresOn": m16,
        "linkExpiry": MessageLookupByLibrary.simpleMessage("Länken upphör"),
        "linkHasExpired":
            MessageLookupByLibrary.simpleMessage("Länk har upphört att gälla"),
        "linkNeverExpires": MessageLookupByLibrary.simpleMessage("Aldrig"),
        "lockButtonLabel": MessageLookupByLibrary.simpleMessage("Lås"),
        "logInLabel": MessageLookupByLibrary.simpleMessage("Logga in"),
        "loginSessionExpiredDetails": MessageLookupByLibrary.simpleMessage(
            "Din session har upphört. Logga in igen."),
        "loginTerms": MessageLookupByLibrary.simpleMessage(
            "Genom att klicka på logga in godkänner jag <u-terms>användarvillkoren</u-terms> och våran <u-policy>integritetspolicy</u-policy>"),
        "logout": MessageLookupByLibrary.simpleMessage("Logga ut"),
        "lostDevice": MessageLookupByLibrary.simpleMessage("Förlorad enhet?"),
        "machineLearning":
            MessageLookupByLibrary.simpleMessage("Maskininlärning"),
        "manage": MessageLookupByLibrary.simpleMessage("Hantera"),
        "manageLink": MessageLookupByLibrary.simpleMessage("Hantera länk"),
        "manageParticipants": MessageLookupByLibrary.simpleMessage("Hantera"),
        "manageSubscription":
            MessageLookupByLibrary.simpleMessage("Hantera prenumeration"),
        "mastodon": MessageLookupByLibrary.simpleMessage("Mastodon"),
        "matrix": MessageLookupByLibrary.simpleMessage("Matrix"),
        "mlConsent":
            MessageLookupByLibrary.simpleMessage("Aktivera maskininlärning"),
        "mlConsentTitle":
            MessageLookupByLibrary.simpleMessage("Aktivera maskininlärning?"),
        "moderateStrength": MessageLookupByLibrary.simpleMessage("Måttligt"),
        "moveToAlbum":
            MessageLookupByLibrary.simpleMessage("Flytta till album"),
        "movingFilesToAlbum":
            MessageLookupByLibrary.simpleMessage("Flyttar filer till album..."),
        "name": MessageLookupByLibrary.simpleMessage("Namn"),
        "never": MessageLookupByLibrary.simpleMessage("Aldrig"),
        "newAlbum": MessageLookupByLibrary.simpleMessage("Nytt album"),
        "newPerson": MessageLookupByLibrary.simpleMessage("Ny person"),
        "next": MessageLookupByLibrary.simpleMessage("Nästa"),
        "no": MessageLookupByLibrary.simpleMessage("Nej"),
        "noDeviceLimit": MessageLookupByLibrary.simpleMessage("Ingen"),
        "noExifData": MessageLookupByLibrary.simpleMessage("Ingen EXIF-data"),
        "noInternetConnection":
            MessageLookupByLibrary.simpleMessage("Ingen internetanslutning"),
        "noRecoveryKey":
            MessageLookupByLibrary.simpleMessage("Ingen återställningsnyckel?"),
        "noRecoveryKeyNoDecryption": MessageLookupByLibrary.simpleMessage(
            "På grund av vårt punkt-till-punkt-krypteringssystem så kan dina data inte avkrypteras utan ditt lösenord eller återställningsnyckel"),
        "noResults": MessageLookupByLibrary.simpleMessage("Inga resultat"),
        "noResultsFound":
            MessageLookupByLibrary.simpleMessage("Inga resultat hittades"),
<<<<<<< HEAD
        "notPersonLabel": m78,
=======
        "notPersonLabel": m79,
>>>>>>> 1d197694
        "ok": MessageLookupByLibrary.simpleMessage("OK"),
        "onlyFamilyAdminCanChangeCode": m17,
        "oops": MessageLookupByLibrary.simpleMessage("Hoppsan"),
        "oopsSomethingWentWrong":
            MessageLookupByLibrary.simpleMessage("Oj, något gick fel"),
        "orPickAnExistingOne":
            MessageLookupByLibrary.simpleMessage("Eller välj en befintlig"),
        "passkey": MessageLookupByLibrary.simpleMessage("Nyckel"),
        "password": MessageLookupByLibrary.simpleMessage("Lösenord"),
        "passwordChangedSuccessfully":
            MessageLookupByLibrary.simpleMessage("Lösenordet har ändrats"),
        "passwordLock": MessageLookupByLibrary.simpleMessage("Lösenordskydd"),
        "passwordStrength": m18,
        "passwordWarning": MessageLookupByLibrary.simpleMessage(
            "Vi lagrar inte detta lösenord, så om du glömmer bort det, <underline>kan vi inte dekryptera dina data</underline>"),
        "peopleUsingYourCode": MessageLookupByLibrary.simpleMessage(
            "Personer som använder din kod"),
        "photoSmallCase": MessageLookupByLibrary.simpleMessage("foto"),
        "pleaseCheckYourInternetConnectionAndTryAgain":
            MessageLookupByLibrary.simpleMessage(
                "Kontrollera din internetanslutning och försök igen."),
        "pleaseLoginAgain":
            MessageLookupByLibrary.simpleMessage("Logga in igen"),
        "pleaseTryAgain": MessageLookupByLibrary.simpleMessage("Försök igen"),
        "pleaseWait": MessageLookupByLibrary.simpleMessage("Var god vänta..."),
        "privacyPolicyTitle":
            MessageLookupByLibrary.simpleMessage("Integritetspolicy"),
        "publicLinkEnabled":
            MessageLookupByLibrary.simpleMessage("Offentlig länk aktiverad"),
        "rateUsOnStore": m21,
        "recover": MessageLookupByLibrary.simpleMessage("Återställ"),
        "recoverAccount":
            MessageLookupByLibrary.simpleMessage("Återställ konto"),
        "recoverButton": MessageLookupByLibrary.simpleMessage("Återställ"),
        "recoveryKey":
            MessageLookupByLibrary.simpleMessage("Återställningsnyckel"),
        "recoveryKeyCopiedToClipboard": MessageLookupByLibrary.simpleMessage(
            "Återställningsnyckel kopierad till urklipp"),
        "recoveryKeyOnForgotPassword": MessageLookupByLibrary.simpleMessage(
            "Om du glömmer ditt lösenord är det enda sättet du kan återställa dina data med denna nyckel."),
        "recoveryKeySaveDescription": MessageLookupByLibrary.simpleMessage(
            "Vi lagrar inte och har därför inte åtkomst till denna nyckel, vänligen spara denna 24 ords nyckel på en säker plats."),
        "recoveryKeySuccessBody": MessageLookupByLibrary.simpleMessage(
            "Grymt! Din återställningsnyckel är giltig. Tack för att du verifierade.\n\nKom ihåg att hålla din återställningsnyckel säker med backups."),
        "recoveryKeyVerified": MessageLookupByLibrary.simpleMessage(
            "Återställningsnyckel verifierad"),
        "recoveryKeyVerifyReason": MessageLookupByLibrary.simpleMessage(
            "Din återställningsnyckel är det enda sättet att återställa dina foton om du glömmer ditt lösenord. Du hittar din återställningsnyckel i Inställningar > Säkerhet.\n\nAnge din återställningsnyckel här för att verifiera att du har sparat den ordentligt."),
        "recoverySuccessful":
            MessageLookupByLibrary.simpleMessage("Återställning lyckades!"),
        "recreatePasswordBody": MessageLookupByLibrary.simpleMessage(
            "Denna enhet är inte tillräckligt kraftfull för att verifiera ditt lösenord, men vi kan återskapa det på ett sätt som fungerar med alla enheter.\n\nLogga in med din återställningsnyckel och återskapa ditt lösenord (du kan använda samma igen om du vill)."),
        "recreatePasswordTitle":
            MessageLookupByLibrary.simpleMessage("Återskapa lösenord"),
        "reddit": MessageLookupByLibrary.simpleMessage("Reddit"),
        "referralStep1": MessageLookupByLibrary.simpleMessage(
            "1. Ge denna kod till dina vänner"),
        "referralStep2": MessageLookupByLibrary.simpleMessage(
            "2. De registrerar sig för en betalplan"),
        "referralStep3": m22,
        "referralsAreCurrentlyPaused": MessageLookupByLibrary.simpleMessage(
            "Hänvisningar är för närvarande pausade"),
        "remove": MessageLookupByLibrary.simpleMessage("Ta bort"),
        "removeFromAlbum":
            MessageLookupByLibrary.simpleMessage("Ta bort från album"),
        "removeFromAlbumTitle":
            MessageLookupByLibrary.simpleMessage("Ta bort från album?"),
        "removeLink": MessageLookupByLibrary.simpleMessage("Radera länk"),
        "removeParticipant":
            MessageLookupByLibrary.simpleMessage("Ta bort användaren"),
        "removeParticipantBody": m23,
        "removeShareItemsWarning": MessageLookupByLibrary.simpleMessage(
            "Några av de objekt som du tar bort lades av andra personer, och du kommer att förlora tillgång till dem"),
        "removeWithQuestionMark":
            MessageLookupByLibrary.simpleMessage("Ta bort?"),
        "removingFromFavorites":
            MessageLookupByLibrary.simpleMessage("Tar bort från favoriter..."),
        "renewSubscription":
            MessageLookupByLibrary.simpleMessage("Förnya prenumeration"),
        "resendEmail": MessageLookupByLibrary.simpleMessage(
            "Skicka e-postmeddelandet igen"),
        "resetPasswordTitle":
            MessageLookupByLibrary.simpleMessage("Återställ lösenord"),
        "resetToDefault":
            MessageLookupByLibrary.simpleMessage("Återställ till standard"),
        "retry": MessageLookupByLibrary.simpleMessage("Försök igen"),
        "save": MessageLookupByLibrary.simpleMessage("Spara"),
        "saveCopy": MessageLookupByLibrary.simpleMessage("Spara kopia"),
        "saveKey": MessageLookupByLibrary.simpleMessage("Spara nyckel"),
        "saveYourRecoveryKeyIfYouHaventAlready":
            MessageLookupByLibrary.simpleMessage(
                "Spara din återställningsnyckel om du inte redan har gjort det"),
        "scanCode": MessageLookupByLibrary.simpleMessage("Skanna kod"),
        "scanThisBarcodeWithnyourAuthenticatorApp":
            MessageLookupByLibrary.simpleMessage(
                "Skanna denna streckkod med\ndin autentiseringsapp"),
        "search": MessageLookupByLibrary.simpleMessage("Sök"),
        "searchAlbumsEmptySection":
            MessageLookupByLibrary.simpleMessage("Album"),
        "searchByAlbumNameHint":
            MessageLookupByLibrary.simpleMessage("Albumnamn"),
        "searchFileTypesAndNamesEmptySection":
            MessageLookupByLibrary.simpleMessage("Filtyper och namn"),
<<<<<<< HEAD
        "searchResultCount": m92,
=======
        "searchResultCount": m94,
>>>>>>> 1d197694
        "selectAlbum": MessageLookupByLibrary.simpleMessage("Välj album"),
        "selectAll": MessageLookupByLibrary.simpleMessage("Markera allt"),
        "selectFoldersForBackup": MessageLookupByLibrary.simpleMessage(
            "Välj mappar för säkerhetskopiering"),
        "selectLanguage": MessageLookupByLibrary.simpleMessage("Välj språk"),
        "selectReason": MessageLookupByLibrary.simpleMessage("Välj anledning"),
        "selectedFoldersWillBeEncryptedAndBackedUp":
            MessageLookupByLibrary.simpleMessage(
                "Valda mappar kommer att krypteras och säkerhetskopieras"),
        "send": MessageLookupByLibrary.simpleMessage("Skicka"),
        "sendEmail": MessageLookupByLibrary.simpleMessage("Skicka e-post"),
        "sendInvite": MessageLookupByLibrary.simpleMessage("Skicka inbjudan"),
        "sendLink": MessageLookupByLibrary.simpleMessage("Skicka länk"),
        "setAPassword":
            MessageLookupByLibrary.simpleMessage("Ange ett lösenord"),
        "setPasswordTitle":
            MessageLookupByLibrary.simpleMessage("Välj lösenord"),
        "setupComplete":
            MessageLookupByLibrary.simpleMessage("Konfiguration slutförd"),
        "share": MessageLookupByLibrary.simpleMessage("Dela"),
        "shareALink": MessageLookupByLibrary.simpleMessage("Dela en länk"),
        "shareLink": MessageLookupByLibrary.simpleMessage("Dela länk"),
        "shareMyVerificationID": m27,
        "shareTextConfirmOthersVerificationID": m28,
        "shareTextRecommendUsingEnte": MessageLookupByLibrary.simpleMessage(
            "Ladda ner Ente så att vi enkelt kan dela bilder och videor med originell kvalitet\n\nhttps://ente.io"),
        "shareTextReferralCode": m29,
        "shareWithNonenteUsers": MessageLookupByLibrary.simpleMessage(
            "Dela med icke-Ente användare"),
        "shareWithPeopleSectionTitle": m30,
        "shareYourFirstAlbum":
            MessageLookupByLibrary.simpleMessage("Dela ditt första album"),
        "sharedAlbumSectionDescription": MessageLookupByLibrary.simpleMessage(
            "Skapa delade och samarbetande album med andra Ente användare, inklusive användare med gratisnivån."),
        "showMemories": MessageLookupByLibrary.simpleMessage("Visa minnen"),
        "showPerson": MessageLookupByLibrary.simpleMessage("Visa person"),
        "signUpTerms": MessageLookupByLibrary.simpleMessage(
            "Jag samtycker till <u-terms>användarvillkoren</u-terms> och <u-policy>integritetspolicyn</u-policy>"),
        "skip": MessageLookupByLibrary.simpleMessage("Hoppa över"),
        "someoneSharingAlbumsWithYouShouldSeeTheSameId":
            MessageLookupByLibrary.simpleMessage(
                "Någon som delar album med dig bör se samma ID på deras enhet."),
        "somethingWentWrong":
            MessageLookupByLibrary.simpleMessage("Något gick fel"),
        "somethingWentWrongPleaseTryAgain":
            MessageLookupByLibrary.simpleMessage(
                "Något gick fel, vänligen försök igen"),
        "sorry": MessageLookupByLibrary.simpleMessage("Förlåt"),
        "sorryCouldNotAddToFavorites": MessageLookupByLibrary.simpleMessage(
            "Tyvärr, kunde inte lägga till i favoriterna!"),
        "sorryCouldNotRemoveFromFavorites":
            MessageLookupByLibrary.simpleMessage(
                "Tyvärr kunde inte ta bort från favoriter!"),
        "sorryWeCouldNotGenerateSecureKeysOnThisDevicennplease":
            MessageLookupByLibrary.simpleMessage(
                "Tyvärr, vi kunde inte generera säkra nycklar på den här enheten.\n\nVänligen registrera dig från en annan enhet."),
        "sort": MessageLookupByLibrary.simpleMessage("Sortera"),
        "sortAlbumsBy": MessageLookupByLibrary.simpleMessage("Sortera efter"),
        "status": MessageLookupByLibrary.simpleMessage("Status"),
        "storageBreakupYou": MessageLookupByLibrary.simpleMessage("Du"),
        "storageInGB": m34,
        "strongStrength": MessageLookupByLibrary.simpleMessage("Starkt"),
        "subscribe": MessageLookupByLibrary.simpleMessage("Prenumerera"),
        "subscribeToEnableSharing": MessageLookupByLibrary.simpleMessage(
            "Du behöver en aktiv betald prenumeration för att möjliggöra delning."),
        "subscription": MessageLookupByLibrary.simpleMessage("Prenumeration"),
        "tapToCopy":
            MessageLookupByLibrary.simpleMessage("tryck för att kopiera"),
        "tapToEnterCode":
            MessageLookupByLibrary.simpleMessage("Tryck för att ange kod"),
        "terminate": MessageLookupByLibrary.simpleMessage("Avsluta"),
        "terminateSession":
            MessageLookupByLibrary.simpleMessage("Avsluta sessionen?"),
        "terms": MessageLookupByLibrary.simpleMessage("Villkor"),
        "termsOfServicesTitle": MessageLookupByLibrary.simpleMessage("Villkor"),
        "thankYou": MessageLookupByLibrary.simpleMessage("Tack"),
        "theRecoveryKeyYouEnteredIsIncorrect":
            MessageLookupByLibrary.simpleMessage(
                "Återställningsnyckeln du angav är felaktig"),
        "theme": MessageLookupByLibrary.simpleMessage("Tema"),
        "theyAlsoGetXGb": m37,
        "thisCanBeUsedToRecoverYourAccountIfYou":
            MessageLookupByLibrary.simpleMessage(
                "Detta kan användas för att återställa ditt konto om du förlorar din andra faktor"),
        "thisDevice": MessageLookupByLibrary.simpleMessage("Den här enheten"),
        "thisIsPersonVerificationId": m38,
        "thisIsYourVerificationId": MessageLookupByLibrary.simpleMessage(
            "Detta är ditt verifierings-ID"),
        "thisWillLogYouOutOfTheFollowingDevice":
            MessageLookupByLibrary.simpleMessage(
                "Detta kommer att logga ut dig från följande enhet:"),
        "thisWillLogYouOutOfThisDevice": MessageLookupByLibrary.simpleMessage(
            "Detta kommer att logga ut dig från denna enhet!"),
        "toResetVerifyEmail": MessageLookupByLibrary.simpleMessage(
            "För att återställa ditt lösenord måste du först bekräfta din e-postadress."),
        "total": MessageLookupByLibrary.simpleMessage("totalt"),
        "trash": MessageLookupByLibrary.simpleMessage("Papperskorg"),
        "tryAgain": MessageLookupByLibrary.simpleMessage("Försök igen"),
        "twitter": MessageLookupByLibrary.simpleMessage("Twitter"),
        "twofactorAuthenticationHasBeenDisabled":
            MessageLookupByLibrary.simpleMessage(
                "Tvåfaktorsautentisering har inaktiverats"),
        "twofactorAuthenticationPageTitle":
            MessageLookupByLibrary.simpleMessage("Tvåfaktorsautentisering"),
        "twofactorSetup":
            MessageLookupByLibrary.simpleMessage("Tvåfaktorskonfiguration"),
        "unavailableReferralCode": MessageLookupByLibrary.simpleMessage(
            "Tyvärr är denna kod inte tillgänglig."),
        "unselectAll": MessageLookupByLibrary.simpleMessage("Avmarkera alla"),
        "update": MessageLookupByLibrary.simpleMessage("Uppdatera"),
        "updatingFolderSelection":
            MessageLookupByLibrary.simpleMessage("Uppdaterar mappval..."),
        "upgrade": MessageLookupByLibrary.simpleMessage("Uppgradera"),
<<<<<<< HEAD
        "uploadingMultipleMemories": m109,
=======
        "uploadingMultipleMemories": m111,
>>>>>>> 1d197694
        "uploadingSingleMemory":
            MessageLookupByLibrary.simpleMessage("Bevarar 1 minne..."),
        "usableReferralStorageInfo": MessageLookupByLibrary.simpleMessage(
            "Användbart lagringsutrymme begränsas av din nuvarande plan. Överskrider du lagringsutrymmet kommer automatiskt att kunna använda det när du uppgraderar din plan."),
        "useAsCover": MessageLookupByLibrary.simpleMessage("Använd som omslag"),
        "useRecoveryKey":
            MessageLookupByLibrary.simpleMessage("Använd återställningsnyckel"),
        "verificationId":
            MessageLookupByLibrary.simpleMessage("Verifierings-ID"),
        "verify": MessageLookupByLibrary.simpleMessage("Bekräfta"),
        "verifyEmail":
            MessageLookupByLibrary.simpleMessage("Bekräfta e-postadress"),
        "verifyEmailID": m40,
        "verifyPasskey":
            MessageLookupByLibrary.simpleMessage("Verifiera nyckel"),
        "verifyPassword":
            MessageLookupByLibrary.simpleMessage("Bekräfta lösenord"),
        "verifyingRecoveryKey": MessageLookupByLibrary.simpleMessage(
            "Verifierar återställningsnyckel..."),
        "viewActiveSessions":
            MessageLookupByLibrary.simpleMessage("Visa aktiva sessioner"),
        "viewAll": MessageLookupByLibrary.simpleMessage("Visa alla"),
        "viewAllExifData":
            MessageLookupByLibrary.simpleMessage("Visa all EXIF-data"),
        "viewLogs": MessageLookupByLibrary.simpleMessage("Visa loggar"),
        "viewRecoveryKey":
            MessageLookupByLibrary.simpleMessage("Visa återställningsnyckel"),
        "viewer": MessageLookupByLibrary.simpleMessage("Bildvy"),
        "weHaveSendEmailTo": m41,
        "weakStrength": MessageLookupByLibrary.simpleMessage("Svagt"),
        "welcomeBack":
            MessageLookupByLibrary.simpleMessage("Välkommen tillbaka!"),
        "whatsNew": MessageLookupByLibrary.simpleMessage("Nyheter"),
        "yearsAgo": m42,
        "yes": MessageLookupByLibrary.simpleMessage("Ja"),
        "yesCancel": MessageLookupByLibrary.simpleMessage("Ja, avbryt"),
        "yesConvertToViewer":
            MessageLookupByLibrary.simpleMessage("Ja, konvertera till bildvy"),
        "yesDelete": MessageLookupByLibrary.simpleMessage("Ja, radera"),
        "yesLogout": MessageLookupByLibrary.simpleMessage("Ja, logga ut"),
        "yesRemove": MessageLookupByLibrary.simpleMessage("Ja, ta bort"),
        "yesRenew": MessageLookupByLibrary.simpleMessage("Ja, förnya"),
        "you": MessageLookupByLibrary.simpleMessage("Du"),
        "youCanAtMaxDoubleYourStorage": MessageLookupByLibrary.simpleMessage(
            "* Du kan max fördubbla ditt lagringsutrymme"),
        "yourAccountHasBeenDeleted":
            MessageLookupByLibrary.simpleMessage("Ditt konto har raderats")
      };
}<|MERGE_RESOLUTION|>--- conflicted
+++ resolved
@@ -58,11 +58,7 @@
 
   static String m16(expiryTime) => "Länken upphör att gälla ${expiryTime}";
 
-<<<<<<< HEAD
   static String m78(name) => "Inte ${name}?";
-=======
-  static String m79(name) => "Inte ${name}?";
->>>>>>> 1d197694
 
   static String m17(familyAdminEmail) =>
       "Kontakta ${familyAdminEmail} för att ändra din kod.";
@@ -77,11 +73,7 @@
   static String m23(userEmail) =>
       "${userEmail} kommer att tas bort från detta delade album\n\nAlla bilder som lagts till av dem kommer också att tas bort från albumet";
 
-<<<<<<< HEAD
   static String m92(count) =>
-=======
-  static String m94(count) =>
->>>>>>> 1d197694
       "${Intl.plural(count, one: '${count} resultat hittades', other: '${count} resultat hittades')}";
 
   static String m27(verificationID) =>
@@ -103,11 +95,7 @@
 
   static String m38(email) => "Detta är ${email}s verifierings-ID";
 
-<<<<<<< HEAD
   static String m109(count) => "Bevarar ${count} minnen...";
-=======
-  static String m111(count) => "Bevarar ${count} minnen...";
->>>>>>> 1d197694
 
   static String m40(email) => "Bekräfta ${email}";
 
@@ -454,11 +442,7 @@
         "noResults": MessageLookupByLibrary.simpleMessage("Inga resultat"),
         "noResultsFound":
             MessageLookupByLibrary.simpleMessage("Inga resultat hittades"),
-<<<<<<< HEAD
         "notPersonLabel": m78,
-=======
-        "notPersonLabel": m79,
->>>>>>> 1d197694
         "ok": MessageLookupByLibrary.simpleMessage("OK"),
         "onlyFamilyAdminCanChangeCode": m17,
         "oops": MessageLookupByLibrary.simpleMessage("Hoppsan"),
@@ -562,11 +546,7 @@
             MessageLookupByLibrary.simpleMessage("Albumnamn"),
         "searchFileTypesAndNamesEmptySection":
             MessageLookupByLibrary.simpleMessage("Filtyper och namn"),
-<<<<<<< HEAD
         "searchResultCount": m92,
-=======
-        "searchResultCount": m94,
->>>>>>> 1d197694
         "selectAlbum": MessageLookupByLibrary.simpleMessage("Välj album"),
         "selectAll": MessageLookupByLibrary.simpleMessage("Markera allt"),
         "selectFoldersForBackup": MessageLookupByLibrary.simpleMessage(
@@ -680,11 +660,7 @@
         "updatingFolderSelection":
             MessageLookupByLibrary.simpleMessage("Uppdaterar mappval..."),
         "upgrade": MessageLookupByLibrary.simpleMessage("Uppgradera"),
-<<<<<<< HEAD
         "uploadingMultipleMemories": m109,
-=======
-        "uploadingMultipleMemories": m111,
->>>>>>> 1d197694
         "uploadingSingleMemory":
             MessageLookupByLibrary.simpleMessage("Bevarar 1 minne..."),
         "usableReferralStorageInfo": MessageLookupByLibrary.simpleMessage(
