// DO NOT EDIT. This is code generated via package:intl/generate_localized.dart
// This is a library that provides messages for a it locale. All the
// messages from the main program should be duplicated here with the same
// function name.

// Ignore issues from commonly used lints in this file.
// ignore_for_file:unnecessary_brace_in_string_interps, unnecessary_new
// ignore_for_file:prefer_single_quotes,comment_references, directives_ordering
// ignore_for_file:annotate_overrides,prefer_generic_function_type_aliases
// ignore_for_file:unused_import, file_names, avoid_escaping_inner_quotes
// ignore_for_file:unnecessary_string_interpolations, unnecessary_string_escapes

import 'package:intl/intl.dart';
import 'package:intl/message_lookup_by_library.dart';

final messages = new MessageLookup();

typedef String MessageIfAbsent(String messageStr, List<dynamic> args);

class MessageLookup extends MessageLookupByLibrary {
  String get localeName => 'it';

  static String m6(count) =>
      "${Intl.plural(count, zero: 'Aggiungi collaboratore', one: 'Aggiungi collaboratore', other: 'Aggiungi collaboratori')}";

  static String m7(count) =>
      "${Intl.plural(count, one: 'Aggiungi elemento', other: 'Aggiungi elementi')}";

  static String m8(storageAmount, endDate) =>
      "Il tuo spazio aggiuntivo di ${storageAmount} è valido fino al ${endDate}";

  static String m9(count) =>
      "${Intl.plural(count, zero: 'Aggiungi visualizzatore', one: 'Aggiungi visualizzatore', other: 'Aggiungi visualizzatori')}";

  static String m10(emailOrName) => "Aggiunto da ${emailOrName}";

  static String m11(albumName) => "Aggiunto con successo su ${albumName}";

  static String m12(count) =>
      "${Intl.plural(count, zero: 'Nessun partecipante', one: '1 Partecipante', other: '${count} Partecipanti')}";

  static String m13(versionValue) => "Versione: ${versionValue}";

  static String m14(freeAmount, storageUnit) =>
      "${freeAmount} ${storageUnit} liberi";

  static String m15(paymentProvider) =>
      "Annulla prima il tuo abbonamento esistente da ${paymentProvider}";

  static String m16(user) =>
      "${user} non sarà più in grado di aggiungere altre foto a questo album\n\nSarà ancora in grado di rimuovere le foto esistenti aggiunte da lui o lei";

  static String m17(isFamilyMember, storageAmountInGb) =>
      "${Intl.select(isFamilyMember, {
            'true':
                'Il tuo piano famiglia ha già richiesto ${storageAmountInGb} GB finora',
            'false': 'Hai già richiesto ${storageAmountInGb} GB finora',
            'other': 'Hai già richiesto ${storageAmountInGb} GB finora!',
          })}";

  static String m18(albumName) => "Link collaborativo creato per ${albumName}";

  static String m19(count) =>
      "${Intl.plural(count, zero: 'Aggiunti 0 collaboratori', one: 'Aggiunto 1 collaboratore', other: 'Aggiunti ${count} collaboratori')}";

  static String m20(email, numOfDays) =>
      "Stai per aggiungere ${email} come contatto fidato. Potranno recuperare il tuo account se sei assente per ${numOfDays} giorni.";

  static String m21(familyAdminEmail) =>
      "Contatta <green>${familyAdminEmail}</green> per gestire il tuo abbonamento";

  static String m22(provider) =>
      "Scrivi all\'indirizzo support@ente.io per gestire il tuo abbonamento ${provider}.";

  static String m23(endpoint) => "Connesso a ${endpoint}";

  static String m24(count) =>
      "${Intl.plural(count, one: 'Elimina ${count} elemento', other: 'Elimina ${count} elementi')}";

  static String m25(currentlyDeleting, totalCount) =>
      "Eliminazione di ${currentlyDeleting} / ${totalCount}";

  static String m26(albumName) =>
      "Questo rimuoverà il link pubblico per accedere a \"${albumName}\".";

  static String m27(supportEmail) =>
      "Per favore invia un\'email a ${supportEmail} dall\'indirizzo email con cui ti sei registrato";

  static String m28(count, storageSaved) =>
      "Hai ripulito ${Intl.plural(count, one: '${count} doppione', other: '${count} doppioni')}, salvando (${storageSaved}!)";

  static String m29(count, formattedSize) =>
      "${count} file, ${formattedSize} l\'uno";

  static String m30(newEmail) => "Email cambiata in ${newEmail}";

  static String m31(email) =>
      "${email} non ha un account Ente.\n\nInvia un invito per condividere foto.";

  static String m32(text) => "Trovate foto aggiuntive per ${text}";

  static String m33(count, formattedNumber) =>
      "${Intl.plural(count, one: '1 file', other: '${formattedNumber} file')} di quest\'album sono stati salvati in modo sicuro";

  static String m34(count, formattedNumber) =>
      "${Intl.plural(count, one: '1 file', other: '${formattedNumber} file')} di quest\'album sono stati salvati in modo sicuro";

  static String m35(storageAmountInGB) =>
      "${storageAmountInGB} GB ogni volta che qualcuno si iscrive a un piano a pagamento e applica il tuo codice";

  static String m36(endDate) => "La prova gratuita termina il ${endDate}";

  static String m37(count) =>
      "Puoi ancora accedere a ${Intl.plural(count, one: '', other: 'loro')} su ente finché hai un abbonamento attivo";

  static String m38(sizeInMBorGB) => "Libera ${sizeInMBorGB}";

  static String m39(count, formattedSize) =>
      "${Intl.plural(count, one: 'Può essere cancellata per liberare ${formattedSize}', other: 'Possono essere cancellati per liberare ${formattedSize}')}";

  static String m40(currentlyProcessing, totalCount) =>
      "Elaborazione ${currentlyProcessing} / ${totalCount}";

  static String m41(count) =>
      "${Intl.plural(count, one: '${count} elemento', other: '${count} elementi')}";

  static String m42(email) =>
      "${email} ti ha invitato a essere un contatto fidato";

  static String m43(expiryTime) => "Il link scadrà il ${expiryTime}";

  static String m3(count, formattedCount) =>
      "${Intl.plural(count, one: '${formattedCount} ricordo', other: '${formattedCount} ricordi')}";

  static String m44(count) =>
      "${Intl.plural(count, one: 'Sposta elemento', other: 'Sposta elementi')}";

  static String m45(albumName) => "Spostato con successo su ${albumName}";

  static String m46(personName) => "Nessun suggerimento per ${personName}";

  static String m47(name) => "Non è ${name}?";

  static String m48(familyAdminEmail) =>
      "Per favore contatta ${familyAdminEmail} per cambiare il tuo codice.";

  static String m0(passwordStrengthValue) =>
      "Sicurezza password: ${passwordStrengthValue}";

  static String m49(providerName) =>
      "Si prega di parlare con il supporto di ${providerName} se ti è stato addebitato qualcosa";

  static String m50(count) =>
      "${Intl.plural(count, zero: '0 foto', one: '1 foto', other: '${count} foto')}";

  static String m51(endDate) =>
      "Prova gratuita valida fino al ${endDate}.\nIn seguito potrai scegliere un piano a pagamento.";

  static String m52(toEmail) => "Per favore invia un\'email a ${toEmail}";

  static String m53(toEmail) => "Invia i log a \n${toEmail}";

  static String m54(folderName) => "Elaborando ${folderName}...";

  static String m55(storeName) => "Valutaci su ${storeName}";

  static String m56(days, email) =>
      "Puoi accedere all\'account dopo ${days} giorni. Una notifica verrà inviata a ${email}.";

  static String m57(email) =>
      "Ora puoi recuperare l\'account di ${email} impostando una nuova password.";

  static String m58(email) =>
      "${email} sta cercando di recuperare il tuo account.";

  static String m59(storageInGB) =>
      "3. Ottenete entrambi ${storageInGB} GB* gratis";

  static String m60(userEmail) =>
      "${userEmail} verrà rimosso da questo album condiviso\n\nQualsiasi foto aggiunta dall\'utente verrà rimossa dall\'album";

  static String m61(endDate) => "Si rinnova il ${endDate}";

  static String m62(count) =>
      "${Intl.plural(count, one: '${count} risultato trovato', other: '${count} risultati trovati')}";

  static String m4(count) => "${count} selezionati";

  static String m64(count, yourCount) =>
      "${count} selezionato (${yourCount} tuoi)";

  static String m65(verificationID) =>
      "Ecco il mio ID di verifica: ${verificationID} per ente.io.";

  static String m5(verificationID) =>
      "Hey, puoi confermare che questo è il tuo ID di verifica: ${verificationID} su ente.io";

  static String m66(referralCode, referralStorageInGB) =>
      "Codice invito Ente: ${referralCode} \n\nInseriscilo in Impostazioni → Generali → Inviti per ottenere ${referralStorageInGB} GB gratis dopo la sottoscrizione a un piano a pagamento\n\nhttps://ente.io";

  static String m67(numberOfPeople) =>
      "${Intl.plural(numberOfPeople, zero: 'Condividi con persone specifiche', one: 'Condividi con una persona', other: 'Condividi con ${numberOfPeople} persone')}";

  static String m68(emailIDs) => "Condiviso con ${emailIDs}";

  static String m69(fileType) =>
      "Questo ${fileType} verrà eliminato dal tuo dispositivo.";

  static String m70(fileType) =>
      "Questo ${fileType} è sia su Ente che sul tuo dispositivo.";

  static String m71(fileType) => "Questo ${fileType} verrà eliminato da Ente.";

  static String m1(storageAmountInGB) => "${storageAmountInGB} GB";

  static String m72(
          usedAmount, usedStorageUnit, totalAmount, totalStorageUnit) =>
      "${usedAmount} ${usedStorageUnit} di ${totalAmount} ${totalStorageUnit} utilizzati";

  static String m73(id) =>
      "Il tuo ${id} è già collegato a un altro account Ente.\nSe desideri utilizzare il tuo ${id} con questo account, per favore contatta il nostro supporto\'\'";

  static String m74(endDate) => "L\'abbonamento verrà cancellato il ${endDate}";

  static String m75(completed, total) =>
      "${completed}/${total} ricordi conservati";

  static String m76(ignoreReason) =>
      "Tocca per caricare, il caricamento è attualmente ignorato a causa di ${ignoreReason}";

  static String m77(storageAmountInGB) =>
      "Anche loro riceveranno ${storageAmountInGB} GB";

  static String m78(email) => "Questo è l\'ID di verifica di ${email}";

  static String m79(count) =>
      "${Intl.plural(count, zero: 'Presto', one: '1 giorno', other: '${count} giorni')}";

  static String m80(email) =>
      "Sei stato invitato a essere un contatto Legacy da ${email}.";

  static String m82(ignoreReason) =>
      "Il caricamento è ignorato a causa di ${ignoreReason}";

  static String m83(count) => "Conservando ${count} ricordi...";

  static String m84(endDate) => "Valido fino al ${endDate}";

  static String m85(email) => "Verifica ${email}";

  static String m86(count) =>
      "${Intl.plural(count, zero: 'Aggiunti 0 visualizzatori', one: 'Aggiunto 1 visualizzatore', other: 'Aggiunti ${count} visualizzatori')}";

  static String m2(email) =>
      "Abbiamo inviato una mail a <green>${email}</green>";

  static String m87(count) =>
      "${Intl.plural(count, one: '${count} anno fa', other: '${count} anni fa')}";

  static String m88(storageSaved) =>
      "Hai liberato con successo ${storageSaved}!";

  final messages = _notInlinedMessages(_notInlinedMessages);
  static Map<String, Function> _notInlinedMessages(_) => <String, Function>{
        "aNewVersionOfEnteIsAvailable": MessageLookupByLibrary.simpleMessage(
            "Una nuova versione di Ente è disponibile."),
        "about": MessageLookupByLibrary.simpleMessage("Info"),
        "acceptTrustInvite":
            MessageLookupByLibrary.simpleMessage("Accetta l\'invito"),
        "account": MessageLookupByLibrary.simpleMessage("Account"),
        "accountIsAlreadyConfigured": MessageLookupByLibrary.simpleMessage(
            "L\'account è già configurato."),
        "accountWelcomeBack":
            MessageLookupByLibrary.simpleMessage("Bentornato!"),
        "ackPasswordLostWarning": MessageLookupByLibrary.simpleMessage(
            "Comprendo che se perdo la password potrei perdere l\'accesso ai miei dati poiché sono <underline>criptati end-to-end</underline>."),
        "activeSessions":
            MessageLookupByLibrary.simpleMessage("Sessioni attive"),
        "add": MessageLookupByLibrary.simpleMessage("Aggiungi"),
        "addAName": MessageLookupByLibrary.simpleMessage("Aggiungi un nome"),
        "addANewEmail":
            MessageLookupByLibrary.simpleMessage("Aggiungi una nuova email"),
        "addCollaborator":
            MessageLookupByLibrary.simpleMessage("Aggiungi collaboratore"),
        "addCollaborators": m6,
        "addFiles": MessageLookupByLibrary.simpleMessage("Aggiungi File"),
        "addFromDevice":
            MessageLookupByLibrary.simpleMessage("Aggiungi dal dispositivo"),
        "addItem": m7,
        "addLocation": MessageLookupByLibrary.simpleMessage("Aggiungi luogo"),
        "addLocationButton": MessageLookupByLibrary.simpleMessage("Aggiungi"),
        "addMore": MessageLookupByLibrary.simpleMessage("Aggiungi altri"),
        "addName": MessageLookupByLibrary.simpleMessage("Aggiungi nome"),
        "addNameOrMerge":
            MessageLookupByLibrary.simpleMessage("Aggiungi nome o unisci"),
        "addNew": MessageLookupByLibrary.simpleMessage("Aggiungi nuovo"),
        "addNewPerson":
            MessageLookupByLibrary.simpleMessage("Aggiungi nuova persona"),
        "addOnPageSubtitle": MessageLookupByLibrary.simpleMessage(
            "Dettagli dei componenti aggiuntivi"),
        "addOnValidTill": m8,
        "addOns": MessageLookupByLibrary.simpleMessage("Componenti aggiuntivi"),
        "addPhotos": MessageLookupByLibrary.simpleMessage("Aggiungi foto"),
        "addSelected":
            MessageLookupByLibrary.simpleMessage("Aggiungi selezionate"),
        "addToAlbum":
            MessageLookupByLibrary.simpleMessage("Aggiungi all\'album"),
        "addToEnte": MessageLookupByLibrary.simpleMessage("Aggiungi a Ente"),
        "addToHiddenAlbum":
            MessageLookupByLibrary.simpleMessage("Aggiungi ad album nascosto"),
        "addTrustedContact":
            MessageLookupByLibrary.simpleMessage("Aggiungi contatto fidato"),
        "addViewer":
            MessageLookupByLibrary.simpleMessage("Aggiungi in sola lettura"),
        "addViewers": m9,
        "addYourPhotosNow":
            MessageLookupByLibrary.simpleMessage("Aggiungi le tue foto ora"),
        "addedAs": MessageLookupByLibrary.simpleMessage("Aggiunto come"),
        "addedBy": m10,
        "addedSuccessfullyTo": m11,
        "addingToFavorites":
            MessageLookupByLibrary.simpleMessage("Aggiunto ai preferiti..."),
        "advanced": MessageLookupByLibrary.simpleMessage("Avanzate"),
        "advancedSettings": MessageLookupByLibrary.simpleMessage("Avanzate"),
        "after1Day": MessageLookupByLibrary.simpleMessage("Dopo un giorno"),
        "after1Hour": MessageLookupByLibrary.simpleMessage("Dopo un’ora "),
        "after1Month": MessageLookupByLibrary.simpleMessage("Dopo un mese"),
        "after1Week":
            MessageLookupByLibrary.simpleMessage("Dopo una settimana"),
        "after1Year": MessageLookupByLibrary.simpleMessage("Dopo un anno"),
        "albumOwner": MessageLookupByLibrary.simpleMessage("Proprietario"),
        "albumParticipantsCount": m12,
        "albumTitle": MessageLookupByLibrary.simpleMessage("Titolo album"),
        "albumUpdated":
            MessageLookupByLibrary.simpleMessage("Album aggiornato"),
        "albums": MessageLookupByLibrary.simpleMessage("Album"),
        "allClear": MessageLookupByLibrary.simpleMessage("✨ Tutto pulito"),
        "allMemoriesPreserved":
            MessageLookupByLibrary.simpleMessage("Tutti i ricordi conservati"),
        "allPersonGroupingWillReset": MessageLookupByLibrary.simpleMessage(
            "Tutti i raggruppamenti per questa persona saranno resettati e perderai tutti i suggerimenti fatti per questa persona"),
        "allow": MessageLookupByLibrary.simpleMessage("Consenti"),
        "allowAddPhotosDescription": MessageLookupByLibrary.simpleMessage(
            "Permetti anche alle persone con il link di aggiungere foto all\'album condiviso."),
        "allowAddingPhotos": MessageLookupByLibrary.simpleMessage(
            "Consenti l\'aggiunta di foto"),
        "allowDownloads":
            MessageLookupByLibrary.simpleMessage("Consenti download"),
        "allowPeopleToAddPhotos": MessageLookupByLibrary.simpleMessage(
            "Permetti alle persone di aggiungere foto"),
        "allowPermTitle": MessageLookupByLibrary.simpleMessage(
            "Consenti l\'accesso alle foto"),
        "androidBiometricHint":
            MessageLookupByLibrary.simpleMessage("Verifica l\'identità"),
        "androidBiometricNotRecognized":
            MessageLookupByLibrary.simpleMessage("Non riconosciuto. Riprova."),
        "androidBiometricRequiredTitle":
            MessageLookupByLibrary.simpleMessage("Autenticazione biometrica"),
        "androidBiometricSuccess":
            MessageLookupByLibrary.simpleMessage("Operazione riuscita"),
        "androidCancelButton": MessageLookupByLibrary.simpleMessage("Annulla"),
        "androidDeviceCredentialsRequiredTitle":
            MessageLookupByLibrary.simpleMessage(
                "Inserisci le credenziali del dispositivo"),
        "androidDeviceCredentialsSetupDescription":
            MessageLookupByLibrary.simpleMessage(
                "Inserisci le credenziali del dispositivo"),
        "androidGoToSettingsDescription": MessageLookupByLibrary.simpleMessage(
            "L\'autenticazione biometrica non è impostata sul tuo dispositivo. Vai a \'Impostazioni > Sicurezza\' per impostarla."),
        "androidIosWebDesktop":
            MessageLookupByLibrary.simpleMessage("Android, iOS, Web, Desktop"),
        "androidSignInTitle":
            MessageLookupByLibrary.simpleMessage("Autenticazione necessaria"),
        "appLock": MessageLookupByLibrary.simpleMessage("Blocco app"),
        "appLockDescriptions": MessageLookupByLibrary.simpleMessage(
            "Scegli tra la schermata di blocco predefinita del dispositivo e una schermata di blocco personalizzata con PIN o password."),
        "appVersion": m13,
        "appleId": MessageLookupByLibrary.simpleMessage("Apple ID"),
        "apply": MessageLookupByLibrary.simpleMessage("Applica"),
        "applyCodeTitle":
            MessageLookupByLibrary.simpleMessage("Applica codice"),
        "appstoreSubscription":
            MessageLookupByLibrary.simpleMessage("abbonamento AppStore"),
        "archive": MessageLookupByLibrary.simpleMessage("Archivio"),
        "archiveAlbum": MessageLookupByLibrary.simpleMessage("Archivia album"),
        "archiving": MessageLookupByLibrary.simpleMessage("Archiviazione..."),
        "areYouSureThatYouWantToLeaveTheFamily":
            MessageLookupByLibrary.simpleMessage(
                "Sei sicuro di voler uscire dal piano famiglia?"),
        "areYouSureYouWantToCancel": MessageLookupByLibrary.simpleMessage(
            "Sicuro di volerlo cancellare?"),
        "areYouSureYouWantToChangeYourPlan":
            MessageLookupByLibrary.simpleMessage(
                "Sei sicuro di voler cambiare il piano?"),
        "areYouSureYouWantToExit":
            MessageLookupByLibrary.simpleMessage("Sei sicuro di voler uscire?"),
        "areYouSureYouWantToLogout": MessageLookupByLibrary.simpleMessage(
            "Sei sicuro di volerti disconnettere?"),
        "areYouSureYouWantToRenew": MessageLookupByLibrary.simpleMessage(
            "Sei sicuro di volere rinnovare?"),
        "areYouSureYouWantToResetThisPerson":
            MessageLookupByLibrary.simpleMessage(
                "Sei sicuro di voler resettare questa persona?"),
        "askCancelReason": MessageLookupByLibrary.simpleMessage(
            "Il tuo abbonamento è stato annullato. Vuoi condividere il motivo?"),
        "askDeleteReason": MessageLookupByLibrary.simpleMessage(
            "Qual è il motivo principale per cui stai cancellando il tuo account?"),
        "askYourLovedOnesToShare": MessageLookupByLibrary.simpleMessage(
            "Invita amici, amiche e parenti su ente"),
        "atAFalloutShelter":
            MessageLookupByLibrary.simpleMessage("in un rifugio antiatomico"),
        "authToChangeEmailVerificationSetting":
            MessageLookupByLibrary.simpleMessage(
                "Autenticati per modificare la verifica email"),
        "authToChangeLockscreenSetting": MessageLookupByLibrary.simpleMessage(
            "Autenticati per modificare le impostazioni della schermata di blocco"),
        "authToChangeYourEmail": MessageLookupByLibrary.simpleMessage(
            "Autenticati per cambiare la tua email"),
        "authToChangeYourPassword": MessageLookupByLibrary.simpleMessage(
            "Autenticati per cambiare la tua password"),
        "authToConfigureTwofactorAuthentication":
            MessageLookupByLibrary.simpleMessage(
                "Autenticati per configurare l\'autenticazione a due fattori"),
        "authToInitiateAccountDeletion": MessageLookupByLibrary.simpleMessage(
            "Autenticati per avviare l\'eliminazione dell\'account"),
        "authToManageLegacy": MessageLookupByLibrary.simpleMessage(
            "Autenticati per gestire i tuoi contatti fidati"),
        "authToViewPasskey": MessageLookupByLibrary.simpleMessage(
            "Autenticati per visualizzare le tue passkey"),
        "authToViewTrashedFiles": MessageLookupByLibrary.simpleMessage(
            "Autenticati per visualizzare i file cancellati"),
        "authToViewYourActiveSessions": MessageLookupByLibrary.simpleMessage(
            "Autenticati per visualizzare le sessioni attive"),
        "authToViewYourHiddenFiles": MessageLookupByLibrary.simpleMessage(
            "Autenticati per visualizzare i file nascosti"),
        "authToViewYourMemories": MessageLookupByLibrary.simpleMessage(
            "Autenticati per visualizzare le tue foto"),
        "authToViewYourRecoveryKey": MessageLookupByLibrary.simpleMessage(
            "Autenticati per visualizzare la tua chiave di recupero"),
        "authenticating":
            MessageLookupByLibrary.simpleMessage("Autenticazione..."),
        "authenticationFailedPleaseTryAgain":
            MessageLookupByLibrary.simpleMessage(
                "Autenticazione non riuscita, prova di nuovo"),
        "authenticationSuccessful":
            MessageLookupByLibrary.simpleMessage("Autenticazione riuscita!"),
        "autoCastDialogBody": MessageLookupByLibrary.simpleMessage(
            "Qui vedrai i dispositivi disponibili per la trasmissione."),
        "autoCastiOSPermission": MessageLookupByLibrary.simpleMessage(
            "Assicurarsi che le autorizzazioni della rete locale siano attivate per l\'app Ente Photos nelle Impostazioni."),
        "autoLock": MessageLookupByLibrary.simpleMessage("Blocco automatico"),
        "autoLockFeatureDescription": MessageLookupByLibrary.simpleMessage(
            "Tempo dopo il quale l\'applicazione si blocca dopo essere stata messa in background"),
        "autoLogoutMessage": MessageLookupByLibrary.simpleMessage(
            "A causa di problemi tecnici, sei stato disconnesso. Ci scusiamo per l\'inconveniente."),
        "autoPair":
            MessageLookupByLibrary.simpleMessage("Associazione automatica"),
        "autoPairDesc": MessageLookupByLibrary.simpleMessage(
            "L\'associazione automatica funziona solo con i dispositivi che supportano Chromecast."),
        "available": MessageLookupByLibrary.simpleMessage("Disponibile"),
        "availableStorageSpace": m14,
        "backedUpFolders":
            MessageLookupByLibrary.simpleMessage("Cartelle salvate"),
        "backup": MessageLookupByLibrary.simpleMessage("Backup"),
        "backupFailed": MessageLookupByLibrary.simpleMessage("Backup fallito"),
        "backupOverMobileData":
            MessageLookupByLibrary.simpleMessage("Backup su dati mobili"),
        "backupSettings":
            MessageLookupByLibrary.simpleMessage("Impostazioni backup"),
        "backupStatus": MessageLookupByLibrary.simpleMessage("Stato backup"),
        "backupStatusDescription": MessageLookupByLibrary.simpleMessage(
            "Gli elementi che sono stati sottoposti a backup verranno mostrati qui"),
        "backupVideos":
            MessageLookupByLibrary.simpleMessage("Backup dei video"),
        "birthday": MessageLookupByLibrary.simpleMessage("Compleanno"),
        "blackFridaySale":
            MessageLookupByLibrary.simpleMessage("Offerta del Black Friday"),
        "blog": MessageLookupByLibrary.simpleMessage("Blog"),
        "cachedData": MessageLookupByLibrary.simpleMessage("Dati nella cache"),
        "calculating": MessageLookupByLibrary.simpleMessage("Calcolando..."),
        "canNotOpenBody": MessageLookupByLibrary.simpleMessage(
            "Spiacente, questo album non può essere aperto nell\'app."),
        "canNotOpenTitle": MessageLookupByLibrary.simpleMessage(
            "Impossibile aprire questo album"),
        "canNotUploadToAlbumsOwnedByOthers":
            MessageLookupByLibrary.simpleMessage(
                "Impossibile caricare su album di proprietà altrui"),
        "canOnlyCreateLinkForFilesOwnedByYou":
            MessageLookupByLibrary.simpleMessage(
                "Puoi creare solo link per i file di tua proprietà"),
        "canOnlyRemoveFilesOwnedByYou": MessageLookupByLibrary.simpleMessage(
            "Puoi rimuovere solo i file di tua proprietà"),
        "cancel": MessageLookupByLibrary.simpleMessage("Annulla"),
        "cancelAccountRecovery":
            MessageLookupByLibrary.simpleMessage("Annulla il recupero"),
        "cancelAccountRecoveryBody": MessageLookupByLibrary.simpleMessage(
            "Sei sicuro di voler annullare il recupero?"),
        "cancelOtherSubscription": m15,
        "cancelSubscription":
            MessageLookupByLibrary.simpleMessage("Annulla abbonamento"),
        "cannotAddMorePhotosAfterBecomingViewer": m16,
        "cannotDeleteSharedFiles": MessageLookupByLibrary.simpleMessage(
            "Impossibile eliminare i file condivisi"),
        "castAlbum": MessageLookupByLibrary.simpleMessage("Trasmetti album"),
        "castIPMismatchBody": MessageLookupByLibrary.simpleMessage(
            "Assicurati di essere sulla stessa rete della TV."),
        "castIPMismatchTitle": MessageLookupByLibrary.simpleMessage(
            "Errore nel trasmettere l\'album"),
        "castInstruction": MessageLookupByLibrary.simpleMessage(
            "Visita cast.ente.io sul dispositivo che vuoi abbinare.\n\nInserisci il codice qui sotto per riprodurre l\'album sulla tua TV."),
        "centerPoint": MessageLookupByLibrary.simpleMessage("Punto centrale"),
        "change": MessageLookupByLibrary.simpleMessage("Cambia"),
        "changeEmail": MessageLookupByLibrary.simpleMessage("Modifica email"),
        "changeLocationOfSelectedItems": MessageLookupByLibrary.simpleMessage(
            "Cambiare la posizione degli elementi selezionati?"),
        "changeLogBackupStatusTitle":
            MessageLookupByLibrary.simpleMessage("Stato Backup"),
        "changeLogDiscoverTitle":
            MessageLookupByLibrary.simpleMessage("Esplora"),
        "changeLogMagicSearchImprovementContent":
            MessageLookupByLibrary.simpleMessage(
                "Abbiamo migliorato la ricerca magica per renderla molto più veloce, così non devi aspettare per trovare quello che cerchi."),
        "changeLogMagicSearchImprovementTitle":
            MessageLookupByLibrary.simpleMessage(
                "Miglioramento della Ricerca Magica"),
        "changePassword":
            MessageLookupByLibrary.simpleMessage("Cambia password"),
        "changePasswordTitle":
            MessageLookupByLibrary.simpleMessage("Modifica password"),
        "changePermissions":
            MessageLookupByLibrary.simpleMessage("Cambio i permessi?"),
        "changeYourReferralCode":
            MessageLookupByLibrary.simpleMessage("Cambia il tuo codice invito"),
        "checkForUpdates":
            MessageLookupByLibrary.simpleMessage("Controlla aggiornamenti"),
        "checkInboxAndSpamFolder": MessageLookupByLibrary.simpleMessage(
            "Per favore, controlla la tua casella di posta (e lo spam) per completare la verifica"),
        "checkStatus": MessageLookupByLibrary.simpleMessage("Verifica stato"),
        "checking":
            MessageLookupByLibrary.simpleMessage("Controllo in corso..."),
        "checkingModels":
            MessageLookupByLibrary.simpleMessage("Verifica dei modelli..."),
        "claimFreeStorage":
            MessageLookupByLibrary.simpleMessage("Richiedi spazio gratuito"),
        "claimMore": MessageLookupByLibrary.simpleMessage("Richiedine di più!"),
        "claimed": MessageLookupByLibrary.simpleMessage("Riscattato"),
        "claimedStorageSoFar": m17,
        "cleanUncategorized":
            MessageLookupByLibrary.simpleMessage("Pulisci Senza Categoria"),
        "cleanUncategorizedDescription": MessageLookupByLibrary.simpleMessage(
            "Rimuovi tutti i file da Senza Categoria che sono presenti in altri album"),
        "clearCaches": MessageLookupByLibrary.simpleMessage("Svuota cache"),
        "clearIndexes": MessageLookupByLibrary.simpleMessage("Cancella indici"),
        "click": MessageLookupByLibrary.simpleMessage("• Clic"),
        "clickOnTheOverflowMenu":
            MessageLookupByLibrary.simpleMessage("• Fai clic sul menu"),
        "close": MessageLookupByLibrary.simpleMessage("Chiudi"),
        "clubByCaptureTime":
            MessageLookupByLibrary.simpleMessage("Club per tempo di cattura"),
        "clubByFileName":
            MessageLookupByLibrary.simpleMessage("Unisci per nome file"),
        "clusteringProgress": MessageLookupByLibrary.simpleMessage(
            "Progresso del raggruppamento"),
        "codeAppliedPageTitle":
            MessageLookupByLibrary.simpleMessage("Codice applicato"),
        "codeChangeLimitReached": MessageLookupByLibrary.simpleMessage(
            "Siamo spiacenti, hai raggiunto il limite di modifiche del codice."),
        "codeCopiedToClipboard": MessageLookupByLibrary.simpleMessage(
            "Codice copiato negli appunti"),
        "codeUsedByYou":
            MessageLookupByLibrary.simpleMessage("Codice utilizzato da te"),
        "collabLinkSectionDescription": MessageLookupByLibrary.simpleMessage(
            "Crea un link per consentire alle persone di aggiungere e visualizzare foto nel tuo album condiviso senza bisogno di un\'applicazione o di un account Ente. Ottimo per raccogliere foto di un evento."),
        "collaborativeLink":
            MessageLookupByLibrary.simpleMessage("Link collaborativo"),
        "collaborativeLinkCreatedFor": m18,
        "collaborator": MessageLookupByLibrary.simpleMessage("Collaboratore"),
        "collaboratorsCanAddPhotosAndVideosToTheSharedAlbum":
            MessageLookupByLibrary.simpleMessage(
                "I collaboratori possono aggiungere foto e video all\'album condiviso."),
        "collaboratorsSuccessfullyAdded": m19,
        "collageLayout": MessageLookupByLibrary.simpleMessage("Disposizione"),
        "collageSaved": MessageLookupByLibrary.simpleMessage(
            "Collage salvato nella galleria"),
        "collect": MessageLookupByLibrary.simpleMessage("Raccogli"),
        "collectEventPhotos": MessageLookupByLibrary.simpleMessage(
            "Raccogli le foto di un evento"),
        "collectPhotos":
            MessageLookupByLibrary.simpleMessage("Raccogli le foto"),
        "collectPhotosDescription": MessageLookupByLibrary.simpleMessage(
            "Crea un link dove i tuoi amici possono caricare le foto in qualità originale."),
        "color": MessageLookupByLibrary.simpleMessage("Colore"),
<<<<<<< HEAD
=======
        "configuration": MessageLookupByLibrary.simpleMessage("Configurazione"),
>>>>>>> 680ddce3
        "confirm": MessageLookupByLibrary.simpleMessage("Conferma"),
        "confirm2FADisable": MessageLookupByLibrary.simpleMessage(
            "Sei sicuro di voler disattivare l\'autenticazione a due fattori?"),
        "confirmAccountDeletion": MessageLookupByLibrary.simpleMessage(
            "Conferma eliminazione account"),
        "confirmAddingTrustedContact": m20,
        "confirmDeletePrompt": MessageLookupByLibrary.simpleMessage(
            "Sì, voglio eliminare definitivamente questo account e i dati associati a esso su tutte le applicazioni."),
        "confirmPassword":
            MessageLookupByLibrary.simpleMessage("Conferma password"),
        "confirmPlanChange": MessageLookupByLibrary.simpleMessage(
            "Conferma le modifiche al piano"),
        "confirmRecoveryKey":
            MessageLookupByLibrary.simpleMessage("Conferma chiave di recupero"),
        "confirmYourRecoveryKey": MessageLookupByLibrary.simpleMessage(
            "Conferma la tua chiave di recupero"),
        "connectToDevice":
            MessageLookupByLibrary.simpleMessage("Connetti al dispositivo"),
        "contactFamilyAdmin": m21,
        "contactSupport":
            MessageLookupByLibrary.simpleMessage("Contatta il supporto"),
        "contactToManageSubscription": m22,
        "contacts": MessageLookupByLibrary.simpleMessage("Contatti"),
        "contents": MessageLookupByLibrary.simpleMessage("Contenuti"),
        "continueLabel": MessageLookupByLibrary.simpleMessage("Continua"),
        "continueOnFreeTrial":
            MessageLookupByLibrary.simpleMessage("Continua la prova gratuita"),
        "convertToAlbum":
            MessageLookupByLibrary.simpleMessage("Converti in album"),
        "copyEmailAddress":
            MessageLookupByLibrary.simpleMessage("Copia indirizzo email"),
        "copyLink": MessageLookupByLibrary.simpleMessage("Copia link"),
        "copypasteThisCodentoYourAuthenticatorApp":
            MessageLookupByLibrary.simpleMessage(
                "Copia-incolla questo codice\nnella tua app di autenticazione"),
        "couldNotBackUpTryLater": MessageLookupByLibrary.simpleMessage(
            "Impossibile eseguire il backup dei tuoi dati.\nRiproveremo più tardi."),
        "couldNotFreeUpSpace": MessageLookupByLibrary.simpleMessage(
            "Impossibile liberare lo spazio"),
        "couldNotUpdateSubscription": MessageLookupByLibrary.simpleMessage(
            "Impossibile aggiornare l\'abbonamento"),
        "count": MessageLookupByLibrary.simpleMessage("Conteggio"),
        "crashReporting":
            MessageLookupByLibrary.simpleMessage("Segnalazione di crash"),
        "create": MessageLookupByLibrary.simpleMessage("Crea"),
        "createAccount": MessageLookupByLibrary.simpleMessage("Crea account"),
        "createAlbumActionHint": MessageLookupByLibrary.simpleMessage(
            "Premi a lungo per selezionare le foto e fai clic su + per creare un album"),
        "createCollaborativeLink":
            MessageLookupByLibrary.simpleMessage("Crea link collaborativo"),
        "createCollage":
            MessageLookupByLibrary.simpleMessage("Crea un collage"),
        "createNewAccount":
            MessageLookupByLibrary.simpleMessage("Crea un nuovo account"),
        "createOrSelectAlbum":
            MessageLookupByLibrary.simpleMessage("Crea o seleziona album"),
        "createPublicLink":
            MessageLookupByLibrary.simpleMessage("Crea link pubblico"),
        "creatingLink":
            MessageLookupByLibrary.simpleMessage("Creazione link..."),
        "criticalUpdateAvailable": MessageLookupByLibrary.simpleMessage(
            "Un aggiornamento importante è disponibile"),
        "crop": MessageLookupByLibrary.simpleMessage("Ritaglia"),
        "currentUsageIs": MessageLookupByLibrary.simpleMessage(
            "Spazio attualmente utilizzato "),
        "currentlyRunning":
            MessageLookupByLibrary.simpleMessage("attualmente in esecuzione"),
        "custom": MessageLookupByLibrary.simpleMessage("Personalizza"),
        "customEndpoint": m23,
        "darkTheme": MessageLookupByLibrary.simpleMessage("Scuro"),
        "dayToday": MessageLookupByLibrary.simpleMessage("Oggi"),
        "dayYesterday": MessageLookupByLibrary.simpleMessage("Ieri"),
        "declineTrustInvite":
            MessageLookupByLibrary.simpleMessage("Rifiuta l\'invito"),
        "decrypting": MessageLookupByLibrary.simpleMessage("Decriptando..."),
        "decryptingVideo":
            MessageLookupByLibrary.simpleMessage("Decifratura video..."),
        "deduplicateFiles":
            MessageLookupByLibrary.simpleMessage("File Duplicati"),
        "delete": MessageLookupByLibrary.simpleMessage("Cancella"),
        "deleteAccount":
            MessageLookupByLibrary.simpleMessage("Elimina account"),
        "deleteAccountFeedbackPrompt": MessageLookupByLibrary.simpleMessage(
            "Ci dispiace vederti andare via. Facci sapere se hai bisogno di aiuto o se vuoi aiutarci a migliorare."),
        "deleteAccountPermanentlyButton": MessageLookupByLibrary.simpleMessage(
            "Cancella definitivamente il tuo account"),
        "deleteAlbum": MessageLookupByLibrary.simpleMessage("Elimina album"),
        "deleteAlbumDialog": MessageLookupByLibrary.simpleMessage(
            "Eliminare anche le foto (e i video) presenti in questo album da <bold>tutti</bold> gli altri album di cui fanno parte?"),
        "deleteAlbumsDialogBody": MessageLookupByLibrary.simpleMessage(
            "Questo eliminerà tutti gli album vuoti. È utile quando si desidera ridurre l\'ingombro nella lista degli album."),
        "deleteAll": MessageLookupByLibrary.simpleMessage("Elimina tutto"),
        "deleteConfirmDialogBody": MessageLookupByLibrary.simpleMessage(
            "Questo account è collegato ad altre app di Ente, se ne utilizzi. I tuoi dati caricati, su tutte le app di Ente, saranno pianificati per la cancellazione e il tuo account verrà eliminato definitivamente."),
        "deleteEmailRequest": MessageLookupByLibrary.simpleMessage(
            "Invia un\'email a <warning>account-deletion@ente.io</warning> dal tuo indirizzo email registrato."),
        "deleteEmptyAlbums":
            MessageLookupByLibrary.simpleMessage("Elimina gli album vuoti"),
        "deleteEmptyAlbumsWithQuestionMark":
            MessageLookupByLibrary.simpleMessage("Eliminare gli album vuoti?"),
        "deleteFromBoth":
            MessageLookupByLibrary.simpleMessage("Elimina da entrambi"),
        "deleteFromDevice":
            MessageLookupByLibrary.simpleMessage("Elimina dal dispositivo"),
        "deleteFromEnte":
            MessageLookupByLibrary.simpleMessage("Elimina da Ente"),
        "deleteItemCount": m24,
        "deleteLocation":
            MessageLookupByLibrary.simpleMessage("Elimina posizione"),
        "deletePhotos": MessageLookupByLibrary.simpleMessage("Elimina foto"),
        "deleteProgress": m25,
        "deleteReason1": MessageLookupByLibrary.simpleMessage(
            "Manca una caratteristica chiave di cui ho bisogno"),
        "deleteReason2": MessageLookupByLibrary.simpleMessage(
            "L\'app o una determinata funzionalità non si comporta come dovrebbe"),
        "deleteReason3": MessageLookupByLibrary.simpleMessage(
            "Ho trovato un altro servizio che mi piace di più"),
        "deleteReason4":
            MessageLookupByLibrary.simpleMessage("Il motivo non è elencato"),
        "deleteRequestSLAText": MessageLookupByLibrary.simpleMessage(
            "La tua richiesta verrà elaborata entro 72 ore."),
        "deleteSharedAlbum": MessageLookupByLibrary.simpleMessage(
            "Eliminare l\'album condiviso?"),
        "deleteSharedAlbumDialogBody": MessageLookupByLibrary.simpleMessage(
            "L\'album verrà eliminato per tutti\n\nPerderai l\'accesso alle foto condivise in questo album che sono di proprietà di altri"),
        "deselectAll":
            MessageLookupByLibrary.simpleMessage("Deseleziona tutti"),
        "designedToOutlive":
            MessageLookupByLibrary.simpleMessage("Progettato per sopravvivere"),
        "details": MessageLookupByLibrary.simpleMessage("Dettagli"),
        "developerSettings":
            MessageLookupByLibrary.simpleMessage("Impostazioni sviluppatore"),
        "developerSettingsWarning": MessageLookupByLibrary.simpleMessage(
            "Sei sicuro di voler modificare le Impostazioni sviluppatore?"),
        "deviceCodeHint":
            MessageLookupByLibrary.simpleMessage("Inserisci il codice"),
        "deviceFilesAutoUploading": MessageLookupByLibrary.simpleMessage(
            "I file aggiunti a questo album del dispositivo verranno automaticamente caricati su Ente."),
        "deviceLock":
            MessageLookupByLibrary.simpleMessage("Blocco del dispositivo"),
        "deviceLockExplanation": MessageLookupByLibrary.simpleMessage(
            "Disabilita il blocco schermo del dispositivo quando Ente è in primo piano e c\'è un backup in corso. Questo normalmente non è necessario ma può aiutare a completare più velocemente grossi caricamenti e l\'importazione iniziale di grandi librerie."),
        "deviceNotFound":
            MessageLookupByLibrary.simpleMessage("Dispositivo non trovato"),
        "didYouKnow": MessageLookupByLibrary.simpleMessage("Lo sapevi che?"),
        "disableAutoLock": MessageLookupByLibrary.simpleMessage(
            "Disabilita blocco automatico"),
        "disableDownloadWarningBody": MessageLookupByLibrary.simpleMessage(
            "I visualizzatori possono scattare screenshot o salvare una copia delle foto utilizzando strumenti esterni"),
        "disableDownloadWarningTitle":
            MessageLookupByLibrary.simpleMessage("Nota bene"),
        "disableLinkMessage": m26,
        "disableTwofactor": MessageLookupByLibrary.simpleMessage(
            "Disabilita autenticazione a due fattori"),
        "disablingTwofactorAuthentication":
            MessageLookupByLibrary.simpleMessage(
                "Disattivazione autenticazione a due fattori..."),
        "discord": MessageLookupByLibrary.simpleMessage("Discord"),
        "discover": MessageLookupByLibrary.simpleMessage("Scopri"),
        "discover_babies": MessageLookupByLibrary.simpleMessage("Neonati"),
        "discover_celebrations":
            MessageLookupByLibrary.simpleMessage("Festeggiamenti"),
        "discover_food": MessageLookupByLibrary.simpleMessage("Cibo"),
        "discover_greenery":
            MessageLookupByLibrary.simpleMessage("Vegetazione"),
        "discover_hills": MessageLookupByLibrary.simpleMessage("Colline"),
        "discover_identity": MessageLookupByLibrary.simpleMessage("Identità"),
        "discover_memes": MessageLookupByLibrary.simpleMessage("Meme"),
        "discover_notes": MessageLookupByLibrary.simpleMessage("Note"),
        "discover_pets":
            MessageLookupByLibrary.simpleMessage("Animali domestici"),
        "discover_receipts": MessageLookupByLibrary.simpleMessage("Ricette"),
        "discover_screenshots":
            MessageLookupByLibrary.simpleMessage("Schermate"),
        "discover_selfies": MessageLookupByLibrary.simpleMessage("Selfie"),
        "discover_sunset": MessageLookupByLibrary.simpleMessage("Tramonto"),
        "discover_visiting_cards":
            MessageLookupByLibrary.simpleMessage("Biglietti da Visita"),
        "discover_wallpapers": MessageLookupByLibrary.simpleMessage("Sfondi"),
        "dismiss": MessageLookupByLibrary.simpleMessage("Ignora"),
        "distanceInKMUnit": MessageLookupByLibrary.simpleMessage("km"),
        "doNotSignOut": MessageLookupByLibrary.simpleMessage("Non uscire"),
        "doThisLater": MessageLookupByLibrary.simpleMessage("In seguito"),
        "doYouWantToDiscardTheEditsYouHaveMade":
            MessageLookupByLibrary.simpleMessage(
                "Vuoi scartare le modifiche che hai fatto?"),
        "done": MessageLookupByLibrary.simpleMessage("Completato"),
        "doubleYourStorage":
            MessageLookupByLibrary.simpleMessage("Raddoppia il tuo spazio"),
        "download": MessageLookupByLibrary.simpleMessage("Scarica"),
        "downloadFailed":
            MessageLookupByLibrary.simpleMessage("Scaricamento fallito"),
        "downloading":
            MessageLookupByLibrary.simpleMessage("Scaricamento in corso..."),
        "dropSupportEmail": m27,
        "duplicateFileCountWithStorageSaved": m28,
        "duplicateItemsGroup": m29,
        "edit": MessageLookupByLibrary.simpleMessage("Modifica"),
        "editLocation": MessageLookupByLibrary.simpleMessage("Modifica luogo"),
        "editLocationTagTitle":
            MessageLookupByLibrary.simpleMessage("Modifica luogo"),
        "editPerson": MessageLookupByLibrary.simpleMessage("Modifica persona"),
        "editsSaved": MessageLookupByLibrary.simpleMessage("Modifiche salvate"),
        "editsToLocationWillOnlyBeSeenWithinEnte":
            MessageLookupByLibrary.simpleMessage(
                "Le modifiche alla posizione saranno visibili solo all\'interno di Ente"),
        "eligible": MessageLookupByLibrary.simpleMessage("idoneo"),
        "email": MessageLookupByLibrary.simpleMessage("Email"),
        "emailChangedTo": m30,
        "emailNoEnteAccount": m31,
        "emailVerificationToggle":
            MessageLookupByLibrary.simpleMessage("Verifica Email"),
        "emailYourLogs": MessageLookupByLibrary.simpleMessage(
            "Invia una mail con i tuoi log"),
        "emergencyContacts":
            MessageLookupByLibrary.simpleMessage("Contatti di emergenza"),
        "empty": MessageLookupByLibrary.simpleMessage("Svuota"),
        "emptyTrash":
            MessageLookupByLibrary.simpleMessage("Vuoi svuotare il cestino?"),
        "enable": MessageLookupByLibrary.simpleMessage("Abilita"),
        "enableMLIndexingDesc": MessageLookupByLibrary.simpleMessage(
            "Ente supporta l\'apprendimento automatico eseguito sul dispositivo per il riconoscimento dei volti, la ricerca magica e altre funzioni di ricerca avanzata"),
        "enableMachineLearningBanner": MessageLookupByLibrary.simpleMessage(
            "Abilita l\'apprendimento automatico per la ricerca magica e il riconoscimento facciale"),
        "enableMaps": MessageLookupByLibrary.simpleMessage("Abilita le Mappe"),
        "enableMapsDesc": MessageLookupByLibrary.simpleMessage(
            "Questo mostrerà le tue foto su una mappa del mondo.\n\nQuesta mappa è ospitata da Open Street Map e le posizioni esatte delle tue foto non sono mai condivise.\n\nPuoi disabilitare questa funzionalità in qualsiasi momento, dalle Impostazioni."),
        "enabled": MessageLookupByLibrary.simpleMessage("Abilitato"),
        "encryptingBackup":
            MessageLookupByLibrary.simpleMessage("Crittografando il backup..."),
        "encryption": MessageLookupByLibrary.simpleMessage("Crittografia"),
        "encryptionKeys":
            MessageLookupByLibrary.simpleMessage("Chiavi di crittografia"),
        "endpointUpdatedMessage": MessageLookupByLibrary.simpleMessage(
            "Endpoint aggiornato con successo"),
        "endtoendEncryptedByDefault":
            MessageLookupByLibrary.simpleMessage("Crittografia end-to-end"),
        "enteCanEncryptAndPreserveFilesOnlyIfYouGrant":
            MessageLookupByLibrary.simpleMessage(
                "Ente può criptare e conservare i file solo se gliene concedi l\'accesso"),
        "entePhotosPerm": MessageLookupByLibrary.simpleMessage(
            "Ente <i>necessita del permesso per</i> preservare le tue foto"),
        "enteSubscriptionPitch": MessageLookupByLibrary.simpleMessage(
            "Ente conserva i tuoi ricordi in modo che siano sempre a disposizione, anche se perdi il tuo dispositivo."),
        "enteSubscriptionShareWithFamily": MessageLookupByLibrary.simpleMessage(
            "Aggiungi la tua famiglia al tuo piano."),
        "enterAlbumName": MessageLookupByLibrary.simpleMessage(
            "Inserisci il nome dell\'album"),
        "enterCode": MessageLookupByLibrary.simpleMessage("Inserisci codice"),
        "enterCodeDescription": MessageLookupByLibrary.simpleMessage(
            "Inserisci il codice fornito dal tuo amico per richiedere spazio gratuito per entrambi"),
        "enterDateOfBirth":
            MessageLookupByLibrary.simpleMessage("Compleanno (Opzionale)"),
        "enterEmail": MessageLookupByLibrary.simpleMessage("Inserisci email"),
        "enterFileName": MessageLookupByLibrary.simpleMessage(
            "Inserisci un nome per il file"),
        "enterName": MessageLookupByLibrary.simpleMessage("Aggiungi nome"),
        "enterNewPasswordToEncrypt": MessageLookupByLibrary.simpleMessage(
            "Inserisci una nuova password per criptare i tuoi dati"),
        "enterPassword":
            MessageLookupByLibrary.simpleMessage("Inserisci password"),
        "enterPasswordToEncrypt": MessageLookupByLibrary.simpleMessage(
            "Inserisci una password per criptare i tuoi dati"),
        "enterPersonName": MessageLookupByLibrary.simpleMessage(
            "Inserisci il nome della persona"),
        "enterPin": MessageLookupByLibrary.simpleMessage("Inserisci PIN"),
        "enterReferralCode": MessageLookupByLibrary.simpleMessage(
            "Inserisci il codice di invito"),
        "enterThe6digitCodeFromnyourAuthenticatorApp":
            MessageLookupByLibrary.simpleMessage(
                "Inserisci il codice di 6 cifre\ndalla tua app di autenticazione"),
        "enterValidEmail": MessageLookupByLibrary.simpleMessage(
            "Inserisci un indirizzo email valido."),
        "enterYourEmailAddress": MessageLookupByLibrary.simpleMessage(
            "Inserisci il tuo indirizzo email"),
        "enterYourPassword":
            MessageLookupByLibrary.simpleMessage("Inserisci la tua password"),
        "enterYourRecoveryKey": MessageLookupByLibrary.simpleMessage(
            "Inserisci la tua chiave di recupero"),
        "error": MessageLookupByLibrary.simpleMessage("Errore"),
        "everywhere": MessageLookupByLibrary.simpleMessage("ovunque"),
        "exif": MessageLookupByLibrary.simpleMessage("EXIF"),
        "existingUser": MessageLookupByLibrary.simpleMessage("Accedi"),
        "expiredLinkInfo": MessageLookupByLibrary.simpleMessage(
            "Questo link è scaduto. Si prega di selezionare un nuovo orario di scadenza o disabilitare la scadenza del link."),
        "exportLogs": MessageLookupByLibrary.simpleMessage("Esporta log"),
        "exportYourData": MessageLookupByLibrary.simpleMessage("Esporta dati"),
        "extraPhotosFound":
            MessageLookupByLibrary.simpleMessage("Trovate foto aggiuntive"),
        "extraPhotosFoundFor": m32,
        "faceNotClusteredYet": MessageLookupByLibrary.simpleMessage(
            "Faccia non ancora raggruppata, per favore torna più tardi"),
        "faceRecognition":
            MessageLookupByLibrary.simpleMessage("Riconoscimento facciale"),
        "faces": MessageLookupByLibrary.simpleMessage("Volti"),
        "failedToApplyCode": MessageLookupByLibrary.simpleMessage(
            "Impossibile applicare il codice"),
        "failedToCancel":
            MessageLookupByLibrary.simpleMessage("Impossibile annullare"),
        "failedToDownloadVideo": MessageLookupByLibrary.simpleMessage(
            "Download del video non riuscito"),
        "failedToFetchActiveSessions": MessageLookupByLibrary.simpleMessage(
            "Recupero delle sessioni attive non riuscito"),
        "failedToFetchOriginalForEdit": MessageLookupByLibrary.simpleMessage(
            "Impossibile recuperare l\'originale per la modifica"),
        "failedToFetchReferralDetails": MessageLookupByLibrary.simpleMessage(
            "Impossibile recuperare i dettagli. Per favore, riprova più tardi."),
        "failedToLoadAlbums": MessageLookupByLibrary.simpleMessage(
            "Impossibile caricare gli album"),
        "failedToPlayVideo": MessageLookupByLibrary.simpleMessage(
            "Impossibile riprodurre il video"),
        "failedToRefreshStripeSubscription":
            MessageLookupByLibrary.simpleMessage(
                "Impossibile aggiornare l\'abbonamento"),
        "failedToRenew":
            MessageLookupByLibrary.simpleMessage("Rinnovo fallito"),
        "failedToVerifyPaymentStatus": MessageLookupByLibrary.simpleMessage(
            "Impossibile verificare lo stato del pagamento"),
        "familyPlanOverview": MessageLookupByLibrary.simpleMessage(
            "Aggiungi 5 membri della famiglia al tuo piano esistente senza pagare extra.\n\nOgni membro ottiene il proprio spazio privato e non può vedere i file dell\'altro a meno che non siano condivisi.\n\nI piani familiari sono disponibili per i clienti che hanno un abbonamento Ente a pagamento.\n\nIscriviti ora per iniziare!"),
        "familyPlanPortalTitle":
            MessageLookupByLibrary.simpleMessage("Famiglia"),
        "familyPlans": MessageLookupByLibrary.simpleMessage("Piano famiglia"),
        "faq": MessageLookupByLibrary.simpleMessage("FAQ"),
        "faqs": MessageLookupByLibrary.simpleMessage("FAQ"),
        "favorite": MessageLookupByLibrary.simpleMessage("Preferito"),
        "feedback": MessageLookupByLibrary.simpleMessage("Suggerimenti"),
        "file": MessageLookupByLibrary.simpleMessage("File"),
        "fileFailedToSaveToGallery": MessageLookupByLibrary.simpleMessage(
            "Impossibile salvare il file nella galleria"),
        "fileInfoAddDescHint":
            MessageLookupByLibrary.simpleMessage("Aggiungi descrizione..."),
        "fileNotUploadedYet":
            MessageLookupByLibrary.simpleMessage("File non ancora caricato"),
        "fileSavedToGallery":
            MessageLookupByLibrary.simpleMessage("File salvato nella galleria"),
        "fileTypes": MessageLookupByLibrary.simpleMessage("Tipi di file"),
        "fileTypesAndNames":
            MessageLookupByLibrary.simpleMessage("Tipi e nomi di file"),
        "filesBackedUpFromDevice": m33,
        "filesBackedUpInAlbum": m34,
        "filesDeleted": MessageLookupByLibrary.simpleMessage("File eliminati"),
        "filesSavedToGallery":
            MessageLookupByLibrary.simpleMessage("File salvati nella galleria"),
        "findPeopleByName": MessageLookupByLibrary.simpleMessage(
            "Trova rapidamente le persone per nome"),
        "findThemQuickly":
            MessageLookupByLibrary.simpleMessage("Trovali rapidamente"),
        "flip": MessageLookupByLibrary.simpleMessage("Capovolgi"),
        "forYourMemories":
            MessageLookupByLibrary.simpleMessage("per i tuoi ricordi"),
        "forgotPassword":
            MessageLookupByLibrary.simpleMessage("Password dimenticata"),
        "foundFaces": MessageLookupByLibrary.simpleMessage("Volti trovati"),
        "freeStorageClaimed":
            MessageLookupByLibrary.simpleMessage("Spazio gratuito richiesto"),
        "freeStorageOnReferralSuccess": m35,
        "freeStorageUsable":
            MessageLookupByLibrary.simpleMessage("Spazio libero utilizzabile"),
        "freeTrial": MessageLookupByLibrary.simpleMessage("Prova gratuita"),
        "freeTrialValidTill": m36,
        "freeUpAccessPostDelete": m37,
        "freeUpAmount": m38,
        "freeUpDeviceSpace":
            MessageLookupByLibrary.simpleMessage("Libera spazio"),
        "freeUpDeviceSpaceDesc": MessageLookupByLibrary.simpleMessage(
            "Risparmia spazio sul tuo dispositivo cancellando i file che sono già stati salvati online."),
        "freeUpSpace": MessageLookupByLibrary.simpleMessage("Libera spazio"),
        "freeUpSpaceSaving": m39,
        "gallery": MessageLookupByLibrary.simpleMessage("Galleria"),
        "galleryMemoryLimitInfo": MessageLookupByLibrary.simpleMessage(
            "Fino a 1000 ricordi mostrati nella galleria"),
        "general": MessageLookupByLibrary.simpleMessage("Generali"),
        "generatingEncryptionKeys": MessageLookupByLibrary.simpleMessage(
            "Generazione delle chiavi di crittografia..."),
        "genericProgress": m40,
        "goToSettings":
            MessageLookupByLibrary.simpleMessage("Vai alle impostazioni"),
        "googlePlayId": MessageLookupByLibrary.simpleMessage("Google Play ID"),
        "grantFullAccessPrompt": MessageLookupByLibrary.simpleMessage(
            "Consenti l\'accesso a tutte le foto nelle Impostazioni"),
        "grantPermission":
            MessageLookupByLibrary.simpleMessage("Concedi il permesso"),
        "groupNearbyPhotos": MessageLookupByLibrary.simpleMessage(
            "Raggruppa foto nelle vicinanze"),
        "guestView": MessageLookupByLibrary.simpleMessage("Vista ospite"),
        "guestViewEnablePreSteps": MessageLookupByLibrary.simpleMessage(
            "Per abilitare la vista ospite, configura il codice di accesso del dispositivo o il blocco schermo nelle impostazioni di sistema."),
        "hearUsExplanation": MessageLookupByLibrary.simpleMessage(
            "Non teniamo traccia del numero di installazioni dell\'app. Sarebbe utile se ci dicesse dove ci ha trovato!"),
        "hearUsWhereTitle": MessageLookupByLibrary.simpleMessage(
            "Come hai sentito parlare di Ente? (opzionale)"),
        "help": MessageLookupByLibrary.simpleMessage("Aiuto"),
        "hidden": MessageLookupByLibrary.simpleMessage("Nascosti"),
        "hide": MessageLookupByLibrary.simpleMessage("Nascondi"),
        "hideContent":
            MessageLookupByLibrary.simpleMessage("Nascondi il contenuto"),
        "hideContentDescriptionAndroid": MessageLookupByLibrary.simpleMessage(
            "Nasconde il contenuto nel selettore delle app e disabilita gli screenshot"),
        "hideContentDescriptionIos": MessageLookupByLibrary.simpleMessage(
            "Nasconde il contenuto nel selettore delle app"),
        "hideSharedItemsFromHomeGallery": MessageLookupByLibrary.simpleMessage(
            "Nascondi gli elementi condivisi dalla galleria principale"),
        "hiding": MessageLookupByLibrary.simpleMessage("Nascondendo..."),
        "hostedAtOsmFrance":
            MessageLookupByLibrary.simpleMessage("Ospitato presso OSM France"),
        "howItWorks": MessageLookupByLibrary.simpleMessage("Come funziona"),
        "howToViewShareeVerificationID": MessageLookupByLibrary.simpleMessage(
            "Chiedi di premere a lungo il loro indirizzo email nella schermata delle impostazioni e verificare che gli ID su entrambi i dispositivi corrispondano."),
        "iOSGoToSettingsDescription": MessageLookupByLibrary.simpleMessage(
            "L\'autenticazione biometrica non è impostata sul tuo dispositivo. Abilita Touch ID o Face ID sul tuo telefono."),
        "iOSLockOut": MessageLookupByLibrary.simpleMessage(
            "L\'autenticazione biometrica è disabilitata. Blocca e sblocca lo schermo per abilitarla."),
        "iOSOkButton": MessageLookupByLibrary.simpleMessage("OK"),
        "ignoreUpdate": MessageLookupByLibrary.simpleMessage("Ignora"),
        "ignored": MessageLookupByLibrary.simpleMessage("ignorato"),
        "ignoredFolderUploadReason": MessageLookupByLibrary.simpleMessage(
            "Alcuni file in questo album vengono ignorati dal caricamento perché erano stati precedentemente eliminati da Ente."),
        "imageNotAnalyzed":
            MessageLookupByLibrary.simpleMessage("Immagine non analizzata"),
        "immediately": MessageLookupByLibrary.simpleMessage("Immediatamente"),
        "importing":
            MessageLookupByLibrary.simpleMessage("Importazione in corso...."),
        "incorrectCode":
            MessageLookupByLibrary.simpleMessage("Codice sbagliato"),
        "incorrectPasswordTitle":
            MessageLookupByLibrary.simpleMessage("Password sbagliata"),
        "incorrectRecoveryKey":
            MessageLookupByLibrary.simpleMessage("Chiave di recupero errata"),
        "incorrectRecoveryKeyBody": MessageLookupByLibrary.simpleMessage(
            "Il codice che hai inserito non è corretto"),
        "incorrectRecoveryKeyTitle":
            MessageLookupByLibrary.simpleMessage("Chiave di recupero errata"),
        "indexedItems":
            MessageLookupByLibrary.simpleMessage("Elementi indicizzati"),
        "indexingIsPaused": MessageLookupByLibrary.simpleMessage(
            "L\'indicizzazione è in pausa. Riprenderà automaticamente quando il dispositivo è pronto."),
        "info": MessageLookupByLibrary.simpleMessage("Info"),
        "insecureDevice":
            MessageLookupByLibrary.simpleMessage("Dispositivo non sicuro"),
        "installManually":
            MessageLookupByLibrary.simpleMessage("Installa manualmente"),
        "invalidEmailAddress":
            MessageLookupByLibrary.simpleMessage("Indirizzo email non valido"),
        "invalidEndpoint":
            MessageLookupByLibrary.simpleMessage("Endpoint invalido"),
        "invalidEndpointMessage": MessageLookupByLibrary.simpleMessage(
            "Spiacenti, l\'endpoint inserito non è valido. Inserisci un endpoint valido e riprova."),
        "invalidKey": MessageLookupByLibrary.simpleMessage("Chiave non valida"),
        "invalidRecoveryKey": MessageLookupByLibrary.simpleMessage(
            "La chiave di recupero che hai inserito non è valida. Assicurati che contenga 24 parole e controlla l\'ortografia di ciascuna parola.\n\nSe hai inserito un vecchio codice di recupero, assicurati che sia lungo 64 caratteri e controlla ciascuno di essi."),
        "invite": MessageLookupByLibrary.simpleMessage("Invita"),
        "inviteToEnte": MessageLookupByLibrary.simpleMessage("Invita su Ente"),
        "inviteYourFriends":
            MessageLookupByLibrary.simpleMessage("Invita i tuoi amici"),
        "inviteYourFriendsToEnte":
            MessageLookupByLibrary.simpleMessage("Invita i tuoi amici a Ente"),
        "itLooksLikeSomethingWentWrongPleaseRetryAfterSome":
            MessageLookupByLibrary.simpleMessage(
                "Sembra che qualcosa sia andato storto. Riprova tra un po\'. Se l\'errore persiste, contatta il nostro team di supporto."),
        "itemCount": m41,
        "itemsShowTheNumberOfDaysRemainingBeforePermanentDeletion":
            MessageLookupByLibrary.simpleMessage(
                "Gli elementi mostrano il numero di giorni rimanenti prima della cancellazione permanente"),
        "itemsWillBeRemovedFromAlbum": MessageLookupByLibrary.simpleMessage(
            "Gli elementi selezionati saranno rimossi da questo album"),
        "joinDiscord":
            MessageLookupByLibrary.simpleMessage("Unisciti a Discord"),
        "keepPhotos": MessageLookupByLibrary.simpleMessage("Mantieni foto"),
        "kiloMeterUnit": MessageLookupByLibrary.simpleMessage("km"),
        "kindlyHelpUsWithThisInformation": MessageLookupByLibrary.simpleMessage(
            "Aiutaci con queste informazioni"),
        "language": MessageLookupByLibrary.simpleMessage("Lingua"),
        "lastUpdated":
            MessageLookupByLibrary.simpleMessage("Ultimo aggiornamento"),
        "leave": MessageLookupByLibrary.simpleMessage("Lascia"),
        "leaveAlbum":
            MessageLookupByLibrary.simpleMessage("Abbandona l\'album"),
        "leaveFamily":
            MessageLookupByLibrary.simpleMessage("Abbandona il piano famiglia"),
        "leaveSharedAlbum": MessageLookupByLibrary.simpleMessage(
            "Abbandonare l\'album condiviso?"),
        "left": MessageLookupByLibrary.simpleMessage("Sinistra"),
        "legacy": MessageLookupByLibrary.simpleMessage("Legacy"),
        "legacyAccounts":
            MessageLookupByLibrary.simpleMessage("Account Legacy"),
        "legacyInvite": m42,
        "legacyPageDesc": MessageLookupByLibrary.simpleMessage(
            "Legacy consente ai contatti fidati di accedere al tuo account in tua assenza."),
        "legacyPageDesc2": MessageLookupByLibrary.simpleMessage(
            "I contatti fidati possono avviare il recupero dell\'account e, se non sono bloccati entro 30 giorni, reimpostare la password e accedere al tuo account."),
        "light": MessageLookupByLibrary.simpleMessage("Chiaro"),
        "lightTheme": MessageLookupByLibrary.simpleMessage("Chiaro"),
        "linkCopiedToClipboard":
            MessageLookupByLibrary.simpleMessage("Link copiato negli appunti"),
        "linkDeviceLimit":
            MessageLookupByLibrary.simpleMessage("Limite dei dispositivi"),
        "linkEnabled": MessageLookupByLibrary.simpleMessage("Attivato"),
        "linkExpired": MessageLookupByLibrary.simpleMessage("Scaduto"),
        "linkExpiresOn": m43,
        "linkExpiry": MessageLookupByLibrary.simpleMessage("Scadenza del link"),
        "linkHasExpired":
            MessageLookupByLibrary.simpleMessage("Il link è scaduto"),
        "linkNeverExpires": MessageLookupByLibrary.simpleMessage("Mai"),
        "livePhotos": MessageLookupByLibrary.simpleMessage("Live Photo"),
        "loadMessage1": MessageLookupByLibrary.simpleMessage(
            "Puoi condividere il tuo abbonamento con la tua famiglia"),
        "loadMessage2": MessageLookupByLibrary.simpleMessage(
            "Fino ad oggi abbiamo conservato oltre 30 milioni di ricordi"),
        "loadMessage3": MessageLookupByLibrary.simpleMessage(
            "Teniamo 3 copie dei tuoi dati, uno in un rifugio sotterraneo antiatomico"),
        "loadMessage4": MessageLookupByLibrary.simpleMessage(
            "Tutte le nostre app sono open source"),
        "loadMessage5": MessageLookupByLibrary.simpleMessage(
            "Il nostro codice sorgente e la crittografia hanno ricevuto audit esterni"),
        "loadMessage6": MessageLookupByLibrary.simpleMessage(
            "Puoi condividere i link ai tuoi album con i tuoi cari"),
        "loadMessage7": MessageLookupByLibrary.simpleMessage(
            "Le nostre app per smartphone vengono eseguite in background per crittografare e eseguire il backup di qualsiasi nuova foto o video"),
        "loadMessage8": MessageLookupByLibrary.simpleMessage(
            "web.ente.io ha un uploader intuitivo"),
        "loadMessage9": MessageLookupByLibrary.simpleMessage(
            "Usiamo Xchacha20Poly1305 per crittografare in modo sicuro i tuoi dati"),
        "loadingExifData":
            MessageLookupByLibrary.simpleMessage("Caricamento dati EXIF..."),
        "loadingGallery":
            MessageLookupByLibrary.simpleMessage("Caricamento galleria..."),
        "loadingMessage":
            MessageLookupByLibrary.simpleMessage("Caricando le tue foto..."),
        "loadingModel":
            MessageLookupByLibrary.simpleMessage("Scaricamento modelli..."),
        "loadingYourPhotos":
            MessageLookupByLibrary.simpleMessage("Caricando le tue foto..."),
        "localGallery": MessageLookupByLibrary.simpleMessage("Galleria locale"),
<<<<<<< HEAD
=======
        "localIndexing":
            MessageLookupByLibrary.simpleMessage("Indicizzazione locale"),
>>>>>>> 680ddce3
        "localSyncErrorMessage": MessageLookupByLibrary.simpleMessage(
            "Sembra che qualcosa sia andato storto dal momento che la sincronizzazione delle foto locali richiede più tempo del previsto. Si prega di contattare il nostro team di supporto"),
        "location": MessageLookupByLibrary.simpleMessage("Luogo"),
        "locationName":
            MessageLookupByLibrary.simpleMessage("Nome della località"),
        "locationTagFeatureDescription": MessageLookupByLibrary.simpleMessage(
            "Un tag di localizzazione raggruppa tutte le foto scattate entro il raggio di una foto"),
        "locations": MessageLookupByLibrary.simpleMessage("Luoghi"),
        "lockButtonLabel": MessageLookupByLibrary.simpleMessage("Blocca"),
        "lockscreen":
            MessageLookupByLibrary.simpleMessage("Schermata di blocco"),
        "logInLabel": MessageLookupByLibrary.simpleMessage("Accedi"),
        "loggingOut": MessageLookupByLibrary.simpleMessage("Disconnessione..."),
        "loginSessionExpired":
            MessageLookupByLibrary.simpleMessage("Sessione scaduta"),
        "loginSessionExpiredDetails": MessageLookupByLibrary.simpleMessage(
            "La sessione è scaduta. Si prega di accedere nuovamente."),
        "loginTerms": MessageLookupByLibrary.simpleMessage(
            "Cliccando sul pulsante Accedi, accetti i <u-terms>termini di servizio</u-terms> e la <u-policy>politica sulla privacy</u-policy>"),
        "logout": MessageLookupByLibrary.simpleMessage("Disconnetti"),
        "logsDialogBody": MessageLookupByLibrary.simpleMessage(
            "Invia i log per aiutarci a risolvere il tuo problema. Si prega di notare che i nomi dei file saranno inclusi per aiutare a tenere traccia di problemi con file specifici."),
        "longPressAnEmailToVerifyEndToEndEncryption":
            MessageLookupByLibrary.simpleMessage(
                "Premi a lungo un\'email per verificare la crittografia end to end."),
        "longpressOnAnItemToViewInFullscreen":
            MessageLookupByLibrary.simpleMessage(
                "Premi a lungo su un elemento per visualizzarlo a schermo intero"),
        "loopVideoOff":
            MessageLookupByLibrary.simpleMessage("Loop video disattivo"),
        "loopVideoOn":
            MessageLookupByLibrary.simpleMessage("Loop video attivo"),
        "lostDevice":
            MessageLookupByLibrary.simpleMessage("Dispositivo perso?"),
        "machineLearning": MessageLookupByLibrary.simpleMessage(
            "Apprendimento automatico (ML)"),
        "magicSearch": MessageLookupByLibrary.simpleMessage("Ricerca magica"),
        "magicSearchHint": MessageLookupByLibrary.simpleMessage(
            "La ricerca magica ti permette di cercare le foto in base al loro contenuto, ad esempio \'fiore\', \'auto rossa\', \'documenti d\'identità\'"),
        "manage": MessageLookupByLibrary.simpleMessage("Gestisci"),
        "manageDeviceStorage":
            MessageLookupByLibrary.simpleMessage("Gestisci cache dispositivo"),
        "manageDeviceStorageDesc": MessageLookupByLibrary.simpleMessage(
            "Verifica e svuota la memoria cache locale."),
        "manageFamily":
            MessageLookupByLibrary.simpleMessage("Gestisci Piano famiglia"),
        "manageLink": MessageLookupByLibrary.simpleMessage("Gestisci link"),
        "manageParticipants": MessageLookupByLibrary.simpleMessage("Gestisci"),
        "manageSubscription":
            MessageLookupByLibrary.simpleMessage("Gestisci abbonamento"),
        "manualPairDesc": MessageLookupByLibrary.simpleMessage(
            "L\'associazione con PIN funziona con qualsiasi schermo dove desideri visualizzare il tuo album."),
        "map": MessageLookupByLibrary.simpleMessage("Mappa"),
        "maps": MessageLookupByLibrary.simpleMessage("Mappe"),
        "mastodon": MessageLookupByLibrary.simpleMessage("Mastodon"),
        "matrix": MessageLookupByLibrary.simpleMessage("Matrix"),
        "memoryCount": m3,
        "merchandise": MessageLookupByLibrary.simpleMessage("Merchandise"),
        "mergeWithExisting":
            MessageLookupByLibrary.simpleMessage("Unisci con esistente"),
        "mlConsent": MessageLookupByLibrary.simpleMessage(
            "Abilita l\'apprendimento automatico"),
        "mlConsentConfirmation": MessageLookupByLibrary.simpleMessage(
            "Comprendo e desidero abilitare l\'apprendimento automatico"),
        "mlConsentDescription": MessageLookupByLibrary.simpleMessage(
            "Se abiliti il Machine Learning, Ente estrarrà informazioni come la geometria del volto dai file, inclusi quelli condivisi con te.\n\nQuesto accadrà sul tuo dispositivo, e qualsiasi informazione biometrica generata sarà crittografata end-to-end."),
        "mlConsentPrivacy": MessageLookupByLibrary.simpleMessage(
            "Clicca qui per maggiori dettagli su questa funzione nella nostra informativa sulla privacy"),
        "mlConsentTitle": MessageLookupByLibrary.simpleMessage(
            "Abilita l\'apprendimento automatico?"),
        "mlIndexingDescription": MessageLookupByLibrary.simpleMessage(
            "Si prega di notare che l\'attivazione dell\'apprendimento automatico si tradurrà in un maggior utilizzo della connessione e della batteria fino a quando tutti gli elementi non saranno indicizzati. Valuta di utilizzare l\'applicazione desktop per un\'indicizzazione più veloce, tutti i risultati verranno sincronizzati automaticamente."),
        "mobileWebDesktop":
            MessageLookupByLibrary.simpleMessage("Mobile, Web, Desktop"),
        "moderateStrength": MessageLookupByLibrary.simpleMessage("Mediocre"),
        "modifyYourQueryOrTrySearchingFor":
            MessageLookupByLibrary.simpleMessage(
                "Modifica la tua ricerca o prova con"),
        "moments": MessageLookupByLibrary.simpleMessage("Momenti"),
        "month": MessageLookupByLibrary.simpleMessage("mese"),
        "monthly": MessageLookupByLibrary.simpleMessage("Mensile"),
        "moreDetails": MessageLookupByLibrary.simpleMessage("Più dettagli"),
        "mostRecent": MessageLookupByLibrary.simpleMessage("Più recenti"),
        "mostRelevant": MessageLookupByLibrary.simpleMessage("Più rilevanti"),
        "moveItem": m44,
        "moveToAlbum":
            MessageLookupByLibrary.simpleMessage("Sposta nell\'album"),
        "moveToHiddenAlbum":
            MessageLookupByLibrary.simpleMessage("Sposta in album nascosto"),
        "movedSuccessfullyTo": m45,
        "movedToTrash":
            MessageLookupByLibrary.simpleMessage("Spostato nel cestino"),
        "movingFilesToAlbum": MessageLookupByLibrary.simpleMessage(
            "Spostamento dei file nell\'album..."),
        "name": MessageLookupByLibrary.simpleMessage("Nome"),
        "nameTheAlbum":
            MessageLookupByLibrary.simpleMessage("Dai un nome all\'album"),
        "networkConnectionRefusedErr": MessageLookupByLibrary.simpleMessage(
            "Impossibile connettersi a Ente, riprova tra un po\' di tempo. Se l\'errore persiste, contatta l\'assistenza."),
        "networkHostLookUpErr": MessageLookupByLibrary.simpleMessage(
            "Impossibile connettersi a Ente, controlla le impostazioni di rete e contatta l\'assistenza se l\'errore persiste."),
        "never": MessageLookupByLibrary.simpleMessage("Mai"),
        "newAlbum": MessageLookupByLibrary.simpleMessage("Nuovo album"),
        "newLocation": MessageLookupByLibrary.simpleMessage("Nuova posizione"),
        "newPerson": MessageLookupByLibrary.simpleMessage("Nuova persona"),
        "newToEnte":
            MessageLookupByLibrary.simpleMessage("Prima volta con Ente"),
        "newest": MessageLookupByLibrary.simpleMessage("Più recenti"),
        "next": MessageLookupByLibrary.simpleMessage("Successivo"),
        "no": MessageLookupByLibrary.simpleMessage("No"),
        "noAlbumsSharedByYouYet": MessageLookupByLibrary.simpleMessage(
            "Ancora nessun album condiviso da te"),
        "noDeviceFound":
            MessageLookupByLibrary.simpleMessage("Nessun dispositivo trovato"),
        "noDeviceLimit": MessageLookupByLibrary.simpleMessage("Nessuno"),
        "noDeviceThatCanBeDeleted": MessageLookupByLibrary.simpleMessage(
            "Non hai file su questo dispositivo che possono essere eliminati"),
        "noDuplicates":
            MessageLookupByLibrary.simpleMessage("✨ Nessun doppione"),
        "noExifData": MessageLookupByLibrary.simpleMessage("Nessun dato EXIF"),
        "noFacesFound":
            MessageLookupByLibrary.simpleMessage("Nessun volto trovato"),
        "noHiddenPhotosOrVideos": MessageLookupByLibrary.simpleMessage(
            "Nessuna foto o video nascosti"),
        "noImagesWithLocation": MessageLookupByLibrary.simpleMessage(
            "Nessuna immagine con posizione"),
        "noInternetConnection": MessageLookupByLibrary.simpleMessage(
            "Nessuna connessione internet"),
        "noPhotosAreBeingBackedUpRightNow":
            MessageLookupByLibrary.simpleMessage(
                "Il backup delle foto attualmente non viene eseguito"),
        "noPhotosFoundHere":
            MessageLookupByLibrary.simpleMessage("Nessuna foto trovata"),
        "noQuickLinksSelected": MessageLookupByLibrary.simpleMessage(
            "Nessun link rapido selezionato"),
        "noRecoveryKey":
            MessageLookupByLibrary.simpleMessage("Nessuna chiave di recupero?"),
        "noRecoveryKeyNoDecryption": MessageLookupByLibrary.simpleMessage(
            "A causa della natura del nostro protocollo di crittografia end-to-end, i tuoi dati non possono essere decifrati senza password o chiave di ripristino"),
        "noResults": MessageLookupByLibrary.simpleMessage("Nessun risultato"),
        "noResultsFound":
            MessageLookupByLibrary.simpleMessage("Nessun risultato trovato"),
        "noSuggestionsForPerson": m46,
        "noSystemLockFound": MessageLookupByLibrary.simpleMessage(
            "Nessun blocco di sistema trovato"),
        "notPersonLabel": m47,
        "nothingSharedWithYouYet": MessageLookupByLibrary.simpleMessage(
            "Ancora nulla di condiviso con te"),
        "nothingToSeeHere":
            MessageLookupByLibrary.simpleMessage("Nulla da vedere qui! 👀"),
        "notifications": MessageLookupByLibrary.simpleMessage("Notifiche"),
        "ok": MessageLookupByLibrary.simpleMessage("Ok"),
        "onDevice": MessageLookupByLibrary.simpleMessage("Sul dispositivo"),
        "onEnte": MessageLookupByLibrary.simpleMessage(
            "Su <branding>ente</branding>"),
        "onlyFamilyAdminCanChangeCode": m48,
        "onlyThem": MessageLookupByLibrary.simpleMessage("Solo loro"),
        "oops": MessageLookupByLibrary.simpleMessage("Oops"),
        "oopsCouldNotSaveEdits": MessageLookupByLibrary.simpleMessage(
            "Ops, impossibile salvare le modifiche"),
        "oopsSomethingWentWrong": MessageLookupByLibrary.simpleMessage(
            "Oops! Qualcosa è andato storto"),
        "openFile": MessageLookupByLibrary.simpleMessage("Apri file"),
        "openSettings":
            MessageLookupByLibrary.simpleMessage("Apri Impostazioni"),
        "openTheItem":
            MessageLookupByLibrary.simpleMessage("• Apri la foto o il video"),
        "openstreetmapContributors": MessageLookupByLibrary.simpleMessage(
            "Collaboratori di OpenStreetMap"),
        "optionalAsShortAsYouLike": MessageLookupByLibrary.simpleMessage(
            "Facoltativo, breve quanto vuoi..."),
        "orMergeWithExistingPerson":
            MessageLookupByLibrary.simpleMessage("O unisci con esistente"),
        "orPickAnExistingOne": MessageLookupByLibrary.simpleMessage(
            "Oppure scegline una esistente"),
        "pair": MessageLookupByLibrary.simpleMessage("Abbina"),
        "pairWithPin": MessageLookupByLibrary.simpleMessage("Associa con PIN"),
        "pairingComplete":
            MessageLookupByLibrary.simpleMessage("Associazione completata"),
        "panorama": MessageLookupByLibrary.simpleMessage("Panorama"),
        "passKeyPendingVerification": MessageLookupByLibrary.simpleMessage(
            "La verifica è ancora in corso"),
        "passkey": MessageLookupByLibrary.simpleMessage("Passkey"),
        "passkeyAuthTitle":
            MessageLookupByLibrary.simpleMessage("Verifica della passkey"),
        "password": MessageLookupByLibrary.simpleMessage("Password"),
        "passwordChangedSuccessfully": MessageLookupByLibrary.simpleMessage(
            "Password modificata con successo"),
        "passwordLock":
            MessageLookupByLibrary.simpleMessage("Blocco con password"),
        "passwordStrength": m0,
        "passwordStrengthInfo": MessageLookupByLibrary.simpleMessage(
            "La sicurezza della password viene calcolata considerando la lunghezza della password, i caratteri usati e se la password appare o meno nelle prime 10.000 password più usate"),
        "passwordWarning": MessageLookupByLibrary.simpleMessage(
            "Noi non memorizziamo la tua password, quindi se te la dimentichi, <underline>non possiamo decriptare i tuoi dati</underline>"),
        "paymentDetails":
            MessageLookupByLibrary.simpleMessage("Dettagli di Pagamento"),
        "paymentFailed":
            MessageLookupByLibrary.simpleMessage("Pagamento non riuscito"),
        "paymentFailedMessage": MessageLookupByLibrary.simpleMessage(
            "Purtroppo il tuo pagamento non è riuscito. Contatta l\'assistenza e ti aiuteremo!"),
        "paymentFailedTalkToProvider": m49,
        "pendingItems":
            MessageLookupByLibrary.simpleMessage("Elementi in sospeso"),
        "pendingSync":
            MessageLookupByLibrary.simpleMessage("Sincronizzazione in sospeso"),
        "people": MessageLookupByLibrary.simpleMessage("Persone"),
        "peopleUsingYourCode": MessageLookupByLibrary.simpleMessage(
            "Persone che hanno usato il tuo codice"),
        "permDeleteWarning": MessageLookupByLibrary.simpleMessage(
            "Tutti gli elementi nel cestino verranno eliminati definitivamente\n\nQuesta azione non può essere annullata"),
        "permanentlyDelete":
            MessageLookupByLibrary.simpleMessage("Elimina definitivamente"),
        "permanentlyDeleteFromDevice": MessageLookupByLibrary.simpleMessage(
            "Eliminare definitivamente dal dispositivo?"),
        "personName":
            MessageLookupByLibrary.simpleMessage("Nome della persona"),
        "photoDescriptions":
            MessageLookupByLibrary.simpleMessage("Descrizioni delle foto"),
        "photoGridSize":
            MessageLookupByLibrary.simpleMessage("Dimensione griglia foto"),
        "photoSmallCase": MessageLookupByLibrary.simpleMessage("foto"),
        "photos": MessageLookupByLibrary.simpleMessage("Foto"),
        "photosAddedByYouWillBeRemovedFromTheAlbum":
            MessageLookupByLibrary.simpleMessage(
                "Le foto aggiunte da te verranno rimosse dall\'album"),
        "photosCount": m50,
        "pickCenterPoint": MessageLookupByLibrary.simpleMessage(
            "Selezionare il punto centrale"),
        "pinAlbum": MessageLookupByLibrary.simpleMessage("Fissa l\'album"),
        "pinLock": MessageLookupByLibrary.simpleMessage("Blocco con PIN"),
        "playOnTv":
            MessageLookupByLibrary.simpleMessage("Riproduci album sulla TV"),
        "playStoreFreeTrialValidTill": m51,
        "playstoreSubscription":
            MessageLookupByLibrary.simpleMessage("Abbonamento su PlayStore"),
        "pleaseCheckYourInternetConnectionAndTryAgain":
            MessageLookupByLibrary.simpleMessage(
                "Si prega di verificare la propria connessione Internet e riprovare."),
        "pleaseContactSupportAndWeWillBeHappyToHelp":
            MessageLookupByLibrary.simpleMessage(
                "Contatta support@ente.io e saremo felici di aiutarti!"),
        "pleaseContactSupportIfTheProblemPersists":
            MessageLookupByLibrary.simpleMessage(
                "Riprova. Se il problema persiste, ti invitiamo a contattare l\'assistenza"),
        "pleaseEmailUsAt": m52,
        "pleaseGrantPermissions":
            MessageLookupByLibrary.simpleMessage("Concedi i permessi"),
        "pleaseLoginAgain": MessageLookupByLibrary.simpleMessage(
            "Effettua nuovamente l\'accesso"),
        "pleaseSelectQuickLinksToRemove": MessageLookupByLibrary.simpleMessage(
            "Si prega di selezionare i link rapidi da rimuovere"),
        "pleaseSendTheLogsTo": m53,
        "pleaseTryAgain": MessageLookupByLibrary.simpleMessage("Riprova"),
        "pleaseVerifyTheCodeYouHaveEntered":
            MessageLookupByLibrary.simpleMessage(
                "Verifica il codice che hai inserito"),
        "pleaseWait": MessageLookupByLibrary.simpleMessage("Attendere..."),
        "pleaseWaitDeletingAlbum": MessageLookupByLibrary.simpleMessage(
            "Attendere, sto eliminando l\'album"),
        "pleaseWaitForSometimeBeforeRetrying":
            MessageLookupByLibrary.simpleMessage("Riprova tra qualche minuto"),
        "preparingLogs":
            MessageLookupByLibrary.simpleMessage("Preparando i log..."),
        "preserveMore": MessageLookupByLibrary.simpleMessage("Salva più foto"),
        "pressAndHoldToPlayVideo": MessageLookupByLibrary.simpleMessage(
            "Tieni premuto per riprodurre il video"),
        "pressAndHoldToPlayVideoDetailed": MessageLookupByLibrary.simpleMessage(
            "Tieni premuto sull\'immagine per riprodurre il video"),
        "privacy": MessageLookupByLibrary.simpleMessage("Privacy"),
        "privacyPolicyTitle":
            MessageLookupByLibrary.simpleMessage("Privacy Policy"),
        "privateBackups":
            MessageLookupByLibrary.simpleMessage("Backup privato"),
        "privateSharing":
            MessageLookupByLibrary.simpleMessage("Condivisioni private"),
        "proceed": MessageLookupByLibrary.simpleMessage("Prosegui"),
        "processingImport": m54,
        "publicLinkCreated":
            MessageLookupByLibrary.simpleMessage("Link pubblico creato"),
        "publicLinkEnabled":
            MessageLookupByLibrary.simpleMessage("Link pubblico abilitato"),
        "quickLinks":
            MessageLookupByLibrary.simpleMessage("Collegamenti rapidi"),
        "radius": MessageLookupByLibrary.simpleMessage("Raggio"),
        "raiseTicket": MessageLookupByLibrary.simpleMessage("Invia ticket"),
        "rateTheApp": MessageLookupByLibrary.simpleMessage("Valuta l\'app"),
        "rateUs": MessageLookupByLibrary.simpleMessage("Lascia una recensione"),
        "rateUsOnStore": m55,
        "recover": MessageLookupByLibrary.simpleMessage("Recupera"),
        "recoverAccount":
            MessageLookupByLibrary.simpleMessage("Recupera account"),
        "recoverButton": MessageLookupByLibrary.simpleMessage("Recupera"),
        "recoveryAccount":
            MessageLookupByLibrary.simpleMessage("Recupera l\'account"),
        "recoveryInitiated":
            MessageLookupByLibrary.simpleMessage("Recupero avviato"),
        "recoveryInitiatedDesc": m56,
        "recoveryKey":
            MessageLookupByLibrary.simpleMessage("Chiave di recupero"),
        "recoveryKeyCopiedToClipboard": MessageLookupByLibrary.simpleMessage(
            "Chiave di recupero copiata negli appunti"),
        "recoveryKeyOnForgotPassword": MessageLookupByLibrary.simpleMessage(
            "Se dimentichi la password, questa chiave è l\'unico modo per recuperare i tuoi dati."),
        "recoveryKeySaveDescription": MessageLookupByLibrary.simpleMessage(
            "Noi non memorizziamo questa chiave, per favore salva queste 24 parole in un posto sicuro."),
        "recoveryKeySuccessBody": MessageLookupByLibrary.simpleMessage(
            "Ottimo! La tua chiave di recupero è valida. Grazie per averla verificata.\n\nRicordati di salvare la tua chiave di recupero in un posto sicuro."),
        "recoveryKeyVerified": MessageLookupByLibrary.simpleMessage(
            "Chiave di recupero verificata"),
        "recoveryKeyVerifyReason": MessageLookupByLibrary.simpleMessage(
            "Se hai dimenticato la password, la tua chiave di ripristino è l\'unico modo per recuperare le tue foto. La puoi trovare in Impostazioni > Account.\n\nInserisci la tua chiave di recupero per verificare di averla salvata correttamente."),
        "recoveryReady": m57,
        "recoverySuccessful":
            MessageLookupByLibrary.simpleMessage("Recupero riuscito!"),
        "recoveryWarning": MessageLookupByLibrary.simpleMessage(
            "Un contatto fidato sta tentando di accedere al tuo account"),
        "recoveryWarningBody": m58,
        "recreatePasswordBody": MessageLookupByLibrary.simpleMessage(
            "Il dispositivo attuale non è abbastanza potente per verificare la tua password, ma la possiamo rigenerare in un modo che funzioni su tutti i dispositivi.\n\nEffettua il login utilizzando la tua chiave di recupero e rigenera la tua password (puoi utilizzare nuovamente la stessa se vuoi)."),
        "recreatePasswordTitle":
            MessageLookupByLibrary.simpleMessage("Reimposta password"),
        "reddit": MessageLookupByLibrary.simpleMessage("Reddit"),
        "reenterPassword":
            MessageLookupByLibrary.simpleMessage("Reinserisci la password"),
        "reenterPin":
            MessageLookupByLibrary.simpleMessage("Reinserisci il PIN"),
        "referFriendsAnd2xYourPlan": MessageLookupByLibrary.simpleMessage(
            "Invita un amico e raddoppia il tuo spazio"),
        "referralStep1": MessageLookupByLibrary.simpleMessage(
            "1. Condividi questo codice con i tuoi amici"),
        "referralStep2": MessageLookupByLibrary.simpleMessage(
            "2. Si iscrivono per un piano a pagamento"),
        "referralStep3": m59,
        "referrals": MessageLookupByLibrary.simpleMessage("Invita un Amico"),
        "referralsAreCurrentlyPaused": MessageLookupByLibrary.simpleMessage(
            "I referral code sono attualmente in pausa"),
        "rejectRecovery":
            MessageLookupByLibrary.simpleMessage("Rifiuta il recupero"),
        "remindToEmptyDeviceTrash": MessageLookupByLibrary.simpleMessage(
            "Vuota anche \"Cancellati di recente\" da \"Impostazioni\" -> \"Storage\" per avere più spazio libero"),
        "remindToEmptyEnteTrash": MessageLookupByLibrary.simpleMessage(
            "Svuota anche il tuo \"Cestino\" per avere più spazio libero"),
        "remoteImages": MessageLookupByLibrary.simpleMessage("Immagini remote"),
        "remoteThumbnails":
            MessageLookupByLibrary.simpleMessage("Miniature remote"),
        "remoteVideos": MessageLookupByLibrary.simpleMessage("Video remoti"),
        "remove": MessageLookupByLibrary.simpleMessage("Rimuovi"),
        "removeDuplicates":
            MessageLookupByLibrary.simpleMessage("Rimuovi i doppioni"),
        "removeDuplicatesDesc": MessageLookupByLibrary.simpleMessage(
            "Verifica e rimuovi i file che sono esattamente duplicati."),
        "removeFromAlbum":
            MessageLookupByLibrary.simpleMessage("Rimuovi dall\'album"),
        "removeFromAlbumTitle":
            MessageLookupByLibrary.simpleMessage("Rimuovi dall\'album?"),
        "removeFromFavorite":
            MessageLookupByLibrary.simpleMessage("Rimuovi dai preferiti"),
        "removeInvite": MessageLookupByLibrary.simpleMessage("Rimuovi invito"),
        "removeLink": MessageLookupByLibrary.simpleMessage("Elimina link"),
        "removeParticipant":
            MessageLookupByLibrary.simpleMessage("Rimuovi partecipante"),
        "removeParticipantBody": m60,
        "removePersonLabel":
            MessageLookupByLibrary.simpleMessage("Rimuovi etichetta persona"),
        "removePublicLink":
            MessageLookupByLibrary.simpleMessage("Rimuovi link pubblico"),
        "removePublicLinks":
            MessageLookupByLibrary.simpleMessage("Rimuovi i link pubblici"),
        "removeShareItemsWarning": MessageLookupByLibrary.simpleMessage(
            "Alcuni degli elementi che stai rimuovendo sono stati aggiunti da altre persone e ne perderai l\'accesso"),
        "removeWithQuestionMark":
            MessageLookupByLibrary.simpleMessage("Rimuovi?"),
        "removeYourselfAsTrustedContact": MessageLookupByLibrary.simpleMessage(
            "Rimuovi te stesso come contatto fidato"),
        "removingFromFavorites":
            MessageLookupByLibrary.simpleMessage("Rimosso dai preferiti..."),
        "rename": MessageLookupByLibrary.simpleMessage("Rinomina"),
        "renameAlbum": MessageLookupByLibrary.simpleMessage("Rinomina album"),
        "renameFile": MessageLookupByLibrary.simpleMessage("Rinomina file"),
        "renewSubscription":
            MessageLookupByLibrary.simpleMessage("Rinnova abbonamento"),
        "renewsOn": m61,
        "reportABug": MessageLookupByLibrary.simpleMessage("Segnala un bug"),
        "reportBug": MessageLookupByLibrary.simpleMessage("Segnala un bug"),
        "resendEmail": MessageLookupByLibrary.simpleMessage("Rinvia email"),
        "resetIgnoredFiles":
            MessageLookupByLibrary.simpleMessage("Ripristina i file ignorati"),
        "resetPasswordTitle":
            MessageLookupByLibrary.simpleMessage("Reimposta password"),
        "resetPerson": MessageLookupByLibrary.simpleMessage("Rimuovi"),
        "resetToDefault":
            MessageLookupByLibrary.simpleMessage("Ripristina predefinita"),
        "restore": MessageLookupByLibrary.simpleMessage("Ripristina"),
        "restoreToAlbum":
            MessageLookupByLibrary.simpleMessage("Ripristina l\'album"),
        "restoringFiles":
            MessageLookupByLibrary.simpleMessage("Ripristinando file..."),
        "resumableUploads":
            MessageLookupByLibrary.simpleMessage("Caricamenti riattivabili"),
        "retry": MessageLookupByLibrary.simpleMessage("Riprova"),
        "review": MessageLookupByLibrary.simpleMessage("Revisiona"),
        "reviewDeduplicateItems": MessageLookupByLibrary.simpleMessage(
            "Controlla ed elimina gli elementi che credi siano dei doppioni."),
        "reviewSuggestions":
            MessageLookupByLibrary.simpleMessage("Esamina i suggerimenti"),
        "right": MessageLookupByLibrary.simpleMessage("Destra"),
        "rotate": MessageLookupByLibrary.simpleMessage("Ruota"),
        "rotateLeft": MessageLookupByLibrary.simpleMessage("Ruota a sinistra"),
        "rotateRight": MessageLookupByLibrary.simpleMessage("Ruota a destra"),
        "safelyStored":
            MessageLookupByLibrary.simpleMessage("Salvati in sicurezza"),
        "save": MessageLookupByLibrary.simpleMessage("Salva"),
        "saveCollage": MessageLookupByLibrary.simpleMessage("Salva il collage"),
        "saveCopy": MessageLookupByLibrary.simpleMessage("Salva una copia"),
        "saveKey": MessageLookupByLibrary.simpleMessage("Salva chiave"),
        "savePerson": MessageLookupByLibrary.simpleMessage("Salva persona"),
        "saveYourRecoveryKeyIfYouHaventAlready":
            MessageLookupByLibrary.simpleMessage(
                "Salva la tua chiave di recupero se non l\'hai ancora fatto"),
        "saving": MessageLookupByLibrary.simpleMessage("Salvataggio..."),
        "savingEdits":
            MessageLookupByLibrary.simpleMessage("Salvataggio modifiche..."),
        "scanCode": MessageLookupByLibrary.simpleMessage("Scansiona codice"),
        "scanThisBarcodeWithnyourAuthenticatorApp":
            MessageLookupByLibrary.simpleMessage(
                "Scansione questo codice QR\ncon la tua app di autenticazione"),
        "search": MessageLookupByLibrary.simpleMessage("Cerca"),
        "searchAlbumsEmptySection":
            MessageLookupByLibrary.simpleMessage("Album"),
        "searchByAlbumNameHint":
            MessageLookupByLibrary.simpleMessage("Nome album"),
        "searchByExamples": MessageLookupByLibrary.simpleMessage(
            "• Nomi degli album (es. \"Camera\")\n• Tipi di file (es. \"Video\", \".gif\")\n• Anni e mesi (e.. \"2022\", \"gennaio\")\n• Vacanze (ad es. \"Natale\")\n• Descrizioni delle foto (ad es. “#mare”)"),
        "searchCaptionEmptySection": MessageLookupByLibrary.simpleMessage(
            "Aggiungi descrizioni come \"#viaggio\" nelle informazioni delle foto per trovarle rapidamente qui"),
        "searchDatesEmptySection": MessageLookupByLibrary.simpleMessage(
            "Ricerca per data, mese o anno"),
        "searchDiscoverEmptySection": MessageLookupByLibrary.simpleMessage(
            "Le immagini saranno mostrate qui una volta che l\'elaborazione e la sincronizzazione saranno completate"),
        "searchFaceEmptySection": MessageLookupByLibrary.simpleMessage(
            "Le persone saranno mostrate qui una volta completata l\'indicizzazione"),
        "searchFileTypesAndNamesEmptySection":
            MessageLookupByLibrary.simpleMessage("Tipi e nomi di file"),
        "searchHint1": MessageLookupByLibrary.simpleMessage(
            "Ricerca rapida sul dispositivo"),
        "searchHint2": MessageLookupByLibrary.simpleMessage(
            "Date delle foto, descrizioni"),
        "searchHint3":
            MessageLookupByLibrary.simpleMessage("Album, nomi di file e tipi"),
        "searchHint4": MessageLookupByLibrary.simpleMessage("Luogo"),
        "searchHint5": MessageLookupByLibrary.simpleMessage(
            "In arrivo: Facce & ricerca magica ✨"),
        "searchLocationEmptySection": MessageLookupByLibrary.simpleMessage(
            "Raggruppa foto scattate entro un certo raggio da una foto"),
        "searchPeopleEmptySection": MessageLookupByLibrary.simpleMessage(
            "Invita persone e vedrai qui tutte le foto condivise da loro"),
        "searchPersonsEmptySection": MessageLookupByLibrary.simpleMessage(
            "Le persone saranno mostrate qui una volta che l\'elaborazione e la sincronizzazione saranno completate"),
        "searchResultCount": m62,
        "security": MessageLookupByLibrary.simpleMessage("Sicurezza"),
        "selectALocation":
            MessageLookupByLibrary.simpleMessage("Seleziona un luogo"),
        "selectALocationFirst":
            MessageLookupByLibrary.simpleMessage("Scegli prima una posizione"),
        "selectAlbum": MessageLookupByLibrary.simpleMessage("Seleziona album"),
        "selectAll": MessageLookupByLibrary.simpleMessage("Seleziona tutto"),
        "selectCoverPhoto":
            MessageLookupByLibrary.simpleMessage("Seleziona foto di copertina"),
        "selectFoldersForBackup": MessageLookupByLibrary.simpleMessage(
            "Seleziona cartelle per il backup"),
        "selectItemsToAdd": MessageLookupByLibrary.simpleMessage(
            "Seleziona gli elementi da aggiungere"),
        "selectLanguage":
            MessageLookupByLibrary.simpleMessage("Seleziona una lingua"),
        "selectMorePhotos":
            MessageLookupByLibrary.simpleMessage("Seleziona più foto"),
        "selectReason":
            MessageLookupByLibrary.simpleMessage("Seleziona un motivo"),
        "selectYourPlan":
            MessageLookupByLibrary.simpleMessage("Seleziona un piano"),
        "selectedFilesAreNotOnEnte": MessageLookupByLibrary.simpleMessage(
            "I file selezionati non sono su Ente"),
        "selectedFoldersWillBeEncryptedAndBackedUp":
            MessageLookupByLibrary.simpleMessage(
                "Le cartelle selezionate verranno crittografate e salvate su ente"),
        "selectedItemsWillBeDeletedFromAllAlbumsAndMoved":
            MessageLookupByLibrary.simpleMessage(
                "Gli elementi selezionati verranno eliminati da tutti gli album e spostati nel cestino."),
        "selectedPhotos": m4,
        "selectedPhotosWithYours": m64,
        "send": MessageLookupByLibrary.simpleMessage("Invia"),
        "sendEmail": MessageLookupByLibrary.simpleMessage("Invia email"),
        "sendInvite": MessageLookupByLibrary.simpleMessage("Invita"),
        "sendLink": MessageLookupByLibrary.simpleMessage("Invia link"),
        "serverEndpoint":
            MessageLookupByLibrary.simpleMessage("Endpoint del server"),
        "sessionExpired":
            MessageLookupByLibrary.simpleMessage("Sessione scaduta"),
        "sessionIdMismatch": MessageLookupByLibrary.simpleMessage(
            "ID sessione non corrispondente"),
        "setAPassword":
            MessageLookupByLibrary.simpleMessage("Imposta una password"),
        "setAs": MessageLookupByLibrary.simpleMessage("Imposta come"),
        "setCover": MessageLookupByLibrary.simpleMessage("Imposta copertina"),
        "setLabel": MessageLookupByLibrary.simpleMessage("Imposta"),
        "setNewPassword":
            MessageLookupByLibrary.simpleMessage("Imposta una nuova password"),
        "setNewPin":
            MessageLookupByLibrary.simpleMessage("Imposta un nuovo PIN"),
        "setPasswordTitle":
            MessageLookupByLibrary.simpleMessage("Imposta password"),
        "setRadius": MessageLookupByLibrary.simpleMessage("Imposta raggio"),
        "setupComplete":
            MessageLookupByLibrary.simpleMessage("Configurazione completata"),
        "share": MessageLookupByLibrary.simpleMessage("Condividi"),
        "shareALink": MessageLookupByLibrary.simpleMessage("Condividi un link"),
        "shareAlbumHint": MessageLookupByLibrary.simpleMessage(
            "Apri un album e tocca il pulsante di condivisione in alto a destra per condividerlo."),
        "shareAnAlbumNow":
            MessageLookupByLibrary.simpleMessage("Condividi un album"),
        "shareLink": MessageLookupByLibrary.simpleMessage("Condividi link"),
        "shareMyVerificationID": m65,
        "shareOnlyWithThePeopleYouWant": MessageLookupByLibrary.simpleMessage(
            "Condividi solo con le persone che vuoi"),
        "shareTextConfirmOthersVerificationID": m5,
        "shareTextRecommendUsingEnte": MessageLookupByLibrary.simpleMessage(
            "Scarica Ente in modo da poter facilmente condividere foto e video in qualità originale\n\nhttps://ente.io"),
        "shareTextReferralCode": m66,
        "shareWithNonenteUsers": MessageLookupByLibrary.simpleMessage(
            "Condividi con utenti che non hanno un account Ente"),
        "shareWithPeopleSectionTitle": m67,
        "shareYourFirstAlbum": MessageLookupByLibrary.simpleMessage(
            "Condividi il tuo primo album"),
        "sharedAlbumSectionDescription": MessageLookupByLibrary.simpleMessage(
            "Crea album condivisi e collaborativi con altri utenti di Ente, inclusi gli utenti con piani gratuiti."),
        "sharedByMe": MessageLookupByLibrary.simpleMessage("Condiviso da me"),
        "sharedByYou": MessageLookupByLibrary.simpleMessage("Condivise da te"),
        "sharedPhotoNotifications":
            MessageLookupByLibrary.simpleMessage("Nuove foto condivise"),
        "sharedPhotoNotificationsExplanation": MessageLookupByLibrary.simpleMessage(
            "Ricevi notifiche quando qualcuno aggiunge una foto a un album condiviso, di cui fai parte"),
        "sharedWith": m68,
        "sharedWithMe":
            MessageLookupByLibrary.simpleMessage("Condivisi con me"),
        "sharedWithYou":
            MessageLookupByLibrary.simpleMessage("Condivise con te"),
        "sharing":
            MessageLookupByLibrary.simpleMessage("Condivisione in corso..."),
        "showMemories": MessageLookupByLibrary.simpleMessage("Mostra ricordi"),
        "showPerson": MessageLookupByLibrary.simpleMessage("Mostra persona"),
        "signOutFromOtherDevices": MessageLookupByLibrary.simpleMessage(
            "Esci dagli altri dispositivi"),
        "signOutOtherBody": MessageLookupByLibrary.simpleMessage(
            "Se pensi che qualcuno possa conoscere la tua password, puoi forzare tutti gli altri dispositivi che usano il tuo account ad uscire."),
        "signOutOtherDevices": MessageLookupByLibrary.simpleMessage(
            "Esci dagli altri dispositivi"),
        "signUpTerms": MessageLookupByLibrary.simpleMessage(
            "Accetto i <u-terms>termini di servizio</u-terms> e la <u-policy>politica sulla privacy</u-policy>"),
        "singleFileDeleteFromDevice": m69,
        "singleFileDeleteHighlight": MessageLookupByLibrary.simpleMessage(
            "Verrà eliminato da tutti gli album."),
        "singleFileInBothLocalAndRemote": m70,
        "singleFileInRemoteOnly": m71,
        "skip": MessageLookupByLibrary.simpleMessage("Salta"),
        "social": MessageLookupByLibrary.simpleMessage("Social"),
        "someItemsAreInBothEnteAndYourDevice":
            MessageLookupByLibrary.simpleMessage(
                "Alcuni elementi sono sia su Ente che sul tuo dispositivo."),
        "someOfTheFilesYouAreTryingToDeleteAre":
            MessageLookupByLibrary.simpleMessage(
                "Alcuni dei file che si sta tentando di eliminare sono disponibili solo sul dispositivo e non possono essere recuperati se cancellati"),
        "someoneSharingAlbumsWithYouShouldSeeTheSameId":
            MessageLookupByLibrary.simpleMessage(
                "Chi condivide gli album con te deve vedere lo stesso ID sul proprio dispositivo."),
        "somethingWentWrong":
            MessageLookupByLibrary.simpleMessage("Qualcosa è andato storto"),
        "somethingWentWrongPleaseTryAgain":
            MessageLookupByLibrary.simpleMessage(
                "Qualcosa è andato storto, per favore riprova"),
        "sorry": MessageLookupByLibrary.simpleMessage("Siamo spiacenti"),
        "sorryCouldNotAddToFavorites": MessageLookupByLibrary.simpleMessage(
            "Spiacenti, non è stato possibile aggiungere ai preferiti!"),
        "sorryCouldNotRemoveFromFavorites": MessageLookupByLibrary.simpleMessage(
            "Siamo spiacenti, non è stato possibile rimuovere dai preferiti!"),
        "sorryTheCodeYouveEnteredIsIncorrect":
            MessageLookupByLibrary.simpleMessage(
                "Il codice immesso non è corretto"),
        "sorryWeCouldNotGenerateSecureKeysOnThisDevicennplease":
            MessageLookupByLibrary.simpleMessage(
                "Siamo spiacenti, non possiamo generare le chiavi sicure su questo dispositivo.\n\nPer favore, accedi da un altro dispositivo."),
        "sort": MessageLookupByLibrary.simpleMessage("Ordina"),
        "sortAlbumsBy": MessageLookupByLibrary.simpleMessage("Ordina per"),
        "sortNewestFirst":
            MessageLookupByLibrary.simpleMessage("Prima le più nuove"),
        "sortOldestFirst":
            MessageLookupByLibrary.simpleMessage("Prima le più vecchie"),
        "sparkleSuccess":
            MessageLookupByLibrary.simpleMessage("✨ Operazione riuscita"),
        "startAccountRecoveryTitle":
            MessageLookupByLibrary.simpleMessage("Avvia il recupero"),
        "startBackup": MessageLookupByLibrary.simpleMessage("Avvia backup"),
        "status": MessageLookupByLibrary.simpleMessage("Stato"),
        "stopCastingBody": MessageLookupByLibrary.simpleMessage(
            "Vuoi interrompere la trasmissione?"),
        "stopCastingTitle":
            MessageLookupByLibrary.simpleMessage("Interrompi la trasmissione"),
        "storage":
            MessageLookupByLibrary.simpleMessage("Spazio di archiviazione"),
        "storageBreakupFamily":
            MessageLookupByLibrary.simpleMessage("Famiglia"),
        "storageBreakupYou": MessageLookupByLibrary.simpleMessage("Tu"),
        "storageInGB": m1,
        "storageLimitExceeded": MessageLookupByLibrary.simpleMessage(
            "Limite d\'archiviazione superato"),
        "storageUsageInfo": m72,
        "strongStrength": MessageLookupByLibrary.simpleMessage("Forte"),
        "subAlreadyLinkedErrMessage": m73,
        "subWillBeCancelledOn": m74,
        "subscribe": MessageLookupByLibrary.simpleMessage("Iscriviti"),
        "subscribeToEnableSharing": MessageLookupByLibrary.simpleMessage(
            "È necessario un abbonamento a pagamento attivo per abilitare la condivisione."),
        "subscription": MessageLookupByLibrary.simpleMessage("Abbonamento"),
        "success": MessageLookupByLibrary.simpleMessage("Operazione riuscita"),
        "successfullyArchived":
            MessageLookupByLibrary.simpleMessage("Archiviato correttamente"),
        "successfullyHid":
            MessageLookupByLibrary.simpleMessage("Nascosta con successo"),
        "successfullyUnarchived": MessageLookupByLibrary.simpleMessage(
            "Rimosso dall\'archivio correttamente"),
        "successfullyUnhid": MessageLookupByLibrary.simpleMessage(
            "Rimossa dal nascondiglio con successo"),
        "suggestFeatures":
            MessageLookupByLibrary.simpleMessage("Suggerisci una funzionalità"),
        "support": MessageLookupByLibrary.simpleMessage("Assistenza"),
        "syncProgress": m75,
        "syncStopped":
            MessageLookupByLibrary.simpleMessage("Sincronizzazione interrotta"),
        "syncing": MessageLookupByLibrary.simpleMessage(
            "Sincronizzazione in corso..."),
        "systemTheme": MessageLookupByLibrary.simpleMessage("Sistema"),
        "tapToCopy": MessageLookupByLibrary.simpleMessage("tocca per copiare"),
        "tapToEnterCode": MessageLookupByLibrary.simpleMessage(
            "Tocca per inserire il codice"),
        "tapToUnlock":
            MessageLookupByLibrary.simpleMessage("Tocca per sbloccare"),
        "tapToUpload":
            MessageLookupByLibrary.simpleMessage("Premi per caricare"),
        "tapToUploadIsIgnoredDue": m76,
        "tempErrorContactSupportIfPersists": MessageLookupByLibrary.simpleMessage(
            "Sembra che qualcosa sia andato storto. Riprova tra un po\'. Se l\'errore persiste, contatta il nostro team di supporto."),
        "terminate": MessageLookupByLibrary.simpleMessage("Terminata"),
        "terminateSession":
            MessageLookupByLibrary.simpleMessage("Termina sessione?"),
        "terms": MessageLookupByLibrary.simpleMessage("Termini d\'uso"),
        "termsOfServicesTitle":
            MessageLookupByLibrary.simpleMessage("Termini d\'uso"),
        "thankYou": MessageLookupByLibrary.simpleMessage("Grazie"),
        "thankYouForSubscribing": MessageLookupByLibrary.simpleMessage(
            "Grazie per esserti iscritto!"),
        "theDownloadCouldNotBeCompleted": MessageLookupByLibrary.simpleMessage(
            "Il download non può essere completato"),
        "theRecoveryKeyYouEnteredIsIncorrect":
            MessageLookupByLibrary.simpleMessage(
                "La chiave di recupero inserita non è corretta"),
        "theme": MessageLookupByLibrary.simpleMessage("Tema"),
        "theseItemsWillBeDeletedFromYourDevice":
            MessageLookupByLibrary.simpleMessage(
                "Questi file verranno eliminati dal tuo dispositivo."),
        "theyAlsoGetXGb": m77,
        "theyWillBeDeletedFromAllAlbums": MessageLookupByLibrary.simpleMessage(
            "Verranno eliminati da tutti gli album."),
        "thisActionCannotBeUndone": MessageLookupByLibrary.simpleMessage(
            "Questa azione non può essere annullata"),
        "thisAlbumAlreadyHDACollaborativeLink":
            MessageLookupByLibrary.simpleMessage(
                "Questo album ha già un link collaborativo"),
        "thisCanBeUsedToRecoverYourAccountIfYou":
            MessageLookupByLibrary.simpleMessage(
                "Può essere utilizzata per recuperare il tuo account in caso tu non possa usare l\'autenticazione a due fattori"),
        "thisDevice":
            MessageLookupByLibrary.simpleMessage("Questo dispositivo"),
        "thisEmailIsAlreadyInUse": MessageLookupByLibrary.simpleMessage(
            "Questo indirizzo email è già registrato"),
        "thisImageHasNoExifData": MessageLookupByLibrary.simpleMessage(
            "Questa immagine non ha dati EXIF"),
        "thisIsPersonVerificationId": m78,
        "thisIsYourVerificationId": MessageLookupByLibrary.simpleMessage(
            "Questo è il tuo ID di verifica"),
        "thisWillLogYouOutOfTheFollowingDevice":
            MessageLookupByLibrary.simpleMessage(
                "Verrai disconnesso dai seguenti dispositivi:"),
        "thisWillLogYouOutOfThisDevice": MessageLookupByLibrary.simpleMessage(
            "Verrai disconnesso dal tuo dispositivo!"),
        "thisWillRemovePublicLinksOfAllSelectedQuickLinks":
            MessageLookupByLibrary.simpleMessage(
                "Questo rimuoverà i link pubblici di tutti i link rapidi selezionati."),
        "toEnableAppLockPleaseSetupDevicePasscodeOrScreen":
            MessageLookupByLibrary.simpleMessage(
                "Per abilitare il blocco dell\'app, configura il codice di accesso del dispositivo o il blocco schermo nelle impostazioni di sistema."),
        "toHideAPhotoOrVideo": MessageLookupByLibrary.simpleMessage(
            "Per nascondere una foto o un video"),
        "toResetVerifyEmail": MessageLookupByLibrary.simpleMessage(
            "Per reimpostare la tua password, verifica prima la tua email."),
        "todaysLogs": MessageLookupByLibrary.simpleMessage("Log di oggi"),
        "tooManyIncorrectAttempts":
            MessageLookupByLibrary.simpleMessage("Troppi tentativi errati"),
        "total": MessageLookupByLibrary.simpleMessage("totale"),
        "totalSize": MessageLookupByLibrary.simpleMessage("Dimensioni totali"),
        "trash": MessageLookupByLibrary.simpleMessage("Cestino"),
        "trashDaysLeft": m79,
        "trim": MessageLookupByLibrary.simpleMessage("Taglia"),
        "trustedContacts":
            MessageLookupByLibrary.simpleMessage("Contatti fidati"),
        "trustedInviteBody": m80,
        "tryAgain": MessageLookupByLibrary.simpleMessage("Riprova"),
        "turnOnBackupForAutoUpload": MessageLookupByLibrary.simpleMessage(
            "Attiva il backup per caricare automaticamente i file aggiunti a questa cartella del dispositivo su Ente."),
        "twitter": MessageLookupByLibrary.simpleMessage("Twitter"),
        "twoMonthsFreeOnYearlyPlans": MessageLookupByLibrary.simpleMessage(
            "2 mesi gratis sui piani annuali"),
        "twofactor": MessageLookupByLibrary.simpleMessage("Due fattori"),
        "twofactorAuthenticationHasBeenDisabled":
            MessageLookupByLibrary.simpleMessage(
                "L\'autenticazione a due fattori è stata disabilitata"),
        "twofactorAuthenticationPageTitle":
            MessageLookupByLibrary.simpleMessage(
                "Autenticazione a due fattori"),
        "twofactorAuthenticationSuccessfullyReset":
            MessageLookupByLibrary.simpleMessage(
                "Autenticazione a due fattori resettata con successo"),
        "twofactorSetup": MessageLookupByLibrary.simpleMessage(
            "Configura autenticazione a due fattori"),
        "unarchive":
            MessageLookupByLibrary.simpleMessage("Rimuovi dall\'archivio"),
        "unarchiveAlbum": MessageLookupByLibrary.simpleMessage(
            "Rimuovi album dall\'archivio"),
        "unarchiving":
            MessageLookupByLibrary.simpleMessage("Togliendo dall\'archivio..."),
        "unavailableReferralCode": MessageLookupByLibrary.simpleMessage(
            "Siamo spiacenti, questo codice non è disponibile."),
        "uncategorized":
            MessageLookupByLibrary.simpleMessage("Senza categoria"),
        "unhide": MessageLookupByLibrary.simpleMessage("Mostra"),
        "unhideToAlbum":
            MessageLookupByLibrary.simpleMessage("Non nascondere l\'album"),
        "unhiding": MessageLookupByLibrary.simpleMessage("Rivelando..."),
        "unhidingFilesToAlbum":
            MessageLookupByLibrary.simpleMessage("Mostra i file nell\'album"),
        "unlock": MessageLookupByLibrary.simpleMessage("Sblocca"),
        "unpinAlbum": MessageLookupByLibrary.simpleMessage("Non fissare album"),
        "unselectAll":
            MessageLookupByLibrary.simpleMessage("Deseleziona tutto"),
        "update": MessageLookupByLibrary.simpleMessage("Aggiorna"),
        "updateAvailable":
            MessageLookupByLibrary.simpleMessage("Aggiornamento disponibile"),
        "updatingFolderSelection": MessageLookupByLibrary.simpleMessage(
            "Aggiornamento della selezione delle cartelle..."),
        "upgrade":
            MessageLookupByLibrary.simpleMessage("Acquista altro spazio"),
        "uploadIsIgnoredDueToIgnorereason": m82,
        "uploadingFilesToAlbum": MessageLookupByLibrary.simpleMessage(
            "Caricamento dei file nell\'album..."),
        "uploadingMultipleMemories": m83,
        "uploadingSingleMemory":
            MessageLookupByLibrary.simpleMessage("Conservando 1 ricordo..."),
        "upto50OffUntil4thDec": MessageLookupByLibrary.simpleMessage(
            "Sconto del 50%, fino al 4 dicembre."),
        "usableReferralStorageInfo": MessageLookupByLibrary.simpleMessage(
            "Lo spazio disponibile è limitato dal tuo piano corrente. L\'archiviazione in eccesso diventerà automaticamente utilizzabile quando aggiornerai il tuo piano."),
        "useAsCover":
            MessageLookupByLibrary.simpleMessage("Usa come copertina"),
        "useDifferentPlayerInfo": MessageLookupByLibrary.simpleMessage(
            "Hai problemi a riprodurre questo video? Premi a lungo qui per provare un altro lettore."),
        "usePublicLinksForPeopleNotOnEnte":
            MessageLookupByLibrary.simpleMessage(
                "Usa link pubblici per persone non registrate su Ente"),
        "useRecoveryKey": MessageLookupByLibrary.simpleMessage(
            "Utilizza un codice di recupero"),
        "useSelectedPhoto":
            MessageLookupByLibrary.simpleMessage("Usa la foto selezionata"),
        "usedSpace": MessageLookupByLibrary.simpleMessage("Spazio utilizzato"),
        "validTill": m84,
        "verificationFailedPleaseTryAgain":
            MessageLookupByLibrary.simpleMessage(
                "Verifica fallita, per favore prova di nuovo"),
        "verificationId":
            MessageLookupByLibrary.simpleMessage("ID di verifica"),
        "verify": MessageLookupByLibrary.simpleMessage("Verifica"),
        "verifyEmail": MessageLookupByLibrary.simpleMessage("Verifica email"),
        "verifyEmailID": m85,
        "verifyIDLabel": MessageLookupByLibrary.simpleMessage("Verifica"),
        "verifyPasskey":
            MessageLookupByLibrary.simpleMessage("Verifica passkey"),
        "verifyPassword":
            MessageLookupByLibrary.simpleMessage("Verifica password"),
        "verifying":
            MessageLookupByLibrary.simpleMessage("Verifica in corso..."),
        "verifyingRecoveryKey": MessageLookupByLibrary.simpleMessage(
            "Verifica della chiave di recupero..."),
        "videoInfo": MessageLookupByLibrary.simpleMessage("Informazioni video"),
        "videoSmallCase": MessageLookupByLibrary.simpleMessage("video"),
        "videos": MessageLookupByLibrary.simpleMessage("Video"),
        "viewActiveSessions":
            MessageLookupByLibrary.simpleMessage("Visualizza sessioni attive"),
        "viewAddOnButton": MessageLookupByLibrary.simpleMessage(
            "Visualizza componenti aggiuntivi"),
        "viewAll": MessageLookupByLibrary.simpleMessage("Visualizza tutte"),
        "viewAllExifData":
            MessageLookupByLibrary.simpleMessage("Mostra tutti i dati EXIF"),
        "viewLargeFiles":
            MessageLookupByLibrary.simpleMessage("File di grandi dimensioni"),
        "viewLargeFilesDesc": MessageLookupByLibrary.simpleMessage(
            "Visualizza i file che stanno occupando la maggior parte dello spazio di archiviazione."),
        "viewLogs": MessageLookupByLibrary.simpleMessage("Visualizza i log"),
        "viewRecoveryKey": MessageLookupByLibrary.simpleMessage(
            "Visualizza chiave di recupero"),
        "viewer": MessageLookupByLibrary.simpleMessage("Sola lettura"),
        "viewersSuccessfullyAdded": m86,
        "visitWebToManage": MessageLookupByLibrary.simpleMessage(
            "Visita web.ente.io per gestire il tuo abbonamento"),
        "waitingForVerification":
            MessageLookupByLibrary.simpleMessage("In attesa di verifica..."),
        "waitingForWifi":
            MessageLookupByLibrary.simpleMessage("In attesa del WiFi..."),
        "warning": MessageLookupByLibrary.simpleMessage("Attenzione"),
        "weAreOpenSource":
            MessageLookupByLibrary.simpleMessage("Siamo open source!"),
        "weDontSupportEditingPhotosAndAlbumsThatYouDont":
            MessageLookupByLibrary.simpleMessage(
                "Non puoi modificare foto e album che non possiedi"),
        "weHaveSendEmailTo": m2,
        "weakStrength": MessageLookupByLibrary.simpleMessage("Debole"),
        "welcomeBack": MessageLookupByLibrary.simpleMessage("Bentornato/a!"),
        "whatsNew": MessageLookupByLibrary.simpleMessage("Novità"),
        "whyAddTrustContact": MessageLookupByLibrary.simpleMessage(
            "Un contatto fidato può aiutare a recuperare i tuoi dati."),
        "yearShort": MessageLookupByLibrary.simpleMessage("anno"),
        "yearly": MessageLookupByLibrary.simpleMessage("Annuale"),
        "yearsAgo": m87,
        "yes": MessageLookupByLibrary.simpleMessage("Si"),
        "yesCancel": MessageLookupByLibrary.simpleMessage("Sì, cancella"),
        "yesConvertToViewer": MessageLookupByLibrary.simpleMessage(
            "Sì, converti in sola lettura"),
        "yesDelete": MessageLookupByLibrary.simpleMessage("Sì, elimina"),
        "yesDiscardChanges":
            MessageLookupByLibrary.simpleMessage("Sì, ignora le mie modifiche"),
        "yesLogout": MessageLookupByLibrary.simpleMessage("Sì, disconnetti"),
        "yesRemove": MessageLookupByLibrary.simpleMessage("Sì, rimuovi"),
        "yesRenew": MessageLookupByLibrary.simpleMessage("Sì, Rinnova"),
        "yesResetPerson":
            MessageLookupByLibrary.simpleMessage("Sì, resetta persona"),
        "you": MessageLookupByLibrary.simpleMessage("Tu"),
        "youAreOnAFamilyPlan": MessageLookupByLibrary.simpleMessage(
            "Sei un utente con piano famiglia!"),
        "youAreOnTheLatestVersion": MessageLookupByLibrary.simpleMessage(
            "Stai utilizzando l\'ultima versione"),
        "youCanAtMaxDoubleYourStorage": MessageLookupByLibrary.simpleMessage(
            "* Puoi al massimo raddoppiare il tuo spazio"),
        "youCanManageYourLinksInTheShareTab":
            MessageLookupByLibrary.simpleMessage(
                "Puoi gestire i tuoi link nella scheda condivisione."),
        "youCanTrySearchingForADifferentQuery":
            MessageLookupByLibrary.simpleMessage(
                "Prova con una ricerca differente."),
        "youCannotDowngradeToThisPlan": MessageLookupByLibrary.simpleMessage(
            "Non puoi effettuare il downgrade su questo piano"),
        "youCannotShareWithYourself": MessageLookupByLibrary.simpleMessage(
            "Non puoi condividere con te stesso"),
        "youDontHaveAnyArchivedItems": MessageLookupByLibrary.simpleMessage(
            "Non hai nulla di archiviato."),
        "youHaveSuccessfullyFreedUp": m88,
        "yourAccountHasBeenDeleted": MessageLookupByLibrary.simpleMessage(
            "Il tuo account è stato eliminato"),
        "yourMap": MessageLookupByLibrary.simpleMessage("La tua mappa"),
        "yourPlanWasSuccessfullyDowngraded":
            MessageLookupByLibrary.simpleMessage(
                "Il tuo piano è stato aggiornato con successo"),
        "yourPlanWasSuccessfullyUpgraded": MessageLookupByLibrary.simpleMessage(
            "Il tuo piano è stato aggiornato con successo"),
        "yourPurchaseWasSuccessful":
            MessageLookupByLibrary.simpleMessage("Acquisto andato a buon fine"),
        "yourStorageDetailsCouldNotBeFetched":
            MessageLookupByLibrary.simpleMessage(
                "Impossibile recuperare i dettagli di archiviazione"),
        "yourSubscriptionHasExpired": MessageLookupByLibrary.simpleMessage(
            "Il tuo abbonamento è scaduto"),
        "yourSubscriptionWasUpdatedSuccessfully":
            MessageLookupByLibrary.simpleMessage(
                "Il tuo abbonamento è stato modificato correttamente"),
        "yourVerificationCodeHasExpired": MessageLookupByLibrary.simpleMessage(
            "Il tuo codice di verifica è scaduto"),
        "youveNoDuplicateFilesThatCanBeCleared":
            MessageLookupByLibrary.simpleMessage(
                "Non hai file duplicati che possono essere cancellati"),
        "youveNoFilesInThisAlbumThatCanBeDeleted":
            MessageLookupByLibrary.simpleMessage(
                "Non hai file in questo album che possono essere eliminati"),
        "zoomOutToSeePhotos": MessageLookupByLibrary.simpleMessage(
            "Zoom indietro per visualizzare le foto")
      };
}<|MERGE_RESOLUTION|>--- conflicted
+++ resolved
@@ -590,10 +590,7 @@
         "collectPhotosDescription": MessageLookupByLibrary.simpleMessage(
             "Crea un link dove i tuoi amici possono caricare le foto in qualità originale."),
         "color": MessageLookupByLibrary.simpleMessage("Colore"),
-<<<<<<< HEAD
-=======
         "configuration": MessageLookupByLibrary.simpleMessage("Configurazione"),
->>>>>>> 680ddce3
         "confirm": MessageLookupByLibrary.simpleMessage("Conferma"),
         "confirm2FADisable": MessageLookupByLibrary.simpleMessage(
             "Sei sicuro di voler disattivare l\'autenticazione a due fattori?"),
@@ -1128,11 +1125,8 @@
         "loadingYourPhotos":
             MessageLookupByLibrary.simpleMessage("Caricando le tue foto..."),
         "localGallery": MessageLookupByLibrary.simpleMessage("Galleria locale"),
-<<<<<<< HEAD
-=======
         "localIndexing":
             MessageLookupByLibrary.simpleMessage("Indicizzazione locale"),
->>>>>>> 680ddce3
         "localSyncErrorMessage": MessageLookupByLibrary.simpleMessage(
             "Sembra che qualcosa sia andato storto dal momento che la sincronizzazione delle foto locali richiede più tempo del previsto. Si prega di contattare il nostro team di supporto"),
         "location": MessageLookupByLibrary.simpleMessage("Luogo"),
