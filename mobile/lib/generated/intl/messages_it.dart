// DO NOT EDIT. This is code generated via package:intl/generate_localized.dart
// This is a library that provides messages for a it locale. All the
// messages from the main program should be duplicated here with the same
// function name.

// Ignore issues from commonly used lints in this file.
// ignore_for_file:unnecessary_brace_in_string_interps, unnecessary_new
// ignore_for_file:prefer_single_quotes,comment_references, directives_ordering
// ignore_for_file:annotate_overrides,prefer_generic_function_type_aliases
// ignore_for_file:unused_import, file_names, avoid_escaping_inner_quotes
// ignore_for_file:unnecessary_string_interpolations, unnecessary_string_escapes

import 'package:intl/intl.dart';
import 'package:intl/message_lookup_by_library.dart';

final messages = new MessageLookup();

typedef String MessageIfAbsent(String messageStr, List<dynamic> args);

class MessageLookup extends MessageLookupByLibrary {
  String get localeName => 'it';

  static String m0(title) => "${title} (Io)";

  static String m3(storageAmount, endDate) =>
      "Il tuo spazio aggiuntivo di ${storageAmount} è valido fino al ${endDate}";

  static String m5(emailOrName) => "Aggiunto da ${emailOrName}";

  static String m6(albumName) => "Aggiunto con successo su ${albumName}";

  static String m8(count) =>
      "${Intl.plural(count, zero: 'Nessun partecipante', one: '1 Partecipante', other: '${count} Partecipanti')}";

  static String m9(versionValue) => "Versione: ${versionValue}";

  static String m10(freeAmount, storageUnit) =>
      "${freeAmount} ${storageUnit} liberi";

  static String m12(paymentProvider) =>
      "Annulla prima il tuo abbonamento esistente da ${paymentProvider}";

  static String m13(user) =>
      "${user} non sarà più in grado di aggiungere altre foto a questo album\n\nSarà ancora in grado di rimuovere le foto esistenti aggiunte da lui o lei";

  static String m14(isFamilyMember, storageAmountInGb) =>
      "${Intl.select(isFamilyMember, {
            'true':
                'Il tuo piano famiglia ha già richiesto ${storageAmountInGb} GB finora',
            'false': 'Hai già richiesto ${storageAmountInGb} GB finora',
            'other': 'Hai già richiesto ${storageAmountInGb} GB finora!',
          })}";

  static String m15(albumName) => "Link collaborativo creato per ${albumName}";

<<<<<<< HEAD
  static String m112(count) =>
      "${Intl.plural(count, zero: 'Aggiunti 0 collaboratori', one: 'Aggiunto 1 collaboratore', other: 'Aggiunti ${count} collaboratori')}";

  static String m55(email, numOfDays) =>
=======
  static String m16(count) =>
      "${Intl.plural(count, zero: 'Aggiunti 0 collaboratori', one: 'Aggiunto 1 collaboratore', other: 'Aggiunti ${count} collaboratori')}";

  static String m17(email, numOfDays) =>
>>>>>>> 136f8d17
      "Stai per aggiungere ${email} come contatto fidato. Potranno recuperare il tuo account se sei assente per ${numOfDays} giorni.";

  static String m18(familyAdminEmail) =>
      "Contatta <green>${familyAdminEmail}</green> per gestire il tuo abbonamento";

  static String m19(provider) =>
      "Scrivi all\'indirizzo support@ente.io per gestire il tuo abbonamento ${provider}.";

<<<<<<< HEAD
  static String m56(endpoint) => "Connesso a ${endpoint}";
=======
  static String m20(endpoint) => "Connesso a ${endpoint}";
>>>>>>> 136f8d17

  static String m21(count) =>
      "${Intl.plural(count, one: 'Elimina ${count} elemento', other: 'Elimina ${count} elementi')}";

<<<<<<< HEAD
  static String m57(currentlyDeleting, totalCount) =>
=======
  static String m22(currentlyDeleting, totalCount) =>
>>>>>>> 136f8d17
      "Eliminazione di ${currentlyDeleting} / ${totalCount}";

  static String m23(albumName) =>
      "Questo rimuoverà il link pubblico per accedere a \"${albumName}\".";

  static String m24(supportEmail) =>
      "Per favore invia un\'email a ${supportEmail} dall\'indirizzo email con cui ti sei registrato";

  static String m25(count, storageSaved) =>
      "Hai ripulito ${Intl.plural(count, one: '${count} doppione', other: '${count} doppioni')}, salvando (${storageSaved}!)";

  static String m26(count, formattedSize) =>
      "${count} file, ${formattedSize} l\'uno";

<<<<<<< HEAD
  static String m58(newEmail) => "Email cambiata in ${newEmail}";
=======
  static String m27(newEmail) => "Email cambiata in ${newEmail}";
>>>>>>> 136f8d17

  static String m29(email) =>
      "${email} non ha un account Ente.\n\nInvia un invito per condividere foto.";

<<<<<<< HEAD
  static String m61(text) => "Trovate foto aggiuntive per ${text}";

  static String m63(count, formattedNumber) =>
      "${Intl.plural(count, one: '1 file', other: '${formattedNumber} file')} di quest\'album sono stati salvati in modo sicuro";

  static String m64(count, formattedNumber) =>
=======
  static String m31(text) => "Trovate foto aggiuntive per ${text}";

  static String m33(count, formattedNumber) =>
      "${Intl.plural(count, one: '1 file', other: '${formattedNumber} file')} di quest\'album sono stati salvati in modo sicuro";

  static String m34(count, formattedNumber) =>
>>>>>>> 136f8d17
      "${Intl.plural(count, one: '1 file', other: '${formattedNumber} file')} di quest\'album sono stati salvati in modo sicuro";

  static String m35(storageAmountInGB) =>
      "${storageAmountInGB} GB ogni volta che qualcuno si iscrive a un piano a pagamento e applica il tuo codice";

  static String m36(endDate) => "La prova gratuita termina il ${endDate}";

<<<<<<< HEAD
  static String m66(sizeInMBorGB) => "Libera ${sizeInMBorGB}";

  static String m68(currentlyProcessing, totalCount) =>
=======
  static String m38(sizeInMBorGB) => "Libera ${sizeInMBorGB}";

  static String m40(currentlyProcessing, totalCount) =>
>>>>>>> 136f8d17
      "Elaborazione ${currentlyProcessing} / ${totalCount}";

  static String m42(count) =>
      "${Intl.plural(count, one: '${count} elemento', other: '${count} elementi')}";

<<<<<<< HEAD
  static String m71(email) =>
=======
  static String m44(email) =>
>>>>>>> 136f8d17
      "${email} ti ha invitato a essere un contatto fidato";

  static String m45(expiryTime) => "Il link scadrà il ${expiryTime}";

<<<<<<< HEAD
  static String m72(email) => "Collega persona a ${email}";

  static String m76(albumName) => "Spostato con successo su ${albumName}";

  static String m77(personName) => "Nessun suggerimento per ${personName}";

  static String m78(name) => "Non è ${name}?";
=======
  static String m46(email) => "Collega persona a ${email}";

  static String m50(albumName) => "Spostato con successo su ${albumName}";

  static String m51(personName) => "Nessun suggerimento per ${personName}";

  static String m52(name) => "Non è ${name}?";
>>>>>>> 136f8d17

  static String m53(familyAdminEmail) =>
      "Per favore contatta ${familyAdminEmail} per cambiare il tuo codice.";

  static String m55(passwordStrengthValue) =>
      "Sicurezza password: ${passwordStrengthValue}";

  static String m56(providerName) =>
      "Si prega di parlare con il supporto di ${providerName} se ti è stato addebitato qualcosa";

  static String m61(endDate) =>
      "Prova gratuita valida fino al ${endDate}.\nIn seguito potrai scegliere un piano a pagamento.";

<<<<<<< HEAD
  static String m83(toEmail) => "Per favore invia un\'email a ${toEmail}";

  static String m84(toEmail) => "Invia i log a \n${toEmail}";

  static String m86(folderName) => "Elaborando ${folderName}...";
=======
  static String m62(toEmail) => "Per favore invia un\'email a ${toEmail}";

  static String m63(toEmail) => "Invia i log a \n${toEmail}";

  static String m65(folderName) => "Elaborando ${folderName}...";
>>>>>>> 136f8d17

  static String m66(storeName) => "Valutaci su ${storeName}";

<<<<<<< HEAD
  static String m87(name) => "Riassegnato a ${name}";

  static String m88(days, email) =>
      "Puoi accedere all\'account dopo ${days} giorni. Una notifica verrà inviata a ${email}.";

  static String m89(email) =>
      "Ora puoi recuperare l\'account di ${email} impostando una nuova password.";

  static String m90(email) =>
=======
  static String m67(name) => "Riassegnato a ${name}";

  static String m68(days, email) =>
      "Puoi accedere all\'account dopo ${days} giorni. Una notifica verrà inviata a ${email}.";

  static String m69(email) =>
      "Ora puoi recuperare l\'account di ${email} impostando una nuova password.";

  static String m70(email) =>
>>>>>>> 136f8d17
      "${email} sta cercando di recuperare il tuo account.";

  static String m71(storageInGB) =>
      "3. Ottenete entrambi ${storageInGB} GB* gratis";

  static String m72(userEmail) =>
      "${userEmail} verrà rimosso da questo album condiviso\n\nQualsiasi foto aggiunta dall\'utente verrà rimossa dall\'album";

  static String m73(endDate) => "Si rinnova il ${endDate}";

<<<<<<< HEAD
  static String m92(count) =>
=======
  static String m113(count) =>
>>>>>>> 136f8d17
      "${Intl.plural(count, one: '${count} risultato trovato', other: '${count} risultati trovati')}";

  static String m76(count) => "${count} selezionati";

  static String m77(count, yourCount) =>
      "${count} selezionato (${yourCount} tuoi)";

  static String m79(verificationID) =>
      "Ecco il mio ID di verifica: ${verificationID} per ente.io.";

  static String m80(verificationID) =>
      "Hey, puoi confermare che questo è il tuo ID di verifica: ${verificationID} su ente.io";

  static String m81(referralCode, referralStorageInGB) =>
      "Codice invito Ente: ${referralCode} \n\nInseriscilo in Impostazioni → Generali → Inviti per ottenere ${referralStorageInGB} GB gratis dopo la sottoscrizione a un piano a pagamento\n\nhttps://ente.io";

  static String m82(numberOfPeople) =>
      "${Intl.plural(numberOfPeople, zero: 'Condividi con persone specifiche', one: 'Condividi con una persona', other: 'Condividi con ${numberOfPeople} persone')}";

<<<<<<< HEAD
  static String m95(emailIDs) => "Condiviso con ${emailIDs}";
=======
  static String m83(emailIDs) => "Condiviso con ${emailIDs}";
>>>>>>> 136f8d17

  static String m84(fileType) =>
      "Questo ${fileType} verrà eliminato dal tuo dispositivo.";

  static String m85(fileType) =>
      "Questo ${fileType} è sia su Ente che sul tuo dispositivo.";

  static String m86(fileType) => "Questo ${fileType} verrà eliminato da Ente.";

  static String m89(storageAmountInGB) => "${storageAmountInGB} GB";

<<<<<<< HEAD
  static String m98(
=======
  static String m90(
>>>>>>> 136f8d17
          usedAmount, usedStorageUnit, totalAmount, totalStorageUnit) =>
      "${usedAmount} ${usedStorageUnit} di ${totalAmount} ${totalStorageUnit} utilizzati";

  static String m91(id) =>
      "Il tuo ${id} è già collegato a un altro account Ente.\nSe desideri utilizzare il tuo ${id} con questo account, per favore contatta il nostro supporto\'\'";

  static String m92(endDate) => "L\'abbonamento verrà cancellato il ${endDate}";

<<<<<<< HEAD
  static String m99(completed, total) =>
      "${completed}/${total} ricordi conservati";

  static String m100(ignoreReason) =>
=======
  static String m93(completed, total) =>
      "${completed}/${total} ricordi conservati";

  static String m94(ignoreReason) =>
>>>>>>> 136f8d17
      "Tocca per caricare, il caricamento è attualmente ignorato a causa di ${ignoreReason}";

  static String m95(storageAmountInGB) =>
      "Anche loro riceveranno ${storageAmountInGB} GB";

  static String m96(email) => "Questo è l\'ID di verifica di ${email}";

<<<<<<< HEAD
  static String m103(count) =>
      "${Intl.plural(count, zero: 'Presto', one: '1 giorno', other: '${count} giorni')}";

  static String m106(email) =>
      "Sei stato invitato a essere un contatto Legacy da ${email}.";

  static String m108(ignoreReason) =>
      "Il caricamento è ignorato a causa di ${ignoreReason}";

  static String m109(count) => "Conservando ${count} ricordi...";
=======
  static String m99(count) =>
      "${Intl.plural(count, zero: 'Presto', one: '1 giorno', other: '${count} giorni')}";

  static String m102(email) =>
      "Sei stato invitato a essere un contatto Legacy da ${email}.";

  static String m104(ignoreReason) =>
      "Il caricamento è ignorato a causa di ${ignoreReason}";

  static String m105(count) => "Conservando ${count} ricordi...";
>>>>>>> 136f8d17

  static String m106(endDate) => "Valido fino al ${endDate}";

  static String m107(email) => "Verifica ${email}";

  static String m109(email) =>
      "Abbiamo inviato una mail a <green>${email}</green>";

  static String m110(count) =>
      "${Intl.plural(count, one: '${count} anno fa', other: '${count} anni fa')}";

  static String m112(storageSaved) =>
      "Hai liberato con successo ${storageSaved}!";

  final messages = _notInlinedMessages(_notInlinedMessages);
  static Map<String, Function> _notInlinedMessages(_) => <String, Function>{
        "aNewVersionOfEnteIsAvailable": MessageLookupByLibrary.simpleMessage(
            "Una nuova versione di Ente è disponibile."),
        "about": MessageLookupByLibrary.simpleMessage("Info"),
        "acceptTrustInvite":
            MessageLookupByLibrary.simpleMessage("Accetta l\'invito"),
        "account": MessageLookupByLibrary.simpleMessage("Account"),
        "accountIsAlreadyConfigured": MessageLookupByLibrary.simpleMessage(
            "L\'account è già configurato."),
        "accountOwnerPersonAppbarTitle": m0,
        "accountWelcomeBack":
            MessageLookupByLibrary.simpleMessage("Bentornato!"),
        "ackPasswordLostWarning": MessageLookupByLibrary.simpleMessage(
            "Comprendo che se perdo la password potrei perdere l\'accesso ai miei dati poiché sono <underline>criptati end-to-end</underline>."),
        "activeSessions":
            MessageLookupByLibrary.simpleMessage("Sessioni attive"),
        "add": MessageLookupByLibrary.simpleMessage("Aggiungi"),
        "addAName": MessageLookupByLibrary.simpleMessage("Aggiungi un nome"),
        "addANewEmail":
            MessageLookupByLibrary.simpleMessage("Aggiungi una nuova email"),
        "addCollaborator":
            MessageLookupByLibrary.simpleMessage("Aggiungi collaboratore"),
        "addFiles": MessageLookupByLibrary.simpleMessage("Aggiungi File"),
        "addFromDevice":
            MessageLookupByLibrary.simpleMessage("Aggiungi dal dispositivo"),
        "addLocation": MessageLookupByLibrary.simpleMessage("Aggiungi luogo"),
        "addLocationButton": MessageLookupByLibrary.simpleMessage("Aggiungi"),
        "addMore": MessageLookupByLibrary.simpleMessage("Aggiungi altri"),
        "addName": MessageLookupByLibrary.simpleMessage("Aggiungi nome"),
        "addNameOrMerge":
            MessageLookupByLibrary.simpleMessage("Aggiungi nome o unisci"),
        "addNew": MessageLookupByLibrary.simpleMessage("Aggiungi nuovo"),
        "addNewPerson":
            MessageLookupByLibrary.simpleMessage("Aggiungi nuova persona"),
        "addOnPageSubtitle": MessageLookupByLibrary.simpleMessage(
            "Dettagli dei componenti aggiuntivi"),
        "addOnValidTill": m3,
        "addOns": MessageLookupByLibrary.simpleMessage("Componenti aggiuntivi"),
        "addPhotos": MessageLookupByLibrary.simpleMessage("Aggiungi foto"),
        "addSelected":
            MessageLookupByLibrary.simpleMessage("Aggiungi selezionate"),
        "addToAlbum":
            MessageLookupByLibrary.simpleMessage("Aggiungi all\'album"),
        "addToEnte": MessageLookupByLibrary.simpleMessage("Aggiungi a Ente"),
        "addToHiddenAlbum":
            MessageLookupByLibrary.simpleMessage("Aggiungi ad album nascosto"),
        "addTrustedContact":
            MessageLookupByLibrary.simpleMessage("Aggiungi contatto fidato"),
        "addViewer":
            MessageLookupByLibrary.simpleMessage("Aggiungi in sola lettura"),
        "addYourPhotosNow":
            MessageLookupByLibrary.simpleMessage("Aggiungi le tue foto ora"),
        "addedAs": MessageLookupByLibrary.simpleMessage("Aggiunto come"),
        "addedBy": m5,
        "addedSuccessfullyTo": m6,
        "addingToFavorites":
            MessageLookupByLibrary.simpleMessage("Aggiunto ai preferiti..."),
        "advanced": MessageLookupByLibrary.simpleMessage("Avanzate"),
        "advancedSettings": MessageLookupByLibrary.simpleMessage("Avanzate"),
        "after1Day": MessageLookupByLibrary.simpleMessage("Dopo un giorno"),
        "after1Hour": MessageLookupByLibrary.simpleMessage("Dopo un’ora "),
        "after1Month": MessageLookupByLibrary.simpleMessage("Dopo un mese"),
        "after1Week":
            MessageLookupByLibrary.simpleMessage("Dopo una settimana"),
        "after1Year": MessageLookupByLibrary.simpleMessage("Dopo un anno"),
        "albumOwner": MessageLookupByLibrary.simpleMessage("Proprietario"),
        "albumParticipantsCount": m8,
        "albumTitle": MessageLookupByLibrary.simpleMessage("Titolo album"),
        "albumUpdated":
            MessageLookupByLibrary.simpleMessage("Album aggiornato"),
        "albums": MessageLookupByLibrary.simpleMessage("Album"),
        "allClear": MessageLookupByLibrary.simpleMessage("✨ Tutto pulito"),
        "allMemoriesPreserved":
            MessageLookupByLibrary.simpleMessage("Tutti i ricordi conservati"),
        "allPersonGroupingWillReset": MessageLookupByLibrary.simpleMessage(
            "Tutti i raggruppamenti per questa persona saranno resettati e perderai tutti i suggerimenti fatti per questa persona"),
        "allow": MessageLookupByLibrary.simpleMessage("Consenti"),
        "allowAddPhotosDescription": MessageLookupByLibrary.simpleMessage(
            "Permetti anche alle persone con il link di aggiungere foto all\'album condiviso."),
        "allowAddingPhotos": MessageLookupByLibrary.simpleMessage(
            "Consenti l\'aggiunta di foto"),
        "allowAppToOpenSharedAlbumLinks": MessageLookupByLibrary.simpleMessage(
            "Consenti all\'app di aprire link all\'album condiviso"),
        "allowDownloads":
            MessageLookupByLibrary.simpleMessage("Consenti download"),
        "allowPeopleToAddPhotos": MessageLookupByLibrary.simpleMessage(
            "Permetti alle persone di aggiungere foto"),
        "allowPermBody": MessageLookupByLibrary.simpleMessage(
            "Permetti l\'accesso alle tue foto da Impostazioni in modo che Ente possa visualizzare e fare il backup della tua libreria."),
        "allowPermTitle": MessageLookupByLibrary.simpleMessage(
            "Consenti l\'accesso alle foto"),
        "androidBiometricHint":
            MessageLookupByLibrary.simpleMessage("Verifica l\'identità"),
        "androidBiometricNotRecognized":
            MessageLookupByLibrary.simpleMessage("Non riconosciuto. Riprova."),
        "androidBiometricRequiredTitle":
            MessageLookupByLibrary.simpleMessage("Autenticazione biometrica"),
        "androidBiometricSuccess":
            MessageLookupByLibrary.simpleMessage("Operazione riuscita"),
        "androidCancelButton": MessageLookupByLibrary.simpleMessage("Annulla"),
        "androidDeviceCredentialsRequiredTitle":
            MessageLookupByLibrary.simpleMessage(
                "Inserisci le credenziali del dispositivo"),
        "androidDeviceCredentialsSetupDescription":
            MessageLookupByLibrary.simpleMessage(
                "Inserisci le credenziali del dispositivo"),
        "androidGoToSettingsDescription": MessageLookupByLibrary.simpleMessage(
            "L\'autenticazione biometrica non è impostata sul tuo dispositivo. Vai a \'Impostazioni > Sicurezza\' per impostarla."),
        "androidIosWebDesktop":
            MessageLookupByLibrary.simpleMessage("Android, iOS, Web, Desktop"),
        "androidSignInTitle":
            MessageLookupByLibrary.simpleMessage("Autenticazione necessaria"),
        "appLock": MessageLookupByLibrary.simpleMessage("Blocco app"),
        "appLockDescriptions": MessageLookupByLibrary.simpleMessage(
            "Scegli tra la schermata di blocco predefinita del dispositivo e una schermata di blocco personalizzata con PIN o password."),
        "appVersion": m9,
        "appleId": MessageLookupByLibrary.simpleMessage("Apple ID"),
        "apply": MessageLookupByLibrary.simpleMessage("Applica"),
        "applyCodeTitle":
            MessageLookupByLibrary.simpleMessage("Applica codice"),
        "appstoreSubscription":
            MessageLookupByLibrary.simpleMessage("abbonamento AppStore"),
        "archive": MessageLookupByLibrary.simpleMessage("Archivio"),
        "archiveAlbum": MessageLookupByLibrary.simpleMessage("Archivia album"),
        "archiving": MessageLookupByLibrary.simpleMessage("Archiviazione..."),
        "areYouSureThatYouWantToLeaveTheFamily":
            MessageLookupByLibrary.simpleMessage(
                "Sei sicuro di voler uscire dal piano famiglia?"),
        "areYouSureYouWantToCancel": MessageLookupByLibrary.simpleMessage(
            "Sicuro di volerlo cancellare?"),
        "areYouSureYouWantToChangeYourPlan":
            MessageLookupByLibrary.simpleMessage(
                "Sei sicuro di voler cambiare il piano?"),
        "areYouSureYouWantToExit":
            MessageLookupByLibrary.simpleMessage("Sei sicuro di voler uscire?"),
        "areYouSureYouWantToLogout": MessageLookupByLibrary.simpleMessage(
            "Sei sicuro di volerti disconnettere?"),
        "areYouSureYouWantToRenew": MessageLookupByLibrary.simpleMessage(
            "Sei sicuro di volere rinnovare?"),
        "areYouSureYouWantToResetThisPerson":
            MessageLookupByLibrary.simpleMessage(
                "Sei sicuro di voler resettare questa persona?"),
        "askCancelReason": MessageLookupByLibrary.simpleMessage(
            "Il tuo abbonamento è stato annullato. Vuoi condividere il motivo?"),
        "askDeleteReason": MessageLookupByLibrary.simpleMessage(
            "Qual è il motivo principale per cui stai cancellando il tuo account?"),
        "askYourLovedOnesToShare": MessageLookupByLibrary.simpleMessage(
            "Invita amici, amiche e parenti su ente"),
        "atAFalloutShelter":
            MessageLookupByLibrary.simpleMessage("in un rifugio antiatomico"),
        "authToChangeEmailVerificationSetting":
            MessageLookupByLibrary.simpleMessage(
                "Autenticati per modificare la verifica email"),
        "authToChangeLockscreenSetting": MessageLookupByLibrary.simpleMessage(
            "Autenticati per modificare le impostazioni della schermata di blocco"),
        "authToChangeYourEmail": MessageLookupByLibrary.simpleMessage(
            "Autenticati per cambiare la tua email"),
        "authToChangeYourPassword": MessageLookupByLibrary.simpleMessage(
            "Autenticati per cambiare la tua password"),
        "authToConfigureTwofactorAuthentication":
            MessageLookupByLibrary.simpleMessage(
                "Autenticati per configurare l\'autenticazione a due fattori"),
        "authToInitiateAccountDeletion": MessageLookupByLibrary.simpleMessage(
            "Autenticati per avviare l\'eliminazione dell\'account"),
        "authToManageLegacy": MessageLookupByLibrary.simpleMessage(
            "Autenticati per gestire i tuoi contatti fidati"),
        "authToViewPasskey": MessageLookupByLibrary.simpleMessage(
            "Autenticati per visualizzare le tue passkey"),
        "authToViewTrashedFiles": MessageLookupByLibrary.simpleMessage(
            "Autenticati per visualizzare i file cancellati"),
        "authToViewYourActiveSessions": MessageLookupByLibrary.simpleMessage(
            "Autenticati per visualizzare le sessioni attive"),
        "authToViewYourHiddenFiles": MessageLookupByLibrary.simpleMessage(
            "Autenticati per visualizzare i file nascosti"),
        "authToViewYourMemories": MessageLookupByLibrary.simpleMessage(
            "Autenticati per visualizzare le tue foto"),
        "authToViewYourRecoveryKey": MessageLookupByLibrary.simpleMessage(
            "Autenticati per visualizzare la tua chiave di recupero"),
        "authenticating":
            MessageLookupByLibrary.simpleMessage("Autenticazione..."),
        "authenticationFailedPleaseTryAgain":
            MessageLookupByLibrary.simpleMessage(
                "Autenticazione non riuscita, prova di nuovo"),
        "authenticationSuccessful":
            MessageLookupByLibrary.simpleMessage("Autenticazione riuscita!"),
        "autoCastDialogBody": MessageLookupByLibrary.simpleMessage(
            "Qui vedrai i dispositivi disponibili per la trasmissione."),
        "autoCastiOSPermission": MessageLookupByLibrary.simpleMessage(
            "Assicurarsi che le autorizzazioni della rete locale siano attivate per l\'app Ente Photos nelle Impostazioni."),
        "autoLock": MessageLookupByLibrary.simpleMessage("Blocco automatico"),
        "autoLockFeatureDescription": MessageLookupByLibrary.simpleMessage(
            "Tempo dopo il quale l\'applicazione si blocca dopo essere stata messa in background"),
        "autoLogoutMessage": MessageLookupByLibrary.simpleMessage(
            "A causa di problemi tecnici, sei stato disconnesso. Ci scusiamo per l\'inconveniente."),
        "autoPair":
            MessageLookupByLibrary.simpleMessage("Associazione automatica"),
        "autoPairDesc": MessageLookupByLibrary.simpleMessage(
            "L\'associazione automatica funziona solo con i dispositivi che supportano Chromecast."),
        "available": MessageLookupByLibrary.simpleMessage("Disponibile"),
        "availableStorageSpace": m10,
        "backedUpFolders":
            MessageLookupByLibrary.simpleMessage("Cartelle salvate"),
        "backup": MessageLookupByLibrary.simpleMessage("Backup"),
        "backupFailed": MessageLookupByLibrary.simpleMessage("Backup fallito"),
        "backupFile": MessageLookupByLibrary.simpleMessage("File di backup"),
        "backupOverMobileData":
            MessageLookupByLibrary.simpleMessage("Backup su dati mobili"),
        "backupSettings":
            MessageLookupByLibrary.simpleMessage("Impostazioni backup"),
        "backupStatus": MessageLookupByLibrary.simpleMessage("Stato backup"),
        "backupStatusDescription": MessageLookupByLibrary.simpleMessage(
            "Gli elementi che sono stati sottoposti a backup verranno mostrati qui"),
        "backupVideos":
            MessageLookupByLibrary.simpleMessage("Backup dei video"),
        "birthday": MessageLookupByLibrary.simpleMessage("Compleanno"),
        "blackFridaySale":
            MessageLookupByLibrary.simpleMessage("Offerta del Black Friday"),
        "blog": MessageLookupByLibrary.simpleMessage("Blog"),
        "cachedData": MessageLookupByLibrary.simpleMessage("Dati nella cache"),
        "calculating": MessageLookupByLibrary.simpleMessage("Calcolando..."),
        "canNotOpenBody": MessageLookupByLibrary.simpleMessage(
            "Spiacente, questo album non può essere aperto nell\'app."),
        "canNotOpenTitle": MessageLookupByLibrary.simpleMessage(
            "Impossibile aprire questo album"),
        "canNotUploadToAlbumsOwnedByOthers":
            MessageLookupByLibrary.simpleMessage(
                "Impossibile caricare su album di proprietà altrui"),
        "canOnlyCreateLinkForFilesOwnedByYou":
            MessageLookupByLibrary.simpleMessage(
                "Puoi creare solo link per i file di tua proprietà"),
        "canOnlyRemoveFilesOwnedByYou": MessageLookupByLibrary.simpleMessage(
            "Puoi rimuovere solo i file di tua proprietà"),
        "cancel": MessageLookupByLibrary.simpleMessage("Annulla"),
        "cancelAccountRecovery":
            MessageLookupByLibrary.simpleMessage("Annulla il recupero"),
        "cancelAccountRecoveryBody": MessageLookupByLibrary.simpleMessage(
            "Sei sicuro di voler annullare il recupero?"),
        "cancelOtherSubscription": m12,
        "cancelSubscription":
            MessageLookupByLibrary.simpleMessage("Annulla abbonamento"),
        "cannotAddMorePhotosAfterBecomingViewer": m13,
        "cannotDeleteSharedFiles": MessageLookupByLibrary.simpleMessage(
            "Impossibile eliminare i file condivisi"),
        "castAlbum": MessageLookupByLibrary.simpleMessage("Trasmetti album"),
        "castIPMismatchBody": MessageLookupByLibrary.simpleMessage(
            "Assicurati di essere sulla stessa rete della TV."),
        "castIPMismatchTitle": MessageLookupByLibrary.simpleMessage(
            "Errore nel trasmettere l\'album"),
        "castInstruction": MessageLookupByLibrary.simpleMessage(
            "Visita cast.ente.io sul dispositivo che vuoi abbinare.\n\nInserisci il codice qui sotto per riprodurre l\'album sulla tua TV."),
        "centerPoint": MessageLookupByLibrary.simpleMessage("Punto centrale"),
        "change": MessageLookupByLibrary.simpleMessage("Cambia"),
        "changeEmail": MessageLookupByLibrary.simpleMessage("Modifica email"),
        "changeLocationOfSelectedItems": MessageLookupByLibrary.simpleMessage(
            "Cambiare la posizione degli elementi selezionati?"),
        "changePassword":
            MessageLookupByLibrary.simpleMessage("Cambia password"),
        "changePasswordTitle":
            MessageLookupByLibrary.simpleMessage("Modifica password"),
        "changePermissions":
            MessageLookupByLibrary.simpleMessage("Cambio i permessi?"),
        "changeYourReferralCode":
            MessageLookupByLibrary.simpleMessage("Cambia il tuo codice invito"),
        "checkForUpdates":
            MessageLookupByLibrary.simpleMessage("Controlla aggiornamenti"),
        "checkInboxAndSpamFolder": MessageLookupByLibrary.simpleMessage(
            "Per favore, controlla la tua casella di posta (e lo spam) per completare la verifica"),
        "checkStatus": MessageLookupByLibrary.simpleMessage("Verifica stato"),
        "checking":
            MessageLookupByLibrary.simpleMessage("Controllo in corso..."),
        "checkingModels":
            MessageLookupByLibrary.simpleMessage("Verifica dei modelli..."),
        "claimFreeStorage":
            MessageLookupByLibrary.simpleMessage("Richiedi spazio gratuito"),
        "claimMore": MessageLookupByLibrary.simpleMessage("Richiedine di più!"),
        "claimed": MessageLookupByLibrary.simpleMessage("Riscattato"),
        "claimedStorageSoFar": m14,
        "cleanUncategorized":
            MessageLookupByLibrary.simpleMessage("Pulisci Senza Categoria"),
        "cleanUncategorizedDescription": MessageLookupByLibrary.simpleMessage(
            "Rimuovi tutti i file da Senza Categoria che sono presenti in altri album"),
        "clearCaches": MessageLookupByLibrary.simpleMessage("Svuota cache"),
        "clearIndexes": MessageLookupByLibrary.simpleMessage("Cancella indici"),
        "click": MessageLookupByLibrary.simpleMessage("• Clic"),
        "clickOnTheOverflowMenu":
            MessageLookupByLibrary.simpleMessage("• Fai clic sul menu"),
        "close": MessageLookupByLibrary.simpleMessage("Chiudi"),
        "clubByCaptureTime":
            MessageLookupByLibrary.simpleMessage("Club per tempo di cattura"),
        "clubByFileName":
            MessageLookupByLibrary.simpleMessage("Unisci per nome file"),
        "clusteringProgress": MessageLookupByLibrary.simpleMessage(
            "Progresso del raggruppamento"),
        "codeAppliedPageTitle":
            MessageLookupByLibrary.simpleMessage("Codice applicato"),
        "codeChangeLimitReached": MessageLookupByLibrary.simpleMessage(
            "Siamo spiacenti, hai raggiunto il limite di modifiche del codice."),
        "codeCopiedToClipboard": MessageLookupByLibrary.simpleMessage(
            "Codice copiato negli appunti"),
        "codeUsedByYou":
            MessageLookupByLibrary.simpleMessage("Codice utilizzato da te"),
        "collabLinkSectionDescription": MessageLookupByLibrary.simpleMessage(
            "Crea un link per consentire alle persone di aggiungere e visualizzare foto nel tuo album condiviso senza bisogno di un\'applicazione o di un account Ente. Ottimo per raccogliere foto di un evento."),
        "collaborativeLink":
            MessageLookupByLibrary.simpleMessage("Link collaborativo"),
        "collaborativeLinkCreatedFor": m15,
        "collaborator": MessageLookupByLibrary.simpleMessage("Collaboratore"),
        "collaboratorsCanAddPhotosAndVideosToTheSharedAlbum":
            MessageLookupByLibrary.simpleMessage(
                "I collaboratori possono aggiungere foto e video all\'album condiviso."),
<<<<<<< HEAD
        "collaboratorsSuccessfullyAdded": m112,
=======
        "collaboratorsSuccessfullyAdded": m16,
>>>>>>> 136f8d17
        "collageLayout": MessageLookupByLibrary.simpleMessage("Disposizione"),
        "collageSaved": MessageLookupByLibrary.simpleMessage(
            "Collage salvato nella galleria"),
        "collect": MessageLookupByLibrary.simpleMessage("Raccogli"),
        "collectEventPhotos": MessageLookupByLibrary.simpleMessage(
            "Raccogli le foto di un evento"),
        "collectPhotos":
            MessageLookupByLibrary.simpleMessage("Raccogli le foto"),
        "collectPhotosDescription": MessageLookupByLibrary.simpleMessage(
            "Crea un link dove i tuoi amici possono caricare le foto in qualità originale."),
        "color": MessageLookupByLibrary.simpleMessage("Colore"),
        "configuration": MessageLookupByLibrary.simpleMessage("Configurazione"),
        "confirm": MessageLookupByLibrary.simpleMessage("Conferma"),
        "confirm2FADisable": MessageLookupByLibrary.simpleMessage(
            "Sei sicuro di voler disattivare l\'autenticazione a due fattori?"),
        "confirmAccountDeletion": MessageLookupByLibrary.simpleMessage(
            "Conferma eliminazione account"),
<<<<<<< HEAD
        "confirmAddingTrustedContact": m55,
=======
        "confirmAddingTrustedContact": m17,
>>>>>>> 136f8d17
        "confirmDeletePrompt": MessageLookupByLibrary.simpleMessage(
            "Sì, voglio eliminare definitivamente questo account e i dati associati a esso su tutte le applicazioni."),
        "confirmPassword":
            MessageLookupByLibrary.simpleMessage("Conferma password"),
        "confirmPlanChange": MessageLookupByLibrary.simpleMessage(
            "Conferma le modifiche al piano"),
        "confirmRecoveryKey":
            MessageLookupByLibrary.simpleMessage("Conferma chiave di recupero"),
        "confirmYourRecoveryKey": MessageLookupByLibrary.simpleMessage(
            "Conferma la tua chiave di recupero"),
        "connectToDevice":
            MessageLookupByLibrary.simpleMessage("Connetti al dispositivo"),
        "contactFamilyAdmin": m18,
        "contactSupport":
            MessageLookupByLibrary.simpleMessage("Contatta il supporto"),
        "contactToManageSubscription": m19,
        "contacts": MessageLookupByLibrary.simpleMessage("Contatti"),
        "contents": MessageLookupByLibrary.simpleMessage("Contenuti"),
        "continueLabel": MessageLookupByLibrary.simpleMessage("Continua"),
        "continueOnFreeTrial":
            MessageLookupByLibrary.simpleMessage("Continua la prova gratuita"),
        "convertToAlbum":
            MessageLookupByLibrary.simpleMessage("Converti in album"),
        "copyEmailAddress":
            MessageLookupByLibrary.simpleMessage("Copia indirizzo email"),
        "copyLink": MessageLookupByLibrary.simpleMessage("Copia link"),
        "copypasteThisCodentoYourAuthenticatorApp":
            MessageLookupByLibrary.simpleMessage(
                "Copia-incolla questo codice\nnella tua app di autenticazione"),
        "couldNotBackUpTryLater": MessageLookupByLibrary.simpleMessage(
            "Impossibile eseguire il backup dei tuoi dati.\nRiproveremo più tardi."),
        "couldNotFreeUpSpace": MessageLookupByLibrary.simpleMessage(
            "Impossibile liberare lo spazio"),
        "couldNotUpdateSubscription": MessageLookupByLibrary.simpleMessage(
            "Impossibile aggiornare l\'abbonamento"),
        "count": MessageLookupByLibrary.simpleMessage("Conteggio"),
        "crashReporting":
            MessageLookupByLibrary.simpleMessage("Segnalazione di crash"),
        "create": MessageLookupByLibrary.simpleMessage("Crea"),
        "createAccount": MessageLookupByLibrary.simpleMessage("Crea account"),
        "createAlbumActionHint": MessageLookupByLibrary.simpleMessage(
            "Premi a lungo per selezionare le foto e fai clic su + per creare un album"),
        "createCollaborativeLink":
            MessageLookupByLibrary.simpleMessage("Crea link collaborativo"),
        "createCollage":
            MessageLookupByLibrary.simpleMessage("Crea un collage"),
        "createNewAccount":
            MessageLookupByLibrary.simpleMessage("Crea un nuovo account"),
        "createOrSelectAlbum":
            MessageLookupByLibrary.simpleMessage("Crea o seleziona album"),
        "createPublicLink":
            MessageLookupByLibrary.simpleMessage("Crea link pubblico"),
        "creatingLink":
            MessageLookupByLibrary.simpleMessage("Creazione link..."),
        "criticalUpdateAvailable": MessageLookupByLibrary.simpleMessage(
            "Un aggiornamento importante è disponibile"),
        "crop": MessageLookupByLibrary.simpleMessage("Ritaglia"),
        "currentUsageIs": MessageLookupByLibrary.simpleMessage(
            "Spazio attualmente utilizzato "),
        "currentlyRunning":
            MessageLookupByLibrary.simpleMessage("attualmente in esecuzione"),
        "custom": MessageLookupByLibrary.simpleMessage("Personalizza"),
<<<<<<< HEAD
        "customEndpoint": m56,
=======
        "customEndpoint": m20,
>>>>>>> 136f8d17
        "darkTheme": MessageLookupByLibrary.simpleMessage("Scuro"),
        "dayToday": MessageLookupByLibrary.simpleMessage("Oggi"),
        "dayYesterday": MessageLookupByLibrary.simpleMessage("Ieri"),
        "declineTrustInvite":
            MessageLookupByLibrary.simpleMessage("Rifiuta l\'invito"),
        "decrypting": MessageLookupByLibrary.simpleMessage("Decriptando..."),
        "decryptingVideo":
            MessageLookupByLibrary.simpleMessage("Decifratura video..."),
        "deduplicateFiles":
            MessageLookupByLibrary.simpleMessage("File Duplicati"),
        "delete": MessageLookupByLibrary.simpleMessage("Cancella"),
        "deleteAccount":
            MessageLookupByLibrary.simpleMessage("Elimina account"),
        "deleteAccountFeedbackPrompt": MessageLookupByLibrary.simpleMessage(
            "Ci dispiace vederti andare via. Facci sapere se hai bisogno di aiuto o se vuoi aiutarci a migliorare."),
        "deleteAccountPermanentlyButton": MessageLookupByLibrary.simpleMessage(
            "Cancella definitivamente il tuo account"),
        "deleteAlbum": MessageLookupByLibrary.simpleMessage("Elimina album"),
        "deleteAlbumDialog": MessageLookupByLibrary.simpleMessage(
            "Eliminare anche le foto (e i video) presenti in questo album da <bold>tutti</bold> gli altri album di cui fanno parte?"),
        "deleteAlbumsDialogBody": MessageLookupByLibrary.simpleMessage(
            "Questo eliminerà tutti gli album vuoti. È utile quando si desidera ridurre l\'ingombro nella lista degli album."),
        "deleteAll": MessageLookupByLibrary.simpleMessage("Elimina tutto"),
        "deleteConfirmDialogBody": MessageLookupByLibrary.simpleMessage(
            "Questo account è collegato ad altre app di Ente, se ne utilizzi. I tuoi dati caricati, su tutte le app di Ente, saranno pianificati per la cancellazione e il tuo account verrà eliminato definitivamente."),
        "deleteEmailRequest": MessageLookupByLibrary.simpleMessage(
            "Invia un\'email a <warning>account-deletion@ente.io</warning> dal tuo indirizzo email registrato."),
        "deleteEmptyAlbums":
            MessageLookupByLibrary.simpleMessage("Elimina gli album vuoti"),
        "deleteEmptyAlbumsWithQuestionMark":
            MessageLookupByLibrary.simpleMessage("Eliminare gli album vuoti?"),
        "deleteFromBoth":
            MessageLookupByLibrary.simpleMessage("Elimina da entrambi"),
        "deleteFromDevice":
            MessageLookupByLibrary.simpleMessage("Elimina dal dispositivo"),
        "deleteFromEnte":
            MessageLookupByLibrary.simpleMessage("Elimina da Ente"),
        "deleteItemCount": m21,
        "deleteLocation":
            MessageLookupByLibrary.simpleMessage("Elimina posizione"),
        "deletePhotos": MessageLookupByLibrary.simpleMessage("Elimina foto"),
<<<<<<< HEAD
        "deleteProgress": m57,
=======
        "deleteProgress": m22,
>>>>>>> 136f8d17
        "deleteReason1": MessageLookupByLibrary.simpleMessage(
            "Manca una caratteristica chiave di cui ho bisogno"),
        "deleteReason2": MessageLookupByLibrary.simpleMessage(
            "L\'app o una determinata funzionalità non si comporta come dovrebbe"),
        "deleteReason3": MessageLookupByLibrary.simpleMessage(
            "Ho trovato un altro servizio che mi piace di più"),
        "deleteReason4":
            MessageLookupByLibrary.simpleMessage("Il motivo non è elencato"),
        "deleteRequestSLAText": MessageLookupByLibrary.simpleMessage(
            "La tua richiesta verrà elaborata entro 72 ore."),
        "deleteSharedAlbum": MessageLookupByLibrary.simpleMessage(
            "Eliminare l\'album condiviso?"),
        "deleteSharedAlbumDialogBody": MessageLookupByLibrary.simpleMessage(
            "L\'album verrà eliminato per tutti\n\nPerderai l\'accesso alle foto condivise in questo album che sono di proprietà di altri"),
        "deselectAll":
            MessageLookupByLibrary.simpleMessage("Deseleziona tutti"),
        "designedToOutlive":
            MessageLookupByLibrary.simpleMessage("Progettato per sopravvivere"),
        "details": MessageLookupByLibrary.simpleMessage("Dettagli"),
        "developerSettings":
            MessageLookupByLibrary.simpleMessage("Impostazioni sviluppatore"),
        "developerSettingsWarning": MessageLookupByLibrary.simpleMessage(
            "Sei sicuro di voler modificare le Impostazioni sviluppatore?"),
        "deviceCodeHint":
            MessageLookupByLibrary.simpleMessage("Inserisci il codice"),
        "deviceFilesAutoUploading": MessageLookupByLibrary.simpleMessage(
            "I file aggiunti a questo album del dispositivo verranno automaticamente caricati su Ente."),
        "deviceLock":
            MessageLookupByLibrary.simpleMessage("Blocco del dispositivo"),
        "deviceLockExplanation": MessageLookupByLibrary.simpleMessage(
            "Disabilita il blocco schermo del dispositivo quando Ente è in primo piano e c\'è un backup in corso. Questo normalmente non è necessario ma può aiutare a completare più velocemente grossi caricamenti e l\'importazione iniziale di grandi librerie."),
        "deviceNotFound":
            MessageLookupByLibrary.simpleMessage("Dispositivo non trovato"),
        "didYouKnow": MessageLookupByLibrary.simpleMessage("Lo sapevi che?"),
        "disableAutoLock": MessageLookupByLibrary.simpleMessage(
            "Disabilita blocco automatico"),
        "disableDownloadWarningBody": MessageLookupByLibrary.simpleMessage(
            "I visualizzatori possono scattare screenshot o salvare una copia delle foto utilizzando strumenti esterni"),
        "disableDownloadWarningTitle":
            MessageLookupByLibrary.simpleMessage("Nota bene"),
        "disableLinkMessage": m23,
        "disableTwofactor": MessageLookupByLibrary.simpleMessage(
            "Disabilita autenticazione a due fattori"),
        "disablingTwofactorAuthentication":
            MessageLookupByLibrary.simpleMessage(
                "Disattivazione autenticazione a due fattori..."),
        "discord": MessageLookupByLibrary.simpleMessage("Discord"),
        "discover": MessageLookupByLibrary.simpleMessage("Scopri"),
        "discover_babies": MessageLookupByLibrary.simpleMessage("Neonati"),
        "discover_celebrations":
            MessageLookupByLibrary.simpleMessage("Festeggiamenti"),
        "discover_food": MessageLookupByLibrary.simpleMessage("Cibo"),
        "discover_greenery":
            MessageLookupByLibrary.simpleMessage("Vegetazione"),
        "discover_hills": MessageLookupByLibrary.simpleMessage("Colline"),
        "discover_identity": MessageLookupByLibrary.simpleMessage("Identità"),
        "discover_memes": MessageLookupByLibrary.simpleMessage("Meme"),
        "discover_notes": MessageLookupByLibrary.simpleMessage("Note"),
        "discover_pets":
            MessageLookupByLibrary.simpleMessage("Animali domestici"),
        "discover_receipts": MessageLookupByLibrary.simpleMessage("Ricette"),
        "discover_screenshots":
            MessageLookupByLibrary.simpleMessage("Schermate"),
        "discover_selfies": MessageLookupByLibrary.simpleMessage("Selfie"),
        "discover_sunset": MessageLookupByLibrary.simpleMessage("Tramonto"),
        "discover_visiting_cards":
            MessageLookupByLibrary.simpleMessage("Biglietti da Visita"),
        "discover_wallpapers": MessageLookupByLibrary.simpleMessage("Sfondi"),
        "dismiss": MessageLookupByLibrary.simpleMessage("Ignora"),
        "distanceInKMUnit": MessageLookupByLibrary.simpleMessage("km"),
        "doNotSignOut": MessageLookupByLibrary.simpleMessage("Non uscire"),
        "doThisLater": MessageLookupByLibrary.simpleMessage("In seguito"),
        "doYouWantToDiscardTheEditsYouHaveMade":
            MessageLookupByLibrary.simpleMessage(
                "Vuoi scartare le modifiche che hai fatto?"),
        "done": MessageLookupByLibrary.simpleMessage("Completato"),
        "dontSave": MessageLookupByLibrary.simpleMessage("Non salvare"),
        "doubleYourStorage":
            MessageLookupByLibrary.simpleMessage("Raddoppia il tuo spazio"),
        "download": MessageLookupByLibrary.simpleMessage("Scarica"),
        "downloadFailed":
            MessageLookupByLibrary.simpleMessage("Scaricamento fallito"),
        "downloading":
            MessageLookupByLibrary.simpleMessage("Scaricamento in corso..."),
        "dropSupportEmail": m24,
        "duplicateFileCountWithStorageSaved": m25,
        "duplicateItemsGroup": m26,
        "edit": MessageLookupByLibrary.simpleMessage("Modifica"),
        "editLocation": MessageLookupByLibrary.simpleMessage("Modifica luogo"),
        "editLocationTagTitle":
            MessageLookupByLibrary.simpleMessage("Modifica luogo"),
        "editPerson": MessageLookupByLibrary.simpleMessage("Modifica persona"),
        "editsSaved": MessageLookupByLibrary.simpleMessage("Modifiche salvate"),
        "editsToLocationWillOnlyBeSeenWithinEnte":
            MessageLookupByLibrary.simpleMessage(
                "Le modifiche alla posizione saranno visibili solo all\'interno di Ente"),
        "eligible": MessageLookupByLibrary.simpleMessage("idoneo"),
        "email": MessageLookupByLibrary.simpleMessage("Email"),
        "emailAlreadyRegistered":
            MessageLookupByLibrary.simpleMessage("Email già registrata."),
<<<<<<< HEAD
        "emailChangedTo": m58,
        "emailNoEnteAccount": m12,
=======
        "emailChangedTo": m27,
        "emailNoEnteAccount": m29,
>>>>>>> 136f8d17
        "emailNotRegistered":
            MessageLookupByLibrary.simpleMessage("Email non registrata."),
        "emailVerificationToggle":
            MessageLookupByLibrary.simpleMessage("Verifica Email"),
        "emailYourLogs": MessageLookupByLibrary.simpleMessage(
            "Invia una mail con i tuoi log"),
        "emergencyContacts":
            MessageLookupByLibrary.simpleMessage("Contatti di emergenza"),
        "empty": MessageLookupByLibrary.simpleMessage("Svuota"),
        "emptyTrash":
            MessageLookupByLibrary.simpleMessage("Vuoi svuotare il cestino?"),
        "enable": MessageLookupByLibrary.simpleMessage("Abilita"),
        "enableMLIndexingDesc": MessageLookupByLibrary.simpleMessage(
            "Ente supporta l\'apprendimento automatico eseguito sul dispositivo per il riconoscimento dei volti, la ricerca magica e altre funzioni di ricerca avanzata"),
        "enableMachineLearningBanner": MessageLookupByLibrary.simpleMessage(
            "Abilita l\'apprendimento automatico per la ricerca magica e il riconoscimento facciale"),
        "enableMaps": MessageLookupByLibrary.simpleMessage("Abilita le Mappe"),
        "enableMapsDesc": MessageLookupByLibrary.simpleMessage(
            "Questo mostrerà le tue foto su una mappa del mondo.\n\nQuesta mappa è ospitata da Open Street Map e le posizioni esatte delle tue foto non sono mai condivise.\n\nPuoi disabilitare questa funzionalità in qualsiasi momento, dalle Impostazioni."),
        "enabled": MessageLookupByLibrary.simpleMessage("Abilitato"),
        "encryptingBackup":
            MessageLookupByLibrary.simpleMessage("Crittografando il backup..."),
        "encryption": MessageLookupByLibrary.simpleMessage("Crittografia"),
        "encryptionKeys":
            MessageLookupByLibrary.simpleMessage("Chiavi di crittografia"),
        "endpointUpdatedMessage": MessageLookupByLibrary.simpleMessage(
            "Endpoint aggiornato con successo"),
        "endtoendEncryptedByDefault":
            MessageLookupByLibrary.simpleMessage("Crittografia end-to-end"),
        "enteCanEncryptAndPreserveFilesOnlyIfYouGrant":
            MessageLookupByLibrary.simpleMessage(
                "Ente può criptare e conservare i file solo se gliene concedi l\'accesso"),
        "entePhotosPerm": MessageLookupByLibrary.simpleMessage(
            "Ente <i>necessita del permesso per</i> preservare le tue foto"),
        "enteSubscriptionPitch": MessageLookupByLibrary.simpleMessage(
            "Ente conserva i tuoi ricordi in modo che siano sempre a disposizione, anche se perdi il tuo dispositivo."),
        "enteSubscriptionShareWithFamily": MessageLookupByLibrary.simpleMessage(
            "Aggiungi la tua famiglia al tuo piano."),
        "enterAlbumName": MessageLookupByLibrary.simpleMessage(
            "Inserisci il nome dell\'album"),
        "enterCode": MessageLookupByLibrary.simpleMessage("Inserisci codice"),
        "enterCodeDescription": MessageLookupByLibrary.simpleMessage(
            "Inserisci il codice fornito dal tuo amico per richiedere spazio gratuito per entrambi"),
        "enterDateOfBirth":
            MessageLookupByLibrary.simpleMessage("Compleanno (Opzionale)"),
        "enterEmail": MessageLookupByLibrary.simpleMessage("Inserisci email"),
        "enterFileName": MessageLookupByLibrary.simpleMessage(
            "Inserisci un nome per il file"),
        "enterName": MessageLookupByLibrary.simpleMessage("Aggiungi nome"),
        "enterNewPasswordToEncrypt": MessageLookupByLibrary.simpleMessage(
            "Inserisci una nuova password per criptare i tuoi dati"),
        "enterPassword":
            MessageLookupByLibrary.simpleMessage("Inserisci password"),
        "enterPasswordToEncrypt": MessageLookupByLibrary.simpleMessage(
            "Inserisci una password per criptare i tuoi dati"),
        "enterPersonName": MessageLookupByLibrary.simpleMessage(
            "Inserisci il nome della persona"),
        "enterPin": MessageLookupByLibrary.simpleMessage("Inserisci PIN"),
        "enterReferralCode": MessageLookupByLibrary.simpleMessage(
            "Inserisci il codice di invito"),
        "enterThe6digitCodeFromnyourAuthenticatorApp":
            MessageLookupByLibrary.simpleMessage(
                "Inserisci il codice di 6 cifre\ndalla tua app di autenticazione"),
        "enterValidEmail": MessageLookupByLibrary.simpleMessage(
            "Inserisci un indirizzo email valido."),
        "enterYourEmailAddress": MessageLookupByLibrary.simpleMessage(
            "Inserisci il tuo indirizzo email"),
        "enterYourPassword":
            MessageLookupByLibrary.simpleMessage("Inserisci la tua password"),
        "enterYourRecoveryKey": MessageLookupByLibrary.simpleMessage(
            "Inserisci la tua chiave di recupero"),
        "error": MessageLookupByLibrary.simpleMessage("Errore"),
        "everywhere": MessageLookupByLibrary.simpleMessage("ovunque"),
        "exif": MessageLookupByLibrary.simpleMessage("EXIF"),
        "existingUser": MessageLookupByLibrary.simpleMessage("Accedi"),
        "expiredLinkInfo": MessageLookupByLibrary.simpleMessage(
            "Questo link è scaduto. Si prega di selezionare un nuovo orario di scadenza o disabilitare la scadenza del link."),
        "exportLogs": MessageLookupByLibrary.simpleMessage("Esporta log"),
        "exportYourData": MessageLookupByLibrary.simpleMessage("Esporta dati"),
        "extraPhotosFound":
            MessageLookupByLibrary.simpleMessage("Trovate foto aggiuntive"),
<<<<<<< HEAD
        "extraPhotosFoundFor": m61,
=======
        "extraPhotosFoundFor": m31,
>>>>>>> 136f8d17
        "faceNotClusteredYet": MessageLookupByLibrary.simpleMessage(
            "Faccia non ancora raggruppata, per favore torna più tardi"),
        "faceRecognition":
            MessageLookupByLibrary.simpleMessage("Riconoscimento facciale"),
        "faces": MessageLookupByLibrary.simpleMessage("Volti"),
        "failedToApplyCode": MessageLookupByLibrary.simpleMessage(
            "Impossibile applicare il codice"),
        "failedToCancel":
            MessageLookupByLibrary.simpleMessage("Impossibile annullare"),
        "failedToDownloadVideo": MessageLookupByLibrary.simpleMessage(
            "Download del video non riuscito"),
        "failedToFetchActiveSessions": MessageLookupByLibrary.simpleMessage(
            "Recupero delle sessioni attive non riuscito"),
        "failedToFetchOriginalForEdit": MessageLookupByLibrary.simpleMessage(
            "Impossibile recuperare l\'originale per la modifica"),
        "failedToFetchReferralDetails": MessageLookupByLibrary.simpleMessage(
            "Impossibile recuperare i dettagli. Per favore, riprova più tardi."),
        "failedToLoadAlbums": MessageLookupByLibrary.simpleMessage(
            "Impossibile caricare gli album"),
        "failedToPlayVideo": MessageLookupByLibrary.simpleMessage(
            "Impossibile riprodurre il video"),
        "failedToRefreshStripeSubscription":
            MessageLookupByLibrary.simpleMessage(
                "Impossibile aggiornare l\'abbonamento"),
        "failedToRenew":
            MessageLookupByLibrary.simpleMessage("Rinnovo fallito"),
        "failedToVerifyPaymentStatus": MessageLookupByLibrary.simpleMessage(
            "Impossibile verificare lo stato del pagamento"),
        "familyPlanOverview": MessageLookupByLibrary.simpleMessage(
            "Aggiungi 5 membri della famiglia al tuo piano esistente senza pagare extra.\n\nOgni membro ottiene il proprio spazio privato e non può vedere i file dell\'altro a meno che non siano condivisi.\n\nI piani familiari sono disponibili per i clienti che hanno un abbonamento Ente a pagamento.\n\nIscriviti ora per iniziare!"),
        "familyPlanPortalTitle":
            MessageLookupByLibrary.simpleMessage("Famiglia"),
        "familyPlans": MessageLookupByLibrary.simpleMessage("Piano famiglia"),
        "faq": MessageLookupByLibrary.simpleMessage("FAQ"),
        "faqs": MessageLookupByLibrary.simpleMessage("FAQ"),
        "favorite": MessageLookupByLibrary.simpleMessage("Preferito"),
        "feedback": MessageLookupByLibrary.simpleMessage("Suggerimenti"),
        "file": MessageLookupByLibrary.simpleMessage("File"),
        "fileFailedToSaveToGallery": MessageLookupByLibrary.simpleMessage(
            "Impossibile salvare il file nella galleria"),
        "fileInfoAddDescHint":
            MessageLookupByLibrary.simpleMessage("Aggiungi descrizione..."),
        "fileNotUploadedYet":
            MessageLookupByLibrary.simpleMessage("File non ancora caricato"),
        "fileSavedToGallery":
            MessageLookupByLibrary.simpleMessage("File salvato nella galleria"),
        "fileTypes": MessageLookupByLibrary.simpleMessage("Tipi di file"),
        "fileTypesAndNames":
            MessageLookupByLibrary.simpleMessage("Tipi e nomi di file"),
<<<<<<< HEAD
        "filesBackedUpFromDevice": m63,
        "filesBackedUpInAlbum": m64,
=======
        "filesBackedUpFromDevice": m33,
        "filesBackedUpInAlbum": m34,
>>>>>>> 136f8d17
        "filesDeleted": MessageLookupByLibrary.simpleMessage("File eliminati"),
        "filesSavedToGallery":
            MessageLookupByLibrary.simpleMessage("File salvati nella galleria"),
        "findPeopleByName": MessageLookupByLibrary.simpleMessage(
            "Trova rapidamente le persone per nome"),
        "findThemQuickly":
            MessageLookupByLibrary.simpleMessage("Trovali rapidamente"),
        "flip": MessageLookupByLibrary.simpleMessage("Capovolgi"),
        "forYourMemories":
            MessageLookupByLibrary.simpleMessage("per i tuoi ricordi"),
        "forgotPassword":
            MessageLookupByLibrary.simpleMessage("Password dimenticata"),
        "foundFaces": MessageLookupByLibrary.simpleMessage("Volti trovati"),
        "freeStorageClaimed":
            MessageLookupByLibrary.simpleMessage("Spazio gratuito richiesto"),
        "freeStorageOnReferralSuccess": m35,
        "freeStorageUsable":
            MessageLookupByLibrary.simpleMessage("Spazio libero utilizzabile"),
        "freeTrial": MessageLookupByLibrary.simpleMessage("Prova gratuita"),
<<<<<<< HEAD
        "freeTrialValidTill": m14,
        "freeUpAmount": m66,
=======
        "freeTrialValidTill": m36,
        "freeUpAmount": m38,
>>>>>>> 136f8d17
        "freeUpDeviceSpace":
            MessageLookupByLibrary.simpleMessage("Libera spazio"),
        "freeUpDeviceSpaceDesc": MessageLookupByLibrary.simpleMessage(
            "Risparmia spazio sul tuo dispositivo cancellando i file che sono già stati salvati online."),
        "freeUpSpace": MessageLookupByLibrary.simpleMessage("Libera spazio"),
        "gallery": MessageLookupByLibrary.simpleMessage("Galleria"),
        "galleryMemoryLimitInfo": MessageLookupByLibrary.simpleMessage(
            "Fino a 1000 ricordi mostrati nella galleria"),
        "general": MessageLookupByLibrary.simpleMessage("Generali"),
        "generatingEncryptionKeys": MessageLookupByLibrary.simpleMessage(
            "Generazione delle chiavi di crittografia..."),
<<<<<<< HEAD
        "genericProgress": m68,
=======
        "genericProgress": m40,
>>>>>>> 136f8d17
        "goToSettings":
            MessageLookupByLibrary.simpleMessage("Vai alle impostazioni"),
        "googlePlayId": MessageLookupByLibrary.simpleMessage("Google Play ID"),
        "grantFullAccessPrompt": MessageLookupByLibrary.simpleMessage(
            "Consenti l\'accesso a tutte le foto nelle Impostazioni"),
        "grantPermission":
            MessageLookupByLibrary.simpleMessage("Concedi il permesso"),
        "groupNearbyPhotos": MessageLookupByLibrary.simpleMessage(
            "Raggruppa foto nelle vicinanze"),
        "guestView": MessageLookupByLibrary.simpleMessage("Vista ospite"),
        "guestViewEnablePreSteps": MessageLookupByLibrary.simpleMessage(
            "Per abilitare la vista ospite, configura il codice di accesso del dispositivo o il blocco schermo nelle impostazioni di sistema."),
        "hearUsExplanation": MessageLookupByLibrary.simpleMessage(
            "Non teniamo traccia del numero di installazioni dell\'app. Sarebbe utile se ci dicesse dove ci ha trovato!"),
        "hearUsWhereTitle": MessageLookupByLibrary.simpleMessage(
            "Come hai sentito parlare di Ente? (opzionale)"),
        "help": MessageLookupByLibrary.simpleMessage("Aiuto"),
        "hidden": MessageLookupByLibrary.simpleMessage("Nascosti"),
        "hide": MessageLookupByLibrary.simpleMessage("Nascondi"),
        "hideContent":
            MessageLookupByLibrary.simpleMessage("Nascondi il contenuto"),
        "hideContentDescriptionAndroid": MessageLookupByLibrary.simpleMessage(
            "Nasconde il contenuto nel selettore delle app e disabilita gli screenshot"),
        "hideContentDescriptionIos": MessageLookupByLibrary.simpleMessage(
            "Nasconde il contenuto nel selettore delle app"),
        "hideSharedItemsFromHomeGallery": MessageLookupByLibrary.simpleMessage(
            "Nascondi gli elementi condivisi dalla galleria principale"),
        "hiding": MessageLookupByLibrary.simpleMessage("Nascondendo..."),
        "hostedAtOsmFrance":
            MessageLookupByLibrary.simpleMessage("Ospitato presso OSM France"),
        "howItWorks": MessageLookupByLibrary.simpleMessage("Come funziona"),
        "howToViewShareeVerificationID": MessageLookupByLibrary.simpleMessage(
            "Chiedi di premere a lungo il loro indirizzo email nella schermata delle impostazioni e verificare che gli ID su entrambi i dispositivi corrispondano."),
        "iOSGoToSettingsDescription": MessageLookupByLibrary.simpleMessage(
            "L\'autenticazione biometrica non è impostata sul tuo dispositivo. Abilita Touch ID o Face ID sul tuo telefono."),
        "iOSLockOut": MessageLookupByLibrary.simpleMessage(
            "L\'autenticazione biometrica è disabilitata. Blocca e sblocca lo schermo per abilitarla."),
        "iOSOkButton": MessageLookupByLibrary.simpleMessage("OK"),
        "ignoreUpdate": MessageLookupByLibrary.simpleMessage("Ignora"),
        "ignored": MessageLookupByLibrary.simpleMessage("ignorato"),
        "ignoredFolderUploadReason": MessageLookupByLibrary.simpleMessage(
            "Alcuni file in questo album vengono ignorati dal caricamento perché erano stati precedentemente eliminati da Ente."),
        "imageNotAnalyzed":
            MessageLookupByLibrary.simpleMessage("Immagine non analizzata"),
        "immediately": MessageLookupByLibrary.simpleMessage("Immediatamente"),
        "importing":
            MessageLookupByLibrary.simpleMessage("Importazione in corso...."),
        "incorrectCode":
            MessageLookupByLibrary.simpleMessage("Codice sbagliato"),
        "incorrectPasswordTitle":
            MessageLookupByLibrary.simpleMessage("Password sbagliata"),
        "incorrectRecoveryKey":
            MessageLookupByLibrary.simpleMessage("Chiave di recupero errata"),
        "incorrectRecoveryKeyBody": MessageLookupByLibrary.simpleMessage(
            "Il codice che hai inserito non è corretto"),
        "incorrectRecoveryKeyTitle":
            MessageLookupByLibrary.simpleMessage("Chiave di recupero errata"),
        "indexedItems":
            MessageLookupByLibrary.simpleMessage("Elementi indicizzati"),
        "indexingIsPaused": MessageLookupByLibrary.simpleMessage(
            "L\'indicizzazione è in pausa. Riprenderà automaticamente quando il dispositivo è pronto."),
        "info": MessageLookupByLibrary.simpleMessage("Info"),
        "insecureDevice":
            MessageLookupByLibrary.simpleMessage("Dispositivo non sicuro"),
        "installManually":
            MessageLookupByLibrary.simpleMessage("Installa manualmente"),
        "invalidEmailAddress":
            MessageLookupByLibrary.simpleMessage("Indirizzo email non valido"),
        "invalidEndpoint":
            MessageLookupByLibrary.simpleMessage("Endpoint invalido"),
        "invalidEndpointMessage": MessageLookupByLibrary.simpleMessage(
            "Spiacenti, l\'endpoint inserito non è valido. Inserisci un endpoint valido e riprova."),
        "invalidKey": MessageLookupByLibrary.simpleMessage("Chiave non valida"),
        "invalidRecoveryKey": MessageLookupByLibrary.simpleMessage(
            "La chiave di recupero che hai inserito non è valida. Assicurati che contenga 24 parole e controlla l\'ortografia di ciascuna parola.\n\nSe hai inserito un vecchio codice di recupero, assicurati che sia lungo 64 caratteri e controlla ciascuno di essi."),
        "invite": MessageLookupByLibrary.simpleMessage("Invita"),
        "inviteToEnte": MessageLookupByLibrary.simpleMessage("Invita su Ente"),
        "inviteYourFriends":
            MessageLookupByLibrary.simpleMessage("Invita i tuoi amici"),
        "inviteYourFriendsToEnte":
            MessageLookupByLibrary.simpleMessage("Invita i tuoi amici a Ente"),
        "itLooksLikeSomethingWentWrongPleaseRetryAfterSome":
            MessageLookupByLibrary.simpleMessage(
                "Sembra che qualcosa sia andato storto. Riprova tra un po\'. Se l\'errore persiste, contatta il nostro team di supporto."),
        "itemCount": m42,
        "itemsShowTheNumberOfDaysRemainingBeforePermanentDeletion":
            MessageLookupByLibrary.simpleMessage(
                "Gli elementi mostrano il numero di giorni rimanenti prima della cancellazione permanente"),
        "itemsWillBeRemovedFromAlbum": MessageLookupByLibrary.simpleMessage(
            "Gli elementi selezionati saranno rimossi da questo album"),
        "joinDiscord":
            MessageLookupByLibrary.simpleMessage("Unisciti a Discord"),
        "keepPhotos": MessageLookupByLibrary.simpleMessage("Mantieni foto"),
        "kiloMeterUnit": MessageLookupByLibrary.simpleMessage("km"),
        "kindlyHelpUsWithThisInformation": MessageLookupByLibrary.simpleMessage(
            "Aiutaci con queste informazioni"),
        "language": MessageLookupByLibrary.simpleMessage("Lingua"),
        "lastUpdated":
            MessageLookupByLibrary.simpleMessage("Ultimo aggiornamento"),
        "leave": MessageLookupByLibrary.simpleMessage("Lascia"),
        "leaveAlbum":
            MessageLookupByLibrary.simpleMessage("Abbandona l\'album"),
        "leaveFamily":
            MessageLookupByLibrary.simpleMessage("Abbandona il piano famiglia"),
        "leaveSharedAlbum": MessageLookupByLibrary.simpleMessage(
            "Abbandonare l\'album condiviso?"),
        "left": MessageLookupByLibrary.simpleMessage("Sinistra"),
        "legacy": MessageLookupByLibrary.simpleMessage("Legacy"),
        "legacyAccounts":
            MessageLookupByLibrary.simpleMessage("Account Legacy"),
<<<<<<< HEAD
        "legacyInvite": m71,
=======
        "legacyInvite": m44,
>>>>>>> 136f8d17
        "legacyPageDesc": MessageLookupByLibrary.simpleMessage(
            "Legacy consente ai contatti fidati di accedere al tuo account in tua assenza."),
        "legacyPageDesc2": MessageLookupByLibrary.simpleMessage(
            "I contatti fidati possono avviare il recupero dell\'account e, se non sono bloccati entro 30 giorni, reimpostare la password e accedere al tuo account."),
        "light": MessageLookupByLibrary.simpleMessage("Chiaro"),
        "lightTheme": MessageLookupByLibrary.simpleMessage("Chiaro"),
        "linkCopiedToClipboard":
            MessageLookupByLibrary.simpleMessage("Link copiato negli appunti"),
        "linkDeviceLimit":
            MessageLookupByLibrary.simpleMessage("Limite dei dispositivi"),
        "linkEmailToContactBannerCaption": MessageLookupByLibrary.simpleMessage(
            "per una condivisione più veloce"),
        "linkEnabled": MessageLookupByLibrary.simpleMessage("Attivato"),
        "linkExpired": MessageLookupByLibrary.simpleMessage("Scaduto"),
        "linkExpiresOn": m45,
        "linkExpiry": MessageLookupByLibrary.simpleMessage("Scadenza del link"),
        "linkHasExpired":
            MessageLookupByLibrary.simpleMessage("Il link è scaduto"),
        "linkNeverExpires": MessageLookupByLibrary.simpleMessage("Mai"),
        "linkPerson": MessageLookupByLibrary.simpleMessage("Collega persona"),
        "linkPersonCaption": MessageLookupByLibrary.simpleMessage(
            "per una migliore esperienza di condivisione"),
<<<<<<< HEAD
        "linkPersonToEmail": m72,
=======
        "linkPersonToEmail": m46,
>>>>>>> 136f8d17
        "livePhotos": MessageLookupByLibrary.simpleMessage("Live Photo"),
        "loadMessage1": MessageLookupByLibrary.simpleMessage(
            "Puoi condividere il tuo abbonamento con la tua famiglia"),
        "loadMessage2": MessageLookupByLibrary.simpleMessage(
            "Fino ad oggi abbiamo conservato oltre 30 milioni di ricordi"),
        "loadMessage3": MessageLookupByLibrary.simpleMessage(
            "Teniamo 3 copie dei tuoi dati, uno in un rifugio sotterraneo antiatomico"),
        "loadMessage4": MessageLookupByLibrary.simpleMessage(
            "Tutte le nostre app sono open source"),
        "loadMessage5": MessageLookupByLibrary.simpleMessage(
            "Il nostro codice sorgente e la crittografia hanno ricevuto audit esterni"),
        "loadMessage6": MessageLookupByLibrary.simpleMessage(
            "Puoi condividere i link ai tuoi album con i tuoi cari"),
        "loadMessage7": MessageLookupByLibrary.simpleMessage(
            "Le nostre app per smartphone vengono eseguite in background per crittografare e eseguire il backup di qualsiasi nuova foto o video"),
        "loadMessage8": MessageLookupByLibrary.simpleMessage(
            "web.ente.io ha un uploader intuitivo"),
        "loadMessage9": MessageLookupByLibrary.simpleMessage(
            "Usiamo Xchacha20Poly1305 per crittografare in modo sicuro i tuoi dati"),
        "loadingExifData":
            MessageLookupByLibrary.simpleMessage("Caricamento dati EXIF..."),
        "loadingGallery":
            MessageLookupByLibrary.simpleMessage("Caricamento galleria..."),
        "loadingMessage":
            MessageLookupByLibrary.simpleMessage("Caricando le tue foto..."),
        "loadingModel":
            MessageLookupByLibrary.simpleMessage("Scaricamento modelli..."),
        "loadingYourPhotos":
            MessageLookupByLibrary.simpleMessage("Caricando le tue foto..."),
        "localGallery": MessageLookupByLibrary.simpleMessage("Galleria locale"),
        "localIndexing":
            MessageLookupByLibrary.simpleMessage("Indicizzazione locale"),
        "localSyncErrorMessage": MessageLookupByLibrary.simpleMessage(
            "Sembra che qualcosa sia andato storto dal momento che la sincronizzazione delle foto locali richiede più tempo del previsto. Si prega di contattare il nostro team di supporto"),
        "location": MessageLookupByLibrary.simpleMessage("Luogo"),
        "locationName":
            MessageLookupByLibrary.simpleMessage("Nome della località"),
        "locationTagFeatureDescription": MessageLookupByLibrary.simpleMessage(
            "Un tag di localizzazione raggruppa tutte le foto scattate entro il raggio di una foto"),
        "locations": MessageLookupByLibrary.simpleMessage("Luoghi"),
        "lockButtonLabel": MessageLookupByLibrary.simpleMessage("Blocca"),
        "lockscreen":
            MessageLookupByLibrary.simpleMessage("Schermata di blocco"),
        "logInLabel": MessageLookupByLibrary.simpleMessage("Accedi"),
        "loggingOut": MessageLookupByLibrary.simpleMessage("Disconnessione..."),
        "loginSessionExpired":
            MessageLookupByLibrary.simpleMessage("Sessione scaduta"),
        "loginSessionExpiredDetails": MessageLookupByLibrary.simpleMessage(
            "La sessione è scaduta. Si prega di accedere nuovamente."),
        "loginTerms": MessageLookupByLibrary.simpleMessage(
            "Cliccando sul pulsante Accedi, accetti i <u-terms>termini di servizio</u-terms> e la <u-policy>politica sulla privacy</u-policy>"),
        "loginWithTOTP": MessageLookupByLibrary.simpleMessage("Login con TOTP"),
        "logout": MessageLookupByLibrary.simpleMessage("Disconnetti"),
        "logsDialogBody": MessageLookupByLibrary.simpleMessage(
            "Invia i log per aiutarci a risolvere il tuo problema. Si prega di notare che i nomi dei file saranno inclusi per aiutare a tenere traccia di problemi con file specifici."),
        "longPressAnEmailToVerifyEndToEndEncryption":
            MessageLookupByLibrary.simpleMessage(
                "Premi a lungo un\'email per verificare la crittografia end to end."),
        "longpressOnAnItemToViewInFullscreen":
            MessageLookupByLibrary.simpleMessage(
                "Premi a lungo su un elemento per visualizzarlo a schermo intero"),
        "loopVideoOff":
            MessageLookupByLibrary.simpleMessage("Loop video disattivo"),
        "loopVideoOn":
            MessageLookupByLibrary.simpleMessage("Loop video attivo"),
        "lostDevice":
            MessageLookupByLibrary.simpleMessage("Dispositivo perso?"),
        "machineLearning": MessageLookupByLibrary.simpleMessage(
            "Apprendimento automatico (ML)"),
        "magicSearch": MessageLookupByLibrary.simpleMessage("Ricerca magica"),
        "magicSearchHint": MessageLookupByLibrary.simpleMessage(
            "La ricerca magica ti permette di cercare le foto in base al loro contenuto, ad esempio \'fiore\', \'auto rossa\', \'documenti d\'identità\'"),
        "manage": MessageLookupByLibrary.simpleMessage("Gestisci"),
        "manageDeviceStorage":
            MessageLookupByLibrary.simpleMessage("Gestisci cache dispositivo"),
        "manageDeviceStorageDesc": MessageLookupByLibrary.simpleMessage(
            "Verifica e svuota la memoria cache locale."),
        "manageFamily":
            MessageLookupByLibrary.simpleMessage("Gestisci Piano famiglia"),
        "manageLink": MessageLookupByLibrary.simpleMessage("Gestisci link"),
        "manageParticipants": MessageLookupByLibrary.simpleMessage("Gestisci"),
        "manageSubscription":
            MessageLookupByLibrary.simpleMessage("Gestisci abbonamento"),
        "manualPairDesc": MessageLookupByLibrary.simpleMessage(
            "L\'associazione con PIN funziona con qualsiasi schermo dove desideri visualizzare il tuo album."),
        "map": MessageLookupByLibrary.simpleMessage("Mappa"),
        "maps": MessageLookupByLibrary.simpleMessage("Mappe"),
        "mastodon": MessageLookupByLibrary.simpleMessage("Mastodon"),
        "matrix": MessageLookupByLibrary.simpleMessage("Matrix"),
        "me": MessageLookupByLibrary.simpleMessage("Io"),
        "merchandise": MessageLookupByLibrary.simpleMessage("Merchandise"),
        "mergeWithExisting":
            MessageLookupByLibrary.simpleMessage("Unisci con esistente"),
        "mlConsent": MessageLookupByLibrary.simpleMessage(
            "Abilita l\'apprendimento automatico"),
        "mlConsentConfirmation": MessageLookupByLibrary.simpleMessage(
            "Comprendo e desidero abilitare l\'apprendimento automatico"),
        "mlConsentDescription": MessageLookupByLibrary.simpleMessage(
            "Se abiliti il Machine Learning, Ente estrarrà informazioni come la geometria del volto dai file, inclusi quelli condivisi con te.\n\nQuesto accadrà sul tuo dispositivo, e qualsiasi informazione biometrica generata sarà crittografata end-to-end."),
        "mlConsentPrivacy": MessageLookupByLibrary.simpleMessage(
            "Clicca qui per maggiori dettagli su questa funzione nella nostra informativa sulla privacy"),
        "mlConsentTitle": MessageLookupByLibrary.simpleMessage(
            "Abilita l\'apprendimento automatico?"),
        "mlIndexingDescription": MessageLookupByLibrary.simpleMessage(
            "Si prega di notare che l\'attivazione dell\'apprendimento automatico si tradurrà in un maggior utilizzo della connessione e della batteria fino a quando tutti gli elementi non saranno indicizzati. Valuta di utilizzare l\'applicazione desktop per un\'indicizzazione più veloce, tutti i risultati verranno sincronizzati automaticamente."),
        "mobileWebDesktop":
            MessageLookupByLibrary.simpleMessage("Mobile, Web, Desktop"),
        "moderateStrength": MessageLookupByLibrary.simpleMessage("Mediocre"),
        "modifyYourQueryOrTrySearchingFor":
            MessageLookupByLibrary.simpleMessage(
                "Modifica la tua ricerca o prova con"),
        "moments": MessageLookupByLibrary.simpleMessage("Momenti"),
        "month": MessageLookupByLibrary.simpleMessage("mese"),
        "monthly": MessageLookupByLibrary.simpleMessage("Mensile"),
        "moreDetails": MessageLookupByLibrary.simpleMessage("Più dettagli"),
        "mostRecent": MessageLookupByLibrary.simpleMessage("Più recenti"),
        "mostRelevant": MessageLookupByLibrary.simpleMessage("Più rilevanti"),
        "moveToAlbum":
            MessageLookupByLibrary.simpleMessage("Sposta nell\'album"),
        "moveToHiddenAlbum":
            MessageLookupByLibrary.simpleMessage("Sposta in album nascosto"),
<<<<<<< HEAD
        "movedSuccessfullyTo": m76,
=======
        "movedSuccessfullyTo": m50,
>>>>>>> 136f8d17
        "movedToTrash":
            MessageLookupByLibrary.simpleMessage("Spostato nel cestino"),
        "movingFilesToAlbum": MessageLookupByLibrary.simpleMessage(
            "Spostamento dei file nell\'album..."),
        "name": MessageLookupByLibrary.simpleMessage("Nome"),
        "nameTheAlbum":
            MessageLookupByLibrary.simpleMessage("Dai un nome all\'album"),
        "networkConnectionRefusedErr": MessageLookupByLibrary.simpleMessage(
            "Impossibile connettersi a Ente, riprova tra un po\' di tempo. Se l\'errore persiste, contatta l\'assistenza."),
        "networkHostLookUpErr": MessageLookupByLibrary.simpleMessage(
            "Impossibile connettersi a Ente, controlla le impostazioni di rete e contatta l\'assistenza se l\'errore persiste."),
        "never": MessageLookupByLibrary.simpleMessage("Mai"),
        "newAlbum": MessageLookupByLibrary.simpleMessage("Nuovo album"),
        "newLocation": MessageLookupByLibrary.simpleMessage("Nuova posizione"),
        "newPerson": MessageLookupByLibrary.simpleMessage("Nuova persona"),
        "newToEnte":
            MessageLookupByLibrary.simpleMessage("Prima volta con Ente"),
        "newest": MessageLookupByLibrary.simpleMessage("Più recenti"),
        "next": MessageLookupByLibrary.simpleMessage("Successivo"),
        "no": MessageLookupByLibrary.simpleMessage("No"),
        "noAlbumsSharedByYouYet": MessageLookupByLibrary.simpleMessage(
            "Ancora nessun album condiviso da te"),
        "noDeviceFound":
            MessageLookupByLibrary.simpleMessage("Nessun dispositivo trovato"),
        "noDeviceLimit": MessageLookupByLibrary.simpleMessage("Nessuno"),
        "noDeviceThatCanBeDeleted": MessageLookupByLibrary.simpleMessage(
            "Non hai file su questo dispositivo che possono essere eliminati"),
        "noDuplicates":
            MessageLookupByLibrary.simpleMessage("✨ Nessun doppione"),
        "noExifData": MessageLookupByLibrary.simpleMessage("Nessun dato EXIF"),
        "noFacesFound":
            MessageLookupByLibrary.simpleMessage("Nessun volto trovato"),
        "noHiddenPhotosOrVideos": MessageLookupByLibrary.simpleMessage(
            "Nessuna foto o video nascosti"),
        "noImagesWithLocation": MessageLookupByLibrary.simpleMessage(
            "Nessuna immagine con posizione"),
        "noInternetConnection": MessageLookupByLibrary.simpleMessage(
            "Nessuna connessione internet"),
        "noPhotosAreBeingBackedUpRightNow":
            MessageLookupByLibrary.simpleMessage(
                "Il backup delle foto attualmente non viene eseguito"),
        "noPhotosFoundHere":
            MessageLookupByLibrary.simpleMessage("Nessuna foto trovata"),
        "noQuickLinksSelected": MessageLookupByLibrary.simpleMessage(
            "Nessun link rapido selezionato"),
        "noRecoveryKey":
            MessageLookupByLibrary.simpleMessage("Nessuna chiave di recupero?"),
        "noRecoveryKeyNoDecryption": MessageLookupByLibrary.simpleMessage(
            "A causa della natura del nostro protocollo di crittografia end-to-end, i tuoi dati non possono essere decifrati senza password o chiave di ripristino"),
        "noResults": MessageLookupByLibrary.simpleMessage("Nessun risultato"),
        "noResultsFound":
            MessageLookupByLibrary.simpleMessage("Nessun risultato trovato"),
<<<<<<< HEAD
        "noSuggestionsForPerson": m77,
        "noSystemLockFound": MessageLookupByLibrary.simpleMessage(
            "Nessun blocco di sistema trovato"),
        "notPersonLabel": m78,
=======
        "noSuggestionsForPerson": m51,
        "noSystemLockFound": MessageLookupByLibrary.simpleMessage(
            "Nessun blocco di sistema trovato"),
        "notPersonLabel": m52,
>>>>>>> 136f8d17
        "nothingSharedWithYouYet": MessageLookupByLibrary.simpleMessage(
            "Ancora nulla di condiviso con te"),
        "nothingToSeeHere":
            MessageLookupByLibrary.simpleMessage("Nulla da vedere qui! 👀"),
        "notifications": MessageLookupByLibrary.simpleMessage("Notifiche"),
        "ok": MessageLookupByLibrary.simpleMessage("Ok"),
        "onDevice": MessageLookupByLibrary.simpleMessage("Sul dispositivo"),
        "onEnte": MessageLookupByLibrary.simpleMessage(
            "Su <branding>ente</branding>"),
        "onlyFamilyAdminCanChangeCode": m53,
        "onlyThem": MessageLookupByLibrary.simpleMessage("Solo loro"),
        "oops": MessageLookupByLibrary.simpleMessage("Oops"),
        "oopsCouldNotSaveEdits": MessageLookupByLibrary.simpleMessage(
            "Ops, impossibile salvare le modifiche"),
        "oopsSomethingWentWrong": MessageLookupByLibrary.simpleMessage(
            "Oops! Qualcosa è andato storto"),
        "openAlbumInBrowser":
            MessageLookupByLibrary.simpleMessage("Apri album nel browser"),
        "openAlbumInBrowserTitle": MessageLookupByLibrary.simpleMessage(
            "Utilizza l\'app web per aggiungere foto a questo album"),
        "openFile": MessageLookupByLibrary.simpleMessage("Apri file"),
        "openSettings":
            MessageLookupByLibrary.simpleMessage("Apri Impostazioni"),
        "openTheItem":
            MessageLookupByLibrary.simpleMessage("• Apri la foto o il video"),
        "openstreetmapContributors": MessageLookupByLibrary.simpleMessage(
            "Collaboratori di OpenStreetMap"),
        "optionalAsShortAsYouLike": MessageLookupByLibrary.simpleMessage(
            "Facoltativo, breve quanto vuoi..."),
        "orMergeWithExistingPerson":
            MessageLookupByLibrary.simpleMessage("O unisci con esistente"),
        "orPickAnExistingOne": MessageLookupByLibrary.simpleMessage(
            "Oppure scegline una esistente"),
        "pair": MessageLookupByLibrary.simpleMessage("Abbina"),
        "pairWithPin": MessageLookupByLibrary.simpleMessage("Associa con PIN"),
        "pairingComplete":
            MessageLookupByLibrary.simpleMessage("Associazione completata"),
        "panorama": MessageLookupByLibrary.simpleMessage("Panorama"),
        "passKeyPendingVerification": MessageLookupByLibrary.simpleMessage(
            "La verifica è ancora in corso"),
        "passkey": MessageLookupByLibrary.simpleMessage("Passkey"),
        "passkeyAuthTitle":
            MessageLookupByLibrary.simpleMessage("Verifica della passkey"),
        "password": MessageLookupByLibrary.simpleMessage("Password"),
        "passwordChangedSuccessfully": MessageLookupByLibrary.simpleMessage(
            "Password modificata con successo"),
        "passwordLock":
            MessageLookupByLibrary.simpleMessage("Blocco con password"),
        "passwordStrength": m55,
        "passwordStrengthInfo": MessageLookupByLibrary.simpleMessage(
            "La sicurezza della password viene calcolata considerando la lunghezza della password, i caratteri usati e se la password appare o meno nelle prime 10.000 password più usate"),
        "passwordWarning": MessageLookupByLibrary.simpleMessage(
            "Noi non memorizziamo la tua password, quindi se te la dimentichi, <underline>non possiamo decriptare i tuoi dati</underline>"),
        "paymentDetails":
            MessageLookupByLibrary.simpleMessage("Dettagli di Pagamento"),
        "paymentFailed":
            MessageLookupByLibrary.simpleMessage("Pagamento non riuscito"),
        "paymentFailedMessage": MessageLookupByLibrary.simpleMessage(
            "Purtroppo il tuo pagamento non è riuscito. Contatta l\'assistenza e ti aiuteremo!"),
        "paymentFailedTalkToProvider": m56,
        "pendingItems":
            MessageLookupByLibrary.simpleMessage("Elementi in sospeso"),
        "pendingSync":
            MessageLookupByLibrary.simpleMessage("Sincronizzazione in sospeso"),
        "people": MessageLookupByLibrary.simpleMessage("Persone"),
        "peopleUsingYourCode": MessageLookupByLibrary.simpleMessage(
            "Persone che hanno usato il tuo codice"),
        "permDeleteWarning": MessageLookupByLibrary.simpleMessage(
            "Tutti gli elementi nel cestino verranno eliminati definitivamente\n\nQuesta azione non può essere annullata"),
        "permanentlyDelete":
            MessageLookupByLibrary.simpleMessage("Elimina definitivamente"),
        "permanentlyDeleteFromDevice": MessageLookupByLibrary.simpleMessage(
            "Eliminare definitivamente dal dispositivo?"),
        "personName":
            MessageLookupByLibrary.simpleMessage("Nome della persona"),
        "photoDescriptions":
            MessageLookupByLibrary.simpleMessage("Descrizioni delle foto"),
        "photoGridSize":
            MessageLookupByLibrary.simpleMessage("Dimensione griglia foto"),
        "photoSmallCase": MessageLookupByLibrary.simpleMessage("foto"),
        "photos": MessageLookupByLibrary.simpleMessage("Foto"),
        "photosAddedByYouWillBeRemovedFromTheAlbum":
            MessageLookupByLibrary.simpleMessage(
                "Le foto aggiunte da te verranno rimosse dall\'album"),
        "pickCenterPoint": MessageLookupByLibrary.simpleMessage(
            "Selezionare il punto centrale"),
        "pinAlbum": MessageLookupByLibrary.simpleMessage("Fissa l\'album"),
        "pinLock": MessageLookupByLibrary.simpleMessage("Blocco con PIN"),
        "playOnTv":
            MessageLookupByLibrary.simpleMessage("Riproduci album sulla TV"),
        "playStoreFreeTrialValidTill": m61,
        "playstoreSubscription":
            MessageLookupByLibrary.simpleMessage("Abbonamento su PlayStore"),
        "pleaseCheckYourInternetConnectionAndTryAgain":
            MessageLookupByLibrary.simpleMessage(
                "Si prega di verificare la propria connessione Internet e riprovare."),
        "pleaseContactSupportAndWeWillBeHappyToHelp":
            MessageLookupByLibrary.simpleMessage(
                "Contatta support@ente.io e saremo felici di aiutarti!"),
        "pleaseContactSupportIfTheProblemPersists":
            MessageLookupByLibrary.simpleMessage(
                "Riprova. Se il problema persiste, ti invitiamo a contattare l\'assistenza"),
<<<<<<< HEAD
        "pleaseEmailUsAt": m83,
=======
        "pleaseEmailUsAt": m62,
>>>>>>> 136f8d17
        "pleaseGrantPermissions":
            MessageLookupByLibrary.simpleMessage("Concedi i permessi"),
        "pleaseLoginAgain": MessageLookupByLibrary.simpleMessage(
            "Effettua nuovamente l\'accesso"),
        "pleaseSelectQuickLinksToRemove": MessageLookupByLibrary.simpleMessage(
            "Si prega di selezionare i link rapidi da rimuovere"),
<<<<<<< HEAD
        "pleaseSendTheLogsTo": m84,
=======
        "pleaseSendTheLogsTo": m63,
>>>>>>> 136f8d17
        "pleaseTryAgain": MessageLookupByLibrary.simpleMessage("Riprova"),
        "pleaseVerifyTheCodeYouHaveEntered":
            MessageLookupByLibrary.simpleMessage(
                "Verifica il codice che hai inserito"),
        "pleaseWait": MessageLookupByLibrary.simpleMessage("Attendere..."),
        "pleaseWaitDeletingAlbum": MessageLookupByLibrary.simpleMessage(
            "Attendere, sto eliminando l\'album"),
        "pleaseWaitForSometimeBeforeRetrying":
            MessageLookupByLibrary.simpleMessage("Riprova tra qualche minuto"),
        "preparingLogs":
            MessageLookupByLibrary.simpleMessage("Preparando i log..."),
        "preserveMore": MessageLookupByLibrary.simpleMessage("Salva più foto"),
        "pressAndHoldToPlayVideo": MessageLookupByLibrary.simpleMessage(
            "Tieni premuto per riprodurre il video"),
        "pressAndHoldToPlayVideoDetailed": MessageLookupByLibrary.simpleMessage(
            "Tieni premuto sull\'immagine per riprodurre il video"),
        "privacy": MessageLookupByLibrary.simpleMessage("Privacy"),
        "privacyPolicyTitle":
            MessageLookupByLibrary.simpleMessage("Privacy Policy"),
        "privateBackups":
            MessageLookupByLibrary.simpleMessage("Backup privato"),
        "privateSharing":
            MessageLookupByLibrary.simpleMessage("Condivisioni private"),
        "proceed": MessageLookupByLibrary.simpleMessage("Prosegui"),
<<<<<<< HEAD
        "processingImport": m86,
=======
        "processingImport": m65,
>>>>>>> 136f8d17
        "processingVideos":
            MessageLookupByLibrary.simpleMessage("Elaborando video"),
        "publicLinkCreated":
            MessageLookupByLibrary.simpleMessage("Link pubblico creato"),
        "publicLinkEnabled":
            MessageLookupByLibrary.simpleMessage("Link pubblico abilitato"),
        "quickLinks":
            MessageLookupByLibrary.simpleMessage("Collegamenti rapidi"),
        "radius": MessageLookupByLibrary.simpleMessage("Raggio"),
        "raiseTicket": MessageLookupByLibrary.simpleMessage("Invia ticket"),
        "rateTheApp": MessageLookupByLibrary.simpleMessage("Valuta l\'app"),
        "rateUs": MessageLookupByLibrary.simpleMessage("Lascia una recensione"),
        "rateUsOnStore": m66,
        "reassignMe": MessageLookupByLibrary.simpleMessage("Riassegna \"Io\""),
<<<<<<< HEAD
        "reassignedToName": m87,
=======
        "reassignedToName": m67,
>>>>>>> 136f8d17
        "reassigningLoading":
            MessageLookupByLibrary.simpleMessage("Riassegnando..."),
        "recover": MessageLookupByLibrary.simpleMessage("Recupera"),
        "recoverAccount":
            MessageLookupByLibrary.simpleMessage("Recupera account"),
        "recoverButton": MessageLookupByLibrary.simpleMessage("Recupera"),
        "recoveryAccount":
            MessageLookupByLibrary.simpleMessage("Recupera l\'account"),
        "recoveryInitiated":
            MessageLookupByLibrary.simpleMessage("Recupero avviato"),
<<<<<<< HEAD
        "recoveryInitiatedDesc": m88,
=======
        "recoveryInitiatedDesc": m68,
>>>>>>> 136f8d17
        "recoveryKey":
            MessageLookupByLibrary.simpleMessage("Chiave di recupero"),
        "recoveryKeyCopiedToClipboard": MessageLookupByLibrary.simpleMessage(
            "Chiave di recupero copiata negli appunti"),
        "recoveryKeyOnForgotPassword": MessageLookupByLibrary.simpleMessage(
            "Se dimentichi la password, questa chiave è l\'unico modo per recuperare i tuoi dati."),
        "recoveryKeySaveDescription": MessageLookupByLibrary.simpleMessage(
            "Noi non memorizziamo questa chiave, per favore salva queste 24 parole in un posto sicuro."),
        "recoveryKeySuccessBody": MessageLookupByLibrary.simpleMessage(
            "Ottimo! La tua chiave di recupero è valida. Grazie per averla verificata.\n\nRicordati di salvare la tua chiave di recupero in un posto sicuro."),
        "recoveryKeyVerified": MessageLookupByLibrary.simpleMessage(
            "Chiave di recupero verificata"),
        "recoveryKeyVerifyReason": MessageLookupByLibrary.simpleMessage(
            "Se hai dimenticato la password, la tua chiave di ripristino è l\'unico modo per recuperare le tue foto. La puoi trovare in Impostazioni > Account.\n\nInserisci la tua chiave di recupero per verificare di averla salvata correttamente."),
<<<<<<< HEAD
        "recoveryReady": m89,
=======
        "recoveryReady": m69,
>>>>>>> 136f8d17
        "recoverySuccessful":
            MessageLookupByLibrary.simpleMessage("Recupero riuscito!"),
        "recoveryWarning": MessageLookupByLibrary.simpleMessage(
            "Un contatto fidato sta tentando di accedere al tuo account"),
<<<<<<< HEAD
        "recoveryWarningBody": m90,
=======
        "recoveryWarningBody": m70,
>>>>>>> 136f8d17
        "recreatePasswordBody": MessageLookupByLibrary.simpleMessage(
            "Il dispositivo attuale non è abbastanza potente per verificare la tua password, ma la possiamo rigenerare in un modo che funzioni su tutti i dispositivi.\n\nEffettua il login utilizzando la tua chiave di recupero e rigenera la tua password (puoi utilizzare nuovamente la stessa se vuoi)."),
        "recreatePasswordTitle":
            MessageLookupByLibrary.simpleMessage("Reimposta password"),
        "reddit": MessageLookupByLibrary.simpleMessage("Reddit"),
        "reenterPassword":
            MessageLookupByLibrary.simpleMessage("Reinserisci la password"),
        "reenterPin":
            MessageLookupByLibrary.simpleMessage("Reinserisci il PIN"),
        "referFriendsAnd2xYourPlan": MessageLookupByLibrary.simpleMessage(
            "Invita un amico e raddoppia il tuo spazio"),
        "referralStep1": MessageLookupByLibrary.simpleMessage(
            "1. Condividi questo codice con i tuoi amici"),
        "referralStep2": MessageLookupByLibrary.simpleMessage(
            "2. Si iscrivono per un piano a pagamento"),
        "referralStep3": m71,
        "referrals": MessageLookupByLibrary.simpleMessage("Invita un Amico"),
        "referralsAreCurrentlyPaused": MessageLookupByLibrary.simpleMessage(
            "I referral code sono attualmente in pausa"),
        "rejectRecovery":
            MessageLookupByLibrary.simpleMessage("Rifiuta il recupero"),
        "remindToEmptyDeviceTrash": MessageLookupByLibrary.simpleMessage(
            "Vuota anche \"Cancellati di recente\" da \"Impostazioni\" -> \"Storage\" per avere più spazio libero"),
        "remindToEmptyEnteTrash": MessageLookupByLibrary.simpleMessage(
            "Svuota anche il tuo \"Cestino\" per avere più spazio libero"),
        "remoteImages": MessageLookupByLibrary.simpleMessage("Immagini remote"),
        "remoteThumbnails":
            MessageLookupByLibrary.simpleMessage("Miniature remote"),
        "remoteVideos": MessageLookupByLibrary.simpleMessage("Video remoti"),
        "remove": MessageLookupByLibrary.simpleMessage("Rimuovi"),
        "removeDuplicates":
            MessageLookupByLibrary.simpleMessage("Rimuovi i doppioni"),
        "removeDuplicatesDesc": MessageLookupByLibrary.simpleMessage(
            "Verifica e rimuovi i file che sono esattamente duplicati."),
        "removeFromAlbum":
            MessageLookupByLibrary.simpleMessage("Rimuovi dall\'album"),
        "removeFromAlbumTitle":
            MessageLookupByLibrary.simpleMessage("Rimuovi dall\'album?"),
        "removeFromFavorite":
            MessageLookupByLibrary.simpleMessage("Rimuovi dai preferiti"),
        "removeInvite": MessageLookupByLibrary.simpleMessage("Rimuovi invito"),
        "removeLink": MessageLookupByLibrary.simpleMessage("Elimina link"),
        "removeParticipant":
            MessageLookupByLibrary.simpleMessage("Rimuovi partecipante"),
        "removeParticipantBody": m72,
        "removePersonLabel":
            MessageLookupByLibrary.simpleMessage("Rimuovi etichetta persona"),
        "removePublicLink":
            MessageLookupByLibrary.simpleMessage("Rimuovi link pubblico"),
        "removePublicLinks":
            MessageLookupByLibrary.simpleMessage("Rimuovi i link pubblici"),
        "removeShareItemsWarning": MessageLookupByLibrary.simpleMessage(
            "Alcuni degli elementi che stai rimuovendo sono stati aggiunti da altre persone e ne perderai l\'accesso"),
        "removeWithQuestionMark":
            MessageLookupByLibrary.simpleMessage("Rimuovi?"),
        "removeYourselfAsTrustedContact": MessageLookupByLibrary.simpleMessage(
            "Rimuovi te stesso come contatto fidato"),
        "removingFromFavorites":
            MessageLookupByLibrary.simpleMessage("Rimosso dai preferiti..."),
        "rename": MessageLookupByLibrary.simpleMessage("Rinomina"),
        "renameAlbum": MessageLookupByLibrary.simpleMessage("Rinomina album"),
        "renameFile": MessageLookupByLibrary.simpleMessage("Rinomina file"),
        "renewSubscription":
            MessageLookupByLibrary.simpleMessage("Rinnova abbonamento"),
        "renewsOn": m73,
        "reportABug": MessageLookupByLibrary.simpleMessage("Segnala un bug"),
        "reportBug": MessageLookupByLibrary.simpleMessage("Segnala un bug"),
        "resendEmail": MessageLookupByLibrary.simpleMessage("Rinvia email"),
        "resetIgnoredFiles":
            MessageLookupByLibrary.simpleMessage("Ripristina i file ignorati"),
        "resetPasswordTitle":
            MessageLookupByLibrary.simpleMessage("Reimposta password"),
        "resetPerson": MessageLookupByLibrary.simpleMessage("Rimuovi"),
        "resetToDefault":
            MessageLookupByLibrary.simpleMessage("Ripristina predefinita"),
        "restore": MessageLookupByLibrary.simpleMessage("Ripristina"),
        "restoreToAlbum":
            MessageLookupByLibrary.simpleMessage("Ripristina l\'album"),
        "restoringFiles":
            MessageLookupByLibrary.simpleMessage("Ripristinando file..."),
        "resumableUploads":
            MessageLookupByLibrary.simpleMessage("Caricamenti riattivabili"),
        "retry": MessageLookupByLibrary.simpleMessage("Riprova"),
        "review": MessageLookupByLibrary.simpleMessage("Revisiona"),
        "reviewDeduplicateItems": MessageLookupByLibrary.simpleMessage(
            "Controlla ed elimina gli elementi che credi siano dei doppioni."),
        "reviewSuggestions":
            MessageLookupByLibrary.simpleMessage("Esamina i suggerimenti"),
        "right": MessageLookupByLibrary.simpleMessage("Destra"),
        "rotate": MessageLookupByLibrary.simpleMessage("Ruota"),
        "rotateLeft": MessageLookupByLibrary.simpleMessage("Ruota a sinistra"),
        "rotateRight": MessageLookupByLibrary.simpleMessage("Ruota a destra"),
        "safelyStored":
            MessageLookupByLibrary.simpleMessage("Salvati in sicurezza"),
        "save": MessageLookupByLibrary.simpleMessage("Salva"),
        "saveCollage": MessageLookupByLibrary.simpleMessage("Salva il collage"),
        "saveCopy": MessageLookupByLibrary.simpleMessage("Salva una copia"),
        "saveKey": MessageLookupByLibrary.simpleMessage("Salva chiave"),
        "savePerson": MessageLookupByLibrary.simpleMessage("Salva persona"),
        "saveYourRecoveryKeyIfYouHaventAlready":
            MessageLookupByLibrary.simpleMessage(
                "Salva la tua chiave di recupero se non l\'hai ancora fatto"),
        "saving": MessageLookupByLibrary.simpleMessage("Salvataggio..."),
        "savingEdits":
            MessageLookupByLibrary.simpleMessage("Salvataggio modifiche..."),
        "scanCode": MessageLookupByLibrary.simpleMessage("Scansiona codice"),
        "scanThisBarcodeWithnyourAuthenticatorApp":
            MessageLookupByLibrary.simpleMessage(
                "Scansione questo codice QR\ncon la tua app di autenticazione"),
        "search": MessageLookupByLibrary.simpleMessage("Cerca"),
        "searchAlbumsEmptySection":
            MessageLookupByLibrary.simpleMessage("Album"),
        "searchByAlbumNameHint":
            MessageLookupByLibrary.simpleMessage("Nome album"),
        "searchByExamples": MessageLookupByLibrary.simpleMessage(
            "• Nomi degli album (es. \"Camera\")\n• Tipi di file (es. \"Video\", \".gif\")\n• Anni e mesi (e.. \"2022\", \"gennaio\")\n• Vacanze (ad es. \"Natale\")\n• Descrizioni delle foto (ad es. “#mare”)"),
        "searchCaptionEmptySection": MessageLookupByLibrary.simpleMessage(
            "Aggiungi descrizioni come \"#viaggio\" nelle informazioni delle foto per trovarle rapidamente qui"),
        "searchDatesEmptySection": MessageLookupByLibrary.simpleMessage(
            "Ricerca per data, mese o anno"),
        "searchDiscoverEmptySection": MessageLookupByLibrary.simpleMessage(
            "Le immagini saranno mostrate qui una volta che l\'elaborazione e la sincronizzazione saranno completate"),
        "searchFaceEmptySection": MessageLookupByLibrary.simpleMessage(
            "Le persone saranno mostrate qui una volta completata l\'indicizzazione"),
        "searchFileTypesAndNamesEmptySection":
            MessageLookupByLibrary.simpleMessage("Tipi e nomi di file"),
        "searchHint1": MessageLookupByLibrary.simpleMessage(
            "Ricerca rapida sul dispositivo"),
        "searchHint2": MessageLookupByLibrary.simpleMessage(
            "Date delle foto, descrizioni"),
        "searchHint3":
            MessageLookupByLibrary.simpleMessage("Album, nomi di file e tipi"),
        "searchHint4": MessageLookupByLibrary.simpleMessage("Luogo"),
        "searchHint5": MessageLookupByLibrary.simpleMessage(
            "In arrivo: Facce & ricerca magica ✨"),
        "searchLocationEmptySection": MessageLookupByLibrary.simpleMessage(
            "Raggruppa foto scattate entro un certo raggio da una foto"),
        "searchPeopleEmptySection": MessageLookupByLibrary.simpleMessage(
            "Invita persone e vedrai qui tutte le foto condivise da loro"),
        "searchPersonsEmptySection": MessageLookupByLibrary.simpleMessage(
            "Le persone saranno mostrate qui una volta che l\'elaborazione e la sincronizzazione saranno completate"),
<<<<<<< HEAD
        "searchResultCount": m92,
=======
        "searchResultCount": m113,
>>>>>>> 136f8d17
        "security": MessageLookupByLibrary.simpleMessage("Sicurezza"),
        "selectALocation":
            MessageLookupByLibrary.simpleMessage("Seleziona un luogo"),
        "selectALocationFirst":
            MessageLookupByLibrary.simpleMessage("Scegli prima una posizione"),
        "selectAlbum": MessageLookupByLibrary.simpleMessage("Seleziona album"),
        "selectAll": MessageLookupByLibrary.simpleMessage("Seleziona tutto"),
        "selectCoverPhoto":
            MessageLookupByLibrary.simpleMessage("Seleziona foto di copertina"),
        "selectFoldersForBackup": MessageLookupByLibrary.simpleMessage(
            "Seleziona cartelle per il backup"),
        "selectItemsToAdd": MessageLookupByLibrary.simpleMessage(
            "Seleziona gli elementi da aggiungere"),
        "selectLanguage":
            MessageLookupByLibrary.simpleMessage("Seleziona una lingua"),
        "selectMorePhotos":
            MessageLookupByLibrary.simpleMessage("Seleziona più foto"),
        "selectPersonToLink": MessageLookupByLibrary.simpleMessage(
            "Seleziona persona da collegare"),
        "selectReason":
            MessageLookupByLibrary.simpleMessage("Seleziona un motivo"),
        "selectYourPlan":
            MessageLookupByLibrary.simpleMessage("Seleziona un piano"),
        "selectedFilesAreNotOnEnte": MessageLookupByLibrary.simpleMessage(
            "I file selezionati non sono su Ente"),
        "selectedFoldersWillBeEncryptedAndBackedUp":
            MessageLookupByLibrary.simpleMessage(
                "Le cartelle selezionate verranno crittografate e salvate su ente"),
        "selectedItemsWillBeDeletedFromAllAlbumsAndMoved":
            MessageLookupByLibrary.simpleMessage(
                "Gli elementi selezionati verranno eliminati da tutti gli album e spostati nel cestino."),
        "selectedPhotos": m76,
        "selectedPhotosWithYours": m77,
        "send": MessageLookupByLibrary.simpleMessage("Invia"),
        "sendEmail": MessageLookupByLibrary.simpleMessage("Invia email"),
        "sendInvite": MessageLookupByLibrary.simpleMessage("Invita"),
        "sendLink": MessageLookupByLibrary.simpleMessage("Invia link"),
        "serverEndpoint":
            MessageLookupByLibrary.simpleMessage("Endpoint del server"),
        "sessionExpired":
            MessageLookupByLibrary.simpleMessage("Sessione scaduta"),
        "sessionIdMismatch": MessageLookupByLibrary.simpleMessage(
            "ID sessione non corrispondente"),
        "setAPassword":
            MessageLookupByLibrary.simpleMessage("Imposta una password"),
        "setAs": MessageLookupByLibrary.simpleMessage("Imposta come"),
        "setCover": MessageLookupByLibrary.simpleMessage("Imposta copertina"),
        "setLabel": MessageLookupByLibrary.simpleMessage("Imposta"),
        "setNewPassword":
            MessageLookupByLibrary.simpleMessage("Imposta una nuova password"),
        "setNewPin":
            MessageLookupByLibrary.simpleMessage("Imposta un nuovo PIN"),
        "setPasswordTitle":
            MessageLookupByLibrary.simpleMessage("Imposta password"),
        "setRadius": MessageLookupByLibrary.simpleMessage("Imposta raggio"),
        "setupComplete":
            MessageLookupByLibrary.simpleMessage("Configurazione completata"),
        "share": MessageLookupByLibrary.simpleMessage("Condividi"),
        "shareALink": MessageLookupByLibrary.simpleMessage("Condividi un link"),
        "shareAlbumHint": MessageLookupByLibrary.simpleMessage(
            "Apri un album e tocca il pulsante di condivisione in alto a destra per condividerlo."),
        "shareAnAlbumNow":
            MessageLookupByLibrary.simpleMessage("Condividi un album"),
        "shareLink": MessageLookupByLibrary.simpleMessage("Condividi link"),
        "shareMyVerificationID": m79,
        "shareOnlyWithThePeopleYouWant": MessageLookupByLibrary.simpleMessage(
            "Condividi solo con le persone che vuoi"),
        "shareTextConfirmOthersVerificationID": m80,
        "shareTextRecommendUsingEnte": MessageLookupByLibrary.simpleMessage(
            "Scarica Ente in modo da poter facilmente condividere foto e video in qualità originale\n\nhttps://ente.io"),
        "shareTextReferralCode": m81,
        "shareWithNonenteUsers": MessageLookupByLibrary.simpleMessage(
            "Condividi con utenti che non hanno un account Ente"),
        "shareWithPeopleSectionTitle": m82,
        "shareYourFirstAlbum": MessageLookupByLibrary.simpleMessage(
            "Condividi il tuo primo album"),
        "sharedAlbumSectionDescription": MessageLookupByLibrary.simpleMessage(
            "Crea album condivisi e collaborativi con altri utenti di Ente, inclusi gli utenti con piani gratuiti."),
        "sharedByMe": MessageLookupByLibrary.simpleMessage("Condiviso da me"),
        "sharedByYou": MessageLookupByLibrary.simpleMessage("Condivise da te"),
        "sharedPhotoNotifications":
            MessageLookupByLibrary.simpleMessage("Nuove foto condivise"),
        "sharedPhotoNotificationsExplanation": MessageLookupByLibrary.simpleMessage(
            "Ricevi notifiche quando qualcuno aggiunge una foto a un album condiviso, di cui fai parte"),
<<<<<<< HEAD
        "sharedWith": m95,
=======
        "sharedWith": m83,
>>>>>>> 136f8d17
        "sharedWithMe":
            MessageLookupByLibrary.simpleMessage("Condivisi con me"),
        "sharedWithYou":
            MessageLookupByLibrary.simpleMessage("Condivise con te"),
        "sharing":
            MessageLookupByLibrary.simpleMessage("Condivisione in corso..."),
        "showMemories": MessageLookupByLibrary.simpleMessage("Mostra ricordi"),
        "showPerson": MessageLookupByLibrary.simpleMessage("Mostra persona"),
        "signOutFromOtherDevices": MessageLookupByLibrary.simpleMessage(
            "Esci dagli altri dispositivi"),
        "signOutOtherBody": MessageLookupByLibrary.simpleMessage(
            "Se pensi che qualcuno possa conoscere la tua password, puoi forzare tutti gli altri dispositivi che usano il tuo account ad uscire."),
        "signOutOtherDevices": MessageLookupByLibrary.simpleMessage(
            "Esci dagli altri dispositivi"),
        "signUpTerms": MessageLookupByLibrary.simpleMessage(
            "Accetto i <u-terms>termini di servizio</u-terms> e la <u-policy>politica sulla privacy</u-policy>"),
        "singleFileDeleteFromDevice": m84,
        "singleFileDeleteHighlight": MessageLookupByLibrary.simpleMessage(
            "Verrà eliminato da tutti gli album."),
        "singleFileInBothLocalAndRemote": m85,
        "singleFileInRemoteOnly": m86,
        "skip": MessageLookupByLibrary.simpleMessage("Salta"),
        "social": MessageLookupByLibrary.simpleMessage("Social"),
        "someItemsAreInBothEnteAndYourDevice":
            MessageLookupByLibrary.simpleMessage(
                "Alcuni elementi sono sia su Ente che sul tuo dispositivo."),
        "someOfTheFilesYouAreTryingToDeleteAre":
            MessageLookupByLibrary.simpleMessage(
                "Alcuni dei file che si sta tentando di eliminare sono disponibili solo sul dispositivo e non possono essere recuperati se cancellati"),
        "someoneSharingAlbumsWithYouShouldSeeTheSameId":
            MessageLookupByLibrary.simpleMessage(
                "Chi condivide gli album con te deve vedere lo stesso ID sul proprio dispositivo."),
        "somethingWentWrong":
            MessageLookupByLibrary.simpleMessage("Qualcosa è andato storto"),
        "somethingWentWrongPleaseTryAgain":
            MessageLookupByLibrary.simpleMessage(
                "Qualcosa è andato storto, per favore riprova"),
        "sorry": MessageLookupByLibrary.simpleMessage("Siamo spiacenti"),
        "sorryCouldNotAddToFavorites": MessageLookupByLibrary.simpleMessage(
            "Spiacenti, non è stato possibile aggiungere ai preferiti!"),
        "sorryCouldNotRemoveFromFavorites": MessageLookupByLibrary.simpleMessage(
            "Siamo spiacenti, non è stato possibile rimuovere dai preferiti!"),
        "sorryTheCodeYouveEnteredIsIncorrect":
            MessageLookupByLibrary.simpleMessage(
                "Il codice immesso non è corretto"),
        "sorryWeCouldNotGenerateSecureKeysOnThisDevicennplease":
            MessageLookupByLibrary.simpleMessage(
                "Siamo spiacenti, non possiamo generare le chiavi sicure su questo dispositivo.\n\nPer favore, accedi da un altro dispositivo."),
        "sort": MessageLookupByLibrary.simpleMessage("Ordina"),
        "sortAlbumsBy": MessageLookupByLibrary.simpleMessage("Ordina per"),
        "sortNewestFirst":
            MessageLookupByLibrary.simpleMessage("Prima le più nuove"),
        "sortOldestFirst":
            MessageLookupByLibrary.simpleMessage("Prima le più vecchie"),
        "sparkleSuccess":
            MessageLookupByLibrary.simpleMessage("✨ Operazione riuscita"),
        "startAccountRecoveryTitle":
            MessageLookupByLibrary.simpleMessage("Avvia il recupero"),
        "startBackup": MessageLookupByLibrary.simpleMessage("Avvia backup"),
        "status": MessageLookupByLibrary.simpleMessage("Stato"),
        "stopCastingBody": MessageLookupByLibrary.simpleMessage(
            "Vuoi interrompere la trasmissione?"),
        "stopCastingTitle":
            MessageLookupByLibrary.simpleMessage("Interrompi la trasmissione"),
        "storage":
            MessageLookupByLibrary.simpleMessage("Spazio di archiviazione"),
        "storageBreakupFamily":
            MessageLookupByLibrary.simpleMessage("Famiglia"),
        "storageBreakupYou": MessageLookupByLibrary.simpleMessage("Tu"),
        "storageInGB": m89,
        "storageLimitExceeded": MessageLookupByLibrary.simpleMessage(
            "Limite d\'archiviazione superato"),
<<<<<<< HEAD
        "storageUsageInfo": m98,
=======
        "storageUsageInfo": m90,
>>>>>>> 136f8d17
        "strongStrength": MessageLookupByLibrary.simpleMessage("Forte"),
        "subAlreadyLinkedErrMessage": m91,
        "subWillBeCancelledOn": m92,
        "subscribe": MessageLookupByLibrary.simpleMessage("Iscriviti"),
        "subscribeToEnableSharing": MessageLookupByLibrary.simpleMessage(
            "È necessario un abbonamento a pagamento attivo per abilitare la condivisione."),
        "subscription": MessageLookupByLibrary.simpleMessage("Abbonamento"),
        "success": MessageLookupByLibrary.simpleMessage("Operazione riuscita"),
        "successfullyArchived":
            MessageLookupByLibrary.simpleMessage("Archiviato correttamente"),
        "successfullyHid":
            MessageLookupByLibrary.simpleMessage("Nascosta con successo"),
        "successfullyUnarchived": MessageLookupByLibrary.simpleMessage(
            "Rimosso dall\'archivio correttamente"),
        "successfullyUnhid": MessageLookupByLibrary.simpleMessage(
            "Rimossa dal nascondiglio con successo"),
        "suggestFeatures":
            MessageLookupByLibrary.simpleMessage("Suggerisci una funzionalità"),
        "support": MessageLookupByLibrary.simpleMessage("Assistenza"),
<<<<<<< HEAD
        "syncProgress": m99,
=======
        "syncProgress": m93,
>>>>>>> 136f8d17
        "syncStopped":
            MessageLookupByLibrary.simpleMessage("Sincronizzazione interrotta"),
        "syncing": MessageLookupByLibrary.simpleMessage(
            "Sincronizzazione in corso..."),
        "systemTheme": MessageLookupByLibrary.simpleMessage("Sistema"),
        "tapToCopy": MessageLookupByLibrary.simpleMessage("tocca per copiare"),
        "tapToEnterCode": MessageLookupByLibrary.simpleMessage(
            "Tocca per inserire il codice"),
        "tapToUnlock":
            MessageLookupByLibrary.simpleMessage("Tocca per sbloccare"),
        "tapToUpload":
            MessageLookupByLibrary.simpleMessage("Premi per caricare"),
<<<<<<< HEAD
        "tapToUploadIsIgnoredDue": m100,
=======
        "tapToUploadIsIgnoredDue": m94,
>>>>>>> 136f8d17
        "tempErrorContactSupportIfPersists": MessageLookupByLibrary.simpleMessage(
            "Sembra che qualcosa sia andato storto. Riprova tra un po\'. Se l\'errore persiste, contatta il nostro team di supporto."),
        "terminate": MessageLookupByLibrary.simpleMessage("Terminata"),
        "terminateSession":
            MessageLookupByLibrary.simpleMessage("Termina sessione?"),
        "terms": MessageLookupByLibrary.simpleMessage("Termini d\'uso"),
        "termsOfServicesTitle":
            MessageLookupByLibrary.simpleMessage("Termini d\'uso"),
        "thankYou": MessageLookupByLibrary.simpleMessage("Grazie"),
        "thankYouForSubscribing": MessageLookupByLibrary.simpleMessage(
            "Grazie per esserti iscritto!"),
        "theDownloadCouldNotBeCompleted": MessageLookupByLibrary.simpleMessage(
            "Il download non può essere completato"),
        "theRecoveryKeyYouEnteredIsIncorrect":
            MessageLookupByLibrary.simpleMessage(
                "La chiave di recupero inserita non è corretta"),
        "theme": MessageLookupByLibrary.simpleMessage("Tema"),
        "theseItemsWillBeDeletedFromYourDevice":
            MessageLookupByLibrary.simpleMessage(
                "Questi file verranno eliminati dal tuo dispositivo."),
        "theyAlsoGetXGb": m95,
        "theyWillBeDeletedFromAllAlbums": MessageLookupByLibrary.simpleMessage(
            "Verranno eliminati da tutti gli album."),
        "thisActionCannotBeUndone": MessageLookupByLibrary.simpleMessage(
            "Questa azione non può essere annullata"),
        "thisAlbumAlreadyHDACollaborativeLink":
            MessageLookupByLibrary.simpleMessage(
                "Questo album ha già un link collaborativo"),
        "thisCanBeUsedToRecoverYourAccountIfYou":
            MessageLookupByLibrary.simpleMessage(
                "Può essere utilizzata per recuperare il tuo account in caso tu non possa usare l\'autenticazione a due fattori"),
        "thisDevice":
            MessageLookupByLibrary.simpleMessage("Questo dispositivo"),
        "thisEmailIsAlreadyInUse": MessageLookupByLibrary.simpleMessage(
            "Questo indirizzo email è già registrato"),
        "thisImageHasNoExifData": MessageLookupByLibrary.simpleMessage(
            "Questa immagine non ha dati EXIF"),
        "thisIsMeExclamation":
            MessageLookupByLibrary.simpleMessage("Questo sono io!"),
        "thisIsPersonVerificationId": m96,
        "thisIsYourVerificationId": MessageLookupByLibrary.simpleMessage(
            "Questo è il tuo ID di verifica"),
        "thisWillLogYouOutOfTheFollowingDevice":
            MessageLookupByLibrary.simpleMessage(
                "Verrai disconnesso dai seguenti dispositivi:"),
        "thisWillLogYouOutOfThisDevice": MessageLookupByLibrary.simpleMessage(
            "Verrai disconnesso dal tuo dispositivo!"),
        "thisWillRemovePublicLinksOfAllSelectedQuickLinks":
            MessageLookupByLibrary.simpleMessage(
                "Questo rimuoverà i link pubblici di tutti i link rapidi selezionati."),
        "toEnableAppLockPleaseSetupDevicePasscodeOrScreen":
            MessageLookupByLibrary.simpleMessage(
                "Per abilitare il blocco dell\'app, configura il codice di accesso del dispositivo o il blocco schermo nelle impostazioni di sistema."),
        "toHideAPhotoOrVideo": MessageLookupByLibrary.simpleMessage(
            "Per nascondere una foto o un video"),
        "toResetVerifyEmail": MessageLookupByLibrary.simpleMessage(
            "Per reimpostare la tua password, verifica prima la tua email."),
        "todaysLogs": MessageLookupByLibrary.simpleMessage("Log di oggi"),
        "tooManyIncorrectAttempts":
            MessageLookupByLibrary.simpleMessage("Troppi tentativi errati"),
        "total": MessageLookupByLibrary.simpleMessage("totale"),
        "totalSize": MessageLookupByLibrary.simpleMessage("Dimensioni totali"),
        "trash": MessageLookupByLibrary.simpleMessage("Cestino"),
<<<<<<< HEAD
        "trashDaysLeft": m103,
        "trim": MessageLookupByLibrary.simpleMessage("Taglia"),
        "trustedContacts":
            MessageLookupByLibrary.simpleMessage("Contatti fidati"),
        "trustedInviteBody": m106,
=======
        "trashDaysLeft": m99,
        "trim": MessageLookupByLibrary.simpleMessage("Taglia"),
        "trustedContacts":
            MessageLookupByLibrary.simpleMessage("Contatti fidati"),
        "trustedInviteBody": m102,
>>>>>>> 136f8d17
        "tryAgain": MessageLookupByLibrary.simpleMessage("Riprova"),
        "turnOnBackupForAutoUpload": MessageLookupByLibrary.simpleMessage(
            "Attiva il backup per caricare automaticamente i file aggiunti a questa cartella del dispositivo su Ente."),
        "twitter": MessageLookupByLibrary.simpleMessage("Twitter"),
        "twoMonthsFreeOnYearlyPlans": MessageLookupByLibrary.simpleMessage(
            "2 mesi gratis sui piani annuali"),
        "twofactor": MessageLookupByLibrary.simpleMessage("Due fattori"),
        "twofactorAuthenticationHasBeenDisabled":
            MessageLookupByLibrary.simpleMessage(
                "L\'autenticazione a due fattori è stata disabilitata"),
        "twofactorAuthenticationPageTitle":
            MessageLookupByLibrary.simpleMessage(
                "Autenticazione a due fattori"),
        "twofactorAuthenticationSuccessfullyReset":
            MessageLookupByLibrary.simpleMessage(
                "Autenticazione a due fattori resettata con successo"),
        "twofactorSetup": MessageLookupByLibrary.simpleMessage(
            "Configura autenticazione a due fattori"),
        "unarchive":
            MessageLookupByLibrary.simpleMessage("Rimuovi dall\'archivio"),
        "unarchiveAlbum": MessageLookupByLibrary.simpleMessage(
            "Rimuovi album dall\'archivio"),
        "unarchiving":
            MessageLookupByLibrary.simpleMessage("Togliendo dall\'archivio..."),
        "unavailableReferralCode": MessageLookupByLibrary.simpleMessage(
            "Siamo spiacenti, questo codice non è disponibile."),
        "uncategorized":
            MessageLookupByLibrary.simpleMessage("Senza categoria"),
        "unhide": MessageLookupByLibrary.simpleMessage("Mostra"),
        "unhideToAlbum":
            MessageLookupByLibrary.simpleMessage("Non nascondere l\'album"),
        "unhiding": MessageLookupByLibrary.simpleMessage("Rivelando..."),
        "unhidingFilesToAlbum":
            MessageLookupByLibrary.simpleMessage("Mostra i file nell\'album"),
        "unlock": MessageLookupByLibrary.simpleMessage("Sblocca"),
        "unpinAlbum": MessageLookupByLibrary.simpleMessage("Non fissare album"),
        "unselectAll":
            MessageLookupByLibrary.simpleMessage("Deseleziona tutto"),
        "update": MessageLookupByLibrary.simpleMessage("Aggiorna"),
        "updateAvailable":
            MessageLookupByLibrary.simpleMessage("Aggiornamento disponibile"),
        "updatingFolderSelection": MessageLookupByLibrary.simpleMessage(
            "Aggiornamento della selezione delle cartelle..."),
        "upgrade":
            MessageLookupByLibrary.simpleMessage("Acquista altro spazio"),
<<<<<<< HEAD
        "uploadIsIgnoredDueToIgnorereason": m108,
        "uploadingFilesToAlbum": MessageLookupByLibrary.simpleMessage(
            "Caricamento dei file nell\'album..."),
        "uploadingMultipleMemories": m109,
=======
        "uploadIsIgnoredDueToIgnorereason": m104,
        "uploadingFilesToAlbum": MessageLookupByLibrary.simpleMessage(
            "Caricamento dei file nell\'album..."),
        "uploadingMultipleMemories": m105,
>>>>>>> 136f8d17
        "uploadingSingleMemory":
            MessageLookupByLibrary.simpleMessage("Conservando 1 ricordo..."),
        "upto50OffUntil4thDec": MessageLookupByLibrary.simpleMessage(
            "Sconto del 50%, fino al 4 dicembre."),
        "usableReferralStorageInfo": MessageLookupByLibrary.simpleMessage(
            "Lo spazio disponibile è limitato dal tuo piano corrente. L\'archiviazione in eccesso diventerà automaticamente utilizzabile quando aggiornerai il tuo piano."),
        "useAsCover":
            MessageLookupByLibrary.simpleMessage("Usa come copertina"),
        "useDifferentPlayerInfo": MessageLookupByLibrary.simpleMessage(
            "Hai problemi a riprodurre questo video? Premi a lungo qui per provare un altro lettore."),
        "usePublicLinksForPeopleNotOnEnte":
            MessageLookupByLibrary.simpleMessage(
                "Usa link pubblici per persone non registrate su Ente"),
        "useRecoveryKey": MessageLookupByLibrary.simpleMessage(
            "Utilizza un codice di recupero"),
        "useSelectedPhoto":
            MessageLookupByLibrary.simpleMessage("Usa la foto selezionata"),
        "usedSpace": MessageLookupByLibrary.simpleMessage("Spazio utilizzato"),
        "validTill": m106,
        "verificationFailedPleaseTryAgain":
            MessageLookupByLibrary.simpleMessage(
                "Verifica fallita, per favore prova di nuovo"),
        "verificationId":
            MessageLookupByLibrary.simpleMessage("ID di verifica"),
        "verify": MessageLookupByLibrary.simpleMessage("Verifica"),
        "verifyEmail": MessageLookupByLibrary.simpleMessage("Verifica email"),
        "verifyEmailID": m107,
        "verifyIDLabel": MessageLookupByLibrary.simpleMessage("Verifica"),
        "verifyPasskey":
            MessageLookupByLibrary.simpleMessage("Verifica passkey"),
        "verifyPassword":
            MessageLookupByLibrary.simpleMessage("Verifica password"),
        "verifying":
            MessageLookupByLibrary.simpleMessage("Verifica in corso..."),
        "verifyingRecoveryKey": MessageLookupByLibrary.simpleMessage(
            "Verifica della chiave di recupero..."),
        "videoInfo": MessageLookupByLibrary.simpleMessage("Informazioni video"),
        "videoSmallCase": MessageLookupByLibrary.simpleMessage("video"),
        "videos": MessageLookupByLibrary.simpleMessage("Video"),
        "viewActiveSessions":
            MessageLookupByLibrary.simpleMessage("Visualizza sessioni attive"),
        "viewAddOnButton": MessageLookupByLibrary.simpleMessage(
            "Visualizza componenti aggiuntivi"),
        "viewAll": MessageLookupByLibrary.simpleMessage("Visualizza tutte"),
        "viewAllExifData":
            MessageLookupByLibrary.simpleMessage("Mostra tutti i dati EXIF"),
        "viewLargeFiles":
            MessageLookupByLibrary.simpleMessage("File di grandi dimensioni"),
        "viewLargeFilesDesc": MessageLookupByLibrary.simpleMessage(
            "Visualizza i file che stanno occupando la maggior parte dello spazio di archiviazione."),
        "viewLogs": MessageLookupByLibrary.simpleMessage("Visualizza i log"),
        "viewRecoveryKey": MessageLookupByLibrary.simpleMessage(
            "Visualizza chiave di recupero"),
        "viewer": MessageLookupByLibrary.simpleMessage("Sola lettura"),
        "visitWebToManage": MessageLookupByLibrary.simpleMessage(
            "Visita web.ente.io per gestire il tuo abbonamento"),
        "waitingForVerification":
            MessageLookupByLibrary.simpleMessage("In attesa di verifica..."),
        "waitingForWifi":
            MessageLookupByLibrary.simpleMessage("In attesa del WiFi..."),
        "warning": MessageLookupByLibrary.simpleMessage("Attenzione"),
        "weAreOpenSource":
            MessageLookupByLibrary.simpleMessage("Siamo open source!"),
        "weDontSupportEditingPhotosAndAlbumsThatYouDont":
            MessageLookupByLibrary.simpleMessage(
                "Non puoi modificare foto e album che non possiedi"),
        "weHaveSendEmailTo": m109,
        "weakStrength": MessageLookupByLibrary.simpleMessage("Debole"),
        "welcomeBack": MessageLookupByLibrary.simpleMessage("Bentornato/a!"),
        "whatsNew": MessageLookupByLibrary.simpleMessage("Novità"),
        "whyAddTrustContact": MessageLookupByLibrary.simpleMessage(
            "Un contatto fidato può aiutare a recuperare i tuoi dati."),
        "yearShort": MessageLookupByLibrary.simpleMessage("anno"),
        "yearly": MessageLookupByLibrary.simpleMessage("Annuale"),
        "yearsAgo": m110,
        "yes": MessageLookupByLibrary.simpleMessage("Si"),
        "yesCancel": MessageLookupByLibrary.simpleMessage("Sì, cancella"),
        "yesConvertToViewer": MessageLookupByLibrary.simpleMessage(
            "Sì, converti in sola lettura"),
        "yesDelete": MessageLookupByLibrary.simpleMessage("Sì, elimina"),
        "yesDiscardChanges":
            MessageLookupByLibrary.simpleMessage("Sì, ignora le mie modifiche"),
        "yesLogout": MessageLookupByLibrary.simpleMessage("Sì, disconnetti"),
        "yesRemove": MessageLookupByLibrary.simpleMessage("Sì, rimuovi"),
        "yesRenew": MessageLookupByLibrary.simpleMessage("Sì, Rinnova"),
        "yesResetPerson":
            MessageLookupByLibrary.simpleMessage("Sì, resetta persona"),
        "you": MessageLookupByLibrary.simpleMessage("Tu"),
        "youAreOnAFamilyPlan": MessageLookupByLibrary.simpleMessage(
            "Sei un utente con piano famiglia!"),
        "youAreOnTheLatestVersion": MessageLookupByLibrary.simpleMessage(
            "Stai utilizzando l\'ultima versione"),
        "youCanAtMaxDoubleYourStorage": MessageLookupByLibrary.simpleMessage(
            "* Puoi al massimo raddoppiare il tuo spazio"),
        "youCanManageYourLinksInTheShareTab":
            MessageLookupByLibrary.simpleMessage(
                "Puoi gestire i tuoi link nella scheda condivisione."),
        "youCanTrySearchingForADifferentQuery":
            MessageLookupByLibrary.simpleMessage(
                "Prova con una ricerca differente."),
        "youCannotDowngradeToThisPlan": MessageLookupByLibrary.simpleMessage(
            "Non puoi effettuare il downgrade su questo piano"),
        "youCannotShareWithYourself": MessageLookupByLibrary.simpleMessage(
            "Non puoi condividere con te stesso"),
        "youDontHaveAnyArchivedItems": MessageLookupByLibrary.simpleMessage(
            "Non hai nulla di archiviato."),
        "youHaveSuccessfullyFreedUp": m112,
        "yourAccountHasBeenDeleted": MessageLookupByLibrary.simpleMessage(
            "Il tuo account è stato eliminato"),
        "yourMap": MessageLookupByLibrary.simpleMessage("La tua mappa"),
        "yourPlanWasSuccessfullyDowngraded":
            MessageLookupByLibrary.simpleMessage(
                "Il tuo piano è stato aggiornato con successo"),
        "yourPlanWasSuccessfullyUpgraded": MessageLookupByLibrary.simpleMessage(
            "Il tuo piano è stato aggiornato con successo"),
        "yourPurchaseWasSuccessful":
            MessageLookupByLibrary.simpleMessage("Acquisto andato a buon fine"),
        "yourStorageDetailsCouldNotBeFetched":
            MessageLookupByLibrary.simpleMessage(
                "Impossibile recuperare i dettagli di archiviazione"),
        "yourSubscriptionHasExpired": MessageLookupByLibrary.simpleMessage(
            "Il tuo abbonamento è scaduto"),
        "yourSubscriptionWasUpdatedSuccessfully":
            MessageLookupByLibrary.simpleMessage(
                "Il tuo abbonamento è stato modificato correttamente"),
        "yourVerificationCodeHasExpired": MessageLookupByLibrary.simpleMessage(
            "Il tuo codice di verifica è scaduto"),
        "youveNoFilesInThisAlbumThatCanBeDeleted":
            MessageLookupByLibrary.simpleMessage(
                "Non hai file in questo album che possono essere eliminati"),
        "zoomOutToSeePhotos": MessageLookupByLibrary.simpleMessage(
            "Zoom indietro per visualizzare le foto")
      };
}<|MERGE_RESOLUTION|>--- conflicted
+++ resolved
@@ -53,17 +53,10 @@
 
   static String m15(albumName) => "Link collaborativo creato per ${albumName}";
 
-<<<<<<< HEAD
-  static String m112(count) =>
-      "${Intl.plural(count, zero: 'Aggiunti 0 collaboratori', one: 'Aggiunto 1 collaboratore', other: 'Aggiunti ${count} collaboratori')}";
-
-  static String m55(email, numOfDays) =>
-=======
   static String m16(count) =>
       "${Intl.plural(count, zero: 'Aggiunti 0 collaboratori', one: 'Aggiunto 1 collaboratore', other: 'Aggiunti ${count} collaboratori')}";
 
   static String m17(email, numOfDays) =>
->>>>>>> 136f8d17
       "Stai per aggiungere ${email} come contatto fidato. Potranno recuperare il tuo account se sei assente per ${numOfDays} giorni.";
 
   static String m18(familyAdminEmail) =>
@@ -72,20 +65,12 @@
   static String m19(provider) =>
       "Scrivi all\'indirizzo support@ente.io per gestire il tuo abbonamento ${provider}.";
 
-<<<<<<< HEAD
-  static String m56(endpoint) => "Connesso a ${endpoint}";
-=======
   static String m20(endpoint) => "Connesso a ${endpoint}";
->>>>>>> 136f8d17
 
   static String m21(count) =>
       "${Intl.plural(count, one: 'Elimina ${count} elemento', other: 'Elimina ${count} elementi')}";
 
-<<<<<<< HEAD
-  static String m57(currentlyDeleting, totalCount) =>
-=======
   static String m22(currentlyDeleting, totalCount) =>
->>>>>>> 136f8d17
       "Eliminazione di ${currentlyDeleting} / ${totalCount}";
 
   static String m23(albumName) =>
@@ -100,30 +85,17 @@
   static String m26(count, formattedSize) =>
       "${count} file, ${formattedSize} l\'uno";
 
-<<<<<<< HEAD
-  static String m58(newEmail) => "Email cambiata in ${newEmail}";
-=======
   static String m27(newEmail) => "Email cambiata in ${newEmail}";
->>>>>>> 136f8d17
 
   static String m29(email) =>
       "${email} non ha un account Ente.\n\nInvia un invito per condividere foto.";
 
-<<<<<<< HEAD
-  static String m61(text) => "Trovate foto aggiuntive per ${text}";
-
-  static String m63(count, formattedNumber) =>
-      "${Intl.plural(count, one: '1 file', other: '${formattedNumber} file')} di quest\'album sono stati salvati in modo sicuro";
-
-  static String m64(count, formattedNumber) =>
-=======
   static String m31(text) => "Trovate foto aggiuntive per ${text}";
 
   static String m33(count, formattedNumber) =>
       "${Intl.plural(count, one: '1 file', other: '${formattedNumber} file')} di quest\'album sono stati salvati in modo sicuro";
 
   static String m34(count, formattedNumber) =>
->>>>>>> 136f8d17
       "${Intl.plural(count, one: '1 file', other: '${formattedNumber} file')} di quest\'album sono stati salvati in modo sicuro";
 
   static String m35(storageAmountInGB) =>
@@ -131,38 +103,19 @@
 
   static String m36(endDate) => "La prova gratuita termina il ${endDate}";
 
-<<<<<<< HEAD
-  static String m66(sizeInMBorGB) => "Libera ${sizeInMBorGB}";
-
-  static String m68(currentlyProcessing, totalCount) =>
-=======
   static String m38(sizeInMBorGB) => "Libera ${sizeInMBorGB}";
 
   static String m40(currentlyProcessing, totalCount) =>
->>>>>>> 136f8d17
       "Elaborazione ${currentlyProcessing} / ${totalCount}";
 
   static String m42(count) =>
       "${Intl.plural(count, one: '${count} elemento', other: '${count} elementi')}";
 
-<<<<<<< HEAD
-  static String m71(email) =>
-=======
   static String m44(email) =>
->>>>>>> 136f8d17
       "${email} ti ha invitato a essere un contatto fidato";
 
   static String m45(expiryTime) => "Il link scadrà il ${expiryTime}";
 
-<<<<<<< HEAD
-  static String m72(email) => "Collega persona a ${email}";
-
-  static String m76(albumName) => "Spostato con successo su ${albumName}";
-
-  static String m77(personName) => "Nessun suggerimento per ${personName}";
-
-  static String m78(name) => "Non è ${name}?";
-=======
   static String m46(email) => "Collega persona a ${email}";
 
   static String m50(albumName) => "Spostato con successo su ${albumName}";
@@ -170,7 +123,6 @@
   static String m51(personName) => "Nessun suggerimento per ${personName}";
 
   static String m52(name) => "Non è ${name}?";
->>>>>>> 136f8d17
 
   static String m53(familyAdminEmail) =>
       "Per favore contatta ${familyAdminEmail} per cambiare il tuo codice.";
@@ -184,33 +136,14 @@
   static String m61(endDate) =>
       "Prova gratuita valida fino al ${endDate}.\nIn seguito potrai scegliere un piano a pagamento.";
 
-<<<<<<< HEAD
-  static String m83(toEmail) => "Per favore invia un\'email a ${toEmail}";
-
-  static String m84(toEmail) => "Invia i log a \n${toEmail}";
-
-  static String m86(folderName) => "Elaborando ${folderName}...";
-=======
   static String m62(toEmail) => "Per favore invia un\'email a ${toEmail}";
 
   static String m63(toEmail) => "Invia i log a \n${toEmail}";
 
   static String m65(folderName) => "Elaborando ${folderName}...";
->>>>>>> 136f8d17
 
   static String m66(storeName) => "Valutaci su ${storeName}";
 
-<<<<<<< HEAD
-  static String m87(name) => "Riassegnato a ${name}";
-
-  static String m88(days, email) =>
-      "Puoi accedere all\'account dopo ${days} giorni. Una notifica verrà inviata a ${email}.";
-
-  static String m89(email) =>
-      "Ora puoi recuperare l\'account di ${email} impostando una nuova password.";
-
-  static String m90(email) =>
-=======
   static String m67(name) => "Riassegnato a ${name}";
 
   static String m68(days, email) =>
@@ -220,7 +153,6 @@
       "Ora puoi recuperare l\'account di ${email} impostando una nuova password.";
 
   static String m70(email) =>
->>>>>>> 136f8d17
       "${email} sta cercando di recuperare il tuo account.";
 
   static String m71(storageInGB) =>
@@ -231,11 +163,7 @@
 
   static String m73(endDate) => "Si rinnova il ${endDate}";
 
-<<<<<<< HEAD
-  static String m92(count) =>
-=======
   static String m113(count) =>
->>>>>>> 136f8d17
       "${Intl.plural(count, one: '${count} risultato trovato', other: '${count} risultati trovati')}";
 
   static String m76(count) => "${count} selezionati";
@@ -255,11 +183,7 @@
   static String m82(numberOfPeople) =>
       "${Intl.plural(numberOfPeople, zero: 'Condividi con persone specifiche', one: 'Condividi con una persona', other: 'Condividi con ${numberOfPeople} persone')}";
 
-<<<<<<< HEAD
-  static String m95(emailIDs) => "Condiviso con ${emailIDs}";
-=======
   static String m83(emailIDs) => "Condiviso con ${emailIDs}";
->>>>>>> 136f8d17
 
   static String m84(fileType) =>
       "Questo ${fileType} verrà eliminato dal tuo dispositivo.";
@@ -271,11 +195,7 @@
 
   static String m89(storageAmountInGB) => "${storageAmountInGB} GB";
 
-<<<<<<< HEAD
-  static String m98(
-=======
   static String m90(
->>>>>>> 136f8d17
           usedAmount, usedStorageUnit, totalAmount, totalStorageUnit) =>
       "${usedAmount} ${usedStorageUnit} di ${totalAmount} ${totalStorageUnit} utilizzati";
 
@@ -284,17 +204,10 @@
 
   static String m92(endDate) => "L\'abbonamento verrà cancellato il ${endDate}";
 
-<<<<<<< HEAD
-  static String m99(completed, total) =>
-      "${completed}/${total} ricordi conservati";
-
-  static String m100(ignoreReason) =>
-=======
   static String m93(completed, total) =>
       "${completed}/${total} ricordi conservati";
 
   static String m94(ignoreReason) =>
->>>>>>> 136f8d17
       "Tocca per caricare, il caricamento è attualmente ignorato a causa di ${ignoreReason}";
 
   static String m95(storageAmountInGB) =>
@@ -302,18 +215,6 @@
 
   static String m96(email) => "Questo è l\'ID di verifica di ${email}";
 
-<<<<<<< HEAD
-  static String m103(count) =>
-      "${Intl.plural(count, zero: 'Presto', one: '1 giorno', other: '${count} giorni')}";
-
-  static String m106(email) =>
-      "Sei stato invitato a essere un contatto Legacy da ${email}.";
-
-  static String m108(ignoreReason) =>
-      "Il caricamento è ignorato a causa di ${ignoreReason}";
-
-  static String m109(count) => "Conservando ${count} ricordi...";
-=======
   static String m99(count) =>
       "${Intl.plural(count, zero: 'Presto', one: '1 giorno', other: '${count} giorni')}";
 
@@ -324,7 +225,6 @@
       "Il caricamento è ignorato a causa di ${ignoreReason}";
 
   static String m105(count) => "Conservando ${count} ricordi...";
->>>>>>> 136f8d17
 
   static String m106(endDate) => "Valido fino al ${endDate}";
 
@@ -650,11 +550,7 @@
         "collaboratorsCanAddPhotosAndVideosToTheSharedAlbum":
             MessageLookupByLibrary.simpleMessage(
                 "I collaboratori possono aggiungere foto e video all\'album condiviso."),
-<<<<<<< HEAD
-        "collaboratorsSuccessfullyAdded": m112,
-=======
         "collaboratorsSuccessfullyAdded": m16,
->>>>>>> 136f8d17
         "collageLayout": MessageLookupByLibrary.simpleMessage("Disposizione"),
         "collageSaved": MessageLookupByLibrary.simpleMessage(
             "Collage salvato nella galleria"),
@@ -672,11 +568,7 @@
             "Sei sicuro di voler disattivare l\'autenticazione a due fattori?"),
         "confirmAccountDeletion": MessageLookupByLibrary.simpleMessage(
             "Conferma eliminazione account"),
-<<<<<<< HEAD
-        "confirmAddingTrustedContact": m55,
-=======
         "confirmAddingTrustedContact": m17,
->>>>>>> 136f8d17
         "confirmDeletePrompt": MessageLookupByLibrary.simpleMessage(
             "Sì, voglio eliminare definitivamente questo account e i dati associati a esso su tutte le applicazioni."),
         "confirmPassword":
@@ -739,11 +631,7 @@
         "currentlyRunning":
             MessageLookupByLibrary.simpleMessage("attualmente in esecuzione"),
         "custom": MessageLookupByLibrary.simpleMessage("Personalizza"),
-<<<<<<< HEAD
-        "customEndpoint": m56,
-=======
         "customEndpoint": m20,
->>>>>>> 136f8d17
         "darkTheme": MessageLookupByLibrary.simpleMessage("Scuro"),
         "dayToday": MessageLookupByLibrary.simpleMessage("Oggi"),
         "dayYesterday": MessageLookupByLibrary.simpleMessage("Ieri"),
@@ -785,11 +673,7 @@
         "deleteLocation":
             MessageLookupByLibrary.simpleMessage("Elimina posizione"),
         "deletePhotos": MessageLookupByLibrary.simpleMessage("Elimina foto"),
-<<<<<<< HEAD
-        "deleteProgress": m57,
-=======
         "deleteProgress": m22,
->>>>>>> 136f8d17
         "deleteReason1": MessageLookupByLibrary.simpleMessage(
             "Manca una caratteristica chiave di cui ho bisogno"),
         "deleteReason2": MessageLookupByLibrary.simpleMessage(
@@ -890,13 +774,8 @@
         "email": MessageLookupByLibrary.simpleMessage("Email"),
         "emailAlreadyRegistered":
             MessageLookupByLibrary.simpleMessage("Email già registrata."),
-<<<<<<< HEAD
-        "emailChangedTo": m58,
-        "emailNoEnteAccount": m12,
-=======
         "emailChangedTo": m27,
         "emailNoEnteAccount": m29,
->>>>>>> 136f8d17
         "emailNotRegistered":
             MessageLookupByLibrary.simpleMessage("Email non registrata."),
         "emailVerificationToggle":
@@ -978,11 +857,7 @@
         "exportYourData": MessageLookupByLibrary.simpleMessage("Esporta dati"),
         "extraPhotosFound":
             MessageLookupByLibrary.simpleMessage("Trovate foto aggiuntive"),
-<<<<<<< HEAD
-        "extraPhotosFoundFor": m61,
-=======
         "extraPhotosFoundFor": m31,
->>>>>>> 136f8d17
         "faceNotClusteredYet": MessageLookupByLibrary.simpleMessage(
             "Faccia non ancora raggruppata, per favore torna più tardi"),
         "faceRecognition":
@@ -1032,13 +907,8 @@
         "fileTypes": MessageLookupByLibrary.simpleMessage("Tipi di file"),
         "fileTypesAndNames":
             MessageLookupByLibrary.simpleMessage("Tipi e nomi di file"),
-<<<<<<< HEAD
-        "filesBackedUpFromDevice": m63,
-        "filesBackedUpInAlbum": m64,
-=======
         "filesBackedUpFromDevice": m33,
         "filesBackedUpInAlbum": m34,
->>>>>>> 136f8d17
         "filesDeleted": MessageLookupByLibrary.simpleMessage("File eliminati"),
         "filesSavedToGallery":
             MessageLookupByLibrary.simpleMessage("File salvati nella galleria"),
@@ -1058,13 +928,8 @@
         "freeStorageUsable":
             MessageLookupByLibrary.simpleMessage("Spazio libero utilizzabile"),
         "freeTrial": MessageLookupByLibrary.simpleMessage("Prova gratuita"),
-<<<<<<< HEAD
-        "freeTrialValidTill": m14,
-        "freeUpAmount": m66,
-=======
         "freeTrialValidTill": m36,
         "freeUpAmount": m38,
->>>>>>> 136f8d17
         "freeUpDeviceSpace":
             MessageLookupByLibrary.simpleMessage("Libera spazio"),
         "freeUpDeviceSpaceDesc": MessageLookupByLibrary.simpleMessage(
@@ -1076,11 +941,7 @@
         "general": MessageLookupByLibrary.simpleMessage("Generali"),
         "generatingEncryptionKeys": MessageLookupByLibrary.simpleMessage(
             "Generazione delle chiavi di crittografia..."),
-<<<<<<< HEAD
-        "genericProgress": m68,
-=======
         "genericProgress": m40,
->>>>>>> 136f8d17
         "goToSettings":
             MessageLookupByLibrary.simpleMessage("Vai alle impostazioni"),
         "googlePlayId": MessageLookupByLibrary.simpleMessage("Google Play ID"),
@@ -1191,11 +1052,7 @@
         "legacy": MessageLookupByLibrary.simpleMessage("Legacy"),
         "legacyAccounts":
             MessageLookupByLibrary.simpleMessage("Account Legacy"),
-<<<<<<< HEAD
-        "legacyInvite": m71,
-=======
         "legacyInvite": m44,
->>>>>>> 136f8d17
         "legacyPageDesc": MessageLookupByLibrary.simpleMessage(
             "Legacy consente ai contatti fidati di accedere al tuo account in tua assenza."),
         "legacyPageDesc2": MessageLookupByLibrary.simpleMessage(
@@ -1218,11 +1075,7 @@
         "linkPerson": MessageLookupByLibrary.simpleMessage("Collega persona"),
         "linkPersonCaption": MessageLookupByLibrary.simpleMessage(
             "per una migliore esperienza di condivisione"),
-<<<<<<< HEAD
-        "linkPersonToEmail": m72,
-=======
         "linkPersonToEmail": m46,
->>>>>>> 136f8d17
         "livePhotos": MessageLookupByLibrary.simpleMessage("Live Photo"),
         "loadMessage1": MessageLookupByLibrary.simpleMessage(
             "Puoi condividere il tuo abbonamento con la tua famiglia"),
@@ -1344,11 +1197,7 @@
             MessageLookupByLibrary.simpleMessage("Sposta nell\'album"),
         "moveToHiddenAlbum":
             MessageLookupByLibrary.simpleMessage("Sposta in album nascosto"),
-<<<<<<< HEAD
-        "movedSuccessfullyTo": m76,
-=======
         "movedSuccessfullyTo": m50,
->>>>>>> 136f8d17
         "movedToTrash":
             MessageLookupByLibrary.simpleMessage("Spostato nel cestino"),
         "movingFilesToAlbum": MessageLookupByLibrary.simpleMessage(
@@ -1401,17 +1250,10 @@
         "noResults": MessageLookupByLibrary.simpleMessage("Nessun risultato"),
         "noResultsFound":
             MessageLookupByLibrary.simpleMessage("Nessun risultato trovato"),
-<<<<<<< HEAD
-        "noSuggestionsForPerson": m77,
-        "noSystemLockFound": MessageLookupByLibrary.simpleMessage(
-            "Nessun blocco di sistema trovato"),
-        "notPersonLabel": m78,
-=======
         "noSuggestionsForPerson": m51,
         "noSystemLockFound": MessageLookupByLibrary.simpleMessage(
             "Nessun blocco di sistema trovato"),
         "notPersonLabel": m52,
->>>>>>> 136f8d17
         "nothingSharedWithYouYet": MessageLookupByLibrary.simpleMessage(
             "Ancora nulla di condiviso con te"),
         "nothingToSeeHere":
@@ -1514,22 +1356,14 @@
         "pleaseContactSupportIfTheProblemPersists":
             MessageLookupByLibrary.simpleMessage(
                 "Riprova. Se il problema persiste, ti invitiamo a contattare l\'assistenza"),
-<<<<<<< HEAD
-        "pleaseEmailUsAt": m83,
-=======
         "pleaseEmailUsAt": m62,
->>>>>>> 136f8d17
         "pleaseGrantPermissions":
             MessageLookupByLibrary.simpleMessage("Concedi i permessi"),
         "pleaseLoginAgain": MessageLookupByLibrary.simpleMessage(
             "Effettua nuovamente l\'accesso"),
         "pleaseSelectQuickLinksToRemove": MessageLookupByLibrary.simpleMessage(
             "Si prega di selezionare i link rapidi da rimuovere"),
-<<<<<<< HEAD
-        "pleaseSendTheLogsTo": m84,
-=======
         "pleaseSendTheLogsTo": m63,
->>>>>>> 136f8d17
         "pleaseTryAgain": MessageLookupByLibrary.simpleMessage("Riprova"),
         "pleaseVerifyTheCodeYouHaveEntered":
             MessageLookupByLibrary.simpleMessage(
@@ -1554,11 +1388,7 @@
         "privateSharing":
             MessageLookupByLibrary.simpleMessage("Condivisioni private"),
         "proceed": MessageLookupByLibrary.simpleMessage("Prosegui"),
-<<<<<<< HEAD
-        "processingImport": m86,
-=======
         "processingImport": m65,
->>>>>>> 136f8d17
         "processingVideos":
             MessageLookupByLibrary.simpleMessage("Elaborando video"),
         "publicLinkCreated":
@@ -1573,11 +1403,7 @@
         "rateUs": MessageLookupByLibrary.simpleMessage("Lascia una recensione"),
         "rateUsOnStore": m66,
         "reassignMe": MessageLookupByLibrary.simpleMessage("Riassegna \"Io\""),
-<<<<<<< HEAD
-        "reassignedToName": m87,
-=======
         "reassignedToName": m67,
->>>>>>> 136f8d17
         "reassigningLoading":
             MessageLookupByLibrary.simpleMessage("Riassegnando..."),
         "recover": MessageLookupByLibrary.simpleMessage("Recupera"),
@@ -1588,11 +1414,7 @@
             MessageLookupByLibrary.simpleMessage("Recupera l\'account"),
         "recoveryInitiated":
             MessageLookupByLibrary.simpleMessage("Recupero avviato"),
-<<<<<<< HEAD
-        "recoveryInitiatedDesc": m88,
-=======
         "recoveryInitiatedDesc": m68,
->>>>>>> 136f8d17
         "recoveryKey":
             MessageLookupByLibrary.simpleMessage("Chiave di recupero"),
         "recoveryKeyCopiedToClipboard": MessageLookupByLibrary.simpleMessage(
@@ -1607,20 +1429,12 @@
             "Chiave di recupero verificata"),
         "recoveryKeyVerifyReason": MessageLookupByLibrary.simpleMessage(
             "Se hai dimenticato la password, la tua chiave di ripristino è l\'unico modo per recuperare le tue foto. La puoi trovare in Impostazioni > Account.\n\nInserisci la tua chiave di recupero per verificare di averla salvata correttamente."),
-<<<<<<< HEAD
-        "recoveryReady": m89,
-=======
         "recoveryReady": m69,
->>>>>>> 136f8d17
         "recoverySuccessful":
             MessageLookupByLibrary.simpleMessage("Recupero riuscito!"),
         "recoveryWarning": MessageLookupByLibrary.simpleMessage(
             "Un contatto fidato sta tentando di accedere al tuo account"),
-<<<<<<< HEAD
-        "recoveryWarningBody": m90,
-=======
         "recoveryWarningBody": m70,
->>>>>>> 136f8d17
         "recreatePasswordBody": MessageLookupByLibrary.simpleMessage(
             "Il dispositivo attuale non è abbastanza potente per verificare la tua password, ma la possiamo rigenerare in un modo che funzioni su tutti i dispositivi.\n\nEffettua il login utilizzando la tua chiave di recupero e rigenera la tua password (puoi utilizzare nuovamente la stessa se vuoi)."),
         "recreatePasswordTitle":
@@ -1762,11 +1576,7 @@
             "Invita persone e vedrai qui tutte le foto condivise da loro"),
         "searchPersonsEmptySection": MessageLookupByLibrary.simpleMessage(
             "Le persone saranno mostrate qui una volta che l\'elaborazione e la sincronizzazione saranno completate"),
-<<<<<<< HEAD
-        "searchResultCount": m92,
-=======
         "searchResultCount": m113,
->>>>>>> 136f8d17
         "security": MessageLookupByLibrary.simpleMessage("Sicurezza"),
         "selectALocation":
             MessageLookupByLibrary.simpleMessage("Seleziona un luogo"),
@@ -1851,11 +1661,7 @@
             MessageLookupByLibrary.simpleMessage("Nuove foto condivise"),
         "sharedPhotoNotificationsExplanation": MessageLookupByLibrary.simpleMessage(
             "Ricevi notifiche quando qualcuno aggiunge una foto a un album condiviso, di cui fai parte"),
-<<<<<<< HEAD
-        "sharedWith": m95,
-=======
         "sharedWith": m83,
->>>>>>> 136f8d17
         "sharedWithMe":
             MessageLookupByLibrary.simpleMessage("Condivisi con me"),
         "sharedWithYou":
@@ -1928,11 +1734,7 @@
         "storageInGB": m89,
         "storageLimitExceeded": MessageLookupByLibrary.simpleMessage(
             "Limite d\'archiviazione superato"),
-<<<<<<< HEAD
-        "storageUsageInfo": m98,
-=======
         "storageUsageInfo": m90,
->>>>>>> 136f8d17
         "strongStrength": MessageLookupByLibrary.simpleMessage("Forte"),
         "subAlreadyLinkedErrMessage": m91,
         "subWillBeCancelledOn": m92,
@@ -1952,11 +1754,7 @@
         "suggestFeatures":
             MessageLookupByLibrary.simpleMessage("Suggerisci una funzionalità"),
         "support": MessageLookupByLibrary.simpleMessage("Assistenza"),
-<<<<<<< HEAD
-        "syncProgress": m99,
-=======
         "syncProgress": m93,
->>>>>>> 136f8d17
         "syncStopped":
             MessageLookupByLibrary.simpleMessage("Sincronizzazione interrotta"),
         "syncing": MessageLookupByLibrary.simpleMessage(
@@ -1969,11 +1767,7 @@
             MessageLookupByLibrary.simpleMessage("Tocca per sbloccare"),
         "tapToUpload":
             MessageLookupByLibrary.simpleMessage("Premi per caricare"),
-<<<<<<< HEAD
-        "tapToUploadIsIgnoredDue": m100,
-=======
         "tapToUploadIsIgnoredDue": m94,
->>>>>>> 136f8d17
         "tempErrorContactSupportIfPersists": MessageLookupByLibrary.simpleMessage(
             "Sembra che qualcosa sia andato storto. Riprova tra un po\'. Se l\'errore persiste, contatta il nostro team di supporto."),
         "terminate": MessageLookupByLibrary.simpleMessage("Terminata"),
@@ -2037,19 +1831,11 @@
         "total": MessageLookupByLibrary.simpleMessage("totale"),
         "totalSize": MessageLookupByLibrary.simpleMessage("Dimensioni totali"),
         "trash": MessageLookupByLibrary.simpleMessage("Cestino"),
-<<<<<<< HEAD
-        "trashDaysLeft": m103,
-        "trim": MessageLookupByLibrary.simpleMessage("Taglia"),
-        "trustedContacts":
-            MessageLookupByLibrary.simpleMessage("Contatti fidati"),
-        "trustedInviteBody": m106,
-=======
         "trashDaysLeft": m99,
         "trim": MessageLookupByLibrary.simpleMessage("Taglia"),
         "trustedContacts":
             MessageLookupByLibrary.simpleMessage("Contatti fidati"),
         "trustedInviteBody": m102,
->>>>>>> 136f8d17
         "tryAgain": MessageLookupByLibrary.simpleMessage("Riprova"),
         "turnOnBackupForAutoUpload": MessageLookupByLibrary.simpleMessage(
             "Attiva il backup per caricare automaticamente i file aggiunti a questa cartella del dispositivo su Ente."),
@@ -2095,17 +1881,10 @@
             "Aggiornamento della selezione delle cartelle..."),
         "upgrade":
             MessageLookupByLibrary.simpleMessage("Acquista altro spazio"),
-<<<<<<< HEAD
-        "uploadIsIgnoredDueToIgnorereason": m108,
-        "uploadingFilesToAlbum": MessageLookupByLibrary.simpleMessage(
-            "Caricamento dei file nell\'album..."),
-        "uploadingMultipleMemories": m109,
-=======
         "uploadIsIgnoredDueToIgnorereason": m104,
         "uploadingFilesToAlbum": MessageLookupByLibrary.simpleMessage(
             "Caricamento dei file nell\'album..."),
         "uploadingMultipleMemories": m105,
->>>>>>> 136f8d17
         "uploadingSingleMemory":
             MessageLookupByLibrary.simpleMessage("Conservando 1 ricordo..."),
         "upto50OffUntil4thDec": MessageLookupByLibrary.simpleMessage(
