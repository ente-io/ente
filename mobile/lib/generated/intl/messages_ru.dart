--- conflicted
+++ resolved
@@ -555,10 +555,7 @@
         "collectPhotosDescription": MessageLookupByLibrary.simpleMessage(
             "Создайте ссылку, где ваши друзья смогут загружать фото в оригинальном качестве."),
         "color": MessageLookupByLibrary.simpleMessage("Цвет"),
-<<<<<<< HEAD
-=======
         "configuration": MessageLookupByLibrary.simpleMessage("Настройки"),
->>>>>>> 680ddce3
         "confirm": MessageLookupByLibrary.simpleMessage("Подтвердить"),
         "confirm2FADisable": MessageLookupByLibrary.simpleMessage(
             "Вы уверены, что хотите отключить двухфакторную аутентификацию?"),
@@ -1072,13 +1069,10 @@
             MessageLookupByLibrary.simpleMessage("Загрузка фотографий..."),
         "localGallery":
             MessageLookupByLibrary.simpleMessage("Локальная галерея"),
-<<<<<<< HEAD
-=======
         "localIndexing":
             MessageLookupByLibrary.simpleMessage("Локальное индексирование"),
         "localSyncErrorMessage": MessageLookupByLibrary.simpleMessage(
             "Похоже, что-то пошло не так, так как локальная синхронизация фото занимает больше времени, чем ожидалось. Пожалуйста, свяжитесь с нашей службой поддержки"),
->>>>>>> 680ddce3
         "location": MessageLookupByLibrary.simpleMessage("Местоположение"),
         "locationName":
             MessageLookupByLibrary.simpleMessage("Название локации"),
