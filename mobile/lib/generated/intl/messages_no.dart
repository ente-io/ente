// DO NOT EDIT. This is code generated via package:intl/generate_localized.dart
// This is a library that provides messages for a no locale. All the
// messages from the main program should be duplicated here with the same
// function name.

// Ignore issues from commonly used lints in this file.
// ignore_for_file:unnecessary_brace_in_string_interps, unnecessary_new
// ignore_for_file:prefer_single_quotes,comment_references, directives_ordering
// ignore_for_file:annotate_overrides,prefer_generic_function_type_aliases
// ignore_for_file:unused_import, file_names, avoid_escaping_inner_quotes
// ignore_for_file:unnecessary_string_interpolations, unnecessary_string_escapes

import 'package:intl/intl.dart';
import 'package:intl/message_lookup_by_library.dart';

final messages = new MessageLookup();

typedef String MessageIfAbsent(String messageStr, List<dynamic> args);

class MessageLookup extends MessageLookupByLibrary {
  String get localeName => 'no';

  static String m0(title) => "${title} (Me)";

  static String m2(count) =>
      "${Intl.plural(count, one: 'Legg til element', other: 'Legg til elementene')}";

  static String m3(storageAmount, endDate) =>
      "Tillegget på ${storageAmount} er gyldig til ${endDate}";

  static String m5(emailOrName) => "Lagt til av ${emailOrName}";

  static String m6(albumName) => "Lagt til ${albumName}";

  static String m7(name) => "Beundrer ${name}";

  static String m8(count) =>
      "${Intl.plural(count, zero: 'Ingen deltakere', one: '1 deltaker', other: '${count} deltakere')}";

  static String m9(versionValue) => "Versjon: ${versionValue}";

  static String m10(freeAmount, storageUnit) =>
      "${freeAmount} ${storageUnit} ledig";

  static String m11(name) => "Vakker utsikt med ${name}";

  static String m12(paymentProvider) =>
      "Vennlist avslutt ditt eksisterende abonnement fra ${paymentProvider} først";

  static String m13(user) =>
      "${user} vil ikke kunne legge til flere bilder til dette albumet\n\nDe vil fortsatt kunne fjerne eksisterende bilder lagt til av dem";

  static String m14(isFamilyMember, storageAmountInGb) =>
      "${Intl.select(isFamilyMember, {
            'true':
                'Familien din har gjort krav på ${storageAmountInGb} GB så langt',
            'false': 'Du har gjort krav på ${storageAmountInGb} GB så langt',
            'other': 'Du har gjort krav på ${storageAmountInGb} GB så langt!',
          })}\n";

  static String m15(albumName) =>
      "Samarbeidslenke er opprettet for ${albumName}";

  static String m16(count) =>
      "${Intl.plural(count, zero: 'La til 0 samarbeidspartner', one: 'La til 1 samarbeidspartner', other: 'Lagt til ${count} samarbeidspartnere')}";

  static String m17(email, numOfDays) =>
      "Du er i ferd med å legge til ${email} som en betrodd kontakt. De vil kunne gjenopprette kontoen din hvis du er fraværende i ${numOfDays} dager.";

  static String m18(familyAdminEmail) =>
      "Vennligst kontakt <green>${familyAdminEmail}</green> for å administrere abonnementet";

  static String m19(provider) =>
      "Kontakt oss på support@ente.io for å administrere ditt ${provider} abonnement.";

  static String m20(endpoint) => "Koblet til ${endpoint}";

  static String m21(count) =>
      "${Intl.plural(count, one: 'Slett ${count} element', other: 'Slett ${count} elementer')}";

  static String m22(currentlyDeleting, totalCount) =>
      "Sletter ${currentlyDeleting} / ${totalCount}";

  static String m23(albumName) =>
      "Dette fjerner den offentlige lenken for tilgang til \"${albumName}\".";

  static String m24(supportEmail) =>
      "Vennligst send en e-post til ${supportEmail} fra din registrerte e-postadresse";

  static String m25(count, storageSaved) =>
      "Du har ryddet bort ${Intl.plural(count, one: '${count} duplikatfil', other: '${count} duplikatfiler')}, som frigjør (${storageSaved}!)";

  static String m26(count, formattedSize) =>
      "${count} filer, ${formattedSize} hver";

  static String m28(newEmail) => "E-postadressen er endret til ${newEmail}";

  static String m29(email) => "${email} har ikke en Ente-konto.";

  static String m30(email) =>
      "${email} har ikke en Ente-konto.\n\nsender dem en invitasjon til å dele bilder.";

  static String m31(name) => "Omfavner ${name}";

  static String m32(text) => "Ekstra bilder funnet for ${text}";

  static String m33(name) => "Festing med ${name}";

  static String m34(count, formattedNumber) =>
      "${Intl.plural(count, one: '1 fil', other: '${formattedNumber} filer')} på denne enheten har blitt sikkerhetskopiert";

  static String m35(count, formattedNumber) =>
      "${Intl.plural(count, one: '1 fil', other: '${formattedNumber} filer')} I dette albumet har blitt sikkerhetskopiert";

  static String m36(storageAmountInGB) =>
      "${storageAmountInGB} GB hver gang noen melder seg på en betalt plan og bruker koden din";

  static String m37(endDate) => "Prøveperioden varer til ${endDate}";

  static String m39(sizeInMBorGB) => "Frigjør ${sizeInMBorGB}";

  static String m41(currentlyProcessing, totalCount) =>
      "Behandler ${currentlyProcessing} / ${totalCount}";

  static String m42(name) => "Tur med ${name}";

  static String m43(count) =>
      "${Intl.plural(count, one: '${count} element', other: '${count} elementer')}";

  static String m44(name) => "Siste gang med ${name}";

  static String m45(email) =>
      "${email} har invitert deg til å være en betrodd kontakt";

  static String m46(expiryTime) => "Lenken utløper på ${expiryTime}";

  static String m47(email) => "Knytt personen til ${email}";

  static String m48(personName, email) =>
      "Dette knytter ${personName} til ${email}";

  static String m49(count, formattedCount) =>
      "${Intl.plural(count, zero: 'ingen minner', one: '${formattedCount} minne', other: '${formattedCount} minner')}";

  static String m50(count) =>
      "${Intl.plural(count, one: 'Flytt elementet', other: 'Flytt elementene')}";

  static String m51(albumName) => "Flyttet til ${albumName}";

  static String m52(personName) => "Ingen forslag for ${personName}";

  static String m53(name) => "Ikke ${name}?";

  static String m54(familyAdminEmail) =>
      "Vennligst kontakt ${familyAdminEmail} for å endre koden din.";

  static String m55(name) => "Fest med ${name}";

  static String m56(passwordStrengthValue) =>
      "Passordstyrke: ${passwordStrengthValue}";

  static String m57(providerName) =>
      "Snakk med ${providerName} kundestøtte hvis du ble belastet";

  static String m58(name, age) => "${name} er ${age}!";

  static String m59(name, age) => "${name} fyller ${age} snart";

  static String m60(count) =>
      "${Intl.plural(count, zero: 'Ingen bilder', one: '1 bilde', other: '${count} bilder')}";

  static String m62(endDate) =>
      "Prøveperioden varer til ${endDate}.\nDu kan velge en betalt plan etterpå.";

  static String m63(toEmail) => "Vennligst send oss en e-post på ${toEmail}";

  static String m64(toEmail) => "Vennligst send loggene til \n${toEmail}";

  static String m65(name) => "Poseringer med ${name}";

  static String m66(folderName) => "Behandler ${folderName}...";

  static String m67(storeName) => "Vurder oss på ${storeName}";

  static String m68(name) =>
      "Tildeler deg til ${name}${name}${name}${name}${name}";

  static String m69(days, email) =>
      "Du kan få tilgang til kontoen etter ${days} dager. En varsling vil bli sendt til ${email}.";

  static String m70(email) =>
      "Du kan nå gjenopprette ${email} sin konto ved å sette et nytt passord.";

  static String m71(email) => "${email} prøver å gjenopprette kontoen din.";

  static String m72(storageInGB) =>
      "3. Begge dere får ${storageInGB} GB* gratis";

  static String m73(userEmail) =>
      "${userEmail} vil bli fjernet fra dette delte albumet\n\nAlle bilder lagt til av dem vil også bli fjernet fra albumet";

  static String m74(endDate) => "Abonnement fornyes på ${endDate}";

  static String m75(name) => "Biltur med ${name}";

  static String m76(count) =>
      "${Intl.plural(count, one: '${count} resultat funnet', other: '${count} resultater funnet')}";

  static String m77(snapshotLength, searchLength) =>
      "Uoverensstemmelse i seksjonslengde: ${snapshotLength} != ${searchLength}";

  static String m78(count) => "${count} valgt";

  static String m79(count, yourCount) => "${count} valgt (${yourCount} dine)";

  static String m80(name) => "Selfier med ${name}";

  static String m81(verificationID) =>
      "Her er min verifiserings-ID: ${verificationID} for ente.io.";

  static String m82(verificationID) =>
      "Hei, kan du bekrefte at dette er din ente.io verifiserings-ID: ${verificationID}";

  static String m83(referralCode, referralStorageInGB) =>
      "Gi vervekode: ${referralCode} \n\nBruk den i Innstillinger → General → Verving for å få ${referralStorageInGB} GB gratis etter at du har registrert deg for en betalt plan\n\nhttps://ente.io";

  static String m84(numberOfPeople) =>
      "${Intl.plural(numberOfPeople, zero: 'Del med bestemte personer', one: 'Delt med 1 person', other: 'Delt med ${numberOfPeople} personer')}";

  static String m85(emailIDs) => "Delt med ${emailIDs}";

  static String m86(fileType) =>
      "Denne ${fileType} vil bli slettet fra enheten din.";

  static String m87(fileType) =>
      "Denne ${fileType} er både i Ente og på enheten din.";

  static String m88(fileType) => "Denne ${fileType} vil bli slettet fra Ente.";

  static String m89(name) => "Sport med ${name}";

  static String m90(name) => "Fremhev ${name}";

  static String m91(storageAmountInGB) => "${storageAmountInGB} GB";

  static String m92(
          usedAmount, usedStorageUnit, totalAmount, totalStorageUnit) =>
      "${usedAmount} ${usedStorageUnit} av ${totalAmount} ${totalStorageUnit} brukt";

  static String m93(id) =>
      "Din ${id} er allerede koblet til en annen Ente-konto.\nHvis du ønsker å bruke din ${id} med denne kontoen, vennligst kontakt vår brukerstøtte\'\'";

  static String m94(endDate) =>
      "Abonnementet ditt blir avsluttet den ${endDate}";

  static String m95(completed, total) => "${completed}/${total} minner bevart";

  static String m96(ignoreReason) =>
      "Trykk for å laste opp, opplasting er ignorert nå på grunn av ${ignoreReason}";

  static String m97(storageAmountInGB) => "De får også ${storageAmountInGB} GB";

  static String m98(email) => "Dette er ${email} sin verifiserings-ID";

  static String m99(count) =>
      "${Intl.plural(count, one: 'Denne uka, ${count} år siden', other: 'Denne uka, ${count} år siden')}";

  static String m100(dateFormat) => "${dateFormat} gjennom årene";

  static String m101(count) =>
      "${Intl.plural(count, zero: 'Snart', one: '1 dag', other: '${count} dager')}";

  static String m102(year) => "Reise i ${year}";

  static String m103(location) => "Reise til ${location}";

  static String m104(email) =>
      "Du er invitert til å være en betrodd kontakt av ${email}.";

  static String m105(galleryType) =>
      "Galleritype ${galleryType} støttes ikke for nytt navn";

  static String m106(ignoreReason) =>
      "Opplastingen ble ignorert på grunn av ${ignoreReason}";

  static String m107(count) => "Bevarer ${count} minner...";

  static String m108(endDate) => "Gyldig til ${endDate}";

  static String m109(email) => "Verifiser ${email}";

  static String m112(email) =>
      "Vi har sendt en e-post til <green>${email}</green>";

  static String m113(count) =>
      "${Intl.plural(count, one: '${count} år siden', other: '${count} år siden')}";

  static String m114(name) => "Du og ${name}";

  static String m115(storageSaved) => "Du har frigjort ${storageSaved}!";

  final messages = _notInlinedMessages(_notInlinedMessages);
  static Map<String, Function> _notInlinedMessages(_) => <String, Function>{
        "aNewVersionOfEnteIsAvailable": MessageLookupByLibrary.simpleMessage(
            "En ny versjon av Ente er tilgjengelig."),
        "about": MessageLookupByLibrary.simpleMessage("Om"),
        "acceptTrustInvite":
            MessageLookupByLibrary.simpleMessage("Godta invitasjonen"),
        "account": MessageLookupByLibrary.simpleMessage("Konto"),
        "accountIsAlreadyConfigured": MessageLookupByLibrary.simpleMessage(
            "Kontoen er allerede konfigurert."),
        "accountOwnerPersonAppbarTitle": m0,
        "accountWelcomeBack":
            MessageLookupByLibrary.simpleMessage("Velkommen tilbake!"),
        "ackPasswordLostWarning": MessageLookupByLibrary.simpleMessage(
            "Jeg forstår at dersom jeg mister passordet mitt, kan jeg miste dataen min, siden daten er <underline>ende-til-ende-kryptert</underline>."),
        "activeSessions": MessageLookupByLibrary.simpleMessage("Aktive økter"),
        "add": MessageLookupByLibrary.simpleMessage("Legg til"),
        "addAName": MessageLookupByLibrary.simpleMessage("Legg til et navn"),
        "addANewEmail":
            MessageLookupByLibrary.simpleMessage("Legg til ny e-post"),
        "addCollaborator":
            MessageLookupByLibrary.simpleMessage("Legg til samarbeidspartner"),
        "addFiles": MessageLookupByLibrary.simpleMessage("Legg til filer"),
        "addFromDevice":
            MessageLookupByLibrary.simpleMessage("Legg til fra enhet"),
        "addItem": m2,
        "addLocation": MessageLookupByLibrary.simpleMessage("Legg til sted"),
        "addLocationButton": MessageLookupByLibrary.simpleMessage("Legg til"),
        "addMore": MessageLookupByLibrary.simpleMessage("Legg til flere"),
        "addName": MessageLookupByLibrary.simpleMessage("Legg til navn"),
        "addNameOrMerge": MessageLookupByLibrary.simpleMessage(
            "Legg til navn eller sammenslåing"),
        "addNew": MessageLookupByLibrary.simpleMessage("Legg til ny"),
        "addNewPerson":
            MessageLookupByLibrary.simpleMessage("Legg til ny person"),
        "addOnPageSubtitle":
            MessageLookupByLibrary.simpleMessage("Detaljer om tillegg"),
        "addOnValidTill": m3,
        "addOns": MessageLookupByLibrary.simpleMessage("Tillegg"),
        "addPhotos": MessageLookupByLibrary.simpleMessage("Legg til bilder"),
        "addSelected": MessageLookupByLibrary.simpleMessage("Legg til valgte"),
        "addToAlbum": MessageLookupByLibrary.simpleMessage("Legg til i album"),
        "addToEnte": MessageLookupByLibrary.simpleMessage("Legg til i Ente"),
        "addToHiddenAlbum":
            MessageLookupByLibrary.simpleMessage("Legg til i skjult album"),
        "addTrustedContact":
            MessageLookupByLibrary.simpleMessage("Legg til betrodd kontakt"),
        "addViewer": MessageLookupByLibrary.simpleMessage("Legg til seer"),
        "addYourPhotosNow":
            MessageLookupByLibrary.simpleMessage("Legg til bildene dine nå"),
        "addedAs": MessageLookupByLibrary.simpleMessage("Lagt til som"),
        "addedBy": m5,
        "addedSuccessfullyTo": m6,
        "addingToFavorites":
            MessageLookupByLibrary.simpleMessage("Legger til i favoritter..."),
        "admiringThem": m7,
        "advanced": MessageLookupByLibrary.simpleMessage("Avansert"),
        "advancedSettings": MessageLookupByLibrary.simpleMessage("Avansert"),
        "after1Day": MessageLookupByLibrary.simpleMessage("Etter 1 dag"),
        "after1Hour": MessageLookupByLibrary.simpleMessage("Etter 1 time"),
        "after1Month": MessageLookupByLibrary.simpleMessage("Etter 1 måned"),
        "after1Week": MessageLookupByLibrary.simpleMessage("Etter 1 uke"),
        "after1Year": MessageLookupByLibrary.simpleMessage("Etter 1 år"),
        "albumOwner": MessageLookupByLibrary.simpleMessage("Eier"),
        "albumParticipantsCount": m8,
        "albumTitle": MessageLookupByLibrary.simpleMessage("Albumtittel"),
        "albumUpdated": MessageLookupByLibrary.simpleMessage("Album oppdatert"),
        "albums": MessageLookupByLibrary.simpleMessage("Album"),
        "allClear": MessageLookupByLibrary.simpleMessage("✨ Alt klart"),
        "allMemoriesPreserved":
            MessageLookupByLibrary.simpleMessage("Alle minner bevart"),
        "allPersonGroupingWillReset": MessageLookupByLibrary.simpleMessage(
            "Alle grupperinger for denne personen vil bli tilbakestilt, og du vil miste alle forslag for denne personen"),
        "allWillShiftRangeBasedOnFirst": MessageLookupByLibrary.simpleMessage(
            "Dette er den første i gruppen. Andre valgte bilder vil automatisk forflyttet basert på denne nye datoen"),
        "allow": MessageLookupByLibrary.simpleMessage("Tillat"),
        "allowAddPhotosDescription": MessageLookupByLibrary.simpleMessage(
            "Tillat folk med lenken å også legge til bilder til det delte albumet."),
        "allowAddingPhotos":
            MessageLookupByLibrary.simpleMessage("Tillat å legge til bilder"),
        "allowAppToOpenSharedAlbumLinks": MessageLookupByLibrary.simpleMessage(
            "Tillat app å åpne delte albumlenker"),
        "allowDownloads":
            MessageLookupByLibrary.simpleMessage("Tillat nedlastinger"),
        "allowPeopleToAddPhotos": MessageLookupByLibrary.simpleMessage(
            "Tillat folk å legge til bilder"),
        "allowPermBody": MessageLookupByLibrary.simpleMessage(
            "Vennligst gi tilgang til bildene dine i Innstillinger, slik at Ente kan vise og sikkerhetskopiere biblioteket."),
        "allowPermTitle":
            MessageLookupByLibrary.simpleMessage("Gi tilgang til bilder"),
        "androidBiometricHint":
            MessageLookupByLibrary.simpleMessage("Verifiser identitet"),
        "androidBiometricNotRecognized":
            MessageLookupByLibrary.simpleMessage("Ikke gjenkjent. Prøv igjen."),
        "androidBiometricRequiredTitle":
            MessageLookupByLibrary.simpleMessage("Biometri kreves"),
        "androidBiometricSuccess":
            MessageLookupByLibrary.simpleMessage("Vellykket"),
        "androidCancelButton": MessageLookupByLibrary.simpleMessage("Avbryt"),
        "androidDeviceCredentialsRequiredTitle":
            MessageLookupByLibrary.simpleMessage(
                "Enhetens påloggingsinformasjon kreves"),
        "androidDeviceCredentialsSetupDescription":
            MessageLookupByLibrary.simpleMessage(
                "Enhetens påloggingsinformasjon kreves"),
        "androidGoToSettingsDescription": MessageLookupByLibrary.simpleMessage(
            "Biometrisk autentisering er ikke satt opp på enheten din. Gå til \'Innstillinger > Sikkerhet\' for å legge til biometrisk godkjenning."),
        "androidIosWebDesktop":
            MessageLookupByLibrary.simpleMessage("Android, iOS, Web, Desktop"),
        "androidSignInTitle":
            MessageLookupByLibrary.simpleMessage("Krever innlogging"),
        "appIcon": MessageLookupByLibrary.simpleMessage("App-ikon"),
        "appLock": MessageLookupByLibrary.simpleMessage("Applås"),
        "appLockDescriptions": MessageLookupByLibrary.simpleMessage(
            "Velg mellom enhetens standard låseskjerm og en egendefinert låseskjerm med en PIN-kode eller passord."),
        "appVersion": m9,
        "appleId": MessageLookupByLibrary.simpleMessage("Apple ID"),
        "apply": MessageLookupByLibrary.simpleMessage("Anvend"),
        "applyCodeTitle": MessageLookupByLibrary.simpleMessage("Bruk kode"),
        "appstoreSubscription":
            MessageLookupByLibrary.simpleMessage("AppStore subscription"),
        "archive": MessageLookupByLibrary.simpleMessage("Arkiv"),
        "archiveAlbum": MessageLookupByLibrary.simpleMessage("Arkiver album"),
        "archiving":
            MessageLookupByLibrary.simpleMessage("Legger til i arkivet..."),
        "areYouSureThatYouWantToLeaveTheFamily":
            MessageLookupByLibrary.simpleMessage(
                "Er du sikker på at du vil forlate familieabonnementet?"),
        "areYouSureYouWantToCancel": MessageLookupByLibrary.simpleMessage(
            "Er du sikker på at du vil avslutte?"),
        "areYouSureYouWantToChangeYourPlan":
            MessageLookupByLibrary.simpleMessage(
                "Er du sikker på at du vil endre abonnement?"),
        "areYouSureYouWantToExit": MessageLookupByLibrary.simpleMessage(
            "Er du sikker på at du vil avslutte?"),
        "areYouSureYouWantToLogout": MessageLookupByLibrary.simpleMessage(
            "Er du sikker på at du vil logge ut?"),
        "areYouSureYouWantToRenew": MessageLookupByLibrary.simpleMessage(
            "Er du sikker på at du vil fornye?"),
        "areYouSureYouWantToResetThisPerson":
            MessageLookupByLibrary.simpleMessage(
                "Er du sikker på at du vil tilbakestille denne personen?"),
        "askCancelReason": MessageLookupByLibrary.simpleMessage(
            "Abonnementet ble avbrutt. Ønsker du å dele grunnen?"),
        "askDeleteReason": MessageLookupByLibrary.simpleMessage(
            "Hva er hovedårsaken til at du sletter kontoen din?"),
        "askYourLovedOnesToShare":
            MessageLookupByLibrary.simpleMessage("Spør dine kjære om å dele"),
        "atAFalloutShelter":
            MessageLookupByLibrary.simpleMessage("i en bunker"),
        "authToChangeEmailVerificationSetting":
            MessageLookupByLibrary.simpleMessage(
                "Vennligst autentiser deg for å endre e-postbekreftelse"),
        "authToChangeLockscreenSetting": MessageLookupByLibrary.simpleMessage(
            "Autentiser deg for å endre låseskjerminnstillingen"),
        "authToChangeYourEmail": MessageLookupByLibrary.simpleMessage(
            "Vennlist autentiser deg for å endre e-postadressen din"),
        "authToChangeYourPassword": MessageLookupByLibrary.simpleMessage(
            "Vennligst autentiser deg for å endre passordet ditt"),
        "authToConfigureTwofactorAuthentication":
            MessageLookupByLibrary.simpleMessage(
                "Autentiser deg for å konfigurere tofaktorautentisering"),
        "authToInitiateAccountDeletion": MessageLookupByLibrary.simpleMessage(
            "Vennlist autentiser deg for å starte sletting av konto"),
        "authToManageLegacy": MessageLookupByLibrary.simpleMessage(
            "Vennlist autentiser deg for å administrere de betrodde kontaktene dine"),
        "authToViewPasskey": MessageLookupByLibrary.simpleMessage(
            "Vennligst autentiser deg for å se gjennopprettingsnøkkelen din"),
        "authToViewTrashedFiles": MessageLookupByLibrary.simpleMessage(
            "Vennligst autentiser deg for å se dine slettede filer"),
        "authToViewYourActiveSessions": MessageLookupByLibrary.simpleMessage(
            "Vennligst autentiser deg for å se dine aktive økter"),
        "authToViewYourHiddenFiles": MessageLookupByLibrary.simpleMessage(
            "Vennligst autentiser deg for å se dine skjulte filer"),
        "authToViewYourMemories": MessageLookupByLibrary.simpleMessage(
            "Vennligst autentiser deg for å se minnene dine"),
        "authToViewYourRecoveryKey": MessageLookupByLibrary.simpleMessage(
            "Vennligst autentiser deg for å se gjennopprettingsnøkkelen din"),
        "authenticating":
            MessageLookupByLibrary.simpleMessage("Autentiserer..."),
        "authenticationFailedPleaseTryAgain":
            MessageLookupByLibrary.simpleMessage(
                "Autentisering mislyktes, prøv igjen"),
        "authenticationSuccessful": MessageLookupByLibrary.simpleMessage(
            "Autentisering var vellykket!"),
        "autoCastDialogBody": MessageLookupByLibrary.simpleMessage(
            "Du vil se tilgjengelige Cast enheter her."),
        "autoCastiOSPermission": MessageLookupByLibrary.simpleMessage(
            "Kontroller at lokale nettverkstillatelser er slått på for Ente Photos-appen, i innstillinger."),
        "autoLock": MessageLookupByLibrary.simpleMessage("Lås automatisk"),
        "autoLockFeatureDescription": MessageLookupByLibrary.simpleMessage(
            "Tid før appen låses etter at den er lagt i bakgrunnen"),
        "autoLogoutMessage": MessageLookupByLibrary.simpleMessage(
            "Du har blitt logget ut på grunn av en teknisk feil. Vi beklager ulempen."),
        "autoPair": MessageLookupByLibrary.simpleMessage("Automatisk parring"),
        "autoPairDesc": MessageLookupByLibrary.simpleMessage(
            "Automatisk par fungerer kun med enheter som støtter Chromecast."),
        "available": MessageLookupByLibrary.simpleMessage("Tilgjengelig"),
        "availableStorageSpace": m10,
        "backedUpFolders":
            MessageLookupByLibrary.simpleMessage("Sikkerhetskopierte mapper"),
        "backgroundWithThem": m11,
        "backup": MessageLookupByLibrary.simpleMessage("Sikkerhetskopi"),
        "backupFailed": MessageLookupByLibrary.simpleMessage(
            "Sikkerhetskopiering mislyktes"),
        "backupFile":
            MessageLookupByLibrary.simpleMessage("Sikkerhetskopieringsfil\n"),
        "backupOverMobileData": MessageLookupByLibrary.simpleMessage(
            "Sikkerhetskopier via mobildata"),
        "backupSettings": MessageLookupByLibrary.simpleMessage(
            "Sikkerhetskopier innstillinger"),
        "backupStatus":
            MessageLookupByLibrary.simpleMessage("Status for sikkerhetskopi"),
        "backupStatusDescription": MessageLookupByLibrary.simpleMessage(
            "Elementer som har blitt sikkerhetskopiert vil vises her"),
        "backupVideos":
            MessageLookupByLibrary.simpleMessage("Sikkerhetskopier videoer"),
        "beach": MessageLookupByLibrary.simpleMessage("Sand og sjø"),
        "birthday": MessageLookupByLibrary.simpleMessage("Bursdag"),
        "blackFridaySale":
            MessageLookupByLibrary.simpleMessage("Black Friday salg"),
        "blog": MessageLookupByLibrary.simpleMessage("Blogg"),
        "cLBulkEdit":
            MessageLookupByLibrary.simpleMessage("Masseendring av datoer"),
        "cLBulkEditDesc": MessageLookupByLibrary.simpleMessage(
            "Du kan nå velge flere bilder, og redigere dato/klokkeslett for alle med en rask handling. Forskyving av datoer støttes også."),
        "cLFamilyPlan": MessageLookupByLibrary.simpleMessage(
            "Begrensninger for familieabonnement"),
        "cLFamilyPlanDesc": MessageLookupByLibrary.simpleMessage(
            "Du kan nå sette grenser for hvor mye lagringsplass familiemedlemmer kan bruke."),
        "cLIcon": MessageLookupByLibrary.simpleMessage("Nytt ikon"),
        "cLIconDesc": MessageLookupByLibrary.simpleMessage(
            "Endelig er et nytt appikon, som vi tror best representerer arbeidet vårt. Vi har også lagt til en icon-switcher slik at du kan fortsette å bruke det gamle ikonet."),
        "cLMemories": MessageLookupByLibrary.simpleMessage("Minner"),
        "cLMemoriesDesc": MessageLookupByLibrary.simpleMessage(
            "Gjenoppdag dine spesielle øyeblikk - fremhev dine favorittpersoner, dine turer og ferier, de beste bildene dine, og mye mer.  Skru på maskinlæring, merk deg selv og navngi vennene dine for best mulig opplevelse."),
        "cLWidgets": MessageLookupByLibrary.simpleMessage("Widgeter"),
        "cLWidgetsDesc": MessageLookupByLibrary.simpleMessage(
            "Hjemmeskjermwidgeter som er integrert med minner er nå tilgjengelige. De vil vise dine spesielle øyeblikk uten å åpne appen."),
        "cachedData": MessageLookupByLibrary.simpleMessage("Bufrede data"),
        "calculating": MessageLookupByLibrary.simpleMessage("Beregner..."),
        "canNotOpenBody": MessageLookupByLibrary.simpleMessage(
            "Beklager, dette albumet kan ikke åpnes i appen."),
        "canNotOpenTitle":
            MessageLookupByLibrary.simpleMessage("Kan ikke åpne dette albumet"),
        "canNotUploadToAlbumsOwnedByOthers":
            MessageLookupByLibrary.simpleMessage(
                "Kan ikke laste opp til album eid av andre"),
        "canOnlyCreateLinkForFilesOwnedByYou":
            MessageLookupByLibrary.simpleMessage(
                "Kan bare opprette link for filer som eies av deg"),
        "canOnlyRemoveFilesOwnedByYou": MessageLookupByLibrary.simpleMessage(
            "Du kan kun fjerne filer som eies av deg"),
        "cancel": MessageLookupByLibrary.simpleMessage("Avbryt"),
        "cancelAccountRecovery":
            MessageLookupByLibrary.simpleMessage("Avbryt gjenoppretting"),
        "cancelAccountRecoveryBody": MessageLookupByLibrary.simpleMessage(
            "Er du sikker på at du vil avbryte gjenoppretting?"),
        "cancelOtherSubscription": m12,
        "cancelSubscription":
            MessageLookupByLibrary.simpleMessage("Avslutt abonnement"),
        "cannotAddMorePhotosAfterBecomingViewer": m13,
        "cannotDeleteSharedFiles":
            MessageLookupByLibrary.simpleMessage("Kan ikke slette delte filer"),
        "castAlbum": MessageLookupByLibrary.simpleMessage("Cast album"),
        "castIPMismatchBody": MessageLookupByLibrary.simpleMessage(
            "Kontroller at du er på samme nettverk som TV-en."),
        "castIPMismatchTitle":
            MessageLookupByLibrary.simpleMessage("Kunne ikke strømme album"),
        "castInstruction": MessageLookupByLibrary.simpleMessage(
            "Besøk cast.ente.io på enheten du vil parre.\n\nSkriv inn koden under for å spille albumet på TV-en din."),
        "centerPoint": MessageLookupByLibrary.simpleMessage("Midtstill punkt"),
        "change": MessageLookupByLibrary.simpleMessage("Endre"),
        "changeEmail":
            MessageLookupByLibrary.simpleMessage("Endre e-postadresse"),
        "changeLocationOfSelectedItems": MessageLookupByLibrary.simpleMessage(
            "Endre plassering av valgte elementer?"),
        "changePassword": MessageLookupByLibrary.simpleMessage("Bytt passord"),
        "changePasswordTitle":
            MessageLookupByLibrary.simpleMessage("Bytt passord"),
        "changePermissions":
            MessageLookupByLibrary.simpleMessage("Endre tillatelser?"),
        "changeYourReferralCode":
            MessageLookupByLibrary.simpleMessage("Endre din vervekode"),
        "checkForUpdates":
            MessageLookupByLibrary.simpleMessage("Se etter oppdateringer"),
        "checkInboxAndSpamFolder": MessageLookupByLibrary.simpleMessage(
            "Vennligst sjekk innboksen din (og søppelpost) for å fullføre verifiseringen"),
        "checkStatus":
            MessageLookupByLibrary.simpleMessage("Kontroller status"),
        "checking": MessageLookupByLibrary.simpleMessage("Sjekker..."),
        "checkingModels":
            MessageLookupByLibrary.simpleMessage("Sjekker modeller..."),
        "city": MessageLookupByLibrary.simpleMessage("I byen"),
        "claimFreeStorage":
            MessageLookupByLibrary.simpleMessage("Få gratis lagring"),
        "claimMore": MessageLookupByLibrary.simpleMessage("Løs inn mer!"),
        "claimed": MessageLookupByLibrary.simpleMessage("Løst inn"),
        "claimedStorageSoFar": m14,
        "cleanUncategorized":
            MessageLookupByLibrary.simpleMessage("Tøm ukategorisert"),
        "cleanUncategorizedDescription": MessageLookupByLibrary.simpleMessage(
            "Fjern alle filer fra Ukategoriserte som finnes i andre album"),
        "clearCaches": MessageLookupByLibrary.simpleMessage("Tom hurtigbuffer"),
        "clearIndexes": MessageLookupByLibrary.simpleMessage("Tøm indekser"),
        "click": MessageLookupByLibrary.simpleMessage("• Klikk"),
        "clickOnTheOverflowMenu": MessageLookupByLibrary.simpleMessage(
            "• Klikk på menyen med tre prikker"),
        "close": MessageLookupByLibrary.simpleMessage("Lukk"),
        "clubByCaptureTime": MessageLookupByLibrary.simpleMessage(
            "Grupper etter tidspunkt for opptak"),
        "clubByFileName":
            MessageLookupByLibrary.simpleMessage("Grupper etter filnavn"),
        "clusteringProgress":
            MessageLookupByLibrary.simpleMessage("Fremdrift for klynging"),
        "codeAppliedPageTitle":
            MessageLookupByLibrary.simpleMessage("Kode brukt"),
        "codeChangeLimitReached": MessageLookupByLibrary.simpleMessage(
            "Beklager, du har nådd grensen for kodeendringer."),
        "codeCopiedToClipboard": MessageLookupByLibrary.simpleMessage(
            "Koden er kopiert til utklippstavlen"),
        "codeUsedByYou":
            MessageLookupByLibrary.simpleMessage("Kode som brukes av deg"),
        "collabLinkSectionDescription": MessageLookupByLibrary.simpleMessage(
            "Opprett en lenke slik at folk kan legge til og se bilder i det delte albumet ditt uten å trenge Ente-appen eller en konto. Perfekt for å samle bilder fra arrangementer."),
        "collaborativeLink":
            MessageLookupByLibrary.simpleMessage("Samarbeidslenke"),
        "collaborativeLinkCreatedFor": m15,
        "collaborator":
            MessageLookupByLibrary.simpleMessage("Samarbeidspartner"),
        "collaboratorsCanAddPhotosAndVideosToTheSharedAlbum":
            MessageLookupByLibrary.simpleMessage(
                "Samarbeidspartnere kan legge til bilder og videoer i det delte albumet."),
        "collaboratorsSuccessfullyAdded": m16,
        "collageLayout": MessageLookupByLibrary.simpleMessage("Utforming"),
        "collageSaved":
            MessageLookupByLibrary.simpleMessage("Kollasje lagret i galleriet"),
        "collect": MessageLookupByLibrary.simpleMessage("Samle"),
        "collectEventPhotos":
            MessageLookupByLibrary.simpleMessage("Samle arrangementbilder"),
        "collectPhotos": MessageLookupByLibrary.simpleMessage("Samle bilder"),
        "collectPhotosDescription": MessageLookupByLibrary.simpleMessage(
            "Opprett en link hvor vennene dine kan laste opp bilder i original kvalitet."),
        "color": MessageLookupByLibrary.simpleMessage("Farge"),
        "configuration": MessageLookupByLibrary.simpleMessage("Konfigurasjon"),
        "confirm": MessageLookupByLibrary.simpleMessage("Bekreft"),
        "confirm2FADisable": MessageLookupByLibrary.simpleMessage(
            "Er du sikker på at du vil deaktivere tofaktorautentisering?"),
        "confirmAccountDeletion":
            MessageLookupByLibrary.simpleMessage("Bekreft sletting av konto"),
        "confirmAddingTrustedContact": m17,
        "confirmDeletePrompt": MessageLookupByLibrary.simpleMessage(
            "Ja, jeg ønsker å slette denne kontoen og all dataen dens permanent."),
        "confirmPassword":
            MessageLookupByLibrary.simpleMessage("Bekreft passordet"),
        "confirmPlanChange": MessageLookupByLibrary.simpleMessage(
            "Bekreft endring av abonnement"),
        "confirmRecoveryKey": MessageLookupByLibrary.simpleMessage(
            "Bekreft gjenopprettingsnøkkel"),
        "confirmYourRecoveryKey": MessageLookupByLibrary.simpleMessage(
            "Bekreft din gjenopprettingsnøkkel"),
        "connectToDevice":
            MessageLookupByLibrary.simpleMessage("Koble til enheten"),
        "contactFamilyAdmin": m18,
        "contactSupport":
            MessageLookupByLibrary.simpleMessage("Kontakt kundestøtte"),
        "contactToManageSubscription": m19,
        "contacts": MessageLookupByLibrary.simpleMessage("Kontakter"),
        "contents": MessageLookupByLibrary.simpleMessage("Innhold"),
        "continueLabel": MessageLookupByLibrary.simpleMessage("Fortsett"),
        "continueOnFreeTrial": MessageLookupByLibrary.simpleMessage(
            "Fortsett med gratis prøveversjon"),
        "convertToAlbum":
            MessageLookupByLibrary.simpleMessage("Gjør om til album"),
        "copyEmailAddress":
            MessageLookupByLibrary.simpleMessage("Kopier e-postadresse"),
        "copyLink": MessageLookupByLibrary.simpleMessage("Kopier lenke"),
        "copypasteThisCodentoYourAuthenticatorApp":
            MessageLookupByLibrary.simpleMessage(
                "Kopier og lim inn denne koden\ntil autentiseringsappen din"),
        "couldNotBackUpTryLater": MessageLookupByLibrary.simpleMessage(
            "Vi kunne ikke sikkerhetskopiere dine data.\nVi vil prøve på nytt senere."),
        "couldNotFreeUpSpace":
            MessageLookupByLibrary.simpleMessage("Kunne ikke frigjøre plass"),
        "couldNotUpdateSubscription": MessageLookupByLibrary.simpleMessage(
            "Kunne ikke oppdatere abonnement"),
        "count": MessageLookupByLibrary.simpleMessage("Antall"),
        "crashReporting":
            MessageLookupByLibrary.simpleMessage("Krasjrapportering"),
        "create": MessageLookupByLibrary.simpleMessage("Opprett"),
        "createAccount": MessageLookupByLibrary.simpleMessage("Opprett konto"),
        "createAlbumActionHint": MessageLookupByLibrary.simpleMessage(
            "Trykk og holde inne for å velge bilder, og trykk på + for å lage et album"),
        "createCollaborativeLink":
            MessageLookupByLibrary.simpleMessage("Samarbeidslenke"),
        "createCollage":
            MessageLookupByLibrary.simpleMessage("Opprett kollasje"),
        "createNewAccount":
            MessageLookupByLibrary.simpleMessage("Opprett ny konto"),
        "createOrSelectAlbum":
            MessageLookupByLibrary.simpleMessage("Opprett eller velg album"),
        "createPublicLink":
            MessageLookupByLibrary.simpleMessage("Opprett offentlig lenke"),
        "creatingLink": MessageLookupByLibrary.simpleMessage("Lager lenke..."),
        "criticalUpdateAvailable": MessageLookupByLibrary.simpleMessage(
            "Kritisk oppdatering er tilgjengelig"),
        "crop": MessageLookupByLibrary.simpleMessage("Beskjær"),
        "currentUsageIs":
            MessageLookupByLibrary.simpleMessage("Nåværende bruk er "),
        "currentlyRunning":
            MessageLookupByLibrary.simpleMessage("Kjører for øyeblikket"),
        "custom": MessageLookupByLibrary.simpleMessage("Egendefinert"),
        "customEndpoint": m20,
        "darkTheme": MessageLookupByLibrary.simpleMessage("Mørk"),
        "dayToday": MessageLookupByLibrary.simpleMessage("I dag"),
        "dayYesterday": MessageLookupByLibrary.simpleMessage("I går"),
        "declineTrustInvite":
            MessageLookupByLibrary.simpleMessage("Avslå invitasjon"),
        "decrypting": MessageLookupByLibrary.simpleMessage("Dekrypterer..."),
        "decryptingVideo":
            MessageLookupByLibrary.simpleMessage("Dekrypterer video..."),
        "deduplicateFiles":
            MessageLookupByLibrary.simpleMessage("Fjern duplikatfiler"),
        "delete": MessageLookupByLibrary.simpleMessage("Slett"),
        "deleteAccount": MessageLookupByLibrary.simpleMessage("Slett konto"),
        "deleteAccountFeedbackPrompt": MessageLookupByLibrary.simpleMessage(
            "Vi er lei oss for at du forlater oss. Gi oss gjerne en tilbakemelding så vi kan forbedre oss."),
        "deleteAccountPermanentlyButton":
            MessageLookupByLibrary.simpleMessage("Slett bruker for altid"),
        "deleteAlbum": MessageLookupByLibrary.simpleMessage("Slett album"),
        "deleteAlbumDialog": MessageLookupByLibrary.simpleMessage(
            "Også slette bilder (og videoer) i dette albumet fra <bold>alle</bold> andre album de er del av?"),
        "deleteAlbumsDialogBody": MessageLookupByLibrary.simpleMessage(
            "Dette vil slette alle tomme albumer. Dette er nyttig når du vil redusere rotet i albumlisten din."),
        "deleteAll": MessageLookupByLibrary.simpleMessage("Slett alt"),
        "deleteConfirmDialogBody": MessageLookupByLibrary.simpleMessage(
            "Denne kontoen er knyttet til andre Ente-apper, hvis du bruker noen. De opplastede dataene, i alle Ente-apper, vil bli planlagt slettet, og kontoen din vil bli slettet permanent."),
        "deleteEmailRequest": MessageLookupByLibrary.simpleMessage(
            "Vennligst send en e-post til <warning>account-deletion@ente.io</warning> fra din registrerte e-postadresse."),
        "deleteEmptyAlbums":
            MessageLookupByLibrary.simpleMessage("Slett tomme album"),
        "deleteEmptyAlbumsWithQuestionMark":
            MessageLookupByLibrary.simpleMessage("Slette tomme albumer?"),
        "deleteFromBoth":
            MessageLookupByLibrary.simpleMessage("Slett fra begge"),
        "deleteFromDevice":
            MessageLookupByLibrary.simpleMessage("Slett fra enhet"),
        "deleteFromEnte":
            MessageLookupByLibrary.simpleMessage("Slett fra Ente"),
        "deleteItemCount": m21,
        "deleteLocation": MessageLookupByLibrary.simpleMessage("Slett sted"),
        "deletePhotos": MessageLookupByLibrary.simpleMessage("Slett bilder"),
        "deleteProgress": m22,
        "deleteReason1": MessageLookupByLibrary.simpleMessage(
            "Det mangler en hovedfunksjon jeg trenger"),
        "deleteReason2": MessageLookupByLibrary.simpleMessage(
            "Appen, eller en bestemt funksjon, fungerer ikke slik jeg tror den skal"),
        "deleteReason3": MessageLookupByLibrary.simpleMessage(
            "Jeg fant en annen tjeneste jeg liker bedre"),
        "deleteReason4":
            MessageLookupByLibrary.simpleMessage("Årsaken min er ikke oppført"),
        "deleteRequestSLAText": MessageLookupByLibrary.simpleMessage(
            "Forespørselen din vil bli behandlet innen 72 timer."),
        "deleteSharedAlbum":
            MessageLookupByLibrary.simpleMessage("Slett delt album?"),
        "deleteSharedAlbumDialogBody": MessageLookupByLibrary.simpleMessage(
            "Albumet vil bli slettet for alle\n\nDu vil miste tilgang til delte bilder i dette albumet som eies av andre"),
        "deselectAll": MessageLookupByLibrary.simpleMessage("Fjern alle valg"),
        "designedToOutlive":
            MessageLookupByLibrary.simpleMessage("Laget for å vare lenger enn"),
        "details": MessageLookupByLibrary.simpleMessage("Detaljer"),
        "developerSettings":
            MessageLookupByLibrary.simpleMessage("Utviklerinnstillinger"),
        "developerSettingsWarning": MessageLookupByLibrary.simpleMessage(
            "Er du sikker på at du vil endre utviklerinnstillingene?"),
        "deviceCodeHint":
            MessageLookupByLibrary.simpleMessage("Skriv inn koden"),
        "deviceFilesAutoUploading": MessageLookupByLibrary.simpleMessage(
            "Filer lagt til dette enhetsalbumet vil automatisk bli lastet opp til Ente."),
        "deviceLock": MessageLookupByLibrary.simpleMessage("Enhetslås"),
        "deviceLockExplanation": MessageLookupByLibrary.simpleMessage(
            "Deaktiver enhetens skjermlås når Ente er i forgrunnen og det er en sikkerhetskopi som pågår. Dette trengs normalt ikke, men kan hjelpe store opplastinger og førstegangsimport av store biblioteker med å fullføre raskere."),
        "deviceNotFound":
            MessageLookupByLibrary.simpleMessage("Enhet ikke funnet"),
        "didYouKnow": MessageLookupByLibrary.simpleMessage("Visste du at?"),
        "disableAutoLock":
            MessageLookupByLibrary.simpleMessage("Deaktiver autolås"),
        "disableDownloadWarningBody": MessageLookupByLibrary.simpleMessage(
            "Seere kan fremdeles ta skjermbilder eller lagre en kopi av bildene dine ved bruk av eksterne verktøy"),
        "disableDownloadWarningTitle":
            MessageLookupByLibrary.simpleMessage("Vær oppmerksom på"),
        "disableLinkMessage": m23,
        "disableTwofactor":
            MessageLookupByLibrary.simpleMessage("Deaktiver tofaktor"),
        "disablingTwofactorAuthentication":
            MessageLookupByLibrary.simpleMessage(
                "Deaktiverer tofaktorautentisering..."),
        "discord": MessageLookupByLibrary.simpleMessage("Discord"),
        "discover": MessageLookupByLibrary.simpleMessage("Oppdag"),
        "discover_babies": MessageLookupByLibrary.simpleMessage("Babyer"),
        "discover_celebrations":
            MessageLookupByLibrary.simpleMessage("Feiringer"),
        "discover_food": MessageLookupByLibrary.simpleMessage("Mat"),
        "discover_greenery":
            MessageLookupByLibrary.simpleMessage("Grøntområder"),
        "discover_hills": MessageLookupByLibrary.simpleMessage("Åser"),
        "discover_identity": MessageLookupByLibrary.simpleMessage("Identitet"),
        "discover_memes": MessageLookupByLibrary.simpleMessage("Memes"),
        "discover_notes": MessageLookupByLibrary.simpleMessage("Notater"),
        "discover_pets": MessageLookupByLibrary.simpleMessage("Kjæledyr"),
        "discover_receipts":
            MessageLookupByLibrary.simpleMessage("Kvitteringer"),
        "discover_screenshots":
            MessageLookupByLibrary.simpleMessage("Skjermbilder"),
        "discover_selfies": MessageLookupByLibrary.simpleMessage("Selfier"),
        "discover_sunset": MessageLookupByLibrary.simpleMessage("Solnedgang"),
        "discover_visiting_cards":
            MessageLookupByLibrary.simpleMessage("Visittkort"),
        "discover_wallpapers":
            MessageLookupByLibrary.simpleMessage("Bakgrunnsbilder"),
        "dismiss": MessageLookupByLibrary.simpleMessage("Avvis "),
        "distanceInKMUnit": MessageLookupByLibrary.simpleMessage("km"),
        "doNotSignOut": MessageLookupByLibrary.simpleMessage("Ikke logg ut"),
        "doThisLater":
            MessageLookupByLibrary.simpleMessage("Gjør dette senere"),
        "doYouWantToDiscardTheEditsYouHaveMade":
            MessageLookupByLibrary.simpleMessage(
                "Vil du forkaste endringene du har gjort?"),
        "done": MessageLookupByLibrary.simpleMessage("Ferdig"),
        "dontSave": MessageLookupByLibrary.simpleMessage("Ikke lagre"),
        "doubleYourStorage":
            MessageLookupByLibrary.simpleMessage("Doble lagringsplassen din"),
        "download": MessageLookupByLibrary.simpleMessage("Last ned"),
        "downloadFailed":
            MessageLookupByLibrary.simpleMessage("Nedlasting mislyktes"),
        "downloading": MessageLookupByLibrary.simpleMessage("Laster ned..."),
        "dropSupportEmail": m24,
        "duplicateFileCountWithStorageSaved": m25,
        "duplicateItemsGroup": m26,
        "edit": MessageLookupByLibrary.simpleMessage("Rediger"),
        "editLocation":
            MessageLookupByLibrary.simpleMessage("Rediger plassering"),
        "editLocationTagTitle":
            MessageLookupByLibrary.simpleMessage("Rediger plassering"),
        "editPerson": MessageLookupByLibrary.simpleMessage("Rediger person"),
        "editTime": MessageLookupByLibrary.simpleMessage("Endre tidspunkt"),
        "editsSaved": MessageLookupByLibrary.simpleMessage("Endringer lagret"),
        "editsToLocationWillOnlyBeSeenWithinEnte":
            MessageLookupByLibrary.simpleMessage(
                "Endringer i plassering vil kun være synlige i Ente"),
        "eligible": MessageLookupByLibrary.simpleMessage("kvalifisert"),
        "email": MessageLookupByLibrary.simpleMessage("E-post"),
        "emailAlreadyRegistered": MessageLookupByLibrary.simpleMessage(
            "E-postadressen er allerede registrert."),
        "emailChangedTo": m28,
        "emailDoesNotHaveEnteAccount": m29,
        "emailNoEnteAccount": m30,
        "emailNotRegistered": MessageLookupByLibrary.simpleMessage(
            "E-postadressen er ikke registrert."),
        "emailVerificationToggle":
            MessageLookupByLibrary.simpleMessage("E-postbekreftelse"),
        "emailYourLogs":
            MessageLookupByLibrary.simpleMessage("Send loggene dine på e-post"),
        "embracingThem": m31,
        "emergencyContacts":
            MessageLookupByLibrary.simpleMessage("Nødkontakter"),
        "empty": MessageLookupByLibrary.simpleMessage("Tom"),
        "emptyTrash": MessageLookupByLibrary.simpleMessage("Tøm papirkurv?"),
        "enable": MessageLookupByLibrary.simpleMessage("Aktiver"),
        "enableMLIndexingDesc": MessageLookupByLibrary.simpleMessage(
            "Ente støtter maskinlæring på enheten for ansiktsgjenkjenning, magisk søk og andre avanserte søkefunksjoner"),
        "enableMachineLearningBanner": MessageLookupByLibrary.simpleMessage(
            "Aktiver maskinlæring for magisk søk og ansiktsgjenkjenning"),
        "enableMaps": MessageLookupByLibrary.simpleMessage("Aktiver kart"),
        "enableMapsDesc": MessageLookupByLibrary.simpleMessage(
            "Dette viser dine bilder på et verdenskart.\n\nDette kartet er hostet av Open Street Map, og de nøyaktige stedene for dine bilder blir aldri delt.\n\nDu kan deaktivere denne funksjonen når som helst fra Innstillinger."),
        "enabled": MessageLookupByLibrary.simpleMessage("Aktivert"),
        "encryptingBackup":
            MessageLookupByLibrary.simpleMessage("Krypterer sikkerhetskopi..."),
        "encryption": MessageLookupByLibrary.simpleMessage("Kryptering"),
        "encryptionKeys":
            MessageLookupByLibrary.simpleMessage("Krypteringsnøkkel"),
        "endpointUpdatedMessage":
            MessageLookupByLibrary.simpleMessage("Endepunktet ble oppdatert"),
        "endtoendEncryptedByDefault": MessageLookupByLibrary.simpleMessage(
            "Ende-til-ende kryptert som standard"),
        "enteCanEncryptAndPreserveFilesOnlyIfYouGrant":
            MessageLookupByLibrary.simpleMessage(
                "Ente kan bare kryptere og bevare filer hvis du gir tilgang til dem"),
        "entePhotosPerm": MessageLookupByLibrary.simpleMessage(
            "Ente <i>trenger tillatelse</i> for å bevare bildene dine"),
        "enteSubscriptionPitch": MessageLookupByLibrary.simpleMessage(
            "Ente bevarer minnene dine, slik at de er alltid tilgjengelig for deg, selv om du mister enheten."),
        "enteSubscriptionShareWithFamily": MessageLookupByLibrary.simpleMessage(
            "Familien din kan også legges til abonnementet ditt."),
        "enterAlbumName":
            MessageLookupByLibrary.simpleMessage("Skriv inn albumnavn"),
        "enterCode": MessageLookupByLibrary.simpleMessage("Angi kode"),
        "enterCodeDescription": MessageLookupByLibrary.simpleMessage(
            "Angi koden fra vennen din for å få gratis lagringsplass for dere begge"),
        "enterDateOfBirth":
            MessageLookupByLibrary.simpleMessage("Bursdag (valgfritt)"),
        "enterEmail": MessageLookupByLibrary.simpleMessage("Skriv inn e-post"),
        "enterFileName":
            MessageLookupByLibrary.simpleMessage("Skriv inn filnavn"),
        "enterName": MessageLookupByLibrary.simpleMessage("Angi navn"),
        "enterNewPasswordToEncrypt": MessageLookupByLibrary.simpleMessage(
            "Angi et nytt passord vi kan bruke til å kryptere dataene dine"),
        "enterPassword": MessageLookupByLibrary.simpleMessage("Angi passord"),
        "enterPasswordToEncrypt": MessageLookupByLibrary.simpleMessage(
            "Angi et passord vi kan bruke til å kryptere dataene dine"),
        "enterPersonName":
            MessageLookupByLibrary.simpleMessage("Angi personnavn"),
        "enterPin": MessageLookupByLibrary.simpleMessage("Skriv inn PIN-koden"),
        "enterReferralCode":
            MessageLookupByLibrary.simpleMessage("Angi vervekode"),
        "enterThe6digitCodeFromnyourAuthenticatorApp":
            MessageLookupByLibrary.simpleMessage(
                "Skriv inn den 6-sifrede koden fra\ndin autentiseringsapp"),
        "enterValidEmail": MessageLookupByLibrary.simpleMessage(
            "Vennligst skriv inn en gyldig e-postadresse."),
        "enterYourEmailAddress": MessageLookupByLibrary.simpleMessage(
            "Skriv inn e-postadressen din"),
        "enterYourPassword":
            MessageLookupByLibrary.simpleMessage("Angi passordet ditt"),
        "enterYourRecoveryKey": MessageLookupByLibrary.simpleMessage(
            "Skriv inn din gjenopprettingsnøkkel"),
        "error": MessageLookupByLibrary.simpleMessage("Feil"),
        "everywhere": MessageLookupByLibrary.simpleMessage("Overalt"),
        "exif": MessageLookupByLibrary.simpleMessage("EXIF"),
        "existingUser":
            MessageLookupByLibrary.simpleMessage("Eksisterende bruker"),
        "expiredLinkInfo": MessageLookupByLibrary.simpleMessage(
            "Denne lenken er utløpt. Vennligst velg en ny utløpstid eller deaktiver lenkeutløp."),
        "exportLogs": MessageLookupByLibrary.simpleMessage("Eksporter logger"),
        "exportYourData":
            MessageLookupByLibrary.simpleMessage("Eksporter dine data"),
        "extraPhotosFound":
            MessageLookupByLibrary.simpleMessage("Ekstra bilder funnet"),
        "extraPhotosFoundFor": m32,
        "faceNotClusteredYet": MessageLookupByLibrary.simpleMessage(
            "Ansikt ikke gruppert ennå, vennligst kom tilbake senere"),
        "faceRecognition":
            MessageLookupByLibrary.simpleMessage("Ansiktsgjenkjenning"),
        "faces": MessageLookupByLibrary.simpleMessage("Ansikt"),
        "failed": MessageLookupByLibrary.simpleMessage("Mislykket"),
        "failedToApplyCode":
            MessageLookupByLibrary.simpleMessage("Kunne ikke bruke koden"),
        "failedToCancel":
            MessageLookupByLibrary.simpleMessage("Kan ikke avbryte"),
        "failedToDownloadVideo":
            MessageLookupByLibrary.simpleMessage("Kan ikke laste ned video"),
        "failedToFetchActiveSessions": MessageLookupByLibrary.simpleMessage(
            "Kunne ikke hente aktive økter"),
        "failedToFetchOriginalForEdit": MessageLookupByLibrary.simpleMessage(
            "Kunne ikke hente originalen for redigering"),
        "failedToFetchReferralDetails": MessageLookupByLibrary.simpleMessage(
            "Kan ikke hente vervedetaljer. Prøv igjen senere."),
        "failedToLoadAlbums":
            MessageLookupByLibrary.simpleMessage("Kunne ikke laste inn album"),
        "failedToPlayVideo":
            MessageLookupByLibrary.simpleMessage("Kunne ikke spille av video"),
        "failedToRefreshStripeSubscription":
            MessageLookupByLibrary.simpleMessage(
                "Kunne ikke oppdatere abonnement"),
        "failedToRenew":
            MessageLookupByLibrary.simpleMessage("Kunne ikke fornye"),
        "failedToVerifyPaymentStatus": MessageLookupByLibrary.simpleMessage(
            "Kunne ikke verifisere betalingsstatus"),
        "familyPlanOverview": MessageLookupByLibrary.simpleMessage(
            "Legg til 5 familiemedlemmer til det eksisterende abonnementet uten å betale ekstra.\n\nHvert medlem får sitt eget private område, og kan ikke se hverandres filer med mindre de er delt.\n\nFamilieabonnement er tilgjengelige for kunder som har et betalt Ente-abonnement.\n\nAbonner nå for å komme i gang!"),
        "familyPlanPortalTitle":
            MessageLookupByLibrary.simpleMessage("Familie"),
        "familyPlans":
            MessageLookupByLibrary.simpleMessage("Familieabonnementer"),
        "faq": MessageLookupByLibrary.simpleMessage("Ofte stilte spørsmål"),
        "faqs": MessageLookupByLibrary.simpleMessage("Ofte stilte spørsmål"),
        "favorite": MessageLookupByLibrary.simpleMessage("Favoritt"),
        "feastingWithThem": m33,
        "feedback": MessageLookupByLibrary.simpleMessage("Tilbakemelding"),
        "file": MessageLookupByLibrary.simpleMessage("Fil"),
        "fileFailedToSaveToGallery": MessageLookupByLibrary.simpleMessage(
            "Kunne ikke lagre filen i galleriet"),
        "fileInfoAddDescHint":
            MessageLookupByLibrary.simpleMessage("Legg til en beskrivelse..."),
        "fileNotUploadedYet": MessageLookupByLibrary.simpleMessage(
            "Filen er ikke lastet opp enda"),
        "fileSavedToGallery":
            MessageLookupByLibrary.simpleMessage("Fil lagret i galleriet"),
        "fileTypes": MessageLookupByLibrary.simpleMessage("Filtyper"),
        "fileTypesAndNames":
            MessageLookupByLibrary.simpleMessage("Filtyper og navn"),
        "filesBackedUpFromDevice": m34,
        "filesBackedUpInAlbum": m35,
        "filesDeleted":
            MessageLookupByLibrary.simpleMessage("Filene er slettet"),
        "filesSavedToGallery":
            MessageLookupByLibrary.simpleMessage("Filer lagret i galleriet"),
        "findPeopleByName":
            MessageLookupByLibrary.simpleMessage("Finn folk raskt med navn"),
        "findThemQuickly":
            MessageLookupByLibrary.simpleMessage("Finn dem raskt"),
        "flip": MessageLookupByLibrary.simpleMessage("Speilvend"),
        "food": MessageLookupByLibrary.simpleMessage("Kulinær glede"),
        "forYourMemories":
            MessageLookupByLibrary.simpleMessage("for dine minner"),
        "forgotPassword": MessageLookupByLibrary.simpleMessage("Glemt passord"),
        "foundFaces": MessageLookupByLibrary.simpleMessage("Fant ansikter"),
        "freeStorageClaimed": MessageLookupByLibrary.simpleMessage(
            "Gratis lagringplass aktivert"),
        "freeStorageOnReferralSuccess": m36,
        "freeStorageUsable": MessageLookupByLibrary.simpleMessage(
            "Gratis lagringsplass som kan brukes"),
        "freeTrial":
            MessageLookupByLibrary.simpleMessage("Gratis prøveversjon"),
        "freeTrialValidTill": m37,
        "freeUpAmount": m39,
        "freeUpDeviceSpace":
            MessageLookupByLibrary.simpleMessage("Frigjør plass på enheten"),
        "freeUpDeviceSpaceDesc": MessageLookupByLibrary.simpleMessage(
            "Spar plass på enheten ved å fjerne filer som allerede er sikkerhetskopiert."),
        "freeUpSpace":
            MessageLookupByLibrary.simpleMessage("Frigjør lagringsplass"),
        "gallery": MessageLookupByLibrary.simpleMessage("Galleri"),
        "galleryMemoryLimitInfo": MessageLookupByLibrary.simpleMessage(
            "Opptil 1000 minner vist i galleriet"),
        "general": MessageLookupByLibrary.simpleMessage("Generelt"),
        "generatingEncryptionKeys": MessageLookupByLibrary.simpleMessage(
            "Genererer krypteringsnøkler..."),
        "genericProgress": m41,
        "goToSettings":
            MessageLookupByLibrary.simpleMessage("Gå til innstillinger"),
        "googlePlayId": MessageLookupByLibrary.simpleMessage("Google Play ID"),
        "grantFullAccessPrompt": MessageLookupByLibrary.simpleMessage(
            "Vennligst gi tilgang til alle bilder i Innstillinger-appen"),
        "grantPermission":
            MessageLookupByLibrary.simpleMessage("Gi tillatelse"),
        "greenery": MessageLookupByLibrary.simpleMessage("Det grønne livet"),
        "groupNearbyPhotos":
            MessageLookupByLibrary.simpleMessage("Grupper nærliggende bilder"),
        "guestView": MessageLookupByLibrary.simpleMessage("Gjestevisning"),
        "guestViewEnablePreSteps": MessageLookupByLibrary.simpleMessage(
            "For å aktivere gjestevisning, vennligst konfigurer enhetens passord eller skjermlås i systeminnstillingene."),
        "hearUsExplanation": MessageLookupByLibrary.simpleMessage(
            "Vi sporer ikke app-installasjoner. Det hadde vært til hjelp om du fortalte oss hvor du fant oss!"),
        "hearUsWhereTitle": MessageLookupByLibrary.simpleMessage(
            "Hvordan fikk du høre om Ente? (valgfritt)"),
        "help": MessageLookupByLibrary.simpleMessage("Hjelp"),
        "hidden": MessageLookupByLibrary.simpleMessage("Skjult"),
        "hide": MessageLookupByLibrary.simpleMessage("Skjul"),
        "hideContent": MessageLookupByLibrary.simpleMessage("Skjul innhold"),
        "hideContentDescriptionAndroid": MessageLookupByLibrary.simpleMessage(
            "Skjuler appinnhold i appveksleren og deaktiverer skjermbilder"),
        "hideContentDescriptionIos": MessageLookupByLibrary.simpleMessage(
            "Skjuler appinnhold i appveksleren"),
        "hideSharedItemsFromHomeGallery": MessageLookupByLibrary.simpleMessage(
            "Skjul delte elementer fra hjemgalleriet"),
        "hiding": MessageLookupByLibrary.simpleMessage("Skjuler..."),
        "hikingWithThem": m42,
        "hostedAtOsmFrance":
            MessageLookupByLibrary.simpleMessage("Hostet på OSM France"),
        "howItWorks":
            MessageLookupByLibrary.simpleMessage("Hvordan det fungerer"),
        "howToViewShareeVerificationID": MessageLookupByLibrary.simpleMessage(
            "Vennligst be dem om å trykke og holde inne på e-postadressen sin på innstillingsskjermen, og bekreft at ID-ene på begge enhetene er like."),
        "iOSGoToSettingsDescription": MessageLookupByLibrary.simpleMessage(
            "Biometrisk autentisering er ikke satt opp på enheten din. Aktiver enten Touch-ID eller Ansikts-ID på telefonen."),
        "iOSLockOut": MessageLookupByLibrary.simpleMessage(
            "Biometrisk autentisering er deaktivert. Vennligst lås og lås opp skjermen for å aktivere den."),
        "iOSOkButton": MessageLookupByLibrary.simpleMessage("OK"),
        "ignoreUpdate": MessageLookupByLibrary.simpleMessage("Ignorer"),
        "ignored": MessageLookupByLibrary.simpleMessage("ignorert"),
        "ignoredFolderUploadReason": MessageLookupByLibrary.simpleMessage(
            "Noen filer i dette albumet ble ikke lastet opp fordi de tidligere har blitt slettet fra Ente."),
        "imageNotAnalyzed":
            MessageLookupByLibrary.simpleMessage("Bilde ikke analysert"),
        "immediately": MessageLookupByLibrary.simpleMessage("Umiddelbart"),
        "importing": MessageLookupByLibrary.simpleMessage("Importerer...."),
        "incorrectCode": MessageLookupByLibrary.simpleMessage("Feil kode"),
        "incorrectPasswordTitle":
            MessageLookupByLibrary.simpleMessage("Feil passord"),
        "incorrectRecoveryKey":
            MessageLookupByLibrary.simpleMessage("Feil gjenopprettingsnøkkel"),
        "incorrectRecoveryKeyBody": MessageLookupByLibrary.simpleMessage(
            "Gjennopprettingsnøkkelen du skrev inn er feil"),
        "incorrectRecoveryKeyTitle":
            MessageLookupByLibrary.simpleMessage("Feil gjenopprettingsnøkkel"),
        "indexedItems":
            MessageLookupByLibrary.simpleMessage("Indekserte elementer"),
        "indexingIsPaused": MessageLookupByLibrary.simpleMessage(
            "Indeksering er satt på pause. Den vil automatisk fortsette når enheten er klar."),
        "ineligible": MessageLookupByLibrary.simpleMessage("Ikke aktuell"),
        "info": MessageLookupByLibrary.simpleMessage("Info"),
        "insecureDevice": MessageLookupByLibrary.simpleMessage("Usikker enhet"),
        "installManually":
            MessageLookupByLibrary.simpleMessage("Installer manuelt"),
        "invalidEmailAddress":
            MessageLookupByLibrary.simpleMessage("Ugyldig e-postadresse"),
        "invalidEndpoint":
            MessageLookupByLibrary.simpleMessage("Ugyldig endepunkt"),
        "invalidEndpointMessage": MessageLookupByLibrary.simpleMessage(
            "Beklager, endepunktet du skrev inn er ugyldig. Skriv inn et gyldig endepunkt og prøv igjen."),
        "invalidKey": MessageLookupByLibrary.simpleMessage("Ugyldig nøkkel"),
        "invalidRecoveryKey": MessageLookupByLibrary.simpleMessage(
            "Gjenopprettingsnøkkelen du har skrevet inn er ikke gyldig. Kontroller at den inneholder 24 ord og kontroller stavemåten av hvert ord.\n\nHvis du har angitt en eldre gjenopprettingskode, må du kontrollere at den er 64 tegn lang, og kontrollere hvert av dem."),
        "invite": MessageLookupByLibrary.simpleMessage("Inviter"),
        "inviteToEnte":
            MessageLookupByLibrary.simpleMessage("Inviter til Ente"),
        "inviteYourFriends":
            MessageLookupByLibrary.simpleMessage("Inviter vennene dine"),
        "inviteYourFriendsToEnte": MessageLookupByLibrary.simpleMessage(
            "Inviter vennene dine til Ente"),
        "itLooksLikeSomethingWentWrongPleaseRetryAfterSome":
            MessageLookupByLibrary.simpleMessage(
                "Det ser ut til at noe gikk galt. Prøv på nytt etter en stund. Hvis feilen vedvarer, kan du kontakte kundestøtte."),
        "itemCount": m43,
        "itemsShowTheNumberOfDaysRemainingBeforePermanentDeletion":
            MessageLookupByLibrary.simpleMessage(
                "Elementer viser gjenværende dager før de slettes for godt"),
        "itemsWillBeRemovedFromAlbum": MessageLookupByLibrary.simpleMessage(
            "Valgte elementer vil bli fjernet fra dette albumet"),
        "join": MessageLookupByLibrary.simpleMessage("Bli med"),
        "joinAlbum": MessageLookupByLibrary.simpleMessage("Bli med i albumet"),
        "joinAlbumConfirmationDialogBody": MessageLookupByLibrary.simpleMessage(
            "Å bli med i et album vil gjøre e-postadressen din synlig for dens deltakere."),
        "joinAlbumSubtext": MessageLookupByLibrary.simpleMessage(
            "for å se og legge til bildene dine"),
        "joinAlbumSubtextViewer": MessageLookupByLibrary.simpleMessage(
            "for å legge dette til til delte album"),
        "joinDiscord":
            MessageLookupByLibrary.simpleMessage("Bli med i Discord"),
        "keepPhotos": MessageLookupByLibrary.simpleMessage("Behold Bilder"),
        "kiloMeterUnit": MessageLookupByLibrary.simpleMessage("km"),
        "kindlyHelpUsWithThisInformation": MessageLookupByLibrary.simpleMessage(
            "Vær vennlig og hjelp oss med denne informasjonen"),
        "language": MessageLookupByLibrary.simpleMessage("Språk"),
        "lastTimeWithThem": m44,
        "lastUpdated": MessageLookupByLibrary.simpleMessage("Sist oppdatert"),
        "lastYearsTrip": MessageLookupByLibrary.simpleMessage("Fjorårets tur"),
        "leave": MessageLookupByLibrary.simpleMessage("Forlat"),
        "leaveAlbum": MessageLookupByLibrary.simpleMessage("Forlat album"),
        "leaveFamily": MessageLookupByLibrary.simpleMessage("Forlat familie"),
        "leaveSharedAlbum":
            MessageLookupByLibrary.simpleMessage("Slett delt album?"),
        "left": MessageLookupByLibrary.simpleMessage("Venstre"),
        "legacy": MessageLookupByLibrary.simpleMessage("Arv"),
        "legacyAccounts": MessageLookupByLibrary.simpleMessage("Eldre kontoer"),
        "legacyInvite": m45,
        "legacyPageDesc": MessageLookupByLibrary.simpleMessage(
            "Arv-funksjonen lar betrodde kontakter få tilgang til kontoen din i ditt fravær."),
        "legacyPageDesc2": MessageLookupByLibrary.simpleMessage(
            "Betrodde kontakter kan starte gjenoppretting av kontoen, og hvis de ikke blir blokkert innen 30 dager, tilbakestille passordet ditt og få tilgang til kontoen din."),
        "light": MessageLookupByLibrary.simpleMessage("Lys"),
        "lightTheme": MessageLookupByLibrary.simpleMessage("Lys"),
        "link": MessageLookupByLibrary.simpleMessage("Lenke"),
        "linkCopiedToClipboard": MessageLookupByLibrary.simpleMessage(
            "Lenker er kopiert til utklippstavlen"),
        "linkDeviceLimit": MessageLookupByLibrary.simpleMessage("Enhetsgrense"),
        "linkEmail": MessageLookupByLibrary.simpleMessage("Koble til e-post"),
        "linkEmailToContactBannerCaption":
            MessageLookupByLibrary.simpleMessage("for raskere deling"),
        "linkEnabled": MessageLookupByLibrary.simpleMessage("Aktivert"),
        "linkExpired": MessageLookupByLibrary.simpleMessage("Utløpt"),
        "linkExpiresOn": m46,
        "linkExpiry": MessageLookupByLibrary.simpleMessage("Lenkeutløp"),
        "linkHasExpired":
            MessageLookupByLibrary.simpleMessage("Lenken har utløpt"),
        "linkNeverExpires": MessageLookupByLibrary.simpleMessage("Aldri"),
        "linkPerson": MessageLookupByLibrary.simpleMessage("Knytt til person"),
        "linkPersonCaption":
            MessageLookupByLibrary.simpleMessage("for bedre delingsopplevelse"),
        "linkPersonToEmail": m47,
        "linkPersonToEmailConfirmation": m48,
        "livePhotos": MessageLookupByLibrary.simpleMessage("Live-bilder"),
        "loadMessage1": MessageLookupByLibrary.simpleMessage(
            "Du kan dele abonnementet med familien din"),
        "loadMessage3": MessageLookupByLibrary.simpleMessage(
            "Vi beholder 3 kopier av dine data, en i en underjordisk bunker"),
        "loadMessage4": MessageLookupByLibrary.simpleMessage(
            "Alle våre apper har åpen kildekode"),
        "loadMessage5": MessageLookupByLibrary.simpleMessage(
            "Vår kildekode og kryptografi har blitt revidert eksternt"),
        "loadMessage6": MessageLookupByLibrary.simpleMessage(
            "Du kan dele lenker til dine album med dine kjære"),
        "loadMessage7": MessageLookupByLibrary.simpleMessage(
            "Våre mobilapper kjører i bakgrunnen for å kryptere og sikkerhetskopiere de nye bildene du klikker"),
        "loadMessage8": MessageLookupByLibrary.simpleMessage(
            "web.ente.io har en flott opplaster"),
        "loadMessage9": MessageLookupByLibrary.simpleMessage(
            "Vi bruker Xcha20Poly1305 for å trygt kryptere dataene dine"),
        "loadingExifData":
            MessageLookupByLibrary.simpleMessage("Laster inn EXIF-data..."),
        "loadingGallery":
            MessageLookupByLibrary.simpleMessage("Laster galleri..."),
        "loadingMessage":
            MessageLookupByLibrary.simpleMessage("Laster bildene dine..."),
        "loadingModel":
            MessageLookupByLibrary.simpleMessage("Laster ned modeller..."),
        "loadingYourPhotos":
            MessageLookupByLibrary.simpleMessage("Laster bildene dine..."),
        "localGallery": MessageLookupByLibrary.simpleMessage("Lokalt galleri"),
        "localIndexing":
            MessageLookupByLibrary.simpleMessage("Lokal indeksering"),
        "localSyncErrorMessage": MessageLookupByLibrary.simpleMessage(
            "Ser ut som noe gikk galt siden lokal synkronisering av bilder tar lengre tid enn forventet. Vennligst kontakt vårt supportteam"),
        "location": MessageLookupByLibrary.simpleMessage("Plassering"),
        "locationName": MessageLookupByLibrary.simpleMessage("Stedsnavn"),
        "locationTagFeatureDescription": MessageLookupByLibrary.simpleMessage(
            "En plasseringsetikett grupperer alle bilder som ble tatt innenfor en gitt radius av et bilde"),
        "locations": MessageLookupByLibrary.simpleMessage("Plasseringer"),
        "lockButtonLabel": MessageLookupByLibrary.simpleMessage("Lås"),
        "lockscreen": MessageLookupByLibrary.simpleMessage("Låseskjerm"),
        "logInLabel": MessageLookupByLibrary.simpleMessage("Logg inn"),
        "loggingOut": MessageLookupByLibrary.simpleMessage("Logger ut..."),
        "loginSessionExpired":
            MessageLookupByLibrary.simpleMessage("Økten har utløpt"),
        "loginSessionExpiredDetails": MessageLookupByLibrary.simpleMessage(
            "Økten er utløpt. Vennligst logg inn på nytt."),
        "loginTerms": MessageLookupByLibrary.simpleMessage(
            "Ved å klikke Logg inn, godtar jeg <u-terms>brukervilkårene</u-terms> og <u-policy>personvernreglene</u-policy>"),
        "loginWithTOTP":
            MessageLookupByLibrary.simpleMessage("Pålogging med TOTP"),
        "logout": MessageLookupByLibrary.simpleMessage("Logg ut"),
        "logsDialogBody": MessageLookupByLibrary.simpleMessage(
            "Dette vil sende over logger for å hjelpe oss med å feilsøke problemet. Vær oppmerksom på at filnavn vil bli inkludert for å hjelpe å spore problemer med spesifikke filer."),
        "longPressAnEmailToVerifyEndToEndEncryption":
            MessageLookupByLibrary.simpleMessage(
                "Trykk og hold på en e-post for å bekrefte ende-til-ende-kryptering."),
        "longpressOnAnItemToViewInFullscreen":
            MessageLookupByLibrary.simpleMessage(
                "Lang-trykk på en gjenstand for å vise i fullskjerm"),
        "loopVideoOff": MessageLookupByLibrary.simpleMessage("Gjenta video av"),
        "loopVideoOn": MessageLookupByLibrary.simpleMessage("Gjenta video på"),
        "lostDevice": MessageLookupByLibrary.simpleMessage("Mistet enhet?"),
        "machineLearning": MessageLookupByLibrary.simpleMessage("Maskinlæring"),
        "magicSearch": MessageLookupByLibrary.simpleMessage("Magisk søk"),
        "magicSearchHint": MessageLookupByLibrary.simpleMessage(
            "Magisk søk lar deg finne bilder basert på innholdet i dem, for eksempel ‘blomst’, ‘rød bil’, ‘ID-dokumenter\'"),
        "manage": MessageLookupByLibrary.simpleMessage("Administrer"),
        "manageDeviceStorage": MessageLookupByLibrary.simpleMessage(
            "Behandle enhetens hurtigbuffer"),
        "manageDeviceStorageDesc": MessageLookupByLibrary.simpleMessage(
            "Gjennomgå og fjern lokal hurtigbuffer."),
        "manageFamily":
            MessageLookupByLibrary.simpleMessage("Administrer familie"),
        "manageLink": MessageLookupByLibrary.simpleMessage("Administrer lenke"),
        "manageParticipants":
            MessageLookupByLibrary.simpleMessage("Administrer"),
        "manageSubscription":
            MessageLookupByLibrary.simpleMessage("Administrer abonnement"),
        "manualPairDesc": MessageLookupByLibrary.simpleMessage(
            "Koble til PIN fungerer med alle skjermer du vil se albumet på."),
        "map": MessageLookupByLibrary.simpleMessage("Kart"),
        "maps": MessageLookupByLibrary.simpleMessage("Kart"),
        "mastodon": MessageLookupByLibrary.simpleMessage("Mastodon"),
        "matrix": MessageLookupByLibrary.simpleMessage("Matrix"),
        "me": MessageLookupByLibrary.simpleMessage("Meg"),
        "memoryCount": m49,
        "merchandise": MessageLookupByLibrary.simpleMessage("Varer"),
        "mergeWithExisting":
            MessageLookupByLibrary.simpleMessage("Slå sammen med eksisterende"),
        "mergedPhotos":
            MessageLookupByLibrary.simpleMessage("Sammenslåtte bilder"),
        "mlConsent":
            MessageLookupByLibrary.simpleMessage("Aktiver maskinlæring"),
        "mlConsentConfirmation": MessageLookupByLibrary.simpleMessage(
            "Jeg forstår, og ønsker å aktivere maskinlæring"),
        "mlConsentDescription": MessageLookupByLibrary.simpleMessage(
            "Hvis du aktiverer maskinlæring, vil Ente hente ut informasjon som ansiktsgeometri fra filer, inkludert de som er delt med deg.\n\nDette skjer på enheten din, og all generert biometrisk informasjon blir ende-til-ende-kryptert."),
        "mlConsentPrivacy": MessageLookupByLibrary.simpleMessage(
            "Klikk her for mer informasjon om denne funksjonen i våre retningslinjer for personvern"),
        "mlConsentTitle":
            MessageLookupByLibrary.simpleMessage("Aktiver maskinlæring?"),
        "mlIndexingDescription": MessageLookupByLibrary.simpleMessage(
            "Vær oppmerksom på at maskinlæring vil resultere i høyere båndbredde og batteribruk inntil alle elementer er indeksert. Vurder å bruke skrivebordsappen for raskere indeksering, alle resultater vil bli synkronisert automatisk."),
        "mobileWebDesktop":
            MessageLookupByLibrary.simpleMessage("Mobil, Web, Datamaskin"),
        "moderateStrength": MessageLookupByLibrary.simpleMessage("Moderat"),
        "modifyYourQueryOrTrySearchingFor":
            MessageLookupByLibrary.simpleMessage(
                "Juster søket ditt, eller prøv å søke etter"),
        "moments": MessageLookupByLibrary.simpleMessage("Øyeblikk"),
        "month": MessageLookupByLibrary.simpleMessage("måned"),
        "monthly": MessageLookupByLibrary.simpleMessage("Månedlig"),
        "moon": MessageLookupByLibrary.simpleMessage("I månelyset"),
        "moreDetails": MessageLookupByLibrary.simpleMessage("Flere detaljer"),
        "mostRecent": MessageLookupByLibrary.simpleMessage("Nyeste"),
        "mostRelevant": MessageLookupByLibrary.simpleMessage("Mest relevant"),
        "mountains": MessageLookupByLibrary.simpleMessage("Over åsene"),
        "moveItem": m50,
        "moveSelectedPhotosToOneDate": MessageLookupByLibrary.simpleMessage(
            "Flytt valgte bilder til en dato"),
        "moveToAlbum": MessageLookupByLibrary.simpleMessage("Flytt til album"),
        "moveToHiddenAlbum":
            MessageLookupByLibrary.simpleMessage("Flytt til skjult album"),
        "movedSuccessfullyTo": m51,
        "movedToTrash":
            MessageLookupByLibrary.simpleMessage("Flyttet til papirkurven"),
        "movingFilesToAlbum":
            MessageLookupByLibrary.simpleMessage("Flytter filer til album..."),
        "name": MessageLookupByLibrary.simpleMessage("Navn"),
        "nameTheAlbum": MessageLookupByLibrary.simpleMessage("Navngi albumet"),
        "networkConnectionRefusedErr": MessageLookupByLibrary.simpleMessage(
            "Kan ikke koble til Ente, prøv igjen etter en stund. Hvis feilen vedvarer, vennligst kontakt kundestøtte."),
        "networkHostLookUpErr": MessageLookupByLibrary.simpleMessage(
            "Kan ikke koble til Ente, kontroller nettverksinnstillingene og kontakt kundestøtte hvis feilen vedvarer."),
        "never": MessageLookupByLibrary.simpleMessage("Aldri"),
        "newAlbum": MessageLookupByLibrary.simpleMessage("Nytt album"),
        "newLocation": MessageLookupByLibrary.simpleMessage("Ny plassering"),
        "newPerson": MessageLookupByLibrary.simpleMessage("Ny person"),
        "newRange": MessageLookupByLibrary.simpleMessage("Ny rekkevidde"),
        "newToEnte": MessageLookupByLibrary.simpleMessage("Ny til Ente"),
        "newest": MessageLookupByLibrary.simpleMessage("Nyeste"),
        "next": MessageLookupByLibrary.simpleMessage("Neste"),
        "no": MessageLookupByLibrary.simpleMessage("Nei"),
        "noAlbumsSharedByYouYet": MessageLookupByLibrary.simpleMessage(
            "Ingen album delt av deg enda"),
        "noDeviceFound":
            MessageLookupByLibrary.simpleMessage("Ingen enheter funnet"),
        "noDeviceLimit": MessageLookupByLibrary.simpleMessage("Ingen"),
        "noDeviceThatCanBeDeleted": MessageLookupByLibrary.simpleMessage(
            "Du har ingen filer i dette albumet som kan bli slettet"),
        "noDuplicates":
            MessageLookupByLibrary.simpleMessage("✨ Ingen duplikater"),
        "noEnteAccountExclamation":
            MessageLookupByLibrary.simpleMessage("Ingen Ente-konto!"),
        "noExifData": MessageLookupByLibrary.simpleMessage("Ingen EXIF-data"),
        "noFacesFound":
            MessageLookupByLibrary.simpleMessage("Ingen ansikter funnet"),
        "noHiddenPhotosOrVideos": MessageLookupByLibrary.simpleMessage(
            "Ingen skjulte bilder eller videoer"),
        "noImagesWithLocation":
            MessageLookupByLibrary.simpleMessage("Ingen bilder med plassering"),
        "noInternetConnection":
            MessageLookupByLibrary.simpleMessage("Ingen nettverksforbindelse"),
        "noPhotosAreBeingBackedUpRightNow":
            MessageLookupByLibrary.simpleMessage(
                "Ingen bilder er blitt sikkerhetskopiert akkurat nå"),
        "noPhotosFoundHere":
            MessageLookupByLibrary.simpleMessage("Ingen bilder funnet her"),
        "noQuickLinksSelected":
            MessageLookupByLibrary.simpleMessage("Ingen hurtiglenker er valgt"),
        "noRecoveryKey": MessageLookupByLibrary.simpleMessage(
            "Ingen gjenopprettingsnøkkel?"),
        "noRecoveryKeyNoDecryption": MessageLookupByLibrary.simpleMessage(
            "Grunnet vår type ente-til-ende-krypteringsprotokoll kan ikke dine data dekrypteres uten passordet ditt eller gjenopprettingsnøkkelen din"),
        "noResults": MessageLookupByLibrary.simpleMessage("Ingen resultater"),
        "noResultsFound":
            MessageLookupByLibrary.simpleMessage("Ingen resultater funnet"),
        "noSuggestionsForPerson": m52,
        "noSystemLockFound":
            MessageLookupByLibrary.simpleMessage("Ingen systemlås funnet"),
        "notPersonLabel": m53,
        "notThisPerson":
            MessageLookupByLibrary.simpleMessage("Ikke denne personen?"),
        "nothingSharedWithYouYet":
            MessageLookupByLibrary.simpleMessage("Ingenting delt med deg enda"),
        "nothingToSeeHere":
            MessageLookupByLibrary.simpleMessage("Ingenting å se her! 👀"),
        "notifications": MessageLookupByLibrary.simpleMessage("Varslinger"),
        "ok": MessageLookupByLibrary.simpleMessage("Ok"),
        "onDevice": MessageLookupByLibrary.simpleMessage("På enhet"),
        "onEnte": MessageLookupByLibrary.simpleMessage(
            "På <branding>ente</branding>"),
        "onTheRoad": MessageLookupByLibrary.simpleMessage("På veien igjen"),
<<<<<<< HEAD
        "onThisDay": MessageLookupByLibrary.simpleMessage("On this day"),
        "onlyFamilyAdminCanChangeCode": m53,
=======
        "onlyFamilyAdminCanChangeCode": m54,
>>>>>>> 4f347c1a
        "onlyThem": MessageLookupByLibrary.simpleMessage("Bare de"),
        "oops": MessageLookupByLibrary.simpleMessage("Oisann"),
        "oopsCouldNotSaveEdits": MessageLookupByLibrary.simpleMessage(
            "Oisann, kunne ikke lagre endringer"),
        "oopsSomethingWentWrong":
            MessageLookupByLibrary.simpleMessage("Oisann! Noe gikk galt"),
        "openAlbumInBrowser":
            MessageLookupByLibrary.simpleMessage("Åpne album i nettleser"),
        "openAlbumInBrowserTitle": MessageLookupByLibrary.simpleMessage(
            "Vennligst bruk webapplikasjonen for å legge til bilder til dette albumet"),
        "openFile": MessageLookupByLibrary.simpleMessage("Åpne fil"),
        "openSettings":
            MessageLookupByLibrary.simpleMessage("Åpne innstillinger"),
        "openTheItem": MessageLookupByLibrary.simpleMessage("• Åpne elementet"),
        "openstreetmapContributors":
            MessageLookupByLibrary.simpleMessage("OpenStreetMap bidragsytere"),
        "optionalAsShortAsYouLike": MessageLookupByLibrary.simpleMessage(
            "Valgfri, så kort som du vil..."),
        "orMergeWithExistingPerson": MessageLookupByLibrary.simpleMessage(
            "Eller slå sammen med eksisterende"),
        "orPickAnExistingOne":
            MessageLookupByLibrary.simpleMessage("Eller velg en eksisterende"),
        "orPickFromYourContacts": MessageLookupByLibrary.simpleMessage(
            "Eller velg fra kontaktene dine"),
        "pair": MessageLookupByLibrary.simpleMessage("Par"),
        "pairWithPin":
            MessageLookupByLibrary.simpleMessage("Parr sammen med PIN"),
        "pairingComplete":
            MessageLookupByLibrary.simpleMessage("Sammenkobling fullført"),
        "panorama": MessageLookupByLibrary.simpleMessage("Panora"),
        "partyWithThem": m55,
        "passKeyPendingVerification":
            MessageLookupByLibrary.simpleMessage("Bekreftelse venter fortsatt"),
        "passkey": MessageLookupByLibrary.simpleMessage("Tilgangsnøkkel"),
        "passkeyAuthTitle": MessageLookupByLibrary.simpleMessage(
            "Verifisering av tilgangsnøkkel"),
        "password": MessageLookupByLibrary.simpleMessage("Passord"),
        "passwordChangedSuccessfully":
            MessageLookupByLibrary.simpleMessage("Passordet ble endret"),
        "passwordLock": MessageLookupByLibrary.simpleMessage("Passordlås"),
        "passwordStrength": m56,
        "passwordStrengthInfo": MessageLookupByLibrary.simpleMessage(
            "Passordstyrken beregnes basert på passordets lengde, brukte tegn, og om passordet finnes blant de 10 000 mest brukte passordene"),
        "passwordWarning": MessageLookupByLibrary.simpleMessage(
            "Vi lagrer ikke dette passordet, så hvis du glemmer det, <underline>kan vi ikke dekryptere dataene dine</underline>"),
        "paymentDetails":
            MessageLookupByLibrary.simpleMessage("Betalingsinformasjon"),
        "paymentFailed":
            MessageLookupByLibrary.simpleMessage("Betaling feilet"),
        "paymentFailedMessage": MessageLookupByLibrary.simpleMessage(
            "Betalingen din mislyktes. Kontakt kundestøtte og vi vil hjelpe deg!"),
        "paymentFailedTalkToProvider": m57,
        "pendingItems":
            MessageLookupByLibrary.simpleMessage("Ventende elementer"),
        "pendingSync":
            MessageLookupByLibrary.simpleMessage("Ventende synkronisering"),
        "people": MessageLookupByLibrary.simpleMessage("Folk"),
        "peopleUsingYourCode": MessageLookupByLibrary.simpleMessage(
            "Personer som bruker koden din"),
        "permDeleteWarning": MessageLookupByLibrary.simpleMessage(
            "Alle elementer i papirkurven vil slettes permanent\n\nDenne handlingen kan ikke angres"),
        "permanentlyDelete":
            MessageLookupByLibrary.simpleMessage("Slette for godt"),
        "permanentlyDeleteFromDevice":
            MessageLookupByLibrary.simpleMessage("Slett permanent fra enhet?"),
        "personIsAge": m58,
        "personName": MessageLookupByLibrary.simpleMessage("Personnavn"),
        "personTurningAge": m59,
        "pets": MessageLookupByLibrary.simpleMessage("Pelsvenner"),
        "photoDescriptions":
            MessageLookupByLibrary.simpleMessage("Bildebeskrivelser"),
        "photoGridSize":
            MessageLookupByLibrary.simpleMessage("Bilderutenettstørrelse"),
        "photoSmallCase": MessageLookupByLibrary.simpleMessage("bilde"),
        "photocountPhotos": m60,
        "photos": MessageLookupByLibrary.simpleMessage("Bilder"),
        "photosAddedByYouWillBeRemovedFromTheAlbum":
            MessageLookupByLibrary.simpleMessage(
                "Bilder lagt til av deg vil bli fjernet fra albumet"),
        "photosKeepRelativeTimeDifference":
            MessageLookupByLibrary.simpleMessage(
                "Bilder holder relativ tidsforskjell"),
        "pickCenterPoint":
            MessageLookupByLibrary.simpleMessage("Velg midtpunkt"),
        "pinAlbum": MessageLookupByLibrary.simpleMessage("Fest album"),
        "pinLock": MessageLookupByLibrary.simpleMessage("PIN-kode lås"),
        "playOnTv":
            MessageLookupByLibrary.simpleMessage("Spill av album på TV"),
        "playOriginal":
            MessageLookupByLibrary.simpleMessage("Spill av original"),
        "playStoreFreeTrialValidTill": m62,
        "playStream": MessageLookupByLibrary.simpleMessage("Spill av strøm"),
        "playstoreSubscription":
            MessageLookupByLibrary.simpleMessage("PlayStore abonnement"),
        "pleaseCheckYourInternetConnectionAndTryAgain":
            MessageLookupByLibrary.simpleMessage(
                "Kontroller Internett-tilkoblingen din og prøv igjen."),
        "pleaseContactSupportAndWeWillBeHappyToHelp":
            MessageLookupByLibrary.simpleMessage(
                "Vennligst kontakt support@ente.io og vi vil gjerne hjelpe!"),
        "pleaseContactSupportIfTheProblemPersists":
            MessageLookupByLibrary.simpleMessage(
                "Vennligst kontakt kundestøtte hvis problemet vedvarer"),
        "pleaseEmailUsAt": m63,
        "pleaseGrantPermissions":
            MessageLookupByLibrary.simpleMessage("Vennligst gi tillatelser"),
        "pleaseLoginAgain":
            MessageLookupByLibrary.simpleMessage("Vennligst logg inn igjen"),
        "pleaseSelectQuickLinksToRemove":
            MessageLookupByLibrary.simpleMessage("Velg hurtiglenker å fjerne"),
        "pleaseSendTheLogsTo": m64,
        "pleaseTryAgain":
            MessageLookupByLibrary.simpleMessage("Vennligst prøv igjen"),
        "pleaseVerifyTheCodeYouHaveEntered":
            MessageLookupByLibrary.simpleMessage(
                "Bekreft koden du har skrevet inn"),
        "pleaseWait": MessageLookupByLibrary.simpleMessage("Vennligst vent..."),
        "pleaseWaitDeletingAlbum": MessageLookupByLibrary.simpleMessage(
            "Vennligst vent, sletter album"),
        "pleaseWaitForSometimeBeforeRetrying":
            MessageLookupByLibrary.simpleMessage(
                "Vennligst vent en stund før du prøver på nytt"),
        "pleaseWaitThisWillTakeAWhile": MessageLookupByLibrary.simpleMessage(
            "Vennligst vent, dette vil ta litt tid."),
        "posingWithThem": m65,
        "preparingLogs":
            MessageLookupByLibrary.simpleMessage("Forbereder logger..."),
        "preserveMore": MessageLookupByLibrary.simpleMessage("Behold mer"),
        "pressAndHoldToPlayVideo": MessageLookupByLibrary.simpleMessage(
            "Trykk og hold inne for å spille av video"),
        "pressAndHoldToPlayVideoDetailed": MessageLookupByLibrary.simpleMessage(
            "Trykk og hold inne bildet for å spille av video"),
        "previous": MessageLookupByLibrary.simpleMessage("Forrige"),
        "privacy": MessageLookupByLibrary.simpleMessage("Personvern"),
        "privacyPolicyTitle":
            MessageLookupByLibrary.simpleMessage("Personvernserklæring"),
        "privateBackups":
            MessageLookupByLibrary.simpleMessage("Private sikkerhetskopier"),
        "privateSharing": MessageLookupByLibrary.simpleMessage("Privat deling"),
        "proceed": MessageLookupByLibrary.simpleMessage("Fortsett"),
        "processed": MessageLookupByLibrary.simpleMessage("Behandlet"),
        "processing": MessageLookupByLibrary.simpleMessage("Behandler"),
        "processingImport": m66,
        "processingVideos":
            MessageLookupByLibrary.simpleMessage("Behandler videoer"),
        "publicLinkCreated":
            MessageLookupByLibrary.simpleMessage("Offentlig lenke opprettet"),
        "publicLinkEnabled":
            MessageLookupByLibrary.simpleMessage("Offentlig lenke aktivert"),
        "queued": MessageLookupByLibrary.simpleMessage("I køen"),
        "quickLinks": MessageLookupByLibrary.simpleMessage("Hurtiglenker"),
        "radius": MessageLookupByLibrary.simpleMessage("Radius"),
        "raiseTicket": MessageLookupByLibrary.simpleMessage("Opprett sak"),
        "rateTheApp": MessageLookupByLibrary.simpleMessage("Vurder appen"),
        "rateUs": MessageLookupByLibrary.simpleMessage("Vurder oss"),
        "rateUsOnStore": m67,
        "reassignMe": MessageLookupByLibrary.simpleMessage("Tildel \"Meg\""),
        "reassignedToName": m68,
        "reassigningLoading":
            MessageLookupByLibrary.simpleMessage("Tildeler..."),
        "recover": MessageLookupByLibrary.simpleMessage("Gjenopprett"),
        "recoverAccount":
            MessageLookupByLibrary.simpleMessage("Gjenopprett konto"),
        "recoverButton": MessageLookupByLibrary.simpleMessage("Gjenopprett"),
        "recoveryAccount":
            MessageLookupByLibrary.simpleMessage("Gjenopprett konto"),
        "recoveryInitiated":
            MessageLookupByLibrary.simpleMessage("Gjenoppretting startet"),
        "recoveryInitiatedDesc": m69,
        "recoveryKey":
            MessageLookupByLibrary.simpleMessage("Gjenopprettingsnøkkel"),
        "recoveryKeyCopiedToClipboard": MessageLookupByLibrary.simpleMessage(
            "Gjenopprettingsnøkkel kopiert til utklippstavlen"),
        "recoveryKeyOnForgotPassword": MessageLookupByLibrary.simpleMessage(
            "Hvis du glemmer passordet ditt er den eneste måten du kan gjenopprette dataene dine på med denne nøkkelen."),
        "recoveryKeySaveDescription": MessageLookupByLibrary.simpleMessage(
            "Vi lagrer ikke denne nøkkelen, vennligst lagre denne 24-ords nøkkelen på et trygt sted."),
        "recoveryKeySuccessBody": MessageLookupByLibrary.simpleMessage(
            "Flott! Din gjenopprettingsnøkkel er gyldig. Takk for bekreftelsen.\n\nVennligst husk å holde gjenopprettingsnøkkelen din trygt sikkerhetskopiert."),
        "recoveryKeyVerified": MessageLookupByLibrary.simpleMessage(
            "Gjenopprettingsnøkkel bekreftet"),
        "recoveryKeyVerifyReason": MessageLookupByLibrary.simpleMessage(
            "Gjenopprettingsnøkkelen er den eneste måten å gjenopprette bildene dine på hvis du glemmer passordet ditt. Du finner gjenopprettingsnøkkelen din i Innstillinger > Konto.\n\nVennligst skriv inn gjenopprettingsnøkkelen din her for å bekrefte at du har lagret den riktig."),
        "recoveryReady": m70,
        "recoverySuccessful": MessageLookupByLibrary.simpleMessage(
            "Gjenopprettingen var vellykket!"),
        "recoveryWarning": MessageLookupByLibrary.simpleMessage(
            "En betrodd kontakt prøver å få tilgang til kontoen din"),
        "recoveryWarningBody": m71,
        "recreatePasswordBody": MessageLookupByLibrary.simpleMessage(
            "Den gjeldende enheten er ikke kraftig nok til å verifisere passordet ditt, men vi kan regenerere på en måte som fungerer på alle enheter.\n\nVennligst logg inn med gjenopprettingsnøkkelen og regenerer passordet (du kan bruke den samme igjen om du vil)."),
        "recreatePasswordTitle":
            MessageLookupByLibrary.simpleMessage("Gjenopprett passord"),
        "reddit": MessageLookupByLibrary.simpleMessage("Reddit"),
        "reenterPassword":
            MessageLookupByLibrary.simpleMessage("Skriv inn passord på nytt"),
        "reenterPin":
            MessageLookupByLibrary.simpleMessage("Skriv inn PIN-kode på nytt"),
        "referFriendsAnd2xYourPlan": MessageLookupByLibrary.simpleMessage(
            "Verv venner og doble abonnementet ditt"),
        "referralStep1": MessageLookupByLibrary.simpleMessage(
            "1. Gi denne koden til vennene dine"),
        "referralStep2": MessageLookupByLibrary.simpleMessage(
            "De registrerer seg for en betalt plan"),
        "referralStep3": m72,
        "referrals": MessageLookupByLibrary.simpleMessage("Vervinger"),
        "referralsAreCurrentlyPaused": MessageLookupByLibrary.simpleMessage(
            "Vervinger er for øyeblikket satt på pause"),
        "rejectRecovery":
            MessageLookupByLibrary.simpleMessage("Avslå gjenoppretting"),
        "remindToEmptyDeviceTrash": MessageLookupByLibrary.simpleMessage(
            "Tøm også \"Nylig slettet\" fra \"Innstillinger\" → \"Lagring\" for å få frigjort plass"),
        "remindToEmptyEnteTrash": MessageLookupByLibrary.simpleMessage(
            "Du kan også tømme \"Papirkurven\" for å få den frigjorte lagringsplassen"),
        "remoteImages": MessageLookupByLibrary.simpleMessage("Eksterne bilder"),
        "remoteThumbnails":
            MessageLookupByLibrary.simpleMessage("Eksterne miniatyrbilder"),
        "remoteVideos":
            MessageLookupByLibrary.simpleMessage("Eksterne videoer"),
        "remove": MessageLookupByLibrary.simpleMessage("Fjern"),
        "removeDuplicates":
            MessageLookupByLibrary.simpleMessage("Fjern duplikater"),
        "removeDuplicatesDesc": MessageLookupByLibrary.simpleMessage(
            "Gjennomgå og fjern filer som er eksakte duplikater."),
        "removeFromAlbum":
            MessageLookupByLibrary.simpleMessage("Fjern fra album"),
        "removeFromAlbumTitle":
            MessageLookupByLibrary.simpleMessage("Fjern fra album?"),
        "removeFromFavorite":
            MessageLookupByLibrary.simpleMessage("Fjern fra favoritter"),
        "removeInvite":
            MessageLookupByLibrary.simpleMessage("Fjern invitasjon"),
        "removeLink": MessageLookupByLibrary.simpleMessage("Fjern lenke"),
        "removeParticipant":
            MessageLookupByLibrary.simpleMessage("Fjern deltaker"),
        "removeParticipantBody": m73,
        "removePersonLabel":
            MessageLookupByLibrary.simpleMessage("Fjern etikett for person"),
        "removePublicLink":
            MessageLookupByLibrary.simpleMessage("Fjern offentlig lenke"),
        "removePublicLinks":
            MessageLookupByLibrary.simpleMessage("Fjern offentlige lenker"),
        "removeShareItemsWarning": MessageLookupByLibrary.simpleMessage(
            "Noen av elementene du fjerner ble lagt til av andre personer, og du vil miste tilgang til dem"),
        "removeWithQuestionMark":
            MessageLookupByLibrary.simpleMessage("Fjern?"),
        "removeYourselfAsTrustedContact": MessageLookupByLibrary.simpleMessage(
            "Fjern deg selv som betrodd kontakt"),
        "removingFromFavorites":
            MessageLookupByLibrary.simpleMessage("Fjerner fra favoritter..."),
        "rename": MessageLookupByLibrary.simpleMessage("Endre navn"),
        "renameAlbum":
            MessageLookupByLibrary.simpleMessage("Gi album nytt navn"),
        "renameFile": MessageLookupByLibrary.simpleMessage("Gi nytt filnavn"),
        "renewSubscription":
            MessageLookupByLibrary.simpleMessage("Forny abonnement"),
        "renewsOn": m74,
        "reportABug": MessageLookupByLibrary.simpleMessage("Rapporter en feil"),
        "reportBug": MessageLookupByLibrary.simpleMessage("Rapporter feil"),
        "resendEmail":
            MessageLookupByLibrary.simpleMessage("Send e-posten på nytt"),
        "resetIgnoredFiles": MessageLookupByLibrary.simpleMessage(
            "Tilbakestill ignorerte filer"),
        "resetPasswordTitle":
            MessageLookupByLibrary.simpleMessage("Tilbakestill passord"),
        "resetPerson": MessageLookupByLibrary.simpleMessage("Fjern"),
        "resetToDefault":
            MessageLookupByLibrary.simpleMessage("Tilbakestill til standard"),
        "restore": MessageLookupByLibrary.simpleMessage("Gjenopprett"),
        "restoreToAlbum":
            MessageLookupByLibrary.simpleMessage("Gjenopprett til album"),
        "restoringFiles":
            MessageLookupByLibrary.simpleMessage("Gjenoppretter filer..."),
        "resumableUploads":
            MessageLookupByLibrary.simpleMessage("Fortsette opplastinger"),
        "retry": MessageLookupByLibrary.simpleMessage("Prøv på nytt"),
        "review": MessageLookupByLibrary.simpleMessage("Gjennomgå"),
        "reviewDeduplicateItems": MessageLookupByLibrary.simpleMessage(
            "Vennligst gjennomgå og slett elementene du tror er duplikater."),
        "reviewSuggestions":
            MessageLookupByLibrary.simpleMessage("Gjennomgå forslag"),
        "right": MessageLookupByLibrary.simpleMessage("Høyre"),
        "roadtripWithThem": m75,
        "rotate": MessageLookupByLibrary.simpleMessage("Roter"),
        "rotateLeft": MessageLookupByLibrary.simpleMessage("Roter mot venstre"),
        "rotateRight": MessageLookupByLibrary.simpleMessage("Roter mot høyre"),
        "safelyStored": MessageLookupByLibrary.simpleMessage("Trygt lagret"),
        "save": MessageLookupByLibrary.simpleMessage("Lagre"),
        "saveChangesBeforeLeavingQuestion":
            MessageLookupByLibrary.simpleMessage(
                "Lagre endringer før du drar?"),
        "saveCollage": MessageLookupByLibrary.simpleMessage("Lagre kollasje"),
        "saveCopy": MessageLookupByLibrary.simpleMessage("Lagre en kopi"),
        "saveKey": MessageLookupByLibrary.simpleMessage("Lagre nøkkel"),
        "savePerson": MessageLookupByLibrary.simpleMessage("Lagre person"),
        "saveYourRecoveryKeyIfYouHaventAlready":
            MessageLookupByLibrary.simpleMessage(
                "Lagre gjenopprettingsnøkkelen hvis du ikke allerede har gjort det"),
        "saving": MessageLookupByLibrary.simpleMessage("Lagrer..."),
        "savingEdits":
            MessageLookupByLibrary.simpleMessage("Lagrer redigeringer..."),
        "scanCode": MessageLookupByLibrary.simpleMessage("Skann kode"),
        "scanThisBarcodeWithnyourAuthenticatorApp":
            MessageLookupByLibrary.simpleMessage(
                "Skann denne strekkoden med\nautentiseringsappen din"),
        "search": MessageLookupByLibrary.simpleMessage("Søk"),
        "searchAlbumsEmptySection":
            MessageLookupByLibrary.simpleMessage("Album"),
        "searchByAlbumNameHint":
            MessageLookupByLibrary.simpleMessage("Albumnavn"),
        "searchByExamples": MessageLookupByLibrary.simpleMessage(
            "• Albumnavn (f.eks. \"Kamera\")\n• Filtyper (f.eks. \"Videoer\", \".gif\")\n• År og måneder (f.eks. \"2022\", \"January\")\n• Hellidager (f.eks. \"Jul\")\n• Bildebeskrivelser (f.eks. \"#moro\")"),
        "searchCaptionEmptySection": MessageLookupByLibrary.simpleMessage(
            "Legg til beskrivelser som \"#tur\" i bildeinfo for raskt å finne dem her"),
        "searchDatesEmptySection": MessageLookupByLibrary.simpleMessage(
            "Søk etter dato, måned eller år"),
        "searchDiscoverEmptySection": MessageLookupByLibrary.simpleMessage(
            "Bilder vil vises her når behandlingen og synkronisering er fullført"),
        "searchFaceEmptySection": MessageLookupByLibrary.simpleMessage(
            "Folk vil vises her når indeksering er gjort"),
        "searchFileTypesAndNamesEmptySection":
            MessageLookupByLibrary.simpleMessage("Filtyper og navn"),
        "searchHint1":
            MessageLookupByLibrary.simpleMessage("Raskt søk på enheten"),
        "searchHint2":
            MessageLookupByLibrary.simpleMessage("Bildedatoer, beskrivelser"),
        "searchHint3":
            MessageLookupByLibrary.simpleMessage("Albumer, filnavn og typer"),
        "searchHint4": MessageLookupByLibrary.simpleMessage("Plassering"),
        "searchHint5": MessageLookupByLibrary.simpleMessage(
            "Kommer snart: ansikt & magisk søk ✨"),
        "searchLocationEmptySection": MessageLookupByLibrary.simpleMessage(
            "Gruppebilder som er tatt innenfor noen radius av et bilde"),
        "searchPeopleEmptySection": MessageLookupByLibrary.simpleMessage(
            "Inviter folk, og du vil se alle bilder som deles av dem her"),
        "searchPersonsEmptySection": MessageLookupByLibrary.simpleMessage(
            "Folk vil vises her når behandling og synkronisering er fullført"),
        "searchResultCount": m76,
        "searchSectionsLengthMismatch": m77,
        "security": MessageLookupByLibrary.simpleMessage("Sikkerhet"),
        "seePublicAlbumLinksInApp": MessageLookupByLibrary.simpleMessage(
            "Se offentlige albumlenker i appen"),
        "selectALocation":
            MessageLookupByLibrary.simpleMessage("Velg en plassering"),
        "selectALocationFirst":
            MessageLookupByLibrary.simpleMessage("Velg en plassering først"),
        "selectAlbum": MessageLookupByLibrary.simpleMessage("Velg album"),
        "selectAll": MessageLookupByLibrary.simpleMessage("Velg alle"),
        "selectAllShort": MessageLookupByLibrary.simpleMessage("Alle"),
        "selectCoverPhoto":
            MessageLookupByLibrary.simpleMessage("Velg forsidebilde"),
        "selectDate": MessageLookupByLibrary.simpleMessage("Velg dato"),
        "selectFoldersForBackup": MessageLookupByLibrary.simpleMessage(
            "Velg mapper for sikkerhetskopiering"),
        "selectItemsToAdd":
            MessageLookupByLibrary.simpleMessage("Velg produkter å legge til"),
        "selectLanguage": MessageLookupByLibrary.simpleMessage("Velg språk"),
        "selectMailApp":
            MessageLookupByLibrary.simpleMessage("Velg e-post-app"),
        "selectMorePhotos":
            MessageLookupByLibrary.simpleMessage("Velg flere bilder"),
        "selectOneDateAndTime":
            MessageLookupByLibrary.simpleMessage("Velg en dato og klokkeslett"),
        "selectOneDateAndTimeForAll": MessageLookupByLibrary.simpleMessage(
            "Velg én dato og klokkeslett for alle"),
        "selectPersonToLink":
            MessageLookupByLibrary.simpleMessage("Velg person å knytte til"),
        "selectReason": MessageLookupByLibrary.simpleMessage("Velg grunn"),
        "selectStartOfRange":
            MessageLookupByLibrary.simpleMessage("Velg starten på rekkevidde"),
        "selectTime": MessageLookupByLibrary.simpleMessage("Velg tidspunkt"),
        "selectYourFace":
            MessageLookupByLibrary.simpleMessage("Velg ansiktet ditt"),
        "selectYourPlan":
            MessageLookupByLibrary.simpleMessage("Velg abonnementet ditt"),
        "selectedFilesAreNotOnEnte": MessageLookupByLibrary.simpleMessage(
            "Valgte filer er ikke på Ente"),
        "selectedFoldersWillBeEncryptedAndBackedUp":
            MessageLookupByLibrary.simpleMessage(
                "Valgte mapper vil bli kryptert og sikkerhetskopiert"),
        "selectedItemsWillBeDeletedFromAllAlbumsAndMoved":
            MessageLookupByLibrary.simpleMessage(
                "Valgte elementer vil bli slettet fra alle album og flyttet til papirkurven."),
        "selectedItemsWillBeRemovedFromThisPerson":
            MessageLookupByLibrary.simpleMessage(
                "Valgte elementer fjernes fra denne personen, men blir ikke slettet fra biblioteket ditt."),
        "selectedPhotos": m78,
        "selectedPhotosWithYours": m79,
        "selfiesWithThem": m80,
        "send": MessageLookupByLibrary.simpleMessage("Send"),
        "sendEmail": MessageLookupByLibrary.simpleMessage("Send e-post"),
        "sendInvite": MessageLookupByLibrary.simpleMessage("Send invitasjon"),
        "sendLink": MessageLookupByLibrary.simpleMessage("Send lenke"),
        "serverEndpoint":
            MessageLookupByLibrary.simpleMessage("Serverendepunkt"),
        "sessionExpired":
            MessageLookupByLibrary.simpleMessage("Økten har utløpt"),
        "sessionIdMismatch":
            MessageLookupByLibrary.simpleMessage("Økt-ID stemmer ikke"),
        "setAPassword": MessageLookupByLibrary.simpleMessage("Lag et passord"),
        "setAs": MessageLookupByLibrary.simpleMessage("Angi som"),
        "setCover": MessageLookupByLibrary.simpleMessage("Angi forside"),
        "setLabel": MessageLookupByLibrary.simpleMessage("Angi"),
        "setNewPassword":
            MessageLookupByLibrary.simpleMessage("Angi nytt passord"),
        "setNewPin": MessageLookupByLibrary.simpleMessage("Angi ny PIN-kode"),
        "setPasswordTitle":
            MessageLookupByLibrary.simpleMessage("Angi passord"),
        "setRadius": MessageLookupByLibrary.simpleMessage("Angi radius"),
        "setupComplete":
            MessageLookupByLibrary.simpleMessage("Oppsett fullført"),
        "share": MessageLookupByLibrary.simpleMessage("Del"),
        "shareALink": MessageLookupByLibrary.simpleMessage("Del en lenke"),
        "shareAlbumHint": MessageLookupByLibrary.simpleMessage(
            "Åpne et album og trykk på del-knappen øverst til høyre for å dele."),
        "shareAnAlbumNow":
            MessageLookupByLibrary.simpleMessage("Del et album nå"),
        "shareLink": MessageLookupByLibrary.simpleMessage("Del link"),
        "shareMyVerificationID": m81,
        "shareOnlyWithThePeopleYouWant":
            MessageLookupByLibrary.simpleMessage("Del bare med de du vil"),
        "shareTextConfirmOthersVerificationID": m82,
        "shareTextRecommendUsingEnte": MessageLookupByLibrary.simpleMessage(
            "Last ned Ente slik at vi lett kan dele bilder og videoer av original kvalitet\n\nhttps://ente.io"),
        "shareTextReferralCode": m83,
        "shareWithNonenteUsers": MessageLookupByLibrary.simpleMessage(
            "Del med brukere som ikke har Ente"),
        "shareWithPeopleSectionTitle": m84,
        "shareYourFirstAlbum":
            MessageLookupByLibrary.simpleMessage("Del ditt første album"),
        "sharedAlbumSectionDescription": MessageLookupByLibrary.simpleMessage(
            "Opprett delte album du kan samarbeide om med andre Ente-brukere, inkludert brukere med gratisabonnement."),
        "sharedByMe": MessageLookupByLibrary.simpleMessage("Delt av meg"),
        "sharedByYou": MessageLookupByLibrary.simpleMessage("Delt av deg"),
        "sharedPhotoNotifications":
            MessageLookupByLibrary.simpleMessage("Nye delte bilder"),
        "sharedPhotoNotificationsExplanation": MessageLookupByLibrary.simpleMessage(
            "Motta varsler når noen legger til et bilde i et delt album som du er en del av"),
        "sharedWith": m85,
        "sharedWithMe": MessageLookupByLibrary.simpleMessage("Delt med meg"),
        "sharedWithYou": MessageLookupByLibrary.simpleMessage("Delt med deg"),
        "sharing": MessageLookupByLibrary.simpleMessage("Deler..."),
        "shiftDatesAndTime": MessageLookupByLibrary.simpleMessage(
            "Forskyv datoer og klokkeslett"),
        "showMemories": MessageLookupByLibrary.simpleMessage("Vis minner"),
        "showPerson": MessageLookupByLibrary.simpleMessage("Vis person"),
        "signOutFromOtherDevices":
            MessageLookupByLibrary.simpleMessage("Logg ut fra andre enheter"),
        "signOutOtherBody": MessageLookupByLibrary.simpleMessage(
            "Hvis du tror noen kjenner til ditt passord, kan du tvinge alle andre enheter som bruker kontoen din til å logge ut."),
        "signOutOtherDevices":
            MessageLookupByLibrary.simpleMessage("Logg ut andre enheter"),
        "signUpTerms": MessageLookupByLibrary.simpleMessage(
            "Jeg godtar <u-terms>bruksvilkårene</u-terms> og <u-policy>personvernreglene</u-policy>"),
        "singleFileDeleteFromDevice": m86,
        "singleFileDeleteHighlight": MessageLookupByLibrary.simpleMessage(
            "Den vil bli slettet fra alle album."),
        "singleFileInBothLocalAndRemote": m87,
        "singleFileInRemoteOnly": m88,
        "skip": MessageLookupByLibrary.simpleMessage("Hopp over"),
        "social": MessageLookupByLibrary.simpleMessage("Sosial"),
        "someItemsAreInBothEnteAndYourDevice":
            MessageLookupByLibrary.simpleMessage(
                "Noen elementer er i både Ente og på enheten din."),
        "someOfTheFilesYouAreTryingToDeleteAre":
            MessageLookupByLibrary.simpleMessage(
                "Noen av filene du prøver å slette, er kun tilgjengelig på enheten og kan ikke gjenopprettes dersom det blir slettet"),
        "someoneSharingAlbumsWithYouShouldSeeTheSameId":
            MessageLookupByLibrary.simpleMessage(
                "Folk som deler album med deg bør se den samme ID-en på deres enhet."),
        "somethingWentWrong":
            MessageLookupByLibrary.simpleMessage("Noe gikk galt"),
        "somethingWentWrongPleaseTryAgain":
            MessageLookupByLibrary.simpleMessage(
                "Noe gikk galt. Vennligst prøv igjen"),
        "sorry": MessageLookupByLibrary.simpleMessage("Beklager"),
        "sorryCouldNotAddToFavorites": MessageLookupByLibrary.simpleMessage(
            "Beklager, kan ikke legge til i favoritter!"),
        "sorryCouldNotRemoveFromFavorites":
            MessageLookupByLibrary.simpleMessage(
                "Beklager, kunne ikke fjerne fra favoritter!"),
        "sorryTheCodeYouveEnteredIsIncorrect":
            MessageLookupByLibrary.simpleMessage(
                "Beklager, koden du skrev inn er feil"),
        "sorryWeCouldNotGenerateSecureKeysOnThisDevicennplease":
            MessageLookupByLibrary.simpleMessage(
                "Beklager, vi kunne ikke generere sikre nøkler på denne enheten.\n\nvennligst registrer deg fra en annen enhet."),
        "sort": MessageLookupByLibrary.simpleMessage("Sorter"),
        "sortAlbumsBy": MessageLookupByLibrary.simpleMessage("Sorter etter"),
        "sortNewestFirst": MessageLookupByLibrary.simpleMessage("Nyeste først"),
        "sortOldestFirst": MessageLookupByLibrary.simpleMessage("Eldste først"),
        "sparkleSuccess": MessageLookupByLibrary.simpleMessage("✨ Suksess"),
        "sportsWithThem": m89,
        "spotlightOnThem": m90,
        "spotlightOnYourself":
            MessageLookupByLibrary.simpleMessage("Fremhev deg selv"),
        "startAccountRecoveryTitle":
            MessageLookupByLibrary.simpleMessage("Start gjenoppretting"),
        "startBackup":
            MessageLookupByLibrary.simpleMessage("Start sikkerhetskopiering"),
        "status": MessageLookupByLibrary.simpleMessage("Status"),
        "stopCastingBody":
            MessageLookupByLibrary.simpleMessage("Vil du avbryte strømmingen?"),
        "stopCastingTitle":
            MessageLookupByLibrary.simpleMessage("Stopp strømmingen"),
        "storage": MessageLookupByLibrary.simpleMessage("Lagring"),
        "storageBreakupFamily": MessageLookupByLibrary.simpleMessage("Familie"),
        "storageBreakupYou": MessageLookupByLibrary.simpleMessage("Deg"),
        "storageInGB": m91,
        "storageLimitExceeded":
            MessageLookupByLibrary.simpleMessage("Lagringsplassen er full"),
        "storageUsageInfo": m92,
        "streamDetails":
            MessageLookupByLibrary.simpleMessage("Strømmedetaljer"),
        "strongStrength": MessageLookupByLibrary.simpleMessage("Sterkt"),
        "subAlreadyLinkedErrMessage": m93,
        "subWillBeCancelledOn": m94,
        "subscribe": MessageLookupByLibrary.simpleMessage("Abonner"),
        "subscribeToEnableSharing": MessageLookupByLibrary.simpleMessage(
            "Du trenger et aktivt betalt abonnement for å aktivere deling."),
        "subscription": MessageLookupByLibrary.simpleMessage("Abonnement"),
        "success": MessageLookupByLibrary.simpleMessage("Suksess"),
        "successfullyArchived":
            MessageLookupByLibrary.simpleMessage("Lagt til i arkivet"),
        "successfullyHid":
            MessageLookupByLibrary.simpleMessage("Vellykket skjult"),
        "successfullyUnarchived":
            MessageLookupByLibrary.simpleMessage("Fjernet fra arkviet"),
        "successfullyUnhid":
            MessageLookupByLibrary.simpleMessage("Vellykket synliggjøring"),
        "suggestFeatures":
            MessageLookupByLibrary.simpleMessage("Foreslå funksjoner"),
        "sunrise": MessageLookupByLibrary.simpleMessage("På horisonten"),
        "support": MessageLookupByLibrary.simpleMessage("Brukerstøtte"),
        "syncProgress": m95,
        "syncStopped":
            MessageLookupByLibrary.simpleMessage("Synkronisering stoppet"),
        "syncing": MessageLookupByLibrary.simpleMessage("Synkroniserer..."),
        "systemTheme": MessageLookupByLibrary.simpleMessage("System"),
        "tapToCopy":
            MessageLookupByLibrary.simpleMessage("trykk for å kopiere"),
        "tapToEnterCode":
            MessageLookupByLibrary.simpleMessage("Trykk for å angi kode"),
        "tapToUnlock":
            MessageLookupByLibrary.simpleMessage("Trykk for å låse opp"),
        "tapToUpload":
            MessageLookupByLibrary.simpleMessage("Trykk for å laste opp"),
        "tapToUploadIsIgnoredDue": m96,
        "tempErrorContactSupportIfPersists": MessageLookupByLibrary.simpleMessage(
            "Det ser ut som noe gikk galt. Prøv på nytt etter en stund. Hvis feilen vedvarer, kontakt kundestøtte."),
        "terminate": MessageLookupByLibrary.simpleMessage("Avslutte"),
        "terminateSession":
            MessageLookupByLibrary.simpleMessage("Avslutte økten?"),
        "terms": MessageLookupByLibrary.simpleMessage("Vilkår"),
        "termsOfServicesTitle": MessageLookupByLibrary.simpleMessage("Vilkår"),
        "thankYou": MessageLookupByLibrary.simpleMessage("Tusen takk"),
        "thankYouForSubscribing":
            MessageLookupByLibrary.simpleMessage("Takk for at du abonnerer!"),
        "theDownloadCouldNotBeCompleted": MessageLookupByLibrary.simpleMessage(
            "Nedlastingen kunne ikke fullføres"),
        "theLinkYouAreTryingToAccessHasExpired":
            MessageLookupByLibrary.simpleMessage(
                "Lenken du prøver å få tilgang til, er utløpt."),
        "theRecoveryKeyYouEnteredIsIncorrect":
            MessageLookupByLibrary.simpleMessage(
                "Gjennopprettingsnøkkelen du skrev inn er feil"),
        "theme": MessageLookupByLibrary.simpleMessage("Tema"),
        "theseItemsWillBeDeletedFromYourDevice":
            MessageLookupByLibrary.simpleMessage(
                "Disse elementene vil bli slettet fra enheten din."),
        "theyAlsoGetXGb": m97,
        "theyWillBeDeletedFromAllAlbums": MessageLookupByLibrary.simpleMessage(
            "De vil bli slettet fra alle album."),
        "thisActionCannotBeUndone": MessageLookupByLibrary.simpleMessage(
            "Denne handlingen kan ikke angres"),
        "thisAlbumAlreadyHDACollaborativeLink":
            MessageLookupByLibrary.simpleMessage(
                "Dette albumet har allerede en samarbeidslenke"),
        "thisCanBeUsedToRecoverYourAccountIfYou":
            MessageLookupByLibrary.simpleMessage(
                "Dette kan brukes til å gjenopprette kontoen din hvis du mister din andre faktor"),
        "thisDevice": MessageLookupByLibrary.simpleMessage("Denne enheten"),
        "thisEmailIsAlreadyInUse": MessageLookupByLibrary.simpleMessage(
            "Denne e-postadressen er allerede i bruk"),
        "thisImageHasNoExifData": MessageLookupByLibrary.simpleMessage(
            "Dette bildet har ingen exif-data"),
        "thisIsMeExclamation":
            MessageLookupByLibrary.simpleMessage("Dette er meg!"),
        "thisIsPersonVerificationId": m98,
        "thisIsYourVerificationId": MessageLookupByLibrary.simpleMessage(
            "Dette er din bekreftelses-ID"),
        "thisWeekThroughTheYears":
            MessageLookupByLibrary.simpleMessage("Denne uka gjennom årene"),
        "thisWeekXYearsAgo": m99,
        "thisWillLogYouOutOfTheFollowingDevice":
            MessageLookupByLibrary.simpleMessage(
                "Dette vil logge deg ut av følgende enhet:"),
        "thisWillLogYouOutOfThisDevice": MessageLookupByLibrary.simpleMessage(
            "Dette vil logge deg ut av denne enheten!"),
        "thisWillMakeTheDateAndTimeOfAllSelected":
            MessageLookupByLibrary.simpleMessage(
                "Dette vil gjøre dato og klokkeslett for alle valgte bilder det samme."),
        "thisWillRemovePublicLinksOfAllSelectedQuickLinks":
            MessageLookupByLibrary.simpleMessage(
                "Dette fjerner de offentlige lenkene av alle valgte hurtiglenker."),
        "throughTheYears": m100,
        "toEnableAppLockPleaseSetupDevicePasscodeOrScreen":
            MessageLookupByLibrary.simpleMessage(
                "For å aktivere applås, vennligst angi passord eller skjermlås i systeminnstillingene."),
        "toHideAPhotoOrVideo": MessageLookupByLibrary.simpleMessage(
            "For å skjule et bilde eller video"),
        "toResetVerifyEmail": MessageLookupByLibrary.simpleMessage(
            "For å tilbakestille passordet ditt, vennligst bekreft e-posten din først."),
        "todaysLogs": MessageLookupByLibrary.simpleMessage("Dagens logger"),
        "tooManyIncorrectAttempts":
            MessageLookupByLibrary.simpleMessage("For mange gale forsøk"),
        "total": MessageLookupByLibrary.simpleMessage("totalt"),
        "totalSize": MessageLookupByLibrary.simpleMessage("Total størrelse"),
        "trash": MessageLookupByLibrary.simpleMessage("Papirkurv"),
        "trashDaysLeft": m101,
        "trim": MessageLookupByLibrary.simpleMessage("Beskjær"),
        "tripInYear": m102,
        "tripToLocation": m103,
        "trustedContacts":
            MessageLookupByLibrary.simpleMessage("Betrodde kontakter"),
        "trustedInviteBody": m104,
        "tryAgain": MessageLookupByLibrary.simpleMessage("Prøv igjen"),
        "turnOnBackupForAutoUpload": MessageLookupByLibrary.simpleMessage(
            "Slå på sikkerhetskopi for å automatisk laste opp filer lagt til denne enhetsmappen i Ente."),
        "twitter": MessageLookupByLibrary.simpleMessage("Twitter"),
        "twoMonthsFreeOnYearlyPlans": MessageLookupByLibrary.simpleMessage(
            "2 måneder gratis med årsabonnement"),
        "twofactor": MessageLookupByLibrary.simpleMessage("Tofaktor"),
        "twofactorAuthenticationHasBeenDisabled":
            MessageLookupByLibrary.simpleMessage(
                "Tofaktorautentisering har blitt deaktivert"),
        "twofactorAuthenticationPageTitle":
            MessageLookupByLibrary.simpleMessage("Tofaktorautentisering"),
        "twofactorAuthenticationSuccessfullyReset":
            MessageLookupByLibrary.simpleMessage(
                "Tofaktorautentisering ble tilbakestilt"),
        "twofactorSetup":
            MessageLookupByLibrary.simpleMessage("Oppsett av to-faktor"),
        "typeOfGallerGallerytypeIsNotSupportedForRename": m105,
        "unarchive": MessageLookupByLibrary.simpleMessage("Opphev arkivering"),
        "unarchiveAlbum":
            MessageLookupByLibrary.simpleMessage("Gjenopprett album"),
        "unarchiving":
            MessageLookupByLibrary.simpleMessage("Fjerner fra arkivet..."),
        "unavailableReferralCode": MessageLookupByLibrary.simpleMessage(
            "Beklager, denne koden er utilgjengelig."),
        "uncategorized": MessageLookupByLibrary.simpleMessage("Ukategorisert"),
        "unhide": MessageLookupByLibrary.simpleMessage("Gjør synligjort"),
        "unhideToAlbum":
            MessageLookupByLibrary.simpleMessage("Gjør synlig i album"),
        "unhiding": MessageLookupByLibrary.simpleMessage("Synliggjør..."),
        "unhidingFilesToAlbum": MessageLookupByLibrary.simpleMessage(
            "Gjør filer synlige i albumet"),
        "unlock": MessageLookupByLibrary.simpleMessage("Lås opp"),
        "unpinAlbum": MessageLookupByLibrary.simpleMessage("Løsne album"),
        "unselectAll": MessageLookupByLibrary.simpleMessage("Velg bort alle"),
        "update": MessageLookupByLibrary.simpleMessage("Oppdater"),
        "updateAvailable": MessageLookupByLibrary.simpleMessage(
            "En oppdatering er tilgjengelig"),
        "updatingFolderSelection":
            MessageLookupByLibrary.simpleMessage("Oppdaterer mappevalg..."),
        "upgrade": MessageLookupByLibrary.simpleMessage("Oppgrader"),
        "uploadIsIgnoredDueToIgnorereason": m106,
        "uploadingFilesToAlbum": MessageLookupByLibrary.simpleMessage(
            "Laster opp filer til albumet..."),
        "uploadingMultipleMemories": m107,
        "uploadingSingleMemory":
            MessageLookupByLibrary.simpleMessage("Bevarer 1 minne..."),
        "upto50OffUntil4thDec": MessageLookupByLibrary.simpleMessage(
            "Opptil 50 % rabatt, frem til 4. desember."),
        "usableReferralStorageInfo": MessageLookupByLibrary.simpleMessage(
            "Brukbar lagringsplass er begrenset av abonnementet ditt. Lagring du har gjort krav på utover denne grensen blir automatisk tilgjengelig når du oppgraderer abonnementet ditt."),
        "useAsCover":
            MessageLookupByLibrary.simpleMessage("Bruk som forsidebilde"),
        "useDifferentPlayerInfo": MessageLookupByLibrary.simpleMessage(
            "Har du problemer med å spille av denne videoen? Hold inne her for å prøve en annen avspiller."),
        "usePublicLinksForPeopleNotOnEnte":
            MessageLookupByLibrary.simpleMessage(
                "Bruk offentlige lenker for folk som ikke bruker Ente"),
        "useRecoveryKey":
            MessageLookupByLibrary.simpleMessage("Bruk gjenopprettingsnøkkel"),
        "useSelectedPhoto":
            MessageLookupByLibrary.simpleMessage("Bruk valgt bilde"),
        "usedSpace":
            MessageLookupByLibrary.simpleMessage("Benyttet lagringsplass"),
        "validTill": m108,
        "verificationFailedPleaseTryAgain":
            MessageLookupByLibrary.simpleMessage(
                "Bekreftelse mislyktes, vennligst prøv igjen"),
        "verificationId":
            MessageLookupByLibrary.simpleMessage("Verifiserings-ID"),
        "verify": MessageLookupByLibrary.simpleMessage("Bekreft"),
        "verifyEmail":
            MessageLookupByLibrary.simpleMessage("Bekreft e-postadresse"),
        "verifyEmailID": m109,
        "verifyIDLabel": MessageLookupByLibrary.simpleMessage("Bekreft"),
        "verifyPasskey":
            MessageLookupByLibrary.simpleMessage("Bekreft tilgangsnøkkel"),
        "verifyPassword":
            MessageLookupByLibrary.simpleMessage("Bekreft passord"),
        "verifying": MessageLookupByLibrary.simpleMessage("Verifiserer..."),
        "verifyingRecoveryKey": MessageLookupByLibrary.simpleMessage(
            "Verifiserer gjenopprettingsnøkkel..."),
        "videoInfo": MessageLookupByLibrary.simpleMessage("Videoinformasjon"),
        "videoSmallCase": MessageLookupByLibrary.simpleMessage("video"),
        "videos": MessageLookupByLibrary.simpleMessage("Videoer"),
        "viewActiveSessions":
            MessageLookupByLibrary.simpleMessage("Vis aktive økter"),
        "viewAddOnButton": MessageLookupByLibrary.simpleMessage("Vis tillegg"),
        "viewAll": MessageLookupByLibrary.simpleMessage("Vis alle"),
        "viewAllExifData":
            MessageLookupByLibrary.simpleMessage("Vis alle EXIF-data"),
        "viewLargeFiles": MessageLookupByLibrary.simpleMessage("Store filer"),
        "viewLargeFilesDesc": MessageLookupByLibrary.simpleMessage(
            "Vis filer som bruker mest lagringsplass."),
        "viewLogs": MessageLookupByLibrary.simpleMessage("Se logger"),
        "viewRecoveryKey":
            MessageLookupByLibrary.simpleMessage("Vis gjenopprettingsnøkkel"),
        "viewer": MessageLookupByLibrary.simpleMessage("Seer"),
        "visitWebToManage": MessageLookupByLibrary.simpleMessage(
            "Vennligst besøk web.ente.io for å administrere abonnementet"),
        "waitingForVerification":
            MessageLookupByLibrary.simpleMessage("Venter på verifikasjon..."),
        "waitingForWifi":
            MessageLookupByLibrary.simpleMessage("Venter på WiFi..."),
        "warning": MessageLookupByLibrary.simpleMessage("Advarsel"),
        "weAreOpenSource":
            MessageLookupByLibrary.simpleMessage("Vi har åpen kildekode!"),
        "weDontSupportEditingPhotosAndAlbumsThatYouDont":
            MessageLookupByLibrary.simpleMessage(
                "Vi støtter ikke redigering av bilder og album som du ikke eier ennå"),
        "weHaveSendEmailTo": m112,
        "weakStrength": MessageLookupByLibrary.simpleMessage("Svakt"),
        "welcomeBack":
            MessageLookupByLibrary.simpleMessage("Velkommen tilbake!"),
        "whatsNew": MessageLookupByLibrary.simpleMessage("Det som er nytt"),
        "whyAddTrustContact": MessageLookupByLibrary.simpleMessage(
            "Betrodd kontakt kan hjelpe til med å gjenopprette dine data."),
        "yearShort": MessageLookupByLibrary.simpleMessage("år"),
        "yearly": MessageLookupByLibrary.simpleMessage("Årlig"),
        "yearsAgo": m113,
        "yes": MessageLookupByLibrary.simpleMessage("Ja"),
        "yesCancel": MessageLookupByLibrary.simpleMessage("Ja, avslutt"),
        "yesConvertToViewer":
            MessageLookupByLibrary.simpleMessage("Ja, konverter til seer"),
        "yesDelete": MessageLookupByLibrary.simpleMessage("Ja, slett"),
        "yesDiscardChanges":
            MessageLookupByLibrary.simpleMessage("Ja, forkast endringer"),
        "yesLogout": MessageLookupByLibrary.simpleMessage("Ja, logg ut"),
        "yesRemove": MessageLookupByLibrary.simpleMessage("Ja, fjern"),
        "yesRenew": MessageLookupByLibrary.simpleMessage("Ja, forny"),
        "yesResetPerson":
            MessageLookupByLibrary.simpleMessage("Ja, tilbakestill person"),
        "you": MessageLookupByLibrary.simpleMessage("Deg"),
        "youAndThem": m114,
        "youAreOnAFamilyPlan": MessageLookupByLibrary.simpleMessage(
            "Du har et familieabonnement!"),
        "youAreOnTheLatestVersion": MessageLookupByLibrary.simpleMessage(
            "Du er på den nyeste versjonen"),
        "youCanAtMaxDoubleYourStorage": MessageLookupByLibrary.simpleMessage(
            "* Du kan maksimalt doble lagringsplassen din"),
        "youCanManageYourLinksInTheShareTab":
            MessageLookupByLibrary.simpleMessage(
                "Du kan administrere koblingene dine i fanen for deling."),
        "youCanTrySearchingForADifferentQuery":
            MessageLookupByLibrary.simpleMessage(
                "Du kan prøve å søke etter noe annet."),
        "youCannotDowngradeToThisPlan": MessageLookupByLibrary.simpleMessage(
            "Du kan ikke nedgradere til dette abonnementet"),
        "youCannotShareWithYourself": MessageLookupByLibrary.simpleMessage(
            "Du kan ikke dele med deg selv"),
        "youDontHaveAnyArchivedItems": MessageLookupByLibrary.simpleMessage(
            "Du har ingen arkiverte elementer."),
        "youHaveSuccessfullyFreedUp": m115,
        "yourAccountHasBeenDeleted": MessageLookupByLibrary.simpleMessage(
            "Brukeren din har blitt slettet"),
        "yourMap": MessageLookupByLibrary.simpleMessage("Ditt kart"),
        "yourPlanWasSuccessfullyDowngraded":
            MessageLookupByLibrary.simpleMessage(
                "Abonnementet ditt ble nedgradert"),
        "yourPlanWasSuccessfullyUpgraded": MessageLookupByLibrary.simpleMessage(
            "Abonnementet ditt ble oppgradert"),
        "yourPurchaseWasSuccessful":
            MessageLookupByLibrary.simpleMessage("Ditt kjøp var vellykket"),
        "yourStorageDetailsCouldNotBeFetched":
            MessageLookupByLibrary.simpleMessage(
                "Lagringsdetaljene dine kunne ikke hentes"),
        "yourSubscriptionHasExpired":
            MessageLookupByLibrary.simpleMessage("Abonnementet har utløpt"),
        "yourSubscriptionWasUpdatedSuccessfully":
            MessageLookupByLibrary.simpleMessage(
                "Abonnementet ditt ble oppdatert"),
        "yourVerificationCodeHasExpired":
            MessageLookupByLibrary.simpleMessage("Bekreftelseskoden er utløpt"),
        "youveNoDuplicateFilesThatCanBeCleared":
            MessageLookupByLibrary.simpleMessage(
                "Du har ingen duplikatfiler som kan fjernes"),
        "youveNoFilesInThisAlbumThatCanBeDeleted":
            MessageLookupByLibrary.simpleMessage(
                "Du har ingen filer i dette albumet som kan bli slettet"),
        "zoomOutToSeePhotos":
            MessageLookupByLibrary.simpleMessage("Zoom ut for å se bilder")
      };
}<|MERGE_RESOLUTION|>--- conflicted
+++ resolved
@@ -1364,12 +1364,8 @@
         "onEnte": MessageLookupByLibrary.simpleMessage(
             "På <branding>ente</branding>"),
         "onTheRoad": MessageLookupByLibrary.simpleMessage("På veien igjen"),
-<<<<<<< HEAD
         "onThisDay": MessageLookupByLibrary.simpleMessage("On this day"),
-        "onlyFamilyAdminCanChangeCode": m53,
-=======
         "onlyFamilyAdminCanChangeCode": m54,
->>>>>>> 4f347c1a
         "onlyThem": MessageLookupByLibrary.simpleMessage("Bare de"),
         "oops": MessageLookupByLibrary.simpleMessage("Oisann"),
         "oopsCouldNotSaveEdits": MessageLookupByLibrary.simpleMessage(
