--- conflicted
+++ resolved
@@ -25,21 +25,13 @@
   static String m7(count) =>
       "${Intl.plural(count, one: 'ลบ ${count} รายการ', other: 'ลบ ${count} รายการ')}";
 
-<<<<<<< HEAD
   static String m57(currentlyDeleting, totalCount) =>
-=======
-  static String m58(currentlyDeleting, totalCount) =>
->>>>>>> 1d197694
       "กำลังลบ ${currentlyDeleting} / ${totalCount}";
 
   static String m9(supportEmail) =>
       "กรุณาส่งอีเมลไปที่ ${supportEmail} จากที่อยู่อีเมลที่คุณลงทะเบียนไว้";
 
-<<<<<<< HEAD
   static String m68(currentlyProcessing, totalCount) =>
-=======
-  static String m69(currentlyProcessing, totalCount) =>
->>>>>>> 1d197694
       "กำลังประมวลผล ${currentlyProcessing} / ${totalCount}";
 
   static String m15(count) => "${Intl.plural(count, other: '${count} รายการ')}";
@@ -47,11 +39,7 @@
   static String m18(passwordStrengthValue) =>
       "ความแข็งแรงของรหัสผ่าน: ${passwordStrengthValue}";
 
-<<<<<<< HEAD
   static String m98(
-=======
-  static String m100(
->>>>>>> 1d197694
           usedAmount, usedStorageUnit, totalAmount, totalStorageUnit) =>
       "ใช้ไป ${usedAmount} ${usedStorageUnit} จาก ${totalAmount} ${totalStorageUnit}";
 
@@ -140,11 +128,7 @@
             MessageLookupByLibrary.simpleMessage(
                 "ลบอัลบั้มที่ว่างเปล่าหรือไม่?"),
         "deleteItemCount": m7,
-<<<<<<< HEAD
         "deleteProgress": m57,
-=======
-        "deleteProgress": m58,
->>>>>>> 1d197694
         "deleteReason1": MessageLookupByLibrary.simpleMessage(
             "ขาดคุณสมบัติสำคัญที่ฉันต้องการ"),
         "deleteReason2": MessageLookupByLibrary.simpleMessage(
@@ -185,11 +169,7 @@
             MessageLookupByLibrary.simpleMessage("เพิ่มคำอธิบาย..."),
         "forgotPassword": MessageLookupByLibrary.simpleMessage("ลืมรหัสผ่าน"),
         "freeTrial": MessageLookupByLibrary.simpleMessage("ทดลองใช้ฟรี"),
-<<<<<<< HEAD
         "genericProgress": m68,
-=======
-        "genericProgress": m69,
->>>>>>> 1d197694
         "goToSettings": MessageLookupByLibrary.simpleMessage("ไปที่การตั้งค่า"),
         "hide": MessageLookupByLibrary.simpleMessage("ซ่อน"),
         "hostedAtOsmFrance":
@@ -322,11 +302,7 @@
         "storageBreakupFamily":
             MessageLookupByLibrary.simpleMessage("ครอบครัว"),
         "storageBreakupYou": MessageLookupByLibrary.simpleMessage("คุณ"),
-<<<<<<< HEAD
         "storageUsageInfo": m98,
-=======
-        "storageUsageInfo": m100,
->>>>>>> 1d197694
         "strongStrength": MessageLookupByLibrary.simpleMessage("แข็งแรง"),
         "syncStopped": MessageLookupByLibrary.simpleMessage("หยุดการซิงค์แล้ว"),
         "syncing": MessageLookupByLibrary.simpleMessage("กำลังซิงค์..."),
