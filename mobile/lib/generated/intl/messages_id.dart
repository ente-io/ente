// DO NOT EDIT. This is code generated via package:intl/generate_localized.dart
// This is a library that provides messages for a id locale. All the
// messages from the main program should be duplicated here with the same
// function name.

// Ignore issues from commonly used lints in this file.
// ignore_for_file:unnecessary_brace_in_string_interps, unnecessary_new
// ignore_for_file:prefer_single_quotes,comment_references, directives_ordering
// ignore_for_file:annotate_overrides,prefer_generic_function_type_aliases
// ignore_for_file:unused_import, file_names, avoid_escaping_inner_quotes
// ignore_for_file:unnecessary_string_interpolations, unnecessary_string_escapes

import 'package:intl/intl.dart';
import 'package:intl/message_lookup_by_library.dart';

final messages = new MessageLookup();

typedef String MessageIfAbsent(String messageStr, List<dynamic> args);

class MessageLookup extends MessageLookupByLibrary {
  String get localeName => 'id';

  static String m3(storageAmount, endDate) =>
      "Add-on ${storageAmount} kamu berlaku sampai ${endDate}";

  static String m5(emailOrName) => "Ditambahkan oleh ${emailOrName}";

  static String m6(albumName) => "Berhasil ditambahkan ke ${albumName}";

  static String m8(count) =>
      "${Intl.plural(count, zero: '0 Peserta', one: '1 Peserta', other: '${count} Peserta')}";

  static String m9(versionValue) => "Versi: ${versionValue}";

  static String m10(freeAmount, storageUnit) =>
      "${freeAmount} ${storageUnit} tersedia";

  static String m12(paymentProvider) =>
      "Harap batalkan langganan kamu di ${paymentProvider} terlebih dahulu";

  static String m13(user) =>
      "${user} tidak akan dapat menambahkan foto lagi ke album ini\n\nIa masih dapat menghapus foto yang ditambahkan olehnya sendiri";

  static String m14(isFamilyMember, storageAmountInGb) =>
      "${Intl.select(isFamilyMember, {
            'true':
                'Keluargamu saat ini telah memperoleh ${storageAmountInGb} GB',
            'false': 'Kamu saat ini telah memperoleh ${storageAmountInGb} GB',
            'other': 'Kamu saat ini telah memperoleh ${storageAmountInGb} GB!',
          })}";

  static String m15(albumName) => "Link kolaborasi terbuat untuk ${albumName}";

  static String m18(familyAdminEmail) =>
      "Silakan hubungi <green>${familyAdminEmail}</green> untuk mengatur langgananmu";

  static String m19(provider) =>
      "Silakan hubungi kami di support@ente.io untuk mengatur langganan ${provider} kamu.";

  static String m20(endpoint) => "Terhubung ke ${endpoint}";

  static String m21(count) =>
      "${Intl.plural(count, one: 'Hapus ${count} item', other: 'Hapus ${count} item')}";

  static String m23(currentlyDeleting, totalCount) =>
      "Menghapus ${currentlyDeleting} / ${totalCount}";

  static String m24(albumName) =>
      "Ini akan menghapus link publik yang digunakan untuk mengakses \"${albumName}\".";

  static String m25(supportEmail) =>
      "Silakan kirimkan email ke ${supportEmail} dari alamat email terdaftar kamu";

  static String m26(count, storageSaved) =>
      "Kamu telah menghapus ${Intl.plural(count, other: '${count} file duplikat')} dan membersihkan (${storageSaved}!)";

  static String m29(newEmail) => "Email diubah menjadi ${newEmail}";

  static String m31(email) =>
      "${email} tidak punya akun Ente.\n\nUndang dia untuk berbagi foto.";

  static String m35(count, formattedNumber) =>
      "${Intl.plural(count, other: '${formattedNumber} file')} di perangkat ini telah berhasil dicadangkan";

  static String m36(count, formattedNumber) =>
      "${Intl.plural(count, other: '${formattedNumber} file')} dalam album ini telah berhasil dicadangkan";

  static String m37(storageAmountInGB) =>
      "${storageAmountInGB} GB setiap kali orang mendaftar dengan paket berbayar lalu menerapkan kode milikmu";

  static String m38(endDate) => "Percobaan gratis berlaku hingga ${endDate}";

  static String m40(sizeInMBorGB) => "Bersihkan ${sizeInMBorGB}";

  static String m42(currentlyProcessing, totalCount) =>
      "Memproses ${currentlyProcessing} / ${totalCount}";

<<<<<<< HEAD
  static String m45(count) => "${Intl.plural(count, other: '${count} item')}";

  static String m48(expiryTime) => "Link akan kedaluwarsa pada ${expiryTime}";

  static String m53(albumName) => "Berhasil dipindahkan ke ${albumName}";

  static String m56(familyAdminEmail) =>
      "Harap hubungi ${familyAdminEmail} untuk mengubah kode kamu.";

  static String m58(passwordStrengthValue) =>
      "Keamanan sandi: ${passwordStrengthValue}";

  static String m59(providerName) =>
      "Harap hubungi dukungan ${providerName} jika kamu dikenai biaya";

  static String m64(endDate) =>
      "Percobaan gratis berlaku hingga ${endDate}.\nKamu dapat memilih paket berbayar setelahnya.";

  static String m65(toEmail) => "Silakan kirimi kami email di ${toEmail}";

  static String m66(toEmail) => "Silakan kirim log-nya ke \n${toEmail}";

  static String m69(storeName) => "Beri nilai di ${storeName}";

  static String m74(storageInGB) =>
      "3. Kalian berdua mendapat ${storageInGB} GB* gratis";

  static String m75(userEmail) =>
      "${userEmail} akan dikeluarkan dari album berbagi ini\n\nSemua foto yang ia tambahkan juga akan dihapus dari album ini";

  static String m76(endDate) => "Langganan akan diperpanjang pada ${endDate}";

  static String m78(count) =>
      "${Intl.plural(count, other: '${count} hasil ditemukan')}";

  static String m81(count) => "${count} terpilih";

  static String m82(count, yourCount) =>
      "${count} dipilih (${yourCount} milikmu)";

  static String m84(verificationID) =>
      "Ini ID Verifikasi saya di ente.io: ${verificationID}.";

  static String m85(verificationID) =>
      "Halo, bisakah kamu pastikan bahwa ini adalah ID Verifikasi ente.io milikmu: ${verificationID}";

  static String m86(referralCode, referralStorageInGB) =>
      "Kode rujukan Ente: ${referralCode} \n\nTerapkan pada Pengaturan → Umum → Rujukan untuk mendapatkan ${referralStorageInGB} GB gratis setelah kamu mendaftar paket berbayar\n\nhttps://ente.io";

  static String m87(numberOfPeople) =>
      "${Intl.plural(numberOfPeople, zero: 'Bagikan dengan orang tertentu', one: 'Berbagi dengan 1 orang', other: 'Berbagi dengan ${numberOfPeople} orang')}";

  static String m88(emailIDs) => "Dibagikan dengan ${emailIDs}";

  static String m89(fileType) =>
      "${fileType} ini akan dihapus dari perangkat ini.";

  static String m90(fileType) =>
      "${fileType} ini tersimpan di Ente dan juga di perangkat ini.";

  static String m91(fileType) => "${fileType} ini akan dihapus dari Ente.";

  static String m94(storageAmountInGB) => "${storageAmountInGB} GB";

  static String m95(
          usedAmount, usedStorageUnit, totalAmount, totalStorageUnit) =>
      "${usedAmount} ${usedStorageUnit} dari ${totalAmount} ${totalStorageUnit} terpakai";

  static String m96(id) =>
      "${id} kamu telah terhubung dengan akun Ente lain.\nJika kamu ingin menggunakan ${id} kamu untuk akun ini, silahkan hubungi tim bantuan kami";

  static String m97(endDate) =>
      "Langganan kamu akan dibatalkan pada ${endDate}";

  static String m100(storageAmountInGB) =>
      "Ia juga mendapat ${storageAmountInGB} GB";

  static String m101(email) => "Ini adalah ID Verifikasi milik ${email}";

  static String m111(endDate) => "Berlaku hingga ${endDate}";

  static String m112(email) => "Verifikasi ${email}";

  static String m115(email) =>
      "Kami telah mengirimkan email ke <green>${email}</green>";

=======
  static String m44(count) => "${Intl.plural(count, other: '${count} item')}";

  static String m47(expiryTime) => "Link akan kedaluwarsa pada ${expiryTime}";

  static String m52(albumName) => "Berhasil dipindahkan ke ${albumName}";

  static String m55(familyAdminEmail) =>
      "Harap hubungi ${familyAdminEmail} untuk mengubah kode kamu.";

  static String m57(passwordStrengthValue) =>
      "Keamanan sandi: ${passwordStrengthValue}";

  static String m58(providerName) =>
      "Harap hubungi dukungan ${providerName} jika kamu dikenai biaya";

  static String m63(endDate) =>
      "Percobaan gratis berlaku hingga ${endDate}.\nKamu dapat memilih paket berbayar setelahnya.";

  static String m64(toEmail) => "Silakan kirimi kami email di ${toEmail}";

  static String m65(toEmail) => "Silakan kirim log-nya ke \n${toEmail}";

  static String m68(storeName) => "Beri nilai di ${storeName}";

  static String m73(storageInGB) =>
      "3. Kalian berdua mendapat ${storageInGB} GB* gratis";

  static String m74(userEmail) =>
      "${userEmail} akan dikeluarkan dari album berbagi ini\n\nSemua foto yang ia tambahkan juga akan dihapus dari album ini";

  static String m75(endDate) => "Langganan akan diperpanjang pada ${endDate}";

  static String m77(count) =>
      "${Intl.plural(count, other: '${count} hasil ditemukan')}";

  static String m80(count) => "${count} terpilih";

  static String m81(count, yourCount) =>
      "${count} dipilih (${yourCount} milikmu)";

  static String m83(verificationID) =>
      "Ini ID Verifikasi saya di ente.io: ${verificationID}.";

  static String m84(verificationID) =>
      "Halo, bisakah kamu pastikan bahwa ini adalah ID Verifikasi ente.io milikmu: ${verificationID}";

  static String m85(referralCode, referralStorageInGB) =>
      "Kode rujukan Ente: ${referralCode} \n\nTerapkan pada Pengaturan → Umum → Rujukan untuk mendapatkan ${referralStorageInGB} GB gratis setelah kamu mendaftar paket berbayar\n\nhttps://ente.io";

  static String m86(numberOfPeople) =>
      "${Intl.plural(numberOfPeople, zero: 'Bagikan dengan orang tertentu', one: 'Berbagi dengan 1 orang', other: 'Berbagi dengan ${numberOfPeople} orang')}";

  static String m87(emailIDs) => "Dibagikan dengan ${emailIDs}";

  static String m88(fileType) =>
      "${fileType} ini akan dihapus dari perangkat ini.";

  static String m89(fileType) =>
      "${fileType} ini tersimpan di Ente dan juga di perangkat ini.";

  static String m90(fileType) => "${fileType} ini akan dihapus dari Ente.";

  static String m93(storageAmountInGB) => "${storageAmountInGB} GB";

  static String m94(
          usedAmount, usedStorageUnit, totalAmount, totalStorageUnit) =>
      "${usedAmount} ${usedStorageUnit} dari ${totalAmount} ${totalStorageUnit} terpakai";

  static String m95(id) =>
      "${id} kamu telah terhubung dengan akun Ente lain.\nJika kamu ingin menggunakan ${id} kamu untuk akun ini, silahkan hubungi tim bantuan kami";

  static String m96(endDate) =>
      "Langganan kamu akan dibatalkan pada ${endDate}";

  static String m99(storageAmountInGB) =>
      "Ia juga mendapat ${storageAmountInGB} GB";

  static String m100(email) => "Ini adalah ID Verifikasi milik ${email}";

  static String m110(endDate) => "Berlaku hingga ${endDate}";

  static String m111(email) => "Verifikasi ${email}";

  static String m114(email) =>
      "Kami telah mengirimkan email ke <green>${email}</green>";

  static String m115(name) => "Wish \$${name} a happy birthday! 🎉";

>>>>>>> 76bff25d
  static String m116(count) =>
      "${Intl.plural(count, other: '${count} tahun lalu')}";

  static String m118(storageSaved) =>
      "Kamu telah berhasil membersihkan ${storageSaved}!";

  final messages = _notInlinedMessages(_notInlinedMessages);
  static Map<String, Function> _notInlinedMessages(_) => <String, Function>{
        "aNewVersionOfEnteIsAvailable": MessageLookupByLibrary.simpleMessage(
            "Versi baru dari Ente telah tersedia."),
        "about": MessageLookupByLibrary.simpleMessage("Tentang"),
        "account": MessageLookupByLibrary.simpleMessage("Akun"),
        "accountWelcomeBack":
            MessageLookupByLibrary.simpleMessage("Selamat datang kembali!"),
        "ackPasswordLostWarning": MessageLookupByLibrary.simpleMessage(
            "Saya mengerti bahwa jika saya lupa sandi saya, data saya bisa hilang karena <underline>dienkripsi dari ujung ke ujung</underline>."),
        "activeSessions": MessageLookupByLibrary.simpleMessage("Sesi aktif"),
        "addAName": MessageLookupByLibrary.simpleMessage("Tambahkan nama"),
        "addANewEmail":
            MessageLookupByLibrary.simpleMessage("Tambah email baru"),
        "addCollaborator":
            MessageLookupByLibrary.simpleMessage("Tambah kolaborator"),
        "addFromDevice":
            MessageLookupByLibrary.simpleMessage("Tambahkan dari perangkat"),
        "addLocation": MessageLookupByLibrary.simpleMessage("Tambah tempat"),
        "addLocationButton": MessageLookupByLibrary.simpleMessage("Tambah"),
        "addMore": MessageLookupByLibrary.simpleMessage("Tambah lagi"),
        "addOnValidTill": m3,
        "addPhotos": MessageLookupByLibrary.simpleMessage("Tambah foto"),
        "addSelected":
            MessageLookupByLibrary.simpleMessage("Tambahkan yang dipilih"),
        "addToAlbum": MessageLookupByLibrary.simpleMessage("Tambah ke album"),
        "addToEnte": MessageLookupByLibrary.simpleMessage("Tambah ke Ente"),
        "addToHiddenAlbum":
            MessageLookupByLibrary.simpleMessage("Tambah ke album tersembunyi"),
        "addViewer": MessageLookupByLibrary.simpleMessage("Tambahkan pemirsa"),
        "addedAs": MessageLookupByLibrary.simpleMessage("Ditambahkan sebagai"),
        "addedBy": m5,
        "addedSuccessfullyTo": m6,
        "addingToFavorites":
            MessageLookupByLibrary.simpleMessage("Menambahkan ke favorit..."),
        "advanced": MessageLookupByLibrary.simpleMessage("Lanjutan"),
        "advancedSettings": MessageLookupByLibrary.simpleMessage("Lanjutan"),
        "after1Day": MessageLookupByLibrary.simpleMessage("Setelah 1 hari"),
        "after1Hour": MessageLookupByLibrary.simpleMessage("Setelah 1 jam"),
        "after1Month": MessageLookupByLibrary.simpleMessage("Setelah 1 bulan"),
        "after1Week": MessageLookupByLibrary.simpleMessage("Setelah 1 minggu"),
        "after1Year": MessageLookupByLibrary.simpleMessage("Setelah 1 tahun"),
        "albumOwner": MessageLookupByLibrary.simpleMessage("Pemilik"),
        "albumParticipantsCount": m8,
        "albumTitle": MessageLookupByLibrary.simpleMessage("Judul album"),
        "albumUpdated":
            MessageLookupByLibrary.simpleMessage("Album diperbarui"),
        "albums": MessageLookupByLibrary.simpleMessage("Album"),
        "allClear": MessageLookupByLibrary.simpleMessage("✨ Sudah bersih"),
        "allMemoriesPreserved":
            MessageLookupByLibrary.simpleMessage("Semua kenangan terpelihara"),
        "allowAddPhotosDescription": MessageLookupByLibrary.simpleMessage(
            "Izinkan orang yang memiliki link untuk menambahkan foto ke album berbagi ini."),
        "allowAddingPhotos":
            MessageLookupByLibrary.simpleMessage("Izinkan menambah foto"),
        "allowDownloads":
            MessageLookupByLibrary.simpleMessage("Izinkan pengunduhan"),
        "allowPeopleToAddPhotos": MessageLookupByLibrary.simpleMessage(
            "Izinkan orang lain menambahkan foto"),
        "allowPermBody": MessageLookupByLibrary.simpleMessage(
            "Ijinkan akses ke foto Anda dari Pengaturan agar Ente dapat menampilkan dan mencadangkan pustaka Anda."),
        "allowPermTitle":
            MessageLookupByLibrary.simpleMessage("Izinkan akses ke foto"),
        "androidBiometricHint":
            MessageLookupByLibrary.simpleMessage("Verifikasi identitas"),
        "androidBiometricNotRecognized":
            MessageLookupByLibrary.simpleMessage("Tidak dikenal. Coba lagi."),
        "androidBiometricRequiredTitle":
            MessageLookupByLibrary.simpleMessage("Biometrik diperlukan"),
        "androidBiometricSuccess":
            MessageLookupByLibrary.simpleMessage("Berhasil"),
        "androidCancelButton": MessageLookupByLibrary.simpleMessage("Batal"),
        "androidGoToSettingsDescription": MessageLookupByLibrary.simpleMessage(
            "Autentikasi biometrik belum aktif di perangkatmu. Buka \'Setelan > Keamanan\' untuk mengaktifkan autentikasi biometrik."),
        "androidIosWebDesktop":
            MessageLookupByLibrary.simpleMessage("Android, iOS, Web, Desktop"),
        "androidSignInTitle":
            MessageLookupByLibrary.simpleMessage("Autentikasi diperlukan"),
        "appVersion": m9,
        "appleId": MessageLookupByLibrary.simpleMessage("ID Apple"),
        "apply": MessageLookupByLibrary.simpleMessage("Terapkan"),
        "applyCodeTitle": MessageLookupByLibrary.simpleMessage("Terapkan kode"),
        "appstoreSubscription":
            MessageLookupByLibrary.simpleMessage("Langganan AppStore"),
        "archive": MessageLookupByLibrary.simpleMessage("Arsip"),
        "archiveAlbum": MessageLookupByLibrary.simpleMessage("Arsipkan album"),
        "archiving": MessageLookupByLibrary.simpleMessage("Mengarsipkan..."),
        "areThey": MessageLookupByLibrary.simpleMessage("Are they "),
        "areYouSureRemoveThisFaceFromPerson":
            MessageLookupByLibrary.simpleMessage(
                "Are you sure you want to remove this face from this person?"),
        "areYouSureThatYouWantToLeaveTheFamily":
            MessageLookupByLibrary.simpleMessage(
                "Apakah kamu yakin ingin meninggalkan paket keluarga ini?"),
        "areYouSureYouWantToCancel": MessageLookupByLibrary.simpleMessage(
            "Apakah kamu yakin ingin membatalkan?"),
        "areYouSureYouWantToChangeYourPlan":
            MessageLookupByLibrary.simpleMessage(
                "Apakah kamu yakin ingin mengubah paket kamu?"),
        "areYouSureYouWantToExit": MessageLookupByLibrary.simpleMessage(
            "Apakah kamu yakin ingin keluar?"),
        "areYouSureYouWantToLogout": MessageLookupByLibrary.simpleMessage(
            "Apakah kamu yakin ingin keluar akun?"),
        "areYouSureYouWantToRenew": MessageLookupByLibrary.simpleMessage(
            "Apakah kamu yakin ingin memperpanjang?"),
        "askCancelReason": MessageLookupByLibrary.simpleMessage(
            "Langganan kamu telah dibatalkan. Apakah kamu ingin membagikan alasannya?"),
        "askDeleteReason": MessageLookupByLibrary.simpleMessage(
            "Apa alasan utama kamu dalam menghapus akun?"),
        "atAFalloutShelter":
            MessageLookupByLibrary.simpleMessage("di tempat pengungsian"),
        "authToChangeEmailVerificationSetting":
            MessageLookupByLibrary.simpleMessage(
                "Harap autentikasi untuk mengatur verifikasi email"),
        "authToChangeLockscreenSetting": MessageLookupByLibrary.simpleMessage(
            "Lakukan autentikasi untuk mengubah pengaturan kunci layar"),
        "authToChangeYourEmail": MessageLookupByLibrary.simpleMessage(
            "Harap autentikasi untuk mengubah email kamu"),
        "authToChangeYourPassword": MessageLookupByLibrary.simpleMessage(
            "Harap autentikasi untuk mengubah sandi kamu"),
        "authToConfigureTwofactorAuthentication":
            MessageLookupByLibrary.simpleMessage(
                "Harap autentikasi untuk mengatur autentikasi dua langkah"),
        "authToInitiateAccountDeletion": MessageLookupByLibrary.simpleMessage(
            "Harap autentikasi untuk mulai penghapusan akun"),
        "authToViewYourActiveSessions": MessageLookupByLibrary.simpleMessage(
            "Harap autentikasi untuk melihat sesi aktif kamu"),
        "authToViewYourHiddenFiles": MessageLookupByLibrary.simpleMessage(
            "Harap autentikasi untuk melihat file tersembunyi kamu"),
        "authToViewYourMemories": MessageLookupByLibrary.simpleMessage(
            "Harap autentikasi untuk melihat kenanganmu"),
        "authToViewYourRecoveryKey": MessageLookupByLibrary.simpleMessage(
            "Harap autentikasi untuk melihat kunci pemulihan kamu"),
        "authenticationFailedPleaseTryAgain":
            MessageLookupByLibrary.simpleMessage(
                "Autentikasi gagal, silakan coba lagi"),
        "authenticationSuccessful":
            MessageLookupByLibrary.simpleMessage("Autentikasi berhasil!"),
        "autoCastDialogBody": MessageLookupByLibrary.simpleMessage(
            "Perangkat Cast yang tersedia akan ditampilkan di sini."),
        "autoCastiOSPermission": MessageLookupByLibrary.simpleMessage(
            "Pastikan izin Jaringan Lokal untuk app Ente Foto aktif di Pengaturan."),
        "autoLogoutMessage": MessageLookupByLibrary.simpleMessage(
            "Akibat kesalahan teknis, kamu telah keluar dari akunmu. Kami mohon maaf atas ketidaknyamanannya."),
        "autoPair": MessageLookupByLibrary.simpleMessage("Taut otomatis"),
        "autoPairDesc": MessageLookupByLibrary.simpleMessage(
            "Taut otomatis hanya tersedia di perangkat yang mendukung Chromecast."),
        "available": MessageLookupByLibrary.simpleMessage("Tersedia"),
        "availableStorageSpace": m10,
        "backedUpFolders":
            MessageLookupByLibrary.simpleMessage("Folder yang dicadangkan"),
        "backup": MessageLookupByLibrary.simpleMessage("Pencadangan"),
        "backupFailed":
            MessageLookupByLibrary.simpleMessage("Pencadangan gagal"),
        "backupOverMobileData": MessageLookupByLibrary.simpleMessage(
            "Cadangkan dengan data seluler"),
        "backupSettings":
            MessageLookupByLibrary.simpleMessage("Pengaturan pencadangan"),
        "backupStatus":
            MessageLookupByLibrary.simpleMessage("Status pencadangan"),
        "backupStatusDescription": MessageLookupByLibrary.simpleMessage(
            "Item yang sudah dicadangkan akan terlihat di sini"),
        "backupVideos": MessageLookupByLibrary.simpleMessage("Cadangkan video"),
        "blackFridaySale":
            MessageLookupByLibrary.simpleMessage("Penawaran Black Friday"),
        "blog": MessageLookupByLibrary.simpleMessage("Blog"),
        "cachedData": MessageLookupByLibrary.simpleMessage("Data cache"),
        "calculating": MessageLookupByLibrary.simpleMessage("Menghitung..."),
        "canNotOpenTitle": MessageLookupByLibrary.simpleMessage(
            "Tidak dapat membuka album ini"),
        "canOnlyRemoveFilesOwnedByYou": MessageLookupByLibrary.simpleMessage(
            "Hanya dapat menghapus berkas yang dimiliki oleh mu"),
        "cancel": MessageLookupByLibrary.simpleMessage("Batal"),
        "cancelOtherSubscription": m12,
        "cancelSubscription":
            MessageLookupByLibrary.simpleMessage("Batalkan langganan"),
        "cannotAddMorePhotosAfterBecomingViewer": m13,
        "cannotDeleteSharedFiles": MessageLookupByLibrary.simpleMessage(
            "Tidak dapat menghapus file berbagi"),
        "castIPMismatchBody": MessageLookupByLibrary.simpleMessage(
            "Harap pastikan kamu berada pada jaringan yang sama dengan TV-nya."),
        "castIPMismatchTitle":
            MessageLookupByLibrary.simpleMessage("Gagal mentransmisikan album"),
        "castInstruction": MessageLookupByLibrary.simpleMessage(
            "Buka cast.ente.io pada perangkat yang ingin kamu tautkan.\n\nMasukkan kode yang ditampilkan untuk memutar album di TV."),
        "change": MessageLookupByLibrary.simpleMessage("Ubah"),
        "changeEmail": MessageLookupByLibrary.simpleMessage("Ubah email"),
        "changeLocationOfSelectedItems": MessageLookupByLibrary.simpleMessage(
            "Ubah lokasi pada item terpilih?"),
        "changePassword": MessageLookupByLibrary.simpleMessage("Ubah sandi"),
        "changePasswordTitle":
            MessageLookupByLibrary.simpleMessage("Ubah sandi"),
        "changePermissions": MessageLookupByLibrary.simpleMessage("Ubah izin?"),
        "changeYourReferralCode":
            MessageLookupByLibrary.simpleMessage("Ganti kode rujukan kamu"),
        "checkForUpdates":
            MessageLookupByLibrary.simpleMessage("Periksa pembaruan"),
        "checkInboxAndSpamFolder": MessageLookupByLibrary.simpleMessage(
            "Silakan periksa kotak masuk (serta kotak spam) untuk menyelesaikan verifikasi"),
        "checkStatus": MessageLookupByLibrary.simpleMessage("Periksa status"),
        "checking": MessageLookupByLibrary.simpleMessage("Memeriksa..."),
        "claimFreeStorage":
            MessageLookupByLibrary.simpleMessage("Peroleh kuota gratis"),
        "claimMore":
            MessageLookupByLibrary.simpleMessage("Peroleh lebih banyak!"),
        "claimed": MessageLookupByLibrary.simpleMessage("Diperoleh"),
        "claimedStorageSoFar": m14,
        "clearIndexes": MessageLookupByLibrary.simpleMessage("Hapus indeks"),
        "click": MessageLookupByLibrary.simpleMessage("• Click"),
        "close": MessageLookupByLibrary.simpleMessage("Tutup"),
        "codeAppliedPageTitle":
            MessageLookupByLibrary.simpleMessage("Kode diterapkan"),
        "codeChangeLimitReached": MessageLookupByLibrary.simpleMessage(
            "Maaf, kamu telah mencapai batas perubahan kode."),
        "codeCopiedToClipboard":
            MessageLookupByLibrary.simpleMessage("Kode tersalin ke papan klip"),
        "codeUsedByYou": MessageLookupByLibrary.simpleMessage(
            "Kode yang telah kamu gunakan"),
        "collabLinkSectionDescription": MessageLookupByLibrary.simpleMessage(
            "Buat link untuk memungkinkan orang lain menambahkan dan melihat foto yang ada pada album bersama kamu tanpa memerlukan app atau akun Ente. Ideal untuk mengumpulkan foto pada suatu acara."),
        "collaborativeLink":
            MessageLookupByLibrary.simpleMessage("Link kolaborasi"),
        "collaborativeLinkCreatedFor": m15,
        "collaborator": MessageLookupByLibrary.simpleMessage("Kolaborator"),
        "collaboratorsCanAddPhotosAndVideosToTheSharedAlbum":
            MessageLookupByLibrary.simpleMessage(
                "Kolaborator bisa menambahkan foto dan video ke album bersama ini."),
        "collageLayout": MessageLookupByLibrary.simpleMessage("Tata letak"),
        "collectEventPhotos":
            MessageLookupByLibrary.simpleMessage("Kumpulkan foto acara"),
        "collectPhotos": MessageLookupByLibrary.simpleMessage("Kumpulkan foto"),
        "color": MessageLookupByLibrary.simpleMessage("Warna"),
        "confirm": MessageLookupByLibrary.simpleMessage("Konfirmasi"),
        "confirm2FADisable": MessageLookupByLibrary.simpleMessage(
            "Apakah kamu yakin ingin menonaktifkan autentikasi dua langkah?"),
        "confirmAccountDeletion":
            MessageLookupByLibrary.simpleMessage("Konfirmasi Penghapusan Akun"),
        "confirmDeletePrompt": MessageLookupByLibrary.simpleMessage(
            "Ya, saya ingin menghapus akun ini dan seluruh datanya secara permanen di semua aplikasi."),
        "confirmPassword":
            MessageLookupByLibrary.simpleMessage("Konfirmasi sandi"),
        "confirmPlanChange":
            MessageLookupByLibrary.simpleMessage("Konfirmasi perubahan paket"),
        "confirmRecoveryKey":
            MessageLookupByLibrary.simpleMessage("Konfirmasi kunci pemulihan"),
        "confirmYourRecoveryKey": MessageLookupByLibrary.simpleMessage(
            "Konfirmasi kunci pemulihan kamu"),
        "connectToDevice":
            MessageLookupByLibrary.simpleMessage("Hubungkan ke perangkat"),
        "contactFamilyAdmin": m18,
        "contactSupport":
            MessageLookupByLibrary.simpleMessage("Hubungi dukungan"),
        "contactToManageSubscription": m19,
        "contacts": MessageLookupByLibrary.simpleMessage("Kontak"),
        "continueLabel": MessageLookupByLibrary.simpleMessage("Lanjut"),
        "continueOnFreeTrial": MessageLookupByLibrary.simpleMessage(
            "Lanjut dengan percobaan gratis"),
        "convertToAlbum":
            MessageLookupByLibrary.simpleMessage("Ubah menjadi album"),
        "copyEmailAddress":
            MessageLookupByLibrary.simpleMessage("Salin alamat email"),
        "copyLink": MessageLookupByLibrary.simpleMessage("Salin link"),
        "copypasteThisCodentoYourAuthenticatorApp":
            MessageLookupByLibrary.simpleMessage(
                "Salin lalu tempel kode ini\ndi app autentikator kamu"),
        "couldNotBackUpTryLater": MessageLookupByLibrary.simpleMessage(
            "Kami tidak dapat mencadangkan data kamu.\nKami akan coba lagi nanti."),
        "couldNotFreeUpSpace": MessageLookupByLibrary.simpleMessage(
            "Tidak dapat membersihkan ruang"),
        "couldNotUpdateSubscription": MessageLookupByLibrary.simpleMessage(
            "Tidak dapat memperbarui langganan"),
        "count": MessageLookupByLibrary.simpleMessage("Jumlah"),
        "crashReporting":
            MessageLookupByLibrary.simpleMessage("Pelaporan crash"),
        "create": MessageLookupByLibrary.simpleMessage("Buat"),
        "createAccount": MessageLookupByLibrary.simpleMessage("Buat akun"),
        "createAlbumActionHint": MessageLookupByLibrary.simpleMessage(
            "Tekan dan tahan foto lalu klik + untuk membuat album baru"),
        "createCollaborativeLink":
            MessageLookupByLibrary.simpleMessage("Buat link kolaborasi"),
        "createNewAccount":
            MessageLookupByLibrary.simpleMessage("Buat akun baru"),
        "createOrSelectAlbum":
            MessageLookupByLibrary.simpleMessage("Buat atau pilih album"),
        "createPublicLink":
            MessageLookupByLibrary.simpleMessage("Buat link publik"),
        "creatingLink": MessageLookupByLibrary.simpleMessage("Membuat link..."),
        "criticalUpdateAvailable":
            MessageLookupByLibrary.simpleMessage("Pembaruan penting tersedia"),
        "crop": MessageLookupByLibrary.simpleMessage("Potong"),
        "currentUsageIs":
            MessageLookupByLibrary.simpleMessage("Pemakaian saat ini sebesar "),
        "custom": MessageLookupByLibrary.simpleMessage("Kustom"),
        "customEndpoint": m20,
        "darkTheme": MessageLookupByLibrary.simpleMessage("Gelap"),
        "dayToday": MessageLookupByLibrary.simpleMessage("Hari Ini"),
        "dayYesterday": MessageLookupByLibrary.simpleMessage("Kemarin"),
        "decrypting": MessageLookupByLibrary.simpleMessage("Mendekripsi..."),
        "decryptingVideo":
            MessageLookupByLibrary.simpleMessage("Mendekripsi video..."),
        "delete": MessageLookupByLibrary.simpleMessage("Hapus"),
        "deleteAccount": MessageLookupByLibrary.simpleMessage("Hapus akun"),
        "deleteAccountFeedbackPrompt": MessageLookupByLibrary.simpleMessage(
            "Kami sedih kamu pergi. Silakan bagikan masukanmu agar kami bisa jadi lebih baik."),
        "deleteAccountPermanentlyButton":
            MessageLookupByLibrary.simpleMessage("Hapus Akun Secara Permanen"),
        "deleteAlbum": MessageLookupByLibrary.simpleMessage("Hapus album"),
        "deleteAlbumDialog": MessageLookupByLibrary.simpleMessage(
            "Hapus foto (dan video) yang ada dalam album ini dari <bold>semua</bold> album lain yang juga menampungnya?"),
        "deleteAll": MessageLookupByLibrary.simpleMessage("Hapus Semua"),
        "deleteEmailRequest": MessageLookupByLibrary.simpleMessage(
            "Silakan kirim email ke <warning>account-deletion@ente.io</warning> dari alamat email kamu yang terdaftar."),
        "deleteEmptyAlbums":
            MessageLookupByLibrary.simpleMessage("Hapus album kosong"),
        "deleteEmptyAlbumsWithQuestionMark":
            MessageLookupByLibrary.simpleMessage("Hapus album yang kosong?"),
        "deleteFromBoth":
            MessageLookupByLibrary.simpleMessage("Hapus dari keduanya"),
        "deleteFromDevice":
            MessageLookupByLibrary.simpleMessage("Hapus dari perangkat ini"),
        "deleteFromEnte":
            MessageLookupByLibrary.simpleMessage("Hapus dari Ente"),
        "deleteItemCount": m21,
        "deletePhotos": MessageLookupByLibrary.simpleMessage("Hapus foto"),
        "deleteProgress": m23,
        "deleteReason1": MessageLookupByLibrary.simpleMessage(
            "Fitur penting yang saya perlukan tidak ada"),
        "deleteReason2": MessageLookupByLibrary.simpleMessage(
            "App ini atau fitur tertentu tidak bekerja sesuai harapan saya"),
        "deleteReason3": MessageLookupByLibrary.simpleMessage(
            "Saya menemukan layanan lain yang lebih baik"),
        "deleteReason4": MessageLookupByLibrary.simpleMessage(
            "Alasan saya tidak ada di daftar"),
        "deleteRequestSLAText": MessageLookupByLibrary.simpleMessage(
            "Permintaan kamu akan diproses dalam waktu 72 jam."),
        "deleteSharedAlbum":
            MessageLookupByLibrary.simpleMessage("Hapus album bersama?"),
        "deleteSharedAlbumDialogBody": MessageLookupByLibrary.simpleMessage(
            "Album ini akan di hapus untuk semua\n\nKamu akan kehilangan akses ke foto yang di bagikan dalam album ini yang di miliki oleh pengguna lain"),
        "designedToOutlive":
            MessageLookupByLibrary.simpleMessage("Dibuat untuk melestarikan"),
        "details": MessageLookupByLibrary.simpleMessage("Rincian"),
        "developerSettings":
            MessageLookupByLibrary.simpleMessage("Pengaturan pengembang"),
        "developerSettingsWarning": MessageLookupByLibrary.simpleMessage(
            "Apakah kamu yakin ingin mengubah pengaturan pengembang?"),
        "deviceCodeHint": MessageLookupByLibrary.simpleMessage("Masukkan kode"),
        "deviceFilesAutoUploading": MessageLookupByLibrary.simpleMessage(
            "File yang ditambahkan ke album perangkat ini akan diunggah ke Ente secara otomatis."),
        "deviceLockExplanation": MessageLookupByLibrary.simpleMessage(
            "Nonaktfikan kunci layar perangkat saat Ente berada di latar depan dan ada pencadangan yang sedang berlangsung. Hal ini biasanya tidak diperlukan, namun dapat membantu unggahan dan import awal berkas berkas besar selesai lebih cepat."),
        "deviceNotFound":
            MessageLookupByLibrary.simpleMessage("Perangkat tidak ditemukan"),
        "didYouKnow": MessageLookupByLibrary.simpleMessage("Tahukah kamu?"),
        "disableAutoLock":
            MessageLookupByLibrary.simpleMessage("Nonaktifkan kunci otomatis"),
        "disableDownloadWarningBody": MessageLookupByLibrary.simpleMessage(
            "Orang yang melihat masih bisa mengambil tangkapan layar atau menyalin foto kamu menggunakan alat eksternal"),
        "disableDownloadWarningTitle":
            MessageLookupByLibrary.simpleMessage("Perlu diketahui"),
        "disableLinkMessage": m24,
        "disableTwofactor": MessageLookupByLibrary.simpleMessage(
            "Nonaktifkan autentikasi dua langkah"),
        "disablingTwofactorAuthentication":
            MessageLookupByLibrary.simpleMessage(
                "Menonaktifkan autentikasi dua langkah..."),
        "discord": MessageLookupByLibrary.simpleMessage("Discord"),
        "discover": MessageLookupByLibrary.simpleMessage("Temukan"),
        "discover_babies": MessageLookupByLibrary.simpleMessage("Bayi"),
        "discover_celebrations":
            MessageLookupByLibrary.simpleMessage("Perayaan"),
        "discover_food": MessageLookupByLibrary.simpleMessage("Makanan"),
        "discover_hills": MessageLookupByLibrary.simpleMessage("Bukit"),
        "discover_identity": MessageLookupByLibrary.simpleMessage("Identitas"),
        "discover_memes": MessageLookupByLibrary.simpleMessage("Meme"),
        "discover_notes": MessageLookupByLibrary.simpleMessage("Catatan"),
        "discover_pets": MessageLookupByLibrary.simpleMessage("Hewan"),
        "discover_receipts":
            MessageLookupByLibrary.simpleMessage("Tanda Terima"),
        "discover_screenshots":
            MessageLookupByLibrary.simpleMessage("Tangkapan layar"),
        "discover_selfies": MessageLookupByLibrary.simpleMessage("Swafoto"),
        "discover_sunset": MessageLookupByLibrary.simpleMessage("Senja"),
        "discover_wallpapers":
            MessageLookupByLibrary.simpleMessage("Gambar latar"),
        "distanceInKMUnit": MessageLookupByLibrary.simpleMessage("km"),
        "doNotSignOut":
            MessageLookupByLibrary.simpleMessage("Jangan keluarkan akun"),
        "doThisLater":
            MessageLookupByLibrary.simpleMessage("Lakukan lain kali"),
        "doYouWantToDiscardTheEditsYouHaveMade":
            MessageLookupByLibrary.simpleMessage(
                "Apakah kamu ingin membuang edit yang telah kamu buat?"),
        "done": MessageLookupByLibrary.simpleMessage("Selesai"),
        "doubleYourStorage":
            MessageLookupByLibrary.simpleMessage("Gandakan kuota kamu"),
        "download": MessageLookupByLibrary.simpleMessage("Unduh"),
        "downloadFailed":
            MessageLookupByLibrary.simpleMessage("Gagal mengunduh"),
        "downloading": MessageLookupByLibrary.simpleMessage("Mengunduh..."),
        "dropSupportEmail": m25,
        "duplicateFileCountWithStorageSaved": m26,
        "edit": MessageLookupByLibrary.simpleMessage("Edit"),
        "editLocation": MessageLookupByLibrary.simpleMessage("Edit lokasi"),
        "editLocationTagTitle":
            MessageLookupByLibrary.simpleMessage("Edit lokasi"),
        "editsSaved":
            MessageLookupByLibrary.simpleMessage("Perubahan tersimpan"),
        "editsToLocationWillOnlyBeSeenWithinEnte":
            MessageLookupByLibrary.simpleMessage(
                "Perubahan lokasi hanya akan terlihat di Ente"),
        "eligible": MessageLookupByLibrary.simpleMessage("memenuhi syarat"),
        "email": MessageLookupByLibrary.simpleMessage("Email"),
        "emailAlreadyRegistered":
            MessageLookupByLibrary.simpleMessage("Email sudah terdaftar."),
        "emailChangedTo": m29,
        "emailNoEnteAccount": m31,
        "emailNotRegistered":
            MessageLookupByLibrary.simpleMessage("Email belum terdaftar."),
        "emailVerificationToggle":
            MessageLookupByLibrary.simpleMessage("Verifikasi email"),
        "empty": MessageLookupByLibrary.simpleMessage("Kosongkan"),
        "emptyTrash": MessageLookupByLibrary.simpleMessage("Kosongkan sampah?"),
        "enableMaps": MessageLookupByLibrary.simpleMessage("Aktifkan Peta"),
        "encryptingBackup":
            MessageLookupByLibrary.simpleMessage("Mengenkripsi cadangan..."),
        "encryption": MessageLookupByLibrary.simpleMessage("Enkripsi"),
        "encryptionKeys":
            MessageLookupByLibrary.simpleMessage("Kunci enkripsi"),
        "endpointUpdatedMessage":
            MessageLookupByLibrary.simpleMessage("Endpoint berhasil diubah"),
        "endtoendEncryptedByDefault": MessageLookupByLibrary.simpleMessage(
            "Dirancang dengan enkripsi ujung ke ujung"),
        "enteCanEncryptAndPreserveFilesOnlyIfYouGrant":
            MessageLookupByLibrary.simpleMessage(
                "Ente hanya dapat mengenkripsi dan menyimpan file jika kamu berikan izin"),
        "entePhotosPerm": MessageLookupByLibrary.simpleMessage(
            "Ente <i>memerlukan izin untuk</i> menyimpan fotomu"),
        "enteSubscriptionPitch": MessageLookupByLibrary.simpleMessage(
            "Ente memelihara kenanganmu, sehingga ia selalu tersedia untukmu, bahkan jika kamu kehilangan perangkatmu."),
        "enteSubscriptionShareWithFamily": MessageLookupByLibrary.simpleMessage(
            "Anggota keluargamu juga bisa ditambahkan ke paketmu."),
        "enterAlbumName":
            MessageLookupByLibrary.simpleMessage("Masukkan nama album"),
        "enterCode": MessageLookupByLibrary.simpleMessage("Masukkan kode"),
        "enterCodeDescription": MessageLookupByLibrary.simpleMessage(
            "Masukkan kode yang diberikan temanmu untuk memperoleh kuota gratis untuk kalian berdua"),
        "enterEmail": MessageLookupByLibrary.simpleMessage("Masukkan email"),
        "enterFileName":
            MessageLookupByLibrary.simpleMessage("Masukkan nama file"),
        "enterNewPasswordToEncrypt": MessageLookupByLibrary.simpleMessage(
            "Masukkan sandi baru yang bisa kami gunakan untuk mengenkripsi data kamu"),
        "enterPassword": MessageLookupByLibrary.simpleMessage("Masukkan sandi"),
        "enterPasswordToEncrypt": MessageLookupByLibrary.simpleMessage(
            "Masukkan sandi yang bisa kami gunakan untuk mengenkripsi data kamu"),
        "enterPersonName":
            MessageLookupByLibrary.simpleMessage("Masukkan nama orang"),
        "enterReferralCode":
            MessageLookupByLibrary.simpleMessage("Masukkan kode rujukan"),
        "enterThe6digitCodeFromnyourAuthenticatorApp":
            MessageLookupByLibrary.simpleMessage(
                "Masukkan kode 6 angka dari\napp autentikator kamu"),
        "enterValidEmail": MessageLookupByLibrary.simpleMessage(
            "Harap masukkan alamat email yang sah."),
        "enterYourEmailAddress":
            MessageLookupByLibrary.simpleMessage("Masukkan alamat email kamu"),
        "enterYourNewEmailAddress": MessageLookupByLibrary.simpleMessage(
            "Masukkan alamat email baru anda"),
        "enterYourPassword":
            MessageLookupByLibrary.simpleMessage("Masukkan sandi kamu"),
        "enterYourRecoveryKey": MessageLookupByLibrary.simpleMessage(
            "Masukkan kunci pemulihan kamu"),
        "error": MessageLookupByLibrary.simpleMessage("Kesalahan"),
        "everywhere": MessageLookupByLibrary.simpleMessage("di mana saja"),
        "exif": MessageLookupByLibrary.simpleMessage("EXIF"),
        "existingUser": MessageLookupByLibrary.simpleMessage("Masuk"),
        "expiredLinkInfo": MessageLookupByLibrary.simpleMessage(
            "Link ini telah kedaluwarsa. Silakan pilih waktu kedaluwarsa baru atau nonaktifkan waktu kedaluwarsa."),
        "exportLogs": MessageLookupByLibrary.simpleMessage("Ekspor log"),
        "exportYourData":
            MessageLookupByLibrary.simpleMessage("Ekspor data kamu"),
        "faceRecognition":
            MessageLookupByLibrary.simpleMessage("Pengenalan wajah"),
        "faces": MessageLookupByLibrary.simpleMessage("Wajah"),
        "failedToApplyCode":
            MessageLookupByLibrary.simpleMessage("Gagal menerapkan kode"),
        "failedToCancel":
            MessageLookupByLibrary.simpleMessage("Gagal membatalkan"),
        "failedToDownloadVideo":
            MessageLookupByLibrary.simpleMessage("Gagal mengunduh video"),
        "failedToFetchOriginalForEdit": MessageLookupByLibrary.simpleMessage(
            "Gagal memuat file asli untuk mengedit"),
        "failedToFetchReferralDetails": MessageLookupByLibrary.simpleMessage(
            "Tidak dapat mengambil kode rujukan. Harap ulang lagi nanti."),
        "failedToLoadAlbums":
            MessageLookupByLibrary.simpleMessage("Gagal memuat album"),
        "failedToRenew":
            MessageLookupByLibrary.simpleMessage("Gagal memperpanjang"),
        "failedToVerifyPaymentStatus": MessageLookupByLibrary.simpleMessage(
            "Gagal memeriksa status pembayaran"),
        "familyPlanOverview": MessageLookupByLibrary.simpleMessage(
            "Tambahkan 5 anggota keluarga ke paket kamu tanpa perlu bayar lebih.\n\nSetiap anggota mendapat ruang pribadi mereka sendiri, dan tidak dapat melihat file orang lain kecuali dibagikan.\n\nPaket keluarga tersedia bagi pelanggan yang memiliki langganan berbayar Ente.\n\nLangganan sekarang untuk mulai!"),
        "familyPlanPortalTitle":
            MessageLookupByLibrary.simpleMessage("Keluarga"),
        "familyPlans": MessageLookupByLibrary.simpleMessage("Paket keluarga"),
        "faq": MessageLookupByLibrary.simpleMessage("Tanya Jawab Umum"),
        "faqs": MessageLookupByLibrary.simpleMessage("Tanya Jawab Umum"),
        "favorite": MessageLookupByLibrary.simpleMessage("Favorit"),
        "feedback": MessageLookupByLibrary.simpleMessage("Masukan"),
        "fileFailedToSaveToGallery": MessageLookupByLibrary.simpleMessage(
            "Gagal menyimpan file ke galeri"),
        "fileInfoAddDescHint":
            MessageLookupByLibrary.simpleMessage("Tambahkan keterangan..."),
        "fileSavedToGallery":
            MessageLookupByLibrary.simpleMessage("File tersimpan ke galeri"),
        "fileTypes": MessageLookupByLibrary.simpleMessage("Jenis file"),
        "fileTypesAndNames":
            MessageLookupByLibrary.simpleMessage("Nama dan jenis file"),
        "filesBackedUpFromDevice": m35,
        "filesBackedUpInAlbum": m36,
        "filesDeleted": MessageLookupByLibrary.simpleMessage("File terhapus"),
        "filesSavedToGallery":
            MessageLookupByLibrary.simpleMessage("File tersimpan ke galeri"),
        "findPeopleByName": MessageLookupByLibrary.simpleMessage(
            "Telusuri orang dengan mudah menggunakan nama"),
        "flip": MessageLookupByLibrary.simpleMessage("Balik"),
        "forYourMemories":
            MessageLookupByLibrary.simpleMessage("untuk kenanganmu"),
        "forgotPassword": MessageLookupByLibrary.simpleMessage("Lupa sandi"),
        "foundFaces":
            MessageLookupByLibrary.simpleMessage("Wajah yang ditemukan"),
        "freeStorageClaimed":
            MessageLookupByLibrary.simpleMessage("Kuota gratis diperoleh"),
        "freeStorageOnReferralSuccess": m37,
        "freeStorageUsable": MessageLookupByLibrary.simpleMessage(
            "Kuota gratis yang dapat digunakan"),
        "freeTrial": MessageLookupByLibrary.simpleMessage("Percobaan gratis"),
        "freeTrialValidTill": m38,
        "freeUpAmount": m40,
        "freeUpDeviceSpace": MessageLookupByLibrary.simpleMessage(
            "Bersihkan penyimpanan perangkat"),
        "freeUpDeviceSpaceDesc": MessageLookupByLibrary.simpleMessage(
            "Hemat ruang penyimpanan di perangkatmu dengan membersihkan file yang sudah tercadangkan."),
        "freeUpSpace": MessageLookupByLibrary.simpleMessage("Bersihkan ruang"),
        "general": MessageLookupByLibrary.simpleMessage("Umum"),
        "generatingEncryptionKeys": MessageLookupByLibrary.simpleMessage(
            "Menghasilkan kunci enkripsi..."),
        "genericProgress": m42,
        "goToSettings": MessageLookupByLibrary.simpleMessage("Buka pengaturan"),
        "googlePlayId": MessageLookupByLibrary.simpleMessage("ID Google Play"),
        "grantFullAccessPrompt": MessageLookupByLibrary.simpleMessage(
            "Harap berikan akses ke semua foto di app Pengaturan"),
        "grantPermission": MessageLookupByLibrary.simpleMessage("Berikan izin"),
        "groupNearbyPhotos": MessageLookupByLibrary.simpleMessage(
            "Kelompokkan foto yang berdekatan"),
        "hearUsWhereTitle": MessageLookupByLibrary.simpleMessage(
            "Dari mana Anda menemukan Ente? (opsional)"),
        "help": MessageLookupByLibrary.simpleMessage("Bantuan"),
        "hidden": MessageLookupByLibrary.simpleMessage("Tersembunyi"),
        "hide": MessageLookupByLibrary.simpleMessage("Sembunyikan"),
        "hiding": MessageLookupByLibrary.simpleMessage("Menyembunyikan..."),
        "hostedAtOsmFrance":
            MessageLookupByLibrary.simpleMessage("Dihosting oleh OSM France"),
        "howItWorks": MessageLookupByLibrary.simpleMessage("Cara kerjanya"),
        "howToViewShareeVerificationID": MessageLookupByLibrary.simpleMessage(
            "Silakan minta dia untuk menekan lama alamat email-nya di layar pengaturan, dan pastikan bahwa ID di perangkatnya sama."),
        "iOSGoToSettingsDescription": MessageLookupByLibrary.simpleMessage(
            "Autentikasi biometrik belum aktif di perangkatmu. Silakan aktifkan Touch ID atau Face ID pada ponselmu."),
        "iOSOkButton": MessageLookupByLibrary.simpleMessage("OK"),
        "ignoreUpdate": MessageLookupByLibrary.simpleMessage("Abaikan"),
        "ignoredFolderUploadReason": MessageLookupByLibrary.simpleMessage(
            "Sejumlah file di album ini tidak terunggah karena telah dihapus sebelumnya dari Ente."),
        "importing": MessageLookupByLibrary.simpleMessage("Mengimpor...."),
        "incorrectCode": MessageLookupByLibrary.simpleMessage("Kode salah"),
        "incorrectPasswordTitle":
            MessageLookupByLibrary.simpleMessage("Sandi salah"),
        "incorrectRecoveryKey":
            MessageLookupByLibrary.simpleMessage("Kunci pemulihan salah"),
        "incorrectRecoveryKeyBody": MessageLookupByLibrary.simpleMessage(
            "Kunci pemulihan yang kamu masukkan salah"),
        "incorrectRecoveryKeyTitle":
            MessageLookupByLibrary.simpleMessage("Kunci pemulihan salah"),
        "indexedItems": MessageLookupByLibrary.simpleMessage("Item terindeks"),
        "indexingIsPaused": MessageLookupByLibrary.simpleMessage(
            "Proses indeks dijeda, dan akan otomatis dilanjutkan saat perangkat siap."),
        "insecureDevice":
            MessageLookupByLibrary.simpleMessage("Perangkat tidak aman"),
        "installManually":
            MessageLookupByLibrary.simpleMessage("Instal secara manual"),
        "invalidEmailAddress":
            MessageLookupByLibrary.simpleMessage("Alamat email tidak sah"),
        "invalidEndpoint":
            MessageLookupByLibrary.simpleMessage("Endpoint tidak sah"),
        "invalidEndpointMessage": MessageLookupByLibrary.simpleMessage(
            "Maaf, endpoint yang kamu masukkan tidak sah. Harap masukkan endpoint yang sah dan coba lagi."),
        "invalidKey": MessageLookupByLibrary.simpleMessage("Kunci tidak sah"),
        "invalidRecoveryKey": MessageLookupByLibrary.simpleMessage(
            "Kunci pemulihan yang kamu masukkan tidak sah. Pastikan kunci tersebut berisi 24 kata, dan teliti ejaan masing-masing kata.\n\nJika kamu memasukkan kode pemulihan lama, pastikan kode tersebut berisi 64 karakter, dan teliti setiap karakter yang ada."),
        "invite": MessageLookupByLibrary.simpleMessage("Undang"),
        "inviteToEnte": MessageLookupByLibrary.simpleMessage("Undang ke Ente"),
        "inviteYourFriends":
            MessageLookupByLibrary.simpleMessage("Undang teman-temanmu"),
        "inviteYourFriendsToEnte":
            MessageLookupByLibrary.simpleMessage("Undang temanmu ke Ente"),
        "itLooksLikeSomethingWentWrongPleaseRetryAfterSome":
            MessageLookupByLibrary.simpleMessage(
                "Sepertinya terjadi kesalahan. Silakan coba lagi setelah beberapa saat. Jika kesalahan terus terjadi, silakan hubungi tim dukungan kami."),
<<<<<<< HEAD
        "itemCount": m45,
=======
        "itemCount": m44,
>>>>>>> 76bff25d
        "itemsWillBeRemovedFromAlbum": MessageLookupByLibrary.simpleMessage(
            "Item yang dipilih akan dihapus dari album ini"),
        "joinDiscord":
            MessageLookupByLibrary.simpleMessage("Bergabung ke Discord"),
        "keepPhotos": MessageLookupByLibrary.simpleMessage("Simpan foto"),
        "kiloMeterUnit": MessageLookupByLibrary.simpleMessage("km"),
        "kindlyHelpUsWithThisInformation": MessageLookupByLibrary.simpleMessage(
            "Harap bantu kami dengan informasi ini"),
        "language": MessageLookupByLibrary.simpleMessage("Bahasa"),
        "lastUpdated":
            MessageLookupByLibrary.simpleMessage("Terakhir diperbarui"),
        "leave": MessageLookupByLibrary.simpleMessage("Tinggalkan"),
        "leaveAlbum": MessageLookupByLibrary.simpleMessage("Tinggalkan album"),
        "leaveFamily":
            MessageLookupByLibrary.simpleMessage("Tinggalkan keluarga"),
        "leaveSharedAlbum":
            MessageLookupByLibrary.simpleMessage("Tinggalkan album bersama?"),
        "left": MessageLookupByLibrary.simpleMessage("Kiri"),
        "light": MessageLookupByLibrary.simpleMessage("Cahaya"),
        "lightTheme": MessageLookupByLibrary.simpleMessage("Cerah"),
        "linkCopiedToClipboard":
            MessageLookupByLibrary.simpleMessage("Link tersalin ke papan klip"),
        "linkDeviceLimit":
            MessageLookupByLibrary.simpleMessage("Batas perangkat"),
        "linkEnabled": MessageLookupByLibrary.simpleMessage("Aktif"),
        "linkExpired": MessageLookupByLibrary.simpleMessage("Kedaluwarsa"),
<<<<<<< HEAD
        "linkExpiresOn": m48,
=======
        "linkExpiresOn": m47,
>>>>>>> 76bff25d
        "linkExpiry":
            MessageLookupByLibrary.simpleMessage("Waktu kedaluwarsa link"),
        "linkHasExpired":
            MessageLookupByLibrary.simpleMessage("Link telah kedaluwarsa"),
        "linkNeverExpires":
            MessageLookupByLibrary.simpleMessage("Tidak pernah"),
        "loadMessage1": MessageLookupByLibrary.simpleMessage(
            "Kamu bisa membagikan langgananmu dengan keluarga"),
        "loadMessage3": MessageLookupByLibrary.simpleMessage(
            "Kami menyimpan 3 salinan dari data kamu, salah satunya di tempat pengungsian bawah tanah"),
        "loadMessage7": MessageLookupByLibrary.simpleMessage(
            "App seluler kami berjalan di latar belakang untuk mengenkripsi dan mencadangkan foto yang kamu potret"),
        "loadMessage8": MessageLookupByLibrary.simpleMessage(
            "web.ente.io menyediakan alat pengunggah yang bagus"),
        "loadMessage9": MessageLookupByLibrary.simpleMessage(
            "Kami menggunakan Xchacha20Poly1305 untuk mengenkripsi data-mu dengan aman"),
        "loadingExifData":
            MessageLookupByLibrary.simpleMessage("Memuat data EXIF..."),
        "loadingGallery":
            MessageLookupByLibrary.simpleMessage("Memuat galeri..."),
        "loadingMessage":
            MessageLookupByLibrary.simpleMessage("Memuat fotomu..."),
        "loadingModel":
            MessageLookupByLibrary.simpleMessage("Mengunduh model..."),
        "localGallery": MessageLookupByLibrary.simpleMessage("Galeri lokal"),
        "locationName": MessageLookupByLibrary.simpleMessage("Nama tempat"),
        "lockButtonLabel": MessageLookupByLibrary.simpleMessage("Kunci"),
        "lockscreen": MessageLookupByLibrary.simpleMessage("Kunci layar"),
        "logInLabel": MessageLookupByLibrary.simpleMessage("Masuk akun"),
        "loggingOut":
            MessageLookupByLibrary.simpleMessage("Mengeluarkan akun..."),
        "loginSessionExpired":
            MessageLookupByLibrary.simpleMessage("Sesi berakhir"),
        "loginSessionExpiredDetails": MessageLookupByLibrary.simpleMessage(
            "Sesi kamu telah berakhir. Silakan masuk akun kembali."),
        "loginTerms": MessageLookupByLibrary.simpleMessage(
            "Dengan mengklik masuk akun, saya menyetujui <u-terms>ketentuan layanan</u-terms> dan <u-policy>kebijakan privasi</u-policy> Ente"),
        "logout": MessageLookupByLibrary.simpleMessage("Keluar akun"),
        "longPressAnEmailToVerifyEndToEndEncryption":
            MessageLookupByLibrary.simpleMessage(
                "Tekan dan tahan email untuk membuktikan enkripsi ujung ke ujung."),
        "lostDevice": MessageLookupByLibrary.simpleMessage("Perangkat hilang?"),
        "machineLearning":
            MessageLookupByLibrary.simpleMessage("Pemelajaran mesin"),
        "magicSearch":
            MessageLookupByLibrary.simpleMessage("Penelusuran ajaib"),
        "manage": MessageLookupByLibrary.simpleMessage("Atur"),
        "manageDeviceStorage":
            MessageLookupByLibrary.simpleMessage("Mengelola cache perangkat"),
        "manageDeviceStorageDesc": MessageLookupByLibrary.simpleMessage(
            "Tinjau dan hapus penyimpanan cache lokal."),
        "manageFamily": MessageLookupByLibrary.simpleMessage("Atur Keluarga"),
        "manageLink": MessageLookupByLibrary.simpleMessage("Atur link"),
        "manageParticipants": MessageLookupByLibrary.simpleMessage("Atur"),
        "manageSubscription":
            MessageLookupByLibrary.simpleMessage("Atur langganan"),
        "manualPairDesc": MessageLookupByLibrary.simpleMessage(
            "Tautkan dengan PIN berfungsi di layar mana pun yang kamu inginkan."),
        "map": MessageLookupByLibrary.simpleMessage("Peta"),
        "maps": MessageLookupByLibrary.simpleMessage("Peta"),
        "mastodon": MessageLookupByLibrary.simpleMessage("Mastodon"),
        "matrix": MessageLookupByLibrary.simpleMessage("Matrix"),
        "merchandise": MessageLookupByLibrary.simpleMessage("Merchandise"),
        "mlConsent":
            MessageLookupByLibrary.simpleMessage("Aktifkan pemelajaran mesin"),
        "mlConsentConfirmation": MessageLookupByLibrary.simpleMessage(
            "Saya memahami, dan bersedia mengaktifkan pemelajaran mesin"),
        "mlConsentDescription": MessageLookupByLibrary.simpleMessage(
            "Jika kamu mengaktifkan pemelajaran mesin, Ente akan memproses informasi seperti geometri wajah dari file yang ada, termasuk file yang dibagikan kepadamu.\n\nIni dijalankan pada perangkatmu, dan setiap informasi biometrik yang dibuat akan terenkripsi ujung ke ujung."),
        "mlConsentPrivacy": MessageLookupByLibrary.simpleMessage(
            "Klik di sini untuk detail lebih lanjut tentang fitur ini pada kebijakan privasi kami"),
        "mlConsentTitle":
            MessageLookupByLibrary.simpleMessage("Aktifkan pemelajaran mesin?"),
        "mlIndexingDescription": MessageLookupByLibrary.simpleMessage(
            "Perlu diperhatikan bahwa pemelajaran mesin dapat meningkatkan penggunaan data dan baterai perangkat hingga seluruh item selesai terindeks. Gunakan aplikasi desktop untuk pengindeksan lebih cepat, seluruh hasil akan tersinkronkan secara otomatis."),
        "mobileWebDesktop":
            MessageLookupByLibrary.simpleMessage("Seluler, Web, Desktop"),
        "moderateStrength": MessageLookupByLibrary.simpleMessage("Sedang"),
        "moments": MessageLookupByLibrary.simpleMessage("Momen"),
        "monthly": MessageLookupByLibrary.simpleMessage("Bulanan"),
        "moveToAlbum":
            MessageLookupByLibrary.simpleMessage("Pindahkan ke album"),
        "moveToHiddenAlbum": MessageLookupByLibrary.simpleMessage(
            "Pindahkan ke album tersembunyi"),
<<<<<<< HEAD
        "movedSuccessfullyTo": m53,
=======
        "movedSuccessfullyTo": m52,
>>>>>>> 76bff25d
        "movedToTrash":
            MessageLookupByLibrary.simpleMessage("Pindah ke sampah"),
        "movingFilesToAlbum": MessageLookupByLibrary.simpleMessage(
            "Memindahkan file ke album..."),
        "name": MessageLookupByLibrary.simpleMessage("Nama"),
        "networkConnectionRefusedErr": MessageLookupByLibrary.simpleMessage(
            "Tidak dapat terhubung dengan Ente, silakan coba lagi setelah beberapa saat. Jika masalah berlanjut, harap hubungi dukungan."),
        "networkHostLookUpErr": MessageLookupByLibrary.simpleMessage(
            "Tidak dapat terhubung dengan Ente, harap periksa pengaturan jaringan kamu dan hubungi dukungan jika masalah berlanjut."),
        "never": MessageLookupByLibrary.simpleMessage("Tidak pernah"),
        "newAlbum": MessageLookupByLibrary.simpleMessage("Album baru"),
        "newToEnte": MessageLookupByLibrary.simpleMessage("Baru di Ente"),
        "newest": MessageLookupByLibrary.simpleMessage("Terbaru"),
        "no": MessageLookupByLibrary.simpleMessage("Tidak"),
        "noAlbumsSharedByYouYet": MessageLookupByLibrary.simpleMessage(
            "Belum ada album yang kamu bagikan"),
        "noDeviceFound":
            MessageLookupByLibrary.simpleMessage("Tidak ditemukan perangkat"),
        "noDeviceLimit": MessageLookupByLibrary.simpleMessage("Tidak ada"),
        "noDeviceThatCanBeDeleted": MessageLookupByLibrary.simpleMessage(
            "Tidak ada file yang perlu dihapus dari perangkat ini"),
        "noDuplicates":
            MessageLookupByLibrary.simpleMessage("✨ Tak ada file duplikat"),
        "noExifData":
            MessageLookupByLibrary.simpleMessage("Tidak ada data EXIF"),
        "noHiddenPhotosOrVideos": MessageLookupByLibrary.simpleMessage(
            "Tidak ada foto atau video tersembunyi"),
        "noInternetConnection":
            MessageLookupByLibrary.simpleMessage("Tidak ada koneksi internet"),
        "noPhotosAreBeingBackedUpRightNow":
            MessageLookupByLibrary.simpleMessage(
                "Tidak ada foto yang sedang dicadangkan sekarang"),
        "noPhotosFoundHere":
            MessageLookupByLibrary.simpleMessage("Tidak ada foto di sini"),
        "noRecoveryKey": MessageLookupByLibrary.simpleMessage(
            "Tidak punya kunci pemulihan?"),
        "noRecoveryKeyNoDecryption": MessageLookupByLibrary.simpleMessage(
            "Karena sifat protokol enkripsi ujung ke ujung kami, data kamu tidak dapat didekripsi tanpa sandi atau kunci pemulihan kamu"),
        "noResults": MessageLookupByLibrary.simpleMessage("Tidak ada hasil"),
        "noResultsFound":
            MessageLookupByLibrary.simpleMessage("Tidak ditemukan hasil"),
        "nothingSharedWithYouYet": MessageLookupByLibrary.simpleMessage(
            "Belum ada yang dibagikan denganmu"),
        "nothingToSeeHere": MessageLookupByLibrary.simpleMessage(
            "Tidak ada apa-apa di sini! 👀"),
        "notifications": MessageLookupByLibrary.simpleMessage("Notifikasi"),
        "ok": MessageLookupByLibrary.simpleMessage("Oke"),
        "onDevice": MessageLookupByLibrary.simpleMessage("Di perangkat ini"),
        "onEnte": MessageLookupByLibrary.simpleMessage(
            "Di <branding>ente</branding>"),
<<<<<<< HEAD
        "onlyFamilyAdminCanChangeCode": m56,
=======
        "onlyFamilyAdminCanChangeCode": m55,
>>>>>>> 76bff25d
        "oops": MessageLookupByLibrary.simpleMessage("Aduh"),
        "oopsCouldNotSaveEdits": MessageLookupByLibrary.simpleMessage(
            "Aduh, tidak dapat menyimpan perubahan"),
        "oopsSomethingWentWrong":
            MessageLookupByLibrary.simpleMessage("Aduh, terjadi kesalahan"),
        "openSettings": MessageLookupByLibrary.simpleMessage("Buka Pengaturan"),
        "openTheItem": MessageLookupByLibrary.simpleMessage("• Buka item-nya"),
        "openstreetmapContributors":
            MessageLookupByLibrary.simpleMessage("Kontributor OpenStreetMap"),
        "optionalAsShortAsYouLike": MessageLookupByLibrary.simpleMessage(
            "Opsional, pendek pun tak apa..."),
        "orPickAnExistingOne":
            MessageLookupByLibrary.simpleMessage("Atau pilih yang sudah ada"),
        "otherDetectedFaces":
            MessageLookupByLibrary.simpleMessage("Other detected faces"),
        "pair": MessageLookupByLibrary.simpleMessage("Tautkan"),
        "pairWithPin":
            MessageLookupByLibrary.simpleMessage("Tautkan dengan PIN"),
        "pairingComplete":
            MessageLookupByLibrary.simpleMessage("Penautan berhasil"),
        "passkey": MessageLookupByLibrary.simpleMessage("Passkey"),
        "passkeyAuthTitle":
            MessageLookupByLibrary.simpleMessage("Verifikasi passkey"),
        "password": MessageLookupByLibrary.simpleMessage("Sandi"),
        "passwordChangedSuccessfully":
            MessageLookupByLibrary.simpleMessage("Sandi berhasil diubah"),
        "passwordLock":
            MessageLookupByLibrary.simpleMessage("Kunci dengan sandi"),
<<<<<<< HEAD
        "passwordStrength": m58,
=======
        "passwordStrength": m57,
>>>>>>> 76bff25d
        "passwordWarning": MessageLookupByLibrary.simpleMessage(
            "Kami tidak menyimpan sandi ini, jadi jika kamu melupakannya, <underline>kami tidak akan bisa mendekripsi data kamu</underline>"),
        "paymentDetails":
            MessageLookupByLibrary.simpleMessage("Rincian pembayaran"),
        "paymentFailed":
            MessageLookupByLibrary.simpleMessage("Pembayaran gagal"),
        "paymentFailedMessage": MessageLookupByLibrary.simpleMessage(
            "Sayangnya, pembayaranmu gagal. Silakan hubungi tim bantuan agar dapat kami bantu!"),
<<<<<<< HEAD
        "paymentFailedTalkToProvider": m59,
=======
        "paymentFailedTalkToProvider": m58,
>>>>>>> 76bff25d
        "pendingItems": MessageLookupByLibrary.simpleMessage("Item menunggu"),
        "pendingSync":
            MessageLookupByLibrary.simpleMessage("Sinkronisasi tertunda"),
        "people": MessageLookupByLibrary.simpleMessage("Orang"),
        "peopleUsingYourCode": MessageLookupByLibrary.simpleMessage(
            "Orang yang telah menggunakan kodemu"),
        "permDeleteWarning": MessageLookupByLibrary.simpleMessage(
            "Semua item di sampah akan dihapus secara permanen\n\nTindakan ini tidak dapat dibatalkan"),
        "permanentlyDelete":
            MessageLookupByLibrary.simpleMessage("Hapus secara permanen"),
        "permanentlyDeleteFromDevice": MessageLookupByLibrary.simpleMessage(
            "Hapus dari perangkat secara permanen?"),
        "photoDescriptions":
            MessageLookupByLibrary.simpleMessage("Keterangan foto"),
        "photoGridSize":
            MessageLookupByLibrary.simpleMessage("Ukuran kotak foto"),
        "photoSmallCase": MessageLookupByLibrary.simpleMessage("foto"),
        "photos": MessageLookupByLibrary.simpleMessage("Foto"),
        "photosAddedByYouWillBeRemovedFromTheAlbum":
            MessageLookupByLibrary.simpleMessage(
                "Foto yang telah kamu tambahkan akan dihapus dari album ini"),
        "playOnTv": MessageLookupByLibrary.simpleMessage("Putar album di TV"),
<<<<<<< HEAD
        "playStoreFreeTrialValidTill": m64,
=======
        "playStoreFreeTrialValidTill": m63,
>>>>>>> 76bff25d
        "playstoreSubscription":
            MessageLookupByLibrary.simpleMessage("Langganan PlayStore"),
        "pleaseCheckYourInternetConnectionAndTryAgain":
            MessageLookupByLibrary.simpleMessage(
                "Silakan periksa koneksi internet kamu, lalu coba lagi."),
        "pleaseContactSupportAndWeWillBeHappyToHelp":
            MessageLookupByLibrary.simpleMessage(
                "Silakan hubungi support@ente.io dan kami akan dengan senang hati membantu!"),
        "pleaseContactSupportIfTheProblemPersists":
            MessageLookupByLibrary.simpleMessage(
                "Silakan hubungi tim bantuan jika masalah terus terjadi"),
<<<<<<< HEAD
        "pleaseEmailUsAt": m65,
=======
        "pleaseEmailUsAt": m64,
>>>>>>> 76bff25d
        "pleaseGrantPermissions":
            MessageLookupByLibrary.simpleMessage("Harap berikan izin"),
        "pleaseLoginAgain":
            MessageLookupByLibrary.simpleMessage("Silakan masuk akun lagi"),
<<<<<<< HEAD
        "pleaseSendTheLogsTo": m66,
=======
        "pleaseSendTheLogsTo": m65,
>>>>>>> 76bff25d
        "pleaseTryAgain":
            MessageLookupByLibrary.simpleMessage("Silakan coba lagi"),
        "pleaseVerifyTheCodeYouHaveEntered":
            MessageLookupByLibrary.simpleMessage(
                "Harap periksa kode yang kamu masukkan"),
        "pleaseWait": MessageLookupByLibrary.simpleMessage("Harap tunggu..."),
        "pleaseWaitDeletingAlbum": MessageLookupByLibrary.simpleMessage(
            "Harap tunggu, sedang menghapus album"),
        "pleaseWaitForSometimeBeforeRetrying":
            MessageLookupByLibrary.simpleMessage(
                "Harap tunggu beberapa saat sebelum mencoba lagi"),
        "preparingLogs":
            MessageLookupByLibrary.simpleMessage("Menyiapkan log..."),
        "pressAndHoldToPlayVideo": MessageLookupByLibrary.simpleMessage(
            "Tekan dan tahan untuk memutar video"),
        "pressAndHoldToPlayVideoDetailed": MessageLookupByLibrary.simpleMessage(
            "Tekan dan tahan gambar untuk memutar video"),
        "privacy": MessageLookupByLibrary.simpleMessage("Privasi"),
        "privacyPolicyTitle":
            MessageLookupByLibrary.simpleMessage("Kebijakan Privasi"),
        "privateBackups":
            MessageLookupByLibrary.simpleMessage("Cadangan pribadi"),
        "privateSharing":
            MessageLookupByLibrary.simpleMessage("Berbagi secara privat"),
        "publicLinkCreated":
            MessageLookupByLibrary.simpleMessage("Link publik dibuat"),
        "publicLinkEnabled":
            MessageLookupByLibrary.simpleMessage("Link publik aktif"),
        "questionmark": MessageLookupByLibrary.simpleMessage("?"),
        "radius": MessageLookupByLibrary.simpleMessage("Radius"),
        "raiseTicket":
            MessageLookupByLibrary.simpleMessage("Buat tiket dukungan"),
        "rateTheApp": MessageLookupByLibrary.simpleMessage("Nilai app ini"),
        "rateUs": MessageLookupByLibrary.simpleMessage("Beri kami nilai"),
<<<<<<< HEAD
        "rateUsOnStore": m69,
=======
        "rateUsOnStore": m68,
>>>>>>> 76bff25d
        "recover": MessageLookupByLibrary.simpleMessage("Pulihkan"),
        "recoverAccount": MessageLookupByLibrary.simpleMessage("Pulihkan akun"),
        "recoverButton": MessageLookupByLibrary.simpleMessage("Pulihkan"),
        "recoveryKey": MessageLookupByLibrary.simpleMessage("Kunci pemulihan"),
        "recoveryKeyCopiedToClipboard": MessageLookupByLibrary.simpleMessage(
            "Kunci pemulihan tersalin ke papan klip"),
        "recoveryKeyOnForgotPassword": MessageLookupByLibrary.simpleMessage(
            "Saat kamu lupa sandi, satu-satunya cara untuk memulihkan data kamu adalah dengan kunci ini."),
        "recoveryKeySaveDescription": MessageLookupByLibrary.simpleMessage(
            "Kami tidak menyimpan kunci ini, jadi harap simpan kunci yang berisi 24 kata ini dengan aman."),
        "recoveryKeySuccessBody": MessageLookupByLibrary.simpleMessage(
            "Bagus! Kunci pemulihan kamu sah. Terima kasih telah melakukan verifikasi.\n\nHarap simpan selalu kunci pemulihan kamu dengan aman."),
        "recoveryKeyVerified": MessageLookupByLibrary.simpleMessage(
            "Kunci pemulihan terverifikasi"),
        "recoveryKeyVerifyReason": MessageLookupByLibrary.simpleMessage(
            "Kunci pemulihan kamu adalah satu-satunya cara untuk memulihkan foto-foto kamu jika kamu lupa kata sandi. Kamu bisa lihat kunci pemulihan kamu di Pengaturan > Akun.\n\nHarap masukkan kunci pemulihan kamu di sini untuk memastikan bahwa kamu telah menyimpannya dengan baik."),
        "recoverySuccessful":
            MessageLookupByLibrary.simpleMessage("Pemulihan berhasil!"),
        "recreatePasswordBody": MessageLookupByLibrary.simpleMessage(
            "Perangkat ini tidak cukup kuat untuk memverifikasi kata sandi kamu, tetapi kami dapat membuat ulang kata sandi kamu sehingga dapat digunakan di semua perangkat.\n\nSilakan masuk menggunakan kunci pemulihan dan buat ulang kata sandi kamu (kamu dapat menggunakan kata sandi yang sama lagi jika mau)."),
        "recreatePasswordTitle":
            MessageLookupByLibrary.simpleMessage("Buat ulang sandi"),
        "reddit": MessageLookupByLibrary.simpleMessage("Reddit"),
        "referralStep1": MessageLookupByLibrary.simpleMessage(
            "1. Berikan kode ini ke teman kamu"),
        "referralStep2": MessageLookupByLibrary.simpleMessage(
            "2. Ia perlu daftar ke paket berbayar"),
<<<<<<< HEAD
        "referralStep3": m74,
=======
        "referralStep3": m73,
>>>>>>> 76bff25d
        "referrals": MessageLookupByLibrary.simpleMessage("Referensi"),
        "referralsAreCurrentlyPaused":
            MessageLookupByLibrary.simpleMessage("Rujukan sedang dijeda"),
        "remindToEmptyDeviceTrash": MessageLookupByLibrary.simpleMessage(
            "Kosongkan juga “Baru Dihapus” dari “Pengaturan” -> “Penyimpanan” untuk memperoleh ruang yang baru saja dibersihkan"),
        "remindToEmptyEnteTrash": MessageLookupByLibrary.simpleMessage(
            "Kosongkan juga \"Sampah\" untuk memperoleh ruang yang baru dikosongkan"),
        "remoteThumbnails":
            MessageLookupByLibrary.simpleMessage("Thumbnail jarak jauh"),
        "remove": MessageLookupByLibrary.simpleMessage("Hapus"),
        "removeDuplicates":
            MessageLookupByLibrary.simpleMessage("Hapus duplikat"),
        "removeDuplicatesDesc": MessageLookupByLibrary.simpleMessage(
            "Lihat dan hapus file yang sama persis."),
        "removeFromAlbum":
            MessageLookupByLibrary.simpleMessage("Hapus dari album"),
        "removeFromAlbumTitle":
            MessageLookupByLibrary.simpleMessage("Hapus dari album?"),
        "removeLink": MessageLookupByLibrary.simpleMessage("Hapus link"),
        "removeParticipant":
            MessageLookupByLibrary.simpleMessage("Hapus peserta"),
<<<<<<< HEAD
        "removeParticipantBody": m75,
=======
        "removeParticipantBody": m74,
>>>>>>> 76bff25d
        "removePersonLabel":
            MessageLookupByLibrary.simpleMessage("Hapus label orang"),
        "removePublicLink":
            MessageLookupByLibrary.simpleMessage("Hapus link publik"),
        "removeShareItemsWarning": MessageLookupByLibrary.simpleMessage(
            "Beberapa item yang kamu hapus ditambahkan oleh orang lain, dan kamu akan kehilangan akses ke item tersebut"),
        "removeWithQuestionMark":
            MessageLookupByLibrary.simpleMessage("Hapus?"),
        "removingFromFavorites":
            MessageLookupByLibrary.simpleMessage("Menghapus dari favorit..."),
        "rename": MessageLookupByLibrary.simpleMessage("Ubah nama"),
        "renameAlbum": MessageLookupByLibrary.simpleMessage("Ubah nama album"),
        "renameFile": MessageLookupByLibrary.simpleMessage("Ubah nama file"),
        "renewSubscription":
            MessageLookupByLibrary.simpleMessage("Perpanjang langganan"),
<<<<<<< HEAD
        "renewsOn": m76,
=======
        "renewsOn": m75,
>>>>>>> 76bff25d
        "reportABug": MessageLookupByLibrary.simpleMessage("Laporkan bug"),
        "reportBug": MessageLookupByLibrary.simpleMessage("Laporkan bug"),
        "resendEmail":
            MessageLookupByLibrary.simpleMessage("Kirim ulang email"),
        "resetPasswordTitle":
            MessageLookupByLibrary.simpleMessage("Atur ulang sandi"),
        "restore": MessageLookupByLibrary.simpleMessage("Pulihkan"),
        "restoringFiles":
            MessageLookupByLibrary.simpleMessage("Memulihkan file..."),
        "retry": MessageLookupByLibrary.simpleMessage("Coba lagi"),
        "reviewDeduplicateItems": MessageLookupByLibrary.simpleMessage(
            "Silakan lihat dan hapus item yang merupakan duplikat."),
        "right": MessageLookupByLibrary.simpleMessage("Kanan"),
        "rotate": MessageLookupByLibrary.simpleMessage("Putar"),
        "rotateLeft": MessageLookupByLibrary.simpleMessage("Putar ke kiri"),
        "rotateRight": MessageLookupByLibrary.simpleMessage("Putar ke kanan"),
        "safelyStored": MessageLookupByLibrary.simpleMessage("Tersimpan aman"),
        "save": MessageLookupByLibrary.simpleMessage("Simpan"),
        "saveAsAnotherPerson":
            MessageLookupByLibrary.simpleMessage("Save as another person"),
        "saveKey": MessageLookupByLibrary.simpleMessage("Simpan kunci"),
        "saveYourRecoveryKeyIfYouHaventAlready":
            MessageLookupByLibrary.simpleMessage(
                "Jika belum, simpan kunci pemulihan kamu"),
        "saving": MessageLookupByLibrary.simpleMessage("Menyimpan..."),
        "savingEdits":
            MessageLookupByLibrary.simpleMessage("Menyimpan edit..."),
        "scanCode": MessageLookupByLibrary.simpleMessage("Pindai kode"),
        "scanThisBarcodeWithnyourAuthenticatorApp":
            MessageLookupByLibrary.simpleMessage(
                "Pindai barcode ini dengan\napp autentikator kamu"),
        "search": MessageLookupByLibrary.simpleMessage("Telusuri"),
        "searchAlbumsEmptySection":
            MessageLookupByLibrary.simpleMessage("Album"),
        "searchByAlbumNameHint":
            MessageLookupByLibrary.simpleMessage("Nama album"),
        "searchByExamples": MessageLookupByLibrary.simpleMessage(
            "• Nama album (cth. \"Kamera\")\n• Jenis file (cth. \"Video\", \".gif\")\n• Tahun atau bulan (cth. \"2022\", \"Januari\")\n• Musim liburan (cth. \"Natal\")\n• Keterangan foto (cth. “#seru”)"),
        "searchCaptionEmptySection": MessageLookupByLibrary.simpleMessage(
            "Tambah keterangan seperti \"#trip\" pada info foto agar mudah ditemukan di sini"),
        "searchDatesEmptySection": MessageLookupByLibrary.simpleMessage(
            "Telusuri dengan tanggal, bulan, atau tahun"),
        "searchFaceEmptySection": MessageLookupByLibrary.simpleMessage(
            "Orang akan ditampilkan di sini setelah pengindeksan selesai"),
        "searchFileTypesAndNamesEmptySection":
            MessageLookupByLibrary.simpleMessage("Nama dan jenis file"),
        "searchHint2":
            MessageLookupByLibrary.simpleMessage("Tanggal, keterangan foto"),
        "searchHint3":
            MessageLookupByLibrary.simpleMessage("Album, nama dan jenis file"),
        "searchHint5": MessageLookupByLibrary.simpleMessage(
            "Segera tiba: Penelusuran wajah & ajaib ✨"),
<<<<<<< HEAD
        "searchResultCount": m78,
=======
        "searchResultCount": m77,
>>>>>>> 76bff25d
        "security": MessageLookupByLibrary.simpleMessage("Keamanan"),
        "selectALocation": MessageLookupByLibrary.simpleMessage("Pilih lokasi"),
        "selectALocationFirst": MessageLookupByLibrary.simpleMessage(
            "Pilih lokasi terlebih dahulu"),
        "selectAlbum": MessageLookupByLibrary.simpleMessage("Pilih album"),
        "selectAll": MessageLookupByLibrary.simpleMessage("Pilih semua"),
        "selectFoldersForBackup": MessageLookupByLibrary.simpleMessage(
            "Pilih folder yang perlu dicadangkan"),
        "selectItemsToAdd": MessageLookupByLibrary.simpleMessage(
            "Pilih item untuk ditambahkan"),
        "selectLanguage": MessageLookupByLibrary.simpleMessage("Pilih Bahasa"),
        "selectMorePhotos":
            MessageLookupByLibrary.simpleMessage("Pilih lebih banyak foto"),
        "selectReason": MessageLookupByLibrary.simpleMessage("Pilih alasan"),
        "selectYourPlan":
            MessageLookupByLibrary.simpleMessage("Pilih paket kamu"),
        "selectedFilesAreNotOnEnte": MessageLookupByLibrary.simpleMessage(
            "File terpilih tidak tersimpan di Ente"),
        "selectedFoldersWillBeEncryptedAndBackedUp":
            MessageLookupByLibrary.simpleMessage(
                "Folder yang terpilih akan dienkripsi dan dicadangkan"),
        "selectedItemsWillBeDeletedFromAllAlbumsAndMoved":
            MessageLookupByLibrary.simpleMessage(
                "Item terpilih akan dihapus dari semua album dan dipindahkan ke sampah."),
<<<<<<< HEAD
        "selectedPhotos": m81,
        "selectedPhotosWithYours": m82,
=======
        "selectedPhotos": m80,
        "selectedPhotosWithYours": m81,
>>>>>>> 76bff25d
        "send": MessageLookupByLibrary.simpleMessage("Kirim"),
        "sendEmail": MessageLookupByLibrary.simpleMessage("Kirim email"),
        "sendInvite": MessageLookupByLibrary.simpleMessage("Kirim undangan"),
        "sendLink": MessageLookupByLibrary.simpleMessage("Kirim link"),
        "serverEndpoint":
            MessageLookupByLibrary.simpleMessage("Endpoint server"),
        "sessionExpired": MessageLookupByLibrary.simpleMessage("Sesi berakhir"),
        "setAPassword": MessageLookupByLibrary.simpleMessage("Atur sandi"),
        "setAs": MessageLookupByLibrary.simpleMessage("Pasang sebagai"),
        "setCover": MessageLookupByLibrary.simpleMessage("Ubah sampul"),
        "setPasswordTitle": MessageLookupByLibrary.simpleMessage("Atur sandi"),
        "setupComplete":
            MessageLookupByLibrary.simpleMessage("Penyiapan selesai"),
        "share": MessageLookupByLibrary.simpleMessage("Bagikan"),
        "shareALink": MessageLookupByLibrary.simpleMessage("Bagikan link"),
        "shareAlbumHint": MessageLookupByLibrary.simpleMessage(
            "Buka album lalu ketuk tombol bagikan di sudut kanan atas untuk berbagi."),
        "shareAnAlbumNow":
            MessageLookupByLibrary.simpleMessage("Bagikan album sekarang"),
        "shareLink": MessageLookupByLibrary.simpleMessage("Bagikan link"),
<<<<<<< HEAD
        "shareMyVerificationID": m84,
        "shareOnlyWithThePeopleYouWant": MessageLookupByLibrary.simpleMessage(
            "Bagikan hanya dengan orang yang kamu inginkan"),
        "shareTextConfirmOthersVerificationID": m85,
        "shareTextRecommendUsingEnte": MessageLookupByLibrary.simpleMessage(
            "Unduh Ente agar kita bisa berbagi foto dan video kualitas asli dengan mudah\n\nhttps://ente.io"),
        "shareTextReferralCode": m86,
        "shareWithNonenteUsers": MessageLookupByLibrary.simpleMessage(
            "Bagikan ke pengguna non-Ente"),
        "shareWithPeopleSectionTitle": m87,
=======
        "shareMyVerificationID": m83,
        "shareOnlyWithThePeopleYouWant": MessageLookupByLibrary.simpleMessage(
            "Bagikan hanya dengan orang yang kamu inginkan"),
        "shareTextConfirmOthersVerificationID": m84,
        "shareTextRecommendUsingEnte": MessageLookupByLibrary.simpleMessage(
            "Unduh Ente agar kita bisa berbagi foto dan video kualitas asli dengan mudah\n\nhttps://ente.io"),
        "shareTextReferralCode": m85,
        "shareWithNonenteUsers": MessageLookupByLibrary.simpleMessage(
            "Bagikan ke pengguna non-Ente"),
        "shareWithPeopleSectionTitle": m86,
>>>>>>> 76bff25d
        "shareYourFirstAlbum":
            MessageLookupByLibrary.simpleMessage("Bagikan album pertamamu"),
        "sharedAlbumSectionDescription": MessageLookupByLibrary.simpleMessage(
            "Buat album bersama dan kolaborasi dengan pengguna Ente lain, termasuk pengguna paket gratis."),
        "sharedByMe":
            MessageLookupByLibrary.simpleMessage("Dibagikan oleh saya"),
        "sharedByYou":
            MessageLookupByLibrary.simpleMessage("Dibagikan oleh kamu"),
        "sharedPhotoNotifications":
            MessageLookupByLibrary.simpleMessage("Foto terbagi baru"),
        "sharedPhotoNotificationsExplanation": MessageLookupByLibrary.simpleMessage(
            "Terima notifikasi apabila seseorang menambahkan foto ke album bersama yang kamu ikuti"),
<<<<<<< HEAD
        "sharedWith": m88,
=======
        "sharedWith": m87,
>>>>>>> 76bff25d
        "sharedWithMe":
            MessageLookupByLibrary.simpleMessage("Dibagikan dengan saya"),
        "sharedWithYou":
            MessageLookupByLibrary.simpleMessage("Dibagikan dengan kamu"),
        "sharing": MessageLookupByLibrary.simpleMessage("Membagikan..."),
        "showLessFaces":
            MessageLookupByLibrary.simpleMessage("Show less faces"),
        "showMemories": MessageLookupByLibrary.simpleMessage("Lihat kenangan"),
        "showMoreFaces":
            MessageLookupByLibrary.simpleMessage("Show more faces"),
        "signOutFromOtherDevices": MessageLookupByLibrary.simpleMessage(
            "Keluarkan akun dari perangkat lain"),
        "signOutOtherBody": MessageLookupByLibrary.simpleMessage(
            "Jika kamu merasa ada yang mengetahui sandimu, kamu bisa mengeluarkan akunmu secara paksa dari perangkat lain."),
        "signOutOtherDevices":
            MessageLookupByLibrary.simpleMessage("Keluar di perangkat lain"),
        "signUpTerms": MessageLookupByLibrary.simpleMessage(
            "Saya menyetujui <u-terms>ketentuan layanan</u-terms> dan <u-policy>kebijakan privasi</u-policy> Ente"),
<<<<<<< HEAD
        "singleFileDeleteFromDevice": m89,
        "singleFileDeleteHighlight": MessageLookupByLibrary.simpleMessage(
            "Ia akan dihapus dari semua album."),
        "singleFileInBothLocalAndRemote": m90,
        "singleFileInRemoteOnly": m91,
=======
        "singleFileDeleteFromDevice": m88,
        "singleFileDeleteHighlight": MessageLookupByLibrary.simpleMessage(
            "Ia akan dihapus dari semua album."),
        "singleFileInBothLocalAndRemote": m89,
        "singleFileInRemoteOnly": m90,
>>>>>>> 76bff25d
        "skip": MessageLookupByLibrary.simpleMessage("Lewati"),
        "social": MessageLookupByLibrary.simpleMessage("Sosial"),
        "someItemsAreInBothEnteAndYourDevice":
            MessageLookupByLibrary.simpleMessage(
                "Sejumlah item tersimpan di Ente serta di perangkat ini."),
        "someoneSharingAlbumsWithYouShouldSeeTheSameId":
            MessageLookupByLibrary.simpleMessage(
                "Orang yang membagikan album denganmu bisa melihat ID yang sama di perangkat mereka."),
        "somethingWentWrong":
            MessageLookupByLibrary.simpleMessage("Terjadi kesalahan"),
        "somethingWentWrongPleaseTryAgain":
            MessageLookupByLibrary.simpleMessage(
                "Terjadi kesalahan, silakan coba lagi"),
        "sorry": MessageLookupByLibrary.simpleMessage("Maaf"),
        "sorryBackupFailedDesc": MessageLookupByLibrary.simpleMessage(
            "Maaf, kami tidak dapat mencadangkan berkas ini sekarang, kami akan mencobanya kembali nanti."),
        "sorryCouldNotAddToFavorites": MessageLookupByLibrary.simpleMessage(
            "Maaf, tidak dapat menambahkan ke favorit!"),
        "sorryCouldNotRemoveFromFavorites":
            MessageLookupByLibrary.simpleMessage(
                "Maaf, tidak dapat menghapus dari favorit!"),
        "sorryTheCodeYouveEnteredIsIncorrect":
            MessageLookupByLibrary.simpleMessage(
                "Maaf, kode yang kamu masukkan salah"),
        "sorryWeCouldNotGenerateSecureKeysOnThisDevicennplease":
            MessageLookupByLibrary.simpleMessage(
                "Maaf, kami tidak dapat menghasilkan kunci yang aman di perangkat ini.\n\nHarap mendaftar dengan perangkat lain."),
        "sortAlbumsBy":
            MessageLookupByLibrary.simpleMessage("Urut berdasarkan"),
        "sortNewestFirst": MessageLookupByLibrary.simpleMessage("Terbaru dulu"),
        "sortOldestFirst": MessageLookupByLibrary.simpleMessage("Terlama dulu"),
        "sparkleSuccess": MessageLookupByLibrary.simpleMessage("✨ Berhasil"),
        "startBackup":
            MessageLookupByLibrary.simpleMessage("Mulai pencadangan"),
        "status": MessageLookupByLibrary.simpleMessage("Status"),
        "stopCastingBody": MessageLookupByLibrary.simpleMessage(
            "Apakah kamu ingin menghentikan transmisi?"),
        "stopCastingTitle":
            MessageLookupByLibrary.simpleMessage("Hentikan transmisi"),
        "storage": MessageLookupByLibrary.simpleMessage("Penyimpanan"),
        "storageBreakupFamily":
            MessageLookupByLibrary.simpleMessage("Keluarga"),
        "storageBreakupYou": MessageLookupByLibrary.simpleMessage("Kamu"),
<<<<<<< HEAD
        "storageInGB": m94,
        "storageLimitExceeded": MessageLookupByLibrary.simpleMessage(
            "Batas penyimpanan terlampaui"),
        "storageUsageInfo": m95,
        "strongStrength": MessageLookupByLibrary.simpleMessage("Kuat"),
        "subAlreadyLinkedErrMessage": m96,
        "subWillBeCancelledOn": m97,
=======
        "storageInGB": m93,
        "storageLimitExceeded": MessageLookupByLibrary.simpleMessage(
            "Batas penyimpanan terlampaui"),
        "storageUsageInfo": m94,
        "strongStrength": MessageLookupByLibrary.simpleMessage("Kuat"),
        "subAlreadyLinkedErrMessage": m95,
        "subWillBeCancelledOn": m96,
>>>>>>> 76bff25d
        "subscribe": MessageLookupByLibrary.simpleMessage("Berlangganan"),
        "subscribeToEnableSharing": MessageLookupByLibrary.simpleMessage(
            "Anda memerlukan langganan berbayar yang aktif untuk bisa berbagi."),
        "subscription": MessageLookupByLibrary.simpleMessage("Langganan"),
        "success": MessageLookupByLibrary.simpleMessage("Berhasil"),
        "successfullyArchived":
            MessageLookupByLibrary.simpleMessage("Berhasil diarsipkan"),
        "successfullyHid":
            MessageLookupByLibrary.simpleMessage("Berhasil disembunyikan"),
        "successfullyUnarchived": MessageLookupByLibrary.simpleMessage(
            "Berhasil dikeluarkan dari arsip"),
        "suggestFeatures":
            MessageLookupByLibrary.simpleMessage("Sarankan fitur"),
        "support": MessageLookupByLibrary.simpleMessage("Dukungan"),
        "syncStopped":
            MessageLookupByLibrary.simpleMessage("Sinkronisasi terhenti"),
        "syncing": MessageLookupByLibrary.simpleMessage("Menyinkronkan..."),
        "systemTheme": MessageLookupByLibrary.simpleMessage("Sistem"),
        "tapToCopy": MessageLookupByLibrary.simpleMessage("ketuk untuk salin"),
        "tapToEnterCode":
            MessageLookupByLibrary.simpleMessage("Ketuk untuk masukkan kode"),
        "tempErrorContactSupportIfPersists": MessageLookupByLibrary.simpleMessage(
            "Sepertinya terjadi kesalahan. Silakan coba lagi setelah beberapa saat. Jika kesalahan terus terjadi, silakan hubungi tim dukungan kami."),
        "terminate": MessageLookupByLibrary.simpleMessage("Akhiri"),
        "terminateSession":
            MessageLookupByLibrary.simpleMessage("Akhiri sesi?"),
        "terms": MessageLookupByLibrary.simpleMessage("Ketentuan"),
        "termsOfServicesTitle":
            MessageLookupByLibrary.simpleMessage("Ketentuan"),
        "thankYou": MessageLookupByLibrary.simpleMessage("Terima kasih"),
        "thankYouForSubscribing": MessageLookupByLibrary.simpleMessage(
            "Terima kasih telah berlangganan!"),
        "theDownloadCouldNotBeCompleted": MessageLookupByLibrary.simpleMessage(
            "Unduhan tidak dapat diselesaikan"),
        "theRecoveryKeyYouEnteredIsIncorrect":
            MessageLookupByLibrary.simpleMessage(
                "Kunci pemulihan yang kamu masukkan salah"),
        "theme": MessageLookupByLibrary.simpleMessage("Tema"),
        "theseItemsWillBeDeletedFromYourDevice":
            MessageLookupByLibrary.simpleMessage(
                "Item ini akan dihapus dari perangkat ini."),
<<<<<<< HEAD
        "theyAlsoGetXGb": m100,
=======
        "theyAlsoGetXGb": m99,
>>>>>>> 76bff25d
        "thisActionCannotBeUndone": MessageLookupByLibrary.simpleMessage(
            "Tindakan ini tidak dapat dibatalkan"),
        "thisAlbumAlreadyHDACollaborativeLink":
            MessageLookupByLibrary.simpleMessage(
                "Link kolaborasi untuk album ini sudah terbuat"),
        "thisCanBeUsedToRecoverYourAccountIfYou":
            MessageLookupByLibrary.simpleMessage(
                "Ini dapat digunakan untuk memulihkan akunmu jika kehilangan metode autentikasi dua langkah kamu"),
        "thisDevice": MessageLookupByLibrary.simpleMessage("Perangkat ini"),
        "thisEmailIsAlreadyInUse":
            MessageLookupByLibrary.simpleMessage("Email ini telah digunakan"),
        "thisImageHasNoExifData": MessageLookupByLibrary.simpleMessage(
            "Gambar ini tidak memiliki data exif"),
<<<<<<< HEAD
        "thisIsPersonVerificationId": m101,
=======
        "thisIsPersonVerificationId": m100,
>>>>>>> 76bff25d
        "thisIsYourVerificationId": MessageLookupByLibrary.simpleMessage(
            "Ini adalah ID Verifikasi kamu"),
        "thisWillLogYouOutOfTheFollowingDevice":
            MessageLookupByLibrary.simpleMessage(
                "Ini akan mengeluarkan akunmu dari perangkat berikut:"),
        "thisWillLogYouOutOfThisDevice": MessageLookupByLibrary.simpleMessage(
            "Ini akan mengeluarkan akunmu dari perangkat ini!"),
        "toHideAPhotoOrVideo": MessageLookupByLibrary.simpleMessage(
            "Untuk menyembunyikan foto atau video"),
        "toResetVerifyEmail": MessageLookupByLibrary.simpleMessage(
            "Untuk mengatur ulang sandimu, harap verifikasi email kamu terlebih dahulu."),
        "todaysLogs": MessageLookupByLibrary.simpleMessage("Log hari ini"),
        "total": MessageLookupByLibrary.simpleMessage("total"),
        "trash": MessageLookupByLibrary.simpleMessage("Sampah"),
        "trim": MessageLookupByLibrary.simpleMessage("Pangkas"),
        "tryAgain": MessageLookupByLibrary.simpleMessage("Coba lagi"),
        "turnOnBackupForAutoUpload": MessageLookupByLibrary.simpleMessage(
            "Aktifkan pencadangan untuk mengunggah file yang ditambahkan ke folder ini ke Ente secara otomatis."),
        "twitter": MessageLookupByLibrary.simpleMessage("Twitter"),
        "twoMonthsFreeOnYearlyPlans": MessageLookupByLibrary.simpleMessage(
            "2 bulan gratis dengan paket tahunan"),
        "twofactor":
            MessageLookupByLibrary.simpleMessage("Autentikasi dua langkah"),
        "twofactorAuthenticationHasBeenDisabled":
            MessageLookupByLibrary.simpleMessage(
                "Autentikasi dua langkah telah dinonaktifkan"),
        "twofactorAuthenticationPageTitle":
            MessageLookupByLibrary.simpleMessage("Autentikasi dua langkah"),
        "twofactorAuthenticationSuccessfullyReset":
            MessageLookupByLibrary.simpleMessage(
                "Autentikasi dua langkah berhasil direset"),
        "twofactorSetup": MessageLookupByLibrary.simpleMessage(
            "Penyiapan autentikasi dua langkah"),
        "unarchive":
            MessageLookupByLibrary.simpleMessage("Keluarkan dari arsip"),
        "unarchiveAlbum":
            MessageLookupByLibrary.simpleMessage("Keluarkan album dari arsip"),
        "unarchiving":
            MessageLookupByLibrary.simpleMessage("Mengeluarkan dari arsip..."),
        "unavailableReferralCode": MessageLookupByLibrary.simpleMessage(
            "Maaf, kode ini tidak tersedia."),
        "uncategorized":
            MessageLookupByLibrary.simpleMessage("Tak Berkategori"),
        "unlock": MessageLookupByLibrary.simpleMessage("Buka"),
        "unselectAll":
            MessageLookupByLibrary.simpleMessage("Batalkan semua pilihan"),
        "update": MessageLookupByLibrary.simpleMessage("Perbarui"),
        "updateAvailable":
            MessageLookupByLibrary.simpleMessage("Pembaruan tersedia"),
        "updatingFolderSelection": MessageLookupByLibrary.simpleMessage(
            "Memperbaharui pilihan folder..."),
        "upgrade": MessageLookupByLibrary.simpleMessage("Tingkatkan"),
        "uploadingFilesToAlbum":
            MessageLookupByLibrary.simpleMessage("Mengunggah file ke album..."),
        "upto50OffUntil4thDec": MessageLookupByLibrary.simpleMessage(
            "Potongan hingga 50%, sampai 4 Des."),
        "usableReferralStorageInfo": MessageLookupByLibrary.simpleMessage(
            "Kuota yang dapat digunakan dibatasi oleh paket kamu saat ini. Kelebihan kuota yang diklaim akan dapat digunakan secara otomatis saat meningkatkan paket kamu."),
        "usePublicLinksForPeopleNotOnEnte":
            MessageLookupByLibrary.simpleMessage(
                "Bagikan link publik ke orang yang tidak menggunakan Ente"),
        "useRecoveryKey":
            MessageLookupByLibrary.simpleMessage("Gunakan kunci pemulihan"),
        "useSelectedPhoto":
            MessageLookupByLibrary.simpleMessage("Gunakan foto terpilih"),
<<<<<<< HEAD
        "validTill": m111,
=======
        "validTill": m110,
>>>>>>> 76bff25d
        "verificationFailedPleaseTryAgain":
            MessageLookupByLibrary.simpleMessage(
                "Verifikasi gagal, silakan coba lagi"),
        "verificationId": MessageLookupByLibrary.simpleMessage("ID Verifikasi"),
        "verify": MessageLookupByLibrary.simpleMessage("Verifikasi"),
        "verifyEmail": MessageLookupByLibrary.simpleMessage("Verifikasi email"),
<<<<<<< HEAD
        "verifyEmailID": m112,
=======
        "verifyEmailID": m111,
>>>>>>> 76bff25d
        "verifyPasskey":
            MessageLookupByLibrary.simpleMessage("Verifikasi passkey"),
        "verifyPassword":
            MessageLookupByLibrary.simpleMessage("Verifikasi sandi"),
        "verifyingRecoveryKey": MessageLookupByLibrary.simpleMessage(
            "Memverifikasi kunci pemulihan..."),
        "videoSmallCase": MessageLookupByLibrary.simpleMessage("video"),
        "videos": MessageLookupByLibrary.simpleMessage("Video"),
        "viewActiveSessions":
            MessageLookupByLibrary.simpleMessage("Lihat sesi aktif"),
        "viewAll": MessageLookupByLibrary.simpleMessage("Lihat semua"),
        "viewAllExifData":
            MessageLookupByLibrary.simpleMessage("Lihat seluruh data EXIF"),
        "viewLargeFiles":
            MessageLookupByLibrary.simpleMessage("File berukuran besar"),
        "viewLargeFilesDesc": MessageLookupByLibrary.simpleMessage(
            "Tampilkan file yang paling besar mengonsumsi ruang penyimpanan."),
        "viewLogs": MessageLookupByLibrary.simpleMessage("Lihat log"),
        "viewRecoveryKey":
            MessageLookupByLibrary.simpleMessage("Lihat kunci pemulihan"),
        "viewer": MessageLookupByLibrary.simpleMessage("Pemirsa"),
        "visitWebToManage": MessageLookupByLibrary.simpleMessage(
            "Silakan buka web.ente.io untuk mengatur langgananmu"),
        "waitingForVerification":
            MessageLookupByLibrary.simpleMessage("Menunggu verifikasi..."),
        "waitingForWifi":
            MessageLookupByLibrary.simpleMessage("Menunggu WiFi..."),
        "weAreOpenSource":
            MessageLookupByLibrary.simpleMessage("Kode sumber kami terbuka!"),
<<<<<<< HEAD
        "weHaveSendEmailTo": m115,
=======
        "weHaveSendEmailTo": m114,
>>>>>>> 76bff25d
        "weakStrength": MessageLookupByLibrary.simpleMessage("Lemah"),
        "welcomeBack":
            MessageLookupByLibrary.simpleMessage("Selamat datang kembali!"),
        "whatsNew": MessageLookupByLibrary.simpleMessage("Hal yang baru"),
        "wishThemAHappyBirthday": m115,
        "yearly": MessageLookupByLibrary.simpleMessage("Tahunan"),
        "yearsAgo": m116,
        "yes": MessageLookupByLibrary.simpleMessage("Ya"),
        "yesCancel": MessageLookupByLibrary.simpleMessage("Ya, batalkan"),
        "yesConvertToViewer":
            MessageLookupByLibrary.simpleMessage("Ya, ubah ke pemirsa"),
        "yesDelete": MessageLookupByLibrary.simpleMessage("Ya, hapus"),
        "yesDiscardChanges":
            MessageLookupByLibrary.simpleMessage("Ya, buang perubahan"),
        "yesLogout": MessageLookupByLibrary.simpleMessage("Ya, keluar"),
        "yesRemove": MessageLookupByLibrary.simpleMessage("Ya, hapus"),
        "yesRenew": MessageLookupByLibrary.simpleMessage("Ya, Perpanjang"),
        "you": MessageLookupByLibrary.simpleMessage("Kamu"),
        "youAreOnAFamilyPlan": MessageLookupByLibrary.simpleMessage(
            "Kamu menggunakan paket keluarga!"),
        "youAreOnTheLatestVersion": MessageLookupByLibrary.simpleMessage(
            "Kamu menggunakan versi terbaru"),
        "youCanAtMaxDoubleYourStorage": MessageLookupByLibrary.simpleMessage(
            "* Maksimal dua kali lipat dari kuota penyimpananmu"),
        "youCanManageYourLinksInTheShareTab":
            MessageLookupByLibrary.simpleMessage(
                "Kamu bisa atur link yang telah kamu buat di tab berbagi."),
        "youCannotDowngradeToThisPlan": MessageLookupByLibrary.simpleMessage(
            "Kamu tidak dapat turun ke paket ini"),
        "youCannotShareWithYourself": MessageLookupByLibrary.simpleMessage(
            "Kamu tidak bisa berbagi dengan dirimu sendiri"),
        "youDontHaveAnyArchivedItems": MessageLookupByLibrary.simpleMessage(
            "Kamu tidak memiliki item di arsip."),
        "youHaveSuccessfullyFreedUp": m118,
        "yourAccountHasBeenDeleted":
            MessageLookupByLibrary.simpleMessage("Akunmu telah dihapus"),
        "yourMap": MessageLookupByLibrary.simpleMessage("Peta kamu"),
        "yourPlanWasSuccessfullyDowngraded":
            MessageLookupByLibrary.simpleMessage(
                "Paket kamu berhasil di turunkan"),
        "yourPlanWasSuccessfullyUpgraded": MessageLookupByLibrary.simpleMessage(
            "Paket kamu berhasil ditingkatkan"),
        "yourPurchaseWasSuccessful":
            MessageLookupByLibrary.simpleMessage("Pembelianmu berhasil"),
        "yourStorageDetailsCouldNotBeFetched":
            MessageLookupByLibrary.simpleMessage(
                "Rincian penyimpananmu tidak dapat dimuat"),
        "yourSubscriptionHasExpired":
            MessageLookupByLibrary.simpleMessage("Langgananmu telah berakhir"),
        "yourSubscriptionWasUpdatedSuccessfully":
            MessageLookupByLibrary.simpleMessage(
                "Langgananmu telah berhasil diperbarui"),
        "yourVerificationCodeHasExpired": MessageLookupByLibrary.simpleMessage(
            "Kode verifikasi kamu telah kedaluwarsa"),
        "zoomOutToSeePhotos": MessageLookupByLibrary.simpleMessage(
            "Perkecil peta untuk melihat foto lainnya")
      };
}<|MERGE_RESOLUTION|>--- conflicted
+++ resolved
@@ -95,94 +95,6 @@
   static String m42(currentlyProcessing, totalCount) =>
       "Memproses ${currentlyProcessing} / ${totalCount}";
 
-<<<<<<< HEAD
-  static String m45(count) => "${Intl.plural(count, other: '${count} item')}";
-
-  static String m48(expiryTime) => "Link akan kedaluwarsa pada ${expiryTime}";
-
-  static String m53(albumName) => "Berhasil dipindahkan ke ${albumName}";
-
-  static String m56(familyAdminEmail) =>
-      "Harap hubungi ${familyAdminEmail} untuk mengubah kode kamu.";
-
-  static String m58(passwordStrengthValue) =>
-      "Keamanan sandi: ${passwordStrengthValue}";
-
-  static String m59(providerName) =>
-      "Harap hubungi dukungan ${providerName} jika kamu dikenai biaya";
-
-  static String m64(endDate) =>
-      "Percobaan gratis berlaku hingga ${endDate}.\nKamu dapat memilih paket berbayar setelahnya.";
-
-  static String m65(toEmail) => "Silakan kirimi kami email di ${toEmail}";
-
-  static String m66(toEmail) => "Silakan kirim log-nya ke \n${toEmail}";
-
-  static String m69(storeName) => "Beri nilai di ${storeName}";
-
-  static String m74(storageInGB) =>
-      "3. Kalian berdua mendapat ${storageInGB} GB* gratis";
-
-  static String m75(userEmail) =>
-      "${userEmail} akan dikeluarkan dari album berbagi ini\n\nSemua foto yang ia tambahkan juga akan dihapus dari album ini";
-
-  static String m76(endDate) => "Langganan akan diperpanjang pada ${endDate}";
-
-  static String m78(count) =>
-      "${Intl.plural(count, other: '${count} hasil ditemukan')}";
-
-  static String m81(count) => "${count} terpilih";
-
-  static String m82(count, yourCount) =>
-      "${count} dipilih (${yourCount} milikmu)";
-
-  static String m84(verificationID) =>
-      "Ini ID Verifikasi saya di ente.io: ${verificationID}.";
-
-  static String m85(verificationID) =>
-      "Halo, bisakah kamu pastikan bahwa ini adalah ID Verifikasi ente.io milikmu: ${verificationID}";
-
-  static String m86(referralCode, referralStorageInGB) =>
-      "Kode rujukan Ente: ${referralCode} \n\nTerapkan pada Pengaturan → Umum → Rujukan untuk mendapatkan ${referralStorageInGB} GB gratis setelah kamu mendaftar paket berbayar\n\nhttps://ente.io";
-
-  static String m87(numberOfPeople) =>
-      "${Intl.plural(numberOfPeople, zero: 'Bagikan dengan orang tertentu', one: 'Berbagi dengan 1 orang', other: 'Berbagi dengan ${numberOfPeople} orang')}";
-
-  static String m88(emailIDs) => "Dibagikan dengan ${emailIDs}";
-
-  static String m89(fileType) =>
-      "${fileType} ini akan dihapus dari perangkat ini.";
-
-  static String m90(fileType) =>
-      "${fileType} ini tersimpan di Ente dan juga di perangkat ini.";
-
-  static String m91(fileType) => "${fileType} ini akan dihapus dari Ente.";
-
-  static String m94(storageAmountInGB) => "${storageAmountInGB} GB";
-
-  static String m95(
-          usedAmount, usedStorageUnit, totalAmount, totalStorageUnit) =>
-      "${usedAmount} ${usedStorageUnit} dari ${totalAmount} ${totalStorageUnit} terpakai";
-
-  static String m96(id) =>
-      "${id} kamu telah terhubung dengan akun Ente lain.\nJika kamu ingin menggunakan ${id} kamu untuk akun ini, silahkan hubungi tim bantuan kami";
-
-  static String m97(endDate) =>
-      "Langganan kamu akan dibatalkan pada ${endDate}";
-
-  static String m100(storageAmountInGB) =>
-      "Ia juga mendapat ${storageAmountInGB} GB";
-
-  static String m101(email) => "Ini adalah ID Verifikasi milik ${email}";
-
-  static String m111(endDate) => "Berlaku hingga ${endDate}";
-
-  static String m112(email) => "Verifikasi ${email}";
-
-  static String m115(email) =>
-      "Kami telah mengirimkan email ke <green>${email}</green>";
-
-=======
   static String m44(count) => "${Intl.plural(count, other: '${count} item')}";
 
   static String m47(expiryTime) => "Link akan kedaluwarsa pada ${expiryTime}";
@@ -271,7 +183,6 @@
 
   static String m115(name) => "Wish \$${name} a happy birthday! 🎉";
 
->>>>>>> 76bff25d
   static String m116(count) =>
       "${Intl.plural(count, other: '${count} tahun lalu')}";
 
@@ -365,10 +276,6 @@
         "archive": MessageLookupByLibrary.simpleMessage("Arsip"),
         "archiveAlbum": MessageLookupByLibrary.simpleMessage("Arsipkan album"),
         "archiving": MessageLookupByLibrary.simpleMessage("Mengarsipkan..."),
-        "areThey": MessageLookupByLibrary.simpleMessage("Are they "),
-        "areYouSureRemoveThisFaceFromPerson":
-            MessageLookupByLibrary.simpleMessage(
-                "Are you sure you want to remove this face from this person?"),
         "areYouSureThatYouWantToLeaveTheFamily":
             MessageLookupByLibrary.simpleMessage(
                 "Apakah kamu yakin ingin meninggalkan paket keluarga ini?"),
@@ -885,11 +792,7 @@
         "itLooksLikeSomethingWentWrongPleaseRetryAfterSome":
             MessageLookupByLibrary.simpleMessage(
                 "Sepertinya terjadi kesalahan. Silakan coba lagi setelah beberapa saat. Jika kesalahan terus terjadi, silakan hubungi tim dukungan kami."),
-<<<<<<< HEAD
-        "itemCount": m45,
-=======
         "itemCount": m44,
->>>>>>> 76bff25d
         "itemsWillBeRemovedFromAlbum": MessageLookupByLibrary.simpleMessage(
             "Item yang dipilih akan dihapus dari album ini"),
         "joinDiscord":
@@ -916,11 +819,7 @@
             MessageLookupByLibrary.simpleMessage("Batas perangkat"),
         "linkEnabled": MessageLookupByLibrary.simpleMessage("Aktif"),
         "linkExpired": MessageLookupByLibrary.simpleMessage("Kedaluwarsa"),
-<<<<<<< HEAD
-        "linkExpiresOn": m48,
-=======
         "linkExpiresOn": m47,
->>>>>>> 76bff25d
         "linkExpiry":
             MessageLookupByLibrary.simpleMessage("Waktu kedaluwarsa link"),
         "linkHasExpired":
@@ -1005,11 +904,7 @@
             MessageLookupByLibrary.simpleMessage("Pindahkan ke album"),
         "moveToHiddenAlbum": MessageLookupByLibrary.simpleMessage(
             "Pindahkan ke album tersembunyi"),
-<<<<<<< HEAD
-        "movedSuccessfullyTo": m53,
-=======
         "movedSuccessfullyTo": m52,
->>>>>>> 76bff25d
         "movedToTrash":
             MessageLookupByLibrary.simpleMessage("Pindah ke sampah"),
         "movingFilesToAlbum": MessageLookupByLibrary.simpleMessage(
@@ -1060,11 +955,7 @@
         "onDevice": MessageLookupByLibrary.simpleMessage("Di perangkat ini"),
         "onEnte": MessageLookupByLibrary.simpleMessage(
             "Di <branding>ente</branding>"),
-<<<<<<< HEAD
-        "onlyFamilyAdminCanChangeCode": m56,
-=======
         "onlyFamilyAdminCanChangeCode": m55,
->>>>>>> 76bff25d
         "oops": MessageLookupByLibrary.simpleMessage("Aduh"),
         "oopsCouldNotSaveEdits": MessageLookupByLibrary.simpleMessage(
             "Aduh, tidak dapat menyimpan perubahan"),
@@ -1078,8 +969,6 @@
             "Opsional, pendek pun tak apa..."),
         "orPickAnExistingOne":
             MessageLookupByLibrary.simpleMessage("Atau pilih yang sudah ada"),
-        "otherDetectedFaces":
-            MessageLookupByLibrary.simpleMessage("Other detected faces"),
         "pair": MessageLookupByLibrary.simpleMessage("Tautkan"),
         "pairWithPin":
             MessageLookupByLibrary.simpleMessage("Tautkan dengan PIN"),
@@ -1093,11 +982,7 @@
             MessageLookupByLibrary.simpleMessage("Sandi berhasil diubah"),
         "passwordLock":
             MessageLookupByLibrary.simpleMessage("Kunci dengan sandi"),
-<<<<<<< HEAD
-        "passwordStrength": m58,
-=======
         "passwordStrength": m57,
->>>>>>> 76bff25d
         "passwordWarning": MessageLookupByLibrary.simpleMessage(
             "Kami tidak menyimpan sandi ini, jadi jika kamu melupakannya, <underline>kami tidak akan bisa mendekripsi data kamu</underline>"),
         "paymentDetails":
@@ -1106,11 +991,7 @@
             MessageLookupByLibrary.simpleMessage("Pembayaran gagal"),
         "paymentFailedMessage": MessageLookupByLibrary.simpleMessage(
             "Sayangnya, pembayaranmu gagal. Silakan hubungi tim bantuan agar dapat kami bantu!"),
-<<<<<<< HEAD
-        "paymentFailedTalkToProvider": m59,
-=======
         "paymentFailedTalkToProvider": m58,
->>>>>>> 76bff25d
         "pendingItems": MessageLookupByLibrary.simpleMessage("Item menunggu"),
         "pendingSync":
             MessageLookupByLibrary.simpleMessage("Sinkronisasi tertunda"),
@@ -1133,11 +1014,7 @@
             MessageLookupByLibrary.simpleMessage(
                 "Foto yang telah kamu tambahkan akan dihapus dari album ini"),
         "playOnTv": MessageLookupByLibrary.simpleMessage("Putar album di TV"),
-<<<<<<< HEAD
-        "playStoreFreeTrialValidTill": m64,
-=======
         "playStoreFreeTrialValidTill": m63,
->>>>>>> 76bff25d
         "playstoreSubscription":
             MessageLookupByLibrary.simpleMessage("Langganan PlayStore"),
         "pleaseCheckYourInternetConnectionAndTryAgain":
@@ -1149,20 +1026,12 @@
         "pleaseContactSupportIfTheProblemPersists":
             MessageLookupByLibrary.simpleMessage(
                 "Silakan hubungi tim bantuan jika masalah terus terjadi"),
-<<<<<<< HEAD
-        "pleaseEmailUsAt": m65,
-=======
         "pleaseEmailUsAt": m64,
->>>>>>> 76bff25d
         "pleaseGrantPermissions":
             MessageLookupByLibrary.simpleMessage("Harap berikan izin"),
         "pleaseLoginAgain":
             MessageLookupByLibrary.simpleMessage("Silakan masuk akun lagi"),
-<<<<<<< HEAD
-        "pleaseSendTheLogsTo": m66,
-=======
         "pleaseSendTheLogsTo": m65,
->>>>>>> 76bff25d
         "pleaseTryAgain":
             MessageLookupByLibrary.simpleMessage("Silakan coba lagi"),
         "pleaseVerifyTheCodeYouHaveEntered":
@@ -1191,17 +1060,12 @@
             MessageLookupByLibrary.simpleMessage("Link publik dibuat"),
         "publicLinkEnabled":
             MessageLookupByLibrary.simpleMessage("Link publik aktif"),
-        "questionmark": MessageLookupByLibrary.simpleMessage("?"),
         "radius": MessageLookupByLibrary.simpleMessage("Radius"),
         "raiseTicket":
             MessageLookupByLibrary.simpleMessage("Buat tiket dukungan"),
         "rateTheApp": MessageLookupByLibrary.simpleMessage("Nilai app ini"),
         "rateUs": MessageLookupByLibrary.simpleMessage("Beri kami nilai"),
-<<<<<<< HEAD
-        "rateUsOnStore": m69,
-=======
         "rateUsOnStore": m68,
->>>>>>> 76bff25d
         "recover": MessageLookupByLibrary.simpleMessage("Pulihkan"),
         "recoverAccount": MessageLookupByLibrary.simpleMessage("Pulihkan akun"),
         "recoverButton": MessageLookupByLibrary.simpleMessage("Pulihkan"),
@@ -1229,11 +1093,7 @@
             "1. Berikan kode ini ke teman kamu"),
         "referralStep2": MessageLookupByLibrary.simpleMessage(
             "2. Ia perlu daftar ke paket berbayar"),
-<<<<<<< HEAD
-        "referralStep3": m74,
-=======
         "referralStep3": m73,
->>>>>>> 76bff25d
         "referrals": MessageLookupByLibrary.simpleMessage("Referensi"),
         "referralsAreCurrentlyPaused":
             MessageLookupByLibrary.simpleMessage("Rujukan sedang dijeda"),
@@ -1255,11 +1115,7 @@
         "removeLink": MessageLookupByLibrary.simpleMessage("Hapus link"),
         "removeParticipant":
             MessageLookupByLibrary.simpleMessage("Hapus peserta"),
-<<<<<<< HEAD
-        "removeParticipantBody": m75,
-=======
         "removeParticipantBody": m74,
->>>>>>> 76bff25d
         "removePersonLabel":
             MessageLookupByLibrary.simpleMessage("Hapus label orang"),
         "removePublicLink":
@@ -1275,11 +1131,7 @@
         "renameFile": MessageLookupByLibrary.simpleMessage("Ubah nama file"),
         "renewSubscription":
             MessageLookupByLibrary.simpleMessage("Perpanjang langganan"),
-<<<<<<< HEAD
-        "renewsOn": m76,
-=======
         "renewsOn": m75,
->>>>>>> 76bff25d
         "reportABug": MessageLookupByLibrary.simpleMessage("Laporkan bug"),
         "reportBug": MessageLookupByLibrary.simpleMessage("Laporkan bug"),
         "resendEmail":
@@ -1298,8 +1150,6 @@
         "rotateRight": MessageLookupByLibrary.simpleMessage("Putar ke kanan"),
         "safelyStored": MessageLookupByLibrary.simpleMessage("Tersimpan aman"),
         "save": MessageLookupByLibrary.simpleMessage("Simpan"),
-        "saveAsAnotherPerson":
-            MessageLookupByLibrary.simpleMessage("Save as another person"),
         "saveKey": MessageLookupByLibrary.simpleMessage("Simpan kunci"),
         "saveYourRecoveryKeyIfYouHaventAlready":
             MessageLookupByLibrary.simpleMessage(
@@ -1332,11 +1182,7 @@
             MessageLookupByLibrary.simpleMessage("Album, nama dan jenis file"),
         "searchHint5": MessageLookupByLibrary.simpleMessage(
             "Segera tiba: Penelusuran wajah & ajaib ✨"),
-<<<<<<< HEAD
-        "searchResultCount": m78,
-=======
         "searchResultCount": m77,
->>>>>>> 76bff25d
         "security": MessageLookupByLibrary.simpleMessage("Keamanan"),
         "selectALocation": MessageLookupByLibrary.simpleMessage("Pilih lokasi"),
         "selectALocationFirst": MessageLookupByLibrary.simpleMessage(
@@ -1361,13 +1207,8 @@
         "selectedItemsWillBeDeletedFromAllAlbumsAndMoved":
             MessageLookupByLibrary.simpleMessage(
                 "Item terpilih akan dihapus dari semua album dan dipindahkan ke sampah."),
-<<<<<<< HEAD
-        "selectedPhotos": m81,
-        "selectedPhotosWithYours": m82,
-=======
         "selectedPhotos": m80,
         "selectedPhotosWithYours": m81,
->>>>>>> 76bff25d
         "send": MessageLookupByLibrary.simpleMessage("Kirim"),
         "sendEmail": MessageLookupByLibrary.simpleMessage("Kirim email"),
         "sendInvite": MessageLookupByLibrary.simpleMessage("Kirim undangan"),
@@ -1388,18 +1229,6 @@
         "shareAnAlbumNow":
             MessageLookupByLibrary.simpleMessage("Bagikan album sekarang"),
         "shareLink": MessageLookupByLibrary.simpleMessage("Bagikan link"),
-<<<<<<< HEAD
-        "shareMyVerificationID": m84,
-        "shareOnlyWithThePeopleYouWant": MessageLookupByLibrary.simpleMessage(
-            "Bagikan hanya dengan orang yang kamu inginkan"),
-        "shareTextConfirmOthersVerificationID": m85,
-        "shareTextRecommendUsingEnte": MessageLookupByLibrary.simpleMessage(
-            "Unduh Ente agar kita bisa berbagi foto dan video kualitas asli dengan mudah\n\nhttps://ente.io"),
-        "shareTextReferralCode": m86,
-        "shareWithNonenteUsers": MessageLookupByLibrary.simpleMessage(
-            "Bagikan ke pengguna non-Ente"),
-        "shareWithPeopleSectionTitle": m87,
-=======
         "shareMyVerificationID": m83,
         "shareOnlyWithThePeopleYouWant": MessageLookupByLibrary.simpleMessage(
             "Bagikan hanya dengan orang yang kamu inginkan"),
@@ -1410,7 +1239,6 @@
         "shareWithNonenteUsers": MessageLookupByLibrary.simpleMessage(
             "Bagikan ke pengguna non-Ente"),
         "shareWithPeopleSectionTitle": m86,
->>>>>>> 76bff25d
         "shareYourFirstAlbum":
             MessageLookupByLibrary.simpleMessage("Bagikan album pertamamu"),
         "sharedAlbumSectionDescription": MessageLookupByLibrary.simpleMessage(
@@ -1423,21 +1251,13 @@
             MessageLookupByLibrary.simpleMessage("Foto terbagi baru"),
         "sharedPhotoNotificationsExplanation": MessageLookupByLibrary.simpleMessage(
             "Terima notifikasi apabila seseorang menambahkan foto ke album bersama yang kamu ikuti"),
-<<<<<<< HEAD
-        "sharedWith": m88,
-=======
         "sharedWith": m87,
->>>>>>> 76bff25d
         "sharedWithMe":
             MessageLookupByLibrary.simpleMessage("Dibagikan dengan saya"),
         "sharedWithYou":
             MessageLookupByLibrary.simpleMessage("Dibagikan dengan kamu"),
         "sharing": MessageLookupByLibrary.simpleMessage("Membagikan..."),
-        "showLessFaces":
-            MessageLookupByLibrary.simpleMessage("Show less faces"),
         "showMemories": MessageLookupByLibrary.simpleMessage("Lihat kenangan"),
-        "showMoreFaces":
-            MessageLookupByLibrary.simpleMessage("Show more faces"),
         "signOutFromOtherDevices": MessageLookupByLibrary.simpleMessage(
             "Keluarkan akun dari perangkat lain"),
         "signOutOtherBody": MessageLookupByLibrary.simpleMessage(
@@ -1446,19 +1266,11 @@
             MessageLookupByLibrary.simpleMessage("Keluar di perangkat lain"),
         "signUpTerms": MessageLookupByLibrary.simpleMessage(
             "Saya menyetujui <u-terms>ketentuan layanan</u-terms> dan <u-policy>kebijakan privasi</u-policy> Ente"),
-<<<<<<< HEAD
-        "singleFileDeleteFromDevice": m89,
-        "singleFileDeleteHighlight": MessageLookupByLibrary.simpleMessage(
-            "Ia akan dihapus dari semua album."),
-        "singleFileInBothLocalAndRemote": m90,
-        "singleFileInRemoteOnly": m91,
-=======
         "singleFileDeleteFromDevice": m88,
         "singleFileDeleteHighlight": MessageLookupByLibrary.simpleMessage(
             "Ia akan dihapus dari semua album."),
         "singleFileInBothLocalAndRemote": m89,
         "singleFileInRemoteOnly": m90,
->>>>>>> 76bff25d
         "skip": MessageLookupByLibrary.simpleMessage("Lewati"),
         "social": MessageLookupByLibrary.simpleMessage("Sosial"),
         "someItemsAreInBothEnteAndYourDevice":
@@ -1502,15 +1314,6 @@
         "storageBreakupFamily":
             MessageLookupByLibrary.simpleMessage("Keluarga"),
         "storageBreakupYou": MessageLookupByLibrary.simpleMessage("Kamu"),
-<<<<<<< HEAD
-        "storageInGB": m94,
-        "storageLimitExceeded": MessageLookupByLibrary.simpleMessage(
-            "Batas penyimpanan terlampaui"),
-        "storageUsageInfo": m95,
-        "strongStrength": MessageLookupByLibrary.simpleMessage("Kuat"),
-        "subAlreadyLinkedErrMessage": m96,
-        "subWillBeCancelledOn": m97,
-=======
         "storageInGB": m93,
         "storageLimitExceeded": MessageLookupByLibrary.simpleMessage(
             "Batas penyimpanan terlampaui"),
@@ -1518,7 +1321,6 @@
         "strongStrength": MessageLookupByLibrary.simpleMessage("Kuat"),
         "subAlreadyLinkedErrMessage": m95,
         "subWillBeCancelledOn": m96,
->>>>>>> 76bff25d
         "subscribe": MessageLookupByLibrary.simpleMessage("Berlangganan"),
         "subscribeToEnableSharing": MessageLookupByLibrary.simpleMessage(
             "Anda memerlukan langganan berbayar yang aktif untuk bisa berbagi."),
@@ -1560,11 +1362,7 @@
         "theseItemsWillBeDeletedFromYourDevice":
             MessageLookupByLibrary.simpleMessage(
                 "Item ini akan dihapus dari perangkat ini."),
-<<<<<<< HEAD
-        "theyAlsoGetXGb": m100,
-=======
         "theyAlsoGetXGb": m99,
->>>>>>> 76bff25d
         "thisActionCannotBeUndone": MessageLookupByLibrary.simpleMessage(
             "Tindakan ini tidak dapat dibatalkan"),
         "thisAlbumAlreadyHDACollaborativeLink":
@@ -1578,11 +1376,7 @@
             MessageLookupByLibrary.simpleMessage("Email ini telah digunakan"),
         "thisImageHasNoExifData": MessageLookupByLibrary.simpleMessage(
             "Gambar ini tidak memiliki data exif"),
-<<<<<<< HEAD
-        "thisIsPersonVerificationId": m101,
-=======
         "thisIsPersonVerificationId": m100,
->>>>>>> 76bff25d
         "thisIsYourVerificationId": MessageLookupByLibrary.simpleMessage(
             "Ini adalah ID Verifikasi kamu"),
         "thisWillLogYouOutOfTheFollowingDevice":
@@ -1648,22 +1442,14 @@
             MessageLookupByLibrary.simpleMessage("Gunakan kunci pemulihan"),
         "useSelectedPhoto":
             MessageLookupByLibrary.simpleMessage("Gunakan foto terpilih"),
-<<<<<<< HEAD
-        "validTill": m111,
-=======
         "validTill": m110,
->>>>>>> 76bff25d
         "verificationFailedPleaseTryAgain":
             MessageLookupByLibrary.simpleMessage(
                 "Verifikasi gagal, silakan coba lagi"),
         "verificationId": MessageLookupByLibrary.simpleMessage("ID Verifikasi"),
         "verify": MessageLookupByLibrary.simpleMessage("Verifikasi"),
         "verifyEmail": MessageLookupByLibrary.simpleMessage("Verifikasi email"),
-<<<<<<< HEAD
-        "verifyEmailID": m112,
-=======
         "verifyEmailID": m111,
->>>>>>> 76bff25d
         "verifyPasskey":
             MessageLookupByLibrary.simpleMessage("Verifikasi passkey"),
         "verifyPassword":
@@ -1693,11 +1479,7 @@
             MessageLookupByLibrary.simpleMessage("Menunggu WiFi..."),
         "weAreOpenSource":
             MessageLookupByLibrary.simpleMessage("Kode sumber kami terbuka!"),
-<<<<<<< HEAD
-        "weHaveSendEmailTo": m115,
-=======
         "weHaveSendEmailTo": m114,
->>>>>>> 76bff25d
         "weakStrength": MessageLookupByLibrary.simpleMessage("Lemah"),
         "welcomeBack":
             MessageLookupByLibrary.simpleMessage("Selamat datang kembali!"),
