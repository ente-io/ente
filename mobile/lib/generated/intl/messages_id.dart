--- conflicted
+++ resolved
@@ -57,20 +57,12 @@
   static String m6(provider) =>
       "Silakan hubungi kami di support@ente.io untuk mengatur langganan ${provider} kamu.";
 
-<<<<<<< HEAD
   static String m56(endpoint) => "Terhubung ke ${endpoint}";
-=======
-  static String m57(endpoint) => "Terhubung ke ${endpoint}";
->>>>>>> 1d197694
 
   static String m7(count) =>
       "${Intl.plural(count, one: 'Hapus ${count} item', other: 'Hapus ${count} item')}";
 
-<<<<<<< HEAD
   static String m57(currentlyDeleting, totalCount) =>
-=======
-  static String m58(currentlyDeleting, totalCount) =>
->>>>>>> 1d197694
       "Menghapus ${currentlyDeleting} / ${totalCount}";
 
   static String m8(albumName) =>
@@ -82,26 +74,15 @@
   static String m10(count, storageSaved) =>
       "Kamu telah menghapus ${Intl.plural(count, other: '${count} file duplikat')} dan membersihkan (${storageSaved}!)";
 
-<<<<<<< HEAD
   static String m58(newEmail) => "Email diubah menjadi ${newEmail}";
-=======
-  static String m59(newEmail) => "Email diubah menjadi ${newEmail}";
->>>>>>> 1d197694
 
   static String m12(email) =>
       "${email} tidak punya akun Ente.\n\nUndang dia untuk berbagi foto.";
 
-<<<<<<< HEAD
   static String m63(count, formattedNumber) =>
       "${Intl.plural(count, other: '${formattedNumber} file')} di perangkat ini telah berhasil dicadangkan";
 
   static String m64(count, formattedNumber) =>
-=======
-  static String m64(count, formattedNumber) =>
-      "${Intl.plural(count, other: '${formattedNumber} file')} di perangkat ini telah berhasil dicadangkan";
-
-  static String m65(count, formattedNumber) =>
->>>>>>> 1d197694
       "${Intl.plural(count, other: '${formattedNumber} file')} dalam album ini telah berhasil dicadangkan";
 
   static String m13(storageAmountInGB) =>
@@ -109,26 +90,16 @@
 
   static String m14(endDate) => "Percobaan gratis berlaku hingga ${endDate}";
 
-<<<<<<< HEAD
   static String m66(sizeInMBorGB) => "Bersihkan ${sizeInMBorGB}";
 
   static String m68(currentlyProcessing, totalCount) =>
-=======
-  static String m67(sizeInMBorGB) => "Bersihkan ${sizeInMBorGB}";
-
-  static String m69(currentlyProcessing, totalCount) =>
->>>>>>> 1d197694
       "Memproses ${currentlyProcessing} / ${totalCount}";
 
   static String m15(count) => "${Intl.plural(count, other: '${count} item')}";
 
   static String m16(expiryTime) => "Link akan kedaluwarsa pada ${expiryTime}";
 
-<<<<<<< HEAD
   static String m76(albumName) => "Berhasil dipindahkan ke ${albumName}";
-=======
-  static String m77(albumName) => "Berhasil dipindahkan ke ${albumName}";
->>>>>>> 1d197694
 
   static String m17(familyAdminEmail) =>
       "Harap hubungi ${familyAdminEmail} untuk mengubah kode kamu.";
@@ -142,15 +113,9 @@
   static String m20(endDate) =>
       "Percobaan gratis berlaku hingga ${endDate}.\nKamu dapat memilih paket berbayar setelahnya.";
 
-<<<<<<< HEAD
   static String m83(toEmail) => "Silakan kirimi kami email di ${toEmail}";
 
   static String m84(toEmail) => "Silakan kirim log-nya ke \n${toEmail}";
-=======
-  static String m85(toEmail) => "Silakan kirimi kami email di ${toEmail}";
-
-  static String m86(toEmail) => "Silakan kirim log-nya ke \n${toEmail}";
->>>>>>> 1d197694
 
   static String m21(storeName) => "Beri nilai di ${storeName}";
 
@@ -162,11 +127,7 @@
 
   static String m24(endDate) => "Langganan akan diperpanjang pada ${endDate}";
 
-<<<<<<< HEAD
   static String m92(count) =>
-=======
-  static String m94(count) =>
->>>>>>> 1d197694
       "${Intl.plural(count, other: '${count} hasil ditemukan')}";
 
   static String m25(count) => "${count} terpilih";
@@ -186,11 +147,7 @@
   static String m30(numberOfPeople) =>
       "${Intl.plural(numberOfPeople, zero: 'Bagikan dengan orang tertentu', one: 'Berbagi dengan 1 orang', other: 'Berbagi dengan ${numberOfPeople} orang')}";
 
-<<<<<<< HEAD
   static String m95(emailIDs) => "Dibagikan dengan ${emailIDs}";
-=======
-  static String m97(emailIDs) => "Dibagikan dengan ${emailIDs}";
->>>>>>> 1d197694
 
   static String m31(fileType) =>
       "${fileType} ini akan dihapus dari perangkat ini.";
@@ -202,11 +159,7 @@
 
   static String m34(storageAmountInGB) => "${storageAmountInGB} GB";
 
-<<<<<<< HEAD
   static String m98(
-=======
-  static String m100(
->>>>>>> 1d197694
           usedAmount, usedStorageUnit, totalAmount, totalStorageUnit) =>
       "${usedAmount} ${usedStorageUnit} dari ${totalAmount} ${totalStorageUnit} terpakai";
 
@@ -518,11 +471,7 @@
         "currentUsageIs":
             MessageLookupByLibrary.simpleMessage("Pemakaian saat ini sebesar "),
         "custom": MessageLookupByLibrary.simpleMessage("Kustom"),
-<<<<<<< HEAD
         "customEndpoint": m56,
-=======
-        "customEndpoint": m57,
->>>>>>> 1d197694
         "darkTheme": MessageLookupByLibrary.simpleMessage("Gelap"),
         "dayToday": MessageLookupByLibrary.simpleMessage("Hari Ini"),
         "dayYesterday": MessageLookupByLibrary.simpleMessage("Kemarin"),
@@ -553,11 +502,7 @@
             MessageLookupByLibrary.simpleMessage("Hapus dari Ente"),
         "deleteItemCount": m7,
         "deletePhotos": MessageLookupByLibrary.simpleMessage("Hapus foto"),
-<<<<<<< HEAD
         "deleteProgress": m57,
-=======
-        "deleteProgress": m58,
->>>>>>> 1d197694
         "deleteReason1": MessageLookupByLibrary.simpleMessage(
             "Fitur penting yang saya perlukan tidak ada"),
         "deleteReason2": MessageLookupByLibrary.simpleMessage(
@@ -641,11 +586,7 @@
                 "Perubahan lokasi hanya akan terlihat di Ente"),
         "eligible": MessageLookupByLibrary.simpleMessage("memenuhi syarat"),
         "email": MessageLookupByLibrary.simpleMessage("Email"),
-<<<<<<< HEAD
         "emailChangedTo": m58,
-=======
-        "emailChangedTo": m59,
->>>>>>> 1d197694
         "emailNoEnteAccount": m12,
         "emailVerificationToggle":
             MessageLookupByLibrary.simpleMessage("Verifikasi email"),
@@ -743,13 +684,8 @@
         "fileTypes": MessageLookupByLibrary.simpleMessage("Jenis file"),
         "fileTypesAndNames":
             MessageLookupByLibrary.simpleMessage("Nama dan jenis file"),
-<<<<<<< HEAD
         "filesBackedUpFromDevice": m63,
         "filesBackedUpInAlbum": m64,
-=======
-        "filesBackedUpFromDevice": m64,
-        "filesBackedUpInAlbum": m65,
->>>>>>> 1d197694
         "filesDeleted": MessageLookupByLibrary.simpleMessage("File terhapus"),
         "filesSavedToGallery":
             MessageLookupByLibrary.simpleMessage("File tersimpan ke galeri"),
@@ -768,11 +704,7 @@
             "Kuota gratis yang dapat digunakan"),
         "freeTrial": MessageLookupByLibrary.simpleMessage("Percobaan gratis"),
         "freeTrialValidTill": m14,
-<<<<<<< HEAD
         "freeUpAmount": m66,
-=======
-        "freeUpAmount": m67,
->>>>>>> 1d197694
         "freeUpDeviceSpace": MessageLookupByLibrary.simpleMessage(
             "Bersihkan penyimpanan perangkat"),
         "freeUpDeviceSpaceDesc": MessageLookupByLibrary.simpleMessage(
@@ -781,11 +713,7 @@
         "general": MessageLookupByLibrary.simpleMessage("Umum"),
         "generatingEncryptionKeys": MessageLookupByLibrary.simpleMessage(
             "Menghasilkan kunci enkripsi..."),
-<<<<<<< HEAD
         "genericProgress": m68,
-=======
-        "genericProgress": m69,
->>>>>>> 1d197694
         "goToSettings": MessageLookupByLibrary.simpleMessage("Buka pengaturan"),
         "googlePlayId": MessageLookupByLibrary.simpleMessage("ID Google Play"),
         "grantFullAccessPrompt": MessageLookupByLibrary.simpleMessage(
@@ -953,11 +881,7 @@
         "monthly": MessageLookupByLibrary.simpleMessage("Bulanan"),
         "moveToHiddenAlbum": MessageLookupByLibrary.simpleMessage(
             "Pindahkan ke album tersembunyi"),
-<<<<<<< HEAD
         "movedSuccessfullyTo": m76,
-=======
-        "movedSuccessfullyTo": m77,
->>>>>>> 1d197694
         "movedToTrash":
             MessageLookupByLibrary.simpleMessage("Pindah ke sampah"),
         "movingFilesToAlbum": MessageLookupByLibrary.simpleMessage(
@@ -1079,20 +1003,12 @@
         "pleaseContactSupportIfTheProblemPersists":
             MessageLookupByLibrary.simpleMessage(
                 "Silakan hubungi tim bantuan jika masalah terus terjadi"),
-<<<<<<< HEAD
         "pleaseEmailUsAt": m83,
-=======
-        "pleaseEmailUsAt": m85,
->>>>>>> 1d197694
         "pleaseGrantPermissions":
             MessageLookupByLibrary.simpleMessage("Harap berikan izin"),
         "pleaseLoginAgain":
             MessageLookupByLibrary.simpleMessage("Silakan masuk akun lagi"),
-<<<<<<< HEAD
         "pleaseSendTheLogsTo": m84,
-=======
-        "pleaseSendTheLogsTo": m86,
->>>>>>> 1d197694
         "pleaseTryAgain":
             MessageLookupByLibrary.simpleMessage("Silakan coba lagi"),
         "pleaseVerifyTheCodeYouHaveEntered":
@@ -1243,11 +1159,7 @@
             MessageLookupByLibrary.simpleMessage("Album, nama dan jenis file"),
         "searchHint5": MessageLookupByLibrary.simpleMessage(
             "Segera tiba: Penelusuran wajah & ajaib ✨"),
-<<<<<<< HEAD
         "searchResultCount": m92,
-=======
-        "searchResultCount": m94,
->>>>>>> 1d197694
         "security": MessageLookupByLibrary.simpleMessage("Keamanan"),
         "selectALocation": MessageLookupByLibrary.simpleMessage("Pilih lokasi"),
         "selectALocationFirst": MessageLookupByLibrary.simpleMessage(
@@ -1316,11 +1228,7 @@
             MessageLookupByLibrary.simpleMessage("Foto terbagi baru"),
         "sharedPhotoNotificationsExplanation": MessageLookupByLibrary.simpleMessage(
             "Terima notifikasi apabila seseorang menambahkan foto ke album bersama yang kamu ikuti"),
-<<<<<<< HEAD
         "sharedWith": m95,
-=======
-        "sharedWith": m97,
->>>>>>> 1d197694
         "sharedWithMe":
             MessageLookupByLibrary.simpleMessage("Dibagikan dengan saya"),
         "sharedWithYou":
@@ -1384,11 +1292,7 @@
         "storageInGB": m34,
         "storageLimitExceeded": MessageLookupByLibrary.simpleMessage(
             "Batas penyimpanan terlampaui"),
-<<<<<<< HEAD
         "storageUsageInfo": m98,
-=======
-        "storageUsageInfo": m100,
->>>>>>> 1d197694
         "strongStrength": MessageLookupByLibrary.simpleMessage("Kuat"),
         "subAlreadyLinkedErrMessage": m35,
         "subWillBeCancelledOn": m36,
