// DO NOT EDIT. This is code generated via package:intl/generate_localized.dart
// This is a library that provides messages for a id locale. All the
// messages from the main program should be duplicated here with the same
// function name.

// Ignore issues from commonly used lints in this file.
// ignore_for_file:unnecessary_brace_in_string_interps, unnecessary_new
// ignore_for_file:prefer_single_quotes,comment_references, directives_ordering
// ignore_for_file:annotate_overrides,prefer_generic_function_type_aliases
// ignore_for_file:unused_import, file_names, avoid_escaping_inner_quotes
// ignore_for_file:unnecessary_string_interpolations, unnecessary_string_escapes

import 'package:intl/intl.dart';
import 'package:intl/message_lookup_by_library.dart';

final messages = new MessageLookup();

typedef String MessageIfAbsent(String messageStr, List<dynamic> args);

class MessageLookup extends MessageLookupByLibrary {
  String get localeName => 'id';

  static String m6(count) =>
      "${Intl.plural(count, other: 'Tambahkan kolaborator')}";

  static String m7(count) => "${Intl.plural(count, other: 'Tambahkan item')}";

  static String m8(storageAmount, endDate) =>
      "Add-on ${storageAmount} kamu berlaku sampai ${endDate}";

  static String m10(emailOrName) => "Ditambahkan oleh ${emailOrName}";

  static String m11(albumName) => "Berhasil ditambahkan ke ${albumName}";

  static String m12(count) =>
      "${Intl.plural(count, zero: '0 Peserta', one: '1 Peserta', other: '${count} Peserta')}";

  static String m13(versionValue) => "Versi: ${versionValue}";

  static String m14(freeAmount, storageUnit) =>
      "${freeAmount} ${storageUnit} tersedia";

  static String m15(paymentProvider) =>
      "Harap batalkan langganan kamu di ${paymentProvider} terlebih dahulu";

  static String m16(user) =>
      "${user} tidak akan dapat menambahkan foto lagi ke album ini\n\nIa masih dapat menghapus foto yang ditambahkan olehnya sendiri";

  static String m17(isFamilyMember, storageAmountInGb) =>
      "${Intl.select(isFamilyMember, {
            'true':
                'Keluargamu saat ini telah memperoleh ${storageAmountInGb} GB',
            'false': 'Kamu saat ini telah memperoleh ${storageAmountInGb} GB',
            'other': 'Kamu saat ini telah memperoleh ${storageAmountInGb} GB!',
          })}";

  static String m18(albumName) => "Link kolaborasi terbuat untuk ${albumName}";

  static String m20(familyAdminEmail) =>
      "Silakan hubungi <green>${familyAdminEmail}</green> untuk mengatur langgananmu";

  static String m21(provider) =>
      "Silakan hubungi kami di support@ente.io untuk mengatur langganan ${provider} kamu.";

  static String m22(endpoint) => "Terhubung ke ${endpoint}";

  static String m23(count) =>
      "${Intl.plural(count, one: 'Hapus ${count} item', other: 'Hapus ${count} item')}";

  static String m24(currentlyDeleting, totalCount) =>
      "Menghapus ${currentlyDeleting} / ${totalCount}";

  static String m25(albumName) =>
      "Ini akan menghapus link publik yang digunakan untuk mengakses \"${albumName}\".";

  static String m26(supportEmail) =>
      "Silakan kirimkan email ke ${supportEmail} dari alamat email terdaftar kamu";

  static String m27(count, storageSaved) =>
      "Kamu telah menghapus ${Intl.plural(count, other: '${count} file duplikat')} dan membersihkan (${storageSaved}!)";

  static String m29(newEmail) => "Email diubah menjadi ${newEmail}";

  static String m30(email) =>
      "${email} tidak punya akun Ente.\n\nUndang dia untuk berbagi foto.";

  static String m32(count, formattedNumber) =>
      "${Intl.plural(count, other: '${formattedNumber} file')} di perangkat ini telah berhasil dicadangkan";

  static String m33(count, formattedNumber) =>
      "${Intl.plural(count, other: '${formattedNumber} file')} dalam album ini telah berhasil dicadangkan";

  static String m34(storageAmountInGB) =>
      "${storageAmountInGB} GB setiap kali orang mendaftar dengan paket berbayar lalu menerapkan kode milikmu";

  static String m35(endDate) => "Percobaan gratis berlaku hingga ${endDate}";

  static String m36(count) =>
      "Kamu masih bisa mengakses ${Intl.plural(count, other: 'filenya')} di Ente selama kamu masih berlangganan";

  static String m37(sizeInMBorGB) => "Bersihkan ${sizeInMBorGB}";

  static String m38(count, formattedSize) =>
      "${Intl.plural(count, other: 'File tersebut bisa dihapus dari perangkat ini untuk membersihkan ${formattedSize}')}";

  static String m39(currentlyProcessing, totalCount) =>
      "Memproses ${currentlyProcessing} / ${totalCount}";

  static String m40(count) => "${Intl.plural(count, other: '${count} item')}";

  static String m41(expiryTime) => "Link akan kedaluwarsa pada ${expiryTime}";

  static String m3(count, formattedCount) =>
      "${Intl.plural(count, zero: 'tiada kenangan', one: '${formattedCount} kenangan', other: '${formattedCount} kenangan')}";

  static String m42(count) => "${Intl.plural(count, other: 'Pindahkan item')}";

  static String m43(albumName) => "Berhasil dipindahkan ke ${albumName}";

  static String m46(familyAdminEmail) =>
      "Harap hubungi ${familyAdminEmail} untuk mengubah kode kamu.";

  static String m0(passwordStrengthValue) =>
      "Keamanan sandi: ${passwordStrengthValue}";

  static String m47(providerName) =>
      "Harap hubungi dukungan ${providerName} jika kamu dikenai biaya";

<<<<<<< HEAD
  static String m49(endDate) =>
      "Percobaan gratis berlaku hingga ${endDate}.\nKamu dapat memilih paket berbayar setelahnya.";

  static String m50(toEmail) => "Silakan kirimi kami email di ${toEmail}";

  static String m51(toEmail) => "Silakan kirim log-nya ke \n${toEmail}";

  static String m53(storeName) => "Beri nilai di ${storeName}";

  static String m54(storageInGB) =>
      "3. Kalian berdua mendapat ${storageInGB} GB* gratis";

  static String m55(userEmail) =>
      "${userEmail} akan dikeluarkan dari album berbagi ini\n\nSemua foto yang ia tambahkan juga akan dihapus dari album ini";

  static String m56(endDate) => "Langganan akan diperpanjang pada ${endDate}";

  static String m57(count) =>
=======
  static String m48(endDate) =>
      "Percobaan gratis berlaku hingga ${endDate}.\nKamu dapat memilih paket berbayar setelahnya.";

  static String m49(toEmail) => "Silakan kirimi kami email di ${toEmail}";

  static String m50(toEmail) => "Silakan kirim log-nya ke \n${toEmail}";

  static String m52(storeName) => "Beri nilai di ${storeName}";

  static String m53(storageInGB) =>
      "3. Kalian berdua mendapat ${storageInGB} GB* gratis";

  static String m54(userEmail) =>
      "${userEmail} akan dikeluarkan dari album berbagi ini\n\nSemua foto yang ia tambahkan juga akan dihapus dari album ini";

  static String m55(endDate) => "Langganan akan diperpanjang pada ${endDate}";

  static String m56(count) =>
>>>>>>> 8692421b
      "${Intl.plural(count, other: '${count} hasil ditemukan')}";

  static String m4(count) => "${count} terpilih";

<<<<<<< HEAD
  static String m59(count, yourCount) =>
      "${count} dipilih (${yourCount} milikmu)";

  static String m60(verificationID) =>
=======
  static String m58(count, yourCount) =>
      "${count} dipilih (${yourCount} milikmu)";

  static String m59(verificationID) =>
>>>>>>> 8692421b
      "Ini ID Verifikasi saya di ente.io: ${verificationID}.";

  static String m5(verificationID) =>
      "Halo, bisakah kamu pastikan bahwa ini adalah ID Verifikasi ente.io milikmu: ${verificationID}";

<<<<<<< HEAD
  static String m61(referralCode, referralStorageInGB) =>
      "Kode rujukan Ente: ${referralCode} \n\nTerapkan pada Pengaturan → Umum → Rujukan untuk mendapatkan ${referralStorageInGB} GB gratis setelah kamu mendaftar paket berbayar\n\nhttps://ente.io";

  static String m62(numberOfPeople) =>
      "${Intl.plural(numberOfPeople, zero: 'Bagikan dengan orang tertentu', one: 'Berbagi dengan 1 orang', other: 'Berbagi dengan ${numberOfPeople} orang')}";

  static String m63(emailIDs) => "Dibagikan dengan ${emailIDs}";

  static String m64(fileType) =>
      "${fileType} ini akan dihapus dari perangkat ini.";

  static String m65(fileType) =>
      "${fileType} ini tersimpan di Ente dan juga di perangkat ini.";

  static String m66(fileType) => "${fileType} ini akan dihapus dari Ente.";

  static String m1(storageAmountInGB) => "${storageAmountInGB} GB";

  static String m67(
          usedAmount, usedStorageUnit, totalAmount, totalStorageUnit) =>
      "${usedAmount} ${usedStorageUnit} dari ${totalAmount} ${totalStorageUnit} terpakai";

  static String m68(id) =>
      "${id} kamu telah terhubung dengan akun Ente lain.\nJika kamu ingin menggunakan ${id} kamu untuk akun ini, silahkan hubungi tim bantuan kami";

  static String m69(endDate) =>
      "Langganan kamu akan dibatalkan pada ${endDate}";

  static String m72(storageAmountInGB) =>
      "Ia juga mendapat ${storageAmountInGB} GB";

  static String m73(email) => "Ini adalah ID Verifikasi milik ${email}";

  static String m78(endDate) => "Berlaku hingga ${endDate}";

  static String m79(email) => "Verifikasi ${email}";
=======
  static String m60(referralCode, referralStorageInGB) =>
      "Kode rujukan Ente: ${referralCode} \n\nTerapkan pada Pengaturan → Umum → Rujukan untuk mendapatkan ${referralStorageInGB} GB gratis setelah kamu mendaftar paket berbayar\n\nhttps://ente.io";

  static String m61(numberOfPeople) =>
      "${Intl.plural(numberOfPeople, zero: 'Bagikan dengan orang tertentu', one: 'Berbagi dengan 1 orang', other: 'Berbagi dengan ${numberOfPeople} orang')}";

  static String m62(emailIDs) => "Dibagikan dengan ${emailIDs}";

  static String m63(fileType) =>
      "${fileType} ini akan dihapus dari perangkat ini.";

  static String m64(fileType) =>
      "${fileType} ini tersimpan di Ente dan juga di perangkat ini.";

  static String m65(fileType) => "${fileType} ini akan dihapus dari Ente.";

  static String m1(storageAmountInGB) => "${storageAmountInGB} GB";

  static String m66(
          usedAmount, usedStorageUnit, totalAmount, totalStorageUnit) =>
      "${usedAmount} ${usedStorageUnit} dari ${totalAmount} ${totalStorageUnit} terpakai";

  static String m67(id) =>
      "${id} kamu telah terhubung dengan akun Ente lain.\nJika kamu ingin menggunakan ${id} kamu untuk akun ini, silahkan hubungi tim bantuan kami";

  static String m68(endDate) =>
      "Langganan kamu akan dibatalkan pada ${endDate}";

  static String m71(storageAmountInGB) =>
      "Ia juga mendapat ${storageAmountInGB} GB";

  static String m72(email) => "Ini adalah ID Verifikasi milik ${email}";

  static String m77(endDate) => "Berlaku hingga ${endDate}";

  static String m78(email) => "Verifikasi ${email}";
>>>>>>> 8692421b

  static String m2(email) =>
      "Kami telah mengirimkan email ke <green>${email}</green>";

<<<<<<< HEAD
  static String m81(count) =>
      "${Intl.plural(count, other: '${count} tahun lalu')}";

  static String m82(storageSaved) =>
=======
  static String m80(count) =>
      "${Intl.plural(count, other: '${count} tahun lalu')}";

  static String m81(storageSaved) =>
>>>>>>> 8692421b
      "Kamu telah berhasil membersihkan ${storageSaved}!";

  final messages = _notInlinedMessages(_notInlinedMessages);
  static Map<String, Function> _notInlinedMessages(_) => <String, Function>{
        "aNewVersionOfEnteIsAvailable": MessageLookupByLibrary.simpleMessage(
            "Versi baru dari Ente telah tersedia."),
        "about": MessageLookupByLibrary.simpleMessage("Tentang"),
        "account": MessageLookupByLibrary.simpleMessage("Akun"),
        "accountWelcomeBack":
            MessageLookupByLibrary.simpleMessage("Selamat datang kembali!"),
        "ackPasswordLostWarning": MessageLookupByLibrary.simpleMessage(
            "Saya mengerti bahwa jika saya lupa sandi saya, data saya bisa hilang karena <underline>dienkripsi dari ujung ke ujung</underline>."),
        "activeSessions": MessageLookupByLibrary.simpleMessage("Sesi aktif"),
        "addAName": MessageLookupByLibrary.simpleMessage("Tambahkan nama"),
        "addANewEmail":
            MessageLookupByLibrary.simpleMessage("Tambah email baru"),
        "addCollaborator":
            MessageLookupByLibrary.simpleMessage("Tambah kolaborator"),
        "addCollaborators": m6,
        "addFromDevice":
            MessageLookupByLibrary.simpleMessage("Tambahkan dari perangkat"),
        "addItem": m7,
        "addLocation": MessageLookupByLibrary.simpleMessage("Tambah tempat"),
        "addLocationButton": MessageLookupByLibrary.simpleMessage("Tambah"),
        "addMore": MessageLookupByLibrary.simpleMessage("Tambah lagi"),
        "addOnValidTill": m8,
        "addPhotos": MessageLookupByLibrary.simpleMessage("Tambah foto"),
        "addSelected":
            MessageLookupByLibrary.simpleMessage("Tambahkan yang dipilih"),
        "addToAlbum": MessageLookupByLibrary.simpleMessage("Tambah ke album"),
        "addToEnte": MessageLookupByLibrary.simpleMessage("Tambah ke Ente"),
        "addToHiddenAlbum":
            MessageLookupByLibrary.simpleMessage("Tambah ke album tersembunyi"),
        "addViewer": MessageLookupByLibrary.simpleMessage("Tambahkan pemirsa"),
        "addedAs": MessageLookupByLibrary.simpleMessage("Ditambahkan sebagai"),
        "addedBy": m10,
        "addedSuccessfullyTo": m11,
        "addingToFavorites":
            MessageLookupByLibrary.simpleMessage("Menambahkan ke favorit..."),
        "advanced": MessageLookupByLibrary.simpleMessage("Lanjutan"),
        "advancedSettings": MessageLookupByLibrary.simpleMessage("Lanjutan"),
        "after1Day": MessageLookupByLibrary.simpleMessage("Setelah 1 hari"),
        "after1Hour": MessageLookupByLibrary.simpleMessage("Setelah 1 jam"),
        "after1Month": MessageLookupByLibrary.simpleMessage("Setelah 1 bulan"),
        "after1Week": MessageLookupByLibrary.simpleMessage("Setelah 1 minggu"),
        "after1Year": MessageLookupByLibrary.simpleMessage("Setelah 1 tahun"),
        "albumOwner": MessageLookupByLibrary.simpleMessage("Pemilik"),
        "albumParticipantsCount": m12,
        "albumTitle": MessageLookupByLibrary.simpleMessage("Judul album"),
        "albumUpdated":
            MessageLookupByLibrary.simpleMessage("Album diperbarui"),
        "albums": MessageLookupByLibrary.simpleMessage("Album"),
        "allClear": MessageLookupByLibrary.simpleMessage("✨ Sudah bersih"),
        "allMemoriesPreserved":
            MessageLookupByLibrary.simpleMessage("Semua kenangan terpelihara"),
        "allowAddPhotosDescription": MessageLookupByLibrary.simpleMessage(
            "Izinkan orang yang memiliki link untuk menambahkan foto ke album berbagi ini."),
        "allowAddingPhotos":
            MessageLookupByLibrary.simpleMessage("Izinkan menambah foto"),
        "allowDownloads":
            MessageLookupByLibrary.simpleMessage("Izinkan pengunduhan"),
        "allowPeopleToAddPhotos": MessageLookupByLibrary.simpleMessage(
            "Izinkan orang lain menambahkan foto"),
        "androidBiometricHint":
            MessageLookupByLibrary.simpleMessage("Verifikasi identitas"),
        "androidBiometricNotRecognized":
            MessageLookupByLibrary.simpleMessage("Tidak dikenal. Coba lagi."),
        "androidBiometricRequiredTitle":
            MessageLookupByLibrary.simpleMessage("Biometrik diperlukan"),
        "androidBiometricSuccess":
            MessageLookupByLibrary.simpleMessage("Berhasil"),
        "androidCancelButton": MessageLookupByLibrary.simpleMessage("Batal"),
        "androidGoToSettingsDescription": MessageLookupByLibrary.simpleMessage(
            "Autentikasi biometrik belum aktif di perangkatmu. Buka \'Setelan > Keamanan\' untuk mengaktifkan autentikasi biometrik."),
        "androidIosWebDesktop":
            MessageLookupByLibrary.simpleMessage("Android, iOS, Web, Desktop"),
        "androidSignInTitle":
            MessageLookupByLibrary.simpleMessage("Autentikasi diperlukan"),
        "appVersion": m13,
        "appleId": MessageLookupByLibrary.simpleMessage("ID Apple"),
        "apply": MessageLookupByLibrary.simpleMessage("Terapkan"),
        "applyCodeTitle": MessageLookupByLibrary.simpleMessage("Terapkan kode"),
        "appstoreSubscription":
            MessageLookupByLibrary.simpleMessage("Langganan AppStore"),
        "archive": MessageLookupByLibrary.simpleMessage("Arsip"),
        "archiveAlbum": MessageLookupByLibrary.simpleMessage("Arsipkan album"),
        "archiving": MessageLookupByLibrary.simpleMessage("Mengarsipkan..."),
        "areYouSureThatYouWantToLeaveTheFamily":
            MessageLookupByLibrary.simpleMessage(
                "Apakah kamu yakin ingin meninggalkan paket keluarga ini?"),
        "areYouSureYouWantToCancel": MessageLookupByLibrary.simpleMessage(
            "Apakah kamu yakin ingin membatalkan?"),
        "areYouSureYouWantToChangeYourPlan":
            MessageLookupByLibrary.simpleMessage(
                "Apakah kamu yakin ingin mengubah paket kamu?"),
        "areYouSureYouWantToExit": MessageLookupByLibrary.simpleMessage(
            "Apakah kamu yakin ingin keluar?"),
        "areYouSureYouWantToLogout": MessageLookupByLibrary.simpleMessage(
            "Apakah kamu yakin ingin keluar akun?"),
        "areYouSureYouWantToRenew": MessageLookupByLibrary.simpleMessage(
            "Apakah kamu yakin ingin memperpanjang?"),
        "askCancelReason": MessageLookupByLibrary.simpleMessage(
            "Langganan kamu telah dibatalkan. Apakah kamu ingin membagikan alasannya?"),
        "askDeleteReason": MessageLookupByLibrary.simpleMessage(
            "Apa alasan utama kamu dalam menghapus akun?"),
        "atAFalloutShelter":
            MessageLookupByLibrary.simpleMessage("di tempat pengungsian"),
        "authToChangeEmailVerificationSetting":
            MessageLookupByLibrary.simpleMessage(
                "Harap autentikasi untuk mengatur verifikasi email"),
        "authToChangeLockscreenSetting": MessageLookupByLibrary.simpleMessage(
            "Lakukan autentikasi untuk mengubah pengaturan kunci layar"),
        "authToChangeYourEmail": MessageLookupByLibrary.simpleMessage(
            "Harap autentikasi untuk mengubah email kamu"),
        "authToChangeYourPassword": MessageLookupByLibrary.simpleMessage(
            "Harap autentikasi untuk mengubah sandi kamu"),
        "authToConfigureTwofactorAuthentication":
            MessageLookupByLibrary.simpleMessage(
                "Harap autentikasi untuk mengatur autentikasi dua langkah"),
        "authToInitiateAccountDeletion": MessageLookupByLibrary.simpleMessage(
            "Harap autentikasi untuk mulai penghapusan akun"),
        "authToViewYourActiveSessions": MessageLookupByLibrary.simpleMessage(
            "Harap autentikasi untuk melihat sesi aktif kamu"),
        "authToViewYourHiddenFiles": MessageLookupByLibrary.simpleMessage(
            "Harap autentikasi untuk melihat file tersembunyi kamu"),
        "authToViewYourMemories": MessageLookupByLibrary.simpleMessage(
            "Harap autentikasi untuk melihat kenanganmu"),
        "authToViewYourRecoveryKey": MessageLookupByLibrary.simpleMessage(
            "Harap autentikasi untuk melihat kunci pemulihan kamu"),
        "authenticationFailedPleaseTryAgain":
            MessageLookupByLibrary.simpleMessage(
                "Autentikasi gagal, silakan coba lagi"),
        "authenticationSuccessful":
            MessageLookupByLibrary.simpleMessage("Autentikasi berhasil!"),
        "autoCastDialogBody": MessageLookupByLibrary.simpleMessage(
            "Perangkat Cast yang tersedia akan ditampilkan di sini."),
        "autoCastiOSPermission": MessageLookupByLibrary.simpleMessage(
            "Pastikan izin Jaringan Lokal untuk app Ente Foto aktif di Pengaturan."),
        "autoLogoutMessage": MessageLookupByLibrary.simpleMessage(
            "Akibat kesalahan teknis, kamu telah keluar dari akunmu. Kami mohon maaf atas ketidaknyamanannya."),
        "autoPair": MessageLookupByLibrary.simpleMessage("Taut otomatis"),
        "autoPairDesc": MessageLookupByLibrary.simpleMessage(
            "Taut otomatis hanya tersedia di perangkat yang mendukung Chromecast."),
        "available": MessageLookupByLibrary.simpleMessage("Tersedia"),
        "availableStorageSpace": m14,
        "backedUpFolders":
            MessageLookupByLibrary.simpleMessage("Folder yang dicadangkan"),
        "backup": MessageLookupByLibrary.simpleMessage("Pencadangan"),
        "backupFailed":
            MessageLookupByLibrary.simpleMessage("Pencadangan gagal"),
        "backupOverMobileData": MessageLookupByLibrary.simpleMessage(
            "Cadangkan dengan data seluler"),
        "backupSettings":
            MessageLookupByLibrary.simpleMessage("Pengaturan pencadangan"),
        "backupStatus":
            MessageLookupByLibrary.simpleMessage("Status pencadangan"),
        "backupStatusDescription": MessageLookupByLibrary.simpleMessage(
            "Item yang sudah dicadangkan akan terlihat di sini"),
        "backupVideos": MessageLookupByLibrary.simpleMessage("Cadangkan video"),
        "blackFridaySale":
            MessageLookupByLibrary.simpleMessage("Penawaran Black Friday"),
        "blog": MessageLookupByLibrary.simpleMessage("Blog"),
        "cachedData": MessageLookupByLibrary.simpleMessage("Data cache"),
        "calculating": MessageLookupByLibrary.simpleMessage("Menghitung..."),
        "canOnlyRemoveFilesOwnedByYou": MessageLookupByLibrary.simpleMessage(
            "Hanya dapat menghapus berkas yang dimiliki oleh mu"),
        "cancel": MessageLookupByLibrary.simpleMessage("Batal"),
        "cancelOtherSubscription": m15,
        "cancelSubscription":
            MessageLookupByLibrary.simpleMessage("Batalkan langganan"),
        "cannotAddMorePhotosAfterBecomingViewer": m16,
        "cannotDeleteSharedFiles": MessageLookupByLibrary.simpleMessage(
            "Tidak dapat menghapus file berbagi"),
        "castIPMismatchBody": MessageLookupByLibrary.simpleMessage(
            "Harap pastikan kamu berada pada jaringan yang sama dengan TV-nya."),
        "castIPMismatchTitle":
            MessageLookupByLibrary.simpleMessage("Gagal mentransmisikan album"),
        "castInstruction": MessageLookupByLibrary.simpleMessage(
            "Buka cast.ente.io pada perangkat yang ingin kamu tautkan.\n\nMasukkan kode yang ditampilkan untuk memutar album di TV."),
        "change": MessageLookupByLibrary.simpleMessage("Ubah"),
        "changeEmail": MessageLookupByLibrary.simpleMessage("Ubah email"),
        "changeLocationOfSelectedItems": MessageLookupByLibrary.simpleMessage(
            "Ubah lokasi pada item terpilih?"),
        "changePassword": MessageLookupByLibrary.simpleMessage("Ubah sandi"),
        "changePasswordTitle":
            MessageLookupByLibrary.simpleMessage("Ubah sandi"),
        "changePermissions": MessageLookupByLibrary.simpleMessage("Ubah izin?"),
        "changeYourReferralCode":
            MessageLookupByLibrary.simpleMessage("Ganti kode rujukan kamu"),
        "checkForUpdates":
            MessageLookupByLibrary.simpleMessage("Periksa pembaruan"),
        "checkInboxAndSpamFolder": MessageLookupByLibrary.simpleMessage(
            "Silakan periksa kotak masuk (serta kotak spam) untuk menyelesaikan verifikasi"),
        "checkStatus": MessageLookupByLibrary.simpleMessage("Periksa status"),
        "checking": MessageLookupByLibrary.simpleMessage("Memeriksa..."),
        "claimFreeStorage":
            MessageLookupByLibrary.simpleMessage("Peroleh kuota gratis"),
        "claimMore":
            MessageLookupByLibrary.simpleMessage("Peroleh lebih banyak!"),
        "claimed": MessageLookupByLibrary.simpleMessage("Diperoleh"),
        "claimedStorageSoFar": m17,
        "clearIndexes": MessageLookupByLibrary.simpleMessage("Hapus indeks"),
        "click": MessageLookupByLibrary.simpleMessage("• Click"),
        "close": MessageLookupByLibrary.simpleMessage("Tutup"),
        "codeAppliedPageTitle":
            MessageLookupByLibrary.simpleMessage("Kode diterapkan"),
        "codeChangeLimitReached": MessageLookupByLibrary.simpleMessage(
            "Maaf, kamu telah mencapai batas perubahan kode."),
        "codeCopiedToClipboard":
            MessageLookupByLibrary.simpleMessage("Kode tersalin ke papan klip"),
        "codeUsedByYou": MessageLookupByLibrary.simpleMessage(
            "Kode yang telah kamu gunakan"),
        "collabLinkSectionDescription": MessageLookupByLibrary.simpleMessage(
            "Buat link untuk memungkinkan orang lain menambahkan dan melihat foto yang ada pada album bersama kamu tanpa memerlukan app atau akun Ente. Ideal untuk mengumpulkan foto pada suatu acara."),
        "collaborativeLink":
            MessageLookupByLibrary.simpleMessage("Link kolaborasi"),
        "collaborativeLinkCreatedFor": m18,
        "collaborator": MessageLookupByLibrary.simpleMessage("Kolaborator"),
        "collaboratorsCanAddPhotosAndVideosToTheSharedAlbum":
            MessageLookupByLibrary.simpleMessage(
                "Kolaborator bisa menambahkan foto dan video ke album bersama ini."),
        "collectEventPhotos":
            MessageLookupByLibrary.simpleMessage("Kumpulkan foto acara"),
        "collectPhotos": MessageLookupByLibrary.simpleMessage("Kumpulkan foto"),
        "color": MessageLookupByLibrary.simpleMessage("Warna"),
        "confirm": MessageLookupByLibrary.simpleMessage("Konfirmasi"),
        "confirm2FADisable": MessageLookupByLibrary.simpleMessage(
            "Apakah kamu yakin ingin menonaktifkan autentikasi dua langkah?"),
        "confirmAccountDeletion":
            MessageLookupByLibrary.simpleMessage("Konfirmasi Penghapusan Akun"),
        "confirmDeletePrompt": MessageLookupByLibrary.simpleMessage(
            "Ya, saya ingin menghapus akun ini dan seluruh datanya secara permanen di semua aplikasi."),
        "confirmPassword":
            MessageLookupByLibrary.simpleMessage("Konfirmasi sandi"),
        "confirmPlanChange":
            MessageLookupByLibrary.simpleMessage("Konfirmasi perubahan paket"),
        "confirmRecoveryKey":
            MessageLookupByLibrary.simpleMessage("Konfirmasi kunci pemulihan"),
        "confirmYourRecoveryKey": MessageLookupByLibrary.simpleMessage(
            "Konfirmasi kunci pemulihan kamu"),
        "connectToDevice":
            MessageLookupByLibrary.simpleMessage("Hubungkan ke perangkat"),
        "contactFamilyAdmin": m20,
        "contactSupport":
            MessageLookupByLibrary.simpleMessage("Hubungi dukungan"),
        "contactToManageSubscription": m21,
        "contacts": MessageLookupByLibrary.simpleMessage("Kontak"),
        "continueLabel": MessageLookupByLibrary.simpleMessage("Lanjut"),
        "continueOnFreeTrial": MessageLookupByLibrary.simpleMessage(
            "Lanjut dengan percobaan gratis"),
        "convertToAlbum":
            MessageLookupByLibrary.simpleMessage("Ubah menjadi album"),
        "copyEmailAddress":
            MessageLookupByLibrary.simpleMessage("Salin alamat email"),
        "copyLink": MessageLookupByLibrary.simpleMessage("Salin link"),
        "copypasteThisCodentoYourAuthenticatorApp":
            MessageLookupByLibrary.simpleMessage(
                "Salin lalu tempel kode ini\ndi app autentikator kamu"),
        "couldNotBackUpTryLater": MessageLookupByLibrary.simpleMessage(
            "Kami tidak dapat mencadangkan data kamu.\nKami akan coba lagi nanti."),
        "couldNotFreeUpSpace": MessageLookupByLibrary.simpleMessage(
            "Tidak dapat membersihkan ruang"),
        "couldNotUpdateSubscription": MessageLookupByLibrary.simpleMessage(
            "Tidak dapat memperbarui langganan"),
        "count": MessageLookupByLibrary.simpleMessage("Jumlah"),
        "crashReporting":
            MessageLookupByLibrary.simpleMessage("Pelaporan crash"),
        "create": MessageLookupByLibrary.simpleMessage("Buat"),
        "createAccount": MessageLookupByLibrary.simpleMessage("Buat akun"),
        "createAlbumActionHint": MessageLookupByLibrary.simpleMessage(
            "Tekan dan tahan foto lalu klik + untuk membuat album baru"),
        "createCollaborativeLink":
            MessageLookupByLibrary.simpleMessage("Buat link kolaborasi"),
        "createNewAccount":
            MessageLookupByLibrary.simpleMessage("Buat akun baru"),
        "createOrSelectAlbum":
            MessageLookupByLibrary.simpleMessage("Buat atau pilih album"),
        "createPublicLink":
            MessageLookupByLibrary.simpleMessage("Buat link publik"),
        "creatingLink": MessageLookupByLibrary.simpleMessage("Membuat link..."),
        "criticalUpdateAvailable":
            MessageLookupByLibrary.simpleMessage("Pembaruan penting tersedia"),
        "crop": MessageLookupByLibrary.simpleMessage("Potong"),
        "currentUsageIs":
            MessageLookupByLibrary.simpleMessage("Pemakaian saat ini sebesar "),
        "custom": MessageLookupByLibrary.simpleMessage("Kustom"),
        "customEndpoint": m22,
        "darkTheme": MessageLookupByLibrary.simpleMessage("Gelap"),
        "dayToday": MessageLookupByLibrary.simpleMessage("Hari Ini"),
        "dayYesterday": MessageLookupByLibrary.simpleMessage("Kemarin"),
        "decrypting": MessageLookupByLibrary.simpleMessage("Mendekripsi..."),
        "decryptingVideo":
            MessageLookupByLibrary.simpleMessage("Mendekripsi video..."),
        "delete": MessageLookupByLibrary.simpleMessage("Hapus"),
        "deleteAccount": MessageLookupByLibrary.simpleMessage("Hapus akun"),
        "deleteAccountFeedbackPrompt": MessageLookupByLibrary.simpleMessage(
            "Kami sedih kamu pergi. Silakan bagikan masukanmu agar kami bisa jadi lebih baik."),
        "deleteAccountPermanentlyButton":
            MessageLookupByLibrary.simpleMessage("Hapus Akun Secara Permanen"),
        "deleteAlbum": MessageLookupByLibrary.simpleMessage("Hapus album"),
        "deleteAlbumDialog": MessageLookupByLibrary.simpleMessage(
            "Hapus foto (dan video) yang ada dalam album ini dari <bold>semua</bold> album lain yang juga menampungnya?"),
        "deleteAll": MessageLookupByLibrary.simpleMessage("Hapus Semua"),
        "deleteEmailRequest": MessageLookupByLibrary.simpleMessage(
            "Silakan kirim email ke <warning>account-deletion@ente.io</warning> dari alamat email kamu yang terdaftar."),
        "deleteEmptyAlbums":
            MessageLookupByLibrary.simpleMessage("Hapus album kosong"),
        "deleteEmptyAlbumsWithQuestionMark":
            MessageLookupByLibrary.simpleMessage("Hapus album yang kosong?"),
        "deleteFromBoth":
            MessageLookupByLibrary.simpleMessage("Hapus dari keduanya"),
        "deleteFromDevice":
            MessageLookupByLibrary.simpleMessage("Hapus dari perangkat ini"),
        "deleteFromEnte":
            MessageLookupByLibrary.simpleMessage("Hapus dari Ente"),
        "deleteItemCount": m23,
        "deletePhotos": MessageLookupByLibrary.simpleMessage("Hapus foto"),
        "deleteProgress": m24,
        "deleteReason1": MessageLookupByLibrary.simpleMessage(
            "Fitur penting yang saya perlukan tidak ada"),
        "deleteReason2": MessageLookupByLibrary.simpleMessage(
            "App ini atau fitur tertentu tidak bekerja sesuai harapan saya"),
        "deleteReason3": MessageLookupByLibrary.simpleMessage(
            "Saya menemukan layanan lain yang lebih baik"),
        "deleteReason4": MessageLookupByLibrary.simpleMessage(
            "Alasan saya tidak ada di daftar"),
        "deleteRequestSLAText": MessageLookupByLibrary.simpleMessage(
            "Permintaan kamu akan diproses dalam waktu 72 jam."),
        "deleteSharedAlbum":
            MessageLookupByLibrary.simpleMessage("Hapus album bersama?"),
        "deleteSharedAlbumDialogBody": MessageLookupByLibrary.simpleMessage(
            "Album ini akan di hapus untuk semua\n\nKamu akan kehilangan akses ke foto yang di bagikan dalam album ini yang di miliki oleh pengguna lain"),
        "designedToOutlive":
            MessageLookupByLibrary.simpleMessage("Dibuat untuk melestarikan"),
        "details": MessageLookupByLibrary.simpleMessage("Rincian"),
        "developerSettings":
            MessageLookupByLibrary.simpleMessage("Pengaturan pengembang"),
        "developerSettingsWarning": MessageLookupByLibrary.simpleMessage(
            "Apakah kamu yakin ingin mengubah pengaturan pengembang?"),
        "deviceCodeHint": MessageLookupByLibrary.simpleMessage("Masukkan kode"),
        "deviceFilesAutoUploading": MessageLookupByLibrary.simpleMessage(
            "File yang ditambahkan ke album perangkat ini akan diunggah ke Ente secara otomatis."),
        "deviceLockExplanation": MessageLookupByLibrary.simpleMessage(
            "Nonaktfikan kunci layar perangkat saat Ente berada di latar depan dan ada pencadangan yang sedang berlangsung. Hal ini biasanya tidak diperlukan, namun dapat membantu unggahan dan import awal berkas berkas besar selesai lebih cepat."),
        "deviceNotFound":
            MessageLookupByLibrary.simpleMessage("Perangkat tidak ditemukan"),
        "didYouKnow": MessageLookupByLibrary.simpleMessage("Tahukah kamu?"),
        "disableAutoLock":
            MessageLookupByLibrary.simpleMessage("Nonaktifkan kunci otomatis"),
        "disableDownloadWarningBody": MessageLookupByLibrary.simpleMessage(
            "Orang yang melihat masih bisa mengambil tangkapan layar atau menyalin foto kamu menggunakan alat eksternal"),
        "disableDownloadWarningTitle":
            MessageLookupByLibrary.simpleMessage("Perlu diketahui"),
        "disableLinkMessage": m25,
        "disableTwofactor": MessageLookupByLibrary.simpleMessage(
            "Nonaktifkan autentikasi dua langkah"),
        "disablingTwofactorAuthentication":
            MessageLookupByLibrary.simpleMessage(
                "Menonaktifkan autentikasi dua langkah..."),
        "discord": MessageLookupByLibrary.simpleMessage("Discord"),
        "discover_babies": MessageLookupByLibrary.simpleMessage("Bayi"),
        "discover_food": MessageLookupByLibrary.simpleMessage("Makanan"),
        "discover_hills": MessageLookupByLibrary.simpleMessage("Bukit"),
        "discover_identity": MessageLookupByLibrary.simpleMessage("Identitas"),
        "discover_memes": MessageLookupByLibrary.simpleMessage("Meme"),
        "discover_notes": MessageLookupByLibrary.simpleMessage("Catatan"),
        "discover_pets": MessageLookupByLibrary.simpleMessage("Hewan"),
        "discover_screenshots":
            MessageLookupByLibrary.simpleMessage("Tangkapan layar"),
        "discover_selfies": MessageLookupByLibrary.simpleMessage("Swafoto"),
        "discover_sunset": MessageLookupByLibrary.simpleMessage("Senja"),
        "discover_wallpapers":
            MessageLookupByLibrary.simpleMessage("Gambar latar"),
        "distanceInKMUnit": MessageLookupByLibrary.simpleMessage("km"),
        "doNotSignOut":
            MessageLookupByLibrary.simpleMessage("Jangan keluarkan akun"),
        "doThisLater":
            MessageLookupByLibrary.simpleMessage("Lakukan lain kali"),
        "doYouWantToDiscardTheEditsYouHaveMade":
            MessageLookupByLibrary.simpleMessage(
                "Apakah kamu ingin membuang edit yang telah kamu buat?"),
        "done": MessageLookupByLibrary.simpleMessage("Selesai"),
        "doubleYourStorage":
            MessageLookupByLibrary.simpleMessage("Gandakan kuota kamu"),
        "download": MessageLookupByLibrary.simpleMessage("Unduh"),
        "downloadFailed":
            MessageLookupByLibrary.simpleMessage("Gagal mengunduh"),
        "downloading": MessageLookupByLibrary.simpleMessage("Mengunduh..."),
        "dropSupportEmail": m26,
        "duplicateFileCountWithStorageSaved": m27,
        "edit": MessageLookupByLibrary.simpleMessage("Edit"),
        "editLocation": MessageLookupByLibrary.simpleMessage("Edit lokasi"),
        "editLocationTagTitle":
            MessageLookupByLibrary.simpleMessage("Edit lokasi"),
        "editsSaved":
            MessageLookupByLibrary.simpleMessage("Perubahan tersimpan"),
        "editsToLocationWillOnlyBeSeenWithinEnte":
            MessageLookupByLibrary.simpleMessage(
                "Perubahan lokasi hanya akan terlihat di Ente"),
        "eligible": MessageLookupByLibrary.simpleMessage("memenuhi syarat"),
        "email": MessageLookupByLibrary.simpleMessage("Email"),
        "emailChangedTo": m29,
        "emailNoEnteAccount": m30,
        "emailVerificationToggle":
            MessageLookupByLibrary.simpleMessage("Verifikasi email"),
        "empty": MessageLookupByLibrary.simpleMessage("Kosongkan"),
        "emptyTrash": MessageLookupByLibrary.simpleMessage("Kosongkan sampah?"),
        "enableMaps": MessageLookupByLibrary.simpleMessage("Aktifkan Peta"),
        "encryptingBackup":
            MessageLookupByLibrary.simpleMessage("Mengenkripsi cadangan..."),
        "encryption": MessageLookupByLibrary.simpleMessage("Enkripsi"),
        "encryptionKeys":
            MessageLookupByLibrary.simpleMessage("Kunci enkripsi"),
        "endpointUpdatedMessage":
            MessageLookupByLibrary.simpleMessage("Endpoint berhasil diubah"),
        "endtoendEncryptedByDefault": MessageLookupByLibrary.simpleMessage(
            "Dirancang dengan enkripsi ujung ke ujung"),
        "enteCanEncryptAndPreserveFilesOnlyIfYouGrant":
            MessageLookupByLibrary.simpleMessage(
                "Ente hanya dapat mengenkripsi dan menyimpan file jika kamu berikan izin"),
        "entePhotosPerm": MessageLookupByLibrary.simpleMessage(
            "Ente <i>memerlukan izin untuk</i> menyimpan fotomu"),
        "enteSubscriptionPitch": MessageLookupByLibrary.simpleMessage(
            "Ente memelihara kenanganmu, sehingga ia selalu tersedia untukmu, bahkan jika kamu kehilangan perangkatmu."),
        "enteSubscriptionShareWithFamily": MessageLookupByLibrary.simpleMessage(
            "Anggota keluargamu juga bisa ditambahkan ke paketmu."),
        "enterAlbumName":
            MessageLookupByLibrary.simpleMessage("Masukkan nama album"),
        "enterCode": MessageLookupByLibrary.simpleMessage("Masukkan kode"),
        "enterCodeDescription": MessageLookupByLibrary.simpleMessage(
            "Masukkan kode yang diberikan temanmu untuk memperoleh kuota gratis untuk kalian berdua"),
        "enterEmail": MessageLookupByLibrary.simpleMessage("Masukkan email"),
        "enterFileName":
            MessageLookupByLibrary.simpleMessage("Masukkan nama file"),
        "enterNewPasswordToEncrypt": MessageLookupByLibrary.simpleMessage(
            "Masukkan sandi baru yang bisa kami gunakan untuk mengenkripsi data kamu"),
        "enterPassword": MessageLookupByLibrary.simpleMessage("Masukkan sandi"),
        "enterPasswordToEncrypt": MessageLookupByLibrary.simpleMessage(
            "Masukkan sandi yang bisa kami gunakan untuk mengenkripsi data kamu"),
        "enterPersonName":
            MessageLookupByLibrary.simpleMessage("Masukkan nama orang"),
        "enterReferralCode":
            MessageLookupByLibrary.simpleMessage("Masukkan kode rujukan"),
        "enterThe6digitCodeFromnyourAuthenticatorApp":
            MessageLookupByLibrary.simpleMessage(
                "Masukkan kode 6 angka dari\napp autentikator kamu"),
        "enterValidEmail": MessageLookupByLibrary.simpleMessage(
            "Harap masukkan alamat email yang sah."),
        "enterYourEmailAddress":
            MessageLookupByLibrary.simpleMessage("Masukkan alamat email kamu"),
        "enterYourPassword":
            MessageLookupByLibrary.simpleMessage("Masukkan sandi kamu"),
        "enterYourRecoveryKey": MessageLookupByLibrary.simpleMessage(
            "Masukkan kunci pemulihan kamu"),
        "error": MessageLookupByLibrary.simpleMessage("Kesalahan"),
        "everywhere": MessageLookupByLibrary.simpleMessage("di mana saja"),
        "exif": MessageLookupByLibrary.simpleMessage("EXIF"),
        "existingUser": MessageLookupByLibrary.simpleMessage("Masuk"),
        "expiredLinkInfo": MessageLookupByLibrary.simpleMessage(
            "Link ini telah kedaluwarsa. Silakan pilih waktu kedaluwarsa baru atau nonaktifkan waktu kedaluwarsa."),
        "exportLogs": MessageLookupByLibrary.simpleMessage("Ekspor log"),
        "exportYourData":
            MessageLookupByLibrary.simpleMessage("Ekspor data kamu"),
        "faceRecognition":
            MessageLookupByLibrary.simpleMessage("Pengenalan wajah"),
        "faces": MessageLookupByLibrary.simpleMessage("Wajah"),
        "failedToApplyCode":
            MessageLookupByLibrary.simpleMessage("Gagal menerapkan kode"),
        "failedToCancel":
            MessageLookupByLibrary.simpleMessage("Gagal membatalkan"),
        "failedToDownloadVideo":
            MessageLookupByLibrary.simpleMessage("Gagal mengunduh video"),
        "failedToFetchOriginalForEdit": MessageLookupByLibrary.simpleMessage(
            "Gagal memuat file asli untuk mengedit"),
        "failedToFetchReferralDetails": MessageLookupByLibrary.simpleMessage(
            "Tidak dapat mengambil kode rujukan. Harap ulang lagi nanti."),
        "failedToLoadAlbums":
            MessageLookupByLibrary.simpleMessage("Gagal memuat album"),
        "failedToRenew":
            MessageLookupByLibrary.simpleMessage("Gagal memperpanjang"),
        "failedToVerifyPaymentStatus": MessageLookupByLibrary.simpleMessage(
            "Gagal memeriksa status pembayaran"),
        "familyPlanOverview": MessageLookupByLibrary.simpleMessage(
            "Tambahkan 5 anggota keluarga ke paket kamu tanpa perlu bayar lebih.\n\nSetiap anggota mendapat ruang pribadi mereka sendiri, dan tidak dapat melihat file orang lain kecuali dibagikan.\n\nPaket keluarga tersedia bagi pelanggan yang memiliki langganan berbayar Ente.\n\nLangganan sekarang untuk mulai!"),
        "familyPlanPortalTitle":
            MessageLookupByLibrary.simpleMessage("Keluarga"),
        "familyPlans": MessageLookupByLibrary.simpleMessage("Paket keluarga"),
        "faq": MessageLookupByLibrary.simpleMessage("Tanya Jawab Umum"),
        "faqs": MessageLookupByLibrary.simpleMessage("Tanya Jawab Umum"),
        "feedback": MessageLookupByLibrary.simpleMessage("Masukan"),
        "fileFailedToSaveToGallery": MessageLookupByLibrary.simpleMessage(
            "Gagal menyimpan file ke galeri"),
        "fileInfoAddDescHint":
            MessageLookupByLibrary.simpleMessage("Tambahkan keterangan..."),
        "fileSavedToGallery":
            MessageLookupByLibrary.simpleMessage("File tersimpan ke galeri"),
        "fileTypes": MessageLookupByLibrary.simpleMessage("Jenis file"),
        "fileTypesAndNames":
            MessageLookupByLibrary.simpleMessage("Nama dan jenis file"),
        "filesBackedUpFromDevice": m32,
        "filesBackedUpInAlbum": m33,
        "filesDeleted": MessageLookupByLibrary.simpleMessage("File terhapus"),
        "filesSavedToGallery":
            MessageLookupByLibrary.simpleMessage("File tersimpan ke galeri"),
        "findPeopleByName": MessageLookupByLibrary.simpleMessage(
            "Telusuri orang dengan mudah menggunakan nama"),
        "flip": MessageLookupByLibrary.simpleMessage("Balik"),
        "forYourMemories":
            MessageLookupByLibrary.simpleMessage("untuk kenanganmu"),
        "forgotPassword": MessageLookupByLibrary.simpleMessage("Lupa sandi"),
        "foundFaces":
            MessageLookupByLibrary.simpleMessage("Wajah yang ditemukan"),
        "freeStorageClaimed":
            MessageLookupByLibrary.simpleMessage("Kuota gratis diperoleh"),
        "freeStorageOnReferralSuccess": m34,
        "freeStorageUsable": MessageLookupByLibrary.simpleMessage(
            "Kuota gratis yang dapat digunakan"),
        "freeTrial": MessageLookupByLibrary.simpleMessage("Percobaan gratis"),
        "freeTrialValidTill": m35,
        "freeUpAccessPostDelete": m36,
        "freeUpAmount": m37,
        "freeUpDeviceSpace": MessageLookupByLibrary.simpleMessage(
            "Bersihkan penyimpanan perangkat"),
        "freeUpDeviceSpaceDesc": MessageLookupByLibrary.simpleMessage(
            "Hemat ruang penyimpanan di perangkatmu dengan membersihkan file yang sudah tercadangkan."),
        "freeUpSpace": MessageLookupByLibrary.simpleMessage("Bersihkan ruang"),
        "freeUpSpaceSaving": m38,
        "general": MessageLookupByLibrary.simpleMessage("Umum"),
        "generatingEncryptionKeys": MessageLookupByLibrary.simpleMessage(
            "Menghasilkan kunci enkripsi..."),
        "genericProgress": m39,
        "goToSettings": MessageLookupByLibrary.simpleMessage("Buka pengaturan"),
        "googlePlayId": MessageLookupByLibrary.simpleMessage("ID Google Play"),
        "grantFullAccessPrompt": MessageLookupByLibrary.simpleMessage(
            "Harap berikan akses ke semua foto di app Pengaturan"),
        "grantPermission": MessageLookupByLibrary.simpleMessage("Berikan izin"),
        "groupNearbyPhotos": MessageLookupByLibrary.simpleMessage(
            "Kelompokkan foto yang berdekatan"),
        "hearUsWhereTitle": MessageLookupByLibrary.simpleMessage(
            "Dari mana Anda menemukan Ente? (opsional)"),
        "help": MessageLookupByLibrary.simpleMessage("Bantuan"),
        "hidden": MessageLookupByLibrary.simpleMessage("Tersembunyi"),
        "hide": MessageLookupByLibrary.simpleMessage("Sembunyikan"),
        "hiding": MessageLookupByLibrary.simpleMessage("Menyembunyikan..."),
        "hostedAtOsmFrance":
            MessageLookupByLibrary.simpleMessage("Dihosting oleh OSM France"),
        "howItWorks": MessageLookupByLibrary.simpleMessage("Cara kerjanya"),
        "howToViewShareeVerificationID": MessageLookupByLibrary.simpleMessage(
            "Silakan minta dia untuk menekan lama alamat email-nya di layar pengaturan, dan pastikan bahwa ID di perangkatnya sama."),
        "iOSGoToSettingsDescription": MessageLookupByLibrary.simpleMessage(
            "Autentikasi biometrik belum aktif di perangkatmu. Silakan aktifkan Touch ID atau Face ID pada ponselmu."),
        "iOSOkButton": MessageLookupByLibrary.simpleMessage("OK"),
        "ignoreUpdate": MessageLookupByLibrary.simpleMessage("Abaikan"),
        "ignoredFolderUploadReason": MessageLookupByLibrary.simpleMessage(
            "Sejumlah file di album ini tidak terunggah karena telah dihapus sebelumnya dari Ente."),
        "importing": MessageLookupByLibrary.simpleMessage("Mengimpor...."),
        "incorrectCode": MessageLookupByLibrary.simpleMessage("Kode salah"),
        "incorrectPasswordTitle":
            MessageLookupByLibrary.simpleMessage("Sandi salah"),
        "incorrectRecoveryKey":
            MessageLookupByLibrary.simpleMessage("Kunci pemulihan salah"),
        "incorrectRecoveryKeyBody": MessageLookupByLibrary.simpleMessage(
            "Kunci pemulihan yang kamu masukkan salah"),
        "incorrectRecoveryKeyTitle":
            MessageLookupByLibrary.simpleMessage("Kunci pemulihan salah"),
        "indexedItems": MessageLookupByLibrary.simpleMessage("Item terindeks"),
        "indexingIsPaused": MessageLookupByLibrary.simpleMessage(
            "Proses indeks dijeda, dan akan otomatis dilanjutkan saat perangkat siap."),
        "insecureDevice":
            MessageLookupByLibrary.simpleMessage("Perangkat tidak aman"),
        "installManually":
            MessageLookupByLibrary.simpleMessage("Instal secara manual"),
        "invalidEmailAddress":
            MessageLookupByLibrary.simpleMessage("Alamat email tidak sah"),
        "invalidEndpoint":
            MessageLookupByLibrary.simpleMessage("Endpoint tidak sah"),
        "invalidEndpointMessage": MessageLookupByLibrary.simpleMessage(
            "Maaf, endpoint yang kamu masukkan tidak sah. Harap masukkan endpoint yang sah dan coba lagi."),
        "invalidKey": MessageLookupByLibrary.simpleMessage("Kunci tidak sah"),
        "invalidRecoveryKey": MessageLookupByLibrary.simpleMessage(
            "Kunci pemulihan yang kamu masukkan tidak sah. Pastikan kunci tersebut berisi 24 kata, dan teliti ejaan masing-masing kata.\n\nJika kamu memasukkan kode pemulihan lama, pastikan kode tersebut berisi 64 karakter, dan teliti setiap karakter yang ada."),
        "invite": MessageLookupByLibrary.simpleMessage("Undang"),
        "inviteToEnte": MessageLookupByLibrary.simpleMessage("Undang ke Ente"),
        "inviteYourFriends":
            MessageLookupByLibrary.simpleMessage("Undang teman-temanmu"),
        "inviteYourFriendsToEnte":
            MessageLookupByLibrary.simpleMessage("Undang temanmu ke Ente"),
        "itLooksLikeSomethingWentWrongPleaseRetryAfterSome":
            MessageLookupByLibrary.simpleMessage(
                "Sepertinya terjadi kesalahan. Silakan coba lagi setelah beberapa saat. Jika kesalahan terus terjadi, silakan hubungi tim dukungan kami."),
        "itemCount": m40,
        "itemsWillBeRemovedFromAlbum": MessageLookupByLibrary.simpleMessage(
            "Item yang dipilih akan dihapus dari album ini"),
        "joinDiscord":
            MessageLookupByLibrary.simpleMessage("Bergabung ke Discord"),
        "keepPhotos": MessageLookupByLibrary.simpleMessage("Simpan foto"),
        "kiloMeterUnit": MessageLookupByLibrary.simpleMessage("km"),
        "kindlyHelpUsWithThisInformation": MessageLookupByLibrary.simpleMessage(
            "Harap bantu kami dengan informasi ini"),
        "language": MessageLookupByLibrary.simpleMessage("Bahasa"),
        "lastUpdated":
            MessageLookupByLibrary.simpleMessage("Terakhir diperbarui"),
        "leave": MessageLookupByLibrary.simpleMessage("Tinggalkan"),
        "leaveAlbum": MessageLookupByLibrary.simpleMessage("Tinggalkan album"),
        "leaveFamily":
            MessageLookupByLibrary.simpleMessage("Tinggalkan keluarga"),
        "leaveSharedAlbum":
            MessageLookupByLibrary.simpleMessage("Tinggalkan album bersama?"),
        "left": MessageLookupByLibrary.simpleMessage("Kiri"),
        "light": MessageLookupByLibrary.simpleMessage("Cahaya"),
        "lightTheme": MessageLookupByLibrary.simpleMessage("Cerah"),
        "linkCopiedToClipboard":
            MessageLookupByLibrary.simpleMessage("Link tersalin ke papan klip"),
        "linkDeviceLimit":
            MessageLookupByLibrary.simpleMessage("Batas perangkat"),
        "linkEnabled": MessageLookupByLibrary.simpleMessage("Aktif"),
        "linkExpired": MessageLookupByLibrary.simpleMessage("Kedaluwarsa"),
        "linkExpiresOn": m41,
        "linkExpiry":
            MessageLookupByLibrary.simpleMessage("Waktu kedaluwarsa link"),
        "linkHasExpired":
            MessageLookupByLibrary.simpleMessage("Link telah kedaluwarsa"),
        "linkNeverExpires":
            MessageLookupByLibrary.simpleMessage("Tidak pernah"),
        "loadMessage1": MessageLookupByLibrary.simpleMessage(
            "Kamu bisa membagikan langgananmu dengan keluarga"),
        "loadMessage2": MessageLookupByLibrary.simpleMessage(
            "Kami telah memelihara lebih dari 30 juta kenangan saat ini"),
        "loadMessage3": MessageLookupByLibrary.simpleMessage(
            "Kami menyimpan 3 salinan dari data kamu, salah satunya di tempat pengungsian bawah tanah"),
        "loadMessage7": MessageLookupByLibrary.simpleMessage(
            "App seluler kami berjalan di latar belakang untuk mengenkripsi dan mencadangkan foto yang kamu potret"),
        "loadMessage8": MessageLookupByLibrary.simpleMessage(
            "web.ente.io menyediakan alat pengunggah yang bagus"),
        "loadMessage9": MessageLookupByLibrary.simpleMessage(
            "Kami menggunakan Xchacha20Poly1305 untuk mengenkripsi data-mu dengan aman"),
        "loadingExifData":
            MessageLookupByLibrary.simpleMessage("Memuat data EXIF..."),
        "loadingGallery":
            MessageLookupByLibrary.simpleMessage("Memuat galeri..."),
        "loadingMessage":
            MessageLookupByLibrary.simpleMessage("Memuat fotomu..."),
        "loadingModel":
            MessageLookupByLibrary.simpleMessage("Mengunduh model..."),
        "localGallery": MessageLookupByLibrary.simpleMessage("Galeri lokal"),
        "locationName": MessageLookupByLibrary.simpleMessage("Nama tempat"),
        "lockButtonLabel": MessageLookupByLibrary.simpleMessage("Kunci"),
        "lockscreen": MessageLookupByLibrary.simpleMessage("Kunci layar"),
        "logInLabel": MessageLookupByLibrary.simpleMessage("Masuk akun"),
        "loggingOut":
            MessageLookupByLibrary.simpleMessage("Mengeluarkan akun..."),
        "loginSessionExpired":
            MessageLookupByLibrary.simpleMessage("Sesi berakhir"),
        "loginSessionExpiredDetails": MessageLookupByLibrary.simpleMessage(
            "Sesi kamu telah berakhir. Silakan masuk akun kembali."),
        "loginTerms": MessageLookupByLibrary.simpleMessage(
            "Dengan mengklik masuk akun, saya menyetujui <u-terms>ketentuan layanan</u-terms> dan <u-policy>kebijakan privasi</u-policy> Ente"),
        "logout": MessageLookupByLibrary.simpleMessage("Keluar akun"),
        "longPressAnEmailToVerifyEndToEndEncryption":
            MessageLookupByLibrary.simpleMessage(
                "Tekan dan tahan email untuk membuktikan enkripsi ujung ke ujung."),
        "lostDevice": MessageLookupByLibrary.simpleMessage("Perangkat hilang?"),
        "machineLearning":
            MessageLookupByLibrary.simpleMessage("Pemelajaran mesin"),
        "magicSearch":
            MessageLookupByLibrary.simpleMessage("Penelusuran ajaib"),
        "manage": MessageLookupByLibrary.simpleMessage("Atur"),
        "manageFamily": MessageLookupByLibrary.simpleMessage("Atur Keluarga"),
        "manageLink": MessageLookupByLibrary.simpleMessage("Atur link"),
        "manageParticipants": MessageLookupByLibrary.simpleMessage("Atur"),
        "manageSubscription":
            MessageLookupByLibrary.simpleMessage("Atur langganan"),
        "manualPairDesc": MessageLookupByLibrary.simpleMessage(
            "Tautkan dengan PIN berfungsi di layar mana pun yang kamu inginkan."),
        "map": MessageLookupByLibrary.simpleMessage("Peta"),
        "maps": MessageLookupByLibrary.simpleMessage("Peta"),
        "mastodon": MessageLookupByLibrary.simpleMessage("Mastodon"),
        "matrix": MessageLookupByLibrary.simpleMessage("Matrix"),
        "memoryCount": m3,
        "merchandise": MessageLookupByLibrary.simpleMessage("Merchandise"),
        "mlConsent":
            MessageLookupByLibrary.simpleMessage("Aktifkan pemelajaran mesin"),
        "mlConsentConfirmation": MessageLookupByLibrary.simpleMessage(
            "Saya memahami, dan bersedia mengaktifkan pemelajaran mesin"),
        "mlConsentDescription": MessageLookupByLibrary.simpleMessage(
            "Jika kamu mengaktifkan pemelajaran mesin, Ente akan memproses informasi seperti geometri wajah dari file yang ada, termasuk file yang dibagikan kepadamu.\n\nIni dijalankan pada perangkatmu, dan setiap informasi biometrik yang dibuat akan terenkripsi ujung ke ujung."),
        "mlConsentPrivacy": MessageLookupByLibrary.simpleMessage(
            "Klik di sini untuk detail lebih lanjut tentang fitur ini pada kebijakan privasi kami"),
        "mlConsentTitle":
            MessageLookupByLibrary.simpleMessage("Aktifkan pemelajaran mesin?"),
        "mlIndexingDescription": MessageLookupByLibrary.simpleMessage(
            "Perlu diperhatikan bahwa pemelajaran mesin dapat meningkatkan penggunaan data dan baterai perangkat hingga seluruh item selesai terindeks. Gunakan aplikasi desktop untuk pengindeksan lebih cepat, seluruh hasil akan tersinkronkan secara otomatis."),
        "mobileWebDesktop":
            MessageLookupByLibrary.simpleMessage("Seluler, Web, Desktop"),
        "moderateStrength": MessageLookupByLibrary.simpleMessage("Sedang"),
        "moments": MessageLookupByLibrary.simpleMessage("Momen"),
        "monthly": MessageLookupByLibrary.simpleMessage("Bulanan"),
        "moveItem": m42,
        "moveToHiddenAlbum": MessageLookupByLibrary.simpleMessage(
            "Pindahkan ke album tersembunyi"),
        "movedSuccessfullyTo": m43,
        "movedToTrash":
            MessageLookupByLibrary.simpleMessage("Pindah ke sampah"),
        "movingFilesToAlbum": MessageLookupByLibrary.simpleMessage(
            "Memindahkan file ke album..."),
        "name": MessageLookupByLibrary.simpleMessage("Nama"),
        "networkConnectionRefusedErr": MessageLookupByLibrary.simpleMessage(
            "Tidak dapat terhubung dengan Ente, silakan coba lagi setelah beberapa saat. Jika masalah berlanjut, harap hubungi dukungan."),
        "networkHostLookUpErr": MessageLookupByLibrary.simpleMessage(
            "Tidak dapat terhubung dengan Ente, harap periksa pengaturan jaringan kamu dan hubungi dukungan jika masalah berlanjut."),
        "never": MessageLookupByLibrary.simpleMessage("Tidak pernah"),
        "newAlbum": MessageLookupByLibrary.simpleMessage("Album baru"),
        "newToEnte": MessageLookupByLibrary.simpleMessage("Baru di Ente"),
        "newest": MessageLookupByLibrary.simpleMessage("Terbaru"),
        "no": MessageLookupByLibrary.simpleMessage("Tidak"),
        "noAlbumsSharedByYouYet": MessageLookupByLibrary.simpleMessage(
            "Belum ada album yang kamu bagikan"),
        "noDeviceFound":
            MessageLookupByLibrary.simpleMessage("Tidak ditemukan perangkat"),
        "noDeviceLimit": MessageLookupByLibrary.simpleMessage("Tidak ada"),
        "noDeviceThatCanBeDeleted": MessageLookupByLibrary.simpleMessage(
            "Tidak ada file yang perlu dihapus dari perangkat ini"),
        "noDuplicates":
            MessageLookupByLibrary.simpleMessage("✨ Tak ada file duplikat"),
        "noExifData":
            MessageLookupByLibrary.simpleMessage("Tidak ada data EXIF"),
        "noHiddenPhotosOrVideos": MessageLookupByLibrary.simpleMessage(
            "Tidak ada foto atau video tersembunyi"),
        "noInternetConnection":
            MessageLookupByLibrary.simpleMessage("Tidak ada koneksi internet"),
        "noPhotosAreBeingBackedUpRightNow":
            MessageLookupByLibrary.simpleMessage(
                "Tidak ada foto yang sedang dicadangkan sekarang"),
        "noPhotosFoundHere":
            MessageLookupByLibrary.simpleMessage("Tidak ada foto di sini"),
        "noRecoveryKey": MessageLookupByLibrary.simpleMessage(
            "Tidak punya kunci pemulihan?"),
        "noRecoveryKeyNoDecryption": MessageLookupByLibrary.simpleMessage(
            "Karena sifat protokol enkripsi ujung ke ujung kami, data kamu tidak dapat didekripsi tanpa sandi atau kunci pemulihan kamu"),
        "noResults": MessageLookupByLibrary.simpleMessage("Tidak ada hasil"),
        "noResultsFound":
            MessageLookupByLibrary.simpleMessage("Tidak ditemukan hasil"),
        "nothingSharedWithYouYet": MessageLookupByLibrary.simpleMessage(
            "Belum ada yang dibagikan denganmu"),
        "nothingToSeeHere": MessageLookupByLibrary.simpleMessage(
            "Tidak ada apa-apa di sini! 👀"),
        "notifications": MessageLookupByLibrary.simpleMessage("Notifikasi"),
        "ok": MessageLookupByLibrary.simpleMessage("Oke"),
        "onDevice": MessageLookupByLibrary.simpleMessage("Di perangkat ini"),
        "onEnte": MessageLookupByLibrary.simpleMessage(
            "Di <branding>ente</branding>"),
        "onlyFamilyAdminCanChangeCode": m46,
        "oops": MessageLookupByLibrary.simpleMessage("Aduh"),
        "oopsCouldNotSaveEdits": MessageLookupByLibrary.simpleMessage(
            "Aduh, tidak dapat menyimpan perubahan"),
        "oopsSomethingWentWrong":
            MessageLookupByLibrary.simpleMessage("Aduh, terjadi kesalahan"),
        "openSettings": MessageLookupByLibrary.simpleMessage("Buka Pengaturan"),
        "openTheItem": MessageLookupByLibrary.simpleMessage("• Buka item-nya"),
        "openstreetmapContributors":
            MessageLookupByLibrary.simpleMessage("Kontributor OpenStreetMap"),
        "optionalAsShortAsYouLike": MessageLookupByLibrary.simpleMessage(
            "Opsional, pendek pun tak apa..."),
        "orPickAnExistingOne":
            MessageLookupByLibrary.simpleMessage("Atau pilih yang sudah ada"),
        "pair": MessageLookupByLibrary.simpleMessage("Tautkan"),
        "pairWithPin":
            MessageLookupByLibrary.simpleMessage("Tautkan dengan PIN"),
        "pairingComplete":
            MessageLookupByLibrary.simpleMessage("Penautan berhasil"),
        "passkey": MessageLookupByLibrary.simpleMessage("Passkey"),
        "passkeyAuthTitle":
            MessageLookupByLibrary.simpleMessage("Verifikasi passkey"),
        "password": MessageLookupByLibrary.simpleMessage("Sandi"),
        "passwordChangedSuccessfully":
            MessageLookupByLibrary.simpleMessage("Sandi berhasil diubah"),
        "passwordLock":
            MessageLookupByLibrary.simpleMessage("Kunci dengan sandi"),
        "passwordStrength": m0,
        "passwordWarning": MessageLookupByLibrary.simpleMessage(
            "Kami tidak menyimpan sandi ini, jadi jika kamu melupakannya, <underline>kami tidak akan bisa mendekripsi data kamu</underline>"),
        "paymentDetails":
            MessageLookupByLibrary.simpleMessage("Rincian pembayaran"),
        "paymentFailed":
            MessageLookupByLibrary.simpleMessage("Pembayaran gagal"),
        "paymentFailedMessage": MessageLookupByLibrary.simpleMessage(
            "Sayangnya, pembayaranmu gagal. Silakan hubungi tim bantuan agar dapat kami bantu!"),
        "paymentFailedTalkToProvider": m47,
        "pendingItems": MessageLookupByLibrary.simpleMessage("Item menunggu"),
        "pendingSync":
            MessageLookupByLibrary.simpleMessage("Sinkronisasi tertunda"),
        "people": MessageLookupByLibrary.simpleMessage("Orang"),
        "peopleUsingYourCode": MessageLookupByLibrary.simpleMessage(
            "Orang yang telah menggunakan kodemu"),
        "permDeleteWarning": MessageLookupByLibrary.simpleMessage(
            "Semua item di sampah akan dihapus secara permanen\n\nTindakan ini tidak dapat dibatalkan"),
        "permanentlyDelete":
            MessageLookupByLibrary.simpleMessage("Hapus secara permanen"),
        "permanentlyDeleteFromDevice": MessageLookupByLibrary.simpleMessage(
            "Hapus dari perangkat secara permanen?"),
        "photoDescriptions":
            MessageLookupByLibrary.simpleMessage("Keterangan foto"),
        "photoGridSize":
            MessageLookupByLibrary.simpleMessage("Ukuran kotak foto"),
        "photoSmallCase": MessageLookupByLibrary.simpleMessage("foto"),
        "photos": MessageLookupByLibrary.simpleMessage("Foto"),
        "photosAddedByYouWillBeRemovedFromTheAlbum":
            MessageLookupByLibrary.simpleMessage(
                "Foto yang telah kamu tambahkan akan dihapus dari album ini"),
        "playOnTv": MessageLookupByLibrary.simpleMessage("Putar album di TV"),
<<<<<<< HEAD
        "playStoreFreeTrialValidTill": m49,
=======
        "playStoreFreeTrialValidTill": m48,
>>>>>>> 8692421b
        "playstoreSubscription":
            MessageLookupByLibrary.simpleMessage("Langganan PlayStore"),
        "pleaseCheckYourInternetConnectionAndTryAgain":
            MessageLookupByLibrary.simpleMessage(
                "Silakan periksa koneksi internet kamu, lalu coba lagi."),
        "pleaseContactSupportAndWeWillBeHappyToHelp":
            MessageLookupByLibrary.simpleMessage(
                "Silakan hubungi support@ente.io dan kami akan dengan senang hati membantu!"),
        "pleaseContactSupportIfTheProblemPersists":
            MessageLookupByLibrary.simpleMessage(
                "Silakan hubungi tim bantuan jika masalah terus terjadi"),
<<<<<<< HEAD
        "pleaseEmailUsAt": m50,
=======
        "pleaseEmailUsAt": m49,
>>>>>>> 8692421b
        "pleaseGrantPermissions":
            MessageLookupByLibrary.simpleMessage("Harap berikan izin"),
        "pleaseLoginAgain":
            MessageLookupByLibrary.simpleMessage("Silakan masuk akun lagi"),
<<<<<<< HEAD
        "pleaseSendTheLogsTo": m51,
=======
        "pleaseSendTheLogsTo": m50,
>>>>>>> 8692421b
        "pleaseTryAgain":
            MessageLookupByLibrary.simpleMessage("Silakan coba lagi"),
        "pleaseVerifyTheCodeYouHaveEntered":
            MessageLookupByLibrary.simpleMessage(
                "Harap periksa kode yang kamu masukkan"),
        "pleaseWait": MessageLookupByLibrary.simpleMessage("Harap tunggu..."),
        "pleaseWaitDeletingAlbum": MessageLookupByLibrary.simpleMessage(
            "Harap tunggu, sedang menghapus album"),
        "pleaseWaitForSometimeBeforeRetrying":
            MessageLookupByLibrary.simpleMessage(
                "Harap tunggu beberapa saat sebelum mencoba lagi"),
        "preparingLogs":
            MessageLookupByLibrary.simpleMessage("Menyiapkan log..."),
        "pressAndHoldToPlayVideo": MessageLookupByLibrary.simpleMessage(
            "Tekan dan tahan untuk memutar video"),
        "pressAndHoldToPlayVideoDetailed": MessageLookupByLibrary.simpleMessage(
            "Tekan dan tahan gambar untuk memutar video"),
        "privacy": MessageLookupByLibrary.simpleMessage("Privasi"),
        "privacyPolicyTitle":
            MessageLookupByLibrary.simpleMessage("Kebijakan Privasi"),
        "privateBackups":
            MessageLookupByLibrary.simpleMessage("Cadangan pribadi"),
        "privateSharing":
            MessageLookupByLibrary.simpleMessage("Berbagi secara privat"),
        "publicLinkCreated":
            MessageLookupByLibrary.simpleMessage("Link publik dibuat"),
        "publicLinkEnabled":
            MessageLookupByLibrary.simpleMessage("Link publik aktif"),
        "radius": MessageLookupByLibrary.simpleMessage("Radius"),
        "raiseTicket":
            MessageLookupByLibrary.simpleMessage("Buat tiket dukungan"),
        "rateTheApp": MessageLookupByLibrary.simpleMessage("Nilai app ini"),
        "rateUs": MessageLookupByLibrary.simpleMessage("Beri kami nilai"),
<<<<<<< HEAD
        "rateUsOnStore": m53,
=======
        "rateUsOnStore": m52,
>>>>>>> 8692421b
        "recover": MessageLookupByLibrary.simpleMessage("Pulihkan"),
        "recoverAccount": MessageLookupByLibrary.simpleMessage("Pulihkan akun"),
        "recoverButton": MessageLookupByLibrary.simpleMessage("Pulihkan"),
        "recoveryKey": MessageLookupByLibrary.simpleMessage("Kunci pemulihan"),
        "recoveryKeyCopiedToClipboard": MessageLookupByLibrary.simpleMessage(
            "Kunci pemulihan tersalin ke papan klip"),
        "recoveryKeyOnForgotPassword": MessageLookupByLibrary.simpleMessage(
            "Saat kamu lupa sandi, satu-satunya cara untuk memulihkan data kamu adalah dengan kunci ini."),
        "recoveryKeySaveDescription": MessageLookupByLibrary.simpleMessage(
            "Kami tidak menyimpan kunci ini, jadi harap simpan kunci yang berisi 24 kata ini dengan aman."),
        "recoveryKeySuccessBody": MessageLookupByLibrary.simpleMessage(
            "Bagus! Kunci pemulihan kamu sah. Terima kasih telah melakukan verifikasi.\n\nHarap simpan selalu kunci pemulihan kamu dengan aman."),
        "recoveryKeyVerified": MessageLookupByLibrary.simpleMessage(
            "Kunci pemulihan terverifikasi"),
        "recoveryKeyVerifyReason": MessageLookupByLibrary.simpleMessage(
            "Kunci pemulihan kamu adalah satu-satunya cara untuk memulihkan foto-foto kamu jika kamu lupa kata sandi. Kamu bisa lihat kunci pemulihan kamu di Pengaturan > Akun.\n\nHarap masukkan kunci pemulihan kamu di sini untuk memastikan bahwa kamu telah menyimpannya dengan baik."),
        "recoverySuccessful":
            MessageLookupByLibrary.simpleMessage("Pemulihan berhasil!"),
        "recreatePasswordBody": MessageLookupByLibrary.simpleMessage(
            "Perangkat ini tidak cukup kuat untuk memverifikasi kata sandi kamu, tetapi kami dapat membuat ulang kata sandi kamu sehingga dapat digunakan di semua perangkat.\n\nSilakan masuk menggunakan kunci pemulihan dan buat ulang kata sandi kamu (kamu dapat menggunakan kata sandi yang sama lagi jika mau)."),
        "recreatePasswordTitle":
            MessageLookupByLibrary.simpleMessage("Buat ulang sandi"),
        "reddit": MessageLookupByLibrary.simpleMessage("Reddit"),
        "referralStep1": MessageLookupByLibrary.simpleMessage(
            "1. Berikan kode ini ke teman kamu"),
        "referralStep2": MessageLookupByLibrary.simpleMessage(
            "2. Ia perlu daftar ke paket berbayar"),
<<<<<<< HEAD
        "referralStep3": m54,
=======
        "referralStep3": m53,
>>>>>>> 8692421b
        "referrals": MessageLookupByLibrary.simpleMessage("Referensi"),
        "referralsAreCurrentlyPaused":
            MessageLookupByLibrary.simpleMessage("Rujukan sedang dijeda"),
        "remindToEmptyDeviceTrash": MessageLookupByLibrary.simpleMessage(
            "Kosongkan juga “Baru Dihapus” dari “Pengaturan” -> “Penyimpanan” untuk memperoleh ruang yang baru saja dibersihkan"),
        "remindToEmptyEnteTrash": MessageLookupByLibrary.simpleMessage(
            "Kosongkan juga \"Sampah\" untuk memperoleh ruang yang baru dikosongkan"),
        "remoteThumbnails":
            MessageLookupByLibrary.simpleMessage("Thumbnail jarak jauh"),
        "remove": MessageLookupByLibrary.simpleMessage("Hapus"),
        "removeDuplicates":
            MessageLookupByLibrary.simpleMessage("Hapus duplikat"),
        "removeDuplicatesDesc": MessageLookupByLibrary.simpleMessage(
            "Lihat dan hapus file yang sama persis."),
        "removeFromAlbum":
            MessageLookupByLibrary.simpleMessage("Hapus dari album"),
        "removeFromAlbumTitle":
            MessageLookupByLibrary.simpleMessage("Hapus dari album?"),
        "removeLink": MessageLookupByLibrary.simpleMessage("Hapus link"),
        "removeParticipant":
            MessageLookupByLibrary.simpleMessage("Hapus peserta"),
<<<<<<< HEAD
        "removeParticipantBody": m55,
=======
        "removeParticipantBody": m54,
>>>>>>> 8692421b
        "removePersonLabel":
            MessageLookupByLibrary.simpleMessage("Hapus label orang"),
        "removePublicLink":
            MessageLookupByLibrary.simpleMessage("Hapus link publik"),
        "removeShareItemsWarning": MessageLookupByLibrary.simpleMessage(
            "Beberapa item yang kamu hapus ditambahkan oleh orang lain, dan kamu akan kehilangan akses ke item tersebut"),
        "removeWithQuestionMark":
            MessageLookupByLibrary.simpleMessage("Hapus?"),
        "removingFromFavorites":
            MessageLookupByLibrary.simpleMessage("Menghapus dari favorit..."),
        "rename": MessageLookupByLibrary.simpleMessage("Ubah nama"),
        "renameAlbum": MessageLookupByLibrary.simpleMessage("Ubah nama album"),
        "renameFile": MessageLookupByLibrary.simpleMessage("Ubah nama file"),
        "renewSubscription":
            MessageLookupByLibrary.simpleMessage("Perpanjang langganan"),
<<<<<<< HEAD
        "renewsOn": m56,
=======
        "renewsOn": m55,
>>>>>>> 8692421b
        "reportABug": MessageLookupByLibrary.simpleMessage("Laporkan bug"),
        "reportBug": MessageLookupByLibrary.simpleMessage("Laporkan bug"),
        "resendEmail":
            MessageLookupByLibrary.simpleMessage("Kirim ulang email"),
        "resetPasswordTitle":
            MessageLookupByLibrary.simpleMessage("Atur ulang sandi"),
        "restore": MessageLookupByLibrary.simpleMessage("Pulihkan"),
        "restoringFiles":
            MessageLookupByLibrary.simpleMessage("Memulihkan file..."),
        "retry": MessageLookupByLibrary.simpleMessage("Coba lagi"),
        "reviewDeduplicateItems": MessageLookupByLibrary.simpleMessage(
            "Silakan lihat dan hapus item yang merupakan duplikat."),
        "right": MessageLookupByLibrary.simpleMessage("Kanan"),
        "rotate": MessageLookupByLibrary.simpleMessage("Putar"),
        "rotateLeft": MessageLookupByLibrary.simpleMessage("Putar ke kiri"),
        "rotateRight": MessageLookupByLibrary.simpleMessage("Putar ke kanan"),
        "safelyStored": MessageLookupByLibrary.simpleMessage("Tersimpan aman"),
        "save": MessageLookupByLibrary.simpleMessage("Simpan"),
        "saveKey": MessageLookupByLibrary.simpleMessage("Simpan kunci"),
        "saveYourRecoveryKeyIfYouHaventAlready":
            MessageLookupByLibrary.simpleMessage(
                "Jika belum, simpan kunci pemulihan kamu"),
        "saving": MessageLookupByLibrary.simpleMessage("Menyimpan..."),
        "savingEdits":
            MessageLookupByLibrary.simpleMessage("Menyimpan edit..."),
        "scanCode": MessageLookupByLibrary.simpleMessage("Pindai kode"),
        "scanThisBarcodeWithnyourAuthenticatorApp":
            MessageLookupByLibrary.simpleMessage(
                "Pindai barcode ini dengan\napp autentikator kamu"),
        "search": MessageLookupByLibrary.simpleMessage("Telusuri"),
        "searchAlbumsEmptySection":
            MessageLookupByLibrary.simpleMessage("Album"),
        "searchByAlbumNameHint":
            MessageLookupByLibrary.simpleMessage("Nama album"),
        "searchByExamples": MessageLookupByLibrary.simpleMessage(
            "• Nama album (cth. \"Kamera\")\n• Jenis file (cth. \"Video\", \".gif\")\n• Tahun atau bulan (cth. \"2022\", \"Januari\")\n• Musim liburan (cth. \"Natal\")\n• Keterangan foto (cth. “#seru”)"),
        "searchCaptionEmptySection": MessageLookupByLibrary.simpleMessage(
            "Tambah keterangan seperti \"#trip\" pada info foto agar mudah ditemukan di sini"),
        "searchDatesEmptySection": MessageLookupByLibrary.simpleMessage(
            "Telusuri dengan tanggal, bulan, atau tahun"),
        "searchFaceEmptySection": MessageLookupByLibrary.simpleMessage(
            "Orang akan ditampilkan di sini setelah pengindeksan selesai"),
        "searchFileTypesAndNamesEmptySection":
            MessageLookupByLibrary.simpleMessage("Nama dan jenis file"),
        "searchHint2":
            MessageLookupByLibrary.simpleMessage("Tanggal, keterangan foto"),
        "searchHint3":
            MessageLookupByLibrary.simpleMessage("Album, nama dan jenis file"),
        "searchHint5": MessageLookupByLibrary.simpleMessage(
            "Segera tiba: Penelusuran wajah & ajaib ✨"),
<<<<<<< HEAD
        "searchResultCount": m57,
=======
        "searchResultCount": m56,
>>>>>>> 8692421b
        "security": MessageLookupByLibrary.simpleMessage("Keamanan"),
        "selectALocation": MessageLookupByLibrary.simpleMessage("Pilih lokasi"),
        "selectALocationFirst": MessageLookupByLibrary.simpleMessage(
            "Pilih lokasi terlebih dahulu"),
        "selectAlbum": MessageLookupByLibrary.simpleMessage("Pilih album"),
        "selectAll": MessageLookupByLibrary.simpleMessage("Pilih semua"),
        "selectFoldersForBackup": MessageLookupByLibrary.simpleMessage(
            "Pilih folder yang perlu dicadangkan"),
        "selectItemsToAdd": MessageLookupByLibrary.simpleMessage(
            "Pilih item untuk ditambahkan"),
        "selectLanguage": MessageLookupByLibrary.simpleMessage("Pilih Bahasa"),
        "selectMorePhotos":
            MessageLookupByLibrary.simpleMessage("Pilih lebih banyak foto"),
        "selectReason": MessageLookupByLibrary.simpleMessage("Pilih alasan"),
        "selectYourPlan":
            MessageLookupByLibrary.simpleMessage("Pilih paket kamu"),
        "selectedFilesAreNotOnEnte": MessageLookupByLibrary.simpleMessage(
            "File terpilih tidak tersimpan di Ente"),
        "selectedFoldersWillBeEncryptedAndBackedUp":
            MessageLookupByLibrary.simpleMessage(
                "Folder yang terpilih akan dienkripsi dan dicadangkan"),
        "selectedItemsWillBeDeletedFromAllAlbumsAndMoved":
            MessageLookupByLibrary.simpleMessage(
                "Item terpilih akan dihapus dari semua album dan dipindahkan ke sampah."),
        "selectedPhotos": m4,
<<<<<<< HEAD
        "selectedPhotosWithYours": m59,
=======
        "selectedPhotosWithYours": m58,
>>>>>>> 8692421b
        "send": MessageLookupByLibrary.simpleMessage("Kirim"),
        "sendEmail": MessageLookupByLibrary.simpleMessage("Kirim email"),
        "sendInvite": MessageLookupByLibrary.simpleMessage("Kirim undangan"),
        "sendLink": MessageLookupByLibrary.simpleMessage("Kirim link"),
        "serverEndpoint":
            MessageLookupByLibrary.simpleMessage("Endpoint server"),
        "sessionExpired": MessageLookupByLibrary.simpleMessage("Sesi berakhir"),
        "setAPassword": MessageLookupByLibrary.simpleMessage("Atur sandi"),
        "setAs": MessageLookupByLibrary.simpleMessage("Pasang sebagai"),
        "setCover": MessageLookupByLibrary.simpleMessage("Ubah sampul"),
        "setPasswordTitle": MessageLookupByLibrary.simpleMessage("Atur sandi"),
        "setupComplete":
            MessageLookupByLibrary.simpleMessage("Penyiapan selesai"),
        "share": MessageLookupByLibrary.simpleMessage("Bagikan"),
        "shareALink": MessageLookupByLibrary.simpleMessage("Bagikan link"),
        "shareAlbumHint": MessageLookupByLibrary.simpleMessage(
            "Buka album lalu ketuk tombol bagikan di sudut kanan atas untuk berbagi."),
        "shareAnAlbumNow":
            MessageLookupByLibrary.simpleMessage("Bagikan album sekarang"),
        "shareLink": MessageLookupByLibrary.simpleMessage("Bagikan link"),
<<<<<<< HEAD
        "shareMyVerificationID": m60,
=======
        "shareMyVerificationID": m59,
>>>>>>> 8692421b
        "shareOnlyWithThePeopleYouWant": MessageLookupByLibrary.simpleMessage(
            "Bagikan hanya dengan orang yang kamu inginkan"),
        "shareTextConfirmOthersVerificationID": m5,
        "shareTextRecommendUsingEnte": MessageLookupByLibrary.simpleMessage(
            "Unduh Ente agar kita bisa berbagi foto dan video kualitas asli dengan mudah\n\nhttps://ente.io"),
<<<<<<< HEAD
        "shareTextReferralCode": m61,
        "shareWithNonenteUsers": MessageLookupByLibrary.simpleMessage(
            "Bagikan ke pengguna non-Ente"),
        "shareWithPeopleSectionTitle": m62,
=======
        "shareTextReferralCode": m60,
        "shareWithNonenteUsers": MessageLookupByLibrary.simpleMessage(
            "Bagikan ke pengguna non-Ente"),
        "shareWithPeopleSectionTitle": m61,
>>>>>>> 8692421b
        "shareYourFirstAlbum":
            MessageLookupByLibrary.simpleMessage("Bagikan album pertamamu"),
        "sharedAlbumSectionDescription": MessageLookupByLibrary.simpleMessage(
            "Buat album bersama dan kolaborasi dengan pengguna Ente lain, termasuk pengguna paket gratis."),
        "sharedByMe":
            MessageLookupByLibrary.simpleMessage("Dibagikan oleh saya"),
        "sharedByYou":
            MessageLookupByLibrary.simpleMessage("Dibagikan oleh kamu"),
        "sharedPhotoNotifications":
            MessageLookupByLibrary.simpleMessage("Foto terbagi baru"),
        "sharedPhotoNotificationsExplanation": MessageLookupByLibrary.simpleMessage(
            "Terima notifikasi apabila seseorang menambahkan foto ke album bersama yang kamu ikuti"),
<<<<<<< HEAD
        "sharedWith": m63,
=======
        "sharedWith": m62,
>>>>>>> 8692421b
        "sharedWithMe":
            MessageLookupByLibrary.simpleMessage("Dibagikan dengan saya"),
        "sharedWithYou":
            MessageLookupByLibrary.simpleMessage("Dibagikan dengan kamu"),
        "sharing": MessageLookupByLibrary.simpleMessage("Membagikan..."),
        "showMemories": MessageLookupByLibrary.simpleMessage("Lihat kenangan"),
        "signOutFromOtherDevices": MessageLookupByLibrary.simpleMessage(
            "Keluarkan akun dari perangkat lain"),
        "signOutOtherBody": MessageLookupByLibrary.simpleMessage(
            "Jika kamu merasa ada yang mengetahui sandimu, kamu bisa mengeluarkan akunmu secara paksa dari perangkat lain."),
        "signOutOtherDevices":
            MessageLookupByLibrary.simpleMessage("Keluar di perangkat lain"),
        "signUpTerms": MessageLookupByLibrary.simpleMessage(
            "Saya menyetujui <u-terms>ketentuan layanan</u-terms> dan <u-policy>kebijakan privasi</u-policy> Ente"),
<<<<<<< HEAD
        "singleFileDeleteFromDevice": m64,
        "singleFileDeleteHighlight": MessageLookupByLibrary.simpleMessage(
            "Ia akan dihapus dari semua album."),
        "singleFileInBothLocalAndRemote": m65,
        "singleFileInRemoteOnly": m66,
=======
        "singleFileDeleteFromDevice": m63,
        "singleFileDeleteHighlight": MessageLookupByLibrary.simpleMessage(
            "Ia akan dihapus dari semua album."),
        "singleFileInBothLocalAndRemote": m64,
        "singleFileInRemoteOnly": m65,
>>>>>>> 8692421b
        "skip": MessageLookupByLibrary.simpleMessage("Lewati"),
        "social": MessageLookupByLibrary.simpleMessage("Sosial"),
        "someItemsAreInBothEnteAndYourDevice":
            MessageLookupByLibrary.simpleMessage(
                "Sejumlah item tersimpan di Ente serta di perangkat ini."),
        "someoneSharingAlbumsWithYouShouldSeeTheSameId":
            MessageLookupByLibrary.simpleMessage(
                "Orang yang membagikan album denganmu bisa melihat ID yang sama di perangkat mereka."),
        "somethingWentWrong":
            MessageLookupByLibrary.simpleMessage("Terjadi kesalahan"),
        "somethingWentWrongPleaseTryAgain":
            MessageLookupByLibrary.simpleMessage(
                "Terjadi kesalahan, silakan coba lagi"),
        "sorry": MessageLookupByLibrary.simpleMessage("Maaf"),
        "sorryCouldNotAddToFavorites": MessageLookupByLibrary.simpleMessage(
            "Maaf, tidak dapat menambahkan ke favorit!"),
        "sorryCouldNotRemoveFromFavorites":
            MessageLookupByLibrary.simpleMessage(
                "Maaf, tidak dapat menghapus dari favorit!"),
        "sorryTheCodeYouveEnteredIsIncorrect":
            MessageLookupByLibrary.simpleMessage(
                "Maaf, kode yang kamu masukkan salah"),
        "sorryWeCouldNotGenerateSecureKeysOnThisDevicennplease":
            MessageLookupByLibrary.simpleMessage(
                "Maaf, kami tidak dapat menghasilkan kunci yang aman di perangkat ini.\n\nHarap mendaftar dengan perangkat lain."),
        "sortAlbumsBy":
            MessageLookupByLibrary.simpleMessage("Urut berdasarkan"),
        "sortNewestFirst": MessageLookupByLibrary.simpleMessage("Terbaru dulu"),
        "sortOldestFirst": MessageLookupByLibrary.simpleMessage("Terlama dulu"),
        "sparkleSuccess": MessageLookupByLibrary.simpleMessage("✨ Berhasil"),
        "startBackup":
            MessageLookupByLibrary.simpleMessage("Mulai pencadangan"),
        "status": MessageLookupByLibrary.simpleMessage("Status"),
        "stopCastingBody": MessageLookupByLibrary.simpleMessage(
            "Apakah kamu ingin menghentikan transmisi?"),
        "stopCastingTitle":
            MessageLookupByLibrary.simpleMessage("Hentikan transmisi"),
        "storage": MessageLookupByLibrary.simpleMessage("Penyimpanan"),
        "storageBreakupFamily":
            MessageLookupByLibrary.simpleMessage("Keluarga"),
        "storageBreakupYou": MessageLookupByLibrary.simpleMessage("Kamu"),
        "storageInGB": m1,
        "storageLimitExceeded": MessageLookupByLibrary.simpleMessage(
            "Batas penyimpanan terlampaui"),
<<<<<<< HEAD
        "storageUsageInfo": m67,
        "strongStrength": MessageLookupByLibrary.simpleMessage("Kuat"),
        "subAlreadyLinkedErrMessage": m68,
        "subWillBeCancelledOn": m69,
=======
        "storageUsageInfo": m66,
        "strongStrength": MessageLookupByLibrary.simpleMessage("Kuat"),
        "subAlreadyLinkedErrMessage": m67,
        "subWillBeCancelledOn": m68,
>>>>>>> 8692421b
        "subscribe": MessageLookupByLibrary.simpleMessage("Berlangganan"),
        "subscription": MessageLookupByLibrary.simpleMessage("Langganan"),
        "success": MessageLookupByLibrary.simpleMessage("Berhasil"),
        "successfullyArchived":
            MessageLookupByLibrary.simpleMessage("Berhasil diarsipkan"),
        "successfullyHid":
            MessageLookupByLibrary.simpleMessage("Berhasil disembunyikan"),
        "successfullyUnarchived": MessageLookupByLibrary.simpleMessage(
            "Berhasil dikeluarkan dari arsip"),
        "suggestFeatures":
            MessageLookupByLibrary.simpleMessage("Sarankan fitur"),
        "support": MessageLookupByLibrary.simpleMessage("Dukungan"),
        "syncStopped":
            MessageLookupByLibrary.simpleMessage("Sinkronisasi terhenti"),
        "syncing": MessageLookupByLibrary.simpleMessage("Menyinkronkan..."),
        "systemTheme": MessageLookupByLibrary.simpleMessage("Sistem"),
        "tapToCopy": MessageLookupByLibrary.simpleMessage("ketuk untuk salin"),
        "tapToEnterCode":
            MessageLookupByLibrary.simpleMessage("Ketuk untuk masukkan kode"),
        "tempErrorContactSupportIfPersists": MessageLookupByLibrary.simpleMessage(
            "Sepertinya terjadi kesalahan. Silakan coba lagi setelah beberapa saat. Jika kesalahan terus terjadi, silakan hubungi tim dukungan kami."),
        "terminate": MessageLookupByLibrary.simpleMessage("Akhiri"),
        "terminateSession":
            MessageLookupByLibrary.simpleMessage("Akhiri sesi?"),
        "terms": MessageLookupByLibrary.simpleMessage("Ketentuan"),
        "termsOfServicesTitle":
            MessageLookupByLibrary.simpleMessage("Ketentuan"),
        "thankYou": MessageLookupByLibrary.simpleMessage("Terima kasih"),
        "thankYouForSubscribing": MessageLookupByLibrary.simpleMessage(
            "Terima kasih telah berlangganan!"),
        "theDownloadCouldNotBeCompleted": MessageLookupByLibrary.simpleMessage(
            "Unduhan tidak dapat diselesaikan"),
        "theRecoveryKeyYouEnteredIsIncorrect":
            MessageLookupByLibrary.simpleMessage(
                "Kunci pemulihan yang kamu masukkan salah"),
        "theme": MessageLookupByLibrary.simpleMessage("Tema"),
        "theseItemsWillBeDeletedFromYourDevice":
            MessageLookupByLibrary.simpleMessage(
                "Item ini akan dihapus dari perangkat ini."),
<<<<<<< HEAD
        "theyAlsoGetXGb": m72,
=======
        "theyAlsoGetXGb": m71,
>>>>>>> 8692421b
        "thisActionCannotBeUndone": MessageLookupByLibrary.simpleMessage(
            "Tindakan ini tidak dapat dibatalkan"),
        "thisAlbumAlreadyHDACollaborativeLink":
            MessageLookupByLibrary.simpleMessage(
                "Link kolaborasi untuk album ini sudah terbuat"),
        "thisCanBeUsedToRecoverYourAccountIfYou":
            MessageLookupByLibrary.simpleMessage(
                "Ini dapat digunakan untuk memulihkan akunmu jika kehilangan metode autentikasi dua langkah kamu"),
        "thisDevice": MessageLookupByLibrary.simpleMessage("Perangkat ini"),
        "thisEmailIsAlreadyInUse":
            MessageLookupByLibrary.simpleMessage("Email ini telah digunakan"),
        "thisImageHasNoExifData": MessageLookupByLibrary.simpleMessage(
            "Gambar ini tidak memiliki data exif"),
<<<<<<< HEAD
        "thisIsPersonVerificationId": m73,
=======
        "thisIsPersonVerificationId": m72,
>>>>>>> 8692421b
        "thisIsYourVerificationId": MessageLookupByLibrary.simpleMessage(
            "Ini adalah ID Verifikasi kamu"),
        "thisWillLogYouOutOfTheFollowingDevice":
            MessageLookupByLibrary.simpleMessage(
                "Ini akan mengeluarkan akunmu dari perangkat berikut:"),
        "thisWillLogYouOutOfThisDevice": MessageLookupByLibrary.simpleMessage(
            "Ini akan mengeluarkan akunmu dari perangkat ini!"),
        "toHideAPhotoOrVideo": MessageLookupByLibrary.simpleMessage(
            "Untuk menyembunyikan foto atau video"),
        "toResetVerifyEmail": MessageLookupByLibrary.simpleMessage(
            "Untuk mengatur ulang sandimu, harap verifikasi email kamu terlebih dahulu."),
        "todaysLogs": MessageLookupByLibrary.simpleMessage("Log hari ini"),
        "total": MessageLookupByLibrary.simpleMessage("total"),
        "trash": MessageLookupByLibrary.simpleMessage("Sampah"),
        "trim": MessageLookupByLibrary.simpleMessage("Pangkas"),
        "tryAgain": MessageLookupByLibrary.simpleMessage("Coba lagi"),
        "turnOnBackupForAutoUpload": MessageLookupByLibrary.simpleMessage(
            "Aktifkan pencadangan untuk mengunggah file yang ditambahkan ke folder ini ke Ente secara otomatis."),
        "twitter": MessageLookupByLibrary.simpleMessage("Twitter"),
        "twoMonthsFreeOnYearlyPlans": MessageLookupByLibrary.simpleMessage(
            "2 bulan gratis dengan paket tahunan"),
        "twofactor":
            MessageLookupByLibrary.simpleMessage("Autentikasi dua langkah"),
        "twofactorAuthenticationHasBeenDisabled":
            MessageLookupByLibrary.simpleMessage(
                "Autentikasi dua langkah telah dinonaktifkan"),
        "twofactorAuthenticationPageTitle":
            MessageLookupByLibrary.simpleMessage("Autentikasi dua langkah"),
        "twofactorAuthenticationSuccessfullyReset":
            MessageLookupByLibrary.simpleMessage(
                "Autentikasi dua langkah berhasil direset"),
        "twofactorSetup": MessageLookupByLibrary.simpleMessage(
            "Penyiapan autentikasi dua langkah"),
        "unarchive":
            MessageLookupByLibrary.simpleMessage("Keluarkan dari arsip"),
        "unarchiveAlbum":
            MessageLookupByLibrary.simpleMessage("Keluarkan album dari arsip"),
        "unarchiving":
            MessageLookupByLibrary.simpleMessage("Mengeluarkan dari arsip..."),
        "unavailableReferralCode": MessageLookupByLibrary.simpleMessage(
            "Maaf, kode ini tidak tersedia."),
        "uncategorized":
            MessageLookupByLibrary.simpleMessage("Tak Berkategori"),
        "unlock": MessageLookupByLibrary.simpleMessage("Buka"),
        "unselectAll":
            MessageLookupByLibrary.simpleMessage("Batalkan semua pilihan"),
        "update": MessageLookupByLibrary.simpleMessage("Perbarui"),
        "updateAvailable":
            MessageLookupByLibrary.simpleMessage("Pembaruan tersedia"),
        "updatingFolderSelection": MessageLookupByLibrary.simpleMessage(
            "Memperbaharui pilihan folder..."),
        "upgrade": MessageLookupByLibrary.simpleMessage("Tingkatkan"),
        "uploadingFilesToAlbum":
            MessageLookupByLibrary.simpleMessage("Mengunggah file ke album..."),
        "upto50OffUntil4thDec": MessageLookupByLibrary.simpleMessage(
            "Potongan hingga 50%, sampai 4 Des."),
        "usableReferralStorageInfo": MessageLookupByLibrary.simpleMessage(
            "Kuota yang dapat digunakan dibatasi oleh paket kamu saat ini. Kelebihan kuota yang diklaim akan dapat digunakan secara otomatis saat meningkatkan paket kamu."),
        "usePublicLinksForPeopleNotOnEnte":
            MessageLookupByLibrary.simpleMessage(
                "Bagikan link publik ke orang yang tidak menggunakan Ente"),
        "useRecoveryKey":
            MessageLookupByLibrary.simpleMessage("Gunakan kunci pemulihan"),
        "useSelectedPhoto":
            MessageLookupByLibrary.simpleMessage("Gunakan foto terpilih"),
<<<<<<< HEAD
        "validTill": m78,
=======
        "validTill": m77,
>>>>>>> 8692421b
        "verificationFailedPleaseTryAgain":
            MessageLookupByLibrary.simpleMessage(
                "Verifikasi gagal, silakan coba lagi"),
        "verificationId": MessageLookupByLibrary.simpleMessage("ID Verifikasi"),
        "verify": MessageLookupByLibrary.simpleMessage("Verifikasi"),
        "verifyEmail": MessageLookupByLibrary.simpleMessage("Verifikasi email"),
<<<<<<< HEAD
        "verifyEmailID": m79,
=======
        "verifyEmailID": m78,
>>>>>>> 8692421b
        "verifyPasskey":
            MessageLookupByLibrary.simpleMessage("Verifikasi passkey"),
        "verifyPassword":
            MessageLookupByLibrary.simpleMessage("Verifikasi sandi"),
        "verifyingRecoveryKey": MessageLookupByLibrary.simpleMessage(
            "Memverifikasi kunci pemulihan..."),
        "videoSmallCase": MessageLookupByLibrary.simpleMessage("video"),
        "videos": MessageLookupByLibrary.simpleMessage("Video"),
        "viewActiveSessions":
            MessageLookupByLibrary.simpleMessage("Lihat sesi aktif"),
        "viewAll": MessageLookupByLibrary.simpleMessage("Lihat semua"),
        "viewAllExifData":
            MessageLookupByLibrary.simpleMessage("Lihat seluruh data EXIF"),
        "viewLargeFiles":
            MessageLookupByLibrary.simpleMessage("File berukuran besar"),
        "viewLargeFilesDesc": MessageLookupByLibrary.simpleMessage(
            "Tampilkan file yang paling besar mengonsumsi ruang penyimpanan."),
        "viewLogs": MessageLookupByLibrary.simpleMessage("Lihat log"),
        "viewRecoveryKey":
            MessageLookupByLibrary.simpleMessage("Lihat kunci pemulihan"),
        "viewer": MessageLookupByLibrary.simpleMessage("Pemirsa"),
        "visitWebToManage": MessageLookupByLibrary.simpleMessage(
            "Silakan buka web.ente.io untuk mengatur langgananmu"),
        "waitingForVerification":
            MessageLookupByLibrary.simpleMessage("Menunggu verifikasi..."),
        "waitingForWifi":
            MessageLookupByLibrary.simpleMessage("Menunggu WiFi..."),
        "weAreOpenSource":
            MessageLookupByLibrary.simpleMessage("Kode sumber kami terbuka!"),
        "weHaveSendEmailTo": m2,
        "weakStrength": MessageLookupByLibrary.simpleMessage("Lemah"),
        "welcomeBack":
            MessageLookupByLibrary.simpleMessage("Selamat datang kembali!"),
        "whatsNew": MessageLookupByLibrary.simpleMessage("Hal yang baru"),
        "yearly": MessageLookupByLibrary.simpleMessage("Tahunan"),
<<<<<<< HEAD
        "yearsAgo": m81,
=======
        "yearsAgo": m80,
>>>>>>> 8692421b
        "yes": MessageLookupByLibrary.simpleMessage("Ya"),
        "yesCancel": MessageLookupByLibrary.simpleMessage("Ya, batalkan"),
        "yesConvertToViewer":
            MessageLookupByLibrary.simpleMessage("Ya, ubah ke pemirsa"),
        "yesDelete": MessageLookupByLibrary.simpleMessage("Ya, hapus"),
        "yesDiscardChanges":
            MessageLookupByLibrary.simpleMessage("Ya, buang perubahan"),
        "yesLogout": MessageLookupByLibrary.simpleMessage("Ya, keluar"),
        "yesRemove": MessageLookupByLibrary.simpleMessage("Ya, hapus"),
        "yesRenew": MessageLookupByLibrary.simpleMessage("Ya, Perpanjang"),
        "you": MessageLookupByLibrary.simpleMessage("Kamu"),
        "youAreOnAFamilyPlan": MessageLookupByLibrary.simpleMessage(
            "Kamu menggunakan paket keluarga!"),
        "youAreOnTheLatestVersion": MessageLookupByLibrary.simpleMessage(
            "Kamu menggunakan versi terbaru"),
        "youCanAtMaxDoubleYourStorage": MessageLookupByLibrary.simpleMessage(
            "* Maksimal dua kali lipat dari kuota penyimpananmu"),
        "youCanManageYourLinksInTheShareTab":
            MessageLookupByLibrary.simpleMessage(
                "Kamu bisa atur link yang telah kamu buat di tab berbagi."),
        "youCannotDowngradeToThisPlan": MessageLookupByLibrary.simpleMessage(
            "Kamu tidak dapat turun ke paket ini"),
        "youCannotShareWithYourself": MessageLookupByLibrary.simpleMessage(
            "Kamu tidak bisa berbagi dengan dirimu sendiri"),
        "youDontHaveAnyArchivedItems": MessageLookupByLibrary.simpleMessage(
            "Kamu tidak memiliki item di arsip."),
<<<<<<< HEAD
        "youHaveSuccessfullyFreedUp": m82,
=======
        "youHaveSuccessfullyFreedUp": m81,
>>>>>>> 8692421b
        "yourAccountHasBeenDeleted":
            MessageLookupByLibrary.simpleMessage("Akunmu telah dihapus"),
        "yourMap": MessageLookupByLibrary.simpleMessage("Peta kamu"),
        "yourPlanWasSuccessfullyDowngraded":
            MessageLookupByLibrary.simpleMessage(
                "Paket kamu berhasil di turunkan"),
        "yourPlanWasSuccessfullyUpgraded": MessageLookupByLibrary.simpleMessage(
            "Paket kamu berhasil ditingkatkan"),
        "yourPurchaseWasSuccessful":
            MessageLookupByLibrary.simpleMessage("Pembelianmu berhasil"),
        "yourStorageDetailsCouldNotBeFetched":
            MessageLookupByLibrary.simpleMessage(
                "Rincian penyimpananmu tidak dapat dimuat"),
        "yourSubscriptionHasExpired":
            MessageLookupByLibrary.simpleMessage("Langgananmu telah berakhir"),
        "yourSubscriptionWasUpdatedSuccessfully":
            MessageLookupByLibrary.simpleMessage(
                "Langgananmu telah berhasil diperbarui"),
        "yourVerificationCodeHasExpired": MessageLookupByLibrary.simpleMessage(
            "Kode verifikasi kamu telah kedaluwarsa"),
        "youveNoDuplicateFilesThatCanBeCleared":
            MessageLookupByLibrary.simpleMessage(
                "Kamu tidak memiliki file duplikat yang dapat dihapus"),
        "zoomOutToSeePhotos": MessageLookupByLibrary.simpleMessage(
            "Perkecil peta untuk melihat foto lainnya")
      };
}<|MERGE_RESOLUTION|>--- conflicted
+++ resolved
@@ -56,96 +56,76 @@
 
   static String m18(albumName) => "Link kolaborasi terbuat untuk ${albumName}";
 
-  static String m20(familyAdminEmail) =>
+  static String m19(familyAdminEmail) =>
       "Silakan hubungi <green>${familyAdminEmail}</green> untuk mengatur langgananmu";
 
-  static String m21(provider) =>
+  static String m20(provider) =>
       "Silakan hubungi kami di support@ente.io untuk mengatur langganan ${provider} kamu.";
 
-  static String m22(endpoint) => "Terhubung ke ${endpoint}";
-
-  static String m23(count) =>
+  static String m21(endpoint) => "Terhubung ke ${endpoint}";
+
+  static String m22(count) =>
       "${Intl.plural(count, one: 'Hapus ${count} item', other: 'Hapus ${count} item')}";
 
-  static String m24(currentlyDeleting, totalCount) =>
+  static String m23(currentlyDeleting, totalCount) =>
       "Menghapus ${currentlyDeleting} / ${totalCount}";
 
-  static String m25(albumName) =>
+  static String m24(albumName) =>
       "Ini akan menghapus link publik yang digunakan untuk mengakses \"${albumName}\".";
 
-  static String m26(supportEmail) =>
+  static String m25(supportEmail) =>
       "Silakan kirimkan email ke ${supportEmail} dari alamat email terdaftar kamu";
 
-  static String m27(count, storageSaved) =>
+  static String m26(count, storageSaved) =>
       "Kamu telah menghapus ${Intl.plural(count, other: '${count} file duplikat')} dan membersihkan (${storageSaved}!)";
 
-  static String m29(newEmail) => "Email diubah menjadi ${newEmail}";
-
-  static String m30(email) =>
+  static String m28(newEmail) => "Email diubah menjadi ${newEmail}";
+
+  static String m29(email) =>
       "${email} tidak punya akun Ente.\n\nUndang dia untuk berbagi foto.";
 
+  static String m31(count, formattedNumber) =>
+      "${Intl.plural(count, other: '${formattedNumber} file')} di perangkat ini telah berhasil dicadangkan";
+
   static String m32(count, formattedNumber) =>
-      "${Intl.plural(count, other: '${formattedNumber} file')} di perangkat ini telah berhasil dicadangkan";
-
-  static String m33(count, formattedNumber) =>
       "${Intl.plural(count, other: '${formattedNumber} file')} dalam album ini telah berhasil dicadangkan";
 
-  static String m34(storageAmountInGB) =>
+  static String m33(storageAmountInGB) =>
       "${storageAmountInGB} GB setiap kali orang mendaftar dengan paket berbayar lalu menerapkan kode milikmu";
 
-  static String m35(endDate) => "Percobaan gratis berlaku hingga ${endDate}";
-
-  static String m36(count) =>
+  static String m34(endDate) => "Percobaan gratis berlaku hingga ${endDate}";
+
+  static String m35(count) =>
       "Kamu masih bisa mengakses ${Intl.plural(count, other: 'filenya')} di Ente selama kamu masih berlangganan";
 
-  static String m37(sizeInMBorGB) => "Bersihkan ${sizeInMBorGB}";
-
-  static String m38(count, formattedSize) =>
+  static String m36(sizeInMBorGB) => "Bersihkan ${sizeInMBorGB}";
+
+  static String m37(count, formattedSize) =>
       "${Intl.plural(count, other: 'File tersebut bisa dihapus dari perangkat ini untuk membersihkan ${formattedSize}')}";
 
-  static String m39(currentlyProcessing, totalCount) =>
+  static String m38(currentlyProcessing, totalCount) =>
       "Memproses ${currentlyProcessing} / ${totalCount}";
 
-  static String m40(count) => "${Intl.plural(count, other: '${count} item')}";
-
-  static String m41(expiryTime) => "Link akan kedaluwarsa pada ${expiryTime}";
+  static String m39(count) => "${Intl.plural(count, other: '${count} item')}";
+
+  static String m40(expiryTime) => "Link akan kedaluwarsa pada ${expiryTime}";
 
   static String m3(count, formattedCount) =>
       "${Intl.plural(count, zero: 'tiada kenangan', one: '${formattedCount} kenangan', other: '${formattedCount} kenangan')}";
 
-  static String m42(count) => "${Intl.plural(count, other: 'Pindahkan item')}";
-
-  static String m43(albumName) => "Berhasil dipindahkan ke ${albumName}";
-
-  static String m46(familyAdminEmail) =>
+  static String m41(count) => "${Intl.plural(count, other: 'Pindahkan item')}";
+
+  static String m42(albumName) => "Berhasil dipindahkan ke ${albumName}";
+
+  static String m45(familyAdminEmail) =>
       "Harap hubungi ${familyAdminEmail} untuk mengubah kode kamu.";
 
   static String m0(passwordStrengthValue) =>
       "Keamanan sandi: ${passwordStrengthValue}";
 
-  static String m47(providerName) =>
+  static String m46(providerName) =>
       "Harap hubungi dukungan ${providerName} jika kamu dikenai biaya";
 
-<<<<<<< HEAD
-  static String m49(endDate) =>
-      "Percobaan gratis berlaku hingga ${endDate}.\nKamu dapat memilih paket berbayar setelahnya.";
-
-  static String m50(toEmail) => "Silakan kirimi kami email di ${toEmail}";
-
-  static String m51(toEmail) => "Silakan kirim log-nya ke \n${toEmail}";
-
-  static String m53(storeName) => "Beri nilai di ${storeName}";
-
-  static String m54(storageInGB) =>
-      "3. Kalian berdua mendapat ${storageInGB} GB* gratis";
-
-  static String m55(userEmail) =>
-      "${userEmail} akan dikeluarkan dari album berbagi ini\n\nSemua foto yang ia tambahkan juga akan dihapus dari album ini";
-
-  static String m56(endDate) => "Langganan akan diperpanjang pada ${endDate}";
-
-  static String m57(count) =>
-=======
   static String m48(endDate) =>
       "Percobaan gratis berlaku hingga ${endDate}.\nKamu dapat memilih paket berbayar setelahnya.";
 
@@ -164,65 +144,19 @@
   static String m55(endDate) => "Langganan akan diperpanjang pada ${endDate}";
 
   static String m56(count) =>
->>>>>>> 8692421b
       "${Intl.plural(count, other: '${count} hasil ditemukan')}";
 
   static String m4(count) => "${count} terpilih";
 
-<<<<<<< HEAD
-  static String m59(count, yourCount) =>
-      "${count} dipilih (${yourCount} milikmu)";
-
-  static String m60(verificationID) =>
-=======
   static String m58(count, yourCount) =>
       "${count} dipilih (${yourCount} milikmu)";
 
   static String m59(verificationID) =>
->>>>>>> 8692421b
       "Ini ID Verifikasi saya di ente.io: ${verificationID}.";
 
   static String m5(verificationID) =>
       "Halo, bisakah kamu pastikan bahwa ini adalah ID Verifikasi ente.io milikmu: ${verificationID}";
 
-<<<<<<< HEAD
-  static String m61(referralCode, referralStorageInGB) =>
-      "Kode rujukan Ente: ${referralCode} \n\nTerapkan pada Pengaturan → Umum → Rujukan untuk mendapatkan ${referralStorageInGB} GB gratis setelah kamu mendaftar paket berbayar\n\nhttps://ente.io";
-
-  static String m62(numberOfPeople) =>
-      "${Intl.plural(numberOfPeople, zero: 'Bagikan dengan orang tertentu', one: 'Berbagi dengan 1 orang', other: 'Berbagi dengan ${numberOfPeople} orang')}";
-
-  static String m63(emailIDs) => "Dibagikan dengan ${emailIDs}";
-
-  static String m64(fileType) =>
-      "${fileType} ini akan dihapus dari perangkat ini.";
-
-  static String m65(fileType) =>
-      "${fileType} ini tersimpan di Ente dan juga di perangkat ini.";
-
-  static String m66(fileType) => "${fileType} ini akan dihapus dari Ente.";
-
-  static String m1(storageAmountInGB) => "${storageAmountInGB} GB";
-
-  static String m67(
-          usedAmount, usedStorageUnit, totalAmount, totalStorageUnit) =>
-      "${usedAmount} ${usedStorageUnit} dari ${totalAmount} ${totalStorageUnit} terpakai";
-
-  static String m68(id) =>
-      "${id} kamu telah terhubung dengan akun Ente lain.\nJika kamu ingin menggunakan ${id} kamu untuk akun ini, silahkan hubungi tim bantuan kami";
-
-  static String m69(endDate) =>
-      "Langganan kamu akan dibatalkan pada ${endDate}";
-
-  static String m72(storageAmountInGB) =>
-      "Ia juga mendapat ${storageAmountInGB} GB";
-
-  static String m73(email) => "Ini adalah ID Verifikasi milik ${email}";
-
-  static String m78(endDate) => "Berlaku hingga ${endDate}";
-
-  static String m79(email) => "Verifikasi ${email}";
-=======
   static String m60(referralCode, referralStorageInGB) =>
       "Kode rujukan Ente: ${referralCode} \n\nTerapkan pada Pengaturan → Umum → Rujukan untuk mendapatkan ${referralStorageInGB} GB gratis setelah kamu mendaftar paket berbayar\n\nhttps://ente.io";
 
@@ -259,22 +193,14 @@
   static String m77(endDate) => "Berlaku hingga ${endDate}";
 
   static String m78(email) => "Verifikasi ${email}";
->>>>>>> 8692421b
 
   static String m2(email) =>
       "Kami telah mengirimkan email ke <green>${email}</green>";
 
-<<<<<<< HEAD
-  static String m81(count) =>
-      "${Intl.plural(count, other: '${count} tahun lalu')}";
-
-  static String m82(storageSaved) =>
-=======
   static String m80(count) =>
       "${Intl.plural(count, other: '${count} tahun lalu')}";
 
   static String m81(storageSaved) =>
->>>>>>> 8692421b
       "Kamu telah berhasil membersihkan ${storageSaved}!";
 
   final messages = _notInlinedMessages(_notInlinedMessages);
@@ -517,10 +443,10 @@
             "Konfirmasi kunci pemulihan kamu"),
         "connectToDevice":
             MessageLookupByLibrary.simpleMessage("Hubungkan ke perangkat"),
-        "contactFamilyAdmin": m20,
+        "contactFamilyAdmin": m19,
         "contactSupport":
             MessageLookupByLibrary.simpleMessage("Hubungi dukungan"),
-        "contactToManageSubscription": m21,
+        "contactToManageSubscription": m20,
         "contacts": MessageLookupByLibrary.simpleMessage("Kontak"),
         "continueLabel": MessageLookupByLibrary.simpleMessage("Lanjut"),
         "continueOnFreeTrial": MessageLookupByLibrary.simpleMessage(
@@ -561,7 +487,7 @@
         "currentUsageIs":
             MessageLookupByLibrary.simpleMessage("Pemakaian saat ini sebesar "),
         "custom": MessageLookupByLibrary.simpleMessage("Kustom"),
-        "customEndpoint": m22,
+        "customEndpoint": m21,
         "darkTheme": MessageLookupByLibrary.simpleMessage("Gelap"),
         "dayToday": MessageLookupByLibrary.simpleMessage("Hari Ini"),
         "dayYesterday": MessageLookupByLibrary.simpleMessage("Kemarin"),
@@ -590,9 +516,9 @@
             MessageLookupByLibrary.simpleMessage("Hapus dari perangkat ini"),
         "deleteFromEnte":
             MessageLookupByLibrary.simpleMessage("Hapus dari Ente"),
-        "deleteItemCount": m23,
+        "deleteItemCount": m22,
         "deletePhotos": MessageLookupByLibrary.simpleMessage("Hapus foto"),
-        "deleteProgress": m24,
+        "deleteProgress": m23,
         "deleteReason1": MessageLookupByLibrary.simpleMessage(
             "Fitur penting yang saya perlukan tidak ada"),
         "deleteReason2": MessageLookupByLibrary.simpleMessage(
@@ -628,7 +554,7 @@
             "Orang yang melihat masih bisa mengambil tangkapan layar atau menyalin foto kamu menggunakan alat eksternal"),
         "disableDownloadWarningTitle":
             MessageLookupByLibrary.simpleMessage("Perlu diketahui"),
-        "disableLinkMessage": m25,
+        "disableLinkMessage": m24,
         "disableTwofactor": MessageLookupByLibrary.simpleMessage(
             "Nonaktifkan autentikasi dua langkah"),
         "disablingTwofactorAuthentication":
@@ -663,8 +589,8 @@
         "downloadFailed":
             MessageLookupByLibrary.simpleMessage("Gagal mengunduh"),
         "downloading": MessageLookupByLibrary.simpleMessage("Mengunduh..."),
-        "dropSupportEmail": m26,
-        "duplicateFileCountWithStorageSaved": m27,
+        "dropSupportEmail": m25,
+        "duplicateFileCountWithStorageSaved": m26,
         "edit": MessageLookupByLibrary.simpleMessage("Edit"),
         "editLocation": MessageLookupByLibrary.simpleMessage("Edit lokasi"),
         "editLocationTagTitle":
@@ -676,8 +602,8 @@
                 "Perubahan lokasi hanya akan terlihat di Ente"),
         "eligible": MessageLookupByLibrary.simpleMessage("memenuhi syarat"),
         "email": MessageLookupByLibrary.simpleMessage("Email"),
-        "emailChangedTo": m29,
-        "emailNoEnteAccount": m30,
+        "emailChangedTo": m28,
+        "emailNoEnteAccount": m29,
         "emailVerificationToggle":
             MessageLookupByLibrary.simpleMessage("Verifikasi email"),
         "empty": MessageLookupByLibrary.simpleMessage("Kosongkan"),
@@ -774,8 +700,8 @@
         "fileTypes": MessageLookupByLibrary.simpleMessage("Jenis file"),
         "fileTypesAndNames":
             MessageLookupByLibrary.simpleMessage("Nama dan jenis file"),
-        "filesBackedUpFromDevice": m32,
-        "filesBackedUpInAlbum": m33,
+        "filesBackedUpFromDevice": m31,
+        "filesBackedUpInAlbum": m32,
         "filesDeleted": MessageLookupByLibrary.simpleMessage("File terhapus"),
         "filesSavedToGallery":
             MessageLookupByLibrary.simpleMessage("File tersimpan ke galeri"),
@@ -789,23 +715,23 @@
             MessageLookupByLibrary.simpleMessage("Wajah yang ditemukan"),
         "freeStorageClaimed":
             MessageLookupByLibrary.simpleMessage("Kuota gratis diperoleh"),
-        "freeStorageOnReferralSuccess": m34,
+        "freeStorageOnReferralSuccess": m33,
         "freeStorageUsable": MessageLookupByLibrary.simpleMessage(
             "Kuota gratis yang dapat digunakan"),
         "freeTrial": MessageLookupByLibrary.simpleMessage("Percobaan gratis"),
-        "freeTrialValidTill": m35,
-        "freeUpAccessPostDelete": m36,
-        "freeUpAmount": m37,
+        "freeTrialValidTill": m34,
+        "freeUpAccessPostDelete": m35,
+        "freeUpAmount": m36,
         "freeUpDeviceSpace": MessageLookupByLibrary.simpleMessage(
             "Bersihkan penyimpanan perangkat"),
         "freeUpDeviceSpaceDesc": MessageLookupByLibrary.simpleMessage(
             "Hemat ruang penyimpanan di perangkatmu dengan membersihkan file yang sudah tercadangkan."),
         "freeUpSpace": MessageLookupByLibrary.simpleMessage("Bersihkan ruang"),
-        "freeUpSpaceSaving": m38,
+        "freeUpSpaceSaving": m37,
         "general": MessageLookupByLibrary.simpleMessage("Umum"),
         "generatingEncryptionKeys": MessageLookupByLibrary.simpleMessage(
             "Menghasilkan kunci enkripsi..."),
-        "genericProgress": m39,
+        "genericProgress": m38,
         "goToSettings": MessageLookupByLibrary.simpleMessage("Buka pengaturan"),
         "googlePlayId": MessageLookupByLibrary.simpleMessage("ID Google Play"),
         "grantFullAccessPrompt": MessageLookupByLibrary.simpleMessage(
@@ -865,7 +791,7 @@
         "itLooksLikeSomethingWentWrongPleaseRetryAfterSome":
             MessageLookupByLibrary.simpleMessage(
                 "Sepertinya terjadi kesalahan. Silakan coba lagi setelah beberapa saat. Jika kesalahan terus terjadi, silakan hubungi tim dukungan kami."),
-        "itemCount": m40,
+        "itemCount": m39,
         "itemsWillBeRemovedFromAlbum": MessageLookupByLibrary.simpleMessage(
             "Item yang dipilih akan dihapus dari album ini"),
         "joinDiscord":
@@ -892,7 +818,7 @@
             MessageLookupByLibrary.simpleMessage("Batas perangkat"),
         "linkEnabled": MessageLookupByLibrary.simpleMessage("Aktif"),
         "linkExpired": MessageLookupByLibrary.simpleMessage("Kedaluwarsa"),
-        "linkExpiresOn": m41,
+        "linkExpiresOn": m40,
         "linkExpiry":
             MessageLookupByLibrary.simpleMessage("Waktu kedaluwarsa link"),
         "linkHasExpired":
@@ -972,10 +898,10 @@
         "moderateStrength": MessageLookupByLibrary.simpleMessage("Sedang"),
         "moments": MessageLookupByLibrary.simpleMessage("Momen"),
         "monthly": MessageLookupByLibrary.simpleMessage("Bulanan"),
-        "moveItem": m42,
+        "moveItem": m41,
         "moveToHiddenAlbum": MessageLookupByLibrary.simpleMessage(
             "Pindahkan ke album tersembunyi"),
-        "movedSuccessfullyTo": m43,
+        "movedSuccessfullyTo": m42,
         "movedToTrash":
             MessageLookupByLibrary.simpleMessage("Pindah ke sampah"),
         "movingFilesToAlbum": MessageLookupByLibrary.simpleMessage(
@@ -1026,7 +952,7 @@
         "onDevice": MessageLookupByLibrary.simpleMessage("Di perangkat ini"),
         "onEnte": MessageLookupByLibrary.simpleMessage(
             "Di <branding>ente</branding>"),
-        "onlyFamilyAdminCanChangeCode": m46,
+        "onlyFamilyAdminCanChangeCode": m45,
         "oops": MessageLookupByLibrary.simpleMessage("Aduh"),
         "oopsCouldNotSaveEdits": MessageLookupByLibrary.simpleMessage(
             "Aduh, tidak dapat menyimpan perubahan"),
@@ -1062,7 +988,7 @@
             MessageLookupByLibrary.simpleMessage("Pembayaran gagal"),
         "paymentFailedMessage": MessageLookupByLibrary.simpleMessage(
             "Sayangnya, pembayaranmu gagal. Silakan hubungi tim bantuan agar dapat kami bantu!"),
-        "paymentFailedTalkToProvider": m47,
+        "paymentFailedTalkToProvider": m46,
         "pendingItems": MessageLookupByLibrary.simpleMessage("Item menunggu"),
         "pendingSync":
             MessageLookupByLibrary.simpleMessage("Sinkronisasi tertunda"),
@@ -1085,11 +1011,7 @@
             MessageLookupByLibrary.simpleMessage(
                 "Foto yang telah kamu tambahkan akan dihapus dari album ini"),
         "playOnTv": MessageLookupByLibrary.simpleMessage("Putar album di TV"),
-<<<<<<< HEAD
-        "playStoreFreeTrialValidTill": m49,
-=======
         "playStoreFreeTrialValidTill": m48,
->>>>>>> 8692421b
         "playstoreSubscription":
             MessageLookupByLibrary.simpleMessage("Langganan PlayStore"),
         "pleaseCheckYourInternetConnectionAndTryAgain":
@@ -1101,20 +1023,12 @@
         "pleaseContactSupportIfTheProblemPersists":
             MessageLookupByLibrary.simpleMessage(
                 "Silakan hubungi tim bantuan jika masalah terus terjadi"),
-<<<<<<< HEAD
-        "pleaseEmailUsAt": m50,
-=======
         "pleaseEmailUsAt": m49,
->>>>>>> 8692421b
         "pleaseGrantPermissions":
             MessageLookupByLibrary.simpleMessage("Harap berikan izin"),
         "pleaseLoginAgain":
             MessageLookupByLibrary.simpleMessage("Silakan masuk akun lagi"),
-<<<<<<< HEAD
-        "pleaseSendTheLogsTo": m51,
-=======
         "pleaseSendTheLogsTo": m50,
->>>>>>> 8692421b
         "pleaseTryAgain":
             MessageLookupByLibrary.simpleMessage("Silakan coba lagi"),
         "pleaseVerifyTheCodeYouHaveEntered":
@@ -1148,11 +1062,7 @@
             MessageLookupByLibrary.simpleMessage("Buat tiket dukungan"),
         "rateTheApp": MessageLookupByLibrary.simpleMessage("Nilai app ini"),
         "rateUs": MessageLookupByLibrary.simpleMessage("Beri kami nilai"),
-<<<<<<< HEAD
-        "rateUsOnStore": m53,
-=======
         "rateUsOnStore": m52,
->>>>>>> 8692421b
         "recover": MessageLookupByLibrary.simpleMessage("Pulihkan"),
         "recoverAccount": MessageLookupByLibrary.simpleMessage("Pulihkan akun"),
         "recoverButton": MessageLookupByLibrary.simpleMessage("Pulihkan"),
@@ -1180,11 +1090,7 @@
             "1. Berikan kode ini ke teman kamu"),
         "referralStep2": MessageLookupByLibrary.simpleMessage(
             "2. Ia perlu daftar ke paket berbayar"),
-<<<<<<< HEAD
-        "referralStep3": m54,
-=======
         "referralStep3": m53,
->>>>>>> 8692421b
         "referrals": MessageLookupByLibrary.simpleMessage("Referensi"),
         "referralsAreCurrentlyPaused":
             MessageLookupByLibrary.simpleMessage("Rujukan sedang dijeda"),
@@ -1206,11 +1112,7 @@
         "removeLink": MessageLookupByLibrary.simpleMessage("Hapus link"),
         "removeParticipant":
             MessageLookupByLibrary.simpleMessage("Hapus peserta"),
-<<<<<<< HEAD
-        "removeParticipantBody": m55,
-=======
         "removeParticipantBody": m54,
->>>>>>> 8692421b
         "removePersonLabel":
             MessageLookupByLibrary.simpleMessage("Hapus label orang"),
         "removePublicLink":
@@ -1226,11 +1128,7 @@
         "renameFile": MessageLookupByLibrary.simpleMessage("Ubah nama file"),
         "renewSubscription":
             MessageLookupByLibrary.simpleMessage("Perpanjang langganan"),
-<<<<<<< HEAD
-        "renewsOn": m56,
-=======
         "renewsOn": m55,
->>>>>>> 8692421b
         "reportABug": MessageLookupByLibrary.simpleMessage("Laporkan bug"),
         "reportBug": MessageLookupByLibrary.simpleMessage("Laporkan bug"),
         "resendEmail":
@@ -1281,11 +1179,7 @@
             MessageLookupByLibrary.simpleMessage("Album, nama dan jenis file"),
         "searchHint5": MessageLookupByLibrary.simpleMessage(
             "Segera tiba: Penelusuran wajah & ajaib ✨"),
-<<<<<<< HEAD
-        "searchResultCount": m57,
-=======
         "searchResultCount": m56,
->>>>>>> 8692421b
         "security": MessageLookupByLibrary.simpleMessage("Keamanan"),
         "selectALocation": MessageLookupByLibrary.simpleMessage("Pilih lokasi"),
         "selectALocationFirst": MessageLookupByLibrary.simpleMessage(
@@ -1311,11 +1205,7 @@
             MessageLookupByLibrary.simpleMessage(
                 "Item terpilih akan dihapus dari semua album dan dipindahkan ke sampah."),
         "selectedPhotos": m4,
-<<<<<<< HEAD
-        "selectedPhotosWithYours": m59,
-=======
         "selectedPhotosWithYours": m58,
->>>>>>> 8692421b
         "send": MessageLookupByLibrary.simpleMessage("Kirim"),
         "sendEmail": MessageLookupByLibrary.simpleMessage("Kirim email"),
         "sendInvite": MessageLookupByLibrary.simpleMessage("Kirim undangan"),
@@ -1336,27 +1226,16 @@
         "shareAnAlbumNow":
             MessageLookupByLibrary.simpleMessage("Bagikan album sekarang"),
         "shareLink": MessageLookupByLibrary.simpleMessage("Bagikan link"),
-<<<<<<< HEAD
-        "shareMyVerificationID": m60,
-=======
         "shareMyVerificationID": m59,
->>>>>>> 8692421b
         "shareOnlyWithThePeopleYouWant": MessageLookupByLibrary.simpleMessage(
             "Bagikan hanya dengan orang yang kamu inginkan"),
         "shareTextConfirmOthersVerificationID": m5,
         "shareTextRecommendUsingEnte": MessageLookupByLibrary.simpleMessage(
             "Unduh Ente agar kita bisa berbagi foto dan video kualitas asli dengan mudah\n\nhttps://ente.io"),
-<<<<<<< HEAD
-        "shareTextReferralCode": m61,
-        "shareWithNonenteUsers": MessageLookupByLibrary.simpleMessage(
-            "Bagikan ke pengguna non-Ente"),
-        "shareWithPeopleSectionTitle": m62,
-=======
         "shareTextReferralCode": m60,
         "shareWithNonenteUsers": MessageLookupByLibrary.simpleMessage(
             "Bagikan ke pengguna non-Ente"),
         "shareWithPeopleSectionTitle": m61,
->>>>>>> 8692421b
         "shareYourFirstAlbum":
             MessageLookupByLibrary.simpleMessage("Bagikan album pertamamu"),
         "sharedAlbumSectionDescription": MessageLookupByLibrary.simpleMessage(
@@ -1369,11 +1248,7 @@
             MessageLookupByLibrary.simpleMessage("Foto terbagi baru"),
         "sharedPhotoNotificationsExplanation": MessageLookupByLibrary.simpleMessage(
             "Terima notifikasi apabila seseorang menambahkan foto ke album bersama yang kamu ikuti"),
-<<<<<<< HEAD
-        "sharedWith": m63,
-=======
         "sharedWith": m62,
->>>>>>> 8692421b
         "sharedWithMe":
             MessageLookupByLibrary.simpleMessage("Dibagikan dengan saya"),
         "sharedWithYou":
@@ -1388,19 +1263,11 @@
             MessageLookupByLibrary.simpleMessage("Keluar di perangkat lain"),
         "signUpTerms": MessageLookupByLibrary.simpleMessage(
             "Saya menyetujui <u-terms>ketentuan layanan</u-terms> dan <u-policy>kebijakan privasi</u-policy> Ente"),
-<<<<<<< HEAD
-        "singleFileDeleteFromDevice": m64,
-        "singleFileDeleteHighlight": MessageLookupByLibrary.simpleMessage(
-            "Ia akan dihapus dari semua album."),
-        "singleFileInBothLocalAndRemote": m65,
-        "singleFileInRemoteOnly": m66,
-=======
         "singleFileDeleteFromDevice": m63,
         "singleFileDeleteHighlight": MessageLookupByLibrary.simpleMessage(
             "Ia akan dihapus dari semua album."),
         "singleFileInBothLocalAndRemote": m64,
         "singleFileInRemoteOnly": m65,
->>>>>>> 8692421b
         "skip": MessageLookupByLibrary.simpleMessage("Lewati"),
         "social": MessageLookupByLibrary.simpleMessage("Sosial"),
         "someItemsAreInBothEnteAndYourDevice":
@@ -1445,17 +1312,10 @@
         "storageInGB": m1,
         "storageLimitExceeded": MessageLookupByLibrary.simpleMessage(
             "Batas penyimpanan terlampaui"),
-<<<<<<< HEAD
-        "storageUsageInfo": m67,
-        "strongStrength": MessageLookupByLibrary.simpleMessage("Kuat"),
-        "subAlreadyLinkedErrMessage": m68,
-        "subWillBeCancelledOn": m69,
-=======
         "storageUsageInfo": m66,
         "strongStrength": MessageLookupByLibrary.simpleMessage("Kuat"),
         "subAlreadyLinkedErrMessage": m67,
         "subWillBeCancelledOn": m68,
->>>>>>> 8692421b
         "subscribe": MessageLookupByLibrary.simpleMessage("Berlangganan"),
         "subscription": MessageLookupByLibrary.simpleMessage("Langganan"),
         "success": MessageLookupByLibrary.simpleMessage("Berhasil"),
@@ -1495,11 +1355,7 @@
         "theseItemsWillBeDeletedFromYourDevice":
             MessageLookupByLibrary.simpleMessage(
                 "Item ini akan dihapus dari perangkat ini."),
-<<<<<<< HEAD
-        "theyAlsoGetXGb": m72,
-=======
         "theyAlsoGetXGb": m71,
->>>>>>> 8692421b
         "thisActionCannotBeUndone": MessageLookupByLibrary.simpleMessage(
             "Tindakan ini tidak dapat dibatalkan"),
         "thisAlbumAlreadyHDACollaborativeLink":
@@ -1513,11 +1369,7 @@
             MessageLookupByLibrary.simpleMessage("Email ini telah digunakan"),
         "thisImageHasNoExifData": MessageLookupByLibrary.simpleMessage(
             "Gambar ini tidak memiliki data exif"),
-<<<<<<< HEAD
-        "thisIsPersonVerificationId": m73,
-=======
         "thisIsPersonVerificationId": m72,
->>>>>>> 8692421b
         "thisIsYourVerificationId": MessageLookupByLibrary.simpleMessage(
             "Ini adalah ID Verifikasi kamu"),
         "thisWillLogYouOutOfTheFollowingDevice":
@@ -1583,22 +1435,14 @@
             MessageLookupByLibrary.simpleMessage("Gunakan kunci pemulihan"),
         "useSelectedPhoto":
             MessageLookupByLibrary.simpleMessage("Gunakan foto terpilih"),
-<<<<<<< HEAD
-        "validTill": m78,
-=======
         "validTill": m77,
->>>>>>> 8692421b
         "verificationFailedPleaseTryAgain":
             MessageLookupByLibrary.simpleMessage(
                 "Verifikasi gagal, silakan coba lagi"),
         "verificationId": MessageLookupByLibrary.simpleMessage("ID Verifikasi"),
         "verify": MessageLookupByLibrary.simpleMessage("Verifikasi"),
         "verifyEmail": MessageLookupByLibrary.simpleMessage("Verifikasi email"),
-<<<<<<< HEAD
-        "verifyEmailID": m79,
-=======
         "verifyEmailID": m78,
->>>>>>> 8692421b
         "verifyPasskey":
             MessageLookupByLibrary.simpleMessage("Verifikasi passkey"),
         "verifyPassword":
@@ -1634,11 +1478,7 @@
             MessageLookupByLibrary.simpleMessage("Selamat datang kembali!"),
         "whatsNew": MessageLookupByLibrary.simpleMessage("Hal yang baru"),
         "yearly": MessageLookupByLibrary.simpleMessage("Tahunan"),
-<<<<<<< HEAD
-        "yearsAgo": m81,
-=======
         "yearsAgo": m80,
->>>>>>> 8692421b
         "yes": MessageLookupByLibrary.simpleMessage("Ya"),
         "yesCancel": MessageLookupByLibrary.simpleMessage("Ya, batalkan"),
         "yesConvertToViewer":
@@ -1665,11 +1505,7 @@
             "Kamu tidak bisa berbagi dengan dirimu sendiri"),
         "youDontHaveAnyArchivedItems": MessageLookupByLibrary.simpleMessage(
             "Kamu tidak memiliki item di arsip."),
-<<<<<<< HEAD
-        "youHaveSuccessfullyFreedUp": m82,
-=======
         "youHaveSuccessfullyFreedUp": m81,
->>>>>>> 8692421b
         "yourAccountHasBeenDeleted":
             MessageLookupByLibrary.simpleMessage("Akunmu telah dihapus"),
         "yourMap": MessageLookupByLibrary.simpleMessage("Peta kamu"),
