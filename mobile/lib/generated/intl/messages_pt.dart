// DO NOT EDIT. This is code generated via package:intl/generate_localized.dart
// This is a library that provides messages for a pt locale. All the
// messages from the main program should be duplicated here with the same
// function name.

// Ignore issues from commonly used lints in this file.
// ignore_for_file:unnecessary_brace_in_string_interps, unnecessary_new
// ignore_for_file:prefer_single_quotes,comment_references, directives_ordering
// ignore_for_file:annotate_overrides,prefer_generic_function_type_aliases
// ignore_for_file:unused_import, file_names, avoid_escaping_inner_quotes
// ignore_for_file:unnecessary_string_interpolations, unnecessary_string_escapes

import 'package:intl/intl.dart';
import 'package:intl/message_lookup_by_library.dart';

final messages = new MessageLookup();

typedef String MessageIfAbsent(String messageStr, List<dynamic> args);

class MessageLookup extends MessageLookupByLibrary {
  String get localeName => 'pt';

  static String m12(count) =>
      "${Intl.plural(count, one: 'Adicionar colaborador', other: 'Adicionar colaboradores')}";

  static String m13(count) =>
      "${Intl.plural(count, one: 'Adicionar item', other: 'Adicionar itens')}";

  static String m14(storageAmount, endDate) =>
      "Seu complemento ${storageAmount} é válido até ${endDate}";

  static String m15(count) =>
      "${Intl.plural(count, one: 'Adicionar visualizador', other: 'Adicionar visualizadores')}";

  static String m16(emailOrName) => "Adicionado por ${emailOrName}";

  static String m17(albumName) => "Adicionado com sucesso a  ${albumName}";

  static String m18(count) =>
      "${Intl.plural(count, zero: 'Nenhum participante', one: '1 participante', other: '${count} participantes')}";

  static String m19(versionValue) => "Versão: ${versionValue}";

  static String m20(freeAmount, storageUnit) =>
      "${freeAmount} ${storageUnit} livre";

  static String m21(paymentProvider) =>
      "Primeiramente cancele sua assinatura existente do ${paymentProvider}";

  static String m22(user) =>
      "${user} Não poderá adicionar mais fotos a este álbum\n\nEles ainda conseguirão remover fotos existentes adicionadas por eles";

  static String m23(isFamilyMember, storageAmountInGb) =>
      "${Intl.select(isFamilyMember, {
            'true': 'Sua família reinvidicou ${storageAmountInGb} GB até então',
            'false': 'Você reinvindicou ${storageAmountInGb} GB até então',
            'other': 'Você reinvindicou ${storageAmountInGb} GB até então!',
          })}";

  static String m24(albumName) => "Link colaborativo criado para ${albumName}";

  static String m25(familyAdminEmail) =>
      "Entre em contato com <green>${familyAdminEmail}</green> para gerenciar sua assinatura";

  static String m26(provider) =>
      "Entre em contato conosco em support@ente.io para gerenciar sua assinatura ${provider}.";

  static String m27(endpoint) => "Conectado à ${endpoint}";

  static String m28(count) =>
      "${Intl.plural(count, one: 'Excluir ${count} item', other: 'Excluir ${count} itens')}";

  static String m29(currentlyDeleting, totalCount) =>
      "Excluindo ${currentlyDeleting} / ${totalCount}";

  static String m30(albumName) =>
      "Isso removerá o link público para acessar \"${albumName}\".";

  static String m31(supportEmail) =>
      "Envie um e-mail para ${supportEmail} a partir do seu endereço de e-mail registrado";

  static String m32(count, storageSaved) =>
      "Você limpou ${Intl.plural(count, one: '${count} arquivo duplicado', other: '${count} arquivos duplicados')}, salvando (${storageSaved}!)";

  static String m33(count, formattedSize) =>
      "${count} arquivos, ${formattedSize} cada";

  static String m34(newEmail) => "E-mail alterado para ${newEmail}";

  static String m35(email) =>
      "${email} não tem uma conta Ente.\n\nEnvie-os um convite para compartilhar fotos.";

  static String m36(text) => "Fotos adicionais encontradas para ${text}";

  static String m37(count, formattedNumber) =>
      "${Intl.plural(count, one: '1 arquivo', other: '${formattedNumber} arquivos')} deste dispositivo foi copiado com segurança";

  static String m38(count, formattedNumber) =>
      "${Intl.plural(count, one: '1 arquivo', other: '${formattedNumber} arquivos')} deste álbum foi copiado com segurança";

  static String m39(storageAmountInGB) =>
      "${storageAmountInGB} GB cada vez que alguém se inscrever a um plano pago e aplicar seu código";

  static String m40(endDate) => "A avaliação grátis acaba em ${endDate}";

  static String m41(count) =>
      "Você ainda pode acessá-${Intl.plural(count, one: 'lo', other: 'los')} no Ente, contanto que você tenha uma assinatura ativa";

  static String m42(sizeInMBorGB) => "Liberar ${sizeInMBorGB}";

  static String m43(count, formattedSize) =>
      "${Intl.plural(count, one: 'Ele pode ser excluído do dispositivo para liberar ${formattedSize}', other: 'Eles podem ser excluídos do dispositivo para liberar ${formattedSize}')}";

  static String m44(currentlyProcessing, totalCount) =>
      "Processando ${currentlyProcessing} / ${totalCount}";

  static String m45(count) =>
      "${Intl.plural(count, one: '${count} item', other: '${count} itens')}";

  static String m46(expiryTime) => "O link expirará em ${expiryTime}";

  static String m9(count, formattedCount) =>
      "${Intl.plural(count, zero: 'sem memórias', one: '${formattedCount} memória', other: '${formattedCount} memórias')}";

  static String m47(count) =>
      "${Intl.plural(count, one: 'Mover item', other: 'Mover itens')}";

  static String m48(albumName) => "Movido com sucesso para ${albumName}";

  static String m0(personName) => "No suggestions for ${personName}";

  static String m49(name) => "Não é ${name}?";

  static String m50(familyAdminEmail) =>
      "Entre em contato com ${familyAdminEmail} para alterar o seu código.";

  static String m6(passwordStrengthValue) =>
      "Força da senha: ${passwordStrengthValue}";

  static String m51(providerName) =>
      "Fale com o suporte ${providerName} se você foi cobrado";

  static String m1(count) => "${count} photos";

  static String m52(endDate) =>
      "Avaliação grátis válida até ${endDate}.\nVocê pode alterar para um plano pago depois.";

  static String m53(toEmail) => "Envie-nos um e-mail para ${toEmail}";

  static String m54(toEmail) => "Envie os registros para \n${toEmail}";

  static String m55(folderName) => "Processando ${folderName}...";

  static String m56(storeName) => "Avalie-nos em ${storeName}";

  static String m57(storageInGB) =>
      "3. Ambos os dois ganham ${storageInGB} GB* grátis";

  static String m58(userEmail) =>
      "${userEmail} será removido deste álbum compartilhado\n\nQuaisquer fotos adicionadas por eles também serão removidas do álbum";

  static String m59(endDate) => "Renovação de assinatura em ${endDate}";

  static String m60(count) =>
      "${Intl.plural(count, one: '${count} resultado encontrado', other: '${count} resultados encontrados')}";

  static String m2(snapshotLenght, searchLenght) =>
      "Sections length mismatch: ${snapshotLenght} != ${searchLenght}";

  static String m10(count) => "${count} selecionado(s)";

  static String m61(count, yourCount) =>
      "${count} selecionado(s) (${yourCount} seus)";

  static String m62(verificationID) =>
      "Aqui está meu ID de verificação para o ente.io: ${verificationID}";

  static String m11(verificationID) =>
      "Ei, você pode confirmar se este ID de verificação do ente.io é seu?: ${verificationID}";

  static String m63(referralCode, referralStorageInGB) =>
      "Código de referência do Ente: ${referralCode} \n\nAplique-o em Configurações → Geral → Referências para obter ${referralStorageInGB} GB grátis após a sua inscrição num plano pago\n\nhttps://ente.io";

  static String m64(numberOfPeople) =>
      "${Intl.plural(numberOfPeople, zero: 'Compartilhe com pessoas específicas', one: 'Compartilhado com 1 pessoa', other: 'Compartilhado com ${numberOfPeople} pessoas')}";

  static String m65(emailIDs) => "Compartilhado com ${emailIDs}";

  static String m66(fileType) =>
      "Este ${fileType} será excluído do dispositivo.";

  static String m67(fileType) =>
      "Este ${fileType} está no Ente e em seu dispositivo.";

  static String m68(fileType) => "Este ${fileType} será excluído do Ente.";

  static String m7(storageAmountInGB) => "${storageAmountInGB} GB";

  static String m69(
          usedAmount, usedStorageUnit, totalAmount, totalStorageUnit) =>
      "${usedAmount} ${usedStorageUnit} de ${totalAmount} ${totalStorageUnit} usado";

  static String m70(id) =>
      "Seu ${id} já está vinculado a outra conta Ente. Se você gostaria de usar seu ${id} com esta conta, entre em contato conosco\"";

  static String m71(endDate) => "Sua assinatura será cancelada em ${endDate}";

  static String m72(completed, total) =>
      "${completed}/${total} memórias preservadas";

  static String m3(ignoreReason) =>
      "Tap to upload, upload is currently ignored due to ${ignoreReason}";

  static String m73(storageAmountInGB) =>
      "Eles também recebem ${storageAmountInGB} GB";

  static String m74(email) => "Este é o ID de verificação de ${email}";

  static String m75(count) =>
      "${Intl.plural(count, zero: '', one: '1 dia', other: '${count} dias')}";

  static String m4(galleryType) =>
      "Type of gallery ${galleryType} is not supported for rename";

  static String m5(ignoreReason) => "Upload is ignored due to ${ignoreReason}";

  static String m76(count) => "Preservando ${count} memórias...";

  static String m77(endDate) => "Válido até ${endDate}";

  static String m78(email) => "Verificar ${email}";

  static String m8(email) => "Nós enviamos um e-mail à <green>${email}</green>";

  static String m79(count) =>
      "${Intl.plural(count, one: '${count} ano atrás', other: '${count} anos atrás')}";

  static String m80(storageSaved) =>
      "Você liberou ${storageSaved} com sucesso!";

  final messages = _notInlinedMessages(_notInlinedMessages);
  static Map<String, Function> _notInlinedMessages(_) => <String, Function>{
        "aNewVersionOfEnteIsAvailable": MessageLookupByLibrary.simpleMessage(
            "Uma nova versão do Ente está disponível."),
        "about": MessageLookupByLibrary.simpleMessage("Sobre"),
        "account": MessageLookupByLibrary.simpleMessage("Conta"),
        "accountIsAlreadyConfigured": MessageLookupByLibrary.simpleMessage(
            "Account is already configured."),
        "accountWelcomeBack":
            MessageLookupByLibrary.simpleMessage("Bem-vindo(a) de volta!"),
        "ackPasswordLostWarning": MessageLookupByLibrary.simpleMessage(
            "Eu entendo que se eu perder minha senha, posso perder meus dados, já que meus dados são <underline>criptografados de ponta a ponta</underline>."),
        "activeSessions":
            MessageLookupByLibrary.simpleMessage("Sessões ativas"),
        "add": MessageLookupByLibrary.simpleMessage("Adicionar"),
        "addAName": MessageLookupByLibrary.simpleMessage("Adicione um nome"),
        "addANewEmail":
            MessageLookupByLibrary.simpleMessage("Adicionar um novo e-mail"),
        "addCollaborator":
            MessageLookupByLibrary.simpleMessage("Adicionar colaborador"),
        "addCollaborators": m12,
        "addFiles": MessageLookupByLibrary.simpleMessage("Add Files"),
        "addFromDevice":
            MessageLookupByLibrary.simpleMessage("Adicionar do dispositivo"),
        "addItem": m13,
        "addLocation":
            MessageLookupByLibrary.simpleMessage("Adicionar localização"),
        "addLocationButton": MessageLookupByLibrary.simpleMessage("Adicionar"),
        "addMore": MessageLookupByLibrary.simpleMessage("Adicionar mais"),
        "addName": MessageLookupByLibrary.simpleMessage("Adicionar pessoa"),
        "addNameOrMerge":
            MessageLookupByLibrary.simpleMessage("Adicionar nome ou juntar"),
        "addNew": MessageLookupByLibrary.simpleMessage("Adicionar novo"),
        "addNewPerson":
            MessageLookupByLibrary.simpleMessage("Adicionar nova pessoa"),
        "addOnPageSubtitle":
            MessageLookupByLibrary.simpleMessage("Detalhes dos complementos"),
        "addOnValidTill": m14,
        "addOns": MessageLookupByLibrary.simpleMessage("Complementos"),
        "addPhotos": MessageLookupByLibrary.simpleMessage("Adicionar fotos"),
        "addSelected":
            MessageLookupByLibrary.simpleMessage("Adicionar selecionado"),
        "addToAlbum":
            MessageLookupByLibrary.simpleMessage("Adicionar ao álbum"),
        "addToEnte": MessageLookupByLibrary.simpleMessage("Adicionar ao Ente"),
        "addToHiddenAlbum":
            MessageLookupByLibrary.simpleMessage("Adicionar ao álbum oculto"),
        "addViewer":
            MessageLookupByLibrary.simpleMessage("Adicionar visualizador"),
        "addViewers": m15,
        "addYourPhotosNow":
            MessageLookupByLibrary.simpleMessage("Adicione suas fotos agora"),
        "addedAs": MessageLookupByLibrary.simpleMessage("Adicionado como"),
        "addedBy": m16,
        "addedSuccessfullyTo": m17,
        "addingToFavorites": MessageLookupByLibrary.simpleMessage(
            "Adicionando aos favoritos..."),
        "advanced": MessageLookupByLibrary.simpleMessage("Avançado"),
        "advancedSettings": MessageLookupByLibrary.simpleMessage("Avançado"),
        "after1Day": MessageLookupByLibrary.simpleMessage("Após 1 dia"),
        "after1Hour": MessageLookupByLibrary.simpleMessage("Após 1 hora"),
        "after1Month": MessageLookupByLibrary.simpleMessage("Após 1 mês"),
        "after1Week": MessageLookupByLibrary.simpleMessage("Após 1 semana"),
        "after1Year": MessageLookupByLibrary.simpleMessage("Após 1 ano"),
        "albumOwner": MessageLookupByLibrary.simpleMessage("Proprietário"),
        "albumParticipantsCount": m18,
        "albumTitle": MessageLookupByLibrary.simpleMessage("Título do álbum"),
        "albumUpdated":
            MessageLookupByLibrary.simpleMessage("Álbum atualizado"),
        "albums": MessageLookupByLibrary.simpleMessage("Álbuns"),
        "allClear": MessageLookupByLibrary.simpleMessage("✨ Tudo limpo"),
        "allMemoriesPreserved": MessageLookupByLibrary.simpleMessage(
            "Todas as memórias preservadas"),
        "allPersonGroupingWillReset": MessageLookupByLibrary.simpleMessage(
            "Todos os agrupamentos dessa pessoa serão redefinidos, e você perderá todas as sugestões feitas por essa pessoa."),
        "allowAddPhotosDescription": MessageLookupByLibrary.simpleMessage(
            "Permitir que as pessoas com link também adicionem fotos ao álbum compartilhado."),
        "allowAddingPhotos":
            MessageLookupByLibrary.simpleMessage("Permitir adicionar fotos"),
        "allowDownloads":
            MessageLookupByLibrary.simpleMessage("Permitir downloads"),
        "allowPeopleToAddPhotos": MessageLookupByLibrary.simpleMessage(
            "Permitir que pessoas adicionem fotos"),
        "androidBiometricHint":
            MessageLookupByLibrary.simpleMessage("Verificar identidade"),
        "androidBiometricNotRecognized": MessageLookupByLibrary.simpleMessage(
            "Não reconhecido. Tente novamente."),
        "androidBiometricRequiredTitle":
            MessageLookupByLibrary.simpleMessage("Biométrica necessária"),
        "androidBiometricSuccess":
            MessageLookupByLibrary.simpleMessage("Sucesso"),
        "androidCancelButton": MessageLookupByLibrary.simpleMessage("Cancelar"),
        "androidDeviceCredentialsRequiredTitle":
            MessageLookupByLibrary.simpleMessage("Credenciais necessários"),
        "androidDeviceCredentialsSetupDescription":
            MessageLookupByLibrary.simpleMessage("Credenciais necessários"),
        "androidGoToSettingsDescription": MessageLookupByLibrary.simpleMessage(
            "A autenticação biométrica não está definida no dispositivo. Vá em \'Opções > Segurança\' para adicionar a autenticação biométrica."),
        "androidIosWebDesktop": MessageLookupByLibrary.simpleMessage(
            "Android, iOS, Web, Computador"),
        "androidSignInTitle":
            MessageLookupByLibrary.simpleMessage("Autenticação necessária"),
        "appLock":
            MessageLookupByLibrary.simpleMessage("Bloqueio do aplicativo"),
        "appLockDescriptions": MessageLookupByLibrary.simpleMessage(
            "Escolha entre a tela de bloqueio padrão do seu dispositivo e uma tela de bloqueio personalizada com PIN ou senha."),
        "appVersion": m19,
        "appleId": MessageLookupByLibrary.simpleMessage("ID da Apple"),
        "apply": MessageLookupByLibrary.simpleMessage("Aplicar"),
        "applyCodeTitle":
            MessageLookupByLibrary.simpleMessage("Aplicar código"),
        "appstoreSubscription":
            MessageLookupByLibrary.simpleMessage("Assinatura da AppStore"),
        "archive": MessageLookupByLibrary.simpleMessage("Arquivo"),
        "archiveAlbum": MessageLookupByLibrary.simpleMessage("Arquivar álbum"),
        "archiving": MessageLookupByLibrary.simpleMessage("Arquivando..."),
        "areYouSureThatYouWantToLeaveTheFamily":
            MessageLookupByLibrary.simpleMessage(
                "Você tem certeza que queira sair do plano familiar?"),
        "areYouSureYouWantToCancel":
            MessageLookupByLibrary.simpleMessage("Deseja cancelar?"),
        "areYouSureYouWantToChangeYourPlan":
            MessageLookupByLibrary.simpleMessage("Deseja trocar de plano?"),
        "areYouSureYouWantToExit": MessageLookupByLibrary.simpleMessage(
            "Tem certeza de que queira sair?"),
        "areYouSureYouWantToLogout": MessageLookupByLibrary.simpleMessage(
            "Você tem certeza que quer encerrar sessão?"),
        "areYouSureYouWantToRenew":
            MessageLookupByLibrary.simpleMessage("Deseja renovar?"),
        "areYouSureYouWantToResetThisPerson":
            MessageLookupByLibrary.simpleMessage(
                "Deseja redefinir esta pessoa?"),
        "askCancelReason": MessageLookupByLibrary.simpleMessage(
            "Sua assinatura foi cancelada. Deseja compartilhar o motivo?"),
        "askDeleteReason": MessageLookupByLibrary.simpleMessage(
            "Por que você quer excluir sua conta?"),
        "askYourLovedOnesToShare": MessageLookupByLibrary.simpleMessage(
            "Peça que seus entes queridos compartilhem"),
        "atAFalloutShelter":
            MessageLookupByLibrary.simpleMessage("em um abrigo avançado"),
        "authToChangeEmailVerificationSetting":
            MessageLookupByLibrary.simpleMessage(
                "Autentique-se para alterar o e-mail de verificação"),
        "authToChangeLockscreenSetting": MessageLookupByLibrary.simpleMessage(
            "Autentique para alterar a configuração da tela de bloqueio"),
        "authToChangeYourEmail": MessageLookupByLibrary.simpleMessage(
            "Por favor, autentique-se para alterar o seu e-mail"),
        "authToChangeYourPassword": MessageLookupByLibrary.simpleMessage(
            "Autentique para alterar sua senha"),
        "authToConfigureTwofactorAuthentication":
            MessageLookupByLibrary.simpleMessage(
                "Autentique para configurar a autenticação de dois fatores"),
        "authToInitiateAccountDeletion": MessageLookupByLibrary.simpleMessage(
            "Autentique para iniciar a exclusão de conta"),
        "authToViewPasskey": MessageLookupByLibrary.simpleMessage(
            "Autentique-se para ver sua chave de acesso"),
        "authToViewYourActiveSessions": MessageLookupByLibrary.simpleMessage(
            "Autentique para ver as sessões ativas"),
        "authToViewYourHiddenFiles": MessageLookupByLibrary.simpleMessage(
            "Autentique-se para visualizar seus arquivos ocultos"),
        "authToViewYourMemories": MessageLookupByLibrary.simpleMessage(
            "Autentique-se para ver suas memórias"),
        "authToViewYourRecoveryKey": MessageLookupByLibrary.simpleMessage(
            "Autentique para ver sua chave de recuperação"),
        "authenticating":
            MessageLookupByLibrary.simpleMessage("Autenticando..."),
        "authenticationFailedPleaseTryAgain":
            MessageLookupByLibrary.simpleMessage(
                "Falha na autenticação. Tente novamente"),
        "authenticationSuccessful":
            MessageLookupByLibrary.simpleMessage("Autenticado com sucesso!"),
        "autoCastDialogBody": MessageLookupByLibrary.simpleMessage(
            "Você verá dispositivos de transmissão disponível aqui."),
        "autoCastiOSPermission": MessageLookupByLibrary.simpleMessage(
            "Certifique-se que as permissões da internet local estejam ligadas para o Ente Photos App, em opções."),
        "autoLock": MessageLookupByLibrary.simpleMessage("Bloqueio automático"),
        "autoLockFeatureDescription": MessageLookupByLibrary.simpleMessage(
            "Tempo após o qual o aplicativo bloqueia após ser colocado em segundo plano"),
        "autoLogoutMessage": MessageLookupByLibrary.simpleMessage(
            "Devido ao ocorrido de erros técnicos, você foi desconectado. Pedimos desculpas pela inconveniência."),
        "autoPair":
            MessageLookupByLibrary.simpleMessage("Pareamento automático"),
        "autoPairDesc": MessageLookupByLibrary.simpleMessage(
            "O pareamento automático só funciona com dispositivos que suportam o Chromecast."),
        "available": MessageLookupByLibrary.simpleMessage("Disponível"),
        "availableStorageSpace": m20,
        "backedUpFolders": MessageLookupByLibrary.simpleMessage(
            "Pastas copiadas com segurança"),
        "backup": MessageLookupByLibrary.simpleMessage("Cópia de segurança"),
        "backupFailed": MessageLookupByLibrary.simpleMessage(
            "Falhou ao copiar com segurança"),
        "backupOverMobileData": MessageLookupByLibrary.simpleMessage(
            "Salvamento com segurança usando dados móveis"),
        "backupSettings": MessageLookupByLibrary.simpleMessage(
            "Opções de cópia de segurança"),
        "backupStatus": MessageLookupByLibrary.simpleMessage(
            "Status da cópia de segurança"),
        "backupStatusDescription": MessageLookupByLibrary.simpleMessage(
            "Os itens que foram salvos com segurança aparecerão aqui"),
        "backupVideos": MessageLookupByLibrary.simpleMessage(
            "Cópia de segurança de vídeos"),
        "blackFridaySale":
            MessageLookupByLibrary.simpleMessage("Promoção Black Friday"),
        "blog": MessageLookupByLibrary.simpleMessage("Blog"),
        "cachedData":
            MessageLookupByLibrary.simpleMessage("Dados armazenados em cache"),
        "calculating": MessageLookupByLibrary.simpleMessage("Calculando..."),
        "canNotUploadToAlbumsOwnedByOthers":
            MessageLookupByLibrary.simpleMessage(
                "Não é possível enviar para álbuns pertencentes a outros"),
        "canOnlyCreateLinkForFilesOwnedByYou":
            MessageLookupByLibrary.simpleMessage(
                "Só é possível criar um link para arquivos pertencentes a você"),
        "canOnlyRemoveFilesOwnedByYou": MessageLookupByLibrary.simpleMessage(
            "Só pode remover arquivos de sua propriedade"),
        "cancel": MessageLookupByLibrary.simpleMessage("Cancelar"),
        "cancelOtherSubscription": m21,
        "cancelSubscription":
            MessageLookupByLibrary.simpleMessage("Cancelar assinatura"),
        "cannotAddMorePhotosAfterBecomingViewer": m22,
        "cannotDeleteSharedFiles": MessageLookupByLibrary.simpleMessage(
            "Não é possível excluir arquivos compartilhados"),
        "castAlbum": MessageLookupByLibrary.simpleMessage("Cast album"),
        "castIPMismatchBody": MessageLookupByLibrary.simpleMessage(
            "Certifique-se de estar na mesma internet que a TV."),
        "castIPMismatchTitle":
            MessageLookupByLibrary.simpleMessage("Falhou ao transmitir álbum"),
        "castInstruction": MessageLookupByLibrary.simpleMessage(
            "Acesse cast.ente.io no dispositivo desejado para parear.\n\nInsira o código abaixo para reproduzir o álbum na sua TV."),
        "centerPoint": MessageLookupByLibrary.simpleMessage("Ponto central"),
        "change": MessageLookupByLibrary.simpleMessage("Alterar"),
        "changeEmail": MessageLookupByLibrary.simpleMessage("Alterar e-mail"),
        "changeLocationOfSelectedItems": MessageLookupByLibrary.simpleMessage(
            "Alterar a localização dos itens selecionados?"),
        "changeLogBackupStatusContent": MessageLookupByLibrary.simpleMessage(
            "We\\\'ve added a log of all the files that have been uploaded to Ente, including failures and queued."),
        "changeLogBackupStatusTitle":
            MessageLookupByLibrary.simpleMessage("Backup Status"),
        "changeLogDiscoverContent": MessageLookupByLibrary.simpleMessage(
            "Looking for photos of your id cards, notes, or even memes? Go to the search tab and check out Discover. Based on our semantic search, it\\\'s a place to find photos that might be important for you.\\n\\nOnly available if you have enabled Machine Learning."),
        "changeLogDiscoverTitle":
            MessageLookupByLibrary.simpleMessage("Discover"),
        "changeLogMagicSearchImprovementContent":
            MessageLookupByLibrary.simpleMessage(
                "We have improved magic search to become much faster, so you don\\\'t have to wait to find what you\\\'re looking for."),
        "changeLogMagicSearchImprovementTitle":
            MessageLookupByLibrary.simpleMessage("Magic Search Improvement"),
        "changePassword": MessageLookupByLibrary.simpleMessage("Alterar senha"),
        "changePasswordTitle":
            MessageLookupByLibrary.simpleMessage("Alterar senha"),
        "changePermissions":
            MessageLookupByLibrary.simpleMessage("Alterar permissões?"),
        "changeYourReferralCode": MessageLookupByLibrary.simpleMessage(
            "Alterar código de referência"),
        "checkForUpdates":
            MessageLookupByLibrary.simpleMessage("Buscar atualizações"),
        "checkInboxAndSpamFolder": MessageLookupByLibrary.simpleMessage(
            "Verifique sua caixa de entrada (e spam) para concluir a verificação"),
        "checkStatus": MessageLookupByLibrary.simpleMessage("Verificar estado"),
        "checking": MessageLookupByLibrary.simpleMessage("Verificando..."),
        "checkingModels":
            MessageLookupByLibrary.simpleMessage("Verificando modelos..."),
        "claimFreeStorage": MessageLookupByLibrary.simpleMessage(
            "Reivindicar armazenamento grátis"),
        "claimMore": MessageLookupByLibrary.simpleMessage("Reivindique mais!"),
        "claimed": MessageLookupByLibrary.simpleMessage("Reivindicado"),
        "claimedStorageSoFar": m23,
        "cleanUncategorized":
            MessageLookupByLibrary.simpleMessage("Limpar não categorizado"),
        "cleanUncategorizedDescription": MessageLookupByLibrary.simpleMessage(
            "Remover todos os arquivos não categorizados que estão presentes em outros álbuns"),
        "clearCaches": MessageLookupByLibrary.simpleMessage("Limpar cache"),
        "clearIndexes": MessageLookupByLibrary.simpleMessage("Limpar índices"),
        "click": MessageLookupByLibrary.simpleMessage("• Clique"),
        "clickOnTheOverflowMenu":
            MessageLookupByLibrary.simpleMessage("• Clique no menu adicional"),
        "close": MessageLookupByLibrary.simpleMessage("Fechar"),
        "clubByCaptureTime": MessageLookupByLibrary.simpleMessage(
            "Agrupar por tempo de captura"),
        "clubByFileName":
            MessageLookupByLibrary.simpleMessage("Agrupar por nome do arquivo"),
        "clusteringProgress":
            MessageLookupByLibrary.simpleMessage("Progresso de agrupamento"),
        "codeAppliedPageTitle":
            MessageLookupByLibrary.simpleMessage("Código aplicado"),
        "codeChangeLimitReached": MessageLookupByLibrary.simpleMessage(
            "Desculpe, você atingiu o limite de mudanças de código."),
        "codeCopiedToClipboard": MessageLookupByLibrary.simpleMessage(
            "Código copiado para a área de transferência"),
        "codeUsedByYou":
            MessageLookupByLibrary.simpleMessage("Código usado por você"),
        "collabLinkSectionDescription": MessageLookupByLibrary.simpleMessage(
            "Crie um link para permitir que as pessoas adicionem e vejam fotos no seu álbum compartilhado sem a necessidade do aplicativo ou uma conta Ente. Ótimo para colecionar fotos de eventos."),
        "collaborativeLink":
            MessageLookupByLibrary.simpleMessage("Link colaborativo"),
        "collaborativeLinkCreatedFor": m24,
        "collaborator": MessageLookupByLibrary.simpleMessage("Colaborador"),
        "collaboratorsCanAddPhotosAndVideosToTheSharedAlbum":
            MessageLookupByLibrary.simpleMessage(
                "Os colaboradores podem adicionar fotos e vídeos ao álbum compartilhado."),
        "collageLayout": MessageLookupByLibrary.simpleMessage("Layout"),
        "collageSaved":
            MessageLookupByLibrary.simpleMessage("Colagem salva na galeria"),
        "collect": MessageLookupByLibrary.simpleMessage("Coletar"),
        "collectEventPhotos":
            MessageLookupByLibrary.simpleMessage("Coletar fotos de evento"),
        "collectPhotos": MessageLookupByLibrary.simpleMessage("Coletar fotos"),
        "collectPhotosDescription": MessageLookupByLibrary.simpleMessage(
            "Crie um link onde seus amigos podem enviar fotos na qualidade original."),
        "color": MessageLookupByLibrary.simpleMessage("Cor"),
        "configuration": MessageLookupByLibrary.simpleMessage("Configuração"),
        "confirm": MessageLookupByLibrary.simpleMessage("Confirmar"),
        "confirm2FADisable": MessageLookupByLibrary.simpleMessage(
            "Você tem certeza que queira desativar a autenticação de dois fatores?"),
        "confirmAccountDeletion":
            MessageLookupByLibrary.simpleMessage("Confirmar exclusão da conta"),
        "confirmDeletePrompt": MessageLookupByLibrary.simpleMessage(
            "Sim, eu quero permanentemente excluir esta conta e os dados em todos os aplicativos."),
        "confirmPassword":
            MessageLookupByLibrary.simpleMessage("Confirmar senha"),
        "confirmPlanChange":
            MessageLookupByLibrary.simpleMessage("Confirmar mudança de plano"),
        "confirmRecoveryKey": MessageLookupByLibrary.simpleMessage(
            "Confirmar chave de recuperação"),
        "confirmYourRecoveryKey": MessageLookupByLibrary.simpleMessage(
            "Confirme sua chave de recuperação"),
        "connectToDevice":
            MessageLookupByLibrary.simpleMessage("Conectar ao dispositivo"),
        "contactFamilyAdmin": m25,
        "contactSupport":
            MessageLookupByLibrary.simpleMessage("Contatar suporte"),
        "contactToManageSubscription": m26,
        "contacts": MessageLookupByLibrary.simpleMessage("Contatos"),
        "contents": MessageLookupByLibrary.simpleMessage("Conteúdos"),
        "continueLabel": MessageLookupByLibrary.simpleMessage("Continuar"),
        "continueOnFreeTrial": MessageLookupByLibrary.simpleMessage(
            "Continuar com a avaliação grátis"),
        "convertToAlbum":
            MessageLookupByLibrary.simpleMessage("Converter para álbum"),
        "copyEmailAddress":
            MessageLookupByLibrary.simpleMessage("Copiar endereço de e-mail"),
        "copyLink": MessageLookupByLibrary.simpleMessage("Copiar link"),
        "copypasteThisCodentoYourAuthenticatorApp":
            MessageLookupByLibrary.simpleMessage(
                "Copie e cole este código\npara o aplicativo autenticador"),
        "couldNotBackUpTryLater": MessageLookupByLibrary.simpleMessage(
            "Nós não podemos copiar com segurança seus dados.\nNós tentaremos novamente mais tarde."),
        "couldNotFreeUpSpace": MessageLookupByLibrary.simpleMessage(
            "Não foi possível liberar espaço"),
        "couldNotUpdateSubscription": MessageLookupByLibrary.simpleMessage(
            "Não foi possível atualizar a assinatura"),
        "count": MessageLookupByLibrary.simpleMessage("Contagem"),
        "crashReporting":
            MessageLookupByLibrary.simpleMessage("Relatório de erros"),
        "create": MessageLookupByLibrary.simpleMessage("Criar"),
        "createAccount": MessageLookupByLibrary.simpleMessage("Criar conta"),
        "createAlbumActionHint": MessageLookupByLibrary.simpleMessage(
            "Pressione para selecionar fotos e clique em + para criar um álbum"),
        "createCollaborativeLink":
            MessageLookupByLibrary.simpleMessage("Criar link colaborativo"),
        "createCollage": MessageLookupByLibrary.simpleMessage("Criar colagem"),
        "createNewAccount":
            MessageLookupByLibrary.simpleMessage("Criar nova conta"),
        "createOrSelectAlbum":
            MessageLookupByLibrary.simpleMessage("Criar ou selecionar álbum"),
        "createPublicLink":
            MessageLookupByLibrary.simpleMessage("Criar link público"),
        "creatingLink": MessageLookupByLibrary.simpleMessage("Criando link..."),
        "criticalUpdateAvailable": MessageLookupByLibrary.simpleMessage(
            "Atualização crítica disponível"),
        "crop": MessageLookupByLibrary.simpleMessage("Cortar"),
        "currentUsageIs":
            MessageLookupByLibrary.simpleMessage("O uso atual é "),
        "currentlyRunning":
            MessageLookupByLibrary.simpleMessage("currently running"),
        "custom": MessageLookupByLibrary.simpleMessage("Personalizado"),
        "customEndpoint": m27,
        "darkTheme": MessageLookupByLibrary.simpleMessage("Escuro"),
        "dayToday": MessageLookupByLibrary.simpleMessage("Hoje"),
        "dayYesterday": MessageLookupByLibrary.simpleMessage("Ontem"),
        "decrypting":
            MessageLookupByLibrary.simpleMessage("Descriptografando..."),
        "decryptingVideo":
            MessageLookupByLibrary.simpleMessage("Descriptografando vídeo..."),
        "deduplicateFiles":
            MessageLookupByLibrary.simpleMessage("Arquivos duplicados"),
        "delete": MessageLookupByLibrary.simpleMessage("Excluir"),
        "deleteAccount": MessageLookupByLibrary.simpleMessage("Excluir conta"),
        "deleteAccountFeedbackPrompt": MessageLookupByLibrary.simpleMessage(
            "Lamentamos você ir. Compartilhe seu feedback para nos ajudar a melhorar."),
        "deleteAccountPermanentlyButton": MessageLookupByLibrary.simpleMessage(
            "Excluir conta permanentemente"),
        "deleteAlbum": MessageLookupByLibrary.simpleMessage("Excluir álbum"),
        "deleteAlbumDialog": MessageLookupByLibrary.simpleMessage(
            "Também excluir as fotos (e vídeos) presentes neste álbum de <bold>todos</bold> os outros álbuns que eles fazem parte?"),
        "deleteAlbumsDialogBody": MessageLookupByLibrary.simpleMessage(
            "Isso excluirá todos os álbuns vazios. Isso é útil quando você quiser reduzir a desordem no seu álbum."),
        "deleteAll": MessageLookupByLibrary.simpleMessage("Excluir tudo"),
        "deleteConfirmDialogBody": MessageLookupByLibrary.simpleMessage(
            "Esta conta está vinculada aos outros aplicativos do Ente, se você usar algum. Seus dados baixados, entre todos os aplicativos do Ente, serão programados para exclusão, e sua conta será permanentemente excluída."),
        "deleteEmailRequest": MessageLookupByLibrary.simpleMessage(
            "Por favor, envie um e-mail à <warning>account-deletion@ente.io</warning> do seu endereço de e-mail registrado."),
        "deleteEmptyAlbums":
            MessageLookupByLibrary.simpleMessage("Excluir álbuns vazios"),
        "deleteEmptyAlbumsWithQuestionMark":
            MessageLookupByLibrary.simpleMessage("Excluir álbuns vazios?"),
        "deleteFromBoth":
            MessageLookupByLibrary.simpleMessage("Excluir de ambos"),
        "deleteFromDevice":
            MessageLookupByLibrary.simpleMessage("Excluir do dispositivo"),
        "deleteFromEnte":
            MessageLookupByLibrary.simpleMessage("Excluir do Ente"),
        "deleteItemCount": m28,
        "deleteLocation":
            MessageLookupByLibrary.simpleMessage("Excluir localização"),
        "deletePhotos": MessageLookupByLibrary.simpleMessage("Excluir fotos"),
        "deleteProgress": m29,
        "deleteReason1": MessageLookupByLibrary.simpleMessage(
            "Está faltando um recurso-chave que eu preciso"),
        "deleteReason2": MessageLookupByLibrary.simpleMessage(
            "O aplicativo ou um certo recurso não funciona da maneira que eu acredito que deveria funcionar"),
        "deleteReason3": MessageLookupByLibrary.simpleMessage(
            "Encontrei outro serviço que considero melhor"),
        "deleteReason4":
            MessageLookupByLibrary.simpleMessage("Meu motivo não está listado"),
        "deleteRequestSLAText": MessageLookupByLibrary.simpleMessage(
            "Sua solicitação será revisada em até 72 horas."),
        "deleteSharedAlbum": MessageLookupByLibrary.simpleMessage(
            "Excluir álbum compartilhado?"),
        "deleteSharedAlbumDialogBody": MessageLookupByLibrary.simpleMessage(
            "O álbum será apagado para todos\n\nVocê perderá o acesso a fotos compartilhadas neste álbum que pertencem aos outros"),
        "descriptions": MessageLookupByLibrary.simpleMessage("Descrições"),
        "deselectAll":
            MessageLookupByLibrary.simpleMessage("Deselecionar tudo"),
        "designedToOutlive":
            MessageLookupByLibrary.simpleMessage("Feito para ter longevidade"),
        "details": MessageLookupByLibrary.simpleMessage("Detalhes"),
        "developerSettings":
            MessageLookupByLibrary.simpleMessage("Opções de desenvolvedor"),
        "developerSettingsWarning": MessageLookupByLibrary.simpleMessage(
            "Deseja modificar as Opções de Desenvolvedor?"),
        "deviceCodeHint":
            MessageLookupByLibrary.simpleMessage("Insira o código"),
        "deviceFilesAutoUploading": MessageLookupByLibrary.simpleMessage(
            "Arquivos adicionados ao álbum do dispositivo serão automaticamente enviados para o Ente."),
        "deviceLock":
            MessageLookupByLibrary.simpleMessage("Bloqueio do dispositivo"),
        "deviceLockExplanation": MessageLookupByLibrary.simpleMessage(
            "Desativa o bloqueio de tela quando o Ente está de fundo e têm uma cópia de segurança sendo feita. Isso normalmente não é necessário, no entanto, ajuda a envios grandes e importações iniciais de bibliotecas maiores concluírem mais rápido."),
        "deviceNotFound":
            MessageLookupByLibrary.simpleMessage("Dispositivo não encontrado"),
        "didYouKnow": MessageLookupByLibrary.simpleMessage("Você sabia?"),
        "disableAutoLock": MessageLookupByLibrary.simpleMessage(
            "Desativar bloqueio automático"),
        "disableDownloadWarningBody": MessageLookupByLibrary.simpleMessage(
            "Os visualizadores podem fazer capturas de tela ou salvar uma cópia de suas fotos usando ferramentas externas"),
        "disableDownloadWarningTitle":
            MessageLookupByLibrary.simpleMessage("Por favor, saiba que"),
        "disableLinkMessage": m30,
        "disableTwofactor": MessageLookupByLibrary.simpleMessage(
            "Desativar autenticação de dois fatores"),
        "disablingTwofactorAuthentication":
            MessageLookupByLibrary.simpleMessage(
                "Desativando a autenticação de dois fatores..."),
        "discord": MessageLookupByLibrary.simpleMessage("Discord"),
        "discover": MessageLookupByLibrary.simpleMessage("Explorar"),
        "discover_babies": MessageLookupByLibrary.simpleMessage("Bebês"),
        "discover_celebrations":
            MessageLookupByLibrary.simpleMessage("Comemorações"),
        "discover_food": MessageLookupByLibrary.simpleMessage("Comida"),
        "discover_greenery": MessageLookupByLibrary.simpleMessage("Vegetação"),
        "discover_hills": MessageLookupByLibrary.simpleMessage("Colinas"),
        "discover_identity": MessageLookupByLibrary.simpleMessage("Identidade"),
        "discover_memes": MessageLookupByLibrary.simpleMessage("Memes"),
        "discover_notes": MessageLookupByLibrary.simpleMessage("Notas"),
        "discover_pets":
            MessageLookupByLibrary.simpleMessage("Animais de estimação"),
        "discover_receipts": MessageLookupByLibrary.simpleMessage("Recibos"),
        "discover_screenshots":
            MessageLookupByLibrary.simpleMessage("Capturas de tela"),
        "discover_selfies": MessageLookupByLibrary.simpleMessage("Selfies"),
        "discover_sunset": MessageLookupByLibrary.simpleMessage("Pôr do sol"),
        "discover_visiting_cards":
            MessageLookupByLibrary.simpleMessage("Cartões de visita"),
        "discover_wallpapers":
            MessageLookupByLibrary.simpleMessage("Papéis de parede"),
        "dismiss": MessageLookupByLibrary.simpleMessage("Descartar"),
        "distanceInKMUnit": MessageLookupByLibrary.simpleMessage("km"),
        "doNotSignOut": MessageLookupByLibrary.simpleMessage("Não sair"),
        "doThisLater":
            MessageLookupByLibrary.simpleMessage("Fazer isso depois"),
        "doYouWantToDiscardTheEditsYouHaveMade":
            MessageLookupByLibrary.simpleMessage(
                "Você quer descartar as edições que você fez?"),
        "done": MessageLookupByLibrary.simpleMessage("Concluído"),
        "doubleYourStorage":
            MessageLookupByLibrary.simpleMessage("Duplique seu armazenamento"),
        "download": MessageLookupByLibrary.simpleMessage("Baixar"),
        "downloadFailed":
            MessageLookupByLibrary.simpleMessage("Falhou ao baixar"),
        "downloading": MessageLookupByLibrary.simpleMessage("Baixando..."),
        "dropSupportEmail": m31,
        "duplicateFileCountWithStorageSaved": m32,
        "duplicateItemsGroup": m33,
        "edit": MessageLookupByLibrary.simpleMessage("Editar"),
        "editLocation":
            MessageLookupByLibrary.simpleMessage("Editar localização"),
        "editLocationTagTitle":
            MessageLookupByLibrary.simpleMessage("Editar localização"),
        "editsSaved": MessageLookupByLibrary.simpleMessage("Edições salvas"),
        "editsToLocationWillOnlyBeSeenWithinEnte":
            MessageLookupByLibrary.simpleMessage(
                "Edições à localização serão apenas vistos no Ente"),
        "eligible": MessageLookupByLibrary.simpleMessage("elegível"),
        "email": MessageLookupByLibrary.simpleMessage("E-mail"),
        "emailChangedTo": m34,
        "emailNoEnteAccount": m35,
        "emailVerificationToggle":
            MessageLookupByLibrary.simpleMessage("Verificação por e-mail"),
        "emailYourLogs":
            MessageLookupByLibrary.simpleMessage("Enviar registros por e-mail"),
        "empty": MessageLookupByLibrary.simpleMessage("Esvaziar"),
        "emptyTrash":
            MessageLookupByLibrary.simpleMessage("Esvaziar a lixeira?"),
        "enable": MessageLookupByLibrary.simpleMessage("Ativar"),
        "enableMLIndexingDesc": MessageLookupByLibrary.simpleMessage(
            "Ente suporta aprendizagem de máquina para reconhecimento facial, busca mágica e outros recursos de busca avançados"),
        "enableMachineLearningBanner": MessageLookupByLibrary.simpleMessage(
            "Ativar aprendizagem de máquina para busca mágica e reconhecimento facial"),
        "enableMaps": MessageLookupByLibrary.simpleMessage("Ativar mapas"),
        "enableMapsDesc": MessageLookupByLibrary.simpleMessage(
            "Isso exibirá suas fotos em um mapa mundial.\n\nEste mapa é hospedado por Open Street Map, e as exatas localizações das fotos nunca serão compartilhadas.\n\nVocê pode desativar esta função a qualquer momento em Opções."),
        "enabled": MessageLookupByLibrary.simpleMessage("Ativado"),
        "encryptingBackup": MessageLookupByLibrary.simpleMessage(
            "Criptografando cópia de segurança..."),
        "encryption": MessageLookupByLibrary.simpleMessage("Criptografia"),
        "encryptionKeys":
            MessageLookupByLibrary.simpleMessage("Chaves de criptografia"),
        "endpointUpdatedMessage": MessageLookupByLibrary.simpleMessage(
            "Ponto final atualizado com sucesso"),
        "endtoendEncryptedByDefault": MessageLookupByLibrary.simpleMessage(
            "Criptografado de ponta a ponta por padrão"),
        "enteCanEncryptAndPreserveFilesOnlyIfYouGrant":
            MessageLookupByLibrary.simpleMessage(
                "Ente pode criptografar e preservar arquivos apenas se você conceder acesso a eles"),
        "entePhotosPerm": MessageLookupByLibrary.simpleMessage(
            "Ente <i>precisa de sua permissão para</i> preservar suas fotos"),
        "enteSubscriptionPitch": MessageLookupByLibrary.simpleMessage(
            "O Ente preserva suas memórias, então eles sempre estão disponíveis para você, mesmo se você perder o dispositivo."),
        "enteSubscriptionShareWithFamily": MessageLookupByLibrary.simpleMessage(
            "Sua família também pode ser adicionada ao seu plano."),
        "enterAlbumName":
            MessageLookupByLibrary.simpleMessage("Inserir nome do álbum"),
        "enterCode": MessageLookupByLibrary.simpleMessage("Insira o código"),
        "enterCodeDescription": MessageLookupByLibrary.simpleMessage(
            "Insira o código fornecido pelo seu amigo para reivindicar o armazenamento grátis para os dois"),
        "enterEmail": MessageLookupByLibrary.simpleMessage("Inserir e-mail"),
        "enterFileName":
            MessageLookupByLibrary.simpleMessage("Inserir nome do arquivo"),
        "enterNewPasswordToEncrypt": MessageLookupByLibrary.simpleMessage(
            "Insira uma senha nova para criptografar seus dados"),
        "enterPassword": MessageLookupByLibrary.simpleMessage("Inserir senha"),
        "enterPasswordToEncrypt": MessageLookupByLibrary.simpleMessage(
            "Insira uma senha que podemos usar para criptografar seus dados"),
        "enterPersonName":
            MessageLookupByLibrary.simpleMessage("Inserir nome da pessoa"),
        "enterPin": MessageLookupByLibrary.simpleMessage("Inserir PIN"),
        "enterReferralCode": MessageLookupByLibrary.simpleMessage(
            "Inserir código de referência"),
        "enterThe6digitCodeFromnyourAuthenticatorApp":
            MessageLookupByLibrary.simpleMessage(
                "Digite o código de 6 dígitos do\naplicativo de autenticador"),
        "enterValidEmail": MessageLookupByLibrary.simpleMessage(
            "Insira um endereço de e-mail válido."),
        "enterYourEmailAddress": MessageLookupByLibrary.simpleMessage(
            "Insira seu endereço de e-mail"),
        "enterYourPassword":
            MessageLookupByLibrary.simpleMessage("Insira sua senha"),
        "enterYourRecoveryKey": MessageLookupByLibrary.simpleMessage(
            "Insira sua chave de recuperação"),
        "error": MessageLookupByLibrary.simpleMessage("Erro"),
        "everywhere":
            MessageLookupByLibrary.simpleMessage("em todas as partes"),
        "exif": MessageLookupByLibrary.simpleMessage("EXIF"),
        "existingUser":
            MessageLookupByLibrary.simpleMessage("Usuário existente"),
        "expiredLinkInfo": MessageLookupByLibrary.simpleMessage(
            "O link expirou. Selecione um novo tempo de expiração ou desative a expiração do link."),
        "exportLogs":
            MessageLookupByLibrary.simpleMessage("Exportar registros"),
        "exportYourData":
            MessageLookupByLibrary.simpleMessage("Exportar dados"),
        "extraPhotosFound": MessageLookupByLibrary.simpleMessage(
            "Fotos adicionais encontradas"),
<<<<<<< HEAD
        "extraPhotosFoundFor": MessageLookupByLibrary.simpleMessage(
            "Fotos adicionais encontradas para \$text"),
        "faceNotClusteredYet": MessageLookupByLibrary.simpleMessage(
            "Face not clustered yet, please come back later"),
=======
        "extraPhotosFoundFor": m36,
>>>>>>> 0ee657af
        "faceRecognition":
            MessageLookupByLibrary.simpleMessage("Reconhecimento facial"),
        "faces": MessageLookupByLibrary.simpleMessage("Rostos"),
        "failedToApplyCode":
            MessageLookupByLibrary.simpleMessage("Falhou ao aplicar código"),
        "failedToCancel":
            MessageLookupByLibrary.simpleMessage("Falhou ao cancelar"),
        "failedToDownloadVideo":
            MessageLookupByLibrary.simpleMessage("Falhou ao baixar vídeo"),
        "failedToFetchActiveSessions": MessageLookupByLibrary.simpleMessage(
            "Failed to fetch active sessions"),
        "failedToFetchOriginalForEdit": MessageLookupByLibrary.simpleMessage(
            "Falhou ao obter original para edição"),
        "failedToFetchReferralDetails": MessageLookupByLibrary.simpleMessage(
            "Não foi possível buscar os detalhes de referência. Tente novamente mais tarde."),
        "failedToLoadAlbums":
            MessageLookupByLibrary.simpleMessage("Falhou ao carregar álbuns"),
        "failedToPlayVideo":
            MessageLookupByLibrary.simpleMessage("Failed to play video"),
        "failedToRefreshStripeSubscription":
            MessageLookupByLibrary.simpleMessage(
                "Failed to refresh subscription"),
        "failedToRenew":
            MessageLookupByLibrary.simpleMessage("Falhou ao renovar"),
        "failedToVerifyPaymentStatus": MessageLookupByLibrary.simpleMessage(
            "Falhou ao verificar estado do pagamento"),
        "familyPlanOverview": MessageLookupByLibrary.simpleMessage(
            "Adicione 5 familiares para seu plano existente sem pagar nenhum custo adicional.\n\nCada membro ganha seu espaço privado, significando que eles não podem ver os arquivos dos outros a menos que eles sejam compartilhados.\n\nOs planos familiares estão disponíveis para clientes que já tem uma assinatura paga do Ente.\n\nAssine agora para iniciar!"),
        "familyPlanPortalTitle":
            MessageLookupByLibrary.simpleMessage("Família"),
        "familyPlans":
            MessageLookupByLibrary.simpleMessage("Planos familiares"),
        "faq": MessageLookupByLibrary.simpleMessage("Perguntas frequentes"),
        "faqs": MessageLookupByLibrary.simpleMessage("Perguntas frequentes"),
        "favorite": MessageLookupByLibrary.simpleMessage("Favorito"),
        "feedback": MessageLookupByLibrary.simpleMessage("Feedback"),
        "file": MessageLookupByLibrary.simpleMessage("File"),
        "fileFailedToSaveToGallery": MessageLookupByLibrary.simpleMessage(
            "Falhou ao salvar arquivo na galeria"),
        "fileInfoAddDescHint":
            MessageLookupByLibrary.simpleMessage("Adicionar descrição..."),
        "fileNotUploadedYet":
            MessageLookupByLibrary.simpleMessage("File not uploaded yet"),
        "fileSavedToGallery":
            MessageLookupByLibrary.simpleMessage("Arquivo salvo na galeria"),
        "fileTypes": MessageLookupByLibrary.simpleMessage("Tipos de arquivo"),
        "fileTypesAndNames":
            MessageLookupByLibrary.simpleMessage("Tipos de arquivo e nomes"),
        "filesBackedUpFromDevice": m37,
        "filesBackedUpInAlbum": m38,
        "filesDeleted":
            MessageLookupByLibrary.simpleMessage("Arquivos excluídos"),
        "filesSavedToGallery":
            MessageLookupByLibrary.simpleMessage("Arquivos salvos na galeria"),
        "findPeopleByName": MessageLookupByLibrary.simpleMessage(
            "Busque pessoas facilmente pelo nome"),
        "flip": MessageLookupByLibrary.simpleMessage("Inverter"),
        "forYourMemories":
            MessageLookupByLibrary.simpleMessage("para suas memórias"),
        "forgotPassword":
            MessageLookupByLibrary.simpleMessage("Esqueci a senha"),
        "foundFaces":
            MessageLookupByLibrary.simpleMessage("Rostos encontrados"),
        "freeStorageClaimed": MessageLookupByLibrary.simpleMessage(
            "Armazenamento grátis reivindicado"),
        "freeStorageOnReferralSuccess": m39,
        "freeStorageUsable":
            MessageLookupByLibrary.simpleMessage("Armazenamento disponível"),
        "freeTrial": MessageLookupByLibrary.simpleMessage("Avaliação grátis"),
        "freeTrialValidTill": m40,
        "freeUpAccessPostDelete": m41,
        "freeUpAmount": m42,
        "freeUpDeviceSpace": MessageLookupByLibrary.simpleMessage(
            "Liberar espaço no dispositivo"),
        "freeUpDeviceSpaceDesc": MessageLookupByLibrary.simpleMessage(
            "Economize espaço em seu dispositivo por limpar arquivos já salvos com segurança."),
        "freeUpSpace": MessageLookupByLibrary.simpleMessage("Liberar espaço"),
        "freeUpSpaceSaving": m43,
        "galleryMemoryLimitInfo": MessageLookupByLibrary.simpleMessage(
            "Até 1.000 memórias exibidas na galeria"),
        "general": MessageLookupByLibrary.simpleMessage("Geral"),
        "generatingEncryptionKeys": MessageLookupByLibrary.simpleMessage(
            "Gerando chaves de criptografia..."),
        "genericProgress": m44,
        "goToSettings": MessageLookupByLibrary.simpleMessage("Ir às opções"),
        "googlePlayId":
            MessageLookupByLibrary.simpleMessage("ID do Google Play"),
        "grantFullAccessPrompt": MessageLookupByLibrary.simpleMessage(
            "Permita o acesso a todas as fotos nas opções do aplicativo"),
        "grantPermission":
            MessageLookupByLibrary.simpleMessage("Conceder permissões"),
        "groupNearbyPhotos":
            MessageLookupByLibrary.simpleMessage("Agrupar fotos próximas"),
        "guestView": MessageLookupByLibrary.simpleMessage("Vista do convidado"),
        "guestViewEnablePreSteps": MessageLookupByLibrary.simpleMessage(
            "Para ativar a vista do convidado, defina uma senha de acesso no dispositivo ou bloqueie sua tela nas opções do sistema."),
        "hearUsExplanation": MessageLookupByLibrary.simpleMessage(
            "Não rastreamos instalações de aplicativo. Seria útil se você contasse onde nos encontrou!"),
        "hearUsWhereTitle": MessageLookupByLibrary.simpleMessage(
            "Como você soube do Ente? (opcional)"),
        "help": MessageLookupByLibrary.simpleMessage("Ajuda"),
        "hidden": MessageLookupByLibrary.simpleMessage("Oculto"),
        "hide": MessageLookupByLibrary.simpleMessage("Ocultar"),
        "hideContent": MessageLookupByLibrary.simpleMessage("Ocultar conteúdo"),
        "hideContentDescriptionAndroid": MessageLookupByLibrary.simpleMessage(
            "Oculta os conteúdos do aplicativo no seletor de aplicativos e desativa capturas de tela"),
        "hideContentDescriptionIos": MessageLookupByLibrary.simpleMessage(
            "Oculta o conteúdo no seletor de aplicativos"),
        "hiding": MessageLookupByLibrary.simpleMessage("Ocultando..."),
        "hostedAtOsmFrance":
            MessageLookupByLibrary.simpleMessage("Hospedado em OSM France"),
        "howItWorks": MessageLookupByLibrary.simpleMessage("Como funciona"),
        "howToViewShareeVerificationID": MessageLookupByLibrary.simpleMessage(
            "Peça-os para manterem pressionado no endereço de e-mail na tela de opções, e verifique-se os IDs de ambos os dispositivos correspondem."),
        "iOSGoToSettingsDescription": MessageLookupByLibrary.simpleMessage(
            "A autenticação biométrica não está definida no dispositivo. Ative o Touch ID ou Face ID no dispositivo."),
        "iOSLockOut": MessageLookupByLibrary.simpleMessage(
            "A autenticação biométrica está desativada. Bloqueie e desbloqueie sua tela para ativá-la."),
        "iOSOkButton": MessageLookupByLibrary.simpleMessage("OK"),
        "ignoreUpdate": MessageLookupByLibrary.simpleMessage("Ignorar"),
        "ignored": MessageLookupByLibrary.simpleMessage("ignored"),
        "ignoredFolderUploadReason": MessageLookupByLibrary.simpleMessage(
            "Alguns arquivos neste álbum são ignorados do envio porque eles foram anteriormente excluídos do Ente."),
        "imageNotAnalyzed":
            MessageLookupByLibrary.simpleMessage("Image not analyzed"),
        "immediately": MessageLookupByLibrary.simpleMessage("Imediatamente"),
        "importing": MessageLookupByLibrary.simpleMessage("Importando...."),
        "incorrectCode":
            MessageLookupByLibrary.simpleMessage("Código incorreto"),
        "incorrectPasswordTitle":
            MessageLookupByLibrary.simpleMessage("Senha incorreta"),
        "incorrectRecoveryKey": MessageLookupByLibrary.simpleMessage(
            "Chave de recuperação incorreta"),
        "incorrectRecoveryKeyBody": MessageLookupByLibrary.simpleMessage(
            "A chave de recuperação inserida está incorreta"),
        "incorrectRecoveryKeyTitle": MessageLookupByLibrary.simpleMessage(
            "Chave de recuperação incorreta"),
        "indexedItems": MessageLookupByLibrary.simpleMessage("Itens indexados"),
        "indexingIsPaused": MessageLookupByLibrary.simpleMessage(
            "A indexação parou, ela será retomada automaticamente quando o dispositivo estiver pronto."),
        "info": MessageLookupByLibrary.simpleMessage("Info"),
        "insecureDevice":
            MessageLookupByLibrary.simpleMessage("Dispositivo inseguro"),
        "installManually":
            MessageLookupByLibrary.simpleMessage("Instalar manualmente"),
        "invalidEmailAddress":
            MessageLookupByLibrary.simpleMessage("Endereço de e-mail inválido"),
        "invalidEndpoint":
            MessageLookupByLibrary.simpleMessage("Ponto final inválido"),
        "invalidEndpointMessage": MessageLookupByLibrary.simpleMessage(
            "Desculpe, o ponto final inserido é inválido. Insira um ponto final válido e tente novamente."),
        "invalidKey": MessageLookupByLibrary.simpleMessage("Chave inválida"),
        "invalidRecoveryKey": MessageLookupByLibrary.simpleMessage(
            "A chave de recuperação que você inseriu não é válida. Certifique-se de conter 24 caracteres, e verifique a ortografia de cada um deles.\n\nSe você inseriu um código de recuperação mais antigo, verifique se ele tem 64 caracteres e verifique cada um deles."),
        "invite": MessageLookupByLibrary.simpleMessage("Convidar"),
        "inviteToEnte":
            MessageLookupByLibrary.simpleMessage("Convidar ao Ente"),
        "inviteYourFriends":
            MessageLookupByLibrary.simpleMessage("Convide seus amigos"),
        "inviteYourFriendsToEnte":
            MessageLookupByLibrary.simpleMessage("Convide seus amigos ao Ente"),
        "itLooksLikeSomethingWentWrongPleaseRetryAfterSome":
            MessageLookupByLibrary.simpleMessage(
                "Parece que algo deu errado. Tente novamente mais tarde. Caso o erro persistir, por favor, entre em contato com nossa equipe."),
        "itemCount": m45,
        "itemsShowTheNumberOfDaysRemainingBeforePermanentDeletion":
            MessageLookupByLibrary.simpleMessage(
                "Os itens exibem o número de dias restantes antes da exclusão permanente"),
        "itemsWillBeRemovedFromAlbum": MessageLookupByLibrary.simpleMessage(
            "Os itens selecionados serão removidos deste álbum"),
        "joinDiscord":
            MessageLookupByLibrary.simpleMessage("Junte-se ao Discord"),
        "keepPhotos": MessageLookupByLibrary.simpleMessage("Manter fotos"),
        "kiloMeterUnit": MessageLookupByLibrary.simpleMessage("km"),
        "kindlyHelpUsWithThisInformation": MessageLookupByLibrary.simpleMessage(
            "Ajude-nos com esta informação"),
        "language": MessageLookupByLibrary.simpleMessage("Idioma"),
        "lastUpdated":
            MessageLookupByLibrary.simpleMessage("Última atualização"),
        "leave": MessageLookupByLibrary.simpleMessage("Sair"),
        "leaveAlbum": MessageLookupByLibrary.simpleMessage("Sair do álbum"),
        "leaveFamily":
            MessageLookupByLibrary.simpleMessage("Sair do plano familiar"),
        "leaveSharedAlbum": MessageLookupByLibrary.simpleMessage(
            "Sair do álbum compartilhado?"),
        "left": MessageLookupByLibrary.simpleMessage("Esquerda"),
        "light": MessageLookupByLibrary.simpleMessage("Claro"),
        "lightTheme": MessageLookupByLibrary.simpleMessage("Claro"),
        "linkCopiedToClipboard": MessageLookupByLibrary.simpleMessage(
            "Link copiado para a área de transferência"),
        "linkDeviceLimit":
            MessageLookupByLibrary.simpleMessage("Limite do dispositivo"),
        "linkEnabled": MessageLookupByLibrary.simpleMessage("Ativado"),
        "linkExpired": MessageLookupByLibrary.simpleMessage("Expirado"),
        "linkExpiresOn": m46,
        "linkExpiry": MessageLookupByLibrary.simpleMessage("Expiração do link"),
        "linkHasExpired":
            MessageLookupByLibrary.simpleMessage("O link expirou"),
        "linkNeverExpires": MessageLookupByLibrary.simpleMessage("Nunca"),
        "livePhotos": MessageLookupByLibrary.simpleMessage("Fotos animadas"),
        "loadMessage1": MessageLookupByLibrary.simpleMessage(
            "Você pode compartilhar sua assinatura com seus familiares"),
        "loadMessage2": MessageLookupByLibrary.simpleMessage(
            "Nós preservamos mais de 30 milhões de memórias até então"),
        "loadMessage3": MessageLookupByLibrary.simpleMessage(
            "Mantemos 3 cópias dos seus dados, uma em um abrigo subterrâneo"),
        "loadMessage4": MessageLookupByLibrary.simpleMessage(
            "Todos os nossos aplicativos são de código aberto"),
        "loadMessage5": MessageLookupByLibrary.simpleMessage(
            "Nosso código-fonte e criptografia foram auditadas externamente"),
        "loadMessage6": MessageLookupByLibrary.simpleMessage(
            "Você pode compartilhar links para seus álbuns com seus entes queridos"),
        "loadMessage7": MessageLookupByLibrary.simpleMessage(
            "Nossos aplicativos móveis são executados em segundo plano para criptografar e copiar com segurança quaisquer fotos novas que você acessar"),
        "loadMessage8": MessageLookupByLibrary.simpleMessage(
            "web.ente.io tem um enviador mais rápido"),
        "loadMessage9": MessageLookupByLibrary.simpleMessage(
            "Nós usamos Xchacha20Poly1305 para criptografar seus dados com segurança"),
        "loadingExifData":
            MessageLookupByLibrary.simpleMessage("Carregando dados EXIF..."),
        "loadingGallery":
            MessageLookupByLibrary.simpleMessage("Carregando galeria..."),
        "loadingMessage":
            MessageLookupByLibrary.simpleMessage("Carregando suas fotos..."),
        "loadingModel":
            MessageLookupByLibrary.simpleMessage("Baixando modelos..."),
        "loadingYourPhotos":
            MessageLookupByLibrary.simpleMessage("Carregando suas fotos..."),
        "localGallery": MessageLookupByLibrary.simpleMessage("Galeria local"),
        "localIndexing":
            MessageLookupByLibrary.simpleMessage("Indexação local"),
        "localSyncErrorMessage": MessageLookupByLibrary.simpleMessage(
            "Ocorreu um erro devido à sincronização de localização das fotos estar levando mais tempo que o esperado. Entre em contato conosco."),
        "location": MessageLookupByLibrary.simpleMessage("Localização"),
        "locationName":
            MessageLookupByLibrary.simpleMessage("Nome da localização"),
        "locationTagFeatureDescription": MessageLookupByLibrary.simpleMessage(
            "Uma etiqueta de localização agrupa todas as fotos fotografadas em algum raio de uma foto"),
        "locations": MessageLookupByLibrary.simpleMessage("Localizações"),
        "lockButtonLabel": MessageLookupByLibrary.simpleMessage("Bloquear"),
        "lockscreen": MessageLookupByLibrary.simpleMessage("Tela de bloqueio"),
        "logInLabel": MessageLookupByLibrary.simpleMessage("Entrar"),
        "loggingOut": MessageLookupByLibrary.simpleMessage("Desconectando..."),
        "loginSessionExpired":
            MessageLookupByLibrary.simpleMessage("Sessão expirada"),
        "loginSessionExpiredDetails": MessageLookupByLibrary.simpleMessage(
            "Sua sessão expirou. Registre-se novamente."),
        "loginTerms": MessageLookupByLibrary.simpleMessage(
            "Ao clicar em entrar, eu concordo com os <u-terms>termos de serviço</u-terms> e a <u-policy>política de privacidade</u-policy>"),
        "logout": MessageLookupByLibrary.simpleMessage("Encerrar sessão"),
        "logsDialogBody": MessageLookupByLibrary.simpleMessage(
            "Isso enviará através dos registros para ajudar-nos a resolver seu problema. Saiba que, nome de arquivos serão incluídos para ajudar a buscar problemas com arquivos específicos."),
        "longPressAnEmailToVerifyEndToEndEncryption":
            MessageLookupByLibrary.simpleMessage(
                "Pressione um e-mail para verificar a criptografia ponta a ponta."),
        "longpressOnAnItemToViewInFullscreen":
            MessageLookupByLibrary.simpleMessage(
                "Mantenha pressionado em um item para visualizá-lo em tela cheia"),
        "loopVideoOff":
            MessageLookupByLibrary.simpleMessage("Repetir vídeo desativado"),
        "loopVideoOn":
            MessageLookupByLibrary.simpleMessage("Repetir vídeo ativado"),
        "lostDevice":
            MessageLookupByLibrary.simpleMessage("Perdeu o dispositivo?"),
        "machineLearning":
            MessageLookupByLibrary.simpleMessage("Aprendizagem automática"),
        "magicSearch": MessageLookupByLibrary.simpleMessage("Busca mágica"),
        "magicSearchHint": MessageLookupByLibrary.simpleMessage(
            "A busca mágica permite buscar fotos pelo conteúdo, p. e.x. \'flor\', \'carro vermelho\', \'identidade\'"),
        "manage": MessageLookupByLibrary.simpleMessage("Gerenciar"),
        "manageDeviceStorage": MessageLookupByLibrary.simpleMessage(
            "Gerenciar armazenamento do dispositivo"),
        "manageFamily":
            MessageLookupByLibrary.simpleMessage("Gerenciar família"),
        "manageLink": MessageLookupByLibrary.simpleMessage("Gerenciar link"),
        "manageParticipants": MessageLookupByLibrary.simpleMessage("Gerenciar"),
        "manageSubscription":
            MessageLookupByLibrary.simpleMessage("Gerenciar assinatura"),
        "manualPairDesc": MessageLookupByLibrary.simpleMessage(
            "Parear com PIN funciona com qualquer tela que queira visualizar seu álbum."),
        "map": MessageLookupByLibrary.simpleMessage("Mapa"),
        "maps": MessageLookupByLibrary.simpleMessage("Mapas"),
        "mastodon": MessageLookupByLibrary.simpleMessage("Mastodon"),
        "matrix": MessageLookupByLibrary.simpleMessage("Matrix"),
        "memoryCount": m9,
        "merchandise": MessageLookupByLibrary.simpleMessage("Produtos"),
        "mergeWithExisting":
            MessageLookupByLibrary.simpleMessage("Juntar com o existente"),
        "mlConsent": MessageLookupByLibrary.simpleMessage(
            "Ativar aprendizagem automática"),
        "mlConsentConfirmation": MessageLookupByLibrary.simpleMessage(
            "Eu entendo, e desejo ativar a aprendizagem automática"),
        "mlConsentDescription": MessageLookupByLibrary.simpleMessage(
            "Se você ativar a aprendizagem automática, o Ente irá extrair informações como geometria de rosto dos arquivos, incluindo os compartilhados com você.\n\nIsso acontecerá no seu dispositivo, qualquer informação biométrica gerada será criptografada ponta a ponta."),
        "mlConsentPrivacy": MessageLookupByLibrary.simpleMessage(
            "Clique aqui para mais detalhes sobre este recurso na política de privacidade"),
        "mlConsentTitle": MessageLookupByLibrary.simpleMessage(
            "Ativar aprendizagem automática?"),
        "mlIndexingDescription": MessageLookupByLibrary.simpleMessage(
            "Note que a aprendizagem automática resultará em uso de bateria e largura de banda maior até que todos os itens forem indexados. Considere-se usar o aplicativo para notebook para uma indexação mais rápida, todos os resultados serão sincronizados automaticamente."),
        "mobileWebDesktop":
            MessageLookupByLibrary.simpleMessage("Celular, Web, Computador"),
        "moderateStrength": MessageLookupByLibrary.simpleMessage("Moderado"),
        "modifyYourQueryOrTrySearchingFor":
            MessageLookupByLibrary.simpleMessage(
                "Altere o termo de busca ou tente consultar"),
        "moments": MessageLookupByLibrary.simpleMessage("Momentos"),
        "month": MessageLookupByLibrary.simpleMessage("month"),
        "monthly": MessageLookupByLibrary.simpleMessage("Mensal"),
        "moreDetails": MessageLookupByLibrary.simpleMessage("Mais detalhes"),
        "mostRecent": MessageLookupByLibrary.simpleMessage("Mais recente"),
        "mostRelevant": MessageLookupByLibrary.simpleMessage("Mais relevante"),
        "moveItem": m47,
        "moveToAlbum":
            MessageLookupByLibrary.simpleMessage("Mover para o álbum"),
        "moveToHiddenAlbum":
            MessageLookupByLibrary.simpleMessage("Mover ao álbum oculto"),
        "movedSuccessfullyTo": m48,
        "movedToTrash":
            MessageLookupByLibrary.simpleMessage("Movido para a lixeira"),
        "movingFilesToAlbum": MessageLookupByLibrary.simpleMessage(
            "Movendo arquivos para o álbum..."),
        "name": MessageLookupByLibrary.simpleMessage("Nome"),
        "nameTheAlbum": MessageLookupByLibrary.simpleMessage("Nomear álbum"),
        "networkConnectionRefusedErr": MessageLookupByLibrary.simpleMessage(
            "Não foi possível conectar ao Ente, tente novamente mais tarde. Se o erro persistir, entre em contato com o suporte."),
        "networkHostLookUpErr": MessageLookupByLibrary.simpleMessage(
            "Não foi possível conectar-se ao Ente, verifique suas configurações de rede e entre em contato com o suporte se o erro persistir."),
        "never": MessageLookupByLibrary.simpleMessage("Nunca"),
        "newAlbum": MessageLookupByLibrary.simpleMessage("Novo álbum"),
        "newLocation": MessageLookupByLibrary.simpleMessage("New location"),
        "newPerson": MessageLookupByLibrary.simpleMessage("Nova pessoa"),
        "newToEnte": MessageLookupByLibrary.simpleMessage("Novo no Ente"),
        "newest": MessageLookupByLibrary.simpleMessage("Mais recente"),
        "next": MessageLookupByLibrary.simpleMessage("Próximo"),
        "no": MessageLookupByLibrary.simpleMessage("Não"),
        "noAlbumsSharedByYouYet": MessageLookupByLibrary.simpleMessage(
            "Nenhum álbum compartilhado por você ainda"),
        "noDeviceFound": MessageLookupByLibrary.simpleMessage(
            "Nenhum dispositivo encontrado"),
        "noDeviceLimit": MessageLookupByLibrary.simpleMessage("Nenhum"),
        "noDeviceThatCanBeDeleted": MessageLookupByLibrary.simpleMessage(
            "Você não tem arquivos neste dispositivo que possam ser excluídos"),
        "noDuplicates":
            MessageLookupByLibrary.simpleMessage("✨ Sem duplicatas"),
        "noExifData": MessageLookupByLibrary.simpleMessage("Sem dados EXIF"),
        "noFacesFound": MessageLookupByLibrary.simpleMessage("No faces found"),
        "noHiddenPhotosOrVideos":
            MessageLookupByLibrary.simpleMessage("Sem fotos ou vídeos ocultos"),
        "noImagesWithLocation": MessageLookupByLibrary.simpleMessage(
            "Nenhuma imagem com localização"),
        "noInternetConnection":
            MessageLookupByLibrary.simpleMessage("Sem conexão à internet"),
        "noPhotosAreBeingBackedUpRightNow":
            MessageLookupByLibrary.simpleMessage(
                "No momento não há fotos sendo copiadas com segurança"),
        "noPhotosFoundHere": MessageLookupByLibrary.simpleMessage(
            "Nenhuma foto encontrada aqui"),
        "noQuickLinksSelected": MessageLookupByLibrary.simpleMessage(
            "Nenhum link rápido selecionado"),
        "noRecoveryKey":
            MessageLookupByLibrary.simpleMessage("Sem chave de recuperação?"),
        "noRecoveryKeyNoDecryption": MessageLookupByLibrary.simpleMessage(
            "Devido à natureza do nosso protocolo de criptografia de ponta a ponta, seus dados não podem ser descriptografados sem sua senha ou chave de recuperação"),
        "noResults": MessageLookupByLibrary.simpleMessage("Nenhum resultado"),
        "noResultsFound":
            MessageLookupByLibrary.simpleMessage("Nenhum resultado encontrado"),
        "noSuggestionsForPerson": m0,
        "noSystemLockFound": MessageLookupByLibrary.simpleMessage(
            "Nenhum bloqueio do sistema encontrado"),
        "notPersonLabel": m49,
        "nothingSharedWithYouYet": MessageLookupByLibrary.simpleMessage(
            "Nada compartilhado com você ainda"),
        "nothingToSeeHere":
            MessageLookupByLibrary.simpleMessage("Nada para ver aqui! 👀"),
        "notifications": MessageLookupByLibrary.simpleMessage("Notificações"),
        "ok": MessageLookupByLibrary.simpleMessage("OK"),
        "onDevice": MessageLookupByLibrary.simpleMessage("No dispositivo"),
        "onEnte": MessageLookupByLibrary.simpleMessage(
            "No <branding>ente</branding>"),
        "onlyFamilyAdminCanChangeCode": m50,
        "onlyThem": MessageLookupByLibrary.simpleMessage("Apenas eles"),
        "oops": MessageLookupByLibrary.simpleMessage("Ops"),
        "oopsCouldNotSaveEdits": MessageLookupByLibrary.simpleMessage(
            "Opa! Não foi possível salvar as edições"),
        "oopsSomethingWentWrong":
            MessageLookupByLibrary.simpleMessage("Ops, algo deu errado"),
        "openSettings": MessageLookupByLibrary.simpleMessage("Abrir opções"),
        "openTheItem":
            MessageLookupByLibrary.simpleMessage("• Abra a foto ou vídeo"),
        "openstreetmapContributors": MessageLookupByLibrary.simpleMessage(
            "Contribuidores do OpenStreetMap"),
        "optionalAsShortAsYouLike": MessageLookupByLibrary.simpleMessage(
            "Opcional, tão curto como quiser..."),
        "orPickAnExistingOne":
            MessageLookupByLibrary.simpleMessage("Ou escolha um existente"),
        "pair": MessageLookupByLibrary.simpleMessage("Parear"),
        "pairWithPin": MessageLookupByLibrary.simpleMessage("Parear com PIN"),
        "pairingComplete":
            MessageLookupByLibrary.simpleMessage("Pareamento concluído"),
        "panorama": MessageLookupByLibrary.simpleMessage("Panorama"),
        "passKeyPendingVerification":
            MessageLookupByLibrary.simpleMessage("Verificação pendente"),
        "passkey": MessageLookupByLibrary.simpleMessage("Chave de acesso"),
        "passkeyAuthTitle": MessageLookupByLibrary.simpleMessage(
            "Verificação de chave de acesso"),
        "password": MessageLookupByLibrary.simpleMessage("Senha"),
        "passwordChangedSuccessfully":
            MessageLookupByLibrary.simpleMessage("Senha alterada com sucesso"),
        "passwordLock":
            MessageLookupByLibrary.simpleMessage("Bloqueio por senha"),
        "passwordStrength": m6,
        "passwordStrengthInfo": MessageLookupByLibrary.simpleMessage(
            "A força da senha é calculada considerando o comprimento dos dígitos, carácteres usados, e se ou não a senha aparece nas 10.000 senhas usadas."),
        "passwordWarning": MessageLookupByLibrary.simpleMessage(
            "Nós não armazenamos esta senha, se você esquecer, <underline>nós não poderemos descriptografar seus dados</underline>"),
        "paymentDetails":
            MessageLookupByLibrary.simpleMessage("Detalhes de pagamento"),
        "paymentFailed":
            MessageLookupByLibrary.simpleMessage("O pagamento falhou"),
        "paymentFailedMessage": MessageLookupByLibrary.simpleMessage(
            "Infelizmente o pagamento falhou. Entre em contato com o suporte e nós ajudaremos você!"),
        "paymentFailedTalkToProvider": m51,
        "pendingItems": MessageLookupByLibrary.simpleMessage("Itens pendentes"),
        "pendingSync":
            MessageLookupByLibrary.simpleMessage("Sincronização pendente"),
        "people": MessageLookupByLibrary.simpleMessage("Pessoas"),
        "peopleUsingYourCode":
            MessageLookupByLibrary.simpleMessage("Pessoas que usam seu código"),
        "permDeleteWarning": MessageLookupByLibrary.simpleMessage(
            "Todos os itens na lixeira serão excluídos permanentemente\n\nEsta ação não pode ser desfeita"),
        "permanentlyDelete":
            MessageLookupByLibrary.simpleMessage("Excluir permanentemente"),
        "permanentlyDeleteFromDevice": MessageLookupByLibrary.simpleMessage(
            "Excluir permanentemente do dispositivo?"),
        "personName": MessageLookupByLibrary.simpleMessage("Nome da pessoa"),
        "photoDescriptions":
            MessageLookupByLibrary.simpleMessage("Descrições das fotos"),
        "photoGridSize":
            MessageLookupByLibrary.simpleMessage("Tamanho da grade de fotos"),
        "photoSmallCase": MessageLookupByLibrary.simpleMessage("foto"),
        "photos": MessageLookupByLibrary.simpleMessage("Fotos"),
        "photosAddedByYouWillBeRemovedFromTheAlbum":
            MessageLookupByLibrary.simpleMessage(
                "Suas fotos adicionadas serão removidas do álbum"),
        "photosCount": m1,
        "pickCenterPoint":
            MessageLookupByLibrary.simpleMessage("Escolha o ponto central"),
        "pinAlbum": MessageLookupByLibrary.simpleMessage("Fixar álbum"),
        "pinLock": MessageLookupByLibrary.simpleMessage("Bloqueio por PIN"),
        "playOnTv":
            MessageLookupByLibrary.simpleMessage("Reproduzir álbum na TV"),
        "playStoreFreeTrialValidTill": m52,
        "playstoreSubscription":
            MessageLookupByLibrary.simpleMessage("Assinatura da PlayStore"),
        "pleaseCheckYourInternetConnectionAndTryAgain":
            MessageLookupByLibrary.simpleMessage(
                "Verifique sua conexão com a internet e tente novamente."),
        "pleaseContactSupportAndWeWillBeHappyToHelp":
            MessageLookupByLibrary.simpleMessage(
                "Entre em contato com support@ente.io e nós ficaremos felizes em ajudar!"),
        "pleaseContactSupportIfTheProblemPersists":
            MessageLookupByLibrary.simpleMessage(
                "Por favor, contate o suporte se o problema persistir"),
        "pleaseEmailUsAt": m53,
        "pleaseGrantPermissions": MessageLookupByLibrary.simpleMessage(
            "Por favor, conceda as permissões"),
        "pleaseLoginAgain":
            MessageLookupByLibrary.simpleMessage("Registre-se novamente"),
        "pleaseSelectQuickLinksToRemove": MessageLookupByLibrary.simpleMessage(
            "Selecione links rápidos para remover"),
        "pleaseSendTheLogsTo": m54,
        "pleaseTryAgain":
            MessageLookupByLibrary.simpleMessage("Tente novamente"),
        "pleaseVerifyTheCodeYouHaveEntered":
            MessageLookupByLibrary.simpleMessage("Verifique o código inserido"),
        "pleaseWait": MessageLookupByLibrary.simpleMessage("Aguarde..."),
        "pleaseWaitDeletingAlbum":
            MessageLookupByLibrary.simpleMessage("Aguarde, excluindo álbum"),
        "pleaseWaitForSometimeBeforeRetrying":
            MessageLookupByLibrary.simpleMessage(
                "Por favor, aguarde mais algum tempo antes de tentar novamente"),
        "preparingLogs":
            MessageLookupByLibrary.simpleMessage("Preparando registros..."),
        "preserveMore": MessageLookupByLibrary.simpleMessage("Preservar mais"),
        "pressAndHoldToPlayVideo": MessageLookupByLibrary.simpleMessage(
            "Pressione e segure para reproduzir o vídeo"),
        "pressAndHoldToPlayVideoDetailed": MessageLookupByLibrary.simpleMessage(
            "Pressione e segure na imagem para reproduzir o vídeo"),
        "privacy": MessageLookupByLibrary.simpleMessage("Privacidade"),
        "privacyPolicyTitle":
            MessageLookupByLibrary.simpleMessage("Política de Privacidade"),
        "privateBackups":
            MessageLookupByLibrary.simpleMessage("Cópias privadas"),
        "privateSharing":
            MessageLookupByLibrary.simpleMessage("Compartilhamento privado"),
        "processingImport": m55,
        "publicLinkCreated":
            MessageLookupByLibrary.simpleMessage("Link público criado"),
        "publicLinkEnabled":
            MessageLookupByLibrary.simpleMessage("Link público ativo"),
        "quickLinks": MessageLookupByLibrary.simpleMessage("Links rápidos"),
        "radius": MessageLookupByLibrary.simpleMessage("Raio"),
        "raiseTicket": MessageLookupByLibrary.simpleMessage("Abrir ticket"),
        "rateTheApp":
            MessageLookupByLibrary.simpleMessage("Avalie o aplicativo"),
        "rateUs": MessageLookupByLibrary.simpleMessage("Avaliar"),
        "rateUsOnStore": m56,
        "recover": MessageLookupByLibrary.simpleMessage("Recuperar"),
        "recoverAccount":
            MessageLookupByLibrary.simpleMessage("Recuperar conta"),
        "recoverButton": MessageLookupByLibrary.simpleMessage("Recuperar"),
        "recoveryKey":
            MessageLookupByLibrary.simpleMessage("Chave de recuperação"),
        "recoveryKeyCopiedToClipboard": MessageLookupByLibrary.simpleMessage(
            "Chave de recuperação copiada para a área de transferência"),
        "recoveryKeyOnForgotPassword": MessageLookupByLibrary.simpleMessage(
            "Caso você esqueça sua senha, a única maneira de recuperar seus dados é com esta chave."),
        "recoveryKeySaveDescription": MessageLookupByLibrary.simpleMessage(
            "Não armazenamos esta chave, salve esta chave de 24 palavras em um lugar seguro."),
        "recoveryKeySuccessBody": MessageLookupByLibrary.simpleMessage(
            "Ótimo! Sua chave de recuperação é válida. Obrigada por verificar.\n\nLembre-se de manter sua chave de recuperação copiada com segurança."),
        "recoveryKeyVerified": MessageLookupByLibrary.simpleMessage(
            "Chave de recuperação verificada"),
        "recoveryKeyVerifyReason": MessageLookupByLibrary.simpleMessage(
            "Sua chave de recuperação é a única maneira de recuperar suas fotos se você esqueceu sua senha. Você pode encontrar sua chave de recuperação em Opções > Conta.\n\nInsira sua chave de recuperação aqui para verificar se você a salvou corretamente."),
        "recoverySuccessful":
            MessageLookupByLibrary.simpleMessage("Recuperação com sucesso!"),
        "recreatePasswordBody": MessageLookupByLibrary.simpleMessage(
            "O dispositivo atual não é poderoso o suficiente para verificar sua senha, no entanto, nós podemos regenerar numa maneira que funciona em todos os dispositivos.\n\nEntre usando a chave de recuperação e regenere sua senha (você pode usar a mesma novamente se desejar)."),
        "recreatePasswordTitle":
            MessageLookupByLibrary.simpleMessage("Redefinir senha"),
        "reddit": MessageLookupByLibrary.simpleMessage("Reddit"),
        "reenterPassword":
            MessageLookupByLibrary.simpleMessage("Reinserir senha"),
        "reenterPin": MessageLookupByLibrary.simpleMessage("Reinserir PIN"),
        "referFriendsAnd2xYourPlan": MessageLookupByLibrary.simpleMessage(
            "Recomende seus amigos e duplique seu plano"),
        "referralStep1": MessageLookupByLibrary.simpleMessage(
            "1. Envie este código aos seus amigos"),
        "referralStep2": MessageLookupByLibrary.simpleMessage(
            "2. Eles então se inscrevem num plano pago"),
        "referralStep3": m57,
        "referrals": MessageLookupByLibrary.simpleMessage("Referências"),
        "referralsAreCurrentlyPaused": MessageLookupByLibrary.simpleMessage(
            "As referências estão atualmente pausadas"),
        "remindToEmptyDeviceTrash": MessageLookupByLibrary.simpleMessage(
            "Também vazio \"Excluído recentemente\" de \"Opções\" -> \"Armazenamento\" para reivindicar espaço liberado"),
        "remindToEmptyEnteTrash": MessageLookupByLibrary.simpleMessage(
            "Também esvazie sua \"Lixeira\" para reivindicar o espaço liberado"),
        "remoteImages": MessageLookupByLibrary.simpleMessage("Imagens remotas"),
        "remoteThumbnails":
            MessageLookupByLibrary.simpleMessage("Miniaturas remotas"),
        "remoteVideos": MessageLookupByLibrary.simpleMessage("Vídeos remotos"),
        "remove": MessageLookupByLibrary.simpleMessage("Remover"),
        "removeDuplicates":
            MessageLookupByLibrary.simpleMessage("Excluir duplicatas"),
        "removeDuplicatesDesc": MessageLookupByLibrary.simpleMessage(
            "Revise e remova arquivos que são duplicatas exatas."),
        "removeFromAlbum":
            MessageLookupByLibrary.simpleMessage("Remover do álbum"),
        "removeFromAlbumTitle":
            MessageLookupByLibrary.simpleMessage("Remover do álbum?"),
        "removeFromFavorite":
            MessageLookupByLibrary.simpleMessage("Desfavoritar"),
        "removeLink": MessageLookupByLibrary.simpleMessage("Remover link"),
        "removeParticipant":
            MessageLookupByLibrary.simpleMessage("Remover participante"),
        "removeParticipantBody": m58,
        "removePersonLabel":
            MessageLookupByLibrary.simpleMessage("Remover etiqueta da pessoa"),
        "removePublicLink":
            MessageLookupByLibrary.simpleMessage("Remover link público"),
        "removePublicLinks":
            MessageLookupByLibrary.simpleMessage("Remover link público"),
        "removeShareItemsWarning": MessageLookupByLibrary.simpleMessage(
            "Alguns dos itens que você está removendo foram adicionados por outras pessoas, e você perderá o acesso a eles"),
        "removeWithQuestionMark":
            MessageLookupByLibrary.simpleMessage("Remover?"),
        "removingFromFavorites":
            MessageLookupByLibrary.simpleMessage("Removendo dos favoritos..."),
        "rename": MessageLookupByLibrary.simpleMessage("Renomear"),
        "renameAlbum": MessageLookupByLibrary.simpleMessage("Renomear álbum"),
        "renameFile": MessageLookupByLibrary.simpleMessage("Renomear arquivo"),
        "renewSubscription":
            MessageLookupByLibrary.simpleMessage("Renovar assinatura"),
        "renewsOn": m59,
        "reportABug": MessageLookupByLibrary.simpleMessage("Informar um erro"),
        "reportBug": MessageLookupByLibrary.simpleMessage("Informar erro"),
        "resendEmail": MessageLookupByLibrary.simpleMessage("Reenviar e-mail"),
        "resetIgnoredFiles": MessageLookupByLibrary.simpleMessage(
            "Redefinir arquivos ignorados"),
        "resetPasswordTitle":
            MessageLookupByLibrary.simpleMessage("Redefinir senha"),
        "resetPerson": MessageLookupByLibrary.simpleMessage("Redefinir pessoa"),
        "resetToDefault":
            MessageLookupByLibrary.simpleMessage("Redefinir para o padrão"),
        "restore": MessageLookupByLibrary.simpleMessage("Restaurar"),
        "restoreToAlbum":
            MessageLookupByLibrary.simpleMessage("Restaurar para álbum"),
        "restoringFiles":
            MessageLookupByLibrary.simpleMessage("Restaurando arquivos..."),
        "resumableUploads":
            MessageLookupByLibrary.simpleMessage("Envios retomáveis"),
        "retry": MessageLookupByLibrary.simpleMessage("Tentar novamente"),
        "reviewDeduplicateItems": MessageLookupByLibrary.simpleMessage(
            "Reveja e exclua os itens que você acredita serem duplicados."),
        "reviewSuggestions":
            MessageLookupByLibrary.simpleMessage("Revisar sugestões"),
        "right": MessageLookupByLibrary.simpleMessage("Direita"),
        "rotate": MessageLookupByLibrary.simpleMessage("Girar"),
        "rotateLeft":
            MessageLookupByLibrary.simpleMessage("Girar para a esquerda"),
        "rotateRight":
            MessageLookupByLibrary.simpleMessage("Girar para a direita"),
        "safelyStored":
            MessageLookupByLibrary.simpleMessage("Armazenado com segurança"),
        "save": MessageLookupByLibrary.simpleMessage("Salvar"),
        "saveCollage": MessageLookupByLibrary.simpleMessage("Salvar colagem"),
        "saveCopy": MessageLookupByLibrary.simpleMessage("Salvar cópia"),
        "saveKey": MessageLookupByLibrary.simpleMessage("Salvar chave"),
        "saveYourRecoveryKeyIfYouHaventAlready":
            MessageLookupByLibrary.simpleMessage(
                "Salve sua chave de recuperação, se você ainda não fez"),
        "saving": MessageLookupByLibrary.simpleMessage("Salvando..."),
        "savingEdits":
            MessageLookupByLibrary.simpleMessage("Salvando edições..."),
        "scanCode": MessageLookupByLibrary.simpleMessage("Escanear código"),
        "scanThisBarcodeWithnyourAuthenticatorApp":
            MessageLookupByLibrary.simpleMessage(
                "Escaneie este código de barras com\no aplicativo autenticador"),
        "search": MessageLookupByLibrary.simpleMessage("Buscar"),
        "searchAlbumsEmptySection":
            MessageLookupByLibrary.simpleMessage("Álbuns"),
        "searchByAlbumNameHint":
            MessageLookupByLibrary.simpleMessage("Nome do álbum"),
        "searchByExamples": MessageLookupByLibrary.simpleMessage(
            "• Nomes de álbuns (ex: \"Câmera\")\n• Tipos de arquivos (ex.: \"Vídeos\", \".gif\")\n• Anos e meses (ex.: \"2022\", \"Janeiro\")\n• Temporadas (ex.: \"Natal\")\n• Tags (ex.: \"#divertido\")"),
        "searchCaptionEmptySection": MessageLookupByLibrary.simpleMessage(
            "Adicione marcações como \"#viagem\" nas informações das fotos para encontrá-las aqui com facilidade"),
        "searchDatesEmptySection":
            MessageLookupByLibrary.simpleMessage("Buscar por data, mês ou ano"),
        "searchDiscoverEmptySection": MessageLookupByLibrary.simpleMessage(
            "As imagens serão exibidas aqui quando o processamento for concluído"),
        "searchFaceEmptySection": MessageLookupByLibrary.simpleMessage(
            "As pessoas apareceram aqui quando a indexação for concluída"),
        "searchFileTypesAndNamesEmptySection":
            MessageLookupByLibrary.simpleMessage("Tipos de arquivo e nomes"),
        "searchHint1":
            MessageLookupByLibrary.simpleMessage("busca rápida no dispositivo"),
        "searchHint2":
            MessageLookupByLibrary.simpleMessage("Descrições e data das fotos"),
        "searchHint3": MessageLookupByLibrary.simpleMessage(
            "Álbuns, nomes de arquivos e tipos"),
        "searchHint4": MessageLookupByLibrary.simpleMessage("Localização"),
        "searchHint5": MessageLookupByLibrary.simpleMessage(
            "Em breve: Busca mágica e rostos ✨"),
        "searchLocationEmptySection": MessageLookupByLibrary.simpleMessage(
            "Fotos de grupo que estão sendo tiradas em algum raio da foto"),
        "searchPeopleEmptySection": MessageLookupByLibrary.simpleMessage(
            "Convide pessoas e você verá todas as fotos compartilhadas por elas aqui"),
        "searchPersonsEmptySection": MessageLookupByLibrary.simpleMessage(
            "As pessoas serão exibidas aqui quando o processamento for concluído"),
        "searchResultCount": m60,
        "searchSectionsLengthMismatch": m2,
        "security": MessageLookupByLibrary.simpleMessage("Segurança"),
        "selectALocation":
            MessageLookupByLibrary.simpleMessage("Selecionar localização"),
        "selectALocationFirst": MessageLookupByLibrary.simpleMessage(
            "Primeiramente selecione uma localização"),
        "selectAlbum": MessageLookupByLibrary.simpleMessage("Selecionar álbum"),
        "selectAll": MessageLookupByLibrary.simpleMessage("Selecionar tudo"),
        "selectAllShort": MessageLookupByLibrary.simpleMessage("All"),
        "selectCoverPhoto":
            MessageLookupByLibrary.simpleMessage("Select cover photo"),
        "selectFoldersForBackup": MessageLookupByLibrary.simpleMessage(
            "Selecionar pastas para copiar com segurança"),
        "selectItemsToAdd": MessageLookupByLibrary.simpleMessage(
            "Selecionar itens para adicionar"),
        "selectLanguage":
            MessageLookupByLibrary.simpleMessage("Selecionar idioma"),
        "selectMailApp":
            MessageLookupByLibrary.simpleMessage("Select mail app"),
        "selectMorePhotos":
            MessageLookupByLibrary.simpleMessage("Selecionar mais fotos"),
        "selectReason": MessageLookupByLibrary.simpleMessage("Diga o motivo"),
        "selectYourPlan":
            MessageLookupByLibrary.simpleMessage("Selecione seu plano"),
        "selectedFilesAreNotOnEnte": MessageLookupByLibrary.simpleMessage(
            "Os arquivos selecionados não estão no Ente"),
        "selectedFoldersWillBeEncryptedAndBackedUp":
            MessageLookupByLibrary.simpleMessage(
                "As pastas selecionadas serão criptografadas e armazenadas em copiadas com segurança"),
        "selectedItemsWillBeDeletedFromAllAlbumsAndMoved":
            MessageLookupByLibrary.simpleMessage(
                "Os itens selecionados serão excluídos de todos os álbuns e movidos para a lixeira."),
        "selectedPhotos": m10,
        "selectedPhotosWithYours": m61,
        "send": MessageLookupByLibrary.simpleMessage("Enviar"),
        "sendEmail": MessageLookupByLibrary.simpleMessage("Enviar e-mail"),
        "sendInvite": MessageLookupByLibrary.simpleMessage("Enviar convite"),
        "sendLink": MessageLookupByLibrary.simpleMessage("Enviar link"),
        "serverEndpoint":
            MessageLookupByLibrary.simpleMessage("Ponto final do servidor"),
        "sessionExpired":
            MessageLookupByLibrary.simpleMessage("Sessão expirada"),
        "sessionIdMismatch":
            MessageLookupByLibrary.simpleMessage("Session ID mismatch"),
        "setAPassword": MessageLookupByLibrary.simpleMessage("Definir senha"),
        "setAs": MessageLookupByLibrary.simpleMessage("Definir como"),
        "setCover": MessageLookupByLibrary.simpleMessage("Definir capa"),
        "setLabel": MessageLookupByLibrary.simpleMessage("Definir"),
        "setNewPassword":
            MessageLookupByLibrary.simpleMessage("Definir nova senha"),
        "setNewPin": MessageLookupByLibrary.simpleMessage("Definir PIN novo"),
        "setPasswordTitle":
            MessageLookupByLibrary.simpleMessage("Definir senha"),
        "setRadius": MessageLookupByLibrary.simpleMessage("Definir raio"),
        "setupComplete":
            MessageLookupByLibrary.simpleMessage("Configuração concluída"),
        "share": MessageLookupByLibrary.simpleMessage("Compartilhar"),
        "shareALink": MessageLookupByLibrary.simpleMessage("Compartilhar link"),
        "shareAlbumHint": MessageLookupByLibrary.simpleMessage(
            "Abra um álbum e toque no botão compartilhar no canto superior direito para compartilhar."),
        "shareAnAlbumNow":
            MessageLookupByLibrary.simpleMessage("Compartilhar um álbum agora"),
        "shareLink": MessageLookupByLibrary.simpleMessage("Compartilhar link"),
        "shareMyVerificationID": m62,
        "shareOnlyWithThePeopleYouWant": MessageLookupByLibrary.simpleMessage(
            "Compartilhar apenas com as pessoas que você quiser"),
        "shareTextConfirmOthersVerificationID": m11,
        "shareTextRecommendUsingEnte": MessageLookupByLibrary.simpleMessage(
            "Baixe o Ente para que nós possamos compartilhar com facilidade fotos e vídeos de qualidade original\n\nhttps://ente.io"),
        "shareTextReferralCode": m63,
        "shareWithNonenteUsers": MessageLookupByLibrary.simpleMessage(
            "Compartilhar com usuários não ente"),
        "shareWithPeopleSectionTitle": m64,
        "shareYourFirstAlbum": MessageLookupByLibrary.simpleMessage(
            "Compartilhar seu primeiro álbum"),
        "sharedAlbumSectionDescription": MessageLookupByLibrary.simpleMessage(
            "Criar álbuns compartilhados e colaborativos com outros usuários Ente, incluindo usuários em planos gratuitos."),
        "sharedByMe":
            MessageLookupByLibrary.simpleMessage("Compartilhada por mim"),
        "sharedByYou":
            MessageLookupByLibrary.simpleMessage("Compartilhado por você"),
        "sharedPhotoNotifications":
            MessageLookupByLibrary.simpleMessage("Novas fotos compartilhadas"),
        "sharedPhotoNotificationsExplanation": MessageLookupByLibrary.simpleMessage(
            "Receber notificações quando alguém adicionar uma foto a um álbum compartilhado que você faz parte"),
        "sharedWith": m65,
        "sharedWithMe":
            MessageLookupByLibrary.simpleMessage("Compartilhado comigo"),
        "sharedWithYou":
            MessageLookupByLibrary.simpleMessage("Compartilhado com você"),
        "sharing": MessageLookupByLibrary.simpleMessage("Compartilhando..."),
        "showMemories":
            MessageLookupByLibrary.simpleMessage("Mostrar memórias"),
        "showPerson": MessageLookupByLibrary.simpleMessage("Mostrar pessoa"),
        "signOutFromOtherDevices": MessageLookupByLibrary.simpleMessage(
            "Sair da conta em outros dispositivos"),
        "signOutOtherBody": MessageLookupByLibrary.simpleMessage(
            "Se você acha que alguém possa saber da sua senha, você pode forçar desconectar sua conta de outros dispositivos."),
        "signOutOtherDevices":
            MessageLookupByLibrary.simpleMessage("Sair em outros dispositivos"),
        "signUpTerms": MessageLookupByLibrary.simpleMessage(
            "Eu concordo com os <u-terms>termos de serviço</u-terms> e a <u-policy>política de privacidade</u-policy>"),
        "singleFileDeleteFromDevice": m66,
        "singleFileDeleteHighlight": MessageLookupByLibrary.simpleMessage(
            "Ele será excluído de todos os álbuns."),
        "singleFileInBothLocalAndRemote": m67,
        "singleFileInRemoteOnly": m68,
        "skip": MessageLookupByLibrary.simpleMessage("Pular"),
        "social": MessageLookupByLibrary.simpleMessage("Redes sociais"),
        "someItemsAreInBothEnteAndYourDevice":
            MessageLookupByLibrary.simpleMessage(
                "Alguns itens estão em ambos o Ente quanto no seu dispositivo."),
        "someOfTheFilesYouAreTryingToDeleteAre":
            MessageLookupByLibrary.simpleMessage(
                "Alguns dos arquivos que você está tentando excluir só estão disponíveis no seu dispositivo e não podem ser recuperados se forem excluídos"),
        "someoneSharingAlbumsWithYouShouldSeeTheSameId":
            MessageLookupByLibrary.simpleMessage(
                "Alguém compartilhando álbuns com você deve ver o mesmo ID no dispositivo."),
        "somethingWentWrong":
            MessageLookupByLibrary.simpleMessage("Algo deu errado"),
        "somethingWentWrongPleaseTryAgain":
            MessageLookupByLibrary.simpleMessage(
                "Algo deu errado. Tente outra vez"),
        "sorry": MessageLookupByLibrary.simpleMessage("Desculpe"),
        "sorryCouldNotAddToFavorites": MessageLookupByLibrary.simpleMessage(
            "Desculpe, não foi possível adicionar aos favoritos!"),
        "sorryCouldNotRemoveFromFavorites":
            MessageLookupByLibrary.simpleMessage(
                "Desculpe, não foi possível remover dos favoritos!"),
        "sorryTheCodeYouveEnteredIsIncorrect":
            MessageLookupByLibrary.simpleMessage(
                "O código inserido está incorreto"),
        "sorryWeCouldNotGenerateSecureKeysOnThisDevicennplease":
            MessageLookupByLibrary.simpleMessage(
                "Desculpe, não foi possível gerar chaves seguras neste dispositivo.\n\ninicie sessão com um dispositivo diferente."),
        "sort": MessageLookupByLibrary.simpleMessage("Ordenar"),
        "sortAlbumsBy": MessageLookupByLibrary.simpleMessage("Ordenar por"),
        "sortNewestFirst":
            MessageLookupByLibrary.simpleMessage("Recentes primeiro"),
        "sortOldestFirst":
            MessageLookupByLibrary.simpleMessage("Antigos primeiro"),
        "sparkleSuccess": MessageLookupByLibrary.simpleMessage("✨ Sucesso"),
        "startBackup":
            MessageLookupByLibrary.simpleMessage("Iniciar cópia de segurança"),
        "status": MessageLookupByLibrary.simpleMessage("Estado"),
        "stopCastingBody":
            MessageLookupByLibrary.simpleMessage("Deseja parar a transmissão?"),
        "stopCastingTitle":
            MessageLookupByLibrary.simpleMessage("Parar transmissão"),
        "storage": MessageLookupByLibrary.simpleMessage("Armazenamento"),
        "storageBreakupFamily": MessageLookupByLibrary.simpleMessage("Família"),
        "storageBreakupYou": MessageLookupByLibrary.simpleMessage("Você"),
        "storageInGB": m7,
        "storageLimitExceeded": MessageLookupByLibrary.simpleMessage(
            "Limite de armazenamento excedido"),
        "storageUsageInfo": m69,
        "strongStrength": MessageLookupByLibrary.simpleMessage("Forte"),
        "subAlreadyLinkedErrMessage": m70,
        "subWillBeCancelledOn": m71,
        "subscribe": MessageLookupByLibrary.simpleMessage("Inscrever-se"),
        "subscribeToEnableSharing": MessageLookupByLibrary.simpleMessage(
            "Você precisa de uma inscrição paga ativa para ativar o compartilhamento."),
        "subscription": MessageLookupByLibrary.simpleMessage("Assinatura"),
        "success": MessageLookupByLibrary.simpleMessage("Sucesso"),
        "successfullyArchived":
            MessageLookupByLibrary.simpleMessage("Arquivado com sucesso"),
        "successfullyHid":
            MessageLookupByLibrary.simpleMessage("Ocultado com sucesso"),
        "successfullyUnarchived":
            MessageLookupByLibrary.simpleMessage("Desarquivado com sucesso"),
        "successfullyUnhid":
            MessageLookupByLibrary.simpleMessage("Desocultado com sucesso"),
        "suggestFeatures":
            MessageLookupByLibrary.simpleMessage("Sugerir recurso"),
        "support": MessageLookupByLibrary.simpleMessage("Suporte"),
        "syncProgress": m72,
        "syncStopped":
            MessageLookupByLibrary.simpleMessage("Sincronização interrompida"),
        "syncing": MessageLookupByLibrary.simpleMessage("Sincronizando..."),
        "systemTheme": MessageLookupByLibrary.simpleMessage("Sistema"),
        "tapToCopy": MessageLookupByLibrary.simpleMessage("toque para copiar"),
        "tapToEnterCode":
            MessageLookupByLibrary.simpleMessage("Toque para inserir código"),
        "tapToUnlock":
            MessageLookupByLibrary.simpleMessage("Toque para desbloquear"),
        "tapToUpload": MessageLookupByLibrary.simpleMessage("Tap to upload"),
        "tapToUploadIsIgnoredDue": m3,
        "tempErrorContactSupportIfPersists": MessageLookupByLibrary.simpleMessage(
            "Parece que algo deu errado. Tente novamente mais tarde. Caso o erro persistir, por favor, entre em contato com nossa equipe."),
        "terminate": MessageLookupByLibrary.simpleMessage("Encerrar"),
        "terminateSession": MessageLookupByLibrary.simpleMessage("Sair?"),
        "terms": MessageLookupByLibrary.simpleMessage("Termos"),
        "termsOfServicesTitle": MessageLookupByLibrary.simpleMessage("Termos"),
        "thankYou": MessageLookupByLibrary.simpleMessage("Obrigado"),
        "thankYouForSubscribing":
            MessageLookupByLibrary.simpleMessage("Obrigado por assinar!"),
        "theDownloadCouldNotBeCompleted": MessageLookupByLibrary.simpleMessage(
            "A instalação não pôde ser concluída"),
        "theRecoveryKeyYouEnteredIsIncorrect":
            MessageLookupByLibrary.simpleMessage(
                "A chave de recuperação inserida está incorreta"),
        "theme": MessageLookupByLibrary.simpleMessage("Tema"),
        "theseItemsWillBeDeletedFromYourDevice":
            MessageLookupByLibrary.simpleMessage(
                "Estes itens serão excluídos do seu dispositivo."),
        "theyAlsoGetXGb": m73,
        "theyWillBeDeletedFromAllAlbums": MessageLookupByLibrary.simpleMessage(
            "Eles serão excluídos de todos os álbuns."),
        "thisActionCannotBeUndone": MessageLookupByLibrary.simpleMessage(
            "Esta ação não pode ser desfeita"),
        "thisAlbumAlreadyHDACollaborativeLink":
            MessageLookupByLibrary.simpleMessage(
                "Este álbum já tem um link colaborativo"),
        "thisCanBeUsedToRecoverYourAccountIfYou":
            MessageLookupByLibrary.simpleMessage(
                "Isso pode ser usado para recuperar sua conta se você perder seu segundo fator"),
        "thisDevice": MessageLookupByLibrary.simpleMessage("Este dispositivo"),
        "thisEmailIsAlreadyInUse": MessageLookupByLibrary.simpleMessage(
            "Este e-mail já está sendo usado"),
        "thisImageHasNoExifData": MessageLookupByLibrary.simpleMessage(
            "Esta imagem não possui dados EXIF"),
        "thisIsPersonVerificationId": m74,
        "thisIsYourVerificationId": MessageLookupByLibrary.simpleMessage(
            "Este é o seu ID de verificação"),
        "thisWillLogYouOutOfTheFollowingDevice":
            MessageLookupByLibrary.simpleMessage(
                "Isso fará você sair do dispositivo a seguir:"),
        "thisWillLogYouOutOfThisDevice": MessageLookupByLibrary.simpleMessage(
            "Isso fará você sair deste dispositivo!"),
        "thisWillRemovePublicLinksOfAllSelectedQuickLinks":
            MessageLookupByLibrary.simpleMessage(
                "Isto removerá links públicos de todos os links rápidos selecionados."),
        "toEnableAppLockPleaseSetupDevicePasscodeOrScreen":
            MessageLookupByLibrary.simpleMessage(
                "Para ativar o bloqueio do aplicativo, defina uma senha de acesso no dispositivo ou bloqueie sua tela nas opções do sistema."),
        "toHideAPhotoOrVideo": MessageLookupByLibrary.simpleMessage(
            "Para ocultar uma foto ou vídeo"),
        "toResetVerifyEmail": MessageLookupByLibrary.simpleMessage(
            "Para redefinir sua senha, verifique seu e-mail primeiramente."),
        "todaysLogs": MessageLookupByLibrary.simpleMessage("Registros de hoje"),
        "tooManyIncorrectAttempts": MessageLookupByLibrary.simpleMessage(
            "Muitas tentativas incorretas"),
        "total": MessageLookupByLibrary.simpleMessage("total"),
        "totalSize": MessageLookupByLibrary.simpleMessage("Tamanho total"),
        "trash": MessageLookupByLibrary.simpleMessage("Lixeira"),
        "trashDaysLeft": m75,
        "trim": MessageLookupByLibrary.simpleMessage("Recortar"),
        "tryAgain": MessageLookupByLibrary.simpleMessage("Tente novamente"),
        "turnOnBackupForAutoUpload": MessageLookupByLibrary.simpleMessage(
            "Ative a cópia de segurança para automaticamente enviar arquivos adicionados à pasta do dispositivo para o Ente."),
        "twitter": MessageLookupByLibrary.simpleMessage("Twitter/X"),
        "twoMonthsFreeOnYearlyPlans": MessageLookupByLibrary.simpleMessage(
            "2 meses grátis em planos anuais"),
        "twofactor": MessageLookupByLibrary.simpleMessage("Dois fatores"),
        "twofactorAuthenticationHasBeenDisabled":
            MessageLookupByLibrary.simpleMessage(
                "A autenticação de dois fatores foi desativada"),
        "twofactorAuthenticationPageTitle":
            MessageLookupByLibrary.simpleMessage(
                "Autenticação de dois fatores"),
        "twofactorAuthenticationSuccessfullyReset":
            MessageLookupByLibrary.simpleMessage(
                "Autenticação de dois fatores redefinida com sucesso"),
        "twofactorSetup": MessageLookupByLibrary.simpleMessage(
            "Configuração de dois fatores"),
        "typeOfGallerGallerytypeIsNotSupportedForRename": m4,
        "unarchive": MessageLookupByLibrary.simpleMessage("Desarquivar"),
        "unarchiveAlbum":
            MessageLookupByLibrary.simpleMessage("Desarquivar álbum"),
        "unarchiving": MessageLookupByLibrary.simpleMessage("Desarquivando..."),
        "unavailableReferralCode": MessageLookupByLibrary.simpleMessage(
            "Desculpe, este código está indisponível."),
        "uncategorized": MessageLookupByLibrary.simpleMessage("Sem categoria"),
        "unhide": MessageLookupByLibrary.simpleMessage("Desocultar"),
        "unhideToAlbum":
            MessageLookupByLibrary.simpleMessage("Desocultar para o álbum"),
        "unhiding": MessageLookupByLibrary.simpleMessage("Reexibindo..."),
        "unhidingFilesToAlbum": MessageLookupByLibrary.simpleMessage(
            "Desocultando arquivos para o álbum"),
        "unlock": MessageLookupByLibrary.simpleMessage("Desbloquear"),
        "unpinAlbum": MessageLookupByLibrary.simpleMessage("Desafixar álbum"),
        "unselectAll": MessageLookupByLibrary.simpleMessage("Desmarcar tudo"),
        "update": MessageLookupByLibrary.simpleMessage("Atualizar"),
        "updateAvailable":
            MessageLookupByLibrary.simpleMessage("Atualização disponível"),
        "updatingFolderSelection": MessageLookupByLibrary.simpleMessage(
            "Atualizando seleção de pasta..."),
        "upgrade": MessageLookupByLibrary.simpleMessage("Atualizar"),
        "uploadIsIgnoredDueToIgnorereason": m5,
        "uploadingFilesToAlbum": MessageLookupByLibrary.simpleMessage(
            "Enviando arquivos para o álbum..."),
        "uploadingMultipleMemories": m76,
        "uploadingSingleMemory":
            MessageLookupByLibrary.simpleMessage("Preservando 1 memória..."),
        "upto50OffUntil4thDec": MessageLookupByLibrary.simpleMessage(
            "Com 50% de desconto, até 4 de dezembro"),
        "usableReferralStorageInfo": MessageLookupByLibrary.simpleMessage(
            "O armazenamento disponível é limitado pelo seu plano atual. O excesso de armazenamento reivindicado tornará automaticamente útil quando você atualizar seu plano."),
        "useAsCover": MessageLookupByLibrary.simpleMessage("Usar como capa"),
        "usePublicLinksForPeopleNotOnEnte":
            MessageLookupByLibrary.simpleMessage(
                "Usar links públicos para pessoas que não estão no Ente"),
        "useRecoveryKey":
            MessageLookupByLibrary.simpleMessage("Usar chave de recuperação"),
        "useSelectedPhoto":
            MessageLookupByLibrary.simpleMessage("Usar foto selecionada"),
        "usedSpace": MessageLookupByLibrary.simpleMessage("Espaço usado"),
        "validTill": m77,
        "verificationFailedPleaseTryAgain":
            MessageLookupByLibrary.simpleMessage(
                "Falha na verificação. Tente novamente"),
        "verificationId":
            MessageLookupByLibrary.simpleMessage("ID de verificação"),
        "verify": MessageLookupByLibrary.simpleMessage("Verificar"),
        "verifyEmail": MessageLookupByLibrary.simpleMessage("Verificar e-mail"),
        "verifyEmailID": m78,
        "verifyIDLabel": MessageLookupByLibrary.simpleMessage("Verificar"),
        "verifyPasskey":
            MessageLookupByLibrary.simpleMessage("Verificar chave de acesso"),
        "verifyPassword":
            MessageLookupByLibrary.simpleMessage("Verificar senha"),
        "verifying": MessageLookupByLibrary.simpleMessage("Verificando..."),
        "verifyingRecoveryKey": MessageLookupByLibrary.simpleMessage(
            "Verificando chave de recuperação..."),
        "videoInfo":
            MessageLookupByLibrary.simpleMessage("Informações do vídeo"),
        "videoSmallCase": MessageLookupByLibrary.simpleMessage("vídeo"),
        "videos": MessageLookupByLibrary.simpleMessage("Vídeos"),
        "viewActiveSessions":
            MessageLookupByLibrary.simpleMessage("Ver sessões ativas"),
        "viewAddOnButton":
            MessageLookupByLibrary.simpleMessage("Ver complementos"),
        "viewAll": MessageLookupByLibrary.simpleMessage("Ver tudo"),
        "viewAllExifData":
            MessageLookupByLibrary.simpleMessage("Ver todos os dados EXIF"),
        "viewLargeFiles":
            MessageLookupByLibrary.simpleMessage("Arquivos grandes"),
        "viewLargeFilesDesc": MessageLookupByLibrary.simpleMessage(
            "Ver arquivos que consumem a maior parte do armazenamento."),
        "viewLogs": MessageLookupByLibrary.simpleMessage("Ver registros"),
        "viewRecoveryKey":
            MessageLookupByLibrary.simpleMessage("Ver chave de recuperação"),
        "viewer": MessageLookupByLibrary.simpleMessage("Visualizador"),
        "visitWebToManage": MessageLookupByLibrary.simpleMessage(
            "Visite o web.ente.io para gerenciar sua assinatura"),
        "waitingForVerification":
            MessageLookupByLibrary.simpleMessage("Esperando verificação..."),
        "waitingForWifi":
            MessageLookupByLibrary.simpleMessage("Aguardando Wi-Fi..."),
        "weAreOpenSource":
            MessageLookupByLibrary.simpleMessage("Nós somos de código aberto!"),
        "weDontSupportEditingPhotosAndAlbumsThatYouDont":
            MessageLookupByLibrary.simpleMessage(
                "Não suportamos a edição de fotos e álbuns que você ainda não possui"),
        "weHaveSendEmailTo": m8,
        "weakStrength": MessageLookupByLibrary.simpleMessage("Fraca"),
        "welcomeBack":
            MessageLookupByLibrary.simpleMessage("Bem-vindo(a) de volta!"),
        "whatsNew": MessageLookupByLibrary.simpleMessage("O que há de novo"),
        "yearShort": MessageLookupByLibrary.simpleMessage("yr"),
        "yearly": MessageLookupByLibrary.simpleMessage("Anual"),
        "yearsAgo": m79,
        "yes": MessageLookupByLibrary.simpleMessage("Sim"),
        "yesCancel": MessageLookupByLibrary.simpleMessage("Sim"),
        "yesConvertToViewer": MessageLookupByLibrary.simpleMessage(
            "Sim, converter para visualizador"),
        "yesDelete": MessageLookupByLibrary.simpleMessage("Sim, excluir"),
        "yesDiscardChanges":
            MessageLookupByLibrary.simpleMessage("Sim, descartar alterações"),
        "yesLogout":
            MessageLookupByLibrary.simpleMessage("Sim, encerrar sessão"),
        "yesRemove": MessageLookupByLibrary.simpleMessage("Sim, excluir"),
        "yesRenew": MessageLookupByLibrary.simpleMessage("Sim"),
        "yesResetPerson":
            MessageLookupByLibrary.simpleMessage("Sim, redefinir pessoa"),
        "you": MessageLookupByLibrary.simpleMessage("Você"),
        "youAreOnAFamilyPlan": MessageLookupByLibrary.simpleMessage(
            "Você está em um plano familiar!"),
        "youAreOnTheLatestVersion": MessageLookupByLibrary.simpleMessage(
            "Você está na versão mais recente"),
        "youCanAtMaxDoubleYourStorage": MessageLookupByLibrary.simpleMessage(
            "* Você pode duplicar seu armazenamento ao máximo"),
        "youCanManageYourLinksInTheShareTab":
            MessageLookupByLibrary.simpleMessage(
                "Você pode gerenciar seus links na aba de compartilhamento."),
        "youCanTrySearchingForADifferentQuery":
            MessageLookupByLibrary.simpleMessage(
                "Você pode tentar buscar por outra consulta."),
        "youCannotDowngradeToThisPlan": MessageLookupByLibrary.simpleMessage(
            "Você não pode rebaixar para este plano"),
        "youCannotShareWithYourself": MessageLookupByLibrary.simpleMessage(
            "Você não pode compartilhar consigo mesmo"),
        "youDontHaveAnyArchivedItems": MessageLookupByLibrary.simpleMessage(
            "Você não tem nenhum item arquivado."),
        "youHaveSuccessfullyFreedUp": m80,
        "yourAccountHasBeenDeleted":
            MessageLookupByLibrary.simpleMessage("Sua conta foi excluída"),
        "yourMap": MessageLookupByLibrary.simpleMessage("Seu mapa"),
        "yourPlanWasSuccessfullyDowngraded":
            MessageLookupByLibrary.simpleMessage(
                "Seu plano foi rebaixado com sucesso"),
        "yourPlanWasSuccessfullyUpgraded": MessageLookupByLibrary.simpleMessage(
            "Seu plano foi atualizado com sucesso"),
        "yourPurchaseWasSuccessful": MessageLookupByLibrary.simpleMessage(
            "Sua compra foi efetuada com sucesso"),
        "yourStorageDetailsCouldNotBeFetched":
            MessageLookupByLibrary.simpleMessage(
                "Seus detalhes de armazenamento não puderam ser obtidos"),
        "yourSubscriptionHasExpired":
            MessageLookupByLibrary.simpleMessage("A sua assinatura expirou"),
        "yourSubscriptionWasUpdatedSuccessfully":
            MessageLookupByLibrary.simpleMessage(
                "Sua assinatura foi atualizada com sucesso"),
        "yourVerificationCodeHasExpired": MessageLookupByLibrary.simpleMessage(
            "O código de verificação expirou"),
        "youveNoDuplicateFilesThatCanBeCleared":
            MessageLookupByLibrary.simpleMessage(
                "Você não tem arquivos duplicados que possam ser limpos"),
        "youveNoFilesInThisAlbumThatCanBeDeleted":
            MessageLookupByLibrary.simpleMessage(
                "Você não tem arquivos neste álbum que possam ser excluídos"),
        "zoomOutToSeePhotos": MessageLookupByLibrary.simpleMessage(
            "Reduzir ampliação para ver as fotos")
      };
}<|MERGE_RESOLUTION|>--- conflicted
+++ resolved
@@ -832,14 +832,9 @@
             MessageLookupByLibrary.simpleMessage("Exportar dados"),
         "extraPhotosFound": MessageLookupByLibrary.simpleMessage(
             "Fotos adicionais encontradas"),
-<<<<<<< HEAD
-        "extraPhotosFoundFor": MessageLookupByLibrary.simpleMessage(
-            "Fotos adicionais encontradas para \$text"),
+        "extraPhotosFoundFor": m36,
         "faceNotClusteredYet": MessageLookupByLibrary.simpleMessage(
             "Face not clustered yet, please come back later"),
-=======
-        "extraPhotosFoundFor": m36,
->>>>>>> 0ee657af
         "faceRecognition":
             MessageLookupByLibrary.simpleMessage("Reconhecimento facial"),
         "faces": MessageLookupByLibrary.simpleMessage("Rostos"),
