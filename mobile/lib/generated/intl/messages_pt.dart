// DO NOT EDIT. This is code generated via package:intl/generate_localized.dart
// This is a library that provides messages for a pt locale. All the
// messages from the main program should be duplicated here with the same
// function name.

// Ignore issues from commonly used lints in this file.
// ignore_for_file:unnecessary_brace_in_string_interps, unnecessary_new
// ignore_for_file:prefer_single_quotes,comment_references, directives_ordering
// ignore_for_file:annotate_overrides,prefer_generic_function_type_aliases
// ignore_for_file:unused_import, file_names, avoid_escaping_inner_quotes
// ignore_for_file:unnecessary_string_interpolations, unnecessary_string_escapes

import 'package:intl/intl.dart';
import 'package:intl/message_lookup_by_library.dart';

final messages = new MessageLookup();

typedef String MessageIfAbsent(String messageStr, List<dynamic> args);

class MessageLookup extends MessageLookupByLibrary {
  String get localeName => 'pt';

  static String m6(count) =>
      "${Intl.plural(count, zero: 'Adicionar colaborador', one: 'Adicionar colaborador', other: 'Adicionar colaboradores')}";

  static String m7(count) =>
      "${Intl.plural(count, one: 'Adicionar item', other: 'Adicionar itens')}";

  static String m8(storageAmount, endDate) =>
      "Seu complemento ${storageAmount} é válido até ${endDate}";

  static String m9(count) =>
      "${Intl.plural(count, zero: 'Adicionar visualizador', one: 'Adicionar visualizador', other: 'Adicionar Visualizadores')}";

  static String m10(emailOrName) => "Adicionado por ${emailOrName}";

  static String m11(albumName) => "Adicionado com sucesso a  ${albumName}";

  static String m12(count) =>
      "${Intl.plural(count, zero: 'Nenhum participante', one: '1 participante', other: '${count} participantes')}";

  static String m13(versionValue) => "Versão: ${versionValue}";

  static String m14(freeAmount, storageUnit) =>
      "${freeAmount} ${storageUnit} livre";

  static String m15(paymentProvider) =>
      "Primeiramente cancele sua assinatura existente do ${paymentProvider}";

  static String m16(user) =>
      "${user} Não poderá adicionar mais fotos a este álbum\n\nEles ainda conseguirão remover fotos existentes adicionadas por eles";

  static String m17(isFamilyMember, storageAmountInGb) =>
      "${Intl.select(isFamilyMember, {
            'true': 'Sua família reinvidicou ${storageAmountInGb} GB até então',
            'false': 'Você reinvindicou ${storageAmountInGb} GB até então',
            'other': 'Você reinvindicou ${storageAmountInGb} GB até então!',
          })}";

  static String m18(albumName) => "Link colaborativo criado para ${albumName}";

  static String m19(familyAdminEmail) =>
      "Entre em contato com <green>${familyAdminEmail}</green> para gerenciar sua assinatura";

  static String m20(provider) =>
      "Entre em contato conosco em support@ente.io para gerenciar sua assinatura ${provider}.";

  static String m21(endpoint) => "Conectado a ${endpoint}";

  static String m22(count) =>
      "${Intl.plural(count, one: 'Excluir ${count} item', other: 'Excluir ${count} itens')}";

  static String m23(currentlyDeleting, totalCount) =>
      "Excluindo ${currentlyDeleting} / ${totalCount}";

  static String m24(albumName) =>
      "Isso removerá o link público para acessar \"${albumName}\".";

  static String m25(supportEmail) =>
      "Envie um e-mail para ${supportEmail} a partir do seu endereço de e-mail registrado";

  static String m26(count, storageSaved) =>
      "Você limpou ${Intl.plural(count, one: '${count} arquivo duplicado', other: '${count} arquivos duplicados')}, salvando (${storageSaved}!)";

  static String m27(count, formattedSize) =>
      "${count} arquivos, ${formattedSize} cada";

  static String m28(newEmail) => "E-mail alterado para ${newEmail}";

  static String m29(email) =>
      "${email} não tem uma conta Ente.\n\nEnvie-os um convite para compartilhar fotos.";

  static String m30(count, formattedNumber) =>
      "${Intl.plural(count, one: '1 arquivo', other: '${formattedNumber} arquivos')} deste dispositivo foi copiado com segurança";

  static String m31(count, formattedNumber) =>
      "${Intl.plural(count, one: '1 arquivo', other: '${formattedNumber} arquivos')} deste álbum foi copiado com segurança";

  static String m32(storageAmountInGB) =>
      "${storageAmountInGB} GB cada vez que alguém se inscrever a um plano pago e aplicar seu código";

  static String m33(endDate) => "A avaliação grátis acaba em ${endDate}";

  static String m34(count) =>
      "Você ainda pode acessá-${Intl.plural(count, one: 'lo', other: 'los')} no Ente, contanto que você tenha uma assinatura ativa";

  static String m35(sizeInMBorGB) => "Liberar ${sizeInMBorGB}";

  static String m36(count, formattedSize) =>
      "${Intl.plural(count, one: 'Ele pode ser excluído do dispositivo para liberar ${formattedSize}', other: 'Eles podem ser excluídos do dispositivo para liberar ${formattedSize}')}";

  static String m37(currentlyProcessing, totalCount) =>
      "Processando ${currentlyProcessing} / ${totalCount}";

  static String m38(count) =>
      "${Intl.plural(count, one: '${count} item', other: '${count} itens')}";

  static String m39(expiryTime) => "O link expirará em ${expiryTime}";

  static String m3(count, formattedCount) =>
      "${Intl.plural(count, zero: 'sem memórias', one: '${formattedCount} memória', other: '${formattedCount} memórias')}";

  static String m40(count) =>
      "${Intl.plural(count, one: 'Mover item', other: 'Mover itens')}";

  static String m41(albumName) => "Movido com sucesso para ${albumName}";

  static String m42(name) => "Não é ${name}?";

  static String m43(familyAdminEmail) =>
      "Entre em contato com ${familyAdminEmail} para alterar o seu código.";

  static String m0(passwordStrengthValue) =>
      "Força da senha: ${passwordStrengthValue}";

  static String m44(providerName) =>
      "Fale com o suporte ${providerName} se você foi cobrado";

  static String m45(endDate) =>
      "Avaliação grátis válida até ${endDate}.\nVocê pode alterar para um plano pago depois.";

  static String m46(toEmail) => "Envie-nos um e-mail para ${toEmail}";

  static String m47(toEmail) => "Envie os registros para \n${toEmail}";

  static String m48(folderName) => "Processando ${folderName}...";

  static String m49(storeName) => "Avalie-nos em ${storeName}";

  static String m50(storageInGB) =>
      "3. Ambos os dois ganham ${storageInGB} GB* grátis";

  static String m51(userEmail) =>
      "${userEmail} será removido deste álbum compartilhado\n\nQuaisquer fotos adicionadas por eles também serão removidas do álbum";

  static String m52(endDate) => "Renovação de assinatura em ${endDate}";

  static String m53(count) =>
      "${Intl.plural(count, one: '${count} resultado encontrado', other: '${count} resultado encontrado')}";

  static String m4(count) => "${count} selecionado(s)";

  static String m54(count, yourCount) =>
      "${count} selecionado(s) (${yourCount} seus)";

  static String m55(verificationID) =>
      "Aqui está meu ID de verificação para o ente.io: ${verificationID}";

  static String m5(verificationID) =>
      "Ei, você pode confirmar se este ID de verificação do ente.io é seu?: ${verificationID}";

  static String m56(referralCode, referralStorageInGB) =>
      "Código de referência do Ente: ${referralCode} \n\nAplique-o em Configurações → Geral → Referências para obter ${referralStorageInGB} GB grátis após a sua inscrição num plano pago\n\nhttps://ente.io";

  static String m57(numberOfPeople) =>
      "${Intl.plural(numberOfPeople, zero: 'Compartilhe com pessoas específicas', one: 'Compartilhado com 1 pessoa', other: 'Compartilhado com ${numberOfPeople} pessoas')}";

  static String m58(emailIDs) => "Compartilhado com ${emailIDs}";

  static String m59(fileType) =>
      "Este ${fileType} será excluído do dispositivo.";

  static String m60(fileType) =>
      "Este ${fileType} está no Ente e em seu dispositivo.";

  static String m61(fileType) => "Este ${fileType} será excluído do Ente.";

  static String m1(storageAmountInGB) => "${storageAmountInGB} GB";

  static String m62(
          usedAmount, usedStorageUnit, totalAmount, totalStorageUnit) =>
      "${usedAmount} ${usedStorageUnit} de ${totalAmount} ${totalStorageUnit} usado";

  static String m63(id) =>
      "Seu ${id} já está vinculado a outra conta Ente. Se você gostaria de usar seu ${id} com esta conta, entre em contato conosco\"";

  static String m64(endDate) => "Sua assinatura será cancelada em ${endDate}";

  static String m65(completed, total) =>
      "${completed}/${total} memórias preservadas";

  static String m66(storageAmountInGB) =>
      "Eles também recebem ${storageAmountInGB} GB";

  static String m67(email) => "Este é o ID de verificação de ${email}";

  static String m68(count) =>
      "${Intl.plural(count, zero: '', one: '1 dia', other: '${count} dias')}";

  static String m69(count) => "Preservando ${count} memórias...";

  static String m70(endDate) => "Válido até ${endDate}";

  static String m71(email) => "Verificar ${email}";

  static String m2(email) => "Nós enviamos um e-mail à <green>${email}</green>";

  static String m72(count) =>
      "${Intl.plural(count, one: '${count} ano atrás', other: '${count} anos atrás')}";

  static String m73(storageSaved) =>
      "Você liberou ${storageSaved} com sucesso!";

  final messages = _notInlinedMessages(_notInlinedMessages);
  static Map<String, Function> _notInlinedMessages(_) => <String, Function>{
        "aNewVersionOfEnteIsAvailable": MessageLookupByLibrary.simpleMessage(
            "Uma nova versão do Ente está disponível."),
        "about": MessageLookupByLibrary.simpleMessage("Sobre"),
        "account": MessageLookupByLibrary.simpleMessage("Conta"),
        "accountWelcomeBack":
<<<<<<< HEAD
            MessageLookupByLibrary.simpleMessage("Seja bem-vindo de volta!"),
=======
            MessageLookupByLibrary.simpleMessage("Bem-vindo(a) de volta!"),
>>>>>>> d6a76269
        "ackPasswordLostWarning": MessageLookupByLibrary.simpleMessage(
            "Eu entendo que se eu perder minha senha, posso perder meus dados, já que meus dados são <underline>criptografados de ponta a ponta</underline>."),
        "activeSessions":
            MessageLookupByLibrary.simpleMessage("Sessões ativas"),
        "add": MessageLookupByLibrary.simpleMessage("Adicionar"),
        "addAName": MessageLookupByLibrary.simpleMessage("Adicione um nome"),
        "addANewEmail":
            MessageLookupByLibrary.simpleMessage("Adicionar um novo e-mail"),
        "addCollaborator":
            MessageLookupByLibrary.simpleMessage("Adicionar colaborador"),
        "addCollaborators": m6,
        "addFromDevice":
            MessageLookupByLibrary.simpleMessage("Adicionar do dispositivo"),
        "addItem": m7,
        "addLocation":
            MessageLookupByLibrary.simpleMessage("Adicionar localização"),
        "addLocationButton": MessageLookupByLibrary.simpleMessage("Adicionar"),
        "addMore": MessageLookupByLibrary.simpleMessage("Adicionar mais"),
        "addName": MessageLookupByLibrary.simpleMessage("Adicionar pessoa"),
        "addNameOrMerge":
            MessageLookupByLibrary.simpleMessage("Adicionar nome ou juntar"),
        "addNew": MessageLookupByLibrary.simpleMessage("Adicionar novo"),
        "addNewPerson":
            MessageLookupByLibrary.simpleMessage("Adicionar nova pessoa"),
        "addOnPageSubtitle":
            MessageLookupByLibrary.simpleMessage("Detalhes dos complementos"),
        "addOnValidTill": m8,
        "addOns": MessageLookupByLibrary.simpleMessage("Complementos"),
        "addPhotos": MessageLookupByLibrary.simpleMessage("Adicionar fotos"),
        "addSelected":
            MessageLookupByLibrary.simpleMessage("Adicionar selecionado"),
        "addToAlbum":
            MessageLookupByLibrary.simpleMessage("Adicionar ao álbum"),
        "addToEnte": MessageLookupByLibrary.simpleMessage("Adicionar ao Ente"),
        "addToHiddenAlbum":
            MessageLookupByLibrary.simpleMessage("Adicionar ao álbum oculto"),
        "addViewer":
            MessageLookupByLibrary.simpleMessage("Adicionar visualizador"),
        "addViewers": m9,
        "addYourPhotosNow":
            MessageLookupByLibrary.simpleMessage("Adicione suas fotos agora"),
        "addedAs": MessageLookupByLibrary.simpleMessage("Adicionado como"),
        "addedBy": m10,
        "addedSuccessfullyTo": m11,
        "addingToFavorites": MessageLookupByLibrary.simpleMessage(
            "Adicionando aos favoritos..."),
        "advanced": MessageLookupByLibrary.simpleMessage("Avançado"),
        "advancedSettings": MessageLookupByLibrary.simpleMessage("Avançado"),
        "after1Day": MessageLookupByLibrary.simpleMessage("Após 1 dia"),
        "after1Hour": MessageLookupByLibrary.simpleMessage("Após 1 hora"),
        "after1Month": MessageLookupByLibrary.simpleMessage("Após 1 mês"),
        "after1Week": MessageLookupByLibrary.simpleMessage("Após 1 semana"),
        "after1Year": MessageLookupByLibrary.simpleMessage("Após 1 ano"),
        "albumOwner": MessageLookupByLibrary.simpleMessage("Proprietário"),
        "albumParticipantsCount": m12,
        "albumTitle": MessageLookupByLibrary.simpleMessage("Título do álbum"),
        "albumUpdated":
            MessageLookupByLibrary.simpleMessage("Álbum atualizado"),
        "albums": MessageLookupByLibrary.simpleMessage("Álbuns"),
        "allClear": MessageLookupByLibrary.simpleMessage("✨ Tudo limpo"),
        "allMemoriesPreserved": MessageLookupByLibrary.simpleMessage(
            "Todas as memórias preservadas"),
        "allPersonGroupingWillReset": MessageLookupByLibrary.simpleMessage(
            "All groupings for this person will be reset, and you will lose all suggestions made for this person"),
        "allowAddPhotosDescription": MessageLookupByLibrary.simpleMessage(
            "Permitir que as pessoas com link também adicionem fotos ao álbum compartilhado."),
        "allowAddingPhotos":
            MessageLookupByLibrary.simpleMessage("Permitir adicionar fotos"),
        "allowDownloads":
            MessageLookupByLibrary.simpleMessage("Permitir downloads"),
        "allowPeopleToAddPhotos": MessageLookupByLibrary.simpleMessage(
            "Permitir que pessoas adicionem fotos"),
        "androidBiometricHint":
            MessageLookupByLibrary.simpleMessage("Verificar identidade"),
        "androidBiometricNotRecognized": MessageLookupByLibrary.simpleMessage(
            "Não reconhecido. Tente novamente."),
        "androidBiometricRequiredTitle":
            MessageLookupByLibrary.simpleMessage("Biométrica necessária"),
        "androidBiometricSuccess":
            MessageLookupByLibrary.simpleMessage("Sucesso"),
        "androidCancelButton": MessageLookupByLibrary.simpleMessage("Cancelar"),
        "androidDeviceCredentialsRequiredTitle":
            MessageLookupByLibrary.simpleMessage("Credenciais necessários"),
        "androidDeviceCredentialsSetupDescription":
            MessageLookupByLibrary.simpleMessage("Credenciais necessários"),
        "androidGoToSettingsDescription": MessageLookupByLibrary.simpleMessage(
            "A autenticação biométrica não está definida no dispositivo. Vá em \'Opções > Segurança\' para adicionar a autenticação biométrica."),
        "androidIosWebDesktop": MessageLookupByLibrary.simpleMessage(
            "Android, iOS, Web, Computador"),
        "androidSignInTitle":
            MessageLookupByLibrary.simpleMessage("Autenticação necessária"),
        "appLock": MessageLookupByLibrary.simpleMessage("Bloqueio de app"),
        "appLockDescriptions": MessageLookupByLibrary.simpleMessage(
            "Escolha entre a tela de bloqueio padrão do seu dispositivo e uma tela de bloqueio personalizada com PIN ou senha."),
        "appVersion": m13,
        "appleId": MessageLookupByLibrary.simpleMessage("ID da Apple"),
        "apply": MessageLookupByLibrary.simpleMessage("Aplicar"),
        "applyCodeTitle":
            MessageLookupByLibrary.simpleMessage("Aplicar código"),
        "appstoreSubscription":
            MessageLookupByLibrary.simpleMessage("Assinatura da AppStore"),
        "archive": MessageLookupByLibrary.simpleMessage("Arquivo"),
        "archiveAlbum": MessageLookupByLibrary.simpleMessage("Arquivar álbum"),
        "archiving": MessageLookupByLibrary.simpleMessage("Arquivando..."),
        "areYouSureThatYouWantToLeaveTheFamily":
            MessageLookupByLibrary.simpleMessage(
                "Você tem certeza que queira sair do plano familiar?"),
        "areYouSureYouWantToCancel":
            MessageLookupByLibrary.simpleMessage("Deseja cancelar?"),
        "areYouSureYouWantToChangeYourPlan":
            MessageLookupByLibrary.simpleMessage("Deseja trocar de plano?"),
        "areYouSureYouWantToExit": MessageLookupByLibrary.simpleMessage(
            "Tem certeza de que queira sair?"),
        "areYouSureYouWantToLogout": MessageLookupByLibrary.simpleMessage(
            "Você tem certeza que quer encerrar sessão?"),
        "areYouSureYouWantToRenew":
            MessageLookupByLibrary.simpleMessage("Deseja renovar?"),
        "areYouSureYouWantToResetThisPerson":
            MessageLookupByLibrary.simpleMessage(
                "Are you sure you want to reset this person?"),
        "askCancelReason": MessageLookupByLibrary.simpleMessage(
            "Sua assinatura foi cancelada. Deseja compartilhar o motivo?"),
        "askDeleteReason": MessageLookupByLibrary.simpleMessage(
            "Por que você quer excluir sua conta?"),
        "askYourLovedOnesToShare": MessageLookupByLibrary.simpleMessage(
            "Peça que seus entes queridos compartilhem"),
        "atAFalloutShelter":
            MessageLookupByLibrary.simpleMessage("em um abrigo avançado"),
        "authToChangeEmailVerificationSetting":
            MessageLookupByLibrary.simpleMessage(
                "Autentique-se para alterar o e-mail de verificação"),
        "authToChangeLockscreenSetting": MessageLookupByLibrary.simpleMessage(
            "Autentique para alterar a configuração da tela de bloqueio"),
        "authToChangeYourEmail": MessageLookupByLibrary.simpleMessage(
            "Por favor, autentique-se para alterar o seu e-mail"),
        "authToChangeYourPassword": MessageLookupByLibrary.simpleMessage(
            "Autentique para alterar sua senha"),
        "authToConfigureTwofactorAuthentication":
            MessageLookupByLibrary.simpleMessage(
                "Autentique para configurar a autenticação de dois fatores"),
        "authToInitiateAccountDeletion": MessageLookupByLibrary.simpleMessage(
            "Autentique para iniciar a exclusão de conta"),
        "authToViewPasskey": MessageLookupByLibrary.simpleMessage(
            "Por favor, autentique-se para ver sua chave de acesso"),
        "authToViewYourActiveSessions": MessageLookupByLibrary.simpleMessage(
            "Autentique para ver as sessões ativas"),
        "authToViewYourHiddenFiles": MessageLookupByLibrary.simpleMessage(
            "Autentique-se para visualizar seus arquivos ocultos"),
        "authToViewYourMemories": MessageLookupByLibrary.simpleMessage(
            "Autentique-se para ver suas memórias"),
        "authToViewYourRecoveryKey": MessageLookupByLibrary.simpleMessage(
            "Autentique para ver sua chave de recuperação"),
        "authenticating":
            MessageLookupByLibrary.simpleMessage("Autenticando..."),
        "authenticationFailedPleaseTryAgain":
            MessageLookupByLibrary.simpleMessage(
                "Falha na autenticação. Tente novamente"),
        "authenticationSuccessful":
            MessageLookupByLibrary.simpleMessage("Autenticado com sucesso!"),
        "autoCastDialogBody": MessageLookupByLibrary.simpleMessage(
            "Você verá dispositivos disponíveis para transmitir aqui."),
        "autoCastiOSPermission": MessageLookupByLibrary.simpleMessage(
            "Certifique-se de que as permissões de Rede local estão ativadas para o aplicativo de Fotos Ente, em Configurações."),
        "autoLock": MessageLookupByLibrary.simpleMessage("Bloqueio automático"),
        "autoLockFeatureDescription": MessageLookupByLibrary.simpleMessage(
            "Tempo após o qual o app bloqueia depois de ser colocado em segundo plano"),
        "autoLogoutMessage": MessageLookupByLibrary.simpleMessage(
            "Devido ao ocorrido de erros técnicos, você foi desconectado. Pedimos desculpas pela inconveniência."),
        "autoPair":
            MessageLookupByLibrary.simpleMessage("Pareamento automático"),
        "autoPairDesc": MessageLookupByLibrary.simpleMessage(
            "O pareamento automático funciona apenas com dispositivos que suportam o Chromecast."),
        "available": MessageLookupByLibrary.simpleMessage("Disponível"),
        "availableStorageSpace": m14,
        "backedUpFolders": MessageLookupByLibrary.simpleMessage(
            "Pastas copiadas com segurança"),
        "backup": MessageLookupByLibrary.simpleMessage("Cópia de segurança"),
        "backupFailed": MessageLookupByLibrary.simpleMessage(
            "Falhou ao copiar com segurança"),
        "backupOverMobileData": MessageLookupByLibrary.simpleMessage(
            "Salvamento com segurança usando dados móveis"),
        "backupSettings": MessageLookupByLibrary.simpleMessage(
            "Opções de cópia de segurança"),
        "backupStatus": MessageLookupByLibrary.simpleMessage(
            "Status da cópia de segurança"),
        "backupStatusDescription": MessageLookupByLibrary.simpleMessage(
            "Os itens que foram salvos com segurança aparecerão aqui"),
        "backupVideos": MessageLookupByLibrary.simpleMessage(
            "Cópia de segurança de vídeos"),
        "blackFridaySale":
            MessageLookupByLibrary.simpleMessage("Promoção da Black Friday"),
        "blog": MessageLookupByLibrary.simpleMessage("Blog"),
        "cachedData":
            MessageLookupByLibrary.simpleMessage("Dados armazenados em cache"),
        "calculating": MessageLookupByLibrary.simpleMessage("Calculando..."),
        "canNotUploadToAlbumsOwnedByOthers":
            MessageLookupByLibrary.simpleMessage(
                "Não é possível enviar para álbuns pertencentes a outros"),
        "canOnlyCreateLinkForFilesOwnedByYou":
            MessageLookupByLibrary.simpleMessage(
                "Só é possível criar um link para arquivos pertencentes a você"),
        "canOnlyRemoveFilesOwnedByYou": MessageLookupByLibrary.simpleMessage(
            "Só pode remover arquivos de sua propriedade"),
        "cancel": MessageLookupByLibrary.simpleMessage("Cancelar"),
        "cancelOtherSubscription": m15,
        "cancelSubscription":
            MessageLookupByLibrary.simpleMessage("Cancelar assinatura"),
        "cannotAddMorePhotosAfterBecomingViewer": m16,
        "cannotDeleteSharedFiles": MessageLookupByLibrary.simpleMessage(
            "Não é possível excluir arquivos compartilhados"),
        "castIPMismatchBody": MessageLookupByLibrary.simpleMessage(
            "Certifique-se de estar na mesma rede que a TV."),
        "castIPMismatchTitle":
            MessageLookupByLibrary.simpleMessage("Falha ao transmitir álbum"),
        "castInstruction": MessageLookupByLibrary.simpleMessage(
            "Visite cast.ente.io no dispositivo que você deseja parear.\n\ndigite o código abaixo para reproduzir o álbum em sua TV."),
        "centerPoint": MessageLookupByLibrary.simpleMessage("Ponto central"),
        "change": MessageLookupByLibrary.simpleMessage("Alterar"),
        "changeEmail": MessageLookupByLibrary.simpleMessage("Alterar e-mail"),
        "changeLocationOfSelectedItems": MessageLookupByLibrary.simpleMessage(
            "Alterar o local dos itens selecionados?"),
        "changePassword": MessageLookupByLibrary.simpleMessage("Alterar senha"),
        "changePasswordTitle":
            MessageLookupByLibrary.simpleMessage("Alterar senha"),
        "changePermissions":
            MessageLookupByLibrary.simpleMessage("Alterar permissões?"),
        "changeYourReferralCode": MessageLookupByLibrary.simpleMessage(
            "Alterar código de referência"),
        "checkForUpdates":
            MessageLookupByLibrary.simpleMessage("Buscar atualizações"),
        "checkInboxAndSpamFolder": MessageLookupByLibrary.simpleMessage(
            "Verifique sua caixa de entrada (e spam) para concluir a verificação"),
        "checkStatus": MessageLookupByLibrary.simpleMessage("Verificar estado"),
        "checking": MessageLookupByLibrary.simpleMessage("Verificando..."),
        "claimFreeStorage": MessageLookupByLibrary.simpleMessage(
            "Reivindicar armazenamento grátis"),
        "claimMore": MessageLookupByLibrary.simpleMessage("Reivindique mais!"),
        "claimed": MessageLookupByLibrary.simpleMessage("Reivindicado"),
        "claimedStorageSoFar": m17,
        "cleanUncategorized":
            MessageLookupByLibrary.simpleMessage("Limpar Sem Categoria"),
        "cleanUncategorizedDescription": MessageLookupByLibrary.simpleMessage(
            "Remover todos os arquivos de Não Categorizados que estão presentes em outros álbuns"),
        "clearCaches": MessageLookupByLibrary.simpleMessage("Limpar cache"),
        "clearIndexes": MessageLookupByLibrary.simpleMessage("Limpar índices"),
        "click": MessageLookupByLibrary.simpleMessage("• Clique"),
        "clickOnTheOverflowMenu":
            MessageLookupByLibrary.simpleMessage("• Clique no menu adicional"),
        "close": MessageLookupByLibrary.simpleMessage("Fechar"),
        "clubByCaptureTime": MessageLookupByLibrary.simpleMessage(
            "Agrupar por tempo de captura"),
        "clubByFileName":
            MessageLookupByLibrary.simpleMessage("Agrupar por nome do arquivo"),
        "clusteringProgress":
            MessageLookupByLibrary.simpleMessage("Progresso de agrupamento"),
        "codeAppliedPageTitle":
            MessageLookupByLibrary.simpleMessage("Código aplicado"),
        "codeChangeLimitReached": MessageLookupByLibrary.simpleMessage(
            "Desculpe, você atingiu o limite de mudanças de código."),
        "codeCopiedToClipboard": MessageLookupByLibrary.simpleMessage(
            "Código copiado para a área de transferência"),
        "codeUsedByYou":
            MessageLookupByLibrary.simpleMessage("Código usado por você"),
        "collabLinkSectionDescription": MessageLookupByLibrary.simpleMessage(
            "Crie um link para permitir que as pessoas adicionem e vejam fotos no seu álbum compartilhado sem a necessidade do aplicativo ou uma conta Ente. Ótimo para colecionar fotos de eventos."),
        "collaborativeLink":
            MessageLookupByLibrary.simpleMessage("Link colaborativo"),
        "collaborativeLinkCreatedFor": m18,
        "collaborator": MessageLookupByLibrary.simpleMessage("Colaborador"),
        "collaboratorsCanAddPhotosAndVideosToTheSharedAlbum":
            MessageLookupByLibrary.simpleMessage(
                "Os colaboradores podem adicionar fotos e vídeos ao álbum compartilhado."),
        "collageLayout": MessageLookupByLibrary.simpleMessage("Layout"),
        "collageSaved":
            MessageLookupByLibrary.simpleMessage("Colagem salva na galeria"),
        "collect": MessageLookupByLibrary.simpleMessage("Coletar"),
        "collectEventPhotos":
            MessageLookupByLibrary.simpleMessage("Coletar fotos de evento"),
        "collectPhotos": MessageLookupByLibrary.simpleMessage("Coletar fotos"),
        "collectPhotosDescription": MessageLookupByLibrary.simpleMessage(
            "Crie um link onde seus amigos podem enviar fotos na qualidade original."),
        "color": MessageLookupByLibrary.simpleMessage("Cor"),
        "configuration": MessageLookupByLibrary.simpleMessage("Configuração"),
        "confirm": MessageLookupByLibrary.simpleMessage("Confirmar"),
        "confirm2FADisable": MessageLookupByLibrary.simpleMessage(
            "Você tem certeza que queira desativar a autenticação de dois fatores?"),
        "confirmAccountDeletion":
            MessageLookupByLibrary.simpleMessage("Confirmar exclusão da conta"),
        "confirmDeletePrompt": MessageLookupByLibrary.simpleMessage(
            "Sim, eu quero permanentemente excluir esta conta e os dados em todos os aplicativos."),
        "confirmPassword":
            MessageLookupByLibrary.simpleMessage("Confirmar senha"),
        "confirmPlanChange":
            MessageLookupByLibrary.simpleMessage("Confirmar mudança de plano"),
        "confirmRecoveryKey": MessageLookupByLibrary.simpleMessage(
            "Confirmar chave de recuperação"),
        "confirmYourRecoveryKey": MessageLookupByLibrary.simpleMessage(
            "Confirme sua chave de recuperação"),
        "connectToDevice":
            MessageLookupByLibrary.simpleMessage("Conectar ao dispositivo"),
        "contactFamilyAdmin": m19,
        "contactSupport":
            MessageLookupByLibrary.simpleMessage("Contatar suporte"),
        "contactToManageSubscription": m20,
        "contacts": MessageLookupByLibrary.simpleMessage("Contatos"),
        "contents": MessageLookupByLibrary.simpleMessage("Conteúdos"),
        "continueLabel": MessageLookupByLibrary.simpleMessage("Continuar"),
        "continueOnFreeTrial": MessageLookupByLibrary.simpleMessage(
            "Continuar com a avaliação grátis"),
        "convertToAlbum":
            MessageLookupByLibrary.simpleMessage("Converter para álbum"),
        "copyEmailAddress":
            MessageLookupByLibrary.simpleMessage("Copiar endereço de e-mail"),
        "copyLink": MessageLookupByLibrary.simpleMessage("Copiar link"),
        "copypasteThisCodentoYourAuthenticatorApp":
            MessageLookupByLibrary.simpleMessage(
                "Copie e cole este código\npara o aplicativo autenticador"),
        "couldNotBackUpTryLater": MessageLookupByLibrary.simpleMessage(
            "Nós não podemos copiar com segurança seus dados.\nNós tentaremos novamente mais tarde."),
        "couldNotFreeUpSpace": MessageLookupByLibrary.simpleMessage(
            "Não foi possível liberar espaço"),
        "couldNotUpdateSubscription": MessageLookupByLibrary.simpleMessage(
            "Não foi possível atualizar a assinatura"),
        "count": MessageLookupByLibrary.simpleMessage("Contagem"),
        "crashReporting":
            MessageLookupByLibrary.simpleMessage("Relatório de erros"),
        "create": MessageLookupByLibrary.simpleMessage("Criar"),
        "createAccount": MessageLookupByLibrary.simpleMessage("Criar conta"),
        "createAlbumActionHint": MessageLookupByLibrary.simpleMessage(
            "Pressione para selecionar fotos e clique em + para criar um álbum"),
        "createCollaborativeLink":
            MessageLookupByLibrary.simpleMessage("Criar link colaborativo"),
        "createCollage": MessageLookupByLibrary.simpleMessage("Criar colagem"),
        "createNewAccount":
            MessageLookupByLibrary.simpleMessage("Criar nova conta"),
        "createOrSelectAlbum":
            MessageLookupByLibrary.simpleMessage("Criar ou selecionar álbum"),
        "createPublicLink":
            MessageLookupByLibrary.simpleMessage("Criar link público"),
        "creatingLink": MessageLookupByLibrary.simpleMessage("Criando link..."),
        "criticalUpdateAvailable": MessageLookupByLibrary.simpleMessage(
            "Atualização crítica disponível"),
        "crop": MessageLookupByLibrary.simpleMessage("Recortar"),
        "currentUsageIs":
            MessageLookupByLibrary.simpleMessage("O uso atual é "),
        "custom": MessageLookupByLibrary.simpleMessage("Personalizado"),
        "customEndpoint": m21,
        "darkTheme": MessageLookupByLibrary.simpleMessage("Escuro"),
        "dayToday": MessageLookupByLibrary.simpleMessage("Hoje"),
        "dayYesterday": MessageLookupByLibrary.simpleMessage("Ontem"),
        "decrypting":
            MessageLookupByLibrary.simpleMessage("Descriptografando..."),
        "decryptingVideo":
            MessageLookupByLibrary.simpleMessage("Descriptografando vídeo..."),
        "deduplicateFiles":
            MessageLookupByLibrary.simpleMessage("Arquivos duplicados"),
        "delete": MessageLookupByLibrary.simpleMessage("Excluir"),
        "deleteAccount": MessageLookupByLibrary.simpleMessage("Excluir conta"),
        "deleteAccountFeedbackPrompt": MessageLookupByLibrary.simpleMessage(
            "Lamentamos você ir. Compartilhe seu feedback para nos ajudar a melhorar."),
        "deleteAccountPermanentlyButton": MessageLookupByLibrary.simpleMessage(
            "Excluir conta permanentemente"),
        "deleteAlbum": MessageLookupByLibrary.simpleMessage("Excluir álbum"),
        "deleteAlbumDialog": MessageLookupByLibrary.simpleMessage(
            "Também excluir as fotos (e vídeos) presentes neste álbum de <bold>todos</bold> os outros álbuns que eles fazem parte?"),
        "deleteAlbumsDialogBody": MessageLookupByLibrary.simpleMessage(
            "Isso excluirá todos os álbuns vazios. Isso é útil quando você quiser reduzir a desordem no seu álbum."),
        "deleteAll": MessageLookupByLibrary.simpleMessage("Excluir tudo"),
        "deleteConfirmDialogBody": MessageLookupByLibrary.simpleMessage(
            "Esta conta está vinculada aos outros aplicativos do Ente, se você usar algum. Seus dados baixados, entre todos os aplicativos do Ente, serão programados para exclusão, e sua conta será permanentemente excluída."),
        "deleteEmailRequest": MessageLookupByLibrary.simpleMessage(
            "Por favor, envie um e-mail à <warning>account-deletion@ente.io</warning> do seu endereço de e-mail registrado."),
        "deleteEmptyAlbums":
            MessageLookupByLibrary.simpleMessage("Excluir álbuns vazios"),
        "deleteEmptyAlbumsWithQuestionMark":
            MessageLookupByLibrary.simpleMessage("Excluir álbuns vazios?"),
        "deleteFromBoth":
            MessageLookupByLibrary.simpleMessage("Excluir de ambos"),
        "deleteFromDevice":
            MessageLookupByLibrary.simpleMessage("Excluir do dispositivo"),
        "deleteFromEnte":
            MessageLookupByLibrary.simpleMessage("Excluir do Ente"),
        "deleteItemCount": m22,
        "deleteLocation":
            MessageLookupByLibrary.simpleMessage("Excluir localização"),
        "deletePhotos": MessageLookupByLibrary.simpleMessage("Excluir fotos"),
        "deleteProgress": m23,
        "deleteReason1": MessageLookupByLibrary.simpleMessage(
            "Está faltando um recurso-chave que eu preciso"),
        "deleteReason2": MessageLookupByLibrary.simpleMessage(
            "O aplicativo ou um certo recurso não funciona da maneira que eu acredito que deveria funcionar"),
        "deleteReason3": MessageLookupByLibrary.simpleMessage(
            "Encontrei outro serviço que considero melhor"),
        "deleteReason4":
            MessageLookupByLibrary.simpleMessage("Meu motivo não está listado"),
        "deleteRequestSLAText": MessageLookupByLibrary.simpleMessage(
            "Sua solicitação será revisada em até 72 horas."),
        "deleteSharedAlbum": MessageLookupByLibrary.simpleMessage(
            "Excluir álbum compartilhado?"),
        "deleteSharedAlbumDialogBody": MessageLookupByLibrary.simpleMessage(
            "O álbum será apagado para todos\n\nVocê perderá o acesso a fotos compartilhadas neste álbum que pertencem aos outros"),
        "descriptions": MessageLookupByLibrary.simpleMessage("Descrições"),
        "deselectAll":
            MessageLookupByLibrary.simpleMessage("Deselecionar tudo"),
        "designedToOutlive":
            MessageLookupByLibrary.simpleMessage("Feito para ter longevidade"),
        "details": MessageLookupByLibrary.simpleMessage("Detalhes"),
        "developerSettings": MessageLookupByLibrary.simpleMessage(
            "Configurações de desenvolvedor"),
        "developerSettingsWarning": MessageLookupByLibrary.simpleMessage(
            "Tem certeza de que deseja modificar as configurações de Desenvolvedor?"),
        "deviceCodeHint":
            MessageLookupByLibrary.simpleMessage("Insira o código"),
        "deviceFilesAutoUploading": MessageLookupByLibrary.simpleMessage(
            "Arquivos adicionados ao álbum do dispositivo serão automaticamente enviados para o Ente."),
        "deviceLock":
            MessageLookupByLibrary.simpleMessage("Bloqueio do dispositivo"),
        "deviceLockExplanation": MessageLookupByLibrary.simpleMessage(
            "Desativa o bloqueio de tela quando o Ente está de fundo e têm uma cópia de segurança sendo feita. Isso normalmente não é necessário, no entanto, ajuda a envios grandes e importações iniciais de bibliotecas maiores concluírem mais rápido."),
        "deviceNotFound":
            MessageLookupByLibrary.simpleMessage("Dispositivo não encontrado"),
        "didYouKnow": MessageLookupByLibrary.simpleMessage("Você sabia?"),
        "disableAutoLock": MessageLookupByLibrary.simpleMessage(
            "Desativar bloqueio automático"),
        "disableDownloadWarningBody": MessageLookupByLibrary.simpleMessage(
            "Os visualizadores podem fazer capturas de tela ou salvar uma cópia de suas fotos usando ferramentas externas"),
        "disableDownloadWarningTitle":
            MessageLookupByLibrary.simpleMessage("Por favor, saiba que"),
        "disableLinkMessage": m24,
        "disableTwofactor": MessageLookupByLibrary.simpleMessage(
            "Desativar autenticação de dois fatores"),
        "disablingTwofactorAuthentication":
            MessageLookupByLibrary.simpleMessage(
                "Desativando a autenticação de dois fatores..."),
        "discord": MessageLookupByLibrary.simpleMessage("Discord"),
        "discover": MessageLookupByLibrary.simpleMessage("Explorar"),
        "discover_babies": MessageLookupByLibrary.simpleMessage("Bebês"),
        "discover_celebrations":
            MessageLookupByLibrary.simpleMessage("Comemorações"),
        "discover_food": MessageLookupByLibrary.simpleMessage("Comida"),
        "discover_greenery": MessageLookupByLibrary.simpleMessage("Vegetação"),
        "discover_hills": MessageLookupByLibrary.simpleMessage("Colinas"),
        "discover_identity": MessageLookupByLibrary.simpleMessage("Identidade"),
        "discover_memes": MessageLookupByLibrary.simpleMessage("Memes"),
        "discover_notes": MessageLookupByLibrary.simpleMessage("Notas"),
        "discover_pets":
            MessageLookupByLibrary.simpleMessage("Animais de estimação"),
        "discover_receipts": MessageLookupByLibrary.simpleMessage("Recibos"),
        "discover_screenshots":
            MessageLookupByLibrary.simpleMessage("Capturas de tela"),
        "discover_selfies": MessageLookupByLibrary.simpleMessage("Selfies"),
        "discover_sunset": MessageLookupByLibrary.simpleMessage("Pôr do sol"),
        "discover_visiting_cards":
            MessageLookupByLibrary.simpleMessage("Cartões de visita"),
        "discover_wallpapers":
            MessageLookupByLibrary.simpleMessage("Papéis de parede"),
        "dismiss": MessageLookupByLibrary.simpleMessage("Descartar"),
        "distanceInKMUnit": MessageLookupByLibrary.simpleMessage("km"),
        "doNotSignOut":
            MessageLookupByLibrary.simpleMessage("Não encerrar sessão"),
        "doThisLater":
            MessageLookupByLibrary.simpleMessage("Fazer isso depois"),
        "doYouWantToDiscardTheEditsYouHaveMade":
            MessageLookupByLibrary.simpleMessage(
                "Você quer descartar as edições que você fez?"),
        "done": MessageLookupByLibrary.simpleMessage("Concluído"),
        "doubleYourStorage":
            MessageLookupByLibrary.simpleMessage("Duplique seu armazenamento"),
        "download": MessageLookupByLibrary.simpleMessage("Baixar"),
        "downloadFailed":
            MessageLookupByLibrary.simpleMessage("Falhou ao baixar"),
        "downloading": MessageLookupByLibrary.simpleMessage("Baixando..."),
        "dropSupportEmail": m25,
        "duplicateFileCountWithStorageSaved": m26,
        "duplicateItemsGroup": m27,
        "edit": MessageLookupByLibrary.simpleMessage("Editar"),
        "editLocation": MessageLookupByLibrary.simpleMessage("Editar local"),
        "editLocationTagTitle":
            MessageLookupByLibrary.simpleMessage("Editar localização"),
        "editsSaved": MessageLookupByLibrary.simpleMessage("Edições salvas"),
        "editsToLocationWillOnlyBeSeenWithinEnte":
            MessageLookupByLibrary.simpleMessage(
                "Edições para local só serão vistas dentro do Ente"),
        "eligible": MessageLookupByLibrary.simpleMessage("elegível"),
        "email": MessageLookupByLibrary.simpleMessage("E-mail"),
        "emailChangedTo": m28,
        "emailNoEnteAccount": m29,
        "emailVerificationToggle":
            MessageLookupByLibrary.simpleMessage("Verificação por e-mail"),
        "emailYourLogs":
            MessageLookupByLibrary.simpleMessage("Enviar registros por e-mail"),
        "empty": MessageLookupByLibrary.simpleMessage("Esvaziar"),
        "emptyTrash":
            MessageLookupByLibrary.simpleMessage("Esvaziar a lixeira?"),
        "enable": MessageLookupByLibrary.simpleMessage("Ativar"),
        "enableMLIndexingDesc": MessageLookupByLibrary.simpleMessage(
            "Ente suporta aprendizado de máquina no dispositivo para reconhecimento facial, busca mágica e outros recursos avançados de busca"),
        "enableMaps": MessageLookupByLibrary.simpleMessage("Ativar mapas"),
        "enableMapsDesc": MessageLookupByLibrary.simpleMessage(
            "Isso exibirá suas fotos em um mapa mundial.\n\nEste mapa é hospedado por Open Street Map, e as exatas localizações das fotos nunca serão compartilhadas.\n\nVocê pode desativar esta função a qualquer momento em Opções."),
        "enabled": MessageLookupByLibrary.simpleMessage("Ativado"),
        "encryptingBackup": MessageLookupByLibrary.simpleMessage(
            "Criptografando cópia de segurança..."),
        "encryption": MessageLookupByLibrary.simpleMessage("Criptografia"),
        "encryptionKeys":
            MessageLookupByLibrary.simpleMessage("Chaves de criptografia"),
        "endpointUpdatedMessage": MessageLookupByLibrary.simpleMessage(
            "Endpoint atualizado com sucesso"),
        "endtoendEncryptedByDefault": MessageLookupByLibrary.simpleMessage(
            "Criptografado de ponta a ponta por padrão"),
        "enteCanEncryptAndPreserveFilesOnlyIfYouGrant":
            MessageLookupByLibrary.simpleMessage(
                "Ente pode criptografar e preservar arquivos apenas se você conceder acesso a eles"),
        "entePhotosPerm": MessageLookupByLibrary.simpleMessage(
            "Ente <i>precisa de sua permissão para</i> preservar suas fotos"),
        "enteSubscriptionPitch": MessageLookupByLibrary.simpleMessage(
            "O Ente preserva suas memórias, então eles sempre estão disponíveis para você, mesmo se você perder o dispositivo."),
        "enteSubscriptionShareWithFamily": MessageLookupByLibrary.simpleMessage(
            "Sua família também pode ser adicionada ao seu plano."),
        "enterAlbumName":
            MessageLookupByLibrary.simpleMessage("Inserir nome do álbum"),
        "enterCode": MessageLookupByLibrary.simpleMessage("Insira o código"),
        "enterCodeDescription": MessageLookupByLibrary.simpleMessage(
            "Insira o código fornecido pelo seu amigo para reivindicar o armazenamento grátis para os dois"),
        "enterEmail": MessageLookupByLibrary.simpleMessage("Inserir e-mail"),
        "enterFileName":
            MessageLookupByLibrary.simpleMessage("Inserir nome do arquivo"),
        "enterNewPasswordToEncrypt": MessageLookupByLibrary.simpleMessage(
            "Insira uma senha nova para criptografar seus dados"),
        "enterPassword": MessageLookupByLibrary.simpleMessage("Inserir senha"),
        "enterPasswordToEncrypt": MessageLookupByLibrary.simpleMessage(
            "Insira uma senha que podemos usar para criptografar seus dados"),
        "enterPersonName":
            MessageLookupByLibrary.simpleMessage("Inserir nome da pessoa"),
        "enterPin": MessageLookupByLibrary.simpleMessage("Insira o PIN"),
        "enterReferralCode": MessageLookupByLibrary.simpleMessage(
            "Inserir código de referência"),
        "enterThe6digitCodeFromnyourAuthenticatorApp":
            MessageLookupByLibrary.simpleMessage(
                "Digite o código de 6 dígitos do\naplicativo de autenticador"),
        "enterValidEmail": MessageLookupByLibrary.simpleMessage(
            "Insira um endereço de e-mail válido."),
        "enterYourEmailAddress": MessageLookupByLibrary.simpleMessage(
            "Insira seu endereço de e-mail"),
        "enterYourPassword":
            MessageLookupByLibrary.simpleMessage("Insira sua senha"),
        "enterYourRecoveryKey": MessageLookupByLibrary.simpleMessage(
            "Insira sua chave de recuperação"),
        "error": MessageLookupByLibrary.simpleMessage("Erro"),
        "everywhere":
            MessageLookupByLibrary.simpleMessage("em todas as partes"),
        "exif": MessageLookupByLibrary.simpleMessage("EXIF"),
        "existingUser":
            MessageLookupByLibrary.simpleMessage("Usuário existente"),
        "expiredLinkInfo": MessageLookupByLibrary.simpleMessage(
            "O link expirou. Selecione um novo tempo de expiração ou desative a expiração do link."),
        "exportLogs":
            MessageLookupByLibrary.simpleMessage("Exportar registros"),
        "exportYourData":
            MessageLookupByLibrary.simpleMessage("Exportar dados"),
        "extraPhotosFound": MessageLookupByLibrary.simpleMessage(
            "Fotos adicionais encontradas"),
        "extraPhotosFoundFor": MessageLookupByLibrary.simpleMessage(
            "Fotos adicionais encontradas para \$text"),
        "faceRecognition":
            MessageLookupByLibrary.simpleMessage("Reconhecimento facial"),
        "faces": MessageLookupByLibrary.simpleMessage("Rostos"),
        "failedToApplyCode":
            MessageLookupByLibrary.simpleMessage("Falhou ao aplicar código"),
        "failedToCancel":
            MessageLookupByLibrary.simpleMessage("Falhou ao cancelar"),
        "failedToDownloadVideo":
            MessageLookupByLibrary.simpleMessage("Falhou ao baixar vídeo"),
        "failedToFetchOriginalForEdit": MessageLookupByLibrary.simpleMessage(
            "Falhou ao obter original para edição"),
        "failedToFetchReferralDetails": MessageLookupByLibrary.simpleMessage(
            "Não foi possível buscar os detalhes de referência. Tente novamente mais tarde."),
        "failedToLoadAlbums":
            MessageLookupByLibrary.simpleMessage("Falhou ao carregar álbuns"),
        "failedToRenew":
            MessageLookupByLibrary.simpleMessage("Falhou ao renovar"),
        "failedToVerifyPaymentStatus": MessageLookupByLibrary.simpleMessage(
            "Falhou ao verificar estado do pagamento"),
        "familyPlanOverview": MessageLookupByLibrary.simpleMessage(
            "Adicione 5 familiares para seu plano existente sem pagar nenhum custo adicional.\n\nCada membro ganha seu espaço privado, significando que eles não podem ver os arquivos dos outros a menos que eles sejam compartilhados.\n\nOs planos familiares estão disponíveis para clientes que já tem uma assinatura paga do Ente.\n\nAssine agora para iniciar!"),
        "familyPlanPortalTitle":
            MessageLookupByLibrary.simpleMessage("Família"),
        "familyPlans":
            MessageLookupByLibrary.simpleMessage("Planos familiares"),
        "faq": MessageLookupByLibrary.simpleMessage("Perguntas frequentes"),
        "faqs": MessageLookupByLibrary.simpleMessage("Perguntas frequentes"),
        "favorite": MessageLookupByLibrary.simpleMessage("Favorito"),
        "feedback": MessageLookupByLibrary.simpleMessage("Feedback"),
        "fileFailedToSaveToGallery": MessageLookupByLibrary.simpleMessage(
            "Falhou ao salvar arquivo na galeria"),
        "fileInfoAddDescHint":
            MessageLookupByLibrary.simpleMessage("Adicionar descrição..."),
        "fileSavedToGallery":
            MessageLookupByLibrary.simpleMessage("Arquivo salvo na galeria"),
        "fileTypes": MessageLookupByLibrary.simpleMessage("Tipos de arquivo"),
        "fileTypesAndNames":
            MessageLookupByLibrary.simpleMessage("Tipos de arquivo e nomes"),
        "filesBackedUpFromDevice": m30,
        "filesBackedUpInAlbum": m31,
        "filesDeleted":
            MessageLookupByLibrary.simpleMessage("Arquivos excluídos"),
        "filesSavedToGallery":
            MessageLookupByLibrary.simpleMessage("Arquivos salvos na galeria"),
        "findPeopleByName": MessageLookupByLibrary.simpleMessage(
            "Encontre pessoas rapidamente por nome"),
        "flip": MessageLookupByLibrary.simpleMessage("Inverter"),
        "forYourMemories":
            MessageLookupByLibrary.simpleMessage("para suas memórias"),
        "forgotPassword":
            MessageLookupByLibrary.simpleMessage("Esqueci a senha"),
        "foundFaces":
            MessageLookupByLibrary.simpleMessage("Rostos encontrados"),
        "freeStorageClaimed": MessageLookupByLibrary.simpleMessage(
            "Armazenamento grátis reivindicado"),
        "freeStorageOnReferralSuccess": m32,
        "freeStorageUsable":
            MessageLookupByLibrary.simpleMessage("Armazenamento disponível"),
        "freeTrial": MessageLookupByLibrary.simpleMessage("Avaliação grátis"),
        "freeTrialValidTill": m33,
        "freeUpAccessPostDelete": m34,
        "freeUpAmount": m35,
        "freeUpDeviceSpace": MessageLookupByLibrary.simpleMessage(
            "Liberar espaço no dispositivo"),
        "freeUpDeviceSpaceDesc": MessageLookupByLibrary.simpleMessage(
            "Economize espaço em seu dispositivo por limpar arquivos já salvos com segurança."),
        "freeUpSpace": MessageLookupByLibrary.simpleMessage("Liberar espaço"),
        "freeUpSpaceSaving": m36,
        "galleryMemoryLimitInfo": MessageLookupByLibrary.simpleMessage(
            "Até 1.000 memórias exibidas na galeria"),
        "general": MessageLookupByLibrary.simpleMessage("Geral"),
        "generatingEncryptionKeys": MessageLookupByLibrary.simpleMessage(
            "Gerando chaves de criptografia..."),
        "genericProgress": m37,
        "goToSettings": MessageLookupByLibrary.simpleMessage("Ir às opções"),
        "googlePlayId":
            MessageLookupByLibrary.simpleMessage("ID do Google Play"),
        "grantFullAccessPrompt": MessageLookupByLibrary.simpleMessage(
            "Permita o acesso a todas as fotos nas opções do aplicativo"),
        "grantPermission":
            MessageLookupByLibrary.simpleMessage("Conceder permissões"),
        "groupNearbyPhotos":
            MessageLookupByLibrary.simpleMessage("Agrupar fotos próximas"),
        "guestView": MessageLookupByLibrary.simpleMessage("Visão de convidado"),
        "guestViewEnablePreSteps": MessageLookupByLibrary.simpleMessage(
            "Para ativar a visão de convidado, por favor ative um método de autenticação nas configurações do sistema do seu dispositivo."),
        "hearUsExplanation": MessageLookupByLibrary.simpleMessage(
            "Não rastreamos instalações de aplicativo. Seria útil se você contasse onde nos encontrou!"),
        "hearUsWhereTitle": MessageLookupByLibrary.simpleMessage(
            "Como você soube do Ente? (opcional)"),
        "help": MessageLookupByLibrary.simpleMessage("Ajuda"),
        "hidden": MessageLookupByLibrary.simpleMessage("Oculto"),
        "hide": MessageLookupByLibrary.simpleMessage("Ocultar"),
        "hideContent": MessageLookupByLibrary.simpleMessage("Ocultar conteúdo"),
        "hideContentDescriptionAndroid": MessageLookupByLibrary.simpleMessage(
            "Oculta o conteúdo do app no seletor de apps e desativa as capturas de tela"),
        "hideContentDescriptionIos": MessageLookupByLibrary.simpleMessage(
            "Oculta o conteúdo do seletor de apps"),
        "hiding": MessageLookupByLibrary.simpleMessage("Ocultando..."),
        "hostedAtOsmFrance":
            MessageLookupByLibrary.simpleMessage("Hospedado em OSM France"),
        "howItWorks": MessageLookupByLibrary.simpleMessage("Como funciona"),
        "howToViewShareeVerificationID": MessageLookupByLibrary.simpleMessage(
            "Peça-os para manterem pressionado no endereço de e-mail na tela de opções, e verifique-se os IDs de ambos os dispositivos correspondem."),
        "iOSGoToSettingsDescription": MessageLookupByLibrary.simpleMessage(
            "A autenticação biométrica não está definida no dispositivo. Ative o Touch ID ou Face ID no dispositivo."),
        "iOSLockOut": MessageLookupByLibrary.simpleMessage(
            "A autenticação biométrica está desativada. Bloqueie e desbloqueie sua tela para ativá-la."),
        "iOSOkButton": MessageLookupByLibrary.simpleMessage("OK"),
        "ignoreUpdate": MessageLookupByLibrary.simpleMessage("Ignorar"),
        "ignoredFolderUploadReason": MessageLookupByLibrary.simpleMessage(
            "Alguns arquivos neste álbum são ignorados do envio porque eles foram anteriormente excluídos do Ente."),
        "immediately": MessageLookupByLibrary.simpleMessage("Imediatamente"),
        "importing": MessageLookupByLibrary.simpleMessage("Importando...."),
        "incorrectCode":
            MessageLookupByLibrary.simpleMessage("Código incorreto"),
        "incorrectPasswordTitle":
            MessageLookupByLibrary.simpleMessage("Senha incorreta"),
        "incorrectRecoveryKey": MessageLookupByLibrary.simpleMessage(
            "Chave de recuperação incorreta"),
        "incorrectRecoveryKeyBody": MessageLookupByLibrary.simpleMessage(
            "A chave de recuperação inserida está incorreta"),
        "incorrectRecoveryKeyTitle": MessageLookupByLibrary.simpleMessage(
            "Chave de recuperação incorreta"),
        "indexedItems": MessageLookupByLibrary.simpleMessage("Itens indexados"),
        "indexingIsPaused": MessageLookupByLibrary.simpleMessage(
            "A indexação está pausada, será retomada automaticamente quando o dispositivo estiver pronto."),
        "insecureDevice":
            MessageLookupByLibrary.simpleMessage("Dispositivo inseguro"),
        "installManually":
            MessageLookupByLibrary.simpleMessage("Instalar manualmente"),
        "invalidEmailAddress":
            MessageLookupByLibrary.simpleMessage("Endereço de e-mail inválido"),
        "invalidEndpoint":
            MessageLookupByLibrary.simpleMessage("Endpoint inválido"),
        "invalidEndpointMessage": MessageLookupByLibrary.simpleMessage(
            "Desculpe, o endpoint que você inseriu é inválido. Por favor, insira um endpoint válido e tente novamente."),
        "invalidKey": MessageLookupByLibrary.simpleMessage("Chave inválida"),
        "invalidRecoveryKey": MessageLookupByLibrary.simpleMessage(
            "A chave de recuperação que você inseriu não é válida. Certifique-se de conter 24 caracteres, e verifique a ortografia de cada um deles.\n\nSe você inseriu um código de recuperação mais antigo, verifique se ele tem 64 caracteres e verifique cada um deles."),
        "invite": MessageLookupByLibrary.simpleMessage("Convidar"),
        "inviteToEnte":
            MessageLookupByLibrary.simpleMessage("Convidar ao Ente"),
        "inviteYourFriends":
            MessageLookupByLibrary.simpleMessage("Convide seus amigos"),
        "inviteYourFriendsToEnte":
            MessageLookupByLibrary.simpleMessage("Convide seus amigos ao Ente"),
        "itLooksLikeSomethingWentWrongPleaseRetryAfterSome":
            MessageLookupByLibrary.simpleMessage(
                "Parece que algo deu errado. Tente novamente mais tarde. Caso o erro persistir, por favor, entre em contato com nossa equipe."),
        "itemCount": m38,
        "itemsShowTheNumberOfDaysRemainingBeforePermanentDeletion":
            MessageLookupByLibrary.simpleMessage(
                "Os itens exibem o número de dias restantes antes da exclusão permanente"),
        "itemsWillBeRemovedFromAlbum": MessageLookupByLibrary.simpleMessage(
            "Os itens selecionados serão removidos deste álbum"),
        "joinDiscord":
            MessageLookupByLibrary.simpleMessage("Junte-se ao Discord"),
        "keepPhotos": MessageLookupByLibrary.simpleMessage("Manter fotos"),
        "kiloMeterUnit": MessageLookupByLibrary.simpleMessage("km"),
        "kindlyHelpUsWithThisInformation": MessageLookupByLibrary.simpleMessage(
            "Ajude-nos com esta informação"),
        "language": MessageLookupByLibrary.simpleMessage("Idioma"),
        "lastUpdated":
            MessageLookupByLibrary.simpleMessage("Última atualização"),
        "leave": MessageLookupByLibrary.simpleMessage("Sair"),
        "leaveAlbum": MessageLookupByLibrary.simpleMessage("Sair do álbum"),
        "leaveFamily":
            MessageLookupByLibrary.simpleMessage("Sair do plano familiar"),
        "leaveSharedAlbum": MessageLookupByLibrary.simpleMessage(
            "Sair do álbum compartilhado?"),
        "left": MessageLookupByLibrary.simpleMessage("Esquerda"),
        "light": MessageLookupByLibrary.simpleMessage("Claro"),
        "lightTheme": MessageLookupByLibrary.simpleMessage("Claro"),
        "linkCopiedToClipboard": MessageLookupByLibrary.simpleMessage(
            "Link copiado para a área de transferência"),
        "linkDeviceLimit":
            MessageLookupByLibrary.simpleMessage("Limite do dispositivo"),
        "linkEnabled": MessageLookupByLibrary.simpleMessage("Ativado"),
        "linkExpired": MessageLookupByLibrary.simpleMessage("Expirado"),
        "linkExpiresOn": m39,
        "linkExpiry": MessageLookupByLibrary.simpleMessage("Expiração do link"),
        "linkHasExpired":
            MessageLookupByLibrary.simpleMessage("O link expirou"),
        "linkNeverExpires": MessageLookupByLibrary.simpleMessage("Nunca"),
        "livePhotos":
            MessageLookupByLibrary.simpleMessage("Fotos em movimento"),
        "loadMessage1": MessageLookupByLibrary.simpleMessage(
            "Você pode compartilhar sua assinatura com seus familiares"),
        "loadMessage2": MessageLookupByLibrary.simpleMessage(
            "Nós preservamos mais de 30 milhões de memórias até então"),
        "loadMessage3": MessageLookupByLibrary.simpleMessage(
            "Mantemos 3 cópias dos seus dados, uma em um abrigo subterrâneo"),
        "loadMessage4": MessageLookupByLibrary.simpleMessage(
            "Todos os nossos aplicativos são de código aberto"),
        "loadMessage5": MessageLookupByLibrary.simpleMessage(
            "Nosso código-fonte e criptografia foram auditadas externamente"),
        "loadMessage6": MessageLookupByLibrary.simpleMessage(
            "Você pode compartilhar links para seus álbuns com seus entes queridos"),
        "loadMessage7": MessageLookupByLibrary.simpleMessage(
            "Nossos aplicativos móveis são executados em segundo plano para criptografar e copiar com segurança quaisquer fotos novas que você acessar"),
        "loadMessage8": MessageLookupByLibrary.simpleMessage(
            "web.ente.io tem um enviador mais rápido"),
        "loadMessage9": MessageLookupByLibrary.simpleMessage(
            "Nós usamos Xchacha20Poly1305 para criptografar seus dados com segurança"),
        "loadingExifData":
            MessageLookupByLibrary.simpleMessage("Carregando dados EXIF..."),
        "loadingGallery":
            MessageLookupByLibrary.simpleMessage("Carregando galeria..."),
        "loadingMessage":
            MessageLookupByLibrary.simpleMessage("Carregando suas fotos..."),
        "loadingModel":
            MessageLookupByLibrary.simpleMessage("Baixando modelos..."),
        "loadingYourPhotos":
            MessageLookupByLibrary.simpleMessage("Carregando suas fotos..."),
        "localGallery": MessageLookupByLibrary.simpleMessage("Galeria local"),
        "localIndexing":
            MessageLookupByLibrary.simpleMessage("Indexação local"),
        "localSyncErrorMessage": MessageLookupByLibrary.simpleMessage(
            "Parece que algo deu errado, já que as fotos locais estão sincronizando mais tempo do que o esperado. Por favor, entre em contato com a nossa equipe de suporte"),
        "location": MessageLookupByLibrary.simpleMessage("Localização"),
        "locationName":
            MessageLookupByLibrary.simpleMessage("Nome da localização"),
        "locationTagFeatureDescription": MessageLookupByLibrary.simpleMessage(
            "Uma etiqueta de localização agrupa todas as fotos fotografadas em algum raio de uma foto"),
        "locations": MessageLookupByLibrary.simpleMessage("Locais"),
        "lockButtonLabel": MessageLookupByLibrary.simpleMessage("Bloquear"),
        "lockscreen": MessageLookupByLibrary.simpleMessage("Tela de bloqueio"),
        "logInLabel": MessageLookupByLibrary.simpleMessage("Entrar"),
        "loggingOut": MessageLookupByLibrary.simpleMessage("Desconectando..."),
        "loginSessionExpired":
            MessageLookupByLibrary.simpleMessage("Sessão expirada"),
        "loginSessionExpiredDetails": MessageLookupByLibrary.simpleMessage(
            "Sua sessão expirou. Por favor, entre novamente."),
        "loginTerms": MessageLookupByLibrary.simpleMessage(
            "Ao clicar em entrar, eu concordo com os <u-terms>termos de serviço</u-terms> e a <u-policy>política de privacidade</u-policy>"),
        "logout": MessageLookupByLibrary.simpleMessage("Encerrar sessão"),
        "logsDialogBody": MessageLookupByLibrary.simpleMessage(
            "Isso enviará através dos registros para ajudar-nos a resolver seu problema. Saiba que, nome de arquivos serão incluídos para ajudar a buscar problemas com arquivos específicos."),
        "longPressAnEmailToVerifyEndToEndEncryption":
            MessageLookupByLibrary.simpleMessage(
                "Pressione e segure um e-mail para verificar a criptografia de ponta a ponta."),
        "longpressOnAnItemToViewInFullscreen":
            MessageLookupByLibrary.simpleMessage(
                "Mantenha pressionado em um item para visualizá-lo em tela cheia"),
        "loopVideoOff":
            MessageLookupByLibrary.simpleMessage("Repetir vídeo desligado"),
        "loopVideoOn":
            MessageLookupByLibrary.simpleMessage("Repetir vídeo ligado"),
        "lostDevice":
            MessageLookupByLibrary.simpleMessage("Perdeu o dispositivo?"),
        "machineLearning":
            MessageLookupByLibrary.simpleMessage("Aprendizagem automática"),
        "magicSearch": MessageLookupByLibrary.simpleMessage("Busca mágica"),
        "magicSearchHint": MessageLookupByLibrary.simpleMessage(
            "A busca mágica permite pesquisar fotos por seu conteúdo, por exemplo, \'carro\', \'carro vermelho\', \'Ferrari\'"),
        "manage": MessageLookupByLibrary.simpleMessage("Gerenciar"),
        "manageDeviceStorage": MessageLookupByLibrary.simpleMessage(
            "Gerenciar armazenamento do dispositivo"),
        "manageFamily":
            MessageLookupByLibrary.simpleMessage("Gerenciar família"),
        "manageLink": MessageLookupByLibrary.simpleMessage("Gerenciar link"),
        "manageParticipants": MessageLookupByLibrary.simpleMessage("Gerenciar"),
        "manageSubscription":
            MessageLookupByLibrary.simpleMessage("Gerenciar assinatura"),
        "manualPairDesc": MessageLookupByLibrary.simpleMessage(
            "Parear com o PIN funciona com qualquer tela que você deseja ver o seu álbum ativado."),
        "map": MessageLookupByLibrary.simpleMessage("Mapa"),
        "maps": MessageLookupByLibrary.simpleMessage("Mapas"),
        "mastodon": MessageLookupByLibrary.simpleMessage("Mastodon"),
        "matrix": MessageLookupByLibrary.simpleMessage("Matrix"),
        "memoryCount": m3,
        "merchandise": MessageLookupByLibrary.simpleMessage("Produtos"),
        "mergeWithExisting":
            MessageLookupByLibrary.simpleMessage("Juntar com o existente"),
        "mlConsent": MessageLookupByLibrary.simpleMessage(
            "Ativar aprendizagem automática"),
        "mlConsentConfirmation": MessageLookupByLibrary.simpleMessage(
            "Eu entendo, e desejo ativar a aprendizagem automática"),
        "mlConsentDescription": MessageLookupByLibrary.simpleMessage(
            "Se você ativar a aprendizagem automática, o Ente irá extrair informações como geometria de rosto dos arquivos, incluindo os compartilhados com você.\n\nIsso acontecerá no seu dispositivo, qualquer informação biométrica gerada será criptografada ponta a ponta."),
        "mlConsentPrivacy": MessageLookupByLibrary.simpleMessage(
            "Clique aqui para mais detalhes sobre este recurso na política de privacidade"),
        "mlConsentTitle": MessageLookupByLibrary.simpleMessage(
            "Ativar aprendizagem automática?"),
        "mlIndexingDescription": MessageLookupByLibrary.simpleMessage(
            "Note que a aprendizagem automática resultará em uso de bateria e largura de banda maior até que todos os itens forem indexados. Considere-se usar o aplicativo para notebook para uma indexação mais rápida, todos os resultados serão sincronizados automaticamente."),
        "mobileWebDesktop":
            MessageLookupByLibrary.simpleMessage("Celular, Web, Computador"),
        "moderateStrength": MessageLookupByLibrary.simpleMessage("Moderado"),
        "modifyYourQueryOrTrySearchingFor":
            MessageLookupByLibrary.simpleMessage(
                "Modifique sua consulta ou tente procurar por"),
        "moments": MessageLookupByLibrary.simpleMessage("Momentos"),
        "monthly": MessageLookupByLibrary.simpleMessage("Mensal"),
        "moreDetails": MessageLookupByLibrary.simpleMessage("Mais detalhes"),
        "mostRecent": MessageLookupByLibrary.simpleMessage("Mais recente"),
        "mostRelevant": MessageLookupByLibrary.simpleMessage("Mais relevante"),
        "moveItem": m40,
        "moveToAlbum":
            MessageLookupByLibrary.simpleMessage("Mover para o álbum"),
        "moveToHiddenAlbum":
            MessageLookupByLibrary.simpleMessage("Mover ao álbum oculto"),
        "movedSuccessfullyTo": m41,
        "movedToTrash":
            MessageLookupByLibrary.simpleMessage("Movido para a lixeira"),
        "movingFilesToAlbum": MessageLookupByLibrary.simpleMessage(
            "Movendo arquivos para o álbum..."),
        "name": MessageLookupByLibrary.simpleMessage("Nome"),
        "nameTheAlbum": MessageLookupByLibrary.simpleMessage("Nomear o álbum"),
        "networkConnectionRefusedErr": MessageLookupByLibrary.simpleMessage(
            "Não foi possível conectar ao Ente, tente novamente mais tarde. Se o erro persistir, entre em contato com o suporte."),
        "networkHostLookUpErr": MessageLookupByLibrary.simpleMessage(
            "Não foi possível conectar-se ao Ente, verifique suas configurações de rede e entre em contato com o suporte se o erro persistir."),
        "never": MessageLookupByLibrary.simpleMessage("Nunca"),
        "newAlbum": MessageLookupByLibrary.simpleMessage("Novo álbum"),
        "newPerson": MessageLookupByLibrary.simpleMessage("Nova pessoa"),
        "newToEnte": MessageLookupByLibrary.simpleMessage("Novo no Ente"),
        "newest": MessageLookupByLibrary.simpleMessage("Mais recente"),
        "next": MessageLookupByLibrary.simpleMessage("Próximo"),
        "no": MessageLookupByLibrary.simpleMessage("Não"),
        "noAlbumsSharedByYouYet": MessageLookupByLibrary.simpleMessage(
            "Nenhum álbum compartilhado por você ainda"),
        "noDeviceFound": MessageLookupByLibrary.simpleMessage(
            "Nenhum dispositivo encontrado"),
        "noDeviceLimit": MessageLookupByLibrary.simpleMessage("Nenhum"),
        "noDeviceThatCanBeDeleted": MessageLookupByLibrary.simpleMessage(
            "Você não tem arquivos neste dispositivo que possam ser excluídos"),
        "noDuplicates":
            MessageLookupByLibrary.simpleMessage("✨ Sem duplicatas"),
        "noExifData": MessageLookupByLibrary.simpleMessage("Sem dados EXIF"),
        "noHiddenPhotosOrVideos":
            MessageLookupByLibrary.simpleMessage("Sem fotos ou vídeos ocultos"),
        "noImagesWithLocation": MessageLookupByLibrary.simpleMessage(
            "Nenhuma imagem com localização"),
        "noInternetConnection":
            MessageLookupByLibrary.simpleMessage("Sem conexão à internet"),
        "noPhotosAreBeingBackedUpRightNow":
            MessageLookupByLibrary.simpleMessage(
                "No momento não há fotos sendo copiadas com segurança"),
        "noPhotosFoundHere": MessageLookupByLibrary.simpleMessage(
            "Nenhuma foto encontrada aqui"),
        "noQuickLinksSelected": MessageLookupByLibrary.simpleMessage(
            "Nenhum link rápido selecionado"),
        "noRecoveryKey":
            MessageLookupByLibrary.simpleMessage("Sem chave de recuperação?"),
        "noRecoveryKeyNoDecryption": MessageLookupByLibrary.simpleMessage(
            "Devido à natureza do nosso protocolo de criptografia de ponta a ponta, seus dados não podem ser descriptografados sem sua senha ou chave de recuperação"),
        "noResults": MessageLookupByLibrary.simpleMessage("Nenhum resultado"),
        "noResultsFound":
            MessageLookupByLibrary.simpleMessage("Nenhum resultado encontrado"),
        "noSystemLockFound": MessageLookupByLibrary.simpleMessage(
            "Nenhum bloqueio de sistema encontrado"),
        "notPersonLabel": m42,
        "nothingSharedWithYouYet": MessageLookupByLibrary.simpleMessage(
            "Nada compartilhado com você ainda"),
        "nothingToSeeHere":
            MessageLookupByLibrary.simpleMessage("Nada para ver aqui! 👀"),
        "notifications": MessageLookupByLibrary.simpleMessage("Notificações"),
        "ok": MessageLookupByLibrary.simpleMessage("OK"),
        "onDevice": MessageLookupByLibrary.simpleMessage("No dispositivo"),
        "onEnte": MessageLookupByLibrary.simpleMessage(
            "No <branding>ente</branding>"),
        "onlyFamilyAdminCanChangeCode": m43,
        "oops": MessageLookupByLibrary.simpleMessage("Ops"),
        "oopsCouldNotSaveEdits": MessageLookupByLibrary.simpleMessage(
            "Opa! Não foi possível salvar as edições"),
        "oopsSomethingWentWrong":
            MessageLookupByLibrary.simpleMessage("Ops, algo deu errado"),
        "openSettings": MessageLookupByLibrary.simpleMessage("Abrir opções"),
        "openTheItem":
            MessageLookupByLibrary.simpleMessage("• Abra a foto ou vídeo"),
        "openstreetmapContributors": MessageLookupByLibrary.simpleMessage(
            "Contribuidores do OpenStreetMap"),
        "optionalAsShortAsYouLike": MessageLookupByLibrary.simpleMessage(
            "Opcional, tão curto como quiser..."),
        "orPickAnExistingOne":
            MessageLookupByLibrary.simpleMessage("Ou escolha um existente"),
        "pair": MessageLookupByLibrary.simpleMessage("Parear"),
        "pairWithPin": MessageLookupByLibrary.simpleMessage("Parear com PIN"),
        "pairingComplete":
            MessageLookupByLibrary.simpleMessage("Pareamento concluído"),
        "panorama": MessageLookupByLibrary.simpleMessage("Panorama"),
        "passKeyPendingVerification": MessageLookupByLibrary.simpleMessage(
            "A verificação ainda está pendente"),
        "passkey": MessageLookupByLibrary.simpleMessage("Chave de acesso"),
        "passkeyAuthTitle": MessageLookupByLibrary.simpleMessage(
            "Autenticação via Chave de acesso"),
        "password": MessageLookupByLibrary.simpleMessage("Senha"),
        "passwordChangedSuccessfully":
            MessageLookupByLibrary.simpleMessage("Senha alterada com sucesso"),
        "passwordLock":
            MessageLookupByLibrary.simpleMessage("Bloqueio por senha"),
        "passwordStrength": m0,
        "passwordStrengthInfo": MessageLookupByLibrary.simpleMessage(
            "Força da senha é calculada considerando o comprimento da senha, caracteres usados, e se a senha aparece ou não nas 10.000 senhas mais usadas"),
        "passwordWarning": MessageLookupByLibrary.simpleMessage(
            "Nós não armazenamos esta senha, se você esquecer, <underline>nós não poderemos descriptografar seus dados</underline>"),
        "paymentDetails":
            MessageLookupByLibrary.simpleMessage("Detalhes de pagamento"),
        "paymentFailed":
            MessageLookupByLibrary.simpleMessage("O pagamento falhou"),
        "paymentFailedMessage": MessageLookupByLibrary.simpleMessage(
            "Infelizmente o pagamento falhou. Entre em contato com o suporte e nós ajudaremos você!"),
        "paymentFailedTalkToProvider": m44,
        "pendingItems": MessageLookupByLibrary.simpleMessage("Itens pendentes"),
        "pendingSync":
            MessageLookupByLibrary.simpleMessage("Sincronização pendente"),
        "people": MessageLookupByLibrary.simpleMessage("Pessoas"),
        "peopleUsingYourCode":
            MessageLookupByLibrary.simpleMessage("Pessoas que usam seu código"),
        "permDeleteWarning": MessageLookupByLibrary.simpleMessage(
            "Todos os itens na lixeira serão excluídos permanentemente\n\nEsta ação não pode ser desfeita"),
        "permanentlyDelete":
            MessageLookupByLibrary.simpleMessage("Excluir permanentemente"),
        "permanentlyDeleteFromDevice": MessageLookupByLibrary.simpleMessage(
            "Excluir permanentemente do dispositivo?"),
        "personName": MessageLookupByLibrary.simpleMessage("Nome da pessoa"),
        "photoDescriptions":
            MessageLookupByLibrary.simpleMessage("Descrições das fotos"),
        "photoGridSize":
            MessageLookupByLibrary.simpleMessage("Tamanho da grade de fotos"),
        "photoSmallCase": MessageLookupByLibrary.simpleMessage("foto"),
        "photos": MessageLookupByLibrary.simpleMessage("Fotos"),
        "photosAddedByYouWillBeRemovedFromTheAlbum":
            MessageLookupByLibrary.simpleMessage(
                "Suas fotos adicionadas serão removidas do álbum"),
        "pickCenterPoint":
            MessageLookupByLibrary.simpleMessage("Escolha o ponto central"),
        "pinAlbum": MessageLookupByLibrary.simpleMessage("Fixar álbum"),
        "pinLock": MessageLookupByLibrary.simpleMessage("Bloqueio PIN"),
        "playOnTv":
            MessageLookupByLibrary.simpleMessage("Reproduzir álbum na TV"),
        "playStoreFreeTrialValidTill": m45,
        "playstoreSubscription":
            MessageLookupByLibrary.simpleMessage("Assinatura da PlayStore"),
        "pleaseCheckYourInternetConnectionAndTryAgain":
            MessageLookupByLibrary.simpleMessage(
                "Verifique sua conexão com a internet e tente novamente."),
        "pleaseContactSupportAndWeWillBeHappyToHelp":
            MessageLookupByLibrary.simpleMessage(
                "Entre em contato com support@ente.io e nós ficaremos felizes em ajudar!"),
        "pleaseContactSupportIfTheProblemPersists":
            MessageLookupByLibrary.simpleMessage(
                "Por favor, contate o suporte se o problema persistir"),
        "pleaseEmailUsAt": m46,
        "pleaseGrantPermissions": MessageLookupByLibrary.simpleMessage(
            "Por favor, conceda as permissões"),
        "pleaseLoginAgain":
            MessageLookupByLibrary.simpleMessage("Registre-se novamente"),
        "pleaseSelectQuickLinksToRemove": MessageLookupByLibrary.simpleMessage(
            "Selecione links rápidos para remover"),
        "pleaseSendTheLogsTo": m47,
        "pleaseTryAgain":
            MessageLookupByLibrary.simpleMessage("Tente novamente"),
        "pleaseVerifyTheCodeYouHaveEntered":
            MessageLookupByLibrary.simpleMessage("Verifique o código inserido"),
        "pleaseWait": MessageLookupByLibrary.simpleMessage("Aguarde..."),
        "pleaseWaitDeletingAlbum":
            MessageLookupByLibrary.simpleMessage("Aguarde, excluindo álbum"),
        "pleaseWaitForSometimeBeforeRetrying":
            MessageLookupByLibrary.simpleMessage(
                "Por favor, aguarde mais algum tempo antes de tentar novamente"),
        "preparingLogs":
            MessageLookupByLibrary.simpleMessage("Preparando registros..."),
        "preserveMore": MessageLookupByLibrary.simpleMessage("Preservar mais"),
        "pressAndHoldToPlayVideo": MessageLookupByLibrary.simpleMessage(
            "Pressione e segure para reproduzir o vídeo"),
        "pressAndHoldToPlayVideoDetailed": MessageLookupByLibrary.simpleMessage(
            "Pressione e segure na imagem para reproduzir o vídeo"),
        "privacy": MessageLookupByLibrary.simpleMessage("Privacidade"),
        "privacyPolicyTitle":
            MessageLookupByLibrary.simpleMessage("Política de Privacidade"),
        "privateBackups":
            MessageLookupByLibrary.simpleMessage("Cópias privadas"),
        "privateSharing":
            MessageLookupByLibrary.simpleMessage("Compartilhamento privado"),
        "processingImport": m48,
        "publicLinkCreated":
            MessageLookupByLibrary.simpleMessage("Link público criado"),
        "publicLinkEnabled":
            MessageLookupByLibrary.simpleMessage("Link público ativo"),
        "quickLinks": MessageLookupByLibrary.simpleMessage("Links rápidos"),
        "radius": MessageLookupByLibrary.simpleMessage("Raio"),
        "raiseTicket": MessageLookupByLibrary.simpleMessage("Abrir ticket"),
        "rateTheApp":
            MessageLookupByLibrary.simpleMessage("Avalie o aplicativo"),
        "rateUs": MessageLookupByLibrary.simpleMessage("Avaliar"),
        "rateUsOnStore": m49,
        "recover": MessageLookupByLibrary.simpleMessage("Recuperar"),
        "recoverAccount":
            MessageLookupByLibrary.simpleMessage("Recuperar conta"),
        "recoverButton": MessageLookupByLibrary.simpleMessage("Recuperar"),
        "recoveryKey":
            MessageLookupByLibrary.simpleMessage("Chave de recuperação"),
        "recoveryKeyCopiedToClipboard": MessageLookupByLibrary.simpleMessage(
            "Chave de recuperação copiada para a área de transferência"),
        "recoveryKeyOnForgotPassword": MessageLookupByLibrary.simpleMessage(
            "Caso você esqueça sua senha, a única maneira de recuperar seus dados é com esta chave."),
        "recoveryKeySaveDescription": MessageLookupByLibrary.simpleMessage(
            "Não armazenamos esta chave, salve esta chave de 24 palavras em um lugar seguro."),
        "recoveryKeySuccessBody": MessageLookupByLibrary.simpleMessage(
            "Ótimo! Sua chave de recuperação é válida. Obrigada por verificar.\n\nLembre-se de manter sua chave de recuperação copiada com segurança."),
        "recoveryKeyVerified": MessageLookupByLibrary.simpleMessage(
            "Chave de recuperação verificada"),
        "recoveryKeyVerifyReason": MessageLookupByLibrary.simpleMessage(
            "Sua chave de recuperação é a única maneira de recuperar suas fotos se você esqueceu sua senha. Você pode encontrar sua chave de recuperação em Opções > Conta.\n\nInsira sua chave de recuperação aqui para verificar se você a salvou corretamente."),
        "recoverySuccessful":
            MessageLookupByLibrary.simpleMessage("Recuperação com sucesso!"),
        "recreatePasswordBody": MessageLookupByLibrary.simpleMessage(
            "O dispositivo atual não é poderoso o suficiente para verificar sua senha, no entanto, nós podemos regenerar numa maneira que funciona em todos os dispositivos.\n\nEntre usando a chave de recuperação e regenere sua senha (você pode usar a mesma novamente se desejar)."),
        "recreatePasswordTitle":
            MessageLookupByLibrary.simpleMessage("Redefinir senha"),
        "reddit": MessageLookupByLibrary.simpleMessage("Reddit"),
        "reenterPassword":
            MessageLookupByLibrary.simpleMessage("Reinserir senha"),
        "reenterPin": MessageLookupByLibrary.simpleMessage("Reinserir PIN"),
        "referFriendsAnd2xYourPlan": MessageLookupByLibrary.simpleMessage(
            "Recomende seus amigos e duplique seu plano"),
        "referralStep1": MessageLookupByLibrary.simpleMessage(
            "1. Envie este código aos seus amigos"),
        "referralStep2": MessageLookupByLibrary.simpleMessage(
            "2. Eles então se inscrevem num plano pago"),
        "referralStep3": m50,
        "referrals": MessageLookupByLibrary.simpleMessage("Referências"),
        "referralsAreCurrentlyPaused": MessageLookupByLibrary.simpleMessage(
            "As referências estão atualmente pausadas"),
        "remindToEmptyDeviceTrash": MessageLookupByLibrary.simpleMessage(
            "Também vazio \"Excluído recentemente\" de \"Opções\" -> \"Armazenamento\" para reivindicar espaço liberado"),
        "remindToEmptyEnteTrash": MessageLookupByLibrary.simpleMessage(
            "Também esvazie sua \"Lixeira\" para reivindicar o espaço liberado"),
        "remoteImages": MessageLookupByLibrary.simpleMessage("Imagens remotas"),
        "remoteThumbnails":
            MessageLookupByLibrary.simpleMessage("Miniaturas remotas"),
        "remoteVideos": MessageLookupByLibrary.simpleMessage("Vídeos remotos"),
        "remove": MessageLookupByLibrary.simpleMessage("Remover"),
        "removeDuplicates":
            MessageLookupByLibrary.simpleMessage("Excluir duplicatas"),
        "removeDuplicatesDesc": MessageLookupByLibrary.simpleMessage(
            "Revise e remova arquivos que são duplicatas exatas."),
        "removeFromAlbum":
            MessageLookupByLibrary.simpleMessage("Remover do álbum"),
        "removeFromAlbumTitle":
            MessageLookupByLibrary.simpleMessage("Remover do álbum?"),
        "removeFromFavorite":
            MessageLookupByLibrary.simpleMessage("Desfavoritar"),
        "removeLink": MessageLookupByLibrary.simpleMessage("Remover link"),
        "removeParticipant":
            MessageLookupByLibrary.simpleMessage("Remover participante"),
        "removeParticipantBody": m51,
        "removePersonLabel":
            MessageLookupByLibrary.simpleMessage("Remover etiqueta da pessoa"),
        "removePublicLink":
            MessageLookupByLibrary.simpleMessage("Remover link público"),
        "removePublicLinks":
            MessageLookupByLibrary.simpleMessage("Remover link público"),
        "removeShareItemsWarning": MessageLookupByLibrary.simpleMessage(
            "Alguns dos itens que você está removendo foram adicionados por outras pessoas, e você perderá o acesso a eles"),
        "removeWithQuestionMark":
            MessageLookupByLibrary.simpleMessage("Remover?"),
        "removingFromFavorites":
            MessageLookupByLibrary.simpleMessage("Removendo dos favoritos..."),
        "rename": MessageLookupByLibrary.simpleMessage("Renomear"),
        "renameAlbum": MessageLookupByLibrary.simpleMessage("Renomear álbum"),
        "renameFile": MessageLookupByLibrary.simpleMessage("Renomear arquivo"),
        "renewSubscription":
            MessageLookupByLibrary.simpleMessage("Renovar assinatura"),
        "renewsOn": m52,
        "reportABug": MessageLookupByLibrary.simpleMessage("Informar um erro"),
        "reportBug": MessageLookupByLibrary.simpleMessage("Informar erro"),
        "resendEmail": MessageLookupByLibrary.simpleMessage("Reenviar e-mail"),
        "resetIgnoredFiles": MessageLookupByLibrary.simpleMessage(
            "Redefinir arquivos ignorados"),
        "resetPasswordTitle":
            MessageLookupByLibrary.simpleMessage("Redefinir senha"),
        "resetPerson": MessageLookupByLibrary.simpleMessage("Reset person"),
        "resetToDefault":
            MessageLookupByLibrary.simpleMessage("Redefinir para o padrão"),
        "restore": MessageLookupByLibrary.simpleMessage("Restaurar"),
        "restoreToAlbum":
            MessageLookupByLibrary.simpleMessage("Restaurar para álbum"),
        "restoringFiles":
            MessageLookupByLibrary.simpleMessage("Restaurando arquivos..."),
        "resumableUploads":
            MessageLookupByLibrary.simpleMessage("Envios retomáveis"),
        "retry": MessageLookupByLibrary.simpleMessage("Tentar novamente"),
        "reviewDeduplicateItems": MessageLookupByLibrary.simpleMessage(
            "Reveja e exclua os itens que você acredita serem duplicados."),
        "reviewSuggestions":
            MessageLookupByLibrary.simpleMessage("Revisar sugestões"),
        "right": MessageLookupByLibrary.simpleMessage("Direita"),
        "rotate": MessageLookupByLibrary.simpleMessage("Girar"),
        "rotateLeft":
            MessageLookupByLibrary.simpleMessage("Girar para a esquerda"),
        "rotateRight":
            MessageLookupByLibrary.simpleMessage("Girar para a direita"),
        "safelyStored":
            MessageLookupByLibrary.simpleMessage("Armazenado com segurança"),
        "save": MessageLookupByLibrary.simpleMessage("Salvar"),
        "saveCollage": MessageLookupByLibrary.simpleMessage("Salvar colagem"),
        "saveCopy": MessageLookupByLibrary.simpleMessage("Salvar cópia"),
        "saveKey": MessageLookupByLibrary.simpleMessage("Salvar chave"),
        "saveYourRecoveryKeyIfYouHaventAlready":
            MessageLookupByLibrary.simpleMessage(
                "Salve sua chave de recuperação, se você ainda não fez"),
        "saving": MessageLookupByLibrary.simpleMessage("Salvando..."),
        "savingEdits":
            MessageLookupByLibrary.simpleMessage("Salvando edições..."),
        "scanCode": MessageLookupByLibrary.simpleMessage("Escanear código"),
        "scanThisBarcodeWithnyourAuthenticatorApp":
            MessageLookupByLibrary.simpleMessage(
                "Escaneie este código de barras com\no aplicativo autenticador"),
        "search": MessageLookupByLibrary.simpleMessage("Pesquisar"),
        "searchAlbumsEmptySection":
            MessageLookupByLibrary.simpleMessage("Álbuns"),
        "searchByAlbumNameHint":
            MessageLookupByLibrary.simpleMessage("Nome do álbum"),
        "searchByExamples": MessageLookupByLibrary.simpleMessage(
            "• Nomes de álbuns (ex: \"Câmera\")\n• Tipos de arquivos (ex.: \"Vídeos\", \".gif\")\n• Anos e meses (ex.: \"2022\", \"Janeiro\")\n• Temporadas (ex.: \"Natal\")\n• Tags (ex.: \"#divertido\")"),
        "searchCaptionEmptySection": MessageLookupByLibrary.simpleMessage(
            "Adicione marcações como \"#viagem\" nas informações das fotos para encontrá-las aqui com facilidade"),
        "searchDatesEmptySection":
            MessageLookupByLibrary.simpleMessage("Buscar por data, mês ou ano"),
        "searchFaceEmptySection": MessageLookupByLibrary.simpleMessage(
            "As pessoas apareceram aqui quando a indexação for concluída"),
        "searchFileTypesAndNamesEmptySection":
            MessageLookupByLibrary.simpleMessage("Tipos de arquivo e nomes"),
        "searchHint1": MessageLookupByLibrary.simpleMessage(
            "Rápido, pesquisa no dispositivo"),
        "searchHint2":
            MessageLookupByLibrary.simpleMessage("Datas das fotos, descrições"),
        "searchHint3": MessageLookupByLibrary.simpleMessage(
            "Álbuns, nomes de arquivos e tipos"),
        "searchHint4": MessageLookupByLibrary.simpleMessage("Local"),
        "searchHint5": MessageLookupByLibrary.simpleMessage(
            "Em breve: Rostos e busca mágica ✨"),
        "searchLocationEmptySection": MessageLookupByLibrary.simpleMessage(
            "Fotos de grupo que estão sendo tiradas em algum raio da foto"),
        "searchPeopleEmptySection": MessageLookupByLibrary.simpleMessage(
            "Convide pessoas e você verá todas as fotos compartilhadas por elas aqui"),
        "searchResultCount": m53,
        "security": MessageLookupByLibrary.simpleMessage("Segurança"),
        "selectALocation":
            MessageLookupByLibrary.simpleMessage("Selecionar um local"),
        "selectALocationFirst":
            MessageLookupByLibrary.simpleMessage("Selecione um local primeiro"),
        "selectAlbum": MessageLookupByLibrary.simpleMessage("Selecionar álbum"),
        "selectAll": MessageLookupByLibrary.simpleMessage("Selecionar tudo"),
        "selectFoldersForBackup": MessageLookupByLibrary.simpleMessage(
            "Selecionar pastas para copiar com segurança"),
        "selectItemsToAdd": MessageLookupByLibrary.simpleMessage(
            "Selecionar itens para adicionar"),
        "selectLanguage":
            MessageLookupByLibrary.simpleMessage("Selecionar idioma"),
        "selectMorePhotos":
            MessageLookupByLibrary.simpleMessage("Selecionar mais fotos"),
        "selectReason": MessageLookupByLibrary.simpleMessage("Diga o motivo"),
        "selectYourPlan":
            MessageLookupByLibrary.simpleMessage("Selecione seu plano"),
        "selectedFilesAreNotOnEnte": MessageLookupByLibrary.simpleMessage(
            "Os arquivos selecionados não estão no Ente"),
        "selectedFoldersWillBeEncryptedAndBackedUp":
            MessageLookupByLibrary.simpleMessage(
                "As pastas selecionadas serão criptografadas e armazenadas em copiadas com segurança"),
        "selectedItemsWillBeDeletedFromAllAlbumsAndMoved":
            MessageLookupByLibrary.simpleMessage(
                "Os itens selecionados serão excluídos de todos os álbuns e movidos para a lixeira."),
        "selectedPhotos": m4,
        "selectedPhotosWithYours": m54,
        "send": MessageLookupByLibrary.simpleMessage("Enviar"),
        "sendEmail": MessageLookupByLibrary.simpleMessage("Enviar e-mail"),
        "sendInvite": MessageLookupByLibrary.simpleMessage("Enviar convite"),
        "sendLink": MessageLookupByLibrary.simpleMessage("Enviar link"),
        "serverEndpoint":
            MessageLookupByLibrary.simpleMessage("Endpoint do servidor"),
        "sessionExpired":
            MessageLookupByLibrary.simpleMessage("Sessão expirada"),
        "setAPassword": MessageLookupByLibrary.simpleMessage("Definir senha"),
        "setAs": MessageLookupByLibrary.simpleMessage("Definir como"),
        "setCover": MessageLookupByLibrary.simpleMessage("Definir capa"),
        "setLabel": MessageLookupByLibrary.simpleMessage("Definir"),
        "setNewPassword":
            MessageLookupByLibrary.simpleMessage("Defina nova senha"),
        "setNewPin": MessageLookupByLibrary.simpleMessage("Definir novo PIN"),
        "setPasswordTitle":
            MessageLookupByLibrary.simpleMessage("Definir senha"),
        "setRadius": MessageLookupByLibrary.simpleMessage("Definir raio"),
        "setupComplete":
            MessageLookupByLibrary.simpleMessage("Configuração concluída"),
        "share": MessageLookupByLibrary.simpleMessage("Compartilhar"),
        "shareALink": MessageLookupByLibrary.simpleMessage("Compartilhar link"),
        "shareAlbumHint": MessageLookupByLibrary.simpleMessage(
            "Abra um álbum e toque no botão compartilhar no canto superior direito para compartilhar."),
        "shareAnAlbumNow":
            MessageLookupByLibrary.simpleMessage("Compartilhar um álbum agora"),
        "shareLink": MessageLookupByLibrary.simpleMessage("Compartilhar link"),
        "shareMyVerificationID": m55,
        "shareOnlyWithThePeopleYouWant": MessageLookupByLibrary.simpleMessage(
            "Compartilhar apenas com as pessoas que você quiser"),
        "shareTextConfirmOthersVerificationID": m5,
        "shareTextRecommendUsingEnte": MessageLookupByLibrary.simpleMessage(
            "Baixe o Ente para que nós possamos compartilhar com facilidade fotos e vídeos de qualidade original\n\nhttps://ente.io"),
        "shareTextReferralCode": m56,
        "shareWithNonenteUsers": MessageLookupByLibrary.simpleMessage(
            "Compartilhar com usuários não ente"),
        "shareWithPeopleSectionTitle": m57,
        "shareYourFirstAlbum": MessageLookupByLibrary.simpleMessage(
            "Compartilhar seu primeiro álbum"),
        "sharedAlbumSectionDescription": MessageLookupByLibrary.simpleMessage(
            "Criar álbuns compartilhados e colaborativos com outros usuários Ente, incluindo usuários em planos gratuitos."),
        "sharedByMe":
            MessageLookupByLibrary.simpleMessage("Compartilhada por mim"),
        "sharedByYou":
            MessageLookupByLibrary.simpleMessage("Compartilhado por você"),
        "sharedPhotoNotifications":
            MessageLookupByLibrary.simpleMessage("Novas fotos compartilhadas"),
        "sharedPhotoNotificationsExplanation": MessageLookupByLibrary.simpleMessage(
            "Receber notificações quando alguém adicionar uma foto a um álbum compartilhado que você faz parte"),
        "sharedWith": m58,
        "sharedWithMe":
            MessageLookupByLibrary.simpleMessage("Compartilhado comigo"),
        "sharedWithYou":
            MessageLookupByLibrary.simpleMessage("Compartilhado com você"),
        "sharing": MessageLookupByLibrary.simpleMessage("Compartilhando..."),
        "showMemories":
            MessageLookupByLibrary.simpleMessage("Mostrar memórias"),
        "showPerson": MessageLookupByLibrary.simpleMessage("Mostrar pessoa"),
        "signOutFromOtherDevices": MessageLookupByLibrary.simpleMessage(
            "Encerrar sessão em outros dispositivos"),
        "signOutOtherBody": MessageLookupByLibrary.simpleMessage(
            "Se você acha que alguém pode saber sua senha, você pode forçar todos os outros dispositivos que estão com sua conta a desconectar."),
        "signOutOtherDevices": MessageLookupByLibrary.simpleMessage(
            "Encerrar sessão em outros dispositivos"),
        "signUpTerms": MessageLookupByLibrary.simpleMessage(
            "Eu concordo com os <u-terms>termos de serviço</u-terms> e a <u-policy>política de privacidade</u-policy>"),
        "singleFileDeleteFromDevice": m59,
        "singleFileDeleteHighlight": MessageLookupByLibrary.simpleMessage(
            "Ele será excluído de todos os álbuns."),
        "singleFileInBothLocalAndRemote": m60,
        "singleFileInRemoteOnly": m61,
        "skip": MessageLookupByLibrary.simpleMessage("Pular"),
        "social": MessageLookupByLibrary.simpleMessage("Redes sociais"),
        "someItemsAreInBothEnteAndYourDevice":
            MessageLookupByLibrary.simpleMessage(
                "Alguns itens estão em ambos o Ente quanto no seu dispositivo."),
        "someOfTheFilesYouAreTryingToDeleteAre":
            MessageLookupByLibrary.simpleMessage(
                "Alguns dos arquivos que você está tentando excluir só estão disponíveis no seu dispositivo e não podem ser recuperados se forem excluídos"),
        "someoneSharingAlbumsWithYouShouldSeeTheSameId":
            MessageLookupByLibrary.simpleMessage(
                "Alguém compartilhando álbuns com você deve ver o mesmo ID no dispositivo."),
        "somethingWentWrong":
            MessageLookupByLibrary.simpleMessage("Algo deu errado"),
        "somethingWentWrongPleaseTryAgain":
            MessageLookupByLibrary.simpleMessage(
                "Algo deu errado. Tente outra vez"),
        "sorry": MessageLookupByLibrary.simpleMessage("Desculpe"),
        "sorryCouldNotAddToFavorites": MessageLookupByLibrary.simpleMessage(
            "Desculpe, não foi possível adicionar aos favoritos!"),
        "sorryCouldNotRemoveFromFavorites":
            MessageLookupByLibrary.simpleMessage(
                "Desculpe, não foi possível remover dos favoritos!"),
        "sorryTheCodeYouveEnteredIsIncorrect":
            MessageLookupByLibrary.simpleMessage(
                "O código inserido está incorreto"),
        "sorryWeCouldNotGenerateSecureKeysOnThisDevicennplease":
            MessageLookupByLibrary.simpleMessage(
                "Desculpe, não foi possível gerar chaves seguras neste dispositivo.\n\ninicie sessão com um dispositivo diferente."),
        "sort": MessageLookupByLibrary.simpleMessage("Ordenar"),
        "sortAlbumsBy": MessageLookupByLibrary.simpleMessage("Ordenar por"),
        "sortNewestFirst":
            MessageLookupByLibrary.simpleMessage("Recentes primeiro"),
        "sortOldestFirst":
            MessageLookupByLibrary.simpleMessage("Antigos primeiro"),
        "sparkleSuccess": MessageLookupByLibrary.simpleMessage("✨ Sucesso"),
        "startBackup":
            MessageLookupByLibrary.simpleMessage("Iniciar cópia de segurança"),
        "status": MessageLookupByLibrary.simpleMessage("Estado"),
        "stopCastingBody": MessageLookupByLibrary.simpleMessage(
            "Você quer parar a transmissão?"),
        "stopCastingTitle":
            MessageLookupByLibrary.simpleMessage("Parar transmissão"),
        "storage": MessageLookupByLibrary.simpleMessage("Armazenamento"),
        "storageBreakupFamily": MessageLookupByLibrary.simpleMessage("Família"),
        "storageBreakupYou": MessageLookupByLibrary.simpleMessage("Você"),
        "storageInGB": m1,
        "storageLimitExceeded": MessageLookupByLibrary.simpleMessage(
            "Limite de armazenamento excedido"),
        "storageUsageInfo": m62,
        "strongStrength": MessageLookupByLibrary.simpleMessage("Forte"),
        "subAlreadyLinkedErrMessage": m63,
        "subWillBeCancelledOn": m64,
        "subscribe": MessageLookupByLibrary.simpleMessage("Inscrever-se"),
        "subscribeToEnableSharing": MessageLookupByLibrary.simpleMessage(
            "Você precisa de uma inscrição paga ativa para ativar o compartilhamento."),
        "subscription": MessageLookupByLibrary.simpleMessage("Assinatura"),
        "success": MessageLookupByLibrary.simpleMessage("Sucesso"),
        "successfullyArchived":
            MessageLookupByLibrary.simpleMessage("Arquivado com sucesso"),
        "successfullyHid":
            MessageLookupByLibrary.simpleMessage("Ocultado com sucesso"),
        "successfullyUnarchived":
            MessageLookupByLibrary.simpleMessage("Desarquivado com sucesso"),
        "successfullyUnhid":
            MessageLookupByLibrary.simpleMessage("Desocultado com sucesso"),
        "suggestFeatures":
            MessageLookupByLibrary.simpleMessage("Sugerir recurso"),
        "support": MessageLookupByLibrary.simpleMessage("Suporte"),
        "syncProgress": m65,
        "syncStopped":
            MessageLookupByLibrary.simpleMessage("Sincronização interrompida"),
        "syncing": MessageLookupByLibrary.simpleMessage("Sincronizando..."),
        "systemTheme": MessageLookupByLibrary.simpleMessage("Sistema"),
        "tapToCopy": MessageLookupByLibrary.simpleMessage("toque para copiar"),
        "tapToEnterCode":
            MessageLookupByLibrary.simpleMessage("Toque para inserir código"),
        "tapToUnlock":
            MessageLookupByLibrary.simpleMessage("Toque para desbloquear"),
        "tempErrorContactSupportIfPersists": MessageLookupByLibrary.simpleMessage(
            "Parece que algo deu errado. Tente novamente mais tarde. Caso o erro persistir, por favor, entre em contato com nossa equipe."),
        "terminate": MessageLookupByLibrary.simpleMessage("Encerrar"),
        "terminateSession": MessageLookupByLibrary.simpleMessage("Sair?"),
        "terms": MessageLookupByLibrary.simpleMessage("Termos"),
        "termsOfServicesTitle": MessageLookupByLibrary.simpleMessage("Termos"),
        "thankYou": MessageLookupByLibrary.simpleMessage("Obrigado"),
        "thankYouForSubscribing":
            MessageLookupByLibrary.simpleMessage("Obrigado por assinar!"),
        "theDownloadCouldNotBeCompleted": MessageLookupByLibrary.simpleMessage(
            "A instalação não pôde ser concluída"),
        "theRecoveryKeyYouEnteredIsIncorrect":
            MessageLookupByLibrary.simpleMessage(
                "A chave de recuperação inserida está incorreta"),
        "theme": MessageLookupByLibrary.simpleMessage("Tema"),
        "theseItemsWillBeDeletedFromYourDevice":
            MessageLookupByLibrary.simpleMessage(
                "Estes itens serão excluídos do seu dispositivo."),
        "theyAlsoGetXGb": m66,
        "theyWillBeDeletedFromAllAlbums": MessageLookupByLibrary.simpleMessage(
            "Eles serão excluídos de todos os álbuns."),
        "thisActionCannotBeUndone": MessageLookupByLibrary.simpleMessage(
            "Esta ação não pode ser desfeita"),
        "thisAlbumAlreadyHDACollaborativeLink":
            MessageLookupByLibrary.simpleMessage(
                "Este álbum já tem um link colaborativo"),
        "thisCanBeUsedToRecoverYourAccountIfYou":
            MessageLookupByLibrary.simpleMessage(
                "Isso pode ser usado para recuperar sua conta se você perder seu segundo fator"),
        "thisDevice": MessageLookupByLibrary.simpleMessage("Este dispositivo"),
        "thisEmailIsAlreadyInUse": MessageLookupByLibrary.simpleMessage(
            "Este e-mail já está sendo usado"),
        "thisImageHasNoExifData": MessageLookupByLibrary.simpleMessage(
            "Esta imagem não possui dados EXIF"),
        "thisIsPersonVerificationId": m67,
        "thisIsYourVerificationId": MessageLookupByLibrary.simpleMessage(
            "Este é o seu ID de verificação"),
        "thisWillLogYouOutOfTheFollowingDevice":
            MessageLookupByLibrary.simpleMessage(
                "Isso fará você sair do dispositivo a seguir:"),
        "thisWillLogYouOutOfThisDevice": MessageLookupByLibrary.simpleMessage(
            "Isso fará você sair deste dispositivo!"),
        "thisWillRemovePublicLinksOfAllSelectedQuickLinks":
            MessageLookupByLibrary.simpleMessage(
                "Isto removerá links públicos de todos os links rápidos selecionados."),
        "toEnableAppLockPleaseSetupDevicePasscodeOrScreen":
            MessageLookupByLibrary.simpleMessage(
                "Para ativar o bloqueio do app, configure uma senha no dispositivo ou tela de bloqueio nas configurações do sistema."),
        "toHideAPhotoOrVideo": MessageLookupByLibrary.simpleMessage(
            "Para ocultar uma foto ou vídeo"),
        "toResetVerifyEmail": MessageLookupByLibrary.simpleMessage(
            "Para redefinir sua senha, verifique seu e-mail primeiramente."),
        "todaysLogs": MessageLookupByLibrary.simpleMessage("Registros de hoje"),
        "tooManyIncorrectAttempts": MessageLookupByLibrary.simpleMessage(
            "Muitas tentativas incorretas"),
        "total": MessageLookupByLibrary.simpleMessage("total"),
        "totalSize": MessageLookupByLibrary.simpleMessage("Tamanho total"),
        "trash": MessageLookupByLibrary.simpleMessage("Lixeira"),
        "trashDaysLeft": m68,
        "trim": MessageLookupByLibrary.simpleMessage("Cortar"),
        "tryAgain": MessageLookupByLibrary.simpleMessage("Tente novamente"),
        "turnOnBackupForAutoUpload": MessageLookupByLibrary.simpleMessage(
            "Ative a cópia de segurança para automaticamente enviar arquivos adicionados à pasta do dispositivo para o Ente."),
        "twitter": MessageLookupByLibrary.simpleMessage("Twitter/X"),
        "twoMonthsFreeOnYearlyPlans": MessageLookupByLibrary.simpleMessage(
            "2 meses grátis em planos anuais"),
        "twofactor": MessageLookupByLibrary.simpleMessage("Dois fatores"),
        "twofactorAuthenticationHasBeenDisabled":
            MessageLookupByLibrary.simpleMessage(
                "A autenticação de dois fatores foi desativada"),
        "twofactorAuthenticationPageTitle":
            MessageLookupByLibrary.simpleMessage(
                "Autenticação de dois fatores"),
        "twofactorAuthenticationSuccessfullyReset":
            MessageLookupByLibrary.simpleMessage(
                "Autenticação de dois fatores redefinida com sucesso"),
        "twofactorSetup": MessageLookupByLibrary.simpleMessage(
            "Configuração de dois fatores"),
        "unarchive": MessageLookupByLibrary.simpleMessage("Desarquivar"),
        "unarchiveAlbum":
            MessageLookupByLibrary.simpleMessage("Desarquivar álbum"),
        "unarchiving": MessageLookupByLibrary.simpleMessage("Desarquivando..."),
        "unavailableReferralCode": MessageLookupByLibrary.simpleMessage(
            "Desculpe, este código está indisponível."),
        "uncategorized": MessageLookupByLibrary.simpleMessage("Sem categoria"),
        "unhide": MessageLookupByLibrary.simpleMessage("Desocultar"),
        "unhideToAlbum":
            MessageLookupByLibrary.simpleMessage("Desocultar para o álbum"),
        "unhiding": MessageLookupByLibrary.simpleMessage("Reexibindo..."),
        "unhidingFilesToAlbum": MessageLookupByLibrary.simpleMessage(
            "Desocultando arquivos para o álbum"),
        "unlock": MessageLookupByLibrary.simpleMessage("Desbloquear"),
        "unpinAlbum": MessageLookupByLibrary.simpleMessage("Desafixar álbum"),
        "unselectAll": MessageLookupByLibrary.simpleMessage("Desmarcar tudo"),
        "update": MessageLookupByLibrary.simpleMessage("Atualizar"),
        "updateAvailable":
            MessageLookupByLibrary.simpleMessage("Atualização disponível"),
        "updatingFolderSelection": MessageLookupByLibrary.simpleMessage(
            "Atualizando seleção de pasta..."),
        "upgrade": MessageLookupByLibrary.simpleMessage("Atualizar"),
        "uploadingFilesToAlbum": MessageLookupByLibrary.simpleMessage(
            "Enviando arquivos para o álbum..."),
        "uploadingMultipleMemories": m69,
        "uploadingSingleMemory":
            MessageLookupByLibrary.simpleMessage("Preservando 1 memória..."),
        "upto50OffUntil4thDec": MessageLookupByLibrary.simpleMessage(
            "Até 50% de desconto, até 4 de dezembro."),
        "usableReferralStorageInfo": MessageLookupByLibrary.simpleMessage(
            "O armazenamento disponível é limitado pelo seu plano atual. O excesso de armazenamento reivindicado tornará automaticamente útil quando você atualizar seu plano."),
        "useAsCover": MessageLookupByLibrary.simpleMessage("Usar como capa"),
        "usePublicLinksForPeopleNotOnEnte":
            MessageLookupByLibrary.simpleMessage(
                "Usar links públicos para pessoas que não estão no Ente"),
        "useRecoveryKey":
            MessageLookupByLibrary.simpleMessage("Usar chave de recuperação"),
        "useSelectedPhoto":
            MessageLookupByLibrary.simpleMessage("Usar foto selecionada"),
        "usedSpace": MessageLookupByLibrary.simpleMessage("Espaço usado"),
        "validTill": m70,
        "verificationFailedPleaseTryAgain":
            MessageLookupByLibrary.simpleMessage(
                "Falha na verificação. Tente novamente"),
        "verificationId":
            MessageLookupByLibrary.simpleMessage("ID de verificação"),
        "verify": MessageLookupByLibrary.simpleMessage("Verificar"),
        "verifyEmail": MessageLookupByLibrary.simpleMessage("Verificar e-mail"),
        "verifyEmailID": m71,
        "verifyIDLabel": MessageLookupByLibrary.simpleMessage("Verificar"),
        "verifyPasskey":
            MessageLookupByLibrary.simpleMessage("Verificar chave de acesso"),
        "verifyPassword":
            MessageLookupByLibrary.simpleMessage("Verificar senha"),
        "verifying": MessageLookupByLibrary.simpleMessage("Verificando..."),
        "verifyingRecoveryKey": MessageLookupByLibrary.simpleMessage(
            "Verificando chave de recuperação..."),
        "videoInfo":
            MessageLookupByLibrary.simpleMessage("Informação de Vídeo"),
        "videoSmallCase": MessageLookupByLibrary.simpleMessage("vídeo"),
        "videos": MessageLookupByLibrary.simpleMessage("Vídeos"),
        "viewActiveSessions":
            MessageLookupByLibrary.simpleMessage("Ver sessões ativas"),
        "viewAddOnButton":
            MessageLookupByLibrary.simpleMessage("Ver complementos"),
        "viewAll": MessageLookupByLibrary.simpleMessage("Ver tudo"),
        "viewAllExifData":
            MessageLookupByLibrary.simpleMessage("Ver todos os dados EXIF"),
        "viewLargeFiles":
            MessageLookupByLibrary.simpleMessage("Arquivos grandes"),
        "viewLargeFilesDesc": MessageLookupByLibrary.simpleMessage(
            "Ver arquivos que consumem a maior parte do armazenamento."),
        "viewLogs": MessageLookupByLibrary.simpleMessage("Ver registros"),
        "viewRecoveryKey":
            MessageLookupByLibrary.simpleMessage("Ver chave de recuperação"),
        "viewer": MessageLookupByLibrary.simpleMessage("Visualizador"),
        "visitWebToManage": MessageLookupByLibrary.simpleMessage(
            "Visite o web.ente.io para gerenciar sua assinatura"),
        "waitingForVerification": MessageLookupByLibrary.simpleMessage(
            "Esperando por verificação..."),
        "waitingForWifi":
            MessageLookupByLibrary.simpleMessage("Aguardando Wi-Fi..."),
        "weAreOpenSource":
            MessageLookupByLibrary.simpleMessage("Nós somos de código aberto!"),
        "weDontSupportEditingPhotosAndAlbumsThatYouDont":
            MessageLookupByLibrary.simpleMessage(
                "Não suportamos a edição de fotos e álbuns que você ainda não possui"),
        "weHaveSendEmailTo": m2,
        "weakStrength": MessageLookupByLibrary.simpleMessage("Fraca"),
        "welcomeBack":
            MessageLookupByLibrary.simpleMessage("Bem-vindo(a) de volta!"),
        "whatsNew": MessageLookupByLibrary.simpleMessage("O que há de novo"),
        "yearly": MessageLookupByLibrary.simpleMessage("Anual"),
        "yearsAgo": m72,
        "yes": MessageLookupByLibrary.simpleMessage("Sim"),
        "yesCancel": MessageLookupByLibrary.simpleMessage("Sim"),
        "yesConvertToViewer": MessageLookupByLibrary.simpleMessage(
            "Sim, converter para visualizador"),
        "yesDelete": MessageLookupByLibrary.simpleMessage("Sim, excluir"),
        "yesDiscardChanges":
            MessageLookupByLibrary.simpleMessage("Sim, descartar alterações"),
        "yesLogout":
            MessageLookupByLibrary.simpleMessage("Sim, encerrar sessão"),
        "yesRemove": MessageLookupByLibrary.simpleMessage("Sim, excluir"),
        "yesRenew": MessageLookupByLibrary.simpleMessage("Sim"),
        "yesResetPerson":
            MessageLookupByLibrary.simpleMessage("Yes, reset person"),
        "you": MessageLookupByLibrary.simpleMessage("Você"),
        "youAreOnAFamilyPlan": MessageLookupByLibrary.simpleMessage(
            "Você está em um plano familiar!"),
        "youAreOnTheLatestVersion": MessageLookupByLibrary.simpleMessage(
            "Você está na versão mais recente"),
        "youCanAtMaxDoubleYourStorage": MessageLookupByLibrary.simpleMessage(
            "* Você pode duplicar seu armazenamento ao máximo"),
        "youCanManageYourLinksInTheShareTab":
            MessageLookupByLibrary.simpleMessage(
                "Você pode gerenciar seus links na aba de compartilhamento."),
        "youCanTrySearchingForADifferentQuery":
            MessageLookupByLibrary.simpleMessage(
                "Você pode tentar buscar por outra consulta."),
        "youCannotDowngradeToThisPlan": MessageLookupByLibrary.simpleMessage(
            "Você não pode rebaixar para este plano"),
        "youCannotShareWithYourself": MessageLookupByLibrary.simpleMessage(
            "Você não pode compartilhar consigo mesmo"),
        "youDontHaveAnyArchivedItems": MessageLookupByLibrary.simpleMessage(
            "Você não tem nenhum item arquivado."),
        "youHaveSuccessfullyFreedUp": m73,
        "yourAccountHasBeenDeleted":
            MessageLookupByLibrary.simpleMessage("Sua conta foi excluída"),
        "yourMap": MessageLookupByLibrary.simpleMessage("Seu mapa"),
        "yourPlanWasSuccessfullyDowngraded":
            MessageLookupByLibrary.simpleMessage(
                "Seu plano foi rebaixado com sucesso"),
        "yourPlanWasSuccessfullyUpgraded": MessageLookupByLibrary.simpleMessage(
            "Seu plano foi atualizado com sucesso"),
        "yourPurchaseWasSuccessful": MessageLookupByLibrary.simpleMessage(
            "Sua compra foi efetuada com sucesso"),
        "yourStorageDetailsCouldNotBeFetched":
            MessageLookupByLibrary.simpleMessage(
                "Seus detalhes de armazenamento não puderam ser obtidos"),
        "yourSubscriptionHasExpired":
            MessageLookupByLibrary.simpleMessage("A sua assinatura expirou"),
        "yourSubscriptionWasUpdatedSuccessfully":
            MessageLookupByLibrary.simpleMessage(
                "Sua assinatura foi atualizada com sucesso"),
        "yourVerificationCodeHasExpired": MessageLookupByLibrary.simpleMessage(
            "O código de verificação expirou"),
        "youveNoDuplicateFilesThatCanBeCleared":
            MessageLookupByLibrary.simpleMessage(
                "Você não tem arquivos duplicados que possam ser limpos"),
        "youveNoFilesInThisAlbumThatCanBeDeleted":
            MessageLookupByLibrary.simpleMessage(
                "Você não tem arquivos neste álbum que possam ser excluídos"),
        "zoomOutToSeePhotos": MessageLookupByLibrary.simpleMessage(
            "Reduzir ampliação para ver as fotos")
      };
}<|MERGE_RESOLUTION|>--- conflicted
+++ resolved
@@ -228,11 +228,7 @@
         "about": MessageLookupByLibrary.simpleMessage("Sobre"),
         "account": MessageLookupByLibrary.simpleMessage("Conta"),
         "accountWelcomeBack":
-<<<<<<< HEAD
-            MessageLookupByLibrary.simpleMessage("Seja bem-vindo de volta!"),
-=======
             MessageLookupByLibrary.simpleMessage("Bem-vindo(a) de volta!"),
->>>>>>> d6a76269
         "ackPasswordLostWarning": MessageLookupByLibrary.simpleMessage(
             "Eu entendo que se eu perder minha senha, posso perder meus dados, já que meus dados são <underline>criptografados de ponta a ponta</underline>."),
         "activeSessions":
