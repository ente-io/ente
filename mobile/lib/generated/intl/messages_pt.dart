--- conflicted
+++ resolved
@@ -22,19 +22,14 @@
 
   static String m0(title) => "${title} (Eu)";
 
-<<<<<<< HEAD
   static String m1(count) =>
-      "${Intl.plural(count, zero: 'Adicionar colaborador', one: 'Adicionar colaborador', other: 'Adicionar colaboradores')}";
-
-  static String m2(count) =>
-      "${Intl.plural(count, one: 'Adicionar item', other: 'Adicionar itens')}";
-
-  static String m3(storageAmount, endDate) =>
-      "Seu complemento ${storageAmount} é válido até ${endDate}";
-=======
+      "${Intl.plural(count, one: 'Adicionar colaborador', other: 'Adicionar colaboradores')}";
+
   static String m3(storageAmount, endDate) =>
       "Seu addon ${storageAmount} é válido até o momento ${endDate}";
->>>>>>> b0d940e6
+
+  static String m4(count) =>
+      "${Intl.plural(count, one: 'Adicionar visualizador', other: 'Adicionar visualizadores')}";
 
   static String m5(emailOrName) => "Adicionado por ${emailOrName}";
 
@@ -79,7 +74,7 @@
   static String m19(provider) =>
       "Contacte-nos em support@ente.io para gerir a sua subscrição ${provider}";
 
-  static String m20(endpoint) => "Conectado a ${endpoint}";
+  static String m20(endpoint) => "Conectado à ${endpoint}";
 
   static String m21(count) =>
       "${Intl.plural(count, one: 'Apagar ${count} item', other: 'Apagar ${count} itens')}";
@@ -326,6 +321,7 @@
             MessageLookupByLibrary.simpleMessage("Adicionar um novo e-mail"),
         "addCollaborator":
             MessageLookupByLibrary.simpleMessage("Adicionar colaborador"),
+        "addCollaborators": m1,
         "addFiles": MessageLookupByLibrary.simpleMessage("Adicionar arquivos"),
         "addFromDevice": MessageLookupByLibrary.simpleMessage(
             "Adicionar a partir do dispositivo"),
@@ -355,6 +351,7 @@
             MessageLookupByLibrary.simpleMessage("Adicionar contato confiável"),
         "addViewer":
             MessageLookupByLibrary.simpleMessage("Adicionar visualizador"),
+        "addViewers": m4,
         "addYourPhotosNow":
             MessageLookupByLibrary.simpleMessage("Adicione suas fotos agora"),
         "addedAs": MessageLookupByLibrary.simpleMessage("Adicionado como"),
@@ -772,9 +769,9 @@
             MessageLookupByLibrary.simpleMessage("Feito para ter longevidade"),
         "details": MessageLookupByLibrary.simpleMessage("Detalhes"),
         "developerSettings":
-            MessageLookupByLibrary.simpleMessage("Definições do programador"),
+            MessageLookupByLibrary.simpleMessage("Opções de desenvolvedor"),
         "developerSettingsWarning": MessageLookupByLibrary.simpleMessage(
-            "Tem a certeza de que pretende modificar as definições de programador?"),
+            "Deseja modificar as Opções de Desenvolvedor?"),
         "deviceCodeHint":
             MessageLookupByLibrary.simpleMessage("Introduza o código"),
         "deviceFilesAutoUploading": MessageLookupByLibrary.simpleMessage(
@@ -880,7 +877,7 @@
         "encryptionKeys":
             MessageLookupByLibrary.simpleMessage("Chaves de encriptação"),
         "endpointUpdatedMessage": MessageLookupByLibrary.simpleMessage(
-            "Endpoint atualizado com sucesso"),
+            "Ponto final atualizado com sucesso"),
         "endtoendEncryptedByDefault": MessageLookupByLibrary.simpleMessage(
             "Criptografia de ponta a ponta por padrão"),
         "enteCanEncryptAndPreserveFilesOnlyIfYouGrant":
@@ -997,7 +994,7 @@
         "filesSavedToGallery": MessageLookupByLibrary.simpleMessage(
             "Arquivos guardados na galeria"),
         "findPeopleByName": MessageLookupByLibrary.simpleMessage(
-            "Encontrar pessoas rapidamente pelo nome"),
+            "Busque pessoas facilmente pelo nome"),
         "findThemQuickly":
             MessageLookupByLibrary.simpleMessage("Ache-os rapidamente"),
         "flip": MessageLookupByLibrary.simpleMessage("Inverter"),
@@ -1098,9 +1095,9 @@
         "invalidEmailAddress":
             MessageLookupByLibrary.simpleMessage("Endereço de email inválido"),
         "invalidEndpoint":
-            MessageLookupByLibrary.simpleMessage("Endpoint inválido"),
+            MessageLookupByLibrary.simpleMessage("Ponto final inválido"),
         "invalidEndpointMessage": MessageLookupByLibrary.simpleMessage(
-            "Desculpe, o endpoint que introduziu é inválido. Introduza um ponto final válido e tente novamente."),
+            "Desculpe, o ponto final inserido é inválido. Insira um ponto final válido e tente novamente."),
         "invalidKey": MessageLookupByLibrary.simpleMessage("Chave inválida"),
         "invalidRecoveryKey": MessageLookupByLibrary.simpleMessage(
             "A chave de recuperação que inseriu não é válida. Por favor, certifique-se que ela contém 24 palavras e verifique a ortografia de cada uma.\n\nSe inseriu um código de recuperação mais antigo, certifique-se de que tem 64 caracteres e verifique cada um deles."),
@@ -1234,7 +1231,7 @@
             "Isto enviará os registos para nos ajudar a resolver o problema. Tenha em atenção que os nomes dos ficheiros serão incluídos para ajudar a localizar problemas com ficheiros específicos."),
         "longPressAnEmailToVerifyEndToEndEncryption":
             MessageLookupByLibrary.simpleMessage(
-                "Pressione e segure um e-mail para verificar a criptografia de ponta a ponta."),
+                "Pressione um e-mail para verificar a criptografia ponta a ponta."),
         "longpressOnAnItemToViewInFullscreen":
             MessageLookupByLibrary.simpleMessage(
                 "Pressione e segure em um item para ver em tela cheia"),
@@ -1766,7 +1763,7 @@
         "sendInvite": MessageLookupByLibrary.simpleMessage("Enviar convite"),
         "sendLink": MessageLookupByLibrary.simpleMessage("Enviar link"),
         "serverEndpoint":
-            MessageLookupByLibrary.simpleMessage("Endpoint do servidor"),
+            MessageLookupByLibrary.simpleMessage("Ponto final do servidor"),
         "sessionExpired":
             MessageLookupByLibrary.simpleMessage("Sessão expirada"),
         "sessionIdMismatch": MessageLookupByLibrary.simpleMessage(
