// DO NOT EDIT. This is code generated via package:intl/generate_localized.dart
// This is a library that provides messages for a en locale. All the
// messages from the main program should be duplicated here with the same
// function name.

// Ignore issues from commonly used lints in this file.
// ignore_for_file:unnecessary_brace_in_string_interps, unnecessary_new
// ignore_for_file:prefer_single_quotes,comment_references, directives_ordering
// ignore_for_file:annotate_overrides,prefer_generic_function_type_aliases
// ignore_for_file:unused_import, file_names, avoid_escaping_inner_quotes
// ignore_for_file:unnecessary_string_interpolations, unnecessary_string_escapes

import 'package:intl/intl.dart';
import 'package:intl/message_lookup_by_library.dart';

final messages = new MessageLookup();

typedef String MessageIfAbsent(String messageStr, List<dynamic> args);

class MessageLookup extends MessageLookupByLibrary {
  String get localeName => 'en';

  static String m9(count) =>
      "${Intl.plural(count, zero: 'Add collaborator', one: 'Add collaborator', other: 'Add collaborators')}";

  static String m10(count) =>
      "${Intl.plural(count, one: 'Add item', other: 'Add items')}";

  static String m11(storageAmount, endDate) =>
      "Your ${storageAmount} add-on is valid till ${endDate}";

  static String m12(count) =>
      "${Intl.plural(count, zero: 'Add viewer', one: 'Add viewer', other: 'Add viewers')}";

  static String m13(emailOrName) => "Added by ${emailOrName}";

  static String m14(albumName) => "Added successfully to  ${albumName}";

  static String m15(count) =>
      "${Intl.plural(count, zero: 'No Participants', one: '1 Participant', other: '${count} Participants')}";

  static String m16(versionValue) => "Version: ${versionValue}";

  static String m17(freeAmount, storageUnit) =>
      "${freeAmount} ${storageUnit} free";

  static String m18(paymentProvider) =>
      "Please cancel your existing subscription from ${paymentProvider} first";

  static String m19(user) =>
      "${user} will not be able to add more photos to this album\n\nThey will still be able to remove existing photos added by them";

  static String m20(isFamilyMember, storageAmountInGb) =>
      "${Intl.select(isFamilyMember, {
            'true': 'Your family has claimed ${storageAmountInGb} GB so far',
            'false': 'You have claimed ${storageAmountInGb} GB so far',
            'other': 'You have claimed ${storageAmountInGb} GB so far!',
          })}";

  static String m21(albumName) => "Collaborative link created for ${albumName}";

<<<<<<< HEAD
  static String m78(count) =>
      "${Intl.plural(count, zero: 'Added 0 collaborator', one: 'Added 1 collaborator', other: 'Added ${count} collaborators')}";

  static String m22(familyAdminEmail) =>
=======
  static String m74(count) =>
      "${Intl.plural(count, zero: 'Added 0 collaborator', one: 'Added 1 collaborator', other: 'Added ${count} collaborators')}";

  static String m19(familyAdminEmail) =>
>>>>>>> cb11062d
      "Please contact <green>${familyAdminEmail}</green> to manage your subscription";

  static String m23(provider) =>
      "Please contact us at support@ente.io to manage your ${provider} subscription.";

  static String m24(endpoint) => "Connected to ${endpoint}";

  static String m25(count) =>
      "${Intl.plural(count, one: 'Delete ${count} item', other: 'Delete ${count} items')}";

  static String m26(currentlyDeleting, totalCount) =>
      "Deleting ${currentlyDeleting} / ${totalCount}";

  static String m27(albumName) =>
      "This will remove the public link for accessing \"${albumName}\".";

  static String m28(supportEmail) =>
      "Please drop an email to ${supportEmail} from your registered email address";

  static String m29(count, storageSaved) =>
      "You have cleaned up ${Intl.plural(count, one: '${count} duplicate file', other: '${count} duplicate files')}, saving (${storageSaved}!)";

  static String m30(count, formattedSize) =>
      "${count} files, ${formattedSize} each";

  static String m31(newEmail) => "Email changed to ${newEmail}";

  static String m32(email) =>
      "${email} does not have an Ente account.\n\nSend them an invite to share photos.";

  static String m33(text) => "Extra photos found for ${text}";

  static String m34(count, formattedNumber) =>
      "${Intl.plural(count, one: '1 file', other: '${formattedNumber} files')} on this device have been backed up safely";

  static String m35(count, formattedNumber) =>
      "${Intl.plural(count, one: '1 file', other: '${formattedNumber} files')} in this album has been backed up safely";

  static String m36(storageAmountInGB) =>
      "${storageAmountInGB} GB each time someone signs up for a paid plan and applies your code";

  static String m37(endDate) => "Free trial valid till ${endDate}";

  static String m38(count) =>
      "You can still access ${Intl.plural(count, one: 'it', other: 'them')} on Ente as long as you have an active subscription";

  static String m39(sizeInMBorGB) => "Free up ${sizeInMBorGB}";

  static String m40(count, formattedSize) =>
      "${Intl.plural(count, one: 'It can be deleted from the device to free up ${formattedSize}', other: 'They can be deleted from the device to free up ${formattedSize}')}";

  static String m41(currentlyProcessing, totalCount) =>
      "Processing ${currentlyProcessing} / ${totalCount}";

  static String m42(count) =>
      "${Intl.plural(count, one: '${count} item', other: '${count} items')}";

  static String m43(expiryTime) => "Link will expire on ${expiryTime}";

  static String m6(count, formattedCount) =>
      "${Intl.plural(count, zero: 'no memories', one: '${formattedCount} memory', other: '${formattedCount} memories')}";

  static String m44(count) =>
      "${Intl.plural(count, one: 'Move item', other: 'Move items')}";

  static String m45(albumName) => "Moved successfully to ${albumName}";

  static String m46(name) => "Not ${name}?";

  static String m47(familyAdminEmail) =>
      "Please contact ${familyAdminEmail} to change your code.";

  static String m3(passwordStrengthValue) =>
      "Password strength: ${passwordStrengthValue}";

  static String m48(providerName) =>
      "Please talk to ${providerName} support if you were charged";

  static String m49(endDate) =>
      "Free trial valid till ${endDate}.\nYou can choose a paid plan afterwards.";

  static String m50(toEmail) => "Please email us at ${toEmail}";

  static String m51(toEmail) => "Please send the logs to \n${toEmail}";

  static String m52(folderName) => "Processing ${folderName}...";

  static String m53(storeName) => "Rate us on ${storeName}";

  static String m54(storageInGB) =>
      "3. Both of you get ${storageInGB} GB* free";

  static String m55(userEmail) =>
      "${userEmail} will be removed from this shared album\n\nAny photos added by them will also be removed from the album";

  static String m56(endDate) => "Subscription renews on ${endDate}";

  static String m57(count) =>
      "${Intl.plural(count, one: '${count} result found', other: '${count} results found')}";

  static String m7(count) => "${count} selected";

  static String m58(count, yourCount) =>
      "${count} selected (${yourCount} yours)";

  static String m59(verificationID) =>
      "Here\'s my verification ID: ${verificationID} for ente.io.";

  static String m8(verificationID) =>
      "Hey, can you confirm that this is your ente.io verification ID: ${verificationID}";

  static String m60(referralCode, referralStorageInGB) =>
      "Ente referral code: ${referralCode} \n\nApply it in Settings → General → Referrals to get ${referralStorageInGB} GB free after you signup for a paid plan\n\nhttps://ente.io";

  static String m61(numberOfPeople) =>
      "${Intl.plural(numberOfPeople, zero: 'Share with specific people', one: 'Shared with 1 person', other: 'Shared with ${numberOfPeople} people')}";

  static String m62(emailIDs) => "Shared with ${emailIDs}";

  static String m63(fileType) =>
      "This ${fileType} will be deleted from your device.";

  static String m64(fileType) =>
      "This ${fileType} is in both Ente and your device.";

  static String m65(fileType) => "This ${fileType} will be deleted from Ente.";

  static String m4(storageAmountInGB) => "${storageAmountInGB} GB";

  static String m66(
          usedAmount, usedStorageUnit, totalAmount, totalStorageUnit) =>
      "${usedAmount} ${usedStorageUnit} of ${totalAmount} ${totalStorageUnit} used";

  static String m67(id) =>
      "Your ${id} is already linked to another Ente account.\nIf you would like to use your ${id} with this account, please contact our support\'\'";

  static String m68(endDate) =>
      "Your subscription will be cancelled on ${endDate}";

  static String m69(completed, total) =>
      "${completed}/${total} memories preserved";

  static String m0(ignoreReason) =>
      "Tap to upload, upload is currently ignored due to ${ignoreReason}";

  static String m70(storageAmountInGB) =>
      "They also get ${storageAmountInGB} GB";

  static String m71(email) => "This is ${email}\'s Verification ID";

  static String m72(count) =>
      "${Intl.plural(count, zero: '', one: '1 day', other: '${count} days')}";

  static String m1(galleryType) =>
      "Type of gallery ${galleryType} is not supported for rename";

  static String m2(ignoreReason) => "Upload is ignored due to ${ignoreReason}";

  static String m73(count) => "Preserving ${count} memories...";

<<<<<<< HEAD
  static String m74(endDate) => "Valid till ${endDate}";
=======
  static String m75(count) =>
      "${Intl.plural(count, zero: 'Added 0 viewer', one: 'Added 1 viewer', other: 'Added ${count} viewers')}";

  static String m2(email) => "We have sent a mail to <green>${email}</green>";
>>>>>>> cb11062d

  static String m75(email) => "Verify ${email}";

  static String m79(count) =>
      "${Intl.plural(count, zero: 'Added 0 viewer', one: 'Added 1 viewer', other: 'Added ${count} viewers')}";

  static String m5(email) => "We have sent a mail to <green>${email}</green>";

  static String m76(count) =>
      "${Intl.plural(count, one: '${count} year ago', other: '${count} years ago')}";

  static String m77(storageSaved) =>
      "You have successfully freed up ${storageSaved}!";

  final messages = _notInlinedMessages(_notInlinedMessages);
  static Map<String, Function> _notInlinedMessages(_) => <String, Function>{
        "aNewVersionOfEnteIsAvailable": MessageLookupByLibrary.simpleMessage(
            "A new version of Ente is available."),
        "about": MessageLookupByLibrary.simpleMessage("About"),
        "account": MessageLookupByLibrary.simpleMessage("Account"),
        "accountIsAlreadyConfigured": MessageLookupByLibrary.simpleMessage(
            "Account is already configured."),
        "accountWelcomeBack":
            MessageLookupByLibrary.simpleMessage("Welcome back!"),
        "ackPasswordLostWarning": MessageLookupByLibrary.simpleMessage(
            "I understand that if I lose my password, I may lose my data since my data is <underline>end-to-end encrypted</underline>."),
        "activeSessions":
            MessageLookupByLibrary.simpleMessage("Active sessions"),
        "add": MessageLookupByLibrary.simpleMessage("Add"),
        "addAName": MessageLookupByLibrary.simpleMessage("Add a name"),
        "addANewEmail": MessageLookupByLibrary.simpleMessage("Add a new email"),
        "addCollaborator":
            MessageLookupByLibrary.simpleMessage("Add collaborator"),
        "addCollaborators": m9,
        "addFiles": MessageLookupByLibrary.simpleMessage("Add Files"),
        "addFromDevice":
            MessageLookupByLibrary.simpleMessage("Add from device"),
        "addItem": m10,
        "addLocation": MessageLookupByLibrary.simpleMessage("Add location"),
        "addLocationButton": MessageLookupByLibrary.simpleMessage("Add"),
        "addMore": MessageLookupByLibrary.simpleMessage("Add more"),
        "addName": MessageLookupByLibrary.simpleMessage("Add name"),
        "addNameOrMerge":
            MessageLookupByLibrary.simpleMessage("Add name or merge"),
        "addNew": MessageLookupByLibrary.simpleMessage("Add new"),
        "addNewPerson": MessageLookupByLibrary.simpleMessage("Add new person"),
        "addOnPageSubtitle":
            MessageLookupByLibrary.simpleMessage("Details of add-ons"),
        "addOnValidTill": m11,
        "addOns": MessageLookupByLibrary.simpleMessage("Add-ons"),
        "addPhotos": MessageLookupByLibrary.simpleMessage("Add photos"),
        "addSelected": MessageLookupByLibrary.simpleMessage("Add selected"),
        "addToAlbum": MessageLookupByLibrary.simpleMessage("Add to album"),
        "addToEnte": MessageLookupByLibrary.simpleMessage("Add to Ente"),
        "addToHiddenAlbum":
            MessageLookupByLibrary.simpleMessage("Add to hidden album"),
        "addViewer": MessageLookupByLibrary.simpleMessage("Add viewer"),
        "addViewers": m12,
        "addYourPhotosNow":
            MessageLookupByLibrary.simpleMessage("Add your photos now"),
        "addedAs": MessageLookupByLibrary.simpleMessage("Added as"),
        "addedBy": m13,
        "addedSuccessfullyTo": m14,
        "addingToFavorites":
            MessageLookupByLibrary.simpleMessage("Adding to favorites..."),
        "advanced": MessageLookupByLibrary.simpleMessage("Advanced"),
        "advancedSettings": MessageLookupByLibrary.simpleMessage("Advanced"),
        "after1Day": MessageLookupByLibrary.simpleMessage("After 1 day"),
        "after1Hour": MessageLookupByLibrary.simpleMessage("After 1 hour"),
        "after1Month": MessageLookupByLibrary.simpleMessage("After 1 month"),
        "after1Week": MessageLookupByLibrary.simpleMessage("After 1 week"),
        "after1Year": MessageLookupByLibrary.simpleMessage("After 1 year"),
        "albumOwner": MessageLookupByLibrary.simpleMessage("Owner"),
        "albumParticipantsCount": m15,
        "albumTitle": MessageLookupByLibrary.simpleMessage("Album title"),
        "albumUpdated": MessageLookupByLibrary.simpleMessage("Album updated"),
        "albums": MessageLookupByLibrary.simpleMessage("Albums"),
        "allClear": MessageLookupByLibrary.simpleMessage("✨ All clear"),
        "allMemoriesPreserved":
            MessageLookupByLibrary.simpleMessage("All memories preserved"),
        "allPersonGroupingWillReset": MessageLookupByLibrary.simpleMessage(
            "All groupings for this person will be reset, and you will lose all suggestions made for this person"),
        "allowAddPhotosDescription": MessageLookupByLibrary.simpleMessage(
            "Allow people with the link to also add photos to the shared album."),
        "allowAddingPhotos":
            MessageLookupByLibrary.simpleMessage("Allow adding photos"),
        "allowDownloads":
            MessageLookupByLibrary.simpleMessage("Allow downloads"),
        "allowPeopleToAddPhotos":
            MessageLookupByLibrary.simpleMessage("Allow people to add photos"),
        "androidBiometricHint":
            MessageLookupByLibrary.simpleMessage("Verify identity"),
        "androidBiometricNotRecognized":
            MessageLookupByLibrary.simpleMessage("Not recognized. Try again."),
        "androidBiometricRequiredTitle":
            MessageLookupByLibrary.simpleMessage("Biometric required"),
        "androidBiometricSuccess":
            MessageLookupByLibrary.simpleMessage("Success"),
        "androidCancelButton": MessageLookupByLibrary.simpleMessage("Cancel"),
        "androidDeviceCredentialsRequiredTitle":
            MessageLookupByLibrary.simpleMessage("Device credentials required"),
        "androidDeviceCredentialsSetupDescription":
            MessageLookupByLibrary.simpleMessage("Device credentials required"),
        "androidGoToSettingsDescription": MessageLookupByLibrary.simpleMessage(
            "Biometric authentication is not set up on your device. Go to \'Settings > Security\' to add biometric authentication."),
        "androidIosWebDesktop":
            MessageLookupByLibrary.simpleMessage("Android, iOS, Web, Desktop"),
        "androidSignInTitle":
            MessageLookupByLibrary.simpleMessage("Authentication required"),
        "appLock": MessageLookupByLibrary.simpleMessage("App lock"),
        "appLockDescriptions": MessageLookupByLibrary.simpleMessage(
            "Choose between your device\'s default lock screen and a custom lock screen with a PIN or password."),
        "appVersion": m16,
        "appleId": MessageLookupByLibrary.simpleMessage("Apple ID"),
        "apply": MessageLookupByLibrary.simpleMessage("Apply"),
        "applyCodeTitle": MessageLookupByLibrary.simpleMessage("Apply code"),
        "appstoreSubscription":
            MessageLookupByLibrary.simpleMessage("AppStore subscription"),
        "archive": MessageLookupByLibrary.simpleMessage("Archive"),
        "archiveAlbum": MessageLookupByLibrary.simpleMessage("Archive album"),
        "archiving": MessageLookupByLibrary.simpleMessage("Archiving..."),
        "areYouSureThatYouWantToLeaveTheFamily":
            MessageLookupByLibrary.simpleMessage(
                "Are you sure that you want to leave the family plan?"),
        "areYouSureYouWantToCancel": MessageLookupByLibrary.simpleMessage(
            "Are you sure you want to cancel?"),
        "areYouSureYouWantToChangeYourPlan":
            MessageLookupByLibrary.simpleMessage(
                "Are you sure you want to change your plan?"),
        "areYouSureYouWantToExit": MessageLookupByLibrary.simpleMessage(
            "Are you sure you want to exit?"),
        "areYouSureYouWantToLogout": MessageLookupByLibrary.simpleMessage(
            "Are you sure you want to logout?"),
        "areYouSureYouWantToRenew": MessageLookupByLibrary.simpleMessage(
            "Are you sure you want to renew?"),
        "areYouSureYouWantToResetThisPerson":
            MessageLookupByLibrary.simpleMessage(
                "Are you sure you want to reset this person?"),
        "askCancelReason": MessageLookupByLibrary.simpleMessage(
            "Your subscription was cancelled. Would you like to share the reason?"),
        "askDeleteReason": MessageLookupByLibrary.simpleMessage(
            "What is the main reason you are deleting your account?"),
        "askYourLovedOnesToShare": MessageLookupByLibrary.simpleMessage(
            "Ask your loved ones to share"),
        "atAFalloutShelter":
            MessageLookupByLibrary.simpleMessage("at a fallout shelter"),
        "authToChangeEmailVerificationSetting":
            MessageLookupByLibrary.simpleMessage(
                "Please authenticate to change email verification"),
        "authToChangeLockscreenSetting": MessageLookupByLibrary.simpleMessage(
            "Please authenticate to change lockscreen setting"),
        "authToChangeYourEmail": MessageLookupByLibrary.simpleMessage(
            "Please authenticate to change your email"),
        "authToChangeYourPassword": MessageLookupByLibrary.simpleMessage(
            "Please authenticate to change your password"),
        "authToConfigureTwofactorAuthentication":
            MessageLookupByLibrary.simpleMessage(
                "Please authenticate to configure two-factor authentication"),
        "authToInitiateAccountDeletion": MessageLookupByLibrary.simpleMessage(
            "Please authenticate to initiate account deletion"),
        "authToViewPasskey": MessageLookupByLibrary.simpleMessage(
            "Please authenticate to view your passkey"),
        "authToViewYourActiveSessions": MessageLookupByLibrary.simpleMessage(
            "Please authenticate to view your active sessions"),
        "authToViewYourHiddenFiles": MessageLookupByLibrary.simpleMessage(
            "Please authenticate to view your hidden files"),
        "authToViewYourMemories": MessageLookupByLibrary.simpleMessage(
            "Please authenticate to view your memories"),
        "authToViewYourRecoveryKey": MessageLookupByLibrary.simpleMessage(
            "Please authenticate to view your recovery key"),
        "authenticating":
            MessageLookupByLibrary.simpleMessage("Authenticating..."),
        "authenticationFailedPleaseTryAgain":
            MessageLookupByLibrary.simpleMessage(
                "Authentication failed, please try again"),
        "authenticationSuccessful":
            MessageLookupByLibrary.simpleMessage("Authentication successful!"),
        "autoCastDialogBody": MessageLookupByLibrary.simpleMessage(
            "You\'ll see available Cast devices here."),
        "autoCastiOSPermission": MessageLookupByLibrary.simpleMessage(
            "Make sure Local Network permissions are turned on for the Ente Photos app, in Settings."),
        "autoLock": MessageLookupByLibrary.simpleMessage("Auto lock"),
        "autoLockFeatureDescription": MessageLookupByLibrary.simpleMessage(
            "Time after which the app locks after being put in the background"),
        "autoLogoutMessage": MessageLookupByLibrary.simpleMessage(
            "Due to technical glitch, you have been logged out. Our apologies for the inconvenience."),
        "autoPair": MessageLookupByLibrary.simpleMessage("Auto pair"),
        "autoPairDesc": MessageLookupByLibrary.simpleMessage(
            "Auto pair works only with devices that support Chromecast."),
        "available": MessageLookupByLibrary.simpleMessage("Available"),
        "availableStorageSpace": m17,
        "backedUpFolders":
            MessageLookupByLibrary.simpleMessage("Backed up folders"),
        "backup": MessageLookupByLibrary.simpleMessage("Backup"),
        "backupFailed": MessageLookupByLibrary.simpleMessage("Backup failed"),
        "backupOverMobileData":
            MessageLookupByLibrary.simpleMessage("Backup over mobile data"),
        "backupSettings":
            MessageLookupByLibrary.simpleMessage("Backup settings"),
        "backupStatus": MessageLookupByLibrary.simpleMessage("Backup status"),
        "backupStatusDescription": MessageLookupByLibrary.simpleMessage(
            "Items that have been backed up will show up here"),
        "backupVideos": MessageLookupByLibrary.simpleMessage("Backup videos"),
        "birthday": MessageLookupByLibrary.simpleMessage("Birthday"),
        "blackFridaySale":
            MessageLookupByLibrary.simpleMessage("Black Friday Sale"),
        "blog": MessageLookupByLibrary.simpleMessage("Blog"),
        "cachedData": MessageLookupByLibrary.simpleMessage("Cached data"),
        "calculating": MessageLookupByLibrary.simpleMessage("Calculating..."),
        "canNotUploadToAlbumsOwnedByOthers":
            MessageLookupByLibrary.simpleMessage(
                "Can not upload to albums owned by others"),
        "canOnlyCreateLinkForFilesOwnedByYou":
            MessageLookupByLibrary.simpleMessage(
                "Can only create link for files owned by you"),
        "canOnlyRemoveFilesOwnedByYou": MessageLookupByLibrary.simpleMessage(
            "Can only remove files owned by you"),
        "cancel": MessageLookupByLibrary.simpleMessage("Cancel"),
        "cancelOtherSubscription": m18,
        "cancelSubscription":
            MessageLookupByLibrary.simpleMessage("Cancel subscription"),
        "cannotAddMorePhotosAfterBecomingViewer": m19,
        "cannotDeleteSharedFiles":
            MessageLookupByLibrary.simpleMessage("Cannot delete shared files"),
        "castAlbum": MessageLookupByLibrary.simpleMessage("Cast album"),
        "castIPMismatchBody": MessageLookupByLibrary.simpleMessage(
            "Please make sure you are on the same network as the TV."),
        "castIPMismatchTitle":
            MessageLookupByLibrary.simpleMessage("Failed to cast album"),
        "castInstruction": MessageLookupByLibrary.simpleMessage(
            "Visit cast.ente.io on the device you want to pair.\n\nEnter the code below to play the album on your TV."),
        "centerPoint": MessageLookupByLibrary.simpleMessage("Center point"),
        "change": MessageLookupByLibrary.simpleMessage("Change"),
        "changeEmail": MessageLookupByLibrary.simpleMessage("Change email"),
        "changeLocationOfSelectedItems": MessageLookupByLibrary.simpleMessage(
            "Change location of selected items?"),
        "changePassword":
            MessageLookupByLibrary.simpleMessage("Change password"),
        "changePasswordTitle":
            MessageLookupByLibrary.simpleMessage("Change password"),
        "changePermissions":
            MessageLookupByLibrary.simpleMessage("Change permissions?"),
        "changeYourReferralCode":
            MessageLookupByLibrary.simpleMessage("Change your referral code"),
        "checkForUpdates":
            MessageLookupByLibrary.simpleMessage("Check for updates"),
        "checkInboxAndSpamFolder": MessageLookupByLibrary.simpleMessage(
            "Please check your inbox (and spam) to complete verification"),
        "checkStatus": MessageLookupByLibrary.simpleMessage("Check status"),
        "checking": MessageLookupByLibrary.simpleMessage("Checking..."),
        "checkingModels":
            MessageLookupByLibrary.simpleMessage("Checking models..."),
        "claimFreeStorage":
            MessageLookupByLibrary.simpleMessage("Claim free storage"),
        "claimMore": MessageLookupByLibrary.simpleMessage("Claim more!"),
        "claimed": MessageLookupByLibrary.simpleMessage("Claimed"),
        "claimedStorageSoFar": m20,
        "cleanUncategorized":
            MessageLookupByLibrary.simpleMessage("Clean Uncategorized"),
        "cleanUncategorizedDescription": MessageLookupByLibrary.simpleMessage(
            "Remove all files from Uncategorized that are present in other albums"),
        "clearCaches": MessageLookupByLibrary.simpleMessage("Clear caches"),
        "clearIndexes": MessageLookupByLibrary.simpleMessage("Clear indexes"),
        "click": MessageLookupByLibrary.simpleMessage("• Click"),
        "clickOnTheOverflowMenu": MessageLookupByLibrary.simpleMessage(
            "• Click on the overflow menu"),
        "close": MessageLookupByLibrary.simpleMessage("Close"),
        "clubByCaptureTime":
            MessageLookupByLibrary.simpleMessage("Club by capture time"),
        "clubByFileName":
            MessageLookupByLibrary.simpleMessage("Club by file name"),
        "clusteringProgress":
            MessageLookupByLibrary.simpleMessage("Clustering progress"),
        "codeAppliedPageTitle":
            MessageLookupByLibrary.simpleMessage("Code applied"),
        "codeChangeLimitReached": MessageLookupByLibrary.simpleMessage(
            "Sorry, you\'ve reached the limit of code changes."),
        "codeCopiedToClipboard":
            MessageLookupByLibrary.simpleMessage("Code copied to clipboard"),
        "codeUsedByYou":
            MessageLookupByLibrary.simpleMessage("Code used by you"),
        "collabLinkSectionDescription": MessageLookupByLibrary.simpleMessage(
            "Create a link to allow people to add and view photos in your shared album without needing an Ente app or account. Great for collecting event photos."),
        "collaborativeLink":
            MessageLookupByLibrary.simpleMessage("Collaborative link"),
        "collaborativeLinkCreatedFor": m21,
        "collaborator": MessageLookupByLibrary.simpleMessage("Collaborator"),
        "collaboratorsCanAddPhotosAndVideosToTheSharedAlbum":
            MessageLookupByLibrary.simpleMessage(
                "Collaborators can add photos and videos to the shared album."),
<<<<<<< HEAD
        "collaboratorsSuccessfullyAdded": m78,
=======
        "collaboratorsSuccessfullyAdded": m74,
>>>>>>> cb11062d
        "collageLayout": MessageLookupByLibrary.simpleMessage("Layout"),
        "collageSaved":
            MessageLookupByLibrary.simpleMessage("Collage saved to gallery"),
        "collect": MessageLookupByLibrary.simpleMessage("Collect"),
        "collectEventPhotos":
            MessageLookupByLibrary.simpleMessage("Collect event photos"),
        "collectPhotos": MessageLookupByLibrary.simpleMessage("Collect photos"),
        "collectPhotosDescription": MessageLookupByLibrary.simpleMessage(
            "Create a link where your friends can upload photos in original quality."),
        "color": MessageLookupByLibrary.simpleMessage("Color"),
        "configuration": MessageLookupByLibrary.simpleMessage("Configuration"),
        "confirm": MessageLookupByLibrary.simpleMessage("Confirm"),
        "confirm2FADisable": MessageLookupByLibrary.simpleMessage(
            "Are you sure you want to disable two-factor authentication?"),
        "confirmAccountDeletion":
            MessageLookupByLibrary.simpleMessage("Confirm Account Deletion"),
        "confirmDeletePrompt": MessageLookupByLibrary.simpleMessage(
            "Yes, I want to permanently delete this account and its data across all apps."),
        "confirmPassword":
            MessageLookupByLibrary.simpleMessage("Confirm password"),
        "confirmPlanChange":
            MessageLookupByLibrary.simpleMessage("Confirm plan change"),
        "confirmRecoveryKey":
            MessageLookupByLibrary.simpleMessage("Confirm recovery key"),
        "confirmYourRecoveryKey":
            MessageLookupByLibrary.simpleMessage("Confirm your recovery key"),
        "connectToDevice":
            MessageLookupByLibrary.simpleMessage("Connect to device"),
        "contactFamilyAdmin": m22,
        "contactSupport":
            MessageLookupByLibrary.simpleMessage("Contact support"),
        "contactToManageSubscription": m23,
        "contacts": MessageLookupByLibrary.simpleMessage("Contacts"),
        "contents": MessageLookupByLibrary.simpleMessage("Contents"),
        "continueLabel": MessageLookupByLibrary.simpleMessage("Continue"),
        "continueOnFreeTrial":
            MessageLookupByLibrary.simpleMessage("Continue on free trial"),
        "convertToAlbum":
            MessageLookupByLibrary.simpleMessage("Convert to album"),
        "copyEmailAddress":
            MessageLookupByLibrary.simpleMessage("Copy email address"),
        "copyLink": MessageLookupByLibrary.simpleMessage("Copy link"),
        "copypasteThisCodentoYourAuthenticatorApp":
            MessageLookupByLibrary.simpleMessage(
                "Copy-paste this code\nto your authenticator app"),
        "couldNotBackUpTryLater": MessageLookupByLibrary.simpleMessage(
            "We could not backup your data.\nWe will retry later."),
        "couldNotFreeUpSpace":
            MessageLookupByLibrary.simpleMessage("Could not free up space"),
        "couldNotUpdateSubscription": MessageLookupByLibrary.simpleMessage(
            "Could not update subscription"),
        "count": MessageLookupByLibrary.simpleMessage("Count"),
        "crashReporting":
            MessageLookupByLibrary.simpleMessage("Crash reporting"),
        "create": MessageLookupByLibrary.simpleMessage("Create"),
        "createAccount": MessageLookupByLibrary.simpleMessage("Create account"),
        "createAlbumActionHint": MessageLookupByLibrary.simpleMessage(
            "Long press to select photos and click + to create an album"),
        "createCollaborativeLink":
            MessageLookupByLibrary.simpleMessage("Create collaborative link"),
        "createCollage": MessageLookupByLibrary.simpleMessage("Create collage"),
        "createNewAccount":
            MessageLookupByLibrary.simpleMessage("Create new account"),
        "createOrSelectAlbum":
            MessageLookupByLibrary.simpleMessage("Create or select album"),
        "createPublicLink":
            MessageLookupByLibrary.simpleMessage("Create public link"),
        "creatingLink":
            MessageLookupByLibrary.simpleMessage("Creating link..."),
        "criticalUpdateAvailable":
            MessageLookupByLibrary.simpleMessage("Critical update available"),
        "crop": MessageLookupByLibrary.simpleMessage("Crop"),
        "currentUsageIs":
            MessageLookupByLibrary.simpleMessage("Current usage is "),
        "custom": MessageLookupByLibrary.simpleMessage("Custom"),
        "customEndpoint": m24,
        "darkTheme": MessageLookupByLibrary.simpleMessage("Dark"),
        "dayToday": MessageLookupByLibrary.simpleMessage("Today"),
        "dayYesterday": MessageLookupByLibrary.simpleMessage("Yesterday"),
        "decrypting": MessageLookupByLibrary.simpleMessage("Decrypting..."),
        "decryptingVideo":
            MessageLookupByLibrary.simpleMessage("Decrypting video..."),
        "deduplicateFiles":
            MessageLookupByLibrary.simpleMessage("Deduplicate Files"),
        "delete": MessageLookupByLibrary.simpleMessage("Delete"),
        "deleteAccount": MessageLookupByLibrary.simpleMessage("Delete account"),
        "deleteAccountFeedbackPrompt": MessageLookupByLibrary.simpleMessage(
            "We are sorry to see you go. Please share your feedback to help us improve."),
        "deleteAccountPermanentlyButton":
            MessageLookupByLibrary.simpleMessage("Delete Account Permanently"),
        "deleteAlbum": MessageLookupByLibrary.simpleMessage("Delete album"),
        "deleteAlbumDialog": MessageLookupByLibrary.simpleMessage(
            "Also delete the photos (and videos) present in this album from <bold>all</bold> other albums they are part of?"),
        "deleteAlbumsDialogBody": MessageLookupByLibrary.simpleMessage(
            "This will delete all empty albums. This is useful when you want to reduce the clutter in your album list."),
        "deleteAll": MessageLookupByLibrary.simpleMessage("Delete All"),
        "deleteConfirmDialogBody": MessageLookupByLibrary.simpleMessage(
            "This account is linked to other Ente apps, if you use any. Your uploaded data, across all Ente apps, will be scheduled for deletion, and your account will be permanently deleted."),
        "deleteEmailRequest": MessageLookupByLibrary.simpleMessage(
            "Please send an email to <warning>account-deletion@ente.io</warning> from your registered email address."),
        "deleteEmptyAlbums":
            MessageLookupByLibrary.simpleMessage("Delete empty albums"),
        "deleteEmptyAlbumsWithQuestionMark":
            MessageLookupByLibrary.simpleMessage("Delete empty albums?"),
        "deleteFromBoth":
            MessageLookupByLibrary.simpleMessage("Delete from both"),
        "deleteFromDevice":
            MessageLookupByLibrary.simpleMessage("Delete from device"),
        "deleteFromEnte":
            MessageLookupByLibrary.simpleMessage("Delete from Ente"),
        "deleteItemCount": m25,
        "deleteLocation":
            MessageLookupByLibrary.simpleMessage("Delete location"),
        "deletePhotos": MessageLookupByLibrary.simpleMessage("Delete photos"),
        "deleteProgress": m26,
        "deleteReason1": MessageLookupByLibrary.simpleMessage(
            "It’s missing a key feature that I need"),
        "deleteReason2": MessageLookupByLibrary.simpleMessage(
            "The app or a certain feature does not behave as I think it should"),
        "deleteReason3": MessageLookupByLibrary.simpleMessage(
            "I found another service that I like better"),
        "deleteReason4":
            MessageLookupByLibrary.simpleMessage("My reason isn’t listed"),
        "deleteRequestSLAText": MessageLookupByLibrary.simpleMessage(
            "Your request will be processed within 72 hours."),
        "deleteSharedAlbum":
            MessageLookupByLibrary.simpleMessage("Delete shared album?"),
        "deleteSharedAlbumDialogBody": MessageLookupByLibrary.simpleMessage(
            "The album will be deleted for everyone\n\nYou will lose access to shared photos in this album that are owned by others"),
        "descriptions": MessageLookupByLibrary.simpleMessage("Descriptions"),
        "deselectAll": MessageLookupByLibrary.simpleMessage("Deselect all"),
        "designedToOutlive":
            MessageLookupByLibrary.simpleMessage("Designed to outlive"),
        "details": MessageLookupByLibrary.simpleMessage("Details"),
        "developerSettings":
            MessageLookupByLibrary.simpleMessage("Developer settings"),
        "developerSettingsWarning": MessageLookupByLibrary.simpleMessage(
            "Are you sure that you want to modify Developer settings?"),
        "deviceCodeHint":
            MessageLookupByLibrary.simpleMessage("Enter the code"),
        "deviceFilesAutoUploading": MessageLookupByLibrary.simpleMessage(
            "Files added to this device album will automatically get uploaded to Ente."),
        "deviceLock": MessageLookupByLibrary.simpleMessage("Device lock"),
        "deviceLockExplanation": MessageLookupByLibrary.simpleMessage(
            "Disable the device screen lock when Ente is in the foreground and there is a backup in progress. This is normally not needed, but may help big uploads and initial imports of large libraries complete faster."),
        "deviceNotFound":
            MessageLookupByLibrary.simpleMessage("Device not found"),
        "didYouKnow": MessageLookupByLibrary.simpleMessage("Did you know?"),
        "disableAutoLock":
            MessageLookupByLibrary.simpleMessage("Disable auto lock"),
        "disableDownloadWarningBody": MessageLookupByLibrary.simpleMessage(
            "Viewers can still take screenshots or save a copy of your photos using external tools"),
        "disableDownloadWarningTitle":
            MessageLookupByLibrary.simpleMessage("Please note"),
        "disableLinkMessage": m27,
        "disableTwofactor":
            MessageLookupByLibrary.simpleMessage("Disable two-factor"),
        "disablingTwofactorAuthentication":
            MessageLookupByLibrary.simpleMessage(
                "Disabling two-factor authentication..."),
        "discord": MessageLookupByLibrary.simpleMessage("Discord"),
        "discover": MessageLookupByLibrary.simpleMessage("Discover"),
        "discover_babies": MessageLookupByLibrary.simpleMessage("Babies"),
        "discover_celebrations":
            MessageLookupByLibrary.simpleMessage("Celebrations"),
        "discover_food": MessageLookupByLibrary.simpleMessage("Food"),
        "discover_greenery": MessageLookupByLibrary.simpleMessage("Greenery"),
        "discover_hills": MessageLookupByLibrary.simpleMessage("Hills"),
        "discover_identity": MessageLookupByLibrary.simpleMessage("Identity"),
        "discover_memes": MessageLookupByLibrary.simpleMessage("Memes"),
        "discover_notes": MessageLookupByLibrary.simpleMessage("Notes"),
        "discover_pets": MessageLookupByLibrary.simpleMessage("Pets"),
        "discover_receipts": MessageLookupByLibrary.simpleMessage("Receipts"),
        "discover_screenshots":
            MessageLookupByLibrary.simpleMessage("Screenshots"),
        "discover_selfies": MessageLookupByLibrary.simpleMessage("Selfies"),
        "discover_sunset": MessageLookupByLibrary.simpleMessage("Sunset"),
        "discover_visiting_cards":
            MessageLookupByLibrary.simpleMessage("Visiting Cards"),
        "discover_wallpapers":
            MessageLookupByLibrary.simpleMessage("Wallpapers"),
        "dismiss": MessageLookupByLibrary.simpleMessage("Dismiss"),
        "distanceInKMUnit": MessageLookupByLibrary.simpleMessage("km"),
        "doNotSignOut": MessageLookupByLibrary.simpleMessage("Do not sign out"),
        "doThisLater": MessageLookupByLibrary.simpleMessage("Do this later"),
        "doYouWantToDiscardTheEditsYouHaveMade":
            MessageLookupByLibrary.simpleMessage(
                "Do you want to discard the edits you have made?"),
        "done": MessageLookupByLibrary.simpleMessage("Done"),
        "doubleYourStorage":
            MessageLookupByLibrary.simpleMessage("Double your storage"),
        "download": MessageLookupByLibrary.simpleMessage("Download"),
        "downloadFailed":
            MessageLookupByLibrary.simpleMessage("Download failed"),
        "downloading": MessageLookupByLibrary.simpleMessage("Downloading..."),
        "dropSupportEmail": m28,
        "duplicateFileCountWithStorageSaved": m29,
        "duplicateItemsGroup": m30,
        "edit": MessageLookupByLibrary.simpleMessage("Edit"),
        "editLocation": MessageLookupByLibrary.simpleMessage("Edit location"),
        "editLocationTagTitle":
            MessageLookupByLibrary.simpleMessage("Edit location"),
        "editPerson": MessageLookupByLibrary.simpleMessage("Edit person"),
        "editsSaved": MessageLookupByLibrary.simpleMessage("Edits saved"),
        "editsToLocationWillOnlyBeSeenWithinEnte":
            MessageLookupByLibrary.simpleMessage(
                "Edits to location will only be seen within Ente"),
        "eligible": MessageLookupByLibrary.simpleMessage("eligible"),
        "email": MessageLookupByLibrary.simpleMessage("Email"),
        "emailChangedTo": m31,
        "emailNoEnteAccount": m32,
        "emailVerificationToggle":
            MessageLookupByLibrary.simpleMessage("Email verification"),
        "emailYourLogs":
            MessageLookupByLibrary.simpleMessage("Email your logs"),
        "empty": MessageLookupByLibrary.simpleMessage("Empty"),
        "emptyTrash": MessageLookupByLibrary.simpleMessage("Empty trash?"),
        "enable": MessageLookupByLibrary.simpleMessage("Enable"),
        "enableMLIndexingDesc": MessageLookupByLibrary.simpleMessage(
            "Ente supports on-device machine learning for face recognition, magic search and other advanced search features"),
        "enableMachineLearningBanner": MessageLookupByLibrary.simpleMessage(
            "Enable machine learning for magic search and face recognition"),
        "enableMaps": MessageLookupByLibrary.simpleMessage("Enable Maps"),
        "enableMapsDesc": MessageLookupByLibrary.simpleMessage(
            "This will show your photos on a world map.\n\nThis map is hosted by Open Street Map, and the exact locations of your photos are never shared.\n\nYou can disable this feature anytime from Settings."),
        "enabled": MessageLookupByLibrary.simpleMessage("Enabled"),
        "encryptingBackup":
            MessageLookupByLibrary.simpleMessage("Encrypting backup..."),
        "encryption": MessageLookupByLibrary.simpleMessage("Encryption"),
        "encryptionKeys":
            MessageLookupByLibrary.simpleMessage("Encryption keys"),
        "endpointUpdatedMessage": MessageLookupByLibrary.simpleMessage(
            "Endpoint updated successfully"),
        "endtoendEncryptedByDefault": MessageLookupByLibrary.simpleMessage(
            "End-to-end encrypted by default"),
        "enteCanEncryptAndPreserveFilesOnlyIfYouGrant":
            MessageLookupByLibrary.simpleMessage(
                "Ente can encrypt and preserve files only if you grant access to them"),
        "entePhotosPerm": MessageLookupByLibrary.simpleMessage(
            "Ente <i>needs permission to</i> preserve your photos"),
        "enteSubscriptionPitch": MessageLookupByLibrary.simpleMessage(
            "Ente preserves your memories, so they\'re always available to you, even if you lose your device."),
        "enteSubscriptionShareWithFamily": MessageLookupByLibrary.simpleMessage(
            "Your family can be added to your plan as well."),
        "enterAlbumName":
            MessageLookupByLibrary.simpleMessage("Enter album name"),
        "enterCode": MessageLookupByLibrary.simpleMessage("Enter code"),
        "enterCodeDescription": MessageLookupByLibrary.simpleMessage(
            "Enter the code provided by your friend to claim free storage for both of you"),
        "enterDateOfBirth":
            MessageLookupByLibrary.simpleMessage("Birthday (optional)"),
        "enterEmail": MessageLookupByLibrary.simpleMessage("Enter email"),
        "enterFileName":
            MessageLookupByLibrary.simpleMessage("Enter file name"),
        "enterName": MessageLookupByLibrary.simpleMessage("Enter name"),
        "enterNewPasswordToEncrypt": MessageLookupByLibrary.simpleMessage(
            "Enter a new password we can use to encrypt your data"),
        "enterPassword": MessageLookupByLibrary.simpleMessage("Enter password"),
        "enterPasswordToEncrypt": MessageLookupByLibrary.simpleMessage(
            "Enter a password we can use to encrypt your data"),
        "enterPersonName":
            MessageLookupByLibrary.simpleMessage("Enter person name"),
        "enterPin": MessageLookupByLibrary.simpleMessage("Enter PIN"),
        "enterReferralCode":
            MessageLookupByLibrary.simpleMessage("Enter referral code"),
        "enterThe6digitCodeFromnyourAuthenticatorApp":
            MessageLookupByLibrary.simpleMessage(
                "Enter the 6-digit code from\nyour authenticator app"),
        "enterValidEmail": MessageLookupByLibrary.simpleMessage(
            "Please enter a valid email address."),
        "enterYourEmailAddress":
            MessageLookupByLibrary.simpleMessage("Enter your email address"),
        "enterYourPassword":
            MessageLookupByLibrary.simpleMessage("Enter your password"),
        "enterYourRecoveryKey":
            MessageLookupByLibrary.simpleMessage("Enter your recovery key"),
        "error": MessageLookupByLibrary.simpleMessage("Error"),
        "everywhere": MessageLookupByLibrary.simpleMessage("everywhere"),
        "exif": MessageLookupByLibrary.simpleMessage("EXIF"),
        "existingUser": MessageLookupByLibrary.simpleMessage("Existing user"),
        "expiredLinkInfo": MessageLookupByLibrary.simpleMessage(
            "This link has expired. Please select a new expiry time or disable link expiry."),
        "exportLogs": MessageLookupByLibrary.simpleMessage("Export logs"),
        "exportYourData":
            MessageLookupByLibrary.simpleMessage("Export your data"),
        "extraPhotosFound":
            MessageLookupByLibrary.simpleMessage("Extra photos found"),
        "extraPhotosFoundFor": m33,
        "faceRecognition":
            MessageLookupByLibrary.simpleMessage("Face recognition"),
        "faces": MessageLookupByLibrary.simpleMessage("Faces"),
        "failedToApplyCode":
            MessageLookupByLibrary.simpleMessage("Failed to apply code"),
        "failedToCancel":
            MessageLookupByLibrary.simpleMessage("Failed to cancel"),
        "failedToDownloadVideo":
            MessageLookupByLibrary.simpleMessage("Failed to download video"),
        "failedToFetchActiveSessions": MessageLookupByLibrary.simpleMessage(
            "Failed to fetch active sessions"),
        "failedToFetchOriginalForEdit": MessageLookupByLibrary.simpleMessage(
            "Failed to fetch original for edit"),
        "failedToFetchReferralDetails": MessageLookupByLibrary.simpleMessage(
            "Unable to fetch referral details. Please try again later."),
        "failedToLoadAlbums":
            MessageLookupByLibrary.simpleMessage("Failed to load albums"),
        "failedToPlayVideo":
            MessageLookupByLibrary.simpleMessage("Failed to play video"),
        "failedToRefreshStripeSubscription":
            MessageLookupByLibrary.simpleMessage(
                "Failed to refresh subscription"),
        "failedToRenew":
            MessageLookupByLibrary.simpleMessage("Failed to renew"),
        "failedToVerifyPaymentStatus": MessageLookupByLibrary.simpleMessage(
            "Failed to verify payment status"),
        "familyPlanOverview": MessageLookupByLibrary.simpleMessage(
            "Add 5 family members to your existing plan without paying extra.\n\nEach member gets their own private space, and cannot see each other\'s files unless they\'re shared.\n\nFamily plans are available to customers who have a paid Ente subscription.\n\nSubscribe now to get started!"),
        "familyPlanPortalTitle": MessageLookupByLibrary.simpleMessage("Family"),
        "familyPlans": MessageLookupByLibrary.simpleMessage("Family plans"),
        "faq": MessageLookupByLibrary.simpleMessage("FAQ"),
        "faqs": MessageLookupByLibrary.simpleMessage("FAQs"),
        "favorite": MessageLookupByLibrary.simpleMessage("Favorite"),
        "feedback": MessageLookupByLibrary.simpleMessage("Feedback"),
        "fileFailedToSaveToGallery": MessageLookupByLibrary.simpleMessage(
            "Failed to save file to gallery"),
        "fileInfoAddDescHint":
            MessageLookupByLibrary.simpleMessage("Add a description..."),
        "fileNotUploadedYet":
            MessageLookupByLibrary.simpleMessage("File not uploaded yet"),
        "fileSavedToGallery":
            MessageLookupByLibrary.simpleMessage("File saved to gallery"),
        "fileTypes": MessageLookupByLibrary.simpleMessage("File types"),
        "fileTypesAndNames":
            MessageLookupByLibrary.simpleMessage("File types and names"),
        "filesBackedUpFromDevice": m34,
        "filesBackedUpInAlbum": m35,
        "filesDeleted": MessageLookupByLibrary.simpleMessage("Files deleted"),
        "filesSavedToGallery":
            MessageLookupByLibrary.simpleMessage("Files saved to gallery"),
        "findPeopleByName":
            MessageLookupByLibrary.simpleMessage("Find people quickly by name"),
        "findThemQuickly":
            MessageLookupByLibrary.simpleMessage("Find them quickly"),
        "flip": MessageLookupByLibrary.simpleMessage("Flip"),
        "forYourMemories":
            MessageLookupByLibrary.simpleMessage("for your memories"),
        "forgotPassword":
            MessageLookupByLibrary.simpleMessage("Forgot password"),
        "foundFaces": MessageLookupByLibrary.simpleMessage("Found faces"),
        "freeStorageClaimed":
            MessageLookupByLibrary.simpleMessage("Free storage claimed"),
        "freeStorageOnReferralSuccess": m36,
        "freeStorageUsable":
            MessageLookupByLibrary.simpleMessage("Free storage usable"),
        "freeTrial": MessageLookupByLibrary.simpleMessage("Free trial"),
        "freeTrialValidTill": m37,
        "freeUpAccessPostDelete": m38,
        "freeUpAmount": m39,
        "freeUpDeviceSpace":
            MessageLookupByLibrary.simpleMessage("Free up device space"),
        "freeUpDeviceSpaceDesc": MessageLookupByLibrary.simpleMessage(
            "Save space on your device by clearing files that have been already backed up."),
        "freeUpSpace": MessageLookupByLibrary.simpleMessage("Free up space"),
        "freeUpSpaceSaving": m40,
        "galleryMemoryLimitInfo": MessageLookupByLibrary.simpleMessage(
            "Up to 1000 memories shown in gallery"),
        "general": MessageLookupByLibrary.simpleMessage("General"),
        "generatingEncryptionKeys": MessageLookupByLibrary.simpleMessage(
            "Generating encryption keys..."),
        "genericProgress": m41,
        "goToSettings": MessageLookupByLibrary.simpleMessage("Go to settings"),
        "googlePlayId": MessageLookupByLibrary.simpleMessage("Google Play ID"),
        "grantFullAccessPrompt": MessageLookupByLibrary.simpleMessage(
            "Please allow access to all photos in the Settings app"),
        "grantPermission":
            MessageLookupByLibrary.simpleMessage("Grant permission"),
        "groupNearbyPhotos":
            MessageLookupByLibrary.simpleMessage("Group nearby photos"),
        "guestView": MessageLookupByLibrary.simpleMessage("Guest view"),
        "guestViewEnablePreSteps": MessageLookupByLibrary.simpleMessage(
            "To enable guest view, please setup device passcode or screen lock in your system settings."),
        "hearUsExplanation": MessageLookupByLibrary.simpleMessage(
            "We don\'t track app installs. It\'d help if you told us where you found us!"),
        "hearUsWhereTitle": MessageLookupByLibrary.simpleMessage(
            "How did you hear about Ente? (optional)"),
        "help": MessageLookupByLibrary.simpleMessage("Help"),
        "hidden": MessageLookupByLibrary.simpleMessage("Hidden"),
        "hide": MessageLookupByLibrary.simpleMessage("Hide"),
        "hideContent": MessageLookupByLibrary.simpleMessage("Hide content"),
        "hideContentDescriptionAndroid": MessageLookupByLibrary.simpleMessage(
            "Hides app content in the app switcher and disables screenshots"),
        "hideContentDescriptionIos": MessageLookupByLibrary.simpleMessage(
            "Hides app content in the app switcher"),
        "hiding": MessageLookupByLibrary.simpleMessage("Hiding..."),
        "hostedAtOsmFrance":
            MessageLookupByLibrary.simpleMessage("Hosted at OSM France"),
        "howItWorks": MessageLookupByLibrary.simpleMessage("How it works"),
        "howToViewShareeVerificationID": MessageLookupByLibrary.simpleMessage(
            "Please ask them to long-press their email address on the settings screen, and verify that the IDs on both devices match."),
        "iOSGoToSettingsDescription": MessageLookupByLibrary.simpleMessage(
            "Biometric authentication is not set up on your device. Please either enable Touch ID or Face ID on your phone."),
        "iOSLockOut": MessageLookupByLibrary.simpleMessage(
            "Biometric authentication is disabled. Please lock and unlock your screen to enable it."),
        "iOSOkButton": MessageLookupByLibrary.simpleMessage("OK"),
        "ignoreUpdate": MessageLookupByLibrary.simpleMessage("Ignore"),
        "ignoredFolderUploadReason": MessageLookupByLibrary.simpleMessage(
            "Some files in this album are ignored from upload because they had previously been deleted from Ente."),
        "imageNotAnalyzed":
            MessageLookupByLibrary.simpleMessage("Image not analyzed"),
        "immediately": MessageLookupByLibrary.simpleMessage("Immediately"),
        "importing": MessageLookupByLibrary.simpleMessage("Importing...."),
        "incorrectCode": MessageLookupByLibrary.simpleMessage("Incorrect code"),
        "incorrectPasswordTitle":
            MessageLookupByLibrary.simpleMessage("Incorrect password"),
        "incorrectRecoveryKey":
            MessageLookupByLibrary.simpleMessage("Incorrect recovery key"),
        "incorrectRecoveryKeyBody": MessageLookupByLibrary.simpleMessage(
            "The recovery key you entered is incorrect"),
        "incorrectRecoveryKeyTitle":
            MessageLookupByLibrary.simpleMessage("Incorrect recovery key"),
        "indexedItems": MessageLookupByLibrary.simpleMessage("Indexed items"),
        "indexingIsPaused": MessageLookupByLibrary.simpleMessage(
            "Indexing is paused. It will automatically resume when device is ready."),
        "info": MessageLookupByLibrary.simpleMessage("Info"),
        "insecureDevice":
            MessageLookupByLibrary.simpleMessage("Insecure device"),
        "installManually":
            MessageLookupByLibrary.simpleMessage("Install manually"),
        "invalidEmailAddress":
            MessageLookupByLibrary.simpleMessage("Invalid email address"),
        "invalidEndpoint":
            MessageLookupByLibrary.simpleMessage("Invalid endpoint"),
        "invalidEndpointMessage": MessageLookupByLibrary.simpleMessage(
            "Sorry, the endpoint you entered is invalid. Please enter a valid endpoint and try again."),
        "invalidKey": MessageLookupByLibrary.simpleMessage("Invalid key"),
        "invalidRecoveryKey": MessageLookupByLibrary.simpleMessage(
            "The recovery key you entered is not valid. Please make sure it contains 24 words, and check the spelling of each.\n\nIf you entered an older recovery code, make sure it is 64 characters long, and check each of them."),
        "invite": MessageLookupByLibrary.simpleMessage("Invite"),
        "inviteToEnte": MessageLookupByLibrary.simpleMessage("Invite to Ente"),
        "inviteYourFriends":
            MessageLookupByLibrary.simpleMessage("Invite your friends"),
        "inviteYourFriendsToEnte":
            MessageLookupByLibrary.simpleMessage("Invite your friends to Ente"),
        "itLooksLikeSomethingWentWrongPleaseRetryAfterSome":
            MessageLookupByLibrary.simpleMessage(
                "It looks like something went wrong. Please retry after some time. If the error persists, please contact our support team."),
        "itemCount": m42,
        "itemsShowTheNumberOfDaysRemainingBeforePermanentDeletion":
            MessageLookupByLibrary.simpleMessage(
                "Items show the number of days remaining before permanent deletion"),
        "itemsWillBeRemovedFromAlbum": MessageLookupByLibrary.simpleMessage(
            "Selected items will be removed from this album"),
        "joinDiscord": MessageLookupByLibrary.simpleMessage("Join Discord"),
        "keepPhotos": MessageLookupByLibrary.simpleMessage("Keep Photos"),
        "kiloMeterUnit": MessageLookupByLibrary.simpleMessage("km"),
        "kindlyHelpUsWithThisInformation": MessageLookupByLibrary.simpleMessage(
            "Kindly help us with this information"),
        "language": MessageLookupByLibrary.simpleMessage("Language"),
        "lastUpdated": MessageLookupByLibrary.simpleMessage("Last updated"),
        "leave": MessageLookupByLibrary.simpleMessage("Leave"),
        "leaveAlbum": MessageLookupByLibrary.simpleMessage("Leave album"),
        "leaveFamily": MessageLookupByLibrary.simpleMessage("Leave family"),
        "leaveSharedAlbum":
            MessageLookupByLibrary.simpleMessage("Leave shared album?"),
        "left": MessageLookupByLibrary.simpleMessage("Left"),
        "light": MessageLookupByLibrary.simpleMessage("Light"),
        "lightTheme": MessageLookupByLibrary.simpleMessage("Light"),
        "linkCopiedToClipboard":
            MessageLookupByLibrary.simpleMessage("Link copied to clipboard"),
        "linkDeviceLimit": MessageLookupByLibrary.simpleMessage("Device limit"),
        "linkEnabled": MessageLookupByLibrary.simpleMessage("Enabled"),
        "linkExpired": MessageLookupByLibrary.simpleMessage("Expired"),
        "linkExpiresOn": m43,
        "linkExpiry": MessageLookupByLibrary.simpleMessage("Link expiry"),
        "linkHasExpired":
            MessageLookupByLibrary.simpleMessage("Link has expired"),
        "linkNeverExpires": MessageLookupByLibrary.simpleMessage("Never"),
        "livePhotos": MessageLookupByLibrary.simpleMessage("Live Photos"),
        "loadMessage1": MessageLookupByLibrary.simpleMessage(
            "You can share your subscription with your family"),
        "loadMessage2": MessageLookupByLibrary.simpleMessage(
            "We have preserved over 30 million memories so far"),
        "loadMessage3": MessageLookupByLibrary.simpleMessage(
            "We keep 3 copies of your data, one in an underground fallout shelter"),
        "loadMessage4": MessageLookupByLibrary.simpleMessage(
            "All our apps are open source"),
        "loadMessage5": MessageLookupByLibrary.simpleMessage(
            "Our source code and cryptography have been externally audited"),
        "loadMessage6": MessageLookupByLibrary.simpleMessage(
            "You can share links to your albums with your loved ones"),
        "loadMessage7": MessageLookupByLibrary.simpleMessage(
            "Our mobile apps run in the background to encrypt and backup any new photos you click"),
        "loadMessage8": MessageLookupByLibrary.simpleMessage(
            "web.ente.io has a slick uploader"),
        "loadMessage9": MessageLookupByLibrary.simpleMessage(
            "We use Xchacha20Poly1305 to safely encrypt your data"),
        "loadingExifData":
            MessageLookupByLibrary.simpleMessage("Loading EXIF data..."),
        "loadingGallery":
            MessageLookupByLibrary.simpleMessage("Loading gallery..."),
        "loadingMessage":
            MessageLookupByLibrary.simpleMessage("Loading your photos..."),
        "loadingModel":
            MessageLookupByLibrary.simpleMessage("Downloading models..."),
        "loadingYourPhotos":
            MessageLookupByLibrary.simpleMessage("Loading your photos..."),
        "localGallery": MessageLookupByLibrary.simpleMessage("Local gallery"),
        "localIndexing": MessageLookupByLibrary.simpleMessage("Local indexing"),
        "localSyncErrorMessage": MessageLookupByLibrary.simpleMessage(
            "Looks like something went wrong since local photos sync is taking more time than expected. Please reach out to our support team"),
        "location": MessageLookupByLibrary.simpleMessage("Location"),
        "locationName": MessageLookupByLibrary.simpleMessage("Location name"),
        "locationTagFeatureDescription": MessageLookupByLibrary.simpleMessage(
            "A location tag groups all photos that were taken within some radius of a photo"),
        "locations": MessageLookupByLibrary.simpleMessage("Locations"),
        "lockButtonLabel": MessageLookupByLibrary.simpleMessage("Lock"),
        "lockscreen": MessageLookupByLibrary.simpleMessage("Lockscreen"),
        "logInLabel": MessageLookupByLibrary.simpleMessage("Log in"),
        "loggingOut": MessageLookupByLibrary.simpleMessage("Logging out..."),
        "loginSessionExpired":
            MessageLookupByLibrary.simpleMessage("Session expired"),
        "loginSessionExpiredDetails": MessageLookupByLibrary.simpleMessage(
            "Your session has expired. Please login again."),
        "loginTerms": MessageLookupByLibrary.simpleMessage(
            "By clicking log in, I agree to the <u-terms>terms of service</u-terms> and <u-policy>privacy policy</u-policy>"),
        "logout": MessageLookupByLibrary.simpleMessage("Logout"),
        "logsDialogBody": MessageLookupByLibrary.simpleMessage(
            "This will send across logs to help us debug your issue. Please note that file names will be included to help track issues with specific files."),
        "longPressAnEmailToVerifyEndToEndEncryption":
            MessageLookupByLibrary.simpleMessage(
                "Long press an email to verify end to end encryption."),
        "longpressOnAnItemToViewInFullscreen":
            MessageLookupByLibrary.simpleMessage(
                "Long-press on an item to view in full-screen"),
        "loopVideoOff": MessageLookupByLibrary.simpleMessage("Loop video off"),
        "loopVideoOn": MessageLookupByLibrary.simpleMessage("Loop video on"),
        "lostDevice": MessageLookupByLibrary.simpleMessage("Lost device?"),
        "machineLearning":
            MessageLookupByLibrary.simpleMessage("Machine learning"),
        "magicSearch": MessageLookupByLibrary.simpleMessage("Magic search"),
        "magicSearchHint": MessageLookupByLibrary.simpleMessage(
            "Magic search allows to search photos by their contents, e.g. \'flower\', \'red car\', \'identity documents\'"),
        "manage": MessageLookupByLibrary.simpleMessage("Manage"),
        "manageDeviceStorage":
            MessageLookupByLibrary.simpleMessage("Manage device storage"),
        "manageFamily": MessageLookupByLibrary.simpleMessage("Manage Family"),
        "manageLink": MessageLookupByLibrary.simpleMessage("Manage link"),
        "manageParticipants": MessageLookupByLibrary.simpleMessage("Manage"),
        "manageSubscription":
            MessageLookupByLibrary.simpleMessage("Manage subscription"),
        "manualPairDesc": MessageLookupByLibrary.simpleMessage(
            "Pair with PIN works with any screen you wish to view your album on."),
        "map": MessageLookupByLibrary.simpleMessage("Map"),
        "maps": MessageLookupByLibrary.simpleMessage("Maps"),
        "mastodon": MessageLookupByLibrary.simpleMessage("Mastodon"),
        "matrix": MessageLookupByLibrary.simpleMessage("Matrix"),
        "memoryCount": m6,
        "merchandise": MessageLookupByLibrary.simpleMessage("Merchandise"),
        "mergeWithExisting":
            MessageLookupByLibrary.simpleMessage("Merge with existing"),
        "mergedPhotos": MessageLookupByLibrary.simpleMessage("Merged photos"),
        "mlConsent":
            MessageLookupByLibrary.simpleMessage("Enable machine learning"),
        "mlConsentConfirmation": MessageLookupByLibrary.simpleMessage(
            "I understand, and wish to enable machine learning"),
        "mlConsentDescription": MessageLookupByLibrary.simpleMessage(
            "If you enable machine learning, Ente will extract information like face geometry from files, including those shared with you.\n\nThis will happen on your device, and any generated biometric information will be end-to-end encrypted."),
        "mlConsentPrivacy": MessageLookupByLibrary.simpleMessage(
            "Please click here for more details about this feature in our privacy policy"),
        "mlConsentTitle":
            MessageLookupByLibrary.simpleMessage("Enable machine learning?"),
        "mlIndexingDescription": MessageLookupByLibrary.simpleMessage(
            "Please note that machine learning will result in a higher bandwidth and battery usage until all items are indexed. Consider using the desktop app for faster indexing, all results will be synced automatically."),
        "mobileWebDesktop":
            MessageLookupByLibrary.simpleMessage("Mobile, Web, Desktop"),
        "moderateStrength": MessageLookupByLibrary.simpleMessage("Moderate"),
        "modifyYourQueryOrTrySearchingFor":
            MessageLookupByLibrary.simpleMessage(
                "Modify your query, or try searching for"),
        "moments": MessageLookupByLibrary.simpleMessage("Moments"),
        "monthly": MessageLookupByLibrary.simpleMessage("Monthly"),
        "moreDetails": MessageLookupByLibrary.simpleMessage("More details"),
        "mostRecent": MessageLookupByLibrary.simpleMessage("Most recent"),
        "mostRelevant": MessageLookupByLibrary.simpleMessage("Most relevant"),
        "moveItem": m44,
        "moveToAlbum": MessageLookupByLibrary.simpleMessage("Move to album"),
        "moveToHiddenAlbum":
            MessageLookupByLibrary.simpleMessage("Move to hidden album"),
        "movedSuccessfullyTo": m45,
        "movedToTrash": MessageLookupByLibrary.simpleMessage("Moved to trash"),
        "movingFilesToAlbum":
            MessageLookupByLibrary.simpleMessage("Moving files to album..."),
        "name": MessageLookupByLibrary.simpleMessage("Name"),
        "nameTheAlbum": MessageLookupByLibrary.simpleMessage("Name the album"),
        "networkConnectionRefusedErr": MessageLookupByLibrary.simpleMessage(
            "Unable to connect to Ente, please retry after sometime. If the error persists, please contact support."),
        "networkHostLookUpErr": MessageLookupByLibrary.simpleMessage(
            "Unable to connect to Ente, please check your network settings and contact support if the error persists."),
        "never": MessageLookupByLibrary.simpleMessage("Never"),
        "newAlbum": MessageLookupByLibrary.simpleMessage("New album"),
        "newPerson": MessageLookupByLibrary.simpleMessage("New person"),
        "newToEnte": MessageLookupByLibrary.simpleMessage("New to Ente"),
        "newest": MessageLookupByLibrary.simpleMessage("Newest"),
        "next": MessageLookupByLibrary.simpleMessage("Next"),
        "no": MessageLookupByLibrary.simpleMessage("No"),
        "noAlbumsSharedByYouYet":
            MessageLookupByLibrary.simpleMessage("No albums shared by you yet"),
        "noDeviceFound":
            MessageLookupByLibrary.simpleMessage("No device found"),
        "noDeviceLimit": MessageLookupByLibrary.simpleMessage("None"),
        "noDeviceThatCanBeDeleted": MessageLookupByLibrary.simpleMessage(
            "You\'ve no files on this device that can be deleted"),
        "noDuplicates": MessageLookupByLibrary.simpleMessage("✨ No duplicates"),
        "noExifData": MessageLookupByLibrary.simpleMessage("No EXIF data"),
        "noFacesFound": MessageLookupByLibrary.simpleMessage("No faces found"),
        "noHiddenPhotosOrVideos":
            MessageLookupByLibrary.simpleMessage("No hidden photos or videos"),
        "noImagesWithLocation":
            MessageLookupByLibrary.simpleMessage("No images with location"),
        "noInternetConnection":
            MessageLookupByLibrary.simpleMessage("No internet connection"),
        "noPhotosAreBeingBackedUpRightNow":
            MessageLookupByLibrary.simpleMessage(
                "No photos are being backed up right now"),
        "noPhotosFoundHere":
            MessageLookupByLibrary.simpleMessage("No photos found here"),
        "noQuickLinksSelected":
            MessageLookupByLibrary.simpleMessage("No quick links selected"),
        "noRecoveryKey":
            MessageLookupByLibrary.simpleMessage("No recovery key?"),
        "noRecoveryKeyNoDecryption": MessageLookupByLibrary.simpleMessage(
            "Due to the nature of our end-to-end encryption protocol, your data cannot be decrypted without your password or recovery key"),
        "noResults": MessageLookupByLibrary.simpleMessage("No results"),
        "noResultsFound":
            MessageLookupByLibrary.simpleMessage("No results found"),
        "noSystemLockFound":
            MessageLookupByLibrary.simpleMessage("No system lock found"),
        "notPersonLabel": m46,
        "nothingSharedWithYouYet":
            MessageLookupByLibrary.simpleMessage("Nothing shared with you yet"),
        "nothingToSeeHere":
            MessageLookupByLibrary.simpleMessage("Nothing to see here! 👀"),
        "notifications": MessageLookupByLibrary.simpleMessage("Notifications"),
        "ok": MessageLookupByLibrary.simpleMessage("Ok"),
        "onDevice": MessageLookupByLibrary.simpleMessage("On device"),
        "onEnte": MessageLookupByLibrary.simpleMessage(
            "On <branding>ente</branding>"),
        "onlyFamilyAdminCanChangeCode": m47,
        "onlyThem": MessageLookupByLibrary.simpleMessage("Only them"),
        "oops": MessageLookupByLibrary.simpleMessage("Oops"),
        "oopsCouldNotSaveEdits":
            MessageLookupByLibrary.simpleMessage("Oops, could not save edits"),
        "oopsSomethingWentWrong":
            MessageLookupByLibrary.simpleMessage("Oops, something went wrong"),
        "openSettings": MessageLookupByLibrary.simpleMessage("Open Settings"),
        "openTheItem": MessageLookupByLibrary.simpleMessage("• Open the item"),
        "openstreetmapContributors":
            MessageLookupByLibrary.simpleMessage("OpenStreetMap contributors"),
        "optionalAsShortAsYouLike": MessageLookupByLibrary.simpleMessage(
            "Optional, as short as you like..."),
        "orMergeWithExistingPerson":
            MessageLookupByLibrary.simpleMessage("Or merge with existing"),
        "orPickAnExistingOne":
            MessageLookupByLibrary.simpleMessage("Or pick an existing one"),
        "pair": MessageLookupByLibrary.simpleMessage("Pair"),
        "pairWithPin": MessageLookupByLibrary.simpleMessage("Pair with PIN"),
        "pairingComplete":
            MessageLookupByLibrary.simpleMessage("Pairing complete"),
        "panorama": MessageLookupByLibrary.simpleMessage("Panorama"),
        "passKeyPendingVerification": MessageLookupByLibrary.simpleMessage(
            "Verification is still pending"),
        "passkey": MessageLookupByLibrary.simpleMessage("Passkey"),
        "passkeyAuthTitle":
            MessageLookupByLibrary.simpleMessage("Passkey verification"),
        "password": MessageLookupByLibrary.simpleMessage("Password"),
        "passwordChangedSuccessfully": MessageLookupByLibrary.simpleMessage(
            "Password changed successfully"),
        "passwordLock": MessageLookupByLibrary.simpleMessage("Password lock"),
        "passwordStrength": m3,
        "passwordStrengthInfo": MessageLookupByLibrary.simpleMessage(
            "Password strength is calculated considering the length of the password, used characters, and whether or not the password appears in the top 10,000 most used passwords"),
        "passwordWarning": MessageLookupByLibrary.simpleMessage(
            "We don\'t store this password, so if you forget, <underline>we cannot decrypt your data</underline>"),
        "paymentDetails":
            MessageLookupByLibrary.simpleMessage("Payment details"),
        "paymentFailed": MessageLookupByLibrary.simpleMessage("Payment failed"),
        "paymentFailedMessage": MessageLookupByLibrary.simpleMessage(
            "Unfortunately your payment failed. Please contact support and we\'ll help you out!"),
        "paymentFailedTalkToProvider": m48,
        "pendingItems": MessageLookupByLibrary.simpleMessage("Pending items"),
        "pendingSync": MessageLookupByLibrary.simpleMessage("Pending sync"),
        "people": MessageLookupByLibrary.simpleMessage("People"),
        "peopleUsingYourCode":
            MessageLookupByLibrary.simpleMessage("People using your code"),
        "permDeleteWarning": MessageLookupByLibrary.simpleMessage(
            "All items in trash will be permanently deleted\n\nThis action cannot be undone"),
        "permanentlyDelete":
            MessageLookupByLibrary.simpleMessage("Permanently delete"),
        "permanentlyDeleteFromDevice": MessageLookupByLibrary.simpleMessage(
            "Permanently delete from device?"),
        "personName": MessageLookupByLibrary.simpleMessage("Person name"),
        "photoDescriptions":
            MessageLookupByLibrary.simpleMessage("Photo descriptions"),
        "photoGridSize":
            MessageLookupByLibrary.simpleMessage("Photo grid size"),
        "photoSmallCase": MessageLookupByLibrary.simpleMessage("photo"),
        "photos": MessageLookupByLibrary.simpleMessage("Photos"),
        "photosAddedByYouWillBeRemovedFromTheAlbum":
            MessageLookupByLibrary.simpleMessage(
                "Photos added by you will be removed from the album"),
        "pickCenterPoint":
            MessageLookupByLibrary.simpleMessage("Pick center point"),
        "pinAlbum": MessageLookupByLibrary.simpleMessage("Pin album"),
        "pinLock": MessageLookupByLibrary.simpleMessage("PIN lock"),
        "playOnTv": MessageLookupByLibrary.simpleMessage("Play album on TV"),
        "playStoreFreeTrialValidTill": m49,
        "playstoreSubscription":
            MessageLookupByLibrary.simpleMessage("PlayStore subscription"),
        "pleaseCheckYourInternetConnectionAndTryAgain":
            MessageLookupByLibrary.simpleMessage(
                "Please check your internet connection and try again."),
        "pleaseContactSupportAndWeWillBeHappyToHelp":
            MessageLookupByLibrary.simpleMessage(
                "Please contact support@ente.io and we will be happy to help!"),
        "pleaseContactSupportIfTheProblemPersists":
            MessageLookupByLibrary.simpleMessage(
                "Please contact support if the problem persists"),
        "pleaseEmailUsAt": m50,
        "pleaseGrantPermissions":
            MessageLookupByLibrary.simpleMessage("Please grant permissions"),
        "pleaseLoginAgain":
            MessageLookupByLibrary.simpleMessage("Please login again"),
        "pleaseSelectQuickLinksToRemove": MessageLookupByLibrary.simpleMessage(
            "Please select quick links to remove"),
        "pleaseSendTheLogsTo": m51,
        "pleaseTryAgain":
            MessageLookupByLibrary.simpleMessage("Please try again"),
        "pleaseVerifyTheCodeYouHaveEntered":
            MessageLookupByLibrary.simpleMessage(
                "Please verify the code you have entered"),
        "pleaseWait": MessageLookupByLibrary.simpleMessage("Please wait..."),
        "pleaseWaitDeletingAlbum":
            MessageLookupByLibrary.simpleMessage("Please wait, deleting album"),
        "pleaseWaitForSometimeBeforeRetrying":
            MessageLookupByLibrary.simpleMessage(
                "Please wait for sometime before retrying"),
        "preparingLogs":
            MessageLookupByLibrary.simpleMessage("Preparing logs..."),
        "preserveMore": MessageLookupByLibrary.simpleMessage("Preserve more"),
        "pressAndHoldToPlayVideo": MessageLookupByLibrary.simpleMessage(
            "Press and hold to play video"),
        "pressAndHoldToPlayVideoDetailed": MessageLookupByLibrary.simpleMessage(
            "Press and hold on the image to  play video"),
        "privacy": MessageLookupByLibrary.simpleMessage("Privacy"),
        "privacyPolicyTitle":
            MessageLookupByLibrary.simpleMessage("Privacy Policy"),
        "privateBackups":
            MessageLookupByLibrary.simpleMessage("Private backups"),
        "privateSharing":
            MessageLookupByLibrary.simpleMessage("Private sharing"),
        "processingImport": m52,
        "publicLinkCreated":
            MessageLookupByLibrary.simpleMessage("Public link created"),
        "publicLinkEnabled":
            MessageLookupByLibrary.simpleMessage("Public link enabled"),
        "quickLinks": MessageLookupByLibrary.simpleMessage("Quick links"),
        "radius": MessageLookupByLibrary.simpleMessage("Radius"),
        "raiseTicket": MessageLookupByLibrary.simpleMessage("Raise ticket"),
        "rateTheApp": MessageLookupByLibrary.simpleMessage("Rate the app"),
        "rateUs": MessageLookupByLibrary.simpleMessage("Rate us"),
        "rateUsOnStore": m53,
        "recover": MessageLookupByLibrary.simpleMessage("Recover"),
        "recoverAccount":
            MessageLookupByLibrary.simpleMessage("Recover account"),
        "recoverButton": MessageLookupByLibrary.simpleMessage("Recover"),
        "recoveryKey": MessageLookupByLibrary.simpleMessage("Recovery key"),
        "recoveryKeyCopiedToClipboard": MessageLookupByLibrary.simpleMessage(
            "Recovery key copied to clipboard"),
        "recoveryKeyOnForgotPassword": MessageLookupByLibrary.simpleMessage(
            "If you forget your password, the only way you can recover your data is with this key."),
        "recoveryKeySaveDescription": MessageLookupByLibrary.simpleMessage(
            "We don\'t store this key, please save this 24 word key in a safe place."),
        "recoveryKeySuccessBody": MessageLookupByLibrary.simpleMessage(
            "Great! Your recovery key is valid. Thank you for verifying.\n\nPlease remember to keep your recovery key safely backed up."),
        "recoveryKeyVerified":
            MessageLookupByLibrary.simpleMessage("Recovery key verified"),
        "recoveryKeyVerifyReason": MessageLookupByLibrary.simpleMessage(
            "Your recovery key is the only way to recover your photos if you forget your password. You can find your recovery key in Settings > Account.\n\nPlease enter your recovery key here to verify that you have saved it correctly."),
        "recoverySuccessful":
            MessageLookupByLibrary.simpleMessage("Recovery successful!"),
        "recreatePasswordBody": MessageLookupByLibrary.simpleMessage(
            "The current device is not powerful enough to verify your password, but we can regenerate in a way that works with all devices.\n\nPlease login using your recovery key and regenerate your password (you can use the same one again if you wish)."),
        "recreatePasswordTitle":
            MessageLookupByLibrary.simpleMessage("Recreate password"),
        "reddit": MessageLookupByLibrary.simpleMessage("Reddit"),
        "reenterPassword":
            MessageLookupByLibrary.simpleMessage("Re-enter password"),
        "reenterPin": MessageLookupByLibrary.simpleMessage("Re-enter PIN"),
        "referFriendsAnd2xYourPlan": MessageLookupByLibrary.simpleMessage(
            "Refer friends and 2x your plan"),
        "referralStep1": MessageLookupByLibrary.simpleMessage(
            "1. Give this code to your friends"),
        "referralStep2": MessageLookupByLibrary.simpleMessage(
            "2. They sign up for a paid plan"),
        "referralStep3": m54,
        "referrals": MessageLookupByLibrary.simpleMessage("Referrals"),
        "referralsAreCurrentlyPaused": MessageLookupByLibrary.simpleMessage(
            "Referrals are currently paused"),
        "remindToEmptyDeviceTrash": MessageLookupByLibrary.simpleMessage(
            "Also empty \"Recently Deleted\" from \"Settings\" -> \"Storage\" to claim the freed space"),
        "remindToEmptyEnteTrash": MessageLookupByLibrary.simpleMessage(
            "Also empty your \"Trash\" to claim the freed up space"),
        "remoteImages": MessageLookupByLibrary.simpleMessage("Remote images"),
        "remoteThumbnails":
            MessageLookupByLibrary.simpleMessage("Remote thumbnails"),
        "remoteVideos": MessageLookupByLibrary.simpleMessage("Remote videos"),
        "remove": MessageLookupByLibrary.simpleMessage("Remove"),
        "removeDuplicates":
            MessageLookupByLibrary.simpleMessage("Remove duplicates"),
        "removeDuplicatesDesc": MessageLookupByLibrary.simpleMessage(
            "Review and remove files that are exact duplicates."),
        "removeFromAlbum":
            MessageLookupByLibrary.simpleMessage("Remove from album"),
        "removeFromAlbumTitle":
            MessageLookupByLibrary.simpleMessage("Remove from album?"),
        "removeFromFavorite":
            MessageLookupByLibrary.simpleMessage("Remove from favorites"),
        "removeLink": MessageLookupByLibrary.simpleMessage("Remove link"),
        "removeParticipant":
            MessageLookupByLibrary.simpleMessage("Remove participant"),
        "removeParticipantBody": m55,
        "removePersonLabel":
            MessageLookupByLibrary.simpleMessage("Remove person label"),
        "removePublicLink":
            MessageLookupByLibrary.simpleMessage("Remove public link"),
        "removePublicLinks":
            MessageLookupByLibrary.simpleMessage("Remove public links"),
        "removeShareItemsWarning": MessageLookupByLibrary.simpleMessage(
            "Some of the items you are removing were added by other people, and you will lose access to them"),
        "removeWithQuestionMark":
            MessageLookupByLibrary.simpleMessage("Remove?"),
        "removingFromFavorites":
            MessageLookupByLibrary.simpleMessage("Removing from favorites..."),
        "rename": MessageLookupByLibrary.simpleMessage("Rename"),
        "renameAlbum": MessageLookupByLibrary.simpleMessage("Rename album"),
        "renameFile": MessageLookupByLibrary.simpleMessage("Rename file"),
        "renewSubscription":
            MessageLookupByLibrary.simpleMessage("Renew subscription"),
        "renewsOn": m56,
        "reportABug": MessageLookupByLibrary.simpleMessage("Report a bug"),
        "reportBug": MessageLookupByLibrary.simpleMessage("Report bug"),
        "resendEmail": MessageLookupByLibrary.simpleMessage("Resend email"),
        "resetIgnoredFiles":
            MessageLookupByLibrary.simpleMessage("Reset ignored files"),
        "resetPasswordTitle":
            MessageLookupByLibrary.simpleMessage("Reset password"),
        "resetPerson": MessageLookupByLibrary.simpleMessage("Remove"),
        "resetToDefault":
            MessageLookupByLibrary.simpleMessage("Reset to default"),
        "restore": MessageLookupByLibrary.simpleMessage("Restore"),
        "restoreToAlbum":
            MessageLookupByLibrary.simpleMessage("Restore to album"),
        "restoringFiles":
            MessageLookupByLibrary.simpleMessage("Restoring files..."),
        "resumableUploads":
            MessageLookupByLibrary.simpleMessage("Resumable uploads"),
        "retry": MessageLookupByLibrary.simpleMessage("Retry"),
        "review": MessageLookupByLibrary.simpleMessage("Review"),
        "reviewDeduplicateItems": MessageLookupByLibrary.simpleMessage(
            "Please review and delete the items you believe are duplicates."),
        "reviewSuggestions":
            MessageLookupByLibrary.simpleMessage("Review suggestions"),
        "right": MessageLookupByLibrary.simpleMessage("Right"),
        "rotate": MessageLookupByLibrary.simpleMessage("Rotate"),
        "rotateLeft": MessageLookupByLibrary.simpleMessage("Rotate left"),
        "rotateRight": MessageLookupByLibrary.simpleMessage("Rotate right"),
        "safelyStored": MessageLookupByLibrary.simpleMessage("Safely stored"),
        "save": MessageLookupByLibrary.simpleMessage("Save"),
        "saveCollage": MessageLookupByLibrary.simpleMessage("Save collage"),
        "saveCopy": MessageLookupByLibrary.simpleMessage("Save copy"),
        "saveKey": MessageLookupByLibrary.simpleMessage("Save key"),
        "savePerson": MessageLookupByLibrary.simpleMessage("Save person"),
        "saveYourRecoveryKeyIfYouHaventAlready":
            MessageLookupByLibrary.simpleMessage(
                "Save your recovery key if you haven\'t already"),
        "saving": MessageLookupByLibrary.simpleMessage("Saving..."),
        "savingEdits": MessageLookupByLibrary.simpleMessage("Saving edits..."),
        "scanCode": MessageLookupByLibrary.simpleMessage("Scan code"),
        "scanThisBarcodeWithnyourAuthenticatorApp":
            MessageLookupByLibrary.simpleMessage(
                "Scan this barcode with\nyour authenticator app"),
        "search": MessageLookupByLibrary.simpleMessage("Search"),
        "searchAlbumsEmptySection":
            MessageLookupByLibrary.simpleMessage("Albums"),
        "searchByAlbumNameHint":
            MessageLookupByLibrary.simpleMessage("Album name"),
        "searchByExamples": MessageLookupByLibrary.simpleMessage(
            "• Album names (e.g. \"Camera\")\n• Types of files (e.g. \"Videos\", \".gif\")\n• Years and months (e.g. \"2022\", \"January\")\n• Holidays (e.g. \"Christmas\")\n• Photo descriptions (e.g. “#fun”)"),
        "searchCaptionEmptySection": MessageLookupByLibrary.simpleMessage(
            "Add descriptions like \"#trip\" in photo info to quickly find them here"),
        "searchDatesEmptySection": MessageLookupByLibrary.simpleMessage(
            "Search by a date, month or year"),
        "searchDiscoverEmptySection": MessageLookupByLibrary.simpleMessage(
            "Images will be shown here once processing is complete"),
        "searchFaceEmptySection": MessageLookupByLibrary.simpleMessage(
            "People will be shown here once indexing is done"),
        "searchFileTypesAndNamesEmptySection":
            MessageLookupByLibrary.simpleMessage("File types and names"),
        "searchHint1":
            MessageLookupByLibrary.simpleMessage("Fast, on-device search"),
        "searchHint2":
            MessageLookupByLibrary.simpleMessage("Photo dates, descriptions"),
        "searchHint3": MessageLookupByLibrary.simpleMessage(
            "Albums, file names, and types"),
        "searchHint4": MessageLookupByLibrary.simpleMessage("Location"),
        "searchHint5": MessageLookupByLibrary.simpleMessage(
            "Coming soon: Faces & magic search ✨"),
        "searchLocationEmptySection": MessageLookupByLibrary.simpleMessage(
            "Group photos that are taken within some radius of a photo"),
        "searchPeopleEmptySection": MessageLookupByLibrary.simpleMessage(
            "Invite people, and you\'ll see all photos shared by them here"),
        "searchPersonsEmptySection": MessageLookupByLibrary.simpleMessage(
            "People will be shown here once processing is complete"),
        "searchResultCount": m57,
        "security": MessageLookupByLibrary.simpleMessage("Security"),
        "selectALocation":
            MessageLookupByLibrary.simpleMessage("Select a location"),
        "selectALocationFirst":
            MessageLookupByLibrary.simpleMessage("Select a location first"),
        "selectAlbum": MessageLookupByLibrary.simpleMessage("Select album"),
        "selectAll": MessageLookupByLibrary.simpleMessage("Select all"),
        "selectFoldersForBackup":
            MessageLookupByLibrary.simpleMessage("Select folders for backup"),
        "selectItemsToAdd":
            MessageLookupByLibrary.simpleMessage("Select items to add"),
        "selectLanguage":
            MessageLookupByLibrary.simpleMessage("Select Language"),
        "selectMorePhotos":
            MessageLookupByLibrary.simpleMessage("Select more photos"),
        "selectReason": MessageLookupByLibrary.simpleMessage("Select reason"),
        "selectYourPlan":
            MessageLookupByLibrary.simpleMessage("Select your plan"),
        "selectedFilesAreNotOnEnte": MessageLookupByLibrary.simpleMessage(
            "Selected files are not on Ente"),
        "selectedFoldersWillBeEncryptedAndBackedUp":
            MessageLookupByLibrary.simpleMessage(
                "Selected folders will be encrypted and backed up"),
        "selectedItemsWillBeDeletedFromAllAlbumsAndMoved":
            MessageLookupByLibrary.simpleMessage(
                "Selected items will be deleted from all albums and moved to trash."),
        "selectedPhotos": m7,
        "selectedPhotosWithYours": m58,
        "send": MessageLookupByLibrary.simpleMessage("Send"),
        "sendEmail": MessageLookupByLibrary.simpleMessage("Send email"),
        "sendInvite": MessageLookupByLibrary.simpleMessage("Send invite"),
        "sendLink": MessageLookupByLibrary.simpleMessage("Send link"),
        "serverEndpoint":
            MessageLookupByLibrary.simpleMessage("Server endpoint"),
        "sessionExpired":
            MessageLookupByLibrary.simpleMessage("Session expired"),
        "sessionIdMismatch":
            MessageLookupByLibrary.simpleMessage("Session ID mismatch"),
        "setAPassword": MessageLookupByLibrary.simpleMessage("Set a password"),
        "setAs": MessageLookupByLibrary.simpleMessage("Set as"),
        "setCover": MessageLookupByLibrary.simpleMessage("Set cover"),
        "setLabel": MessageLookupByLibrary.simpleMessage("Set"),
        "setNewPassword":
            MessageLookupByLibrary.simpleMessage("Set new password"),
        "setNewPin": MessageLookupByLibrary.simpleMessage("Set new PIN"),
        "setPasswordTitle":
            MessageLookupByLibrary.simpleMessage("Set password"),
        "setRadius": MessageLookupByLibrary.simpleMessage("Set radius"),
        "setupComplete": MessageLookupByLibrary.simpleMessage("Setup complete"),
        "share": MessageLookupByLibrary.simpleMessage("Share"),
        "shareALink": MessageLookupByLibrary.simpleMessage("Share a link"),
        "shareAlbumHint": MessageLookupByLibrary.simpleMessage(
            "Open an album and tap the share button on the top right to share."),
        "shareAnAlbumNow":
            MessageLookupByLibrary.simpleMessage("Share an album now"),
        "shareLink": MessageLookupByLibrary.simpleMessage("Share link"),
        "shareMyVerificationID": m59,
        "shareOnlyWithThePeopleYouWant": MessageLookupByLibrary.simpleMessage(
            "Share only with the people you want"),
        "shareTextConfirmOthersVerificationID": m8,
        "shareTextRecommendUsingEnte": MessageLookupByLibrary.simpleMessage(
            "Download Ente so we can easily share original quality photos and videos\n\nhttps://ente.io"),
        "shareTextReferralCode": m60,
        "shareWithNonenteUsers":
            MessageLookupByLibrary.simpleMessage("Share with non-Ente users"),
        "shareWithPeopleSectionTitle": m61,
        "shareYourFirstAlbum":
            MessageLookupByLibrary.simpleMessage("Share your first album"),
        "sharedAlbumSectionDescription": MessageLookupByLibrary.simpleMessage(
            "Create shared and collaborative albums with other Ente users, including users on free plans."),
        "sharedByMe": MessageLookupByLibrary.simpleMessage("Shared by me"),
        "sharedByYou": MessageLookupByLibrary.simpleMessage("Shared by you"),
        "sharedPhotoNotifications":
            MessageLookupByLibrary.simpleMessage("New shared photos"),
        "sharedPhotoNotificationsExplanation": MessageLookupByLibrary.simpleMessage(
            "Receive notifications when someone adds a photo to a shared album that you\'re a part of"),
        "sharedWith": m62,
        "sharedWithMe": MessageLookupByLibrary.simpleMessage("Shared with me"),
        "sharedWithYou":
            MessageLookupByLibrary.simpleMessage("Shared with you"),
        "sharing": MessageLookupByLibrary.simpleMessage("Sharing..."),
        "showMemories": MessageLookupByLibrary.simpleMessage("Show memories"),
        "showPerson": MessageLookupByLibrary.simpleMessage("Show person"),
        "signOutFromOtherDevices":
            MessageLookupByLibrary.simpleMessage("Sign out from other devices"),
        "signOutOtherBody": MessageLookupByLibrary.simpleMessage(
            "If you think someone might know your password, you can force all other devices using your account to sign out."),
        "signOutOtherDevices":
            MessageLookupByLibrary.simpleMessage("Sign out other devices"),
        "signUpTerms": MessageLookupByLibrary.simpleMessage(
            "I agree to the <u-terms>terms of service</u-terms> and <u-policy>privacy policy</u-policy>"),
        "singleFileDeleteFromDevice": m63,
        "singleFileDeleteHighlight": MessageLookupByLibrary.simpleMessage(
            "It will be deleted from all albums."),
        "singleFileInBothLocalAndRemote": m64,
        "singleFileInRemoteOnly": m65,
        "skip": MessageLookupByLibrary.simpleMessage("Skip"),
        "social": MessageLookupByLibrary.simpleMessage("Social"),
        "someItemsAreInBothEnteAndYourDevice":
            MessageLookupByLibrary.simpleMessage(
                "Some items are in both Ente and your device."),
        "someOfTheFilesYouAreTryingToDeleteAre":
            MessageLookupByLibrary.simpleMessage(
                "Some of the files you are trying to delete are only available on your device and cannot be recovered if deleted"),
        "someoneSharingAlbumsWithYouShouldSeeTheSameId":
            MessageLookupByLibrary.simpleMessage(
                "Someone sharing albums with you should see the same ID on their device."),
        "somethingWentWrong":
            MessageLookupByLibrary.simpleMessage("Something went wrong"),
        "somethingWentWrongPleaseTryAgain":
            MessageLookupByLibrary.simpleMessage(
                "Something went wrong, please try again"),
        "sorry": MessageLookupByLibrary.simpleMessage("Sorry"),
        "sorryCouldNotAddToFavorites": MessageLookupByLibrary.simpleMessage(
            "Sorry, could not add to favorites!"),
        "sorryCouldNotRemoveFromFavorites":
            MessageLookupByLibrary.simpleMessage(
                "Sorry, could not remove from favorites!"),
        "sorryTheCodeYouveEnteredIsIncorrect":
            MessageLookupByLibrary.simpleMessage(
                "Sorry, the code you\'ve entered is incorrect"),
        "sorryWeCouldNotGenerateSecureKeysOnThisDevicennplease":
            MessageLookupByLibrary.simpleMessage(
                "Sorry, we could not generate secure keys on this device.\n\nplease sign up from a different device."),
        "sort": MessageLookupByLibrary.simpleMessage("Sort"),
        "sortAlbumsBy": MessageLookupByLibrary.simpleMessage("Sort by"),
        "sortNewestFirst": MessageLookupByLibrary.simpleMessage("Newest first"),
        "sortOldestFirst": MessageLookupByLibrary.simpleMessage("Oldest first"),
        "sparkleSuccess": MessageLookupByLibrary.simpleMessage("✨ Success"),
        "startBackup": MessageLookupByLibrary.simpleMessage("Start backup"),
        "status": MessageLookupByLibrary.simpleMessage("Status"),
        "stopCastingBody": MessageLookupByLibrary.simpleMessage(
            "Do you want to stop casting?"),
        "stopCastingTitle":
            MessageLookupByLibrary.simpleMessage("Stop casting"),
        "storage": MessageLookupByLibrary.simpleMessage("Storage"),
        "storageBreakupFamily": MessageLookupByLibrary.simpleMessage("Family"),
        "storageBreakupYou": MessageLookupByLibrary.simpleMessage("You"),
        "storageInGB": m4,
        "storageLimitExceeded":
            MessageLookupByLibrary.simpleMessage("Storage limit exceeded"),
        "storageUsageInfo": m66,
        "strongStrength": MessageLookupByLibrary.simpleMessage("Strong"),
        "subAlreadyLinkedErrMessage": m67,
        "subWillBeCancelledOn": m68,
        "subscribe": MessageLookupByLibrary.simpleMessage("Subscribe"),
        "subscribeToEnableSharing": MessageLookupByLibrary.simpleMessage(
            "You need an active paid subscription to enable sharing."),
        "subscription": MessageLookupByLibrary.simpleMessage("Subscription"),
        "success": MessageLookupByLibrary.simpleMessage("Success"),
        "successfullyArchived":
            MessageLookupByLibrary.simpleMessage("Successfully archived"),
        "successfullyHid":
            MessageLookupByLibrary.simpleMessage("Successfully hid"),
        "successfullyUnarchived":
            MessageLookupByLibrary.simpleMessage("Successfully unarchived"),
        "successfullyUnhid":
            MessageLookupByLibrary.simpleMessage("Successfully unhid"),
        "suggestFeatures":
            MessageLookupByLibrary.simpleMessage("Suggest features"),
        "support": MessageLookupByLibrary.simpleMessage("Support"),
        "syncProgress": m69,
        "syncStopped": MessageLookupByLibrary.simpleMessage("Sync stopped"),
        "syncing": MessageLookupByLibrary.simpleMessage("Syncing..."),
        "systemTheme": MessageLookupByLibrary.simpleMessage("System"),
        "tapToCopy": MessageLookupByLibrary.simpleMessage("tap to copy"),
        "tapToEnterCode":
            MessageLookupByLibrary.simpleMessage("Tap to enter code"),
        "tapToUnlock": MessageLookupByLibrary.simpleMessage("Tap to unlock"),
        "tapToUpload": MessageLookupByLibrary.simpleMessage("Tap to upload"),
        "tapToUploadIsIgnoredDue": m0,
        "tempErrorContactSupportIfPersists": MessageLookupByLibrary.simpleMessage(
            "It looks like something went wrong. Please retry after some time. If the error persists, please contact our support team."),
        "terminate": MessageLookupByLibrary.simpleMessage("Terminate"),
        "terminateSession":
            MessageLookupByLibrary.simpleMessage("Terminate session?"),
        "terms": MessageLookupByLibrary.simpleMessage("Terms"),
        "termsOfServicesTitle": MessageLookupByLibrary.simpleMessage("Terms"),
        "thankYou": MessageLookupByLibrary.simpleMessage("Thank you"),
        "thankYouForSubscribing":
            MessageLookupByLibrary.simpleMessage("Thank you for subscribing!"),
        "theDownloadCouldNotBeCompleted": MessageLookupByLibrary.simpleMessage(
            "The download could not be completed"),
        "theRecoveryKeyYouEnteredIsIncorrect":
            MessageLookupByLibrary.simpleMessage(
                "The recovery key you entered is incorrect"),
        "theme": MessageLookupByLibrary.simpleMessage("Theme"),
        "theseItemsWillBeDeletedFromYourDevice":
            MessageLookupByLibrary.simpleMessage(
                "These items will be deleted from your device."),
        "theyAlsoGetXGb": m70,
        "theyWillBeDeletedFromAllAlbums": MessageLookupByLibrary.simpleMessage(
            "They will be deleted from all albums."),
        "thisActionCannotBeUndone": MessageLookupByLibrary.simpleMessage(
            "This action cannot be undone"),
        "thisAlbumAlreadyHDACollaborativeLink":
            MessageLookupByLibrary.simpleMessage(
                "This album already has a collaborative link"),
        "thisCanBeUsedToRecoverYourAccountIfYou":
            MessageLookupByLibrary.simpleMessage(
                "This can be used to recover your account if you lose your second factor"),
        "thisDevice": MessageLookupByLibrary.simpleMessage("This device"),
        "thisEmailIsAlreadyInUse": MessageLookupByLibrary.simpleMessage(
            "This email is already in use"),
        "thisImageHasNoExifData":
            MessageLookupByLibrary.simpleMessage("This image has no exif data"),
        "thisIsPersonVerificationId": m71,
        "thisIsYourVerificationId": MessageLookupByLibrary.simpleMessage(
            "This is your Verification ID"),
        "thisWillLogYouOutOfTheFollowingDevice":
            MessageLookupByLibrary.simpleMessage(
                "This will log you out of the following device:"),
        "thisWillLogYouOutOfThisDevice": MessageLookupByLibrary.simpleMessage(
            "This will log you out of this device!"),
        "thisWillRemovePublicLinksOfAllSelectedQuickLinks":
            MessageLookupByLibrary.simpleMessage(
                "This will remove public links of all selected quick links."),
        "toEnableAppLockPleaseSetupDevicePasscodeOrScreen":
            MessageLookupByLibrary.simpleMessage(
                "To enable app lock, please setup device passcode or screen lock in your system settings."),
        "toHideAPhotoOrVideo":
            MessageLookupByLibrary.simpleMessage("To hide a photo or video"),
        "toResetVerifyEmail": MessageLookupByLibrary.simpleMessage(
            "To reset your password, please verify your email first."),
        "todaysLogs": MessageLookupByLibrary.simpleMessage("Today\'s logs"),
        "tooManyIncorrectAttempts":
            MessageLookupByLibrary.simpleMessage("Too many incorrect attempts"),
        "total": MessageLookupByLibrary.simpleMessage("total"),
        "totalSize": MessageLookupByLibrary.simpleMessage("Total size"),
        "trash": MessageLookupByLibrary.simpleMessage("Trash"),
        "trashDaysLeft": m72,
        "trim": MessageLookupByLibrary.simpleMessage("Trim"),
        "tryAgain": MessageLookupByLibrary.simpleMessage("Try again"),
        "turnOnBackupForAutoUpload": MessageLookupByLibrary.simpleMessage(
            "Turn on backup to automatically upload files added to this device folder to Ente."),
        "twitter": MessageLookupByLibrary.simpleMessage("Twitter"),
        "twoMonthsFreeOnYearlyPlans": MessageLookupByLibrary.simpleMessage(
            "2 months free on yearly plans"),
        "twofactor": MessageLookupByLibrary.simpleMessage("Two-factor"),
        "twofactorAuthenticationHasBeenDisabled":
            MessageLookupByLibrary.simpleMessage(
                "Two-factor authentication has been disabled"),
        "twofactorAuthenticationPageTitle":
            MessageLookupByLibrary.simpleMessage("Two-factor authentication"),
        "twofactorAuthenticationSuccessfullyReset":
            MessageLookupByLibrary.simpleMessage(
                "Two-factor authentication successfully reset"),
        "twofactorSetup":
            MessageLookupByLibrary.simpleMessage("Two-factor setup"),
        "typeOfGallerGallerytypeIsNotSupportedForRename": m1,
        "unarchive": MessageLookupByLibrary.simpleMessage("Unarchive"),
        "unarchiveAlbum":
            MessageLookupByLibrary.simpleMessage("Unarchive album"),
        "unarchiving": MessageLookupByLibrary.simpleMessage("Unarchiving..."),
        "unavailableReferralCode": MessageLookupByLibrary.simpleMessage(
            "Sorry, this code is unavailable."),
        "uncategorized": MessageLookupByLibrary.simpleMessage("Uncategorized"),
        "unhide": MessageLookupByLibrary.simpleMessage("Unhide"),
        "unhideToAlbum":
            MessageLookupByLibrary.simpleMessage("Unhide to album"),
        "unhiding": MessageLookupByLibrary.simpleMessage("Unhiding..."),
        "unhidingFilesToAlbum":
            MessageLookupByLibrary.simpleMessage("Unhiding files to album"),
        "unlock": MessageLookupByLibrary.simpleMessage("Unlock"),
        "unpinAlbum": MessageLookupByLibrary.simpleMessage("Unpin album"),
        "unselectAll": MessageLookupByLibrary.simpleMessage("Unselect all"),
        "update": MessageLookupByLibrary.simpleMessage("Update"),
        "updateAvailable":
            MessageLookupByLibrary.simpleMessage("Update available"),
        "updatingFolderSelection": MessageLookupByLibrary.simpleMessage(
            "Updating folder selection..."),
        "upgrade": MessageLookupByLibrary.simpleMessage("Upgrade"),
        "uploadIsIgnoredDueToIgnorereason": m2,
        "uploadingFilesToAlbum":
            MessageLookupByLibrary.simpleMessage("Uploading files to album..."),
        "uploadingMultipleMemories": m73,
        "uploadingSingleMemory":
            MessageLookupByLibrary.simpleMessage("Preserving 1 memory..."),
        "upto50OffUntil4thDec": MessageLookupByLibrary.simpleMessage(
            "Upto 50% off, until 4th Dec."),
        "usableReferralStorageInfo": MessageLookupByLibrary.simpleMessage(
            "Usable storage is limited by your current plan. Excess claimed storage will automatically become usable when you upgrade your plan."),
        "useAsCover": MessageLookupByLibrary.simpleMessage("Use as cover"),
        "usePublicLinksForPeopleNotOnEnte":
            MessageLookupByLibrary.simpleMessage(
                "Use public links for people not on Ente"),
        "useRecoveryKey":
            MessageLookupByLibrary.simpleMessage("Use recovery key"),
        "useSelectedPhoto":
            MessageLookupByLibrary.simpleMessage("Use selected photo"),
        "usedSpace": MessageLookupByLibrary.simpleMessage("Used space"),
        "validTill": m74,
        "verificationFailedPleaseTryAgain":
            MessageLookupByLibrary.simpleMessage(
                "Verification failed, please try again"),
        "verificationId":
            MessageLookupByLibrary.simpleMessage("Verification ID"),
        "verify": MessageLookupByLibrary.simpleMessage("Verify"),
        "verifyEmail": MessageLookupByLibrary.simpleMessage("Verify email"),
        "verifyEmailID": m75,
        "verifyIDLabel": MessageLookupByLibrary.simpleMessage("Verify"),
        "verifyPasskey": MessageLookupByLibrary.simpleMessage("Verify passkey"),
        "verifyPassword":
            MessageLookupByLibrary.simpleMessage("Verify password"),
        "verifying": MessageLookupByLibrary.simpleMessage("Verifying..."),
        "verifyingRecoveryKey":
            MessageLookupByLibrary.simpleMessage("Verifying recovery key..."),
        "videoInfo": MessageLookupByLibrary.simpleMessage("Video Info"),
        "videoSmallCase": MessageLookupByLibrary.simpleMessage("video"),
        "videos": MessageLookupByLibrary.simpleMessage("Videos"),
        "viewActiveSessions":
            MessageLookupByLibrary.simpleMessage("View active sessions"),
        "viewAddOnButton": MessageLookupByLibrary.simpleMessage("View add-ons"),
        "viewAll": MessageLookupByLibrary.simpleMessage("View all"),
        "viewAllExifData":
            MessageLookupByLibrary.simpleMessage("View all EXIF data"),
        "viewLargeFiles": MessageLookupByLibrary.simpleMessage("Large files"),
        "viewLargeFilesDesc": MessageLookupByLibrary.simpleMessage(
            "View files that are consuming the most amount of storage."),
        "viewLogs": MessageLookupByLibrary.simpleMessage("View logs"),
        "viewRecoveryKey":
            MessageLookupByLibrary.simpleMessage("View recovery key"),
        "viewer": MessageLookupByLibrary.simpleMessage("Viewer"),
<<<<<<< HEAD
        "viewersSuccessfullyAdded": m79,
=======
        "viewersSuccessfullyAdded": m75,
>>>>>>> cb11062d
        "visitWebToManage": MessageLookupByLibrary.simpleMessage(
            "Please visit web.ente.io to manage your subscription"),
        "waitingForVerification":
            MessageLookupByLibrary.simpleMessage("Waiting for verification..."),
        "waitingForWifi":
            MessageLookupByLibrary.simpleMessage("Waiting for WiFi..."),
        "weAreOpenSource":
            MessageLookupByLibrary.simpleMessage("We are open source!"),
        "weDontSupportEditingPhotosAndAlbumsThatYouDont":
            MessageLookupByLibrary.simpleMessage(
                "We don\'t support editing photos and albums that you don\'t own yet"),
        "weHaveSendEmailTo": m5,
        "weakStrength": MessageLookupByLibrary.simpleMessage("Weak"),
        "welcomeBack": MessageLookupByLibrary.simpleMessage("Welcome back!"),
        "whatsNew": MessageLookupByLibrary.simpleMessage("What\'s new"),
        "yearly": MessageLookupByLibrary.simpleMessage("Yearly"),
        "yearsAgo": m76,
        "yes": MessageLookupByLibrary.simpleMessage("Yes"),
        "yesCancel": MessageLookupByLibrary.simpleMessage("Yes, cancel"),
        "yesConvertToViewer":
            MessageLookupByLibrary.simpleMessage("Yes, convert to viewer"),
        "yesDelete": MessageLookupByLibrary.simpleMessage("Yes, delete"),
        "yesDiscardChanges":
            MessageLookupByLibrary.simpleMessage("Yes, discard changes"),
        "yesLogout": MessageLookupByLibrary.simpleMessage("Yes, logout"),
        "yesRemove": MessageLookupByLibrary.simpleMessage("Yes, remove"),
        "yesRenew": MessageLookupByLibrary.simpleMessage("Yes, Renew"),
        "yesResetPerson":
            MessageLookupByLibrary.simpleMessage("Yes, reset person"),
        "you": MessageLookupByLibrary.simpleMessage("You"),
        "youAreOnAFamilyPlan":
            MessageLookupByLibrary.simpleMessage("You are on a family plan!"),
        "youAreOnTheLatestVersion": MessageLookupByLibrary.simpleMessage(
            "You are on the latest version"),
        "youCanAtMaxDoubleYourStorage": MessageLookupByLibrary.simpleMessage(
            "* You can at max double your storage"),
        "youCanManageYourLinksInTheShareTab":
            MessageLookupByLibrary.simpleMessage(
                "You can manage your links in the share tab."),
        "youCanTrySearchingForADifferentQuery":
            MessageLookupByLibrary.simpleMessage(
                "You can try searching for a different query."),
        "youCannotDowngradeToThisPlan": MessageLookupByLibrary.simpleMessage(
            "You cannot downgrade to this plan"),
        "youCannotShareWithYourself": MessageLookupByLibrary.simpleMessage(
            "You cannot share with yourself"),
        "youDontHaveAnyArchivedItems": MessageLookupByLibrary.simpleMessage(
            "You don\'t have any archived items."),
        "youHaveSuccessfullyFreedUp": m77,
        "yourAccountHasBeenDeleted": MessageLookupByLibrary.simpleMessage(
            "Your account has been deleted"),
        "yourMap": MessageLookupByLibrary.simpleMessage("Your map"),
        "yourPlanWasSuccessfullyDowngraded":
            MessageLookupByLibrary.simpleMessage(
                "Your plan was successfully downgraded"),
        "yourPlanWasSuccessfullyUpgraded": MessageLookupByLibrary.simpleMessage(
            "Your plan was successfully upgraded"),
        "yourPurchaseWasSuccessful": MessageLookupByLibrary.simpleMessage(
            "Your purchase was successful"),
        "yourStorageDetailsCouldNotBeFetched":
            MessageLookupByLibrary.simpleMessage(
                "Your storage details could not be fetched"),
        "yourSubscriptionHasExpired": MessageLookupByLibrary.simpleMessage(
            "Your subscription has expired"),
        "yourSubscriptionWasUpdatedSuccessfully":
            MessageLookupByLibrary.simpleMessage(
                "Your subscription was updated successfully"),
        "yourVerificationCodeHasExpired": MessageLookupByLibrary.simpleMessage(
            "Your verification code has expired"),
        "youveNoDuplicateFilesThatCanBeCleared":
            MessageLookupByLibrary.simpleMessage(
                "You\'ve no duplicate files that can be cleared"),
        "youveNoFilesInThisAlbumThatCanBeDeleted":
            MessageLookupByLibrary.simpleMessage(
                "You\'ve no files in this album that can be deleted"),
        "zoomOutToSeePhotos":
            MessageLookupByLibrary.simpleMessage("Zoom out to see photos")
      };
}<|MERGE_RESOLUTION|>--- conflicted
+++ resolved
@@ -59,17 +59,10 @@
 
   static String m21(albumName) => "Collaborative link created for ${albumName}";
 
-<<<<<<< HEAD
   static String m78(count) =>
       "${Intl.plural(count, zero: 'Added 0 collaborator', one: 'Added 1 collaborator', other: 'Added ${count} collaborators')}";
 
   static String m22(familyAdminEmail) =>
-=======
-  static String m74(count) =>
-      "${Intl.plural(count, zero: 'Added 0 collaborator', one: 'Added 1 collaborator', other: 'Added ${count} collaborators')}";
-
-  static String m19(familyAdminEmail) =>
->>>>>>> cb11062d
       "Please contact <green>${familyAdminEmail}</green> to manage your subscription";
 
   static String m23(provider) =>
@@ -230,14 +223,7 @@
 
   static String m73(count) => "Preserving ${count} memories...";
 
-<<<<<<< HEAD
   static String m74(endDate) => "Valid till ${endDate}";
-=======
-  static String m75(count) =>
-      "${Intl.plural(count, zero: 'Added 0 viewer', one: 'Added 1 viewer', other: 'Added ${count} viewers')}";
-
-  static String m2(email) => "We have sent a mail to <green>${email}</green>";
->>>>>>> cb11062d
 
   static String m75(email) => "Verify ${email}";
 
@@ -528,11 +514,7 @@
         "collaboratorsCanAddPhotosAndVideosToTheSharedAlbum":
             MessageLookupByLibrary.simpleMessage(
                 "Collaborators can add photos and videos to the shared album."),
-<<<<<<< HEAD
         "collaboratorsSuccessfullyAdded": m78,
-=======
-        "collaboratorsSuccessfullyAdded": m74,
->>>>>>> cb11062d
         "collageLayout": MessageLookupByLibrary.simpleMessage("Layout"),
         "collageSaved":
             MessageLookupByLibrary.simpleMessage("Collage saved to gallery"),
@@ -1779,11 +1761,7 @@
         "viewRecoveryKey":
             MessageLookupByLibrary.simpleMessage("View recovery key"),
         "viewer": MessageLookupByLibrary.simpleMessage("Viewer"),
-<<<<<<< HEAD
         "viewersSuccessfullyAdded": m79,
-=======
-        "viewersSuccessfullyAdded": m75,
->>>>>>> cb11062d
         "visitWebToManage": MessageLookupByLibrary.simpleMessage(
             "Please visit web.ente.io to manage your subscription"),
         "waitingForVerification":
