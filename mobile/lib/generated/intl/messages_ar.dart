--- conflicted
+++ resolved
@@ -350,11 +350,8 @@
             MessageLookupByLibrary.simpleMessage("جارٍ إنشاء الرابط..."),
         "criticalUpdateAvailable":
             MessageLookupByLibrary.simpleMessage("يتوفر تحديث هام"),
-<<<<<<< HEAD
-=======
         "curatedMemories":
             MessageLookupByLibrary.simpleMessage("Curated memories"),
->>>>>>> 1d197694
         "currentUsageIs":
             MessageLookupByLibrary.simpleMessage("استخدامك الحالي هو"),
         "custom": MessageLookupByLibrary.simpleMessage("مُخصّص"),
