// DO NOT EDIT. This is code generated via package:intl/generate_localized.dart
// This is a library that provides messages for a pl locale. All the
// messages from the main program should be duplicated here with the same
// function name.

// Ignore issues from commonly used lints in this file.
// ignore_for_file:unnecessary_brace_in_string_interps, unnecessary_new
// ignore_for_file:prefer_single_quotes,comment_references, directives_ordering
// ignore_for_file:annotate_overrides,prefer_generic_function_type_aliases
// ignore_for_file:unused_import, file_names, avoid_escaping_inner_quotes
// ignore_for_file:unnecessary_string_interpolations, unnecessary_string_escapes

import 'package:intl/intl.dart';
import 'package:intl/message_lookup_by_library.dart';

final messages = new MessageLookup();

typedef String MessageIfAbsent(String messageStr, List<dynamic> args);

class MessageLookup extends MessageLookupByLibrary {
  String get localeName => 'pl';

  static String m0(storageAmount, endDate) =>
      "Twój dodatek ${storageAmount} jest ważny do ${endDate}";

  static String m48(emailOrName) => "Dodane przez ${emailOrName}";

  static String m49(albumName) => "Pomyślnie dodano do  ${albumName}";

  static String m1(count) =>
      "${Intl.plural(count, zero: 'Brak Uczestników', one: '1 Uczestnik', other: '${count} Uczestników')}";

  static String m51(versionValue) => "Wersja: ${versionValue}";

  static String m52(freeAmount, storageUnit) =>
      "${freeAmount} ${storageUnit} wolne";

  static String m2(paymentProvider) =>
      "Prosimy najpierw anulować istniejącą subskrypcję z ${paymentProvider}";

  static String m3(user) =>
      "${user} nie będzie mógł dodać więcej zdjęć do tego albumu\n\nJednak nadal będą mogli usunąć istniejące zdjęcia, które dodali";

  static String m4(isFamilyMember, storageAmountInGb) =>
      "${Intl.select(isFamilyMember, {
            'true':
                'Twoja rodzina odebrała ${storageAmountInGb} GB do tej pory',
            'false': 'Odebrałeś ${storageAmountInGb} GB do tej pory',
            'other': 'Odebrałeś ${storageAmountInGb} GB do tej pory!',
          })}";

  static String m54(albumName) => "Utworzono link współpracy dla ${albumName}";

<<<<<<< HEAD
  static String m112(count) =>
      "${Intl.plural(count, zero: 'Dodano 0 współuczestników', one: 'Dodano 1 współuczestnika', other: 'Dodano ${count} współuczestników')}";

  static String m55(email, numOfDays) =>
=======
  static String m55(count) =>
      "${Intl.plural(count, zero: 'Dodano 0 współuczestników', one: 'Dodano 1 współuczestnika', other: 'Dodano ${count} współuczestników')}";

  static String m56(email, numOfDays) =>
>>>>>>> 1d197694
      "Zamierzasz dodać ${email} jako zaufany kontakt. Będą mogli odzyskać Twoje konto, jeśli jesteś nieobecny przez ${numOfDays} dni.";

  static String m5(familyAdminEmail) =>
      "Prosimy skontaktować się z <green>${familyAdminEmail}</green>, by zarzadząć swoją subskrypcją";

  static String m6(provider) =>
      "Skontaktuj się z nami pod adresem support@ente.io, aby zarządzać subskrypcją ${provider}.";

<<<<<<< HEAD
  static String m56(endpoint) => "Połączono z ${endpoint}";
=======
  static String m57(endpoint) => "Połączono z ${endpoint}";
>>>>>>> 1d197694

  static String m7(count) =>
      "${Intl.plural(count, one: 'Usuń ${count} element', few: 'Usuń ${count} elementy', many: 'Usuń ${count} elementów', other: 'Usuń ${count} elementu')}";

<<<<<<< HEAD
  static String m57(currentlyDeleting, totalCount) =>
=======
  static String m58(currentlyDeleting, totalCount) =>
>>>>>>> 1d197694
      "Usuwanie ${currentlyDeleting} / ${totalCount}";

  static String m8(albumName) =>
      "Spowoduje to usunięcie publicznego linku dostępu do \"${albumName}\".";

  static String m9(supportEmail) =>
      "Wyślij wiadomość e-mail na ${supportEmail} z zarejestrowanego adresu e-mail";

  static String m10(count, storageSaved) =>
      "Wyczyszczono ${Intl.plural(count, one: '${count} zdduplikowany plik', other: '${count} zdduplikowane pliki')}, oszczędzając (${storageSaved}!)";

  static String m11(count, formattedSize) =>
      "${count} plików, każdy po ${formattedSize}";

<<<<<<< HEAD
  static String m58(newEmail) => "Adres e-mail został zmieniony na ${newEmail}";
=======
  static String m59(newEmail) => "Adres e-mail został zmieniony na ${newEmail}";
>>>>>>> 1d197694

  static String m12(email) =>
      "${email} nie posiada konta Ente.\n\nWyślij im zaproszenie do udostępniania zdjęć.";

<<<<<<< HEAD
  static String m61(text) => "Znaleziono dodatkowe zdjęcia dla ${text}";

  static String m63(count, formattedNumber) =>
      "${Intl.plural(count, one: '1 plikowi', other: '${formattedNumber} plikom')} na tym urządzeniu została bezpiecznie utworzona kopia zapasowa";

  static String m64(count, formattedNumber) =>
=======
  static String m62(text) => "Znaleziono dodatkowe zdjęcia dla ${text}";

  static String m64(count, formattedNumber) =>
      "${Intl.plural(count, one: '1 plikowi', other: '${formattedNumber} plikom')} na tym urządzeniu została bezpiecznie utworzona kopia zapasowa";

  static String m65(count, formattedNumber) =>
>>>>>>> 1d197694
      "${Intl.plural(count, one: '1 plikowi', other: '${formattedNumber} plikom')} w tym albumie została bezpiecznie utworzona kopia zapasowa";

  static String m13(storageAmountInGB) =>
      "${storageAmountInGB} GB za każdym razem, gdy ktoś zarejestruje się w płatnym planie i użyje twojego kodu";

  static String m14(endDate) => "Okres próbny ważny do ${endDate}";

<<<<<<< HEAD
  static String m66(sizeInMBorGB) => "Zwolnij ${sizeInMBorGB}";

  static String m68(currentlyProcessing, totalCount) =>
=======
  static String m67(sizeInMBorGB) => "Zwolnij ${sizeInMBorGB}";

  static String m69(currentlyProcessing, totalCount) =>
>>>>>>> 1d197694
      "Przetwarzanie ${currentlyProcessing} / ${totalCount}";

  static String m15(count) =>
      "${Intl.plural(count, one: '${count} element', few: '${count} elementy', many: '${count} elementów', other: '${count} elementu')}";

<<<<<<< HEAD
  static String m71(email) =>
=======
  static String m72(email) =>
>>>>>>> 1d197694
      "${email} zaprosił Cię do zostania zaufanym kontaktem";

  static String m16(expiryTime) => "Link wygaśnie ${expiryTime}";

<<<<<<< HEAD
  static String m76(albumName) => "Pomyślnie przeniesiono do ${albumName}";

  static String m77(personName) => "Brak sugestii dla ${personName}";

  static String m78(name) => "Nie ${name}?";
=======
  static String m77(albumName) => "Pomyślnie przeniesiono do ${albumName}";

  static String m78(personName) => "Brak sugestii dla ${personName}";

  static String m79(name) => "Nie ${name}?";
>>>>>>> 1d197694

  static String m17(familyAdminEmail) =>
      "Skontaktuj się z ${familyAdminEmail}, aby zmienić swój kod.";

  static String m18(passwordStrengthValue) =>
      "Siła hasła: ${passwordStrengthValue}";

  static String m19(providerName) =>
      "Porozmawiaj ze wsparciem ${providerName} jeśli zostałeś obciążony";

  static String m20(endDate) =>
      "Bezpłatny okres próbny ważny do ${endDate}.\nNastępnie możesz wybrać płatny plan.";

<<<<<<< HEAD
  static String m83(toEmail) =>
      "Prosimy o kontakt mailowy pod adresem ${toEmail}";

  static String m84(toEmail) => "Prosimy wysłać logi do ${toEmail}";

  static String m86(folderName) => "Przetwarzanie ${folderName}...";

  static String m21(storeName) => "Oceń nas na ${storeName}";

  static String m88(days, email) =>
      "Możesz uzyskać dostęp do konta po dniu ${days} dni. Powiadomienie zostanie wysłane na ${email}.";

  static String m89(email) =>
      "Możesz teraz odzyskać konto ${email} poprzez ustawienie nowego hasła.";

  static String m90(email) => "${email} próbuje odzyskać Twoje konto.";
=======
  static String m85(toEmail) =>
      "Prosimy o kontakt mailowy pod adresem ${toEmail}";

  static String m86(toEmail) => "Prosimy wysłać logi do ${toEmail}";

  static String m88(folderName) => "Przetwarzanie ${folderName}...";

  static String m21(storeName) => "Oceń nas na ${storeName}";

  static String m90(days, email) =>
      "Możesz uzyskać dostęp do konta po dniu ${days} dni. Powiadomienie zostanie wysłane na ${email}.";

  static String m91(email) =>
      "Możesz teraz odzyskać konto ${email} poprzez ustawienie nowego hasła.";

  static String m92(email) => "${email} próbuje odzyskać Twoje konto.";
>>>>>>> 1d197694

  static String m22(storageInGB) =>
      "3. Oboje otrzymujecie ${storageInGB} GB* za darmo";

  static String m23(userEmail) =>
      "${userEmail} zostanie usunięty z tego udostępnionego albumu\n\nWszelkie dodane przez nich zdjęcia zostaną usunięte z albumu";

  static String m24(endDate) => "Subskrypcja odnowi się ${endDate}";

<<<<<<< HEAD
  static String m92(count) =>
      "${Intl.plural(count, one: 'Znaleziono ${count} wynik', few: 'Znaleziono ${count} wyniki', other: 'Znaleziono ${count} wyników')}";

  static String m93(snapshotLength, searchLength) =>
=======
  static String m94(count) =>
      "${Intl.plural(count, one: 'Znaleziono ${count} wynik', few: 'Znaleziono ${count} wyniki', other: 'Znaleziono ${count} wyników')}";

  static String m95(snapshotLength, searchLength) =>
>>>>>>> 1d197694
      "Niezgodność długości sekcji: ${snapshotLength} != ${searchLength}";

  static String m25(count) => "Wybrano ${count}";

  static String m26(count, yourCount) =>
      "Wybrano ${count} (twoich ${yourCount})";

  static String m27(verificationID) =>
      "Oto mój identyfikator weryfikacyjny: ${verificationID} dla ente.io.";

  static String m28(verificationID) =>
      "Hej, czy możesz potwierdzić, że to jest Twój identyfikator weryfikacyjny ente.io: ${verificationID}";

  static String m29(referralCode, referralStorageInGB) =>
      "Kod polecający: ${referralCode} \n\nZastosuj go w: Ustawienia → Ogólne → Polecanie, aby otrzymać ${referralStorageInGB} GB za darmo po zarejestrowaniu się w płatnym planie\n\nhttps://ente.io";

  static String m30(numberOfPeople) =>
      "${Intl.plural(numberOfPeople, zero: 'Udostępnione określonym osobom', one: 'Udostępnione 1 osobie', other: 'Udostępnione ${numberOfPeople} osobom')}";

<<<<<<< HEAD
  static String m95(emailIDs) => "Udostępnione z ${emailIDs}";
=======
  static String m97(emailIDs) => "Udostępnione z ${emailIDs}";
>>>>>>> 1d197694

  static String m31(fileType) =>
      "Ten ${fileType} zostanie usunięty z Twojego urządzenia.";

  static String m32(fileType) =>
      "Ten ${fileType} jest zarówno w Ente, jak i na twoim urządzeniu.";

  static String m33(fileType) => "Ten ${fileType} zostanie usunięty z Ente.";

  static String m34(storageAmountInGB) => "${storageAmountInGB} GB";

<<<<<<< HEAD
  static String m98(
=======
  static String m100(
>>>>>>> 1d197694
          usedAmount, usedStorageUnit, totalAmount, totalStorageUnit) =>
      "Użyto ${usedAmount} ${usedStorageUnit} z ${totalAmount} ${totalStorageUnit}";

  static String m35(id) =>
      "Twoje ${id} jest już połączony z innym kontem Ente.\nJeśli chcesz użyć swojego ${id} za pomocą tego konta, skontaktuj się z naszym wsparciem technicznym";

  static String m36(endDate) =>
      "Twoja subskrypcja zostanie anulowana dnia ${endDate}";

<<<<<<< HEAD
  static String m99(completed, total) =>
      "Zachowano ${completed}/${total} wspomnień";

  static String m100(ignoreReason) =>
=======
  static String m101(completed, total) =>
      "Zachowano ${completed}/${total} wspomnień";

  static String m102(ignoreReason) =>
>>>>>>> 1d197694
      "Naciśnij, aby przesłać, przesyłanie jest obecnie ignorowane z powodu ${ignoreReason}";

  static String m37(storageAmountInGB) =>
      "Oni również otrzymują ${storageAmountInGB} GB";

  static String m38(email) => "To jest identyfikator weryfikacyjny ${email}";

<<<<<<< HEAD
  static String m103(count) =>
      "${Intl.plural(count, zero: 'Wkrótce', one: '1 dzień', few: '${count} dni', other: '${count} dni')}";

  static String m106(email) =>
      "Zostałeś zaproszony do bycia dziedzicznym kontaktem przez ${email}.";

  static String m107(galleryType) =>
      "Typ galerii ${galleryType} nie jest obsługiwany dla zmiany nazwy";

  static String m108(ignoreReason) =>
      "Przesyłanie jest ignorowane z powodu ${ignoreReason}";

  static String m109(count) => "Zachowywanie ${count} wspomnień...";
=======
  static String m105(count) =>
      "${Intl.plural(count, zero: 'Wkrótce', one: '1 dzień', few: '${count} dni', other: '${count} dni')}";

  static String m108(email) =>
      "Zostałeś zaproszony do bycia dziedzicznym kontaktem przez ${email}.";

  static String m109(galleryType) =>
      "Typ galerii ${galleryType} nie jest obsługiwany dla zmiany nazwy";

  static String m110(ignoreReason) =>
      "Przesyłanie jest ignorowane z powodu ${ignoreReason}";

  static String m111(count) => "Zachowywanie ${count} wspomnień...";
>>>>>>> 1d197694

  static String m39(endDate) => "Ważne do ${endDate}";

  static String m40(email) => "Zweryfikuj ${email}";

  static String m41(email) =>
      "Wysłaliśmy wiadomość na adres <green>${email}</green>";

  static String m42(count) =>
      "${Intl.plural(count, one: '${count} rok temu', few: '${count} lata temu', many: '${count} lat temu', other: '${count} lata temu')}";

  static String m43(storageSaved) => "Pomyślnie zwolniłeś/aś ${storageSaved}!";

  final messages = _notInlinedMessages(_notInlinedMessages);
  static Map<String, Function> _notInlinedMessages(_) => <String, Function>{
        "aNewVersionOfEnteIsAvailable": MessageLookupByLibrary.simpleMessage(
            "Dostępna jest nowa wersja Ente."),
        "about": MessageLookupByLibrary.simpleMessage("O nas"),
        "acceptTrustInvite":
            MessageLookupByLibrary.simpleMessage("Zaakceptuj Zaproszenie"),
        "account": MessageLookupByLibrary.simpleMessage("Konto"),
        "accountIsAlreadyConfigured": MessageLookupByLibrary.simpleMessage(
            "Konto jest już skonfigurowane."),
        "accountWelcomeBack":
            MessageLookupByLibrary.simpleMessage("Witaj ponownie!"),
        "ackPasswordLostWarning": MessageLookupByLibrary.simpleMessage(
            "Rozumiem, że jeśli utracę hasło, mogę utracić dane, ponieważ moje dane są <underline>całkowicie zaszyfrowane</underline>."),
        "activeSessions": MessageLookupByLibrary.simpleMessage("Aktywne sesje"),
        "add": MessageLookupByLibrary.simpleMessage("Dodaj"),
        "addAName": MessageLookupByLibrary.simpleMessage("Dodaj nazwę"),
        "addANewEmail":
            MessageLookupByLibrary.simpleMessage("Dodaj nowy adres e-mail"),
        "addCollaborator":
            MessageLookupByLibrary.simpleMessage("Dodaj współuczestnika"),
        "addFiles": MessageLookupByLibrary.simpleMessage("Dodaj Pliki"),
        "addFromDevice":
            MessageLookupByLibrary.simpleMessage("Dodaj z urządzenia"),
        "addLocation":
            MessageLookupByLibrary.simpleMessage("Dodaj lokalizację"),
        "addLocationButton": MessageLookupByLibrary.simpleMessage("Dodaj"),
        "addMore": MessageLookupByLibrary.simpleMessage("Dodaj więcej"),
        "addName": MessageLookupByLibrary.simpleMessage("Dodaj nazwę"),
        "addNameOrMerge":
            MessageLookupByLibrary.simpleMessage("Dodaj nazwę lub scal"),
        "addNew": MessageLookupByLibrary.simpleMessage("Dodaj nowe"),
        "addNewPerson":
            MessageLookupByLibrary.simpleMessage("Dodaj nową osobę"),
        "addOnPageSubtitle":
            MessageLookupByLibrary.simpleMessage("Szczegóły dodatków"),
        "addOnValidTill": m0,
        "addOns": MessageLookupByLibrary.simpleMessage("Dodatki"),
        "addPhotos": MessageLookupByLibrary.simpleMessage("Dodaj zdjęcia"),
        "addSelected": MessageLookupByLibrary.simpleMessage("Dodaj zaznaczone"),
        "addToAlbum": MessageLookupByLibrary.simpleMessage("Dodaj do albumu"),
        "addToEnte": MessageLookupByLibrary.simpleMessage("Dodaj do Ente"),
        "addToHiddenAlbum":
            MessageLookupByLibrary.simpleMessage("Dodaj do ukrytego albumu"),
        "addTrustedContact":
            MessageLookupByLibrary.simpleMessage("Dodaj Zaufany Kontakt"),
        "addViewer": MessageLookupByLibrary.simpleMessage("Dodaj widza"),
        "addYourPhotosNow":
            MessageLookupByLibrary.simpleMessage("Dodaj swoje zdjęcia teraz"),
        "addedAs": MessageLookupByLibrary.simpleMessage("Dodano jako"),
        "addedBy": m48,
        "addedSuccessfullyTo": m49,
        "addingToFavorites":
            MessageLookupByLibrary.simpleMessage("Dodawanie do ulubionych..."),
        "advanced": MessageLookupByLibrary.simpleMessage("Zaawansowane"),
        "advancedSettings":
            MessageLookupByLibrary.simpleMessage("Zaawansowane"),
        "after1Day": MessageLookupByLibrary.simpleMessage("Po 1 dniu"),
        "after1Hour": MessageLookupByLibrary.simpleMessage("Po 1 godzinie"),
        "after1Month": MessageLookupByLibrary.simpleMessage("Po 1 miesiącu"),
        "after1Week": MessageLookupByLibrary.simpleMessage("Po 1 tygodniu"),
        "after1Year": MessageLookupByLibrary.simpleMessage("Po 1 roku"),
        "albumOwner": MessageLookupByLibrary.simpleMessage("Właściciel"),
        "albumParticipantsCount": m1,
        "albumTitle": MessageLookupByLibrary.simpleMessage("Tytuł albumu"),
        "albumUpdated":
            MessageLookupByLibrary.simpleMessage("Album został zaktualizowany"),
        "albums": MessageLookupByLibrary.simpleMessage("Albumy"),
        "allClear":
            MessageLookupByLibrary.simpleMessage("✨ Wszystko wyczyszczone"),
        "allMemoriesPreserved": MessageLookupByLibrary.simpleMessage(
            "Wszystkie wspomnienia zachowane"),
        "allPersonGroupingWillReset": MessageLookupByLibrary.simpleMessage(
            "Wszystkie grupy dla tej osoby zostaną zresetowane i stracisz wszystkie sugestie dla tej osoby"),
        "allow": MessageLookupByLibrary.simpleMessage("Zezwól"),
        "allowAddPhotosDescription": MessageLookupByLibrary.simpleMessage(
            "Pozwól osobom z linkiem na dodawania zdjęć do udostępnionego albumu."),
        "allowAddingPhotos":
            MessageLookupByLibrary.simpleMessage("Pozwól na dodawanie zdjęć"),
        "allowAppToOpenSharedAlbumLinks": MessageLookupByLibrary.simpleMessage(
            "Zezwalaj aplikacji na otwieranie udostępnianych linków do albumu"),
        "allowDownloads":
            MessageLookupByLibrary.simpleMessage("Zezwól na pobieranie"),
        "allowPeopleToAddPhotos": MessageLookupByLibrary.simpleMessage(
            "Pozwól innym dodawać zdjęcia"),
        "allowPermBody": MessageLookupByLibrary.simpleMessage(
            "Prosimy zezwolić na dostęp do swoich zdjęć w Ustawieniach, aby Ente mogło wyświetlać i tworzyć kopię zapasową Twojej biblioteki."),
        "allowPermTitle":
            MessageLookupByLibrary.simpleMessage("Zezwól na dostęp do zdjęć"),
        "androidBiometricHint":
            MessageLookupByLibrary.simpleMessage("Potwierdź swoją tożsamość"),
        "androidBiometricNotRecognized": MessageLookupByLibrary.simpleMessage(
            "Nie rozpoznano. Spróbuj ponownie."),
        "androidBiometricRequiredTitle":
            MessageLookupByLibrary.simpleMessage("Wymagana biometria"),
        "androidBiometricSuccess":
            MessageLookupByLibrary.simpleMessage("Sukces"),
        "androidCancelButton": MessageLookupByLibrary.simpleMessage("Anuluj"),
        "androidDeviceCredentialsRequiredTitle":
            MessageLookupByLibrary.simpleMessage(
                "Wymagane dane logowania urządzenia"),
        "androidDeviceCredentialsSetupDescription":
            MessageLookupByLibrary.simpleMessage(
                "Wymagane dane logowania urządzenia"),
        "androidGoToSettingsDescription": MessageLookupByLibrary.simpleMessage(
            "Uwierzytelnianie biometryczne nie jest skonfigurowane na tym urządzeniu. Przejdź do \'Ustawienia > Bezpieczeństwo\', aby dodać uwierzytelnianie biometryczne."),
        "androidIosWebDesktop": MessageLookupByLibrary.simpleMessage(
            "Android, iOS, Strona Internetowa, Aplikacja Komputerowa"),
        "androidSignInTitle":
            MessageLookupByLibrary.simpleMessage("Wymagane uwierzytelnienie"),
        "appLock": MessageLookupByLibrary.simpleMessage(
            "Blokada dostępu do aplikacji"),
        "appLockDescriptions": MessageLookupByLibrary.simpleMessage(
            "Wybierz między domyślnym ekranem blokady urządzenia a niestandardowym ekranem blokady z kodem PIN lub hasłem."),
        "appVersion": m51,
        "appleId": MessageLookupByLibrary.simpleMessage("Apple ID"),
        "apply": MessageLookupByLibrary.simpleMessage("Zastosuj"),
        "applyCodeTitle": MessageLookupByLibrary.simpleMessage("Użyj kodu"),
        "appstoreSubscription":
            MessageLookupByLibrary.simpleMessage("Subskrypcja AppStore"),
        "archive": MessageLookupByLibrary.simpleMessage("Archiwum"),
        "archiveAlbum":
            MessageLookupByLibrary.simpleMessage("Archiwizuj album"),
        "archiving": MessageLookupByLibrary.simpleMessage("Archiwizowanie..."),
        "areYouSureThatYouWantToLeaveTheFamily":
            MessageLookupByLibrary.simpleMessage(
                "Czy jesteś pewien/pewna, że chcesz opuścić plan rodzinny?"),
        "areYouSureYouWantToCancel": MessageLookupByLibrary.simpleMessage(
            "Czy na pewno chcesz anulować?"),
        "areYouSureYouWantToChangeYourPlan":
            MessageLookupByLibrary.simpleMessage(
                "Czy na pewno chcesz zmienić swój plan?"),
        "areYouSureYouWantToExit":
            MessageLookupByLibrary.simpleMessage("Czy na pewno chcesz wyjść?"),
        "areYouSureYouWantToLogout": MessageLookupByLibrary.simpleMessage(
            "Czy na pewno chcesz się wylogować?"),
        "areYouSureYouWantToRenew": MessageLookupByLibrary.simpleMessage(
            "Czy na pewno chcesz odnowić?"),
        "areYouSureYouWantToResetThisPerson":
            MessageLookupByLibrary.simpleMessage(
                "Czy na pewno chcesz zresetować tę osobę?"),
        "askCancelReason": MessageLookupByLibrary.simpleMessage(
            "Twoja subskrypcja została anulowana. Czy chcesz podzielić się powodem?"),
        "askDeleteReason": MessageLookupByLibrary.simpleMessage(
            "Jaka jest główna przyczyna usunięcia Twojego konta?"),
        "askYourLovedOnesToShare": MessageLookupByLibrary.simpleMessage(
            "Poproś swoich bliskich o udostępnienie"),
        "atAFalloutShelter": MessageLookupByLibrary.simpleMessage("w schronie"),
        "authToChangeEmailVerificationSetting":
            MessageLookupByLibrary.simpleMessage(
                "Prosimy uwierzytelnić się, aby zmienić weryfikację e-mail"),
        "authToChangeLockscreenSetting": MessageLookupByLibrary.simpleMessage(
            "Prosimy uwierzytelnić się, aby zmienić ustawienia ekranu blokady"),
        "authToChangeYourEmail": MessageLookupByLibrary.simpleMessage(
            "Prosimy uwierzytelnić się, aby zmienić swój adres e-mail"),
        "authToChangeYourPassword": MessageLookupByLibrary.simpleMessage(
            "Prosimy uwierzytelnić się, aby zmienić hasło"),
        "authToConfigureTwofactorAuthentication":
            MessageLookupByLibrary.simpleMessage(
                "Uwierzytelnij się, aby skonfigurować uwierzytelnianie dwustopniowe"),
        "authToInitiateAccountDeletion": MessageLookupByLibrary.simpleMessage(
            "Prosimy uwierzytelnić się, aby zainicjować usuwanie konta"),
        "authToManageLegacy": MessageLookupByLibrary.simpleMessage(
            "Prosimy uwierzytelnić się, aby zarządzać zaufanymi kontaktami"),
        "authToViewPasskey": MessageLookupByLibrary.simpleMessage(
            "Prosimy uwierzytelnić się, aby wyświetlić swój klucz dostępu"),
        "authToViewTrashedFiles": MessageLookupByLibrary.simpleMessage(
            "Prosimy uwierzytelnić się, aby wyświetlić swoje pliki w koszu"),
        "authToViewYourActiveSessions": MessageLookupByLibrary.simpleMessage(
            "Prosimy uwierzytelnić się, aby wyświetlić swoje aktywne sesje"),
        "authToViewYourHiddenFiles": MessageLookupByLibrary.simpleMessage(
            "Prosimy uwierzytelnić się, aby wyświetlić ukryte pliki"),
        "authToViewYourMemories": MessageLookupByLibrary.simpleMessage(
            "Prosimy uwierzytelnić się, aby wyświetlić swoje wspomnienia"),
        "authToViewYourRecoveryKey": MessageLookupByLibrary.simpleMessage(
            "Prosimy uwierzytelnić się, aby wyświetlić swój klucz odzyskiwania"),
        "authenticating":
            MessageLookupByLibrary.simpleMessage("Uwierzytelnianie..."),
        "authenticationFailedPleaseTryAgain":
            MessageLookupByLibrary.simpleMessage(
                "Uwierzytelnianie nie powiodło się, prosimy spróbować ponownie"),
        "authenticationSuccessful": MessageLookupByLibrary.simpleMessage(
            "Uwierzytelnianie powiodło się!"),
        "autoCastDialogBody": MessageLookupByLibrary.simpleMessage(
            "Tutaj zobaczysz dostępne urządzenia Cast."),
        "autoCastiOSPermission": MessageLookupByLibrary.simpleMessage(
            "Upewnij się, że uprawnienia sieci lokalnej są włączone dla aplikacji Zdjęcia Ente w Ustawieniach."),
        "autoLock":
            MessageLookupByLibrary.simpleMessage("Automatyczna blokada"),
        "autoLockFeatureDescription": MessageLookupByLibrary.simpleMessage(
            "Czas, po którym aplikacja blokuje się po umieszczeniu jej w tle"),
        "autoLogoutMessage": MessageLookupByLibrary.simpleMessage(
            "Z powodu technicznego błędu, zostałeś wylogowany. Przepraszamy za niedogodności."),
        "autoPair":
            MessageLookupByLibrary.simpleMessage("Automatyczne parowanie"),
        "autoPairDesc": MessageLookupByLibrary.simpleMessage(
            "Automatyczne parowanie działa tylko z urządzeniami obsługującymi Chromecast."),
        "available": MessageLookupByLibrary.simpleMessage("Dostępne"),
        "availableStorageSpace": m52,
        "backedUpFolders":
            MessageLookupByLibrary.simpleMessage("Foldery kopii zapasowej"),
        "backup": MessageLookupByLibrary.simpleMessage("Kopia zapasowa"),
        "backupFailed": MessageLookupByLibrary.simpleMessage(
            "Tworzenie kopii zapasowej nie powiodło się"),
        "backupFile":
            MessageLookupByLibrary.simpleMessage("Zrób kopię zapasową pliku"),
        "backupOverMobileData": MessageLookupByLibrary.simpleMessage(
            "Kopia zapasowa przez dane mobilne"),
        "backupSettings":
            MessageLookupByLibrary.simpleMessage("Ustawienia kopii zapasowej"),
        "backupStatus":
            MessageLookupByLibrary.simpleMessage("Status kopii zapasowej"),
        "backupStatusDescription": MessageLookupByLibrary.simpleMessage(
            "Elementy, których kopia zapasowa została utworzona, zostaną wyświetlone w tym miejscu"),
        "backupVideos":
            MessageLookupByLibrary.simpleMessage("Utwórz kopię zapasową wideo"),
        "birthday": MessageLookupByLibrary.simpleMessage("Urodziny"),
        "blackFridaySale": MessageLookupByLibrary.simpleMessage(
            "Wyprzedaż z okazji Czarnego Piątku"),
        "blog": MessageLookupByLibrary.simpleMessage("Blog"),
        "cachedData":
            MessageLookupByLibrary.simpleMessage("Dane w pamięci podręcznej"),
        "calculating": MessageLookupByLibrary.simpleMessage("Obliczanie..."),
        "canNotOpenBody": MessageLookupByLibrary.simpleMessage(
            "Przepraszamy, ten album nie może zostać otwarty w aplikacji."),
        "canNotOpenTitle": MessageLookupByLibrary.simpleMessage(
            "Nie można otworzyć tego albumu"),
        "canNotUploadToAlbumsOwnedByOthers":
            MessageLookupByLibrary.simpleMessage(
                "Nie można przesłać do albumów należących do innych"),
        "canOnlyCreateLinkForFilesOwnedByYou":
            MessageLookupByLibrary.simpleMessage(
                "Można tylko utworzyć link dla plików należących do Ciebie"),
        "canOnlyRemoveFilesOwnedByYou": MessageLookupByLibrary.simpleMessage(
            "Można usuwać tylko pliki należące do Ciebie"),
        "cancel": MessageLookupByLibrary.simpleMessage("Anuluj"),
        "cancelAccountRecovery":
            MessageLookupByLibrary.simpleMessage("Anuluj odzyskiwanie"),
        "cancelAccountRecoveryBody": MessageLookupByLibrary.simpleMessage(
            "Czy na pewno chcesz anulować odzyskiwanie?"),
        "cancelOtherSubscription": m2,
        "cancelSubscription":
            MessageLookupByLibrary.simpleMessage("Anuluj subskrypcję"),
        "cannotAddMorePhotosAfterBecomingViewer": m3,
        "cannotDeleteSharedFiles": MessageLookupByLibrary.simpleMessage(
            "Nie można usunąć udostępnionych plików"),
        "castAlbum": MessageLookupByLibrary.simpleMessage("Odtwórz album"),
        "castIPMismatchBody": MessageLookupByLibrary.simpleMessage(
            "Upewnij się, że jesteś w tej samej sieci co telewizor."),
        "castIPMismatchTitle": MessageLookupByLibrary.simpleMessage(
            "Nie udało się wyświetlić albumu"),
        "castInstruction": MessageLookupByLibrary.simpleMessage(
            "Odwiedź cast.ente.io na urządzeniu, które chcesz sparować.\n\nWprowadź poniższy kod, aby odtworzyć album na telewizorze."),
        "centerPoint": MessageLookupByLibrary.simpleMessage("Punkt środkowy"),
        "change": MessageLookupByLibrary.simpleMessage("Zmień"),
        "changeEmail":
            MessageLookupByLibrary.simpleMessage("Zmień adres e-mail"),
        "changeLocationOfSelectedItems": MessageLookupByLibrary.simpleMessage(
            "Zmienić lokalizację wybranych elementów?"),
        "changePassword": MessageLookupByLibrary.simpleMessage("Zmień hasło"),
        "changePasswordTitle":
            MessageLookupByLibrary.simpleMessage("Zmień hasło"),
        "changePermissions":
            MessageLookupByLibrary.simpleMessage("Zmień uprawnienia?"),
        "changeYourReferralCode":
            MessageLookupByLibrary.simpleMessage("Zmień swój kod polecający"),
        "checkForUpdates": MessageLookupByLibrary.simpleMessage(
            "Sprawdź dostępne aktualizacje"),
        "checkInboxAndSpamFolder": MessageLookupByLibrary.simpleMessage(
            "Sprawdź swoją skrzynkę odbiorczą (i spam), aby zakończyć weryfikację"),
        "checkStatus": MessageLookupByLibrary.simpleMessage("Sprawdź stan"),
        "checking": MessageLookupByLibrary.simpleMessage("Sprawdzanie..."),
        "checkingModels":
            MessageLookupByLibrary.simpleMessage("Sprawdzanie modeli..."),
        "claimFreeStorage": MessageLookupByLibrary.simpleMessage(
            "Odbierz bezpłatną przestrzeń dyskową"),
        "claimMore": MessageLookupByLibrary.simpleMessage("Zdobądź więcej!"),
        "claimed": MessageLookupByLibrary.simpleMessage("Odebrano"),
        "claimedStorageSoFar": m4,
        "cleanUncategorized":
            MessageLookupByLibrary.simpleMessage("Wyczyść Nieskategoryzowane"),
        "cleanUncategorizedDescription": MessageLookupByLibrary.simpleMessage(
            "Usuń wszystkie pliki z Nieskategoryzowanych, które są obecne w innych albumach"),
        "clearCaches":
            MessageLookupByLibrary.simpleMessage("Wyczyść pamięć podręczną"),
        "clearIndexes": MessageLookupByLibrary.simpleMessage("Wyczyść indeksy"),
        "click": MessageLookupByLibrary.simpleMessage("• Kliknij"),
        "clickOnTheOverflowMenu": MessageLookupByLibrary.simpleMessage(
            "• Kliknij na menu przepełnienia"),
        "close": MessageLookupByLibrary.simpleMessage("Zamknij"),
        "clubByCaptureTime": MessageLookupByLibrary.simpleMessage(
            "Club według czasu przechwycenia"),
        "clubByFileName":
            MessageLookupByLibrary.simpleMessage("Club według nazwy pliku"),
        "clusteringProgress":
            MessageLookupByLibrary.simpleMessage("Postęp tworzenia klastrów"),
        "codeAppliedPageTitle":
            MessageLookupByLibrary.simpleMessage("Kod został zastosowany"),
        "codeChangeLimitReached": MessageLookupByLibrary.simpleMessage(
            "Przepraszamy, osiągnięto limit zmian kodu."),
        "codeCopiedToClipboard": MessageLookupByLibrary.simpleMessage(
            "Kod został skopiowany do schowka"),
        "codeUsedByYou":
            MessageLookupByLibrary.simpleMessage("Kod użyty przez Ciebie"),
        "collabLinkSectionDescription": MessageLookupByLibrary.simpleMessage(
            "Utwórz link, aby umożliwić innym dodawanie i przeglądanie zdjęć w udostępnionym albumie bez konieczności korzystania z aplikacji lub konta Ente. Świetne rozwiązanie do gromadzenia zdjęć ze wspólnych wydarzeń."),
        "collaborativeLink":
            MessageLookupByLibrary.simpleMessage("Link do współpracy"),
        "collaborativeLinkCreatedFor": m54,
        "collaborator": MessageLookupByLibrary.simpleMessage("Współuczestnik"),
        "collaboratorsCanAddPhotosAndVideosToTheSharedAlbum":
            MessageLookupByLibrary.simpleMessage(
                "Współuczestnicy mogą dodawać zdjęcia i wideo do udostępnionego albumu."),
<<<<<<< HEAD
        "collaboratorsSuccessfullyAdded": m112,
=======
        "collaboratorsSuccessfullyAdded": m55,
>>>>>>> 1d197694
        "collageLayout": MessageLookupByLibrary.simpleMessage("Układ"),
        "collageSaved":
            MessageLookupByLibrary.simpleMessage("Kolaż zapisano w galerii"),
        "collect": MessageLookupByLibrary.simpleMessage("Zbieraj"),
        "collectEventPhotos":
            MessageLookupByLibrary.simpleMessage("Zbierz zdjęcia z wydarzenia"),
        "collectPhotos": MessageLookupByLibrary.simpleMessage("Zbierz zdjęcia"),
        "collectPhotosDescription": MessageLookupByLibrary.simpleMessage(
            "Utwórz link, w którym Twoi znajomi mogą przesyłać zdjęcia w oryginalnej jakości."),
        "color": MessageLookupByLibrary.simpleMessage("Kolor"),
        "configuration": MessageLookupByLibrary.simpleMessage("Konfiguracja"),
        "confirm": MessageLookupByLibrary.simpleMessage("Potwierdź"),
        "confirm2FADisable": MessageLookupByLibrary.simpleMessage(
            "Czy na pewno chcesz wyłączyć uwierzytelnianie dwustopniowe?"),
        "confirmAccountDeletion":
            MessageLookupByLibrary.simpleMessage("Potwierdź usunięcie konta"),
<<<<<<< HEAD
        "confirmAddingTrustedContact": m55,
=======
        "confirmAddingTrustedContact": m56,
>>>>>>> 1d197694
        "confirmDeletePrompt": MessageLookupByLibrary.simpleMessage(
            "Tak, chcę trwale usunąć to konto i jego dane ze wszystkich aplikacji."),
        "confirmPassword":
            MessageLookupByLibrary.simpleMessage("Powtórz hasło"),
        "confirmPlanChange":
            MessageLookupByLibrary.simpleMessage("Potwierdź zmianę planu"),
        "confirmRecoveryKey": MessageLookupByLibrary.simpleMessage(
            "Potwierdź klucz odzyskiwania"),
        "confirmYourRecoveryKey": MessageLookupByLibrary.simpleMessage(
            "Potwierdź klucz odzyskiwania"),
        "connectToDevice":
            MessageLookupByLibrary.simpleMessage("Połącz z urządzeniem"),
        "contactFamilyAdmin": m5,
        "contactSupport": MessageLookupByLibrary.simpleMessage(
            "Skontaktuj się z pomocą techniczną"),
        "contactToManageSubscription": m6,
        "contacts": MessageLookupByLibrary.simpleMessage("Kontakty"),
        "contents": MessageLookupByLibrary.simpleMessage("Zawartość"),
        "continueLabel": MessageLookupByLibrary.simpleMessage("Kontynuuj"),
        "continueOnFreeTrial": MessageLookupByLibrary.simpleMessage(
            "Kontynuuj bezpłatny okres próbny"),
        "convertToAlbum":
            MessageLookupByLibrary.simpleMessage("Konwertuj na album"),
        "copyEmailAddress":
            MessageLookupByLibrary.simpleMessage("Kopiuj adres e-mail"),
        "copyLink": MessageLookupByLibrary.simpleMessage("Skopiuj link"),
        "copypasteThisCodentoYourAuthenticatorApp":
            MessageLookupByLibrary.simpleMessage(
                "Kopiuj, wklej ten kod\ndo swojej aplikacji uwierzytelniającej"),
        "couldNotBackUpTryLater": MessageLookupByLibrary.simpleMessage(
            "Nie można utworzyć kopii zapasowej Twoich danych.\nSpróbujemy ponownie później."),
        "couldNotFreeUpSpace": MessageLookupByLibrary.simpleMessage(
            "Nie udało się zwolnić miejsca"),
        "couldNotUpdateSubscription": MessageLookupByLibrary.simpleMessage(
            "Nie można było zaktualizować subskrybcji"),
        "count": MessageLookupByLibrary.simpleMessage("Ilość"),
        "crashReporting":
            MessageLookupByLibrary.simpleMessage("Zgłaszanie awarii"),
        "create": MessageLookupByLibrary.simpleMessage("Utwórz"),
        "createAccount": MessageLookupByLibrary.simpleMessage("Stwórz konto"),
        "createAlbumActionHint": MessageLookupByLibrary.simpleMessage(
            "Przytrzymaj, aby wybrać zdjęcia i kliknij +, aby utworzyć album"),
        "createCollaborativeLink":
            MessageLookupByLibrary.simpleMessage("Utwórz link współpracy"),
        "createCollage": MessageLookupByLibrary.simpleMessage("Utwórz kolaż"),
        "createNewAccount":
            MessageLookupByLibrary.simpleMessage("Stwórz nowe konto"),
        "createOrSelectAlbum":
            MessageLookupByLibrary.simpleMessage("Utwórz lub wybierz album"),
        "createPublicLink":
            MessageLookupByLibrary.simpleMessage("Utwórz publiczny link"),
        "creatingLink":
            MessageLookupByLibrary.simpleMessage("Tworzenie linku..."),
        "criticalUpdateAvailable": MessageLookupByLibrary.simpleMessage(
            "Dostępna jest krytyczna aktualizacja"),
        "crop": MessageLookupByLibrary.simpleMessage("Kadruj"),
        "curatedMemories":
            MessageLookupByLibrary.simpleMessage("Curated memories"),
        "currentUsageIs":
            MessageLookupByLibrary.simpleMessage("Aktualne użycie to "),
        "currentlyRunning":
            MessageLookupByLibrary.simpleMessage("aktualnie uruchomiony"),
        "custom": MessageLookupByLibrary.simpleMessage("Niestandardowy"),
<<<<<<< HEAD
        "customEndpoint": m56,
=======
        "customEndpoint": m57,
>>>>>>> 1d197694
        "darkTheme": MessageLookupByLibrary.simpleMessage("Ciemny"),
        "dayToday": MessageLookupByLibrary.simpleMessage("Dzisiaj"),
        "dayYesterday": MessageLookupByLibrary.simpleMessage("Wczoraj"),
        "declineTrustInvite":
            MessageLookupByLibrary.simpleMessage("Odrzuć Zaproszenie"),
        "decrypting": MessageLookupByLibrary.simpleMessage("Odszyfrowanie..."),
        "decryptingVideo":
            MessageLookupByLibrary.simpleMessage("Odszyfrowywanie wideo..."),
        "deduplicateFiles":
            MessageLookupByLibrary.simpleMessage("Odduplikuj pliki"),
        "delete": MessageLookupByLibrary.simpleMessage("Usuń"),
        "deleteAccount": MessageLookupByLibrary.simpleMessage("Usuń konto"),
        "deleteAccountFeedbackPrompt": MessageLookupByLibrary.simpleMessage(
            "Przykro nam, że odchodzisz. Wyjaśnij nam, dlaczego nas opuszczasz, aby pomóc ulepszać nasze usługi."),
        "deleteAccountPermanentlyButton":
            MessageLookupByLibrary.simpleMessage("Usuń konto na stałe"),
        "deleteAlbum": MessageLookupByLibrary.simpleMessage("Usuń album"),
        "deleteAlbumDialog": MessageLookupByLibrary.simpleMessage(
            "Usunąć również zdjęcia (i wideo) znajdujące się w tym albumie ze <bold>wszystkich</bold> innych albumów, których są częścią?"),
        "deleteAlbumsDialogBody": MessageLookupByLibrary.simpleMessage(
            "Spowoduje to usunięcie wszystkich pustych albumów. Jest to przydatne, gdy chcesz zmniejszyć ilość śmieci na liście albumów."),
        "deleteAll": MessageLookupByLibrary.simpleMessage("Usuń Wszystko"),
        "deleteConfirmDialogBody": MessageLookupByLibrary.simpleMessage(
            "To konto jest połączone z innymi aplikacjami Ente, jeśli ich używasz. Twoje przesłane dane, we wszystkich aplikacjach Ente, zostaną zaplanowane do usunięcia, a Twoje konto zostanie trwale usunięte."),
        "deleteEmailRequest": MessageLookupByLibrary.simpleMessage(
            "Wyślij wiadomość e-mail na <warning>account-deletion@ente.io</warning> z zarejestrowanego adresu e-mail."),
        "deleteEmptyAlbums":
            MessageLookupByLibrary.simpleMessage("Usuń puste albumy"),
        "deleteEmptyAlbumsWithQuestionMark":
            MessageLookupByLibrary.simpleMessage("Usunąć puste albumy?"),
        "deleteFromBoth": MessageLookupByLibrary.simpleMessage("Usuń z obu"),
        "deleteFromDevice":
            MessageLookupByLibrary.simpleMessage("Usuń z urządzenia"),
        "deleteFromEnte": MessageLookupByLibrary.simpleMessage("Usuń z Ente"),
        "deleteItemCount": m7,
        "deleteLocation":
            MessageLookupByLibrary.simpleMessage("Usuń lokalizację"),
        "deletePhotos": MessageLookupByLibrary.simpleMessage("Usuń zdjęcia"),
<<<<<<< HEAD
        "deleteProgress": m57,
=======
        "deleteProgress": m58,
>>>>>>> 1d197694
        "deleteReason1": MessageLookupByLibrary.simpleMessage(
            "Brakuje kluczowej funkcji, której potrzebuję"),
        "deleteReason2": MessageLookupByLibrary.simpleMessage(
            "Aplikacja lub określona funkcja nie zachowuje się tak, jak sądzę, że powinna"),
        "deleteReason3": MessageLookupByLibrary.simpleMessage(
            "Znalazłem/am inną, lepszą usługę"),
        "deleteReason4": MessageLookupByLibrary.simpleMessage(
            "Moja przyczyna nie jest wymieniona"),
        "deleteRequestSLAText": MessageLookupByLibrary.simpleMessage(
            "Twoje żądanie zostanie przetworzone w ciągu 72 godzin."),
        "deleteSharedAlbum":
            MessageLookupByLibrary.simpleMessage("Usunąć udostępniony album?"),
        "deleteSharedAlbumDialogBody": MessageLookupByLibrary.simpleMessage(
            "Album zostanie usunięty dla wszystkich\n\nUtracisz dostęp do udostępnionych zdjęć w tym albumie, które są własnością innych osób"),
        "deselectAll": MessageLookupByLibrary.simpleMessage("Odznacz wszystko"),
        "designedToOutlive": MessageLookupByLibrary.simpleMessage(
            "Zaprojektowane do przetrwania"),
        "details": MessageLookupByLibrary.simpleMessage("Szczegóły"),
        "developerSettings":
            MessageLookupByLibrary.simpleMessage("Ustawienia dla programistów"),
        "developerSettingsWarning": MessageLookupByLibrary.simpleMessage(
            "Czy na pewno chcesz zmodyfikować ustawienia programisty?"),
        "deviceCodeHint": MessageLookupByLibrary.simpleMessage("Wprowadź kod"),
        "deviceFilesAutoUploading": MessageLookupByLibrary.simpleMessage(
            "Pliki dodane do tego albumu urządzenia zostaną automatycznie przesłane do Ente."),
        "deviceLock":
            MessageLookupByLibrary.simpleMessage("Blokada urządzenia"),
        "deviceLockExplanation": MessageLookupByLibrary.simpleMessage(
            "Wyłącz blokadę ekranu urządzenia, gdy Ente jest na pierwszym planie i w trakcie tworzenia kopii zapasowej. Zwykle nie jest to potrzebne, ale może pomóc w szybszym przesyłaniu i początkowym imporcie dużych bibliotek."),
        "deviceNotFound":
            MessageLookupByLibrary.simpleMessage("Nie znaleziono urządzenia"),
        "didYouKnow":
            MessageLookupByLibrary.simpleMessage("Czy wiedziałeś/aś?"),
        "disableAutoLock":
            MessageLookupByLibrary.simpleMessage("Wyłącz automatyczną blokadę"),
        "disableDownloadWarningBody": MessageLookupByLibrary.simpleMessage(
            "Widzowie mogą nadal robić zrzuty ekranu lub zapisywać kopie zdjęć za pomocą programów trzecich"),
        "disableDownloadWarningTitle":
            MessageLookupByLibrary.simpleMessage("Uwaga"),
        "disableLinkMessage": m8,
        "disableTwofactor": MessageLookupByLibrary.simpleMessage(
            "Wyłącz uwierzytelnianie dwustopniowe"),
        "disablingTwofactorAuthentication":
            MessageLookupByLibrary.simpleMessage(
                "Uwierzytelnianie dwustopniowe jest wyłączane..."),
        "discord": MessageLookupByLibrary.simpleMessage("Discord"),
        "discover": MessageLookupByLibrary.simpleMessage("Odkryj"),
        "discover_babies": MessageLookupByLibrary.simpleMessage("Niemowlęta"),
        "discover_celebrations":
            MessageLookupByLibrary.simpleMessage("Uroczystości"),
        "discover_food": MessageLookupByLibrary.simpleMessage("Jedzenie"),
        "discover_greenery": MessageLookupByLibrary.simpleMessage("Zieleń"),
        "discover_hills": MessageLookupByLibrary.simpleMessage("Wzgórza"),
        "discover_identity": MessageLookupByLibrary.simpleMessage("Tożsamość"),
        "discover_memes": MessageLookupByLibrary.simpleMessage("Memy"),
        "discover_notes": MessageLookupByLibrary.simpleMessage("Notatki"),
        "discover_pets":
            MessageLookupByLibrary.simpleMessage("Zwierzęta domowe"),
        "discover_receipts": MessageLookupByLibrary.simpleMessage("Paragony"),
        "discover_screenshots":
            MessageLookupByLibrary.simpleMessage("Zrzuty ekranu"),
        "discover_selfies": MessageLookupByLibrary.simpleMessage("Selfie"),
        "discover_sunset":
            MessageLookupByLibrary.simpleMessage("Zachód słońca"),
        "discover_visiting_cards":
            MessageLookupByLibrary.simpleMessage("Wizytówki"),
        "discover_wallpapers": MessageLookupByLibrary.simpleMessage("Tapety"),
        "dismiss": MessageLookupByLibrary.simpleMessage("Odrzuć"),
        "distanceInKMUnit": MessageLookupByLibrary.simpleMessage("km"),
        "doNotSignOut":
            MessageLookupByLibrary.simpleMessage("Nie wylogowuj mnie"),
        "doThisLater": MessageLookupByLibrary.simpleMessage("Spróbuj później"),
        "doYouWantToDiscardTheEditsYouHaveMade":
            MessageLookupByLibrary.simpleMessage(
                "Czy chcesz odrzucić dokonane zmiany?"),
        "done": MessageLookupByLibrary.simpleMessage("Gotowe"),
        "doubleYourStorage": MessageLookupByLibrary.simpleMessage(
            "Podwój swoją przestrzeń dyskową"),
        "download": MessageLookupByLibrary.simpleMessage("Pobierz"),
        "downloadFailed":
            MessageLookupByLibrary.simpleMessage("Pobieranie nie powiodło się"),
        "downloading": MessageLookupByLibrary.simpleMessage("Pobieranie..."),
        "dropSupportEmail": m9,
        "duplicateFileCountWithStorageSaved": m10,
        "duplicateItemsGroup": m11,
        "edit": MessageLookupByLibrary.simpleMessage("Edytuj"),
        "editLocation":
            MessageLookupByLibrary.simpleMessage("Edytuj lokalizację"),
        "editLocationTagTitle":
            MessageLookupByLibrary.simpleMessage("Edytuj lokalizację"),
        "editPerson": MessageLookupByLibrary.simpleMessage("Edytuj osobę"),
        "editsSaved": MessageLookupByLibrary.simpleMessage("Edycje zapisane"),
        "editsToLocationWillOnlyBeSeenWithinEnte":
            MessageLookupByLibrary.simpleMessage(
                "Edycje lokalizacji będą widoczne tylko w Ente"),
        "eligible": MessageLookupByLibrary.simpleMessage("kwalifikujący się"),
        "email": MessageLookupByLibrary.simpleMessage("Adres e-mail"),
        "emailAlreadyRegistered": MessageLookupByLibrary.simpleMessage(
            "Adres e-mail jest już zarejestrowany."),
<<<<<<< HEAD
        "emailChangedTo": m58,
=======
        "emailChangedTo": m59,
>>>>>>> 1d197694
        "emailNoEnteAccount": m12,
        "emailNotRegistered": MessageLookupByLibrary.simpleMessage(
            "Adres e-mail nie jest zarejestrowany."),
        "emailVerificationToggle":
            MessageLookupByLibrary.simpleMessage("Weryfikacja e-mail"),
        "emailYourLogs":
            MessageLookupByLibrary.simpleMessage("Wyślij mailem logi"),
        "emergencyContacts":
            MessageLookupByLibrary.simpleMessage("Kontakty Alarmowe"),
        "empty": MessageLookupByLibrary.simpleMessage("Opróżnij"),
        "emptyTrash": MessageLookupByLibrary.simpleMessage("Opróżnić kosz?"),
        "enable": MessageLookupByLibrary.simpleMessage("Włącz"),
        "enableMLIndexingDesc": MessageLookupByLibrary.simpleMessage(
            "Ente obsługuje nauczanie maszynowe na urządzeniu dla rozpoznawania twarzy, wyszukiwania magicznego i innych zaawansowanych funkcji wyszukiwania"),
        "enableMachineLearningBanner": MessageLookupByLibrary.simpleMessage(
            "Włącz nauczanie maszynowe dla magicznego wyszukiwania i rozpoznawania twarzy"),
        "enableMaps": MessageLookupByLibrary.simpleMessage("Włącz mapy"),
        "enableMapsDesc": MessageLookupByLibrary.simpleMessage(
            "To pokaże Twoje zdjęcia na mapie świata.\n\nTa mapa jest hostowana przez Open Street Map, a dokładne lokalizacje Twoich zdjęć nigdy nie są udostępniane.\n\nMożesz wyłączyć tę funkcję w każdej chwili w ustawieniach."),
        "enabled": MessageLookupByLibrary.simpleMessage("Włączone"),
        "encryptingBackup": MessageLookupByLibrary.simpleMessage(
            "Szyfrowanie kopii zapasowej..."),
        "encryption": MessageLookupByLibrary.simpleMessage("Szyfrowanie"),
        "encryptionKeys":
            MessageLookupByLibrary.simpleMessage("Klucze szyfrowania"),
        "endpointUpdatedMessage": MessageLookupByLibrary.simpleMessage(
            "Punkt końcowy zaktualizowano pomyślnie"),
        "endtoendEncryptedByDefault": MessageLookupByLibrary.simpleMessage(
            "Domyślnie zaszyfrowane metodą end-to-end"),
        "enteCanEncryptAndPreserveFilesOnlyIfYouGrant":
            MessageLookupByLibrary.simpleMessage(
                "Ente może zaszyfrować i zachować pliki tylko wtedy, gdy udzielisz do nich dostępu"),
        "entePhotosPerm": MessageLookupByLibrary.simpleMessage(
            "Ente <i>potrzebuje uprawnień</i> aby przechowywać twoje zdjęcia"),
        "enteSubscriptionPitch": MessageLookupByLibrary.simpleMessage(
            "Ente zachowuje Twoje wspomnienia, więc są zawsze dostępne dla Ciebie, nawet jeśli zgubisz urządzenie."),
        "enteSubscriptionShareWithFamily": MessageLookupByLibrary.simpleMessage(
            "Twoja rodzina może być również dodana do Twojego planu."),
        "enterAlbumName":
            MessageLookupByLibrary.simpleMessage("Wprowadź nazwę albumu"),
        "enterCode": MessageLookupByLibrary.simpleMessage("Wprowadź kod"),
        "enterCodeDescription": MessageLookupByLibrary.simpleMessage(
            "Wprowadź kod dostarczony przez znajomego, aby uzyskać bezpłatne miejsce dla was obojga"),
        "enterDateOfBirth":
            MessageLookupByLibrary.simpleMessage("Urodziny (nieobowiązkowo)"),
        "enterEmail":
            MessageLookupByLibrary.simpleMessage("Wprowadź adres e-mail"),
        "enterFileName":
            MessageLookupByLibrary.simpleMessage("Wprowadź nazwę pliku"),
        "enterName": MessageLookupByLibrary.simpleMessage("Wprowadź nazwę"),
        "enterNewPasswordToEncrypt": MessageLookupByLibrary.simpleMessage(
            "Wprowadź nowe hasło, którego możemy użyć do zaszyfrowania Twoich danych"),
        "enterPassword": MessageLookupByLibrary.simpleMessage("Wprowadź hasło"),
        "enterPasswordToEncrypt": MessageLookupByLibrary.simpleMessage(
            "Wprowadź hasło, którego możemy użyć do zaszyfrowania Twoich danych"),
        "enterPersonName":
            MessageLookupByLibrary.simpleMessage("Wprowadź imię osoby"),
        "enterPin": MessageLookupByLibrary.simpleMessage("Wprowadź kod PIN"),
        "enterReferralCode":
            MessageLookupByLibrary.simpleMessage("Wprowadź kod polecenia"),
        "enterThe6digitCodeFromnyourAuthenticatorApp":
            MessageLookupByLibrary.simpleMessage(
                "Wprowadź 6-cyfrowy kod z\nTwojej aplikacji uwierzytelniającej"),
        "enterValidEmail": MessageLookupByLibrary.simpleMessage(
            "Prosimy podać prawidłowy adres e-mail."),
        "enterYourEmailAddress":
            MessageLookupByLibrary.simpleMessage("Podaj swój adres e-mail"),
        "enterYourPassword":
            MessageLookupByLibrary.simpleMessage("Wprowadź hasło"),
        "enterYourRecoveryKey": MessageLookupByLibrary.simpleMessage(
            "Wprowadź swój klucz odzyskiwania"),
        "error": MessageLookupByLibrary.simpleMessage("Błąd"),
        "everywhere": MessageLookupByLibrary.simpleMessage("wszędzie"),
        "exif": MessageLookupByLibrary.simpleMessage("EXIF"),
        "existingUser":
            MessageLookupByLibrary.simpleMessage("Istniejący użytkownik"),
        "expiredLinkInfo": MessageLookupByLibrary.simpleMessage(
            "Ten link wygasł. Wybierz nowy czas wygaśnięcia lub wyłącz automatyczne wygasanie linku."),
        "exportLogs": MessageLookupByLibrary.simpleMessage("Eksportuj logi"),
        "exportYourData":
            MessageLookupByLibrary.simpleMessage("Eksportuj swoje dane"),
        "extraPhotosFound": MessageLookupByLibrary.simpleMessage(
            "Znaleziono dodatkowe zdjęcia"),
<<<<<<< HEAD
        "extraPhotosFoundFor": m61,
=======
        "extraPhotosFoundFor": m62,
>>>>>>> 1d197694
        "faceNotClusteredYet": MessageLookupByLibrary.simpleMessage(
            "Twarz jeszcze nie zgrupowana, prosimy wrócić później"),
        "faceRecognition":
            MessageLookupByLibrary.simpleMessage("Rozpoznawanie twarzy"),
        "faces": MessageLookupByLibrary.simpleMessage("Twarze"),
        "failedToApplyCode": MessageLookupByLibrary.simpleMessage(
            "Nie udało się zastosować kodu"),
        "failedToCancel":
            MessageLookupByLibrary.simpleMessage("Nie udało się anulować"),
        "failedToDownloadVideo":
            MessageLookupByLibrary.simpleMessage("Nie udało się pobrać wideo"),
        "failedToFetchActiveSessions": MessageLookupByLibrary.simpleMessage(
            "Nie udało się pobrać aktywnych sesji"),
        "failedToFetchOriginalForEdit": MessageLookupByLibrary.simpleMessage(
            "Nie udało się pobrać oryginału do edycji"),
        "failedToFetchReferralDetails": MessageLookupByLibrary.simpleMessage(
            "Nie można pobrać szczegółów polecenia. Spróbuj ponownie później."),
        "failedToLoadAlbums": MessageLookupByLibrary.simpleMessage(
            "Nie udało się załadować albumów"),
        "failedToPlayVideo": MessageLookupByLibrary.simpleMessage(
            "Nie udało się odtworzyć wideo"),
        "failedToRefreshStripeSubscription":
            MessageLookupByLibrary.simpleMessage(
                "Nie udało się odświeżyć subskrypcji"),
        "failedToRenew":
            MessageLookupByLibrary.simpleMessage("Nie udało się odnowić"),
        "failedToVerifyPaymentStatus": MessageLookupByLibrary.simpleMessage(
            "Nie udało się zweryfikować stanu płatności"),
        "familyPlanOverview": MessageLookupByLibrary.simpleMessage(
            "Dodaj 5 członków rodziny do istniejącego planu bez dodatkowego płacenia.\n\nKażdy członek otrzymuje własną przestrzeń prywatną i nie widzi wzajemnie swoich plików, chyba że są one udostępnione.\n\nPlany rodzinne są dostępne dla klientów, którzy mają płatną subskrypcję Ente.\n\nSubskrybuj teraz, aby rozpocząć!"),
        "familyPlanPortalTitle":
            MessageLookupByLibrary.simpleMessage("Rodzina"),
        "familyPlans": MessageLookupByLibrary.simpleMessage("Plany rodzinne"),
        "faq": MessageLookupByLibrary.simpleMessage(
            "FAQ – Często zadawane pytania"),
        "faqs": MessageLookupByLibrary.simpleMessage(
            "FAQ – Często zadawane pytania"),
        "favorite": MessageLookupByLibrary.simpleMessage("Dodaj do ulubionych"),
        "feedback": MessageLookupByLibrary.simpleMessage("Opinia"),
        "file": MessageLookupByLibrary.simpleMessage("Plik"),
        "fileFailedToSaveToGallery": MessageLookupByLibrary.simpleMessage(
            "Nie udało się zapisać pliku do galerii"),
        "fileInfoAddDescHint":
            MessageLookupByLibrary.simpleMessage("Dodaj opis..."),
        "fileNotUploadedYet": MessageLookupByLibrary.simpleMessage(
            "Plik nie został jeszcze przesłany"),
        "fileSavedToGallery":
            MessageLookupByLibrary.simpleMessage("Plik zapisany do galerii"),
        "fileTypes": MessageLookupByLibrary.simpleMessage("Rodzaje plików"),
        "fileTypesAndNames":
            MessageLookupByLibrary.simpleMessage("Typy plików i nazwy"),
<<<<<<< HEAD
        "filesBackedUpFromDevice": m63,
        "filesBackedUpInAlbum": m64,
=======
        "filesBackedUpFromDevice": m64,
        "filesBackedUpInAlbum": m65,
>>>>>>> 1d197694
        "filesDeleted": MessageLookupByLibrary.simpleMessage("Pliki usunięto"),
        "filesSavedToGallery":
            MessageLookupByLibrary.simpleMessage("Pliki zapisane do galerii"),
        "findPeopleByName": MessageLookupByLibrary.simpleMessage(
            "Szybko szukaj osób po imieniu"),
        "findThemQuickly":
            MessageLookupByLibrary.simpleMessage("Znajdź ich szybko"),
        "flip": MessageLookupByLibrary.simpleMessage("Obróć"),
        "forYourMemories":
            MessageLookupByLibrary.simpleMessage("dla twoich wspomnień"),
        "forgotPassword":
            MessageLookupByLibrary.simpleMessage("Nie pamiętam hasła"),
        "foundFaces": MessageLookupByLibrary.simpleMessage("Znaleziono twarze"),
        "freeStorageClaimed": MessageLookupByLibrary.simpleMessage(
            "Bezpłatna pamięć, którą odebrano"),
        "freeStorageOnReferralSuccess": m13,
        "freeStorageUsable":
            MessageLookupByLibrary.simpleMessage("Darmowa pamięć użyteczna"),
        "freeTrial":
            MessageLookupByLibrary.simpleMessage("Darmowy okres próbny"),
        "freeTrialValidTill": m14,
<<<<<<< HEAD
        "freeUpAmount": m66,
=======
        "freeUpAmount": m67,
>>>>>>> 1d197694
        "freeUpDeviceSpace": MessageLookupByLibrary.simpleMessage(
            "Zwolnij miejsce na urządzeniu"),
        "freeUpDeviceSpaceDesc": MessageLookupByLibrary.simpleMessage(
            "Oszczędzaj miejsce na urządzeniu poprzez wyczyszczenie plików, które zostały już przesłane."),
        "freeUpSpace": MessageLookupByLibrary.simpleMessage("Zwolnij miejsce"),
        "gallery": MessageLookupByLibrary.simpleMessage("Galeria"),
        "galleryMemoryLimitInfo": MessageLookupByLibrary.simpleMessage(
            "W galerii wyświetlane jest do 1000 pamięci"),
        "general": MessageLookupByLibrary.simpleMessage("Ogólne"),
        "generatingEncryptionKeys": MessageLookupByLibrary.simpleMessage(
            "Generowanie kluczy szyfrujących..."),
<<<<<<< HEAD
        "genericProgress": m68,
=======
        "genericProgress": m69,
>>>>>>> 1d197694
        "goToSettings":
            MessageLookupByLibrary.simpleMessage("Przejdź do ustawień"),
        "googlePlayId":
            MessageLookupByLibrary.simpleMessage("Identyfikator Google Play"),
        "grantFullAccessPrompt": MessageLookupByLibrary.simpleMessage(
            "Zezwól na dostęp do wszystkich zdjęć w aplikacji Ustawienia"),
        "grantPermission":
            MessageLookupByLibrary.simpleMessage("Przyznaj uprawnienie"),
        "groupNearbyPhotos":
            MessageLookupByLibrary.simpleMessage("Grupuj pobliskie zdjęcia"),
        "guestView": MessageLookupByLibrary.simpleMessage("Widok gościa"),
        "guestViewEnablePreSteps": MessageLookupByLibrary.simpleMessage(
            "Aby włączyć widok gościa, należy skonfigurować hasło urządzenia lub blokadę ekranu w ustawieniach Twojego systemu."),
        "hearUsExplanation": MessageLookupByLibrary.simpleMessage(
            "Nie śledzimy instalacji aplikacji. Pomogłyby nam, gdybyś powiedział/a nam, gdzie nas znalazłeś/aś!"),
        "hearUsWhereTitle": MessageLookupByLibrary.simpleMessage(
            "Jak usłyszałeś/aś o Ente? (opcjonalnie)"),
        "help": MessageLookupByLibrary.simpleMessage("Pomoc"),
        "hidden": MessageLookupByLibrary.simpleMessage("Ukryte"),
        "hide": MessageLookupByLibrary.simpleMessage("Ukryj"),
        "hideContent": MessageLookupByLibrary.simpleMessage("Ukryj zawartość"),
        "hideContentDescriptionAndroid": MessageLookupByLibrary.simpleMessage(
            "Ukrywa zawartość aplikacji w przełączniku aplikacji i wyłącza zrzuty ekranu"),
        "hideContentDescriptionIos": MessageLookupByLibrary.simpleMessage(
            "Ukrywa zawartość aplikacji w przełączniku aplikacji"),
        "hiding": MessageLookupByLibrary.simpleMessage("Ukrywanie..."),
        "hostedAtOsmFrance":
            MessageLookupByLibrary.simpleMessage("Hostowane w OSM Francja"),
        "howItWorks": MessageLookupByLibrary.simpleMessage("Jak to działa"),
        "howToViewShareeVerificationID": MessageLookupByLibrary.simpleMessage(
            "Poproś ich o przytrzymanie swojego adresu e-mail na ekranie ustawień i sprawdzenie, czy identyfikatory na obu urządzeniach są zgodne."),
        "iOSGoToSettingsDescription": MessageLookupByLibrary.simpleMessage(
            "Uwierzytelnianie biometryczne nie jest skonfigurowane na Twoim urządzeniu. Prosimy włączyć Touch ID lub Face ID na swoim telefonie."),
        "iOSLockOut": MessageLookupByLibrary.simpleMessage(
            "Uwierzytelnianie biometryczne jest wyłączone. Prosimy zablokować i odblokować ekran, aby je włączyć."),
        "iOSOkButton": MessageLookupByLibrary.simpleMessage("OK"),
        "ignoreUpdate": MessageLookupByLibrary.simpleMessage("Ignoruj"),
        "ignored": MessageLookupByLibrary.simpleMessage("ignorowane"),
        "ignoredFolderUploadReason": MessageLookupByLibrary.simpleMessage(
            "Niektóre pliki w tym albumie są ignorowane podczas przesyłania, ponieważ zostały wcześniej usunięte z Ente."),
        "imageNotAnalyzed": MessageLookupByLibrary.simpleMessage(
            "Obraz nie został przeanalizowany"),
        "immediately": MessageLookupByLibrary.simpleMessage("Natychmiast"),
        "importing": MessageLookupByLibrary.simpleMessage("Importowanie...."),
        "incorrectCode":
            MessageLookupByLibrary.simpleMessage("Nieprawidłowy kod"),
        "incorrectPasswordTitle":
            MessageLookupByLibrary.simpleMessage("Nieprawidłowe hasło"),
        "incorrectRecoveryKey": MessageLookupByLibrary.simpleMessage(
            "Nieprawidłowy klucz odzyskiwania"),
        "incorrectRecoveryKeyBody":
            MessageLookupByLibrary.simpleMessage("Kod jest nieprawidłowy"),
        "incorrectRecoveryKeyTitle": MessageLookupByLibrary.simpleMessage(
            "Nieprawidłowy klucz odzyskiwania"),
        "indexedItems":
            MessageLookupByLibrary.simpleMessage("Zindeksowane elementy"),
        "indexingIsPaused": MessageLookupByLibrary.simpleMessage(
            "Wstrzymano indeksowanie. Zostanie ono automatycznie wznowione, gdy urządzenie będzie gotowe."),
        "info": MessageLookupByLibrary.simpleMessage("Informacje"),
        "insecureDevice":
            MessageLookupByLibrary.simpleMessage("Niezabezpieczone urządzenie"),
        "installManually":
            MessageLookupByLibrary.simpleMessage("Zainstaluj manualnie"),
        "invalidEmailAddress":
            MessageLookupByLibrary.simpleMessage("Nieprawidłowy adres e-mail"),
        "invalidEndpoint": MessageLookupByLibrary.simpleMessage(
            "Punkt końcowy jest nieprawidłowy"),
        "invalidEndpointMessage": MessageLookupByLibrary.simpleMessage(
            "Niestety, wprowadzony punkt końcowy jest nieprawidłowy. Wprowadź prawidłowy punkt końcowy i spróbuj ponownie."),
        "invalidKey":
            MessageLookupByLibrary.simpleMessage("Klucz jest nieprawidłowy"),
        "invalidRecoveryKey": MessageLookupByLibrary.simpleMessage(
            "Wprowadzony klucz odzyskiwania jest nieprawidłowy. Upewnij się, że zawiera on 24 słowa i sprawdź pisownię każdego z nich.\n\nJeśli wprowadziłeś starszy kod odzyskiwania, upewnij się, że ma on 64 znaki i sprawdź każdy z nich."),
        "invite": MessageLookupByLibrary.simpleMessage("Zaproś"),
        "inviteToEnte": MessageLookupByLibrary.simpleMessage("Zaproś do Ente"),
        "inviteYourFriends":
            MessageLookupByLibrary.simpleMessage("Zaproś znajomych"),
        "inviteYourFriendsToEnte":
            MessageLookupByLibrary.simpleMessage("Zaproś znajomych do Ente"),
        "itLooksLikeSomethingWentWrongPleaseRetryAfterSome":
            MessageLookupByLibrary.simpleMessage(
                "Wygląda na to, że coś poszło nie tak. Spróbuj ponownie po pewnym czasie. Jeśli błąd będzie się powtarzał, skontaktuj się z naszym zespołem pomocy technicznej."),
        "itemCount": m15,
        "itemsShowTheNumberOfDaysRemainingBeforePermanentDeletion":
            MessageLookupByLibrary.simpleMessage(
                "Elementy pokazują liczbę dni pozostałych przed trwałym usunięciem"),
        "itemsWillBeRemovedFromAlbum": MessageLookupByLibrary.simpleMessage(
            "Wybrane elementy zostaną usunięte z tego albumu"),
        "join": MessageLookupByLibrary.simpleMessage("Dołącz"),
        "joinAlbum": MessageLookupByLibrary.simpleMessage("Dołącz do albumu"),
        "joinAlbumSubtext": MessageLookupByLibrary.simpleMessage(
            "aby wyświetlić i dodać swoje zdjęcia"),
        "joinAlbumSubtextViewer": MessageLookupByLibrary.simpleMessage(
            "aby dodać to do udostępnionych albumów"),
        "joinDiscord":
            MessageLookupByLibrary.simpleMessage("Dołącz do serwera Discord"),
        "keepPhotos": MessageLookupByLibrary.simpleMessage("Zachowaj Zdjęcia"),
        "kiloMeterUnit": MessageLookupByLibrary.simpleMessage("km"),
        "kindlyHelpUsWithThisInformation":
            MessageLookupByLibrary.simpleMessage("Pomóż nam z tą informacją"),
        "language": MessageLookupByLibrary.simpleMessage("Język"),
        "lastUpdated":
            MessageLookupByLibrary.simpleMessage("Ostatnio zaktualizowano"),
        "leave": MessageLookupByLibrary.simpleMessage("Wyjdź"),
        "leaveAlbum": MessageLookupByLibrary.simpleMessage("Opuść album"),
        "leaveFamily": MessageLookupByLibrary.simpleMessage("Opuść rodzinę"),
        "leaveSharedAlbum":
            MessageLookupByLibrary.simpleMessage("Opuścić udostępniony album?"),
        "left": MessageLookupByLibrary.simpleMessage("W lewo"),
        "legacy": MessageLookupByLibrary.simpleMessage("Dziedzictwo"),
        "legacyAccounts":
            MessageLookupByLibrary.simpleMessage("Odziedziczone konta"),
<<<<<<< HEAD
        "legacyInvite": m71,
=======
        "legacyInvite": m72,
>>>>>>> 1d197694
        "legacyPageDesc": MessageLookupByLibrary.simpleMessage(
            "Dziedzictwo pozwala zaufanym kontaktom na dostęp do Twojego konta w razie Twojej nieobecności."),
        "legacyPageDesc2": MessageLookupByLibrary.simpleMessage(
            "Zaufane kontakty mogą rozpocząć odzyskiwanie konta, a jeśli nie zostaną zablokowane w ciągu 30 dni, zresetować Twoje hasło i uzyskać dostęp do Twojego konta."),
        "light": MessageLookupByLibrary.simpleMessage("Jasny"),
        "lightTheme": MessageLookupByLibrary.simpleMessage("Jasny"),
        "linkCopiedToClipboard":
            MessageLookupByLibrary.simpleMessage("Link skopiowany do schowka"),
        "linkDeviceLimit":
            MessageLookupByLibrary.simpleMessage("Limit urządzeń"),
        "linkEmail":
            MessageLookupByLibrary.simpleMessage("Połącz adres e-mail"),
        "linkEnabled": MessageLookupByLibrary.simpleMessage("Aktywny"),
        "linkExpired": MessageLookupByLibrary.simpleMessage("Wygasł"),
        "linkExpiresOn": m16,
        "linkExpiry": MessageLookupByLibrary.simpleMessage("Wygaśnięcie linku"),
        "linkHasExpired": MessageLookupByLibrary.simpleMessage("Link wygasł"),
        "linkNeverExpires": MessageLookupByLibrary.simpleMessage("Nigdy"),
        "livePhotos":
            MessageLookupByLibrary.simpleMessage("Zdjęcia Live Photo"),
        "loadMessage1": MessageLookupByLibrary.simpleMessage(
            "Możesz udostępnić swoją subskrypcję swojej rodzinie"),
        "loadMessage2": MessageLookupByLibrary.simpleMessage(
            "Do tej pory zachowaliśmy ponad 30 milionów wspomnień"),
        "loadMessage3": MessageLookupByLibrary.simpleMessage(
            "Przechowujemy 3 kopie Twoich danych, jedną w podziemnym schronie"),
        "loadMessage4": MessageLookupByLibrary.simpleMessage(
            "Wszystkie nasze aplikacje są otwarto źródłowe"),
        "loadMessage5": MessageLookupByLibrary.simpleMessage(
            "Nasz kod źródłowy i kryptografia zostały poddane zewnętrznemu audytowi"),
        "loadMessage6": MessageLookupByLibrary.simpleMessage(
            "Możesz udostępniać linki do swoich albumów swoim bliskim"),
        "loadMessage7": MessageLookupByLibrary.simpleMessage(
            "Nasze aplikacje mobilne działają w tle, aby zaszyfrować i wykonać kopię zapasową wszystkich nowych zdjęć, które klikniesz"),
        "loadMessage8": MessageLookupByLibrary.simpleMessage(
            "web.ente.io ma zgrabny program do przesyłania"),
        "loadMessage9": MessageLookupByLibrary.simpleMessage(
            "Używamy Xchacha20Poly1305 do bezpiecznego szyfrowania Twoich danych"),
        "loadingExifData":
            MessageLookupByLibrary.simpleMessage("Wczytywanie danych EXIF..."),
        "loadingGallery":
            MessageLookupByLibrary.simpleMessage("Ładowanie galerii..."),
        "loadingMessage":
            MessageLookupByLibrary.simpleMessage("Wczytywanie Twoich zdjęć..."),
        "loadingModel":
            MessageLookupByLibrary.simpleMessage("Pobieranie modeli..."),
        "loadingYourPhotos":
            MessageLookupByLibrary.simpleMessage("Wczytywanie Twoich zdjęć..."),
        "localGallery": MessageLookupByLibrary.simpleMessage("Galeria lokalna"),
        "localIndexing":
            MessageLookupByLibrary.simpleMessage("Indeksowanie lokalne"),
        "localSyncErrorMessage": MessageLookupByLibrary.simpleMessage(
            "Wygląda na to, że coś poszło nie tak, ponieważ lokalna synchronizacja zdjęć zajmuje więcej czasu, niż oczekiwano. Skontaktuj się z naszym zespołem pomocy technicznej"),
        "location": MessageLookupByLibrary.simpleMessage("Lokalizacja"),
        "locationName":
            MessageLookupByLibrary.simpleMessage("Nazwa lokalizacji"),
        "locationTagFeatureDescription": MessageLookupByLibrary.simpleMessage(
            "Znacznik lokalizacji grupuje wszystkie zdjęcia, które zostały zrobione w promieniu zdjęcia"),
        "locations": MessageLookupByLibrary.simpleMessage("Lokalizacje"),
        "lockButtonLabel": MessageLookupByLibrary.simpleMessage("Zablokuj"),
        "lockscreen": MessageLookupByLibrary.simpleMessage("Ekran blokady"),
        "logInLabel": MessageLookupByLibrary.simpleMessage("Zaloguj się"),
        "loggingOut": MessageLookupByLibrary.simpleMessage("Wylogowywanie..."),
        "loginSessionExpired":
            MessageLookupByLibrary.simpleMessage("Sesja wygasła"),
        "loginSessionExpiredDetails": MessageLookupByLibrary.simpleMessage(
            "Twoja sesja wygasła. Zaloguj się ponownie."),
        "loginTerms": MessageLookupByLibrary.simpleMessage(
            "Klikając, zaloguj się, zgadzam się na <u-terms>regulamin</u-terms> i <u-policy>politykę prywatności</u-policy>"),
        "loginWithTOTP":
            MessageLookupByLibrary.simpleMessage("Zaloguj się za pomocą TOTP"),
        "logout": MessageLookupByLibrary.simpleMessage("Wyloguj"),
        "logsDialogBody": MessageLookupByLibrary.simpleMessage(
            "Spowoduje to wysyłanie logów, aby pomóc nam w debugowaniu twojego problemu. Pamiętaj, że nazwy plików zostaną dołączone, aby pomóc w śledzeniu problemów z określonymi plikami."),
        "longPressAnEmailToVerifyEndToEndEncryption":
            MessageLookupByLibrary.simpleMessage(
                "Naciśnij i przytrzymaj e-mail, aby zweryfikować szyfrowanie end-to-end."),
        "longpressOnAnItemToViewInFullscreen":
            MessageLookupByLibrary.simpleMessage(
                "Długo naciśnij element, aby wyświetlić go na pełnym ekranie"),
        "loopVideoOff":
            MessageLookupByLibrary.simpleMessage("Pętla wideo wyłączona"),
        "loopVideoOn":
            MessageLookupByLibrary.simpleMessage("Pętla wideo włączona"),
        "lostDevice":
            MessageLookupByLibrary.simpleMessage("Utracono urządzenie?"),
        "machineLearning":
            MessageLookupByLibrary.simpleMessage("Nauczanie maszynowe"),
        "magicSearch":
            MessageLookupByLibrary.simpleMessage("Magiczne wyszukiwanie"),
        "magicSearchHint": MessageLookupByLibrary.simpleMessage(
            "Magiczne wyszukiwanie pozwala na wyszukiwanie zdjęć według ich zawartości, np. \"kwiat\", \"czerwony samochód\", \"dokumenty tożsamości\""),
        "manage": MessageLookupByLibrary.simpleMessage("Zarządzaj"),
        "manageDeviceStorage": MessageLookupByLibrary.simpleMessage(
            "Zarządzaj pamięcią podręczną urządzenia"),
        "manageDeviceStorageDesc": MessageLookupByLibrary.simpleMessage(
            "Przejrzyj i wyczyść lokalną pamięć podręczną."),
        "manageFamily":
            MessageLookupByLibrary.simpleMessage("Zarządzaj Rodziną"),
        "manageLink": MessageLookupByLibrary.simpleMessage("Zarządzaj linkiem"),
        "manageParticipants": MessageLookupByLibrary.simpleMessage("Zarządzaj"),
        "manageSubscription":
            MessageLookupByLibrary.simpleMessage("Zarządzaj subskrypcją"),
        "manualPairDesc": MessageLookupByLibrary.simpleMessage(
            "Parowanie PIN-em działa z każdym ekranem, na którym chcesz wyświetlić swój album."),
        "map": MessageLookupByLibrary.simpleMessage("Mapa"),
        "maps": MessageLookupByLibrary.simpleMessage("Mapy"),
        "mastodon": MessageLookupByLibrary.simpleMessage("Mastodon"),
        "matrix": MessageLookupByLibrary.simpleMessage("Matrix"),
        "merchandise": MessageLookupByLibrary.simpleMessage("Sklep"),
        "mergeWithExisting":
            MessageLookupByLibrary.simpleMessage("Scal z istniejącym"),
        "mergedPhotos": MessageLookupByLibrary.simpleMessage("Scalone zdjęcia"),
        "mlConsent":
            MessageLookupByLibrary.simpleMessage("Włącz nauczanie maszynowe"),
        "mlConsentConfirmation": MessageLookupByLibrary.simpleMessage(
            "Rozumiem i chcę włączyć nauczanie maszynowe"),
        "mlConsentDescription": MessageLookupByLibrary.simpleMessage(
            "Jeśli włączysz nauczanie maszynowe, Ente wyodrębni informacje takie jak geometria twarzy z plików, w tym tych udostępnionych z Tobą.\n\nTo się stanie na Twoim urządzeniu i wygenerowane informacje biometryczne zostaną zaszyfrowane end-to-end."),
        "mlConsentPrivacy": MessageLookupByLibrary.simpleMessage(
            "Kliknij tutaj, aby uzyskać więcej informacji na temat tej funkcji w naszej polityce prywatności"),
        "mlConsentTitle": MessageLookupByLibrary.simpleMessage(
            "Włączyć nauczanie maszynowe?"),
        "mlIndexingDescription": MessageLookupByLibrary.simpleMessage(
            "Pamiętaj, że nauczanie maszynowe spowoduje większą przepustowość i zużycie baterii do czasu zindeksowania wszystkich elementów. Rozważ użycie aplikacji komputerowej do szybszego indeksowania, wszystkie wyniki zostaną automatycznie zsynchronizowane."),
        "mobileWebDesktop": MessageLookupByLibrary.simpleMessage(
            "Aplikacja Mobilna, Strona Internetowa, Aplikacja Komputerowa"),
        "moderateStrength": MessageLookupByLibrary.simpleMessage("Umiarkowane"),
        "modifyYourQueryOrTrySearchingFor":
            MessageLookupByLibrary.simpleMessage(
                "Zmodyfikuj zapytanie lub spróbuj wyszukać"),
        "moments": MessageLookupByLibrary.simpleMessage("Momenty"),
        "month": MessageLookupByLibrary.simpleMessage("miesiąc"),
        "monthly": MessageLookupByLibrary.simpleMessage("Miesięcznie"),
        "moreDetails":
            MessageLookupByLibrary.simpleMessage("Więcej szczegółów"),
        "mostRecent": MessageLookupByLibrary.simpleMessage("Od najnowszych"),
        "mostRelevant":
            MessageLookupByLibrary.simpleMessage("Najbardziej trafne"),
        "moveToAlbum":
            MessageLookupByLibrary.simpleMessage("Przenieś do albumu"),
        "moveToHiddenAlbum":
            MessageLookupByLibrary.simpleMessage("Przenieś do ukrytego albumu"),
<<<<<<< HEAD
        "movedSuccessfullyTo": m76,
=======
        "movedSuccessfullyTo": m77,
>>>>>>> 1d197694
        "movedToTrash":
            MessageLookupByLibrary.simpleMessage("Przeniesiono do kosza"),
        "movingFilesToAlbum": MessageLookupByLibrary.simpleMessage(
            "Przenoszenie plików do albumów..."),
        "name": MessageLookupByLibrary.simpleMessage("Nazwa"),
        "nameTheAlbum": MessageLookupByLibrary.simpleMessage("Nazwij album"),
        "networkConnectionRefusedErr": MessageLookupByLibrary.simpleMessage(
            "Nie można połączyć się z Ente, spróbuj ponownie po pewnym czasie. Jeśli błąd będzie się powtarzał, skontaktuj się z pomocą techniczną."),
        "networkHostLookUpErr": MessageLookupByLibrary.simpleMessage(
            "Nie można połączyć się z Ente, sprawdź ustawienia sieci i skontaktuj się z pomocą techniczną, jeśli błąd będzie się powtarzał."),
        "never": MessageLookupByLibrary.simpleMessage("Nigdy"),
        "newAlbum": MessageLookupByLibrary.simpleMessage("Nowy album"),
        "newLocation": MessageLookupByLibrary.simpleMessage("Nowa lokalizacja"),
        "newPerson": MessageLookupByLibrary.simpleMessage("Nowa osoba"),
        "newToEnte": MessageLookupByLibrary.simpleMessage("Nowy/a do Ente"),
        "newest": MessageLookupByLibrary.simpleMessage("Najnowsze"),
        "next": MessageLookupByLibrary.simpleMessage("Dalej"),
        "no": MessageLookupByLibrary.simpleMessage("Nie"),
        "noAlbumsSharedByYouYet": MessageLookupByLibrary.simpleMessage(
            "Brak jeszcze albumów udostępnianych przez Ciebie"),
        "noDeviceFound": MessageLookupByLibrary.simpleMessage(
            "Nie znaleziono żadnego urządzenia"),
        "noDeviceLimit": MessageLookupByLibrary.simpleMessage("Brak"),
        "noDeviceThatCanBeDeleted": MessageLookupByLibrary.simpleMessage(
            "Nie masz żadnych plików na tym urządzeniu, które można usunąć"),
        "noDuplicates":
            MessageLookupByLibrary.simpleMessage("✨ Brak duplikatów"),
        "noEnteAccountExclamation":
            MessageLookupByLibrary.simpleMessage("Brak konta Ente!"),
        "noExifData": MessageLookupByLibrary.simpleMessage("Brak danych EXIF"),
        "noFacesFound":
            MessageLookupByLibrary.simpleMessage("Nie znaleziono twarzy"),
        "noHiddenPhotosOrVideos": MessageLookupByLibrary.simpleMessage(
            "Brak ukrytych zdjęć lub wideo"),
        "noImagesWithLocation":
            MessageLookupByLibrary.simpleMessage("Brak zdjęć z lokalizacją"),
        "noInternetConnection": MessageLookupByLibrary.simpleMessage(
            "Brak połączenia z Internetem"),
        "noPhotosAreBeingBackedUpRightNow":
            MessageLookupByLibrary.simpleMessage(
                "W tej chwili nie wykonuje się kopii zapasowej zdjęć"),
        "noPhotosFoundHere":
            MessageLookupByLibrary.simpleMessage("Nie znaleziono tutaj zdjęć"),
        "noQuickLinksSelected": MessageLookupByLibrary.simpleMessage(
            "Nie wybrano żadnych szybkich linków"),
        "noRecoveryKey":
            MessageLookupByLibrary.simpleMessage("Brak klucza odzyskiwania?"),
        "noRecoveryKeyNoDecryption": MessageLookupByLibrary.simpleMessage(
            "Ze względu na charakter naszego protokołu szyfrowania end-to-end, dane nie mogą być odszyfrowane bez hasła lub klucza odzyskiwania"),
        "noResults": MessageLookupByLibrary.simpleMessage("Brak wyników"),
        "noResultsFound":
            MessageLookupByLibrary.simpleMessage("Nie znaleziono wyników"),
<<<<<<< HEAD
        "noSuggestionsForPerson": m77,
        "noSystemLockFound": MessageLookupByLibrary.simpleMessage(
            "Nie znaleziono blokady systemowej"),
        "notPersonLabel": m78,
=======
        "noSuggestionsForPerson": m78,
        "noSystemLockFound": MessageLookupByLibrary.simpleMessage(
            "Nie znaleziono blokady systemowej"),
        "notPersonLabel": m79,
>>>>>>> 1d197694
        "nothingSharedWithYouYet": MessageLookupByLibrary.simpleMessage(
            "Nic Ci jeszcze nie udostępniono"),
        "nothingToSeeHere": MessageLookupByLibrary.simpleMessage(
            "Nie ma tutaj nic do zobaczenia! 👀"),
        "notifications": MessageLookupByLibrary.simpleMessage("Powiadomienia"),
        "ok": MessageLookupByLibrary.simpleMessage("Ok"),
        "onDevice": MessageLookupByLibrary.simpleMessage("Na urządzeniu"),
        "onEnte":
            MessageLookupByLibrary.simpleMessage("W <branding>ente</branding>"),
        "onlyFamilyAdminCanChangeCode": m17,
        "onlyThem": MessageLookupByLibrary.simpleMessage("Tylko te"),
        "oops": MessageLookupByLibrary.simpleMessage("Ups"),
        "oopsCouldNotSaveEdits": MessageLookupByLibrary.simpleMessage(
            "Ups, nie udało się zapisać zmian"),
        "oopsSomethingWentWrong":
            MessageLookupByLibrary.simpleMessage("Ups, coś poszło nie tak"),
        "openAlbumInBrowser":
            MessageLookupByLibrary.simpleMessage("Otwórz album w przeglądarce"),
        "openAlbumInBrowserTitle": MessageLookupByLibrary.simpleMessage(
            "Prosimy użyć aplikacji internetowej, aby dodać zdjęcia do tego albumu"),
        "openFile": MessageLookupByLibrary.simpleMessage("Otwórz plik"),
        "openSettings":
            MessageLookupByLibrary.simpleMessage("Otwórz Ustawienia"),
        "openTheItem": MessageLookupByLibrary.simpleMessage("• Otwórz element"),
        "openstreetmapContributors":
            MessageLookupByLibrary.simpleMessage("Współautorzy OpenStreetMap"),
        "optionalAsShortAsYouLike": MessageLookupByLibrary.simpleMessage(
            "Opcjonalnie, tak krótko, jak chcesz..."),
        "orMergeWithExistingPerson":
            MessageLookupByLibrary.simpleMessage("Lub złącz z istniejącymi"),
        "orPickAnExistingOne":
            MessageLookupByLibrary.simpleMessage("Lub wybierz istniejący"),
        "pair": MessageLookupByLibrary.simpleMessage("Sparuj"),
        "pairWithPin": MessageLookupByLibrary.simpleMessage("Sparuj kodem PIN"),
        "pairingComplete":
            MessageLookupByLibrary.simpleMessage("Parowanie zakończone"),
        "panorama": MessageLookupByLibrary.simpleMessage("Panorama"),
        "passKeyPendingVerification": MessageLookupByLibrary.simpleMessage(
            "Weryfikacja jest nadal w toku"),
        "passkey": MessageLookupByLibrary.simpleMessage("Klucz dostępu"),
        "passkeyAuthTitle":
            MessageLookupByLibrary.simpleMessage("Weryfikacja kluczem dostępu"),
        "password": MessageLookupByLibrary.simpleMessage("Hasło"),
        "passwordChangedSuccessfully": MessageLookupByLibrary.simpleMessage(
            "Hasło zostało pomyślnie zmienione"),
        "passwordLock": MessageLookupByLibrary.simpleMessage("Blokada hasłem"),
        "passwordStrength": m18,
        "passwordStrengthInfo": MessageLookupByLibrary.simpleMessage(
            "Siła hasła jest obliczana, biorąc pod uwagę długość hasła, użyte znaki, i czy hasło pojawi się w 10 000 najczęściej używanych haseł"),
        "passwordWarning": MessageLookupByLibrary.simpleMessage(
            "Nie przechowujemy tego hasła, więc jeśli go zapomnisz, <underline>nie będziemy w stanie odszyfrować Twoich danych</underline>"),
        "paymentDetails":
            MessageLookupByLibrary.simpleMessage("Szczegóły płatności"),
        "paymentFailed":
            MessageLookupByLibrary.simpleMessage("Płatność się nie powiodła"),
        "paymentFailedMessage": MessageLookupByLibrary.simpleMessage(
            "Niestety Twoja płatność nie powiodła się. Skontaktuj się z pomocą techniczną, a my Ci pomożemy!"),
        "paymentFailedTalkToProvider": m19,
        "pendingItems":
            MessageLookupByLibrary.simpleMessage("Oczekujące elementy"),
        "pendingSync":
            MessageLookupByLibrary.simpleMessage("Oczekująca synchronizacja"),
        "people": MessageLookupByLibrary.simpleMessage("Ludzie"),
        "peopleUsingYourCode": MessageLookupByLibrary.simpleMessage(
            "Osoby używające twojego kodu"),
        "permDeleteWarning": MessageLookupByLibrary.simpleMessage(
            "Wszystkie elementy w koszu zostaną trwale usunięte\n\nTej czynności nie można cofnąć"),
        "permanentlyDelete":
            MessageLookupByLibrary.simpleMessage("Usuń trwale"),
        "permanentlyDeleteFromDevice":
            MessageLookupByLibrary.simpleMessage("Trwale usunąć z urządzenia?"),
        "personName": MessageLookupByLibrary.simpleMessage("Nazwa osoby"),
        "photoDescriptions":
            MessageLookupByLibrary.simpleMessage("Opisy zdjęć"),
        "photoGridSize":
            MessageLookupByLibrary.simpleMessage("Rozmiar siatki zdjęć"),
        "photoSmallCase": MessageLookupByLibrary.simpleMessage("zdjęcie"),
        "photos": MessageLookupByLibrary.simpleMessage("Zdjęcia"),
        "photosAddedByYouWillBeRemovedFromTheAlbum":
            MessageLookupByLibrary.simpleMessage(
                "Zdjęcia dodane przez Ciebie zostaną usunięte z albumu"),
        "pickCenterPoint":
            MessageLookupByLibrary.simpleMessage("Wybierz punkt środkowy"),
        "pinAlbum": MessageLookupByLibrary.simpleMessage("Przypnij album"),
        "pinLock": MessageLookupByLibrary.simpleMessage("Blokada PIN"),
        "playOnTv": MessageLookupByLibrary.simpleMessage(
            "Odtwórz album na telewizorze"),
        "playStoreFreeTrialValidTill": m20,
        "playstoreSubscription":
            MessageLookupByLibrary.simpleMessage("Subskrypcja PlayStore"),
        "pleaseCheckYourInternetConnectionAndTryAgain":
            MessageLookupByLibrary.simpleMessage(
                "Prosimy sprawdzić połączenie internetowe i spróbować ponownie."),
        "pleaseContactSupportAndWeWillBeHappyToHelp":
            MessageLookupByLibrary.simpleMessage(
                "Skontaktuj się z support@ente.io i z przyjemnością pomożemy!"),
        "pleaseContactSupportIfTheProblemPersists":
            MessageLookupByLibrary.simpleMessage(
                "Skontaktuj się z pomocą techniczną, jeśli problem będzie się powtarzał"),
<<<<<<< HEAD
        "pleaseEmailUsAt": m83,
=======
        "pleaseEmailUsAt": m85,
>>>>>>> 1d197694
        "pleaseGrantPermissions": MessageLookupByLibrary.simpleMessage(
            "Prosimy przyznać uprawnienia"),
        "pleaseLoginAgain":
            MessageLookupByLibrary.simpleMessage("Zaloguj się ponownie"),
        "pleaseSelectQuickLinksToRemove": MessageLookupByLibrary.simpleMessage(
            "Prosimy wybrać szybkie linki do usunięcia"),
<<<<<<< HEAD
        "pleaseSendTheLogsTo": m84,
=======
        "pleaseSendTheLogsTo": m86,
>>>>>>> 1d197694
        "pleaseTryAgain":
            MessageLookupByLibrary.simpleMessage("Spróbuj ponownie"),
        "pleaseVerifyTheCodeYouHaveEntered":
            MessageLookupByLibrary.simpleMessage(
                "Prosimy zweryfikować wprowadzony kod"),
        "pleaseWait": MessageLookupByLibrary.simpleMessage("Prosimy czekać..."),
        "pleaseWaitDeletingAlbum": MessageLookupByLibrary.simpleMessage(
            "Prosimy czekać, usuwanie albumu"),
        "pleaseWaitForSometimeBeforeRetrying":
            MessageLookupByLibrary.simpleMessage(
                "Prosimy poczekać chwilę przed ponowną próbą"),
        "preparingLogs":
            MessageLookupByLibrary.simpleMessage("Przygotowywanie logów..."),
        "preserveMore": MessageLookupByLibrary.simpleMessage("Zachowaj więcej"),
        "pressAndHoldToPlayVideo": MessageLookupByLibrary.simpleMessage(
            "Naciśnij i przytrzymaj, aby odtworzyć wideo"),
        "pressAndHoldToPlayVideoDetailed": MessageLookupByLibrary.simpleMessage(
            "Naciśnij i przytrzymaj obraz, aby odtworzyć wideo"),
        "privacy": MessageLookupByLibrary.simpleMessage("Prywatność"),
        "privacyPolicyTitle":
            MessageLookupByLibrary.simpleMessage("Polityka Prywatności"),
        "privateBackups":
            MessageLookupByLibrary.simpleMessage("Prywatne kopie zapasowe"),
        "privateSharing":
            MessageLookupByLibrary.simpleMessage("Udostępnianie prywatne"),
        "proceed": MessageLookupByLibrary.simpleMessage("Kontynuuj"),
        "processed": MessageLookupByLibrary.simpleMessage("Przetworzone"),
<<<<<<< HEAD
        "processingImport": m86,
=======
        "processingImport": m88,
>>>>>>> 1d197694
        "publicLinkCreated":
            MessageLookupByLibrary.simpleMessage("Utworzono publiczny link"),
        "publicLinkEnabled":
            MessageLookupByLibrary.simpleMessage("Publiczny link włączony"),
        "quickLinks": MessageLookupByLibrary.simpleMessage("Szybkie linki"),
        "radius": MessageLookupByLibrary.simpleMessage("Promień"),
        "raiseTicket": MessageLookupByLibrary.simpleMessage("Zgłoś"),
        "rateTheApp": MessageLookupByLibrary.simpleMessage("Oceń aplikację"),
        "rateUs": MessageLookupByLibrary.simpleMessage("Oceń nas"),
        "rateUsOnStore": m21,
        "recover": MessageLookupByLibrary.simpleMessage("Odzyskaj"),
        "recoverAccount":
            MessageLookupByLibrary.simpleMessage("Odzyskaj konto"),
        "recoverButton": MessageLookupByLibrary.simpleMessage("Odzyskaj"),
        "recoveryAccount":
            MessageLookupByLibrary.simpleMessage("Odzyskaj konto"),
        "recoveryInitiated":
            MessageLookupByLibrary.simpleMessage("Odzyskiwanie rozpoczęte"),
<<<<<<< HEAD
        "recoveryInitiatedDesc": m88,
=======
        "recoveryInitiatedDesc": m90,
>>>>>>> 1d197694
        "recoveryKey":
            MessageLookupByLibrary.simpleMessage("Klucz odzyskiwania"),
        "recoveryKeyCopiedToClipboard": MessageLookupByLibrary.simpleMessage(
            "Klucz odzyskiwania został skopiowany do schowka"),
        "recoveryKeyOnForgotPassword": MessageLookupByLibrary.simpleMessage(
            "Jeśli zapomnisz hasła, jedynym sposobem odzyskania danych jest ten klucz."),
        "recoveryKeySaveDescription": MessageLookupByLibrary.simpleMessage(
            "Nie przechowujemy tego klucza, prosimy zapisać ten 24-słowny klucz w bezpiecznym miejscu."),
        "recoveryKeySuccessBody": MessageLookupByLibrary.simpleMessage(
            "Znakomicie! Klucz odzyskiwania jest prawidłowy. Dziękujemy za weryfikację.\n\nPamiętaj, aby bezpiecznie przechowywać kopię zapasową klucza odzyskiwania."),
        "recoveryKeyVerified": MessageLookupByLibrary.simpleMessage(
            "Klucz odzyskiwania zweryfikowany"),
        "recoveryKeyVerifyReason": MessageLookupByLibrary.simpleMessage(
            "Twój klucz odzyskiwania jest jedynym sposobem na odzyskanie zdjęć, jeśli zapomnisz hasła. Klucz odzyskiwania można znaleźć w Ustawieniach > Konto.\n\nWprowadź tutaj swój klucz odzyskiwania, aby sprawdzić, czy został zapisany poprawnie."),
<<<<<<< HEAD
        "recoveryReady": m89,
=======
        "recoveryReady": m91,
>>>>>>> 1d197694
        "recoverySuccessful":
            MessageLookupByLibrary.simpleMessage("Odzyskano pomyślnie!"),
        "recoveryWarning": MessageLookupByLibrary.simpleMessage(
            "Zaufany kontakt próbuje uzyskać dostęp do Twojego konta"),
<<<<<<< HEAD
        "recoveryWarningBody": m90,
=======
        "recoveryWarningBody": m92,
>>>>>>> 1d197694
        "recreatePasswordBody": MessageLookupByLibrary.simpleMessage(
            "Obecne urządzenie nie jest wystarczająco wydajne, aby zweryfikować hasło, ale możemy je wygenerować w sposób działający na wszystkich urządzeniach.\n\nZaloguj się przy użyciu klucza odzyskiwania i wygeneruj nowe hasło (jeśli chcesz, możesz ponownie użyć tego samego)."),
        "recreatePasswordTitle":
            MessageLookupByLibrary.simpleMessage("Ponownie utwórz hasło"),
        "reddit": MessageLookupByLibrary.simpleMessage("Reddit"),
        "reenterPassword":
            MessageLookupByLibrary.simpleMessage("Wprowadź ponownie hasło"),
        "reenterPin":
            MessageLookupByLibrary.simpleMessage("Wprowadź ponownie kod PIN"),
        "referFriendsAnd2xYourPlan": MessageLookupByLibrary.simpleMessage(
            "Poleć znajomym i podwój swój plan"),
        "referralStep1": MessageLookupByLibrary.simpleMessage(
            "1. Przekaż ten kod swoim znajomym"),
        "referralStep2":
            MessageLookupByLibrary.simpleMessage("2. Wykupują płatny plan"),
        "referralStep3": m22,
        "referrals": MessageLookupByLibrary.simpleMessage("Polecenia"),
        "referralsAreCurrentlyPaused": MessageLookupByLibrary.simpleMessage(
            "Wysyłanie poleceń jest obecnie wstrzymane"),
        "rejectRecovery":
            MessageLookupByLibrary.simpleMessage("Odrzuć odzyskiwanie"),
        "remindToEmptyDeviceTrash": MessageLookupByLibrary.simpleMessage(
            "Również opróżnij \"Ostatnio usunięte\" z \"Ustawienia\" -> \"Pamięć\", aby odebrać wolną przestrzeń"),
        "remindToEmptyEnteTrash": MessageLookupByLibrary.simpleMessage(
            "Opróżnij również swój \"Kosz\", aby zwolnić miejsce"),
        "remoteImages": MessageLookupByLibrary.simpleMessage("Zdjęcia zdalne"),
        "remoteThumbnails":
            MessageLookupByLibrary.simpleMessage("Zdalne miniatury"),
        "remoteVideos": MessageLookupByLibrary.simpleMessage("Zdalne wideo"),
        "remove": MessageLookupByLibrary.simpleMessage("Usuń"),
        "removeDuplicates":
            MessageLookupByLibrary.simpleMessage("Usuń duplikaty"),
        "removeDuplicatesDesc": MessageLookupByLibrary.simpleMessage(
            "Przejrzyj i usuń pliki, które są dokładnymi duplikatami."),
        "removeFromAlbum":
            MessageLookupByLibrary.simpleMessage("Usuń z albumu"),
        "removeFromAlbumTitle":
            MessageLookupByLibrary.simpleMessage("Usunąć z albumu?"),
        "removeFromFavorite":
            MessageLookupByLibrary.simpleMessage("Usuń z ulubionych"),
        "removeInvite":
            MessageLookupByLibrary.simpleMessage("Usuń zaproszenie"),
        "removeLink": MessageLookupByLibrary.simpleMessage("Usuń link"),
        "removeParticipant":
            MessageLookupByLibrary.simpleMessage("Usuń użytkownika"),
        "removeParticipantBody": m23,
        "removePersonLabel":
            MessageLookupByLibrary.simpleMessage("Usuń etykietę osoby"),
        "removePublicLink":
            MessageLookupByLibrary.simpleMessage("Usuń link publiczny"),
        "removePublicLinks":
            MessageLookupByLibrary.simpleMessage("Usuń linki publiczne"),
        "removeShareItemsWarning": MessageLookupByLibrary.simpleMessage(
            "Niektóre z usuwanych elementów zostały dodane przez inne osoby i utracisz do nich dostęp"),
        "removeWithQuestionMark":
            MessageLookupByLibrary.simpleMessage("Usunąć?"),
        "removeYourselfAsTrustedContact": MessageLookupByLibrary.simpleMessage(
            "Usuń siebie z listy zaufanych kontaktów"),
        "removingFromFavorites":
            MessageLookupByLibrary.simpleMessage("Usuwanie z ulubionych..."),
        "rename": MessageLookupByLibrary.simpleMessage("Zmień nazwę"),
        "renameAlbum":
            MessageLookupByLibrary.simpleMessage("Zmień nazwę albumu"),
        "renameFile": MessageLookupByLibrary.simpleMessage("Zmień nazwę pliku"),
        "renewSubscription":
            MessageLookupByLibrary.simpleMessage("Odnów subskrypcję"),
        "renewsOn": m24,
        "reportABug": MessageLookupByLibrary.simpleMessage("Zgłoś błąd"),
        "reportBug": MessageLookupByLibrary.simpleMessage("Zgłoś błąd"),
        "resendEmail":
            MessageLookupByLibrary.simpleMessage("Wyślij e-mail ponownie"),
        "resetIgnoredFiles":
            MessageLookupByLibrary.simpleMessage("Zresetuj zignorowane pliki"),
        "resetPasswordTitle":
            MessageLookupByLibrary.simpleMessage("Zresetuj hasło"),
        "resetPerson": MessageLookupByLibrary.simpleMessage("Usuń"),
        "resetToDefault":
            MessageLookupByLibrary.simpleMessage("Przywróć domyślne"),
        "restore": MessageLookupByLibrary.simpleMessage("Przywróć"),
        "restoreToAlbum":
            MessageLookupByLibrary.simpleMessage("Przywróć do albumu"),
        "restoringFiles":
            MessageLookupByLibrary.simpleMessage("Przywracanie plików..."),
        "resumableUploads":
            MessageLookupByLibrary.simpleMessage("Przesyłania wznawialne"),
        "retry": MessageLookupByLibrary.simpleMessage("Spróbuj ponownie"),
        "review": MessageLookupByLibrary.simpleMessage("Przejrzyj"),
        "reviewDeduplicateItems": MessageLookupByLibrary.simpleMessage(
            "Przejrzyj i usuń elementy, które uważasz, że są duplikatami."),
        "reviewSuggestions":
            MessageLookupByLibrary.simpleMessage("Przeglądaj sugestie"),
        "right": MessageLookupByLibrary.simpleMessage("W prawo"),
        "rotate": MessageLookupByLibrary.simpleMessage("Obróć"),
        "rotateLeft": MessageLookupByLibrary.simpleMessage("Obróć w lewo"),
        "rotateRight": MessageLookupByLibrary.simpleMessage("Obróć w prawo"),
        "safelyStored":
            MessageLookupByLibrary.simpleMessage("Bezpiecznie przechowywane"),
        "save": MessageLookupByLibrary.simpleMessage("Zapisz"),
        "saveCollage": MessageLookupByLibrary.simpleMessage("Zapisz kolaż"),
        "saveCopy": MessageLookupByLibrary.simpleMessage("Zapisz kopię"),
        "saveKey": MessageLookupByLibrary.simpleMessage("Zapisz klucz"),
        "savePerson": MessageLookupByLibrary.simpleMessage("Zapisz osobę"),
        "saveYourRecoveryKeyIfYouHaventAlready":
            MessageLookupByLibrary.simpleMessage(
                "Zapisz swój klucz odzyskiwania, jeśli jeszcze tego nie zrobiłeś"),
        "saving": MessageLookupByLibrary.simpleMessage("Zapisywanie..."),
        "savingEdits":
            MessageLookupByLibrary.simpleMessage("Zapisywanie zmian..."),
        "scanCode": MessageLookupByLibrary.simpleMessage("Zeskanuj kod"),
        "scanThisBarcodeWithnyourAuthenticatorApp":
            MessageLookupByLibrary.simpleMessage(
                "Zeskanuj ten kod kreskowy używając\nswojej aplikacji uwierzytelniającej"),
        "search": MessageLookupByLibrary.simpleMessage("Szukaj"),
        "searchAlbumsEmptySection":
            MessageLookupByLibrary.simpleMessage("Albumy"),
        "searchByAlbumNameHint":
            MessageLookupByLibrary.simpleMessage("Nazwa albumu"),
        "searchByExamples": MessageLookupByLibrary.simpleMessage(
            "• Nazwy albumów (np. \"Aparat\")\n• Rodzaje plików (np. \"Wideo\", \".gif\")\n• Lata i miesiące (np. \"2022\", \"Styczeń\")\n• Święta (np. \"Boże Narodzenie\")\n• Opisy zdjęć (np. \"#fun\")"),
        "searchCaptionEmptySection": MessageLookupByLibrary.simpleMessage(
            "Dodaj opisy takie jak \"#trip\" w informacji o zdjęciu, aby szybko znaleźć je tutaj"),
        "searchDatesEmptySection": MessageLookupByLibrary.simpleMessage(
            "Szukaj według daty, miesiąca lub roku"),
        "searchDiscoverEmptySection": MessageLookupByLibrary.simpleMessage(
            "Obrazy będą wyświetlane tutaj po zakończeniu przetwarzania i synchronizacji"),
        "searchFaceEmptySection": MessageLookupByLibrary.simpleMessage(
            "Po zakończeniu indeksowania ludzie będą tu wyświetlani"),
        "searchFileTypesAndNamesEmptySection":
            MessageLookupByLibrary.simpleMessage("Typy plików i nazwy"),
        "searchHint1": MessageLookupByLibrary.simpleMessage(
            "Szybkie wyszukiwanie na urządzeniu"),
        "searchHint2":
            MessageLookupByLibrary.simpleMessage("Daty zdjęć, opisy"),
        "searchHint3":
            MessageLookupByLibrary.simpleMessage("Albumy, nazwy plików i typy"),
        "searchHint4": MessageLookupByLibrary.simpleMessage("Lokalizacja"),
        "searchHint5": MessageLookupByLibrary.simpleMessage(
            "Wkrótce: Twarze i magiczne wyszukiwanie ✨"),
        "searchLocationEmptySection": MessageLookupByLibrary.simpleMessage(
            "Grupuj zdjęcia zrobione w promieniu zdjęcia"),
        "searchPeopleEmptySection": MessageLookupByLibrary.simpleMessage(
            "Zaproś ludzi, a zobaczysz tutaj wszystkie udostępnione przez nich zdjęcia"),
        "searchPersonsEmptySection": MessageLookupByLibrary.simpleMessage(
            "Osoby będą wyświetlane tutaj po zakończeniu przetwarzania i synchronizacji"),
<<<<<<< HEAD
        "searchResultCount": m92,
        "searchSectionsLengthMismatch": m93,
=======
        "searchResultCount": m94,
        "searchSectionsLengthMismatch": m95,
>>>>>>> 1d197694
        "security": MessageLookupByLibrary.simpleMessage("Bezpieczeństwo"),
        "seePublicAlbumLinksInApp": MessageLookupByLibrary.simpleMessage(
            "Zobacz publiczne linki do albumów w aplikacji"),
        "selectALocation":
            MessageLookupByLibrary.simpleMessage("Wybierz lokalizację"),
        "selectALocationFirst": MessageLookupByLibrary.simpleMessage(
            "Najpierw wybierz lokalizację"),
        "selectAlbum": MessageLookupByLibrary.simpleMessage("Wybierz album"),
        "selectAll": MessageLookupByLibrary.simpleMessage("Zaznacz wszystko"),
        "selectAllShort": MessageLookupByLibrary.simpleMessage("Wszystko"),
        "selectCoverPhoto":
            MessageLookupByLibrary.simpleMessage("Wybierz zdjęcie na okładkę"),
        "selectFoldersForBackup": MessageLookupByLibrary.simpleMessage(
            "Wybierz foldery do stworzenia kopii zapasowej"),
        "selectItemsToAdd":
            MessageLookupByLibrary.simpleMessage("Wybierz elementy do dodania"),
        "selectLanguage": MessageLookupByLibrary.simpleMessage("Wybierz Język"),
        "selectMailApp":
            MessageLookupByLibrary.simpleMessage("Wybierz aplikację pocztową"),
        "selectMorePhotos":
            MessageLookupByLibrary.simpleMessage("Wybierz więcej zdjęć"),
        "selectReason": MessageLookupByLibrary.simpleMessage("Wybierz powód"),
        "selectYourPlan":
            MessageLookupByLibrary.simpleMessage("Wybierz swój plan"),
        "selectedFilesAreNotOnEnte":
            MessageLookupByLibrary.simpleMessage("Wybrane pliki nie są w Ente"),
        "selectedFoldersWillBeEncryptedAndBackedUp":
            MessageLookupByLibrary.simpleMessage(
                "Wybrane foldery zostaną zaszyforwane i zostanie utworzona ich kopia zapasowa"),
        "selectedItemsWillBeDeletedFromAllAlbumsAndMoved":
            MessageLookupByLibrary.simpleMessage(
                "Wybrane elementy zostaną usunięte ze wszystkich albumów i przeniesione do kosza."),
        "selectedPhotos": m25,
        "selectedPhotosWithYours": m26,
        "send": MessageLookupByLibrary.simpleMessage("Wyślij"),
        "sendEmail": MessageLookupByLibrary.simpleMessage("Wyślij e-mail"),
        "sendInvite":
            MessageLookupByLibrary.simpleMessage("Wyślij zaproszenie"),
        "sendLink": MessageLookupByLibrary.simpleMessage("Wyślij link"),
        "serverEndpoint":
            MessageLookupByLibrary.simpleMessage("Punkt końcowy serwera"),
        "sessionExpired": MessageLookupByLibrary.simpleMessage("Sesja wygasła"),
        "sessionIdMismatch":
            MessageLookupByLibrary.simpleMessage("Niezgodność ID sesji"),
        "setAPassword": MessageLookupByLibrary.simpleMessage("Ustaw hasło"),
        "setAs": MessageLookupByLibrary.simpleMessage("Ustaw jako"),
        "setCover": MessageLookupByLibrary.simpleMessage("Ustaw okładkę"),
        "setLabel": MessageLookupByLibrary.simpleMessage("Ustaw"),
        "setNewPassword":
            MessageLookupByLibrary.simpleMessage("Ustaw nowe hasło"),
        "setNewPin": MessageLookupByLibrary.simpleMessage("Ustaw nowy kod PIN"),
        "setPasswordTitle": MessageLookupByLibrary.simpleMessage("Ustaw hasło"),
        "setRadius": MessageLookupByLibrary.simpleMessage("Ustaw promień"),
        "setupComplete":
            MessageLookupByLibrary.simpleMessage("Konfiguracja ukończona"),
        "share": MessageLookupByLibrary.simpleMessage("Udostępnij"),
        "shareALink": MessageLookupByLibrary.simpleMessage("Udostępnij link"),
        "shareAlbumHint": MessageLookupByLibrary.simpleMessage(
            "Otwórz album i dotknij przycisk udostępniania w prawym górnym rogu, aby udostępnić."),
        "shareAnAlbumNow":
            MessageLookupByLibrary.simpleMessage("Udostępnij teraz album"),
        "shareLink": MessageLookupByLibrary.simpleMessage("Udostępnij link"),
        "shareMyVerificationID": m27,
        "shareOnlyWithThePeopleYouWant": MessageLookupByLibrary.simpleMessage(
            "Udostępnij tylko ludziom, którym chcesz"),
        "shareTextConfirmOthersVerificationID": m28,
        "shareTextRecommendUsingEnte": MessageLookupByLibrary.simpleMessage(
            "Pobierz Ente, abyśmy mogli łatwo udostępniać zdjęcia i wideo w oryginalnej jakości\n\nhttps://ente.io"),
        "shareTextReferralCode": m29,
        "shareWithNonenteUsers": MessageLookupByLibrary.simpleMessage(
            "Udostępnij użytkownikom bez konta Ente"),
        "shareWithPeopleSectionTitle": m30,
        "shareYourFirstAlbum": MessageLookupByLibrary.simpleMessage(
            "Udostępnij swój pierwszy album"),
        "sharedAlbumSectionDescription": MessageLookupByLibrary.simpleMessage(
            "Twórz wspólne albumy i współpracuj z innymi użytkownikami Ente, w tym z użytkownikami korzystającymi z bezpłatnych planów."),
        "sharedByMe":
            MessageLookupByLibrary.simpleMessage("Udostępnione przeze mnie"),
        "sharedByYou":
            MessageLookupByLibrary.simpleMessage("Udostępnione przez Ciebie"),
        "sharedPhotoNotifications":
            MessageLookupByLibrary.simpleMessage("Nowe udostępnione zdjęcia"),
        "sharedPhotoNotificationsExplanation": MessageLookupByLibrary.simpleMessage(
            "Otrzymuj powiadomienia, gdy ktoś doda zdjęcie do udostępnionego albumu, którego jesteś częścią"),
<<<<<<< HEAD
        "sharedWith": m95,
=======
        "sharedWith": m97,
>>>>>>> 1d197694
        "sharedWithMe":
            MessageLookupByLibrary.simpleMessage("Udostępnione ze mną"),
        "sharedWithYou":
            MessageLookupByLibrary.simpleMessage("Udostępnione z Tobą"),
        "sharing": MessageLookupByLibrary.simpleMessage("Udostępnianie..."),
        "showMemories":
            MessageLookupByLibrary.simpleMessage("Pokaż wspomnienia"),
        "showPerson": MessageLookupByLibrary.simpleMessage("Pokaż osobę"),
        "signOutFromOtherDevices": MessageLookupByLibrary.simpleMessage(
            "Wyloguj z pozostałych urządzeń"),
        "signOutOtherBody": MessageLookupByLibrary.simpleMessage(
            "Jeśli uważasz, że ktoś może znać Twoje hasło, możesz wymusić wylogowanie na wszystkich innych urządzeniach korzystających z Twojego konta."),
        "signOutOtherDevices": MessageLookupByLibrary.simpleMessage(
            "Wyloguj z pozostałych urządzeń"),
        "signUpTerms": MessageLookupByLibrary.simpleMessage(
            "Akceptuję <u-terms>warunki korzystania z usługi</u-terms> i <u-policy>politykę prywatności</u-policy>"),
        "singleFileDeleteFromDevice": m31,
        "singleFileDeleteHighlight": MessageLookupByLibrary.simpleMessage(
            "To zostanie usunięte ze wszystkich albumów."),
        "singleFileInBothLocalAndRemote": m32,
        "singleFileInRemoteOnly": m33,
        "skip": MessageLookupByLibrary.simpleMessage("Pomiń"),
        "social": MessageLookupByLibrary.simpleMessage("Społeczność"),
        "someItemsAreInBothEnteAndYourDevice":
            MessageLookupByLibrary.simpleMessage(
                "Niektóre elementy są zarówno w Ente, jak i na Twoim urządzeniu."),
        "someOfTheFilesYouAreTryingToDeleteAre":
            MessageLookupByLibrary.simpleMessage(
                "Niektóre z plików, które próbujesz usunąć, są dostępne tylko na Twoim urządzeniu i nie można ich odzyskać po usunięciu"),
        "someoneSharingAlbumsWithYouShouldSeeTheSameId":
            MessageLookupByLibrary.simpleMessage(
                "Osoba udostępniająca albumy powinna widzieć ten sam identyfikator na swoim urządzeniu."),
        "somethingWentWrong":
            MessageLookupByLibrary.simpleMessage("Coś poszło nie tak"),
        "somethingWentWrongPleaseTryAgain":
            MessageLookupByLibrary.simpleMessage(
                "Coś poszło nie tak, spróbuj ponownie"),
        "sorry": MessageLookupByLibrary.simpleMessage("Przepraszamy"),
        "sorryCouldNotAddToFavorites": MessageLookupByLibrary.simpleMessage(
            "Przepraszamy, nie udało się dodać do ulubionych!"),
        "sorryCouldNotRemoveFromFavorites":
            MessageLookupByLibrary.simpleMessage(
                "Przepraszamy, nie udało się usunąć z ulubionych!"),
        "sorryTheCodeYouveEnteredIsIncorrect":
            MessageLookupByLibrary.simpleMessage(
                "Niestety, wprowadzony kod jest nieprawidłowy"),
        "sorryWeCouldNotGenerateSecureKeysOnThisDevicennplease":
            MessageLookupByLibrary.simpleMessage(
                "Przepraszamy, nie mogliśmy wygenerować bezpiecznych kluczy na tym urządzeniu.\n\nZarejestruj się z innego urządzenia."),
        "sort": MessageLookupByLibrary.simpleMessage("Sortuj"),
        "sortAlbumsBy": MessageLookupByLibrary.simpleMessage("Sortuj według"),
        "sortNewestFirst":
            MessageLookupByLibrary.simpleMessage("Od najnowszych"),
        "sortOldestFirst":
            MessageLookupByLibrary.simpleMessage("Od najstarszych"),
        "sparkleSuccess": MessageLookupByLibrary.simpleMessage("✨ Sukces"),
        "startAccountRecoveryTitle":
            MessageLookupByLibrary.simpleMessage("Rozpocznij odzyskiwanie"),
        "startBackup": MessageLookupByLibrary.simpleMessage(
            "Uruchom tworzenie kopii zapasowej"),
        "status": MessageLookupByLibrary.simpleMessage("Stan"),
        "stopCastingBody": MessageLookupByLibrary.simpleMessage(
            "Czy chcesz przestać wyświetlać?"),
        "stopCastingTitle":
            MessageLookupByLibrary.simpleMessage("Zatrzymaj wyświetlanie"),
        "storage": MessageLookupByLibrary.simpleMessage("Pamięć"),
        "storageBreakupFamily": MessageLookupByLibrary.simpleMessage("Rodzina"),
        "storageBreakupYou": MessageLookupByLibrary.simpleMessage("Ty"),
        "storageInGB": m34,
        "storageLimitExceeded":
            MessageLookupByLibrary.simpleMessage("Przekroczono limit pamięci"),
<<<<<<< HEAD
        "storageUsageInfo": m98,
=======
        "storageUsageInfo": m100,
>>>>>>> 1d197694
        "strongStrength": MessageLookupByLibrary.simpleMessage("Silne"),
        "subAlreadyLinkedErrMessage": m35,
        "subWillBeCancelledOn": m36,
        "subscribe": MessageLookupByLibrary.simpleMessage("Subskrybuj"),
        "subscribeToEnableSharing": MessageLookupByLibrary.simpleMessage(
            "Potrzebujesz aktywnej płatnej subskrypcji, aby włączyć udostępnianie."),
        "subscription": MessageLookupByLibrary.simpleMessage("Subskrypcja"),
        "success": MessageLookupByLibrary.simpleMessage("Sukces"),
        "successfullyArchived":
            MessageLookupByLibrary.simpleMessage("Pomyślnie zarchiwizowano"),
        "successfullyHid":
            MessageLookupByLibrary.simpleMessage("Pomyślnie ukryto"),
        "successfullyUnarchived": MessageLookupByLibrary.simpleMessage(
            "Pomyślnie przywrócono z archiwum"),
        "successfullyUnhid":
            MessageLookupByLibrary.simpleMessage("Pomyślnie odkryto"),
        "suggestFeatures":
            MessageLookupByLibrary.simpleMessage("Zaproponuj funkcje"),
        "support": MessageLookupByLibrary.simpleMessage("Wsparcie techniczne"),
<<<<<<< HEAD
        "syncProgress": m99,
=======
        "syncProgress": m101,
>>>>>>> 1d197694
        "syncStopped":
            MessageLookupByLibrary.simpleMessage("Synchronizacja zatrzymana"),
        "syncing": MessageLookupByLibrary.simpleMessage("Synchronizowanie..."),
        "systemTheme": MessageLookupByLibrary.simpleMessage("Systemowy"),
        "tapToCopy":
            MessageLookupByLibrary.simpleMessage("naciśnij aby skopiować"),
        "tapToEnterCode":
            MessageLookupByLibrary.simpleMessage("Stuknij, aby wprowadzić kod"),
        "tapToUnlock":
            MessageLookupByLibrary.simpleMessage("Naciśnij, aby odblokować"),
        "tapToUpload":
            MessageLookupByLibrary.simpleMessage("Naciśnij, aby przesłać"),
<<<<<<< HEAD
        "tapToUploadIsIgnoredDue": m100,
=======
        "tapToUploadIsIgnoredDue": m102,
>>>>>>> 1d197694
        "tempErrorContactSupportIfPersists": MessageLookupByLibrary.simpleMessage(
            "Wygląda na to, że coś poszło nie tak. Spróbuj ponownie po pewnym czasie. Jeśli błąd będzie się powtarzał, skontaktuj się z naszym zespołem pomocy technicznej."),
        "terminate": MessageLookupByLibrary.simpleMessage("Zakończ"),
        "terminateSession":
            MessageLookupByLibrary.simpleMessage("Zakończyć sesję?"),
        "terms": MessageLookupByLibrary.simpleMessage("Warunki"),
        "termsOfServicesTitle":
            MessageLookupByLibrary.simpleMessage("Regulamin"),
        "thankYou": MessageLookupByLibrary.simpleMessage("Dziękujemy"),
        "thankYouForSubscribing":
            MessageLookupByLibrary.simpleMessage("Dziękujemy za subskrypcję!"),
        "theDownloadCouldNotBeCompleted": MessageLookupByLibrary.simpleMessage(
            "Pobieranie nie mogło zostać ukończone"),
        "theLinkYouAreTryingToAccessHasExpired":
            MessageLookupByLibrary.simpleMessage(
                "Link, do którego próbujesz uzyskać dostęp, wygasł."),
        "theRecoveryKeyYouEnteredIsIncorrect":
            MessageLookupByLibrary.simpleMessage(
                "Wprowadzony klucz odzyskiwania jest nieprawidłowy"),
        "theme": MessageLookupByLibrary.simpleMessage("Motyw"),
        "theseItemsWillBeDeletedFromYourDevice":
            MessageLookupByLibrary.simpleMessage(
                "Te elementy zostaną usunięte z Twojego urządzenia."),
        "theyAlsoGetXGb": m37,
        "theyWillBeDeletedFromAllAlbums": MessageLookupByLibrary.simpleMessage(
            "Zostaną one usunięte ze wszystkich albumów."),
        "thisActionCannotBeUndone": MessageLookupByLibrary.simpleMessage(
            "Tej czynności nie można cofnąć"),
        "thisAlbumAlreadyHDACollaborativeLink":
            MessageLookupByLibrary.simpleMessage(
                "Ten album posiada już link do współpracy"),
        "thisCanBeUsedToRecoverYourAccountIfYou":
            MessageLookupByLibrary.simpleMessage(
                "Można go użyć do odzyskania konta w przypadku utraty swojej drugiej metody uwierzytelniania"),
        "thisDevice": MessageLookupByLibrary.simpleMessage("To urządzenie"),
        "thisEmailIsAlreadyInUse":
            MessageLookupByLibrary.simpleMessage("Ten e-mail jest już używany"),
        "thisImageHasNoExifData": MessageLookupByLibrary.simpleMessage(
            "Ten obraz nie posiada danych exif"),
        "thisIsPersonVerificationId": m38,
        "thisIsYourVerificationId": MessageLookupByLibrary.simpleMessage(
            "To jest Twój Identyfikator Weryfikacji"),
        "thisWillLogYouOutOfTheFollowingDevice":
            MessageLookupByLibrary.simpleMessage(
                "To wyloguje Cię z tego urządzenia:"),
        "thisWillLogYouOutOfThisDevice": MessageLookupByLibrary.simpleMessage(
            "To wyloguje Cię z tego urządzenia!"),
        "thisWillRemovePublicLinksOfAllSelectedQuickLinks":
            MessageLookupByLibrary.simpleMessage(
                "Spowoduje to usunięcie publicznych linków wszystkich zaznaczonych szybkich linków."),
        "toEnableAppLockPleaseSetupDevicePasscodeOrScreen":
            MessageLookupByLibrary.simpleMessage(
                "Aby włączyć blokadę aplikacji, należy skonfigurować hasło urządzenia lub blokadę ekranu w ustawieniach systemu."),
        "toHideAPhotoOrVideo":
            MessageLookupByLibrary.simpleMessage("Aby ukryć zdjęcie lub wideo"),
        "toResetVerifyEmail": MessageLookupByLibrary.simpleMessage(
            "Aby zresetować hasło, najpierw zweryfikuj swój adres e-mail."),
        "todaysLogs": MessageLookupByLibrary.simpleMessage("Dzisiejsze logi"),
        "tooManyIncorrectAttempts":
            MessageLookupByLibrary.simpleMessage("Zbyt wiele błędnych prób"),
        "total": MessageLookupByLibrary.simpleMessage("ogółem"),
        "totalSize": MessageLookupByLibrary.simpleMessage("Całkowity rozmiar"),
        "trash": MessageLookupByLibrary.simpleMessage("Kosz"),
<<<<<<< HEAD
        "trashDaysLeft": m103,
        "trim": MessageLookupByLibrary.simpleMessage("Przytnij"),
        "trustedContacts":
            MessageLookupByLibrary.simpleMessage("Zaufane kontakty"),
        "trustedInviteBody": m106,
=======
        "trashDaysLeft": m105,
        "trim": MessageLookupByLibrary.simpleMessage("Przytnij"),
        "trustedContacts":
            MessageLookupByLibrary.simpleMessage("Zaufane kontakty"),
        "trustedInviteBody": m108,
>>>>>>> 1d197694
        "tryAgain": MessageLookupByLibrary.simpleMessage("Spróbuj ponownie"),
        "turnOnBackupForAutoUpload": MessageLookupByLibrary.simpleMessage(
            "Włącz kopię zapasową, aby automatycznie przesyłać pliki dodane do folderu urządzenia do Ente."),
        "twitter": MessageLookupByLibrary.simpleMessage("Twitter"),
        "twoMonthsFreeOnYearlyPlans": MessageLookupByLibrary.simpleMessage(
            "2 miesiące za darmo na planach rocznych"),
        "twofactor": MessageLookupByLibrary.simpleMessage(
            "Uwierzytelnianie dwustopniowe"),
        "twofactorAuthenticationHasBeenDisabled":
            MessageLookupByLibrary.simpleMessage(
                "Uwierzytelnianie dwustopniowe zostało wyłączone"),
        "twofactorAuthenticationPageTitle":
            MessageLookupByLibrary.simpleMessage(
                "Uwierzytelnianie dwustopniowe"),
        "twofactorAuthenticationSuccessfullyReset":
            MessageLookupByLibrary.simpleMessage(
                "Pomyślnie zresetowano uwierzytelnianie dwustopniowe"),
        "twofactorSetup": MessageLookupByLibrary.simpleMessage(
            "Uwierzytelnianie dwustopniowe"),
<<<<<<< HEAD
        "typeOfGallerGallerytypeIsNotSupportedForRename": m107,
=======
        "typeOfGallerGallerytypeIsNotSupportedForRename": m109,
>>>>>>> 1d197694
        "unarchive":
            MessageLookupByLibrary.simpleMessage("Przywróć z archiwum"),
        "unarchiveAlbum":
            MessageLookupByLibrary.simpleMessage("Przywróć album z archiwum"),
        "unarchiving":
            MessageLookupByLibrary.simpleMessage("Usuwanie z archiwum..."),
        "unavailableReferralCode": MessageLookupByLibrary.simpleMessage(
            "Przepraszamy, ten kod jest niedostępny."),
        "uncategorized": MessageLookupByLibrary.simpleMessage("Bez kategorii"),
        "unhide": MessageLookupByLibrary.simpleMessage("Odkryj"),
        "unhideToAlbum":
            MessageLookupByLibrary.simpleMessage("Odkryj do albumu"),
        "unhiding": MessageLookupByLibrary.simpleMessage("Odkrywanie..."),
        "unhidingFilesToAlbum":
            MessageLookupByLibrary.simpleMessage("Odkrywanie plików do albumu"),
        "unlock": MessageLookupByLibrary.simpleMessage("Odblokuj"),
        "unpinAlbum": MessageLookupByLibrary.simpleMessage("Odepnij album"),
        "unselectAll": MessageLookupByLibrary.simpleMessage("Odznacz wszystko"),
        "update": MessageLookupByLibrary.simpleMessage("Aktualizuj"),
        "updateAvailable":
            MessageLookupByLibrary.simpleMessage("Dostępna jest aktualizacja"),
        "updatingFolderSelection": MessageLookupByLibrary.simpleMessage(
            "Aktualizowanie wyboru folderu..."),
        "upgrade": MessageLookupByLibrary.simpleMessage("Ulepsz"),
<<<<<<< HEAD
        "uploadIsIgnoredDueToIgnorereason": m108,
        "uploadingFilesToAlbum": MessageLookupByLibrary.simpleMessage(
            "Przesyłanie plików do albumu..."),
        "uploadingMultipleMemories": m109,
=======
        "uploadIsIgnoredDueToIgnorereason": m110,
        "uploadingFilesToAlbum": MessageLookupByLibrary.simpleMessage(
            "Przesyłanie plików do albumu..."),
        "uploadingMultipleMemories": m111,
>>>>>>> 1d197694
        "uploadingSingleMemory": MessageLookupByLibrary.simpleMessage(
            "Zachowywanie 1 wspomnienia..."),
        "upto50OffUntil4thDec": MessageLookupByLibrary.simpleMessage(
            "Do 50% zniżki, do 4 grudnia."),
        "usableReferralStorageInfo": MessageLookupByLibrary.simpleMessage(
            "Użyteczna przestrzeń dyskowa jest ograniczona przez Twój obecny plan. Nadmiar zadeklarowanej przestrzeni dyskowej stanie się automatycznie użyteczny po uaktualnieniu planu."),
        "useAsCover": MessageLookupByLibrary.simpleMessage("Użyj jako okładki"),
        "useDifferentPlayerInfo": MessageLookupByLibrary.simpleMessage(
            "Masz problem z odtwarzaniem tego wideo? Przytrzymaj tutaj, aby spróbować innego odtwarzacza."),
        "usePublicLinksForPeopleNotOnEnte":
            MessageLookupByLibrary.simpleMessage(
                "Użyj publicznych linków dla osób spoza Ente"),
        "useRecoveryKey":
            MessageLookupByLibrary.simpleMessage("Użyj kodu odzyskiwania"),
        "useSelectedPhoto":
            MessageLookupByLibrary.simpleMessage("Użyj zaznaczone zdjęcie"),
        "usedSpace": MessageLookupByLibrary.simpleMessage("Zajęta przestrzeń"),
        "validTill": m39,
        "verificationFailedPleaseTryAgain":
            MessageLookupByLibrary.simpleMessage(
                "Weryfikacja nie powiodła się, spróbuj ponownie"),
        "verificationId":
            MessageLookupByLibrary.simpleMessage("Identyfikator weryfikacyjny"),
        "verify": MessageLookupByLibrary.simpleMessage("Zweryfikuj"),
        "verifyEmail":
            MessageLookupByLibrary.simpleMessage("Zweryfikuj adres e-mail"),
        "verifyEmailID": m40,
        "verifyIDLabel": MessageLookupByLibrary.simpleMessage("Zweryfikuj"),
        "verifyPasskey":
            MessageLookupByLibrary.simpleMessage("Zweryfikuj klucz dostępu"),
        "verifyPassword":
            MessageLookupByLibrary.simpleMessage("Zweryfikuj hasło"),
        "verifying": MessageLookupByLibrary.simpleMessage("Weryfikowanie..."),
        "verifyingRecoveryKey": MessageLookupByLibrary.simpleMessage(
            "Weryfikowanie klucza odzyskiwania..."),
        "videoInfo": MessageLookupByLibrary.simpleMessage("Informacje Wideo"),
        "videoSmallCase": MessageLookupByLibrary.simpleMessage("wideo"),
        "videos": MessageLookupByLibrary.simpleMessage("Wideo"),
        "viewActiveSessions":
            MessageLookupByLibrary.simpleMessage("Zobacz aktywne sesje"),
        "viewAddOnButton":
            MessageLookupByLibrary.simpleMessage("Zobacz dodatki"),
        "viewAll": MessageLookupByLibrary.simpleMessage("Pokaż wszystkie"),
        "viewAllExifData": MessageLookupByLibrary.simpleMessage(
            "Wyświetl wszystkie dane EXIF"),
        "viewLargeFiles": MessageLookupByLibrary.simpleMessage("Duże pliki"),
        "viewLargeFilesDesc": MessageLookupByLibrary.simpleMessage(
            "Wyświetl pliki zużywające największą ilość pamięci."),
        "viewLogs": MessageLookupByLibrary.simpleMessage("Wyświetl logi"),
        "viewRecoveryKey":
            MessageLookupByLibrary.simpleMessage("Zobacz klucz odzyskiwania"),
        "viewer": MessageLookupByLibrary.simpleMessage("Widz"),
        "visitWebToManage": MessageLookupByLibrary.simpleMessage(
            "Odwiedź stronę web.ente.io, aby zarządzać subskrypcją"),
        "waitingForVerification": MessageLookupByLibrary.simpleMessage(
            "Oczekiwanie na weryfikację..."),
        "waitingForWifi":
            MessageLookupByLibrary.simpleMessage("Czekanie na WiFi..."),
        "warning": MessageLookupByLibrary.simpleMessage("Uwaga"),
        "weAreOpenSource":
            MessageLookupByLibrary.simpleMessage("Posiadamy otwarte źródło!"),
        "weDontSupportEditingPhotosAndAlbumsThatYouDont":
            MessageLookupByLibrary.simpleMessage(
                "Nie wspieramy edycji zdjęć i albumów, których jeszcze nie posiadasz"),
        "weHaveSendEmailTo": m41,
        "weakStrength": MessageLookupByLibrary.simpleMessage("Słabe"),
        "welcomeBack": MessageLookupByLibrary.simpleMessage("Witaj ponownie!"),
        "whatsNew": MessageLookupByLibrary.simpleMessage("Co nowego"),
        "whyAddTrustContact": MessageLookupByLibrary.simpleMessage(
            "Zaufany kontakt może pomóc w odzyskaniu Twoich danych."),
        "yearShort": MessageLookupByLibrary.simpleMessage("r"),
        "yearly": MessageLookupByLibrary.simpleMessage("Rocznie"),
        "yearsAgo": m42,
        "yes": MessageLookupByLibrary.simpleMessage("Tak"),
        "yesCancel": MessageLookupByLibrary.simpleMessage("Tak, anuluj"),
        "yesConvertToViewer":
            MessageLookupByLibrary.simpleMessage("Tak, konwertuj na widza"),
        "yesDelete": MessageLookupByLibrary.simpleMessage("Tak, usuń"),
        "yesDiscardChanges":
            MessageLookupByLibrary.simpleMessage("Tak, odrzuć zmiany"),
        "yesLogout": MessageLookupByLibrary.simpleMessage("Tak, wyloguj"),
        "yesRemove": MessageLookupByLibrary.simpleMessage("Tak, usuń"),
        "yesRenew": MessageLookupByLibrary.simpleMessage("Tak, Odnów"),
        "yesResetPerson":
            MessageLookupByLibrary.simpleMessage("Tak, zresetuj osobę"),
        "you": MessageLookupByLibrary.simpleMessage("Ty"),
        "youAreOnAFamilyPlan":
            MessageLookupByLibrary.simpleMessage("Jesteś w planie rodzinnym!"),
        "youAreOnTheLatestVersion": MessageLookupByLibrary.simpleMessage(
            "Korzystasz z najnowszej wersji"),
        "youCanAtMaxDoubleYourStorage": MessageLookupByLibrary.simpleMessage(
            "* Maksymalnie możesz podwoić swoją przestrzeń dyskową"),
        "youCanManageYourLinksInTheShareTab":
            MessageLookupByLibrary.simpleMessage(
                "Możesz zarządzać swoimi linkami w zakładce udostępnianie."),
        "youCanTrySearchingForADifferentQuery":
            MessageLookupByLibrary.simpleMessage(
                "Możesz spróbować wyszukać inne zapytanie."),
        "youCannotDowngradeToThisPlan": MessageLookupByLibrary.simpleMessage(
            "Nie możesz przejść do tego planu"),
        "youCannotShareWithYourself": MessageLookupByLibrary.simpleMessage(
            "Nie możesz udostępnić samemu sobie"),
        "youDontHaveAnyArchivedItems": MessageLookupByLibrary.simpleMessage(
            "Nie masz żadnych zarchiwizowanych elementów."),
        "youHaveSuccessfullyFreedUp": m43,
        "yourAccountHasBeenDeleted": MessageLookupByLibrary.simpleMessage(
            "Twoje konto zostało usunięte"),
        "yourMap": MessageLookupByLibrary.simpleMessage("Twoja mapa"),
        "yourPlanWasSuccessfullyDowngraded":
            MessageLookupByLibrary.simpleMessage(
                "Twój plan został pomyślnie obniżony"),
        "yourPlanWasSuccessfullyUpgraded": MessageLookupByLibrary.simpleMessage(
            "Twój plan został pomyślnie ulepszony"),
        "yourPurchaseWasSuccessful": MessageLookupByLibrary.simpleMessage(
            "Twój zakup zakończył się pomyślnie"),
        "yourStorageDetailsCouldNotBeFetched":
            MessageLookupByLibrary.simpleMessage(
                "Nie można pobrać szczegółów pamięci"),
        "yourSubscriptionHasExpired":
            MessageLookupByLibrary.simpleMessage("Twoja subskrypcja wygasła"),
        "yourSubscriptionWasUpdatedSuccessfully":
            MessageLookupByLibrary.simpleMessage(
                "Twoja subskrypcja została pomyślnie zaktualizowana"),
        "yourVerificationCodeHasExpired": MessageLookupByLibrary.simpleMessage(
            "Twój kod weryfikacyjny wygasł"),
        "youveNoFilesInThisAlbumThatCanBeDeleted":
            MessageLookupByLibrary.simpleMessage(
                "Nie masz żadnych plików w tym albumie, które można usunąć"),
        "zoomOutToSeePhotos": MessageLookupByLibrary.simpleMessage(
            "Pomniejsz, aby zobaczyć zdjęcia")
      };
}<|MERGE_RESOLUTION|>--- conflicted
+++ resolved
@@ -51,17 +51,10 @@
 
   static String m54(albumName) => "Utworzono link współpracy dla ${albumName}";
 
-<<<<<<< HEAD
   static String m112(count) =>
       "${Intl.plural(count, zero: 'Dodano 0 współuczestników', one: 'Dodano 1 współuczestnika', other: 'Dodano ${count} współuczestników')}";
 
   static String m55(email, numOfDays) =>
-=======
-  static String m55(count) =>
-      "${Intl.plural(count, zero: 'Dodano 0 współuczestników', one: 'Dodano 1 współuczestnika', other: 'Dodano ${count} współuczestników')}";
-
-  static String m56(email, numOfDays) =>
->>>>>>> 1d197694
       "Zamierzasz dodać ${email} jako zaufany kontakt. Będą mogli odzyskać Twoje konto, jeśli jesteś nieobecny przez ${numOfDays} dni.";
 
   static String m5(familyAdminEmail) =>
@@ -70,20 +63,12 @@
   static String m6(provider) =>
       "Skontaktuj się z nami pod adresem support@ente.io, aby zarządzać subskrypcją ${provider}.";
 
-<<<<<<< HEAD
   static String m56(endpoint) => "Połączono z ${endpoint}";
-=======
-  static String m57(endpoint) => "Połączono z ${endpoint}";
->>>>>>> 1d197694
 
   static String m7(count) =>
       "${Intl.plural(count, one: 'Usuń ${count} element', few: 'Usuń ${count} elementy', many: 'Usuń ${count} elementów', other: 'Usuń ${count} elementu')}";
 
-<<<<<<< HEAD
   static String m57(currentlyDeleting, totalCount) =>
-=======
-  static String m58(currentlyDeleting, totalCount) =>
->>>>>>> 1d197694
       "Usuwanie ${currentlyDeleting} / ${totalCount}";
 
   static String m8(albumName) =>
@@ -98,30 +83,17 @@
   static String m11(count, formattedSize) =>
       "${count} plików, każdy po ${formattedSize}";
 
-<<<<<<< HEAD
   static String m58(newEmail) => "Adres e-mail został zmieniony na ${newEmail}";
-=======
-  static String m59(newEmail) => "Adres e-mail został zmieniony na ${newEmail}";
->>>>>>> 1d197694
 
   static String m12(email) =>
       "${email} nie posiada konta Ente.\n\nWyślij im zaproszenie do udostępniania zdjęć.";
 
-<<<<<<< HEAD
   static String m61(text) => "Znaleziono dodatkowe zdjęcia dla ${text}";
 
   static String m63(count, formattedNumber) =>
       "${Intl.plural(count, one: '1 plikowi', other: '${formattedNumber} plikom')} na tym urządzeniu została bezpiecznie utworzona kopia zapasowa";
 
   static String m64(count, formattedNumber) =>
-=======
-  static String m62(text) => "Znaleziono dodatkowe zdjęcia dla ${text}";
-
-  static String m64(count, formattedNumber) =>
-      "${Intl.plural(count, one: '1 plikowi', other: '${formattedNumber} plikom')} na tym urządzeniu została bezpiecznie utworzona kopia zapasowa";
-
-  static String m65(count, formattedNumber) =>
->>>>>>> 1d197694
       "${Intl.plural(count, one: '1 plikowi', other: '${formattedNumber} plikom')} w tym albumie została bezpiecznie utworzona kopia zapasowa";
 
   static String m13(storageAmountInGB) =>
@@ -129,42 +101,24 @@
 
   static String m14(endDate) => "Okres próbny ważny do ${endDate}";
 
-<<<<<<< HEAD
   static String m66(sizeInMBorGB) => "Zwolnij ${sizeInMBorGB}";
 
   static String m68(currentlyProcessing, totalCount) =>
-=======
-  static String m67(sizeInMBorGB) => "Zwolnij ${sizeInMBorGB}";
-
-  static String m69(currentlyProcessing, totalCount) =>
->>>>>>> 1d197694
       "Przetwarzanie ${currentlyProcessing} / ${totalCount}";
 
   static String m15(count) =>
       "${Intl.plural(count, one: '${count} element', few: '${count} elementy', many: '${count} elementów', other: '${count} elementu')}";
 
-<<<<<<< HEAD
   static String m71(email) =>
-=======
-  static String m72(email) =>
->>>>>>> 1d197694
       "${email} zaprosił Cię do zostania zaufanym kontaktem";
 
   static String m16(expiryTime) => "Link wygaśnie ${expiryTime}";
 
-<<<<<<< HEAD
   static String m76(albumName) => "Pomyślnie przeniesiono do ${albumName}";
 
   static String m77(personName) => "Brak sugestii dla ${personName}";
 
   static String m78(name) => "Nie ${name}?";
-=======
-  static String m77(albumName) => "Pomyślnie przeniesiono do ${albumName}";
-
-  static String m78(personName) => "Brak sugestii dla ${personName}";
-
-  static String m79(name) => "Nie ${name}?";
->>>>>>> 1d197694
 
   static String m17(familyAdminEmail) =>
       "Skontaktuj się z ${familyAdminEmail}, aby zmienić swój kod.";
@@ -178,7 +132,6 @@
   static String m20(endDate) =>
       "Bezpłatny okres próbny ważny do ${endDate}.\nNastępnie możesz wybrać płatny plan.";
 
-<<<<<<< HEAD
   static String m83(toEmail) =>
       "Prosimy o kontakt mailowy pod adresem ${toEmail}";
 
@@ -195,24 +148,6 @@
       "Możesz teraz odzyskać konto ${email} poprzez ustawienie nowego hasła.";
 
   static String m90(email) => "${email} próbuje odzyskać Twoje konto.";
-=======
-  static String m85(toEmail) =>
-      "Prosimy o kontakt mailowy pod adresem ${toEmail}";
-
-  static String m86(toEmail) => "Prosimy wysłać logi do ${toEmail}";
-
-  static String m88(folderName) => "Przetwarzanie ${folderName}...";
-
-  static String m21(storeName) => "Oceń nas na ${storeName}";
-
-  static String m90(days, email) =>
-      "Możesz uzyskać dostęp do konta po dniu ${days} dni. Powiadomienie zostanie wysłane na ${email}.";
-
-  static String m91(email) =>
-      "Możesz teraz odzyskać konto ${email} poprzez ustawienie nowego hasła.";
-
-  static String m92(email) => "${email} próbuje odzyskać Twoje konto.";
->>>>>>> 1d197694
 
   static String m22(storageInGB) =>
       "3. Oboje otrzymujecie ${storageInGB} GB* za darmo";
@@ -222,17 +157,10 @@
 
   static String m24(endDate) => "Subskrypcja odnowi się ${endDate}";
 
-<<<<<<< HEAD
   static String m92(count) =>
       "${Intl.plural(count, one: 'Znaleziono ${count} wynik', few: 'Znaleziono ${count} wyniki', other: 'Znaleziono ${count} wyników')}";
 
   static String m93(snapshotLength, searchLength) =>
-=======
-  static String m94(count) =>
-      "${Intl.plural(count, one: 'Znaleziono ${count} wynik', few: 'Znaleziono ${count} wyniki', other: 'Znaleziono ${count} wyników')}";
-
-  static String m95(snapshotLength, searchLength) =>
->>>>>>> 1d197694
       "Niezgodność długości sekcji: ${snapshotLength} != ${searchLength}";
 
   static String m25(count) => "Wybrano ${count}";
@@ -252,11 +180,7 @@
   static String m30(numberOfPeople) =>
       "${Intl.plural(numberOfPeople, zero: 'Udostępnione określonym osobom', one: 'Udostępnione 1 osobie', other: 'Udostępnione ${numberOfPeople} osobom')}";
 
-<<<<<<< HEAD
   static String m95(emailIDs) => "Udostępnione z ${emailIDs}";
-=======
-  static String m97(emailIDs) => "Udostępnione z ${emailIDs}";
->>>>>>> 1d197694
 
   static String m31(fileType) =>
       "Ten ${fileType} zostanie usunięty z Twojego urządzenia.";
@@ -268,11 +192,7 @@
 
   static String m34(storageAmountInGB) => "${storageAmountInGB} GB";
 
-<<<<<<< HEAD
   static String m98(
-=======
-  static String m100(
->>>>>>> 1d197694
           usedAmount, usedStorageUnit, totalAmount, totalStorageUnit) =>
       "Użyto ${usedAmount} ${usedStorageUnit} z ${totalAmount} ${totalStorageUnit}";
 
@@ -282,17 +202,10 @@
   static String m36(endDate) =>
       "Twoja subskrypcja zostanie anulowana dnia ${endDate}";
 
-<<<<<<< HEAD
   static String m99(completed, total) =>
       "Zachowano ${completed}/${total} wspomnień";
 
   static String m100(ignoreReason) =>
-=======
-  static String m101(completed, total) =>
-      "Zachowano ${completed}/${total} wspomnień";
-
-  static String m102(ignoreReason) =>
->>>>>>> 1d197694
       "Naciśnij, aby przesłać, przesyłanie jest obecnie ignorowane z powodu ${ignoreReason}";
 
   static String m37(storageAmountInGB) =>
@@ -300,7 +213,6 @@
 
   static String m38(email) => "To jest identyfikator weryfikacyjny ${email}";
 
-<<<<<<< HEAD
   static String m103(count) =>
       "${Intl.plural(count, zero: 'Wkrótce', one: '1 dzień', few: '${count} dni', other: '${count} dni')}";
 
@@ -314,21 +226,6 @@
       "Przesyłanie jest ignorowane z powodu ${ignoreReason}";
 
   static String m109(count) => "Zachowywanie ${count} wspomnień...";
-=======
-  static String m105(count) =>
-      "${Intl.plural(count, zero: 'Wkrótce', one: '1 dzień', few: '${count} dni', other: '${count} dni')}";
-
-  static String m108(email) =>
-      "Zostałeś zaproszony do bycia dziedzicznym kontaktem przez ${email}.";
-
-  static String m109(galleryType) =>
-      "Typ galerii ${galleryType} nie jest obsługiwany dla zmiany nazwy";
-
-  static String m110(ignoreReason) =>
-      "Przesyłanie jest ignorowane z powodu ${ignoreReason}";
-
-  static String m111(count) => "Zachowywanie ${count} wspomnień...";
->>>>>>> 1d197694
 
   static String m39(endDate) => "Ważne do ${endDate}";
 
@@ -655,11 +552,7 @@
         "collaboratorsCanAddPhotosAndVideosToTheSharedAlbum":
             MessageLookupByLibrary.simpleMessage(
                 "Współuczestnicy mogą dodawać zdjęcia i wideo do udostępnionego albumu."),
-<<<<<<< HEAD
         "collaboratorsSuccessfullyAdded": m112,
-=======
-        "collaboratorsSuccessfullyAdded": m55,
->>>>>>> 1d197694
         "collageLayout": MessageLookupByLibrary.simpleMessage("Układ"),
         "collageSaved":
             MessageLookupByLibrary.simpleMessage("Kolaż zapisano w galerii"),
@@ -676,11 +569,7 @@
             "Czy na pewno chcesz wyłączyć uwierzytelnianie dwustopniowe?"),
         "confirmAccountDeletion":
             MessageLookupByLibrary.simpleMessage("Potwierdź usunięcie konta"),
-<<<<<<< HEAD
         "confirmAddingTrustedContact": m55,
-=======
-        "confirmAddingTrustedContact": m56,
->>>>>>> 1d197694
         "confirmDeletePrompt": MessageLookupByLibrary.simpleMessage(
             "Tak, chcę trwale usunąć to konto i jego dane ze wszystkich aplikacji."),
         "confirmPassword":
@@ -744,11 +633,7 @@
         "currentlyRunning":
             MessageLookupByLibrary.simpleMessage("aktualnie uruchomiony"),
         "custom": MessageLookupByLibrary.simpleMessage("Niestandardowy"),
-<<<<<<< HEAD
         "customEndpoint": m56,
-=======
-        "customEndpoint": m57,
->>>>>>> 1d197694
         "darkTheme": MessageLookupByLibrary.simpleMessage("Ciemny"),
         "dayToday": MessageLookupByLibrary.simpleMessage("Dzisiaj"),
         "dayYesterday": MessageLookupByLibrary.simpleMessage("Wczoraj"),
@@ -787,11 +672,7 @@
         "deleteLocation":
             MessageLookupByLibrary.simpleMessage("Usuń lokalizację"),
         "deletePhotos": MessageLookupByLibrary.simpleMessage("Usuń zdjęcia"),
-<<<<<<< HEAD
         "deleteProgress": m57,
-=======
-        "deleteProgress": m58,
->>>>>>> 1d197694
         "deleteReason1": MessageLookupByLibrary.simpleMessage(
             "Brakuje kluczowej funkcji, której potrzebuję"),
         "deleteReason2": MessageLookupByLibrary.simpleMessage(
@@ -891,11 +772,7 @@
         "email": MessageLookupByLibrary.simpleMessage("Adres e-mail"),
         "emailAlreadyRegistered": MessageLookupByLibrary.simpleMessage(
             "Adres e-mail jest już zarejestrowany."),
-<<<<<<< HEAD
         "emailChangedTo": m58,
-=======
-        "emailChangedTo": m59,
->>>>>>> 1d197694
         "emailNoEnteAccount": m12,
         "emailNotRegistered": MessageLookupByLibrary.simpleMessage(
             "Adres e-mail nie jest zarejestrowany."),
@@ -979,11 +856,7 @@
             MessageLookupByLibrary.simpleMessage("Eksportuj swoje dane"),
         "extraPhotosFound": MessageLookupByLibrary.simpleMessage(
             "Znaleziono dodatkowe zdjęcia"),
-<<<<<<< HEAD
         "extraPhotosFoundFor": m61,
-=======
-        "extraPhotosFoundFor": m62,
->>>>>>> 1d197694
         "faceNotClusteredYet": MessageLookupByLibrary.simpleMessage(
             "Twarz jeszcze nie zgrupowana, prosimy wrócić później"),
         "faceRecognition":
@@ -1035,13 +908,8 @@
         "fileTypes": MessageLookupByLibrary.simpleMessage("Rodzaje plików"),
         "fileTypesAndNames":
             MessageLookupByLibrary.simpleMessage("Typy plików i nazwy"),
-<<<<<<< HEAD
         "filesBackedUpFromDevice": m63,
         "filesBackedUpInAlbum": m64,
-=======
-        "filesBackedUpFromDevice": m64,
-        "filesBackedUpInAlbum": m65,
->>>>>>> 1d197694
         "filesDeleted": MessageLookupByLibrary.simpleMessage("Pliki usunięto"),
         "filesSavedToGallery":
             MessageLookupByLibrary.simpleMessage("Pliki zapisane do galerii"),
@@ -1063,11 +931,7 @@
         "freeTrial":
             MessageLookupByLibrary.simpleMessage("Darmowy okres próbny"),
         "freeTrialValidTill": m14,
-<<<<<<< HEAD
         "freeUpAmount": m66,
-=======
-        "freeUpAmount": m67,
->>>>>>> 1d197694
         "freeUpDeviceSpace": MessageLookupByLibrary.simpleMessage(
             "Zwolnij miejsce na urządzeniu"),
         "freeUpDeviceSpaceDesc": MessageLookupByLibrary.simpleMessage(
@@ -1079,11 +943,7 @@
         "general": MessageLookupByLibrary.simpleMessage("Ogólne"),
         "generatingEncryptionKeys": MessageLookupByLibrary.simpleMessage(
             "Generowanie kluczy szyfrujących..."),
-<<<<<<< HEAD
         "genericProgress": m68,
-=======
-        "genericProgress": m69,
->>>>>>> 1d197694
         "goToSettings":
             MessageLookupByLibrary.simpleMessage("Przejdź do ustawień"),
         "googlePlayId":
@@ -1196,11 +1056,7 @@
         "legacy": MessageLookupByLibrary.simpleMessage("Dziedzictwo"),
         "legacyAccounts":
             MessageLookupByLibrary.simpleMessage("Odziedziczone konta"),
-<<<<<<< HEAD
         "legacyInvite": m71,
-=======
-        "legacyInvite": m72,
->>>>>>> 1d197694
         "legacyPageDesc": MessageLookupByLibrary.simpleMessage(
             "Dziedzictwo pozwala zaufanym kontaktom na dostęp do Twojego konta w razie Twojej nieobecności."),
         "legacyPageDesc2": MessageLookupByLibrary.simpleMessage(
@@ -1344,11 +1200,7 @@
             MessageLookupByLibrary.simpleMessage("Przenieś do albumu"),
         "moveToHiddenAlbum":
             MessageLookupByLibrary.simpleMessage("Przenieś do ukrytego albumu"),
-<<<<<<< HEAD
         "movedSuccessfullyTo": m76,
-=======
-        "movedSuccessfullyTo": m77,
->>>>>>> 1d197694
         "movedToTrash":
             MessageLookupByLibrary.simpleMessage("Przeniesiono do kosza"),
         "movingFilesToAlbum": MessageLookupByLibrary.simpleMessage(
@@ -1401,17 +1253,10 @@
         "noResults": MessageLookupByLibrary.simpleMessage("Brak wyników"),
         "noResultsFound":
             MessageLookupByLibrary.simpleMessage("Nie znaleziono wyników"),
-<<<<<<< HEAD
         "noSuggestionsForPerson": m77,
         "noSystemLockFound": MessageLookupByLibrary.simpleMessage(
             "Nie znaleziono blokady systemowej"),
         "notPersonLabel": m78,
-=======
-        "noSuggestionsForPerson": m78,
-        "noSystemLockFound": MessageLookupByLibrary.simpleMessage(
-            "Nie znaleziono blokady systemowej"),
-        "notPersonLabel": m79,
->>>>>>> 1d197694
         "nothingSharedWithYouYet": MessageLookupByLibrary.simpleMessage(
             "Nic Ci jeszcze nie udostępniono"),
         "nothingToSeeHere": MessageLookupByLibrary.simpleMessage(
@@ -1511,22 +1356,14 @@
         "pleaseContactSupportIfTheProblemPersists":
             MessageLookupByLibrary.simpleMessage(
                 "Skontaktuj się z pomocą techniczną, jeśli problem będzie się powtarzał"),
-<<<<<<< HEAD
         "pleaseEmailUsAt": m83,
-=======
-        "pleaseEmailUsAt": m85,
->>>>>>> 1d197694
         "pleaseGrantPermissions": MessageLookupByLibrary.simpleMessage(
             "Prosimy przyznać uprawnienia"),
         "pleaseLoginAgain":
             MessageLookupByLibrary.simpleMessage("Zaloguj się ponownie"),
         "pleaseSelectQuickLinksToRemove": MessageLookupByLibrary.simpleMessage(
             "Prosimy wybrać szybkie linki do usunięcia"),
-<<<<<<< HEAD
         "pleaseSendTheLogsTo": m84,
-=======
-        "pleaseSendTheLogsTo": m86,
->>>>>>> 1d197694
         "pleaseTryAgain":
             MessageLookupByLibrary.simpleMessage("Spróbuj ponownie"),
         "pleaseVerifyTheCodeYouHaveEntered":
@@ -1554,11 +1391,7 @@
             MessageLookupByLibrary.simpleMessage("Udostępnianie prywatne"),
         "proceed": MessageLookupByLibrary.simpleMessage("Kontynuuj"),
         "processed": MessageLookupByLibrary.simpleMessage("Przetworzone"),
-<<<<<<< HEAD
         "processingImport": m86,
-=======
-        "processingImport": m88,
->>>>>>> 1d197694
         "publicLinkCreated":
             MessageLookupByLibrary.simpleMessage("Utworzono publiczny link"),
         "publicLinkEnabled":
@@ -1577,11 +1410,7 @@
             MessageLookupByLibrary.simpleMessage("Odzyskaj konto"),
         "recoveryInitiated":
             MessageLookupByLibrary.simpleMessage("Odzyskiwanie rozpoczęte"),
-<<<<<<< HEAD
         "recoveryInitiatedDesc": m88,
-=======
-        "recoveryInitiatedDesc": m90,
->>>>>>> 1d197694
         "recoveryKey":
             MessageLookupByLibrary.simpleMessage("Klucz odzyskiwania"),
         "recoveryKeyCopiedToClipboard": MessageLookupByLibrary.simpleMessage(
@@ -1596,20 +1425,12 @@
             "Klucz odzyskiwania zweryfikowany"),
         "recoveryKeyVerifyReason": MessageLookupByLibrary.simpleMessage(
             "Twój klucz odzyskiwania jest jedynym sposobem na odzyskanie zdjęć, jeśli zapomnisz hasła. Klucz odzyskiwania można znaleźć w Ustawieniach > Konto.\n\nWprowadź tutaj swój klucz odzyskiwania, aby sprawdzić, czy został zapisany poprawnie."),
-<<<<<<< HEAD
         "recoveryReady": m89,
-=======
-        "recoveryReady": m91,
->>>>>>> 1d197694
         "recoverySuccessful":
             MessageLookupByLibrary.simpleMessage("Odzyskano pomyślnie!"),
         "recoveryWarning": MessageLookupByLibrary.simpleMessage(
             "Zaufany kontakt próbuje uzyskać dostęp do Twojego konta"),
-<<<<<<< HEAD
         "recoveryWarningBody": m90,
-=======
-        "recoveryWarningBody": m92,
->>>>>>> 1d197694
         "recreatePasswordBody": MessageLookupByLibrary.simpleMessage(
             "Obecne urządzenie nie jest wystarczająco wydajne, aby zweryfikować hasło, ale możemy je wygenerować w sposób działający na wszystkich urządzeniach.\n\nZaloguj się przy użyciu klucza odzyskiwania i wygeneruj nowe hasło (jeśli chcesz, możesz ponownie użyć tego samego)."),
         "recreatePasswordTitle":
@@ -1754,13 +1575,8 @@
             "Zaproś ludzi, a zobaczysz tutaj wszystkie udostępnione przez nich zdjęcia"),
         "searchPersonsEmptySection": MessageLookupByLibrary.simpleMessage(
             "Osoby będą wyświetlane tutaj po zakończeniu przetwarzania i synchronizacji"),
-<<<<<<< HEAD
         "searchResultCount": m92,
         "searchSectionsLengthMismatch": m93,
-=======
-        "searchResultCount": m94,
-        "searchSectionsLengthMismatch": m95,
->>>>>>> 1d197694
         "security": MessageLookupByLibrary.simpleMessage("Bezpieczeństwo"),
         "seePublicAlbumLinksInApp": MessageLookupByLibrary.simpleMessage(
             "Zobacz publiczne linki do albumów w aplikacji"),
@@ -1845,11 +1661,7 @@
             MessageLookupByLibrary.simpleMessage("Nowe udostępnione zdjęcia"),
         "sharedPhotoNotificationsExplanation": MessageLookupByLibrary.simpleMessage(
             "Otrzymuj powiadomienia, gdy ktoś doda zdjęcie do udostępnionego albumu, którego jesteś częścią"),
-<<<<<<< HEAD
         "sharedWith": m95,
-=======
-        "sharedWith": m97,
->>>>>>> 1d197694
         "sharedWithMe":
             MessageLookupByLibrary.simpleMessage("Udostępnione ze mną"),
         "sharedWithYou":
@@ -1921,11 +1733,7 @@
         "storageInGB": m34,
         "storageLimitExceeded":
             MessageLookupByLibrary.simpleMessage("Przekroczono limit pamięci"),
-<<<<<<< HEAD
         "storageUsageInfo": m98,
-=======
-        "storageUsageInfo": m100,
->>>>>>> 1d197694
         "strongStrength": MessageLookupByLibrary.simpleMessage("Silne"),
         "subAlreadyLinkedErrMessage": m35,
         "subWillBeCancelledOn": m36,
@@ -1945,11 +1753,7 @@
         "suggestFeatures":
             MessageLookupByLibrary.simpleMessage("Zaproponuj funkcje"),
         "support": MessageLookupByLibrary.simpleMessage("Wsparcie techniczne"),
-<<<<<<< HEAD
         "syncProgress": m99,
-=======
-        "syncProgress": m101,
->>>>>>> 1d197694
         "syncStopped":
             MessageLookupByLibrary.simpleMessage("Synchronizacja zatrzymana"),
         "syncing": MessageLookupByLibrary.simpleMessage("Synchronizowanie..."),
@@ -1962,11 +1766,7 @@
             MessageLookupByLibrary.simpleMessage("Naciśnij, aby odblokować"),
         "tapToUpload":
             MessageLookupByLibrary.simpleMessage("Naciśnij, aby przesłać"),
-<<<<<<< HEAD
         "tapToUploadIsIgnoredDue": m100,
-=======
-        "tapToUploadIsIgnoredDue": m102,
->>>>>>> 1d197694
         "tempErrorContactSupportIfPersists": MessageLookupByLibrary.simpleMessage(
             "Wygląda na to, że coś poszło nie tak. Spróbuj ponownie po pewnym czasie. Jeśli błąd będzie się powtarzał, skontaktuj się z naszym zespołem pomocy technicznej."),
         "terminate": MessageLookupByLibrary.simpleMessage("Zakończ"),
@@ -2030,19 +1830,11 @@
         "total": MessageLookupByLibrary.simpleMessage("ogółem"),
         "totalSize": MessageLookupByLibrary.simpleMessage("Całkowity rozmiar"),
         "trash": MessageLookupByLibrary.simpleMessage("Kosz"),
-<<<<<<< HEAD
         "trashDaysLeft": m103,
         "trim": MessageLookupByLibrary.simpleMessage("Przytnij"),
         "trustedContacts":
             MessageLookupByLibrary.simpleMessage("Zaufane kontakty"),
         "trustedInviteBody": m106,
-=======
-        "trashDaysLeft": m105,
-        "trim": MessageLookupByLibrary.simpleMessage("Przytnij"),
-        "trustedContacts":
-            MessageLookupByLibrary.simpleMessage("Zaufane kontakty"),
-        "trustedInviteBody": m108,
->>>>>>> 1d197694
         "tryAgain": MessageLookupByLibrary.simpleMessage("Spróbuj ponownie"),
         "turnOnBackupForAutoUpload": MessageLookupByLibrary.simpleMessage(
             "Włącz kopię zapasową, aby automatycznie przesyłać pliki dodane do folderu urządzenia do Ente."),
@@ -2062,11 +1854,7 @@
                 "Pomyślnie zresetowano uwierzytelnianie dwustopniowe"),
         "twofactorSetup": MessageLookupByLibrary.simpleMessage(
             "Uwierzytelnianie dwustopniowe"),
-<<<<<<< HEAD
         "typeOfGallerGallerytypeIsNotSupportedForRename": m107,
-=======
-        "typeOfGallerGallerytypeIsNotSupportedForRename": m109,
->>>>>>> 1d197694
         "unarchive":
             MessageLookupByLibrary.simpleMessage("Przywróć z archiwum"),
         "unarchiveAlbum":
@@ -2091,17 +1879,10 @@
         "updatingFolderSelection": MessageLookupByLibrary.simpleMessage(
             "Aktualizowanie wyboru folderu..."),
         "upgrade": MessageLookupByLibrary.simpleMessage("Ulepsz"),
-<<<<<<< HEAD
         "uploadIsIgnoredDueToIgnorereason": m108,
         "uploadingFilesToAlbum": MessageLookupByLibrary.simpleMessage(
             "Przesyłanie plików do albumu..."),
         "uploadingMultipleMemories": m109,
-=======
-        "uploadIsIgnoredDueToIgnorereason": m110,
-        "uploadingFilesToAlbum": MessageLookupByLibrary.simpleMessage(
-            "Przesyłanie plików do albumu..."),
-        "uploadingMultipleMemories": m111,
->>>>>>> 1d197694
         "uploadingSingleMemory": MessageLookupByLibrary.simpleMessage(
             "Zachowywanie 1 wspomnienia..."),
         "upto50OffUntil4thDec": MessageLookupByLibrary.simpleMessage(
