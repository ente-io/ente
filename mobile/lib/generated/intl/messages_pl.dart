--- conflicted
+++ resolved
@@ -34,11 +34,7 @@
         "accountWelcomeBack":
             MessageLookupByLibrary.simpleMessage("Witaj ponownie!"),
         "activeSessions": MessageLookupByLibrary.simpleMessage("Aktywne sesje"),
-<<<<<<< HEAD
-        "addAName": MessageLookupByLibrary.simpleMessage("Add a name"),
-=======
         "addCollaborators": m0,
->>>>>>> 2fe703df
         "addToHiddenAlbum":
             MessageLookupByLibrary.simpleMessage("Add to hidden album"),
         "addViewers": m1,
@@ -113,8 +109,6 @@
             "Wprowadź swój klucz odzyskiwania"),
         "feedback": MessageLookupByLibrary.simpleMessage("Informacja zwrotna"),
         "fileTypes": MessageLookupByLibrary.simpleMessage("File types"),
-        "findPeopleByName": MessageLookupByLibrary.simpleMessage(
-            "Find people quickly by searching by name"),
         "forgotPassword":
             MessageLookupByLibrary.simpleMessage("Nie pamiętam hasła"),
         "generatingEncryptionKeys": MessageLookupByLibrary.simpleMessage(
