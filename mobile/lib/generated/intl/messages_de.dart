--- conflicted
+++ resolved
@@ -547,31 +547,11 @@
         "blackFridaySale":
             MessageLookupByLibrary.simpleMessage("Black-Friday-Aktion"),
         "blog": MessageLookupByLibrary.simpleMessage("Blog"),
-<<<<<<< HEAD
-        "cLBulkEdit": MessageLookupByLibrary.simpleMessage(
-            "Massenbearbeitung von Datumsangaben"),
-        "cLBulkEditDesc": MessageLookupByLibrary.simpleMessage(
-            "Sie können jetzt mehrere Fotos auswählen und das Datum/die Uhrzeit für alle mit einer schnellen Aktion bearbeiten. Das Verschieben von Datumsangaben wird ebenfalls unterstützt."),
-        "cLFamilyPlan":
-            MessageLookupByLibrary.simpleMessage("Familienplan-Limits"),
-        "cLFamilyPlanDesc": MessageLookupByLibrary.simpleMessage(
-            "Sie können jetzt festlegen, wie viel Speicherplatz Ihre Familienmitglieder verwenden dürfen."),
-        "cLIcon": MessageLookupByLibrary.simpleMessage("Neues Symbol"),
-        "cLIconDesc": MessageLookupByLibrary.simpleMessage(
-            "Endlich ein neues App-Symbol, das unserer Meinung nach unsere Arbeit am besten repräsentiert. Wir haben auch einen Symbol-Wechsler hinzugefügt, damit Sie das alte Symbol weiterhin verwenden können."),
-        "cLMemories": MessageLookupByLibrary.simpleMessage("Erinnerungen"),
-        "cLMemoriesDesc": MessageLookupByLibrary.simpleMessage(
-            "Entdecken Sie Ihre besonderen Momente neu – im Rampenlicht stehen Ihre Lieblingsmenschen, Ihre Reisen und Urlaube, Ihre besten Aufnahmen und vieles mehr. Aktivieren Sie maschinelles Lernen, markieren Sie sich selbst und benennen Sie Ihre Freunde für das beste Erlebnis."),
-        "cLWidgets": MessageLookupByLibrary.simpleMessage("Widgets"),
-        "cLWidgetsDesc": MessageLookupByLibrary.simpleMessage(
-            "Homescreen-Widgets, die mit Erinnerungen integriert sind, sind jetzt verfügbar. Sie zeigen Ihre besonderen Momente, ohne die App zu öffnen."),
-=======
         "cLIcon": MessageLookupByLibrary.simpleMessage("Neues Icon"),
         "cLIconDesc": MessageLookupByLibrary.simpleMessage(
             "Endlich ein neues App-Icon, das unserer Meinung nach unser Werk am besten repräsentiert. Zudem ist es möglich, weiterhin das alte App-Icon zu verwenden."),
         "cLMemories": MessageLookupByLibrary.simpleMessage("Erinnerungen"),
         "cLWidgets": MessageLookupByLibrary.simpleMessage("Widgets"),
->>>>>>> 2e193d3a
         "cachedData": MessageLookupByLibrary.simpleMessage("Daten im Cache"),
         "calculating":
             MessageLookupByLibrary.simpleMessage("Wird berechnet..."),
