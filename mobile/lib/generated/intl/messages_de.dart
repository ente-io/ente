--- conflicted
+++ resolved
@@ -183,14 +183,7 @@
   static String m61(count) =>
       "${Intl.plural(count, zero: 'Keine Fotos', one: 'Ein Foto', other: '${count} Fotos')}";
 
-<<<<<<< HEAD
-  static String m62(endDate) =>
-=======
-  static String m62(count) =>
-      "${Intl.plural(count, zero: '0 Fotos', one: 'Ein Foto', other: '${count} Fotos')}";
-
   static String m63(endDate) =>
->>>>>>> 2ed28c3b
       "Kostenlose Testversion gültig bis ${endDate}.\nDu kannst anschließend ein bezahltes Paket auswählen.";
 
   static String m64(toEmail) => "Bitte sende uns eine E-Mail an ${toEmail}";
@@ -1530,10 +1523,6 @@
         "photosAddedByYouWillBeRemovedFromTheAlbum":
             MessageLookupByLibrary.simpleMessage(
                 "Von dir hinzugefügte Fotos werden vom Album entfernt"),
-<<<<<<< HEAD
-=======
-        "photosCount": m62,
->>>>>>> 2ed28c3b
         "photosKeepRelativeTimeDifference":
             MessageLookupByLibrary.simpleMessage(
                 "Fotos behalten relativen Zeitunterschied"),
