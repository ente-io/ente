// DO NOT EDIT. This is code generated via package:intl/generate_localized.dart
// This is a library that provides messages for a de locale. All the
// messages from the main program should be duplicated here with the same
// function name.

// Ignore issues from commonly used lints in this file.
// ignore_for_file:unnecessary_brace_in_string_interps, unnecessary_new
// ignore_for_file:prefer_single_quotes,comment_references, directives_ordering
// ignore_for_file:annotate_overrides,prefer_generic_function_type_aliases
// ignore_for_file:unused_import, file_names, avoid_escaping_inner_quotes
// ignore_for_file:unnecessary_string_interpolations, unnecessary_string_escapes

import 'package:intl/intl.dart';
import 'package:intl/message_lookup_by_library.dart';

final messages = new MessageLookup();

typedef String MessageIfAbsent(String messageStr, List<dynamic> args);

class MessageLookup extends MessageLookupByLibrary {
  String get localeName => 'de';

  static String m0(title) => "${title} (Ich)";

  static String m1(count) =>
      "${Intl.plural(count, zero: 'Bearbeiter hinzufügen', one: 'Bearbeiter hinzufügen', other: 'Bearbeiter hinzufügen')}";

  static String m2(count) =>
      "${Intl.plural(count, one: 'Element hinzufügen', other: 'Elemente hinzufügen')}";

  static String m3(storageAmount, endDate) =>
      "Dein ${storageAmount} Add-on ist gültig bis ${endDate}";

  static String m4(count) =>
      "${Intl.plural(count, zero: 'Betrachter hinzufügen', one: 'Betrachter hinzufügen', other: 'Betrachter hinzufügen')}";

  static String m5(emailOrName) => "Von ${emailOrName} hinzugefügt";

  static String m6(albumName) => "Erfolgreich zu  ${albumName} hinzugefügt";

  static String m7(name) => "${name} wertschätzen";

  static String m8(count) =>
      "${Intl.plural(count, zero: 'Keine Teilnehmer', one: '1 Teilnehmer', other: '${count} Teilnehmer')}";

  static String m9(versionValue) => "Version: ${versionValue}";

  static String m10(freeAmount, storageUnit) =>
      "${freeAmount} ${storageUnit} frei";

  static String m11(name) => "Schöne Ausblicke mit ${name}";

  static String m12(paymentProvider) =>
      "Bitte kündige dein aktuelles Abo über ${paymentProvider} zuerst";

  static String m13(user) =>
      "Der Nutzer \"${user}\" wird keine weiteren Fotos zum Album hinzufügen können.\n\nJedoch kann er weiterhin vorhandene Bilder, welche durch ihn hinzugefügt worden sind, wieder entfernen";

  static String m14(isFamilyMember, storageAmountInGb) =>
      "${Intl.select(isFamilyMember, {
            'true':
                'Deine Familiengruppe hat bereits ${storageAmountInGb} GB erhalten',
            'false': 'Du hast bereits ${storageAmountInGb} GB erhalten',
            'other': 'Du hast bereits ${storageAmountInGb} GB erhalten!',
          })}";

  static String m15(albumName) =>
      "Kollaborativer Link für ${albumName} erstellt";

  static String m17(email, numOfDays) =>
      "Du bist dabei, ${email} als vertrauenswürdigen Kontakt hinzuzufügen. Die Person wird in der Lage sein, dein Konto wiederherzustellen, wenn du für ${numOfDays} Tage abwesend bist.";

  static String m18(familyAdminEmail) =>
      "Bitte kontaktiere <green>${familyAdminEmail}</green> um dein Abo zu verwalten";

  static String m19(provider) =>
      "Bitte kontaktiere uns über support@ente.io, um dein ${provider} Abo zu verwalten.";

  static String m20(endpoint) => "Verbunden mit ${endpoint}";

  static String m21(count) =>
      "${Intl.plural(count, one: 'Lösche ${count} Element', other: 'Lösche ${count} Elemente')}";

  static String m22(currentlyDeleting, totalCount) =>
      "Lösche ${currentlyDeleting} / ${totalCount}";

  static String m23(albumName) =>
      "Der öffentliche Link zum Zugriff auf \"${albumName}\" wird entfernt.";

  static String m24(supportEmail) =>
      "Bitte sende eine E-Mail an ${supportEmail} von deiner registrierten E-Mail-Adresse";

  static String m25(count, storageSaved) =>
      "Du hast ${Intl.plural(count, one: '${count} duplizierte Datei', other: '${count} dupliziere Dateien')} gelöscht und (${storageSaved}!) freigegeben";

  static String m26(count, formattedSize) =>
      "${count} Dateien, ${formattedSize} jede";

  static String m27(name) => "Diese E-Mail ist bereits verknüpft mit ${name}.";

  static String m28(newEmail) => "E-Mail-Adresse geändert zu ${newEmail}";

  static String m29(email) => "${email} hat kein Ente-Konto.";

  static String m30(email) =>
      "${email} hat kein Ente-Konto.\n\nSende eine Einladung, um Fotos zu teilen.";

  static String m31(name) => "${name} umarmen";

  static String m32(text) => "Zusätzliche Fotos für ${text} gefunden";

  static String m33(name) => "Feiern mit ${name}";

  static String m34(count, formattedNumber) =>
      "${Intl.plural(count, one: '1 Datei', other: '${formattedNumber} Dateien')} auf diesem Gerät wurde(n) sicher gespeichert";

  static String m35(count, formattedNumber) =>
      "${Intl.plural(count, one: '1 Datei', other: '${formattedNumber} Dateien')} in diesem Album wurde(n) sicher gespeichert";

  static String m36(storageAmountInGB) =>
      "${storageAmountInGB} GB jedes Mal, wenn sich jemand mit deinem Code für einen bezahlten Tarif anmeldet";

  static String m37(endDate) => "Kostenlose Demo verfügbar bis zum ${endDate}";

  static String m38(count) =>
      "Du hast ${Intl.plural(count, one: 'darauf', other: 'auf sie')} weiterhin Zugriff, solange du ein aktives Abo hast";

  static String m39(sizeInMBorGB) => "${sizeInMBorGB} freigeben";

  static String m40(count, formattedSize) =>
      "${Intl.plural(count, one: 'Es kann vom Gerät gelöscht werden, um ${formattedSize} freizugeben', other: 'Sie können vom Gerät gelöscht werden, um ${formattedSize} freizugeben')}";

  static String m41(currentlyProcessing, totalCount) =>
      "Verarbeite ${currentlyProcessing} / ${totalCount}";

  static String m42(name) => "Wandern mit ${name}";

  static String m43(count) =>
      "${Intl.plural(count, one: '${count} Objekt', other: '${count} Objekte')}";

  static String m44(name) => "Zuletzt mit ${name}";

  static String m45(email) =>
      "${email} hat dich eingeladen, ein vertrauenswürdiger Kontakt zu werden";

  static String m46(expiryTime) => "Link läuft am ${expiryTime} ab";

  static String m47(email) => "Person mit ${email} verknüpfen";

  static String m48(personName, email) =>
      "Dies wird ${personName} mit ${email} verknüpfen";

  static String m49(count, formattedCount) =>
      "${Intl.plural(count, zero: 'keine Erinnerungen', one: '${formattedCount} Erinnerung', other: '${formattedCount} Erinnerungen')}";

  static String m50(count) =>
      "${Intl.plural(count, one: 'Element verschieben', other: 'Elemente verschieben')}";

  static String m51(albumName) => "Erfolgreich zu ${albumName} hinzugefügt";

  static String m52(personName) => "Keine Vorschläge für ${personName}";

  static String m53(name) => "Nicht ${name}?";

  static String m54(familyAdminEmail) =>
      "Bitte wende Dich an ${familyAdminEmail}, um den Code zu ändern.";

  static String m55(name) => "Party mit ${name}";

  static String m56(passwordStrengthValue) =>
      "Passwortstärke: ${passwordStrengthValue}";

  static String m57(providerName) =>
      "Bitte kontaktiere den Support von ${providerName}, falls etwas abgebucht wurde";

  static String m58(name, age) => "${name} ist ${age}!";

  static String m59(name, age) => "${name} wird bald ${age}";

  static String m60(count) =>
      "${Intl.plural(count, zero: 'Keine Fotos', one: 'Ein Foto', other: '${count} Fotos')}";

<<<<<<< HEAD
  static String m61(endDate) =>
=======
  static String m61(count) =>
      "${Intl.plural(count, zero: '0 Fotos', one: 'Ein Foto', other: '${count} Fotos')}";

  static String m62(endDate) =>
>>>>>>> b0d940e6
      "Kostenlose Testversion gültig bis ${endDate}.\nDu kannst anschließend ein bezahltes Paket auswählen.";

  static String m63(toEmail) => "Bitte sende uns eine E-Mail an ${toEmail}";

  static String m64(toEmail) => "Bitte sende die Protokolle an ${toEmail}";

  static String m65(name) => "Posieren mit ${name}";

  static String m66(folderName) => "Verarbeite ${folderName}...";

  static String m67(storeName) => "Bewerte uns auf ${storeName}";

  static String m68(name) => "Du wurdest an ${name} neu zugewiesen";

  static String m69(days, email) =>
      "Du kannst nach ${days} Tagen auf das Konto zugreifen. Eine Benachrichtigung wird an ${email} versendet.";

  static String m70(email) =>
      "Du kannst jetzt das Konto von ${email} wiederherstellen, indem du ein neues Passwort setzt.";

  static String m71(email) =>
      "${email} versucht, dein Konto wiederherzustellen.";

  static String m72(storageInGB) =>
      "3. Ihr beide erhaltet ${storageInGB} GB* kostenlos";

  static String m73(userEmail) =>
      "${userEmail} wird aus diesem geteilten Album entfernt\n\nAlle von ihnen hinzugefügte Fotos werden ebenfalls aus dem Album entfernt";

  static String m74(endDate) => "Erneuert am ${endDate}";

  static String m75(name) => "Roadtrip mit ${name}";

  static String m76(count) =>
      "${Intl.plural(count, one: '${count} Ergebnis gefunden', other: '${count} Ergebnisse gefunden')}";

  static String m77(snapshotLength, searchLength) =>
      "Abschnittslänge stimmt nicht überein: ${snapshotLength} != ${searchLength}";

  static String m78(count) => "${count} ausgewählt";

  static String m79(count, yourCount) =>
      "${count} ausgewählt (${yourCount} von Ihnen)";

  static String m80(name) => "Selfies mit ${name}";

  static String m81(verificationID) =>
      "Hier ist meine Verifizierungs-ID: ${verificationID} für ente.io.";

  static String m82(verificationID) =>
      "Hey, kannst du bestätigen, dass dies deine ente.io Verifizierungs-ID ist: ${verificationID}";

  static String m83(referralCode, referralStorageInGB) =>
      "Ente Weiterempfehlungs-Code: ${referralCode} \n\nEinlösen unter Einstellungen → Allgemein → Weiterempfehlungen, um ${referralStorageInGB} GB kostenlos zu erhalten, sobald Sie einen kostenpflichtigen Tarif abgeschlossen haben\n\nhttps://ente.io";

  static String m84(numberOfPeople) =>
      "${Intl.plural(numberOfPeople, zero: 'Teile mit bestimmten Personen', one: 'Teilen mit 1 Person', other: 'Teilen mit ${numberOfPeople} Personen')}";

  static String m85(emailIDs) => "Geteilt mit ${emailIDs}";

  static String m86(fileType) =>
      "Dieses ${fileType} wird von deinem Gerät gelöscht.";

  static String m87(fileType) =>
      "Diese Datei ist sowohl in Ente als auch auf deinem Gerät.";

  static String m88(fileType) => "Diese Datei wird von Ente gelöscht.";

  static String m89(name) => "Sport mit ${name}";

  static String m90(name) => "Spot auf ${name}";

  static String m91(storageAmountInGB) => "${storageAmountInGB} GB";

  static String m92(
          usedAmount, usedStorageUnit, totalAmount, totalStorageUnit) =>
      "${usedAmount} ${usedStorageUnit} von ${totalAmount} ${totalStorageUnit} verwendet";

  static String m93(id) =>
      "Dein ${id} ist bereits mit einem anderen Ente-Konto verknüpft.\nWenn du deine ${id} mit diesem Konto verwenden möchtest, kontaktiere bitte unseren Support";

  static String m94(endDate) => "Dein Abo endet am ${endDate}";

  static String m95(completed, total) =>
      "${completed}/${total} Erinnerungsstücke gesichert";

  static String m96(ignoreReason) =>
      "Zum Hochladen tippen, Hochladen wird derzeit ignoriert, da ${ignoreReason}";

  static String m97(storageAmountInGB) =>
      "Diese erhalten auch ${storageAmountInGB} GB";

  static String m98(email) => "Dies ist ${email}s Verifizierungs-ID";

  static String m99(count) =>
      "${Intl.plural(count, one: 'Diese Woche, vor einem Jahr', other: 'Diese Woche, vor ${count} Jahren')}";

  static String m100(dateFormat) => "${dateFormat} über die Jahre";

  static String m101(count) =>
      "${Intl.plural(count, zero: 'Demnächst', one: '1 Tag', other: '${count} Tage')}";

  static String m102(year) => "Reise in ${year}";

  static String m103(location) => "Ausflug nach ${location}";

  static String m104(email) =>
      "Du wurdest von ${email} eingeladen, ein Kontakt für das digitale Erbe zu werden.";

  static String m105(galleryType) =>
      "Der Galerie-Typ ${galleryType} unterstützt kein Umbenennen";

  static String m106(ignoreReason) =>
      "Upload wird aufgrund von ${ignoreReason} ignoriert";

  static String m107(count) => "Sichere ${count} Erinnerungsstücke...";

  static String m108(endDate) => "Gültig bis ${endDate}";

  static String m109(email) => "Verifiziere ${email}";

  static String m110(name) => "${name} zum Entfernen des Links anzeigen";

  static String m111(count) =>
      "${Intl.plural(count, zero: '0 Betrachter hinzugefügt', one: 'Einen Betrachter hinzugefügt', other: '${count} Betrachter hinzugefügt')}";

  static String m112(email) =>
      "Wir haben eine E-Mail an <green>${email}</green> gesendet";

  static String m113(count) =>
      "${Intl.plural(count, one: 'vor einem Jahr', other: 'vor ${count} Jahren')}";

  static String m114(name) => "Du und ${name}";

  static String m115(storageSaved) =>
      "Du hast ${storageSaved} erfolgreich freigegeben!";

  final messages = _notInlinedMessages(_notInlinedMessages);
  static Map<String, Function> _notInlinedMessages(_) => <String, Function>{
        "aNewVersionOfEnteIsAvailable": MessageLookupByLibrary.simpleMessage(
            "Eine neue Version von Ente ist verfügbar."),
        "about":
            MessageLookupByLibrary.simpleMessage("Allgemeine Informationen"),
        "acceptTrustInvite":
            MessageLookupByLibrary.simpleMessage("Einladung annehmen"),
        "account": MessageLookupByLibrary.simpleMessage("Konto"),
        "accountIsAlreadyConfigured": MessageLookupByLibrary.simpleMessage(
            "Das Konto ist bereits konfiguriert."),
        "accountOwnerPersonAppbarTitle": m0,
        "accountWelcomeBack":
            MessageLookupByLibrary.simpleMessage("Willkommen zurück!"),
        "ackPasswordLostWarning": MessageLookupByLibrary.simpleMessage(
            "Ich verstehe, dass ich meine Daten verlieren kann, wenn ich mein Passwort vergesse, da meine Daten <underline>Ende-zu-Ende-verschlüsselt</underline> sind."),
        "activeSessions":
            MessageLookupByLibrary.simpleMessage("Aktive Sitzungen"),
        "add": MessageLookupByLibrary.simpleMessage("Hinzufügen"),
        "addAName":
            MessageLookupByLibrary.simpleMessage("Füge einen Namen hinzu"),
        "addANewEmail": MessageLookupByLibrary.simpleMessage(
            "Neue E-Mail-Adresse hinzufügen"),
        "addCollaborator":
            MessageLookupByLibrary.simpleMessage("Bearbeiter hinzufügen"),
        "addCollaborators": m1,
        "addFiles": MessageLookupByLibrary.simpleMessage("Dateien hinzufügen"),
        "addFromDevice":
            MessageLookupByLibrary.simpleMessage("Vom Gerät hinzufügen"),
        "addItem": m2,
        "addLocation": MessageLookupByLibrary.simpleMessage("Ort hinzufügen"),
        "addLocationButton": MessageLookupByLibrary.simpleMessage("Hinzufügen"),
        "addMore": MessageLookupByLibrary.simpleMessage("Mehr hinzufügen"),
        "addName": MessageLookupByLibrary.simpleMessage("Name hinzufügen"),
        "addNameOrMerge": MessageLookupByLibrary.simpleMessage(
            "Name hinzufügen oder zusammenführen"),
        "addNew": MessageLookupByLibrary.simpleMessage("Hinzufügen"),
        "addNewPerson":
            MessageLookupByLibrary.simpleMessage("Neue Person hinzufügen"),
        "addOnPageSubtitle":
            MessageLookupByLibrary.simpleMessage("Details der Add-ons"),
        "addOnValidTill": m3,
        "addOns": MessageLookupByLibrary.simpleMessage("Add-ons"),
        "addPhotos": MessageLookupByLibrary.simpleMessage("Fotos hinzufügen"),
        "addSelected":
            MessageLookupByLibrary.simpleMessage("Auswahl hinzufügen"),
        "addToAlbum":
            MessageLookupByLibrary.simpleMessage("Zum Album hinzufügen"),
        "addToEnte": MessageLookupByLibrary.simpleMessage("Zu Ente hinzufügen"),
        "addToHiddenAlbum": MessageLookupByLibrary.simpleMessage(
            "Zum versteckten Album hinzufügen"),
        "addTrustedContact": MessageLookupByLibrary.simpleMessage(
            "Vertrauenswürdigen Kontakt hinzufügen"),
        "addViewer": MessageLookupByLibrary.simpleMessage("Album teilen"),
        "addViewers": m4,
        "addYourPhotosNow":
            MessageLookupByLibrary.simpleMessage("Füge deine Foto jetzt hinzu"),
        "addedAs": MessageLookupByLibrary.simpleMessage("Hinzugefügt als"),
        "addedBy": m5,
        "addedSuccessfullyTo": m6,
        "addingToFavorites": MessageLookupByLibrary.simpleMessage(
            "Wird zu Favoriten hinzugefügt..."),
        "admiringThem": m7,
        "advanced": MessageLookupByLibrary.simpleMessage("Erweitert"),
        "advancedSettings": MessageLookupByLibrary.simpleMessage("Erweitert"),
        "after1Day": MessageLookupByLibrary.simpleMessage("Nach einem Tag"),
        "after1Hour": MessageLookupByLibrary.simpleMessage("Nach 1 Stunde"),
        "after1Month": MessageLookupByLibrary.simpleMessage("Nach 1 Monat"),
        "after1Week": MessageLookupByLibrary.simpleMessage("Nach 1 Woche"),
        "after1Year": MessageLookupByLibrary.simpleMessage("Nach 1 Jahr"),
        "albumOwner": MessageLookupByLibrary.simpleMessage("Besitzer"),
        "albumParticipantsCount": m8,
        "albumTitle": MessageLookupByLibrary.simpleMessage("Albumtitel"),
        "albumUpdated":
            MessageLookupByLibrary.simpleMessage("Album aktualisiert"),
        "albums": MessageLookupByLibrary.simpleMessage("Alben"),
        "allClear": MessageLookupByLibrary.simpleMessage("✨ Alles klar"),
        "allMemoriesPreserved": MessageLookupByLibrary.simpleMessage(
            "Alle Erinnerungsstücke gesichert"),
        "allPersonGroupingWillReset": MessageLookupByLibrary.simpleMessage(
            "Alle Gruppierungen für diese Person werden zurückgesetzt und du wirst alle Vorschläge für diese Person verlieren"),
        "allWillShiftRangeBasedOnFirst": MessageLookupByLibrary.simpleMessage(
            "Dies ist die erste in der Gruppe. Andere ausgewählte Fotos werden automatisch nach diesem neuen Datum verschoben"),
        "allow": MessageLookupByLibrary.simpleMessage("Erlauben"),
        "allowAddPhotosDescription": MessageLookupByLibrary.simpleMessage(
            "Erlaube Nutzern, mit diesem Link ebenfalls Fotos zu diesem geteilten Album hinzuzufügen."),
        "allowAddingPhotos": MessageLookupByLibrary.simpleMessage(
            "Hinzufügen von Fotos erlauben"),
        "allowAppToOpenSharedAlbumLinks": MessageLookupByLibrary.simpleMessage(
            "Erlaube der App, geteilte Album-Links zu öffnen"),
        "allowDownloads":
            MessageLookupByLibrary.simpleMessage("Downloads erlauben"),
        "allowPeopleToAddPhotos": MessageLookupByLibrary.simpleMessage(
            "Erlaube anderen das Hinzufügen von Fotos"),
        "allowPermBody": MessageLookupByLibrary.simpleMessage(
            "Bitte erlaube den Zugriff auf Deine Fotos in den Einstellungen, damit Ente sie anzeigen und sichern kann."),
        "allowPermTitle":
            MessageLookupByLibrary.simpleMessage("Zugriff auf Fotos erlauben"),
        "androidBiometricHint":
            MessageLookupByLibrary.simpleMessage("Identität verifizieren"),
        "androidBiometricNotRecognized": MessageLookupByLibrary.simpleMessage(
            "Nicht erkannt. Versuchen Sie es erneut."),
        "androidBiometricRequiredTitle":
            MessageLookupByLibrary.simpleMessage("Biometrie erforderlich"),
        "androidBiometricSuccess":
            MessageLookupByLibrary.simpleMessage("Erfolgreich"),
        "androidCancelButton":
            MessageLookupByLibrary.simpleMessage("Abbrechen"),
        "androidDeviceCredentialsRequiredTitle":
            MessageLookupByLibrary.simpleMessage(
                "Geräteanmeldeinformationen erforderlich"),
        "androidDeviceCredentialsSetupDescription":
            MessageLookupByLibrary.simpleMessage(
                "Geräteanmeldeinformationen erforderlich"),
        "androidGoToSettingsDescription": MessageLookupByLibrary.simpleMessage(
            "Auf Ihrem Gerät ist keine biometrische Authentifizierung eingerichtet. Gehen Sie „Einstellungen“ > „Sicherheit“, um die biometrische Authentifizierung hinzuzufügen."),
        "androidIosWebDesktop":
            MessageLookupByLibrary.simpleMessage("Android, iOS, Web, Desktop"),
        "androidSignInTitle": MessageLookupByLibrary.simpleMessage(
            "Authentifizierung erforderlich"),
        "appIcon": MessageLookupByLibrary.simpleMessage("App-Symbol"),
        "appLock": MessageLookupByLibrary.simpleMessage("App-Sperre"),
        "appLockDescriptions": MessageLookupByLibrary.simpleMessage(
            "Wähle zwischen dem Standard-Sperrbildschirm deines Gerätes und einem eigenen Sperrbildschirm mit PIN oder Passwort."),
        "appVersion": m9,
        "appleId": MessageLookupByLibrary.simpleMessage("Apple ID"),
        "apply": MessageLookupByLibrary.simpleMessage("Anwenden"),
        "applyCodeTitle": MessageLookupByLibrary.simpleMessage("Code nutzen"),
        "appstoreSubscription":
            MessageLookupByLibrary.simpleMessage("AppStore Abo"),
        "archive": MessageLookupByLibrary.simpleMessage("Archiv"),
        "archiveAlbum":
            MessageLookupByLibrary.simpleMessage("Album archivieren"),
        "archiving": MessageLookupByLibrary.simpleMessage("Archiviere …"),
        "areYouSureThatYouWantToLeaveTheFamily":
            MessageLookupByLibrary.simpleMessage(
                "Bist du sicher, dass du den Familien-Tarif verlassen möchtest?"),
        "areYouSureYouWantToCancel": MessageLookupByLibrary.simpleMessage(
            "Bist du sicher, dass du kündigen willst?"),
        "areYouSureYouWantToChangeYourPlan":
            MessageLookupByLibrary.simpleMessage(
                "Bist du sicher, dass du deinen Tarif ändern möchtest?"),
        "areYouSureYouWantToExit": MessageLookupByLibrary.simpleMessage(
            "Möchtest du Vorgang wirklich abbrechen?"),
        "areYouSureYouWantToLogout": MessageLookupByLibrary.simpleMessage(
            "Bist Du sicher, dass du dich abmelden möchtest?"),
        "areYouSureYouWantToRenew": MessageLookupByLibrary.simpleMessage(
            "Bist du sicher, dass du verlängern möchtest?"),
        "areYouSureYouWantToResetThisPerson":
            MessageLookupByLibrary.simpleMessage(
                "Bist du sicher, dass du diese Person zurücksetzen möchtest?"),
        "askCancelReason": MessageLookupByLibrary.simpleMessage(
            "Dein Abonnement wurde gekündigt. Möchtest du uns den Grund mitteilen?"),
        "askDeleteReason": MessageLookupByLibrary.simpleMessage(
            "Was ist der Hauptgrund für die Löschung deines Kontos?"),
        "askYourLovedOnesToShare": MessageLookupByLibrary.simpleMessage(
            "Bitte deine Liebsten ums Teilen"),
        "atAFalloutShelter": MessageLookupByLibrary.simpleMessage(
            "in einem ehemaligen Luftschutzbunker"),
        "authToChangeEmailVerificationSetting":
            MessageLookupByLibrary.simpleMessage(
                "Bitte authentifizieren, um die E-Mail-Bestätigung zu ändern"),
        "authToChangeLockscreenSetting": MessageLookupByLibrary.simpleMessage(
            "Bitte authentifizieren, um die Sperrbildschirm-Einstellung zu ändern"),
        "authToChangeYourEmail": MessageLookupByLibrary.simpleMessage(
            "Bitte authentifizieren, um deine E-Mail-Adresse zu ändern"),
        "authToChangeYourPassword": MessageLookupByLibrary.simpleMessage(
            "Bitte authentifizieren, um das Passwort zu ändern"),
        "authToConfigureTwofactorAuthentication":
            MessageLookupByLibrary.simpleMessage(
                "Bitte authentifizieren, um Zwei-Faktor-Authentifizierung zu konfigurieren"),
        "authToInitiateAccountDeletion": MessageLookupByLibrary.simpleMessage(
            "Bitte authentifizieren, um die Löschung des Kontos einzuleiten"),
        "authToManageLegacy": MessageLookupByLibrary.simpleMessage(
            "Bitte authentifiziere dich, um deine vertrauenswürdigen Kontakte zu verwalten"),
        "authToViewPasskey": MessageLookupByLibrary.simpleMessage(
            "Bitte authentifizieren, um deinen Passkey zu sehen"),
        "authToViewTrashedFiles": MessageLookupByLibrary.simpleMessage(
            "Bitte authentifizieren, um die gelöschten Dateien anzuzeigen"),
        "authToViewYourActiveSessions": MessageLookupByLibrary.simpleMessage(
            "Bitte authentifizieren, um die aktiven Sitzungen anzusehen"),
        "authToViewYourHiddenFiles": MessageLookupByLibrary.simpleMessage(
            "Bitte authentifizieren, um die versteckten Dateien anzusehen"),
        "authToViewYourMemories": MessageLookupByLibrary.simpleMessage(
            "Bitte authentifizieren, um deine Erinnerungsstücke anzusehen"),
        "authToViewYourRecoveryKey": MessageLookupByLibrary.simpleMessage(
            "Bitte authentifizieren, um deinen Wiederherstellungs-Schlüssel anzusehen"),
        "authenticating":
            MessageLookupByLibrary.simpleMessage("Authentifiziere …"),
        "authenticationFailedPleaseTryAgain": MessageLookupByLibrary.simpleMessage(
            "Authentifizierung fehlgeschlagen, versuchen Sie es bitte erneut"),
        "authenticationSuccessful": MessageLookupByLibrary.simpleMessage(
            "Authentifizierung erfogreich!"),
        "autoCastDialogBody": MessageLookupByLibrary.simpleMessage(
            "Verfügbare Cast-Geräte werden hier angezeigt."),
        "autoCastiOSPermission": MessageLookupByLibrary.simpleMessage(
            "Stelle sicher, dass die Ente-App auf das lokale Netzwerk zugreifen darf. Das kannst du in den Einstellungen unter \"Datenschutz\"."),
        "autoLock":
            MessageLookupByLibrary.simpleMessage("Automatisches Sperren"),
        "autoLockFeatureDescription": MessageLookupByLibrary.simpleMessage(
            "Zeit, nach der die App gesperrt wird, nachdem sie in den Hintergrund verschoben wurde"),
        "autoLogoutMessage": MessageLookupByLibrary.simpleMessage(
            "Du wurdest aufgrund technischer Störungen abgemeldet. Wir entschuldigen uns für die Unannehmlichkeiten."),
        "autoPair":
            MessageLookupByLibrary.simpleMessage("Automatisch verbinden"),
        "autoPairDesc": MessageLookupByLibrary.simpleMessage(
            "Automatisches Verbinden funktioniert nur mit Geräten, die Chromecast unterstützen."),
        "available": MessageLookupByLibrary.simpleMessage("Verfügbar"),
        "availableStorageSpace": m10,
        "backedUpFolders":
            MessageLookupByLibrary.simpleMessage("Gesicherte Ordner"),
        "backgroundWithThem": m11,
        "backup": MessageLookupByLibrary.simpleMessage("Backup"),
        "backupFailed":
            MessageLookupByLibrary.simpleMessage("Sicherung fehlgeschlagen"),
        "backupFile": MessageLookupByLibrary.simpleMessage("Datei sichern"),
        "backupOverMobileData":
            MessageLookupByLibrary.simpleMessage("Über mobile Daten sichern"),
        "backupSettings":
            MessageLookupByLibrary.simpleMessage("Backup-Einstellungen"),
        "backupStatus":
            MessageLookupByLibrary.simpleMessage("Sicherungsstatus"),
        "backupStatusDescription": MessageLookupByLibrary.simpleMessage(
            "Gesicherte Elemente werden hier angezeigt"),
        "backupVideos": MessageLookupByLibrary.simpleMessage("Videos sichern"),
        "beach": MessageLookupByLibrary.simpleMessage("Am Strand"),
        "birthday": MessageLookupByLibrary.simpleMessage("Geburtstag"),
        "blackFridaySale":
            MessageLookupByLibrary.simpleMessage("Black-Friday-Aktion"),
        "blog": MessageLookupByLibrary.simpleMessage("Blog"),
        "cLBulkEdit": MessageLookupByLibrary.simpleMessage(
            "Massenbearbeitung von Datumsangaben"),
        "cLBulkEditDesc": MessageLookupByLibrary.simpleMessage(
            "Du kannst jetzt mehrere Fotos auswählen, und das Datum/Uhrzeit für alle mit einer Aktion ändern. Das Verschieben von Daten wird auch unterstützt."),
        "cLFamilyPlan": MessageLookupByLibrary.simpleMessage(
            "Obergrenzen für den Familientarif"),
        "cLFamilyPlanDesc": MessageLookupByLibrary.simpleMessage(
            "Du kannst jetzt festlegen, wie viel Speicherplatz deine Familienmitglieder nutzen können."),
        "cLIcon": MessageLookupByLibrary.simpleMessage("Neues Icon"),
        "cLIconDesc": MessageLookupByLibrary.simpleMessage(
            "Endlich ein neues App-Icon, das unserer Meinung nach unser Werk am besten repräsentiert. Zudem ist es möglich, weiterhin das alte App-Icon zu verwenden."),
        "cLMemories": MessageLookupByLibrary.simpleMessage("Erinnerungen"),
        "cLMemoriesDesc": MessageLookupByLibrary.simpleMessage(
            "Entdecke Deine besonderen Momente neu – Spot auf Deine liebsten Personen, Deine Reisen und Urlaube, Deine besten Schnappschüsse und vieles mehr. Aktiviere das maschinelle Lernen, tagge Dich selbst und benenne Deine Freunde für die besten Ergebnisse."),
        "cLWidgets": MessageLookupByLibrary.simpleMessage("Widgets"),
        "cLWidgetsDesc": MessageLookupByLibrary.simpleMessage(
            "Homescreen-Widgets mit integrierten Erinnerungen sind nun verfügbar. Sie zeigen dir deine besonderen Momente an, ohne die App zu öffnen."),
        "cachedData": MessageLookupByLibrary.simpleMessage("Daten im Cache"),
        "calculating":
            MessageLookupByLibrary.simpleMessage("Wird berechnet..."),
        "canNotOpenBody": MessageLookupByLibrary.simpleMessage(
            "Leider kann dieses Album nicht in der App geöffnet werden."),
        "canNotOpenTitle": MessageLookupByLibrary.simpleMessage(
            "Album kann nicht geöffnet werden"),
        "canNotUploadToAlbumsOwnedByOthers":
            MessageLookupByLibrary.simpleMessage(
                "Kann nicht auf Alben anderer Personen hochladen"),
        "canOnlyCreateLinkForFilesOwnedByYou":
            MessageLookupByLibrary.simpleMessage(
                "Sie können nur Links für Dateien erstellen, die Ihnen gehören"),
        "canOnlyRemoveFilesOwnedByYou": MessageLookupByLibrary.simpleMessage(
            "Du kannst nur Dateien entfernen, die dir gehören"),
        "cancel": MessageLookupByLibrary.simpleMessage("Abbrechen"),
        "cancelAccountRecovery":
            MessageLookupByLibrary.simpleMessage("Wiederherstellung abbrechen"),
        "cancelAccountRecoveryBody": MessageLookupByLibrary.simpleMessage(
            "Bist du sicher, dass du die Wiederherstellung abbrechen möchtest?"),
        "cancelOtherSubscription": m12,
        "cancelSubscription":
            MessageLookupByLibrary.simpleMessage("Abonnement kündigen"),
        "cannotAddMorePhotosAfterBecomingViewer": m13,
        "cannotDeleteSharedFiles": MessageLookupByLibrary.simpleMessage(
            "Konnte geteilte Dateien nicht löschen"),
        "castAlbum": MessageLookupByLibrary.simpleMessage("Album übertragen"),
        "castIPMismatchBody": MessageLookupByLibrary.simpleMessage(
            "Stelle sicher, dass du im selben Netzwerk bist wie der Fernseher."),
        "castIPMismatchTitle": MessageLookupByLibrary.simpleMessage(
            "Album konnte nicht auf den Bildschirm übertragen werden"),
        "castInstruction": MessageLookupByLibrary.simpleMessage(
            "Besuche cast.ente.io auf dem Gerät, das du verbinden möchtest.\n\nGib den unten angegebenen Code ein, um das Album auf deinem Fernseher abzuspielen."),
        "centerPoint": MessageLookupByLibrary.simpleMessage("Mittelpunkt"),
        "change": MessageLookupByLibrary.simpleMessage("Ändern"),
        "changeEmail":
            MessageLookupByLibrary.simpleMessage("E-Mail-Adresse ändern"),
        "changeLocationOfSelectedItems": MessageLookupByLibrary.simpleMessage(
            "Standort der gewählten Elemente ändern?"),
        "changePassword":
            MessageLookupByLibrary.simpleMessage("Passwort ändern"),
        "changePasswordTitle":
            MessageLookupByLibrary.simpleMessage("Passwort ändern"),
        "changePermissions":
            MessageLookupByLibrary.simpleMessage("Berechtigungen ändern?"),
        "changeYourReferralCode":
            MessageLookupByLibrary.simpleMessage("Empfehlungscode ändern"),
        "checkForUpdates": MessageLookupByLibrary.simpleMessage(
            "Nach Aktualisierungen suchen"),
        "checkInboxAndSpamFolder": MessageLookupByLibrary.simpleMessage(
            "Bitte überprüfe deinen E-Mail-Posteingang (und Spam), um die Verifizierung abzuschließen"),
        "checkStatus":
            MessageLookupByLibrary.simpleMessage("Status überprüfen"),
        "checking": MessageLookupByLibrary.simpleMessage("Wird geprüft..."),
        "checkingModels":
            MessageLookupByLibrary.simpleMessage("Prüfe Modelle..."),
        "city": MessageLookupByLibrary.simpleMessage("In der Stadt"),
        "claimFreeStorage":
            MessageLookupByLibrary.simpleMessage("Freien Speicher einlösen"),
        "claimMore": MessageLookupByLibrary.simpleMessage("Mehr einlösen!"),
        "claimed": MessageLookupByLibrary.simpleMessage("Eingelöst"),
        "claimedStorageSoFar": m14,
        "cleanUncategorized":
            MessageLookupByLibrary.simpleMessage("Unkategorisiert leeren"),
        "cleanUncategorizedDescription": MessageLookupByLibrary.simpleMessage(
            "Entferne alle Dateien von \"Unkategorisiert\" die in anderen Alben vorhanden sind"),
        "clearCaches": MessageLookupByLibrary.simpleMessage("Cache löschen"),
        "clearIndexes": MessageLookupByLibrary.simpleMessage("Indexe löschen"),
        "click": MessageLookupByLibrary.simpleMessage("• Klick"),
        "clickOnTheOverflowMenu": MessageLookupByLibrary.simpleMessage(
            "• Klicken Sie auf das Überlaufmenü"),
        "close": MessageLookupByLibrary.simpleMessage("Schließen"),
        "clubByCaptureTime": MessageLookupByLibrary.simpleMessage(
            "Nach Aufnahmezeit gruppieren"),
        "clubByFileName":
            MessageLookupByLibrary.simpleMessage("Nach Dateiname gruppieren"),
        "clusteringProgress":
            MessageLookupByLibrary.simpleMessage("Fortschritt beim Clustering"),
        "codeAppliedPageTitle":
            MessageLookupByLibrary.simpleMessage("Code eingelöst"),
        "codeChangeLimitReached": MessageLookupByLibrary.simpleMessage(
            "Entschuldigung, du hast das Limit der Code-Änderungen erreicht."),
        "codeCopiedToClipboard": MessageLookupByLibrary.simpleMessage(
            "Code in Zwischenablage kopiert"),
        "codeUsedByYou":
            MessageLookupByLibrary.simpleMessage("Von dir benutzter Code"),
        "collabLinkSectionDescription": MessageLookupByLibrary.simpleMessage(
            "Erstelle einen Link, mit dem andere Fotos in dem geteilten Album sehen und selbst welche hinzufügen können - ohne dass sie die ein Ente-Konto oder die App benötigen. Ideal um gemeinsam Fotos von Events zu sammeln."),
        "collaborativeLink":
            MessageLookupByLibrary.simpleMessage("Gemeinschaftlicher Link"),
        "collaborativeLinkCreatedFor": m15,
        "collaborator": MessageLookupByLibrary.simpleMessage("Bearbeiter"),
        "collaboratorsCanAddPhotosAndVideosToTheSharedAlbum":
            MessageLookupByLibrary.simpleMessage(
                "Bearbeiter können Fotos & Videos zu dem geteilten Album hinzufügen."),
        "collageLayout": MessageLookupByLibrary.simpleMessage("Layout"),
        "collageSaved": MessageLookupByLibrary.simpleMessage(
            "Collage in Galerie gespeichert"),
        "collect": MessageLookupByLibrary.simpleMessage("Sammeln"),
        "collectEventPhotos": MessageLookupByLibrary.simpleMessage(
            "Gemeinsam Event-Fotos sammeln"),
        "collectPhotos": MessageLookupByLibrary.simpleMessage("Fotos sammeln"),
        "collectPhotosDescription": MessageLookupByLibrary.simpleMessage(
            "Erstelle einen Link, mit dem deine Freunde Fotos in Originalqualität hochladen können."),
        "color": MessageLookupByLibrary.simpleMessage("Farbe"),
        "configuration": MessageLookupByLibrary.simpleMessage("Konfiguration"),
        "confirm": MessageLookupByLibrary.simpleMessage("Bestätigen"),
        "confirm2FADisable": MessageLookupByLibrary.simpleMessage(
            "Bist du sicher, dass du die Zwei-Faktor-Authentifizierung (2FA) deaktivieren willst?"),
        "confirmAccountDeletion":
            MessageLookupByLibrary.simpleMessage("Kontolöschung bestätigen"),
        "confirmAddingTrustedContact": m17,
        "confirmDeletePrompt": MessageLookupByLibrary.simpleMessage(
            "Ja, ich möchte dieses Konto und alle enthaltenen Daten über alle Apps hinweg endgültig löschen."),
        "confirmPassword":
            MessageLookupByLibrary.simpleMessage("Passwort wiederholen"),
        "confirmPlanChange":
            MessageLookupByLibrary.simpleMessage("Aboänderungen bestätigen"),
        "confirmRecoveryKey": MessageLookupByLibrary.simpleMessage(
            "Wiederherstellungsschlüssel bestätigen"),
        "confirmYourRecoveryKey": MessageLookupByLibrary.simpleMessage(
            "Bestätige deinen Wiederherstellungsschlüssel"),
        "connectToDevice":
            MessageLookupByLibrary.simpleMessage("Mit Gerät verbinden"),
        "contactFamilyAdmin": m18,
        "contactSupport":
            MessageLookupByLibrary.simpleMessage("Support kontaktieren"),
        "contactToManageSubscription": m19,
        "contacts": MessageLookupByLibrary.simpleMessage("Kontakte"),
        "contents": MessageLookupByLibrary.simpleMessage("Inhalte"),
        "continueLabel": MessageLookupByLibrary.simpleMessage("Weiter"),
        "continueOnFreeTrial": MessageLookupByLibrary.simpleMessage(
            "Mit kostenloser Testversion fortfahren"),
        "convertToAlbum":
            MessageLookupByLibrary.simpleMessage("Konvertiere zum Album"),
        "copyEmailAddress":
            MessageLookupByLibrary.simpleMessage("E-Mail-Adresse kopieren"),
        "copyLink": MessageLookupByLibrary.simpleMessage("Link kopieren"),
        "copypasteThisCodentoYourAuthenticatorApp":
            MessageLookupByLibrary.simpleMessage(
                "Kopiere diesen Code\nin deine Authentifizierungs-App"),
        "couldNotBackUpTryLater": MessageLookupByLibrary.simpleMessage(
            "Deine Daten konnten nicht gesichert werden.\nWir versuchen es später erneut."),
        "couldNotFreeUpSpace": MessageLookupByLibrary.simpleMessage(
            "Konnte Speicherplatz nicht freigeben"),
        "couldNotUpdateSubscription": MessageLookupByLibrary.simpleMessage(
            "Abo konnte nicht aktualisiert werden"),
        "count": MessageLookupByLibrary.simpleMessage("Anzahl"),
        "crashReporting":
            MessageLookupByLibrary.simpleMessage("Absturzbericht"),
        "create": MessageLookupByLibrary.simpleMessage("Erstellen"),
        "createAccount":
            MessageLookupByLibrary.simpleMessage("Konto erstellen"),
        "createAlbumActionHint": MessageLookupByLibrary.simpleMessage(
            "Drücke lange um Fotos auszuwählen und klicke + um ein Album zu erstellen"),
        "createCollaborativeLink": MessageLookupByLibrary.simpleMessage(
            "Gemeinschaftlichen Link erstellen"),
        "createCollage":
            MessageLookupByLibrary.simpleMessage("Collage erstellen"),
        "createNewAccount":
            MessageLookupByLibrary.simpleMessage("Neues Konto erstellen"),
        "createOrSelectAlbum": MessageLookupByLibrary.simpleMessage(
            "Album erstellen oder auswählen"),
        "createPublicLink":
            MessageLookupByLibrary.simpleMessage("Öffentlichen Link erstellen"),
        "creatingLink":
            MessageLookupByLibrary.simpleMessage("Erstelle Link..."),
        "criticalUpdateAvailable": MessageLookupByLibrary.simpleMessage(
            "Kritisches Update ist verfügbar!"),
        "crop": MessageLookupByLibrary.simpleMessage("Zuschneiden"),
        "curatedMemories":
            MessageLookupByLibrary.simpleMessage("Ausgewählte Erinnerungen"),
        "currentUsageIs":
            MessageLookupByLibrary.simpleMessage("Aktuell genutzt werden "),
        "currentlyRunning":
            MessageLookupByLibrary.simpleMessage("läuft gerade"),
        "custom": MessageLookupByLibrary.simpleMessage("Benutzerdefiniert"),
        "customEndpoint": m20,
        "darkTheme": MessageLookupByLibrary.simpleMessage("Dunkel"),
        "dayToday": MessageLookupByLibrary.simpleMessage("Heute"),
        "dayYesterday": MessageLookupByLibrary.simpleMessage("Gestern"),
        "declineTrustInvite":
            MessageLookupByLibrary.simpleMessage("Einladung ablehnen"),
        "decrypting":
            MessageLookupByLibrary.simpleMessage("Wird entschlüsselt..."),
        "decryptingVideo":
            MessageLookupByLibrary.simpleMessage("Entschlüssele Video …"),
        "deduplicateFiles":
            MessageLookupByLibrary.simpleMessage("Dateien duplizieren"),
        "delete": MessageLookupByLibrary.simpleMessage("Löschen"),
        "deleteAccount": MessageLookupByLibrary.simpleMessage("Konto löschen"),
        "deleteAccountFeedbackPrompt": MessageLookupByLibrary.simpleMessage(
            "Wir bedauern sehr, dass du dein Konto löschen möchtest. Du würdest uns sehr helfen, wenn du uns kurz einige Gründe hierfür nennen könntest."),
        "deleteAccountPermanentlyButton": MessageLookupByLibrary.simpleMessage(
            "Konto unwiderruflich löschen"),
        "deleteAlbum": MessageLookupByLibrary.simpleMessage("Album löschen"),
        "deleteAlbumDialog": MessageLookupByLibrary.simpleMessage(
            "Auch die Fotos (und Videos) in diesem Album aus <bold>allen</bold> anderen Alben löschen, die sie enthalten?"),
        "deleteAlbumsDialogBody": MessageLookupByLibrary.simpleMessage(
            "Damit werden alle leeren Alben gelöscht. Dies ist nützlich, wenn du das Durcheinander in deiner Albenliste verringern möchtest."),
        "deleteAll": MessageLookupByLibrary.simpleMessage("Alle löschen"),
        "deleteConfirmDialogBody": MessageLookupByLibrary.simpleMessage(
            "Dieses Konto ist mit anderen Ente-Apps verknüpft, falls du welche verwendest. Deine hochgeladenen Daten werden in allen Ente-Apps zur Löschung vorgemerkt und dein Konto wird endgültig gelöscht."),
        "deleteEmailRequest": MessageLookupByLibrary.simpleMessage(
            "Bitte sende eine E-Mail an <warning>account-deletion@ente.io</warning> von Ihrer bei uns hinterlegten E-Mail-Adresse."),
        "deleteEmptyAlbums":
            MessageLookupByLibrary.simpleMessage("Leere Alben löschen"),
        "deleteEmptyAlbumsWithQuestionMark":
            MessageLookupByLibrary.simpleMessage("Leere Alben löschen?"),
        "deleteFromBoth":
            MessageLookupByLibrary.simpleMessage("Aus beidem löschen"),
        "deleteFromDevice":
            MessageLookupByLibrary.simpleMessage("Vom Gerät löschen"),
        "deleteFromEnte":
            MessageLookupByLibrary.simpleMessage("Von Ente löschen"),
        "deleteItemCount": m21,
        "deleteLocation":
            MessageLookupByLibrary.simpleMessage("Standort löschen"),
        "deletePhotos": MessageLookupByLibrary.simpleMessage("Fotos löschen"),
        "deleteProgress": m22,
        "deleteReason1": MessageLookupByLibrary.simpleMessage(
            "Es fehlt eine zentrale Funktion, die ich benötige"),
        "deleteReason2": MessageLookupByLibrary.simpleMessage(
            "Die App oder eine bestimmte Funktion verhält sich nicht so wie gedacht"),
        "deleteReason3": MessageLookupByLibrary.simpleMessage(
            "Ich habe einen anderen Dienst gefunden, der mir mehr zusagt"),
        "deleteReason4": MessageLookupByLibrary.simpleMessage(
            "Mein Grund ist nicht aufgeführt"),
        "deleteRequestSLAText": MessageLookupByLibrary.simpleMessage(
            "Deine Anfrage wird innerhalb von 72 Stunden bearbeitet."),
        "deleteSharedAlbum":
            MessageLookupByLibrary.simpleMessage("Geteiltes Album löschen?"),
        "deleteSharedAlbumDialogBody": MessageLookupByLibrary.simpleMessage(
            "Dieses Album wird für alle gelöscht\n\nDu wirst den Zugriff auf geteilte Fotos in diesem Album, die anderen gehören, verlieren"),
        "deselectAll": MessageLookupByLibrary.simpleMessage("Alle abwählen"),
        "designedToOutlive":
            MessageLookupByLibrary.simpleMessage("Entwickelt um zu bewahren"),
        "details": MessageLookupByLibrary.simpleMessage("Details"),
        "developerSettings":
            MessageLookupByLibrary.simpleMessage("Entwicklereinstellungen"),
        "developerSettingsWarning": MessageLookupByLibrary.simpleMessage(
            "Bist du sicher, dass du Entwicklereinstellungen bearbeiten willst?"),
        "deviceCodeHint": MessageLookupByLibrary.simpleMessage("Code eingeben"),
        "deviceFilesAutoUploading": MessageLookupByLibrary.simpleMessage(
            "Dateien, die zu diesem Album hinzugefügt werden, werden automatisch zu Ente hochgeladen."),
        "deviceLock": MessageLookupByLibrary.simpleMessage("Gerätsperre"),
        "deviceLockExplanation": MessageLookupByLibrary.simpleMessage(
            "Verhindern, dass der Bildschirm gesperrt wird, während die App im Vordergrund ist und eine Sicherung läuft. Das ist normalerweise nicht notwendig, kann aber dabei helfen, große Uploads wie einen Erstimport schneller abzuschließen."),
        "deviceNotFound":
            MessageLookupByLibrary.simpleMessage("Gerät nicht gefunden"),
        "didYouKnow": MessageLookupByLibrary.simpleMessage("Schon gewusst?"),
        "disableAutoLock": MessageLookupByLibrary.simpleMessage(
            "Automatische Sperre deaktivieren"),
        "disableDownloadWarningBody": MessageLookupByLibrary.simpleMessage(
            "Zuschauer können weiterhin Screenshots oder mit anderen externen Programmen Kopien der Bilder machen."),
        "disableDownloadWarningTitle":
            MessageLookupByLibrary.simpleMessage("Bitte beachten Sie:"),
        "disableLinkMessage": m23,
        "disableTwofactor": MessageLookupByLibrary.simpleMessage(
            "Zweiten Faktor (2FA) deaktivieren"),
        "disablingTwofactorAuthentication":
            MessageLookupByLibrary.simpleMessage(
                "Zwei-Faktor-Authentifizierung (2FA) wird deaktiviert..."),
        "discord": MessageLookupByLibrary.simpleMessage("Discord"),
        "discover": MessageLookupByLibrary.simpleMessage("Entdecken"),
        "discover_babies": MessageLookupByLibrary.simpleMessage("Babys"),
        "discover_celebrations": MessageLookupByLibrary.simpleMessage("Feiern"),
        "discover_food": MessageLookupByLibrary.simpleMessage("Essen"),
        "discover_greenery": MessageLookupByLibrary.simpleMessage("Grün"),
        "discover_hills": MessageLookupByLibrary.simpleMessage("Berge"),
        "discover_identity": MessageLookupByLibrary.simpleMessage("Identität"),
        "discover_memes": MessageLookupByLibrary.simpleMessage("Memes"),
        "discover_notes": MessageLookupByLibrary.simpleMessage("Notizen"),
        "discover_pets": MessageLookupByLibrary.simpleMessage("Haustiere"),
        "discover_receipts": MessageLookupByLibrary.simpleMessage("Belege"),
        "discover_screenshots":
            MessageLookupByLibrary.simpleMessage("Bildschirmfotos"),
        "discover_selfies": MessageLookupByLibrary.simpleMessage("Selfies"),
        "discover_sunset":
            MessageLookupByLibrary.simpleMessage("Sonnenuntergang"),
        "discover_visiting_cards":
            MessageLookupByLibrary.simpleMessage("Visitenkarten"),
        "discover_wallpapers":
            MessageLookupByLibrary.simpleMessage("Hintergründe"),
        "dismiss": MessageLookupByLibrary.simpleMessage("Verwerfen"),
        "distanceInKMUnit": MessageLookupByLibrary.simpleMessage("km"),
        "doNotSignOut":
            MessageLookupByLibrary.simpleMessage("Melde dich nicht ab"),
        "doThisLater": MessageLookupByLibrary.simpleMessage("Später erledigen"),
        "doYouWantToDiscardTheEditsYouHaveMade":
            MessageLookupByLibrary.simpleMessage(
                "Möchtest du deine Änderungen verwerfen?"),
        "done": MessageLookupByLibrary.simpleMessage("Fertig"),
        "dontSave": MessageLookupByLibrary.simpleMessage("Nicht speichern"),
        "doubleYourStorage":
            MessageLookupByLibrary.simpleMessage("Speicherplatz verdoppeln"),
        "download": MessageLookupByLibrary.simpleMessage("Herunterladen"),
        "downloadFailed": MessageLookupByLibrary.simpleMessage(
            "Herunterladen fehlgeschlagen"),
        "downloading":
            MessageLookupByLibrary.simpleMessage("Wird heruntergeladen..."),
        "dropSupportEmail": m24,
        "duplicateFileCountWithStorageSaved": m25,
        "duplicateItemsGroup": m26,
        "edit": MessageLookupByLibrary.simpleMessage("Bearbeiten"),
        "editEmailAlreadyLinked": m27,
        "editLocation":
            MessageLookupByLibrary.simpleMessage("Standort bearbeiten"),
        "editLocationTagTitle":
            MessageLookupByLibrary.simpleMessage("Standort bearbeiten"),
        "editPerson": MessageLookupByLibrary.simpleMessage("Person bearbeiten"),
        "editTime": MessageLookupByLibrary.simpleMessage("Uhrzeit ändern"),
        "editsSaved":
            MessageLookupByLibrary.simpleMessage("Änderungen gespeichert"),
        "editsToLocationWillOnlyBeSeenWithinEnte":
            MessageLookupByLibrary.simpleMessage(
                "Edits to location will only be seen within Ente"),
        "eligible": MessageLookupByLibrary.simpleMessage("zulässig"),
        "email": MessageLookupByLibrary.simpleMessage("E-Mail"),
        "emailAlreadyRegistered": MessageLookupByLibrary.simpleMessage(
            "E-Mail ist bereits registriert."),
        "emailChangedTo": m28,
        "emailDoesNotHaveEnteAccount": m29,
        "emailNoEnteAccount": m30,
        "emailNotRegistered":
            MessageLookupByLibrary.simpleMessage("E-Mail nicht registriert."),
        "emailVerificationToggle":
            MessageLookupByLibrary.simpleMessage("E-Mail-Verifizierung"),
        "emailYourLogs": MessageLookupByLibrary.simpleMessage(
            "Protokolle per E-Mail senden"),
        "embracingThem": m31,
        "emergencyContacts":
            MessageLookupByLibrary.simpleMessage("Notfallkontakte"),
        "empty": MessageLookupByLibrary.simpleMessage("Leeren"),
        "emptyTrash":
            MessageLookupByLibrary.simpleMessage("Papierkorb leeren?"),
        "enable": MessageLookupByLibrary.simpleMessage("Aktivieren"),
        "enableMLIndexingDesc": MessageLookupByLibrary.simpleMessage(
            "Ente unterstützt maschinelles Lernen für Gesichtserkennung, magische Suche und andere erweiterte Suchfunktionen auf dem Gerät"),
        "enableMachineLearningBanner": MessageLookupByLibrary.simpleMessage(
            "Aktiviere maschinelles Lernen für die magische Suche und Gesichtserkennung"),
        "enableMaps": MessageLookupByLibrary.simpleMessage("Karten aktivieren"),
        "enableMapsDesc": MessageLookupByLibrary.simpleMessage(
            "Dies zeigt Ihre Fotos auf einer Weltkarte.\n\nDiese Karte wird von OpenStreetMap gehostet und die genauen Standorte Ihrer Fotos werden niemals geteilt.\n\nSie können diese Funktion jederzeit in den Einstellungen deaktivieren."),
        "enabled": MessageLookupByLibrary.simpleMessage("Aktiviert"),
        "encryptingBackup":
            MessageLookupByLibrary.simpleMessage("Verschlüssele Sicherung …"),
        "encryption": MessageLookupByLibrary.simpleMessage("Verschlüsselung"),
        "encryptionKeys":
            MessageLookupByLibrary.simpleMessage("Verschlüsselungscode"),
        "endpointUpdatedMessage": MessageLookupByLibrary.simpleMessage(
            "Endpunkt erfolgreich geändert"),
        "endtoendEncryptedByDefault": MessageLookupByLibrary.simpleMessage(
            "Automatisch Ende-zu-Ende-verschlüsselt"),
        "enteCanEncryptAndPreserveFilesOnlyIfYouGrant":
            MessageLookupByLibrary.simpleMessage(
                "Ente kann Dateien nur verschlüsseln und sichern, wenn du den Zugriff darauf gewährst"),
        "entePhotosPerm": MessageLookupByLibrary.simpleMessage(
            "Ente <i> benötigt Berechtigung, um </i> Ihre Fotos zu sichern"),
        "enteSubscriptionPitch": MessageLookupByLibrary.simpleMessage(
            "Ente sichert deine Erinnerungen, sodass sie dir nie verloren gehen, selbst wenn du dein Gerät verlierst."),
        "enteSubscriptionShareWithFamily": MessageLookupByLibrary.simpleMessage(
            "Deine Familie kann zu deinem Abo hinzugefügt werden."),
        "enterAlbumName":
            MessageLookupByLibrary.simpleMessage("Albumname eingeben"),
        "enterCode": MessageLookupByLibrary.simpleMessage("Code eingeben"),
        "enterCodeDescription": MessageLookupByLibrary.simpleMessage(
            "Gib den Code deines Freundes ein, damit sie beide kostenlosen Speicherplatz erhalten"),
        "enterDateOfBirth":
            MessageLookupByLibrary.simpleMessage("Geburtstag (optional)"),
        "enterEmail": MessageLookupByLibrary.simpleMessage("E-Mail eingeben"),
        "enterFileName":
            MessageLookupByLibrary.simpleMessage("Dateinamen eingeben"),
        "enterName": MessageLookupByLibrary.simpleMessage("Name eingeben"),
        "enterNewPasswordToEncrypt": MessageLookupByLibrary.simpleMessage(
            "Gib ein neues Passwort ein, mit dem wir deine Daten verschlüsseln können"),
        "enterPassword":
            MessageLookupByLibrary.simpleMessage("Passwort eingeben"),
        "enterPasswordToEncrypt": MessageLookupByLibrary.simpleMessage(
            "Gib ein Passwort ein, mit dem wir deine Daten verschlüsseln können"),
        "enterPersonName":
            MessageLookupByLibrary.simpleMessage("Namen der Person eingeben"),
        "enterPin": MessageLookupByLibrary.simpleMessage("PIN eingeben"),
        "enterReferralCode": MessageLookupByLibrary.simpleMessage(
            "Gib den Weiterempfehlungs-Code ein"),
        "enterThe6digitCodeFromnyourAuthenticatorApp":
            MessageLookupByLibrary.simpleMessage(
                "Gib den 6-stelligen Code aus\ndeiner Authentifizierungs-App ein"),
        "enterValidEmail": MessageLookupByLibrary.simpleMessage(
            "Bitte gib eine gültige E-Mail-Adresse ein."),
        "enterYourEmailAddress": MessageLookupByLibrary.simpleMessage(
            "Gib deine E-Mail-Adresse ein"),
        "enterYourPassword":
            MessageLookupByLibrary.simpleMessage("Passwort eingeben"),
        "enterYourRecoveryKey": MessageLookupByLibrary.simpleMessage(
            "Gib deinen Wiederherstellungs-Schlüssel ein"),
        "error": MessageLookupByLibrary.simpleMessage("Fehler"),
        "everywhere": MessageLookupByLibrary.simpleMessage("überall"),
        "exif": MessageLookupByLibrary.simpleMessage("EXIF"),
        "existingUser":
            MessageLookupByLibrary.simpleMessage("Existierender Benutzer"),
        "expiredLinkInfo": MessageLookupByLibrary.simpleMessage(
            "Dieser Link ist abgelaufen. Bitte wähle ein neues Ablaufdatum oder deaktiviere das Ablaufdatum des Links."),
        "exportLogs":
            MessageLookupByLibrary.simpleMessage("Protokolle exportieren"),
        "exportYourData":
            MessageLookupByLibrary.simpleMessage("Daten exportieren"),
        "extraPhotosFound":
            MessageLookupByLibrary.simpleMessage("Zusätzliche Fotos gefunden"),
        "extraPhotosFoundFor": m32,
        "faceNotClusteredYet": MessageLookupByLibrary.simpleMessage(
            "Gesicht ist noch nicht gruppiert, bitte komm später zurück"),
        "faceRecognition":
            MessageLookupByLibrary.simpleMessage("Gesichtserkennung"),
        "faces": MessageLookupByLibrary.simpleMessage("Gesichter"),
        "failed": MessageLookupByLibrary.simpleMessage("Fehlgeschlagen"),
        "failedToApplyCode": MessageLookupByLibrary.simpleMessage(
            "Der Code konnte nicht aktiviert werden"),
        "failedToCancel":
            MessageLookupByLibrary.simpleMessage("Kündigung fehlgeschlagen"),
        "failedToDownloadVideo": MessageLookupByLibrary.simpleMessage(
            "Herunterladen des Videos fehlgeschlagen"),
        "failedToFetchActiveSessions": MessageLookupByLibrary.simpleMessage(
            "Fehler beim Abrufen der aktiven Sitzungen"),
        "failedToFetchOriginalForEdit": MessageLookupByLibrary.simpleMessage(
            "Fehler beim Abrufen des Originals zur Bearbeitung"),
        "failedToFetchReferralDetails": MessageLookupByLibrary.simpleMessage(
            "Die Weiterempfehlungs-Details können nicht abgerufen werden. Bitte versuche es später erneut."),
        "failedToLoadAlbums": MessageLookupByLibrary.simpleMessage(
            "Laden der Alben fehlgeschlagen"),
        "failedToPlayVideo": MessageLookupByLibrary.simpleMessage(
            "Fehler beim Abspielen des Videos"),
        "failedToRefreshStripeSubscription":
            MessageLookupByLibrary.simpleMessage(
                "Abonnement konnte nicht erneuert werden"),
        "failedToRenew":
            MessageLookupByLibrary.simpleMessage("Erneuern fehlgeschlagen"),
        "failedToVerifyPaymentStatus": MessageLookupByLibrary.simpleMessage(
            "Überprüfung des Zahlungsstatus fehlgeschlagen"),
        "familyPlanOverview": MessageLookupByLibrary.simpleMessage(
            "Füge kostenlos 5 Familienmitglieder zu deinem bestehenden Abo hinzu.\n\nJedes Mitglied bekommt seinen eigenen privaten Bereich und kann die Dateien der anderen nur sehen, wenn sie geteilt werden.\n\nFamilien-Abos stehen Nutzern mit einem Bezahltarif zur Verfügung.\n\nMelde dich jetzt an, um loszulegen!"),
        "familyPlanPortalTitle":
            MessageLookupByLibrary.simpleMessage("Familie"),
        "familyPlans": MessageLookupByLibrary.simpleMessage("Familientarif"),
        "faq": MessageLookupByLibrary.simpleMessage("Häufig gestellte Fragen"),
        "faqs": MessageLookupByLibrary.simpleMessage("FAQs"),
        "favorite": MessageLookupByLibrary.simpleMessage("Favorit"),
        "feastingWithThem": m33,
        "feedback": MessageLookupByLibrary.simpleMessage("Rückmeldung"),
        "file": MessageLookupByLibrary.simpleMessage("Datei"),
        "fileFailedToSaveToGallery": MessageLookupByLibrary.simpleMessage(
            "Fehler beim Speichern der Datei in der Galerie"),
        "fileInfoAddDescHint":
            MessageLookupByLibrary.simpleMessage("Beschreibung hinzufügen …"),
        "fileNotUploadedYet": MessageLookupByLibrary.simpleMessage(
            "Datei wurde noch nicht hochgeladen"),
        "fileSavedToGallery": MessageLookupByLibrary.simpleMessage(
            "Datei in Galerie gespeichert"),
        "fileTypes": MessageLookupByLibrary.simpleMessage("Dateitypen"),
        "fileTypesAndNames":
            MessageLookupByLibrary.simpleMessage("Dateitypen und -namen"),
        "filesBackedUpFromDevice": m34,
        "filesBackedUpInAlbum": m35,
        "filesDeleted":
            MessageLookupByLibrary.simpleMessage("Dateien gelöscht"),
        "filesSavedToGallery": MessageLookupByLibrary.simpleMessage(
            "Dateien in Galerie gespeichert"),
        "findPeopleByName": MessageLookupByLibrary.simpleMessage(
            "Finde Personen schnell nach Namen"),
        "findThemQuickly":
            MessageLookupByLibrary.simpleMessage("Finde sie schnell"),
        "flip": MessageLookupByLibrary.simpleMessage("Spiegeln"),
        "food": MessageLookupByLibrary.simpleMessage("Kulinarische Genüsse"),
        "forYourMemories":
            MessageLookupByLibrary.simpleMessage("Als Erinnerung"),
        "forgotPassword":
            MessageLookupByLibrary.simpleMessage("Passwort vergessen"),
        "foundFaces":
            MessageLookupByLibrary.simpleMessage("Gesichter gefunden"),
        "freeStorageClaimed": MessageLookupByLibrary.simpleMessage(
            "Kostenlos hinzugefügter Speicherplatz"),
        "freeStorageOnReferralSuccess": m36,
        "freeStorageUsable": MessageLookupByLibrary.simpleMessage(
            "Freier Speicherplatz nutzbar"),
        "freeTrial":
            MessageLookupByLibrary.simpleMessage("Kostenlose Testphase"),
        "freeTrialValidTill": m37,
        "freeUpAccessPostDelete": m38,
        "freeUpAmount": m39,
        "freeUpDeviceSpace":
            MessageLookupByLibrary.simpleMessage("Gerätespeicher freiräumen"),
        "freeUpDeviceSpaceDesc": MessageLookupByLibrary.simpleMessage(
            "Spare Speicherplatz auf deinem Gerät, indem du Dateien löschst, die bereits gesichert wurden."),
        "freeUpSpace":
            MessageLookupByLibrary.simpleMessage("Speicherplatz freigeben"),
        "freeUpSpaceSaving": m40,
        "gallery": MessageLookupByLibrary.simpleMessage("Galerie"),
        "galleryMemoryLimitInfo": MessageLookupByLibrary.simpleMessage(
            "Bis zu 1000 Erinnerungsstücke angezeigt in der Galerie"),
        "general": MessageLookupByLibrary.simpleMessage("Allgemein"),
        "generatingEncryptionKeys": MessageLookupByLibrary.simpleMessage(
            "Generierung von Verschlüsselungscodes..."),
        "genericProgress": m41,
        "goToSettings":
            MessageLookupByLibrary.simpleMessage("Zu den Einstellungen"),
        "googlePlayId": MessageLookupByLibrary.simpleMessage("Google Play ID"),
        "grantFullAccessPrompt": MessageLookupByLibrary.simpleMessage(
            "Bitte gewähre Zugang zu allen Fotos in der Einstellungen App"),
        "grantPermission":
            MessageLookupByLibrary.simpleMessage("Zugriff gewähren"),
        "greenery": MessageLookupByLibrary.simpleMessage("Im Grünen"),
        "groupNearbyPhotos": MessageLookupByLibrary.simpleMessage(
            "Fotos in der Nähe gruppieren"),
        "guestView": MessageLookupByLibrary.simpleMessage("Gastansicht"),
        "guestViewEnablePreSteps": MessageLookupByLibrary.simpleMessage(
            "Bitte richte einen Gerätepasscode oder eine Bildschirmsperre ein, um die Gastansicht zu nutzen."),
        "hearUsExplanation": MessageLookupByLibrary.simpleMessage(
            "Wir tracken keine App-Installationen. Es würde uns jedoch helfen, wenn du uns mitteilst, wie du von uns erfahren hast!"),
        "hearUsWhereTitle": MessageLookupByLibrary.simpleMessage(
            "Wie hast du von Ente erfahren? (optional)"),
        "help": MessageLookupByLibrary.simpleMessage("Hilfe"),
        "hidden": MessageLookupByLibrary.simpleMessage("Versteckt"),
        "hide": MessageLookupByLibrary.simpleMessage("Ausblenden"),
        "hideContent":
            MessageLookupByLibrary.simpleMessage("Inhalte verstecken"),
        "hideContentDescriptionAndroid": MessageLookupByLibrary.simpleMessage(
            "Versteckt Inhalte der App beim Wechseln zwischen Apps und deaktiviert Screenshots"),
        "hideContentDescriptionIos": MessageLookupByLibrary.simpleMessage(
            "Versteckt Inhalte der App beim Wechseln zwischen Apps"),
        "hideSharedItemsFromHomeGallery": MessageLookupByLibrary.simpleMessage(
            "Geteilte Elemente in der Home-Galerie ausblenden"),
        "hiding": MessageLookupByLibrary.simpleMessage("Verstecken..."),
        "hikingWithThem": m42,
        "hostedAtOsmFrance":
            MessageLookupByLibrary.simpleMessage("Gehostet bei OSM France"),
        "howItWorks":
            MessageLookupByLibrary.simpleMessage("So funktioniert\'s"),
        "howToViewShareeVerificationID": MessageLookupByLibrary.simpleMessage(
            "Bitte sie, auf den Einstellungs Bildschirm ihre E-Mail-Adresse lange anzuklicken und zu überprüfen, dass die IDs auf beiden Geräten übereinstimmen."),
        "iOSGoToSettingsDescription": MessageLookupByLibrary.simpleMessage(
            "Auf Ihrem Gerät ist keine biometrische Authentifizierung eingerichtet. Bitte aktivieren Sie entweder Touch ID oder Face ID auf Ihrem Telefon."),
        "iOSLockOut": MessageLookupByLibrary.simpleMessage(
            "Die biometrische Authentifizierung ist deaktiviert. Bitte sperren und entsperren Sie Ihren Bildschirm, um sie zu aktivieren."),
        "iOSOkButton": MessageLookupByLibrary.simpleMessage("OK"),
        "ignoreUpdate": MessageLookupByLibrary.simpleMessage("Ignorieren"),
        "ignored": MessageLookupByLibrary.simpleMessage("ignoriert"),
        "ignoredFolderUploadReason": MessageLookupByLibrary.simpleMessage(
            "Ein paar Dateien in diesem Album werden nicht hochgeladen, weil sie in der Vergangenheit schonmal aus Ente gelöscht wurden."),
        "imageNotAnalyzed":
            MessageLookupByLibrary.simpleMessage("Bild nicht analysiert"),
        "immediately": MessageLookupByLibrary.simpleMessage("Sofort"),
        "importing": MessageLookupByLibrary.simpleMessage("Importiert...."),
        "incorrectCode": MessageLookupByLibrary.simpleMessage("Falscher Code"),
        "incorrectPasswordTitle":
            MessageLookupByLibrary.simpleMessage("Falsches Passwort"),
        "incorrectRecoveryKey": MessageLookupByLibrary.simpleMessage(
            "Falscher Wiederherstellungs-Schlüssel"),
        "incorrectRecoveryKeyBody": MessageLookupByLibrary.simpleMessage(
            "Der eingegebene Schlüssel ist ungültig"),
        "incorrectRecoveryKeyTitle": MessageLookupByLibrary.simpleMessage(
            "Falscher Wiederherstellungs-Schlüssel"),
        "indexedItems":
            MessageLookupByLibrary.simpleMessage("Indizierte Elemente"),
        "indexingIsPaused": MessageLookupByLibrary.simpleMessage(
            "Die Indizierung ist unterbrochen. Sie wird automatisch fortgesetzt, wenn das Gerät bereit ist."),
        "ineligible": MessageLookupByLibrary.simpleMessage("Unzulässig"),
        "info": MessageLookupByLibrary.simpleMessage("Info"),
        "insecureDevice":
            MessageLookupByLibrary.simpleMessage("Unsicheres Gerät"),
        "installManually":
            MessageLookupByLibrary.simpleMessage("Manuell installieren"),
        "invalidEmailAddress":
            MessageLookupByLibrary.simpleMessage("Ungültige E-Mail-Adresse"),
        "invalidEndpoint":
            MessageLookupByLibrary.simpleMessage("Ungültiger Endpunkt"),
        "invalidEndpointMessage": MessageLookupByLibrary.simpleMessage(
            "Der eingegebene Endpunkt ist ungültig. Gib einen gültigen Endpunkt ein und versuch es nochmal."),
        "invalidKey":
            MessageLookupByLibrary.simpleMessage("Ungültiger Schlüssel"),
        "invalidRecoveryKey": MessageLookupByLibrary.simpleMessage(
            "Der eingegebene Wiederherstellungsschlüssel ist nicht gültig. Bitte stelle sicher, dass er aus 24 Wörtern zusammengesetzt ist und jedes dieser Worte richtig geschrieben wurde.\n\nSolltest du den Wiederherstellungscode eingegeben haben, stelle bitte sicher, dass dieser 64 Zeichen lang ist und ebenfalls richtig geschrieben wurde."),
        "invite": MessageLookupByLibrary.simpleMessage("Einladen"),
        "inviteToEnte":
            MessageLookupByLibrary.simpleMessage("Zu Ente einladen"),
        "inviteYourFriends":
            MessageLookupByLibrary.simpleMessage("Lade deine Freunde ein"),
        "inviteYourFriendsToEnte": MessageLookupByLibrary.simpleMessage(
            "Lade deine Freunde zu Ente ein"),
        "itLooksLikeSomethingWentWrongPleaseRetryAfterSome":
            MessageLookupByLibrary.simpleMessage(
                "Etwas ist schiefgelaufen. Bitte versuche es später noch einmal. Sollte der Fehler weiter bestehen, kontaktiere unser Supportteam."),
        "itemCount": m43,
        "itemsShowTheNumberOfDaysRemainingBeforePermanentDeletion":
            MessageLookupByLibrary.simpleMessage(
                "Elemente zeigen die Anzahl der Tage bis zum dauerhaften Löschen an"),
        "itemsWillBeRemovedFromAlbum": MessageLookupByLibrary.simpleMessage(
            "Ausgewählte Elemente werden aus diesem Album entfernt"),
        "join": MessageLookupByLibrary.simpleMessage("Beitreten"),
        "joinAlbum": MessageLookupByLibrary.simpleMessage("Album beitreten"),
        "joinAlbumConfirmationDialogBody": MessageLookupByLibrary.simpleMessage(
            "Wenn du einem Album beitrittst, wird deine E-Mail-Adresse für seine Teilnehmer sichtbar."),
        "joinAlbumSubtext": MessageLookupByLibrary.simpleMessage(
            "um deine Fotos anzuzeigen und hinzuzufügen"),
        "joinAlbumSubtextViewer": MessageLookupByLibrary.simpleMessage(
            "um dies zu geteilten Alben hinzuzufügen"),
        "joinDiscord":
            MessageLookupByLibrary.simpleMessage("Discord beitreten"),
        "keepPhotos": MessageLookupByLibrary.simpleMessage("Fotos behalten"),
        "kiloMeterUnit": MessageLookupByLibrary.simpleMessage("km"),
        "kindlyHelpUsWithThisInformation":
            MessageLookupByLibrary.simpleMessage("Bitte gib diese Daten ein"),
        "language": MessageLookupByLibrary.simpleMessage("Sprache"),
        "lastTimeWithThem": m44,
        "lastUpdated":
            MessageLookupByLibrary.simpleMessage("Zuletzt aktualisiert"),
        "lastYearsTrip":
            MessageLookupByLibrary.simpleMessage("Reise im letzten Jahr"),
        "leave": MessageLookupByLibrary.simpleMessage("Verlassen"),
        "leaveAlbum": MessageLookupByLibrary.simpleMessage("Album verlassen"),
        "leaveFamily":
            MessageLookupByLibrary.simpleMessage("Familienabo verlassen"),
        "leaveSharedAlbum":
            MessageLookupByLibrary.simpleMessage("Geteiltes Album verlassen?"),
        "left": MessageLookupByLibrary.simpleMessage("Links"),
        "legacy": MessageLookupByLibrary.simpleMessage("Digitales Erbe"),
        "legacyAccounts":
            MessageLookupByLibrary.simpleMessage("Digital geerbte Konten"),
        "legacyInvite": m45,
        "legacyPageDesc": MessageLookupByLibrary.simpleMessage(
            "Das digitale Erbe erlaubt vertrauenswürdigen Kontakten den Zugriff auf dein Konto in deiner Abwesenheit."),
        "legacyPageDesc2": MessageLookupByLibrary.simpleMessage(
            "Vertrauenswürdige Kontakte können eine Kontowiederherstellung einleiten und, wenn dies nicht innerhalb von 30 Tagen blockiert wird, dein Passwort und den Kontozugriff zurücksetzen."),
        "light": MessageLookupByLibrary.simpleMessage("Hell"),
        "lightTheme": MessageLookupByLibrary.simpleMessage("Hell"),
        "link": MessageLookupByLibrary.simpleMessage("Verknüpfen"),
        "linkCopiedToClipboard": MessageLookupByLibrary.simpleMessage(
            "Link in Zwischenablage kopiert"),
        "linkDeviceLimit": MessageLookupByLibrary.simpleMessage("Geräte-Limit"),
        "linkEmail":
            MessageLookupByLibrary.simpleMessage("E-Mail-Adresse verknüpfen"),
        "linkEmailToContactBannerCaption":
            MessageLookupByLibrary.simpleMessage("für schnelleres Teilen"),
        "linkEnabled": MessageLookupByLibrary.simpleMessage("Aktiviert"),
        "linkExpired": MessageLookupByLibrary.simpleMessage("Abgelaufen"),
        "linkExpiresOn": m46,
        "linkExpiry":
            MessageLookupByLibrary.simpleMessage("Ablaufdatum des Links"),
        "linkHasExpired":
            MessageLookupByLibrary.simpleMessage("Link ist abgelaufen"),
        "linkNeverExpires": MessageLookupByLibrary.simpleMessage("Niemals"),
        "linkPerson": MessageLookupByLibrary.simpleMessage("Person verknüpfen"),
        "linkPersonCaption": MessageLookupByLibrary.simpleMessage(
            "um besseres Teilen zu ermöglichen"),
        "linkPersonToEmail": m47,
        "linkPersonToEmailConfirmation": m48,
        "livePhotos": MessageLookupByLibrary.simpleMessage("Live-Fotos"),
        "loadMessage1": MessageLookupByLibrary.simpleMessage(
            "Du kannst dein Abonnement mit deiner Familie teilen"),
        "loadMessage2": MessageLookupByLibrary.simpleMessage(
            "Wir haben bereits über 200 Millionen Erinnerungen bewahrt"),
        "loadMessage3": MessageLookupByLibrary.simpleMessage(
            "Wir behalten 3 Kopien Ihrer Daten, eine in einem unterirdischen Schutzbunker"),
        "loadMessage4": MessageLookupByLibrary.simpleMessage(
            "Alle unsere Apps sind Open-Source"),
        "loadMessage5": MessageLookupByLibrary.simpleMessage(
            "Unser Quellcode und unsere Kryptografie wurden extern geprüft"),
        "loadMessage6": MessageLookupByLibrary.simpleMessage(
            "Du kannst Links zu deinen Alben mit deinen Geliebten teilen"),
        "loadMessage7": MessageLookupByLibrary.simpleMessage(
            "Unsere mobilen Apps laufen im Hintergrund, um neue Fotos zu verschlüsseln und zu sichern"),
        "loadMessage8": MessageLookupByLibrary.simpleMessage(
            "web.ente.io hat einen Spitzen-Uploader"),
        "loadMessage9": MessageLookupByLibrary.simpleMessage(
            "Wir verwenden Xchacha20Poly1305, um Ihre Daten sicher zu verschlüsseln"),
        "loadingExifData":
            MessageLookupByLibrary.simpleMessage("Lade Exif-Daten..."),
        "loadingGallery":
            MessageLookupByLibrary.simpleMessage("Lade Galerie …"),
        "loadingMessage":
            MessageLookupByLibrary.simpleMessage("Fotos werden geladen..."),
        "loadingModel":
            MessageLookupByLibrary.simpleMessage("Lade Modelle herunter..."),
        "loadingYourPhotos":
            MessageLookupByLibrary.simpleMessage("Lade deine Fotos..."),
        "localGallery": MessageLookupByLibrary.simpleMessage("Lokale Galerie"),
        "localIndexing":
            MessageLookupByLibrary.simpleMessage("Lokale Indizierung"),
        "localSyncErrorMessage": MessageLookupByLibrary.simpleMessage(
            "Es sieht so aus, als ob etwas schiefgelaufen ist, da die lokale Foto-Synchronisierung länger dauert als erwartet. Bitte kontaktiere unser Support-Team"),
        "location": MessageLookupByLibrary.simpleMessage("Standort"),
        "locationName": MessageLookupByLibrary.simpleMessage("Standortname"),
        "locationTagFeatureDescription": MessageLookupByLibrary.simpleMessage(
            "Ein Standort-Tag gruppiert alle Fotos, die in einem Radius eines Fotos aufgenommen wurden"),
        "locations": MessageLookupByLibrary.simpleMessage("Orte"),
        "lockButtonLabel": MessageLookupByLibrary.simpleMessage("Sperren"),
        "lockscreen": MessageLookupByLibrary.simpleMessage("Sperrbildschirm"),
        "logInLabel": MessageLookupByLibrary.simpleMessage("Anmelden"),
        "loggingOut": MessageLookupByLibrary.simpleMessage("Abmeldung..."),
        "loginSessionExpired":
            MessageLookupByLibrary.simpleMessage("Sitzung abgelaufen"),
        "loginSessionExpiredDetails": MessageLookupByLibrary.simpleMessage(
            "Deine Sitzung ist abgelaufen. Bitte melde Dich erneut an."),
        "loginTerms": MessageLookupByLibrary.simpleMessage(
            "Mit dem Klick auf \"Anmelden\" stimme ich den <u-terms>Nutzungsbedingungen</u-terms> und der <u-policy>Datenschutzerklärung</u-policy> zu"),
        "loginWithTOTP":
            MessageLookupByLibrary.simpleMessage("Mit TOTP anmelden"),
        "logout": MessageLookupByLibrary.simpleMessage("Ausloggen"),
        "logsDialogBody": MessageLookupByLibrary.simpleMessage(
            "Dies wird über Logs gesendet, um uns zu helfen, Ihr Problem zu beheben. Bitte beachten Sie, dass Dateinamen aufgenommen werden, um Probleme mit bestimmten Dateien zu beheben."),
        "longPressAnEmailToVerifyEndToEndEncryption":
            MessageLookupByLibrary.simpleMessage(
                "Lange auf eine E-Mail drücken, um die Ende-zu-Ende-Verschlüsselung zu überprüfen."),
        "longpressOnAnItemToViewInFullscreen": MessageLookupByLibrary.simpleMessage(
            "Drücken Sie lange auf ein Element, um es im Vollbildmodus anzuzeigen"),
        "loopVideoOff":
            MessageLookupByLibrary.simpleMessage("Videoschleife aus"),
        "loopVideoOn": MessageLookupByLibrary.simpleMessage("Videoschleife an"),
        "lostDevice": MessageLookupByLibrary.simpleMessage("Gerät verloren?"),
        "machineLearning":
            MessageLookupByLibrary.simpleMessage("Maschinelles Lernen"),
        "magicSearch": MessageLookupByLibrary.simpleMessage("Magische Suche"),
        "magicSearchHint": MessageLookupByLibrary.simpleMessage(
            "Die magische Suche erlaubt das Durchsuchen von Fotos nach ihrem Inhalt, z.B. \'Blumen\', \'rotes Auto\', \'Ausweisdokumente\'"),
        "manage": MessageLookupByLibrary.simpleMessage("Verwalten"),
        "manageDeviceStorage":
            MessageLookupByLibrary.simpleMessage("Geräte-Cache verwalten"),
        "manageDeviceStorageDesc": MessageLookupByLibrary.simpleMessage(
            "Lokalen Cache-Speicher überprüfen und löschen."),
        "manageFamily":
            MessageLookupByLibrary.simpleMessage("Familiengruppe verwalten"),
        "manageLink": MessageLookupByLibrary.simpleMessage("Link verwalten"),
        "manageParticipants": MessageLookupByLibrary.simpleMessage("Verwalten"),
        "manageSubscription":
            MessageLookupByLibrary.simpleMessage("Abonnement verwalten"),
        "manualPairDesc": MessageLookupByLibrary.simpleMessage(
            "\"Mit PIN verbinden\" funktioniert mit jedem Bildschirm, auf dem du dein Album sehen möchtest."),
        "map": MessageLookupByLibrary.simpleMessage("Karte"),
        "maps": MessageLookupByLibrary.simpleMessage("Karten"),
        "mastodon": MessageLookupByLibrary.simpleMessage("Mastodon"),
        "matrix": MessageLookupByLibrary.simpleMessage("Matrix"),
        "me": MessageLookupByLibrary.simpleMessage("Ich"),
        "memoryCount": m49,
        "merchandise": MessageLookupByLibrary.simpleMessage("Merchandise"),
        "mergeWithExisting": MessageLookupByLibrary.simpleMessage(
            "Mit vorhandenem zusammenführen"),
        "mergedPhotos":
            MessageLookupByLibrary.simpleMessage("Zusammengeführte Fotos"),
        "mlConsent": MessageLookupByLibrary.simpleMessage(
            "Maschinelles Lernen aktivieren"),
        "mlConsentConfirmation": MessageLookupByLibrary.simpleMessage(
            "Ich verstehe und möchte das maschinelle Lernen aktivieren"),
        "mlConsentDescription": MessageLookupByLibrary.simpleMessage(
            "Wenn du das maschinelle Lernen aktivierst, wird Ente Informationen wie etwa Gesichtsgeometrie aus Dateien extrahieren, einschließlich derjenigen, die mit dir geteilt werden.\n\nDies geschieht auf deinem Gerät und alle erzeugten biometrischen Informationen werden Ende-zu-Ende-verschlüsselt."),
        "mlConsentPrivacy": MessageLookupByLibrary.simpleMessage(
            "Bitte klicke hier für weitere Details zu dieser Funktion in unserer Datenschutzerklärung"),
        "mlConsentTitle": MessageLookupByLibrary.simpleMessage(
            "Maschinelles Lernen aktivieren?"),
        "mlIndexingDescription": MessageLookupByLibrary.simpleMessage(
            "Bitte beachte, dass das maschinelle Lernen zu einem höheren Daten- und Akkuverbrauch führen wird, bis alle Elemente indiziert sind. Du kannst die Desktop-App für eine schnellere Indizierung verwenden, alle Ergebnisse werden automatisch synchronisiert."),
        "mobileWebDesktop":
            MessageLookupByLibrary.simpleMessage("Mobil, Web, Desktop"),
        "moderateStrength": MessageLookupByLibrary.simpleMessage("Mittel"),
        "modifyYourQueryOrTrySearchingFor":
            MessageLookupByLibrary.simpleMessage(
                "Ändere deine Suchanfrage oder suche nach"),
        "moments": MessageLookupByLibrary.simpleMessage("Momente"),
        "month": MessageLookupByLibrary.simpleMessage("Monat"),
        "monthly": MessageLookupByLibrary.simpleMessage("Monatlich"),
        "moon": MessageLookupByLibrary.simpleMessage("Bei Mondschein"),
        "moreDetails": MessageLookupByLibrary.simpleMessage("Weitere Details"),
        "mostRecent": MessageLookupByLibrary.simpleMessage("Neuste"),
        "mostRelevant": MessageLookupByLibrary.simpleMessage("Nach Relevanz"),
        "mountains": MessageLookupByLibrary.simpleMessage("Über den Bergen"),
        "moveItem": m50,
        "moveSelectedPhotosToOneDate": MessageLookupByLibrary.simpleMessage(
            "Ausgewählte Fotos auf ein Datum verschieben"),
        "moveToAlbum":
            MessageLookupByLibrary.simpleMessage("Zum Album verschieben"),
        "moveToHiddenAlbum": MessageLookupByLibrary.simpleMessage(
            "Zu verstecktem Album verschieben"),
        "movedSuccessfullyTo": m51,
        "movedToTrash": MessageLookupByLibrary.simpleMessage(
            "In den Papierkorb verschoben"),
        "movingFilesToAlbum": MessageLookupByLibrary.simpleMessage(
            "Verschiebe Dateien in Album..."),
        "name": MessageLookupByLibrary.simpleMessage("Name"),
        "nameTheAlbum": MessageLookupByLibrary.simpleMessage("Album benennen"),
        "networkConnectionRefusedErr": MessageLookupByLibrary.simpleMessage(
            "Ente ist im Moment nicht erreichbar. Bitte versuchen Sie es später erneut. Sollte das Problem bestehen bleiben, wenden Sie sich bitte an den Support."),
        "networkHostLookUpErr": MessageLookupByLibrary.simpleMessage(
            "Ente ist im Moment nicht erreichbar. Bitte überprüfen Sie Ihre Netzwerkeinstellungen. Sollte das Problem bestehen bleiben, wenden Sie sich bitte an den Support."),
        "never": MessageLookupByLibrary.simpleMessage("Niemals"),
        "newAlbum": MessageLookupByLibrary.simpleMessage("Neues Album"),
        "newLocation": MessageLookupByLibrary.simpleMessage("Neuer Ort"),
        "newPerson": MessageLookupByLibrary.simpleMessage("Neue Person"),
        "newRange": MessageLookupByLibrary.simpleMessage("Neue Auswahl"),
        "newToEnte": MessageLookupByLibrary.simpleMessage("Neu bei Ente"),
        "newest": MessageLookupByLibrary.simpleMessage("Zuletzt"),
        "next": MessageLookupByLibrary.simpleMessage("Weiter"),
        "no": MessageLookupByLibrary.simpleMessage("Nein"),
        "noAlbumsSharedByYouYet": MessageLookupByLibrary.simpleMessage(
            "Noch keine Alben von dir geteilt"),
        "noDeviceFound":
            MessageLookupByLibrary.simpleMessage("Kein Gerät gefunden"),
        "noDeviceLimit": MessageLookupByLibrary.simpleMessage("Keins"),
        "noDeviceThatCanBeDeleted": MessageLookupByLibrary.simpleMessage(
            "Du hast keine Dateien auf diesem Gerät, die gelöscht werden können"),
        "noDuplicates":
            MessageLookupByLibrary.simpleMessage("✨ Keine Duplikate"),
        "noEnteAccountExclamation":
            MessageLookupByLibrary.simpleMessage("Kein Ente-Konto!"),
        "noExifData": MessageLookupByLibrary.simpleMessage("Keine Exif-Daten"),
        "noFacesFound":
            MessageLookupByLibrary.simpleMessage("Keine Gesichter gefunden"),
        "noHiddenPhotosOrVideos": MessageLookupByLibrary.simpleMessage(
            "Keine versteckten Fotos oder Videos"),
        "noImagesWithLocation":
            MessageLookupByLibrary.simpleMessage("Keine Bilder mit Standort"),
        "noInternetConnection":
            MessageLookupByLibrary.simpleMessage("Keine Internetverbindung"),
        "noPhotosAreBeingBackedUpRightNow":
            MessageLookupByLibrary.simpleMessage(
                "Momentan werden keine Fotos gesichert"),
        "noPhotosFoundHere":
            MessageLookupByLibrary.simpleMessage("Keine Fotos gefunden"),
        "noQuickLinksSelected": MessageLookupByLibrary.simpleMessage(
            "Keine schnellen Links ausgewählt"),
        "noRecoveryKey": MessageLookupByLibrary.simpleMessage(
            "Kein Wiederherstellungs-Schlüssel?"),
        "noRecoveryKeyNoDecryption": MessageLookupByLibrary.simpleMessage(
            "Aufgrund unseres Ende-zu-Ende-Verschlüsselungsprotokolls können deine Daten nicht ohne dein Passwort oder deinen Wiederherstellungs-Schlüssel entschlüsselt werden"),
        "noResults": MessageLookupByLibrary.simpleMessage("Keine Ergebnisse"),
        "noResultsFound":
            MessageLookupByLibrary.simpleMessage("Keine Ergebnisse gefunden"),
        "noSuggestionsForPerson": m52,
        "noSystemLockFound":
            MessageLookupByLibrary.simpleMessage("Keine Systemsperre gefunden"),
        "notPersonLabel": m53,
        "notThisPerson":
            MessageLookupByLibrary.simpleMessage("Nicht diese Person?"),
        "nothingSharedWithYouYet":
            MessageLookupByLibrary.simpleMessage("Noch nichts mit Dir geteilt"),
        "nothingToSeeHere": MessageLookupByLibrary.simpleMessage(
            "Hier gibt es nichts zu sehen! 👀"),
        "notifications":
            MessageLookupByLibrary.simpleMessage("Benachrichtigungen"),
        "ok": MessageLookupByLibrary.simpleMessage("Ok"),
        "onDevice": MessageLookupByLibrary.simpleMessage("Auf dem Gerät"),
        "onEnte": MessageLookupByLibrary.simpleMessage(
            "Auf <branding>ente</branding>"),
        "onTheRoad": MessageLookupByLibrary.simpleMessage("Wieder unterwegs"),
        "onThisDay": MessageLookupByLibrary.simpleMessage("On this day"),
        "onlyFamilyAdminCanChangeCode": m54,
        "onlyThem": MessageLookupByLibrary.simpleMessage("Nur diese"),
        "oops": MessageLookupByLibrary.simpleMessage("Hoppla"),
        "oopsCouldNotSaveEdits": MessageLookupByLibrary.simpleMessage(
            "Hoppla, die Änderungen konnten nicht gespeichert werden"),
        "oopsSomethingWentWrong": MessageLookupByLibrary.simpleMessage(
            "Ups. Leider ist ein Fehler aufgetreten"),
        "openAlbumInBrowser":
            MessageLookupByLibrary.simpleMessage("Album im Browser öffnen"),
        "openAlbumInBrowserTitle": MessageLookupByLibrary.simpleMessage(
            "Bitte nutze die Web-App, um Fotos zu diesem Album hinzuzufügen"),
        "openFile": MessageLookupByLibrary.simpleMessage("Datei öffnen"),
        "openSettings":
            MessageLookupByLibrary.simpleMessage("Öffne Einstellungen"),
        "openTheItem": MessageLookupByLibrary.simpleMessage("• Element öffnen"),
        "openstreetmapContributors":
            MessageLookupByLibrary.simpleMessage("OpenStreetMap-Beitragende"),
        "optionalAsShortAsYouLike": MessageLookupByLibrary.simpleMessage(
            "Bei Bedarf auch so kurz wie du willst..."),
        "orMergeWithExistingPerson": MessageLookupByLibrary.simpleMessage(
            "Oder mit existierenden zusammenführen"),
        "orPickAnExistingOne": MessageLookupByLibrary.simpleMessage(
            "Oder eine vorherige auswählen"),
        "orPickFromYourContacts": MessageLookupByLibrary.simpleMessage(
            "oder wähle aus deinen Kontakten"),
        "pair": MessageLookupByLibrary.simpleMessage("Koppeln"),
        "pairWithPin":
            MessageLookupByLibrary.simpleMessage("Mit PIN verbinden"),
        "pairingComplete": MessageLookupByLibrary.simpleMessage("Verbunden"),
        "panorama": MessageLookupByLibrary.simpleMessage("Panorama"),
        "partyWithThem": m55,
        "passKeyPendingVerification": MessageLookupByLibrary.simpleMessage(
            "Verifizierung steht noch aus"),
        "passkey": MessageLookupByLibrary.simpleMessage("Passkey"),
        "passkeyAuthTitle":
            MessageLookupByLibrary.simpleMessage("Passkey-Verifizierung"),
        "password": MessageLookupByLibrary.simpleMessage("Passwort"),
        "passwordChangedSuccessfully": MessageLookupByLibrary.simpleMessage(
            "Passwort erfolgreich geändert"),
        "passwordLock": MessageLookupByLibrary.simpleMessage("Passwort Sperre"),
        "passwordStrength": m56,
        "passwordStrengthInfo": MessageLookupByLibrary.simpleMessage(
            "Die Berechnung der Stärke des Passworts basiert auf dessen Länge, den verwendeten Zeichen, und ob es in den 10.000 am häufigsten verwendeten Passwörtern vorkommt"),
        "passwordWarning": MessageLookupByLibrary.simpleMessage(
            "Wir speichern dieses Passwort nicht. Wenn du es vergisst, <underline>können wir deine Daten nicht entschlüsseln</underline>"),
        "paymentDetails":
            MessageLookupByLibrary.simpleMessage("Zahlungsdetails"),
        "paymentFailed":
            MessageLookupByLibrary.simpleMessage("Zahlung fehlgeschlagen"),
        "paymentFailedMessage": MessageLookupByLibrary.simpleMessage(
            "Leider ist deine Zahlung fehlgeschlagen. Wende dich an unseren Support und wir helfen dir weiter!"),
        "paymentFailedTalkToProvider": m57,
        "pendingItems":
            MessageLookupByLibrary.simpleMessage("Ausstehende Elemente"),
        "pendingSync":
            MessageLookupByLibrary.simpleMessage("Synchronisation anstehend"),
        "people": MessageLookupByLibrary.simpleMessage("Personen"),
        "peopleUsingYourCode": MessageLookupByLibrary.simpleMessage(
            "Leute, die deinen Code verwenden"),
        "permDeleteWarning": MessageLookupByLibrary.simpleMessage(
            "Alle Elemente im Papierkorb werden dauerhaft gelöscht\n\nDiese Aktion kann nicht rückgängig gemacht werden"),
        "permanentlyDelete":
            MessageLookupByLibrary.simpleMessage("Dauerhaft löschen"),
        "permanentlyDeleteFromDevice": MessageLookupByLibrary.simpleMessage(
            "Endgültig vom Gerät löschen?"),
        "personIsAge": m58,
        "personName": MessageLookupByLibrary.simpleMessage("Name der Person"),
        "personTurningAge": m59,
        "pets": MessageLookupByLibrary.simpleMessage("Pelzige Begleiter"),
        "photoDescriptions":
            MessageLookupByLibrary.simpleMessage("Foto Beschreibungen"),
        "photoGridSize":
            MessageLookupByLibrary.simpleMessage("Fotorastergröße"),
        "photoSmallCase": MessageLookupByLibrary.simpleMessage("Foto"),
        "photocountPhotos": m60,
        "photos": MessageLookupByLibrary.simpleMessage("Fotos"),
        "photosAddedByYouWillBeRemovedFromTheAlbum":
            MessageLookupByLibrary.simpleMessage(
                "Von dir hinzugefügte Fotos werden vom Album entfernt"),
<<<<<<< HEAD
=======
        "photosCount": m61,
>>>>>>> b0d940e6
        "photosKeepRelativeTimeDifference":
            MessageLookupByLibrary.simpleMessage(
                "Fotos behalten relativen Zeitunterschied"),
        "pickCenterPoint":
            MessageLookupByLibrary.simpleMessage("Mittelpunkt auswählen"),
        "pinAlbum": MessageLookupByLibrary.simpleMessage("Album anheften"),
        "pinLock": MessageLookupByLibrary.simpleMessage("PIN-Sperre"),
        "playOnTv": MessageLookupByLibrary.simpleMessage(
            "Album auf dem Fernseher wiedergeben"),
        "playOriginal":
            MessageLookupByLibrary.simpleMessage("Original abspielen"),
        "playStoreFreeTrialValidTill": m62,
        "playStream": MessageLookupByLibrary.simpleMessage("Stream abspielen"),
        "playstoreSubscription":
            MessageLookupByLibrary.simpleMessage("PlayStore Abo"),
        "pleaseCheckYourInternetConnectionAndTryAgain":
            MessageLookupByLibrary.simpleMessage(
                "Bitte überprüfe deine Internetverbindung und versuche es erneut."),
        "pleaseContactSupportAndWeWillBeHappyToHelp":
            MessageLookupByLibrary.simpleMessage(
                "Bitte kontaktieren Sie uns über support@ente.io wo wir Ihnen gerne weiterhelfen."),
        "pleaseContactSupportIfTheProblemPersists":
            MessageLookupByLibrary.simpleMessage(
                "Bitte wenden Sie sich an den Support, falls das Problem weiterhin besteht"),
        "pleaseEmailUsAt": m63,
        "pleaseGrantPermissions": MessageLookupByLibrary.simpleMessage(
            "Bitte erteile die nötigen Berechtigungen"),
        "pleaseLoginAgain":
            MessageLookupByLibrary.simpleMessage("Bitte logge dich erneut ein"),
        "pleaseSelectQuickLinksToRemove": MessageLookupByLibrary.simpleMessage(
            "Bitte wähle die zu entfernenden schnellen Links"),
        "pleaseSendTheLogsTo": m64,
        "pleaseTryAgain":
            MessageLookupByLibrary.simpleMessage("Bitte versuche es erneut"),
        "pleaseVerifyTheCodeYouHaveEntered":
            MessageLookupByLibrary.simpleMessage(
                "Bitte bestätigen Sie den eingegebenen Code"),
        "pleaseWait": MessageLookupByLibrary.simpleMessage("Bitte warten..."),
        "pleaseWaitDeletingAlbum": MessageLookupByLibrary.simpleMessage(
            "Bitte warten, Album wird gelöscht"),
        "pleaseWaitForSometimeBeforeRetrying":
            MessageLookupByLibrary.simpleMessage(
                "Bitte warte kurz, bevor du es erneut versuchst"),
        "pleaseWaitThisWillTakeAWhile": MessageLookupByLibrary.simpleMessage(
            "Bitte warten, dies wird eine Weile dauern."),
        "posingWithThem": m65,
        "preparingLogs": MessageLookupByLibrary.simpleMessage(
            "Protokolle werden vorbereitet..."),
        "preserveMore":
            MessageLookupByLibrary.simpleMessage("Mehr Daten sichern"),
        "pressAndHoldToPlayVideo": MessageLookupByLibrary.simpleMessage(
            "Gedrückt halten, um Video abzuspielen"),
        "pressAndHoldToPlayVideoDetailed": MessageLookupByLibrary.simpleMessage(
            "Drücke und halte aufs Foto gedrückt um Video abzuspielen"),
        "previous": MessageLookupByLibrary.simpleMessage("Zurück"),
        "privacy": MessageLookupByLibrary.simpleMessage("Datenschutz"),
        "privacyPolicyTitle":
            MessageLookupByLibrary.simpleMessage("Datenschutzerklärung"),
        "privateBackups":
            MessageLookupByLibrary.simpleMessage("Private Sicherungen"),
        "privateSharing":
            MessageLookupByLibrary.simpleMessage("Privates Teilen"),
        "proceed": MessageLookupByLibrary.simpleMessage("Fortfahren"),
        "processed": MessageLookupByLibrary.simpleMessage("Verarbeitet"),
        "processing": MessageLookupByLibrary.simpleMessage("In Bearbeitung"),
        "processingImport": m66,
        "processingVideos":
            MessageLookupByLibrary.simpleMessage("Verarbeite Videos"),
        "publicLinkCreated":
            MessageLookupByLibrary.simpleMessage("Öffentlicher Link erstellt"),
        "publicLinkEnabled":
            MessageLookupByLibrary.simpleMessage("Öffentlicher Link aktiviert"),
        "queued": MessageLookupByLibrary.simpleMessage("In der Warteschlange"),
        "quickLinks": MessageLookupByLibrary.simpleMessage("Quick Links"),
        "radius": MessageLookupByLibrary.simpleMessage("Umkreis"),
        "raiseTicket": MessageLookupByLibrary.simpleMessage("Ticket erstellen"),
        "rateTheApp": MessageLookupByLibrary.simpleMessage("App bewerten"),
        "rateUs": MessageLookupByLibrary.simpleMessage("Bewerte uns"),
        "rateUsOnStore": m67,
        "reassignMe":
            MessageLookupByLibrary.simpleMessage("\"Ich\" neu zuweisen"),
        "reassignedToName": m68,
        "reassigningLoading":
            MessageLookupByLibrary.simpleMessage("Ordne neu zu..."),
        "recover": MessageLookupByLibrary.simpleMessage("Wiederherstellen"),
        "recoverAccount":
            MessageLookupByLibrary.simpleMessage("Konto wiederherstellen"),
        "recoverButton":
            MessageLookupByLibrary.simpleMessage("Wiederherstellen"),
        "recoveryAccount":
            MessageLookupByLibrary.simpleMessage("Konto wiederherstellen"),
        "recoveryInitiated":
            MessageLookupByLibrary.simpleMessage("Wiederherstellung gestartet"),
        "recoveryInitiatedDesc": m69,
        "recoveryKey": MessageLookupByLibrary.simpleMessage(
            "Wiederherstellungs-Schlüssel"),
        "recoveryKeyCopiedToClipboard": MessageLookupByLibrary.simpleMessage(
            "Wiederherstellungs-Schlüssel in die Zwischenablage kopiert"),
        "recoveryKeyOnForgotPassword": MessageLookupByLibrary.simpleMessage(
            "Falls du dein Passwort vergisst, kannst du deine Daten allein mit diesem Schlüssel wiederherstellen."),
        "recoveryKeySaveDescription": MessageLookupByLibrary.simpleMessage(
            "Wir speichern diesen Schlüssel nicht. Bitte speichere diese Schlüssel aus 24 Wörtern an einem sicheren Ort."),
        "recoveryKeySuccessBody": MessageLookupByLibrary.simpleMessage(
            "Sehr gut! Dein Wiederherstellungsschlüssel ist gültig. Vielen Dank für die Verifizierung.\n\nBitte vergiss nicht eine Kopie des Wiederherstellungsschlüssels sicher aufzubewahren."),
        "recoveryKeyVerified": MessageLookupByLibrary.simpleMessage(
            "Wiederherstellungs-Schlüssel überprüft"),
        "recoveryKeyVerifyReason": MessageLookupByLibrary.simpleMessage(
            "Dein Wiederherstellungsschlüssel ist die einzige Möglichkeit, auf deine Fotos zuzugreifen, solltest du dein Passwort vergessen. Du findest ihn unter Einstellungen > Konto.\n\nBitte gib deinen Wiederherstellungsschlüssel hier ein, um sicherzugehen, dass du ihn korrekt gesichert hast."),
        "recoveryReady": m70,
        "recoverySuccessful": MessageLookupByLibrary.simpleMessage(
            "Wiederherstellung erfolgreich!"),
        "recoveryWarning": MessageLookupByLibrary.simpleMessage(
            "Ein vertrauenswürdiger Kontakt versucht, auf dein Konto zuzugreifen"),
        "recoveryWarningBody": m71,
        "recreatePasswordBody": MessageLookupByLibrary.simpleMessage(
            "Das aktuelle Gerät ist nicht leistungsfähig genug, um dein Passwort zu verifizieren, aber wir können es neu erstellen, damit es auf allen Geräten funktioniert.\n\nBitte melde dich mit deinem Wiederherstellungs-Schlüssel an und erstelle dein Passwort neu (Wenn du willst, kannst du dasselbe erneut verwenden)."),
        "recreatePasswordTitle":
            MessageLookupByLibrary.simpleMessage("Passwort wiederherstellen"),
        "reddit": MessageLookupByLibrary.simpleMessage("Reddit"),
        "reenterPassword":
            MessageLookupByLibrary.simpleMessage("Passwort erneut eingeben"),
        "reenterPin":
            MessageLookupByLibrary.simpleMessage("PIN erneut eingeben"),
        "referFriendsAnd2xYourPlan": MessageLookupByLibrary.simpleMessage(
            "Begeistere Freunde für uns und verdopple deinen Speicher"),
        "referralStep1": MessageLookupByLibrary.simpleMessage(
            "1. Gib diesen Code an deine Freunde"),
        "referralStep2": MessageLookupByLibrary.simpleMessage(
            "2. Sie schließen ein bezahltes Abo ab"),
        "referralStep3": m72,
        "referrals": MessageLookupByLibrary.simpleMessage("Weiterempfehlungen"),
        "referralsAreCurrentlyPaused": MessageLookupByLibrary.simpleMessage(
            "Einlösungen sind derzeit pausiert"),
        "rejectRecovery":
            MessageLookupByLibrary.simpleMessage("Wiederherstellung ablehnen"),
        "remindToEmptyDeviceTrash": MessageLookupByLibrary.simpleMessage(
            "Lösche auch Dateien aus \"Kürzlich gelöscht\" unter \"Einstellungen\" -> \"Speicher\" um freien Speicher zu erhalten"),
        "remindToEmptyEnteTrash": MessageLookupByLibrary.simpleMessage(
            "Leere auch deinen \"Papierkorb\", um freien Platz zu erhalten"),
        "remoteImages": MessageLookupByLibrary.simpleMessage(
            "Grafiken aus externen Quellen"),
        "remoteThumbnails": MessageLookupByLibrary.simpleMessage(
            "Vorschaubilder aus externen Quellen"),
        "remoteVideos":
            MessageLookupByLibrary.simpleMessage("Videos aus externen Quellen"),
        "remove": MessageLookupByLibrary.simpleMessage("Entfernen"),
        "removeDuplicates":
            MessageLookupByLibrary.simpleMessage("Duplikate entfernen"),
        "removeDuplicatesDesc": MessageLookupByLibrary.simpleMessage(
            "Überprüfe und lösche Dateien, die exakte Duplikate sind."),
        "removeFromAlbum":
            MessageLookupByLibrary.simpleMessage("Aus Album entfernen"),
        "removeFromAlbumTitle":
            MessageLookupByLibrary.simpleMessage("Aus Album entfernen?"),
        "removeFromFavorite":
            MessageLookupByLibrary.simpleMessage("Aus Favoriten entfernen"),
        "removeInvite":
            MessageLookupByLibrary.simpleMessage("Einladung entfernen"),
        "removeLink": MessageLookupByLibrary.simpleMessage("Link entfernen"),
        "removeParticipant":
            MessageLookupByLibrary.simpleMessage("Teilnehmer entfernen"),
        "removeParticipantBody": m73,
        "removePersonLabel":
            MessageLookupByLibrary.simpleMessage("Personenetikett entfernen"),
        "removePublicLink":
            MessageLookupByLibrary.simpleMessage("Öffentlichen Link entfernen"),
        "removePublicLinks":
            MessageLookupByLibrary.simpleMessage("Öffentliche Links entfernen"),
        "removeShareItemsWarning": MessageLookupByLibrary.simpleMessage(
            "Einige der Elemente, die du entfernst, wurden von anderen Nutzern hinzugefügt und du wirst den Zugriff auf sie verlieren"),
        "removeWithQuestionMark":
            MessageLookupByLibrary.simpleMessage("Entfernen?"),
        "removeYourselfAsTrustedContact": MessageLookupByLibrary.simpleMessage(
            "Entferne dich als vertrauenswürdigen Kontakt"),
        "removingFromFavorites": MessageLookupByLibrary.simpleMessage(
            "Wird aus Favoriten entfernt..."),
        "rename": MessageLookupByLibrary.simpleMessage("Umbenennen"),
        "renameAlbum": MessageLookupByLibrary.simpleMessage("Album umbenennen"),
        "renameFile": MessageLookupByLibrary.simpleMessage("Datei umbenennen"),
        "renewSubscription":
            MessageLookupByLibrary.simpleMessage("Abonnement erneuern"),
        "renewsOn": m74,
        "reportABug": MessageLookupByLibrary.simpleMessage("Fehler melden"),
        "reportBug": MessageLookupByLibrary.simpleMessage("Fehler melden"),
        "resendEmail":
            MessageLookupByLibrary.simpleMessage("E-Mail erneut senden"),
        "resetIgnoredFiles": MessageLookupByLibrary.simpleMessage(
            "Ignorierte Dateien zurücksetzen"),
        "resetPasswordTitle":
            MessageLookupByLibrary.simpleMessage("Passwort zurücksetzen"),
        "resetPerson": MessageLookupByLibrary.simpleMessage("Entfernen"),
        "resetToDefault":
            MessageLookupByLibrary.simpleMessage("Standardwerte zurücksetzen"),
        "restore": MessageLookupByLibrary.simpleMessage("Wiederherstellen"),
        "restoreToAlbum":
            MessageLookupByLibrary.simpleMessage("Album wiederherstellen"),
        "restoringFiles": MessageLookupByLibrary.simpleMessage(
            "Dateien werden wiederhergestellt..."),
        "resumableUploads":
            MessageLookupByLibrary.simpleMessage("Fortsetzbares Hochladen"),
        "retry": MessageLookupByLibrary.simpleMessage("Erneut versuchen"),
        "review": MessageLookupByLibrary.simpleMessage("Überprüfen"),
        "reviewDeduplicateItems": MessageLookupByLibrary.simpleMessage(
            "Bitte überprüfe und lösche die Elemente, die du für Duplikate hältst."),
        "reviewSuggestions":
            MessageLookupByLibrary.simpleMessage("Vorschläge überprüfen"),
        "right": MessageLookupByLibrary.simpleMessage("Rechts"),
        "roadtripWithThem": m75,
        "rotate": MessageLookupByLibrary.simpleMessage("Drehen"),
        "rotateLeft": MessageLookupByLibrary.simpleMessage("Nach links drehen"),
        "rotateRight":
            MessageLookupByLibrary.simpleMessage("Nach rechts drehen"),
        "safelyStored": MessageLookupByLibrary.simpleMessage("Gesichert"),
        "save": MessageLookupByLibrary.simpleMessage("Speichern"),
        "saveChangesBeforeLeavingQuestion":
            MessageLookupByLibrary.simpleMessage(
                "Änderungen vor dem Verlassen speichern?"),
        "saveCollage":
            MessageLookupByLibrary.simpleMessage("Collage speichern"),
        "saveCopy": MessageLookupByLibrary.simpleMessage("Kopie speichern"),
        "saveKey": MessageLookupByLibrary.simpleMessage("Schlüssel speichern"),
        "savePerson": MessageLookupByLibrary.simpleMessage("Person speichern"),
        "saveYourRecoveryKeyIfYouHaventAlready":
            MessageLookupByLibrary.simpleMessage(
                "Sichere deinen Wiederherstellungs-Schlüssel, falls noch nicht geschehen"),
        "saving": MessageLookupByLibrary.simpleMessage("Speichern..."),
        "savingEdits":
            MessageLookupByLibrary.simpleMessage("Speichere Änderungen..."),
        "scanCode": MessageLookupByLibrary.simpleMessage("Code scannen"),
        "scanThisBarcodeWithnyourAuthenticatorApp":
            MessageLookupByLibrary.simpleMessage(
                "Scanne diesen Code mit \ndeiner Authentifizierungs-App"),
        "search": MessageLookupByLibrary.simpleMessage("Suche"),
        "searchAlbumsEmptySection":
            MessageLookupByLibrary.simpleMessage("Alben"),
        "searchByAlbumNameHint":
            MessageLookupByLibrary.simpleMessage("Name des Albums"),
        "searchByExamples": MessageLookupByLibrary.simpleMessage(
            "• Albumnamen (z.B. \"Kamera\")\n• Dateitypen (z.B. \"Videos\", \".gif\")\n• Jahre und Monate (z.B. \"2022\", \"Januar\")\n• Feiertage (z.B. \"Weihnachten\")\n• Fotobeschreibungen (z.B. \"#fun\")"),
        "searchCaptionEmptySection": MessageLookupByLibrary.simpleMessage(
            "Füge Beschreibungen wie \"#trip\" in der Fotoinfo hinzu um diese schnell hier wiederzufinden"),
        "searchDatesEmptySection": MessageLookupByLibrary.simpleMessage(
            "Suche nach Datum, Monat oder Jahr"),
        "searchDiscoverEmptySection": MessageLookupByLibrary.simpleMessage(
            "Bilder werden hier angezeigt, sobald Verarbeitung und Synchronisation abgeschlossen sind"),
        "searchFaceEmptySection": MessageLookupByLibrary.simpleMessage(
            "Personen werden hier angezeigt, sobald die Indizierung abgeschlossen ist"),
        "searchFileTypesAndNamesEmptySection":
            MessageLookupByLibrary.simpleMessage("Dateitypen und -namen"),
        "searchHint1": MessageLookupByLibrary.simpleMessage(
            "Schnell auf dem Gerät suchen"),
        "searchHint2":
            MessageLookupByLibrary.simpleMessage("Fotodaten, Beschreibungen"),
        "searchHint3": MessageLookupByLibrary.simpleMessage(
            "Alben, Dateinamen und -typen"),
        "searchHint4": MessageLookupByLibrary.simpleMessage("Ort"),
        "searchHint5": MessageLookupByLibrary.simpleMessage(
            "Demnächst: Gesichter & magische Suche ✨"),
        "searchLocationEmptySection": MessageLookupByLibrary.simpleMessage(
            "Gruppiere Fotos, die innerhalb des Radius eines bestimmten Fotos aufgenommen wurden"),
        "searchPeopleEmptySection": MessageLookupByLibrary.simpleMessage(
            "Laden Sie Personen ein, damit Sie geteilte Fotos hier einsehen können"),
        "searchPersonsEmptySection": MessageLookupByLibrary.simpleMessage(
            "Personen werden hier angezeigt, sobald Verarbeitung und Synchronisierung abgeschlossen sind"),
        "searchResultCount": m76,
        "searchSectionsLengthMismatch": m77,
        "security": MessageLookupByLibrary.simpleMessage("Sicherheit"),
        "seePublicAlbumLinksInApp": MessageLookupByLibrary.simpleMessage(
            "Öffentliche Album-Links in der App ansehen"),
        "selectALocation":
            MessageLookupByLibrary.simpleMessage("Standort auswählen"),
        "selectALocationFirst":
            MessageLookupByLibrary.simpleMessage("Wähle zuerst einen Standort"),
        "selectAlbum": MessageLookupByLibrary.simpleMessage("Album auswählen"),
        "selectAll": MessageLookupByLibrary.simpleMessage("Alle markieren"),
        "selectAllShort": MessageLookupByLibrary.simpleMessage("Alle"),
        "selectCoverPhoto":
            MessageLookupByLibrary.simpleMessage("Titelbild auswählen"),
        "selectDate": MessageLookupByLibrary.simpleMessage("Datum wählen"),
        "selectFoldersForBackup": MessageLookupByLibrary.simpleMessage(
            "Ordner für Sicherung auswählen"),
        "selectItemsToAdd": MessageLookupByLibrary.simpleMessage(
            "Elemente zum Hinzufügen auswählen"),
        "selectLanguage":
            MessageLookupByLibrary.simpleMessage("Sprache auswählen"),
        "selectMailApp":
            MessageLookupByLibrary.simpleMessage("E-Mail-App auswählen"),
        "selectMorePhotos":
            MessageLookupByLibrary.simpleMessage("Mehr Fotos auswählen"),
        "selectOneDateAndTime": MessageLookupByLibrary.simpleMessage(
            "Wähle ein Datum und eine Uhrzeit"),
        "selectOneDateAndTimeForAll": MessageLookupByLibrary.simpleMessage(
            "Wähle ein Datum und eine Uhrzeit für alle"),
        "selectPersonToLink": MessageLookupByLibrary.simpleMessage(
            "Person zum Verknüpfen auswählen"),
        "selectReason": MessageLookupByLibrary.simpleMessage("Grund auswählen"),
        "selectStartOfRange": MessageLookupByLibrary.simpleMessage(
            "Anfang des Bereichs auswählen"),
        "selectTime": MessageLookupByLibrary.simpleMessage("Uhrzeit wählen"),
        "selectYourFace":
            MessageLookupByLibrary.simpleMessage("Wähle dein Gesicht"),
        "selectYourPlan":
            MessageLookupByLibrary.simpleMessage("Wähle dein Abo aus"),
        "selectedFilesAreNotOnEnte": MessageLookupByLibrary.simpleMessage(
            "Ausgewählte Dateien sind nicht auf Ente"),
        "selectedFoldersWillBeEncryptedAndBackedUp":
            MessageLookupByLibrary.simpleMessage(
                "Ausgewählte Ordner werden verschlüsselt und gesichert"),
        "selectedItemsWillBeDeletedFromAllAlbumsAndMoved":
            MessageLookupByLibrary.simpleMessage(
                "Ausgewählte Elemente werden aus allen Alben gelöscht und in den Papierkorb verschoben."),
        "selectedItemsWillBeRemovedFromThisPerson":
            MessageLookupByLibrary.simpleMessage(
                "Ausgewählte Elemente werden von dieser Person entfernt, aber nicht aus deiner Bibliothek gelöscht."),
        "selectedPhotos": m78,
        "selectedPhotosWithYours": m79,
        "selfiesWithThem": m80,
        "send": MessageLookupByLibrary.simpleMessage("Absenden"),
        "sendEmail": MessageLookupByLibrary.simpleMessage("E-Mail senden"),
        "sendInvite": MessageLookupByLibrary.simpleMessage("Einladung senden"),
        "sendLink": MessageLookupByLibrary.simpleMessage("Link senden"),
        "serverEndpoint":
            MessageLookupByLibrary.simpleMessage("Server Endpunkt"),
        "sessionExpired":
            MessageLookupByLibrary.simpleMessage("Sitzung abgelaufen"),
        "sessionIdMismatch": MessageLookupByLibrary.simpleMessage(
            "Sitzungs-ID stimmt nicht überein"),
        "setAPassword": MessageLookupByLibrary.simpleMessage("Passwort setzen"),
        "setAs": MessageLookupByLibrary.simpleMessage("Festlegen als"),
        "setCover": MessageLookupByLibrary.simpleMessage("Titelbild festlegen"),
        "setLabel": MessageLookupByLibrary.simpleMessage("Festlegen"),
        "setNewPassword":
            MessageLookupByLibrary.simpleMessage("Neues Passwort festlegen"),
        "setNewPin": MessageLookupByLibrary.simpleMessage("Neue PIN festlegen"),
        "setPasswordTitle":
            MessageLookupByLibrary.simpleMessage("Passwort festlegen"),
        "setRadius": MessageLookupByLibrary.simpleMessage("Radius festlegen"),
        "setupComplete":
            MessageLookupByLibrary.simpleMessage("Einrichtung abgeschlossen"),
        "share": MessageLookupByLibrary.simpleMessage("Teilen"),
        "shareALink": MessageLookupByLibrary.simpleMessage("Einen Link teilen"),
        "shareAlbumHint": MessageLookupByLibrary.simpleMessage(
            "Öffne ein Album und tippe auf den Teilen-Button oben rechts, um zu teilen."),
        "shareAnAlbumNow":
            MessageLookupByLibrary.simpleMessage("Teile jetzt ein Album"),
        "shareLink": MessageLookupByLibrary.simpleMessage("Link teilen"),
        "shareMyVerificationID": m81,
        "shareOnlyWithThePeopleYouWant": MessageLookupByLibrary.simpleMessage(
            "Teile mit ausgewählten Personen"),
        "shareTextConfirmOthersVerificationID": m82,
        "shareTextRecommendUsingEnte": MessageLookupByLibrary.simpleMessage(
            "Hol dir Ente, damit wir ganz einfach Fotos und Videos in Originalqualität teilen können\n\nhttps://ente.io"),
        "shareTextReferralCode": m83,
        "shareWithNonenteUsers": MessageLookupByLibrary.simpleMessage(
            "Mit Nicht-Ente-Benutzern teilen"),
        "shareWithPeopleSectionTitle": m84,
        "shareYourFirstAlbum":
            MessageLookupByLibrary.simpleMessage("Teile dein erstes Album"),
        "sharedAlbumSectionDescription": MessageLookupByLibrary.simpleMessage(
            "Erstelle gemeinsam mit anderen Ente-Nutzern geteilte Alben, inkl. Nutzern ohne Bezahltarif."),
        "sharedByMe": MessageLookupByLibrary.simpleMessage("Von mir geteilt"),
        "sharedByYou": MessageLookupByLibrary.simpleMessage("Von dir geteilt"),
        "sharedPhotoNotifications":
            MessageLookupByLibrary.simpleMessage("Neue geteilte Fotos"),
        "sharedPhotoNotificationsExplanation": MessageLookupByLibrary.simpleMessage(
            "Erhalte Benachrichtigungen, wenn jemand ein Foto zu einem gemeinsam genutzten Album hinzufügt, dem du angehörst"),
        "sharedWith": m85,
        "sharedWithMe": MessageLookupByLibrary.simpleMessage("Mit mir geteilt"),
        "sharedWithYou":
            MessageLookupByLibrary.simpleMessage("Mit dir geteilt"),
        "sharing": MessageLookupByLibrary.simpleMessage("Teilt..."),
        "shiftDatesAndTime": MessageLookupByLibrary.simpleMessage(
            "Datum und Uhrzeit verschieben"),
        "showMemories":
            MessageLookupByLibrary.simpleMessage("Erinnerungen anschauen"),
        "showPerson": MessageLookupByLibrary.simpleMessage("Person anzeigen"),
        "signOutFromOtherDevices": MessageLookupByLibrary.simpleMessage(
            "Von anderen Geräten abmelden"),
        "signOutOtherBody": MessageLookupByLibrary.simpleMessage(
            "Falls du denkst, dass jemand dein Passwort kennen könnte, kannst du alle anderen Geräte von deinem Account abmelden."),
        "signOutOtherDevices":
            MessageLookupByLibrary.simpleMessage("Andere Geräte abmelden"),
        "signUpTerms": MessageLookupByLibrary.simpleMessage(
            "Ich stimme den <u-terms>Nutzungsbedingungen</u-terms> und der <u-policy>Datenschutzerklärung</u-policy> zu"),
        "singleFileDeleteFromDevice": m86,
        "singleFileDeleteHighlight": MessageLookupByLibrary.simpleMessage(
            "Es wird aus allen Alben gelöscht."),
        "singleFileInBothLocalAndRemote": m87,
        "singleFileInRemoteOnly": m88,
        "skip": MessageLookupByLibrary.simpleMessage("Überspringen"),
        "social": MessageLookupByLibrary.simpleMessage("Social Media"),
        "someItemsAreInBothEnteAndYourDevice":
            MessageLookupByLibrary.simpleMessage(
                "Einige Elemente sind sowohl auf Ente als auch auf deinem Gerät."),
        "someOfTheFilesYouAreTryingToDeleteAre":
            MessageLookupByLibrary.simpleMessage(
                "Einige der Dateien, die Sie löschen möchten, sind nur auf Ihrem Gerät verfügbar und können nicht wiederhergestellt werden, wenn sie gelöscht wurden"),
        "someoneSharingAlbumsWithYouShouldSeeTheSameId":
            MessageLookupByLibrary.simpleMessage(
                "Jemand, der Alben mit dir teilt, sollte die gleiche ID auf seinem Gerät sehen."),
        "somethingWentWrong":
            MessageLookupByLibrary.simpleMessage("Irgendetwas ging schief"),
        "somethingWentWrongPleaseTryAgain":
            MessageLookupByLibrary.simpleMessage(
                "Ein Fehler ist aufgetreten, bitte versuche es erneut"),
        "sorry": MessageLookupByLibrary.simpleMessage("Entschuldigung"),
        "sorryBackupFailedDesc": MessageLookupByLibrary.simpleMessage(
            "Leider konnten wir diese Datei momentan nicht sichern, wir werden es später erneut versuchen."),
        "sorryCouldNotAddToFavorites": MessageLookupByLibrary.simpleMessage(
            "Konnte leider nicht zu den Favoriten hinzugefügt werden!"),
        "sorryCouldNotRemoveFromFavorites":
            MessageLookupByLibrary.simpleMessage(
                "Konnte leider nicht aus den Favoriten entfernt werden!"),
        "sorryTheCodeYouveEnteredIsIncorrect":
            MessageLookupByLibrary.simpleMessage(
                "Leider ist der eingegebene Code falsch"),
        "sorryWeCouldNotGenerateSecureKeysOnThisDevicennplease":
            MessageLookupByLibrary.simpleMessage(
                "Es tut uns leid, wir konnten keine sicheren Schlüssel auf diesem Gerät generieren.\n\nBitte starte die Registrierung auf einem anderen Gerät."),
        "sort": MessageLookupByLibrary.simpleMessage("Sortierung"),
        "sortAlbumsBy": MessageLookupByLibrary.simpleMessage("Sortieren nach"),
        "sortNewestFirst":
            MessageLookupByLibrary.simpleMessage("Neueste zuerst"),
        "sortOldestFirst":
            MessageLookupByLibrary.simpleMessage("Älteste zuerst"),
        "sparkleSuccess":
            MessageLookupByLibrary.simpleMessage("✨ Abgeschlossen"),
        "sportsWithThem": m89,
        "spotlightOnThem": m90,
        "spotlightOnYourself":
            MessageLookupByLibrary.simpleMessage("Spot auf dich selbst"),
        "startAccountRecoveryTitle":
            MessageLookupByLibrary.simpleMessage("Wiederherstellung starten"),
        "startBackup":
            MessageLookupByLibrary.simpleMessage("Sicherung starten"),
        "status": MessageLookupByLibrary.simpleMessage("Status"),
        "stopCastingBody": MessageLookupByLibrary.simpleMessage(
            "Möchtest du die Übertragung beenden?"),
        "stopCastingTitle":
            MessageLookupByLibrary.simpleMessage("Übertragung beenden"),
        "storage": MessageLookupByLibrary.simpleMessage("Speicherplatz"),
        "storageBreakupFamily": MessageLookupByLibrary.simpleMessage("Familie"),
        "storageBreakupYou": MessageLookupByLibrary.simpleMessage("Sie"),
        "storageInGB": m91,
        "storageLimitExceeded": MessageLookupByLibrary.simpleMessage(
            "Speichergrenze überschritten"),
        "storageUsageInfo": m92,
        "streamDetails": MessageLookupByLibrary.simpleMessage("Stream-Details"),
        "strongStrength": MessageLookupByLibrary.simpleMessage("Stark"),
        "subAlreadyLinkedErrMessage": m93,
        "subWillBeCancelledOn": m94,
        "subscribe": MessageLookupByLibrary.simpleMessage("Abonnieren"),
        "subscribeToEnableSharing": MessageLookupByLibrary.simpleMessage(
            "Du benötigst ein aktives, bezahltes Abonnement, um das Teilen zu aktivieren."),
        "subscription": MessageLookupByLibrary.simpleMessage("Abonnement"),
        "success": MessageLookupByLibrary.simpleMessage("Abgeschlossen"),
        "successfullyArchived":
            MessageLookupByLibrary.simpleMessage("Erfolgreich archiviert"),
        "successfullyHid":
            MessageLookupByLibrary.simpleMessage("Erfolgreich versteckt"),
        "successfullyUnarchived":
            MessageLookupByLibrary.simpleMessage("Erfolgreich dearchiviert"),
        "successfullyUnhid":
            MessageLookupByLibrary.simpleMessage("Erfolgreich eingeblendet"),
        "suggestFeatures":
            MessageLookupByLibrary.simpleMessage("Verbesserung vorschlagen"),
        "sunrise": MessageLookupByLibrary.simpleMessage("Am Horizont"),
        "support": MessageLookupByLibrary.simpleMessage("Support"),
        "syncProgress": m95,
        "syncStopped":
            MessageLookupByLibrary.simpleMessage("Synchronisierung angehalten"),
        "syncing": MessageLookupByLibrary.simpleMessage("Synchronisiere …"),
        "systemTheme": MessageLookupByLibrary.simpleMessage("System"),
        "tapToCopy":
            MessageLookupByLibrary.simpleMessage("zum Kopieren antippen"),
        "tapToEnterCode": MessageLookupByLibrary.simpleMessage(
            "Antippen, um den Code einzugeben"),
        "tapToUnlock":
            MessageLookupByLibrary.simpleMessage("Zum Entsperren antippen"),
        "tapToUpload":
            MessageLookupByLibrary.simpleMessage("Zum Hochladen antippen"),
        "tapToUploadIsIgnoredDue": m96,
        "tempErrorContactSupportIfPersists": MessageLookupByLibrary.simpleMessage(
            "Etwas ist schiefgelaufen. Bitte versuche es später noch einmal. Sollte der Fehler weiter bestehen, kontaktiere unser Supportteam."),
        "terminate": MessageLookupByLibrary.simpleMessage("Beenden"),
        "terminateSession":
            MessageLookupByLibrary.simpleMessage("Sitzungen beenden?"),
        "terms": MessageLookupByLibrary.simpleMessage("Nutzungsbedingungen"),
        "termsOfServicesTitle":
            MessageLookupByLibrary.simpleMessage("Nutzungsbedingungen"),
        "thankYou": MessageLookupByLibrary.simpleMessage("Vielen Dank"),
        "thankYouForSubscribing":
            MessageLookupByLibrary.simpleMessage("Danke fürs Abonnieren!"),
        "theDownloadCouldNotBeCompleted": MessageLookupByLibrary.simpleMessage(
            "Der Download konnte nicht abgeschlossen werden"),
        "theLinkYouAreTryingToAccessHasExpired":
            MessageLookupByLibrary.simpleMessage(
                "Der Link, den du aufrufen möchtest, ist abgelaufen."),
        "theRecoveryKeyYouEnteredIsIncorrect":
            MessageLookupByLibrary.simpleMessage(
                "Der eingegebene Schlüssel ist ungültig"),
        "theme": MessageLookupByLibrary.simpleMessage("Theme"),
        "theseItemsWillBeDeletedFromYourDevice":
            MessageLookupByLibrary.simpleMessage(
                "Diese Elemente werden von deinem Gerät gelöscht."),
        "theyAlsoGetXGb": m97,
        "theyWillBeDeletedFromAllAlbums": MessageLookupByLibrary.simpleMessage(
            "Sie werden aus allen Alben gelöscht."),
        "thisActionCannotBeUndone": MessageLookupByLibrary.simpleMessage(
            "Diese Aktion kann nicht rückgängig gemacht werden"),
        "thisAlbumAlreadyHDACollaborativeLink":
            MessageLookupByLibrary.simpleMessage(
                "Dieses Album hat bereits einen kollaborativen Link"),
        "thisCanBeUsedToRecoverYourAccountIfYou":
            MessageLookupByLibrary.simpleMessage(
                "Dies kann verwendet werden, um dein Konto wiederherzustellen, wenn du deinen zweiten Faktor (2FA) verlierst"),
        "thisDevice": MessageLookupByLibrary.simpleMessage("Dieses Gerät"),
        "thisEmailIsAlreadyInUse": MessageLookupByLibrary.simpleMessage(
            "Diese E-Mail-Adresse wird bereits verwendet"),
        "thisImageHasNoExifData": MessageLookupByLibrary.simpleMessage(
            "Dieses Bild hat keine Exif-Daten"),
        "thisIsMeExclamation":
            MessageLookupByLibrary.simpleMessage("Das bin ich!"),
        "thisIsPersonVerificationId": m98,
        "thisIsYourVerificationId": MessageLookupByLibrary.simpleMessage(
            "Dies ist deine Verifizierungs-ID"),
        "thisWeekThroughTheYears":
            MessageLookupByLibrary.simpleMessage("Diese Woche über die Jahre"),
        "thisWeekXYearsAgo": m99,
        "thisWillLogYouOutOfTheFollowingDevice":
            MessageLookupByLibrary.simpleMessage(
                "Dadurch wirst du von folgendem Gerät abgemeldet:"),
        "thisWillLogYouOutOfThisDevice": MessageLookupByLibrary.simpleMessage(
            "Dadurch wirst du von diesem Gerät abgemeldet!"),
        "thisWillMakeTheDateAndTimeOfAllSelected":
            MessageLookupByLibrary.simpleMessage(
                "Dadurch werden Datum und Uhrzeit aller ausgewählten Fotos gleich."),
        "thisWillRemovePublicLinksOfAllSelectedQuickLinks":
            MessageLookupByLibrary.simpleMessage(
                "Hiermit werden die öffentlichen Links aller ausgewählten schnellen Links entfernt."),
        "throughTheYears": m100,
        "toEnableAppLockPleaseSetupDevicePasscodeOrScreen":
            MessageLookupByLibrary.simpleMessage(
                "Um die App-Sperre zu aktivieren, konfiguriere bitte den Gerätepasscode oder die Bildschirmsperre in den Systemeinstellungen."),
        "toHideAPhotoOrVideo":
            MessageLookupByLibrary.simpleMessage("Foto oder Video verstecken"),
        "toResetVerifyEmail": MessageLookupByLibrary.simpleMessage(
            "Um dein Passwort zurückzusetzen, verifiziere bitte zuerst deine E-Mail-Adresse."),
        "todaysLogs":
            MessageLookupByLibrary.simpleMessage("Heutiges Protokoll"),
        "tooManyIncorrectAttempts": MessageLookupByLibrary.simpleMessage(
            "Zu viele fehlerhafte Versuche"),
        "total": MessageLookupByLibrary.simpleMessage("Gesamt"),
        "totalSize": MessageLookupByLibrary.simpleMessage("Gesamtgröße"),
        "trash": MessageLookupByLibrary.simpleMessage("Papierkorb"),
        "trashDaysLeft": m101,
        "trim": MessageLookupByLibrary.simpleMessage("Schneiden"),
        "tripInYear": m102,
        "tripToLocation": m103,
        "trustedContacts":
            MessageLookupByLibrary.simpleMessage("Vertrauenswürdige Kontakte"),
        "trustedInviteBody": m104,
        "tryAgain": MessageLookupByLibrary.simpleMessage("Erneut versuchen"),
        "turnOnBackupForAutoUpload": MessageLookupByLibrary.simpleMessage(
            "Aktiviere die Sicherung, um neue Dateien in diesem Ordner automatisch zu Ente hochzuladen."),
        "twitter": MessageLookupByLibrary.simpleMessage("Twitter"),
        "twoMonthsFreeOnYearlyPlans": MessageLookupByLibrary.simpleMessage(
            "2 Monate kostenlos beim jährlichen Bezahlen"),
        "twofactor": MessageLookupByLibrary.simpleMessage("Zwei-Faktor"),
        "twofactorAuthenticationHasBeenDisabled":
            MessageLookupByLibrary.simpleMessage(
                "Zwei-Faktor-Authentifizierung (2FA) wurde deaktiviert"),
        "twofactorAuthenticationPageTitle":
            MessageLookupByLibrary.simpleMessage(
                "Zwei-Faktor-Authentifizierung"),
        "twofactorAuthenticationSuccessfullyReset":
            MessageLookupByLibrary.simpleMessage(
                "Zwei-Faktor-Authentifizierung (2FA) erfolgreich zurückgesetzt"),
        "twofactorSetup": MessageLookupByLibrary.simpleMessage(
            "Zweiten Faktor (2FA) einrichten"),
        "typeOfGallerGallerytypeIsNotSupportedForRename": m105,
        "unarchive": MessageLookupByLibrary.simpleMessage("Dearchivieren"),
        "unarchiveAlbum":
            MessageLookupByLibrary.simpleMessage("Album dearchivieren"),
        "unarchiving": MessageLookupByLibrary.simpleMessage("Dearchiviere …"),
        "unavailableReferralCode": MessageLookupByLibrary.simpleMessage(
            "Entschuldigung, dieser Code ist nicht verfügbar."),
        "uncategorized":
            MessageLookupByLibrary.simpleMessage("Unkategorisiert"),
        "unhide": MessageLookupByLibrary.simpleMessage("Einblenden"),
        "unhideToAlbum":
            MessageLookupByLibrary.simpleMessage("Im Album anzeigen"),
        "unhiding": MessageLookupByLibrary.simpleMessage("Einblenden..."),
        "unhidingFilesToAlbum":
            MessageLookupByLibrary.simpleMessage("Dateien im Album anzeigen"),
        "unlock": MessageLookupByLibrary.simpleMessage("Jetzt freischalten"),
        "unpinAlbum": MessageLookupByLibrary.simpleMessage("Album lösen"),
        "unselectAll": MessageLookupByLibrary.simpleMessage("Alle demarkieren"),
        "update": MessageLookupByLibrary.simpleMessage("Updaten"),
        "updateAvailable":
            MessageLookupByLibrary.simpleMessage("Update verfügbar"),
        "updatingFolderSelection": MessageLookupByLibrary.simpleMessage(
            "Ordnerauswahl wird aktualisiert..."),
        "upgrade": MessageLookupByLibrary.simpleMessage("Upgrade"),
        "uploadIsIgnoredDueToIgnorereason": m106,
        "uploadingFilesToAlbum": MessageLookupByLibrary.simpleMessage(
            "Dateien werden ins Album hochgeladen..."),
        "uploadingMultipleMemories": m107,
        "uploadingSingleMemory": MessageLookupByLibrary.simpleMessage(
            "Sichere ein Erinnerungsstück..."),
        "upto50OffUntil4thDec": MessageLookupByLibrary.simpleMessage(
            "Bis zu 50% Rabatt bis zum 4. Dezember."),
        "usableReferralStorageInfo": MessageLookupByLibrary.simpleMessage(
            "Der verwendbare Speicherplatz ist von deinem aktuellen Abonnement eingeschränkt. Überschüssiger, beanspruchter Speicherplatz wird automatisch verwendbar werden, wenn du ein höheres Abonnement buchst."),
        "useAsCover":
            MessageLookupByLibrary.simpleMessage("Als Titelbild festlegen"),
        "useDifferentPlayerInfo": MessageLookupByLibrary.simpleMessage(
            "Hast du Probleme beim Abspielen dieses Videos? Halte hier gedrückt, um einen anderen Player auszuprobieren."),
        "usePublicLinksForPeopleNotOnEnte": MessageLookupByLibrary.simpleMessage(
            "Verwende öffentliche Links für Personen, die kein Ente-Konto haben"),
        "useRecoveryKey": MessageLookupByLibrary.simpleMessage(
            "Wiederherstellungs-Schlüssel verwenden"),
        "useSelectedPhoto":
            MessageLookupByLibrary.simpleMessage("Ausgewähltes Foto verwenden"),
        "usedSpace":
            MessageLookupByLibrary.simpleMessage("Belegter Speicherplatz"),
        "validTill": m108,
        "verificationFailedPleaseTryAgain":
            MessageLookupByLibrary.simpleMessage(
                "Verifizierung fehlgeschlagen, bitte versuchen Sie es erneut"),
        "verificationId":
            MessageLookupByLibrary.simpleMessage("Verifizierungs-ID"),
        "verify": MessageLookupByLibrary.simpleMessage("Überprüfen"),
        "verifyEmail":
            MessageLookupByLibrary.simpleMessage("E-Mail-Adresse verifizieren"),
        "verifyEmailID": m109,
        "verifyIDLabel": MessageLookupByLibrary.simpleMessage("Überprüfen"),
        "verifyPasskey":
            MessageLookupByLibrary.simpleMessage("Passkey verifizieren"),
        "verifyPassword":
            MessageLookupByLibrary.simpleMessage("Passwort überprüfen"),
        "verifying": MessageLookupByLibrary.simpleMessage("Verifiziere …"),
        "verifyingRecoveryKey": MessageLookupByLibrary.simpleMessage(
            "Wiederherstellungs-Schlüssel wird überprüft..."),
        "videoInfo":
            MessageLookupByLibrary.simpleMessage("Video-Informationen"),
        "videoSmallCase": MessageLookupByLibrary.simpleMessage("Video"),
        "videos": MessageLookupByLibrary.simpleMessage("Videos"),
        "viewActiveSessions":
            MessageLookupByLibrary.simpleMessage("Aktive Sitzungen anzeigen"),
        "viewAddOnButton":
            MessageLookupByLibrary.simpleMessage("Zeige Add-ons"),
        "viewAll": MessageLookupByLibrary.simpleMessage("Alle anzeigen"),
        "viewAllExifData":
            MessageLookupByLibrary.simpleMessage("Alle Exif-Daten anzeigen"),
        "viewLargeFiles": MessageLookupByLibrary.simpleMessage("Große Dateien"),
        "viewLargeFilesDesc": MessageLookupByLibrary.simpleMessage(
            "Dateien anzeigen, die den meisten Speicherplatz belegen."),
        "viewLogs": MessageLookupByLibrary.simpleMessage("Protokolle anzeigen"),
        "viewPersonToUnlink": m110,
        "viewRecoveryKey": MessageLookupByLibrary.simpleMessage(
            "Wiederherstellungsschlüssel anzeigen"),
        "viewer": MessageLookupByLibrary.simpleMessage("Zuschauer"),
        "viewersSuccessfullyAdded": m111,
        "visitWebToManage": MessageLookupByLibrary.simpleMessage(
            "Bitte rufe \"web.ente.io\" auf, um dein Abo zu verwalten"),
        "waitingForVerification":
            MessageLookupByLibrary.simpleMessage("Warte auf Bestätigung..."),
        "waitingForWifi":
            MessageLookupByLibrary.simpleMessage("Warte auf WLAN..."),
        "warning": MessageLookupByLibrary.simpleMessage("Warnung"),
        "weAreOpenSource": MessageLookupByLibrary.simpleMessage(
            "Unser Quellcode ist offen einsehbar!"),
        "weDontSupportEditingPhotosAndAlbumsThatYouDont":
            MessageLookupByLibrary.simpleMessage(
                "Wir unterstützen keine Bearbeitung von Fotos und Alben, die du noch nicht besitzt"),
        "weHaveSendEmailTo": m112,
        "weakStrength": MessageLookupByLibrary.simpleMessage("Schwach"),
        "welcomeBack":
            MessageLookupByLibrary.simpleMessage("Willkommen zurück!"),
        "whatsNew": MessageLookupByLibrary.simpleMessage("Neue Funktionen"),
        "whyAddTrustContact": MessageLookupByLibrary.simpleMessage(
            "Ein vertrauenswürdiger Kontakt kann helfen, deine Daten wiederherzustellen."),
        "yearShort": MessageLookupByLibrary.simpleMessage("Jahr"),
        "yearly": MessageLookupByLibrary.simpleMessage("Jährlich"),
        "yearsAgo": m113,
        "yes": MessageLookupByLibrary.simpleMessage("Ja"),
        "yesCancel": MessageLookupByLibrary.simpleMessage("Ja, kündigen"),
        "yesConvertToViewer": MessageLookupByLibrary.simpleMessage(
            "Ja, zu \"Beobachter\" ändern"),
        "yesDelete": MessageLookupByLibrary.simpleMessage("Ja, löschen"),
        "yesDiscardChanges":
            MessageLookupByLibrary.simpleMessage("Ja, Änderungen verwerfen"),
        "yesLogout": MessageLookupByLibrary.simpleMessage("Ja, ausloggen"),
        "yesRemove": MessageLookupByLibrary.simpleMessage("Ja, entfernen"),
        "yesRenew": MessageLookupByLibrary.simpleMessage("Ja, erneuern"),
        "yesResetPerson":
            MessageLookupByLibrary.simpleMessage("Ja, Person zurücksetzen"),
        "you": MessageLookupByLibrary.simpleMessage("Du"),
        "youAndThem": m114,
        "youAreOnAFamilyPlan":
            MessageLookupByLibrary.simpleMessage("Du bist im Familien-Tarif!"),
        "youAreOnTheLatestVersion": MessageLookupByLibrary.simpleMessage(
            "Du bist auf der neuesten Version"),
        "youCanAtMaxDoubleYourStorage": MessageLookupByLibrary.simpleMessage(
            "* Du kannst deinen Speicher maximal verdoppeln"),
        "youCanManageYourLinksInTheShareTab":
            MessageLookupByLibrary.simpleMessage(
                "Du kannst deine Links im \"Teilen\"-Tab verwalten."),
        "youCanTrySearchingForADifferentQuery":
            MessageLookupByLibrary.simpleMessage(
                "Sie können versuchen, nach einer anderen Abfrage suchen."),
        "youCannotDowngradeToThisPlan": MessageLookupByLibrary.simpleMessage(
            "Du kannst nicht auf diesen Tarif wechseln"),
        "youCannotShareWithYourself": MessageLookupByLibrary.simpleMessage(
            "Du kannst nicht mit dir selbst teilen"),
        "youDontHaveAnyArchivedItems": MessageLookupByLibrary.simpleMessage(
            "Du hast keine archivierten Elemente."),
        "youHaveSuccessfullyFreedUp": m115,
        "yourAccountHasBeenDeleted": MessageLookupByLibrary.simpleMessage(
            "Dein Benutzerkonto wurde gelöscht"),
        "yourMap": MessageLookupByLibrary.simpleMessage("Deine Karte"),
        "yourPlanWasSuccessfullyDowngraded":
            MessageLookupByLibrary.simpleMessage(
                "Dein Tarif wurde erfolgreich heruntergestuft"),
        "yourPlanWasSuccessfullyUpgraded": MessageLookupByLibrary.simpleMessage(
            "Dein Abo wurde erfolgreich hochgestuft"),
        "yourPurchaseWasSuccessful": MessageLookupByLibrary.simpleMessage(
            "Dein Einkauf war erfolgreich"),
        "yourStorageDetailsCouldNotBeFetched":
            MessageLookupByLibrary.simpleMessage(
                "Details zum Speicherplatz konnten nicht abgerufen werden"),
        "yourSubscriptionHasExpired": MessageLookupByLibrary.simpleMessage(
            "Dein Abonnement ist abgelaufen"),
        "yourSubscriptionWasUpdatedSuccessfully":
            MessageLookupByLibrary.simpleMessage(
                "Dein Abonnement wurde erfolgreich aktualisiert."),
        "yourVerificationCodeHasExpired": MessageLookupByLibrary.simpleMessage(
            "Ihr Bestätigungscode ist abgelaufen"),
        "youveNoDuplicateFilesThatCanBeCleared":
            MessageLookupByLibrary.simpleMessage(
                "Du hast keine Duplikate, die gelöscht werden können"),
        "youveNoFilesInThisAlbumThatCanBeDeleted":
            MessageLookupByLibrary.simpleMessage(
                "Du hast keine Dateien in diesem Album, die gelöscht werden können"),
        "zoomOutToSeePhotos": MessageLookupByLibrary.simpleMessage(
            "Verkleinern, um Fotos zu sehen")
      };
}<|MERGE_RESOLUTION|>--- conflicted
+++ resolved
@@ -180,14 +180,7 @@
   static String m60(count) =>
       "${Intl.plural(count, zero: 'Keine Fotos', one: 'Ein Foto', other: '${count} Fotos')}";
 
-<<<<<<< HEAD
-  static String m61(endDate) =>
-=======
-  static String m61(count) =>
-      "${Intl.plural(count, zero: '0 Fotos', one: 'Ein Foto', other: '${count} Fotos')}";
-
   static String m62(endDate) =>
->>>>>>> b0d940e6
       "Kostenlose Testversion gültig bis ${endDate}.\nDu kannst anschließend ein bezahltes Paket auswählen.";
 
   static String m63(toEmail) => "Bitte sende uns eine E-Mail an ${toEmail}";
@@ -1503,10 +1496,6 @@
         "photosAddedByYouWillBeRemovedFromTheAlbum":
             MessageLookupByLibrary.simpleMessage(
                 "Von dir hinzugefügte Fotos werden vom Album entfernt"),
-<<<<<<< HEAD
-=======
-        "photosCount": m61,
->>>>>>> b0d940e6
         "photosKeepRelativeTimeDifference":
             MessageLookupByLibrary.simpleMessage(
                 "Fotos behalten relativen Zeitunterschied"),
