// DO NOT EDIT. This is code generated via package:intl/generate_localized.dart
// This is a library that provides messages for a uk locale. All the
// messages from the main program should be duplicated here with the same
// function name.

// Ignore issues from commonly used lints in this file.
// ignore_for_file:unnecessary_brace_in_string_interps, unnecessary_new
// ignore_for_file:prefer_single_quotes,comment_references, directives_ordering
// ignore_for_file:annotate_overrides,prefer_generic_function_type_aliases
// ignore_for_file:unused_import, file_names, avoid_escaping_inner_quotes
// ignore_for_file:unnecessary_string_interpolations, unnecessary_string_escapes

import 'package:intl/intl.dart';
import 'package:intl/message_lookup_by_library.dart';

final messages = new MessageLookup();

typedef String MessageIfAbsent(String messageStr, List<dynamic> args);

class MessageLookup extends MessageLookupByLibrary {
  String get localeName => 'uk';

  static String m10(count) =>
      "${Intl.plural(count, one: 'Додано співавтора', other: 'Додано співавторів')}";

  static String m11(count) =>
      "${Intl.plural(count, one: 'Додавання елемента', other: 'Додавання елементів')}";

  static String m12(storageAmount, endDate) =>
      "Ваше доповнення ${storageAmount} діє до ${endDate}";

  static String m13(count) =>
      "${Intl.plural(count, one: 'Додано глядача', other: 'Додано глядачів')}";

  static String m14(emailOrName) => "Додано ${emailOrName}";

  static String m15(albumName) => "Успішно додано до «${albumName}»";

  static String m17(count) =>
      "${Intl.plural(count, zero: 'Немає учасників', one: '1 учасник', other: '${count} учасників')}";

  static String m18(versionValue) => "Версія: ${versionValue}";

  static String m19(freeAmount, storageUnit) =>
      "${freeAmount} ${storageUnit} вільно";

  static String m20(paymentProvider) =>
      "Спочатку скасуйте вашу передплату від ${paymentProvider}";

  static String m3(user) =>
      "${user} не зможе додавати більше фотографій до цього альбому\n\nВони все ще зможуть видаляти додані ними фотографії";

  static String m21(isFamilyMember, storageAmountInGb) =>
      "${Intl.select(isFamilyMember, {
            'true': 'Ваша сім\'я отримала ${storageAmountInGb} ГБ',
            'false': 'Ви отримали ${storageAmountInGb} ГБ',
            'other': 'Ви отримали ${storageAmountInGb} ГБ!',
          })}";

  static String m22(albumName) =>
      "Створено спільне посилання для «${albumName}»";

  static String m24(email, numOfDays) =>
      "Ви збираєтеся додати ${email} як довірений контакт. Вони зможуть відновити ваш обліковий запис, якщо ви будете відсутні протягом ${numOfDays} днів.";

  static String m25(familyAdminEmail) =>
      "Зв\'яжіться з <green>${familyAdminEmail}</green> для керування вашою передплатою";

  static String m26(provider) =>
      "Зв\'яжіться з нами за адресою support@ente.io для управління вашою передплатою ${provider}.";

  static String m27(endpoint) => "Під\'єднано до ${endpoint}";

  static String m28(count) =>
      "${Intl.plural(count, one: 'Видалено ${count} елемент', few: 'Видалено ${count} елементи', many: 'Видалено ${count} елементів', other: 'Видалено ${count} елементів')}";

  static String m29(currentlyDeleting, totalCount) =>
      "Видалення ${currentlyDeleting} / ${totalCount}";

  static String m30(albumName) =>
      "Це видалить публічне посилання для доступу до «${albumName}».";

  static String m31(supportEmail) =>
      "Надішліть листа на ${supportEmail} з вашої зареєстрованої поштової адреси";

  static String m32(count, storageSaved) =>
      "Ви очистили ${Intl.plural(count, one: '${count} дублікат файлу', other: '${count} дублікатів файлів')}, збережено (${storageSaved}!)";

  static String m33(count, formattedSize) =>
      "${count} файлів, кожен по ${formattedSize}";

  static String m34(newEmail) => "Поштову адресу змінено на ${newEmail}";

  static String m36(email) =>
      "У ${email} немає облікового запису Ente.\n\nНадішліть їм запрошення для обміну фотографіями.";

  static String m38(text) => "Знайдено додаткові фотографії для ${text}";

  static String m40(count, formattedNumber) =>
      "${Intl.plural(count, one: 'Для 1 файлу', other: 'Для ${formattedNumber} файлів')} на цьому пристрої було створено резервну копію";

  static String m41(count, formattedNumber) =>
      "${Intl.plural(count, one: 'Для 1 файлу', few: 'Для ${formattedNumber} файлів', many: 'Для ${formattedNumber} файлів', other: 'Для ${formattedNumber} файлів')} у цьому альбомі було створено резервну копію";

  static String m4(storageAmountInGB) =>
      "${storageAmountInGB} ГБ щоразу, коли хтось оформлює передплату і застосовує ваш код";

  static String m42(endDate) => "Безплатна пробна версія діє до ${endDate}";

  static String m43(count) =>
      "Ви все ще можете отримати доступ до ${Intl.plural(count, one: 'нього', other: 'них')} в Ente, доки у вас активна передплата";

  static String m44(sizeInMBorGB) => "Звільніть ${sizeInMBorGB}";

  static String m45(count, formattedSize) =>
      "${Intl.plural(count, one: 'Його можна видалити з пристрою, щоб звільнити ${formattedSize}', other: 'Їх можна видалити з пристрою, щоб звільнити ${formattedSize}')}";

  static String m46(currentlyProcessing, totalCount) =>
      "Обробка ${currentlyProcessing} / ${totalCount}";

  static String m48(count) =>
      "${Intl.plural(count, one: '${count} елемент', few: '${count} елементи', many: '${count} елементів', other: '${count} елементів')}";

  static String m50(email) => "${email} запросив вас стати довіреною особою";

  static String m51(expiryTime) => "Посилання закінчується через ${expiryTime}";

  static String m5(count, formattedCount) =>
      "${Intl.plural(count, zero: 'немає спогадів', one: '${formattedCount} спогад', other: '${formattedCount} спогадів')}";

  static String m54(count) =>
      "${Intl.plural(count, one: 'Переміщення елемента', other: 'Переміщення елементів')}";

  static String m55(albumName) => "Успішно перенесено до «${albumName}»";

  static String m56(personName) => "Немає пропозицій для ${personName}";

  static String m57(name) => "Не ${name}?";

  static String m58(familyAdminEmail) =>
      "Зв\'яжіться з ${familyAdminEmail}, щоб змінити код.";

  static String m0(passwordStrengthValue) =>
      "Надійність пароля: ${passwordStrengthValue}";

  static String m60(providerName) =>
      "Зверніться до ${providerName}, якщо було знято платіж";

<<<<<<< HEAD
  static String m1(count) => "\$photoCount photos";

  static String m57(endDate) =>
=======
  static String m64(count) =>
      "${Intl.plural(count, zero: '0 фото', one: '1 фото', few: '${count} фото', many: '${count} фото', other: '${count} фото')}";

  static String m65(endDate) =>
>>>>>>> 2e193d3a
      "Безплатна пробна версія діє до ${endDate}.\nПісля цього ви можете обрати платний план.";

  static String m66(toEmail) => "Напишіть нам на ${toEmail}";

  static String m67(toEmail) => "Надішліть журнали на \n${toEmail}";

  static String m69(folderName) => "Оброблюємо «${folderName}»...";

  static String m70(storeName) => "Оцініть нас в ${storeName}";

  static String m72(days, email) =>
      "Ви зможете отримати доступ до облікового запису через ${days} днів. Повідомлення буде надіслано на ${email}.";

  static String m73(email) =>
      "Тепер ви можете відновити обліковий запис ${email}, встановивши новий пароль.";

  static String m74(email) =>
      "${email} намагається відновити ваш обліковий запис.";

  static String m75(storageInGB) =>
      "3. Ви обоє отримуєте ${storageInGB} ГБ* безплатно";

  static String m76(userEmail) =>
      "${userEmail} буде видалено з цього спільного альбому\n\nБудь-які додані вами фото, будуть також видалені з альбому";

  static String m77(endDate) => "Передплата поновиться ${endDate}";

  static String m79(count) =>
      "${Intl.plural(count, one: 'Знайдено ${count} результат', few: 'Знайдено ${count} результати', many: 'Знайдено ${count} результатів', other: 'Знайдено ${count} результати')}";

  static String m80(snapshotLength, searchLength) =>
      "Невідповідність довжини розділів: ${snapshotLength} != ${searchLength}";

  static String m6(count) => "${count} вибрано";

  static String m81(count, yourCount) => "${count} вибрано (${yourCount} ваші)";

  static String m83(verificationID) =>
      "Ось мій ідентифікатор підтвердження: ${verificationID} для ente.io.";

  static String m7(verificationID) =>
      "Гей, ви можете підтвердити, що це ваш ідентифікатор підтвердження: ${verificationID}";

  static String m84(referralCode, referralStorageInGB) =>
      "Реферальний код Ente: ${referralCode} \n\nЗастосуйте його в «Налаштування» → «Загальні» → «Реферали», щоб отримати ${referralStorageInGB} ГБ безплатно після переходу на платний тариф\n\nhttps://ente.io";

  static String m85(numberOfPeople) =>
      "${Intl.plural(numberOfPeople, zero: 'Поділитися з конкретними людьми', one: 'Поділитися з 1 особою', other: 'Поділитися з ${numberOfPeople} людьми')}";

  static String m86(emailIDs) => "Поділилися з ${emailIDs}";

  static String m87(fileType) => "Цей ${fileType} буде видалено з пристрою.";

  static String m88(fileType) =>
      "Цей ${fileType} знаходиться і в Ente, і на вашому пристрої.";

  static String m89(fileType) => "Цей ${fileType} буде видалено з Ente.";

  static String m1(storageAmountInGB) => "${storageAmountInGB} ГБ";

  static String m92(
          usedAmount, usedStorageUnit, totalAmount, totalStorageUnit) =>
      "${usedAmount} ${usedStorageUnit} з ${totalAmount} ${totalStorageUnit} використано";

  static String m93(id) =>
      "Ваш ${id} вже пов\'язаний з іншим обліковим записом Ente.\nЯкщо ви хочете використовувати свій ${id} з цим обліковим записом, зверніться до нашої служби підтримки";

  static String m94(endDate) => "Вашу передплату буде скасовано ${endDate}";

  static String m95(completed, total) =>
      "${completed} / ${total} спогадів збережено";

  static String m96(ignoreReason) =>
      "Натисніть, щоб завантажити; завантаження наразі ігнорується через: ${ignoreReason}";

  static String m8(storageAmountInGB) =>
      "Вони також отримують ${storageAmountInGB} ГБ";

  static String m97(email) => "Це ідентифікатор підтвердження пошти ${email}";

  static String m100(count) =>
      "${Intl.plural(count, zero: 'Незабаром', one: '1 день', other: '${count} днів')}";

  static String m103(email) =>
      "Ви отримали запрошення стати спадковим контактом від ${email}.";

  static String m104(galleryType) =>
      "Тип галереї «${galleryType}» не підтримується для перейменування";

  static String m105(ignoreReason) =>
      "Завантаження проігноровано через: ${ignoreReason}";

  static String m106(count) => "Збереження ${count} спогадів...";

  static String m107(endDate) => "Діє до ${endDate}";

  static String m108(email) => "Підтвердити ${email}";

<<<<<<< HEAD
  static String m3(email) => "Ми надіслали листа на <green>${email}</green>";
=======
  static String m109(count) =>
      "${Intl.plural(count, zero: 'Додано 0 користувачів', one: 'Додано 1 користувач', few: 'Додано ${count} користувача', many: 'Додано ${count} користувачів', other: 'Додано ${count} користувачів')}";

  static String m2(email) => "Ми надіслали листа на <green>${email}</green>";
>>>>>>> 2e193d3a

  static String m110(count) =>
      "${Intl.plural(count, one: '${count} рік тому', few: '${count} роки тому', many: '${count} років тому', other: '${count} років тому')}";

  static String m112(storageSaved) => "Ви успішно звільнили ${storageSaved}!";

  final messages = _notInlinedMessages(_notInlinedMessages);
  static Map<String, Function> _notInlinedMessages(_) => <String, Function>{
        "aNewVersionOfEnteIsAvailable":
            MessageLookupByLibrary.simpleMessage("Доступна нова версія Ente."),
        "about": MessageLookupByLibrary.simpleMessage("Про застосунок"),
        "acceptTrustInvite":
            MessageLookupByLibrary.simpleMessage("Прийняти запрошення"),
        "account": MessageLookupByLibrary.simpleMessage("Обліковий запис"),
        "accountIsAlreadyConfigured": MessageLookupByLibrary.simpleMessage(
            "Обліковий запис уже налаштовано."),
        "accountWelcomeBack":
            MessageLookupByLibrary.simpleMessage("З поверненням!"),
        "ackPasswordLostWarning": MessageLookupByLibrary.simpleMessage(
            "Я розумію, що якщо я втрачу свій пароль, я можу втратити свої дані, тому що вони є захищені <underline>наскрізним шифруванням</underline>."),
        "activeSessions":
            MessageLookupByLibrary.simpleMessage("Активні сеанси"),
        "add": MessageLookupByLibrary.simpleMessage("Додати"),
        "addAName": MessageLookupByLibrary.simpleMessage("Додати ім\'я"),
        "addANewEmail":
            MessageLookupByLibrary.simpleMessage("Додати нову пошту"),
        "addCollaborator":
            MessageLookupByLibrary.simpleMessage("Додати співавтора"),
        "addCollaborators": m10,
        "addFiles": MessageLookupByLibrary.simpleMessage("Додати файли"),
        "addFromDevice":
            MessageLookupByLibrary.simpleMessage("Додати з пристрою"),
        "addItem": m11,
        "addLocation":
            MessageLookupByLibrary.simpleMessage("Додати розташування"),
        "addLocationButton": MessageLookupByLibrary.simpleMessage("Додати"),
        "addMore": MessageLookupByLibrary.simpleMessage("Додати більше"),
        "addName": MessageLookupByLibrary.simpleMessage("Додати ім\'я"),
        "addNameOrMerge":
            MessageLookupByLibrary.simpleMessage("Додати назву або об\'єднати"),
        "addNew": MessageLookupByLibrary.simpleMessage("Додати нове"),
        "addNewPerson":
            MessageLookupByLibrary.simpleMessage("Додати нову особу"),
        "addOnPageSubtitle":
            MessageLookupByLibrary.simpleMessage("Подробиці доповнень"),
        "addOnValidTill": m12,
        "addOns": MessageLookupByLibrary.simpleMessage("Доповнення"),
        "addPhotos": MessageLookupByLibrary.simpleMessage("Додати фотографії"),
        "addSelected": MessageLookupByLibrary.simpleMessage("Додати вибране"),
        "addToAlbum": MessageLookupByLibrary.simpleMessage("Додати до альбому"),
        "addToEnte": MessageLookupByLibrary.simpleMessage("Додати до Ente"),
        "addToHiddenAlbum": MessageLookupByLibrary.simpleMessage(
            "Додати до прихованого альбому"),
        "addTrustedContact":
            MessageLookupByLibrary.simpleMessage("Додати довірений контакт"),
        "addViewer": MessageLookupByLibrary.simpleMessage("Додати глядача"),
        "addViewers": m13,
        "addYourPhotosNow":
            MessageLookupByLibrary.simpleMessage("Додайте свої фотографії"),
        "addedAs": MessageLookupByLibrary.simpleMessage("Додано як"),
        "addedBy": m14,
        "addedSuccessfullyTo": m15,
        "addingToFavorites":
            MessageLookupByLibrary.simpleMessage("Додавання до обраного..."),
        "advanced": MessageLookupByLibrary.simpleMessage("Додатково"),
        "advancedSettings": MessageLookupByLibrary.simpleMessage("Додатково"),
        "after1Day": MessageLookupByLibrary.simpleMessage("Через 1 день"),
        "after1Hour": MessageLookupByLibrary.simpleMessage("Через 1 годину"),
        "after1Month": MessageLookupByLibrary.simpleMessage("Через 1 місяць"),
        "after1Week": MessageLookupByLibrary.simpleMessage("Через 1 тиждень"),
        "after1Year": MessageLookupByLibrary.simpleMessage("Через 1 рік"),
        "albumOwner": MessageLookupByLibrary.simpleMessage("Власник"),
        "albumParticipantsCount": m17,
        "albumTitle": MessageLookupByLibrary.simpleMessage("Назва альбому"),
        "albumUpdated": MessageLookupByLibrary.simpleMessage("Альбом оновлено"),
        "albums": MessageLookupByLibrary.simpleMessage("Альбоми"),
        "allClear": MessageLookupByLibrary.simpleMessage("✨ Все чисто"),
        "allMemoriesPreserved":
            MessageLookupByLibrary.simpleMessage("Всі спогади збережені"),
        "allPersonGroupingWillReset": MessageLookupByLibrary.simpleMessage(
            "Усі групи для цієї особи будуть скинуті, і ви втратите всі пропозиції, зроблені для неї"),
        "allow": MessageLookupByLibrary.simpleMessage("Дозволити"),
        "allowAddPhotosDescription": MessageLookupByLibrary.simpleMessage(
            "Дозволити людям з посиланням також додавати фотографії до спільного альбому."),
        "allowAddingPhotos": MessageLookupByLibrary.simpleMessage(
            "Дозволити додавати фотографії"),
        "allowAppToOpenSharedAlbumLinks": MessageLookupByLibrary.simpleMessage(
            "Дозволити застосунку відкривати спільні альбоми"),
        "allowDownloads":
            MessageLookupByLibrary.simpleMessage("Дозволити завантаження"),
        "allowPeopleToAddPhotos": MessageLookupByLibrary.simpleMessage(
            "Дозволити людям додавати фотографії"),
        "allowPermBody": MessageLookupByLibrary.simpleMessage(
            "Надайте доступ до ваших фотографій з налаштувань, щоб Ente міг показувати та створювати резервну копію вашої бібліотеки."),
        "allowPermTitle": MessageLookupByLibrary.simpleMessage(
            "Дозволити доступ до фотографій"),
        "androidBiometricHint":
            MessageLookupByLibrary.simpleMessage("Підтвердження особистості"),
        "androidBiometricNotRecognized": MessageLookupByLibrary.simpleMessage(
            "Не розпізнано. Спробуйте ще раз."),
        "androidBiometricRequiredTitle":
            MessageLookupByLibrary.simpleMessage("Потрібна біометрія"),
        "androidBiometricSuccess":
            MessageLookupByLibrary.simpleMessage("Успішно"),
        "androidCancelButton":
            MessageLookupByLibrary.simpleMessage("Скасувати"),
        "androidDeviceCredentialsRequiredTitle":
            MessageLookupByLibrary.simpleMessage(
                "Необхідні облікові дані пристрою"),
        "androidDeviceCredentialsSetupDescription":
            MessageLookupByLibrary.simpleMessage(
                "Необхідні облікові дані пристрою"),
        "androidGoToSettingsDescription": MessageLookupByLibrary.simpleMessage(
            "Біометрична перевірка не встановлена на вашому пристрої. Перейдіть в «Налаштування > Безпека», щоб додати біометричну перевірку."),
        "androidIosWebDesktop":
            MessageLookupByLibrary.simpleMessage("Android, iOS, Вебсайт, ПК"),
        "androidSignInTitle":
            MessageLookupByLibrary.simpleMessage("Необхідна перевірка"),
        "appLock":
            MessageLookupByLibrary.simpleMessage("Блокування застосунку"),
        "appLockDescriptions": MessageLookupByLibrary.simpleMessage(
            "Виберіть між типовим екраном блокування вашого пристрою та власним екраном блокування з PIN-кодом або паролем."),
        "appVersion": m18,
        "appleId": MessageLookupByLibrary.simpleMessage("Apple ID"),
        "apply": MessageLookupByLibrary.simpleMessage("Застосувати"),
        "applyCodeTitle":
            MessageLookupByLibrary.simpleMessage("Застосувати код"),
        "appstoreSubscription":
            MessageLookupByLibrary.simpleMessage("Передплата App Store"),
        "archive": MessageLookupByLibrary.simpleMessage("Архів"),
        "archiveAlbum":
            MessageLookupByLibrary.simpleMessage("Архівувати альбом"),
        "archiving": MessageLookupByLibrary.simpleMessage("Архівуємо..."),
        "areYouSureThatYouWantToLeaveTheFamily":
            MessageLookupByLibrary.simpleMessage(
                "Ви впевнені, що хочете залишити сімейний план?"),
        "areYouSureYouWantToCancel":
            MessageLookupByLibrary.simpleMessage("Ви дійсно хочете скасувати?"),
        "areYouSureYouWantToChangeYourPlan":
            MessageLookupByLibrary.simpleMessage(
                "Ви впевнені, що хочете змінити свій план?"),
        "areYouSureYouWantToExit": MessageLookupByLibrary.simpleMessage(
            "Ви впевнені, що хочете вийти?"),
        "areYouSureYouWantToLogout": MessageLookupByLibrary.simpleMessage(
            "Ви впевнені, що хочете вийти з облікового запису?"),
        "areYouSureYouWantToRenew": MessageLookupByLibrary.simpleMessage(
            "Ви впевнені, що хочете поновити?"),
        "areYouSureYouWantToResetThisPerson":
            MessageLookupByLibrary.simpleMessage(
                "Ви впевнені, що хочете скинути цю особу?"),
        "askCancelReason": MessageLookupByLibrary.simpleMessage(
            "Передплату було скасовано. Ви хотіли б поділитися причиною?"),
        "askDeleteReason": MessageLookupByLibrary.simpleMessage(
            "Яка основна причина видалення вашого облікового запису?"),
        "askYourLovedOnesToShare": MessageLookupByLibrary.simpleMessage(
            "Попросіть своїх близьких поділитися"),
        "atAFalloutShelter":
            MessageLookupByLibrary.simpleMessage("в бомбосховищі"),
        "authToChangeEmailVerificationSetting":
            MessageLookupByLibrary.simpleMessage(
                "Авторизуйтесь, щоб змінити перевірку через пошту"),
        "authToChangeLockscreenSetting": MessageLookupByLibrary.simpleMessage(
            "Авторизуйтесь для зміни налаштувань екрана блокування"),
        "authToChangeYourEmail": MessageLookupByLibrary.simpleMessage(
            "Авторизуйтесь, щоб змінити поштову адресу"),
        "authToChangeYourPassword": MessageLookupByLibrary.simpleMessage(
            "Авторизуйтесь, щоб змінити пароль"),
        "authToConfigureTwofactorAuthentication":
            MessageLookupByLibrary.simpleMessage(
                "Авторизуйтесь, щоб налаштувати двоетапну перевірку"),
        "authToInitiateAccountDeletion": MessageLookupByLibrary.simpleMessage(
            "Авторизуйтесь, щоби розпочати видалення облікового запису"),
        "authToManageLegacy": MessageLookupByLibrary.simpleMessage(
            "Авторизуйтесь, щоби керувати довіреними контактами"),
        "authToViewPasskey": MessageLookupByLibrary.simpleMessage(
            "Авторизуйтесь, щоб переглянути свій ключ доступу"),
        "authToViewYourActiveSessions": MessageLookupByLibrary.simpleMessage(
            "Авторизуйтесь, щоб переглянути активні сеанси"),
        "authToViewYourHiddenFiles": MessageLookupByLibrary.simpleMessage(
            "Авторизуйтеся, щоб переглянути приховані файли"),
        "authToViewYourMemories": MessageLookupByLibrary.simpleMessage(
            "Авторизуйтеся, щоб переглянути ваші спогади"),
        "authToViewYourRecoveryKey": MessageLookupByLibrary.simpleMessage(
            "Авторизуйтесь для перегляду вашого ключа відновлення"),
        "authenticating":
            MessageLookupByLibrary.simpleMessage("Автентифікація..."),
        "authenticationFailedPleaseTryAgain":
            MessageLookupByLibrary.simpleMessage(
                "Автентифікація не пройдена. Спробуйте ще раз"),
        "authenticationSuccessful": MessageLookupByLibrary.simpleMessage(
            "Автентифікація пройшла успішно!"),
        "autoCastDialogBody": MessageLookupByLibrary.simpleMessage(
            "Тут ви побачите доступні пристрої для трансляції."),
        "autoCastiOSPermission": MessageLookupByLibrary.simpleMessage(
            "Переконайтеся, що для застосунку «Фотографії Ente» увімкнено дозволи локальної мережі в налаштуваннях."),
        "autoLock": MessageLookupByLibrary.simpleMessage("Автоблокування"),
        "autoLockFeatureDescription": MessageLookupByLibrary.simpleMessage(
            "Час, через який застосунок буде заблоковано у фоновому режимі"),
        "autoLogoutMessage": MessageLookupByLibrary.simpleMessage(
            "Через технічні збої ви вийшли з системи. Перепрошуємо за незручності."),
        "autoPair":
            MessageLookupByLibrary.simpleMessage("Автоматичне створення пари"),
        "autoPairDesc": MessageLookupByLibrary.simpleMessage(
            "Автоматичне створення пари працює лише з пристроями, що підтримують Chromecast."),
        "available": MessageLookupByLibrary.simpleMessage("Доступно"),
        "availableStorageSpace": m19,
        "backedUpFolders":
            MessageLookupByLibrary.simpleMessage("Резервне копіювання тек"),
        "backup": MessageLookupByLibrary.simpleMessage("Резервне копіювання"),
        "backupFailed": MessageLookupByLibrary.simpleMessage(
            "Помилка резервного копіювання"),
        "backupFile":
            MessageLookupByLibrary.simpleMessage("Файл резервної копії"),
        "backupOverMobileData": MessageLookupByLibrary.simpleMessage(
            "Резервне копіювання через мобільні дані"),
        "backupSettings": MessageLookupByLibrary.simpleMessage(
            "Налаштування резервного копіювання"),
        "backupStatus":
            MessageLookupByLibrary.simpleMessage("Стан резервного копіювання"),
        "backupStatusDescription": MessageLookupByLibrary.simpleMessage(
            "Елементи, для яких було створено резервну копію, показуватимуться тут"),
        "backupVideos":
            MessageLookupByLibrary.simpleMessage("Резервне копіювання відео"),
        "birthday": MessageLookupByLibrary.simpleMessage("День народження"),
        "blackFridaySale": MessageLookupByLibrary.simpleMessage(
            "Розпродаж у «Чорну п\'ятницю»"),
        "blog": MessageLookupByLibrary.simpleMessage("Блог"),
        "cachedData": MessageLookupByLibrary.simpleMessage("Кешовані дані"),
        "calculating": MessageLookupByLibrary.simpleMessage("Обчислення..."),
        "canNotUploadToAlbumsOwnedByOthers":
            MessageLookupByLibrary.simpleMessage(
                "Не можна завантажувати в альбоми, які належать іншим"),
        "canOnlyCreateLinkForFilesOwnedByYou":
            MessageLookupByLibrary.simpleMessage(
                "Можна створити лише посилання для файлів, що належать вам"),
        "canOnlyRemoveFilesOwnedByYou": MessageLookupByLibrary.simpleMessage(
            "Ви можете видалити лише файли, що належать вам"),
        "cancel": MessageLookupByLibrary.simpleMessage("Скасувати"),
        "cancelAccountRecovery":
            MessageLookupByLibrary.simpleMessage("Скасувати відновлення"),
        "cancelAccountRecoveryBody": MessageLookupByLibrary.simpleMessage(
            "Ви впевнені, що хочете скасувати відновлення?"),
        "cancelOtherSubscription": m20,
        "cancelSubscription":
            MessageLookupByLibrary.simpleMessage("Скасувати передплату"),
        "cannotAddMorePhotosAfterBecomingViewer": m3,
        "cannotDeleteSharedFiles": MessageLookupByLibrary.simpleMessage(
            "Не можна видалити спільні файли"),
        "castAlbum": MessageLookupByLibrary.simpleMessage("Транслювати альбом"),
        "castIPMismatchBody": MessageLookupByLibrary.simpleMessage(
            "Переконайтеся, що ви перебуваєте в тій же мережі, що і телевізор."),
        "castIPMismatchTitle": MessageLookupByLibrary.simpleMessage(
            "Не вдалося транслювати альбом"),
        "castInstruction": MessageLookupByLibrary.simpleMessage(
            "Відвідайте cast.ente.io на пристрої, з яким ви хочете створити пару.\n\nВведіть код нижче, щоб відтворити альбом на телевізорі."),
        "centerPoint": MessageLookupByLibrary.simpleMessage("Центральна точка"),
        "change": MessageLookupByLibrary.simpleMessage("Змінити"),
        "changeEmail":
            MessageLookupByLibrary.simpleMessage("Змінити адресу пошти"),
        "changeLocationOfSelectedItems": MessageLookupByLibrary.simpleMessage(
            "Змінити розташування вибраних елементів?"),
        "changePassword":
            MessageLookupByLibrary.simpleMessage("Змінити пароль"),
        "changePasswordTitle":
            MessageLookupByLibrary.simpleMessage("Змінити пароль"),
        "changePermissions":
            MessageLookupByLibrary.simpleMessage("Змінити дозволи?"),
        "changeYourReferralCode":
            MessageLookupByLibrary.simpleMessage("Змінити ваш реферальний код"),
        "checkForUpdates": MessageLookupByLibrary.simpleMessage(
            "Перевiрити наявнiсть оновлень"),
        "checkInboxAndSpamFolder": MessageLookupByLibrary.simpleMessage(
            "Перевірте вашу поштову скриньку (та спам), щоб завершити перевірку"),
        "checkStatus": MessageLookupByLibrary.simpleMessage("Перевірити стан"),
        "checking": MessageLookupByLibrary.simpleMessage("Перевірка..."),
        "checkingModels":
            MessageLookupByLibrary.simpleMessage("Перевірка моделей..."),
        "claimFreeStorage":
            MessageLookupByLibrary.simpleMessage("Отримайте безплатне сховище"),
        "claimMore": MessageLookupByLibrary.simpleMessage("Отримайте більше!"),
        "claimed": MessageLookupByLibrary.simpleMessage("Отримано"),
        "claimedStorageSoFar": m21,
        "cleanUncategorized":
            MessageLookupByLibrary.simpleMessage("Очистити «Без категорії»"),
        "cleanUncategorizedDescription": MessageLookupByLibrary.simpleMessage(
            "Видалити всі файли з «Без категорії», що є в інших альбомах"),
        "clearCaches": MessageLookupByLibrary.simpleMessage("Очистити кеш"),
        "clearIndexes":
            MessageLookupByLibrary.simpleMessage("Очистити індекси"),
        "click": MessageLookupByLibrary.simpleMessage("• Натисніть"),
        "clickOnTheOverflowMenu": MessageLookupByLibrary.simpleMessage(
            "• Натисніть на меню переповнення"),
        "close": MessageLookupByLibrary.simpleMessage("Закрити"),
        "clubByCaptureTime":
            MessageLookupByLibrary.simpleMessage("Клуб за часом захоплення"),
        "clubByFileName":
            MessageLookupByLibrary.simpleMessage("Клуб за назвою файлу"),
        "clusteringProgress":
            MessageLookupByLibrary.simpleMessage("Прогрес кластеризації"),
        "codeAppliedPageTitle":
            MessageLookupByLibrary.simpleMessage("Код застосовано"),
        "codeChangeLimitReached": MessageLookupByLibrary.simpleMessage(
            "На жаль, ви досягли ліміту змін коду."),
        "codeCopiedToClipboard": MessageLookupByLibrary.simpleMessage(
            "Код скопійовано до буфера обміну"),
        "codeUsedByYou":
            MessageLookupByLibrary.simpleMessage("Код використано вами"),
        "collabLinkSectionDescription": MessageLookupByLibrary.simpleMessage(
            "Створіть посилання, щоб дозволити людям додавати й переглядати фотографії у вашому спільному альбомі без використання застосунку Ente або облікового запису. Чудово підходить для збору фотографій з подій."),
        "collaborativeLink":
            MessageLookupByLibrary.simpleMessage("Спільне посилання"),
        "collaborativeLinkCreatedFor": m22,
        "collaborator": MessageLookupByLibrary.simpleMessage("Співавтор"),
        "collaboratorsCanAddPhotosAndVideosToTheSharedAlbum":
            MessageLookupByLibrary.simpleMessage(
                "Співавтори можуть додавати фотографії та відео до спільного альбому."),
        "collageLayout": MessageLookupByLibrary.simpleMessage("Макет"),
        "collageSaved":
            MessageLookupByLibrary.simpleMessage("Колаж збережено до галереї"),
        "collect": MessageLookupByLibrary.simpleMessage("Зібрати"),
        "collectEventPhotos":
            MessageLookupByLibrary.simpleMessage("Зібрати фотографії події"),
        "collectPhotos":
            MessageLookupByLibrary.simpleMessage("Зібрати фотографії"),
        "collectPhotosDescription": MessageLookupByLibrary.simpleMessage(
            "Створіть посилання, за яким ваші друзі зможуть завантажувати фотографії в оригінальній якості."),
        "color": MessageLookupByLibrary.simpleMessage("Колір"),
        "configuration": MessageLookupByLibrary.simpleMessage("Налаштування"),
        "confirm": MessageLookupByLibrary.simpleMessage("Підтвердити"),
        "confirm2FADisable": MessageLookupByLibrary.simpleMessage(
            "Ви впевнені, що хочете вимкнути двоетапну перевірку?"),
        "confirmAccountDeletion": MessageLookupByLibrary.simpleMessage(
            "Підтвердьте видалення облікового запису"),
        "confirmAddingTrustedContact": m24,
        "confirmDeletePrompt": MessageLookupByLibrary.simpleMessage(
            "Так, я хочу безповоротно видалити цей обліковий запис та його дані з усіх застосунків."),
        "confirmPassword":
            MessageLookupByLibrary.simpleMessage("Підтвердити пароль"),
        "confirmPlanChange":
            MessageLookupByLibrary.simpleMessage("Підтвердити зміну плану"),
        "confirmRecoveryKey": MessageLookupByLibrary.simpleMessage(
            "Підтвердити ключ відновлення"),
        "confirmYourRecoveryKey": MessageLookupByLibrary.simpleMessage(
            "Підтвердіть ваш ключ відновлення"),
        "connectToDevice":
            MessageLookupByLibrary.simpleMessage("Під\'єднатися до пристрою"),
        "contactFamilyAdmin": m25,
        "contactSupport": MessageLookupByLibrary.simpleMessage(
            "Звернутися до служби підтримки"),
        "contactToManageSubscription": m26,
        "contacts": MessageLookupByLibrary.simpleMessage("Контакти"),
        "contents": MessageLookupByLibrary.simpleMessage("Вміст"),
        "continueLabel": MessageLookupByLibrary.simpleMessage("Продовжити"),
        "continueOnFreeTrial": MessageLookupByLibrary.simpleMessage(
            "Продовжити безплатний пробний період"),
        "convertToAlbum":
            MessageLookupByLibrary.simpleMessage("Перетворити в альбом"),
        "copyEmailAddress":
            MessageLookupByLibrary.simpleMessage("Копіювати поштову адресу"),
        "copyLink": MessageLookupByLibrary.simpleMessage("Копіювати посилання"),
        "copypasteThisCodentoYourAuthenticatorApp":
            MessageLookupByLibrary.simpleMessage(
                "Скопіюйте цей код\nу ваш застосунок для автентифікації"),
        "couldNotBackUpTryLater": MessageLookupByLibrary.simpleMessage(
            "Не вдалося створити резервну копію даних.\nМи спробуємо пізніше."),
        "couldNotFreeUpSpace":
            MessageLookupByLibrary.simpleMessage("Не вдалося звільнити місце"),
        "couldNotUpdateSubscription": MessageLookupByLibrary.simpleMessage(
            "Не вдалося оновити передплату"),
        "count": MessageLookupByLibrary.simpleMessage("Кількість"),
        "crashReporting":
            MessageLookupByLibrary.simpleMessage("Звіти про помилки"),
        "create": MessageLookupByLibrary.simpleMessage("Створити"),
        "createAccount":
            MessageLookupByLibrary.simpleMessage("Створити обліковий запис"),
        "createAlbumActionHint": MessageLookupByLibrary.simpleMessage(
            "Утримуйте, щоби вибрати фотографії, та натисніть «+», щоб створити альбом"),
        "createCollaborativeLink":
            MessageLookupByLibrary.simpleMessage("Створити спільне посилання"),
        "createCollage": MessageLookupByLibrary.simpleMessage("Створити колаж"),
        "createNewAccount": MessageLookupByLibrary.simpleMessage(
            "Створити новий обліковий запис"),
        "createOrSelectAlbum":
            MessageLookupByLibrary.simpleMessage("Створити або вибрати альбом"),
        "createPublicLink":
            MessageLookupByLibrary.simpleMessage("Створити публічне посилання"),
        "creatingLink":
            MessageLookupByLibrary.simpleMessage("Створення посилання..."),
        "criticalUpdateAvailable":
            MessageLookupByLibrary.simpleMessage("Доступне важливе оновлення"),
        "crop": MessageLookupByLibrary.simpleMessage("Обрізати"),
        "currentUsageIs":
            MessageLookupByLibrary.simpleMessage("Поточне використання "),
        "currentlyRunning":
            MessageLookupByLibrary.simpleMessage("зараз працює"),
        "custom": MessageLookupByLibrary.simpleMessage("Власне"),
        "customEndpoint": m27,
        "darkTheme": MessageLookupByLibrary.simpleMessage("Темна"),
        "dayToday": MessageLookupByLibrary.simpleMessage("Сьогодні"),
        "dayYesterday": MessageLookupByLibrary.simpleMessage("Вчора"),
        "declineTrustInvite":
            MessageLookupByLibrary.simpleMessage("Відхилити запрошення"),
        "decrypting": MessageLookupByLibrary.simpleMessage("Дешифрування..."),
        "decryptingVideo":
            MessageLookupByLibrary.simpleMessage("Розшифрування відео..."),
        "deduplicateFiles":
            MessageLookupByLibrary.simpleMessage("Усунути дублікати файлів"),
        "delete": MessageLookupByLibrary.simpleMessage("Видалити"),
        "deleteAccount":
            MessageLookupByLibrary.simpleMessage("Видалити обліковий запис"),
        "deleteAccountFeedbackPrompt": MessageLookupByLibrary.simpleMessage(
            "Нам шкода, що ви йдете. Будь ласка, поділіться своїм відгуком, щоб допомогти нам покращитися."),
        "deleteAccountPermanentlyButton": MessageLookupByLibrary.simpleMessage(
            "Остаточно видалити обліковий запис"),
        "deleteAlbum": MessageLookupByLibrary.simpleMessage("Видалити альбом"),
        "deleteAlbumDialog": MessageLookupByLibrary.simpleMessage(
            "Також видалити фотографії (і відео), які є в цьому альбомі, зі <bold>всіх</bold> інших альбомів, з яких вони складаються?"),
        "deleteAlbumsDialogBody": MessageLookupByLibrary.simpleMessage(
            "Це призведе до видалення всіх пустих альбомів. Це зручно, коли ви бажаєте зменшити засмічення в списку альбомів."),
        "deleteAll": MessageLookupByLibrary.simpleMessage("Видалити все"),
        "deleteConfirmDialogBody": MessageLookupByLibrary.simpleMessage(
            "Цей обліковий запис пов\'язаний з іншими застосунками Ente, якщо ви ними користуєтесь. Завантажені вами дані з усіх застосунків Ente будуть заплановані до видалення, а ваш обліковий запис буде видалено назавжди."),
        "deleteEmailRequest": MessageLookupByLibrary.simpleMessage(
            "Будь ласка, надішліть електронного листа на <warning>account-deletion@ente.io</warning> зі скриньки, зазначеної при реєстрації."),
        "deleteEmptyAlbums":
            MessageLookupByLibrary.simpleMessage("Видалити пусті альбоми"),
        "deleteEmptyAlbumsWithQuestionMark":
            MessageLookupByLibrary.simpleMessage("Видалити пусті альбоми?"),
        "deleteFromBoth":
            MessageLookupByLibrary.simpleMessage("Видалити з обох"),
        "deleteFromDevice":
            MessageLookupByLibrary.simpleMessage("Видалити з пристрою"),
        "deleteFromEnte":
            MessageLookupByLibrary.simpleMessage("Видалити з Ente"),
        "deleteItemCount": m28,
        "deleteLocation":
            MessageLookupByLibrary.simpleMessage("Видалити розташування"),
        "deletePhotos": MessageLookupByLibrary.simpleMessage("Видалити фото"),
        "deleteProgress": m29,
        "deleteReason1": MessageLookupByLibrary.simpleMessage(
            "Мені бракує ключової функції"),
        "deleteReason2": MessageLookupByLibrary.simpleMessage(
            "Застосунок або певна функція не поводяться так, як я думаю, вони повинні"),
        "deleteReason3": MessageLookupByLibrary.simpleMessage(
            "Я знайшов інший сервіс, який подобається мені більше"),
        "deleteReason4":
            MessageLookupByLibrary.simpleMessage("Причина не перерахована"),
        "deleteRequestSLAText": MessageLookupByLibrary.simpleMessage(
            "Ваш запит буде оброблений протягом 72 годин."),
        "deleteSharedAlbum":
            MessageLookupByLibrary.simpleMessage("Видалити спільний альбом?"),
        "deleteSharedAlbumDialogBody": MessageLookupByLibrary.simpleMessage(
            "Альбом буде видалено для всіх\n\nВи втратите доступ до спільних фотографій у цьому альбомі, які належать іншим"),
        "deselectAll": MessageLookupByLibrary.simpleMessage("Зняти виділення"),
        "designedToOutlive":
            MessageLookupByLibrary.simpleMessage("Створено, щоб пережити вас"),
        "details": MessageLookupByLibrary.simpleMessage("Подробиці"),
        "developerSettings": MessageLookupByLibrary.simpleMessage(
            "Налаштування для розробників"),
        "developerSettingsWarning": MessageLookupByLibrary.simpleMessage(
            "Ви впевнені, що хочете змінити налаштування для розробників?"),
        "deviceCodeHint": MessageLookupByLibrary.simpleMessage("Введіть код"),
        "deviceFilesAutoUploading": MessageLookupByLibrary.simpleMessage(
            "Файли, додані до цього альбому на пристрої, автоматично завантажаться до Ente."),
        "deviceLock":
            MessageLookupByLibrary.simpleMessage("Блокування пристрою"),
        "deviceLockExplanation": MessageLookupByLibrary.simpleMessage(
            "Вимкніть блокування екрана пристрою, коли на передньому плані знаходиться Ente і виконується резервне копіювання. Зазвичай це не потрібно, але може допомогти швидше завершити великі вивантаження і початковий імпорт великих бібліотек."),
        "deviceNotFound":
            MessageLookupByLibrary.simpleMessage("Пристрій не знайдено"),
        "didYouKnow": MessageLookupByLibrary.simpleMessage("Чи знали ви?"),
        "disableAutoLock":
            MessageLookupByLibrary.simpleMessage("Вимкнути автоблокування"),
        "disableDownloadWarningBody": MessageLookupByLibrary.simpleMessage(
            "Переглядачі все ще можуть робити знімки екрана або зберігати копію ваших фотографій за допомогою зовнішніх інструментів"),
        "disableDownloadWarningTitle":
            MessageLookupByLibrary.simpleMessage("Зверніть увагу"),
        "disableLinkMessage": m30,
        "disableTwofactor": MessageLookupByLibrary.simpleMessage(
            "Вимкнути двоетапну перевірку"),
        "disablingTwofactorAuthentication":
            MessageLookupByLibrary.simpleMessage(
                "Вимкнення двоетапної перевірки..."),
        "discord": MessageLookupByLibrary.simpleMessage("Discord"),
        "discover": MessageLookupByLibrary.simpleMessage("Відкрийте для себе"),
        "discover_babies": MessageLookupByLibrary.simpleMessage("Немовлята"),
        "discover_celebrations":
            MessageLookupByLibrary.simpleMessage("Святкування"),
        "discover_food": MessageLookupByLibrary.simpleMessage("Їжа"),
        "discover_greenery": MessageLookupByLibrary.simpleMessage("Зелень"),
        "discover_hills": MessageLookupByLibrary.simpleMessage("Пагорби"),
        "discover_identity":
            MessageLookupByLibrary.simpleMessage("Особистість"),
        "discover_memes": MessageLookupByLibrary.simpleMessage("Меми"),
        "discover_notes": MessageLookupByLibrary.simpleMessage("Нотатки"),
        "discover_pets":
            MessageLookupByLibrary.simpleMessage("Домашні тварини"),
        "discover_receipts": MessageLookupByLibrary.simpleMessage("Квитанції"),
        "discover_screenshots":
            MessageLookupByLibrary.simpleMessage("Знімки екрана"),
        "discover_selfies": MessageLookupByLibrary.simpleMessage("Селфі"),
        "discover_sunset": MessageLookupByLibrary.simpleMessage("Захід сонця"),
        "discover_visiting_cards":
            MessageLookupByLibrary.simpleMessage("Візитівки"),
        "discover_wallpapers": MessageLookupByLibrary.simpleMessage("Шпалери"),
        "dismiss": MessageLookupByLibrary.simpleMessage("Відхилити"),
        "distanceInKMUnit": MessageLookupByLibrary.simpleMessage("км"),
        "doNotSignOut": MessageLookupByLibrary.simpleMessage("Не виходити"),
        "doThisLater":
            MessageLookupByLibrary.simpleMessage("Зробити це пізніше"),
        "doYouWantToDiscardTheEditsYouHaveMade":
            MessageLookupByLibrary.simpleMessage(
                "Ви хочете відхилити внесені зміни?"),
        "done": MessageLookupByLibrary.simpleMessage("Готово"),
        "doubleYourStorage":
            MessageLookupByLibrary.simpleMessage("Подвоїти своє сховище"),
        "download": MessageLookupByLibrary.simpleMessage("Завантажити"),
        "downloadFailed":
            MessageLookupByLibrary.simpleMessage("Не вдалося завантажити"),
        "downloading": MessageLookupByLibrary.simpleMessage("Завантаження..."),
        "dropSupportEmail": m31,
        "duplicateFileCountWithStorageSaved": m32,
        "duplicateItemsGroup": m33,
        "edit": MessageLookupByLibrary.simpleMessage("Редагувати"),
        "editLocation":
            MessageLookupByLibrary.simpleMessage("Змінити розташування"),
        "editLocationTagTitle":
            MessageLookupByLibrary.simpleMessage("Змінити розташування"),
        "editPerson": MessageLookupByLibrary.simpleMessage("Редагувати особу"),
        "editsSaved": MessageLookupByLibrary.simpleMessage("Зміни збережено"),
        "editsToLocationWillOnlyBeSeenWithinEnte":
            MessageLookupByLibrary.simpleMessage(
                "Зміна розташування буде видима лише в Ente"),
        "eligible": MessageLookupByLibrary.simpleMessage("придатний"),
        "email":
            MessageLookupByLibrary.simpleMessage("Адреса електронної пошти"),
        "emailChangedTo": m34,
        "emailNoEnteAccount": m36,
        "emailVerificationToggle":
            MessageLookupByLibrary.simpleMessage("Підтвердження через пошту"),
        "emailYourLogs": MessageLookupByLibrary.simpleMessage(
            "Відправте ваші журнали поштою"),
        "emergencyContacts":
            MessageLookupByLibrary.simpleMessage("Екстрені контакти"),
        "empty": MessageLookupByLibrary.simpleMessage("Спорожнити"),
        "emptyTrash": MessageLookupByLibrary.simpleMessage("Очистити смітник?"),
        "enable": MessageLookupByLibrary.simpleMessage("Увімкнути"),
        "enableMLIndexingDesc": MessageLookupByLibrary.simpleMessage(
            "Ente підтримує машинне навчання для розпізнавання обличчя, магічний пошук та інші розширені функції пошуку"),
        "enableMachineLearningBanner": MessageLookupByLibrary.simpleMessage(
            "Увімкніть машинне навчання для магічного пошуку та розпізнавання облич"),
        "enableMaps": MessageLookupByLibrary.simpleMessage("Увімкнути мапи"),
        "enableMapsDesc": MessageLookupByLibrary.simpleMessage(
            "Це покаже ваші фотографії на мапі світу.\n\nЦя мапа розміщена на OpenStreetMap, і точне розташування ваших фотографій ніколи не розголошується.\n\nВи можете будь-коли вимкнути цю функцію в налаштуваннях."),
        "enabled": MessageLookupByLibrary.simpleMessage("Увімкнено"),
        "encryptingBackup":
            MessageLookupByLibrary.simpleMessage("Шифруємо резервну копію..."),
        "encryption": MessageLookupByLibrary.simpleMessage("Шифрування"),
        "encryptionKeys":
            MessageLookupByLibrary.simpleMessage("Ключі шифрування"),
        "endpointUpdatedMessage": MessageLookupByLibrary.simpleMessage(
            "Кінцева точка успішно оновлена"),
        "endtoendEncryptedByDefault": MessageLookupByLibrary.simpleMessage(
            "Наскрізне шифрування по стандарту"),
        "enteCanEncryptAndPreserveFilesOnlyIfYouGrant":
            MessageLookupByLibrary.simpleMessage(
                "Ente може зашифрувати та зберігати файли тільки в тому випадку, якщо ви надасте до них доступ"),
        "entePhotosPerm": MessageLookupByLibrary.simpleMessage(
            "Ente <i>потребує дозволу</i> до ваших світлин"),
        "enteSubscriptionPitch": MessageLookupByLibrary.simpleMessage(
            "Ente зберігає ваші спогади, тому вони завжди доступні для вас, навіть якщо ви втратите пристрій."),
        "enteSubscriptionShareWithFamily": MessageLookupByLibrary.simpleMessage(
            "Вашу сім\'ю також можна додати до вашого тарифу."),
        "enterAlbumName":
            MessageLookupByLibrary.simpleMessage("Введіть назву альбому"),
        "enterCode": MessageLookupByLibrary.simpleMessage("Введіть код"),
        "enterCodeDescription": MessageLookupByLibrary.simpleMessage(
            "Введіть код, наданий вашим другом, щоби отримати безплатне сховище для вас обох"),
        "enterDateOfBirth": MessageLookupByLibrary.simpleMessage(
            "День народження (необов\'язково)"),
        "enterEmail":
            MessageLookupByLibrary.simpleMessage("Введіть поштову адресу"),
        "enterFileName":
            MessageLookupByLibrary.simpleMessage("Введіть назву файлу"),
        "enterName": MessageLookupByLibrary.simpleMessage("Введіть ім\'я"),
        "enterNewPasswordToEncrypt": MessageLookupByLibrary.simpleMessage(
            "Введіть новий пароль, який ми зможемо використати для шифрування ваших даних"),
        "enterPassword": MessageLookupByLibrary.simpleMessage("Введіть пароль"),
        "enterPasswordToEncrypt": MessageLookupByLibrary.simpleMessage(
            "Введіть пароль, який ми зможемо використати для шифрування ваших даних"),
        "enterPersonName":
            MessageLookupByLibrary.simpleMessage("Введіть ім\'я особи"),
        "enterPin": MessageLookupByLibrary.simpleMessage("Введіть PIN-код"),
        "enterReferralCode":
            MessageLookupByLibrary.simpleMessage("Введіть реферальний код"),
        "enterThe6digitCodeFromnyourAuthenticatorApp":
            MessageLookupByLibrary.simpleMessage(
                "Введіть 6-значний код з\nвашого застосунку для автентифікації"),
        "enterValidEmail": MessageLookupByLibrary.simpleMessage(
            "Будь ласка, введіть дійсну адресу електронної пошти."),
        "enterYourEmailAddress": MessageLookupByLibrary.simpleMessage(
            "Введіть вашу адресу електронної пошти"),
        "enterYourPassword":
            MessageLookupByLibrary.simpleMessage("Введіть пароль"),
        "enterYourRecoveryKey": MessageLookupByLibrary.simpleMessage(
            "Введіть ваш ключ відновлення"),
        "error": MessageLookupByLibrary.simpleMessage("Помилка"),
        "everywhere": MessageLookupByLibrary.simpleMessage("всюди"),
        "exif": MessageLookupByLibrary.simpleMessage("EXIF"),
        "existingUser":
            MessageLookupByLibrary.simpleMessage("Існуючий користувач"),
        "expiredLinkInfo": MessageLookupByLibrary.simpleMessage(
            "Термін дії цього посилання минув. Будь ласка, виберіть новий час терміну дії або вимкніть це посилання."),
        "exportLogs":
            MessageLookupByLibrary.simpleMessage("Експортування журналів"),
        "exportYourData":
            MessageLookupByLibrary.simpleMessage("Експортувати дані"),
        "extraPhotosFound": MessageLookupByLibrary.simpleMessage(
            "Знайдено додаткові фотографії"),
        "extraPhotosFoundFor": m38,
        "faceNotClusteredYet": MessageLookupByLibrary.simpleMessage(
            "Обличчя ще не згруповані, поверніться пізніше"),
        "faceRecognition":
            MessageLookupByLibrary.simpleMessage("Розпізнавання обличчя"),
        "faces": MessageLookupByLibrary.simpleMessage("Обличчя"),
        "failedToApplyCode":
            MessageLookupByLibrary.simpleMessage("Не вдалося застосувати код"),
        "failedToCancel":
            MessageLookupByLibrary.simpleMessage("Не вдалося скасувати"),
        "failedToDownloadVideo": MessageLookupByLibrary.simpleMessage(
            "Не вдалося завантажити відео"),
        "failedToFetchActiveSessions": MessageLookupByLibrary.simpleMessage(
            "Не вдалося отримати активні сеанси"),
        "failedToFetchOriginalForEdit": MessageLookupByLibrary.simpleMessage(
            "Не вдалося отримати оригінал для редагування"),
        "failedToFetchReferralDetails": MessageLookupByLibrary.simpleMessage(
            "Не вдається отримати відомості про реферала. Спробуйте ще раз пізніше."),
        "failedToLoadAlbums": MessageLookupByLibrary.simpleMessage(
            "Не вдалося завантажити альбоми"),
        "failedToPlayVideo":
            MessageLookupByLibrary.simpleMessage("Не вдалося відтворити відео"),
        "failedToRefreshStripeSubscription":
            MessageLookupByLibrary.simpleMessage(
                "Не вдалося поновити підписку"),
        "failedToRenew":
            MessageLookupByLibrary.simpleMessage("Не вдалося поновити"),
        "failedToVerifyPaymentStatus": MessageLookupByLibrary.simpleMessage(
            "Не вдалося перевірити стан платежу"),
        "familyPlanOverview": MessageLookupByLibrary.simpleMessage(
            "Додайте 5 членів сім\'ї до чинного тарифу без додаткової плати.\n\nКожен член сім\'ї отримає власний приватний простір і не зможе бачити файли інших, доки обидва не нададуть до них спільний доступ.\n\nСімейні плани доступні клієнтам, які мають платну підписку на Ente.\n\nПідпишіться зараз, щоби розпочати!"),
        "familyPlanPortalTitle": MessageLookupByLibrary.simpleMessage("Сім\'я"),
        "familyPlans": MessageLookupByLibrary.simpleMessage("Сімейні тарифи"),
        "faq": MessageLookupByLibrary.simpleMessage("ЧаПи"),
        "faqs": MessageLookupByLibrary.simpleMessage("ЧаПи"),
        "favorite":
            MessageLookupByLibrary.simpleMessage("Додати до улюбленого"),
        "feedback": MessageLookupByLibrary.simpleMessage("Зворотній зв’язок"),
        "file": MessageLookupByLibrary.simpleMessage("Файл"),
        "fileFailedToSaveToGallery": MessageLookupByLibrary.simpleMessage(
            "Не вдалося зберегти файл до галереї"),
        "fileInfoAddDescHint":
            MessageLookupByLibrary.simpleMessage("Додати опис..."),
        "fileNotUploadedYet":
            MessageLookupByLibrary.simpleMessage("Файл ще не завантажено"),
        "fileSavedToGallery":
            MessageLookupByLibrary.simpleMessage("Файл збережено до галереї"),
        "fileTypes": MessageLookupByLibrary.simpleMessage("Типи файлів"),
        "fileTypesAndNames":
            MessageLookupByLibrary.simpleMessage("Типи та назви файлів"),
        "filesBackedUpFromDevice": m40,
        "filesBackedUpInAlbum": m41,
        "filesDeleted": MessageLookupByLibrary.simpleMessage("Файли видалено"),
        "filesSavedToGallery":
            MessageLookupByLibrary.simpleMessage("Файли збережено до галереї"),
        "findPeopleByName": MessageLookupByLibrary.simpleMessage(
            "Швидко знаходьте людей за іменами"),
        "findThemQuickly":
            MessageLookupByLibrary.simpleMessage("Знайдіть їх швидко"),
        "flip": MessageLookupByLibrary.simpleMessage("Відзеркалити"),
        "forYourMemories":
            MessageLookupByLibrary.simpleMessage("для ваших спогадів"),
        "forgotPassword":
            MessageLookupByLibrary.simpleMessage("Нагадати пароль"),
        "foundFaces": MessageLookupByLibrary.simpleMessage("Знайдені обличчя"),
        "freeStorageClaimed":
            MessageLookupByLibrary.simpleMessage("Безплатне сховище отримано"),
        "freeStorageOnReferralSuccess": m4,
        "freeStorageUsable": MessageLookupByLibrary.simpleMessage(
            "Безплатне сховище можна використовувати"),
        "freeTrial":
            MessageLookupByLibrary.simpleMessage("Безплатний пробний період"),
        "freeTrialValidTill": m42,
        "freeUpAccessPostDelete": m43,
        "freeUpAmount": m44,
        "freeUpDeviceSpace":
            MessageLookupByLibrary.simpleMessage("Звільніть місце на пристрої"),
        "freeUpDeviceSpaceDesc": MessageLookupByLibrary.simpleMessage(
            "Збережіть місце на вашому пристрої, очистивши файли, які вже збережено."),
        "freeUpSpace": MessageLookupByLibrary.simpleMessage("Звільнити місце"),
        "freeUpSpaceSaving": m45,
        "galleryMemoryLimitInfo": MessageLookupByLibrary.simpleMessage(
            "До 1000 спогадів, показаних у галереї"),
        "general": MessageLookupByLibrary.simpleMessage("Загальні"),
        "generatingEncryptionKeys": MessageLookupByLibrary.simpleMessage(
            "Створення ключів шифрування..."),
        "genericProgress": m46,
        "goToSettings":
            MessageLookupByLibrary.simpleMessage("Перейти до налаштувань"),
        "googlePlayId": MessageLookupByLibrary.simpleMessage("Google Play ID"),
        "grantFullAccessPrompt": MessageLookupByLibrary.simpleMessage(
            "Надайте доступ до всіх фотографій в налаштуваннях застосунку"),
        "grantPermission":
            MessageLookupByLibrary.simpleMessage("Надати дозвіл"),
        "groupNearbyPhotos": MessageLookupByLibrary.simpleMessage(
            "Групувати фотографії поблизу"),
        "guestView": MessageLookupByLibrary.simpleMessage("Гостьовий перегляд"),
        "guestViewEnablePreSteps": MessageLookupByLibrary.simpleMessage(
            "Щоб увімкнути гостьовий перегляд, встановіть пароль або блокування екрана в налаштуваннях системи."),
        "hearUsExplanation": MessageLookupByLibrary.simpleMessage(
            "Ми не відстежуємо встановлення застосунку. Але, якщо ви скажете нам, де ви нас знайшли, це допоможе!"),
        "hearUsWhereTitle": MessageLookupByLibrary.simpleMessage(
            "Як ви дізналися про Ente? (необов\'язково)"),
        "help": MessageLookupByLibrary.simpleMessage("Допомога"),
        "hidden": MessageLookupByLibrary.simpleMessage("Приховано"),
        "hide": MessageLookupByLibrary.simpleMessage("Приховати"),
        "hideContent": MessageLookupByLibrary.simpleMessage("Приховати вміст"),
        "hideContentDescriptionAndroid": MessageLookupByLibrary.simpleMessage(
            "Приховує вміст застосунку у перемикачі застосунків і вимикає знімки екрана"),
        "hideContentDescriptionIos": MessageLookupByLibrary.simpleMessage(
            "Приховує вміст застосунку у перемикачі застосунків"),
        "hiding": MessageLookupByLibrary.simpleMessage("Приховуємо..."),
        "hostedAtOsmFrance":
            MessageLookupByLibrary.simpleMessage("Розміщення на OSM Франція"),
        "howItWorks": MessageLookupByLibrary.simpleMessage("Як це працює"),
        "howToViewShareeVerificationID": MessageLookupByLibrary.simpleMessage(
            "Попросіть їх довго утримувати палець на свій поштовій адресі на екрані налаштувань і переконайтеся, що ідентифікатори на обох пристроях збігаються."),
        "iOSGoToSettingsDescription": MessageLookupByLibrary.simpleMessage(
            "Біометрична перевірка не встановлена на вашому пристрої. Увімкніть TouchID або FaceID на вашому телефоні."),
        "iOSLockOut": MessageLookupByLibrary.simpleMessage(
            "Біометрична перевірка вимкнена. Заблокуйте і розблокуйте свій екран, щоб увімкнути її."),
        "iOSOkButton": MessageLookupByLibrary.simpleMessage("Гаразд"),
        "ignoreUpdate": MessageLookupByLibrary.simpleMessage("Ігнорувати"),
        "ignored": MessageLookupByLibrary.simpleMessage("ігнорується"),
        "ignoredFolderUploadReason": MessageLookupByLibrary.simpleMessage(
            "Деякі файли в цьому альбомі ігноруються після вивантаження, тому що вони раніше були видалені з Ente."),
        "imageNotAnalyzed": MessageLookupByLibrary.simpleMessage(
            "Зображення не проаналізовано"),
        "immediately": MessageLookupByLibrary.simpleMessage("Негайно"),
        "importing": MessageLookupByLibrary.simpleMessage("Імпортування..."),
        "incorrectCode": MessageLookupByLibrary.simpleMessage("Невірний код"),
        "incorrectPasswordTitle":
            MessageLookupByLibrary.simpleMessage("Невірний пароль"),
        "incorrectRecoveryKey":
            MessageLookupByLibrary.simpleMessage("Невірний ключ відновлення"),
        "incorrectRecoveryKeyBody": MessageLookupByLibrary.simpleMessage(
            "Ви ввели невірний ключ відновлення"),
        "incorrectRecoveryKeyTitle":
            MessageLookupByLibrary.simpleMessage("Невірний ключ відновлення"),
        "indexedItems":
            MessageLookupByLibrary.simpleMessage("Індексовані елементи"),
        "indexingIsPaused": MessageLookupByLibrary.simpleMessage(
            "Індексація припинена. Автоматично продовжуватиметься, коли пристрій буде готовий."),
        "info": MessageLookupByLibrary.simpleMessage("Інформація"),
        "insecureDevice":
            MessageLookupByLibrary.simpleMessage("Незахищений пристрій"),
        "installManually":
            MessageLookupByLibrary.simpleMessage("Встановити вручну"),
        "invalidEmailAddress": MessageLookupByLibrary.simpleMessage(
            "Хибна адреса електронної пошти"),
        "invalidEndpoint":
            MessageLookupByLibrary.simpleMessage("Недійсна кінцева точка"),
        "invalidEndpointMessage": MessageLookupByLibrary.simpleMessage(
            "Введена вами кінцева точка є недійсною. Введіть дійсну кінцеву точку та спробуйте ще раз."),
        "invalidKey": MessageLookupByLibrary.simpleMessage("Невірний ключ"),
        "invalidRecoveryKey": MessageLookupByLibrary.simpleMessage(
            "Уведений вами ключ відновлення недійсний. Переконайтеся, що він містить 24 слова, і перевірте правильність написання кожного з них.\n\nЯкщо ви ввели старіший код відновлення, переконайтеся, що він складається з 64 символів, і перевірте кожен з них."),
        "invite": MessageLookupByLibrary.simpleMessage("Запросити"),
        "inviteToEnte":
            MessageLookupByLibrary.simpleMessage("Запросити до Ente"),
        "inviteYourFriends":
            MessageLookupByLibrary.simpleMessage("Запросити своїх друзів"),
        "inviteYourFriendsToEnte": MessageLookupByLibrary.simpleMessage(
            "Запросіть своїх друзів до Ente"),
        "itLooksLikeSomethingWentWrongPleaseRetryAfterSome":
            MessageLookupByLibrary.simpleMessage(
                "Схоже, що щось пішло не так. Спробуйте ще раз через деякий час. Якщо помилка не зникне, зв\'яжіться з нашою командою підтримки."),
        "itemCount": m48,
        "itemsShowTheNumberOfDaysRemainingBeforePermanentDeletion":
            MessageLookupByLibrary.simpleMessage(
                "Елементи показують кількість днів, що залишилися до остаточного видалення"),
        "itemsWillBeRemovedFromAlbum": MessageLookupByLibrary.simpleMessage(
            "Вибрані елементи будуть видалені з цього альбому"),
        "joinDiscord": MessageLookupByLibrary.simpleMessage(
            "Приєднатися до Discord серверу"),
        "keepPhotos": MessageLookupByLibrary.simpleMessage("Залишити фото"),
        "kiloMeterUnit": MessageLookupByLibrary.simpleMessage("км"),
        "kindlyHelpUsWithThisInformation": MessageLookupByLibrary.simpleMessage(
            "Будь ласка, допоможіть нам із цією інформацією"),
        "language": MessageLookupByLibrary.simpleMessage("Мова"),
        "lastUpdated":
            MessageLookupByLibrary.simpleMessage("Востаннє оновлено"),
        "leave": MessageLookupByLibrary.simpleMessage("Покинути"),
        "leaveAlbum": MessageLookupByLibrary.simpleMessage("Покинути альбом"),
        "leaveFamily": MessageLookupByLibrary.simpleMessage("Покинути сім\'ю"),
        "leaveSharedAlbum":
            MessageLookupByLibrary.simpleMessage("Покинути спільний альбом?"),
        "left": MessageLookupByLibrary.simpleMessage("Ліворуч"),
        "legacy": MessageLookupByLibrary.simpleMessage("Спадок"),
        "legacyAccounts":
            MessageLookupByLibrary.simpleMessage("Облікові записи «Спадку»"),
        "legacyInvite": m50,
        "legacyPageDesc": MessageLookupByLibrary.simpleMessage(
            "«Спадок» дозволяє довіреним контактам отримати доступ до вашого облікового запису під час вашої відсутності."),
        "legacyPageDesc2": MessageLookupByLibrary.simpleMessage(
            "Довірені контакти можуть ініціювати відновлення облікового запису, і якщо його не буде заблоковано протягом 30 днів, скинути пароль і отримати доступ до нього."),
        "light": MessageLookupByLibrary.simpleMessage("Яскравість"),
        "lightTheme": MessageLookupByLibrary.simpleMessage("Світла"),
        "linkCopiedToClipboard": MessageLookupByLibrary.simpleMessage(
            "Посилання скопійовано в буфер обміну"),
        "linkDeviceLimit":
            MessageLookupByLibrary.simpleMessage("Досягнуто ліміту пристроїв"),
        "linkEnabled": MessageLookupByLibrary.simpleMessage("Увімкнено"),
        "linkExpired": MessageLookupByLibrary.simpleMessage("Закінчився"),
        "linkExpiresOn": m51,
        "linkExpiry": MessageLookupByLibrary.simpleMessage(
            "Термін дії посилання закінчився"),
        "linkHasExpired":
            MessageLookupByLibrary.simpleMessage("Посилання прострочено"),
        "linkNeverExpires": MessageLookupByLibrary.simpleMessage("Ніколи"),
        "livePhotos": MessageLookupByLibrary.simpleMessage("Живі фото"),
        "loadMessage1": MessageLookupByLibrary.simpleMessage(
            "Ви можете поділитися своєю передплатою з родиною"),
        "loadMessage2": MessageLookupByLibrary.simpleMessage(
            "На цей час ми зберегли понад 30 мільйонів спогадів"),
        "loadMessage3": MessageLookupByLibrary.simpleMessage(
            "Ми зберігаємо 3 копії ваших даних, одну в підземному бункері"),
        "loadMessage4": MessageLookupByLibrary.simpleMessage(
            "Всі наші застосунки мають відкритий код"),
        "loadMessage5": MessageLookupByLibrary.simpleMessage(
            "Наш вихідний код та шифрування пройшли перевірку спільнотою"),
        "loadMessage6": MessageLookupByLibrary.simpleMessage(
            "Ви можете поділитися посиланнями на свої альбоми з близькими"),
        "loadMessage7": MessageLookupByLibrary.simpleMessage(
            "Наші мобільні застосунки працюють у фоновому режимі для шифрування і створення резервних копій будь-яких нових фотографій, які ви виберете"),
        "loadMessage8": MessageLookupByLibrary.simpleMessage(
            "web.ente.io має зручний завантажувач"),
        "loadMessage9": MessageLookupByLibrary.simpleMessage(
            "Ми використовуємо Xchacha20Poly1305 для безпечного шифрування ваших даних"),
        "loadingExifData":
            MessageLookupByLibrary.simpleMessage("Завантаження даних EXIF..."),
        "loadingGallery":
            MessageLookupByLibrary.simpleMessage("Завантаження галереї..."),
        "loadingMessage": MessageLookupByLibrary.simpleMessage(
            "Завантажуємо ваші фотографії..."),
        "loadingModel":
            MessageLookupByLibrary.simpleMessage("Завантаження моделей..."),
        "loadingYourPhotos":
            MessageLookupByLibrary.simpleMessage("Завантажуємо фотографії..."),
        "localGallery":
            MessageLookupByLibrary.simpleMessage("Локальна галерея"),
        "localIndexing":
            MessageLookupByLibrary.simpleMessage("Локальне індексування"),
        "localSyncErrorMessage": MessageLookupByLibrary.simpleMessage(
            "Схоже, щось пішло не так, оскільки локальна синхронізація фотографій займає більше часу, ніж очікувалося. Зверніться до нашої служби підтримки"),
        "location": MessageLookupByLibrary.simpleMessage("Розташування"),
        "locationName":
            MessageLookupByLibrary.simpleMessage("Назва місце розташування"),
        "locationTagFeatureDescription": MessageLookupByLibrary.simpleMessage(
            "Тег розташування групує всі фотографії, які були зроблені в певному радіусі від фотографії"),
        "locations": MessageLookupByLibrary.simpleMessage("Розташування"),
        "lockButtonLabel": MessageLookupByLibrary.simpleMessage("Заблокувати"),
        "lockscreen": MessageLookupByLibrary.simpleMessage("Екран блокування"),
        "logInLabel": MessageLookupByLibrary.simpleMessage("Увійти"),
        "loggingOut":
            MessageLookupByLibrary.simpleMessage("Вихід із системи..."),
        "loginSessionExpired":
            MessageLookupByLibrary.simpleMessage("Час сеансу минув"),
        "loginSessionExpiredDetails": MessageLookupByLibrary.simpleMessage(
            "Термін дії вашого сеансу завершився. Увійдіть знову."),
        "loginTerms": MessageLookupByLibrary.simpleMessage(
            "Натискаючи «Увійти», я приймаю <u-terms>умови використання</u-terms> і <u-policy>політику приватності</u-policy>"),
        "loginWithTOTP":
            MessageLookupByLibrary.simpleMessage("Увійти за допомогою TOTP"),
        "logout": MessageLookupByLibrary.simpleMessage("Вийти"),
        "logsDialogBody": MessageLookupByLibrary.simpleMessage(
            "Це призведе до надсилання журналів, які допоможуть нам усунути вашу проблему. Зверніть увагу, що назви файлів будуть включені, щоби допомогти відстежувати проблеми з конкретними файлами."),
        "longPressAnEmailToVerifyEndToEndEncryption":
            MessageLookupByLibrary.simpleMessage(
                "Довго утримуйте поштову адресу, щоб перевірити наскрізне шифрування."),
        "longpressOnAnItemToViewInFullscreen": MessageLookupByLibrary.simpleMessage(
            "Натисніть і утримуйте елемент для перегляду в повноекранному режимі"),
        "loopVideoOff":
            MessageLookupByLibrary.simpleMessage("Вимкнено зациклювання відео"),
        "loopVideoOn": MessageLookupByLibrary.simpleMessage(
            "Увімкнено зациклювання відео"),
        "lostDevice":
            MessageLookupByLibrary.simpleMessage("Загубили пристрій?"),
        "machineLearning":
            MessageLookupByLibrary.simpleMessage("Машинне навчання"),
        "magicSearch": MessageLookupByLibrary.simpleMessage("Магічний пошук"),
        "magicSearchHint": MessageLookupByLibrary.simpleMessage(
            "Магічний пошук дозволяє шукати фотографії за їхнім вмістом, наприклад «квітка», «червоне авто» «паспорт»"),
        "manage": MessageLookupByLibrary.simpleMessage("Керування"),
        "manageDeviceStorage":
            MessageLookupByLibrary.simpleMessage("Керування кешем пристрою"),
        "manageDeviceStorageDesc": MessageLookupByLibrary.simpleMessage(
            "Переглянути та очистити локальне сховище кешу."),
        "manageFamily":
            MessageLookupByLibrary.simpleMessage("Керування сім\'єю"),
        "manageLink":
            MessageLookupByLibrary.simpleMessage("Керувати посиланням"),
        "manageParticipants": MessageLookupByLibrary.simpleMessage("Керування"),
        "manageSubscription":
            MessageLookupByLibrary.simpleMessage("Керування передплатою"),
        "manualPairDesc": MessageLookupByLibrary.simpleMessage(
            "Створення пари з PIN-кодом працює з будь-яким екраном, на яку ви хочете переглянути альбом."),
        "map": MessageLookupByLibrary.simpleMessage("Мапа"),
        "maps": MessageLookupByLibrary.simpleMessage("Мапи"),
        "mastodon": MessageLookupByLibrary.simpleMessage("Mastodon"),
        "matrix": MessageLookupByLibrary.simpleMessage("Matrix"),
        "memoryCount": m5,
        "merchandise": MessageLookupByLibrary.simpleMessage("Товари"),
        "mergeWithExisting":
            MessageLookupByLibrary.simpleMessage("Об\'єднати з наявним"),
        "mergedPhotos":
            MessageLookupByLibrary.simpleMessage("Об\'єднані фотографії"),
        "mlConsent":
            MessageLookupByLibrary.simpleMessage("Увімкнути машинне навчання"),
        "mlConsentConfirmation": MessageLookupByLibrary.simpleMessage(
            "Я розумію, та бажаю увімкнути машинне навчання"),
        "mlConsentDescription": MessageLookupByLibrary.simpleMessage(
            "Якщо увімкнути машинне навчання, Ente вилучатиме інформацію, наприклад геометрію обличчя з файлів, включно з тими, хто поділився з вами.\n\nЦе відбуватиметься на вашому пристрої, і будь-яка згенерована біометрична інформація буде наскрізно зашифрована."),
        "mlConsentPrivacy": MessageLookupByLibrary.simpleMessage(
            "Натисніть тут для більш детальної інформації про цю функцію в нашій політиці приватності"),
        "mlConsentTitle":
            MessageLookupByLibrary.simpleMessage("Увімкнути машинне навчання?"),
        "mlIndexingDescription": MessageLookupByLibrary.simpleMessage(
            "Зверніть увагу, що машинне навчання призведе до збільшення пропускної здатності та споживання заряду батареї, поки не будуть проіндексовані всі елементи. Для прискорення індексації скористайтеся настільним застосунком, всі результати будуть синхронізовані автоматично."),
        "mobileWebDesktop":
            MessageLookupByLibrary.simpleMessage("Смартфон, Вебсайт, ПК"),
        "moderateStrength": MessageLookupByLibrary.simpleMessage("Середній"),
        "modifyYourQueryOrTrySearchingFor":
            MessageLookupByLibrary.simpleMessage(
                "Змініть ваш запит або спробуйте знайти"),
        "moments": MessageLookupByLibrary.simpleMessage("Моменти"),
        "month": MessageLookupByLibrary.simpleMessage("місяць"),
        "monthly": MessageLookupByLibrary.simpleMessage("Щомісяця"),
        "moreDetails": MessageLookupByLibrary.simpleMessage("Детальніше"),
        "mostRecent": MessageLookupByLibrary.simpleMessage("Останні"),
        "mostRelevant": MessageLookupByLibrary.simpleMessage("Найактуальніші"),
        "moveItem": m54,
        "moveToAlbum":
            MessageLookupByLibrary.simpleMessage("Перемістити до альбому"),
        "moveToHiddenAlbum": MessageLookupByLibrary.simpleMessage(
            "Перемістити до прихованого альбому"),
        "movedSuccessfullyTo": m55,
        "movedToTrash":
            MessageLookupByLibrary.simpleMessage("Переміщено у смітник"),
        "movingFilesToAlbum": MessageLookupByLibrary.simpleMessage(
            "Переміщуємо файли до альбому..."),
        "name": MessageLookupByLibrary.simpleMessage("Назва"),
        "nameTheAlbum": MessageLookupByLibrary.simpleMessage("Назвіть альбом"),
        "networkConnectionRefusedErr": MessageLookupByLibrary.simpleMessage(
            "Не вдалося під\'єднатися до Ente. Спробуйте ще раз через деякий час. Якщо помилка не зникне, зв\'яжіться з нашою командою підтримки."),
        "networkHostLookUpErr": MessageLookupByLibrary.simpleMessage(
            "Не вдалося під\'єднатися до Ente. Перевірте налаштування мережі. Зверніться до нашої команди підтримки, якщо помилка залишиться."),
        "never": MessageLookupByLibrary.simpleMessage("Ніколи"),
        "newAlbum": MessageLookupByLibrary.simpleMessage("Новий альбом"),
        "newLocation":
            MessageLookupByLibrary.simpleMessage("Нове розташування"),
        "newPerson": MessageLookupByLibrary.simpleMessage("Нова особа"),
        "newToEnte": MessageLookupByLibrary.simpleMessage("Уперше на Ente"),
        "newest": MessageLookupByLibrary.simpleMessage("Найновіші"),
        "next": MessageLookupByLibrary.simpleMessage("Далі"),
        "no": MessageLookupByLibrary.simpleMessage("Ні"),
        "noAlbumsSharedByYouYet": MessageLookupByLibrary.simpleMessage(
            "Ви ще не поділилися жодним альбомом"),
        "noDeviceFound": MessageLookupByLibrary.simpleMessage(
            "Не знайдено жодного пристрою"),
        "noDeviceLimit": MessageLookupByLibrary.simpleMessage("Немає"),
        "noDeviceThatCanBeDeleted": MessageLookupByLibrary.simpleMessage(
            "У вас не маєте файлів на цьому пристрої, які можна видалити"),
        "noDuplicates":
            MessageLookupByLibrary.simpleMessage("✨ Немає дублікатів"),
        "noExifData": MessageLookupByLibrary.simpleMessage("Немає даних EXIF"),
        "noFacesFound":
            MessageLookupByLibrary.simpleMessage("Обличчя не знайдено"),
        "noHiddenPhotosOrVideos": MessageLookupByLibrary.simpleMessage(
            "Немає прихованих фотографій чи відео"),
        "noImagesWithLocation": MessageLookupByLibrary.simpleMessage(
            "Немає зображень з розташуванням"),
        "noInternetConnection":
            MessageLookupByLibrary.simpleMessage("Немає з’єднання з мережею"),
        "noPhotosAreBeingBackedUpRightNow":
            MessageLookupByLibrary.simpleMessage(
                "Наразі немає резервних копій фотографій"),
        "noPhotosFoundHere":
            MessageLookupByLibrary.simpleMessage("Тут немає фотографій"),
        "noQuickLinksSelected":
            MessageLookupByLibrary.simpleMessage("Не вибрано швидких посилань"),
        "noRecoveryKey":
            MessageLookupByLibrary.simpleMessage("Немає ключа відновлення?"),
        "noRecoveryKeyNoDecryption": MessageLookupByLibrary.simpleMessage(
            "Через природу нашого кінцевого протоколу шифрування, ваші дані не можуть бути розшифровані без вашого пароля або ключа відновлення"),
        "noResults": MessageLookupByLibrary.simpleMessage("Немає результатів"),
        "noResultsFound":
            MessageLookupByLibrary.simpleMessage("Нічого не знайдено"),
        "noSuggestionsForPerson": m56,
        "noSystemLockFound": MessageLookupByLibrary.simpleMessage(
            "Не знайдено системного блокування"),
        "notPersonLabel": m57,
        "nothingSharedWithYouYet": MessageLookupByLibrary.simpleMessage(
            "Поки що з вами ніхто не поділився"),
        "nothingToSeeHere": MessageLookupByLibrary.simpleMessage(
            "Тут немає на що дивитися! 👀"),
        "notifications": MessageLookupByLibrary.simpleMessage("Сповіщення"),
        "ok": MessageLookupByLibrary.simpleMessage("Добре"),
        "onDevice": MessageLookupByLibrary.simpleMessage("На пристрої"),
        "onEnte":
            MessageLookupByLibrary.simpleMessage("В <branding>Ente</branding>"),
        "onlyFamilyAdminCanChangeCode": m58,
        "onlyThem": MessageLookupByLibrary.simpleMessage("Тільки вони"),
        "oops": MessageLookupByLibrary.simpleMessage("От халепа"),
        "oopsCouldNotSaveEdits": MessageLookupByLibrary.simpleMessage(
            "Ой, не вдалося зберегти зміни"),
        "oopsSomethingWentWrong":
            MessageLookupByLibrary.simpleMessage("Йой, щось пішло не так"),
        "openAlbumInBrowser":
            MessageLookupByLibrary.simpleMessage("Відкрити альбом у браузері"),
        "openAlbumInBrowserTitle": MessageLookupByLibrary.simpleMessage(
            "Використовуйте вебзастосунок, щоби додавати фотографії до цього альбому"),
        "openFile": MessageLookupByLibrary.simpleMessage("Відкрити файл"),
        "openSettings":
            MessageLookupByLibrary.simpleMessage("Відкрити налаштування"),
        "openTheItem":
            MessageLookupByLibrary.simpleMessage("• Відкрити елемент"),
        "openstreetmapContributors":
            MessageLookupByLibrary.simpleMessage("Учасники OpenStreetMap"),
        "optionalAsShortAsYouLike": MessageLookupByLibrary.simpleMessage(
            "Необов\'язково, так коротко, як ви хочете..."),
        "orMergeWithExistingPerson":
            MessageLookupByLibrary.simpleMessage("Або об\'єднати з наявними"),
        "orPickAnExistingOne":
            MessageLookupByLibrary.simpleMessage("Або виберіть наявну"),
        "pair": MessageLookupByLibrary.simpleMessage("Створити пару"),
        "pairWithPin":
            MessageLookupByLibrary.simpleMessage("Під’єднатися через PIN-код"),
        "pairingComplete":
            MessageLookupByLibrary.simpleMessage("Створення пари завершено"),
        "panorama": MessageLookupByLibrary.simpleMessage("Панорама"),
        "passKeyPendingVerification":
            MessageLookupByLibrary.simpleMessage("Перевірка все ще триває"),
        "passkey": MessageLookupByLibrary.simpleMessage("Ключ доступу"),
        "passkeyAuthTitle": MessageLookupByLibrary.simpleMessage(
            "Перевірка через ключ доступу"),
        "password": MessageLookupByLibrary.simpleMessage("Пароль"),
        "passwordChangedSuccessfully":
            MessageLookupByLibrary.simpleMessage("Пароль успішно змінено"),
        "passwordLock":
            MessageLookupByLibrary.simpleMessage("Блокування паролем"),
        "passwordStrength": m0,
        "passwordStrengthInfo": MessageLookupByLibrary.simpleMessage(
            "Надійність пароля розраховується з урахуванням довжини пароля, використаних символів, а також того, чи входить пароль у топ 10 000 найбільш використовуваних паролів"),
        "passwordWarning": MessageLookupByLibrary.simpleMessage(
            "Ми не зберігаємо цей пароль, тому, якщо ви його забудете, <underline>ми не зможемо розшифрувати ваші дані</underline>"),
        "paymentDetails":
            MessageLookupByLibrary.simpleMessage("Деталі платежу"),
        "paymentFailed":
            MessageLookupByLibrary.simpleMessage("Не вдалося оплатити"),
        "paymentFailedMessage": MessageLookupByLibrary.simpleMessage(
            "На жаль, ваш платіж не вдався. Зв\'яжіться зі службою підтримки і ми вам допоможемо!"),
        "paymentFailedTalkToProvider": m60,
        "pendingItems":
            MessageLookupByLibrary.simpleMessage("Елементи на розгляді"),
        "pendingSync":
            MessageLookupByLibrary.simpleMessage("Очікування синхронізації"),
        "people": MessageLookupByLibrary.simpleMessage("Люди"),
        "peopleUsingYourCode": MessageLookupByLibrary.simpleMessage(
            "Люди, які використовують ваш код"),
        "permDeleteWarning": MessageLookupByLibrary.simpleMessage(
            "Усі елементи смітника будуть остаточно видалені\n\nЦю дію не можна скасувати"),
        "permanentlyDelete":
            MessageLookupByLibrary.simpleMessage("Остаточно видалити"),
        "permanentlyDeleteFromDevice": MessageLookupByLibrary.simpleMessage(
            "Остаточно видалити з пристрою?"),
        "personName": MessageLookupByLibrary.simpleMessage("Ім\'я особи"),
        "photoDescriptions":
            MessageLookupByLibrary.simpleMessage("Опис фотографії"),
        "photoGridSize":
            MessageLookupByLibrary.simpleMessage("Розмір сітки фотографій"),
        "photoSmallCase": MessageLookupByLibrary.simpleMessage("фото"),
        "photos": MessageLookupByLibrary.simpleMessage("Фото"),
        "photosAddedByYouWillBeRemovedFromTheAlbum":
            MessageLookupByLibrary.simpleMessage(
                "Додані вами фотографії будуть видалені з альбому"),
<<<<<<< HEAD
        "photosKeepRelativeTimeDifference":
            MessageLookupByLibrary.simpleMessage(
                "Photos keep relative time difference"),
=======
        "photosCount": m64,
>>>>>>> 2e193d3a
        "pickCenterPoint":
            MessageLookupByLibrary.simpleMessage("Вкажіть центральну точку"),
        "pinAlbum": MessageLookupByLibrary.simpleMessage("Закріпити альбом"),
        "pinLock": MessageLookupByLibrary.simpleMessage("Блокування PIN-кодом"),
        "playOnTv":
            MessageLookupByLibrary.simpleMessage("Відтворити альбом на ТБ"),
        "playStoreFreeTrialValidTill": m65,
        "playstoreSubscription":
            MessageLookupByLibrary.simpleMessage("Передплата Play Store"),
        "pleaseCheckYourInternetConnectionAndTryAgain":
            MessageLookupByLibrary.simpleMessage(
                "Перевірте з\'єднання з мережею та спробуйте ще раз."),
        "pleaseContactSupportAndWeWillBeHappyToHelp":
            MessageLookupByLibrary.simpleMessage(
                "Зв\'яжіться з support@ente.io і ми будемо раді допомогти!"),
        "pleaseContactSupportIfTheProblemPersists":
            MessageLookupByLibrary.simpleMessage(
                "Зверніться до служби підтримки, якщо проблема не зникне"),
        "pleaseEmailUsAt": m66,
        "pleaseGrantPermissions":
            MessageLookupByLibrary.simpleMessage("Надайте дозволи"),
        "pleaseLoginAgain":
            MessageLookupByLibrary.simpleMessage("Увійдіть знову"),
        "pleaseSelectQuickLinksToRemove": MessageLookupByLibrary.simpleMessage(
            "Виберіть посилання для видалення"),
        "pleaseSendTheLogsTo": m67,
        "pleaseTryAgain":
            MessageLookupByLibrary.simpleMessage("Спробуйте ще раз"),
        "pleaseVerifyTheCodeYouHaveEntered":
            MessageLookupByLibrary.simpleMessage("Підтвердьте введений код"),
        "pleaseWait":
            MessageLookupByLibrary.simpleMessage("Будь ласка, зачекайте..."),
        "pleaseWaitDeletingAlbum": MessageLookupByLibrary.simpleMessage(
            "Зачекайте на видалення альбому"),
        "pleaseWaitForSometimeBeforeRetrying":
            MessageLookupByLibrary.simpleMessage(
                "Зачекайте деякий час перед повторною спробою"),
        "preparingLogs":
            MessageLookupByLibrary.simpleMessage("Підготовка журналів..."),
        "preserveMore": MessageLookupByLibrary.simpleMessage("Зберегти більше"),
        "pressAndHoldToPlayVideo": MessageLookupByLibrary.simpleMessage(
            "Натисніть та утримуйте, щоб відтворити відео"),
        "pressAndHoldToPlayVideoDetailed": MessageLookupByLibrary.simpleMessage(
            "Натисніть та утримуйте на зображення, щоби відтворити відео"),
        "privacy": MessageLookupByLibrary.simpleMessage("Приватність"),
        "privacyPolicyTitle":
            MessageLookupByLibrary.simpleMessage("Політика приватності"),
        "privateBackups":
            MessageLookupByLibrary.simpleMessage("Приватні резервні копії"),
        "privateSharing":
            MessageLookupByLibrary.simpleMessage("Приватне поширення"),
        "proceed": MessageLookupByLibrary.simpleMessage("Продовжити"),
        "processingImport": m69,
        "publicLinkCreated":
            MessageLookupByLibrary.simpleMessage("Публічне посилання створено"),
        "publicLinkEnabled": MessageLookupByLibrary.simpleMessage(
            "Публічне посилання увімкнено"),
        "quickLinks": MessageLookupByLibrary.simpleMessage("Швидкі посилання"),
        "radius": MessageLookupByLibrary.simpleMessage("Радіус"),
        "raiseTicket": MessageLookupByLibrary.simpleMessage("Подати заявку"),
        "rateTheApp":
            MessageLookupByLibrary.simpleMessage("Оцініть застосунок"),
        "rateUs": MessageLookupByLibrary.simpleMessage("Оцініть нас"),
        "rateUsOnStore": m70,
        "recover": MessageLookupByLibrary.simpleMessage("Відновити"),
        "recoverAccount":
            MessageLookupByLibrary.simpleMessage("Відновити обліковий запис"),
        "recoverButton": MessageLookupByLibrary.simpleMessage("Відновлення"),
        "recoveryAccount":
            MessageLookupByLibrary.simpleMessage("Відновити обліковий запис"),
        "recoveryInitiated":
            MessageLookupByLibrary.simpleMessage("Почато відновлення"),
        "recoveryInitiatedDesc": m72,
        "recoveryKey": MessageLookupByLibrary.simpleMessage("Ключ відновлення"),
        "recoveryKeyCopiedToClipboard": MessageLookupByLibrary.simpleMessage(
            "Ключ відновлення скопійовано в буфер обміну"),
        "recoveryKeyOnForgotPassword": MessageLookupByLibrary.simpleMessage(
            "Якщо ви забудете свій пароль, то єдиний спосіб відновити ваші дані – за допомогою цього ключа."),
        "recoveryKeySaveDescription": MessageLookupByLibrary.simpleMessage(
            "Ми не зберігаємо цей ключ, збережіть цей ключ із 24 слів в надійному місці."),
        "recoveryKeySuccessBody": MessageLookupByLibrary.simpleMessage(
            "Чудово! Ваш ключ відновлення дійсний. Дякуємо за перевірку.\n\nНе забувайте надійно зберігати ключ відновлення."),
        "recoveryKeyVerified":
            MessageLookupByLibrary.simpleMessage("Ключ відновлення перевірено"),
        "recoveryKeyVerifyReason": MessageLookupByLibrary.simpleMessage(
            "Ключ відновлення — це єдиний спосіб відновити фотографії, якщо ви забули пароль. Ви можете знайти свій ключ в розділі «Налаштування» > «Обліковий запис».\n\nВведіть ключ відновлення тут, щоб перевірити, чи правильно ви його зберегли."),
        "recoveryReady": m73,
        "recoverySuccessful":
            MessageLookupByLibrary.simpleMessage("Відновлення успішне!"),
        "recoveryWarning": MessageLookupByLibrary.simpleMessage(
            "Довірений контакт намагається отримати доступ до вашого облікового запису"),
        "recoveryWarningBody": m74,
        "recreatePasswordBody": MessageLookupByLibrary.simpleMessage(
            "Ваш пристрій недостатньо потужний для перевірки пароля, але ми можемо відновити його таким чином, щоб він працював на всіх пристроях.\n\nУвійдіть за допомогою ключа відновлення та відновіть свій пароль (за бажанням ви можете використати той самий ключ знову)."),
        "recreatePasswordTitle":
            MessageLookupByLibrary.simpleMessage("Повторно створити пароль"),
        "reddit": MessageLookupByLibrary.simpleMessage("Reddit"),
        "reenterPassword":
            MessageLookupByLibrary.simpleMessage("Введіть пароль ще раз"),
        "reenterPin":
            MessageLookupByLibrary.simpleMessage("Введіть PIN-код ще раз"),
        "referFriendsAnd2xYourPlan": MessageLookupByLibrary.simpleMessage(
            "Запросіть друзів та подвойте свій план"),
        "referralStep1":
            MessageLookupByLibrary.simpleMessage("1. Дайте цей код друзям"),
        "referralStep2": MessageLookupByLibrary.simpleMessage(
            "2. Вони оформлюють передплату"),
        "referralStep3": m75,
        "referrals": MessageLookupByLibrary.simpleMessage("Реферали"),
        "referralsAreCurrentlyPaused":
            MessageLookupByLibrary.simpleMessage("Реферали зараз призупинені"),
        "rejectRecovery":
            MessageLookupByLibrary.simpleMessage("Відхилити відновлення"),
        "remindToEmptyDeviceTrash": MessageLookupByLibrary.simpleMessage(
            "Також очистьте «Нещодавно видалено» в «Налаштування» -> «Сховище», щоб отримати вільне місце"),
        "remindToEmptyEnteTrash": MessageLookupByLibrary.simpleMessage(
            "Також очистьте «Смітник», щоб звільнити місце"),
        "remoteImages":
            MessageLookupByLibrary.simpleMessage("Віддалені зображення"),
        "remoteThumbnails":
            MessageLookupByLibrary.simpleMessage("Віддалені мініатюри"),
        "remoteVideos": MessageLookupByLibrary.simpleMessage("Віддалені відео"),
        "remove": MessageLookupByLibrary.simpleMessage("Вилучити"),
        "removeDuplicates":
            MessageLookupByLibrary.simpleMessage("Вилучити дублікати"),
        "removeDuplicatesDesc": MessageLookupByLibrary.simpleMessage(
            "Перегляньте та видаліть файли, які є точними дублікатами."),
        "removeFromAlbum":
            MessageLookupByLibrary.simpleMessage("Видалити з альбому"),
        "removeFromAlbumTitle":
            MessageLookupByLibrary.simpleMessage("Видалити з альбому?"),
        "removeFromFavorite":
            MessageLookupByLibrary.simpleMessage("Вилучити з улюбленого"),
        "removeInvite":
            MessageLookupByLibrary.simpleMessage("Видалити запрошення"),
        "removeLink":
            MessageLookupByLibrary.simpleMessage("Вилучити посилання"),
        "removeParticipant":
            MessageLookupByLibrary.simpleMessage("Видалити учасника"),
        "removeParticipantBody": m76,
        "removePersonLabel":
            MessageLookupByLibrary.simpleMessage("Видалити мітку особи"),
        "removePublicLink":
            MessageLookupByLibrary.simpleMessage("Видалити публічне посилання"),
        "removePublicLinks":
            MessageLookupByLibrary.simpleMessage("Видалити публічні посилання"),
        "removeShareItemsWarning": MessageLookupByLibrary.simpleMessage(
            "Деякі речі, які ви видаляєте були додані іншими людьми, ви втратите доступ до них"),
        "removeWithQuestionMark":
            MessageLookupByLibrary.simpleMessage("Видалити?"),
        "removeYourselfAsTrustedContact": MessageLookupByLibrary.simpleMessage(
            "Видалити себе як довірений контакт"),
        "removingFromFavorites":
            MessageLookupByLibrary.simpleMessage("Видалення з обраного..."),
        "rename": MessageLookupByLibrary.simpleMessage("Перейменувати"),
        "renameAlbum":
            MessageLookupByLibrary.simpleMessage("Перейменувати альбом"),
        "renameFile":
            MessageLookupByLibrary.simpleMessage("Перейменувати файл"),
        "renewSubscription":
            MessageLookupByLibrary.simpleMessage("Поновити передплату"),
        "renewsOn": m77,
        "reportABug":
            MessageLookupByLibrary.simpleMessage("Повідомити про помилку"),
        "reportBug":
            MessageLookupByLibrary.simpleMessage("Повідомити про помилку"),
        "resendEmail":
            MessageLookupByLibrary.simpleMessage("Повторно надіслати лист"),
        "resetIgnoredFiles":
            MessageLookupByLibrary.simpleMessage("Скинути ігноровані файли"),
        "resetPasswordTitle":
            MessageLookupByLibrary.simpleMessage("Скинути пароль"),
        "resetPerson": MessageLookupByLibrary.simpleMessage("Вилучити"),
        "resetToDefault":
            MessageLookupByLibrary.simpleMessage("Скинути до типових"),
        "restore": MessageLookupByLibrary.simpleMessage("Відновити"),
        "restoreToAlbum":
            MessageLookupByLibrary.simpleMessage("Відновити в альбомі"),
        "restoringFiles":
            MessageLookupByLibrary.simpleMessage("Відновлюємо файли..."),
        "resumableUploads": MessageLookupByLibrary.simpleMessage(
            "Завантаження з можливістю відновлення"),
        "retry": MessageLookupByLibrary.simpleMessage("Повторити"),
        "review": MessageLookupByLibrary.simpleMessage("Оцінити"),
        "reviewDeduplicateItems": MessageLookupByLibrary.simpleMessage(
            "Перегляньте та видаліть елементи, які, на вашу думку, є дублікатами."),
        "reviewSuggestions":
            MessageLookupByLibrary.simpleMessage("Переглянути пропозиції"),
        "right": MessageLookupByLibrary.simpleMessage("Праворуч"),
        "rotate": MessageLookupByLibrary.simpleMessage("Обернути"),
        "rotateLeft": MessageLookupByLibrary.simpleMessage("Повернути ліворуч"),
        "rotateRight":
            MessageLookupByLibrary.simpleMessage("Повернути праворуч"),
        "safelyStored":
            MessageLookupByLibrary.simpleMessage("Безпечне збереження"),
        "save": MessageLookupByLibrary.simpleMessage("Зберегти"),
        "saveCollage": MessageLookupByLibrary.simpleMessage("Зберегти колаж"),
        "saveCopy": MessageLookupByLibrary.simpleMessage("Зберегти копію"),
        "saveKey": MessageLookupByLibrary.simpleMessage("Зберегти ключ"),
        "savePerson": MessageLookupByLibrary.simpleMessage("Зберегти особу"),
        "saveYourRecoveryKeyIfYouHaventAlready":
            MessageLookupByLibrary.simpleMessage(
                "Збережіть ваш ключ відновлення, якщо ви ще цього не зробили"),
        "saving": MessageLookupByLibrary.simpleMessage("Зберігаємо..."),
        "savingEdits":
            MessageLookupByLibrary.simpleMessage("Зберігаємо зміни..."),
        "scanCode": MessageLookupByLibrary.simpleMessage("Сканувати код"),
        "scanThisBarcodeWithnyourAuthenticatorApp":
            MessageLookupByLibrary.simpleMessage(
                "Зіскануйте цей штрихкод за допомогою\nвашого застосунку для автентифікації"),
        "search": MessageLookupByLibrary.simpleMessage("Пошук"),
        "searchAlbumsEmptySection":
            MessageLookupByLibrary.simpleMessage("Альбоми"),
        "searchByAlbumNameHint":
            MessageLookupByLibrary.simpleMessage("Назва альбому"),
        "searchByExamples": MessageLookupByLibrary.simpleMessage(
            "• Назви альбомів (наприклад, «Камера»)\n• Типи файлів (наприклад, «Відео», «.gif»)\n• Роки та місяці (наприклад, «2022», «січень»)\n• Свята (наприклад, «Різдво»)\n• Описи фотографій (наприклад, «#fun»)"),
        "searchCaptionEmptySection": MessageLookupByLibrary.simpleMessage(
            "Додавайте такі описи як «#подорож» в інформацію про фотографію, щоб швидко знайти їх тут"),
        "searchDatesEmptySection": MessageLookupByLibrary.simpleMessage(
            "Шукати за датою, місяцем або роком"),
        "searchDiscoverEmptySection": MessageLookupByLibrary.simpleMessage(
            "Зображення будуть показані тут після завершення оброблення та синхронізації"),
        "searchFaceEmptySection": MessageLookupByLibrary.simpleMessage(
            "Люди будуть показані тут після завершення індексації"),
        "searchFileTypesAndNamesEmptySection":
            MessageLookupByLibrary.simpleMessage("Типи та назви файлів"),
        "searchHint1":
            MessageLookupByLibrary.simpleMessage("Швидкий пошук на пристрої"),
        "searchHint2": MessageLookupByLibrary.simpleMessage("Дати, описи фото"),
        "searchHint3": MessageLookupByLibrary.simpleMessage(
            "Альбоми, назви та типи файлів"),
        "searchHint4": MessageLookupByLibrary.simpleMessage("Розташування"),
        "searchHint5": MessageLookupByLibrary.simpleMessage(
            "Незабаром: Обличчя і магічний пошук ✨"),
        "searchLocationEmptySection": MessageLookupByLibrary.simpleMessage(
            "Групові фотографії, які зроблені в певному радіусі від фотографії"),
        "searchPeopleEmptySection": MessageLookupByLibrary.simpleMessage(
            "Запросіть людей, і ви побачите всі фотографії, якими вони поділилися, тут"),
        "searchPersonsEmptySection": MessageLookupByLibrary.simpleMessage(
            "Люди будуть показані тут після завершення оброблення та синхронізації"),
        "searchResultCount": m79,
        "searchSectionsLengthMismatch": m80,
        "security": MessageLookupByLibrary.simpleMessage("Безпека"),
        "seePublicAlbumLinksInApp": MessageLookupByLibrary.simpleMessage(
            "Посилання на публічні альбоми в застосунку"),
        "selectALocation":
            MessageLookupByLibrary.simpleMessage("Виберіть місце"),
        "selectALocationFirst": MessageLookupByLibrary.simpleMessage(
            "Спочатку виберіть розташування"),
        "selectAlbum": MessageLookupByLibrary.simpleMessage("Вибрати альбом"),
        "selectAll": MessageLookupByLibrary.simpleMessage("Вибрати все"),
        "selectAllShort": MessageLookupByLibrary.simpleMessage("Усі"),
        "selectCoverPhoto":
            MessageLookupByLibrary.simpleMessage("Вибрати обкладинку"),
        "selectFoldersForBackup": MessageLookupByLibrary.simpleMessage(
            "Оберіть теки для резервного копіювання"),
        "selectItemsToAdd": MessageLookupByLibrary.simpleMessage(
            "Виберіть елементи для додавання"),
        "selectLanguage": MessageLookupByLibrary.simpleMessage("Виберіть мову"),
        "selectMailApp":
            MessageLookupByLibrary.simpleMessage("Вибрати застосунок пошти"),
        "selectMorePhotos":
            MessageLookupByLibrary.simpleMessage("Вибрати більше фотографій"),
        "selectReason": MessageLookupByLibrary.simpleMessage("Оберіть причину"),
        "selectYourPlan": MessageLookupByLibrary.simpleMessage("Оберіть тариф"),
        "selectedFilesAreNotOnEnte":
            MessageLookupByLibrary.simpleMessage("Вибрані файли не на Ente"),
        "selectedFoldersWillBeEncryptedAndBackedUp":
            MessageLookupByLibrary.simpleMessage(
                "Вибрані теки будуть зашифровані й створені резервні копії"),
        "selectedItemsWillBeDeletedFromAllAlbumsAndMoved":
            MessageLookupByLibrary.simpleMessage(
                "Вибрані елементи будуть видалені з усіх альбомів і переміщені в смітник."),
        "selectedPhotos": m6,
        "selectedPhotosWithYours": m81,
        "send": MessageLookupByLibrary.simpleMessage("Надіслати"),
        "sendEmail": MessageLookupByLibrary.simpleMessage(
            "Надіслати електронного листа"),
        "sendInvite":
            MessageLookupByLibrary.simpleMessage("Надіслати запрошення"),
        "sendLink": MessageLookupByLibrary.simpleMessage("Надіслати посилання"),
        "serverEndpoint":
            MessageLookupByLibrary.simpleMessage("Кінцева точка сервера"),
        "sessionExpired":
            MessageLookupByLibrary.simpleMessage("Час сеансу минув"),
        "sessionIdMismatch": MessageLookupByLibrary.simpleMessage(
            "Невідповідність ідентифікатора сеансу"),
        "setAPassword":
            MessageLookupByLibrary.simpleMessage("Встановити пароль"),
        "setAs": MessageLookupByLibrary.simpleMessage("Встановити як"),
        "setCover":
            MessageLookupByLibrary.simpleMessage("Встановити обкладинку"),
        "setLabel": MessageLookupByLibrary.simpleMessage("Встановити"),
        "setNewPassword":
            MessageLookupByLibrary.simpleMessage("Встановити новий пароль"),
        "setNewPin":
            MessageLookupByLibrary.simpleMessage("Встановити новий PIN-код"),
        "setPasswordTitle":
            MessageLookupByLibrary.simpleMessage("Встановити пароль"),
        "setRadius": MessageLookupByLibrary.simpleMessage("Встановити радіус"),
        "setupComplete":
            MessageLookupByLibrary.simpleMessage("Налаштування завершено"),
        "share": MessageLookupByLibrary.simpleMessage("Поділитися"),
        "shareALink":
            MessageLookupByLibrary.simpleMessage("Поділитися посиланням"),
        "shareAlbumHint": MessageLookupByLibrary.simpleMessage(
            "Відкрийте альбом та натисніть кнопку «Поділитися» у верхньому правому куті."),
        "shareAnAlbumNow":
            MessageLookupByLibrary.simpleMessage("Поділитися альбомом зараз"),
        "shareLink":
            MessageLookupByLibrary.simpleMessage("Поділитися посиланням"),
        "shareMyVerificationID": m83,
        "shareOnlyWithThePeopleYouWant": MessageLookupByLibrary.simpleMessage(
            "Поділіться тільки з тими людьми, якими ви хочете"),
        "shareTextConfirmOthersVerificationID": m7,
        "shareTextRecommendUsingEnte": MessageLookupByLibrary.simpleMessage(
            "Завантажте Ente для того, щоб легко поділитися фотографіями оригінальної якості та відео\n\nhttps://ente.io"),
        "shareTextReferralCode": m84,
        "shareWithNonenteUsers": MessageLookupByLibrary.simpleMessage(
            "Поділитися з користувачами без Ente"),
        "shareWithPeopleSectionTitle": m85,
        "shareYourFirstAlbum": MessageLookupByLibrary.simpleMessage(
            "Поділитися вашим першим альбомом"),
        "sharedAlbumSectionDescription": MessageLookupByLibrary.simpleMessage(
            "Створюйте спільні альбоми з іншими користувачами Ente, включно з користувачами безплатних тарифів."),
        "sharedByMe": MessageLookupByLibrary.simpleMessage("Поділився мною"),
        "sharedByYou": MessageLookupByLibrary.simpleMessage("Поділилися вами"),
        "sharedPhotoNotifications":
            MessageLookupByLibrary.simpleMessage("Нові спільні фотографії"),
        "sharedPhotoNotificationsExplanation": MessageLookupByLibrary.simpleMessage(
            "Отримувати сповіщення, коли хтось додасть фото до спільного альбому, в якому ви перебуваєте"),
        "sharedWith": m86,
        "sharedWithMe":
            MessageLookupByLibrary.simpleMessage("Поділитися зі мною"),
        "sharedWithYou":
            MessageLookupByLibrary.simpleMessage("Поділилися з вами"),
        "sharing": MessageLookupByLibrary.simpleMessage("Відправлення..."),
        "showMemories":
            MessageLookupByLibrary.simpleMessage("Показати спогади"),
        "showPerson": MessageLookupByLibrary.simpleMessage("Показати особу"),
        "signOutFromOtherDevices":
            MessageLookupByLibrary.simpleMessage("Вийти на інших пристроях"),
        "signOutOtherBody": MessageLookupByLibrary.simpleMessage(
            "Якщо ви думаєте, що хтось може знати ваш пароль, ви можете примусити всі інші пристрої, які використовують ваш обліковий запис, вийти із системи."),
        "signOutOtherDevices":
            MessageLookupByLibrary.simpleMessage("Вийти на інших пристроях"),
        "signUpTerms": MessageLookupByLibrary.simpleMessage(
            "Я приймаю <u-terms>умови використання</u-terms> і <u-policy>політику приватності</u-policy>"),
        "singleFileDeleteFromDevice": m87,
        "singleFileDeleteHighlight": MessageLookupByLibrary.simpleMessage(
            "Воно буде видалено з усіх альбомів."),
        "singleFileInBothLocalAndRemote": m88,
        "singleFileInRemoteOnly": m89,
        "skip": MessageLookupByLibrary.simpleMessage("Пропустити"),
        "social": MessageLookupByLibrary.simpleMessage("Соцмережі"),
        "someItemsAreInBothEnteAndYourDevice":
            MessageLookupByLibrary.simpleMessage(
                "Деякі елементи знаходяться на Ente та вашому пристрої."),
        "someOfTheFilesYouAreTryingToDeleteAre":
            MessageLookupByLibrary.simpleMessage(
                "Деякі файли, які ви намагаєтеся видалити, доступні лише на вашому пристрої, і їх неможливо відновити"),
        "someoneSharingAlbumsWithYouShouldSeeTheSameId":
            MessageLookupByLibrary.simpleMessage(
                "Той, хто ділиться з вами альбомами, повинен бачити той самий ідентифікатор на своєму пристрої."),
        "somethingWentWrong":
            MessageLookupByLibrary.simpleMessage("Щось пішло не так"),
        "somethingWentWrongPleaseTryAgain":
            MessageLookupByLibrary.simpleMessage(
                "Щось пішло не так, будь ласка, спробуйте знову"),
        "sorry": MessageLookupByLibrary.simpleMessage("Пробачте"),
        "sorryCouldNotAddToFavorites": MessageLookupByLibrary.simpleMessage(
            "Неможливо додати до обраного!"),
        "sorryCouldNotRemoveFromFavorites":
            MessageLookupByLibrary.simpleMessage(
                "Не вдалося видалити з обраного!"),
        "sorryTheCodeYouveEnteredIsIncorrect":
            MessageLookupByLibrary.simpleMessage(
                "Вибачте, але введений вами код є невірним"),
        "sorryWeCouldNotGenerateSecureKeysOnThisDevicennplease":
            MessageLookupByLibrary.simpleMessage(
                "На жаль, на цьому пристрої не вдалося створити безпечні ключі.\n\nЗареєструйтесь з іншого пристрою."),
        "sort": MessageLookupByLibrary.simpleMessage("Сортувати"),
        "sortAlbumsBy": MessageLookupByLibrary.simpleMessage("Сортувати за"),
        "sortNewestFirst":
            MessageLookupByLibrary.simpleMessage("Спочатку найновіші"),
        "sortOldestFirst":
            MessageLookupByLibrary.simpleMessage("Спочатку найстаріші"),
        "sparkleSuccess": MessageLookupByLibrary.simpleMessage("✨ Успішно"),
        "startAccountRecoveryTitle":
            MessageLookupByLibrary.simpleMessage("Почати відновлення"),
        "startBackup":
            MessageLookupByLibrary.simpleMessage("Почати резервне копіювання"),
        "status": MessageLookupByLibrary.simpleMessage("Стан"),
        "stopCastingBody": MessageLookupByLibrary.simpleMessage(
            "Ви хочете припинити трансляцію?"),
        "stopCastingTitle":
            MessageLookupByLibrary.simpleMessage("Припинити трансляцію"),
        "storage": MessageLookupByLibrary.simpleMessage("Сховище"),
        "storageBreakupFamily": MessageLookupByLibrary.simpleMessage("Сім\'я"),
        "storageBreakupYou": MessageLookupByLibrary.simpleMessage("Ви"),
        "storageInGB": m1,
        "storageLimitExceeded":
            MessageLookupByLibrary.simpleMessage("Перевищено ліміт сховища"),
        "storageUsageInfo": m92,
        "strongStrength": MessageLookupByLibrary.simpleMessage("Надійний"),
        "subAlreadyLinkedErrMessage": m93,
        "subWillBeCancelledOn": m94,
        "subscribe": MessageLookupByLibrary.simpleMessage("Передплачувати"),
        "subscribeToEnableSharing": MessageLookupByLibrary.simpleMessage(
            "Вам потрібна активна передплата, щоб увімкнути спільне поширення."),
        "subscription": MessageLookupByLibrary.simpleMessage("Передплата"),
        "success": MessageLookupByLibrary.simpleMessage("Успішно"),
        "successfullyArchived":
            MessageLookupByLibrary.simpleMessage("Успішно архівовано"),
        "successfullyHid":
            MessageLookupByLibrary.simpleMessage("Успішно приховано"),
        "successfullyUnarchived":
            MessageLookupByLibrary.simpleMessage("Успішно розархівовано"),
        "successfullyUnhid":
            MessageLookupByLibrary.simpleMessage("Успішно показано"),
        "suggestFeatures":
            MessageLookupByLibrary.simpleMessage("Запропонувати нові функції"),
        "support": MessageLookupByLibrary.simpleMessage("Підтримка"),
        "syncProgress": m95,
        "syncStopped":
            MessageLookupByLibrary.simpleMessage("Синхронізацію зупинено"),
        "syncing": MessageLookupByLibrary.simpleMessage("Синхронізуємо..."),
        "systemTheme": MessageLookupByLibrary.simpleMessage("Як в системі"),
        "tapToCopy":
            MessageLookupByLibrary.simpleMessage("натисніть, щоб скопіювати"),
        "tapToEnterCode":
            MessageLookupByLibrary.simpleMessage("Натисніть, щоб ввести код"),
        "tapToUnlock": MessageLookupByLibrary.simpleMessage(
            "Торкніться, щоби розблокувати"),
        "tapToUpload":
            MessageLookupByLibrary.simpleMessage("Натисніть, щоб завантажити"),
        "tapToUploadIsIgnoredDue": m96,
        "tempErrorContactSupportIfPersists": MessageLookupByLibrary.simpleMessage(
            "Схоже, що щось пішло не так. Спробуйте ще раз через деякий час. Якщо помилка не зникне, зв\'яжіться з нашою командою підтримки."),
        "terminate": MessageLookupByLibrary.simpleMessage("Припинити"),
        "terminateSession":
            MessageLookupByLibrary.simpleMessage("Припинити сеанс?"),
        "terms": MessageLookupByLibrary.simpleMessage("Умови"),
        "termsOfServicesTitle": MessageLookupByLibrary.simpleMessage("Умови"),
        "thankYou": MessageLookupByLibrary.simpleMessage("Дякуємо"),
        "thankYouForSubscribing":
            MessageLookupByLibrary.simpleMessage("Спасибі за передплату!"),
        "theDownloadCouldNotBeCompleted": MessageLookupByLibrary.simpleMessage(
            "Завантаження не може бути завершено"),
        "theLinkYouAreTryingToAccessHasExpired":
            MessageLookupByLibrary.simpleMessage(
                "Термін дії посилання, за яким ви намагаєтеся отримати доступ, закінчився."),
        "theRecoveryKeyYouEnteredIsIncorrect":
            MessageLookupByLibrary.simpleMessage(
                "Ви ввели невірний ключ відновлення"),
        "theme": MessageLookupByLibrary.simpleMessage("Тема"),
        "theseItemsWillBeDeletedFromYourDevice":
            MessageLookupByLibrary.simpleMessage(
                "Ці елементи будуть видалені з пристрою."),
        "theyAlsoGetXGb": m8,
        "theyWillBeDeletedFromAllAlbums": MessageLookupByLibrary.simpleMessage(
            "Вони будуть видалені з усіх альбомів."),
        "thisActionCannotBeUndone": MessageLookupByLibrary.simpleMessage(
            "Цю дію не можна буде скасувати"),
        "thisAlbumAlreadyHDACollaborativeLink":
            MessageLookupByLibrary.simpleMessage(
                "Цей альбом вже має спільне посилання"),
        "thisCanBeUsedToRecoverYourAccountIfYou":
            MessageLookupByLibrary.simpleMessage(
                "Це може бути використано для відновлення вашого облікового запису, якщо ви втратите свій автентифікатор"),
        "thisDevice": MessageLookupByLibrary.simpleMessage("Цей пристрій"),
        "thisEmailIsAlreadyInUse": MessageLookupByLibrary.simpleMessage(
            "Ця поштова адреса вже використовується"),
        "thisImageHasNoExifData": MessageLookupByLibrary.simpleMessage(
            "Це зображення не має даних exif"),
        "thisIsPersonVerificationId": m97,
        "thisIsYourVerificationId": MessageLookupByLibrary.simpleMessage(
            "Це ваш Ідентифікатор підтвердження"),
        "thisWillLogYouOutOfTheFollowingDevice":
            MessageLookupByLibrary.simpleMessage(
                "Це призведе до виходу на наступному пристрої:"),
        "thisWillLogYouOutOfThisDevice": MessageLookupByLibrary.simpleMessage(
            "Це призведе до виходу на цьому пристрої!"),
        "thisWillRemovePublicLinksOfAllSelectedQuickLinks":
            MessageLookupByLibrary.simpleMessage(
                "Це видалить публічні посилання з усіх вибраних швидких посилань."),
        "toEnableAppLockPleaseSetupDevicePasscodeOrScreen":
            MessageLookupByLibrary.simpleMessage(
                "Для увімкнення блокування застосунку, налаштуйте пароль пристрою або блокування екрана в системних налаштуваннях."),
        "toHideAPhotoOrVideo": MessageLookupByLibrary.simpleMessage(
            "Щоб приховати фото або відео"),
        "toResetVerifyEmail": MessageLookupByLibrary.simpleMessage(
            "Щоб скинути пароль, спочатку підтвердьте адресу своєї пошти."),
        "todaysLogs":
            MessageLookupByLibrary.simpleMessage("Сьогоднішні журнали"),
        "tooManyIncorrectAttempts": MessageLookupByLibrary.simpleMessage(
            "Завелика кількість невірних спроб"),
        "total": MessageLookupByLibrary.simpleMessage("всього"),
        "totalSize": MessageLookupByLibrary.simpleMessage("Загальний розмір"),
        "trash": MessageLookupByLibrary.simpleMessage("Смітник"),
        "trashDaysLeft": m100,
        "trim": MessageLookupByLibrary.simpleMessage("Вирізати"),
        "trustedContacts":
            MessageLookupByLibrary.simpleMessage("Довірені контакти"),
        "trustedInviteBody": m103,
        "tryAgain": MessageLookupByLibrary.simpleMessage("Спробувати знову"),
        "turnOnBackupForAutoUpload": MessageLookupByLibrary.simpleMessage(
            "Увімкніть резервну копію для автоматичного завантаження файлів, доданих до теки пристрою в Ente."),
        "twitter": MessageLookupByLibrary.simpleMessage("Twitter"),
        "twoMonthsFreeOnYearlyPlans": MessageLookupByLibrary.simpleMessage(
            "2 місяці безплатно на щорічних планах"),
        "twofactor": MessageLookupByLibrary.simpleMessage("Двоетапна"),
        "twofactorAuthenticationHasBeenDisabled":
            MessageLookupByLibrary.simpleMessage(
                "Двоетапну перевірку вимкнено"),
        "twofactorAuthenticationPageTitle":
            MessageLookupByLibrary.simpleMessage("Двоетапна перевірка"),
        "twofactorAuthenticationSuccessfullyReset":
            MessageLookupByLibrary.simpleMessage(
                "Двоетапну перевірку успішно скинуто"),
        "twofactorSetup": MessageLookupByLibrary.simpleMessage(
            "Налаштування двоетапної перевірки"),
        "typeOfGallerGallerytypeIsNotSupportedForRename": m104,
        "unarchive": MessageLookupByLibrary.simpleMessage("Розархівувати"),
        "unarchiveAlbum":
            MessageLookupByLibrary.simpleMessage("Розархівувати альбом"),
        "unarchiving": MessageLookupByLibrary.simpleMessage("Розархівуємо..."),
        "unavailableReferralCode": MessageLookupByLibrary.simpleMessage(
            "На жаль, цей код недоступний."),
        "uncategorized": MessageLookupByLibrary.simpleMessage("Без категорії"),
        "unhide": MessageLookupByLibrary.simpleMessage("Показати"),
        "unhideToAlbum":
            MessageLookupByLibrary.simpleMessage("Показати в альбомі"),
        "unhiding": MessageLookupByLibrary.simpleMessage("Показуємо..."),
        "unhidingFilesToAlbum":
            MessageLookupByLibrary.simpleMessage("Розкриваємо файли в альбомі"),
        "unlock": MessageLookupByLibrary.simpleMessage("Розблокувати"),
        "unpinAlbum": MessageLookupByLibrary.simpleMessage("Відкріпити альбом"),
        "unselectAll": MessageLookupByLibrary.simpleMessage("Зняти виділення"),
        "update": MessageLookupByLibrary.simpleMessage("Оновити"),
        "updateAvailable":
            MessageLookupByLibrary.simpleMessage("Доступне оновлення"),
        "updatingFolderSelection":
            MessageLookupByLibrary.simpleMessage("Оновлення вибору теки..."),
        "upgrade": MessageLookupByLibrary.simpleMessage("Покращити"),
        "uploadIsIgnoredDueToIgnorereason": m105,
        "uploadingFilesToAlbum": MessageLookupByLibrary.simpleMessage(
            "Завантажуємо файли до альбому..."),
        "uploadingMultipleMemories": m106,
        "uploadingSingleMemory":
            MessageLookupByLibrary.simpleMessage("Зберігаємо 1 спогад..."),
        "upto50OffUntil4thDec":
            MessageLookupByLibrary.simpleMessage("Знижки до 50%, до 4 грудня."),
        "usableReferralStorageInfo": MessageLookupByLibrary.simpleMessage(
            "Доступний обсяг пам\'яті обмежений вашим поточним тарифом. Надлишок заявленого обсягу автоматично стане доступним, коли ви покращите тариф."),
        "useAsCover":
            MessageLookupByLibrary.simpleMessage("Використати як обкладинку"),
        "useDifferentPlayerInfo": MessageLookupByLibrary.simpleMessage(
            "Виникли проблеми з відтворенням цього відео? Натисніть і утримуйте тут, щоб спробувати інший плеєр."),
        "usePublicLinksForPeopleNotOnEnte":
            MessageLookupByLibrary.simpleMessage(
                "Використовувати публічні посилання для людей не з Ente"),
        "useRecoveryKey": MessageLookupByLibrary.simpleMessage(
            "Застосувати ключ відновлення"),
        "useSelectedPhoto":
            MessageLookupByLibrary.simpleMessage("Використати вибране фото"),
        "usedSpace": MessageLookupByLibrary.simpleMessage("Використано місця"),
        "validTill": m107,
        "verificationFailedPleaseTryAgain":
            MessageLookupByLibrary.simpleMessage(
                "Перевірка не вдалася, спробуйте ще раз"),
        "verificationId":
            MessageLookupByLibrary.simpleMessage("Ідентифікатор підтвердження"),
        "verify": MessageLookupByLibrary.simpleMessage("Підтвердити"),
        "verifyEmail":
            MessageLookupByLibrary.simpleMessage("Підтвердити пошту"),
        "verifyEmailID": m108,
        "verifyIDLabel": MessageLookupByLibrary.simpleMessage("Підтвердження"),
        "verifyPasskey":
            MessageLookupByLibrary.simpleMessage("Підтвердити ключ доступу"),
        "verifyPassword":
            MessageLookupByLibrary.simpleMessage("Підтвердження пароля"),
        "verifying": MessageLookupByLibrary.simpleMessage("Перевіряємо..."),
        "verifyingRecoveryKey": MessageLookupByLibrary.simpleMessage(
            "Перевірка ключа відновлення..."),
        "videoInfo":
            MessageLookupByLibrary.simpleMessage("Інформація про відео"),
        "videoSmallCase": MessageLookupByLibrary.simpleMessage("відео"),
        "videos": MessageLookupByLibrary.simpleMessage("Відео"),
        "viewActiveSessions":
            MessageLookupByLibrary.simpleMessage("Показати активні сеанси"),
        "viewAddOnButton":
            MessageLookupByLibrary.simpleMessage("Переглянути доповнення"),
        "viewAll": MessageLookupByLibrary.simpleMessage("Переглянути все"),
        "viewAllExifData":
            MessageLookupByLibrary.simpleMessage("Переглянути всі дані EXIF"),
        "viewLargeFiles": MessageLookupByLibrary.simpleMessage("Великі файли"),
        "viewLargeFilesDesc": MessageLookupByLibrary.simpleMessage(
            "Перегляньте файли, які займають найбільше місця у сховищі."),
        "viewLogs": MessageLookupByLibrary.simpleMessage("Переглянути журнали"),
        "viewRecoveryKey": MessageLookupByLibrary.simpleMessage(
            "Переглянути ключ відновлення"),
        "viewer": MessageLookupByLibrary.simpleMessage("Глядач"),
<<<<<<< HEAD
=======
        "viewersSuccessfullyAdded": m109,
>>>>>>> 2e193d3a
        "visitWebToManage": MessageLookupByLibrary.simpleMessage(
            "Відвідайте web.ente.io, щоб керувати передплатою"),
        "waitingForVerification":
            MessageLookupByLibrary.simpleMessage("Очікується підтвердження..."),
        "waitingForWifi":
            MessageLookupByLibrary.simpleMessage("Очікування на Wi-Fi..."),
        "warning": MessageLookupByLibrary.simpleMessage("Увага"),
        "weAreOpenSource": MessageLookupByLibrary.simpleMessage(
            "У нас відкритий вихідний код!"),
        "weDontSupportEditingPhotosAndAlbumsThatYouDont":
            MessageLookupByLibrary.simpleMessage(
                "Ми не підтримуємо редагування фотографій та альбомів, якими ви ще не володієте"),
        "weHaveSendEmailTo": m2,
        "weakStrength": MessageLookupByLibrary.simpleMessage("Слабкий"),
        "welcomeBack": MessageLookupByLibrary.simpleMessage("З поверненням!"),
        "whatsNew": MessageLookupByLibrary.simpleMessage("Що нового"),
        "whyAddTrustContact": MessageLookupByLibrary.simpleMessage(
            "Довірений контакт може допомогти у відновленні ваших даних."),
        "yearShort": MessageLookupByLibrary.simpleMessage("рік"),
        "yearly": MessageLookupByLibrary.simpleMessage("Щороку"),
        "yearsAgo": m110,
        "yes": MessageLookupByLibrary.simpleMessage("Так"),
        "yesCancel": MessageLookupByLibrary.simpleMessage("Так, скасувати"),
        "yesConvertToViewer":
            MessageLookupByLibrary.simpleMessage("Так, перетворити в глядача"),
        "yesDelete": MessageLookupByLibrary.simpleMessage("Так, видалити"),
        "yesDiscardChanges":
            MessageLookupByLibrary.simpleMessage("Так, відхилити зміни"),
        "yesLogout": MessageLookupByLibrary.simpleMessage(
            "Так, вийти з облікового запису"),
        "yesRemove": MessageLookupByLibrary.simpleMessage("Так, видалити"),
        "yesRenew": MessageLookupByLibrary.simpleMessage("Так, поновити"),
        "yesResetPerson":
            MessageLookupByLibrary.simpleMessage("Так, скинути особу"),
        "you": MessageLookupByLibrary.simpleMessage("Ви"),
        "youAreOnAFamilyPlan":
            MessageLookupByLibrary.simpleMessage("Ви на сімейному плані!"),
        "youAreOnTheLatestVersion": MessageLookupByLibrary.simpleMessage(
            "Ви використовуєте останню версію"),
        "youCanAtMaxDoubleYourStorage": MessageLookupByLibrary.simpleMessage(
            "* Ви можете максимально подвоїти своє сховище"),
        "youCanManageYourLinksInTheShareTab":
            MessageLookupByLibrary.simpleMessage(
                "Ви можете керувати посиланнями на вкладці «Поділитися»."),
        "youCanTrySearchingForADifferentQuery":
            MessageLookupByLibrary.simpleMessage(
                "Ви можете спробувати пошукати за іншим запитом."),
        "youCannotDowngradeToThisPlan": MessageLookupByLibrary.simpleMessage(
            "Ви не можете перейти до цього плану"),
        "youCannotShareWithYourself": MessageLookupByLibrary.simpleMessage(
            "Ви не можете поділитися із собою"),
        "youDontHaveAnyArchivedItems": MessageLookupByLibrary.simpleMessage(
            "У вас немає жодних архівних елементів."),
        "youHaveSuccessfullyFreedUp": m112,
        "yourAccountHasBeenDeleted": MessageLookupByLibrary.simpleMessage(
            "Ваш обліковий запис видалено"),
        "yourMap": MessageLookupByLibrary.simpleMessage("Ваша мапа"),
        "yourPlanWasSuccessfullyDowngraded":
            MessageLookupByLibrary.simpleMessage(
                "Ваш план був успішно знижено"),
        "yourPlanWasSuccessfullyUpgraded":
            MessageLookupByLibrary.simpleMessage("Ваш план успішно покращено"),
        "yourPurchaseWasSuccessful": MessageLookupByLibrary.simpleMessage(
            "Ваша покупка пройшла успішно"),
        "yourStorageDetailsCouldNotBeFetched":
            MessageLookupByLibrary.simpleMessage(
                "Не вдалося отримати деталі про ваше сховище"),
        "yourSubscriptionHasExpired": MessageLookupByLibrary.simpleMessage(
            "Термін дії вашої передплати скінчився"),
        "yourSubscriptionWasUpdatedSuccessfully":
            MessageLookupByLibrary.simpleMessage(
                "Вашу передплату успішно оновлено"),
        "yourVerificationCodeHasExpired": MessageLookupByLibrary.simpleMessage(
            "Термін дії коду підтвердження минув"),
        "youveNoFilesInThisAlbumThatCanBeDeleted":
            MessageLookupByLibrary.simpleMessage(
                "У цьому альбомі немає файлів, які можуть бути видалені"),
        "zoomOutToSeePhotos": MessageLookupByLibrary.simpleMessage(
            "Збільште, щоб побачити фотографії")
      };
}<|MERGE_RESOLUTION|>--- conflicted
+++ resolved
@@ -146,16 +146,7 @@
   static String m60(providerName) =>
       "Зверніться до ${providerName}, якщо було знято платіж";
 
-<<<<<<< HEAD
-  static String m1(count) => "\$photoCount photos";
-
-  static String m57(endDate) =>
-=======
-  static String m64(count) =>
-      "${Intl.plural(count, zero: '0 фото', one: '1 фото', few: '${count} фото', many: '${count} фото', other: '${count} фото')}";
-
   static String m65(endDate) =>
->>>>>>> 2e193d3a
       "Безплатна пробна версія діє до ${endDate}.\nПісля цього ви можете обрати платний план.";
 
   static String m66(toEmail) => "Напишіть нам на ${toEmail}";
@@ -254,14 +245,7 @@
 
   static String m108(email) => "Підтвердити ${email}";
 
-<<<<<<< HEAD
-  static String m3(email) => "Ми надіслали листа на <green>${email}</green>";
-=======
-  static String m109(count) =>
-      "${Intl.plural(count, zero: 'Додано 0 користувачів', one: 'Додано 1 користувач', few: 'Додано ${count} користувача', many: 'Додано ${count} користувачів', other: 'Додано ${count} користувачів')}";
-
   static String m2(email) => "Ми надіслали листа на <green>${email}</green>";
->>>>>>> 2e193d3a
 
   static String m110(count) =>
       "${Intl.plural(count, one: '${count} рік тому', few: '${count} роки тому', many: '${count} років тому', other: '${count} років тому')}";
@@ -1357,13 +1341,6 @@
         "photosAddedByYouWillBeRemovedFromTheAlbum":
             MessageLookupByLibrary.simpleMessage(
                 "Додані вами фотографії будуть видалені з альбому"),
-<<<<<<< HEAD
-        "photosKeepRelativeTimeDifference":
-            MessageLookupByLibrary.simpleMessage(
-                "Photos keep relative time difference"),
-=======
-        "photosCount": m64,
->>>>>>> 2e193d3a
         "pickCenterPoint":
             MessageLookupByLibrary.simpleMessage("Вкажіть центральну точку"),
         "pinAlbum": MessageLookupByLibrary.simpleMessage("Закріпити альбом"),
@@ -1968,10 +1945,6 @@
         "viewRecoveryKey": MessageLookupByLibrary.simpleMessage(
             "Переглянути ключ відновлення"),
         "viewer": MessageLookupByLibrary.simpleMessage("Глядач"),
-<<<<<<< HEAD
-=======
-        "viewersSuccessfullyAdded": m109,
->>>>>>> 2e193d3a
         "visitWebToManage": MessageLookupByLibrary.simpleMessage(
             "Відвідайте web.ente.io, щоб керувати передплатою"),
         "waitingForVerification":
