// DO NOT EDIT. This is code generated via package:intl/generate_localized.dart
// This is a library that provides messages for a uk locale. All the
// messages from the main program should be duplicated here with the same
// function name.

// Ignore issues from commonly used lints in this file.
// ignore_for_file:unnecessary_brace_in_string_interps, unnecessary_new
// ignore_for_file:prefer_single_quotes,comment_references, directives_ordering
// ignore_for_file:annotate_overrides,prefer_generic_function_type_aliases
// ignore_for_file:unused_import, file_names, avoid_escaping_inner_quotes
// ignore_for_file:unnecessary_string_interpolations, unnecessary_string_escapes

import 'package:intl/intl.dart';
import 'package:intl/message_lookup_by_library.dart';

final messages = new MessageLookup();

typedef String MessageIfAbsent(String messageStr, List<dynamic> args);

class MessageLookup extends MessageLookupByLibrary {
  String get localeName => 'uk';

  static String m3(storageAmount, endDate) =>
      "Ваше доповнення ${storageAmount} діє до ${endDate}";

  static String m5(emailOrName) => "Додано ${emailOrName}";

  static String m6(albumName) => "Успішно додано до «${albumName}»";

  static String m8(count) =>
      "${Intl.plural(count, zero: 'Немає учасників', one: '1 учасник', other: '${count} учасників')}";

  static String m9(versionValue) => "Версія: ${versionValue}";

  static String m10(freeAmount, storageUnit) =>
      "${freeAmount} ${storageUnit} вільно";

  static String m12(paymentProvider) =>
      "Спочатку скасуйте вашу передплату від ${paymentProvider}";

  static String m13(user) =>
      "${user} не зможе додавати більше фотографій до цього альбому\n\nВони все ще зможуть видаляти додані ними фотографії";

  static String m14(isFamilyMember, storageAmountInGb) =>
      "${Intl.select(isFamilyMember, {
            'true': 'Ваша сім\'я отримала ${storageAmountInGb} ГБ',
            'false': 'Ви отримали ${storageAmountInGb} ГБ',
            'other': 'Ви отримали ${storageAmountInGb} ГБ!',
          })}";

  static String m15(albumName) =>
      "Створено спільне посилання для «${albumName}»";

  static String m17(email, numOfDays) =>
      "Ви збираєтеся додати ${email} як довірений контакт. Вони зможуть відновити ваш обліковий запис, якщо ви будете відсутні протягом ${numOfDays} днів.";

  static String m18(familyAdminEmail) =>
      "Зв\'яжіться з <green>${familyAdminEmail}</green> для керування вашою передплатою";

  static String m19(provider) =>
      "Зв\'яжіться з нами за адресою support@ente.io для управління вашою передплатою ${provider}.";

  static String m20(endpoint) => "Під\'єднано до ${endpoint}";

  static String m21(count) =>
      "${Intl.plural(count, one: 'Видалено ${count} елемент', other: 'Видалено ${count} елементів')}";

  static String m23(currentlyDeleting, totalCount) =>
      "Видалення ${currentlyDeleting} / ${totalCount}";

  static String m24(albumName) =>
      "Це видалить публічне посилання для доступу до «${albumName}».";

  static String m25(supportEmail) =>
      "Надішліть листа на ${supportEmail} з вашої зареєстрованої поштової адреси";

  static String m26(count, storageSaved) =>
      "Ви очистили ${Intl.plural(count, one: '${count} дублікат файлу', other: '${count} дублікатів файлів')}, збережено (${storageSaved}!)";

  static String m27(count, formattedSize) =>
      "${count} файлів, кожен по ${formattedSize}";

  static String m29(newEmail) => "Поштову адресу змінено на ${newEmail}";

  static String m31(email) =>
      "У ${email} немає облікового запису Ente.\n\nНадішліть їм запрошення для обміну фотографіями.";

  static String m33(text) => "Знайдено додаткові фотографії для ${text}";

  static String m35(count, formattedNumber) =>
      "${Intl.plural(count, one: 'Для 1 файлу', other: 'Для ${formattedNumber} файлів')} на цьому пристрої було створено резервну копію";

  static String m36(count, formattedNumber) =>
      "${Intl.plural(count, one: 'Для 1 файлу', other: 'Для ${formattedNumber} файлів')} у цьому альбомі було створено резервну копію";

  static String m37(storageAmountInGB) =>
      "${storageAmountInGB} ГБ щоразу, коли хтось оформлює передплату і застосовує ваш код";

  static String m38(endDate) => "Безплатна пробна версія діє до ${endDate}";

  static String m40(sizeInMBorGB) => "Звільніть ${sizeInMBorGB}";

  static String m42(currentlyProcessing, totalCount) =>
      "Обробка ${currentlyProcessing} / ${totalCount}";

<<<<<<< HEAD
  static String m45(count) =>
      "${Intl.plural(count, one: '${count} елемент', few: '${count} елементи', many: '${count} елементів', other: '${count} елементів')}";

  static String m47(email) => "${email} запросив вас стати довіреною особою";

  static String m48(expiryTime) => "Посилання закінчується через ${expiryTime}";

  static String m53(albumName) => "Успішно перенесено до «${albumName}»";

  static String m54(personName) => "Немає пропозицій для ${personName}";

  static String m55(name) => "Не ${name}?";

  static String m56(familyAdminEmail) =>
      "Зв\'яжіться з ${familyAdminEmail}, щоб змінити код.";

  static String m58(passwordStrengthValue) =>
      "Надійність пароля: ${passwordStrengthValue}";

  static String m59(providerName) =>
      "Зверніться до ${providerName}, якщо було знято платіж";

  static String m64(endDate) =>
      "Безплатна пробна версія діє до ${endDate}.\nПісля цього ви можете обрати платний план.";

  static String m65(toEmail) => "Напишіть нам на ${toEmail}";

  static String m66(toEmail) => "Надішліть журнали на \n${toEmail}";

  static String m68(folderName) => "Оброблюємо «${folderName}»...";

  static String m69(storeName) => "Оцініть нас в ${storeName}";

  static String m71(days, email) =>
      "Ви зможете отримати доступ до облікового запису через ${days} днів. Повідомлення буде надіслано на ${email}.";

  static String m72(email) =>
      "Тепер ви можете відновити обліковий запис ${email}, встановивши новий пароль.";

  static String m73(email) =>
      "${email} намагається відновити ваш обліковий запис.";

  static String m74(storageInGB) =>
      "3. Ви обоє отримуєте ${storageInGB} ГБ* безплатно";

  static String m75(userEmail) =>
      "${userEmail} буде видалено з цього спільного альбому\n\nБудь-які додані вами фото, будуть також видалені з альбому";

  static String m76(endDate) => "Передплата поновиться ${endDate}";

  static String m78(count) =>
      "${Intl.plural(count, one: 'Знайдено ${count} результат', few: 'Знайдено ${count} результати', many: 'Знайдено ${count} результатів', other: 'Знайдено ${count} результати')}";

  static String m79(snapshotLength, searchLength) =>
      "Невідповідність довжини розділів: ${snapshotLength} != ${searchLength}";

  static String m81(count) => "${count} вибрано";

  static String m82(count, yourCount) => "${count} вибрано (${yourCount} ваші)";

  static String m84(verificationID) =>
      "Ось мій ідентифікатор підтвердження: ${verificationID} для ente.io.";

  static String m85(verificationID) =>
      "Гей, ви можете підтвердити, що це ваш ідентифікатор підтвердження: ${verificationID}";

  static String m86(referralCode, referralStorageInGB) =>
      "Реферальний код Ente: ${referralCode} \n\nЗастосуйте його в «Налаштування» → «Загальні» → «Реферали», щоб отримати ${referralStorageInGB} ГБ безплатно після переходу на платний тариф\n\nhttps://ente.io";

  static String m87(numberOfPeople) =>
      "${Intl.plural(numberOfPeople, zero: 'Поділитися з конкретними людьми', one: 'Поділитися з 1 особою', other: 'Поділитися з ${numberOfPeople} людьми')}";

  static String m88(emailIDs) => "Поділилися з ${emailIDs}";

  static String m89(fileType) => "Цей ${fileType} буде видалено з пристрою.";

  static String m90(fileType) =>
      "Цей ${fileType} знаходиться і в Ente, і на вашому пристрої.";

  static String m91(fileType) => "Цей ${fileType} буде видалено з Ente.";

  static String m94(storageAmountInGB) => "${storageAmountInGB} ГБ";

  static String m95(
          usedAmount, usedStorageUnit, totalAmount, totalStorageUnit) =>
      "${usedAmount} ${usedStorageUnit} з ${totalAmount} ${totalStorageUnit} використано";

  static String m96(id) =>
      "Ваш ${id} вже пов\'язаний з іншим обліковим записом Ente.\nЯкщо ви хочете використовувати свій ${id} з цим обліковим записом, зверніться до нашої служби підтримки";

  static String m97(endDate) => "Вашу передплату буде скасовано ${endDate}";

  static String m98(completed, total) =>
      "${completed} / ${total} спогадів збережено";

  static String m99(ignoreReason) =>
      "Натисніть, щоб завантажити; завантаження наразі ігнорується через: ${ignoreReason}";

  static String m100(storageAmountInGB) =>
      "Вони також отримують ${storageAmountInGB} ГБ";

  static String m101(email) => "Це ідентифікатор підтвердження пошти ${email}";

  static String m104(count) =>
      "${Intl.plural(count, zero: 'Незабаром', one: '1 день', other: '${count} днів')}";

  static String m107(email) =>
      "Ви отримали запрошення стати спадковим контактом від ${email}.";

  static String m108(galleryType) =>
      "Тип галереї «${galleryType}» не підтримується для перейменування";

  static String m109(ignoreReason) =>
      "Завантаження проігноровано через: ${ignoreReason}";

  static String m110(count) => "Збереження ${count} спогадів...";

  static String m111(endDate) => "Діє до ${endDate}";

  static String m112(email) => "Підтвердити ${email}";

  static String m115(email) => "Ми надіслали листа на <green>${email}</green>";
=======
  static String m44(count) =>
      "${Intl.plural(count, one: '${count} елемент', other: '${count} елементів')}";

  static String m46(email) => "${email} запросив вас стати довіреною особою";

  static String m47(expiryTime) => "Посилання закінчується через ${expiryTime}";

  static String m52(albumName) => "Успішно перенесено до «${albumName}»";

  static String m53(personName) => "Немає пропозицій для ${personName}";

  static String m54(name) => "Не ${name}?";

  static String m55(familyAdminEmail) =>
      "Зв\'яжіться з ${familyAdminEmail}, щоб змінити код.";

  static String m57(passwordStrengthValue) =>
      "Надійність пароля: ${passwordStrengthValue}";

  static String m58(providerName) =>
      "Зверніться до ${providerName}, якщо було знято платіж";

  static String m63(endDate) =>
      "Безплатна пробна версія діє до ${endDate}.\nПісля цього ви можете обрати платний план.";

  static String m64(toEmail) => "Напишіть нам на ${toEmail}";

  static String m65(toEmail) => "Надішліть журнали на \n${toEmail}";

  static String m67(folderName) => "Оброблюємо «${folderName}»...";

  static String m68(storeName) => "Оцініть нас в ${storeName}";

  static String m70(days, email) =>
      "Ви зможете отримати доступ до облікового запису через ${days} днів. Повідомлення буде надіслано на ${email}.";

  static String m71(email) =>
      "Тепер ви можете відновити обліковий запис ${email}, встановивши новий пароль.";

  static String m72(email) =>
      "${email} намагається відновити ваш обліковий запис.";

  static String m73(storageInGB) =>
      "3. Ви обоє отримуєте ${storageInGB} ГБ* безплатно";

  static String m74(userEmail) =>
      "${userEmail} буде видалено з цього спільного альбому\n\nБудь-які додані вами фото, будуть також видалені з альбому";

  static String m75(endDate) => "Передплата поновиться ${endDate}";

  static String m77(count) =>
      "${Intl.plural(count, one: 'Знайдено ${count} результат', other: 'Знайдено ${count} результати')}";

  static String m78(snapshotLength, searchLength) =>
      "Невідповідність довжини розділів: ${snapshotLength} != ${searchLength}";

  static String m80(count) => "${count} вибрано";

  static String m81(count, yourCount) => "${count} вибрано (${yourCount} ваші)";

  static String m83(verificationID) =>
      "Ось мій ідентифікатор підтвердження: ${verificationID} для ente.io.";

  static String m84(verificationID) =>
      "Гей, ви можете підтвердити, що це ваш ідентифікатор підтвердження: ${verificationID}";

  static String m85(referralCode, referralStorageInGB) =>
      "Реферальний код Ente: ${referralCode} \n\nЗастосуйте його в «Налаштування» → «Загальні» → «Реферали», щоб отримати ${referralStorageInGB} ГБ безплатно після переходу на платний тариф\n\nhttps://ente.io";

  static String m86(numberOfPeople) =>
      "${Intl.plural(numberOfPeople, zero: 'Поділитися з конкретними людьми', one: 'Поділитися з 1 особою', other: 'Поділитися з ${numberOfPeople} людьми')}";

  static String m87(emailIDs) => "Поділилися з ${emailIDs}";

  static String m88(fileType) => "Цей ${fileType} буде видалено з пристрою.";

  static String m89(fileType) =>
      "Цей ${fileType} знаходиться і в Ente, і на вашому пристрої.";

  static String m90(fileType) => "Цей ${fileType} буде видалено з Ente.";

  static String m93(storageAmountInGB) => "${storageAmountInGB} ГБ";

  static String m94(
          usedAmount, usedStorageUnit, totalAmount, totalStorageUnit) =>
      "${usedAmount} ${usedStorageUnit} з ${totalAmount} ${totalStorageUnit} використано";

  static String m95(id) =>
      "Ваш ${id} вже пов\'язаний з іншим обліковим записом Ente.\nЯкщо ви хочете використовувати свій ${id} з цим обліковим записом, зверніться до нашої служби підтримки";

  static String m96(endDate) => "Вашу передплату буде скасовано ${endDate}";

  static String m97(completed, total) =>
      "${completed} / ${total} спогадів збережено";

  static String m98(ignoreReason) =>
      "Натисніть, щоб завантажити; завантаження наразі ігнорується через: ${ignoreReason}";

  static String m99(storageAmountInGB) =>
      "Вони також отримують ${storageAmountInGB} ГБ";

  static String m100(email) => "Це ідентифікатор підтвердження пошти ${email}";

  static String m103(count) =>
      "${Intl.plural(count, zero: 'Незабаром', one: '1 день', other: '${count} днів')}";

  static String m106(email) =>
      "Ви отримали запрошення стати спадковим контактом від ${email}.";

  static String m107(galleryType) =>
      "Тип галереї «${galleryType}» не підтримується для перейменування";

  static String m108(ignoreReason) =>
      "Завантаження проігноровано через: ${ignoreReason}";

  static String m109(count) => "Збереження ${count} спогадів...";

  static String m110(endDate) => "Діє до ${endDate}";

  static String m111(email) => "Підтвердити ${email}";

  static String m114(email) => "Ми надіслали листа на <green>${email}</green>";

  static String m115(name) => "Wish \$${name} a happy birthday! 🎉";
>>>>>>> 76bff25d

  static String m116(count) =>
      "${Intl.plural(count, one: '${count} рік тому', other: '${count} років тому')}";

  static String m118(storageSaved) => "Ви успішно звільнили ${storageSaved}!";

  final messages = _notInlinedMessages(_notInlinedMessages);
  static Map<String, Function> _notInlinedMessages(_) => <String, Function>{
        "aNewVersionOfEnteIsAvailable":
            MessageLookupByLibrary.simpleMessage("Доступна нова версія Ente."),
        "about": MessageLookupByLibrary.simpleMessage("Про застосунок"),
        "acceptTrustInvite":
            MessageLookupByLibrary.simpleMessage("Прийняти запрошення"),
        "account": MessageLookupByLibrary.simpleMessage("Обліковий запис"),
        "accountIsAlreadyConfigured": MessageLookupByLibrary.simpleMessage(
            "Обліковий запис уже налаштовано."),
        "accountWelcomeBack":
            MessageLookupByLibrary.simpleMessage("З поверненням!"),
        "ackPasswordLostWarning": MessageLookupByLibrary.simpleMessage(
            "Я розумію, що якщо я втрачу свій пароль, я можу втратити свої дані, тому що вони є захищені <underline>наскрізним шифруванням</underline>."),
        "activeSessions":
            MessageLookupByLibrary.simpleMessage("Активні сеанси"),
        "add": MessageLookupByLibrary.simpleMessage("Додати"),
        "addAName": MessageLookupByLibrary.simpleMessage("Додати ім\'я"),
        "addANewEmail":
            MessageLookupByLibrary.simpleMessage("Додати нову пошту"),
        "addCollaborator":
            MessageLookupByLibrary.simpleMessage("Додати співавтора"),
        "addFiles": MessageLookupByLibrary.simpleMessage("Додати файли"),
        "addFromDevice":
            MessageLookupByLibrary.simpleMessage("Додати з пристрою"),
        "addLocation":
            MessageLookupByLibrary.simpleMessage("Додати розташування"),
        "addLocationButton": MessageLookupByLibrary.simpleMessage("Додати"),
        "addMore": MessageLookupByLibrary.simpleMessage("Додати більше"),
        "addName": MessageLookupByLibrary.simpleMessage("Додати ім\'я"),
        "addNameOrMerge":
            MessageLookupByLibrary.simpleMessage("Додати назву або об\'єднати"),
        "addNew": MessageLookupByLibrary.simpleMessage("Додати нове"),
        "addNewPerson":
            MessageLookupByLibrary.simpleMessage("Додати нову особу"),
        "addOnPageSubtitle":
            MessageLookupByLibrary.simpleMessage("Подробиці доповнень"),
        "addOnValidTill": m3,
        "addOns": MessageLookupByLibrary.simpleMessage("Доповнення"),
        "addPhotos": MessageLookupByLibrary.simpleMessage("Додати фотографії"),
        "addSelected": MessageLookupByLibrary.simpleMessage("Додати вибране"),
        "addToAlbum": MessageLookupByLibrary.simpleMessage("Додати до альбому"),
        "addToEnte": MessageLookupByLibrary.simpleMessage("Додати до Ente"),
        "addToHiddenAlbum": MessageLookupByLibrary.simpleMessage(
            "Додати до прихованого альбому"),
        "addTrustedContact":
            MessageLookupByLibrary.simpleMessage("Додати довірений контакт"),
        "addViewer": MessageLookupByLibrary.simpleMessage("Додати глядача"),
        "addYourPhotosNow":
            MessageLookupByLibrary.simpleMessage("Додайте свої фотографії"),
        "addedAs": MessageLookupByLibrary.simpleMessage("Додано як"),
        "addedBy": m5,
        "addedSuccessfullyTo": m6,
        "addingToFavorites":
            MessageLookupByLibrary.simpleMessage("Додавання до обраного..."),
        "advanced": MessageLookupByLibrary.simpleMessage("Додатково"),
        "advancedSettings": MessageLookupByLibrary.simpleMessage("Додатково"),
        "after1Day": MessageLookupByLibrary.simpleMessage("Через 1 день"),
        "after1Hour": MessageLookupByLibrary.simpleMessage("Через 1 годину"),
        "after1Month": MessageLookupByLibrary.simpleMessage("Через 1 місяць"),
        "after1Week": MessageLookupByLibrary.simpleMessage("Через 1 тиждень"),
        "after1Year": MessageLookupByLibrary.simpleMessage("Через 1 рік"),
        "albumOwner": MessageLookupByLibrary.simpleMessage("Власник"),
        "albumParticipantsCount": m8,
        "albumTitle": MessageLookupByLibrary.simpleMessage("Назва альбому"),
        "albumUpdated": MessageLookupByLibrary.simpleMessage("Альбом оновлено"),
        "albums": MessageLookupByLibrary.simpleMessage("Альбоми"),
        "allClear": MessageLookupByLibrary.simpleMessage("✨ Все чисто"),
        "allMemoriesPreserved":
            MessageLookupByLibrary.simpleMessage("Всі спогади збережені"),
        "allPersonGroupingWillReset": MessageLookupByLibrary.simpleMessage(
            "Усі групи для цієї особи будуть скинуті, і ви втратите всі пропозиції, зроблені для неї"),
        "allow": MessageLookupByLibrary.simpleMessage("Дозволити"),
        "allowAddPhotosDescription": MessageLookupByLibrary.simpleMessage(
            "Дозволити людям з посиланням також додавати фотографії до спільного альбому."),
        "allowAddingPhotos": MessageLookupByLibrary.simpleMessage(
            "Дозволити додавати фотографії"),
        "allowAppToOpenSharedAlbumLinks": MessageLookupByLibrary.simpleMessage(
            "Дозволити застосунку відкривати спільні альбоми"),
        "allowDownloads":
            MessageLookupByLibrary.simpleMessage("Дозволити завантаження"),
        "allowPeopleToAddPhotos": MessageLookupByLibrary.simpleMessage(
            "Дозволити людям додавати фотографії"),
        "allowPermBody": MessageLookupByLibrary.simpleMessage(
            "Надайте доступ до ваших фотографій з налаштувань, щоб Ente міг показувати та створювати резервну копію вашої бібліотеки."),
        "allowPermTitle": MessageLookupByLibrary.simpleMessage(
            "Дозволити доступ до фотографій"),
        "androidBiometricHint":
            MessageLookupByLibrary.simpleMessage("Підтвердження особистості"),
        "androidBiometricNotRecognized": MessageLookupByLibrary.simpleMessage(
            "Не розпізнано. Спробуйте ще раз."),
        "androidBiometricRequiredTitle":
            MessageLookupByLibrary.simpleMessage("Потрібна біометрія"),
        "androidBiometricSuccess":
            MessageLookupByLibrary.simpleMessage("Успішно"),
        "androidCancelButton":
            MessageLookupByLibrary.simpleMessage("Скасувати"),
        "androidDeviceCredentialsRequiredTitle":
            MessageLookupByLibrary.simpleMessage(
                "Необхідні облікові дані пристрою"),
        "androidDeviceCredentialsSetupDescription":
            MessageLookupByLibrary.simpleMessage(
                "Необхідні облікові дані пристрою"),
        "androidGoToSettingsDescription": MessageLookupByLibrary.simpleMessage(
            "Біометрична перевірка не встановлена на вашому пристрої. Перейдіть в «Налаштування > Безпека», щоб додати біометричну перевірку."),
        "androidIosWebDesktop":
            MessageLookupByLibrary.simpleMessage("Android, iOS, Вебсайт, ПК"),
        "androidSignInTitle":
            MessageLookupByLibrary.simpleMessage("Необхідна перевірка"),
        "appLock":
            MessageLookupByLibrary.simpleMessage("Блокування застосунку"),
        "appLockDescriptions": MessageLookupByLibrary.simpleMessage(
            "Виберіть між типовим екраном блокування вашого пристрою та власним екраном блокування з PIN-кодом або паролем."),
        "appVersion": m9,
        "appleId": MessageLookupByLibrary.simpleMessage("Apple ID"),
        "apply": MessageLookupByLibrary.simpleMessage("Застосувати"),
        "applyCodeTitle":
            MessageLookupByLibrary.simpleMessage("Застосувати код"),
        "appstoreSubscription":
            MessageLookupByLibrary.simpleMessage("Передплата App Store"),
        "archive": MessageLookupByLibrary.simpleMessage("Архів"),
        "archiveAlbum":
            MessageLookupByLibrary.simpleMessage("Архівувати альбом"),
        "archiving": MessageLookupByLibrary.simpleMessage("Архівуємо..."),
        "areThey": MessageLookupByLibrary.simpleMessage("Are they "),
        "areYouSureRemoveThisFaceFromPerson":
            MessageLookupByLibrary.simpleMessage(
                "Are you sure you want to remove this face from this person?"),
        "areYouSureThatYouWantToLeaveTheFamily":
            MessageLookupByLibrary.simpleMessage(
                "Ви впевнені, що хочете залишити сімейний план?"),
        "areYouSureYouWantToCancel":
            MessageLookupByLibrary.simpleMessage("Ви дійсно хочете скасувати?"),
        "areYouSureYouWantToChangeYourPlan":
            MessageLookupByLibrary.simpleMessage(
                "Ви впевнені, що хочете змінити свій план?"),
        "areYouSureYouWantToExit": MessageLookupByLibrary.simpleMessage(
            "Ви впевнені, що хочете вийти?"),
        "areYouSureYouWantToLogout": MessageLookupByLibrary.simpleMessage(
            "Ви впевнені, що хочете вийти з облікового запису?"),
        "areYouSureYouWantToRenew": MessageLookupByLibrary.simpleMessage(
            "Ви впевнені, що хочете поновити?"),
        "areYouSureYouWantToResetThisPerson":
            MessageLookupByLibrary.simpleMessage(
                "Ви впевнені, що хочете скинути цю особу?"),
        "askCancelReason": MessageLookupByLibrary.simpleMessage(
            "Передплату було скасовано. Ви хотіли б поділитися причиною?"),
        "askDeleteReason": MessageLookupByLibrary.simpleMessage(
            "Яка основна причина видалення вашого облікового запису?"),
        "askYourLovedOnesToShare": MessageLookupByLibrary.simpleMessage(
            "Попросіть своїх близьких поділитися"),
        "atAFalloutShelter":
            MessageLookupByLibrary.simpleMessage("в бомбосховищі"),
        "authToChangeEmailVerificationSetting":
            MessageLookupByLibrary.simpleMessage(
                "Авторизуйтесь, щоб змінити перевірку через пошту"),
        "authToChangeLockscreenSetting": MessageLookupByLibrary.simpleMessage(
            "Авторизуйтесь для зміни налаштувань екрана блокування"),
        "authToChangeYourEmail": MessageLookupByLibrary.simpleMessage(
            "Авторизуйтесь, щоб змінити поштову адресу"),
        "authToChangeYourPassword": MessageLookupByLibrary.simpleMessage(
            "Авторизуйтесь, щоб змінити пароль"),
        "authToConfigureTwofactorAuthentication":
            MessageLookupByLibrary.simpleMessage(
                "Авторизуйтесь, щоб налаштувати двоетапну перевірку"),
        "authToInitiateAccountDeletion": MessageLookupByLibrary.simpleMessage(
            "Авторизуйтесь, щоби розпочати видалення облікового запису"),
        "authToManageLegacy": MessageLookupByLibrary.simpleMessage(
            "Авторизуйтесь, щоби керувати довіреними контактами"),
        "authToViewPasskey": MessageLookupByLibrary.simpleMessage(
            "Авторизуйтесь, щоб переглянути свій ключ доступу"),
        "authToViewYourActiveSessions": MessageLookupByLibrary.simpleMessage(
            "Авторизуйтесь, щоб переглянути активні сеанси"),
        "authToViewYourHiddenFiles": MessageLookupByLibrary.simpleMessage(
            "Авторизуйтеся, щоб переглянути приховані файли"),
        "authToViewYourMemories": MessageLookupByLibrary.simpleMessage(
            "Авторизуйтеся, щоб переглянути ваші спогади"),
        "authToViewYourRecoveryKey": MessageLookupByLibrary.simpleMessage(
            "Авторизуйтесь для перегляду вашого ключа відновлення"),
        "authenticating":
            MessageLookupByLibrary.simpleMessage("Автентифікація..."),
        "authenticationFailedPleaseTryAgain":
            MessageLookupByLibrary.simpleMessage(
                "Автентифікація не пройдена. Спробуйте ще раз"),
        "authenticationSuccessful": MessageLookupByLibrary.simpleMessage(
            "Автентифікація пройшла успішно!"),
        "autoCastDialogBody": MessageLookupByLibrary.simpleMessage(
            "Тут ви побачите доступні пристрої для трансляції."),
        "autoCastiOSPermission": MessageLookupByLibrary.simpleMessage(
            "Переконайтеся, що для застосунку «Фотографії Ente» увімкнено дозволи локальної мережі в налаштуваннях."),
        "autoLock": MessageLookupByLibrary.simpleMessage("Автоблокування"),
        "autoLockFeatureDescription": MessageLookupByLibrary.simpleMessage(
            "Час, через який застосунок буде заблоковано у фоновому режимі"),
        "autoLogoutMessage": MessageLookupByLibrary.simpleMessage(
            "Через технічні збої ви вийшли з системи. Перепрошуємо за незручності."),
        "autoPair":
            MessageLookupByLibrary.simpleMessage("Автоматичне створення пари"),
        "autoPairDesc": MessageLookupByLibrary.simpleMessage(
            "Автоматичне створення пари працює лише з пристроями, що підтримують Chromecast."),
        "available": MessageLookupByLibrary.simpleMessage("Доступно"),
        "availableStorageSpace": m10,
        "backedUpFolders":
            MessageLookupByLibrary.simpleMessage("Резервне копіювання тек"),
        "backup": MessageLookupByLibrary.simpleMessage("Резервне копіювання"),
        "backupFailed": MessageLookupByLibrary.simpleMessage(
            "Помилка резервного копіювання"),
        "backupFile":
            MessageLookupByLibrary.simpleMessage("Файл резервної копії"),
        "backupOverMobileData": MessageLookupByLibrary.simpleMessage(
            "Резервне копіювання через мобільні дані"),
        "backupSettings": MessageLookupByLibrary.simpleMessage(
            "Налаштування резервного копіювання"),
        "backupStatus":
            MessageLookupByLibrary.simpleMessage("Стан резервного копіювання"),
        "backupStatusDescription": MessageLookupByLibrary.simpleMessage(
            "Елементи, для яких було створено резервну копію, показуватимуться тут"),
        "backupVideos":
            MessageLookupByLibrary.simpleMessage("Резервне копіювання відео"),
        "birthday": MessageLookupByLibrary.simpleMessage("День народження"),
        "blackFridaySale": MessageLookupByLibrary.simpleMessage(
            "Розпродаж у «Чорну п\'ятницю»"),
        "blog": MessageLookupByLibrary.simpleMessage("Блог"),
        "cachedData": MessageLookupByLibrary.simpleMessage("Кешовані дані"),
        "calculating": MessageLookupByLibrary.simpleMessage("Обчислення..."),
        "canNotUploadToAlbumsOwnedByOthers":
            MessageLookupByLibrary.simpleMessage(
                "Не можна завантажувати в альбоми, які належать іншим"),
        "canOnlyCreateLinkForFilesOwnedByYou":
            MessageLookupByLibrary.simpleMessage(
                "Можна створити лише посилання для файлів, що належать вам"),
        "canOnlyRemoveFilesOwnedByYou": MessageLookupByLibrary.simpleMessage(
            "Ви можете видалити лише файли, що належать вам"),
        "cancel": MessageLookupByLibrary.simpleMessage("Скасувати"),
        "cancelAccountRecovery":
            MessageLookupByLibrary.simpleMessage("Скасувати відновлення"),
        "cancelAccountRecoveryBody": MessageLookupByLibrary.simpleMessage(
            "Ви впевнені, що хочете скасувати відновлення?"),
        "cancelOtherSubscription": m12,
        "cancelSubscription":
            MessageLookupByLibrary.simpleMessage("Скасувати передплату"),
        "cannotAddMorePhotosAfterBecomingViewer": m13,
        "cannotDeleteSharedFiles": MessageLookupByLibrary.simpleMessage(
            "Не можна видалити спільні файли"),
        "castAlbum": MessageLookupByLibrary.simpleMessage("Транслювати альбом"),
        "castIPMismatchBody": MessageLookupByLibrary.simpleMessage(
            "Переконайтеся, що ви перебуваєте в тій же мережі, що і телевізор."),
        "castIPMismatchTitle": MessageLookupByLibrary.simpleMessage(
            "Не вдалося транслювати альбом"),
        "castInstruction": MessageLookupByLibrary.simpleMessage(
            "Відвідайте cast.ente.io на пристрої, з яким ви хочете створити пару.\n\nВведіть код нижче, щоб відтворити альбом на телевізорі."),
        "centerPoint": MessageLookupByLibrary.simpleMessage("Центральна точка"),
        "change": MessageLookupByLibrary.simpleMessage("Змінити"),
        "changeEmail":
            MessageLookupByLibrary.simpleMessage("Змінити адресу пошти"),
        "changeLocationOfSelectedItems": MessageLookupByLibrary.simpleMessage(
            "Змінити розташування вибраних елементів?"),
        "changePassword":
            MessageLookupByLibrary.simpleMessage("Змінити пароль"),
        "changePasswordTitle":
            MessageLookupByLibrary.simpleMessage("Змінити пароль"),
        "changePermissions":
            MessageLookupByLibrary.simpleMessage("Змінити дозволи?"),
        "changeYourReferralCode":
            MessageLookupByLibrary.simpleMessage("Змінити ваш реферальний код"),
        "checkForUpdates": MessageLookupByLibrary.simpleMessage(
            "Перевiрити наявнiсть оновлень"),
        "checkInboxAndSpamFolder": MessageLookupByLibrary.simpleMessage(
            "Перевірте вашу поштову скриньку (та спам), щоб завершити перевірку"),
        "checkStatus": MessageLookupByLibrary.simpleMessage("Перевірити стан"),
        "checking": MessageLookupByLibrary.simpleMessage("Перевірка..."),
        "checkingModels":
            MessageLookupByLibrary.simpleMessage("Перевірка моделей..."),
        "claimFreeStorage":
            MessageLookupByLibrary.simpleMessage("Отримайте безплатне сховище"),
        "claimMore": MessageLookupByLibrary.simpleMessage("Отримайте більше!"),
        "claimed": MessageLookupByLibrary.simpleMessage("Отримано"),
        "claimedStorageSoFar": m14,
        "cleanUncategorized":
            MessageLookupByLibrary.simpleMessage("Очистити «Без категорії»"),
        "cleanUncategorizedDescription": MessageLookupByLibrary.simpleMessage(
            "Видалити всі файли з «Без категорії», що є в інших альбомах"),
        "clearCaches": MessageLookupByLibrary.simpleMessage("Очистити кеш"),
        "clearIndexes":
            MessageLookupByLibrary.simpleMessage("Очистити індекси"),
        "click": MessageLookupByLibrary.simpleMessage("• Натисніть"),
        "clickOnTheOverflowMenu": MessageLookupByLibrary.simpleMessage(
            "• Натисніть на меню переповнення"),
        "close": MessageLookupByLibrary.simpleMessage("Закрити"),
        "clubByCaptureTime":
            MessageLookupByLibrary.simpleMessage("Клуб за часом захоплення"),
        "clubByFileName":
            MessageLookupByLibrary.simpleMessage("Клуб за назвою файлу"),
        "clusteringProgress":
            MessageLookupByLibrary.simpleMessage("Прогрес кластеризації"),
        "codeAppliedPageTitle":
            MessageLookupByLibrary.simpleMessage("Код застосовано"),
        "codeChangeLimitReached": MessageLookupByLibrary.simpleMessage(
            "На жаль, ви досягли ліміту змін коду."),
        "codeCopiedToClipboard": MessageLookupByLibrary.simpleMessage(
            "Код скопійовано до буфера обміну"),
        "codeUsedByYou":
            MessageLookupByLibrary.simpleMessage("Код використано вами"),
        "collabLinkSectionDescription": MessageLookupByLibrary.simpleMessage(
            "Створіть посилання, щоб дозволити людям додавати й переглядати фотографії у вашому спільному альбомі без використання застосунку Ente або облікового запису. Чудово підходить для збору фотографій з подій."),
        "collaborativeLink":
            MessageLookupByLibrary.simpleMessage("Спільне посилання"),
        "collaborativeLinkCreatedFor": m15,
        "collaborator": MessageLookupByLibrary.simpleMessage("Співавтор"),
        "collaboratorsCanAddPhotosAndVideosToTheSharedAlbum":
            MessageLookupByLibrary.simpleMessage(
                "Співавтори можуть додавати фотографії та відео до спільного альбому."),
        "collageLayout": MessageLookupByLibrary.simpleMessage("Макет"),
        "collageSaved":
            MessageLookupByLibrary.simpleMessage("Колаж збережено до галереї"),
        "collect": MessageLookupByLibrary.simpleMessage("Зібрати"),
        "collectEventPhotos":
            MessageLookupByLibrary.simpleMessage("Зібрати фотографії події"),
        "collectPhotos":
            MessageLookupByLibrary.simpleMessage("Зібрати фотографії"),
        "collectPhotosDescription": MessageLookupByLibrary.simpleMessage(
            "Створіть посилання, за яким ваші друзі зможуть завантажувати фотографії в оригінальній якості."),
        "color": MessageLookupByLibrary.simpleMessage("Колір"),
        "configuration": MessageLookupByLibrary.simpleMessage("Налаштування"),
        "confirm": MessageLookupByLibrary.simpleMessage("Підтвердити"),
        "confirm2FADisable": MessageLookupByLibrary.simpleMessage(
            "Ви впевнені, що хочете вимкнути двоетапну перевірку?"),
        "confirmAccountDeletion": MessageLookupByLibrary.simpleMessage(
            "Підтвердьте видалення облікового запису"),
        "confirmAddingTrustedContact": m17,
        "confirmDeletePrompt": MessageLookupByLibrary.simpleMessage(
            "Так, я хочу безповоротно видалити цей обліковий запис та його дані з усіх застосунків."),
        "confirmPassword":
            MessageLookupByLibrary.simpleMessage("Підтвердити пароль"),
        "confirmPlanChange":
            MessageLookupByLibrary.simpleMessage("Підтвердити зміну плану"),
        "confirmRecoveryKey": MessageLookupByLibrary.simpleMessage(
            "Підтвердити ключ відновлення"),
        "confirmYourRecoveryKey": MessageLookupByLibrary.simpleMessage(
            "Підтвердіть ваш ключ відновлення"),
        "connectToDevice":
            MessageLookupByLibrary.simpleMessage("Під\'єднатися до пристрою"),
        "contactFamilyAdmin": m18,
        "contactSupport": MessageLookupByLibrary.simpleMessage(
            "Звернутися до служби підтримки"),
        "contactToManageSubscription": m19,
        "contacts": MessageLookupByLibrary.simpleMessage("Контакти"),
        "contents": MessageLookupByLibrary.simpleMessage("Вміст"),
        "continueLabel": MessageLookupByLibrary.simpleMessage("Продовжити"),
        "continueOnFreeTrial": MessageLookupByLibrary.simpleMessage(
            "Продовжити безплатний пробний період"),
        "convertToAlbum":
            MessageLookupByLibrary.simpleMessage("Перетворити в альбом"),
        "copyEmailAddress":
            MessageLookupByLibrary.simpleMessage("Копіювати поштову адресу"),
        "copyLink": MessageLookupByLibrary.simpleMessage("Копіювати посилання"),
        "copypasteThisCodentoYourAuthenticatorApp":
            MessageLookupByLibrary.simpleMessage(
                "Скопіюйте цей код\nу ваш застосунок для автентифікації"),
        "couldNotBackUpTryLater": MessageLookupByLibrary.simpleMessage(
            "Не вдалося створити резервну копію даних.\nМи спробуємо пізніше."),
        "couldNotFreeUpSpace":
            MessageLookupByLibrary.simpleMessage("Не вдалося звільнити місце"),
        "couldNotUpdateSubscription": MessageLookupByLibrary.simpleMessage(
            "Не вдалося оновити передплату"),
        "count": MessageLookupByLibrary.simpleMessage("Кількість"),
        "crashReporting":
            MessageLookupByLibrary.simpleMessage("Звіти про помилки"),
        "create": MessageLookupByLibrary.simpleMessage("Створити"),
        "createAccount":
            MessageLookupByLibrary.simpleMessage("Створити обліковий запис"),
        "createAlbumActionHint": MessageLookupByLibrary.simpleMessage(
            "Утримуйте, щоби вибрати фотографії, та натисніть «+», щоб створити альбом"),
        "createCollaborativeLink":
            MessageLookupByLibrary.simpleMessage("Створити спільне посилання"),
        "createCollage": MessageLookupByLibrary.simpleMessage("Створити колаж"),
        "createNewAccount": MessageLookupByLibrary.simpleMessage(
            "Створити новий обліковий запис"),
        "createOrSelectAlbum":
            MessageLookupByLibrary.simpleMessage("Створити або вибрати альбом"),
        "createPublicLink":
            MessageLookupByLibrary.simpleMessage("Створити публічне посилання"),
        "creatingLink":
            MessageLookupByLibrary.simpleMessage("Створення посилання..."),
        "criticalUpdateAvailable":
            MessageLookupByLibrary.simpleMessage("Доступне важливе оновлення"),
        "crop": MessageLookupByLibrary.simpleMessage("Обрізати"),
        "currentUsageIs":
            MessageLookupByLibrary.simpleMessage("Поточне використання "),
        "currentlyRunning":
            MessageLookupByLibrary.simpleMessage("зараз працює"),
        "custom": MessageLookupByLibrary.simpleMessage("Власне"),
        "customEndpoint": m20,
        "darkTheme": MessageLookupByLibrary.simpleMessage("Темна"),
        "dayToday": MessageLookupByLibrary.simpleMessage("Сьогодні"),
        "dayYesterday": MessageLookupByLibrary.simpleMessage("Вчора"),
        "declineTrustInvite":
            MessageLookupByLibrary.simpleMessage("Відхилити запрошення"),
        "decrypting": MessageLookupByLibrary.simpleMessage("Дешифрування..."),
        "decryptingVideo":
            MessageLookupByLibrary.simpleMessage("Розшифрування відео..."),
        "deduplicateFiles":
            MessageLookupByLibrary.simpleMessage("Усунути дублікати файлів"),
        "delete": MessageLookupByLibrary.simpleMessage("Видалити"),
        "deleteAccount":
            MessageLookupByLibrary.simpleMessage("Видалити обліковий запис"),
        "deleteAccountFeedbackPrompt": MessageLookupByLibrary.simpleMessage(
            "Нам шкода, що ви йдете. Будь ласка, поділіться своїм відгуком, щоб допомогти нам покращитися."),
        "deleteAccountPermanentlyButton": MessageLookupByLibrary.simpleMessage(
            "Остаточно видалити обліковий запис"),
        "deleteAlbum": MessageLookupByLibrary.simpleMessage("Видалити альбом"),
        "deleteAlbumDialog": MessageLookupByLibrary.simpleMessage(
            "Також видалити фотографії (і відео), які є в цьому альбомі, зі <bold>всіх</bold> інших альбомів, з яких вони складаються?"),
        "deleteAlbumsDialogBody": MessageLookupByLibrary.simpleMessage(
            "Це призведе до видалення всіх пустих альбомів. Це зручно, коли ви бажаєте зменшити засмічення в списку альбомів."),
        "deleteAll": MessageLookupByLibrary.simpleMessage("Видалити все"),
        "deleteConfirmDialogBody": MessageLookupByLibrary.simpleMessage(
            "Цей обліковий запис пов\'язаний з іншими застосунками Ente, якщо ви ними користуєтесь. Завантажені вами дані з усіх застосунків Ente будуть заплановані до видалення, а ваш обліковий запис буде видалено назавжди."),
        "deleteEmailRequest": MessageLookupByLibrary.simpleMessage(
            "Будь ласка, надішліть електронного листа на <warning>account-deletion@ente.io</warning> зі скриньки, зазначеної при реєстрації."),
        "deleteEmptyAlbums":
            MessageLookupByLibrary.simpleMessage("Видалити пусті альбоми"),
        "deleteEmptyAlbumsWithQuestionMark":
            MessageLookupByLibrary.simpleMessage("Видалити пусті альбоми?"),
        "deleteFromBoth":
            MessageLookupByLibrary.simpleMessage("Видалити з обох"),
        "deleteFromDevice":
            MessageLookupByLibrary.simpleMessage("Видалити з пристрою"),
        "deleteFromEnte":
            MessageLookupByLibrary.simpleMessage("Видалити з Ente"),
        "deleteItemCount": m21,
        "deleteLocation":
            MessageLookupByLibrary.simpleMessage("Видалити розташування"),
        "deletePhotos": MessageLookupByLibrary.simpleMessage("Видалити фото"),
        "deleteProgress": m23,
        "deleteReason1": MessageLookupByLibrary.simpleMessage(
            "Мені бракує ключової функції"),
        "deleteReason2": MessageLookupByLibrary.simpleMessage(
            "Застосунок або певна функція не поводяться так, як я думаю, вони повинні"),
        "deleteReason3": MessageLookupByLibrary.simpleMessage(
            "Я знайшов інший сервіс, який подобається мені більше"),
        "deleteReason4":
            MessageLookupByLibrary.simpleMessage("Причина не перерахована"),
        "deleteRequestSLAText": MessageLookupByLibrary.simpleMessage(
            "Ваш запит буде оброблений протягом 72 годин."),
        "deleteSharedAlbum":
            MessageLookupByLibrary.simpleMessage("Видалити спільний альбом?"),
        "deleteSharedAlbumDialogBody": MessageLookupByLibrary.simpleMessage(
            "Альбом буде видалено для всіх\n\nВи втратите доступ до спільних фотографій у цьому альбомі, які належать іншим"),
        "deselectAll": MessageLookupByLibrary.simpleMessage("Зняти виділення"),
        "designedToOutlive":
            MessageLookupByLibrary.simpleMessage("Створено, щоб пережити вас"),
        "details": MessageLookupByLibrary.simpleMessage("Подробиці"),
        "developerSettings": MessageLookupByLibrary.simpleMessage(
            "Налаштування для розробників"),
        "developerSettingsWarning": MessageLookupByLibrary.simpleMessage(
            "Ви впевнені, що хочете змінити налаштування для розробників?"),
        "deviceCodeHint": MessageLookupByLibrary.simpleMessage("Введіть код"),
        "deviceFilesAutoUploading": MessageLookupByLibrary.simpleMessage(
            "Файли, додані до цього альбому на пристрої, автоматично завантажаться до Ente."),
        "deviceLock":
            MessageLookupByLibrary.simpleMessage("Блокування пристрою"),
        "deviceLockExplanation": MessageLookupByLibrary.simpleMessage(
            "Вимкніть блокування екрана пристрою, коли на передньому плані знаходиться Ente і виконується резервне копіювання. Зазвичай це не потрібно, але може допомогти швидше завершити великі вивантаження і початковий імпорт великих бібліотек."),
        "deviceNotFound":
            MessageLookupByLibrary.simpleMessage("Пристрій не знайдено"),
        "didYouKnow": MessageLookupByLibrary.simpleMessage("Чи знали ви?"),
        "disableAutoLock":
            MessageLookupByLibrary.simpleMessage("Вимкнути автоблокування"),
        "disableDownloadWarningBody": MessageLookupByLibrary.simpleMessage(
            "Переглядачі все ще можуть робити знімки екрана або зберігати копію ваших фотографій за допомогою зовнішніх інструментів"),
        "disableDownloadWarningTitle":
            MessageLookupByLibrary.simpleMessage("Зверніть увагу"),
        "disableLinkMessage": m24,
        "disableTwofactor": MessageLookupByLibrary.simpleMessage(
            "Вимкнути двоетапну перевірку"),
        "disablingTwofactorAuthentication":
            MessageLookupByLibrary.simpleMessage(
                "Вимкнення двоетапної перевірки..."),
        "discord": MessageLookupByLibrary.simpleMessage("Discord"),
        "discover": MessageLookupByLibrary.simpleMessage("Відкрийте для себе"),
        "discover_babies": MessageLookupByLibrary.simpleMessage("Немовлята"),
        "discover_celebrations":
            MessageLookupByLibrary.simpleMessage("Святкування"),
        "discover_food": MessageLookupByLibrary.simpleMessage("Їжа"),
        "discover_greenery": MessageLookupByLibrary.simpleMessage("Зелень"),
        "discover_hills": MessageLookupByLibrary.simpleMessage("Пагорби"),
        "discover_identity":
            MessageLookupByLibrary.simpleMessage("Особистість"),
        "discover_memes": MessageLookupByLibrary.simpleMessage("Меми"),
        "discover_notes": MessageLookupByLibrary.simpleMessage("Нотатки"),
        "discover_pets":
            MessageLookupByLibrary.simpleMessage("Домашні тварини"),
        "discover_receipts": MessageLookupByLibrary.simpleMessage("Квитанції"),
        "discover_screenshots":
            MessageLookupByLibrary.simpleMessage("Знімки екрана"),
        "discover_selfies": MessageLookupByLibrary.simpleMessage("Селфі"),
        "discover_sunset": MessageLookupByLibrary.simpleMessage("Захід сонця"),
        "discover_visiting_cards":
            MessageLookupByLibrary.simpleMessage("Візитівки"),
        "discover_wallpapers": MessageLookupByLibrary.simpleMessage("Шпалери"),
        "dismiss": MessageLookupByLibrary.simpleMessage("Відхилити"),
        "distanceInKMUnit": MessageLookupByLibrary.simpleMessage("км"),
        "doNotSignOut": MessageLookupByLibrary.simpleMessage("Не виходити"),
        "doThisLater":
            MessageLookupByLibrary.simpleMessage("Зробити це пізніше"),
        "doYouWantToDiscardTheEditsYouHaveMade":
            MessageLookupByLibrary.simpleMessage(
                "Ви хочете відхилити внесені зміни?"),
        "done": MessageLookupByLibrary.simpleMessage("Готово"),
        "doubleYourStorage":
            MessageLookupByLibrary.simpleMessage("Подвоїти своє сховище"),
        "download": MessageLookupByLibrary.simpleMessage("Завантажити"),
        "downloadFailed":
            MessageLookupByLibrary.simpleMessage("Не вдалося завантажити"),
        "downloading": MessageLookupByLibrary.simpleMessage("Завантаження..."),
        "dropSupportEmail": m25,
        "duplicateFileCountWithStorageSaved": m26,
        "duplicateItemsGroup": m27,
        "edit": MessageLookupByLibrary.simpleMessage("Редагувати"),
        "editLocation":
            MessageLookupByLibrary.simpleMessage("Змінити розташування"),
        "editLocationTagTitle":
            MessageLookupByLibrary.simpleMessage("Змінити розташування"),
        "editPerson": MessageLookupByLibrary.simpleMessage("Редагувати особу"),
        "editsSaved": MessageLookupByLibrary.simpleMessage("Зміни збережено"),
        "editsToLocationWillOnlyBeSeenWithinEnte":
            MessageLookupByLibrary.simpleMessage(
                "Зміна розташування буде видима лише в Ente"),
        "eligible": MessageLookupByLibrary.simpleMessage("придатний"),
        "email":
            MessageLookupByLibrary.simpleMessage("Адреса електронної пошти"),
        "emailChangedTo": m29,
        "emailNoEnteAccount": m31,
        "emailVerificationToggle":
            MessageLookupByLibrary.simpleMessage("Підтвердження через пошту"),
        "emailYourLogs": MessageLookupByLibrary.simpleMessage(
            "Відправте ваші журнали поштою"),
        "emergencyContacts":
            MessageLookupByLibrary.simpleMessage("Екстрені контакти"),
        "empty": MessageLookupByLibrary.simpleMessage("Спорожнити"),
        "emptyTrash": MessageLookupByLibrary.simpleMessage("Очистити смітник?"),
        "enable": MessageLookupByLibrary.simpleMessage("Увімкнути"),
        "enableMLIndexingDesc": MessageLookupByLibrary.simpleMessage(
            "Ente підтримує машинне навчання для розпізнавання обличчя, магічний пошук та інші розширені функції пошуку"),
        "enableMachineLearningBanner": MessageLookupByLibrary.simpleMessage(
            "Увімкніть машинне навчання для магічного пошуку та розпізнавання облич"),
        "enableMaps": MessageLookupByLibrary.simpleMessage("Увімкнути мапи"),
        "enableMapsDesc": MessageLookupByLibrary.simpleMessage(
            "Це покаже ваші фотографії на мапі світу.\n\nЦя мапа розміщена на OpenStreetMap, і точне розташування ваших фотографій ніколи не розголошується.\n\nВи можете будь-коли вимкнути цю функцію в налаштуваннях."),
        "enabled": MessageLookupByLibrary.simpleMessage("Увімкнено"),
        "encryptingBackup":
            MessageLookupByLibrary.simpleMessage("Шифруємо резервну копію..."),
        "encryption": MessageLookupByLibrary.simpleMessage("Шифрування"),
        "encryptionKeys":
            MessageLookupByLibrary.simpleMessage("Ключі шифрування"),
        "endpointUpdatedMessage": MessageLookupByLibrary.simpleMessage(
            "Кінцева точка успішно оновлена"),
        "endtoendEncryptedByDefault": MessageLookupByLibrary.simpleMessage(
            "Наскрізне шифрування по стандарту"),
        "enteCanEncryptAndPreserveFilesOnlyIfYouGrant":
            MessageLookupByLibrary.simpleMessage(
                "Ente може зашифрувати та зберігати файли тільки в тому випадку, якщо ви надасте до них доступ"),
        "entePhotosPerm": MessageLookupByLibrary.simpleMessage(
            "Ente <i>потребує дозволу</i> до ваших світлин"),
        "enteSubscriptionPitch": MessageLookupByLibrary.simpleMessage(
            "Ente зберігає ваші спогади, тому вони завжди доступні для вас, навіть якщо ви втратите пристрій."),
        "enteSubscriptionShareWithFamily": MessageLookupByLibrary.simpleMessage(
            "Вашу сім\'ю також можна додати до вашого тарифу."),
        "enterAlbumName":
            MessageLookupByLibrary.simpleMessage("Введіть назву альбому"),
        "enterCode": MessageLookupByLibrary.simpleMessage("Введіть код"),
        "enterCodeDescription": MessageLookupByLibrary.simpleMessage(
            "Введіть код, наданий вашим другом, щоби отримати безплатне сховище для вас обох"),
        "enterDateOfBirth": MessageLookupByLibrary.simpleMessage(
            "День народження (необов\'язково)"),
        "enterEmail":
            MessageLookupByLibrary.simpleMessage("Введіть поштову адресу"),
        "enterFileName":
            MessageLookupByLibrary.simpleMessage("Введіть назву файлу"),
        "enterName": MessageLookupByLibrary.simpleMessage("Введіть ім\'я"),
        "enterNewPasswordToEncrypt": MessageLookupByLibrary.simpleMessage(
            "Введіть новий пароль, який ми зможемо використати для шифрування ваших даних"),
        "enterPassword": MessageLookupByLibrary.simpleMessage("Введіть пароль"),
        "enterPasswordToEncrypt": MessageLookupByLibrary.simpleMessage(
            "Введіть пароль, який ми зможемо використати для шифрування ваших даних"),
        "enterPersonName":
            MessageLookupByLibrary.simpleMessage("Введіть ім\'я особи"),
        "enterPin": MessageLookupByLibrary.simpleMessage("Введіть PIN-код"),
        "enterReferralCode":
            MessageLookupByLibrary.simpleMessage("Введіть реферальний код"),
        "enterThe6digitCodeFromnyourAuthenticatorApp":
            MessageLookupByLibrary.simpleMessage(
                "Введіть 6-значний код з\nвашого застосунку для автентифікації"),
        "enterValidEmail": MessageLookupByLibrary.simpleMessage(
            "Будь ласка, введіть дійсну адресу електронної пошти."),
        "enterYourEmailAddress": MessageLookupByLibrary.simpleMessage(
            "Введіть вашу адресу електронної пошти"),
        "enterYourPassword":
            MessageLookupByLibrary.simpleMessage("Введіть пароль"),
        "enterYourRecoveryKey": MessageLookupByLibrary.simpleMessage(
            "Введіть ваш ключ відновлення"),
        "error": MessageLookupByLibrary.simpleMessage("Помилка"),
        "everywhere": MessageLookupByLibrary.simpleMessage("всюди"),
        "exif": MessageLookupByLibrary.simpleMessage("EXIF"),
        "existingUser":
            MessageLookupByLibrary.simpleMessage("Існуючий користувач"),
        "expiredLinkInfo": MessageLookupByLibrary.simpleMessage(
            "Термін дії цього посилання минув. Будь ласка, виберіть новий час терміну дії або вимкніть це посилання."),
        "exportLogs":
            MessageLookupByLibrary.simpleMessage("Експортування журналів"),
        "exportYourData":
            MessageLookupByLibrary.simpleMessage("Експортувати дані"),
        "extraPhotosFound": MessageLookupByLibrary.simpleMessage(
            "Знайдено додаткові фотографії"),
        "extraPhotosFoundFor": m33,
        "faceNotClusteredYet": MessageLookupByLibrary.simpleMessage(
            "Обличчя ще не згруповані, поверніться пізніше"),
        "faceRecognition":
            MessageLookupByLibrary.simpleMessage("Розпізнавання обличчя"),
        "faces": MessageLookupByLibrary.simpleMessage("Обличчя"),
        "failedToApplyCode":
            MessageLookupByLibrary.simpleMessage("Не вдалося застосувати код"),
        "failedToCancel":
            MessageLookupByLibrary.simpleMessage("Не вдалося скасувати"),
        "failedToDownloadVideo": MessageLookupByLibrary.simpleMessage(
            "Не вдалося завантажити відео"),
        "failedToFetchActiveSessions": MessageLookupByLibrary.simpleMessage(
            "Не вдалося отримати активні сеанси"),
        "failedToFetchOriginalForEdit": MessageLookupByLibrary.simpleMessage(
            "Не вдалося отримати оригінал для редагування"),
        "failedToFetchReferralDetails": MessageLookupByLibrary.simpleMessage(
            "Не вдається отримати відомості про реферала. Спробуйте ще раз пізніше."),
        "failedToLoadAlbums": MessageLookupByLibrary.simpleMessage(
            "Не вдалося завантажити альбоми"),
        "failedToPlayVideo":
            MessageLookupByLibrary.simpleMessage("Не вдалося відтворити відео"),
        "failedToRefreshStripeSubscription":
            MessageLookupByLibrary.simpleMessage(
                "Не вдалося поновити підписку"),
        "failedToRenew":
            MessageLookupByLibrary.simpleMessage("Не вдалося поновити"),
        "failedToVerifyPaymentStatus": MessageLookupByLibrary.simpleMessage(
            "Не вдалося перевірити стан платежу"),
        "familyPlanOverview": MessageLookupByLibrary.simpleMessage(
            "Додайте 5 членів сім\'ї до чинного тарифу без додаткової плати.\n\nКожен член сім\'ї отримає власний приватний простір і не зможе бачити файли інших, доки обидва не нададуть до них спільний доступ.\n\nСімейні плани доступні клієнтам, які мають платну підписку на Ente.\n\nПідпишіться зараз, щоби розпочати!"),
        "familyPlanPortalTitle": MessageLookupByLibrary.simpleMessage("Сім\'я"),
        "familyPlans": MessageLookupByLibrary.simpleMessage("Сімейні тарифи"),
        "faq": MessageLookupByLibrary.simpleMessage("ЧаПи"),
        "faqs": MessageLookupByLibrary.simpleMessage("ЧаПи"),
        "favorite":
            MessageLookupByLibrary.simpleMessage("Додати до улюбленого"),
        "feedback": MessageLookupByLibrary.simpleMessage("Зворотній зв’язок"),
        "file": MessageLookupByLibrary.simpleMessage("Файл"),
        "fileFailedToSaveToGallery": MessageLookupByLibrary.simpleMessage(
            "Не вдалося зберегти файл до галереї"),
        "fileInfoAddDescHint":
            MessageLookupByLibrary.simpleMessage("Додати опис..."),
        "fileNotUploadedYet":
            MessageLookupByLibrary.simpleMessage("Файл ще не завантажено"),
        "fileSavedToGallery":
            MessageLookupByLibrary.simpleMessage("Файл збережено до галереї"),
        "fileTypes": MessageLookupByLibrary.simpleMessage("Типи файлів"),
        "fileTypesAndNames":
            MessageLookupByLibrary.simpleMessage("Типи та назви файлів"),
        "filesBackedUpFromDevice": m35,
        "filesBackedUpInAlbum": m36,
        "filesDeleted": MessageLookupByLibrary.simpleMessage("Файли видалено"),
        "filesSavedToGallery":
            MessageLookupByLibrary.simpleMessage("Файли збережено до галереї"),
        "findPeopleByName": MessageLookupByLibrary.simpleMessage(
            "Швидко знаходьте людей за іменами"),
        "findThemQuickly":
            MessageLookupByLibrary.simpleMessage("Знайдіть їх швидко"),
        "flip": MessageLookupByLibrary.simpleMessage("Відзеркалити"),
        "forYourMemories":
            MessageLookupByLibrary.simpleMessage("для ваших спогадів"),
        "forgotPassword":
            MessageLookupByLibrary.simpleMessage("Нагадати пароль"),
        "foundFaces": MessageLookupByLibrary.simpleMessage("Знайдені обличчя"),
        "freeStorageClaimed":
            MessageLookupByLibrary.simpleMessage("Безплатне сховище отримано"),
        "freeStorageOnReferralSuccess": m37,
        "freeStorageUsable": MessageLookupByLibrary.simpleMessage(
            "Безплатне сховище можна використовувати"),
        "freeTrial":
            MessageLookupByLibrary.simpleMessage("Безплатний пробний період"),
        "freeTrialValidTill": m38,
        "freeUpAmount": m40,
        "freeUpDeviceSpace":
            MessageLookupByLibrary.simpleMessage("Звільніть місце на пристрої"),
        "freeUpDeviceSpaceDesc": MessageLookupByLibrary.simpleMessage(
            "Збережіть місце на вашому пристрої, очистивши файли, які вже збережено."),
        "freeUpSpace": MessageLookupByLibrary.simpleMessage("Звільнити місце"),
        "galleryMemoryLimitInfo": MessageLookupByLibrary.simpleMessage(
            "До 1000 спогадів, показаних у галереї"),
        "general": MessageLookupByLibrary.simpleMessage("Загальні"),
        "generatingEncryptionKeys": MessageLookupByLibrary.simpleMessage(
            "Створення ключів шифрування..."),
        "genericProgress": m42,
        "goToSettings":
            MessageLookupByLibrary.simpleMessage("Перейти до налаштувань"),
        "googlePlayId": MessageLookupByLibrary.simpleMessage("Google Play ID"),
        "grantFullAccessPrompt": MessageLookupByLibrary.simpleMessage(
            "Надайте доступ до всіх фотографій в налаштуваннях застосунку"),
        "grantPermission":
            MessageLookupByLibrary.simpleMessage("Надати дозвіл"),
        "groupNearbyPhotos": MessageLookupByLibrary.simpleMessage(
            "Групувати фотографії поблизу"),
        "guestView": MessageLookupByLibrary.simpleMessage("Гостьовий перегляд"),
        "guestViewEnablePreSteps": MessageLookupByLibrary.simpleMessage(
            "Щоб увімкнути гостьовий перегляд, встановіть пароль або блокування екрана в налаштуваннях системи."),
        "hearUsExplanation": MessageLookupByLibrary.simpleMessage(
            "Ми не відстежуємо встановлення застосунку. Але, якщо ви скажете нам, де ви нас знайшли, це допоможе!"),
        "hearUsWhereTitle": MessageLookupByLibrary.simpleMessage(
            "Як ви дізналися про Ente? (необов\'язково)"),
        "help": MessageLookupByLibrary.simpleMessage("Допомога"),
        "hidden": MessageLookupByLibrary.simpleMessage("Приховано"),
        "hide": MessageLookupByLibrary.simpleMessage("Приховати"),
        "hideContent": MessageLookupByLibrary.simpleMessage("Приховати вміст"),
        "hideContentDescriptionAndroid": MessageLookupByLibrary.simpleMessage(
            "Приховує вміст застосунку у перемикачі застосунків і вимикає знімки екрана"),
        "hideContentDescriptionIos": MessageLookupByLibrary.simpleMessage(
            "Приховує вміст застосунку у перемикачі застосунків"),
        "hiding": MessageLookupByLibrary.simpleMessage("Приховуємо..."),
        "hostedAtOsmFrance":
            MessageLookupByLibrary.simpleMessage("Розміщення на OSM Франція"),
        "howItWorks": MessageLookupByLibrary.simpleMessage("Як це працює"),
        "howToViewShareeVerificationID": MessageLookupByLibrary.simpleMessage(
            "Попросіть їх довго утримувати палець на свій поштовій адресі на екрані налаштувань і переконайтеся, що ідентифікатори на обох пристроях збігаються."),
        "iOSGoToSettingsDescription": MessageLookupByLibrary.simpleMessage(
            "Біометрична перевірка не встановлена на вашому пристрої. Увімкніть TouchID або FaceID на вашому телефоні."),
        "iOSLockOut": MessageLookupByLibrary.simpleMessage(
            "Біометрична перевірка вимкнена. Заблокуйте і розблокуйте свій екран, щоб увімкнути її."),
        "iOSOkButton": MessageLookupByLibrary.simpleMessage("Гаразд"),
        "ignoreUpdate": MessageLookupByLibrary.simpleMessage("Ігнорувати"),
        "ignored": MessageLookupByLibrary.simpleMessage("ігнорується"),
        "ignoredFolderUploadReason": MessageLookupByLibrary.simpleMessage(
            "Деякі файли в цьому альбомі ігноруються після вивантаження, тому що вони раніше були видалені з Ente."),
        "imageNotAnalyzed": MessageLookupByLibrary.simpleMessage(
            "Зображення не проаналізовано"),
        "immediately": MessageLookupByLibrary.simpleMessage("Негайно"),
        "importing": MessageLookupByLibrary.simpleMessage("Імпортування..."),
        "incorrectCode": MessageLookupByLibrary.simpleMessage("Невірний код"),
        "incorrectPasswordTitle":
            MessageLookupByLibrary.simpleMessage("Невірний пароль"),
        "incorrectRecoveryKey":
            MessageLookupByLibrary.simpleMessage("Невірний ключ відновлення"),
        "incorrectRecoveryKeyBody": MessageLookupByLibrary.simpleMessage(
            "Ви ввели невірний ключ відновлення"),
        "incorrectRecoveryKeyTitle":
            MessageLookupByLibrary.simpleMessage("Невірний ключ відновлення"),
        "indexedItems":
            MessageLookupByLibrary.simpleMessage("Індексовані елементи"),
        "indexingIsPaused": MessageLookupByLibrary.simpleMessage(
            "Індексація припинена. Автоматично продовжуватиметься, коли пристрій буде готовий."),
        "info": MessageLookupByLibrary.simpleMessage("Інформація"),
        "insecureDevice":
            MessageLookupByLibrary.simpleMessage("Незахищений пристрій"),
        "installManually":
            MessageLookupByLibrary.simpleMessage("Встановити вручну"),
        "invalidEmailAddress": MessageLookupByLibrary.simpleMessage(
            "Хибна адреса електронної пошти"),
        "invalidEndpoint":
            MessageLookupByLibrary.simpleMessage("Недійсна кінцева точка"),
        "invalidEndpointMessage": MessageLookupByLibrary.simpleMessage(
            "Введена вами кінцева точка є недійсною. Введіть дійсну кінцеву точку та спробуйте ще раз."),
        "invalidKey": MessageLookupByLibrary.simpleMessage("Невірний ключ"),
        "invalidRecoveryKey": MessageLookupByLibrary.simpleMessage(
            "Уведений вами ключ відновлення недійсний. Переконайтеся, що він містить 24 слова, і перевірте правильність написання кожного з них.\n\nЯкщо ви ввели старіший код відновлення, переконайтеся, що він складається з 64 символів, і перевірте кожен з них."),
        "invite": MessageLookupByLibrary.simpleMessage("Запросити"),
        "inviteToEnte":
            MessageLookupByLibrary.simpleMessage("Запросити до Ente"),
        "inviteYourFriends":
            MessageLookupByLibrary.simpleMessage("Запросити своїх друзів"),
        "inviteYourFriendsToEnte": MessageLookupByLibrary.simpleMessage(
            "Запросіть своїх друзів до Ente"),
        "itLooksLikeSomethingWentWrongPleaseRetryAfterSome":
            MessageLookupByLibrary.simpleMessage(
                "Схоже, що щось пішло не так. Спробуйте ще раз через деякий час. Якщо помилка не зникне, зв\'яжіться з нашою командою підтримки."),
<<<<<<< HEAD
        "itemCount": m45,
=======
        "itemCount": m44,
>>>>>>> 76bff25d
        "itemsShowTheNumberOfDaysRemainingBeforePermanentDeletion":
            MessageLookupByLibrary.simpleMessage(
                "Елементи показують кількість днів, що залишилися до остаточного видалення"),
        "itemsWillBeRemovedFromAlbum": MessageLookupByLibrary.simpleMessage(
            "Вибрані елементи будуть видалені з цього альбому"),
        "joinDiscord": MessageLookupByLibrary.simpleMessage(
            "Приєднатися до Discord серверу"),
        "keepPhotos": MessageLookupByLibrary.simpleMessage("Залишити фото"),
        "kiloMeterUnit": MessageLookupByLibrary.simpleMessage("км"),
        "kindlyHelpUsWithThisInformation": MessageLookupByLibrary.simpleMessage(
            "Будь ласка, допоможіть нам із цією інформацією"),
        "language": MessageLookupByLibrary.simpleMessage("Мова"),
        "lastUpdated":
            MessageLookupByLibrary.simpleMessage("Востаннє оновлено"),
        "leave": MessageLookupByLibrary.simpleMessage("Покинути"),
        "leaveAlbum": MessageLookupByLibrary.simpleMessage("Покинути альбом"),
        "leaveFamily": MessageLookupByLibrary.simpleMessage("Покинути сім\'ю"),
        "leaveSharedAlbum":
            MessageLookupByLibrary.simpleMessage("Покинути спільний альбом?"),
        "left": MessageLookupByLibrary.simpleMessage("Ліворуч"),
        "legacy": MessageLookupByLibrary.simpleMessage("Спадок"),
        "legacyAccounts":
            MessageLookupByLibrary.simpleMessage("Облікові записи «Спадку»"),
<<<<<<< HEAD
        "legacyInvite": m47,
=======
        "legacyInvite": m46,
>>>>>>> 76bff25d
        "legacyPageDesc": MessageLookupByLibrary.simpleMessage(
            "«Спадок» дозволяє довіреним контактам отримати доступ до вашого облікового запису під час вашої відсутності."),
        "legacyPageDesc2": MessageLookupByLibrary.simpleMessage(
            "Довірені контакти можуть ініціювати відновлення облікового запису, і якщо його не буде заблоковано протягом 30 днів, скинути пароль і отримати доступ до нього."),
        "light": MessageLookupByLibrary.simpleMessage("Яскравість"),
        "lightTheme": MessageLookupByLibrary.simpleMessage("Світла"),
        "linkCopiedToClipboard": MessageLookupByLibrary.simpleMessage(
            "Посилання скопійовано в буфер обміну"),
        "linkDeviceLimit":
            MessageLookupByLibrary.simpleMessage("Досягнуто ліміту пристроїв"),
        "linkEnabled": MessageLookupByLibrary.simpleMessage("Увімкнено"),
        "linkExpired": MessageLookupByLibrary.simpleMessage("Закінчився"),
<<<<<<< HEAD
        "linkExpiresOn": m48,
=======
        "linkExpiresOn": m47,
>>>>>>> 76bff25d
        "linkExpiry": MessageLookupByLibrary.simpleMessage(
            "Термін дії посилання закінчився"),
        "linkHasExpired":
            MessageLookupByLibrary.simpleMessage("Посилання прострочено"),
        "linkNeverExpires": MessageLookupByLibrary.simpleMessage("Ніколи"),
        "livePhotos": MessageLookupByLibrary.simpleMessage("Живі фото"),
        "loadMessage1": MessageLookupByLibrary.simpleMessage(
            "Ви можете поділитися своєю передплатою з родиною"),
        "loadMessage3": MessageLookupByLibrary.simpleMessage(
            "Ми зберігаємо 3 копії ваших даних, одну в підземному бункері"),
        "loadMessage4": MessageLookupByLibrary.simpleMessage(
            "Всі наші застосунки мають відкритий код"),
        "loadMessage5": MessageLookupByLibrary.simpleMessage(
            "Наш вихідний код та шифрування пройшли перевірку спільнотою"),
        "loadMessage6": MessageLookupByLibrary.simpleMessage(
            "Ви можете поділитися посиланнями на свої альбоми з близькими"),
        "loadMessage7": MessageLookupByLibrary.simpleMessage(
            "Наші мобільні застосунки працюють у фоновому режимі для шифрування і створення резервних копій будь-яких нових фотографій, які ви виберете"),
        "loadMessage8": MessageLookupByLibrary.simpleMessage(
            "web.ente.io має зручний завантажувач"),
        "loadMessage9": MessageLookupByLibrary.simpleMessage(
            "Ми використовуємо Xchacha20Poly1305 для безпечного шифрування ваших даних"),
        "loadingExifData":
            MessageLookupByLibrary.simpleMessage("Завантаження даних EXIF..."),
        "loadingGallery":
            MessageLookupByLibrary.simpleMessage("Завантаження галереї..."),
        "loadingMessage": MessageLookupByLibrary.simpleMessage(
            "Завантажуємо ваші фотографії..."),
        "loadingModel":
            MessageLookupByLibrary.simpleMessage("Завантаження моделей..."),
        "loadingYourPhotos":
            MessageLookupByLibrary.simpleMessage("Завантажуємо фотографії..."),
        "localGallery":
            MessageLookupByLibrary.simpleMessage("Локальна галерея"),
        "localIndexing":
            MessageLookupByLibrary.simpleMessage("Локальне індексування"),
        "localSyncErrorMessage": MessageLookupByLibrary.simpleMessage(
            "Схоже, щось пішло не так, оскільки локальна синхронізація фотографій займає більше часу, ніж очікувалося. Зверніться до нашої служби підтримки"),
        "location": MessageLookupByLibrary.simpleMessage("Розташування"),
        "locationName":
            MessageLookupByLibrary.simpleMessage("Назва місце розташування"),
        "locationTagFeatureDescription": MessageLookupByLibrary.simpleMessage(
            "Тег розташування групує всі фотографії, які були зроблені в певному радіусі від фотографії"),
        "locations": MessageLookupByLibrary.simpleMessage("Розташування"),
        "lockButtonLabel": MessageLookupByLibrary.simpleMessage("Заблокувати"),
        "lockscreen": MessageLookupByLibrary.simpleMessage("Екран блокування"),
        "logInLabel": MessageLookupByLibrary.simpleMessage("Увійти"),
        "loggingOut":
            MessageLookupByLibrary.simpleMessage("Вихід із системи..."),
        "loginSessionExpired":
            MessageLookupByLibrary.simpleMessage("Час сеансу минув"),
        "loginSessionExpiredDetails": MessageLookupByLibrary.simpleMessage(
            "Термін дії вашого сеансу завершився. Увійдіть знову."),
        "loginTerms": MessageLookupByLibrary.simpleMessage(
            "Натискаючи «Увійти», я приймаю <u-terms>умови використання</u-terms> і <u-policy>політику приватності</u-policy>"),
        "loginWithTOTP":
            MessageLookupByLibrary.simpleMessage("Увійти за допомогою TOTP"),
        "logout": MessageLookupByLibrary.simpleMessage("Вийти"),
        "logsDialogBody": MessageLookupByLibrary.simpleMessage(
            "Це призведе до надсилання журналів, які допоможуть нам усунути вашу проблему. Зверніть увагу, що назви файлів будуть включені, щоби допомогти відстежувати проблеми з конкретними файлами."),
        "longPressAnEmailToVerifyEndToEndEncryption":
            MessageLookupByLibrary.simpleMessage(
                "Довго утримуйте поштову адресу, щоб перевірити наскрізне шифрування."),
        "longpressOnAnItemToViewInFullscreen": MessageLookupByLibrary.simpleMessage(
            "Натисніть і утримуйте елемент для перегляду в повноекранному режимі"),
        "loopVideoOff":
            MessageLookupByLibrary.simpleMessage("Вимкнено зациклювання відео"),
        "loopVideoOn": MessageLookupByLibrary.simpleMessage(
            "Увімкнено зациклювання відео"),
        "lostDevice":
            MessageLookupByLibrary.simpleMessage("Загубили пристрій?"),
        "machineLearning":
            MessageLookupByLibrary.simpleMessage("Машинне навчання"),
        "magicSearch": MessageLookupByLibrary.simpleMessage("Магічний пошук"),
        "magicSearchHint": MessageLookupByLibrary.simpleMessage(
            "Магічний пошук дозволяє шукати фотографії за їхнім вмістом, наприклад «квітка», «червоне авто» «паспорт»"),
        "manage": MessageLookupByLibrary.simpleMessage("Керування"),
        "manageDeviceStorage":
            MessageLookupByLibrary.simpleMessage("Керування кешем пристрою"),
        "manageDeviceStorageDesc": MessageLookupByLibrary.simpleMessage(
            "Переглянути та очистити локальне сховище кешу."),
        "manageFamily":
            MessageLookupByLibrary.simpleMessage("Керування сім\'єю"),
        "manageLink":
            MessageLookupByLibrary.simpleMessage("Керувати посиланням"),
        "manageParticipants": MessageLookupByLibrary.simpleMessage("Керування"),
        "manageSubscription":
            MessageLookupByLibrary.simpleMessage("Керування передплатою"),
        "manualPairDesc": MessageLookupByLibrary.simpleMessage(
            "Створення пари з PIN-кодом працює з будь-яким екраном, на яку ви хочете переглянути альбом."),
        "map": MessageLookupByLibrary.simpleMessage("Мапа"),
        "maps": MessageLookupByLibrary.simpleMessage("Мапи"),
        "mastodon": MessageLookupByLibrary.simpleMessage("Mastodon"),
        "matrix": MessageLookupByLibrary.simpleMessage("Matrix"),
        "merchandise": MessageLookupByLibrary.simpleMessage("Товари"),
        "mergeWithExisting":
            MessageLookupByLibrary.simpleMessage("Об\'єднати з наявним"),
        "mergedPhotos":
            MessageLookupByLibrary.simpleMessage("Об\'єднані фотографії"),
        "mlConsent":
            MessageLookupByLibrary.simpleMessage("Увімкнути машинне навчання"),
        "mlConsentConfirmation": MessageLookupByLibrary.simpleMessage(
            "Я розумію, та бажаю увімкнути машинне навчання"),
        "mlConsentDescription": MessageLookupByLibrary.simpleMessage(
            "Якщо увімкнути машинне навчання, Ente вилучатиме інформацію, наприклад геометрію обличчя з файлів, включно з тими, хто поділився з вами.\n\nЦе відбуватиметься на вашому пристрої, і будь-яка згенерована біометрична інформація буде наскрізно зашифрована."),
        "mlConsentPrivacy": MessageLookupByLibrary.simpleMessage(
            "Натисніть тут для більш детальної інформації про цю функцію в нашій політиці приватності"),
        "mlConsentTitle":
            MessageLookupByLibrary.simpleMessage("Увімкнути машинне навчання?"),
        "mlIndexingDescription": MessageLookupByLibrary.simpleMessage(
            "Зверніть увагу, що машинне навчання призведе до збільшення пропускної здатності та споживання заряду батареї, поки не будуть проіндексовані всі елементи. Для прискорення індексації скористайтеся настільним застосунком, всі результати будуть синхронізовані автоматично."),
        "mobileWebDesktop":
            MessageLookupByLibrary.simpleMessage("Смартфон, Вебсайт, ПК"),
        "moderateStrength": MessageLookupByLibrary.simpleMessage("Середній"),
        "modifyYourQueryOrTrySearchingFor":
            MessageLookupByLibrary.simpleMessage(
                "Змініть ваш запит або спробуйте знайти"),
        "moments": MessageLookupByLibrary.simpleMessage("Моменти"),
        "month": MessageLookupByLibrary.simpleMessage("місяць"),
        "monthly": MessageLookupByLibrary.simpleMessage("Щомісяця"),
        "moreDetails": MessageLookupByLibrary.simpleMessage("Детальніше"),
        "mostRecent": MessageLookupByLibrary.simpleMessage("Останні"),
        "mostRelevant": MessageLookupByLibrary.simpleMessage("Найактуальніші"),
        "moveToAlbum":
            MessageLookupByLibrary.simpleMessage("Перемістити до альбому"),
        "moveToHiddenAlbum": MessageLookupByLibrary.simpleMessage(
            "Перемістити до прихованого альбому"),
<<<<<<< HEAD
        "movedSuccessfullyTo": m53,
=======
        "movedSuccessfullyTo": m52,
>>>>>>> 76bff25d
        "movedToTrash":
            MessageLookupByLibrary.simpleMessage("Переміщено у смітник"),
        "movingFilesToAlbum": MessageLookupByLibrary.simpleMessage(
            "Переміщуємо файли до альбому..."),
        "name": MessageLookupByLibrary.simpleMessage("Назва"),
        "nameTheAlbum": MessageLookupByLibrary.simpleMessage("Назвіть альбом"),
        "networkConnectionRefusedErr": MessageLookupByLibrary.simpleMessage(
            "Не вдалося під\'єднатися до Ente. Спробуйте ще раз через деякий час. Якщо помилка не зникне, зв\'яжіться з нашою командою підтримки."),
        "networkHostLookUpErr": MessageLookupByLibrary.simpleMessage(
            "Не вдалося під\'єднатися до Ente. Перевірте налаштування мережі. Зверніться до нашої команди підтримки, якщо помилка залишиться."),
        "never": MessageLookupByLibrary.simpleMessage("Ніколи"),
        "newAlbum": MessageLookupByLibrary.simpleMessage("Новий альбом"),
        "newLocation":
            MessageLookupByLibrary.simpleMessage("Нове розташування"),
        "newPerson": MessageLookupByLibrary.simpleMessage("Нова особа"),
        "newToEnte": MessageLookupByLibrary.simpleMessage("Уперше на Ente"),
        "newest": MessageLookupByLibrary.simpleMessage("Найновіші"),
        "next": MessageLookupByLibrary.simpleMessage("Далі"),
        "no": MessageLookupByLibrary.simpleMessage("Ні"),
        "noAlbumsSharedByYouYet": MessageLookupByLibrary.simpleMessage(
            "Ви ще не поділилися жодним альбомом"),
        "noDeviceFound": MessageLookupByLibrary.simpleMessage(
            "Не знайдено жодного пристрою"),
        "noDeviceLimit": MessageLookupByLibrary.simpleMessage("Немає"),
        "noDeviceThatCanBeDeleted": MessageLookupByLibrary.simpleMessage(
            "У вас не маєте файлів на цьому пристрої, які можна видалити"),
        "noDuplicates":
            MessageLookupByLibrary.simpleMessage("✨ Немає дублікатів"),
        "noExifData": MessageLookupByLibrary.simpleMessage("Немає даних EXIF"),
        "noFacesFound":
            MessageLookupByLibrary.simpleMessage("Обличчя не знайдено"),
        "noHiddenPhotosOrVideos": MessageLookupByLibrary.simpleMessage(
            "Немає прихованих фотографій чи відео"),
        "noImagesWithLocation": MessageLookupByLibrary.simpleMessage(
            "Немає зображень з розташуванням"),
        "noInternetConnection":
            MessageLookupByLibrary.simpleMessage("Немає з’єднання з мережею"),
        "noPhotosAreBeingBackedUpRightNow":
            MessageLookupByLibrary.simpleMessage(
                "Наразі немає резервних копій фотографій"),
        "noPhotosFoundHere":
            MessageLookupByLibrary.simpleMessage("Тут немає фотографій"),
        "noQuickLinksSelected":
            MessageLookupByLibrary.simpleMessage("Не вибрано швидких посилань"),
        "noRecoveryKey":
            MessageLookupByLibrary.simpleMessage("Немає ключа відновлення?"),
        "noRecoveryKeyNoDecryption": MessageLookupByLibrary.simpleMessage(
            "Через природу нашого кінцевого протоколу шифрування, ваші дані не можуть бути розшифровані без вашого пароля або ключа відновлення"),
        "noResults": MessageLookupByLibrary.simpleMessage("Немає результатів"),
        "noResultsFound":
            MessageLookupByLibrary.simpleMessage("Нічого не знайдено"),
<<<<<<< HEAD
        "noSuggestionsForPerson": m54,
        "noSystemLockFound": MessageLookupByLibrary.simpleMessage(
            "Не знайдено системного блокування"),
        "notPersonLabel": m55,
=======
        "noSuggestionsForPerson": m53,
        "noSystemLockFound": MessageLookupByLibrary.simpleMessage(
            "Не знайдено системного блокування"),
        "notPersonLabel": m54,
>>>>>>> 76bff25d
        "nothingSharedWithYouYet": MessageLookupByLibrary.simpleMessage(
            "Поки що з вами ніхто не поділився"),
        "nothingToSeeHere": MessageLookupByLibrary.simpleMessage(
            "Тут немає на що дивитися! 👀"),
        "notifications": MessageLookupByLibrary.simpleMessage("Сповіщення"),
        "ok": MessageLookupByLibrary.simpleMessage("Добре"),
        "onDevice": MessageLookupByLibrary.simpleMessage("На пристрої"),
        "onEnte":
            MessageLookupByLibrary.simpleMessage("В <branding>Ente</branding>"),
<<<<<<< HEAD
        "onlyFamilyAdminCanChangeCode": m56,
=======
        "onlyFamilyAdminCanChangeCode": m55,
>>>>>>> 76bff25d
        "onlyThem": MessageLookupByLibrary.simpleMessage("Тільки вони"),
        "oops": MessageLookupByLibrary.simpleMessage("От халепа"),
        "oopsCouldNotSaveEdits": MessageLookupByLibrary.simpleMessage(
            "Ой, не вдалося зберегти зміни"),
        "oopsSomethingWentWrong":
            MessageLookupByLibrary.simpleMessage("Йой, щось пішло не так"),
        "openAlbumInBrowser":
            MessageLookupByLibrary.simpleMessage("Відкрити альбом у браузері"),
        "openAlbumInBrowserTitle": MessageLookupByLibrary.simpleMessage(
            "Використовуйте вебзастосунок, щоби додавати фотографії до цього альбому"),
        "openFile": MessageLookupByLibrary.simpleMessage("Відкрити файл"),
        "openSettings":
            MessageLookupByLibrary.simpleMessage("Відкрити налаштування"),
        "openTheItem":
            MessageLookupByLibrary.simpleMessage("• Відкрити елемент"),
        "openstreetmapContributors":
            MessageLookupByLibrary.simpleMessage("Учасники OpenStreetMap"),
        "optionalAsShortAsYouLike": MessageLookupByLibrary.simpleMessage(
            "Необов\'язково, так коротко, як ви хочете..."),
        "orMergeWithExistingPerson":
            MessageLookupByLibrary.simpleMessage("Або об\'єднати з наявними"),
        "orPickAnExistingOne":
            MessageLookupByLibrary.simpleMessage("Або виберіть наявну"),
        "otherDetectedFaces":
            MessageLookupByLibrary.simpleMessage("Other detected faces"),
        "pair": MessageLookupByLibrary.simpleMessage("Створити пару"),
        "pairWithPin":
            MessageLookupByLibrary.simpleMessage("Під’єднатися через PIN-код"),
        "pairingComplete":
            MessageLookupByLibrary.simpleMessage("Створення пари завершено"),
        "panorama": MessageLookupByLibrary.simpleMessage("Панорама"),
        "passKeyPendingVerification":
            MessageLookupByLibrary.simpleMessage("Перевірка все ще триває"),
        "passkey": MessageLookupByLibrary.simpleMessage("Ключ доступу"),
        "passkeyAuthTitle": MessageLookupByLibrary.simpleMessage(
            "Перевірка через ключ доступу"),
        "password": MessageLookupByLibrary.simpleMessage("Пароль"),
        "passwordChangedSuccessfully":
            MessageLookupByLibrary.simpleMessage("Пароль успішно змінено"),
        "passwordLock":
            MessageLookupByLibrary.simpleMessage("Блокування паролем"),
<<<<<<< HEAD
        "passwordStrength": m58,
=======
        "passwordStrength": m57,
>>>>>>> 76bff25d
        "passwordStrengthInfo": MessageLookupByLibrary.simpleMessage(
            "Надійність пароля розраховується з урахуванням довжини пароля, використаних символів, а також того, чи входить пароль у топ 10 000 найбільш використовуваних паролів"),
        "passwordWarning": MessageLookupByLibrary.simpleMessage(
            "Ми не зберігаємо цей пароль, тому, якщо ви його забудете, <underline>ми не зможемо розшифрувати ваші дані</underline>"),
        "paymentDetails":
            MessageLookupByLibrary.simpleMessage("Деталі платежу"),
        "paymentFailed":
            MessageLookupByLibrary.simpleMessage("Не вдалося оплатити"),
        "paymentFailedMessage": MessageLookupByLibrary.simpleMessage(
            "На жаль, ваш платіж не вдався. Зв\'яжіться зі службою підтримки і ми вам допоможемо!"),
<<<<<<< HEAD
        "paymentFailedTalkToProvider": m59,
=======
        "paymentFailedTalkToProvider": m58,
>>>>>>> 76bff25d
        "pendingItems":
            MessageLookupByLibrary.simpleMessage("Елементи на розгляді"),
        "pendingSync":
            MessageLookupByLibrary.simpleMessage("Очікування синхронізації"),
        "people": MessageLookupByLibrary.simpleMessage("Люди"),
        "peopleUsingYourCode": MessageLookupByLibrary.simpleMessage(
            "Люди, які використовують ваш код"),
        "permDeleteWarning": MessageLookupByLibrary.simpleMessage(
            "Усі елементи смітника будуть остаточно видалені\n\nЦю дію не можна скасувати"),
        "permanentlyDelete":
            MessageLookupByLibrary.simpleMessage("Остаточно видалити"),
        "permanentlyDeleteFromDevice": MessageLookupByLibrary.simpleMessage(
            "Остаточно видалити з пристрою?"),
        "personName": MessageLookupByLibrary.simpleMessage("Ім\'я особи"),
        "photoDescriptions":
            MessageLookupByLibrary.simpleMessage("Опис фотографії"),
        "photoGridSize":
            MessageLookupByLibrary.simpleMessage("Розмір сітки фотографій"),
        "photoSmallCase": MessageLookupByLibrary.simpleMessage("фото"),
        "photos": MessageLookupByLibrary.simpleMessage("Фото"),
        "photosAddedByYouWillBeRemovedFromTheAlbum":
            MessageLookupByLibrary.simpleMessage(
                "Додані вами фотографії будуть видалені з альбому"),
        "pickCenterPoint":
            MessageLookupByLibrary.simpleMessage("Вкажіть центральну точку"),
        "pinAlbum": MessageLookupByLibrary.simpleMessage("Закріпити альбом"),
        "pinLock": MessageLookupByLibrary.simpleMessage("Блокування PIN-кодом"),
        "playOnTv":
            MessageLookupByLibrary.simpleMessage("Відтворити альбом на ТБ"),
<<<<<<< HEAD
        "playStoreFreeTrialValidTill": m64,
=======
        "playStoreFreeTrialValidTill": m63,
>>>>>>> 76bff25d
        "playstoreSubscription":
            MessageLookupByLibrary.simpleMessage("Передплата Play Store"),
        "pleaseCheckYourInternetConnectionAndTryAgain":
            MessageLookupByLibrary.simpleMessage(
                "Перевірте з\'єднання з мережею та спробуйте ще раз."),
        "pleaseContactSupportAndWeWillBeHappyToHelp":
            MessageLookupByLibrary.simpleMessage(
                "Зв\'яжіться з support@ente.io і ми будемо раді допомогти!"),
        "pleaseContactSupportIfTheProblemPersists":
            MessageLookupByLibrary.simpleMessage(
                "Зверніться до служби підтримки, якщо проблема не зникне"),
<<<<<<< HEAD
        "pleaseEmailUsAt": m65,
=======
        "pleaseEmailUsAt": m64,
>>>>>>> 76bff25d
        "pleaseGrantPermissions":
            MessageLookupByLibrary.simpleMessage("Надайте дозволи"),
        "pleaseLoginAgain":
            MessageLookupByLibrary.simpleMessage("Увійдіть знову"),
        "pleaseSelectQuickLinksToRemove": MessageLookupByLibrary.simpleMessage(
            "Виберіть посилання для видалення"),
<<<<<<< HEAD
        "pleaseSendTheLogsTo": m66,
=======
        "pleaseSendTheLogsTo": m65,
>>>>>>> 76bff25d
        "pleaseTryAgain":
            MessageLookupByLibrary.simpleMessage("Спробуйте ще раз"),
        "pleaseVerifyTheCodeYouHaveEntered":
            MessageLookupByLibrary.simpleMessage("Підтвердьте введений код"),
        "pleaseWait":
            MessageLookupByLibrary.simpleMessage("Будь ласка, зачекайте..."),
        "pleaseWaitDeletingAlbum": MessageLookupByLibrary.simpleMessage(
            "Зачекайте на видалення альбому"),
        "pleaseWaitForSometimeBeforeRetrying":
            MessageLookupByLibrary.simpleMessage(
                "Зачекайте деякий час перед повторною спробою"),
        "preparingLogs":
            MessageLookupByLibrary.simpleMessage("Підготовка журналів..."),
        "preserveMore": MessageLookupByLibrary.simpleMessage("Зберегти більше"),
        "pressAndHoldToPlayVideo": MessageLookupByLibrary.simpleMessage(
            "Натисніть та утримуйте, щоб відтворити відео"),
        "pressAndHoldToPlayVideoDetailed": MessageLookupByLibrary.simpleMessage(
            "Натисніть та утримуйте на зображення, щоби відтворити відео"),
        "privacy": MessageLookupByLibrary.simpleMessage("Приватність"),
        "privacyPolicyTitle":
            MessageLookupByLibrary.simpleMessage("Політика приватності"),
        "privateBackups":
            MessageLookupByLibrary.simpleMessage("Приватні резервні копії"),
        "privateSharing":
            MessageLookupByLibrary.simpleMessage("Приватне поширення"),
        "proceed": MessageLookupByLibrary.simpleMessage("Продовжити"),
<<<<<<< HEAD
        "processingImport": m68,
=======
        "processingImport": m67,
>>>>>>> 76bff25d
        "publicLinkCreated":
            MessageLookupByLibrary.simpleMessage("Публічне посилання створено"),
        "publicLinkEnabled": MessageLookupByLibrary.simpleMessage(
            "Публічне посилання увімкнено"),
        "questionmark": MessageLookupByLibrary.simpleMessage("?"),
        "quickLinks": MessageLookupByLibrary.simpleMessage("Швидкі посилання"),
        "radius": MessageLookupByLibrary.simpleMessage("Радіус"),
        "raiseTicket": MessageLookupByLibrary.simpleMessage("Подати заявку"),
        "rateTheApp":
            MessageLookupByLibrary.simpleMessage("Оцініть застосунок"),
        "rateUs": MessageLookupByLibrary.simpleMessage("Оцініть нас"),
<<<<<<< HEAD
        "rateUsOnStore": m69,
=======
        "rateUsOnStore": m68,
>>>>>>> 76bff25d
        "recover": MessageLookupByLibrary.simpleMessage("Відновити"),
        "recoverAccount":
            MessageLookupByLibrary.simpleMessage("Відновити обліковий запис"),
        "recoverButton": MessageLookupByLibrary.simpleMessage("Відновлення"),
        "recoveryAccount":
            MessageLookupByLibrary.simpleMessage("Відновити обліковий запис"),
        "recoveryInitiated":
            MessageLookupByLibrary.simpleMessage("Почато відновлення"),
<<<<<<< HEAD
        "recoveryInitiatedDesc": m71,
=======
        "recoveryInitiatedDesc": m70,
>>>>>>> 76bff25d
        "recoveryKey": MessageLookupByLibrary.simpleMessage("Ключ відновлення"),
        "recoveryKeyCopiedToClipboard": MessageLookupByLibrary.simpleMessage(
            "Ключ відновлення скопійовано в буфер обміну"),
        "recoveryKeyOnForgotPassword": MessageLookupByLibrary.simpleMessage(
            "Якщо ви забудете свій пароль, то єдиний спосіб відновити ваші дані – за допомогою цього ключа."),
        "recoveryKeySaveDescription": MessageLookupByLibrary.simpleMessage(
            "Ми не зберігаємо цей ключ, збережіть цей ключ із 24 слів в надійному місці."),
        "recoveryKeySuccessBody": MessageLookupByLibrary.simpleMessage(
            "Чудово! Ваш ключ відновлення дійсний. Дякуємо за перевірку.\n\nНе забувайте надійно зберігати ключ відновлення."),
        "recoveryKeyVerified":
            MessageLookupByLibrary.simpleMessage("Ключ відновлення перевірено"),
        "recoveryKeyVerifyReason": MessageLookupByLibrary.simpleMessage(
            "Ключ відновлення — це єдиний спосіб відновити фотографії, якщо ви забули пароль. Ви можете знайти свій ключ в розділі «Налаштування» > «Обліковий запис».\n\nВведіть ключ відновлення тут, щоб перевірити, чи правильно ви його зберегли."),
<<<<<<< HEAD
        "recoveryReady": m72,
=======
        "recoveryReady": m71,
>>>>>>> 76bff25d
        "recoverySuccessful":
            MessageLookupByLibrary.simpleMessage("Відновлення успішне!"),
        "recoveryWarning": MessageLookupByLibrary.simpleMessage(
            "Довірений контакт намагається отримати доступ до вашого облікового запису"),
<<<<<<< HEAD
        "recoveryWarningBody": m73,
=======
        "recoveryWarningBody": m72,
>>>>>>> 76bff25d
        "recreatePasswordBody": MessageLookupByLibrary.simpleMessage(
            "Ваш пристрій недостатньо потужний для перевірки пароля, але ми можемо відновити його таким чином, щоб він працював на всіх пристроях.\n\nУвійдіть за допомогою ключа відновлення та відновіть свій пароль (за бажанням ви можете використати той самий ключ знову)."),
        "recreatePasswordTitle":
            MessageLookupByLibrary.simpleMessage("Повторно створити пароль"),
        "reddit": MessageLookupByLibrary.simpleMessage("Reddit"),
        "reenterPassword":
            MessageLookupByLibrary.simpleMessage("Введіть пароль ще раз"),
        "reenterPin":
            MessageLookupByLibrary.simpleMessage("Введіть PIN-код ще раз"),
        "referFriendsAnd2xYourPlan": MessageLookupByLibrary.simpleMessage(
            "Запросіть друзів та подвойте свій план"),
        "referralStep1":
            MessageLookupByLibrary.simpleMessage("1. Дайте цей код друзям"),
        "referralStep2": MessageLookupByLibrary.simpleMessage(
            "2. Вони оформлюють передплату"),
<<<<<<< HEAD
        "referralStep3": m74,
=======
        "referralStep3": m73,
>>>>>>> 76bff25d
        "referrals": MessageLookupByLibrary.simpleMessage("Реферали"),
        "referralsAreCurrentlyPaused":
            MessageLookupByLibrary.simpleMessage("Реферали зараз призупинені"),
        "rejectRecovery":
            MessageLookupByLibrary.simpleMessage("Відхилити відновлення"),
        "remindToEmptyDeviceTrash": MessageLookupByLibrary.simpleMessage(
            "Також очистьте «Нещодавно видалено» в «Налаштування» -> «Сховище», щоб отримати вільне місце"),
        "remindToEmptyEnteTrash": MessageLookupByLibrary.simpleMessage(
            "Також очистьте «Смітник», щоб звільнити місце"),
        "remoteImages":
            MessageLookupByLibrary.simpleMessage("Віддалені зображення"),
        "remoteThumbnails":
            MessageLookupByLibrary.simpleMessage("Віддалені мініатюри"),
        "remoteVideos": MessageLookupByLibrary.simpleMessage("Віддалені відео"),
        "remove": MessageLookupByLibrary.simpleMessage("Вилучити"),
        "removeDuplicates":
            MessageLookupByLibrary.simpleMessage("Вилучити дублікати"),
        "removeDuplicatesDesc": MessageLookupByLibrary.simpleMessage(
            "Перегляньте та видаліть файли, які є точними дублікатами."),
        "removeFromAlbum":
            MessageLookupByLibrary.simpleMessage("Видалити з альбому"),
        "removeFromAlbumTitle":
            MessageLookupByLibrary.simpleMessage("Видалити з альбому?"),
        "removeFromFavorite":
            MessageLookupByLibrary.simpleMessage("Вилучити з улюбленого"),
        "removeInvite":
            MessageLookupByLibrary.simpleMessage("Видалити запрошення"),
        "removeLink":
            MessageLookupByLibrary.simpleMessage("Вилучити посилання"),
        "removeParticipant":
            MessageLookupByLibrary.simpleMessage("Видалити учасника"),
<<<<<<< HEAD
        "removeParticipantBody": m75,
=======
        "removeParticipantBody": m74,
>>>>>>> 76bff25d
        "removePersonLabel":
            MessageLookupByLibrary.simpleMessage("Видалити мітку особи"),
        "removePublicLink":
            MessageLookupByLibrary.simpleMessage("Видалити публічне посилання"),
        "removePublicLinks":
            MessageLookupByLibrary.simpleMessage("Видалити публічні посилання"),
        "removeShareItemsWarning": MessageLookupByLibrary.simpleMessage(
            "Деякі речі, які ви видаляєте були додані іншими людьми, ви втратите доступ до них"),
        "removeWithQuestionMark":
            MessageLookupByLibrary.simpleMessage("Видалити?"),
        "removeYourselfAsTrustedContact": MessageLookupByLibrary.simpleMessage(
            "Видалити себе як довірений контакт"),
        "removingFromFavorites":
            MessageLookupByLibrary.simpleMessage("Видалення з обраного..."),
        "rename": MessageLookupByLibrary.simpleMessage("Перейменувати"),
        "renameAlbum":
            MessageLookupByLibrary.simpleMessage("Перейменувати альбом"),
        "renameFile":
            MessageLookupByLibrary.simpleMessage("Перейменувати файл"),
        "renewSubscription":
            MessageLookupByLibrary.simpleMessage("Поновити передплату"),
<<<<<<< HEAD
        "renewsOn": m76,
=======
        "renewsOn": m75,
>>>>>>> 76bff25d
        "reportABug":
            MessageLookupByLibrary.simpleMessage("Повідомити про помилку"),
        "reportBug":
            MessageLookupByLibrary.simpleMessage("Повідомити про помилку"),
        "resendEmail":
            MessageLookupByLibrary.simpleMessage("Повторно надіслати лист"),
        "resetIgnoredFiles":
            MessageLookupByLibrary.simpleMessage("Скинути ігноровані файли"),
        "resetPasswordTitle":
            MessageLookupByLibrary.simpleMessage("Скинути пароль"),
        "resetPerson": MessageLookupByLibrary.simpleMessage("Вилучити"),
        "resetToDefault":
            MessageLookupByLibrary.simpleMessage("Скинути до типових"),
        "restore": MessageLookupByLibrary.simpleMessage("Відновити"),
        "restoreToAlbum":
            MessageLookupByLibrary.simpleMessage("Відновити в альбомі"),
        "restoringFiles":
            MessageLookupByLibrary.simpleMessage("Відновлюємо файли..."),
        "resumableUploads": MessageLookupByLibrary.simpleMessage(
            "Завантаження з можливістю відновлення"),
        "retry": MessageLookupByLibrary.simpleMessage("Повторити"),
        "review": MessageLookupByLibrary.simpleMessage("Оцінити"),
        "reviewDeduplicateItems": MessageLookupByLibrary.simpleMessage(
            "Перегляньте та видаліть елементи, які, на вашу думку, є дублікатами."),
        "reviewSuggestions":
            MessageLookupByLibrary.simpleMessage("Переглянути пропозиції"),
        "right": MessageLookupByLibrary.simpleMessage("Праворуч"),
        "rotate": MessageLookupByLibrary.simpleMessage("Обернути"),
        "rotateLeft": MessageLookupByLibrary.simpleMessage("Повернути ліворуч"),
        "rotateRight":
            MessageLookupByLibrary.simpleMessage("Повернути праворуч"),
        "safelyStored":
            MessageLookupByLibrary.simpleMessage("Безпечне збереження"),
        "save": MessageLookupByLibrary.simpleMessage("Зберегти"),
        "saveAsAnotherPerson":
            MessageLookupByLibrary.simpleMessage("Save as another person"),
        "saveCollage": MessageLookupByLibrary.simpleMessage("Зберегти колаж"),
        "saveCopy": MessageLookupByLibrary.simpleMessage("Зберегти копію"),
        "saveKey": MessageLookupByLibrary.simpleMessage("Зберегти ключ"),
        "savePerson": MessageLookupByLibrary.simpleMessage("Зберегти особу"),
        "saveYourRecoveryKeyIfYouHaventAlready":
            MessageLookupByLibrary.simpleMessage(
                "Збережіть ваш ключ відновлення, якщо ви ще цього не зробили"),
        "saving": MessageLookupByLibrary.simpleMessage("Зберігаємо..."),
        "savingEdits":
            MessageLookupByLibrary.simpleMessage("Зберігаємо зміни..."),
        "scanCode": MessageLookupByLibrary.simpleMessage("Сканувати код"),
        "scanThisBarcodeWithnyourAuthenticatorApp":
            MessageLookupByLibrary.simpleMessage(
                "Зіскануйте цей штрихкод за допомогою\nвашого застосунку для автентифікації"),
        "search": MessageLookupByLibrary.simpleMessage("Пошук"),
        "searchAlbumsEmptySection":
            MessageLookupByLibrary.simpleMessage("Альбоми"),
        "searchByAlbumNameHint":
            MessageLookupByLibrary.simpleMessage("Назва альбому"),
        "searchByExamples": MessageLookupByLibrary.simpleMessage(
            "• Назви альбомів (наприклад, «Камера»)\n• Типи файлів (наприклад, «Відео», «.gif»)\n• Роки та місяці (наприклад, «2022», «січень»)\n• Свята (наприклад, «Різдво»)\n• Описи фотографій (наприклад, «#fun»)"),
        "searchCaptionEmptySection": MessageLookupByLibrary.simpleMessage(
            "Додавайте такі описи як «#подорож» в інформацію про фотографію, щоб швидко знайти їх тут"),
        "searchDatesEmptySection": MessageLookupByLibrary.simpleMessage(
            "Шукати за датою, місяцем або роком"),
        "searchDiscoverEmptySection": MessageLookupByLibrary.simpleMessage(
            "Зображення будуть показані тут після завершення оброблення та синхронізації"),
        "searchFaceEmptySection": MessageLookupByLibrary.simpleMessage(
            "Люди будуть показані тут після завершення індексації"),
        "searchFileTypesAndNamesEmptySection":
            MessageLookupByLibrary.simpleMessage("Типи та назви файлів"),
        "searchHint1":
            MessageLookupByLibrary.simpleMessage("Швидкий пошук на пристрої"),
        "searchHint2": MessageLookupByLibrary.simpleMessage("Дати, описи фото"),
        "searchHint3": MessageLookupByLibrary.simpleMessage(
            "Альбоми, назви та типи файлів"),
        "searchHint4": MessageLookupByLibrary.simpleMessage("Розташування"),
        "searchHint5": MessageLookupByLibrary.simpleMessage(
            "Незабаром: Обличчя і магічний пошук ✨"),
        "searchLocationEmptySection": MessageLookupByLibrary.simpleMessage(
            "Групові фотографії, які зроблені в певному радіусі від фотографії"),
        "searchPeopleEmptySection": MessageLookupByLibrary.simpleMessage(
            "Запросіть людей, і ви побачите всі фотографії, якими вони поділилися, тут"),
        "searchPersonsEmptySection": MessageLookupByLibrary.simpleMessage(
            "Люди будуть показані тут після завершення оброблення та синхронізації"),
<<<<<<< HEAD
        "searchResultCount": m78,
        "searchSectionsLengthMismatch": m79,
=======
        "searchResultCount": m77,
        "searchSectionsLengthMismatch": m78,
>>>>>>> 76bff25d
        "security": MessageLookupByLibrary.simpleMessage("Безпека"),
        "seePublicAlbumLinksInApp": MessageLookupByLibrary.simpleMessage(
            "Посилання на публічні альбоми в застосунку"),
        "selectALocation":
            MessageLookupByLibrary.simpleMessage("Виберіть місце"),
        "selectALocationFirst": MessageLookupByLibrary.simpleMessage(
            "Спочатку виберіть розташування"),
        "selectAlbum": MessageLookupByLibrary.simpleMessage("Вибрати альбом"),
        "selectAll": MessageLookupByLibrary.simpleMessage("Вибрати все"),
        "selectAllShort": MessageLookupByLibrary.simpleMessage("Усі"),
        "selectCoverPhoto":
            MessageLookupByLibrary.simpleMessage("Вибрати обкладинку"),
        "selectFoldersForBackup": MessageLookupByLibrary.simpleMessage(
            "Оберіть теки для резервного копіювання"),
        "selectItemsToAdd": MessageLookupByLibrary.simpleMessage(
            "Виберіть елементи для додавання"),
        "selectLanguage": MessageLookupByLibrary.simpleMessage("Виберіть мову"),
        "selectMailApp":
            MessageLookupByLibrary.simpleMessage("Вибрати застосунок пошти"),
        "selectMorePhotos":
            MessageLookupByLibrary.simpleMessage("Вибрати більше фотографій"),
        "selectReason": MessageLookupByLibrary.simpleMessage("Оберіть причину"),
        "selectYourPlan": MessageLookupByLibrary.simpleMessage("Оберіть тариф"),
        "selectedFilesAreNotOnEnte":
            MessageLookupByLibrary.simpleMessage("Вибрані файли не на Ente"),
        "selectedFoldersWillBeEncryptedAndBackedUp":
            MessageLookupByLibrary.simpleMessage(
                "Вибрані теки будуть зашифровані й створені резервні копії"),
        "selectedItemsWillBeDeletedFromAllAlbumsAndMoved":
            MessageLookupByLibrary.simpleMessage(
                "Вибрані елементи будуть видалені з усіх альбомів і переміщені в смітник."),
<<<<<<< HEAD
        "selectedPhotos": m81,
        "selectedPhotosWithYours": m82,
=======
        "selectedPhotos": m80,
        "selectedPhotosWithYours": m81,
>>>>>>> 76bff25d
        "send": MessageLookupByLibrary.simpleMessage("Надіслати"),
        "sendEmail": MessageLookupByLibrary.simpleMessage(
            "Надіслати електронного листа"),
        "sendInvite":
            MessageLookupByLibrary.simpleMessage("Надіслати запрошення"),
        "sendLink": MessageLookupByLibrary.simpleMessage("Надіслати посилання"),
        "serverEndpoint":
            MessageLookupByLibrary.simpleMessage("Кінцева точка сервера"),
        "sessionExpired":
            MessageLookupByLibrary.simpleMessage("Час сеансу минув"),
        "sessionIdMismatch": MessageLookupByLibrary.simpleMessage(
            "Невідповідність ідентифікатора сеансу"),
        "setAPassword":
            MessageLookupByLibrary.simpleMessage("Встановити пароль"),
        "setAs": MessageLookupByLibrary.simpleMessage("Встановити як"),
        "setCover":
            MessageLookupByLibrary.simpleMessage("Встановити обкладинку"),
        "setLabel": MessageLookupByLibrary.simpleMessage("Встановити"),
        "setNewPassword":
            MessageLookupByLibrary.simpleMessage("Встановити новий пароль"),
        "setNewPin":
            MessageLookupByLibrary.simpleMessage("Встановити новий PIN-код"),
        "setPasswordTitle":
            MessageLookupByLibrary.simpleMessage("Встановити пароль"),
        "setRadius": MessageLookupByLibrary.simpleMessage("Встановити радіус"),
        "setupComplete":
            MessageLookupByLibrary.simpleMessage("Налаштування завершено"),
        "share": MessageLookupByLibrary.simpleMessage("Поділитися"),
        "shareALink":
            MessageLookupByLibrary.simpleMessage("Поділитися посиланням"),
        "shareAlbumHint": MessageLookupByLibrary.simpleMessage(
            "Відкрийте альбом та натисніть кнопку «Поділитися» у верхньому правому куті."),
        "shareAnAlbumNow":
            MessageLookupByLibrary.simpleMessage("Поділитися альбомом зараз"),
        "shareLink":
            MessageLookupByLibrary.simpleMessage("Поділитися посиланням"),
<<<<<<< HEAD
        "shareMyVerificationID": m84,
        "shareOnlyWithThePeopleYouWant": MessageLookupByLibrary.simpleMessage(
            "Поділіться тільки з тими людьми, якими ви хочете"),
        "shareTextConfirmOthersVerificationID": m85,
        "shareTextRecommendUsingEnte": MessageLookupByLibrary.simpleMessage(
            "Завантажте Ente для того, щоб легко поділитися фотографіями оригінальної якості та відео\n\nhttps://ente.io"),
        "shareTextReferralCode": m86,
        "shareWithNonenteUsers": MessageLookupByLibrary.simpleMessage(
            "Поділитися з користувачами без Ente"),
        "shareWithPeopleSectionTitle": m87,
=======
        "shareMyVerificationID": m83,
        "shareOnlyWithThePeopleYouWant": MessageLookupByLibrary.simpleMessage(
            "Поділіться тільки з тими людьми, якими ви хочете"),
        "shareTextConfirmOthersVerificationID": m84,
        "shareTextRecommendUsingEnte": MessageLookupByLibrary.simpleMessage(
            "Завантажте Ente для того, щоб легко поділитися фотографіями оригінальної якості та відео\n\nhttps://ente.io"),
        "shareTextReferralCode": m85,
        "shareWithNonenteUsers": MessageLookupByLibrary.simpleMessage(
            "Поділитися з користувачами без Ente"),
        "shareWithPeopleSectionTitle": m86,
>>>>>>> 76bff25d
        "shareYourFirstAlbum": MessageLookupByLibrary.simpleMessage(
            "Поділитися вашим першим альбомом"),
        "sharedAlbumSectionDescription": MessageLookupByLibrary.simpleMessage(
            "Створюйте спільні альбоми з іншими користувачами Ente, включно з користувачами безплатних тарифів."),
        "sharedByMe": MessageLookupByLibrary.simpleMessage("Поділився мною"),
        "sharedByYou": MessageLookupByLibrary.simpleMessage("Поділилися вами"),
        "sharedPhotoNotifications":
            MessageLookupByLibrary.simpleMessage("Нові спільні фотографії"),
        "sharedPhotoNotificationsExplanation": MessageLookupByLibrary.simpleMessage(
            "Отримувати сповіщення, коли хтось додасть фото до спільного альбому, в якому ви перебуваєте"),
<<<<<<< HEAD
        "sharedWith": m88,
=======
        "sharedWith": m87,
>>>>>>> 76bff25d
        "sharedWithMe":
            MessageLookupByLibrary.simpleMessage("Поділитися зі мною"),
        "sharedWithYou":
            MessageLookupByLibrary.simpleMessage("Поділилися з вами"),
        "sharing": MessageLookupByLibrary.simpleMessage("Відправлення..."),
        "showLessFaces":
            MessageLookupByLibrary.simpleMessage("Show less faces"),
        "showMemories":
            MessageLookupByLibrary.simpleMessage("Показати спогади"),
        "showMoreFaces":
            MessageLookupByLibrary.simpleMessage("Show more faces"),
        "showPerson": MessageLookupByLibrary.simpleMessage("Показати особу"),
        "signOutFromOtherDevices":
            MessageLookupByLibrary.simpleMessage("Вийти на інших пристроях"),
        "signOutOtherBody": MessageLookupByLibrary.simpleMessage(
            "Якщо ви думаєте, що хтось може знати ваш пароль, ви можете примусити всі інші пристрої, які використовують ваш обліковий запис, вийти із системи."),
        "signOutOtherDevices":
            MessageLookupByLibrary.simpleMessage("Вийти на інших пристроях"),
        "signUpTerms": MessageLookupByLibrary.simpleMessage(
            "Я приймаю <u-terms>умови використання</u-terms> і <u-policy>політику приватності</u-policy>"),
<<<<<<< HEAD
        "singleFileDeleteFromDevice": m89,
        "singleFileDeleteHighlight": MessageLookupByLibrary.simpleMessage(
            "Воно буде видалено з усіх альбомів."),
        "singleFileInBothLocalAndRemote": m90,
        "singleFileInRemoteOnly": m91,
=======
        "singleFileDeleteFromDevice": m88,
        "singleFileDeleteHighlight": MessageLookupByLibrary.simpleMessage(
            "Воно буде видалено з усіх альбомів."),
        "singleFileInBothLocalAndRemote": m89,
        "singleFileInRemoteOnly": m90,
>>>>>>> 76bff25d
        "skip": MessageLookupByLibrary.simpleMessage("Пропустити"),
        "social": MessageLookupByLibrary.simpleMessage("Соцмережі"),
        "someItemsAreInBothEnteAndYourDevice":
            MessageLookupByLibrary.simpleMessage(
                "Деякі елементи знаходяться на Ente та вашому пристрої."),
        "someOfTheFilesYouAreTryingToDeleteAre":
            MessageLookupByLibrary.simpleMessage(
                "Деякі файли, які ви намагаєтеся видалити, доступні лише на вашому пристрої, і їх неможливо відновити"),
        "someoneSharingAlbumsWithYouShouldSeeTheSameId":
            MessageLookupByLibrary.simpleMessage(
                "Той, хто ділиться з вами альбомами, повинен бачити той самий ідентифікатор на своєму пристрої."),
        "somethingWentWrong":
            MessageLookupByLibrary.simpleMessage("Щось пішло не так"),
        "somethingWentWrongPleaseTryAgain":
            MessageLookupByLibrary.simpleMessage(
                "Щось пішло не так, будь ласка, спробуйте знову"),
        "sorry": MessageLookupByLibrary.simpleMessage("Пробачте"),
        "sorryCouldNotAddToFavorites": MessageLookupByLibrary.simpleMessage(
            "Неможливо додати до обраного!"),
        "sorryCouldNotRemoveFromFavorites":
            MessageLookupByLibrary.simpleMessage(
                "Не вдалося видалити з обраного!"),
        "sorryTheCodeYouveEnteredIsIncorrect":
            MessageLookupByLibrary.simpleMessage(
                "Вибачте, але введений вами код є невірним"),
        "sorryWeCouldNotGenerateSecureKeysOnThisDevicennplease":
            MessageLookupByLibrary.simpleMessage(
                "На жаль, на цьому пристрої не вдалося створити безпечні ключі.\n\nЗареєструйтесь з іншого пристрою."),
        "sort": MessageLookupByLibrary.simpleMessage("Сортувати"),
        "sortAlbumsBy": MessageLookupByLibrary.simpleMessage("Сортувати за"),
        "sortNewestFirst":
            MessageLookupByLibrary.simpleMessage("Спочатку найновіші"),
        "sortOldestFirst":
            MessageLookupByLibrary.simpleMessage("Спочатку найстаріші"),
        "sparkleSuccess": MessageLookupByLibrary.simpleMessage("✨ Успішно"),
        "startAccountRecoveryTitle":
            MessageLookupByLibrary.simpleMessage("Почати відновлення"),
        "startBackup":
            MessageLookupByLibrary.simpleMessage("Почати резервне копіювання"),
        "status": MessageLookupByLibrary.simpleMessage("Стан"),
        "stopCastingBody": MessageLookupByLibrary.simpleMessage(
            "Ви хочете припинити трансляцію?"),
        "stopCastingTitle":
            MessageLookupByLibrary.simpleMessage("Припинити трансляцію"),
        "storage": MessageLookupByLibrary.simpleMessage("Сховище"),
        "storageBreakupFamily": MessageLookupByLibrary.simpleMessage("Сім\'я"),
        "storageBreakupYou": MessageLookupByLibrary.simpleMessage("Ви"),
<<<<<<< HEAD
        "storageInGB": m94,
        "storageLimitExceeded":
            MessageLookupByLibrary.simpleMessage("Перевищено ліміт сховища"),
        "storageUsageInfo": m95,
        "strongStrength": MessageLookupByLibrary.simpleMessage("Надійний"),
        "subAlreadyLinkedErrMessage": m96,
        "subWillBeCancelledOn": m97,
=======
        "storageInGB": m93,
        "storageLimitExceeded":
            MessageLookupByLibrary.simpleMessage("Перевищено ліміт сховища"),
        "storageUsageInfo": m94,
        "strongStrength": MessageLookupByLibrary.simpleMessage("Надійний"),
        "subAlreadyLinkedErrMessage": m95,
        "subWillBeCancelledOn": m96,
>>>>>>> 76bff25d
        "subscribe": MessageLookupByLibrary.simpleMessage("Передплачувати"),
        "subscribeToEnableSharing": MessageLookupByLibrary.simpleMessage(
            "Вам потрібна активна передплата, щоб увімкнути спільне поширення."),
        "subscription": MessageLookupByLibrary.simpleMessage("Передплата"),
        "success": MessageLookupByLibrary.simpleMessage("Успішно"),
        "successfullyArchived":
            MessageLookupByLibrary.simpleMessage("Успішно архівовано"),
        "successfullyHid":
            MessageLookupByLibrary.simpleMessage("Успішно приховано"),
        "successfullyUnarchived":
            MessageLookupByLibrary.simpleMessage("Успішно розархівовано"),
        "successfullyUnhid":
            MessageLookupByLibrary.simpleMessage("Успішно показано"),
        "suggestFeatures":
            MessageLookupByLibrary.simpleMessage("Запропонувати нові функції"),
        "support": MessageLookupByLibrary.simpleMessage("Підтримка"),
<<<<<<< HEAD
        "syncProgress": m98,
=======
        "syncProgress": m97,
>>>>>>> 76bff25d
        "syncStopped":
            MessageLookupByLibrary.simpleMessage("Синхронізацію зупинено"),
        "syncing": MessageLookupByLibrary.simpleMessage("Синхронізуємо..."),
        "systemTheme": MessageLookupByLibrary.simpleMessage("Як в системі"),
        "tapToCopy":
            MessageLookupByLibrary.simpleMessage("натисніть, щоб скопіювати"),
        "tapToEnterCode":
            MessageLookupByLibrary.simpleMessage("Натисніть, щоб ввести код"),
        "tapToUnlock": MessageLookupByLibrary.simpleMessage(
            "Торкніться, щоби розблокувати"),
        "tapToUpload":
            MessageLookupByLibrary.simpleMessage("Натисніть, щоб завантажити"),
<<<<<<< HEAD
        "tapToUploadIsIgnoredDue": m99,
=======
        "tapToUploadIsIgnoredDue": m98,
>>>>>>> 76bff25d
        "tempErrorContactSupportIfPersists": MessageLookupByLibrary.simpleMessage(
            "Схоже, що щось пішло не так. Спробуйте ще раз через деякий час. Якщо помилка не зникне, зв\'яжіться з нашою командою підтримки."),
        "terminate": MessageLookupByLibrary.simpleMessage("Припинити"),
        "terminateSession":
            MessageLookupByLibrary.simpleMessage("Припинити сеанс?"),
        "terms": MessageLookupByLibrary.simpleMessage("Умови"),
        "termsOfServicesTitle": MessageLookupByLibrary.simpleMessage("Умови"),
        "thankYou": MessageLookupByLibrary.simpleMessage("Дякуємо"),
        "thankYouForSubscribing":
            MessageLookupByLibrary.simpleMessage("Спасибі за передплату!"),
        "theDownloadCouldNotBeCompleted": MessageLookupByLibrary.simpleMessage(
            "Завантаження не може бути завершено"),
        "theLinkYouAreTryingToAccessHasExpired":
            MessageLookupByLibrary.simpleMessage(
                "Термін дії посилання, за яким ви намагаєтеся отримати доступ, закінчився."),
        "theRecoveryKeyYouEnteredIsIncorrect":
            MessageLookupByLibrary.simpleMessage(
                "Ви ввели невірний ключ відновлення"),
        "theme": MessageLookupByLibrary.simpleMessage("Тема"),
        "theseItemsWillBeDeletedFromYourDevice":
            MessageLookupByLibrary.simpleMessage(
                "Ці елементи будуть видалені з пристрою."),
<<<<<<< HEAD
        "theyAlsoGetXGb": m100,
=======
        "theyAlsoGetXGb": m99,
>>>>>>> 76bff25d
        "theyWillBeDeletedFromAllAlbums": MessageLookupByLibrary.simpleMessage(
            "Вони будуть видалені з усіх альбомів."),
        "thisActionCannotBeUndone": MessageLookupByLibrary.simpleMessage(
            "Цю дію не можна буде скасувати"),
        "thisAlbumAlreadyHDACollaborativeLink":
            MessageLookupByLibrary.simpleMessage(
                "Цей альбом вже має спільне посилання"),
        "thisCanBeUsedToRecoverYourAccountIfYou":
            MessageLookupByLibrary.simpleMessage(
                "Це може бути використано для відновлення вашого облікового запису, якщо ви втратите свій автентифікатор"),
        "thisDevice": MessageLookupByLibrary.simpleMessage("Цей пристрій"),
        "thisEmailIsAlreadyInUse": MessageLookupByLibrary.simpleMessage(
            "Ця поштова адреса вже використовується"),
        "thisImageHasNoExifData": MessageLookupByLibrary.simpleMessage(
            "Це зображення не має даних exif"),
<<<<<<< HEAD
        "thisIsPersonVerificationId": m101,
=======
        "thisIsPersonVerificationId": m100,
>>>>>>> 76bff25d
        "thisIsYourVerificationId": MessageLookupByLibrary.simpleMessage(
            "Це ваш Ідентифікатор підтвердження"),
        "thisWillLogYouOutOfTheFollowingDevice":
            MessageLookupByLibrary.simpleMessage(
                "Це призведе до виходу на наступному пристрої:"),
        "thisWillLogYouOutOfThisDevice": MessageLookupByLibrary.simpleMessage(
            "Це призведе до виходу на цьому пристрої!"),
        "thisWillRemovePublicLinksOfAllSelectedQuickLinks":
            MessageLookupByLibrary.simpleMessage(
                "Це видалить публічні посилання з усіх вибраних швидких посилань."),
        "toEnableAppLockPleaseSetupDevicePasscodeOrScreen":
            MessageLookupByLibrary.simpleMessage(
                "Для увімкнення блокування застосунку, налаштуйте пароль пристрою або блокування екрана в системних налаштуваннях."),
        "toHideAPhotoOrVideo": MessageLookupByLibrary.simpleMessage(
            "Щоб приховати фото або відео"),
        "toResetVerifyEmail": MessageLookupByLibrary.simpleMessage(
            "Щоб скинути пароль, спочатку підтвердьте адресу своєї пошти."),
        "todaysLogs":
            MessageLookupByLibrary.simpleMessage("Сьогоднішні журнали"),
        "tooManyIncorrectAttempts": MessageLookupByLibrary.simpleMessage(
            "Завелика кількість невірних спроб"),
        "total": MessageLookupByLibrary.simpleMessage("всього"),
        "totalSize": MessageLookupByLibrary.simpleMessage("Загальний розмір"),
        "trash": MessageLookupByLibrary.simpleMessage("Смітник"),
<<<<<<< HEAD
        "trashDaysLeft": m104,
        "trim": MessageLookupByLibrary.simpleMessage("Вирізати"),
        "trustedContacts":
            MessageLookupByLibrary.simpleMessage("Довірені контакти"),
        "trustedInviteBody": m107,
=======
        "trashDaysLeft": m103,
        "trim": MessageLookupByLibrary.simpleMessage("Вирізати"),
        "trustedContacts":
            MessageLookupByLibrary.simpleMessage("Довірені контакти"),
        "trustedInviteBody": m106,
>>>>>>> 76bff25d
        "tryAgain": MessageLookupByLibrary.simpleMessage("Спробувати знову"),
        "turnOnBackupForAutoUpload": MessageLookupByLibrary.simpleMessage(
            "Увімкніть резервну копію для автоматичного завантаження файлів, доданих до теки пристрою в Ente."),
        "twitter": MessageLookupByLibrary.simpleMessage("Twitter"),
        "twoMonthsFreeOnYearlyPlans": MessageLookupByLibrary.simpleMessage(
            "2 місяці безплатно на щорічних планах"),
        "twofactor": MessageLookupByLibrary.simpleMessage("Двоетапна"),
        "twofactorAuthenticationHasBeenDisabled":
            MessageLookupByLibrary.simpleMessage(
                "Двоетапну перевірку вимкнено"),
        "twofactorAuthenticationPageTitle":
            MessageLookupByLibrary.simpleMessage("Двоетапна перевірка"),
        "twofactorAuthenticationSuccessfullyReset":
            MessageLookupByLibrary.simpleMessage(
                "Двоетапну перевірку успішно скинуто"),
        "twofactorSetup": MessageLookupByLibrary.simpleMessage(
            "Налаштування двоетапної перевірки"),
<<<<<<< HEAD
        "typeOfGallerGallerytypeIsNotSupportedForRename": m108,
=======
        "typeOfGallerGallerytypeIsNotSupportedForRename": m107,
>>>>>>> 76bff25d
        "unarchive": MessageLookupByLibrary.simpleMessage("Розархівувати"),
        "unarchiveAlbum":
            MessageLookupByLibrary.simpleMessage("Розархівувати альбом"),
        "unarchiving": MessageLookupByLibrary.simpleMessage("Розархівуємо..."),
        "unavailableReferralCode": MessageLookupByLibrary.simpleMessage(
            "На жаль, цей код недоступний."),
        "uncategorized": MessageLookupByLibrary.simpleMessage("Без категорії"),
        "unhide": MessageLookupByLibrary.simpleMessage("Показати"),
        "unhideToAlbum":
            MessageLookupByLibrary.simpleMessage("Показати в альбомі"),
        "unhiding": MessageLookupByLibrary.simpleMessage("Показуємо..."),
        "unhidingFilesToAlbum":
            MessageLookupByLibrary.simpleMessage("Розкриваємо файли в альбомі"),
        "unlock": MessageLookupByLibrary.simpleMessage("Розблокувати"),
        "unpinAlbum": MessageLookupByLibrary.simpleMessage("Відкріпити альбом"),
        "unselectAll": MessageLookupByLibrary.simpleMessage("Зняти виділення"),
        "update": MessageLookupByLibrary.simpleMessage("Оновити"),
        "updateAvailable":
            MessageLookupByLibrary.simpleMessage("Доступне оновлення"),
        "updatingFolderSelection":
            MessageLookupByLibrary.simpleMessage("Оновлення вибору теки..."),
        "upgrade": MessageLookupByLibrary.simpleMessage("Покращити"),
<<<<<<< HEAD
        "uploadIsIgnoredDueToIgnorereason": m109,
        "uploadingFilesToAlbum": MessageLookupByLibrary.simpleMessage(
            "Завантажуємо файли до альбому..."),
        "uploadingMultipleMemories": m110,
=======
        "uploadIsIgnoredDueToIgnorereason": m108,
        "uploadingFilesToAlbum": MessageLookupByLibrary.simpleMessage(
            "Завантажуємо файли до альбому..."),
        "uploadingMultipleMemories": m109,
>>>>>>> 76bff25d
        "uploadingSingleMemory":
            MessageLookupByLibrary.simpleMessage("Зберігаємо 1 спогад..."),
        "upto50OffUntil4thDec":
            MessageLookupByLibrary.simpleMessage("Знижки до 50%, до 4 грудня."),
        "usableReferralStorageInfo": MessageLookupByLibrary.simpleMessage(
            "Доступний обсяг пам\'яті обмежений вашим поточним тарифом. Надлишок заявленого обсягу автоматично стане доступним, коли ви покращите тариф."),
        "useAsCover":
            MessageLookupByLibrary.simpleMessage("Використати як обкладинку"),
        "useDifferentPlayerInfo": MessageLookupByLibrary.simpleMessage(
            "Виникли проблеми з відтворенням цього відео? Натисніть і утримуйте тут, щоб спробувати інший плеєр."),
        "usePublicLinksForPeopleNotOnEnte":
            MessageLookupByLibrary.simpleMessage(
                "Використовувати публічні посилання для людей не з Ente"),
        "useRecoveryKey": MessageLookupByLibrary.simpleMessage(
            "Застосувати ключ відновлення"),
        "useSelectedPhoto":
            MessageLookupByLibrary.simpleMessage("Використати вибране фото"),
        "usedSpace": MessageLookupByLibrary.simpleMessage("Використано місця"),
<<<<<<< HEAD
        "validTill": m111,
=======
        "validTill": m110,
>>>>>>> 76bff25d
        "verificationFailedPleaseTryAgain":
            MessageLookupByLibrary.simpleMessage(
                "Перевірка не вдалася, спробуйте ще раз"),
        "verificationId":
            MessageLookupByLibrary.simpleMessage("Ідентифікатор підтвердження"),
        "verify": MessageLookupByLibrary.simpleMessage("Підтвердити"),
        "verifyEmail":
            MessageLookupByLibrary.simpleMessage("Підтвердити пошту"),
<<<<<<< HEAD
        "verifyEmailID": m112,
=======
        "verifyEmailID": m111,
>>>>>>> 76bff25d
        "verifyIDLabel": MessageLookupByLibrary.simpleMessage("Підтвердження"),
        "verifyPasskey":
            MessageLookupByLibrary.simpleMessage("Підтвердити ключ доступу"),
        "verifyPassword":
            MessageLookupByLibrary.simpleMessage("Підтвердження пароля"),
        "verifying": MessageLookupByLibrary.simpleMessage("Перевіряємо..."),
        "verifyingRecoveryKey": MessageLookupByLibrary.simpleMessage(
            "Перевірка ключа відновлення..."),
        "videoInfo":
            MessageLookupByLibrary.simpleMessage("Інформація про відео"),
        "videoSmallCase": MessageLookupByLibrary.simpleMessage("відео"),
        "videos": MessageLookupByLibrary.simpleMessage("Відео"),
        "viewActiveSessions":
            MessageLookupByLibrary.simpleMessage("Показати активні сеанси"),
        "viewAddOnButton":
            MessageLookupByLibrary.simpleMessage("Переглянути доповнення"),
        "viewAll": MessageLookupByLibrary.simpleMessage("Переглянути все"),
        "viewAllExifData":
            MessageLookupByLibrary.simpleMessage("Переглянути всі дані EXIF"),
        "viewLargeFiles": MessageLookupByLibrary.simpleMessage("Великі файли"),
        "viewLargeFilesDesc": MessageLookupByLibrary.simpleMessage(
            "Перегляньте файли, які займають найбільше місця у сховищі."),
        "viewLogs": MessageLookupByLibrary.simpleMessage("Переглянути журнали"),
        "viewRecoveryKey": MessageLookupByLibrary.simpleMessage(
            "Переглянути ключ відновлення"),
        "viewer": MessageLookupByLibrary.simpleMessage("Глядач"),
        "visitWebToManage": MessageLookupByLibrary.simpleMessage(
            "Відвідайте web.ente.io, щоб керувати передплатою"),
        "waitingForVerification":
            MessageLookupByLibrary.simpleMessage("Очікується підтвердження..."),
        "waitingForWifi":
            MessageLookupByLibrary.simpleMessage("Очікування на Wi-Fi..."),
        "warning": MessageLookupByLibrary.simpleMessage("Увага"),
        "weAreOpenSource": MessageLookupByLibrary.simpleMessage(
            "У нас відкритий вихідний код!"),
        "weDontSupportEditingPhotosAndAlbumsThatYouDont":
            MessageLookupByLibrary.simpleMessage(
                "Ми не підтримуємо редагування фотографій та альбомів, якими ви ще не володієте"),
<<<<<<< HEAD
        "weHaveSendEmailTo": m115,
=======
        "weHaveSendEmailTo": m114,
>>>>>>> 76bff25d
        "weakStrength": MessageLookupByLibrary.simpleMessage("Слабкий"),
        "welcomeBack": MessageLookupByLibrary.simpleMessage("З поверненням!"),
        "whatsNew": MessageLookupByLibrary.simpleMessage("Що нового"),
        "whyAddTrustContact": MessageLookupByLibrary.simpleMessage(
            "Довірений контакт може допомогти у відновленні ваших даних."),
        "wishThemAHappyBirthday": m115,
        "yearShort": MessageLookupByLibrary.simpleMessage("рік"),
        "yearly": MessageLookupByLibrary.simpleMessage("Щороку"),
        "yearsAgo": m116,
        "yes": MessageLookupByLibrary.simpleMessage("Так"),
        "yesCancel": MessageLookupByLibrary.simpleMessage("Так, скасувати"),
        "yesConvertToViewer":
            MessageLookupByLibrary.simpleMessage("Так, перетворити в глядача"),
        "yesDelete": MessageLookupByLibrary.simpleMessage("Так, видалити"),
        "yesDiscardChanges":
            MessageLookupByLibrary.simpleMessage("Так, відхилити зміни"),
        "yesLogout": MessageLookupByLibrary.simpleMessage(
            "Так, вийти з облікового запису"),
        "yesRemove": MessageLookupByLibrary.simpleMessage("Так, видалити"),
        "yesRenew": MessageLookupByLibrary.simpleMessage("Так, поновити"),
        "yesResetPerson":
            MessageLookupByLibrary.simpleMessage("Так, скинути особу"),
        "you": MessageLookupByLibrary.simpleMessage("Ви"),
        "youAreOnAFamilyPlan":
            MessageLookupByLibrary.simpleMessage("Ви на сімейному плані!"),
        "youAreOnTheLatestVersion": MessageLookupByLibrary.simpleMessage(
            "Ви використовуєте останню версію"),
        "youCanAtMaxDoubleYourStorage": MessageLookupByLibrary.simpleMessage(
            "* Ви можете максимально подвоїти своє сховище"),
        "youCanManageYourLinksInTheShareTab":
            MessageLookupByLibrary.simpleMessage(
                "Ви можете керувати посиланнями на вкладці «Поділитися»."),
        "youCanTrySearchingForADifferentQuery":
            MessageLookupByLibrary.simpleMessage(
                "Ви можете спробувати пошукати за іншим запитом."),
        "youCannotDowngradeToThisPlan": MessageLookupByLibrary.simpleMessage(
            "Ви не можете перейти до цього плану"),
        "youCannotShareWithYourself": MessageLookupByLibrary.simpleMessage(
            "Ви не можете поділитися із собою"),
        "youDontHaveAnyArchivedItems": MessageLookupByLibrary.simpleMessage(
            "У вас немає жодних архівних елементів."),
        "youHaveSuccessfullyFreedUp": m118,
        "yourAccountHasBeenDeleted": MessageLookupByLibrary.simpleMessage(
            "Ваш обліковий запис видалено"),
        "yourMap": MessageLookupByLibrary.simpleMessage("Ваша мапа"),
        "yourPlanWasSuccessfullyDowngraded":
            MessageLookupByLibrary.simpleMessage(
                "Ваш план був успішно знижено"),
        "yourPlanWasSuccessfullyUpgraded":
            MessageLookupByLibrary.simpleMessage("Ваш план успішно покращено"),
        "yourPurchaseWasSuccessful": MessageLookupByLibrary.simpleMessage(
            "Ваша покупка пройшла успішно"),
        "yourStorageDetailsCouldNotBeFetched":
            MessageLookupByLibrary.simpleMessage(
                "Не вдалося отримати деталі про ваше сховище"),
        "yourSubscriptionHasExpired": MessageLookupByLibrary.simpleMessage(
            "Термін дії вашої передплати скінчився"),
        "yourSubscriptionWasUpdatedSuccessfully":
            MessageLookupByLibrary.simpleMessage(
                "Вашу передплату успішно оновлено"),
        "yourVerificationCodeHasExpired": MessageLookupByLibrary.simpleMessage(
            "Термін дії коду підтвердження минув"),
        "youveNoFilesInThisAlbumThatCanBeDeleted":
            MessageLookupByLibrary.simpleMessage(
                "У цьому альбомі немає файлів, які можуть бути видалені"),
        "zoomOutToSeePhotos": MessageLookupByLibrary.simpleMessage(
            "Збільште, щоб побачити фотографії")
      };
}<|MERGE_RESOLUTION|>--- conflicted
+++ resolved
@@ -103,130 +103,6 @@
   static String m42(currentlyProcessing, totalCount) =>
       "Обробка ${currentlyProcessing} / ${totalCount}";
 
-<<<<<<< HEAD
-  static String m45(count) =>
-      "${Intl.plural(count, one: '${count} елемент', few: '${count} елементи', many: '${count} елементів', other: '${count} елементів')}";
-
-  static String m47(email) => "${email} запросив вас стати довіреною особою";
-
-  static String m48(expiryTime) => "Посилання закінчується через ${expiryTime}";
-
-  static String m53(albumName) => "Успішно перенесено до «${albumName}»";
-
-  static String m54(personName) => "Немає пропозицій для ${personName}";
-
-  static String m55(name) => "Не ${name}?";
-
-  static String m56(familyAdminEmail) =>
-      "Зв\'яжіться з ${familyAdminEmail}, щоб змінити код.";
-
-  static String m58(passwordStrengthValue) =>
-      "Надійність пароля: ${passwordStrengthValue}";
-
-  static String m59(providerName) =>
-      "Зверніться до ${providerName}, якщо було знято платіж";
-
-  static String m64(endDate) =>
-      "Безплатна пробна версія діє до ${endDate}.\nПісля цього ви можете обрати платний план.";
-
-  static String m65(toEmail) => "Напишіть нам на ${toEmail}";
-
-  static String m66(toEmail) => "Надішліть журнали на \n${toEmail}";
-
-  static String m68(folderName) => "Оброблюємо «${folderName}»...";
-
-  static String m69(storeName) => "Оцініть нас в ${storeName}";
-
-  static String m71(days, email) =>
-      "Ви зможете отримати доступ до облікового запису через ${days} днів. Повідомлення буде надіслано на ${email}.";
-
-  static String m72(email) =>
-      "Тепер ви можете відновити обліковий запис ${email}, встановивши новий пароль.";
-
-  static String m73(email) =>
-      "${email} намагається відновити ваш обліковий запис.";
-
-  static String m74(storageInGB) =>
-      "3. Ви обоє отримуєте ${storageInGB} ГБ* безплатно";
-
-  static String m75(userEmail) =>
-      "${userEmail} буде видалено з цього спільного альбому\n\nБудь-які додані вами фото, будуть також видалені з альбому";
-
-  static String m76(endDate) => "Передплата поновиться ${endDate}";
-
-  static String m78(count) =>
-      "${Intl.plural(count, one: 'Знайдено ${count} результат', few: 'Знайдено ${count} результати', many: 'Знайдено ${count} результатів', other: 'Знайдено ${count} результати')}";
-
-  static String m79(snapshotLength, searchLength) =>
-      "Невідповідність довжини розділів: ${snapshotLength} != ${searchLength}";
-
-  static String m81(count) => "${count} вибрано";
-
-  static String m82(count, yourCount) => "${count} вибрано (${yourCount} ваші)";
-
-  static String m84(verificationID) =>
-      "Ось мій ідентифікатор підтвердження: ${verificationID} для ente.io.";
-
-  static String m85(verificationID) =>
-      "Гей, ви можете підтвердити, що це ваш ідентифікатор підтвердження: ${verificationID}";
-
-  static String m86(referralCode, referralStorageInGB) =>
-      "Реферальний код Ente: ${referralCode} \n\nЗастосуйте його в «Налаштування» → «Загальні» → «Реферали», щоб отримати ${referralStorageInGB} ГБ безплатно після переходу на платний тариф\n\nhttps://ente.io";
-
-  static String m87(numberOfPeople) =>
-      "${Intl.plural(numberOfPeople, zero: 'Поділитися з конкретними людьми', one: 'Поділитися з 1 особою', other: 'Поділитися з ${numberOfPeople} людьми')}";
-
-  static String m88(emailIDs) => "Поділилися з ${emailIDs}";
-
-  static String m89(fileType) => "Цей ${fileType} буде видалено з пристрою.";
-
-  static String m90(fileType) =>
-      "Цей ${fileType} знаходиться і в Ente, і на вашому пристрої.";
-
-  static String m91(fileType) => "Цей ${fileType} буде видалено з Ente.";
-
-  static String m94(storageAmountInGB) => "${storageAmountInGB} ГБ";
-
-  static String m95(
-          usedAmount, usedStorageUnit, totalAmount, totalStorageUnit) =>
-      "${usedAmount} ${usedStorageUnit} з ${totalAmount} ${totalStorageUnit} використано";
-
-  static String m96(id) =>
-      "Ваш ${id} вже пов\'язаний з іншим обліковим записом Ente.\nЯкщо ви хочете використовувати свій ${id} з цим обліковим записом, зверніться до нашої служби підтримки";
-
-  static String m97(endDate) => "Вашу передплату буде скасовано ${endDate}";
-
-  static String m98(completed, total) =>
-      "${completed} / ${total} спогадів збережено";
-
-  static String m99(ignoreReason) =>
-      "Натисніть, щоб завантажити; завантаження наразі ігнорується через: ${ignoreReason}";
-
-  static String m100(storageAmountInGB) =>
-      "Вони також отримують ${storageAmountInGB} ГБ";
-
-  static String m101(email) => "Це ідентифікатор підтвердження пошти ${email}";
-
-  static String m104(count) =>
-      "${Intl.plural(count, zero: 'Незабаром', one: '1 день', other: '${count} днів')}";
-
-  static String m107(email) =>
-      "Ви отримали запрошення стати спадковим контактом від ${email}.";
-
-  static String m108(galleryType) =>
-      "Тип галереї «${galleryType}» не підтримується для перейменування";
-
-  static String m109(ignoreReason) =>
-      "Завантаження проігноровано через: ${ignoreReason}";
-
-  static String m110(count) => "Збереження ${count} спогадів...";
-
-  static String m111(endDate) => "Діє до ${endDate}";
-
-  static String m112(email) => "Підтвердити ${email}";
-
-  static String m115(email) => "Ми надіслали листа на <green>${email}</green>";
-=======
   static String m44(count) =>
       "${Intl.plural(count, one: '${count} елемент', other: '${count} елементів')}";
 
@@ -351,7 +227,6 @@
   static String m114(email) => "Ми надіслали листа на <green>${email}</green>";
 
   static String m115(name) => "Wish \$${name} a happy birthday! 🎉";
->>>>>>> 76bff25d
 
   static String m116(count) =>
       "${Intl.plural(count, one: '${count} рік тому', other: '${count} років тому')}";
@@ -482,10 +357,6 @@
         "archiveAlbum":
             MessageLookupByLibrary.simpleMessage("Архівувати альбом"),
         "archiving": MessageLookupByLibrary.simpleMessage("Архівуємо..."),
-        "areThey": MessageLookupByLibrary.simpleMessage("Are they "),
-        "areYouSureRemoveThisFaceFromPerson":
-            MessageLookupByLibrary.simpleMessage(
-                "Are you sure you want to remove this face from this person?"),
         "areYouSureThatYouWantToLeaveTheFamily":
             MessageLookupByLibrary.simpleMessage(
                 "Ви впевнені, що хочете залишити сімейний план?"),
@@ -1137,11 +1008,7 @@
         "itLooksLikeSomethingWentWrongPleaseRetryAfterSome":
             MessageLookupByLibrary.simpleMessage(
                 "Схоже, що щось пішло не так. Спробуйте ще раз через деякий час. Якщо помилка не зникне, зв\'яжіться з нашою командою підтримки."),
-<<<<<<< HEAD
-        "itemCount": m45,
-=======
         "itemCount": m44,
->>>>>>> 76bff25d
         "itemsShowTheNumberOfDaysRemainingBeforePermanentDeletion":
             MessageLookupByLibrary.simpleMessage(
                 "Елементи показують кількість днів, що залишилися до остаточного видалення"),
@@ -1165,11 +1032,7 @@
         "legacy": MessageLookupByLibrary.simpleMessage("Спадок"),
         "legacyAccounts":
             MessageLookupByLibrary.simpleMessage("Облікові записи «Спадку»"),
-<<<<<<< HEAD
-        "legacyInvite": m47,
-=======
         "legacyInvite": m46,
->>>>>>> 76bff25d
         "legacyPageDesc": MessageLookupByLibrary.simpleMessage(
             "«Спадок» дозволяє довіреним контактам отримати доступ до вашого облікового запису під час вашої відсутності."),
         "legacyPageDesc2": MessageLookupByLibrary.simpleMessage(
@@ -1182,11 +1045,7 @@
             MessageLookupByLibrary.simpleMessage("Досягнуто ліміту пристроїв"),
         "linkEnabled": MessageLookupByLibrary.simpleMessage("Увімкнено"),
         "linkExpired": MessageLookupByLibrary.simpleMessage("Закінчився"),
-<<<<<<< HEAD
-        "linkExpiresOn": m48,
-=======
         "linkExpiresOn": m47,
->>>>>>> 76bff25d
         "linkExpiry": MessageLookupByLibrary.simpleMessage(
             "Термін дії посилання закінчився"),
         "linkHasExpired":
@@ -1314,11 +1173,7 @@
             MessageLookupByLibrary.simpleMessage("Перемістити до альбому"),
         "moveToHiddenAlbum": MessageLookupByLibrary.simpleMessage(
             "Перемістити до прихованого альбому"),
-<<<<<<< HEAD
-        "movedSuccessfullyTo": m53,
-=======
         "movedSuccessfullyTo": m52,
->>>>>>> 76bff25d
         "movedToTrash":
             MessageLookupByLibrary.simpleMessage("Переміщено у смітник"),
         "movingFilesToAlbum": MessageLookupByLibrary.simpleMessage(
@@ -1370,17 +1225,10 @@
         "noResults": MessageLookupByLibrary.simpleMessage("Немає результатів"),
         "noResultsFound":
             MessageLookupByLibrary.simpleMessage("Нічого не знайдено"),
-<<<<<<< HEAD
-        "noSuggestionsForPerson": m54,
-        "noSystemLockFound": MessageLookupByLibrary.simpleMessage(
-            "Не знайдено системного блокування"),
-        "notPersonLabel": m55,
-=======
         "noSuggestionsForPerson": m53,
         "noSystemLockFound": MessageLookupByLibrary.simpleMessage(
             "Не знайдено системного блокування"),
         "notPersonLabel": m54,
->>>>>>> 76bff25d
         "nothingSharedWithYouYet": MessageLookupByLibrary.simpleMessage(
             "Поки що з вами ніхто не поділився"),
         "nothingToSeeHere": MessageLookupByLibrary.simpleMessage(
@@ -1390,11 +1238,7 @@
         "onDevice": MessageLookupByLibrary.simpleMessage("На пристрої"),
         "onEnte":
             MessageLookupByLibrary.simpleMessage("В <branding>Ente</branding>"),
-<<<<<<< HEAD
-        "onlyFamilyAdminCanChangeCode": m56,
-=======
         "onlyFamilyAdminCanChangeCode": m55,
->>>>>>> 76bff25d
         "onlyThem": MessageLookupByLibrary.simpleMessage("Тільки вони"),
         "oops": MessageLookupByLibrary.simpleMessage("От халепа"),
         "oopsCouldNotSaveEdits": MessageLookupByLibrary.simpleMessage(
@@ -1418,8 +1262,6 @@
             MessageLookupByLibrary.simpleMessage("Або об\'єднати з наявними"),
         "orPickAnExistingOne":
             MessageLookupByLibrary.simpleMessage("Або виберіть наявну"),
-        "otherDetectedFaces":
-            MessageLookupByLibrary.simpleMessage("Other detected faces"),
         "pair": MessageLookupByLibrary.simpleMessage("Створити пару"),
         "pairWithPin":
             MessageLookupByLibrary.simpleMessage("Під’єднатися через PIN-код"),
@@ -1436,11 +1278,7 @@
             MessageLookupByLibrary.simpleMessage("Пароль успішно змінено"),
         "passwordLock":
             MessageLookupByLibrary.simpleMessage("Блокування паролем"),
-<<<<<<< HEAD
-        "passwordStrength": m58,
-=======
         "passwordStrength": m57,
->>>>>>> 76bff25d
         "passwordStrengthInfo": MessageLookupByLibrary.simpleMessage(
             "Надійність пароля розраховується з урахуванням довжини пароля, використаних символів, а також того, чи входить пароль у топ 10 000 найбільш використовуваних паролів"),
         "passwordWarning": MessageLookupByLibrary.simpleMessage(
@@ -1451,11 +1289,7 @@
             MessageLookupByLibrary.simpleMessage("Не вдалося оплатити"),
         "paymentFailedMessage": MessageLookupByLibrary.simpleMessage(
             "На жаль, ваш платіж не вдався. Зв\'яжіться зі службою підтримки і ми вам допоможемо!"),
-<<<<<<< HEAD
-        "paymentFailedTalkToProvider": m59,
-=======
         "paymentFailedTalkToProvider": m58,
->>>>>>> 76bff25d
         "pendingItems":
             MessageLookupByLibrary.simpleMessage("Елементи на розгляді"),
         "pendingSync":
@@ -1485,11 +1319,7 @@
         "pinLock": MessageLookupByLibrary.simpleMessage("Блокування PIN-кодом"),
         "playOnTv":
             MessageLookupByLibrary.simpleMessage("Відтворити альбом на ТБ"),
-<<<<<<< HEAD
-        "playStoreFreeTrialValidTill": m64,
-=======
         "playStoreFreeTrialValidTill": m63,
->>>>>>> 76bff25d
         "playstoreSubscription":
             MessageLookupByLibrary.simpleMessage("Передплата Play Store"),
         "pleaseCheckYourInternetConnectionAndTryAgain":
@@ -1501,22 +1331,14 @@
         "pleaseContactSupportIfTheProblemPersists":
             MessageLookupByLibrary.simpleMessage(
                 "Зверніться до служби підтримки, якщо проблема не зникне"),
-<<<<<<< HEAD
-        "pleaseEmailUsAt": m65,
-=======
         "pleaseEmailUsAt": m64,
->>>>>>> 76bff25d
         "pleaseGrantPermissions":
             MessageLookupByLibrary.simpleMessage("Надайте дозволи"),
         "pleaseLoginAgain":
             MessageLookupByLibrary.simpleMessage("Увійдіть знову"),
         "pleaseSelectQuickLinksToRemove": MessageLookupByLibrary.simpleMessage(
             "Виберіть посилання для видалення"),
-<<<<<<< HEAD
-        "pleaseSendTheLogsTo": m66,
-=======
         "pleaseSendTheLogsTo": m65,
->>>>>>> 76bff25d
         "pleaseTryAgain":
             MessageLookupByLibrary.simpleMessage("Спробуйте ще раз"),
         "pleaseVerifyTheCodeYouHaveEntered":
@@ -1543,27 +1365,18 @@
         "privateSharing":
             MessageLookupByLibrary.simpleMessage("Приватне поширення"),
         "proceed": MessageLookupByLibrary.simpleMessage("Продовжити"),
-<<<<<<< HEAD
-        "processingImport": m68,
-=======
         "processingImport": m67,
->>>>>>> 76bff25d
         "publicLinkCreated":
             MessageLookupByLibrary.simpleMessage("Публічне посилання створено"),
         "publicLinkEnabled": MessageLookupByLibrary.simpleMessage(
             "Публічне посилання увімкнено"),
-        "questionmark": MessageLookupByLibrary.simpleMessage("?"),
         "quickLinks": MessageLookupByLibrary.simpleMessage("Швидкі посилання"),
         "radius": MessageLookupByLibrary.simpleMessage("Радіус"),
         "raiseTicket": MessageLookupByLibrary.simpleMessage("Подати заявку"),
         "rateTheApp":
             MessageLookupByLibrary.simpleMessage("Оцініть застосунок"),
         "rateUs": MessageLookupByLibrary.simpleMessage("Оцініть нас"),
-<<<<<<< HEAD
-        "rateUsOnStore": m69,
-=======
         "rateUsOnStore": m68,
->>>>>>> 76bff25d
         "recover": MessageLookupByLibrary.simpleMessage("Відновити"),
         "recoverAccount":
             MessageLookupByLibrary.simpleMessage("Відновити обліковий запис"),
@@ -1572,11 +1385,7 @@
             MessageLookupByLibrary.simpleMessage("Відновити обліковий запис"),
         "recoveryInitiated":
             MessageLookupByLibrary.simpleMessage("Почато відновлення"),
-<<<<<<< HEAD
-        "recoveryInitiatedDesc": m71,
-=======
         "recoveryInitiatedDesc": m70,
->>>>>>> 76bff25d
         "recoveryKey": MessageLookupByLibrary.simpleMessage("Ключ відновлення"),
         "recoveryKeyCopiedToClipboard": MessageLookupByLibrary.simpleMessage(
             "Ключ відновлення скопійовано в буфер обміну"),
@@ -1590,20 +1399,12 @@
             MessageLookupByLibrary.simpleMessage("Ключ відновлення перевірено"),
         "recoveryKeyVerifyReason": MessageLookupByLibrary.simpleMessage(
             "Ключ відновлення — це єдиний спосіб відновити фотографії, якщо ви забули пароль. Ви можете знайти свій ключ в розділі «Налаштування» > «Обліковий запис».\n\nВведіть ключ відновлення тут, щоб перевірити, чи правильно ви його зберегли."),
-<<<<<<< HEAD
-        "recoveryReady": m72,
-=======
         "recoveryReady": m71,
->>>>>>> 76bff25d
         "recoverySuccessful":
             MessageLookupByLibrary.simpleMessage("Відновлення успішне!"),
         "recoveryWarning": MessageLookupByLibrary.simpleMessage(
             "Довірений контакт намагається отримати доступ до вашого облікового запису"),
-<<<<<<< HEAD
-        "recoveryWarningBody": m73,
-=======
         "recoveryWarningBody": m72,
->>>>>>> 76bff25d
         "recreatePasswordBody": MessageLookupByLibrary.simpleMessage(
             "Ваш пристрій недостатньо потужний для перевірки пароля, але ми можемо відновити його таким чином, щоб він працював на всіх пристроях.\n\nУвійдіть за допомогою ключа відновлення та відновіть свій пароль (за бажанням ви можете використати той самий ключ знову)."),
         "recreatePasswordTitle":
@@ -1619,11 +1420,7 @@
             MessageLookupByLibrary.simpleMessage("1. Дайте цей код друзям"),
         "referralStep2": MessageLookupByLibrary.simpleMessage(
             "2. Вони оформлюють передплату"),
-<<<<<<< HEAD
-        "referralStep3": m74,
-=======
         "referralStep3": m73,
->>>>>>> 76bff25d
         "referrals": MessageLookupByLibrary.simpleMessage("Реферали"),
         "referralsAreCurrentlyPaused":
             MessageLookupByLibrary.simpleMessage("Реферали зараз призупинені"),
@@ -1655,11 +1452,7 @@
             MessageLookupByLibrary.simpleMessage("Вилучити посилання"),
         "removeParticipant":
             MessageLookupByLibrary.simpleMessage("Видалити учасника"),
-<<<<<<< HEAD
-        "removeParticipantBody": m75,
-=======
         "removeParticipantBody": m74,
->>>>>>> 76bff25d
         "removePersonLabel":
             MessageLookupByLibrary.simpleMessage("Видалити мітку особи"),
         "removePublicLink":
@@ -1681,11 +1474,7 @@
             MessageLookupByLibrary.simpleMessage("Перейменувати файл"),
         "renewSubscription":
             MessageLookupByLibrary.simpleMessage("Поновити передплату"),
-<<<<<<< HEAD
-        "renewsOn": m76,
-=======
         "renewsOn": m75,
->>>>>>> 76bff25d
         "reportABug":
             MessageLookupByLibrary.simpleMessage("Повідомити про помилку"),
         "reportBug":
@@ -1720,8 +1509,6 @@
         "safelyStored":
             MessageLookupByLibrary.simpleMessage("Безпечне збереження"),
         "save": MessageLookupByLibrary.simpleMessage("Зберегти"),
-        "saveAsAnotherPerson":
-            MessageLookupByLibrary.simpleMessage("Save as another person"),
         "saveCollage": MessageLookupByLibrary.simpleMessage("Зберегти колаж"),
         "saveCopy": MessageLookupByLibrary.simpleMessage("Зберегти копію"),
         "saveKey": MessageLookupByLibrary.simpleMessage("Зберегти ключ"),
@@ -1767,13 +1554,8 @@
             "Запросіть людей, і ви побачите всі фотографії, якими вони поділилися, тут"),
         "searchPersonsEmptySection": MessageLookupByLibrary.simpleMessage(
             "Люди будуть показані тут після завершення оброблення та синхронізації"),
-<<<<<<< HEAD
-        "searchResultCount": m78,
-        "searchSectionsLengthMismatch": m79,
-=======
         "searchResultCount": m77,
         "searchSectionsLengthMismatch": m78,
->>>>>>> 76bff25d
         "security": MessageLookupByLibrary.simpleMessage("Безпека"),
         "seePublicAlbumLinksInApp": MessageLookupByLibrary.simpleMessage(
             "Посилання на публічні альбоми в застосунку"),
@@ -1805,13 +1587,8 @@
         "selectedItemsWillBeDeletedFromAllAlbumsAndMoved":
             MessageLookupByLibrary.simpleMessage(
                 "Вибрані елементи будуть видалені з усіх альбомів і переміщені в смітник."),
-<<<<<<< HEAD
-        "selectedPhotos": m81,
-        "selectedPhotosWithYours": m82,
-=======
         "selectedPhotos": m80,
         "selectedPhotosWithYours": m81,
->>>>>>> 76bff25d
         "send": MessageLookupByLibrary.simpleMessage("Надіслати"),
         "sendEmail": MessageLookupByLibrary.simpleMessage(
             "Надіслати електронного листа"),
@@ -1848,18 +1625,6 @@
             MessageLookupByLibrary.simpleMessage("Поділитися альбомом зараз"),
         "shareLink":
             MessageLookupByLibrary.simpleMessage("Поділитися посиланням"),
-<<<<<<< HEAD
-        "shareMyVerificationID": m84,
-        "shareOnlyWithThePeopleYouWant": MessageLookupByLibrary.simpleMessage(
-            "Поділіться тільки з тими людьми, якими ви хочете"),
-        "shareTextConfirmOthersVerificationID": m85,
-        "shareTextRecommendUsingEnte": MessageLookupByLibrary.simpleMessage(
-            "Завантажте Ente для того, щоб легко поділитися фотографіями оригінальної якості та відео\n\nhttps://ente.io"),
-        "shareTextReferralCode": m86,
-        "shareWithNonenteUsers": MessageLookupByLibrary.simpleMessage(
-            "Поділитися з користувачами без Ente"),
-        "shareWithPeopleSectionTitle": m87,
-=======
         "shareMyVerificationID": m83,
         "shareOnlyWithThePeopleYouWant": MessageLookupByLibrary.simpleMessage(
             "Поділіться тільки з тими людьми, якими ви хочете"),
@@ -1870,7 +1635,6 @@
         "shareWithNonenteUsers": MessageLookupByLibrary.simpleMessage(
             "Поділитися з користувачами без Ente"),
         "shareWithPeopleSectionTitle": m86,
->>>>>>> 76bff25d
         "shareYourFirstAlbum": MessageLookupByLibrary.simpleMessage(
             "Поділитися вашим першим альбомом"),
         "sharedAlbumSectionDescription": MessageLookupByLibrary.simpleMessage(
@@ -1881,22 +1645,14 @@
             MessageLookupByLibrary.simpleMessage("Нові спільні фотографії"),
         "sharedPhotoNotificationsExplanation": MessageLookupByLibrary.simpleMessage(
             "Отримувати сповіщення, коли хтось додасть фото до спільного альбому, в якому ви перебуваєте"),
-<<<<<<< HEAD
-        "sharedWith": m88,
-=======
         "sharedWith": m87,
->>>>>>> 76bff25d
         "sharedWithMe":
             MessageLookupByLibrary.simpleMessage("Поділитися зі мною"),
         "sharedWithYou":
             MessageLookupByLibrary.simpleMessage("Поділилися з вами"),
         "sharing": MessageLookupByLibrary.simpleMessage("Відправлення..."),
-        "showLessFaces":
-            MessageLookupByLibrary.simpleMessage("Show less faces"),
         "showMemories":
             MessageLookupByLibrary.simpleMessage("Показати спогади"),
-        "showMoreFaces":
-            MessageLookupByLibrary.simpleMessage("Show more faces"),
         "showPerson": MessageLookupByLibrary.simpleMessage("Показати особу"),
         "signOutFromOtherDevices":
             MessageLookupByLibrary.simpleMessage("Вийти на інших пристроях"),
@@ -1906,19 +1662,11 @@
             MessageLookupByLibrary.simpleMessage("Вийти на інших пристроях"),
         "signUpTerms": MessageLookupByLibrary.simpleMessage(
             "Я приймаю <u-terms>умови використання</u-terms> і <u-policy>політику приватності</u-policy>"),
-<<<<<<< HEAD
-        "singleFileDeleteFromDevice": m89,
-        "singleFileDeleteHighlight": MessageLookupByLibrary.simpleMessage(
-            "Воно буде видалено з усіх альбомів."),
-        "singleFileInBothLocalAndRemote": m90,
-        "singleFileInRemoteOnly": m91,
-=======
         "singleFileDeleteFromDevice": m88,
         "singleFileDeleteHighlight": MessageLookupByLibrary.simpleMessage(
             "Воно буде видалено з усіх альбомів."),
         "singleFileInBothLocalAndRemote": m89,
         "singleFileInRemoteOnly": m90,
->>>>>>> 76bff25d
         "skip": MessageLookupByLibrary.simpleMessage("Пропустити"),
         "social": MessageLookupByLibrary.simpleMessage("Соцмережі"),
         "someItemsAreInBothEnteAndYourDevice":
@@ -1966,15 +1714,6 @@
         "storage": MessageLookupByLibrary.simpleMessage("Сховище"),
         "storageBreakupFamily": MessageLookupByLibrary.simpleMessage("Сім\'я"),
         "storageBreakupYou": MessageLookupByLibrary.simpleMessage("Ви"),
-<<<<<<< HEAD
-        "storageInGB": m94,
-        "storageLimitExceeded":
-            MessageLookupByLibrary.simpleMessage("Перевищено ліміт сховища"),
-        "storageUsageInfo": m95,
-        "strongStrength": MessageLookupByLibrary.simpleMessage("Надійний"),
-        "subAlreadyLinkedErrMessage": m96,
-        "subWillBeCancelledOn": m97,
-=======
         "storageInGB": m93,
         "storageLimitExceeded":
             MessageLookupByLibrary.simpleMessage("Перевищено ліміт сховища"),
@@ -1982,7 +1721,6 @@
         "strongStrength": MessageLookupByLibrary.simpleMessage("Надійний"),
         "subAlreadyLinkedErrMessage": m95,
         "subWillBeCancelledOn": m96,
->>>>>>> 76bff25d
         "subscribe": MessageLookupByLibrary.simpleMessage("Передплачувати"),
         "subscribeToEnableSharing": MessageLookupByLibrary.simpleMessage(
             "Вам потрібна активна передплата, щоб увімкнути спільне поширення."),
@@ -1999,11 +1737,7 @@
         "suggestFeatures":
             MessageLookupByLibrary.simpleMessage("Запропонувати нові функції"),
         "support": MessageLookupByLibrary.simpleMessage("Підтримка"),
-<<<<<<< HEAD
-        "syncProgress": m98,
-=======
         "syncProgress": m97,
->>>>>>> 76bff25d
         "syncStopped":
             MessageLookupByLibrary.simpleMessage("Синхронізацію зупинено"),
         "syncing": MessageLookupByLibrary.simpleMessage("Синхронізуємо..."),
@@ -2016,11 +1750,7 @@
             "Торкніться, щоби розблокувати"),
         "tapToUpload":
             MessageLookupByLibrary.simpleMessage("Натисніть, щоб завантажити"),
-<<<<<<< HEAD
-        "tapToUploadIsIgnoredDue": m99,
-=======
         "tapToUploadIsIgnoredDue": m98,
->>>>>>> 76bff25d
         "tempErrorContactSupportIfPersists": MessageLookupByLibrary.simpleMessage(
             "Схоже, що щось пішло не так. Спробуйте ще раз через деякий час. Якщо помилка не зникне, зв\'яжіться з нашою командою підтримки."),
         "terminate": MessageLookupByLibrary.simpleMessage("Припинити"),
@@ -2043,11 +1773,7 @@
         "theseItemsWillBeDeletedFromYourDevice":
             MessageLookupByLibrary.simpleMessage(
                 "Ці елементи будуть видалені з пристрою."),
-<<<<<<< HEAD
-        "theyAlsoGetXGb": m100,
-=======
         "theyAlsoGetXGb": m99,
->>>>>>> 76bff25d
         "theyWillBeDeletedFromAllAlbums": MessageLookupByLibrary.simpleMessage(
             "Вони будуть видалені з усіх альбомів."),
         "thisActionCannotBeUndone": MessageLookupByLibrary.simpleMessage(
@@ -2063,11 +1789,7 @@
             "Ця поштова адреса вже використовується"),
         "thisImageHasNoExifData": MessageLookupByLibrary.simpleMessage(
             "Це зображення не має даних exif"),
-<<<<<<< HEAD
-        "thisIsPersonVerificationId": m101,
-=======
         "thisIsPersonVerificationId": m100,
->>>>>>> 76bff25d
         "thisIsYourVerificationId": MessageLookupByLibrary.simpleMessage(
             "Це ваш Ідентифікатор підтвердження"),
         "thisWillLogYouOutOfTheFollowingDevice":
@@ -2092,19 +1814,11 @@
         "total": MessageLookupByLibrary.simpleMessage("всього"),
         "totalSize": MessageLookupByLibrary.simpleMessage("Загальний розмір"),
         "trash": MessageLookupByLibrary.simpleMessage("Смітник"),
-<<<<<<< HEAD
-        "trashDaysLeft": m104,
-        "trim": MessageLookupByLibrary.simpleMessage("Вирізати"),
-        "trustedContacts":
-            MessageLookupByLibrary.simpleMessage("Довірені контакти"),
-        "trustedInviteBody": m107,
-=======
         "trashDaysLeft": m103,
         "trim": MessageLookupByLibrary.simpleMessage("Вирізати"),
         "trustedContacts":
             MessageLookupByLibrary.simpleMessage("Довірені контакти"),
         "trustedInviteBody": m106,
->>>>>>> 76bff25d
         "tryAgain": MessageLookupByLibrary.simpleMessage("Спробувати знову"),
         "turnOnBackupForAutoUpload": MessageLookupByLibrary.simpleMessage(
             "Увімкніть резервну копію для автоматичного завантаження файлів, доданих до теки пристрою в Ente."),
@@ -2122,11 +1836,7 @@
                 "Двоетапну перевірку успішно скинуто"),
         "twofactorSetup": MessageLookupByLibrary.simpleMessage(
             "Налаштування двоетапної перевірки"),
-<<<<<<< HEAD
-        "typeOfGallerGallerytypeIsNotSupportedForRename": m108,
-=======
         "typeOfGallerGallerytypeIsNotSupportedForRename": m107,
->>>>>>> 76bff25d
         "unarchive": MessageLookupByLibrary.simpleMessage("Розархівувати"),
         "unarchiveAlbum":
             MessageLookupByLibrary.simpleMessage("Розархівувати альбом"),
@@ -2149,17 +1859,10 @@
         "updatingFolderSelection":
             MessageLookupByLibrary.simpleMessage("Оновлення вибору теки..."),
         "upgrade": MessageLookupByLibrary.simpleMessage("Покращити"),
-<<<<<<< HEAD
-        "uploadIsIgnoredDueToIgnorereason": m109,
-        "uploadingFilesToAlbum": MessageLookupByLibrary.simpleMessage(
-            "Завантажуємо файли до альбому..."),
-        "uploadingMultipleMemories": m110,
-=======
         "uploadIsIgnoredDueToIgnorereason": m108,
         "uploadingFilesToAlbum": MessageLookupByLibrary.simpleMessage(
             "Завантажуємо файли до альбому..."),
         "uploadingMultipleMemories": m109,
->>>>>>> 76bff25d
         "uploadingSingleMemory":
             MessageLookupByLibrary.simpleMessage("Зберігаємо 1 спогад..."),
         "upto50OffUntil4thDec":
@@ -2178,11 +1881,7 @@
         "useSelectedPhoto":
             MessageLookupByLibrary.simpleMessage("Використати вибране фото"),
         "usedSpace": MessageLookupByLibrary.simpleMessage("Використано місця"),
-<<<<<<< HEAD
-        "validTill": m111,
-=======
         "validTill": m110,
->>>>>>> 76bff25d
         "verificationFailedPleaseTryAgain":
             MessageLookupByLibrary.simpleMessage(
                 "Перевірка не вдалася, спробуйте ще раз"),
@@ -2191,11 +1890,7 @@
         "verify": MessageLookupByLibrary.simpleMessage("Підтвердити"),
         "verifyEmail":
             MessageLookupByLibrary.simpleMessage("Підтвердити пошту"),
-<<<<<<< HEAD
-        "verifyEmailID": m112,
-=======
         "verifyEmailID": m111,
->>>>>>> 76bff25d
         "verifyIDLabel": MessageLookupByLibrary.simpleMessage("Підтвердження"),
         "verifyPasskey":
             MessageLookupByLibrary.simpleMessage("Підтвердити ключ доступу"),
@@ -2234,11 +1929,7 @@
         "weDontSupportEditingPhotosAndAlbumsThatYouDont":
             MessageLookupByLibrary.simpleMessage(
                 "Ми не підтримуємо редагування фотографій та альбомів, якими ви ще не володієте"),
-<<<<<<< HEAD
-        "weHaveSendEmailTo": m115,
-=======
         "weHaveSendEmailTo": m114,
->>>>>>> 76bff25d
         "weakStrength": MessageLookupByLibrary.simpleMessage("Слабкий"),
         "welcomeBack": MessageLookupByLibrary.simpleMessage("З поверненням!"),
         "whatsNew": MessageLookupByLibrary.simpleMessage("Що нового"),
