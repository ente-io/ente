--- conflicted
+++ resolved
@@ -51,14 +51,7 @@
   static String m54(albumName) =>
       "Створено спільне посилання для «${albumName}»";
 
-<<<<<<< HEAD
   static String m55(email, numOfDays) =>
-=======
-  static String m55(count) =>
-      "${Intl.plural(count, zero: 'Додано 0 співавторів', one: 'Додано 1 співавтор', few: 'Додано ${count} співаторів', many: 'Додано ${count} співаторів', other: 'Додано ${count} співавторів')}";
-
-  static String m56(email, numOfDays) =>
->>>>>>> 1d197694
       "Ви збираєтеся додати ${email} як довірений контакт. Вони зможуть відновити ваш обліковий запис, якщо ви будете відсутні протягом ${numOfDays} днів.";
 
   static String m5(familyAdminEmail) =>
@@ -67,20 +60,12 @@
   static String m6(provider) =>
       "Зв\'яжіться з нами за адресою support@ente.io для управління вашою передплатою ${provider}.";
 
-<<<<<<< HEAD
   static String m56(endpoint) => "Під\'єднано до ${endpoint}";
-=======
-  static String m57(endpoint) => "Під\'єднано до ${endpoint}";
->>>>>>> 1d197694
 
   static String m7(count) =>
       "${Intl.plural(count, one: 'Видалено ${count} елемент', few: 'Видалено ${count} елементи', many: 'Видалено ${count} елементів', other: 'Видалено ${count} елементів')}";
 
-<<<<<<< HEAD
   static String m57(currentlyDeleting, totalCount) =>
-=======
-  static String m58(currentlyDeleting, totalCount) =>
->>>>>>> 1d197694
       "Видалення ${currentlyDeleting} / ${totalCount}";
 
   static String m8(albumName) =>
@@ -95,53 +80,32 @@
   static String m11(count, formattedSize) =>
       "${count} файлів, кожен по ${formattedSize}";
 
-<<<<<<< HEAD
   static String m58(newEmail) => "Поштову адресу змінено на ${newEmail}";
-=======
-  static String m59(newEmail) => "Поштову адресу змінено на ${newEmail}";
->>>>>>> 1d197694
 
   static String m12(email) =>
       "У ${email} немає облікового запису Ente.\n\nНадішліть їм запрошення для обміну фотографіями.";
 
-<<<<<<< HEAD
   static String m61(text) => "Знайдено додаткові фотографії для ${text}";
 
   static String m63(count, formattedNumber) =>
       "${Intl.plural(count, one: 'Для 1 файлу', other: 'Для ${formattedNumber} файлів')} на цьому пристрої було створено резервну копію";
 
   static String m64(count, formattedNumber) =>
-=======
-  static String m62(text) => "Знайдено додаткові фотографії для ${text}";
-
-  static String m64(count, formattedNumber) =>
-      "${Intl.plural(count, one: 'Для 1 файлу', other: 'Для ${formattedNumber} файлів')} на цьому пристрої було створено резервну копію";
-
-  static String m65(count, formattedNumber) =>
->>>>>>> 1d197694
       "${Intl.plural(count, one: 'Для 1 файлу', few: 'Для ${formattedNumber} файлів', many: 'Для ${formattedNumber} файлів', other: 'Для ${formattedNumber} файлів')} у цьому альбомі було створено резервну копію";
 
   static String m13(storageAmountInGB) =>
       "${storageAmountInGB} ГБ щоразу, коли хтось оформлює передплату і застосовує ваш код";
 
   static String m14(endDate) => "Безплатна пробна версія діє до ${endDate}";
-<<<<<<< HEAD
 
   static String m66(sizeInMBorGB) => "Звільніть ${sizeInMBorGB}";
 
   static String m68(currentlyProcessing, totalCount) =>
-=======
-
-  static String m67(sizeInMBorGB) => "Звільніть ${sizeInMBorGB}";
-
-  static String m69(currentlyProcessing, totalCount) =>
->>>>>>> 1d197694
       "Обробка ${currentlyProcessing} / ${totalCount}";
 
   static String m15(count) =>
       "${Intl.plural(count, one: '${count} елемент', few: '${count} елементи', many: '${count} елементів', other: '${count} елементів')}";
 
-<<<<<<< HEAD
   static String m71(email) => "${email} запросив вас стати довіреною особою";
 
   static String m16(expiryTime) => "Посилання закінчується через ${expiryTime}";
@@ -152,18 +116,6 @@
 
   static String m78(name) => "Не ${name}?";
 
-=======
-  static String m72(email) => "${email} запросив вас стати довіреною особою";
-
-  static String m16(expiryTime) => "Посилання закінчується через ${expiryTime}";
-
-  static String m77(albumName) => "Успішно перенесено до «${albumName}»";
-
-  static String m78(personName) => "Немає пропозицій для ${personName}";
-
-  static String m79(name) => "Не ${name}?";
-
->>>>>>> 1d197694
   static String m17(familyAdminEmail) =>
       "Зв\'яжіться з ${familyAdminEmail}, щоб змінити код.";
 
@@ -176,7 +128,6 @@
   static String m20(endDate) =>
       "Безплатна пробна версія діє до ${endDate}.\nПісля цього ви можете обрати платний план.";
 
-<<<<<<< HEAD
   static String m83(toEmail) => "Напишіть нам на ${toEmail}";
 
   static String m84(toEmail) => "Надішліть журнали на \n${toEmail}";
@@ -192,23 +143,6 @@
       "Тепер ви можете відновити обліковий запис ${email}, встановивши новий пароль.";
 
   static String m90(email) =>
-=======
-  static String m85(toEmail) => "Напишіть нам на ${toEmail}";
-
-  static String m86(toEmail) => "Надішліть журнали на \n${toEmail}";
-
-  static String m88(folderName) => "Оброблюємо «${folderName}»...";
-
-  static String m21(storeName) => "Оцініть нас в ${storeName}";
-
-  static String m90(days, email) =>
-      "Ви зможете отримати доступ до облікового запису через ${days} днів. Повідомлення буде надіслано на ${email}.";
-
-  static String m91(email) =>
-      "Тепер ви можете відновити обліковий запис ${email}, встановивши новий пароль.";
-
-  static String m92(email) =>
->>>>>>> 1d197694
       "${email} намагається відновити ваш обліковий запис.";
 
   static String m22(storageInGB) =>
@@ -219,17 +153,10 @@
 
   static String m24(endDate) => "Передплата поновиться ${endDate}";
 
-<<<<<<< HEAD
   static String m92(count) =>
       "${Intl.plural(count, one: 'Знайдено ${count} результат', few: 'Знайдено ${count} результати', many: 'Знайдено ${count} результатів', other: 'Знайдено ${count} результати')}";
 
   static String m93(snapshotLength, searchLength) =>
-=======
-  static String m94(count) =>
-      "${Intl.plural(count, one: 'Знайдено ${count} результат', few: 'Знайдено ${count} результати', many: 'Знайдено ${count} результатів', other: 'Знайдено ${count} результати')}";
-
-  static String m95(snapshotLength, searchLength) =>
->>>>>>> 1d197694
       "Невідповідність довжини розділів: ${snapshotLength} != ${searchLength}";
 
   static String m25(count) => "${count} вибрано";
@@ -248,11 +175,7 @@
   static String m30(numberOfPeople) =>
       "${Intl.plural(numberOfPeople, zero: 'Поділитися з конкретними людьми', one: 'Поділитися з 1 особою', other: 'Поділитися з ${numberOfPeople} людьми')}";
 
-<<<<<<< HEAD
   static String m95(emailIDs) => "Поділилися з ${emailIDs}";
-=======
-  static String m97(emailIDs) => "Поділилися з ${emailIDs}";
->>>>>>> 1d197694
 
   static String m31(fileType) => "Цей ${fileType} буде видалено з пристрою.";
 
@@ -263,11 +186,7 @@
 
   static String m34(storageAmountInGB) => "${storageAmountInGB} ГБ";
 
-<<<<<<< HEAD
   static String m98(
-=======
-  static String m100(
->>>>>>> 1d197694
           usedAmount, usedStorageUnit, totalAmount, totalStorageUnit) =>
       "${usedAmount} ${usedStorageUnit} з ${totalAmount} ${totalStorageUnit} використано";
 
@@ -276,17 +195,10 @@
 
   static String m36(endDate) => "Вашу передплату буде скасовано ${endDate}";
 
-<<<<<<< HEAD
   static String m99(completed, total) =>
       "${completed} / ${total} спогадів збережено";
 
   static String m100(ignoreReason) =>
-=======
-  static String m101(completed, total) =>
-      "${completed} / ${total} спогадів збережено";
-
-  static String m102(ignoreReason) =>
->>>>>>> 1d197694
       "Натисніть, щоб завантажити; завантаження наразі ігнорується через: ${ignoreReason}";
 
   static String m37(storageAmountInGB) =>
@@ -294,7 +206,6 @@
 
   static String m38(email) => "Це ідентифікатор підтвердження пошти ${email}";
 
-<<<<<<< HEAD
   static String m103(count) =>
       "${Intl.plural(count, zero: 'Незабаром', one: '1 день', other: '${count} днів')}";
 
@@ -308,21 +219,6 @@
       "Завантаження проігноровано через: ${ignoreReason}";
 
   static String m109(count) => "Збереження ${count} спогадів...";
-=======
-  static String m105(count) =>
-      "${Intl.plural(count, zero: 'Незабаром', one: '1 день', other: '${count} днів')}";
-
-  static String m108(email) =>
-      "Ви отримали запрошення стати спадковим контактом від ${email}.";
-
-  static String m109(galleryType) =>
-      "Тип галереї «${galleryType}» не підтримується для перейменування";
-
-  static String m110(ignoreReason) =>
-      "Завантаження проігноровано через: ${ignoreReason}";
-
-  static String m111(count) => "Збереження ${count} спогадів...";
->>>>>>> 1d197694
 
   static String m39(endDate) => "Діє до ${endDate}";
 
@@ -642,10 +538,6 @@
         "collaboratorsCanAddPhotosAndVideosToTheSharedAlbum":
             MessageLookupByLibrary.simpleMessage(
                 "Співавтори можуть додавати фотографії та відео до спільного альбому."),
-<<<<<<< HEAD
-=======
-        "collaboratorsSuccessfullyAdded": m55,
->>>>>>> 1d197694
         "collageLayout": MessageLookupByLibrary.simpleMessage("Макет"),
         "collageSaved":
             MessageLookupByLibrary.simpleMessage("Колаж збережено до галереї"),
@@ -663,11 +555,7 @@
             "Ви впевнені, що хочете вимкнути двоетапну перевірку?"),
         "confirmAccountDeletion": MessageLookupByLibrary.simpleMessage(
             "Підтвердьте видалення облікового запису"),
-<<<<<<< HEAD
         "confirmAddingTrustedContact": m55,
-=======
-        "confirmAddingTrustedContact": m56,
->>>>>>> 1d197694
         "confirmDeletePrompt": MessageLookupByLibrary.simpleMessage(
             "Так, я хочу безповоротно видалити цей обліковий запис та його дані з усіх застосунків."),
         "confirmPassword":
@@ -732,11 +620,7 @@
         "currentlyRunning":
             MessageLookupByLibrary.simpleMessage("зараз працює"),
         "custom": MessageLookupByLibrary.simpleMessage("Власне"),
-<<<<<<< HEAD
         "customEndpoint": m56,
-=======
-        "customEndpoint": m57,
->>>>>>> 1d197694
         "darkTheme": MessageLookupByLibrary.simpleMessage("Темна"),
         "dayToday": MessageLookupByLibrary.simpleMessage("Сьогодні"),
         "dayYesterday": MessageLookupByLibrary.simpleMessage("Вчора"),
@@ -778,11 +662,7 @@
         "deleteLocation":
             MessageLookupByLibrary.simpleMessage("Видалити розташування"),
         "deletePhotos": MessageLookupByLibrary.simpleMessage("Видалити фото"),
-<<<<<<< HEAD
         "deleteProgress": m57,
-=======
-        "deleteProgress": m58,
->>>>>>> 1d197694
         "deleteReason1": MessageLookupByLibrary.simpleMessage(
             "Мені бракує ключової функції"),
         "deleteReason2": MessageLookupByLibrary.simpleMessage(
@@ -880,11 +760,7 @@
         "eligible": MessageLookupByLibrary.simpleMessage("придатний"),
         "email":
             MessageLookupByLibrary.simpleMessage("Адреса електронної пошти"),
-<<<<<<< HEAD
         "emailChangedTo": m58,
-=======
-        "emailChangedTo": m59,
->>>>>>> 1d197694
         "emailNoEnteAccount": m12,
         "emailVerificationToggle":
             MessageLookupByLibrary.simpleMessage("Підтвердження через пошту"),
@@ -967,11 +843,7 @@
             MessageLookupByLibrary.simpleMessage("Експортувати дані"),
         "extraPhotosFound": MessageLookupByLibrary.simpleMessage(
             "Знайдено додаткові фотографії"),
-<<<<<<< HEAD
         "extraPhotosFoundFor": m61,
-=======
-        "extraPhotosFoundFor": m62,
->>>>>>> 1d197694
         "faceNotClusteredYet": MessageLookupByLibrary.simpleMessage(
             "Обличчя ще не згруповані, поверніться пізніше"),
         "faceRecognition":
@@ -1021,13 +893,8 @@
         "fileTypes": MessageLookupByLibrary.simpleMessage("Типи файлів"),
         "fileTypesAndNames":
             MessageLookupByLibrary.simpleMessage("Типи та назви файлів"),
-<<<<<<< HEAD
         "filesBackedUpFromDevice": m63,
         "filesBackedUpInAlbum": m64,
-=======
-        "filesBackedUpFromDevice": m64,
-        "filesBackedUpInAlbum": m65,
->>>>>>> 1d197694
         "filesDeleted": MessageLookupByLibrary.simpleMessage("Файли видалено"),
         "filesSavedToGallery":
             MessageLookupByLibrary.simpleMessage("Файли збережено до галереї"),
@@ -1049,11 +916,7 @@
         "freeTrial":
             MessageLookupByLibrary.simpleMessage("Безплатний пробний період"),
         "freeTrialValidTill": m14,
-<<<<<<< HEAD
         "freeUpAmount": m66,
-=======
-        "freeUpAmount": m67,
->>>>>>> 1d197694
         "freeUpDeviceSpace":
             MessageLookupByLibrary.simpleMessage("Звільніть місце на пристрої"),
         "freeUpDeviceSpaceDesc": MessageLookupByLibrary.simpleMessage(
@@ -1064,11 +927,7 @@
         "general": MessageLookupByLibrary.simpleMessage("Загальні"),
         "generatingEncryptionKeys": MessageLookupByLibrary.simpleMessage(
             "Створення ключів шифрування..."),
-<<<<<<< HEAD
         "genericProgress": m68,
-=======
-        "genericProgress": m69,
->>>>>>> 1d197694
         "goToSettings":
             MessageLookupByLibrary.simpleMessage("Перейти до налаштувань"),
         "googlePlayId": MessageLookupByLibrary.simpleMessage("Google Play ID"),
@@ -1173,11 +1032,7 @@
         "legacy": MessageLookupByLibrary.simpleMessage("Спадок"),
         "legacyAccounts":
             MessageLookupByLibrary.simpleMessage("Облікові записи «Спадку»"),
-<<<<<<< HEAD
         "legacyInvite": m71,
-=======
-        "legacyInvite": m72,
->>>>>>> 1d197694
         "legacyPageDesc": MessageLookupByLibrary.simpleMessage(
             "«Спадок» дозволяє довіреним контактам отримати доступ до вашого облікового запису під час вашої відсутності."),
         "legacyPageDesc2": MessageLookupByLibrary.simpleMessage(
@@ -1320,11 +1175,7 @@
             MessageLookupByLibrary.simpleMessage("Перемістити до альбому"),
         "moveToHiddenAlbum": MessageLookupByLibrary.simpleMessage(
             "Перемістити до прихованого альбому"),
-<<<<<<< HEAD
         "movedSuccessfullyTo": m76,
-=======
-        "movedSuccessfullyTo": m77,
->>>>>>> 1d197694
         "movedToTrash":
             MessageLookupByLibrary.simpleMessage("Переміщено у смітник"),
         "movingFilesToAlbum": MessageLookupByLibrary.simpleMessage(
@@ -1376,17 +1227,10 @@
         "noResults": MessageLookupByLibrary.simpleMessage("Немає результатів"),
         "noResultsFound":
             MessageLookupByLibrary.simpleMessage("Нічого не знайдено"),
-<<<<<<< HEAD
         "noSuggestionsForPerson": m77,
         "noSystemLockFound": MessageLookupByLibrary.simpleMessage(
             "Не знайдено системного блокування"),
         "notPersonLabel": m78,
-=======
-        "noSuggestionsForPerson": m78,
-        "noSystemLockFound": MessageLookupByLibrary.simpleMessage(
-            "Не знайдено системного блокування"),
-        "notPersonLabel": m79,
->>>>>>> 1d197694
         "nothingSharedWithYouYet": MessageLookupByLibrary.simpleMessage(
             "Поки що з вами ніхто не поділився"),
         "nothingToSeeHere": MessageLookupByLibrary.simpleMessage(
@@ -1489,22 +1333,14 @@
         "pleaseContactSupportIfTheProblemPersists":
             MessageLookupByLibrary.simpleMessage(
                 "Зверніться до служби підтримки, якщо проблема не зникне"),
-<<<<<<< HEAD
         "pleaseEmailUsAt": m83,
-=======
-        "pleaseEmailUsAt": m85,
->>>>>>> 1d197694
         "pleaseGrantPermissions":
             MessageLookupByLibrary.simpleMessage("Надайте дозволи"),
         "pleaseLoginAgain":
             MessageLookupByLibrary.simpleMessage("Увійдіть знову"),
         "pleaseSelectQuickLinksToRemove": MessageLookupByLibrary.simpleMessage(
             "Виберіть посилання для видалення"),
-<<<<<<< HEAD
         "pleaseSendTheLogsTo": m84,
-=======
-        "pleaseSendTheLogsTo": m86,
->>>>>>> 1d197694
         "pleaseTryAgain":
             MessageLookupByLibrary.simpleMessage("Спробуйте ще раз"),
         "pleaseVerifyTheCodeYouHaveEntered":
@@ -1531,11 +1367,7 @@
         "privateSharing":
             MessageLookupByLibrary.simpleMessage("Приватне поширення"),
         "proceed": MessageLookupByLibrary.simpleMessage("Продовжити"),
-<<<<<<< HEAD
         "processingImport": m86,
-=======
-        "processingImport": m88,
->>>>>>> 1d197694
         "publicLinkCreated":
             MessageLookupByLibrary.simpleMessage("Публічне посилання створено"),
         "publicLinkEnabled": MessageLookupByLibrary.simpleMessage(
@@ -1555,11 +1387,7 @@
             MessageLookupByLibrary.simpleMessage("Відновити обліковий запис"),
         "recoveryInitiated":
             MessageLookupByLibrary.simpleMessage("Почато відновлення"),
-<<<<<<< HEAD
         "recoveryInitiatedDesc": m88,
-=======
-        "recoveryInitiatedDesc": m90,
->>>>>>> 1d197694
         "recoveryKey": MessageLookupByLibrary.simpleMessage("Ключ відновлення"),
         "recoveryKeyCopiedToClipboard": MessageLookupByLibrary.simpleMessage(
             "Ключ відновлення скопійовано в буфер обміну"),
@@ -1573,20 +1401,12 @@
             MessageLookupByLibrary.simpleMessage("Ключ відновлення перевірено"),
         "recoveryKeyVerifyReason": MessageLookupByLibrary.simpleMessage(
             "Ключ відновлення — це єдиний спосіб відновити фотографії, якщо ви забули пароль. Ви можете знайти свій ключ в розділі «Налаштування» > «Обліковий запис».\n\nВведіть ключ відновлення тут, щоб перевірити, чи правильно ви його зберегли."),
-<<<<<<< HEAD
         "recoveryReady": m89,
-=======
-        "recoveryReady": m91,
->>>>>>> 1d197694
         "recoverySuccessful":
             MessageLookupByLibrary.simpleMessage("Відновлення успішне!"),
         "recoveryWarning": MessageLookupByLibrary.simpleMessage(
             "Довірений контакт намагається отримати доступ до вашого облікового запису"),
-<<<<<<< HEAD
         "recoveryWarningBody": m90,
-=======
-        "recoveryWarningBody": m92,
->>>>>>> 1d197694
         "recreatePasswordBody": MessageLookupByLibrary.simpleMessage(
             "Ваш пристрій недостатньо потужний для перевірки пароля, але ми можемо відновити його таким чином, щоб він працював на всіх пристроях.\n\nУвійдіть за допомогою ключа відновлення та відновіть свій пароль (за бажанням ви можете використати той самий ключ знову)."),
         "recreatePasswordTitle":
@@ -1736,13 +1556,8 @@
             "Запросіть людей, і ви побачите всі фотографії, якими вони поділилися, тут"),
         "searchPersonsEmptySection": MessageLookupByLibrary.simpleMessage(
             "Люди будуть показані тут після завершення оброблення та синхронізації"),
-<<<<<<< HEAD
         "searchResultCount": m92,
         "searchSectionsLengthMismatch": m93,
-=======
-        "searchResultCount": m94,
-        "searchSectionsLengthMismatch": m95,
->>>>>>> 1d197694
         "security": MessageLookupByLibrary.simpleMessage("Безпека"),
         "seePublicAlbumLinksInApp": MessageLookupByLibrary.simpleMessage(
             "Посилання на публічні альбоми в застосунку"),
@@ -1832,11 +1647,7 @@
             MessageLookupByLibrary.simpleMessage("Нові спільні фотографії"),
         "sharedPhotoNotificationsExplanation": MessageLookupByLibrary.simpleMessage(
             "Отримувати сповіщення, коли хтось додасть фото до спільного альбому, в якому ви перебуваєте"),
-<<<<<<< HEAD
         "sharedWith": m95,
-=======
-        "sharedWith": m97,
->>>>>>> 1d197694
         "sharedWithMe":
             MessageLookupByLibrary.simpleMessage("Поділитися зі мною"),
         "sharedWithYou":
@@ -1908,11 +1719,7 @@
         "storageInGB": m34,
         "storageLimitExceeded":
             MessageLookupByLibrary.simpleMessage("Перевищено ліміт сховища"),
-<<<<<<< HEAD
         "storageUsageInfo": m98,
-=======
-        "storageUsageInfo": m100,
->>>>>>> 1d197694
         "strongStrength": MessageLookupByLibrary.simpleMessage("Надійний"),
         "subAlreadyLinkedErrMessage": m35,
         "subWillBeCancelledOn": m36,
@@ -1932,11 +1739,7 @@
         "suggestFeatures":
             MessageLookupByLibrary.simpleMessage("Запропонувати нові функції"),
         "support": MessageLookupByLibrary.simpleMessage("Підтримка"),
-<<<<<<< HEAD
         "syncProgress": m99,
-=======
-        "syncProgress": m101,
->>>>>>> 1d197694
         "syncStopped":
             MessageLookupByLibrary.simpleMessage("Синхронізацію зупинено"),
         "syncing": MessageLookupByLibrary.simpleMessage("Синхронізуємо..."),
@@ -1949,11 +1752,7 @@
             "Торкніться, щоби розблокувати"),
         "tapToUpload":
             MessageLookupByLibrary.simpleMessage("Натисніть, щоб завантажити"),
-<<<<<<< HEAD
         "tapToUploadIsIgnoredDue": m100,
-=======
-        "tapToUploadIsIgnoredDue": m102,
->>>>>>> 1d197694
         "tempErrorContactSupportIfPersists": MessageLookupByLibrary.simpleMessage(
             "Схоже, що щось пішло не так. Спробуйте ще раз через деякий час. Якщо помилка не зникне, зв\'яжіться з нашою командою підтримки."),
         "terminate": MessageLookupByLibrary.simpleMessage("Припинити"),
@@ -2017,19 +1816,11 @@
         "total": MessageLookupByLibrary.simpleMessage("всього"),
         "totalSize": MessageLookupByLibrary.simpleMessage("Загальний розмір"),
         "trash": MessageLookupByLibrary.simpleMessage("Смітник"),
-<<<<<<< HEAD
         "trashDaysLeft": m103,
         "trim": MessageLookupByLibrary.simpleMessage("Вирізати"),
         "trustedContacts":
             MessageLookupByLibrary.simpleMessage("Довірені контакти"),
         "trustedInviteBody": m106,
-=======
-        "trashDaysLeft": m105,
-        "trim": MessageLookupByLibrary.simpleMessage("Вирізати"),
-        "trustedContacts":
-            MessageLookupByLibrary.simpleMessage("Довірені контакти"),
-        "trustedInviteBody": m108,
->>>>>>> 1d197694
         "tryAgain": MessageLookupByLibrary.simpleMessage("Спробувати знову"),
         "turnOnBackupForAutoUpload": MessageLookupByLibrary.simpleMessage(
             "Увімкніть резервну копію для автоматичного завантаження файлів, доданих до теки пристрою в Ente."),
@@ -2047,11 +1838,7 @@
                 "Двоетапну перевірку успішно скинуто"),
         "twofactorSetup": MessageLookupByLibrary.simpleMessage(
             "Налаштування двоетапної перевірки"),
-<<<<<<< HEAD
         "typeOfGallerGallerytypeIsNotSupportedForRename": m107,
-=======
-        "typeOfGallerGallerytypeIsNotSupportedForRename": m109,
->>>>>>> 1d197694
         "unarchive": MessageLookupByLibrary.simpleMessage("Розархівувати"),
         "unarchiveAlbum":
             MessageLookupByLibrary.simpleMessage("Розархівувати альбом"),
@@ -2074,17 +1861,10 @@
         "updatingFolderSelection":
             MessageLookupByLibrary.simpleMessage("Оновлення вибору теки..."),
         "upgrade": MessageLookupByLibrary.simpleMessage("Покращити"),
-<<<<<<< HEAD
         "uploadIsIgnoredDueToIgnorereason": m108,
         "uploadingFilesToAlbum": MessageLookupByLibrary.simpleMessage(
             "Завантажуємо файли до альбому..."),
         "uploadingMultipleMemories": m109,
-=======
-        "uploadIsIgnoredDueToIgnorereason": m110,
-        "uploadingFilesToAlbum": MessageLookupByLibrary.simpleMessage(
-            "Завантажуємо файли до альбому..."),
-        "uploadingMultipleMemories": m111,
->>>>>>> 1d197694
         "uploadingSingleMemory":
             MessageLookupByLibrary.simpleMessage("Зберігаємо 1 спогад..."),
         "upto50OffUntil4thDec":
