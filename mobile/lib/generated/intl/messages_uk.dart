--- conflicted
+++ resolved
@@ -51,14 +51,7 @@
   static String m15(albumName) =>
       "Створено спільне посилання для «${albumName}»";
 
-<<<<<<< HEAD
-  static String m55(email, numOfDays) =>
-=======
-  static String m16(count) =>
-      "${Intl.plural(count, zero: 'Додано 0 співавторів', one: 'Додано 1 співавтор', few: 'Додано ${count} співаторів', many: 'Додано ${count} співаторів', other: 'Додано ${count} співавторів')}";
-
   static String m17(email, numOfDays) =>
->>>>>>> 136f8d17
       "Ви збираєтеся додати ${email} як довірений контакт. Вони зможуть відновити ваш обліковий запис, якщо ви будете відсутні протягом ${numOfDays} днів.";
 
   static String m18(familyAdminEmail) =>
@@ -67,20 +60,12 @@
   static String m19(provider) =>
       "Зв\'яжіться з нами за адресою support@ente.io для управління вашою передплатою ${provider}.";
 
-<<<<<<< HEAD
-  static String m56(endpoint) => "Під\'єднано до ${endpoint}";
-=======
   static String m20(endpoint) => "Під\'єднано до ${endpoint}";
->>>>>>> 136f8d17
 
   static String m21(count) =>
       "${Intl.plural(count, one: 'Видалено ${count} елемент', few: 'Видалено ${count} елементи', many: 'Видалено ${count} елементів', other: 'Видалено ${count} елементів')}";
 
-<<<<<<< HEAD
-  static String m57(currentlyDeleting, totalCount) =>
-=======
   static String m22(currentlyDeleting, totalCount) =>
->>>>>>> 136f8d17
       "Видалення ${currentlyDeleting} / ${totalCount}";
 
   static String m23(albumName) =>
@@ -95,30 +80,17 @@
   static String m26(count, formattedSize) =>
       "${count} файлів, кожен по ${formattedSize}";
 
-<<<<<<< HEAD
-  static String m58(newEmail) => "Поштову адресу змінено на ${newEmail}";
-=======
   static String m27(newEmail) => "Поштову адресу змінено на ${newEmail}";
->>>>>>> 136f8d17
 
   static String m29(email) =>
       "У ${email} немає облікового запису Ente.\n\nНадішліть їм запрошення для обміну фотографіями.";
 
-<<<<<<< HEAD
-  static String m61(text) => "Знайдено додаткові фотографії для ${text}";
-
-  static String m63(count, formattedNumber) =>
-      "${Intl.plural(count, one: 'Для 1 файлу', other: 'Для ${formattedNumber} файлів')} на цьому пристрої було створено резервну копію";
-
-  static String m64(count, formattedNumber) =>
-=======
   static String m31(text) => "Знайдено додаткові фотографії для ${text}";
 
   static String m33(count, formattedNumber) =>
       "${Intl.plural(count, one: 'Для 1 файлу', other: 'Для ${formattedNumber} файлів')} на цьому пристрої було створено резервну копію";
 
   static String m34(count, formattedNumber) =>
->>>>>>> 136f8d17
       "${Intl.plural(count, one: 'Для 1 файлу', few: 'Для ${formattedNumber} файлів', many: 'Для ${formattedNumber} файлів', other: 'Для ${formattedNumber} файлів')} у цьому альбомі було створено резервну копію";
 
   static String m35(storageAmountInGB) =>
@@ -126,41 +98,23 @@
 
   static String m36(endDate) => "Безплатна пробна версія діє до ${endDate}";
 
-<<<<<<< HEAD
-  static String m66(sizeInMBorGB) => "Звільніть ${sizeInMBorGB}";
-
-  static String m68(currentlyProcessing, totalCount) =>
-=======
   static String m38(sizeInMBorGB) => "Звільніть ${sizeInMBorGB}";
 
   static String m40(currentlyProcessing, totalCount) =>
->>>>>>> 136f8d17
       "Обробка ${currentlyProcessing} / ${totalCount}";
 
   static String m42(count) =>
       "${Intl.plural(count, one: '${count} елемент', few: '${count} елементи', many: '${count} елементів', other: '${count} елементів')}";
 
-<<<<<<< HEAD
-  static String m71(email) => "${email} запросив вас стати довіреною особою";
-=======
   static String m44(email) => "${email} запросив вас стати довіреною особою";
->>>>>>> 136f8d17
 
   static String m45(expiryTime) => "Посилання закінчується через ${expiryTime}";
 
-<<<<<<< HEAD
-  static String m76(albumName) => "Успішно перенесено до «${albumName}»";
-
-  static String m77(personName) => "Немає пропозицій для ${personName}";
-
-  static String m78(name) => "Не ${name}?";
-=======
   static String m50(albumName) => "Успішно перенесено до «${albumName}»";
 
   static String m51(personName) => "Немає пропозицій для ${personName}";
 
   static String m52(name) => "Не ${name}?";
->>>>>>> 136f8d17
 
   static String m53(familyAdminEmail) =>
       "Зв\'яжіться з ${familyAdminEmail}, щоб змінити код.";
@@ -174,31 +128,14 @@
   static String m61(endDate) =>
       "Безплатна пробна версія діє до ${endDate}.\nПісля цього ви можете обрати платний план.";
 
-<<<<<<< HEAD
-  static String m83(toEmail) => "Напишіть нам на ${toEmail}";
-
-  static String m84(toEmail) => "Надішліть журнали на \n${toEmail}";
-
-  static String m86(folderName) => "Оброблюємо «${folderName}»...";
-=======
   static String m62(toEmail) => "Напишіть нам на ${toEmail}";
 
   static String m63(toEmail) => "Надішліть журнали на \n${toEmail}";
 
   static String m65(folderName) => "Оброблюємо «${folderName}»...";
->>>>>>> 136f8d17
 
   static String m66(storeName) => "Оцініть нас в ${storeName}";
 
-<<<<<<< HEAD
-  static String m88(days, email) =>
-      "Ви зможете отримати доступ до облікового запису через ${days} днів. Повідомлення буде надіслано на ${email}.";
-
-  static String m89(email) =>
-      "Тепер ви можете відновити обліковий запис ${email}, встановивши новий пароль.";
-
-  static String m90(email) =>
-=======
   static String m68(days, email) =>
       "Ви зможете отримати доступ до облікового запису через ${days} днів. Повідомлення буде надіслано на ${email}.";
 
@@ -206,7 +143,6 @@
       "Тепер ви можете відновити обліковий запис ${email}, встановивши новий пароль.";
 
   static String m70(email) =>
->>>>>>> 136f8d17
       "${email} намагається відновити ваш обліковий запис.";
 
   static String m71(storageInGB) =>
@@ -217,17 +153,10 @@
 
   static String m73(endDate) => "Передплата поновиться ${endDate}";
 
-<<<<<<< HEAD
-  static String m92(count) =>
-      "${Intl.plural(count, one: 'Знайдено ${count} результат', few: 'Знайдено ${count} результати', many: 'Знайдено ${count} результатів', other: 'Знайдено ${count} результати')}";
-
-  static String m93(snapshotLength, searchLength) =>
-=======
   static String m113(count) =>
       "${Intl.plural(count, one: 'Знайдено ${count} результат', few: 'Знайдено ${count} результати', many: 'Знайдено ${count} результатів', other: 'Знайдено ${count} результати')}";
 
   static String m75(snapshotLength, searchLength) =>
->>>>>>> 136f8d17
       "Невідповідність довжини розділів: ${snapshotLength} != ${searchLength}";
 
   static String m76(count) => "${count} вибрано";
@@ -246,11 +175,7 @@
   static String m82(numberOfPeople) =>
       "${Intl.plural(numberOfPeople, zero: 'Поділитися з конкретними людьми', one: 'Поділитися з 1 особою', other: 'Поділитися з ${numberOfPeople} людьми')}";
 
-<<<<<<< HEAD
-  static String m95(emailIDs) => "Поділилися з ${emailIDs}";
-=======
   static String m83(emailIDs) => "Поділилися з ${emailIDs}";
->>>>>>> 136f8d17
 
   static String m84(fileType) => "Цей ${fileType} буде видалено з пристрою.";
 
@@ -261,11 +186,7 @@
 
   static String m89(storageAmountInGB) => "${storageAmountInGB} ГБ";
 
-<<<<<<< HEAD
-  static String m98(
-=======
   static String m90(
->>>>>>> 136f8d17
           usedAmount, usedStorageUnit, totalAmount, totalStorageUnit) =>
       "${usedAmount} ${usedStorageUnit} з ${totalAmount} ${totalStorageUnit} використано";
 
@@ -274,17 +195,10 @@
 
   static String m92(endDate) => "Вашу передплату буде скасовано ${endDate}";
 
-<<<<<<< HEAD
-  static String m99(completed, total) =>
-      "${completed} / ${total} спогадів збережено";
-
-  static String m100(ignoreReason) =>
-=======
   static String m93(completed, total) =>
       "${completed} / ${total} спогадів збережено";
 
   static String m94(ignoreReason) =>
->>>>>>> 136f8d17
       "Натисніть, щоб завантажити; завантаження наразі ігнорується через: ${ignoreReason}";
 
   static String m95(storageAmountInGB) =>
@@ -292,21 +206,6 @@
 
   static String m96(email) => "Це ідентифікатор підтвердження пошти ${email}";
 
-<<<<<<< HEAD
-  static String m103(count) =>
-      "${Intl.plural(count, zero: 'Незабаром', one: '1 день', other: '${count} днів')}";
-
-  static String m106(email) =>
-      "Ви отримали запрошення стати спадковим контактом від ${email}.";
-
-  static String m107(galleryType) =>
-      "Тип галереї «${galleryType}» не підтримується для перейменування";
-
-  static String m108(ignoreReason) =>
-      "Завантаження проігноровано через: ${ignoreReason}";
-
-  static String m109(count) => "Збереження ${count} спогадів...";
-=======
   static String m99(count) =>
       "${Intl.plural(count, zero: 'Незабаром', one: '1 день', other: '${count} днів')}";
 
@@ -320,7 +219,6 @@
       "Завантаження проігноровано через: ${ignoreReason}";
 
   static String m105(count) => "Збереження ${count} спогадів...";
->>>>>>> 136f8d17
 
   static String m106(endDate) => "Діє до ${endDate}";
 
@@ -640,10 +538,6 @@
         "collaboratorsCanAddPhotosAndVideosToTheSharedAlbum":
             MessageLookupByLibrary.simpleMessage(
                 "Співавтори можуть додавати фотографії та відео до спільного альбому."),
-<<<<<<< HEAD
-=======
-        "collaboratorsSuccessfullyAdded": m16,
->>>>>>> 136f8d17
         "collageLayout": MessageLookupByLibrary.simpleMessage("Макет"),
         "collageSaved":
             MessageLookupByLibrary.simpleMessage("Колаж збережено до галереї"),
@@ -661,11 +555,7 @@
             "Ви впевнені, що хочете вимкнути двоетапну перевірку?"),
         "confirmAccountDeletion": MessageLookupByLibrary.simpleMessage(
             "Підтвердьте видалення облікового запису"),
-<<<<<<< HEAD
-        "confirmAddingTrustedContact": m55,
-=======
         "confirmAddingTrustedContact": m17,
->>>>>>> 136f8d17
         "confirmDeletePrompt": MessageLookupByLibrary.simpleMessage(
             "Так, я хочу безповоротно видалити цей обліковий запис та його дані з усіх застосунків."),
         "confirmPassword":
@@ -728,11 +618,7 @@
         "currentlyRunning":
             MessageLookupByLibrary.simpleMessage("зараз працює"),
         "custom": MessageLookupByLibrary.simpleMessage("Власне"),
-<<<<<<< HEAD
-        "customEndpoint": m56,
-=======
         "customEndpoint": m20,
->>>>>>> 136f8d17
         "darkTheme": MessageLookupByLibrary.simpleMessage("Темна"),
         "dayToday": MessageLookupByLibrary.simpleMessage("Сьогодні"),
         "dayYesterday": MessageLookupByLibrary.simpleMessage("Вчора"),
@@ -774,11 +660,7 @@
         "deleteLocation":
             MessageLookupByLibrary.simpleMessage("Видалити розташування"),
         "deletePhotos": MessageLookupByLibrary.simpleMessage("Видалити фото"),
-<<<<<<< HEAD
-        "deleteProgress": m57,
-=======
         "deleteProgress": m22,
->>>>>>> 136f8d17
         "deleteReason1": MessageLookupByLibrary.simpleMessage(
             "Мені бракує ключової функції"),
         "deleteReason2": MessageLookupByLibrary.simpleMessage(
@@ -876,13 +758,8 @@
         "eligible": MessageLookupByLibrary.simpleMessage("придатний"),
         "email":
             MessageLookupByLibrary.simpleMessage("Адреса електронної пошти"),
-<<<<<<< HEAD
-        "emailChangedTo": m58,
-        "emailNoEnteAccount": m12,
-=======
         "emailChangedTo": m27,
         "emailNoEnteAccount": m29,
->>>>>>> 136f8d17
         "emailVerificationToggle":
             MessageLookupByLibrary.simpleMessage("Підтвердження через пошту"),
         "emailYourLogs": MessageLookupByLibrary.simpleMessage(
@@ -964,11 +841,7 @@
             MessageLookupByLibrary.simpleMessage("Експортувати дані"),
         "extraPhotosFound": MessageLookupByLibrary.simpleMessage(
             "Знайдено додаткові фотографії"),
-<<<<<<< HEAD
-        "extraPhotosFoundFor": m61,
-=======
         "extraPhotosFoundFor": m31,
->>>>>>> 136f8d17
         "faceNotClusteredYet": MessageLookupByLibrary.simpleMessage(
             "Обличчя ще не згруповані, поверніться пізніше"),
         "faceRecognition":
@@ -1018,13 +891,8 @@
         "fileTypes": MessageLookupByLibrary.simpleMessage("Типи файлів"),
         "fileTypesAndNames":
             MessageLookupByLibrary.simpleMessage("Типи та назви файлів"),
-<<<<<<< HEAD
-        "filesBackedUpFromDevice": m63,
-        "filesBackedUpInAlbum": m64,
-=======
         "filesBackedUpFromDevice": m33,
         "filesBackedUpInAlbum": m34,
->>>>>>> 136f8d17
         "filesDeleted": MessageLookupByLibrary.simpleMessage("Файли видалено"),
         "filesSavedToGallery":
             MessageLookupByLibrary.simpleMessage("Файли збережено до галереї"),
@@ -1045,13 +913,8 @@
             "Безплатне сховище можна використовувати"),
         "freeTrial":
             MessageLookupByLibrary.simpleMessage("Безплатний пробний період"),
-<<<<<<< HEAD
-        "freeTrialValidTill": m14,
-        "freeUpAmount": m66,
-=======
         "freeTrialValidTill": m36,
         "freeUpAmount": m38,
->>>>>>> 136f8d17
         "freeUpDeviceSpace":
             MessageLookupByLibrary.simpleMessage("Звільніть місце на пристрої"),
         "freeUpDeviceSpaceDesc": MessageLookupByLibrary.simpleMessage(
@@ -1062,11 +925,7 @@
         "general": MessageLookupByLibrary.simpleMessage("Загальні"),
         "generatingEncryptionKeys": MessageLookupByLibrary.simpleMessage(
             "Створення ключів шифрування..."),
-<<<<<<< HEAD
-        "genericProgress": m68,
-=======
         "genericProgress": m40,
->>>>>>> 136f8d17
         "goToSettings":
             MessageLookupByLibrary.simpleMessage("Перейти до налаштувань"),
         "googlePlayId": MessageLookupByLibrary.simpleMessage("Google Play ID"),
@@ -1171,11 +1030,7 @@
         "legacy": MessageLookupByLibrary.simpleMessage("Спадок"),
         "legacyAccounts":
             MessageLookupByLibrary.simpleMessage("Облікові записи «Спадку»"),
-<<<<<<< HEAD
-        "legacyInvite": m71,
-=======
         "legacyInvite": m44,
->>>>>>> 136f8d17
         "legacyPageDesc": MessageLookupByLibrary.simpleMessage(
             "«Спадок» дозволяє довіреним контактам отримати доступ до вашого облікового запису під час вашої відсутності."),
         "legacyPageDesc2": MessageLookupByLibrary.simpleMessage(
@@ -1318,11 +1173,7 @@
             MessageLookupByLibrary.simpleMessage("Перемістити до альбому"),
         "moveToHiddenAlbum": MessageLookupByLibrary.simpleMessage(
             "Перемістити до прихованого альбому"),
-<<<<<<< HEAD
-        "movedSuccessfullyTo": m76,
-=======
         "movedSuccessfullyTo": m50,
->>>>>>> 136f8d17
         "movedToTrash":
             MessageLookupByLibrary.simpleMessage("Переміщено у смітник"),
         "movingFilesToAlbum": MessageLookupByLibrary.simpleMessage(
@@ -1374,17 +1225,10 @@
         "noResults": MessageLookupByLibrary.simpleMessage("Немає результатів"),
         "noResultsFound":
             MessageLookupByLibrary.simpleMessage("Нічого не знайдено"),
-<<<<<<< HEAD
-        "noSuggestionsForPerson": m77,
-        "noSystemLockFound": MessageLookupByLibrary.simpleMessage(
-            "Не знайдено системного блокування"),
-        "notPersonLabel": m78,
-=======
         "noSuggestionsForPerson": m51,
         "noSystemLockFound": MessageLookupByLibrary.simpleMessage(
             "Не знайдено системного блокування"),
         "notPersonLabel": m52,
->>>>>>> 136f8d17
         "nothingSharedWithYouYet": MessageLookupByLibrary.simpleMessage(
             "Поки що з вами ніхто не поділився"),
         "nothingToSeeHere": MessageLookupByLibrary.simpleMessage(
@@ -1487,22 +1331,14 @@
         "pleaseContactSupportIfTheProblemPersists":
             MessageLookupByLibrary.simpleMessage(
                 "Зверніться до служби підтримки, якщо проблема не зникне"),
-<<<<<<< HEAD
-        "pleaseEmailUsAt": m83,
-=======
         "pleaseEmailUsAt": m62,
->>>>>>> 136f8d17
         "pleaseGrantPermissions":
             MessageLookupByLibrary.simpleMessage("Надайте дозволи"),
         "pleaseLoginAgain":
             MessageLookupByLibrary.simpleMessage("Увійдіть знову"),
         "pleaseSelectQuickLinksToRemove": MessageLookupByLibrary.simpleMessage(
             "Виберіть посилання для видалення"),
-<<<<<<< HEAD
-        "pleaseSendTheLogsTo": m84,
-=======
         "pleaseSendTheLogsTo": m63,
->>>>>>> 136f8d17
         "pleaseTryAgain":
             MessageLookupByLibrary.simpleMessage("Спробуйте ще раз"),
         "pleaseVerifyTheCodeYouHaveEntered":
@@ -1529,11 +1365,7 @@
         "privateSharing":
             MessageLookupByLibrary.simpleMessage("Приватне поширення"),
         "proceed": MessageLookupByLibrary.simpleMessage("Продовжити"),
-<<<<<<< HEAD
-        "processingImport": m86,
-=======
         "processingImport": m65,
->>>>>>> 136f8d17
         "publicLinkCreated":
             MessageLookupByLibrary.simpleMessage("Публічне посилання створено"),
         "publicLinkEnabled": MessageLookupByLibrary.simpleMessage(
@@ -1553,11 +1385,7 @@
             MessageLookupByLibrary.simpleMessage("Відновити обліковий запис"),
         "recoveryInitiated":
             MessageLookupByLibrary.simpleMessage("Почато відновлення"),
-<<<<<<< HEAD
-        "recoveryInitiatedDesc": m88,
-=======
         "recoveryInitiatedDesc": m68,
->>>>>>> 136f8d17
         "recoveryKey": MessageLookupByLibrary.simpleMessage("Ключ відновлення"),
         "recoveryKeyCopiedToClipboard": MessageLookupByLibrary.simpleMessage(
             "Ключ відновлення скопійовано в буфер обміну"),
@@ -1571,20 +1399,12 @@
             MessageLookupByLibrary.simpleMessage("Ключ відновлення перевірено"),
         "recoveryKeyVerifyReason": MessageLookupByLibrary.simpleMessage(
             "Ключ відновлення — це єдиний спосіб відновити фотографії, якщо ви забули пароль. Ви можете знайти свій ключ в розділі «Налаштування» > «Обліковий запис».\n\nВведіть ключ відновлення тут, щоб перевірити, чи правильно ви його зберегли."),
-<<<<<<< HEAD
-        "recoveryReady": m89,
-=======
         "recoveryReady": m69,
->>>>>>> 136f8d17
         "recoverySuccessful":
             MessageLookupByLibrary.simpleMessage("Відновлення успішне!"),
         "recoveryWarning": MessageLookupByLibrary.simpleMessage(
             "Довірений контакт намагається отримати доступ до вашого облікового запису"),
-<<<<<<< HEAD
-        "recoveryWarningBody": m90,
-=======
         "recoveryWarningBody": m70,
->>>>>>> 136f8d17
         "recreatePasswordBody": MessageLookupByLibrary.simpleMessage(
             "Ваш пристрій недостатньо потужний для перевірки пароля, але ми можемо відновити його таким чином, щоб він працював на всіх пристроях.\n\nУвійдіть за допомогою ключа відновлення та відновіть свій пароль (за бажанням ви можете використати той самий ключ знову)."),
         "recreatePasswordTitle":
@@ -1734,13 +1554,8 @@
             "Запросіть людей, і ви побачите всі фотографії, якими вони поділилися, тут"),
         "searchPersonsEmptySection": MessageLookupByLibrary.simpleMessage(
             "Люди будуть показані тут після завершення оброблення та синхронізації"),
-<<<<<<< HEAD
-        "searchResultCount": m92,
-        "searchSectionsLengthMismatch": m93,
-=======
         "searchResultCount": m113,
         "searchSectionsLengthMismatch": m75,
->>>>>>> 136f8d17
         "security": MessageLookupByLibrary.simpleMessage("Безпека"),
         "seePublicAlbumLinksInApp": MessageLookupByLibrary.simpleMessage(
             "Посилання на публічні альбоми в застосунку"),
@@ -1830,11 +1645,7 @@
             MessageLookupByLibrary.simpleMessage("Нові спільні фотографії"),
         "sharedPhotoNotificationsExplanation": MessageLookupByLibrary.simpleMessage(
             "Отримувати сповіщення, коли хтось додасть фото до спільного альбому, в якому ви перебуваєте"),
-<<<<<<< HEAD
-        "sharedWith": m95,
-=======
         "sharedWith": m83,
->>>>>>> 136f8d17
         "sharedWithMe":
             MessageLookupByLibrary.simpleMessage("Поділитися зі мною"),
         "sharedWithYou":
@@ -1906,11 +1717,7 @@
         "storageInGB": m89,
         "storageLimitExceeded":
             MessageLookupByLibrary.simpleMessage("Перевищено ліміт сховища"),
-<<<<<<< HEAD
-        "storageUsageInfo": m98,
-=======
         "storageUsageInfo": m90,
->>>>>>> 136f8d17
         "strongStrength": MessageLookupByLibrary.simpleMessage("Надійний"),
         "subAlreadyLinkedErrMessage": m91,
         "subWillBeCancelledOn": m92,
@@ -1930,11 +1737,7 @@
         "suggestFeatures":
             MessageLookupByLibrary.simpleMessage("Запропонувати нові функції"),
         "support": MessageLookupByLibrary.simpleMessage("Підтримка"),
-<<<<<<< HEAD
-        "syncProgress": m99,
-=======
         "syncProgress": m93,
->>>>>>> 136f8d17
         "syncStopped":
             MessageLookupByLibrary.simpleMessage("Синхронізацію зупинено"),
         "syncing": MessageLookupByLibrary.simpleMessage("Синхронізуємо..."),
@@ -1947,11 +1750,7 @@
             "Торкніться, щоби розблокувати"),
         "tapToUpload":
             MessageLookupByLibrary.simpleMessage("Натисніть, щоб завантажити"),
-<<<<<<< HEAD
-        "tapToUploadIsIgnoredDue": m100,
-=======
         "tapToUploadIsIgnoredDue": m94,
->>>>>>> 136f8d17
         "tempErrorContactSupportIfPersists": MessageLookupByLibrary.simpleMessage(
             "Схоже, що щось пішло не так. Спробуйте ще раз через деякий час. Якщо помилка не зникне, зв\'яжіться з нашою командою підтримки."),
         "terminate": MessageLookupByLibrary.simpleMessage("Припинити"),
@@ -2015,19 +1814,11 @@
         "total": MessageLookupByLibrary.simpleMessage("всього"),
         "totalSize": MessageLookupByLibrary.simpleMessage("Загальний розмір"),
         "trash": MessageLookupByLibrary.simpleMessage("Смітник"),
-<<<<<<< HEAD
-        "trashDaysLeft": m103,
-        "trim": MessageLookupByLibrary.simpleMessage("Вирізати"),
-        "trustedContacts":
-            MessageLookupByLibrary.simpleMessage("Довірені контакти"),
-        "trustedInviteBody": m106,
-=======
         "trashDaysLeft": m99,
         "trim": MessageLookupByLibrary.simpleMessage("Вирізати"),
         "trustedContacts":
             MessageLookupByLibrary.simpleMessage("Довірені контакти"),
         "trustedInviteBody": m102,
->>>>>>> 136f8d17
         "tryAgain": MessageLookupByLibrary.simpleMessage("Спробувати знову"),
         "turnOnBackupForAutoUpload": MessageLookupByLibrary.simpleMessage(
             "Увімкніть резервну копію для автоматичного завантаження файлів, доданих до теки пристрою в Ente."),
@@ -2045,11 +1836,7 @@
                 "Двоетапну перевірку успішно скинуто"),
         "twofactorSetup": MessageLookupByLibrary.simpleMessage(
             "Налаштування двоетапної перевірки"),
-<<<<<<< HEAD
-        "typeOfGallerGallerytypeIsNotSupportedForRename": m107,
-=======
         "typeOfGallerGallerytypeIsNotSupportedForRename": m103,
->>>>>>> 136f8d17
         "unarchive": MessageLookupByLibrary.simpleMessage("Розархівувати"),
         "unarchiveAlbum":
             MessageLookupByLibrary.simpleMessage("Розархівувати альбом"),
@@ -2072,17 +1859,10 @@
         "updatingFolderSelection":
             MessageLookupByLibrary.simpleMessage("Оновлення вибору теки..."),
         "upgrade": MessageLookupByLibrary.simpleMessage("Покращити"),
-<<<<<<< HEAD
-        "uploadIsIgnoredDueToIgnorereason": m108,
-        "uploadingFilesToAlbum": MessageLookupByLibrary.simpleMessage(
-            "Завантажуємо файли до альбому..."),
-        "uploadingMultipleMemories": m109,
-=======
         "uploadIsIgnoredDueToIgnorereason": m104,
         "uploadingFilesToAlbum": MessageLookupByLibrary.simpleMessage(
             "Завантажуємо файли до альбому..."),
         "uploadingMultipleMemories": m105,
->>>>>>> 136f8d17
         "uploadingSingleMemory":
             MessageLookupByLibrary.simpleMessage("Зберігаємо 1 спогад..."),
         "upto50OffUntil4thDec":
