--- conflicted
+++ resolved
@@ -888,14 +888,9 @@
             MessageLookupByLibrary.simpleMessage("Експортувати дані"),
         "extraPhotosFound": MessageLookupByLibrary.simpleMessage(
             "Знайдено додаткові фотографії"),
-<<<<<<< HEAD
-        "extraPhotosFoundFor": MessageLookupByLibrary.simpleMessage(
-            "Знайдено додаткові фотографії для \$text"),
-=======
         "extraPhotosFoundFor": m32,
         "faceNotClusteredYet": MessageLookupByLibrary.simpleMessage(
             "Обличчя ще не згруповані, поверніться пізніше"),
->>>>>>> 680ddce3
         "faceRecognition":
             MessageLookupByLibrary.simpleMessage("Розпізнавання обличчя"),
         "faces": MessageLookupByLibrary.simpleMessage("Обличчя"),
@@ -1198,11 +1193,8 @@
         "merchandise": MessageLookupByLibrary.simpleMessage("Товари"),
         "mergeWithExisting":
             MessageLookupByLibrary.simpleMessage("Об\'єднати з наявним"),
-<<<<<<< HEAD
-=======
         "mergedPhotos":
             MessageLookupByLibrary.simpleMessage("Об\'єднані фотографії"),
->>>>>>> 680ddce3
         "mlConsent":
             MessageLookupByLibrary.simpleMessage("Увімкнути машинне навчання"),
         "mlConsentConfirmation": MessageLookupByLibrary.simpleMessage(
@@ -1245,11 +1237,8 @@
             "Не вдалося під\'єднатися до Ente. Перевірте налаштування мережі. Зверніться до нашої команди підтримки, якщо помилка залишиться."),
         "never": MessageLookupByLibrary.simpleMessage("Ніколи"),
         "newAlbum": MessageLookupByLibrary.simpleMessage("Новий альбом"),
-<<<<<<< HEAD
-=======
         "newLocation":
             MessageLookupByLibrary.simpleMessage("Нове розташування"),
->>>>>>> 680ddce3
         "newPerson": MessageLookupByLibrary.simpleMessage("Нова особа"),
         "newToEnte": MessageLookupByLibrary.simpleMessage("Уперше на Ente"),
         "newest": MessageLookupByLibrary.simpleMessage("Найновіші"),
