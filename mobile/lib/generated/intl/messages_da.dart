--- conflicted
+++ resolved
@@ -19,9 +19,6 @@
 
 class MessageLookup extends MessageLookupByLibrary {
   String get localeName => 'da';
-
-  static String m1(count) =>
-      "${Intl.plural(count, zero: 'Ingen Deltagere', one: '1 Deltager', other: '${count} Deltagere')}";
 
   static String m3(user) =>
       "${user} vil ikke kunne tilføje flere billeder til dette album\n\nDe vil stadig kunne fjerne eksisterende billeder tilføjet af dem";
@@ -75,7 +72,6 @@
         "after1Week": MessageLookupByLibrary.simpleMessage("Efter 1 uge"),
         "after1Year": MessageLookupByLibrary.simpleMessage("Efter 1 år"),
         "albumOwner": MessageLookupByLibrary.simpleMessage("Ejer"),
-        "albumParticipantsCount": m1,
         "albumUpdated":
             MessageLookupByLibrary.simpleMessage("Album er opdateret"),
         "allowAddPhotosDescription": MessageLookupByLibrary.simpleMessage(
@@ -140,11 +136,8 @@
             MessageLookupByLibrary.simpleMessage("Opret et offentligt link"),
         "creatingLink":
             MessageLookupByLibrary.simpleMessage("Opretter link..."),
-<<<<<<< HEAD
-=======
         "curatedMemories":
             MessageLookupByLibrary.simpleMessage("Curated memories"),
->>>>>>> 1d197694
         "custom": MessageLookupByLibrary.simpleMessage("Tilpasset"),
         "decrypting": MessageLookupByLibrary.simpleMessage("Dekrypterer..."),
         "deleteAccount": MessageLookupByLibrary.simpleMessage("Slet konto"),
