--- conflicted
+++ resolved
@@ -20,14 +20,7 @@
 class MessageLookup extends MessageLookupByLibrary {
   String get localeName => 'da';
 
-<<<<<<< HEAD
-  static String m3(user) =>
-=======
-  static String m8(count) =>
-      "${Intl.plural(count, zero: 'Ingen Deltagere', one: '1 Deltager', other: '${count} Deltagere')}";
-
   static String m13(user) =>
->>>>>>> 136f8d17
       "${user} vil ikke kunne tilføje flere billeder til dette album\n\nDe vil stadig kunne fjerne eksisterende billeder tilføjet af dem";
 
   static String m24(supportEmail) =>
@@ -79,10 +72,6 @@
         "after1Week": MessageLookupByLibrary.simpleMessage("Efter 1 uge"),
         "after1Year": MessageLookupByLibrary.simpleMessage("Efter 1 år"),
         "albumOwner": MessageLookupByLibrary.simpleMessage("Ejer"),
-<<<<<<< HEAD
-=======
-        "albumParticipantsCount": m8,
->>>>>>> 136f8d17
         "albumUpdated":
             MessageLookupByLibrary.simpleMessage("Album er opdateret"),
         "allowAddPhotosDescription": MessageLookupByLibrary.simpleMessage(
