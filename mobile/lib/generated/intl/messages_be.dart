--- conflicted
+++ resolved
@@ -49,22 +49,16 @@
             "Якая асноўная прычына выдалення вашага ўліковага запісу?"),
         "backup": MessageLookupByLibrary.simpleMessage("Рэзервовая копія"),
         "cancel": MessageLookupByLibrary.simpleMessage("Скасаваць"),
-<<<<<<< HEAD
-=======
         "change": MessageLookupByLibrary.simpleMessage("Змяніць"),
->>>>>>> 680ddce3
         "changeEmail": MessageLookupByLibrary.simpleMessage(
             "Змяніць адрас электроннай пошты"),
         "changePasswordTitle":
             MessageLookupByLibrary.simpleMessage("Змяніць пароль"),
         "checkInboxAndSpamFolder": MessageLookupByLibrary.simpleMessage(
             "Праверце свае ўваходныя лісты (і спам) для завяршэння праверкі"),
-<<<<<<< HEAD
-=======
         "codeAppliedPageTitle":
             MessageLookupByLibrary.simpleMessage("Код ужыты"),
         "confirm": MessageLookupByLibrary.simpleMessage("Пацвердзіць"),
->>>>>>> 680ddce3
         "confirmAccountDeletion": MessageLookupByLibrary.simpleMessage(
             "Пацвердзіць выдаленне ўліковага запісу"),
         "confirmDeletePrompt": MessageLookupByLibrary.simpleMessage(
@@ -74,10 +68,7 @@
         "contactSupport": MessageLookupByLibrary.simpleMessage(
             "Звярніцеся ў службу падтрымкі"),
         "continueLabel": MessageLookupByLibrary.simpleMessage("Працягнуць"),
-<<<<<<< HEAD
-=======
         "copyLink": MessageLookupByLibrary.simpleMessage("Скапіяваць спасылку"),
->>>>>>> 680ddce3
         "createAccount":
             MessageLookupByLibrary.simpleMessage("Стварыць уліковы запіс"),
         "createNewAccount":
@@ -106,10 +97,6 @@
             MessageLookupByLibrary.simpleMessage("Прычына адсутнічае ў спісе"),
         "deleteRequestSLAText": MessageLookupByLibrary.simpleMessage(
             "Ваш запыт будзе апрацаваны цягам 72 гадзін."),
-<<<<<<< HEAD
-        "doThisLater":
-            MessageLookupByLibrary.simpleMessage("Зрабіць гэта пазней"),
-=======
         "details": MessageLookupByLibrary.simpleMessage("Падрабязнасці"),
         "discover_food": MessageLookupByLibrary.simpleMessage("Ежа"),
         "discover_notes": MessageLookupByLibrary.simpleMessage("Нататкі"),
@@ -122,7 +109,6 @@
         "doThisLater":
             MessageLookupByLibrary.simpleMessage("Зрабіць гэта пазней"),
         "done": MessageLookupByLibrary.simpleMessage("Гатова"),
->>>>>>> 680ddce3
         "email": MessageLookupByLibrary.simpleMessage("Электронная пошта"),
         "encryption": MessageLookupByLibrary.simpleMessage("Шыфраванне"),
         "encryptionKeys":
@@ -148,11 +134,6 @@
         "feedback": MessageLookupByLibrary.simpleMessage("Водгук"),
         "forgotPassword":
             MessageLookupByLibrary.simpleMessage("Забыліся пароль"),
-<<<<<<< HEAD
-        "generatingEncryptionKeys": MessageLookupByLibrary.simpleMessage(
-            "Генерацыя ключоў шыфравання..."),
-        "howItWorks": MessageLookupByLibrary.simpleMessage("Як гэта працуе"),
-=======
         "freeTrial":
             MessageLookupByLibrary.simpleMessage("Бясплатная пробная версія"),
         "general": MessageLookupByLibrary.simpleMessage("Асноўныя"),
@@ -160,7 +141,6 @@
             "Генерацыя ключоў шыфравання..."),
         "howItWorks": MessageLookupByLibrary.simpleMessage("Як гэта працуе"),
         "ignoreUpdate": MessageLookupByLibrary.simpleMessage("Iгнараваць"),
->>>>>>> 680ddce3
         "incorrectPasswordTitle":
             MessageLookupByLibrary.simpleMessage("Няправільны пароль"),
         "incorrectRecoveryKeyBody": MessageLookupByLibrary.simpleMessage(
@@ -169,20 +149,12 @@
             MessageLookupByLibrary.simpleMessage("Няправільны ключ аднаўлення"),
         "insecureDevice":
             MessageLookupByLibrary.simpleMessage("Небяспечная прылада"),
-<<<<<<< HEAD
-=======
         "installManually":
             MessageLookupByLibrary.simpleMessage("Усталяваць уручную"),
->>>>>>> 680ddce3
         "invalidEmailAddress": MessageLookupByLibrary.simpleMessage(
             "Памылковы адрас электроннай пошты"),
         "kindlyHelpUsWithThisInformation": MessageLookupByLibrary.simpleMessage(
             "Калі ласка, дапамажыце нам з гэтай інфармацыяй"),
-<<<<<<< HEAD
-        "logInLabel": MessageLookupByLibrary.simpleMessage("Увайсці"),
-        "loginTerms": MessageLookupByLibrary.simpleMessage(
-            "Націскаючы ўвайсці, я пагаджаюся з <u-terms>умовамі абслугоўвання</u-terms> і <u-policy>палітыкай прыватнасці</u-policy>"),
-=======
         "lightTheme": MessageLookupByLibrary.simpleMessage("Светлая"),
         "lockscreen": MessageLookupByLibrary.simpleMessage("Экран блакіроўкі"),
         "logInLabel": MessageLookupByLibrary.simpleMessage("Увайсці"),
@@ -192,7 +164,6 @@
         "magicSearch": MessageLookupByLibrary.simpleMessage("Магічны пошук"),
         "manage": MessageLookupByLibrary.simpleMessage("Кіраванне"),
         "manageParticipants": MessageLookupByLibrary.simpleMessage("Кіраванне"),
->>>>>>> 680ddce3
         "moderateStrength": MessageLookupByLibrary.simpleMessage("Умераны"),
         "never": MessageLookupByLibrary.simpleMessage("Ніколі"),
         "noDuplicates":
@@ -210,19 +181,13 @@
         "passwordStrength": m0,
         "passwordWarning": MessageLookupByLibrary.simpleMessage(
             "Мы не захоўваем гэты пароль і <underline>мы не зможам расшыфраваць вашы даныя</underline>, калі вы забудзеце яго"),
-<<<<<<< HEAD
-=======
         "photoSmallCase": MessageLookupByLibrary.simpleMessage("фота"),
->>>>>>> 680ddce3
         "pleaseTryAgain":
             MessageLookupByLibrary.simpleMessage("Паспрабуйце яшчэ раз"),
         "pleaseWait": MessageLookupByLibrary.simpleMessage("Пачакайце..."),
         "privacyPolicyTitle":
             MessageLookupByLibrary.simpleMessage("Палітыка прыватнасці"),
-<<<<<<< HEAD
-=======
         "rateUs": MessageLookupByLibrary.simpleMessage("Ацаніце нас"),
->>>>>>> 680ddce3
         "recover": MessageLookupByLibrary.simpleMessage("Аднавіць"),
         "recoverAccount":
             MessageLookupByLibrary.simpleMessage("Аднавіць уліковы запіс"),
@@ -240,8 +205,6 @@
             "У бягучай прылады недастаткова вылічальнай здольнасці для праверкі вашага паролю, але мы можам регенерыраваць яго, бо гэта працуе з усімі прыладамі.\n\nУвайдзіце, выкарыстоўваючы свой ключа аднаўлення і регенерыруйце свой пароль (калі хочаце, то можаце выбраць папярэдні пароль)."),
         "recreatePasswordTitle":
             MessageLookupByLibrary.simpleMessage("Стварыць пароль паўторна"),
-<<<<<<< HEAD
-=======
         "remove": MessageLookupByLibrary.simpleMessage("Выдаліць"),
         "removeDuplicates":
             MessageLookupByLibrary.simpleMessage("Выдаліць дублікаты"),
@@ -249,36 +212,26 @@
             MessageLookupByLibrary.simpleMessage("Выдаліць удзельніка"),
         "removeWithQuestionMark":
             MessageLookupByLibrary.simpleMessage("Выдаліць?"),
->>>>>>> 680ddce3
         "resendEmail":
             MessageLookupByLibrary.simpleMessage("Адправіць ліст яшчэ раз"),
         "resetPasswordTitle":
             MessageLookupByLibrary.simpleMessage("Скінуць пароль"),
-<<<<<<< HEAD
-        "saveKey": MessageLookupByLibrary.simpleMessage("Захаваць ключ"),
-=======
         "retry": MessageLookupByLibrary.simpleMessage("Паўтарыць"),
         "saveKey": MessageLookupByLibrary.simpleMessage("Захаваць ключ"),
         "scanCode": MessageLookupByLibrary.simpleMessage("Сканіраваць код"),
         "security": MessageLookupByLibrary.simpleMessage("Бяспека"),
         "selectAll": MessageLookupByLibrary.simpleMessage("Абраць усё"),
->>>>>>> 680ddce3
         "selectReason":
             MessageLookupByLibrary.simpleMessage("Выберыце прычыну"),
         "sendEmail": MessageLookupByLibrary.simpleMessage("Адправіць ліст"),
         "sendLink": MessageLookupByLibrary.simpleMessage("Адправіць спасылку"),
         "setPasswordTitle":
             MessageLookupByLibrary.simpleMessage("Задаць пароль"),
-<<<<<<< HEAD
-        "signUpTerms": MessageLookupByLibrary.simpleMessage(
-            "Я пагаджаюся з <u-terms>умовамі абслугоўвання</u-terms> і <u-policy>палітыкай прыватнасці</u-policy>"),
-=======
         "setupComplete":
             MessageLookupByLibrary.simpleMessage("Наладжванне завершана"),
         "signUpTerms": MessageLookupByLibrary.simpleMessage(
             "Я пагаджаюся з <u-terms>умовамі абслугоўвання</u-terms> і <u-policy>палітыкай прыватнасці</u-policy>"),
         "skip": MessageLookupByLibrary.simpleMessage("Прапусціць"),
->>>>>>> 680ddce3
         "somethingWentWrongPleaseTryAgain":
             MessageLookupByLibrary.simpleMessage(
                 "Нешта пайшло не так. Паспрабуйце яшчэ раз"),
@@ -286,11 +239,8 @@
         "sorryWeCouldNotGenerateSecureKeysOnThisDevicennplease":
             MessageLookupByLibrary.simpleMessage(
                 "Немагчыма згенерыраваць ключы бяспекі на гэтай прыладзе.\n\nЗарэгіструйцеся з іншай прылады."),
-<<<<<<< HEAD
-=======
         "status": MessageLookupByLibrary.simpleMessage("Стан"),
         "storageInGB": m1,
->>>>>>> 680ddce3
         "strongStrength": MessageLookupByLibrary.simpleMessage("Надзейны"),
         "support": MessageLookupByLibrary.simpleMessage("Падтрымка"),
         "systemTheme": MessageLookupByLibrary.simpleMessage("Сістэма"),
@@ -300,10 +250,7 @@
         "terminateSession":
             MessageLookupByLibrary.simpleMessage("Перарваць сеанс?"),
         "termsOfServicesTitle": MessageLookupByLibrary.simpleMessage("Умовы"),
-<<<<<<< HEAD
-=======
         "theme": MessageLookupByLibrary.simpleMessage("Тема"),
->>>>>>> 680ddce3
         "thisDevice": MessageLookupByLibrary.simpleMessage("Гэта прылада"),
         "thisWillLogYouOutOfTheFollowingDevice":
             MessageLookupByLibrary.simpleMessage(
@@ -312,8 +259,6 @@
             "Гэта дзеянне завяршыць сеанс на вашай прыладзе!"),
         "toResetVerifyEmail": MessageLookupByLibrary.simpleMessage(
             "Праверце электронную пошту, каб скінуць свой пароль."),
-<<<<<<< HEAD
-=======
         "trash": MessageLookupByLibrary.simpleMessage("Сметніца"),
         "twofactorAuthenticationPageTitle":
             MessageLookupByLibrary.simpleMessage(
@@ -322,7 +267,6 @@
         "update": MessageLookupByLibrary.simpleMessage("Абнавіць"),
         "updateAvailable":
             MessageLookupByLibrary.simpleMessage("Даступна абнаўленне"),
->>>>>>> 680ddce3
         "useRecoveryKey": MessageLookupByLibrary.simpleMessage(
             "Выкарыстоўваць ключ аднаўлення"),
         "verify": MessageLookupByLibrary.simpleMessage("Праверыць"),
@@ -330,11 +274,6 @@
             MessageLookupByLibrary.simpleMessage("Праверыць электронную пошту"),
         "verifyPassword":
             MessageLookupByLibrary.simpleMessage("Праверыць пароль"),
-<<<<<<< HEAD
-        "weHaveSendEmailTo": m1,
-        "weakStrength": MessageLookupByLibrary.simpleMessage("Ненадзейны"),
-        "welcomeBack": MessageLookupByLibrary.simpleMessage("З вяртаннем!"),
-=======
         "videoSmallCase": MessageLookupByLibrary.simpleMessage("відэа"),
         "viewLargeFiles": MessageLookupByLibrary.simpleMessage("Вялікія файлы"),
         "viewer": MessageLookupByLibrary.simpleMessage("Праглядальнік"),
@@ -345,7 +284,6 @@
         "yesLogout": MessageLookupByLibrary.simpleMessage("Так, выйсці"),
         "yesRemove": MessageLookupByLibrary.simpleMessage("Так, выдаліць"),
         "you": MessageLookupByLibrary.simpleMessage("Вы"),
->>>>>>> 680ddce3
         "yourAccountHasBeenDeleted": MessageLookupByLibrary.simpleMessage(
             "Ваш уліковы запіс быў выдалены")
       };
