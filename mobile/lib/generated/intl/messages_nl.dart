--- conflicted
+++ resolved
@@ -990,11 +990,8 @@
         "memoryCount": m34,
         "merchandise": MessageLookupByLibrary.simpleMessage("Merchandise"),
         "mlFunctions": MessageLookupByLibrary.simpleMessage("ML functions"),
-<<<<<<< HEAD
-=======
         "mlIndexingDescription": MessageLookupByLibrary.simpleMessage(
             "Houd er rekening mee dat dit zal resulteren in een hoger internet- en batterijverbruik totdat alle items zijn geïndexeerd."),
->>>>>>> 79eaaf3e
         "mobileWebDesktop":
             MessageLookupByLibrary.simpleMessage("Mobiel, Web, Desktop"),
         "moderateStrength": MessageLookupByLibrary.simpleMessage("Matig"),
