--- conflicted
+++ resolved
@@ -443,6 +443,7 @@
             "Items die zijn geback-upt, worden hier getoond"),
         "backupVideos":
             MessageLookupByLibrary.simpleMessage("Back-up video\'s"),
+        "birthday": MessageLookupByLibrary.simpleMessage("Verjaardag"),
         "blackFridaySale":
             MessageLookupByLibrary.simpleMessage("Black Friday-aanbieding"),
         "blog": MessageLookupByLibrary.simpleMessage("Blog"),
@@ -543,6 +544,7 @@
         "collaboratorsCanAddPhotosAndVideosToTheSharedAlbum":
             MessageLookupByLibrary.simpleMessage(
                 "Samenwerkers kunnen foto\'s en video\'s toevoegen aan het gedeelde album."),
+        "collaboratorsSuccessfullyAdded": m19,
         "collageLayout": MessageLookupByLibrary.simpleMessage("Layout"),
         "collageSaved": MessageLookupByLibrary.simpleMessage(
             "Collage opgeslagen in gallerij"),
@@ -755,6 +757,7 @@
             MessageLookupByLibrary.simpleMessage("Locatie bewerken"),
         "editLocationTagTitle":
             MessageLookupByLibrary.simpleMessage("Locatie bewerken"),
+        "editPerson": MessageLookupByLibrary.simpleMessage("Persoon bewerken"),
         "editsSaved":
             MessageLookupByLibrary.simpleMessage("Bewerkingen opgeslagen"),
         "editsToLocationWillOnlyBeSeenWithinEnte":
@@ -774,6 +777,8 @@
         "enable": MessageLookupByLibrary.simpleMessage("Inschakelen"),
         "enableMLIndexingDesc": MessageLookupByLibrary.simpleMessage(
             "Ente ondersteunt on-device machine learning voor gezichtsherkenning, magisch zoeken en andere geavanceerde zoekfuncties"),
+        "enableMachineLearningBanner": MessageLookupByLibrary.simpleMessage(
+            "Schakel machine learning in voor magische zoekopdrachten en gezichtsherkenning"),
         "enableMaps":
             MessageLookupByLibrary.simpleMessage("Kaarten inschakelen"),
         "enableMapsDesc": MessageLookupByLibrary.simpleMessage(
@@ -802,10 +807,13 @@
         "enterCode": MessageLookupByLibrary.simpleMessage("Voer code in"),
         "enterCodeDescription": MessageLookupByLibrary.simpleMessage(
             "Voer de code van de vriend in om gratis opslag voor jullie beiden te claimen"),
+        "enterDateOfBirth":
+            MessageLookupByLibrary.simpleMessage("Verjaardag (optioneel)"),
         "enterEmail":
             MessageLookupByLibrary.simpleMessage("Voer e-mailadres in"),
         "enterFileName":
             MessageLookupByLibrary.simpleMessage("Geef bestandsnaam op"),
+        "enterName": MessageLookupByLibrary.simpleMessage("Naam invoeren"),
         "enterNewPasswordToEncrypt": MessageLookupByLibrary.simpleMessage(
             "Voer een nieuw wachtwoord in dat we kunnen gebruiken om je gegevens te versleutelen"),
         "enterPassword":
@@ -841,14 +849,11 @@
             MessageLookupByLibrary.simpleMessage("Exporteer je gegevens"),
         "extraPhotosFound":
             MessageLookupByLibrary.simpleMessage("Extra foto\'s gevonden"),
-<<<<<<< HEAD
+        "extraPhotosFoundFor": m36,
         "extraPhotosFoundFor": MessageLookupByLibrary.simpleMessage(
             "Extra foto\'s gevonden voor \$text"),
         "faceNotClusteredYet": MessageLookupByLibrary.simpleMessage(
             "Face not clustered yet, please come back later"),
-=======
-        "extraPhotosFoundFor": m36,
->>>>>>> 0ee657af
         "faceRecognition":
             MessageLookupByLibrary.simpleMessage("Gezichtsherkenning"),
         "faces": MessageLookupByLibrary.simpleMessage("Gezichten"),
@@ -906,6 +911,7 @@
             "Bestand opgeslagen in galerij"),
         "findPeopleByName":
             MessageLookupByLibrary.simpleMessage("Mensen snel op naam zoeken"),
+        "findThemQuickly": MessageLookupByLibrary.simpleMessage("Vind ze snel"),
         "flip": MessageLookupByLibrary.simpleMessage("Omdraaien"),
         "forYourMemories":
             MessageLookupByLibrary.simpleMessage("voor uw herinneringen"),
@@ -1135,6 +1141,8 @@
         "merchandise": MessageLookupByLibrary.simpleMessage("Merchandise"),
         "mergeWithExisting":
             MessageLookupByLibrary.simpleMessage("Samenvoegen met bestaand"),
+        "mergedPhotos":
+            MessageLookupByLibrary.simpleMessage("Samengevoegde foto\'s"),
         "mlConsent":
             MessageLookupByLibrary.simpleMessage("Schakel machine learning in"),
         "mlConsentConfirmation": MessageLookupByLibrary.simpleMessage(
@@ -1242,6 +1250,8 @@
             MessageLookupByLibrary.simpleMessage("OpenStreetMap bijdragers"),
         "optionalAsShortAsYouLike": MessageLookupByLibrary.simpleMessage(
             "Optioneel, zo kort als je wilt..."),
+        "orMergeWithExistingPerson": MessageLookupByLibrary.simpleMessage(
+            "Of samenvoegen met bestaande"),
         "orPickAnExistingOne":
             MessageLookupByLibrary.simpleMessage("Of kies een bestaande"),
         "pair": MessageLookupByLibrary.simpleMessage("Koppelen"),
@@ -1448,7 +1458,7 @@
             MessageLookupByLibrary.simpleMessage("Reset genegeerde bestanden"),
         "resetPasswordTitle":
             MessageLookupByLibrary.simpleMessage("Wachtwoord resetten"),
-        "resetPerson": MessageLookupByLibrary.simpleMessage("Reset persoon"),
+        "resetPerson": MessageLookupByLibrary.simpleMessage("Verwijderen"),
         "resetToDefault": MessageLookupByLibrary.simpleMessage(
             "Standaardinstellingen herstellen"),
         "restore": MessageLookupByLibrary.simpleMessage("Herstellen"),
@@ -1459,6 +1469,7 @@
         "resumableUploads":
             MessageLookupByLibrary.simpleMessage("Hervatbare uploads"),
         "retry": MessageLookupByLibrary.simpleMessage("Opnieuw"),
+        "review": MessageLookupByLibrary.simpleMessage("Beoordelen"),
         "reviewDeduplicateItems": MessageLookupByLibrary.simpleMessage(
             "Controleer en verwijder de bestanden die u denkt dat dubbel zijn."),
         "reviewSuggestions":
@@ -1473,6 +1484,7 @@
         "saveCollage": MessageLookupByLibrary.simpleMessage("Sla collage op"),
         "saveCopy": MessageLookupByLibrary.simpleMessage("Kopie opslaan"),
         "saveKey": MessageLookupByLibrary.simpleMessage("Bewaar sleutel"),
+        "savePerson": MessageLookupByLibrary.simpleMessage("Persoon opslaan"),
         "saveYourRecoveryKeyIfYouHaventAlready":
             MessageLookupByLibrary.simpleMessage(
                 "Sla je herstelsleutel op als je dat nog niet gedaan hebt"),
@@ -1494,6 +1506,8 @@
             "Voeg beschrijvingen zoals \"#weekendje weg\" toe in foto-info om ze snel hier te vinden"),
         "searchDatesEmptySection": MessageLookupByLibrary.simpleMessage(
             "Zoeken op een datum, maand of jaar"),
+        "searchDiscoverEmptySection": MessageLookupByLibrary.simpleMessage(
+            "Afbeeldingen worden hier getoond zodra de verwerking voltooid is"),
         "searchFaceEmptySection": MessageLookupByLibrary.simpleMessage(
             "Mensen worden hier getoond als het indexeren klaar is"),
         "searchFileTypesAndNamesEmptySection":
@@ -1856,6 +1870,7 @@
         "viewRecoveryKey":
             MessageLookupByLibrary.simpleMessage("Toon herstelsleutel"),
         "viewer": MessageLookupByLibrary.simpleMessage("Kijker"),
+        "viewersSuccessfullyAdded": m80,
         "visitWebToManage": MessageLookupByLibrary.simpleMessage(
             "Bezoek alstublieft web.ente.io om uw abonnement te beheren"),
         "waitingForVerification":
