--- conflicted
+++ resolved
@@ -548,25 +548,6 @@
         "blackFridaySale":
             MessageLookupByLibrary.simpleMessage("Black Friday-aanbieding"),
         "blog": MessageLookupByLibrary.simpleMessage("Blog"),
-<<<<<<< HEAD
-        "cLBulkEdit":
-            MessageLookupByLibrary.simpleMessage("Bewerken van datums in bulk"),
-        "cLBulkEditDesc": MessageLookupByLibrary.simpleMessage(
-            "U kunt nu meerdere foto\'s selecteren en de datum/tijd voor allemaal in één snelle actie bewerken. Het verschuiven van datums wordt ook ondersteund."),
-        "cLFamilyPlan":
-            MessageLookupByLibrary.simpleMessage("Gezinsplanlimieten"),
-        "cLFamilyPlanDesc": MessageLookupByLibrary.simpleMessage(
-            "U kunt nu limieten instellen voor hoeveel opslagruimte uw familieleden kunnen gebruiken."),
-        "cLIcon": MessageLookupByLibrary.simpleMessage("Nieuw pictogram"),
-        "cLIconDesc": MessageLookupByLibrary.simpleMessage(
-            "Eindelijk een nieuw app-pictogram dat volgens ons ons werk het beste vertegenwoordigt. We hebben ook een pictogramwisselaar toegevoegd, zodat u het oude pictogram kunt blijven gebruiken."),
-        "cLMemories": MessageLookupByLibrary.simpleMessage("Herinneringen"),
-        "cLMemoriesDesc": MessageLookupByLibrary.simpleMessage(
-            "Herontdek uw speciale momenten - in de schijnwerpers staan uw favoriete mensen, uw reizen en vakanties, uw beste foto\'s en nog veel meer. Schakel machine learning in, tag uzelf en noem uw vrienden voor de beste ervaring."),
-        "cLWidgets": MessageLookupByLibrary.simpleMessage("Widgets"),
-        "cLWidgetsDesc": MessageLookupByLibrary.simpleMessage(
-            "Startscherm-widgets die zijn geïntegreerd met herinneringen zijn nu beschikbaar. Ze laten uw speciale momenten zien zonder de app te openen."),
-=======
         "cLFamilyPlan":
             MessageLookupByLibrary.simpleMessage("Familieplan limieten"),
         "cLIcon": MessageLookupByLibrary.simpleMessage("Nieuw icoon"),
@@ -578,7 +559,6 @@
         "cLWidgets": MessageLookupByLibrary.simpleMessage("Widgets"),
         "cLWidgetsDesc": MessageLookupByLibrary.simpleMessage(
             "Widgets die zijn geïntegreerd met herinneringen zijn nu beschikbaar. Ze tonen je speciale momenten zonder de app te openen."),
->>>>>>> 2e193d3a
         "cachedData": MessageLookupByLibrary.simpleMessage("Cachegegevens"),
         "calculating": MessageLookupByLibrary.simpleMessage("Berekenen..."),
         "canNotOpenBody": MessageLookupByLibrary.simpleMessage(
