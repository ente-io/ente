--- conflicted
+++ resolved
@@ -156,14 +156,7 @@
   static String m82(referralCode, referralStorageInGB) =>
       "Insira o código de referência: ${referralCode} \n\nAplique-o em Configurações → Geral → Indicações para obter ${referralStorageInGB} GB gratuitamente após a sua inscrição para um plano pago\n\nhttps://ente.io";
 
-<<<<<<< HEAD
-  static String m83(emailIDs) => "Partilhado com ${emailIDs}";
-=======
-  static String m83(numberOfPeople) =>
-      "${Intl.plural(numberOfPeople, zero: 'Compartilhe com pessoas específicas', one: 'Compartilhado com 1 pessoa', other: 'Compartilhado com ${numberOfPeople} pessoas')}";
-
   static String m84(emailIDs) => "Partilhado com ${emailIDs}";
->>>>>>> 0d660f23
 
   static String m85(fileType) =>
       "Este ${fileType} será eliminado do seu dispositivo.";
@@ -1521,10 +1514,6 @@
         "shareTextReferralCode": m82,
         "shareWithNonenteUsers": MessageLookupByLibrary.simpleMessage(
             "Compartilhar com usuários que não usam Ente"),
-<<<<<<< HEAD
-=======
-        "shareWithPeopleSectionTitle": m83,
->>>>>>> 0d660f23
         "shareYourFirstAlbum": MessageLookupByLibrary.simpleMessage(
             "Partilhe o seu primeiro álbum"),
         "sharedAlbumSectionDescription": MessageLookupByLibrary.simpleMessage(
