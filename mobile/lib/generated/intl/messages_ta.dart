// DO NOT EDIT. This is code generated via package:intl/generate_localized.dart
// This is a library that provides messages for a ta locale. All the
// messages from the main program should be duplicated here with the same
// function name.

// Ignore issues from commonly used lints in this file.
// ignore_for_file:unnecessary_brace_in_string_interps, unnecessary_new
// ignore_for_file:prefer_single_quotes,comment_references, directives_ordering
// ignore_for_file:annotate_overrides,prefer_generic_function_type_aliases
// ignore_for_file:unused_import, file_names, avoid_escaping_inner_quotes
// ignore_for_file:unnecessary_string_interpolations, unnecessary_string_escapes

import 'package:intl/intl.dart';
import 'package:intl/message_lookup_by_library.dart';

final messages = new MessageLookup();

typedef String MessageIfAbsent(String messageStr, List<dynamic> args);

class MessageLookup extends MessageLookupByLibrary {
  String get localeName => 'ta';

  final messages = _notInlinedMessages(_notInlinedMessages);
  static Map<String, Function> _notInlinedMessages(_) => <String, Function>{
        "accountWelcomeBack":
            MessageLookupByLibrary.simpleMessage("மீண்டும் வருக!"),
        "askDeleteReason": MessageLookupByLibrary.simpleMessage(
            "உங்கள் கணக்கை நீக்குவதற்கான முக்கிய காரணம் என்ன?"),
        "cancel": MessageLookupByLibrary.simpleMessage("ரத்து செய்"),
        "confirmAccountDeletion": MessageLookupByLibrary.simpleMessage(
            "கணக்கு நீக்குதலை உறுதிப்படுத்தவும்"),
        "confirmDeletePrompt": MessageLookupByLibrary.simpleMessage(
            "ஆம், எல்லா செயலிகளிலும் இந்தக் கணக்கையும் அதன் தரவையும் நிரந்தரமாக நீக்க விரும்புகிறேன்."),
        "deleteAccount": MessageLookupByLibrary.simpleMessage("கணக்கை நீக்கு"),
        "deleteAccountFeedbackPrompt": MessageLookupByLibrary.simpleMessage(
            "நீங்கள் வெளியேறுவதை கண்டு வருந்துகிறோம். எங்களை மேம்படுத்த உதவ உங்கள் கருத்தைப் பகிரவும்."),
        "deleteAccountPermanentlyButton":
            MessageLookupByLibrary.simpleMessage("கணக்கை நிரந்தரமாக நீக்கவும்"),
        "deleteReason1": MessageLookupByLibrary.simpleMessage(
            "எனக்கு தேவையான ஒரு முக்கிய அம்சம் இதில் இல்லை"),
        "email": MessageLookupByLibrary.simpleMessage("மின்னஞ்சல்"),
        "emailAlreadyRegistered": MessageLookupByLibrary.simpleMessage(
            "மின்னஞ்சல் முன்பே பதிவுசெய்யப்பட்டுள்ளது."),
        "emailNotRegistered": MessageLookupByLibrary.simpleMessage(
            "மின்னஞ்சல் பதிவு செய்யப்படவில்லை."),
        "enterValidEmail": MessageLookupByLibrary.simpleMessage(
            "சரியான மின்னஞ்சல் முகவரியை உள்ளிடவும்."),
        "enterYourEmailAddress": MessageLookupByLibrary.simpleMessage(
            "உங்கள் மின்னஞ்சல் முகவரியை உள்ளிடவும்"),
        "feedback": MessageLookupByLibrary.simpleMessage("பின்னூட்டம்"),
        "invalidEmailAddress":
            MessageLookupByLibrary.simpleMessage("தவறான மின்னஞ்சல் முகவரி"),
        "kindlyHelpUsWithThisInformation": MessageLookupByLibrary.simpleMessage(
            "இந்த தகவலுடன் தயவுசெய்து எங்களுக்கு உதவுங்கள்"),
<<<<<<< HEAD
        "onThisDay": MessageLookupByLibrary.simpleMessage("On this day"),
        "verify": MessageLookupByLibrary.simpleMessage("சரிபார்க்கவும்")
=======
        "selectReason": MessageLookupByLibrary.simpleMessage(
            "காரணத்தைத் தேர்ந்தெடுக்கவும்"),
        "verify": MessageLookupByLibrary.simpleMessage("சரிபார்க்கவும்"),
        "yourAccountHasBeenDeleted":
            MessageLookupByLibrary.simpleMessage("உங்கள் கணக்கு நீக்கப்பட்டது")
>>>>>>> 4f347c1a
      };
}<|MERGE_RESOLUTION|>--- conflicted
+++ resolved
@@ -52,15 +52,11 @@
             MessageLookupByLibrary.simpleMessage("தவறான மின்னஞ்சல் முகவரி"),
         "kindlyHelpUsWithThisInformation": MessageLookupByLibrary.simpleMessage(
             "இந்த தகவலுடன் தயவுசெய்து எங்களுக்கு உதவுங்கள்"),
-<<<<<<< HEAD
         "onThisDay": MessageLookupByLibrary.simpleMessage("On this day"),
-        "verify": MessageLookupByLibrary.simpleMessage("சரிபார்க்கவும்")
-=======
         "selectReason": MessageLookupByLibrary.simpleMessage(
             "காரணத்தைத் தேர்ந்தெடுக்கவும்"),
         "verify": MessageLookupByLibrary.simpleMessage("சரிபார்க்கவும்"),
         "yourAccountHasBeenDeleted":
             MessageLookupByLibrary.simpleMessage("உங்கள் கணக்கு நீக்கப்பட்டது")
->>>>>>> 4f347c1a
       };
 }