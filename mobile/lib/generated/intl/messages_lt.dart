// DO NOT EDIT. This is code generated via package:intl/generate_localized.dart
// This is a library that provides messages for a lt locale. All the
// messages from the main program should be duplicated here with the same
// function name.

// Ignore issues from commonly used lints in this file.
// ignore_for_file:unnecessary_brace_in_string_interps, unnecessary_new
// ignore_for_file:prefer_single_quotes,comment_references, directives_ordering
// ignore_for_file:annotate_overrides,prefer_generic_function_type_aliases
// ignore_for_file:unused_import, file_names, avoid_escaping_inner_quotes
// ignore_for_file:unnecessary_string_interpolations, unnecessary_string_escapes

import 'package:intl/intl.dart';
import 'package:intl/message_lookup_by_library.dart';

final messages = new MessageLookup();

typedef String MessageIfAbsent(String messageStr, List<dynamic> args);

class MessageLookup extends MessageLookupByLibrary {
  String get localeName => 'lt';

  static String m6(count) =>
      "${Intl.plural(count, one: 'Pridėti bendradarbį', few: 'Pridėti bendradarbius', many: 'Pridėti bendradarbio', other: 'Pridėti bendradarbių')}";

  static String m9(count) =>
      "${Intl.plural(count, one: 'Pridėti žiūrėtoją', few: 'Pridėti žiūrėtojus', many: 'Pridėti žiūrėtojo', other: 'Pridėti žiūrėtojų')}";

  static String m13(versionValue) => "Versija: ${versionValue}";

  static String m15(paymentProvider) =>
      "Pirmiausia atsisakykite esamos prenumeratos iš ${paymentProvider}";

  static String m16(user) =>
      "${user} negalės pridėti daugiau nuotraukų į šį albumą\n\nJie vis tiek galės pašalinti esamas pridėtas nuotraukas";

  static String m21(endpoint) => "Prijungta prie ${endpoint}";

  static String m25(supportEmail) =>
      "Iš savo registruoto el. pašto adreso atsiųskite el. laišką adresu ${supportEmail}";

  static String m27(count, formattedSize) =>
      "${count} failai (-ų), kiekvienas ${formattedSize}";

  static String m29(email) =>
      "${email} neturi „Ente“ paskyros.\n\nSiųskite jiems kvietimą bendrinti nuotraukas.";

  static String m33(endDate) =>
      "Nemokamas bandomasis laikotarpis galioja iki ${endDate}";

  static String m35(sizeInMBorGB) => "Atlaisvinti ${sizeInMBorGB}";

  static String m40(count) =>
      "${Intl.plural(count, one: 'Perkelti elementą', few: 'Perkelti elementus', many: 'Perkelti elemento', other: 'Perkelti elementų')}";

  static String m42(name) => "Ne ${name}?";

  static String m0(passwordStrengthValue) =>
      "Slaptažodžio stiprumas: ${passwordStrengthValue}";

  static String m44(providerName) =>
      "Kreipkitės į ${providerName} palaikymo komandą, jei jums buvo nuskaičiuota.";

  static String m48(folderName) => "Apdorojama ${folderName}...";

  static String m49(storeName) => "Vertinti mus parduotuvėje „${storeName}“";

  static String m51(userEmail) =>
      "${userEmail} bus pašalintas iš šio bendrinamo albumo\n\nVisos jų pridėtos nuotraukos taip pat bus pašalintos iš albumo";

  static String m53(count) =>
      "${Intl.plural(count, one: 'Rastas ${count} rezultatas', few: 'Rasti ${count} rezultatai', many: 'Rasta ${count} rezultato', other: 'Rasta ${count} rezultatų')}";

  static String m4(count) => "${count} pasirinkta";

  static String m54(count, yourCount) =>
      "${count} pasirinkta (${yourCount} jūsų)";

  static String m60(fileType) =>
      "Šis ${fileType} yra ir platformoje „Ente“ bei įrenginyje.";

  static String m61(fileType) => "Šis ${fileType} bus ištrintas iš „Ente“.";

  static String m1(storageAmountInGB) => "${storageAmountInGB} GB";

  static String m63(id) =>
      "Jūsų ${id} jau susietas su kita „Ente“ paskyra.\nJei norite naudoti savo ${id} su šia paskyra, susisiekite su mūsų palaikymo komanda.";

  static String m65(completed, total) =>
      "${completed} / ${total} išsaugomi prisiminimai";

  static String m70(endDate) => "Galioja iki ${endDate}";

  static String m2(email) => "Išsiuntėme laišką adresu <green>${email}</green>";

  final messages = _notInlinedMessages(_notInlinedMessages);
  static Map<String, Function> _notInlinedMessages(_) => <String, Function>{
        "about": MessageLookupByLibrary.simpleMessage("Apie"),
        "account": MessageLookupByLibrary.simpleMessage("Paskyra"),
        "accountWelcomeBack":
            MessageLookupByLibrary.simpleMessage("Sveiki sugrįžę!"),
        "ackPasswordLostWarning": MessageLookupByLibrary.simpleMessage(
            "Suprantu, kad jei prarasiu slaptažodį, galiu prarasti savo duomenis, kadangi mano duomenys yra <underline>visapusiškai užšifruoti</underline>."),
        "activeSessions":
            MessageLookupByLibrary.simpleMessage("Aktyvūs seansai"),
        "add": MessageLookupByLibrary.simpleMessage("Pridėti"),
        "addAName": MessageLookupByLibrary.simpleMessage("Pridėti vardą"),
        "addANewEmail":
            MessageLookupByLibrary.simpleMessage("Pridėti naują el. paštą"),
        "addCollaborator":
            MessageLookupByLibrary.simpleMessage("Pridėti bendradarbį"),
        "addCollaborators": m6,
        "addLocation": MessageLookupByLibrary.simpleMessage("Pridėti vietovę"),
        "addLocationButton": MessageLookupByLibrary.simpleMessage("Pridėti"),
        "addMore": MessageLookupByLibrary.simpleMessage("Pridėti daugiau"),
        "addName": MessageLookupByLibrary.simpleMessage("Pridėti vardą"),
        "addNameOrMerge":
            MessageLookupByLibrary.simpleMessage("Pridėti vardą arba sujungti"),
        "addNew": MessageLookupByLibrary.simpleMessage("Pridėti naują"),
        "addNewPerson":
            MessageLookupByLibrary.simpleMessage("Pridėti naują asmenį"),
        "addToAlbum": MessageLookupByLibrary.simpleMessage("Pridėti į albumą"),
        "addToEnte": MessageLookupByLibrary.simpleMessage("Pridėti į „Ente“"),
        "addViewer": MessageLookupByLibrary.simpleMessage("Pridėti žiūrėtoją"),
        "addViewers": m9,
        "advancedSettings":
            MessageLookupByLibrary.simpleMessage("Išplėstiniai"),
        "after1Day": MessageLookupByLibrary.simpleMessage("Po 1 dienos"),
        "after1Hour": MessageLookupByLibrary.simpleMessage("Po 1 valandos"),
        "after1Month": MessageLookupByLibrary.simpleMessage("Po 1 mėnesio"),
        "after1Week": MessageLookupByLibrary.simpleMessage("Po 1 savaitės"),
        "after1Year": MessageLookupByLibrary.simpleMessage("Po 1 metų"),
        "albumUpdated":
            MessageLookupByLibrary.simpleMessage("Atnaujintas albumas"),
        "albums": MessageLookupByLibrary.simpleMessage("Albumai"),
        "allPersonGroupingWillReset": MessageLookupByLibrary.simpleMessage(
            "All groupings for this person will be reset, and you will lose all suggestions made for this person"),
        "allowAddPhotosDescription": MessageLookupByLibrary.simpleMessage(
            "Leiskite nuorodą turintiems asmenims taip pat pridėti nuotraukų į bendrinamą albumą."),
        "allowAddingPhotos":
            MessageLookupByLibrary.simpleMessage("Leisti pridėti nuotraukų"),
        "allowDownloads":
            MessageLookupByLibrary.simpleMessage("Leisti atsisiuntimus"),
        "androidBiometricHint":
            MessageLookupByLibrary.simpleMessage("Patvirtinkite tapatybę"),
        "androidCancelButton": MessageLookupByLibrary.simpleMessage("Atšaukti"),
        "androidIosWebDesktop": MessageLookupByLibrary.simpleMessage(
            "„Android“, „iOS“, internete ir darbalaukyje"),
        "androidSignInTitle": MessageLookupByLibrary.simpleMessage(
            "Privalomas tapatybės nustatymas"),
        "appLock": MessageLookupByLibrary.simpleMessage("Programos užraktas"),
        "appLockDescriptions": MessageLookupByLibrary.simpleMessage(
            "Pasirinkite tarp numatytojo įrenginio užrakinimo ekrano ir pasirinktinio užrakinimo ekrano su PIN kodu arba slaptažodžiu."),
        "appVersion": m13,
        "appleId": MessageLookupByLibrary.simpleMessage("„Apple ID“"),
        "apply": MessageLookupByLibrary.simpleMessage("Taikyti"),
        "applyCodeTitle": MessageLookupByLibrary.simpleMessage("Taikyti kodą"),
        "archiving": MessageLookupByLibrary.simpleMessage("Archyvuojama..."),
        "areYouSureThatYouWantToLeaveTheFamily":
            MessageLookupByLibrary.simpleMessage(
                "Ar tikrai norite palikti šeimos planą?"),
        "areYouSureYouWantToChangeYourPlan":
            MessageLookupByLibrary.simpleMessage(
                "Ar tikrai norite keisti planą?"),
        "areYouSureYouWantToExit":
            MessageLookupByLibrary.simpleMessage("Ar tikrai norite išeiti?"),
        "areYouSureYouWantToLogout": MessageLookupByLibrary.simpleMessage(
            "Ar tikrai norite atsijungti?"),
        "areYouSureYouWantToResetThisPerson":
            MessageLookupByLibrary.simpleMessage(
                "Are you sure you want to reset this person?"),
        "askDeleteReason": MessageLookupByLibrary.simpleMessage(
            "Kokia yra pagrindinė priežastis, dėl kurios ištrinate savo paskyrą?"),
        "authToChangeEmailVerificationSetting":
            MessageLookupByLibrary.simpleMessage(
                "Nustatykite tapatybę, kad pakeistumėte el. pašto patvirtinimą"),
        "authToChangeYourEmail": MessageLookupByLibrary.simpleMessage(
            "Nustatykite tapatybę, kad pakeistumėte savo el. paštą"),
        "authToChangeYourPassword": MessageLookupByLibrary.simpleMessage(
            "Nustatykite tapatybę, kad pakeistumėte slaptažodį"),
        "authToInitiateAccountDeletion": MessageLookupByLibrary.simpleMessage(
            "Nustatykite tapatybę, kad pradėtumėte paskyros ištrynimą"),
        "authToViewPasskey": MessageLookupByLibrary.simpleMessage(
            "Nustatykite tapatybę, kad peržiūrėtumėte savo slaptaraktą"),
        "autoCastDialogBody": MessageLookupByLibrary.simpleMessage(
            "Čia matysite pasiekiamus perdavimo įrenginius."),
        "autoLock":
            MessageLookupByLibrary.simpleMessage("Automatinis užraktas"),
        "autoLockFeatureDescription": MessageLookupByLibrary.simpleMessage(
            "Laikas, po kurio programa užrakinama perkėlus ją į foną"),
        "autoLogoutMessage": MessageLookupByLibrary.simpleMessage(
            "Dėl techninio trikdžio buvote atjungti. Atsiprašome už nepatogumus."),
        "autoPair":
            MessageLookupByLibrary.simpleMessage("Automatiškai susieti"),
        "autoPairDesc": MessageLookupByLibrary.simpleMessage(
            "Automatinis susiejimas veikia tik su įrenginiais, kurie palaiko „Chromecast“."),
        "available": MessageLookupByLibrary.simpleMessage("Prieinama"),
        "blog": MessageLookupByLibrary.simpleMessage("Tinklaraštis"),
        "cachedData":
            MessageLookupByLibrary.simpleMessage("Podėliuoti duomenis"),
        "canOnlyRemoveFilesOwnedByYou": MessageLookupByLibrary.simpleMessage(
            "Galima pašalinti tik jums priklausančius failus"),
        "cancel": MessageLookupByLibrary.simpleMessage("Atšaukti"),
        "cancelOtherSubscription": m15,
        "cancelSubscription":
            MessageLookupByLibrary.simpleMessage("Atsisakyti prenumeratos"),
        "cannotAddMorePhotosAfterBecomingViewer": m16,
        "castIPMismatchBody": MessageLookupByLibrary.simpleMessage(
            "Įsitikinkite, kad esate tame pačiame tinkle kaip ir televizorius."),
        "castIPMismatchTitle":
            MessageLookupByLibrary.simpleMessage("Nepavyko perduoti albumo"),
        "castInstruction": MessageLookupByLibrary.simpleMessage(
            "Aplankykite cast.ente.io įrenginyje, kurį norite susieti.\n\nĮveskite toliau esantį kodą, kad paleistumėte albumą televizoriuje."),
        "centerPoint": MessageLookupByLibrary.simpleMessage("Vidurio taškas"),
        "change": MessageLookupByLibrary.simpleMessage("Keisti"),
        "changeEmail": MessageLookupByLibrary.simpleMessage("Keisti el. paštą"),
        "changeLocationOfSelectedItems": MessageLookupByLibrary.simpleMessage(
            "Keisti pasirinktų elementų vietovę?"),
        "changePassword":
            MessageLookupByLibrary.simpleMessage("Keisti slaptažodį"),
        "changePasswordTitle":
            MessageLookupByLibrary.simpleMessage("Keisti slaptažodį"),
        "changePermissions":
            MessageLookupByLibrary.simpleMessage("Keisti leidimus?"),
        "checkForUpdates": MessageLookupByLibrary.simpleMessage(
            "Tikrinti, ar yra atnaujinimų"),
        "checkInboxAndSpamFolder": MessageLookupByLibrary.simpleMessage(
            "Patikrinkite savo gautieją (ir šlamštą), kad užbaigtumėte patvirtinimą"),
        "checkStatus": MessageLookupByLibrary.simpleMessage("Tikrinti būseną"),
        "checking": MessageLookupByLibrary.simpleMessage("Tikrinama..."),
        "cleanUncategorized":
            MessageLookupByLibrary.simpleMessage("Valyti nekategorizuotą"),
        "cleanUncategorizedDescription": MessageLookupByLibrary.simpleMessage(
            "Pašalinkite iš nekategorizuotą visus failus, esančius kituose albumuose"),
        "clearCaches": MessageLookupByLibrary.simpleMessage("Valyti podėlius"),
        "close": MessageLookupByLibrary.simpleMessage("Uždaryti"),
        "clusteringProgress":
            MessageLookupByLibrary.simpleMessage("Sankaupos vykdymas"),
        "codeAppliedPageTitle":
            MessageLookupByLibrary.simpleMessage("Pritaikytas kodas"),
        "codeChangeLimitReached": MessageLookupByLibrary.simpleMessage(
            "Atsiprašome, pasiekėte kodo pakeitimų ribą."),
        "codeCopiedToClipboard": MessageLookupByLibrary.simpleMessage(
            "Nukopijuotas kodas į iškarpinę"),
        "collabLinkSectionDescription": MessageLookupByLibrary.simpleMessage(
            "Sukurkite nuorodą, kad asmenys galėtų pridėti ir peržiūrėti nuotraukas bendrinamame albume, nereikalaujant „Ente“ programos ar paskyros. Puikiai tinka renginių nuotraukoms rinkti."),
        "collaboratorsCanAddPhotosAndVideosToTheSharedAlbum":
            MessageLookupByLibrary.simpleMessage(
                "Bendradarbiai gali pridėti nuotraukų ir vaizdo įrašų į bendrintą albumą."),
        "collect": MessageLookupByLibrary.simpleMessage("Rinkti"),
        "collectPhotosDescription": MessageLookupByLibrary.simpleMessage(
            "Sukurkite nuorodą, į kurią draugai gali įkelti originalios kokybės nuotraukas."),
        "color": MessageLookupByLibrary.simpleMessage("Spalva"),
        "configuration": MessageLookupByLibrary.simpleMessage("Konfiguracija"),
        "confirm": MessageLookupByLibrary.simpleMessage("Patvirtinti"),
        "confirmAccountDeletion": MessageLookupByLibrary.simpleMessage(
            "Patvirtinkite paskyros ištrynimą"),
        "confirmDeletePrompt": MessageLookupByLibrary.simpleMessage(
            "Taip, noriu negrįžtamai ištrinti šią paskyrą ir jos duomenis per visas programas."),
        "confirmPassword":
            MessageLookupByLibrary.simpleMessage("Patvirtinkite slaptažodį"),
        "confirmPlanChange": MessageLookupByLibrary.simpleMessage(
            "Patvirtinkite plano pakeitimą"),
        "confirmRecoveryKey": MessageLookupByLibrary.simpleMessage(
            "Patvirtinkite atkūrimo raktą"),
        "confirmYourRecoveryKey": MessageLookupByLibrary.simpleMessage(
            "Patvirtinkite savo atkūrimo raktą"),
        "connectToDevice":
            MessageLookupByLibrary.simpleMessage("Prijungti prie įrenginio"),
        "contactSupport": MessageLookupByLibrary.simpleMessage(
            "Susisiekti su palaikymo komanda"),
        "contacts": MessageLookupByLibrary.simpleMessage("Kontaktai"),
        "continueLabel": MessageLookupByLibrary.simpleMessage("Tęsti"),
        "continueOnFreeTrial": MessageLookupByLibrary.simpleMessage(
            "Tęsti nemokame bandomajame laikotarpyje"),
        "copyLink": MessageLookupByLibrary.simpleMessage("Kopijuoti nuorodą"),
        "copypasteThisCodentoYourAuthenticatorApp":
            MessageLookupByLibrary.simpleMessage(
                "Nukopijuokite ir įklijuokite šį kodą\nį autentifikatoriaus programą"),
        "couldNotFreeUpSpace": MessageLookupByLibrary.simpleMessage(
            "Nepavyko atlaisvinti vietos."),
        "create": MessageLookupByLibrary.simpleMessage("Kurti"),
        "createAccount": MessageLookupByLibrary.simpleMessage("Kurti paskyrą"),
        "createCollaborativeLink": MessageLookupByLibrary.simpleMessage(
            "Kurti bendradarbiavimo nuorodą"),
        "createNewAccount":
            MessageLookupByLibrary.simpleMessage("Kurti naują paskyrą"),
        "creatingLink":
            MessageLookupByLibrary.simpleMessage("Kuriama nuoroda..."),
        "crop": MessageLookupByLibrary.simpleMessage("Apkirpti"),
        "currentUsageIs":
            MessageLookupByLibrary.simpleMessage("Dabartinis naudojimas – "),
        "custom": MessageLookupByLibrary.simpleMessage("Pasirinktinis"),
        "customEndpoint": m21,
        "darkTheme": MessageLookupByLibrary.simpleMessage("Tamsi"),
        "dayToday": MessageLookupByLibrary.simpleMessage("Šiandien"),
        "dayYesterday": MessageLookupByLibrary.simpleMessage("Vakar"),
        "decrypting": MessageLookupByLibrary.simpleMessage("Iššifruojama..."),
        "deduplicateFiles":
            MessageLookupByLibrary.simpleMessage("Atdubliuoti failus"),
        "delete": MessageLookupByLibrary.simpleMessage("Ištrinti"),
        "deleteAccount":
            MessageLookupByLibrary.simpleMessage("Ištrinti paskyrą"),
        "deleteAccountFeedbackPrompt": MessageLookupByLibrary.simpleMessage(
            "Apgailestaujame, kad išeinate. Pasidalykite savo atsiliepimais, kad padėtumėte mums tobulėti."),
        "deleteAccountPermanentlyButton": MessageLookupByLibrary.simpleMessage(
            "Ištrinti paskyrą negrįžtamai"),
        "deleteAlbum": MessageLookupByLibrary.simpleMessage("Ištrinti albumą"),
        "deleteAlbumDialog": MessageLookupByLibrary.simpleMessage(
            "Taip pat ištrinti šiame albume esančias nuotraukas (ir vaizdo įrašus) iš <bold>visų</bold> kitų albumų, kuriuose jos yra dalis?"),
        "deleteConfirmDialogBody": MessageLookupByLibrary.simpleMessage(
            "Ši paskyra susieta su kitomis „Ente“ programomis, jei jas naudojate. Jūsų įkelti duomenys per visas „Ente“ programas bus planuojama ištrinti, o jūsų paskyra bus ištrinta negrįžtamai."),
        "deleteEmailRequest": MessageLookupByLibrary.simpleMessage(
            "Iš savo registruoto el. pašto adreso siųskite el. laišką adresu <warning>account-deletion@ente.io</warning>."),
        "deleteFromBoth":
            MessageLookupByLibrary.simpleMessage("Ištrinti iš abiejų"),
        "deleteFromDevice":
            MessageLookupByLibrary.simpleMessage("Ištrinti iš įrenginio"),
        "deleteFromEnte":
            MessageLookupByLibrary.simpleMessage("Ištrinti iš „Ente“"),
        "deleteLocation":
            MessageLookupByLibrary.simpleMessage("Ištrinti vietovę"),
        "deletePhotos":
            MessageLookupByLibrary.simpleMessage("Ištrinti nuotraukas"),
        "deleteReason1": MessageLookupByLibrary.simpleMessage(
            "Trūksta pagrindinės funkcijos, kurios man reikia"),
        "deleteReason2": MessageLookupByLibrary.simpleMessage(
            "Programa arba tam tikra funkcija nesielgia taip, kaip, mano manymu, turėtų elgtis"),
        "deleteReason3": MessageLookupByLibrary.simpleMessage(
            "Radau kitą paslaugą, kuri man patinka labiau"),
        "deleteReason4":
            MessageLookupByLibrary.simpleMessage("Mano priežastis nenurodyta"),
        "deleteRequestSLAText": MessageLookupByLibrary.simpleMessage(
            "Jūsų prašymas bus apdorotas per 72 valandas."),
        "descriptions": MessageLookupByLibrary.simpleMessage("Aprašymai"),
        "developerSettings":
            MessageLookupByLibrary.simpleMessage("Kūrėjo nustatymai"),
        "developerSettingsWarning": MessageLookupByLibrary.simpleMessage(
            "Ar tikrai norite modifikuoti kūrėjo nustatymus?"),
        "deviceCodeHint": MessageLookupByLibrary.simpleMessage("Įveskite kodą"),
        "deviceLock":
            MessageLookupByLibrary.simpleMessage("Įrenginio užraktas"),
        "deviceNotFound":
            MessageLookupByLibrary.simpleMessage("Įrenginys nerastas"),
        "disableDownloadWarningBody": MessageLookupByLibrary.simpleMessage(
            "Žiūrėtojai vis tiek gali daryti ekrano kopijas arba išsaugoti nuotraukų kopijas naudojant išorinius įrankius"),
        "disableDownloadWarningTitle":
            MessageLookupByLibrary.simpleMessage("Atkreipkite dėmesį"),
        "discord": MessageLookupByLibrary.simpleMessage("„Discord“"),
        "discover": MessageLookupByLibrary.simpleMessage("Atraskite"),
        "discover_babies": MessageLookupByLibrary.simpleMessage("Kūdikiai"),
        "discover_celebrations":
            MessageLookupByLibrary.simpleMessage("Šventės"),
        "discover_food": MessageLookupByLibrary.simpleMessage("Maistas"),
        "discover_greenery": MessageLookupByLibrary.simpleMessage("Žaluma"),
        "discover_hills": MessageLookupByLibrary.simpleMessage("Kalvos"),
        "discover_identity": MessageLookupByLibrary.simpleMessage("Tapatybė"),
        "discover_memes": MessageLookupByLibrary.simpleMessage("Mėmai"),
        "discover_notes": MessageLookupByLibrary.simpleMessage("Užrašai"),
        "discover_pets": MessageLookupByLibrary.simpleMessage("Gyvūnai"),
        "discover_receipts": MessageLookupByLibrary.simpleMessage("Kvitai"),
        "discover_screenshots":
            MessageLookupByLibrary.simpleMessage("Ekrano kopijos"),
        "discover_selfies": MessageLookupByLibrary.simpleMessage("Asmenukės"),
        "discover_sunset": MessageLookupByLibrary.simpleMessage("Saulėlydis"),
        "discover_visiting_cards":
            MessageLookupByLibrary.simpleMessage("Lankymo kortelės"),
        "discover_wallpapers":
            MessageLookupByLibrary.simpleMessage("Ekrano fonai"),
        "distanceInKMUnit": MessageLookupByLibrary.simpleMessage("km"),
        "doNotSignOut": MessageLookupByLibrary.simpleMessage("Neatsijungti"),
        "doThisLater":
            MessageLookupByLibrary.simpleMessage("Daryti tai vėliau"),
        "download": MessageLookupByLibrary.simpleMessage("Atsisiųsti"),
        "downloadFailed":
            MessageLookupByLibrary.simpleMessage("Atsisiuntimas nepavyko."),
        "dropSupportEmail": m25,
        "duplicateItemsGroup": m27,
        "edit": MessageLookupByLibrary.simpleMessage("Redaguoti"),
        "editLocation":
            MessageLookupByLibrary.simpleMessage("Redaguoti vietovę"),
        "editLocationTagTitle":
            MessageLookupByLibrary.simpleMessage("Redaguoti vietovę"),
        "editsToLocationWillOnlyBeSeenWithinEnte":
            MessageLookupByLibrary.simpleMessage(
                "Vietovės pakeitimai bus matomi tik per „Ente“"),
        "email": MessageLookupByLibrary.simpleMessage("El. paštas"),
        "emailNoEnteAccount": m29,
        "emailVerificationToggle":
            MessageLookupByLibrary.simpleMessage("El. pašto patvirtinimas"),
        "empty": MessageLookupByLibrary.simpleMessage("Ištuštinti"),
        "emptyTrash":
            MessageLookupByLibrary.simpleMessage("Ištuštinti šiukšlinę?"),
        "enable": MessageLookupByLibrary.simpleMessage("Įjungti"),
        "enableMLIndexingDesc": MessageLookupByLibrary.simpleMessage(
            "„Ente“ palaiko įrenginyje mašininį mokymąsi, skirtą veidų atpažinimui, magiškai paieškai ir kitoms išplėstinėms paieškos funkcijoms"),
        "enableMapsDesc": MessageLookupByLibrary.simpleMessage(
            "Tai parodys jūsų nuotraukas pasaulio žemėlapyje.\n\nŠį žemėlapį talpina „OpenStreetMap“, o tiksliomis nuotraukų vietovėmis niekada nebendrinama.\n\nŠią funkciją bet kada galite išjungti iš nustatymų."),
        "enabled": MessageLookupByLibrary.simpleMessage("Įjungta"),
        "encryption": MessageLookupByLibrary.simpleMessage("Šifravimas"),
        "encryptionKeys":
            MessageLookupByLibrary.simpleMessage("Šifravimo raktai"),
        "endpointUpdatedMessage": MessageLookupByLibrary.simpleMessage(
            "Galutinis taškas sėkmingai atnaujintas"),
        "entePhotosPerm": MessageLookupByLibrary.simpleMessage(
            "„Ente“ <i>reikia leidimo</i> išsaugoti jūsų nuotraukas"),
        "enteSubscriptionPitch": MessageLookupByLibrary.simpleMessage(
            "„Ente“ išsaugo jūsų prisiminimus, todėl jie visada bus pasiekiami, net jei prarasite įrenginį."),
        "enterCode": MessageLookupByLibrary.simpleMessage("Įvesti kodą"),
        "enterEmail":
            MessageLookupByLibrary.simpleMessage("Įveskite el. paštą"),
        "enterNewPasswordToEncrypt": MessageLookupByLibrary.simpleMessage(
            "Įveskite naują slaptažodį, kurį galime naudoti jūsų duomenims šifruoti"),
        "enterPassword":
            MessageLookupByLibrary.simpleMessage("Įveskite slaptažodį"),
        "enterPasswordToEncrypt": MessageLookupByLibrary.simpleMessage(
            "Įveskite slaptažodį, kurį galime naudoti jūsų duomenims šifruoti"),
        "enterPersonName":
            MessageLookupByLibrary.simpleMessage("Įveskite asmens vardą"),
        "enterPin": MessageLookupByLibrary.simpleMessage("Įveskite PIN"),
        "enterThe6digitCodeFromnyourAuthenticatorApp":
            MessageLookupByLibrary.simpleMessage(
                "Įveskite 6 skaitmenų kodą\niš autentifikatoriaus programos"),
        "enterValidEmail": MessageLookupByLibrary.simpleMessage(
            "Įveskite tinkamą el. pašto adresą."),
        "enterYourEmailAddress": MessageLookupByLibrary.simpleMessage(
            "Įveskite savo el. pašto adresą"),
        "enterYourPassword":
            MessageLookupByLibrary.simpleMessage("Įveskite savo slaptažodį"),
        "enterYourRecoveryKey":
            MessageLookupByLibrary.simpleMessage("Įveskite atkūrimo raktą"),
        "error": MessageLookupByLibrary.simpleMessage("Klaida"),
        "everywhere": MessageLookupByLibrary.simpleMessage("visur"),
        "exif": MessageLookupByLibrary.simpleMessage("EXIF"),
        "existingUser":
            MessageLookupByLibrary.simpleMessage("Esamas naudotojas"),
        "exportYourData":
            MessageLookupByLibrary.simpleMessage("Eksportuoti duomenis"),
        "extraPhotosFound": MessageLookupByLibrary.simpleMessage(
            "Rastos papildomos nuotraukos"),
        "extraPhotosFoundFor": MessageLookupByLibrary.simpleMessage(
            "Rastos papildomos nuotraukos, skirtos \$text"),
        "faceRecognition":
            MessageLookupByLibrary.simpleMessage("Veido atpažinimas"),
        "faces": MessageLookupByLibrary.simpleMessage("Veidai"),
        "failedToCancel":
            MessageLookupByLibrary.simpleMessage("Nepavyko atsisakyti"),
        "failedToVerifyPaymentStatus": MessageLookupByLibrary.simpleMessage(
            "Nepavyko patvirtinti mokėjimo būsenos"),
        "faq": MessageLookupByLibrary.simpleMessage("DUK"),
        "faqs": MessageLookupByLibrary.simpleMessage("DUK"),
        "feedback": MessageLookupByLibrary.simpleMessage("Atsiliepimai"),
        "findPeopleByName": MessageLookupByLibrary.simpleMessage(
            "Greitai suraskite žmones pagal vardą"),
        "forgotPassword":
            MessageLookupByLibrary.simpleMessage("Pamiršau slaptažodį"),
        "foundFaces": MessageLookupByLibrary.simpleMessage("Rasti veidai"),
        "freeTrial": MessageLookupByLibrary.simpleMessage(
            "Nemokamas bandomasis laikotarpis"),
        "freeTrialValidTill": m33,
        "freeUpAmount": m35,
        "generatingEncryptionKeys": MessageLookupByLibrary.simpleMessage(
            "Generuojami šifravimo raktai..."),
        "goToSettings":
            MessageLookupByLibrary.simpleMessage("Eiti į nustatymus"),
        "googlePlayId":
            MessageLookupByLibrary.simpleMessage("„Google Play“ ID"),
        "guestView": MessageLookupByLibrary.simpleMessage("Svečio peržiūra"),
        "guestViewEnablePreSteps": MessageLookupByLibrary.simpleMessage(
            "Kad įjungtumėte svečio peržiūrą, sistemos nustatymuose nustatykite įrenginio prieigos kodą arba ekrano užraktą."),
        "hidden": MessageLookupByLibrary.simpleMessage("Paslėpti"),
        "hide": MessageLookupByLibrary.simpleMessage("Slėpti"),
        "hideContent": MessageLookupByLibrary.simpleMessage("Slėpti turinį"),
        "hideContentDescriptionAndroid": MessageLookupByLibrary.simpleMessage(
            "Paslepia programų turinį programų perjungiklyje ir išjungia ekrano kopijas"),
        "hideContentDescriptionIos": MessageLookupByLibrary.simpleMessage(
            "Paslepia programos turinį programos perjungiklyje"),
        "howItWorks": MessageLookupByLibrary.simpleMessage("Kaip tai veikia"),
        "iOSOkButton": MessageLookupByLibrary.simpleMessage("Gerai"),
        "immediately": MessageLookupByLibrary.simpleMessage("Iš karto"),
        "importing": MessageLookupByLibrary.simpleMessage("Importuojama...."),
        "incorrectPasswordTitle":
            MessageLookupByLibrary.simpleMessage("Neteisingas slaptažodis"),
        "incorrectRecoveryKeyBody": MessageLookupByLibrary.simpleMessage(
            "Įvestas atkūrimo raktas yra neteisingas."),
        "incorrectRecoveryKeyTitle":
            MessageLookupByLibrary.simpleMessage("Neteisingas atkūrimo raktas"),
        "indexedItems":
            MessageLookupByLibrary.simpleMessage("Indeksuoti elementai"),
        "indexingIsPaused": MessageLookupByLibrary.simpleMessage(
            "Indeksavimas pristabdytas. Jis bus automatiškai tęsiamas, kai įrenginys yra paruoštas."),
        "insecureDevice":
            MessageLookupByLibrary.simpleMessage("Nesaugus įrenginys"),
        "invalidEmailAddress": MessageLookupByLibrary.simpleMessage(
            "Netinkamas el. pašto adresas"),
        "invalidEndpoint":
            MessageLookupByLibrary.simpleMessage("Netinkamas galutinis taškas"),
        "invalidEndpointMessage": MessageLookupByLibrary.simpleMessage(
            "Atsiprašome, įvestas galutinis taškas netinkamas. Įveskite tinkamą galutinį tašką ir bandykite dar kartą."),
        "invalidKey":
            MessageLookupByLibrary.simpleMessage("Netinkamas raktas."),
        "invalidRecoveryKey": MessageLookupByLibrary.simpleMessage(
            "Įvestas atkūrimo raktas yra netinkamas. Įsitikinkite, kad jame yra 24 žodžiai, ir patikrinkite kiekvieno iš jų rašybą.\n\nJei įvedėte senesnį atkūrimo kodą, įsitikinkite, kad jis yra 64 simbolių ilgio, ir patikrinkite kiekvieną iš jų."),
        "inviteToEnte":
            MessageLookupByLibrary.simpleMessage("Kviesti į „Ente“"),
        "itemsWillBeRemovedFromAlbum": MessageLookupByLibrary.simpleMessage(
            "Pasirinkti elementai bus pašalinti iš šio albumo"),
        "joinDiscord":
            MessageLookupByLibrary.simpleMessage("Jungtis prie „Discord“"),
        "keepPhotos":
            MessageLookupByLibrary.simpleMessage("Palikti nuotraukas"),
        "kiloMeterUnit": MessageLookupByLibrary.simpleMessage("km"),
        "kindlyHelpUsWithThisInformation": MessageLookupByLibrary.simpleMessage(
            "Maloniai padėkite mums su šia informacija"),
        "lastUpdated":
            MessageLookupByLibrary.simpleMessage("Paskutinį kartą atnaujintą"),
        "leave": MessageLookupByLibrary.simpleMessage("Palikti"),
        "leaveAlbum": MessageLookupByLibrary.simpleMessage("Palikti albumą"),
        "leaveFamily": MessageLookupByLibrary.simpleMessage("Palikti šeimą"),
        "left": MessageLookupByLibrary.simpleMessage("Kairė"),
        "light": MessageLookupByLibrary.simpleMessage("Šviesi"),
        "lightTheme": MessageLookupByLibrary.simpleMessage("Šviesi"),
        "linkDeviceLimit":
            MessageLookupByLibrary.simpleMessage("Įrenginių riba"),
        "linkEnabled": MessageLookupByLibrary.simpleMessage("Įjungta"),
        "linkExpiry":
            MessageLookupByLibrary.simpleMessage("Nuorodos galiojimo laikas"),
        "linkNeverExpires": MessageLookupByLibrary.simpleMessage("Niekada"),
        "loadingGallery":
            MessageLookupByLibrary.simpleMessage("Įkeliama galerija..."),
        "loadingYourPhotos":
            MessageLookupByLibrary.simpleMessage("Įkeliamos nuotraukos..."),
        "localGallery":
            MessageLookupByLibrary.simpleMessage("Vietinė galerija"),
        "localIndexing":
            MessageLookupByLibrary.simpleMessage("Vietinis indeksavimas"),
        "localSyncErrorMessage": MessageLookupByLibrary.simpleMessage(
            "Atrodo, kad kažkas nutiko ne taip, nes vietinių nuotraukų sinchronizavimas trunka ilgiau nei tikėtasi. Susisiekite su mūsų palaikymo komanda."),
        "location": MessageLookupByLibrary.simpleMessage("Vietovė"),
        "locationName":
            MessageLookupByLibrary.simpleMessage("Vietovės pavadinimas"),
        "locationTagFeatureDescription": MessageLookupByLibrary.simpleMessage(
            "Vietos žymė grupuoja visas nuotraukas, kurios buvo padarytos tam tikru spinduliu nuo nuotraukos"),
        "locations": MessageLookupByLibrary.simpleMessage("Vietovės"),
        "lockButtonLabel": MessageLookupByLibrary.simpleMessage("Užrakinti"),
        "logInLabel": MessageLookupByLibrary.simpleMessage("Prisijungti"),
        "loginSessionExpired":
            MessageLookupByLibrary.simpleMessage("Seansas baigėsi"),
        "loginSessionExpiredDetails": MessageLookupByLibrary.simpleMessage(
            "Jūsų seansas baigėsi. Prisijunkite iš naujo."),
        "loginTerms": MessageLookupByLibrary.simpleMessage(
            "Spustelėjus Prisijungti sutinku su <u-terms>paslaugų sąlygomis</u-terms> ir <u-policy> privatumo politika</u-policy>"),
        "logout": MessageLookupByLibrary.simpleMessage("Atsijungti"),
        "longPressAnEmailToVerifyEndToEndEncryption":
            MessageLookupByLibrary.simpleMessage(
                "Ilgai paspauskite el. paštą, kad patvirtintumėte visapusį šifravimą."),
        "loopVideoOff": MessageLookupByLibrary.simpleMessage(
            "Išjungtas vaizdo įrašo ciklas"),
        "loopVideoOn": MessageLookupByLibrary.simpleMessage(
            "Įjungtas vaizdo įrašo ciklas"),
        "lostDevice":
            MessageLookupByLibrary.simpleMessage("Prarastas įrenginys?"),
        "machineLearning":
            MessageLookupByLibrary.simpleMessage("Mašininis mokymasis"),
        "magicSearch": MessageLookupByLibrary.simpleMessage("Magiška paieška"),
        "magicSearchHint": MessageLookupByLibrary.simpleMessage(
            "Magiška paieška leidžia ieškoti nuotraukų pagal jų turinį, pvz., „gėlė“, „raudonas automobilis“, „tapatybės dokumentai“"),
        "manageFamily": MessageLookupByLibrary.simpleMessage("Tvarkyti šeimą"),
        "manageLink": MessageLookupByLibrary.simpleMessage("Tvarkyti nuorodą"),
        "manageParticipants": MessageLookupByLibrary.simpleMessage("Tvarkyti"),
        "manageSubscription":
            MessageLookupByLibrary.simpleMessage("Tvarkyti prenumeratą"),
        "manualPairDesc": MessageLookupByLibrary.simpleMessage(
            "Susieti su PIN kodu veikia bet kuriame ekrane, kuriame norite peržiūrėti albumą."),
        "map": MessageLookupByLibrary.simpleMessage("Žemėlapis"),
        "mastodon": MessageLookupByLibrary.simpleMessage("„Mastodon“"),
        "matrix": MessageLookupByLibrary.simpleMessage("„Matrix“"),
        "merchandise": MessageLookupByLibrary.simpleMessage("Atributika"),
        "mergeWithExisting":
            MessageLookupByLibrary.simpleMessage("Sujungti su esamais"),
        "mlConsent":
            MessageLookupByLibrary.simpleMessage("Įjungti mašininį mokymąsi"),
        "mlConsentConfirmation": MessageLookupByLibrary.simpleMessage(
            "Suprantu ir noriu įjungti mašininį mokymąsi"),
        "mlConsentDescription": MessageLookupByLibrary.simpleMessage(
            "Jei įjungsite mašininį mokymąsi, „Ente“ išsitrauks tokią informaciją kaip veido geometrija iš failų, įskaitant tuos, kuriais su jumis bendrinama.\n\nTai bus daroma jūsų įrenginyje, o visa sugeneruota biometrinė informacija bus visapusiškai užšifruota."),
        "mlConsentPrivacy": MessageLookupByLibrary.simpleMessage(
            "Spustelėkite čia dėl išsamesnės informacijos apie šią funkciją mūsų privatumo politikoje"),
        "mlConsentTitle":
            MessageLookupByLibrary.simpleMessage("Įjungti mašininį mokymąsi?"),
        "mobileWebDesktop": MessageLookupByLibrary.simpleMessage(
            "Mobiliuosiuose, internete ir darbalaukyje"),
        "moderateStrength": MessageLookupByLibrary.simpleMessage("Vidutinė"),
        "monthly": MessageLookupByLibrary.simpleMessage("Mėnesinis"),
        "moreDetails": MessageLookupByLibrary.simpleMessage(
            "Daugiau išsamios informacijos"),
        "mostRecent": MessageLookupByLibrary.simpleMessage("Naujausią"),
        "mostRelevant": MessageLookupByLibrary.simpleMessage("Aktualiausią"),
        "moveItem": m40,
        "movedToTrash":
            MessageLookupByLibrary.simpleMessage("Perkelta į šiukšlinę"),
        "name": MessageLookupByLibrary.simpleMessage("Pavadinimą"),
        "nameTheAlbum":
            MessageLookupByLibrary.simpleMessage("Pavadinti albumą"),
        "networkConnectionRefusedErr": MessageLookupByLibrary.simpleMessage(
            "Nepavyksta prisijungti prie „Ente“. Bandykite dar kartą po kurio laiko. Jei klaida tęsiasi, susisiekite su palaikymo komanda."),
        "networkHostLookUpErr": MessageLookupByLibrary.simpleMessage(
            "Nepavyksta prisijungti prie „Ente“. Patikrinkite tinklo nustatymus ir susisiekite su palaikymo komanda, jei klaida tęsiasi."),
        "never": MessageLookupByLibrary.simpleMessage("Niekada"),
        "newAlbum": MessageLookupByLibrary.simpleMessage("Naujas albumas"),
        "newPerson": MessageLookupByLibrary.simpleMessage("Naujas asmuo"),
        "newToEnte":
            MessageLookupByLibrary.simpleMessage("Naujas platformoje „Ente“"),
        "newest": MessageLookupByLibrary.simpleMessage("Naujausią"),
        "next": MessageLookupByLibrary.simpleMessage("Toliau"),
        "no": MessageLookupByLibrary.simpleMessage("Ne"),
        "noDeviceFound":
            MessageLookupByLibrary.simpleMessage("Įrenginys nerastas"),
        "noDeviceLimit": MessageLookupByLibrary.simpleMessage("Jokio"),
        "noExifData": MessageLookupByLibrary.simpleMessage("Nėra EXIF duomenų"),
        "noImagesWithLocation":
            MessageLookupByLibrary.simpleMessage("Nėra vaizdų su vietove"),
        "noInternetConnection":
            MessageLookupByLibrary.simpleMessage("Nėra interneto ryšio"),
        "noQuickLinksSelected": MessageLookupByLibrary.simpleMessage(
            "Nėra pasirinktų sparčiųjų nuorodų"),
        "noRecoveryKey":
            MessageLookupByLibrary.simpleMessage("Neturite atkūrimo rakto?"),
        "noRecoveryKeyNoDecryption": MessageLookupByLibrary.simpleMessage(
            "Dėl mūsų visapusio šifravimo protokolo pobūdžio jūsų duomenų negalima iššifruoti be slaptažodžio arba atkūrimo rakto"),
        "noResults": MessageLookupByLibrary.simpleMessage("Rezultatų nėra"),
        "noSystemLockFound":
            MessageLookupByLibrary.simpleMessage("Nerastas sistemos užraktas"),
        "notPersonLabel": m42,
        "ok": MessageLookupByLibrary.simpleMessage("Gerai"),
        "onDevice": MessageLookupByLibrary.simpleMessage("Įrenginyje"),
        "onEnte": MessageLookupByLibrary.simpleMessage(
            "Saugykloje <branding>ente</branding>"),
<<<<<<< HEAD
=======
        "onlyThem": MessageLookupByLibrary.simpleMessage("Only them"),
>>>>>>> 81ea2b80
        "oops": MessageLookupByLibrary.simpleMessage("Ups"),
        "optionalAsShortAsYouLike": MessageLookupByLibrary.simpleMessage(
            "Nebūtina, trumpai, kaip jums patinka..."),
        "orPickAnExistingOne":
            MessageLookupByLibrary.simpleMessage("Arba pasirinkite esamą"),
        "pair": MessageLookupByLibrary.simpleMessage("Susieti"),
        "pairWithPin": MessageLookupByLibrary.simpleMessage("Susieti su PIN"),
        "pairingComplete":
            MessageLookupByLibrary.simpleMessage("Susiejimas baigtas"),
        "panorama": MessageLookupByLibrary.simpleMessage("Panorama"),
        "passKeyPendingVerification": MessageLookupByLibrary.simpleMessage(
            "Vis dar laukiama patvirtinimo"),
        "passkey": MessageLookupByLibrary.simpleMessage("Slaptaraktas"),
        "passkeyAuthTitle":
            MessageLookupByLibrary.simpleMessage("Slaptarakto patvirtinimas"),
        "password": MessageLookupByLibrary.simpleMessage("Slaptažodis"),
        "passwordChangedSuccessfully": MessageLookupByLibrary.simpleMessage(
            "Slaptažodis sėkmingai pakeistas"),
        "passwordLock":
            MessageLookupByLibrary.simpleMessage("Slaptažodžio užraktas"),
        "passwordStrength": m0,
        "passwordStrengthInfo": MessageLookupByLibrary.simpleMessage(
            "Slaptažodžio stiprumas apskaičiuojamas atsižvelgiant į slaptažodžio ilgį, naudotus simbolius ir į tai, ar slaptažodis patenka į 10 000 dažniausiai naudojamų slaptažodžių."),
        "passwordWarning": MessageLookupByLibrary.simpleMessage(
            "Šio slaptažodžio nesaugome, todėl jei jį pamiršite, <underline>negalėsime iššifruoti jūsų duomenų</underline>"),
        "paymentDetails":
            MessageLookupByLibrary.simpleMessage("Mokėjimo duomenys"),
        "paymentFailed":
            MessageLookupByLibrary.simpleMessage("Mokėjimas nepavyko"),
        "paymentFailedMessage": MessageLookupByLibrary.simpleMessage(
            "Deja, jūsų mokėjimas nepavyko. Susisiekite su palaikymo komanda ir mes jums padėsime!"),
        "paymentFailedTalkToProvider": m44,
        "pendingItems":
            MessageLookupByLibrary.simpleMessage("Laukiami elementai"),
        "pendingSync":
            MessageLookupByLibrary.simpleMessage("Laukiama sinchronizacija"),
        "people": MessageLookupByLibrary.simpleMessage("Asmenys"),
        "permanentlyDeleteFromDevice": MessageLookupByLibrary.simpleMessage(
            "Ištrinti negrįžtamai iš įrenginio?"),
        "personName": MessageLookupByLibrary.simpleMessage("Asmens vardas"),
        "photoSmallCase": MessageLookupByLibrary.simpleMessage("nuotrauka"),
        "photosAddedByYouWillBeRemovedFromTheAlbum":
            MessageLookupByLibrary.simpleMessage(
                "Jūsų pridėtos nuotraukos bus pašalintos iš albumo"),
        "pinAlbum": MessageLookupByLibrary.simpleMessage("Prisegti albumą"),
        "pinLock": MessageLookupByLibrary.simpleMessage("PIN užrakinimas"),
        "playOnTv": MessageLookupByLibrary.simpleMessage(
            "Paleisti albumą televizoriuje"),
        "playstoreSubscription":
            MessageLookupByLibrary.simpleMessage("„PlayStore“ prenumerata"),
        "pleaseCheckYourInternetConnectionAndTryAgain":
            MessageLookupByLibrary.simpleMessage(
                "Patikrinkite savo interneto ryšį ir bandykite dar kartą."),
        "pleaseLoginAgain":
            MessageLookupByLibrary.simpleMessage("Prisijunkite iš naujo."),
        "pleaseSelectQuickLinksToRemove": MessageLookupByLibrary.simpleMessage(
            "Pasirinkite sparčiąsias nuorodas, kad pašalintumėte"),
        "pleaseTryAgain":
            MessageLookupByLibrary.simpleMessage("Bandykite dar kartą."),
        "pleaseVerifyTheCodeYouHaveEntered":
            MessageLookupByLibrary.simpleMessage("Patvirtinkite įvestą kodą."),
        "pleaseWait": MessageLookupByLibrary.simpleMessage("Palaukite..."),
        "pressAndHoldToPlayVideo": MessageLookupByLibrary.simpleMessage(
            "Paspauskite ir palaikykite, kad paleistumėte vaizdo įrašą"),
        "privacy": MessageLookupByLibrary.simpleMessage("Privatumas"),
        "privacyPolicyTitle":
            MessageLookupByLibrary.simpleMessage("Privatumo politika"),
        "processingImport": m48,
        "raiseTicket": MessageLookupByLibrary.simpleMessage("Sukurti paraišką"),
        "rateTheApp": MessageLookupByLibrary.simpleMessage("Vertinti programą"),
        "rateUsOnStore": m49,
        "recover": MessageLookupByLibrary.simpleMessage("Atkurti"),
        "recoverAccount":
            MessageLookupByLibrary.simpleMessage("Atkurti paskyrą"),
        "recoverButton": MessageLookupByLibrary.simpleMessage("Atkurti"),
        "recoveryKey": MessageLookupByLibrary.simpleMessage("Atkūrimo raktas"),
        "recoveryKeyCopiedToClipboard": MessageLookupByLibrary.simpleMessage(
            "Nukopijuotas atkūrimo raktas į iškarpinę"),
        "recoveryKeyOnForgotPassword": MessageLookupByLibrary.simpleMessage(
            "Jei pamiršote slaptažodį, vienintelis būdas atkurti duomenis – naudoti šį raktą."),
        "recoveryKeySaveDescription": MessageLookupByLibrary.simpleMessage(
            "Šio rakto nesaugome, todėl išsaugokite šį 24 žodžių raktą saugioje vietoje."),
        "recoveryKeySuccessBody": MessageLookupByLibrary.simpleMessage(
            "Puiku! Jūsų atkūrimo raktas tinkamas. Dėkojame už patvirtinimą.\n\nNepamirškite sukurti saugią atkūrimo rakto atsarginę kopiją."),
        "recoveryKeyVerified": MessageLookupByLibrary.simpleMessage(
            "Patvirtintas atkūrimo raktas"),
        "recoveryKeyVerifyReason": MessageLookupByLibrary.simpleMessage(
            "Atkūrimo raktas – vienintelis būdas atkurti nuotraukas, jei pamiršote slaptažodį. Atkūrimo raktą galite rasti Nustatymose > Paskyra.\n\nĮveskite savo atkūrimo raktą čia, kad patvirtintumėte, ar teisingai jį išsaugojote."),
        "recoverySuccessful":
            MessageLookupByLibrary.simpleMessage("Atkūrimas sėkmingas."),
        "recreatePasswordBody": MessageLookupByLibrary.simpleMessage(
            "Dabartinis įrenginys nėra pakankamai galingas, kad patvirtintų jūsų slaptažodį, bet mes galime iš naujo sugeneruoti taip, kad jis veiktų su visais įrenginiais.\n\nPrisijunkite naudojant atkūrimo raktą ir sugeneruokite iš naujo slaptažodį (jei norite, galite vėl naudoti tą patį)."),
        "recreatePasswordTitle":
            MessageLookupByLibrary.simpleMessage("Iš naujo sukurti slaptažodį"),
        "reddit": MessageLookupByLibrary.simpleMessage("„Reddit“"),
        "reenterPassword": MessageLookupByLibrary.simpleMessage(
            "Įveskite slaptažodį iš naujo"),
        "reenterPin":
            MessageLookupByLibrary.simpleMessage("Įveskite PIN iš naujo"),
        "remoteImages":
            MessageLookupByLibrary.simpleMessage("Nuotoliniai vaizdai"),
        "remoteThumbnails":
            MessageLookupByLibrary.simpleMessage("Nuotolinės miniatiūros"),
        "remoteVideos":
            MessageLookupByLibrary.simpleMessage("Nuotoliniai vaizdo įrašai"),
        "remove": MessageLookupByLibrary.simpleMessage("Šalinti"),
        "removeDuplicates":
            MessageLookupByLibrary.simpleMessage("Šalinti dublikatus"),
        "removeFromAlbum":
            MessageLookupByLibrary.simpleMessage("Šalinti iš albumo"),
        "removeFromAlbumTitle":
            MessageLookupByLibrary.simpleMessage("Pašalinti iš albumo?"),
        "removeFromFavorite":
            MessageLookupByLibrary.simpleMessage("Šalinti iš mėgstamų"),
        "removeLink": MessageLookupByLibrary.simpleMessage("Šalinti nuorodą"),
        "removeParticipant":
            MessageLookupByLibrary.simpleMessage("Šalinti dalyvį"),
        "removeParticipantBody": m51,
        "removePersonLabel":
            MessageLookupByLibrary.simpleMessage("Šalinti asmens žymą"),
        "removePublicLink":
            MessageLookupByLibrary.simpleMessage("Šalinti viešą nuorodą"),
        "removePublicLinks":
            MessageLookupByLibrary.simpleMessage("Šalinti viešąsias nuorodas"),
        "removeShareItemsWarning": MessageLookupByLibrary.simpleMessage(
            "Kai kuriuos elementus, kuriuos šalinate, pridėjo kiti asmenys, todėl prarasite prieigą prie jų"),
        "removeWithQuestionMark":
            MessageLookupByLibrary.simpleMessage("Šalinti?"),
        "rename": MessageLookupByLibrary.simpleMessage("Pervadinti"),
        "renameFile": MessageLookupByLibrary.simpleMessage("Pervadinti failą"),
        "renewSubscription":
            MessageLookupByLibrary.simpleMessage("Atnaujinti prenumeratą"),
        "reportABug":
            MessageLookupByLibrary.simpleMessage("Pranešti apie riktą"),
        "reportBug":
            MessageLookupByLibrary.simpleMessage("Pranešti apie riktą"),
        "resendEmail":
            MessageLookupByLibrary.simpleMessage("Iš naujo siųsti el. laišką"),
        "resetPasswordTitle": MessageLookupByLibrary.simpleMessage(
            "Nustatyti slaptažodį iš naujo"),
        "resetPerson": MessageLookupByLibrary.simpleMessage("Reset person"),
        "resetToDefault": MessageLookupByLibrary.simpleMessage(
            "Atkurti numatytąsias reikšmes"),
        "restoreToAlbum":
            MessageLookupByLibrary.simpleMessage("Atkurti į albumą"),
        "reviewDeduplicateItems": MessageLookupByLibrary.simpleMessage(
            "Peržiūrėkite ir ištrinkite elementus, kurie, jūsų manymu, yra dublikatai."),
        "reviewSuggestions":
            MessageLookupByLibrary.simpleMessage("Peržiūrėti pasiūlymus"),
        "right": MessageLookupByLibrary.simpleMessage("Dešinė"),
        "rotate": MessageLookupByLibrary.simpleMessage("Sukti"),
        "saveKey": MessageLookupByLibrary.simpleMessage("Išsaugoti raktą"),
        "saveYourRecoveryKeyIfYouHaventAlready":
            MessageLookupByLibrary.simpleMessage(
                "Išsaugokite atkūrimo raktą, jei dar to nepadarėte"),
        "savingEdits":
            MessageLookupByLibrary.simpleMessage("Išsaugomi redagavimai..."),
        "scanCode": MessageLookupByLibrary.simpleMessage("Skenuoti kodą"),
        "scanThisBarcodeWithnyourAuthenticatorApp":
            MessageLookupByLibrary.simpleMessage(
                "Skenuokite šį QR kodą\nsu autentifikatoriaus programa"),
        "search": MessageLookupByLibrary.simpleMessage("Ieškoti"),
        "searchHint4": MessageLookupByLibrary.simpleMessage("Vietovė"),
        "searchLocationEmptySection": MessageLookupByLibrary.simpleMessage(
            "Grupės nuotraukos, kurios padarytos tam tikru spinduliu nuo nuotraukos"),
        "searchResultCount": m53,
        "selectALocation":
            MessageLookupByLibrary.simpleMessage("Pasirinkite vietovę"),
        "selectALocationFirst": MessageLookupByLibrary.simpleMessage(
            "Pirmiausia pasirinkite vietovę"),
        "selectLanguage":
            MessageLookupByLibrary.simpleMessage("Pasirinkite kalbą"),
        "selectReason":
            MessageLookupByLibrary.simpleMessage("Pasirinkite priežastį"),
        "selectYourPlan":
            MessageLookupByLibrary.simpleMessage("Pasirinkite planą"),
        "selectedFilesAreNotOnEnte": MessageLookupByLibrary.simpleMessage(
            "Pasirinkti failai nėra platformoje „Ente“"),
        "selectedPhotos": m4,
        "selectedPhotosWithYours": m54,
        "send": MessageLookupByLibrary.simpleMessage("Siųsti"),
        "sendEmail": MessageLookupByLibrary.simpleMessage("Siųsti el. laišką"),
        "sendLink": MessageLookupByLibrary.simpleMessage("Siųsti nuorodą"),
        "serverEndpoint":
            MessageLookupByLibrary.simpleMessage("Serverio galutinis taškas"),
        "setAPassword":
            MessageLookupByLibrary.simpleMessage("Nustatyti slaptažodį"),
        "setAs": MessageLookupByLibrary.simpleMessage("Nustatyti kaip"),
        "setCover": MessageLookupByLibrary.simpleMessage("Nustatyti viršelį"),
        "setLabel": MessageLookupByLibrary.simpleMessage("Nustatyti"),
        "setNewPassword": MessageLookupByLibrary.simpleMessage(
            "Nustatykite naują slaptažodį"),
        "setNewPin":
            MessageLookupByLibrary.simpleMessage("Nustatykite naują PIN"),
        "setPasswordTitle":
            MessageLookupByLibrary.simpleMessage("Nustatyti slaptažodį"),
        "setupComplete": MessageLookupByLibrary.simpleMessage("Sąranka baigta"),
        "share": MessageLookupByLibrary.simpleMessage("Bendrinti"),
        "shareAlbumHint": MessageLookupByLibrary.simpleMessage(
            "Atidarykite albumą ir palieskite bendrinimo mygtuką viršuje dešinėje, kad bendrintumėte."),
        "showPerson": MessageLookupByLibrary.simpleMessage("Rodyti asmenį"),
        "signOutOtherBody": MessageLookupByLibrary.simpleMessage(
            "Jei manote, kad kas nors gali žinoti jūsų slaptažodį, galite priverstinai atsijungti iš visų kitų įrenginių, naudojančių jūsų paskyrą."),
        "signUpTerms": MessageLookupByLibrary.simpleMessage(
            "Sutinku su <u-terms>paslaugų sąlygomis</u-terms> ir <u-policy> privatumo politika</u-policy>"),
        "singleFileInBothLocalAndRemote": m60,
        "singleFileInRemoteOnly": m61,
        "skip": MessageLookupByLibrary.simpleMessage("Praleisti"),
        "social": MessageLookupByLibrary.simpleMessage("Socialinės"),
        "somethingWentWrongPleaseTryAgain":
            MessageLookupByLibrary.simpleMessage(
                "Kažkas nutiko ne taip. Bandykite dar kartą."),
        "sorry": MessageLookupByLibrary.simpleMessage("Atsiprašome"),
        "sorryCouldNotRemoveFromFavorites":
            MessageLookupByLibrary.simpleMessage(
                "Atsiprašome, nepavyko pašalinti iš mėgstamų."),
        "sorryWeCouldNotGenerateSecureKeysOnThisDevicennplease":
            MessageLookupByLibrary.simpleMessage(
                "Atsiprašome, šiame įrenginyje nepavyko sugeneruoti saugių raktų.\n\nRegistruokitės iš kito įrenginio."),
        "sort": MessageLookupByLibrary.simpleMessage("Rikiuoti"),
        "sortAlbumsBy": MessageLookupByLibrary.simpleMessage("Rikiuoti pagal"),
        "sortNewestFirst":
            MessageLookupByLibrary.simpleMessage("Naujausią pirmiausiai"),
        "sortOldestFirst":
            MessageLookupByLibrary.simpleMessage("Seniausią pirmiausiai"),
        "startBackup": MessageLookupByLibrary.simpleMessage(
            "Pradėti kurti atsarginę kopiją"),
        "status": MessageLookupByLibrary.simpleMessage("Būsena"),
        "stopCastingBody": MessageLookupByLibrary.simpleMessage(
            "Ar norite sustabdyti perdavimą?"),
        "stopCastingTitle":
            MessageLookupByLibrary.simpleMessage("Stabdyti perdavimą"),
        "storage": MessageLookupByLibrary.simpleMessage("Saugykla"),
        "storageBreakupYou": MessageLookupByLibrary.simpleMessage("Jūs"),
        "storageInGB": m1,
        "storageLimitExceeded":
            MessageLookupByLibrary.simpleMessage("Viršyta saugyklos riba."),
        "strongStrength": MessageLookupByLibrary.simpleMessage("Stipri"),
        "subAlreadyLinkedErrMessage": m63,
        "subscribe": MessageLookupByLibrary.simpleMessage("Prenumeruoti"),
        "subscribeToEnableSharing": MessageLookupByLibrary.simpleMessage(
            "Kad įjungtumėte bendrinimą, reikia aktyvios mokamos prenumeratos."),
        "subscription": MessageLookupByLibrary.simpleMessage("Prenumerata"),
        "suggestFeatures":
            MessageLookupByLibrary.simpleMessage("Siūlyti funkcijas"),
        "support": MessageLookupByLibrary.simpleMessage("Palaikymas"),
        "syncProgress": m65,
        "syncStopped": MessageLookupByLibrary.simpleMessage(
            "Sinchronizavimas sustabdytas"),
        "syncing": MessageLookupByLibrary.simpleMessage("Sinchronizuojama..."),
        "systemTheme": MessageLookupByLibrary.simpleMessage("Sistemos"),
        "tapToCopy": MessageLookupByLibrary.simpleMessage(
            "palieskite, kad nukopijuotumėte"),
        "tapToEnterCode": MessageLookupByLibrary.simpleMessage(
            "Palieskite, kad įvestumėte kodą"),
        "tapToUnlock": MessageLookupByLibrary.simpleMessage(
            "Palieskite, kad atrakintumėte"),
        "tempErrorContactSupportIfPersists": MessageLookupByLibrary.simpleMessage(
            "Atrodo, kad kažkas nutiko ne taip. Bandykite dar kartą po kurio laiko. Jei klaida tęsiasi, susisiekite su mūsų palaikymo komanda."),
        "terminate": MessageLookupByLibrary.simpleMessage("Baigti"),
        "terminateSession":
            MessageLookupByLibrary.simpleMessage("Baigti seansą?"),
        "terms": MessageLookupByLibrary.simpleMessage("Sąlygos"),
        "termsOfServicesTitle": MessageLookupByLibrary.simpleMessage("Sąlygos"),
        "thankYou": MessageLookupByLibrary.simpleMessage("Dėkojame"),
        "theme": MessageLookupByLibrary.simpleMessage("Tema"),
        "thisCanBeUsedToRecoverYourAccountIfYou":
            MessageLookupByLibrary.simpleMessage(
                "Tai gali būti naudojama paskyrai atkurti, jei prarandate dvigubo tapatybės nustatymą"),
        "thisDevice": MessageLookupByLibrary.simpleMessage("Šis įrenginys"),
        "thisImageHasNoExifData": MessageLookupByLibrary.simpleMessage(
            "Šis vaizdas neturi Exif duomenų"),
        "thisWillLogYouOutOfTheFollowingDevice":
            MessageLookupByLibrary.simpleMessage(
                "Tai jus atjungs nuo toliau nurodyto įrenginio:"),
        "thisWillLogYouOutOfThisDevice": MessageLookupByLibrary.simpleMessage(
            "Tai jus atjungs nuo šio įrenginio."),
        "thisWillRemovePublicLinksOfAllSelectedQuickLinks":
            MessageLookupByLibrary.simpleMessage(
                "Tai pašalins visų pasirinktų sparčiųjų nuorodų viešąsias nuorodas."),
        "toEnableAppLockPleaseSetupDevicePasscodeOrScreen":
            MessageLookupByLibrary.simpleMessage(
                "Kad įjungtumėte programos užraktą, sistemos nustatymuose nustatykite įrenginio prieigos kodą arba ekrano užraktą."),
        "toResetVerifyEmail": MessageLookupByLibrary.simpleMessage(
            "Kad iš naujo nustatytumėte slaptažodį, pirmiausia patvirtinkite savo el. paštą."),
        "todaysLogs":
            MessageLookupByLibrary.simpleMessage("Šiandienos žurnalai"),
        "tooManyIncorrectAttempts": MessageLookupByLibrary.simpleMessage(
            "Per daug neteisingų bandymų."),
        "total": MessageLookupByLibrary.simpleMessage("iš viso"),
        "trim": MessageLookupByLibrary.simpleMessage("Trumpinti"),
        "tryAgain": MessageLookupByLibrary.simpleMessage("Bandyti dar kartą"),
        "twitter": MessageLookupByLibrary.simpleMessage("„Twitter“"),
        "twoMonthsFreeOnYearlyPlans": MessageLookupByLibrary.simpleMessage(
            "2 mėnesiai nemokamai metiniuose planuose"),
        "twofactorAuthenticationPageTitle":
            MessageLookupByLibrary.simpleMessage(
                "Dvigubas tapatybės nustatymas"),
        "twofactorSetup": MessageLookupByLibrary.simpleMessage(
            "Dvigubo tapatybės nustatymo sąranka"),
        "unavailableReferralCode": MessageLookupByLibrary.simpleMessage(
            "Atsiprašome, šis kodas nepasiekiamas."),
        "uncategorized":
            MessageLookupByLibrary.simpleMessage("Nekategorizuoti"),
        "unlock": MessageLookupByLibrary.simpleMessage("Atrakinti"),
        "unpinAlbum": MessageLookupByLibrary.simpleMessage("Atsegti albumą"),
        "upgrade": MessageLookupByLibrary.simpleMessage("Keisti planą"),
        "useAsCover":
            MessageLookupByLibrary.simpleMessage("Naudoti kaip viršelį"),
        "useRecoveryKey":
            MessageLookupByLibrary.simpleMessage("Naudoti atkūrimo raktą"),
        "usedSpace": MessageLookupByLibrary.simpleMessage("Naudojama vieta"),
        "validTill": m70,
        "verificationFailedPleaseTryAgain":
            MessageLookupByLibrary.simpleMessage(
                "Patvirtinimas nepavyko. Bandykite dar kartą."),
        "verify": MessageLookupByLibrary.simpleMessage("Patvirtinti"),
        "verifyEmail":
            MessageLookupByLibrary.simpleMessage("Patvirtinti el. paštą"),
        "verifyIDLabel": MessageLookupByLibrary.simpleMessage("Patvirtinti"),
        "verifyPasskey":
            MessageLookupByLibrary.simpleMessage("Patvirtinti slaptaraktą"),
        "verifyPassword":
            MessageLookupByLibrary.simpleMessage("Patvirtinkite slaptažodį"),
        "verifying": MessageLookupByLibrary.simpleMessage("Patvirtinama..."),
        "verifyingRecoveryKey": MessageLookupByLibrary.simpleMessage(
            "Patvirtinima atkūrimo raktą..."),
        "videoInfo":
            MessageLookupByLibrary.simpleMessage("Vaizdo įrašo informacija"),
        "videoSmallCase": MessageLookupByLibrary.simpleMessage("vaizdo įrašas"),
        "viewAddOnButton":
            MessageLookupByLibrary.simpleMessage("Peržiūrėti priedus"),
        "viewAll": MessageLookupByLibrary.simpleMessage("Peržiūrėti viską"),
        "viewLogs": MessageLookupByLibrary.simpleMessage("Peržiūrėti žurnalus"),
        "viewRecoveryKey":
            MessageLookupByLibrary.simpleMessage("Peržiūrėti atkūrimo raktą"),
        "visitWebToManage": MessageLookupByLibrary.simpleMessage(
            "Aplankykite web.ente.io, kad tvarkytumėte savo prenumeratą"),
        "waitingForVerification":
            MessageLookupByLibrary.simpleMessage("Laukiama patvirtinimo..."),
        "weAreOpenSource":
            MessageLookupByLibrary.simpleMessage("Esame atviro kodo!"),
        "weHaveSendEmailTo": m2,
        "weakStrength": MessageLookupByLibrary.simpleMessage("Silpna"),
        "welcomeBack": MessageLookupByLibrary.simpleMessage("Sveiki sugrįžę!"),
        "whatsNew": MessageLookupByLibrary.simpleMessage("Kas naujo"),
        "yearly": MessageLookupByLibrary.simpleMessage("Metinis"),
        "yes": MessageLookupByLibrary.simpleMessage("Taip"),
        "yesCancel": MessageLookupByLibrary.simpleMessage("Taip, atsisakyti"),
        "yesConvertToViewer":
            MessageLookupByLibrary.simpleMessage("Taip, keisti į žiūrėtoją"),
        "yesDelete": MessageLookupByLibrary.simpleMessage("Taip, ištrinti"),
        "yesLogout": MessageLookupByLibrary.simpleMessage("Taip, atsijungti"),
        "yesRemove": MessageLookupByLibrary.simpleMessage("Taip, šalinti"),
        "yesResetPerson":
            MessageLookupByLibrary.simpleMessage("Yes, reset person"),
        "youAreOnTheLatestVersion":
            MessageLookupByLibrary.simpleMessage("Esate naujausioje versijoje"),
        "youCannotDowngradeToThisPlan": MessageLookupByLibrary.simpleMessage(
            "Negalite pakeisti į šį planą"),
        "yourAccountHasBeenDeleted":
            MessageLookupByLibrary.simpleMessage("Jūsų paskyra ištrinta"),
        "yourStorageDetailsCouldNotBeFetched":
            MessageLookupByLibrary.simpleMessage(
                "Nepavyko gauti jūsų saugyklos duomenų."),
        "yourSubscriptionHasExpired":
            MessageLookupByLibrary.simpleMessage("Jūsų prenumerata baigėsi."),
        "yourVerificationCodeHasExpired": MessageLookupByLibrary.simpleMessage(
            "Jūsų patvirtinimo kodo laikas nebegaliojantis."),
        "youveNoDuplicateFilesThatCanBeCleared":
            MessageLookupByLibrary.simpleMessage(
                "Neturite dubliuotų failų, kuriuos būtų galima išvalyti")
      };
}<|MERGE_RESOLUTION|>--- conflicted
+++ resolved
@@ -76,6 +76,12 @@
   static String m54(count, yourCount) =>
       "${count} pasirinkta (${yourCount} jūsų)";
 
+  static String m55(verificationID) =>
+      "Štai mano patvirtinimo ID: ${verificationID}, skirta ente.io.";
+
+  static String m5(verificationID) =>
+      "Ei, ar galite patvirtinti, kad tai yra jūsų ente.io patvirtinimo ID: ${verificationID}";
+
   static String m60(fileType) =>
       "Šis ${fileType} yra ir platformoje „Ente“ bei įrenginyje.";
 
@@ -89,7 +95,11 @@
   static String m65(completed, total) =>
       "${completed} / ${total} išsaugomi prisiminimai";
 
+  static String m67(email) => "Tai – ${email} patvirtinimo ID";
+
   static String m70(endDate) => "Galioja iki ${endDate}";
+
+  static String m71(email) => "Patvirtinti ${email}";
 
   static String m2(email) => "Išsiuntėme laišką adresu <green>${email}</green>";
 
@@ -123,6 +133,7 @@
         "addToEnte": MessageLookupByLibrary.simpleMessage("Pridėti į „Ente“"),
         "addViewer": MessageLookupByLibrary.simpleMessage("Pridėti žiūrėtoją"),
         "addViewers": m9,
+        "addedAs": MessageLookupByLibrary.simpleMessage("Pridėta kaip"),
         "advancedSettings":
             MessageLookupByLibrary.simpleMessage("Išplėstiniai"),
         "after1Day": MessageLookupByLibrary.simpleMessage("Po 1 dienos"),
@@ -130,11 +141,12 @@
         "after1Month": MessageLookupByLibrary.simpleMessage("Po 1 mėnesio"),
         "after1Week": MessageLookupByLibrary.simpleMessage("Po 1 savaitės"),
         "after1Year": MessageLookupByLibrary.simpleMessage("Po 1 metų"),
+        "albumOwner": MessageLookupByLibrary.simpleMessage("Savininkas"),
         "albumUpdated":
             MessageLookupByLibrary.simpleMessage("Atnaujintas albumas"),
         "albums": MessageLookupByLibrary.simpleMessage("Albumai"),
         "allPersonGroupingWillReset": MessageLookupByLibrary.simpleMessage(
-            "All groupings for this person will be reset, and you will lose all suggestions made for this person"),
+            "Visi šio asmens grupavimai bus iš naujo nustatyti, o jūs neteksite visų šiam asmeniui pateiktų pasiūlymų"),
         "allowAddPhotosDescription": MessageLookupByLibrary.simpleMessage(
             "Leiskite nuorodą turintiems asmenims taip pat pridėti nuotraukų į bendrinamą albumą."),
         "allowAddingPhotos":
@@ -168,7 +180,7 @@
             "Ar tikrai norite atsijungti?"),
         "areYouSureYouWantToResetThisPerson":
             MessageLookupByLibrary.simpleMessage(
-                "Are you sure you want to reset this person?"),
+                "Ar tikrai norite iš naujo nustatyti šį asmenį?"),
         "askDeleteReason": MessageLookupByLibrary.simpleMessage(
             "Kokia yra pagrindinė priežastis, dėl kurios ištrinate savo paskyrą?"),
         "authToChangeEmailVerificationSetting":
@@ -244,10 +256,13 @@
             "Nukopijuotas kodas į iškarpinę"),
         "collabLinkSectionDescription": MessageLookupByLibrary.simpleMessage(
             "Sukurkite nuorodą, kad asmenys galėtų pridėti ir peržiūrėti nuotraukas bendrinamame albume, nereikalaujant „Ente“ programos ar paskyros. Puikiai tinka renginių nuotraukoms rinkti."),
+        "collaborator": MessageLookupByLibrary.simpleMessage("Bendradarbis"),
         "collaboratorsCanAddPhotosAndVideosToTheSharedAlbum":
             MessageLookupByLibrary.simpleMessage(
                 "Bendradarbiai gali pridėti nuotraukų ir vaizdo įrašų į bendrintą albumą."),
         "collect": MessageLookupByLibrary.simpleMessage("Rinkti"),
+        "collectPhotos":
+            MessageLookupByLibrary.simpleMessage("Rinkti nuotraukas"),
         "collectPhotosDescription": MessageLookupByLibrary.simpleMessage(
             "Sukurkite nuorodą, į kurią draugai gali įkelti originalios kokybės nuotraukas."),
         "color": MessageLookupByLibrary.simpleMessage("Spalva"),
@@ -371,6 +386,7 @@
         "doNotSignOut": MessageLookupByLibrary.simpleMessage("Neatsijungti"),
         "doThisLater":
             MessageLookupByLibrary.simpleMessage("Daryti tai vėliau"),
+        "done": MessageLookupByLibrary.simpleMessage("Atlikta"),
         "download": MessageLookupByLibrary.simpleMessage("Atsisiųsti"),
         "downloadFailed":
             MessageLookupByLibrary.simpleMessage("Atsisiuntimas nepavyko."),
@@ -434,6 +450,8 @@
         "exif": MessageLookupByLibrary.simpleMessage("EXIF"),
         "existingUser":
             MessageLookupByLibrary.simpleMessage("Esamas naudotojas"),
+        "expiredLinkInfo": MessageLookupByLibrary.simpleMessage(
+            "Ši nuoroda nebegalioja. Pasirinkite naują galiojimo laiką arba išjunkite nuorodos galiojimo laiką."),
         "exportYourData":
             MessageLookupByLibrary.simpleMessage("Eksportuoti duomenis"),
         "extraPhotosFound": MessageLookupByLibrary.simpleMessage(
@@ -476,6 +494,8 @@
         "hideContentDescriptionIos": MessageLookupByLibrary.simpleMessage(
             "Paslepia programos turinį programos perjungiklyje"),
         "howItWorks": MessageLookupByLibrary.simpleMessage("Kaip tai veikia"),
+        "howToViewShareeVerificationID": MessageLookupByLibrary.simpleMessage(
+            "Paprašykite jų ilgai paspausti savo el. pašto adresą nustatymų ekrane ir patvirtinkite, kad abiejų įrenginių ID sutampa."),
         "iOSOkButton": MessageLookupByLibrary.simpleMessage("Gerai"),
         "immediately": MessageLookupByLibrary.simpleMessage("Iš karto"),
         "importing": MessageLookupByLibrary.simpleMessage("Importuojama...."),
@@ -523,6 +543,7 @@
         "linkDeviceLimit":
             MessageLookupByLibrary.simpleMessage("Įrenginių riba"),
         "linkEnabled": MessageLookupByLibrary.simpleMessage("Įjungta"),
+        "linkExpired": MessageLookupByLibrary.simpleMessage("Nebegalioja"),
         "linkExpiry":
             MessageLookupByLibrary.simpleMessage("Nuorodos galiojimo laikas"),
         "linkNeverExpires": MessageLookupByLibrary.simpleMessage("Niekada"),
@@ -565,6 +586,7 @@
         "magicSearch": MessageLookupByLibrary.simpleMessage("Magiška paieška"),
         "magicSearchHint": MessageLookupByLibrary.simpleMessage(
             "Magiška paieška leidžia ieškoti nuotraukų pagal jų turinį, pvz., „gėlė“, „raudonas automobilis“, „tapatybės dokumentai“"),
+        "manage": MessageLookupByLibrary.simpleMessage("Tvarkyti"),
         "manageFamily": MessageLookupByLibrary.simpleMessage("Tvarkyti šeimą"),
         "manageLink": MessageLookupByLibrary.simpleMessage("Tvarkyti nuorodą"),
         "manageParticipants": MessageLookupByLibrary.simpleMessage("Tvarkyti"),
@@ -636,10 +658,7 @@
         "onDevice": MessageLookupByLibrary.simpleMessage("Įrenginyje"),
         "onEnte": MessageLookupByLibrary.simpleMessage(
             "Saugykloje <branding>ente</branding>"),
-<<<<<<< HEAD
-=======
-        "onlyThem": MessageLookupByLibrary.simpleMessage("Only them"),
->>>>>>> 81ea2b80
+        "onlyThem": MessageLookupByLibrary.simpleMessage("Tik jiems"),
         "oops": MessageLookupByLibrary.simpleMessage("Ups"),
         "optionalAsShortAsYouLike": MessageLookupByLibrary.simpleMessage(
             "Nebūtina, trumpai, kaip jums patinka..."),
@@ -780,7 +799,8 @@
             MessageLookupByLibrary.simpleMessage("Iš naujo siųsti el. laišką"),
         "resetPasswordTitle": MessageLookupByLibrary.simpleMessage(
             "Nustatyti slaptažodį iš naujo"),
-        "resetPerson": MessageLookupByLibrary.simpleMessage("Reset person"),
+        "resetPerson":
+            MessageLookupByLibrary.simpleMessage("Nustatyti asmenį iš naujo"),
         "resetToDefault": MessageLookupByLibrary.simpleMessage(
             "Atkurti numatytąsias reikšmes"),
         "restoreToAlbum":
@@ -822,6 +842,7 @@
         "selectedPhotosWithYours": m54,
         "send": MessageLookupByLibrary.simpleMessage("Siųsti"),
         "sendEmail": MessageLookupByLibrary.simpleMessage("Siųsti el. laišką"),
+        "sendInvite": MessageLookupByLibrary.simpleMessage("Siųsti kvietimą"),
         "sendLink": MessageLookupByLibrary.simpleMessage("Siųsti nuorodą"),
         "serverEndpoint":
             MessageLookupByLibrary.simpleMessage("Serverio galutinis taškas"),
@@ -840,6 +861,8 @@
         "share": MessageLookupByLibrary.simpleMessage("Bendrinti"),
         "shareAlbumHint": MessageLookupByLibrary.simpleMessage(
             "Atidarykite albumą ir palieskite bendrinimo mygtuką viršuje dešinėje, kad bendrintumėte."),
+        "shareMyVerificationID": m55,
+        "shareTextConfirmOthersVerificationID": m5,
         "showPerson": MessageLookupByLibrary.simpleMessage("Rodyti asmenį"),
         "signOutOtherBody": MessageLookupByLibrary.simpleMessage(
             "Jei manote, kad kas nors gali žinoti jūsų slaptažodį, galite priverstinai atsijungti iš visų kitų įrenginių, naudojančių jūsų paskyrą."),
@@ -849,6 +872,11 @@
         "singleFileInRemoteOnly": m61,
         "skip": MessageLookupByLibrary.simpleMessage("Praleisti"),
         "social": MessageLookupByLibrary.simpleMessage("Socialinės"),
+        "someoneSharingAlbumsWithYouShouldSeeTheSameId":
+            MessageLookupByLibrary.simpleMessage(
+                "Asmuo, kuris bendrina albumus su jumis, savo įrenginyje turėtų matyti tą patį ID."),
+        "somethingWentWrong":
+            MessageLookupByLibrary.simpleMessage("Kažkas nutiko ne taip"),
         "somethingWentWrongPleaseTryAgain":
             MessageLookupByLibrary.simpleMessage(
                 "Kažkas nutiko ne taip. Bandykite dar kartą."),
@@ -912,6 +940,9 @@
         "thisDevice": MessageLookupByLibrary.simpleMessage("Šis įrenginys"),
         "thisImageHasNoExifData": MessageLookupByLibrary.simpleMessage(
             "Šis vaizdas neturi Exif duomenų"),
+        "thisIsPersonVerificationId": m67,
+        "thisIsYourVerificationId":
+            MessageLookupByLibrary.simpleMessage("Tai – jūsų patvirtinimo ID"),
         "thisWillLogYouOutOfTheFollowingDevice":
             MessageLookupByLibrary.simpleMessage(
                 "Tai jus atjungs nuo toliau nurodyto įrenginio:"),
@@ -956,9 +987,12 @@
         "verificationFailedPleaseTryAgain":
             MessageLookupByLibrary.simpleMessage(
                 "Patvirtinimas nepavyko. Bandykite dar kartą."),
+        "verificationId":
+            MessageLookupByLibrary.simpleMessage("Patvirtinimo ID"),
         "verify": MessageLookupByLibrary.simpleMessage("Patvirtinti"),
         "verifyEmail":
             MessageLookupByLibrary.simpleMessage("Patvirtinti el. paštą"),
+        "verifyEmailID": m71,
         "verifyIDLabel": MessageLookupByLibrary.simpleMessage("Patvirtinti"),
         "verifyPasskey":
             MessageLookupByLibrary.simpleMessage("Patvirtinti slaptaraktą"),
@@ -976,6 +1010,7 @@
         "viewLogs": MessageLookupByLibrary.simpleMessage("Peržiūrėti žurnalus"),
         "viewRecoveryKey":
             MessageLookupByLibrary.simpleMessage("Peržiūrėti atkūrimo raktą"),
+        "viewer": MessageLookupByLibrary.simpleMessage("Žiūrėtojas"),
         "visitWebToManage": MessageLookupByLibrary.simpleMessage(
             "Aplankykite web.ente.io, kad tvarkytumėte savo prenumeratą"),
         "waitingForVerification":
@@ -994,8 +1029,9 @@
         "yesDelete": MessageLookupByLibrary.simpleMessage("Taip, ištrinti"),
         "yesLogout": MessageLookupByLibrary.simpleMessage("Taip, atsijungti"),
         "yesRemove": MessageLookupByLibrary.simpleMessage("Taip, šalinti"),
-        "yesResetPerson":
-            MessageLookupByLibrary.simpleMessage("Yes, reset person"),
+        "yesResetPerson": MessageLookupByLibrary.simpleMessage(
+            "Taip, nustatyti asmenį iš naujo"),
+        "you": MessageLookupByLibrary.simpleMessage("Jūs"),
         "youAreOnTheLatestVersion":
             MessageLookupByLibrary.simpleMessage("Esate naujausioje versijoje"),
         "youCannotDowngradeToThisPlan": MessageLookupByLibrary.simpleMessage(
