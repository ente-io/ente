// DO NOT EDIT. This is code generated via package:intl/generate_localized.dart
// This is a library that provides messages for a lt locale. All the
// messages from the main program should be duplicated here with the same
// function name.

// Ignore issues from commonly used lints in this file.
// ignore_for_file:unnecessary_brace_in_string_interps, unnecessary_new
// ignore_for_file:prefer_single_quotes,comment_references, directives_ordering
// ignore_for_file:annotate_overrides,prefer_generic_function_type_aliases
// ignore_for_file:unused_import, file_names, avoid_escaping_inner_quotes
// ignore_for_file:unnecessary_string_interpolations, unnecessary_string_escapes

import 'package:intl/intl.dart';
import 'package:intl/message_lookup_by_library.dart';

final messages = new MessageLookup();

typedef String MessageIfAbsent(String messageStr, List<dynamic> args);

class MessageLookup extends MessageLookupByLibrary {
  String get localeName => 'lt';

  static String m44(title) => "${title} (Aš)";

  static String m0(storageAmount, endDate) =>
      "Jūsų ${storageAmount} priedas galioja iki ${endDate}";

  static String m50(name) => "Žavisi ${name}";

  static String m1(count) =>
      "${Intl.plural(count, zero: 'Nėra dalyvių', one: '1 dalyvis', other: '${count} dalyviai')}";

  static String m51(versionValue) => "Versija: ${versionValue}";

  static String m53(name) => "Gražūs vaizdai su ${name}";

  static String m2(paymentProvider) =>
      "Pirmiausia atsisakykite esamos prenumeratos iš ${paymentProvider}";

  static String m3(user) =>
      "${user} negalės pridėti daugiau nuotraukų į šį albumą\n\nJie vis tiek galės pašalinti esamas pridėtas nuotraukas";

  static String m4(isFamilyMember, storageAmountInGb) =>
      "${Intl.select(isFamilyMember, {
            'true': 'Jūsų šeima gavo ${storageAmountInGb} GB iki šiol',
            'false': 'Jūs gavote ${storageAmountInGb} GB iki šiol',
            'other': 'Jūs gavote ${storageAmountInGb} GB iki šiol.',
          })}";

<<<<<<< HEAD
  static String m112(count) =>
      "${Intl.plural(count, zero: 'Pridėta 0 bendradarbių', one: 'Pridėtas 1 bendradarbis', other: 'Pridėta ${count} bendradarbių')}";

  static String m55(email, numOfDays) =>
=======
  static String m55(count) =>
      "${Intl.plural(count, zero: 'Pridėta 0 bendradarbių', one: 'Pridėtas 1 bendradarbis', other: 'Pridėta ${count} bendradarbių')}";

  static String m56(email, numOfDays) =>
>>>>>>> 1d197694
      "Ketinate pridėti ${email} kaip patikimą kontaktą. Jie galės atkurti jūsų paskyrą, jei jūsų nebus ${numOfDays} dienų.";

  static String m5(familyAdminEmail) =>
      "Susisiekite su <green>${familyAdminEmail}</green>, kad sutvarkytumėte savo prenumeratą.";

  static String m6(provider) =>
      "Susisiekite su mumis adresu support@ente.io, kad sutvarkytumėte savo ${provider} prenumeratą.";

<<<<<<< HEAD
  static String m56(endpoint) => "Prijungta prie ${endpoint}";
=======
  static String m57(endpoint) => "Prijungta prie ${endpoint}";
>>>>>>> 1d197694

  static String m7(count) =>
      "${Intl.plural(count, one: 'Ištrinti ${count} elementą', few: 'Ištrinti ${count} elementus', many: 'Ištrinti ${count} elemento', other: 'Ištrinti ${count} elementų')}";

<<<<<<< HEAD
  static String m57(currentlyDeleting, totalCount) =>
=======
  static String m58(currentlyDeleting, totalCount) =>
>>>>>>> 1d197694
      "Ištrinama ${currentlyDeleting} / ${totalCount}";

  static String m8(albumName) =>
      "Tai pašalins viešą nuorodą, skirtą pasiekti „${albumName}“.";

  static String m9(supportEmail) =>
      "Iš savo registruoto el. pašto adreso atsiųskite el. laišką adresu ${supportEmail}";

  static String m10(count, storageSaved) =>
      "Išvalėte ${Intl.plural(count, one: '${count} dubliuojantį failą', few: '${count} dubliuojančius failus', many: '${count} dubliuojančio failo', other: '${count} dubliuojančių failų')}, išsaugodami (${storageSaved}).";

  static String m11(count, formattedSize) =>
      "${count} failai (-ų), kiekvienas ${formattedSize}";

<<<<<<< HEAD
  static String m58(newEmail) => "El. paštas pakeistas į ${newEmail}";

  static String m59(email) => "${email} neturi „Ente“ paskyros.";
=======
  static String m59(newEmail) => "El. paštas pakeistas į ${newEmail}";

  static String m60(email) => "${email} neturi „Ente“ paskyros.";
>>>>>>> 1d197694

  static String m12(email) =>
      "${email} neturi „Ente“ paskyros.\n\nSiųskite jiems kvietimą bendrinti nuotraukas.";

<<<<<<< HEAD
  static String m61(text) => "Rastos papildomos nuotraukos, skirtos ${text}";
=======
  static String m62(text) => "Rastos papildomos nuotraukos, skirtos ${text}";
>>>>>>> 1d197694

  static String m13(storageAmountInGB) =>
      "${storageAmountInGB} GB kiekvieną kartą, kai kas nors užsiregistruoja mokamam planui ir pritaiko jūsų kodą.";

  static String m14(endDate) =>
      "Nemokamas bandomasis laikotarpis galioja iki ${endDate}";

<<<<<<< HEAD
  static String m66(sizeInMBorGB) => "Atlaisvinti ${sizeInMBorGB}";

  static String m68(currentlyProcessing, totalCount) =>
=======
  static String m67(sizeInMBorGB) => "Atlaisvinti ${sizeInMBorGB}";

  static String m69(currentlyProcessing, totalCount) =>
>>>>>>> 1d197694
      "Apdorojama ${currentlyProcessing} / ${totalCount}";

  static String m15(count) =>
      "${Intl.plural(count, one: '${count} elementas', few: '${count} elementai', many: '${count} elemento', other: '${count} elementų')}";

<<<<<<< HEAD
  static String m71(email) => "${email} pakvietė jus būti patikimu kontaktu";

  static String m16(expiryTime) => "Nuoroda nebegalios ${expiryTime}";

  static String m73(personName, email) =>
      "Tai susies ${personName} su ${email}.";

  static String m77(personName) => "Nėra pasiūlymų asmeniui ${personName}.";

  static String m78(name) => "Ne ${name}?";
=======
  static String m72(email) => "${email} pakvietė jus būti patikimu kontaktu";

  static String m16(expiryTime) => "Nuoroda nebegalios ${expiryTime}";

  static String m74(personName, email) =>
      "Tai susies ${personName} su ${email}.";

  static String m78(personName) => "Nėra pasiūlymų asmeniui ${personName}.";

  static String m79(name) => "Ne ${name}?";
>>>>>>> 1d197694

  static String m17(familyAdminEmail) =>
      "Susisiekite su ${familyAdminEmail}, kad pakeistumėte savo kodą.";

  static String m18(passwordStrengthValue) =>
      "Slaptažodžio stiprumas: ${passwordStrengthValue}";

  static String m19(providerName) =>
      "Kreipkitės į ${providerName} palaikymo komandą, jei jums buvo nuskaičiuota.";

<<<<<<< HEAD
  static String m20(endDate) =>
      "Nemokama bandomoji versija galioja iki ${endDate}.\nVėliau galėsite pasirinkti mokamą planą.";

  static String m84(toEmail) => "Siųskite žurnalus adresu\n${toEmail}";

  static String m86(folderName) => "Apdorojama ${folderName}...";

  static String m21(storeName) => "Vertinti mus parduotuvėje „${storeName}“";

  static String m87(name) => "Perskirstė jus į ${name}";

  static String m88(days, email) =>
      "Paskyrą galėsite pasiekti po ${days} dienų. Pranešimas bus išsiųstas į ${email}.";

  static String m89(email) =>
      "Dabar galite atkurti ${email} paskyrą nustatydami naują slaptažodį.";

  static String m90(email) => "${email} bando atkurti jūsų paskyrą.";
=======
  static String m83(count) =>
      "${Intl.plural(count, zero: 'Nėra nuotraukų', one: '1 nuotrauka', few: '${count} nuotraukos', many: '${count} nuotraukos', other: '${count} nuotraukų')}";

  static String m20(endDate) =>
      "Nemokama bandomoji versija galioja iki ${endDate}.\nVėliau galėsite pasirinkti mokamą planą.";

  static String m86(toEmail) => "Siųskite žurnalus adresu\n${toEmail}";

  static String m88(folderName) => "Apdorojama ${folderName}...";

  static String m21(storeName) => "Vertinti mus parduotuvėje „${storeName}“";

  static String m89(name) => "Perskirstė jus į ${name}";

  static String m90(days, email) =>
      "Paskyrą galėsite pasiekti po ${days} dienų. Pranešimas bus išsiųstas į ${email}.";

  static String m91(email) =>
      "Dabar galite atkurti ${email} paskyrą nustatydami naują slaptažodį.";

  static String m92(email) => "${email} bando atkurti jūsų paskyrą.";
>>>>>>> 1d197694

  static String m22(storageInGB) =>
      "3. Abu gaunate ${storageInGB} GB* nemokamai";

  static String m23(userEmail) =>
      "${userEmail} bus pašalintas iš šio bendrinamo albumo.\n\nVisos jų pridėtos nuotraukos taip pat bus pašalintos iš albumo.";

  static String m24(endDate) => "Prenumerata pratęsiama ${endDate}";

<<<<<<< HEAD
  static String m92(count) =>
      "${Intl.plural(count, one: 'Rastas ${count} rezultatas', few: 'Rasti ${count} rezultatai', many: 'Rasta ${count} rezultato', other: 'Rasta ${count} rezultatų')}";

  static String m93(snapshotLength, searchLength) =>
=======
  static String m94(count) =>
      "${Intl.plural(count, one: 'Rastas ${count} rezultatas', few: 'Rasti ${count} rezultatai', many: 'Rasta ${count} rezultato', other: 'Rasta ${count} rezultatų')}";

  static String m95(snapshotLength, searchLength) =>
>>>>>>> 1d197694
      "Sekcijų ilgio neatitikimas: ${snapshotLength} != ${searchLength}";

  static String m25(count) => "${count} pasirinkta";

  static String m26(count, yourCount) =>
      "${count} pasirinkta (${yourCount} jūsų)";

  static String m27(verificationID) =>
      "Štai mano patvirtinimo ID: ${verificationID}, skirta ente.io.";

  static String m28(verificationID) =>
      "Ei, ar galite patvirtinti, kad tai yra jūsų ente.io patvirtinimo ID: ${verificationID}";

  static String m29(referralCode, referralStorageInGB) =>
      "„Ente“ rekomendacijos kodas: ${referralCode} \n\nTaikykite jį per Nustatymai → Bendrieji → Rekomendacijos, kad gautumėte ${referralStorageInGB} GB nemokamai po to, kai užsiregistruosite mokamam planui.\n\nhttps://ente.io";

  static String m30(numberOfPeople) =>
      "${Intl.plural(numberOfPeople, zero: 'Bendrinti su konkrečiais asmenimis', one: 'Bendrinta su 1 asmeniu', other: 'Bendrinta su ${numberOfPeople} asmenimis')}";

  static String m31(fileType) =>
      "Šis ${fileType} bus ištrintas iš jūsų įrenginio.";

  static String m32(fileType) =>
      "Šis ${fileType} yra ir saugykloje „Ente“ bei įrenginyje.";

  static String m33(fileType) => "Šis ${fileType} bus ištrintas iš „Ente“.";

  static String m34(storageAmountInGB) => "${storageAmountInGB} GB";

  static String m35(id) =>
      "Jūsų ${id} jau susietas su kita „Ente“ paskyra.\nJei norite naudoti savo ${id} su šia paskyra, susisiekite su mūsų palaikymo komanda.";

  static String m36(endDate) => "Jūsų prenumerata bus atsisakyta ${endDate}";

<<<<<<< HEAD
  static String m99(completed, total) =>
      "${completed} / ${total} išsaugomi prisiminimai";

  static String m100(ignoreReason) =>
=======
  static String m101(completed, total) =>
      "${completed} / ${total} išsaugomi prisiminimai";

  static String m102(ignoreReason) =>
>>>>>>> 1d197694
      "Palieskite, kad įkeltumėte. Įkėlimas šiuo metu ignoruojamas dėl ${ignoreReason}.";

  static String m37(storageAmountInGB) =>
      "Jie taip pat gauna ${storageAmountInGB} GB";

  static String m38(email) => "Tai – ${email} patvirtinimo ID";
<<<<<<< HEAD

  static String m102(dateFormat) => "${dateFormat} per metus";

  static String m103(count) =>
      "${Intl.plural(count, zero: 'Netrukus', one: '1 diena', other: '${count} dienų')}";

  static String m104(year) => "Kelionė per ${year}";

  static String m105(location) => "Kelionė į ${location}";

  static String m106(email) =>
      "Buvote pakviesti tapti ${email} palikimo kontaktu.";

  static String m107(galleryType) =>
      "Galerijos tipas ${galleryType} nepalaikomas pervadinimui.";

  static String m108(ignoreReason) =>
=======

  static String m103(count) =>
      "${Intl.plural(count, one: 'Šią savaitę, prieš ${count} metus', few: 'Šią savaitę, prieš ${count} metus', many: 'Šią savaitę, prieš ${count} metų', other: 'Šią savaitę, prieš ${count} metų')}";

  static String m104(dateFormat) => "${dateFormat} per metus";

  static String m105(count) =>
      "${Intl.plural(count, zero: 'Netrukus', one: '1 diena', other: '${count} dienų')}";

  static String m106(year) => "Kelionė per ${year}";

  static String m107(location) => "Kelionė į ${location}";

  static String m108(email) =>
      "Buvote pakviesti tapti ${email} palikimo kontaktu.";

  static String m109(galleryType) =>
      "Galerijos tipas ${galleryType} nepalaikomas pervadinimui.";

  static String m110(ignoreReason) =>
>>>>>>> 1d197694
      "Įkėlimas ignoruojamas dėl ${ignoreReason}.";

  static String m39(endDate) => "Galioja iki ${endDate}";

  static String m40(email) => "Patvirtinti ${email}";

  static String m41(email) =>
      "Išsiuntėme laišką adresu <green>${email}</green>";

  static String m42(count) =>
      "${Intl.plural(count, one: 'prieš ${count} metus', few: 'prieš ${count} metus', many: 'prieš ${count} metų', other: 'prieš ${count} metų')}";

  static String m113(name) => "Jūs ir ${name}";

  static String m43(storageSaved) => "Sėkmingai atlaisvinote ${storageSaved}!";

  static String m43(storageSaved) => "Sėkmingai atlaisvinote ${storageSaved}!";

  final messages = _notInlinedMessages(_notInlinedMessages);
  static Map<String, Function> _notInlinedMessages(_) => <String, Function>{
        "aNewVersionOfEnteIsAvailable":
            MessageLookupByLibrary.simpleMessage("Yra nauja „Ente“ versija."),
        "about": MessageLookupByLibrary.simpleMessage("Apie"),
        "acceptTrustInvite":
            MessageLookupByLibrary.simpleMessage("Priimti kvietimą"),
        "account": MessageLookupByLibrary.simpleMessage("Paskyra"),
        "accountIsAlreadyConfigured":
            MessageLookupByLibrary.simpleMessage("Paskyra jau sukonfigūruota."),
        "accountOwnerPersonAppbarTitle": m44,
        "accountWelcomeBack":
            MessageLookupByLibrary.simpleMessage("Sveiki sugrįžę!"),
        "ackPasswordLostWarning": MessageLookupByLibrary.simpleMessage(
            "Suprantu, kad jei prarasiu slaptažodį, galiu prarasti savo duomenis, kadangi mano duomenys yra <underline>visapusiškai užšifruoti</underline>"),
        "activeSessions":
            MessageLookupByLibrary.simpleMessage("Aktyvūs seansai"),
        "add": MessageLookupByLibrary.simpleMessage("Pridėti"),
        "addAName": MessageLookupByLibrary.simpleMessage("Pridėti vardą"),
        "addANewEmail":
            MessageLookupByLibrary.simpleMessage("Pridėti naują el. paštą"),
        "addCollaborator":
            MessageLookupByLibrary.simpleMessage("Pridėti bendradarbį"),
        "addFiles": MessageLookupByLibrary.simpleMessage("Pridėti failus"),
        "addLocation": MessageLookupByLibrary.simpleMessage("Pridėti vietovę"),
        "addLocationButton": MessageLookupByLibrary.simpleMessage("Pridėti"),
        "addMore": MessageLookupByLibrary.simpleMessage("Pridėti daugiau"),
        "addName": MessageLookupByLibrary.simpleMessage("Pridėti vardą"),
        "addNameOrMerge":
            MessageLookupByLibrary.simpleMessage("Pridėti vardą arba sujungti"),
        "addNew": MessageLookupByLibrary.simpleMessage("Pridėti naują"),
        "addNewPerson":
            MessageLookupByLibrary.simpleMessage("Pridėti naują asmenį"),
        "addOnPageSubtitle": MessageLookupByLibrary.simpleMessage(
            "Išsami informacija apie priedus"),
        "addOnValidTill": m0,
        "addOns": MessageLookupByLibrary.simpleMessage("Priedai"),
        "addToAlbum": MessageLookupByLibrary.simpleMessage("Pridėti į albumą"),
        "addToEnte": MessageLookupByLibrary.simpleMessage("Pridėti į „Ente“"),
        "addTrustedContact":
            MessageLookupByLibrary.simpleMessage("Pridėti patikimą kontaktą"),
        "addViewer": MessageLookupByLibrary.simpleMessage("Pridėti žiūrėtoją"),
        "addedAs": MessageLookupByLibrary.simpleMessage("Pridėta kaip"),
        "addingToFavorites":
            MessageLookupByLibrary.simpleMessage("Pridedama prie mėgstamų..."),
        "admiringThem": m50,
        "advanced": MessageLookupByLibrary.simpleMessage("Išplėstiniai"),
        "advancedSettings":
            MessageLookupByLibrary.simpleMessage("Išplėstiniai"),
        "after1Day": MessageLookupByLibrary.simpleMessage("Po 1 dienos"),
        "after1Hour": MessageLookupByLibrary.simpleMessage("Po 1 valandos"),
        "after1Month": MessageLookupByLibrary.simpleMessage("Po 1 mėnesio"),
        "after1Week": MessageLookupByLibrary.simpleMessage("Po 1 savaitės"),
        "after1Year": MessageLookupByLibrary.simpleMessage("Po 1 metų"),
        "albumOwner": MessageLookupByLibrary.simpleMessage("Savininkas"),
        "albumParticipantsCount": m1,
        "albumTitle":
            MessageLookupByLibrary.simpleMessage("Albumo pavadinimas"),
        "albumUpdated":
            MessageLookupByLibrary.simpleMessage("Atnaujintas albumas"),
        "albums": MessageLookupByLibrary.simpleMessage("Albumai"),
        "allClear": MessageLookupByLibrary.simpleMessage("✨ Viskas išvalyta"),
        "allMemoriesPreserved":
            MessageLookupByLibrary.simpleMessage("Išsaugoti visi prisiminimai"),
        "allPersonGroupingWillReset": MessageLookupByLibrary.simpleMessage(
            "Visi šio asmens grupavimai bus iš naujo nustatyti, o jūs neteksite visų šiam asmeniui pateiktų pasiūlymų"),
        "allWillShiftRangeBasedOnFirst": MessageLookupByLibrary.simpleMessage(
            "Tai – pirmoji šioje grupėje. Kitos pasirinktos nuotraukos bus automatiškai perkeltos pagal šią naują datą."),
        "allow": MessageLookupByLibrary.simpleMessage("Leisti"),
        "allowAddPhotosDescription": MessageLookupByLibrary.simpleMessage(
            "Leiskite nuorodą turintiems asmenims taip pat pridėti nuotraukų į bendrinamą albumą."),
        "allowAddingPhotos":
            MessageLookupByLibrary.simpleMessage("Leisti pridėti nuotraukų"),
        "allowAppToOpenSharedAlbumLinks": MessageLookupByLibrary.simpleMessage(
            "Leisti programai atverti bendrinamų albumų nuorodas"),
        "allowDownloads":
            MessageLookupByLibrary.simpleMessage("Leisti atsisiuntimus"),
        "allowPeopleToAddPhotos": MessageLookupByLibrary.simpleMessage(
            "Leiskite asmenims pridėti nuotraukų"),
        "allowPermBody": MessageLookupByLibrary.simpleMessage(
            "Iš nustatymų leiskite prieigą prie nuotraukų, kad „Ente“ galėtų rodyti ir kurti atsargines bibliotekos kopijas."),
        "allowPermTitle": MessageLookupByLibrary.simpleMessage(
            "Leisti prieigą prie nuotraukų"),
        "androidBiometricHint":
            MessageLookupByLibrary.simpleMessage("Patvirtinkite tapatybę"),
        "androidBiometricRequiredTitle":
            MessageLookupByLibrary.simpleMessage("Privaloma biometrija"),
        "androidCancelButton": MessageLookupByLibrary.simpleMessage("Atšaukti"),
        "androidDeviceCredentialsRequiredTitle":
            MessageLookupByLibrary.simpleMessage(
                "Privalomi įrenginio kredencialai"),
        "androidDeviceCredentialsSetupDescription":
            MessageLookupByLibrary.simpleMessage(
                "Privalomi įrenginio kredencialai"),
        "androidGoToSettingsDescription": MessageLookupByLibrary.simpleMessage(
            "Biometrinis tapatybės nustatymas jūsų įrenginyje nenustatytas. Eikite į Nustatymai > Saugumas ir pridėkite biometrinį tapatybės nustatymą."),
        "androidIosWebDesktop": MessageLookupByLibrary.simpleMessage(
            "„Android“, „iOS“, internete ir darbalaukyje"),
        "androidSignInTitle": MessageLookupByLibrary.simpleMessage(
            "Privalomas tapatybės nustatymas"),
        "appIcon": MessageLookupByLibrary.simpleMessage("Programos piktograma"),
        "appLock": MessageLookupByLibrary.simpleMessage("Programos užraktas"),
        "appLockDescriptions": MessageLookupByLibrary.simpleMessage(
            "Pasirinkite tarp numatytojo įrenginio užrakinimo ekrano ir pasirinktinio užrakinimo ekrano su PIN kodu arba slaptažodžiu."),
        "appVersion": m51,
        "appleId": MessageLookupByLibrary.simpleMessage("„Apple ID“"),
        "apply": MessageLookupByLibrary.simpleMessage("Taikyti"),
        "applyCodeTitle": MessageLookupByLibrary.simpleMessage("Taikyti kodą"),
        "appstoreSubscription":
            MessageLookupByLibrary.simpleMessage("„App Store“ prenumerata"),
        "archive": MessageLookupByLibrary.simpleMessage("Archyvas"),
        "archiveAlbum":
            MessageLookupByLibrary.simpleMessage("Archyvuoti albumą"),
        "archiving": MessageLookupByLibrary.simpleMessage("Archyvuojama..."),
        "areYouSureThatYouWantToLeaveTheFamily":
            MessageLookupByLibrary.simpleMessage(
                "Ar tikrai norite palikti šeimos planą?"),
        "areYouSureYouWantToCancel":
            MessageLookupByLibrary.simpleMessage("Ar tikrai norite atšaukti?"),
        "areYouSureYouWantToChangeYourPlan":
            MessageLookupByLibrary.simpleMessage(
                "Ar tikrai norite keisti planą?"),
        "areYouSureYouWantToExit":
            MessageLookupByLibrary.simpleMessage("Ar tikrai norite išeiti?"),
        "areYouSureYouWantToLogout": MessageLookupByLibrary.simpleMessage(
            "Ar tikrai norite atsijungti?"),
        "areYouSureYouWantToRenew":
            MessageLookupByLibrary.simpleMessage("Ar tikrai norite pratęsti?"),
        "areYouSureYouWantToResetThisPerson":
            MessageLookupByLibrary.simpleMessage(
                "Ar tikrai norite iš naujo nustatyti šį asmenį?"),
        "askCancelReason": MessageLookupByLibrary.simpleMessage(
            "Jūsų prenumerata buvo atšaukta. Ar norėtumėte pasidalyti priežastimi?"),
        "askDeleteReason": MessageLookupByLibrary.simpleMessage(
            "Kokia yra pagrindinė priežastis, dėl kurios ištrinate savo paskyrą?"),
        "atAFalloutShelter":
            MessageLookupByLibrary.simpleMessage("priešgaisrinėje slėptuvėje"),
        "authToChangeEmailVerificationSetting":
            MessageLookupByLibrary.simpleMessage(
                "Nustatykite tapatybę, kad pakeistumėte el. pašto patvirtinimą"),
        "authToChangeLockscreenSetting": MessageLookupByLibrary.simpleMessage(
            "Nustatykite tapatybę, kad pakeistumėte užrakinto ekrano nustatymą"),
        "authToChangeYourEmail": MessageLookupByLibrary.simpleMessage(
            "Nustatykite tapatybę, kad pakeistumėte savo el. paštą"),
        "authToChangeYourPassword": MessageLookupByLibrary.simpleMessage(
            "Nustatykite tapatybę, kad pakeistumėte slaptažodį"),
        "authToConfigureTwofactorAuthentication":
            MessageLookupByLibrary.simpleMessage(
                "Nustatykite tapatybę, kad sukonfigūruotumėte dvigubą tapatybės nustatymą"),
        "authToInitiateAccountDeletion": MessageLookupByLibrary.simpleMessage(
            "Nustatykite tapatybę, kad pradėtumėte paskyros ištrynimą"),
        "authToManageLegacy": MessageLookupByLibrary.simpleMessage(
            "Nustatykite tapatybę, kad tvarkytumėte patikimus kontaktus"),
        "authToViewPasskey": MessageLookupByLibrary.simpleMessage(
            "Nustatykite tapatybę, kad peržiūrėtumėte savo slaptaraktį"),
        "authToViewTrashedFiles": MessageLookupByLibrary.simpleMessage(
            "Nustatykite tapatybę, kad peržiūrėtumėte išmestus failus"),
        "authToViewYourActiveSessions": MessageLookupByLibrary.simpleMessage(
            "Nustatykite tapatybę, kad peržiūrėtumėte savo aktyvius seansus"),
        "authToViewYourHiddenFiles": MessageLookupByLibrary.simpleMessage(
            "Nustatykite tapatybę, kad peržiūrėtumėte paslėptus failus"),
        "authToViewYourRecoveryKey": MessageLookupByLibrary.simpleMessage(
            "Nustatykite tapatybę, kad peržiūrėtumėte savo atkūrimo raktą"),
        "authenticating":
            MessageLookupByLibrary.simpleMessage("Nustatoma tapatybė..."),
        "authenticationFailedPleaseTryAgain":
            MessageLookupByLibrary.simpleMessage(
                "Tapatybės nustatymas nepavyko. Bandykite dar kartą."),
        "authenticationSuccessful": MessageLookupByLibrary.simpleMessage(
            "Tapatybės nustatymas sėkmingas."),
        "autoCastDialogBody": MessageLookupByLibrary.simpleMessage(
            "Čia matysite pasiekiamus perdavimo įrenginius."),
        "autoLock":
            MessageLookupByLibrary.simpleMessage("Automatinis užraktas"),
        "autoLockFeatureDescription": MessageLookupByLibrary.simpleMessage(
            "Laikas, po kurio programa užrakinama perkėlus ją į foną"),
        "autoLogoutMessage": MessageLookupByLibrary.simpleMessage(
            "Dėl techninio trikdžio buvote atjungti. Atsiprašome už nepatogumus."),
        "autoPair":
            MessageLookupByLibrary.simpleMessage("Automatiškai susieti"),
        "autoPairDesc": MessageLookupByLibrary.simpleMessage(
            "Automatinis susiejimas veikia tik su įrenginiais, kurie palaiko „Chromecast“."),
        "available": MessageLookupByLibrary.simpleMessage("Prieinama"),
        "backedUpFolders": MessageLookupByLibrary.simpleMessage(
            "Sukurtos atsarginės aplankų kopijos"),
        "backgroundWithThem": m53,
        "backup":
            MessageLookupByLibrary.simpleMessage("Kurti atsarginę kopiją"),
        "backupFile": MessageLookupByLibrary.simpleMessage(
            "Kurti atsarginę failo kopiją"),
        "backupOverMobileData": MessageLookupByLibrary.simpleMessage(
            "Kurti atsargines kopijas per mobiliuosius duomenis"),
        "backupSettings": MessageLookupByLibrary.simpleMessage(
            "Atsarginės kopijos nustatymai"),
        "backupStatus":
            MessageLookupByLibrary.simpleMessage("Atsarginės kopijos būsena"),
        "backupStatusDescription": MessageLookupByLibrary.simpleMessage(
            "Čia bus rodomi elementai, kurių atsarginės kopijos buvo sukurtos."),
        "backupVideos": MessageLookupByLibrary.simpleMessage(
            "Kurti atsargines vaizdo įrašų kopijas"),
        "beach": MessageLookupByLibrary.simpleMessage("Smėlis ir jūra"),
        "birthday": MessageLookupByLibrary.simpleMessage("Gimtadienis"),
        "blackFridaySale": MessageLookupByLibrary.simpleMessage(
            "Juodojo penktadienio išpardavimas"),
        "blog": MessageLookupByLibrary.simpleMessage("Tinklaraštis"),
        "cLBulkEdit":
            MessageLookupByLibrary.simpleMessage("Masiškai redaguokite datas"),
        "cLBulkEditDesc": MessageLookupByLibrary.simpleMessage(
            "Dabar galite pasirinkti kelias nuotraukas ir vienu sparčiu veiksmu redaguoti visų nuotraukų datą ir laiką. Taip pat palaikomas datų perkėlimas."),
        "cLFamilyPlan":
            MessageLookupByLibrary.simpleMessage("Šeimos plano ribos"),
        "cLFamilyPlanDesc": MessageLookupByLibrary.simpleMessage(
            "Dabar galite nustatyti ribas, kiek saugyklos gali naudoti jūsų šeimos nariai."),
        "cLIcon": MessageLookupByLibrary.simpleMessage("Nauja piktograma"),
        "cLIconDesc": MessageLookupByLibrary.simpleMessage(
            "Pagaliau – nauja programos piktograma, kuri, mūsų manymu, geriausiai atspindi mūsų kūrybą. Taip pat pridėjome piktogramos perjungiklį, tad galite ir toliau naudoti senąją piktogramą."),
        "cLMemories": MessageLookupByLibrary.simpleMessage("Prisiminimai"),
        "cLMemoriesDesc": MessageLookupByLibrary.simpleMessage(
            "Iš naujo atraskite ypatingas akimirkas – atkreipkite dėmesį į mėgstamus asmenis, keliones ir atostogas, geriausias nuotraukas bei daug daugiau. Įjunkite mašininį mokymąsi, pažymėkite save ir įvardykite draugus dėl geriausios patirties."),
        "cLWidgets": MessageLookupByLibrary.simpleMessage("Valdikliai"),
        "cLWidgetsDesc": MessageLookupByLibrary.simpleMessage(
            "Dabar galima naudoti su prisiminimais integruotus pagrindinio ekrano valdiklius. Jie parodys jūsų ypatingas akimirkas neatvėrus programos."),
        "cachedData":
            MessageLookupByLibrary.simpleMessage("Podėliuoti duomenis"),
        "canNotOpenBody": MessageLookupByLibrary.simpleMessage(
            "Atsiprašome, šio albumo negalima atverti programoje."),
        "canNotOpenTitle":
            MessageLookupByLibrary.simpleMessage("Negalima atverti šio albumo"),
        "canOnlyRemoveFilesOwnedByYou": MessageLookupByLibrary.simpleMessage(
            "Galima pašalinti tik jums priklausančius failus"),
        "cancel": MessageLookupByLibrary.simpleMessage("Atšaukti"),
        "cancelAccountRecovery":
            MessageLookupByLibrary.simpleMessage("Atšaukti atkūrimą"),
        "cancelAccountRecoveryBody": MessageLookupByLibrary.simpleMessage(
            "Ar tikrai norite atšaukti atkūrimą?"),
        "cancelOtherSubscription": m2,
        "cancelSubscription":
            MessageLookupByLibrary.simpleMessage("Atsisakyti prenumeratos"),
        "cannotAddMorePhotosAfterBecomingViewer": m3,
        "cannotDeleteSharedFiles": MessageLookupByLibrary.simpleMessage(
            "Negalima ištrinti bendrinamų failų."),
        "castAlbum": MessageLookupByLibrary.simpleMessage("Perduoti albumą"),
        "castIPMismatchBody": MessageLookupByLibrary.simpleMessage(
            "Įsitikinkite, kad esate tame pačiame tinkle kaip ir televizorius."),
        "castIPMismatchTitle":
            MessageLookupByLibrary.simpleMessage("Nepavyko perduoti albumo"),
        "castInstruction": MessageLookupByLibrary.simpleMessage(
            "Aplankykite cast.ente.io įrenginyje, kurį norite susieti.\n\nĮveskite toliau esantį kodą, kad paleistumėte albumą televizoriuje."),
        "centerPoint": MessageLookupByLibrary.simpleMessage("Vidurio taškas"),
        "change": MessageLookupByLibrary.simpleMessage("Keisti"),
        "changeEmail": MessageLookupByLibrary.simpleMessage("Keisti el. paštą"),
        "changeLocationOfSelectedItems": MessageLookupByLibrary.simpleMessage(
            "Keisti pasirinktų elementų vietovę?"),
        "changePassword":
            MessageLookupByLibrary.simpleMessage("Keisti slaptažodį"),
        "changePasswordTitle":
            MessageLookupByLibrary.simpleMessage("Keisti slaptažodį"),
        "changePermissions":
            MessageLookupByLibrary.simpleMessage("Keisti leidimus?"),
        "changeYourReferralCode": MessageLookupByLibrary.simpleMessage(
            "Keisti savo rekomendacijos kodą"),
        "checkForUpdates": MessageLookupByLibrary.simpleMessage(
            "Tikrinti, ar yra atnaujinimų"),
        "checkInboxAndSpamFolder": MessageLookupByLibrary.simpleMessage(
            "Patikrinkite savo gautieją (ir šlamštą), kad užbaigtumėte patvirtinimą"),
        "checkStatus": MessageLookupByLibrary.simpleMessage("Tikrinti būseną"),
        "checking": MessageLookupByLibrary.simpleMessage("Tikrinama..."),
        "checkingModels":
            MessageLookupByLibrary.simpleMessage("Tikrinami modeliai..."),
        "city": MessageLookupByLibrary.simpleMessage("Mieste"),
        "claimFreeStorage":
            MessageLookupByLibrary.simpleMessage("Gaukite nemokamos saugyklos"),
        "claimMore": MessageLookupByLibrary.simpleMessage("Gaukite daugiau!"),
        "claimed": MessageLookupByLibrary.simpleMessage("Gauta"),
        "claimedStorageSoFar": m4,
        "cleanUncategorized":
            MessageLookupByLibrary.simpleMessage("Valyti nekategorizuotus"),
        "cleanUncategorizedDescription": MessageLookupByLibrary.simpleMessage(
            "Pašalinkite iš nekategorizuotus visus failus, esančius kituose albumuose"),
        "clearCaches": MessageLookupByLibrary.simpleMessage("Valyti podėlius"),
        "clearIndexes":
            MessageLookupByLibrary.simpleMessage("Valyti indeksavimus"),
        "clickOnTheOverflowMenu": MessageLookupByLibrary.simpleMessage(
            "• Spustelėkite ant perpildymo meniu"),
        "close": MessageLookupByLibrary.simpleMessage("Uždaryti"),
        "clusteringProgress":
            MessageLookupByLibrary.simpleMessage("Sankaupos vykdymas"),
        "codeAppliedPageTitle":
            MessageLookupByLibrary.simpleMessage("Pritaikytas kodas"),
        "codeChangeLimitReached": MessageLookupByLibrary.simpleMessage(
            "Atsiprašome, pasiekėte kodo pakeitimų ribą."),
        "codeCopiedToClipboard": MessageLookupByLibrary.simpleMessage(
            "Nukopijuotas kodas į iškarpinę"),
        "codeUsedByYou":
            MessageLookupByLibrary.simpleMessage("Jūsų naudojamas kodas"),
        "collabLinkSectionDescription": MessageLookupByLibrary.simpleMessage(
            "Sukurkite nuorodą, kad asmenys galėtų pridėti ir peržiūrėti nuotraukas bendrinamame albume, nereikalaujant „Ente“ programos ar paskyros. Puikiai tinka įvykių nuotraukoms rinkti."),
        "collaborativeLink":
            MessageLookupByLibrary.simpleMessage("Bendradarbiavimo nuoroda"),
        "collaborator": MessageLookupByLibrary.simpleMessage("Bendradarbis"),
        "collaboratorsCanAddPhotosAndVideosToTheSharedAlbum":
            MessageLookupByLibrary.simpleMessage(
                "Bendradarbiai gali pridėti nuotraukų ir vaizdo įrašų į bendrintą albumą."),
<<<<<<< HEAD
        "collaboratorsSuccessfullyAdded": m112,
=======
        "collaboratorsSuccessfullyAdded": m55,
>>>>>>> 1d197694
        "collect": MessageLookupByLibrary.simpleMessage("Rinkti"),
        "collectEventPhotos":
            MessageLookupByLibrary.simpleMessage("Rinkti įvykių nuotraukas"),
        "collectPhotos":
            MessageLookupByLibrary.simpleMessage("Rinkti nuotraukas"),
        "collectPhotosDescription": MessageLookupByLibrary.simpleMessage(
            "Sukurkite nuorodą, į kurią draugai gali įkelti originalios kokybės nuotraukas."),
        "color": MessageLookupByLibrary.simpleMessage("Spalva"),
        "configuration": MessageLookupByLibrary.simpleMessage("Konfiguracija"),
        "confirm": MessageLookupByLibrary.simpleMessage("Patvirtinti"),
        "confirm2FADisable": MessageLookupByLibrary.simpleMessage(
            "Ar tikrai norite išjungti dvigubą tapatybės nustatymą?"),
        "confirmAccountDeletion": MessageLookupByLibrary.simpleMessage(
            "Patvirtinti paskyros ištrynimą"),
<<<<<<< HEAD
        "confirmAddingTrustedContact": m55,
=======
        "confirmAddingTrustedContact": m56,
>>>>>>> 1d197694
        "confirmDeletePrompt": MessageLookupByLibrary.simpleMessage(
            "Taip, noriu negrįžtamai ištrinti šią paskyrą ir jos duomenis per visas programas"),
        "confirmPassword":
            MessageLookupByLibrary.simpleMessage("Patvirtinkite slaptažodį"),
        "confirmPlanChange": MessageLookupByLibrary.simpleMessage(
            "Patvirtinkite plano pakeitimą"),
        "confirmRecoveryKey": MessageLookupByLibrary.simpleMessage(
            "Patvirtinkite atkūrimo raktą"),
        "confirmYourRecoveryKey": MessageLookupByLibrary.simpleMessage(
            "Patvirtinkite savo atkūrimo raktą"),
        "connectToDevice":
            MessageLookupByLibrary.simpleMessage("Prijungti prie įrenginio"),
        "contactFamilyAdmin": m5,
        "contactSupport": MessageLookupByLibrary.simpleMessage(
            "Susisiekti su palaikymo komanda"),
        "contactToManageSubscription": m6,
        "contacts": MessageLookupByLibrary.simpleMessage("Kontaktai"),
        "continueLabel": MessageLookupByLibrary.simpleMessage("Tęsti"),
        "continueOnFreeTrial": MessageLookupByLibrary.simpleMessage(
            "Tęsti nemokame bandomajame laikotarpyje"),
        "copyEmailAddress":
            MessageLookupByLibrary.simpleMessage("Kopijuoti el. pašto adresą"),
        "copyLink": MessageLookupByLibrary.simpleMessage("Kopijuoti nuorodą"),
        "copypasteThisCodentoYourAuthenticatorApp":
            MessageLookupByLibrary.simpleMessage(
                "Nukopijuokite ir įklijuokite šį kodą\nį autentifikatoriaus programą"),
        "couldNotBackUpTryLater": MessageLookupByLibrary.simpleMessage(
            "Nepavyko sukurti atsarginės duomenų kopijos.\nBandysime pakartotinai vėliau."),
        "couldNotFreeUpSpace": MessageLookupByLibrary.simpleMessage(
            "Nepavyko atlaisvinti vietos."),
        "couldNotUpdateSubscription": MessageLookupByLibrary.simpleMessage(
            "Nepavyko atnaujinti prenumeratos"),
        "create": MessageLookupByLibrary.simpleMessage("Kurti"),
        "createAccount": MessageLookupByLibrary.simpleMessage("Kurti paskyrą"),
        "createAlbumActionHint": MessageLookupByLibrary.simpleMessage(
            "Ilgai paspauskite, kad pasirinktumėte nuotraukas, ir spustelėkite +, kad sukurtumėte albumą"),
        "createCollaborativeLink": MessageLookupByLibrary.simpleMessage(
            "Kurti bendradarbiavimo nuorodą"),
        "createNewAccount":
            MessageLookupByLibrary.simpleMessage("Kurti naują paskyrą"),
        "createOrSelectAlbum": MessageLookupByLibrary.simpleMessage(
            "Kurkite arba pasirinkite albumą"),
        "createPublicLink":
            MessageLookupByLibrary.simpleMessage("Kurti viešą nuorodą"),
        "creatingLink":
            MessageLookupByLibrary.simpleMessage("Kuriama nuoroda..."),
        "criticalUpdateAvailable":
            MessageLookupByLibrary.simpleMessage("Yra kritinis naujinimas"),
        "crop": MessageLookupByLibrary.simpleMessage("Apkirpti"),
        "curatedMemories":
            MessageLookupByLibrary.simpleMessage("Curated memories"),
        "currentUsageIs":
            MessageLookupByLibrary.simpleMessage("Dabartinis naudojimas – "),
        "currentlyRunning":
            MessageLookupByLibrary.simpleMessage("šiuo metu vykdoma"),
        "custom": MessageLookupByLibrary.simpleMessage("Pasirinktinis"),
<<<<<<< HEAD
        "customEndpoint": m56,
=======
        "customEndpoint": m57,
>>>>>>> 1d197694
        "darkTheme": MessageLookupByLibrary.simpleMessage("Tamsi"),
        "dayToday": MessageLookupByLibrary.simpleMessage("Šiandien"),
        "dayYesterday": MessageLookupByLibrary.simpleMessage("Vakar"),
        "declineTrustInvite":
            MessageLookupByLibrary.simpleMessage("Atmesti kvietimą"),
        "decrypting": MessageLookupByLibrary.simpleMessage("Iššifruojama..."),
        "deduplicateFiles":
            MessageLookupByLibrary.simpleMessage("Atdubliuoti failus"),
        "delete": MessageLookupByLibrary.simpleMessage("Ištrinti"),
        "deleteAccount":
            MessageLookupByLibrary.simpleMessage("Ištrinti paskyrą"),
        "deleteAccountFeedbackPrompt": MessageLookupByLibrary.simpleMessage(
            "Apgailestaujame, kad išeinate. Pasidalykite savo atsiliepimais, kad padėtumėte mums tobulėti."),
        "deleteAccountPermanentlyButton": MessageLookupByLibrary.simpleMessage(
            "Ištrinti paskyrą negrįžtamai"),
        "deleteAlbum": MessageLookupByLibrary.simpleMessage("Ištrinti albumą"),
        "deleteAlbumDialog": MessageLookupByLibrary.simpleMessage(
            "Taip pat ištrinti šiame albume esančias nuotraukas (ir vaizdo įrašus) iš <bold>visų</bold> kitų albumų, kuriuose jos yra dalis?"),
        "deleteAlbumsDialogBody": MessageLookupByLibrary.simpleMessage(
            "Tai ištrins visus tuščius albumus. Tai naudinga, kai norite sumažinti netvarką savo albumų sąraše."),
        "deleteAll": MessageLookupByLibrary.simpleMessage("Ištrinti viską"),
        "deleteConfirmDialogBody": MessageLookupByLibrary.simpleMessage(
            "Ši paskyra susieta su kitomis „Ente“ programomis, jei jas naudojate. Jūsų įkelti duomenys per visas „Ente“ programas bus planuojama ištrinti, o jūsų paskyra bus ištrinta negrįžtamai."),
        "deleteEmailRequest": MessageLookupByLibrary.simpleMessage(
            "Iš savo registruoto el. pašto adreso siųskite el. laišką adresu <warning>account-deletion@ente.io</warning>."),
        "deleteEmptyAlbums":
            MessageLookupByLibrary.simpleMessage("Ištrinti tuščius albumus"),
        "deleteEmptyAlbumsWithQuestionMark":
            MessageLookupByLibrary.simpleMessage("Ištrinti tuščius albumus?"),
        "deleteFromBoth":
            MessageLookupByLibrary.simpleMessage("Ištrinti iš abiejų"),
        "deleteFromDevice":
            MessageLookupByLibrary.simpleMessage("Ištrinti iš įrenginio"),
        "deleteFromEnte":
            MessageLookupByLibrary.simpleMessage("Ištrinti iš „Ente“"),
        "deleteItemCount": m7,
        "deleteLocation":
            MessageLookupByLibrary.simpleMessage("Ištrinti vietovę"),
        "deletePhotos":
            MessageLookupByLibrary.simpleMessage("Ištrinti nuotraukas"),
<<<<<<< HEAD
        "deleteProgress": m57,
=======
        "deleteProgress": m58,
>>>>>>> 1d197694
        "deleteReason1": MessageLookupByLibrary.simpleMessage(
            "Trūksta pagrindinės funkcijos, kurios man reikia"),
        "deleteReason2": MessageLookupByLibrary.simpleMessage(
            "Programa arba tam tikra funkcija nesielgia taip, kaip, mano manymu, turėtų elgtis"),
        "deleteReason3": MessageLookupByLibrary.simpleMessage(
            "Radau kitą paslaugą, kuri man patinka labiau"),
        "deleteReason4":
            MessageLookupByLibrary.simpleMessage("Mano priežastis nenurodyta"),
        "deleteRequestSLAText": MessageLookupByLibrary.simpleMessage(
            "Jūsų prašymas bus apdorotas per 72 valandas."),
        "deleteSharedAlbum":
            MessageLookupByLibrary.simpleMessage("Ištrinti bendrinamą albumą?"),
        "deleteSharedAlbumDialogBody": MessageLookupByLibrary.simpleMessage(
            "Albumas bus ištrintas visiems.\n\nPrarasite prieigą prie bendrinamų nuotraukų, esančių šiame albume ir priklausančių kitiems."),
        "designedToOutlive":
            MessageLookupByLibrary.simpleMessage("Sukurta išgyventi"),
        "details": MessageLookupByLibrary.simpleMessage("Išsami informacija"),
        "developerSettings":
            MessageLookupByLibrary.simpleMessage("Kūrėjo nustatymai"),
        "developerSettingsWarning": MessageLookupByLibrary.simpleMessage(
            "Ar tikrai norite modifikuoti kūrėjo nustatymus?"),
        "deviceCodeHint": MessageLookupByLibrary.simpleMessage("Įveskite kodą"),
        "deviceLock":
            MessageLookupByLibrary.simpleMessage("Įrenginio užraktas"),
        "deviceLockExplanation": MessageLookupByLibrary.simpleMessage(
            "Išjunkite įrenginio ekrano užraktą, kai „Ente“ yra priekiniame fone ir kuriama atsarginės kopijos. Paprastai to nereikia, bet tai gali padėti greičiau užbaigti didelius įkėlimus ir pradinį didelių bibliotekų importą."),
        "deviceNotFound":
            MessageLookupByLibrary.simpleMessage("Įrenginys nerastas"),
        "didYouKnow": MessageLookupByLibrary.simpleMessage("Ar žinojote?"),
        "disableAutoLock":
            MessageLookupByLibrary.simpleMessage("Išjungti automatinį užraktą"),
        "disableDownloadWarningBody": MessageLookupByLibrary.simpleMessage(
            "Žiūrėtojai vis tiek gali daryti ekrano kopijas arba išsaugoti nuotraukų kopijas naudojant išorinius įrankius"),
        "disableDownloadWarningTitle":
            MessageLookupByLibrary.simpleMessage("Atkreipkite dėmesį"),
        "disableLinkMessage": m8,
        "disableTwofactor": MessageLookupByLibrary.simpleMessage(
            "Išjungti dvigubą tapatybės nustatymą"),
        "disablingTwofactorAuthentication":
            MessageLookupByLibrary.simpleMessage(
                "Išjungiamas dvigubas tapatybės nustatymas..."),
        "discord": MessageLookupByLibrary.simpleMessage("„Discord“"),
        "discover": MessageLookupByLibrary.simpleMessage("Atraskite"),
        "discover_babies": MessageLookupByLibrary.simpleMessage("Kūdikiai"),
        "discover_celebrations":
            MessageLookupByLibrary.simpleMessage("Šventės"),
        "discover_food": MessageLookupByLibrary.simpleMessage("Maistas"),
        "discover_greenery": MessageLookupByLibrary.simpleMessage("Žaluma"),
        "discover_hills": MessageLookupByLibrary.simpleMessage("Kalvos"),
        "discover_identity": MessageLookupByLibrary.simpleMessage("Tapatybė"),
        "discover_memes": MessageLookupByLibrary.simpleMessage("Mėmai"),
        "discover_notes": MessageLookupByLibrary.simpleMessage("Užrašai"),
        "discover_pets": MessageLookupByLibrary.simpleMessage("Gyvūnai"),
        "discover_receipts": MessageLookupByLibrary.simpleMessage("Kvitai"),
        "discover_screenshots":
            MessageLookupByLibrary.simpleMessage("Ekrano kopijos"),
        "discover_selfies": MessageLookupByLibrary.simpleMessage("Asmenukės"),
        "discover_sunset": MessageLookupByLibrary.simpleMessage("Saulėlydis"),
        "discover_visiting_cards":
            MessageLookupByLibrary.simpleMessage("Lankymo kortelės"),
        "discover_wallpapers":
            MessageLookupByLibrary.simpleMessage("Ekrano fonai"),
        "distanceInKMUnit": MessageLookupByLibrary.simpleMessage("km"),
        "doNotSignOut": MessageLookupByLibrary.simpleMessage("Neatsijungti"),
        "doThisLater":
            MessageLookupByLibrary.simpleMessage("Daryti tai vėliau"),
        "done": MessageLookupByLibrary.simpleMessage("Atlikta"),
        "dontSave": MessageLookupByLibrary.simpleMessage("Neišsaugoti"),
        "doubleYourStorage":
            MessageLookupByLibrary.simpleMessage("Padvigubinkite saugyklą"),
        "download": MessageLookupByLibrary.simpleMessage("Atsisiųsti"),
        "downloadFailed":
            MessageLookupByLibrary.simpleMessage("Atsisiuntimas nepavyko."),
        "downloading": MessageLookupByLibrary.simpleMessage("Atsisiunčiama..."),
        "dropSupportEmail": m9,
        "duplicateFileCountWithStorageSaved": m10,
        "duplicateItemsGroup": m11,
        "edit": MessageLookupByLibrary.simpleMessage("Redaguoti"),
        "editLocation":
            MessageLookupByLibrary.simpleMessage("Redaguoti vietovę"),
        "editLocationTagTitle":
            MessageLookupByLibrary.simpleMessage("Redaguoti vietovę"),
        "editPerson": MessageLookupByLibrary.simpleMessage("Redaguoti asmenį"),
        "editTime": MessageLookupByLibrary.simpleMessage("Redaguoti laiką"),
        "editsToLocationWillOnlyBeSeenWithinEnte":
            MessageLookupByLibrary.simpleMessage(
                "Vietovės pakeitimai bus matomi tik per „Ente“"),
        "eligible": MessageLookupByLibrary.simpleMessage("tinkamas"),
        "email": MessageLookupByLibrary.simpleMessage("El. paštas"),
        "emailAlreadyRegistered": MessageLookupByLibrary.simpleMessage(
            "El. paštas jau užregistruotas."),
<<<<<<< HEAD
        "emailChangedTo": m58,
        "emailDoesNotHaveEnteAccount": m59,
=======
        "emailChangedTo": m59,
        "emailDoesNotHaveEnteAccount": m60,
>>>>>>> 1d197694
        "emailNoEnteAccount": m12,
        "emailNotRegistered":
            MessageLookupByLibrary.simpleMessage("El. paštas neregistruotas."),
        "emailVerificationToggle":
            MessageLookupByLibrary.simpleMessage("El. pašto patvirtinimas"),
        "emailYourLogs": MessageLookupByLibrary.simpleMessage(
            "Atsiųskite žurnalus el. laišku"),
        "emergencyContacts":
            MessageLookupByLibrary.simpleMessage("Skubios pagalbos kontaktai"),
        "empty": MessageLookupByLibrary.simpleMessage("Ištuštinti"),
        "emptyTrash":
            MessageLookupByLibrary.simpleMessage("Ištuštinti šiukšlinę?"),
        "enable": MessageLookupByLibrary.simpleMessage("Įjungti"),
        "enableMLIndexingDesc": MessageLookupByLibrary.simpleMessage(
            "„Ente“ palaiko įrenginyje mašininį mokymąsi, skirtą veidų atpažinimui, magiškai paieškai ir kitoms išplėstinėms paieškos funkcijoms"),
        "enableMachineLearningBanner": MessageLookupByLibrary.simpleMessage(
            "Įjunkite mašininį mokymąsi magiškai paieškai ir veidų atpažinimui"),
        "enableMaps":
            MessageLookupByLibrary.simpleMessage("Įjungti žemėlapius"),
        "enableMapsDesc": MessageLookupByLibrary.simpleMessage(
            "Tai parodys jūsų nuotraukas pasaulio žemėlapyje.\n\nŠį žemėlapį talpina „OpenStreetMap“, o tiksliomis nuotraukų vietovėmis niekada nebendrinama.\n\nŠią funkciją bet kada galite išjungti iš nustatymų."),
        "enabled": MessageLookupByLibrary.simpleMessage("Įjungta"),
        "encryptingBackup": MessageLookupByLibrary.simpleMessage(
            "Šifruojama atsarginė kopija..."),
        "encryption": MessageLookupByLibrary.simpleMessage("Šifravimas"),
        "encryptionKeys":
            MessageLookupByLibrary.simpleMessage("Šifravimo raktai"),
        "endpointUpdatedMessage": MessageLookupByLibrary.simpleMessage(
            "Galutinis taškas sėkmingai atnaujintas"),
        "endtoendEncryptedByDefault": MessageLookupByLibrary.simpleMessage(
            "Pagal numatytąjį užšifruota visapusiškai"),
        "entePhotosPerm": MessageLookupByLibrary.simpleMessage(
            "„Ente“ <i>reikia leidimo</i> išsaugoti jūsų nuotraukas"),
        "enteSubscriptionPitch": MessageLookupByLibrary.simpleMessage(
            "„Ente“ išsaugo jūsų prisiminimus, todėl jie visada bus pasiekiami, net jei prarasite įrenginį."),
        "enteSubscriptionShareWithFamily": MessageLookupByLibrary.simpleMessage(
            "Į planą galima pridėti ir savo šeimą."),
        "enterAlbumName":
            MessageLookupByLibrary.simpleMessage("Įveskite albumo pavadinimą"),
        "enterCode": MessageLookupByLibrary.simpleMessage("Įvesti kodą"),
        "enterCodeDescription": MessageLookupByLibrary.simpleMessage(
            "Įveskite draugo pateiktą kodą, kad gautumėte nemokamą saugyklą abiem."),
        "enterDateOfBirth":
            MessageLookupByLibrary.simpleMessage("Gimtadienis (neprivaloma)"),
        "enterEmail":
            MessageLookupByLibrary.simpleMessage("Įveskite el. paštą"),
        "enterName": MessageLookupByLibrary.simpleMessage("Įveskite vardą"),
        "enterNewPasswordToEncrypt": MessageLookupByLibrary.simpleMessage(
            "Įveskite naują slaptažodį, kurį galime naudoti jūsų duomenims šifruoti"),
        "enterPassword":
            MessageLookupByLibrary.simpleMessage("Įveskite slaptažodį"),
        "enterPasswordToEncrypt": MessageLookupByLibrary.simpleMessage(
            "Įveskite slaptažodį, kurį galime naudoti jūsų duomenims šifruoti"),
        "enterPersonName":
            MessageLookupByLibrary.simpleMessage("Įveskite asmens vardą"),
        "enterPin": MessageLookupByLibrary.simpleMessage("Įveskite PIN"),
        "enterReferralCode": MessageLookupByLibrary.simpleMessage(
            "Įveskite rekomendacijos kodą"),
        "enterThe6digitCodeFromnyourAuthenticatorApp":
            MessageLookupByLibrary.simpleMessage(
                "Įveskite 6 skaitmenų kodą\niš autentifikatoriaus programos"),
        "enterValidEmail": MessageLookupByLibrary.simpleMessage(
            "Įveskite tinkamą el. pašto adresą."),
        "enterYourEmailAddress": MessageLookupByLibrary.simpleMessage(
            "Įveskite savo el. pašto adresą"),
        "enterYourPassword":
            MessageLookupByLibrary.simpleMessage("Įveskite savo slaptažodį"),
        "enterYourRecoveryKey":
            MessageLookupByLibrary.simpleMessage("Įveskite atkūrimo raktą"),
        "error": MessageLookupByLibrary.simpleMessage("Klaida"),
        "everywhere": MessageLookupByLibrary.simpleMessage("visur"),
        "exif": MessageLookupByLibrary.simpleMessage("EXIF"),
        "existingUser":
            MessageLookupByLibrary.simpleMessage("Esamas naudotojas"),
        "expiredLinkInfo": MessageLookupByLibrary.simpleMessage(
            "Ši nuoroda nebegalioja. Pasirinkite naują galiojimo laiką arba išjunkite nuorodos galiojimo laiką."),
        "exportLogs":
            MessageLookupByLibrary.simpleMessage("Eksportuoti žurnalus"),
        "exportYourData":
            MessageLookupByLibrary.simpleMessage("Eksportuoti duomenis"),
        "extraPhotosFound": MessageLookupByLibrary.simpleMessage(
            "Rastos papildomos nuotraukos"),
<<<<<<< HEAD
        "extraPhotosFoundFor": m61,
=======
        "extraPhotosFoundFor": m62,
>>>>>>> 1d197694
        "faceNotClusteredYet": MessageLookupByLibrary.simpleMessage(
            "Veidas dar nesugrupuotas. Grįžkite vėliau."),
        "faceRecognition":
            MessageLookupByLibrary.simpleMessage("Veido atpažinimas"),
        "faces": MessageLookupByLibrary.simpleMessage("Veidai"),
        "failed": MessageLookupByLibrary.simpleMessage("Nepavyko"),
        "failedToApplyCode":
            MessageLookupByLibrary.simpleMessage("Nepavyko pritaikyti kodo."),
        "failedToCancel":
            MessageLookupByLibrary.simpleMessage("Nepavyko atsisakyti"),
        "failedToFetchActiveSessions": MessageLookupByLibrary.simpleMessage(
            "Nepavyko gauti aktyvių seansų."),
        "failedToFetchOriginalForEdit": MessageLookupByLibrary.simpleMessage(
            "Nepavyko gauti originalo redagavimui."),
        "failedToFetchReferralDetails": MessageLookupByLibrary.simpleMessage(
            "Nepavyksta gauti rekomendacijos išsamios informacijos. Bandykite dar kartą vėliau."),
        "failedToLoadAlbums":
            MessageLookupByLibrary.simpleMessage("Nepavyko įkelti albumų."),
        "failedToPlayVideo": MessageLookupByLibrary.simpleMessage(
            "Nepavyko paleisti vaizdo įrašą. "),
        "failedToRefreshStripeSubscription":
            MessageLookupByLibrary.simpleMessage(
                "Nepavyko atnaujinti prenumeratos."),
        "failedToRenew":
            MessageLookupByLibrary.simpleMessage("Nepavyko pratęsti."),
        "failedToVerifyPaymentStatus": MessageLookupByLibrary.simpleMessage(
            "Nepavyko patvirtinti mokėjimo būsenos"),
        "familyPlanPortalTitle": MessageLookupByLibrary.simpleMessage("Šeima"),
        "familyPlans": MessageLookupByLibrary.simpleMessage("Šeimos planai"),
        "faq": MessageLookupByLibrary.simpleMessage("DUK"),
        "faqs": MessageLookupByLibrary.simpleMessage("DUK"),
        "feedback": MessageLookupByLibrary.simpleMessage("Atsiliepimai"),
        "file": MessageLookupByLibrary.simpleMessage("Failas"),
        "fileInfoAddDescHint":
            MessageLookupByLibrary.simpleMessage("Pridėti aprašymą..."),
        "fileNotUploadedYet":
            MessageLookupByLibrary.simpleMessage("Failas dar neįkeltas."),
        "fileSavedToGallery": MessageLookupByLibrary.simpleMessage(
            "Failas išsaugotas į galeriją"),
        "fileTypes": MessageLookupByLibrary.simpleMessage("Failų tipai"),
        "filesSavedToGallery":
            MessageLookupByLibrary.simpleMessage("Failai išsaugoti į galeriją"),
        "findPeopleByName": MessageLookupByLibrary.simpleMessage(
            "Greitai suraskite žmones pagal vardą"),
        "findThemQuickly":
            MessageLookupByLibrary.simpleMessage("Raskite juos greitai"),
        "food": MessageLookupByLibrary.simpleMessage("Kulinarinis malonumas"),
        "forYourMemories":
            MessageLookupByLibrary.simpleMessage("jūsų prisiminimams"),
        "forgotPassword":
            MessageLookupByLibrary.simpleMessage("Pamiršau slaptažodį"),
        "foundFaces": MessageLookupByLibrary.simpleMessage("Rasti veidai"),
        "freeStorageClaimed":
            MessageLookupByLibrary.simpleMessage("Gauta nemokama saugykla"),
        "freeStorageOnReferralSuccess": m13,
        "freeStorageUsable":
            MessageLookupByLibrary.simpleMessage("Naudojama nemokama saugykla"),
        "freeTrial": MessageLookupByLibrary.simpleMessage(
            "Nemokamas bandomasis laikotarpis"),
        "freeTrialValidTill": m14,
<<<<<<< HEAD
        "freeUpAmount": m66,
=======
        "freeUpAmount": m67,
>>>>>>> 1d197694
        "freeUpDeviceSpace":
            MessageLookupByLibrary.simpleMessage("Atlaisvinti įrenginio vietą"),
        "freeUpDeviceSpaceDesc": MessageLookupByLibrary.simpleMessage(
            "Sutaupykite vietos savo įrenginyje išvalydami failus, kurių atsarginės kopijos jau buvo sukurtos."),
        "gallery": MessageLookupByLibrary.simpleMessage("Galerija"),
        "galleryMemoryLimitInfo": MessageLookupByLibrary.simpleMessage(
            "Galerijoje rodoma iki 1000 prisiminimų"),
        "general": MessageLookupByLibrary.simpleMessage("Bendrieji"),
        "generatingEncryptionKeys": MessageLookupByLibrary.simpleMessage(
            "Generuojami šifravimo raktai..."),
<<<<<<< HEAD
        "genericProgress": m68,
=======
        "genericProgress": m69,
>>>>>>> 1d197694
        "goToSettings":
            MessageLookupByLibrary.simpleMessage("Eiti į nustatymus"),
        "googlePlayId":
            MessageLookupByLibrary.simpleMessage("„Google Play“ ID"),
        "grantPermission":
            MessageLookupByLibrary.simpleMessage("Suteikti leidimą"),
        "greenery": MessageLookupByLibrary.simpleMessage("Žaliasis gyvenimas"),
        "guestView": MessageLookupByLibrary.simpleMessage("Svečio peržiūra"),
        "guestViewEnablePreSteps": MessageLookupByLibrary.simpleMessage(
            "Kad įjungtumėte svečio peržiūrą, sistemos nustatymuose nustatykite įrenginio prieigos kodą arba ekrano užraktą."),
        "hearUsExplanation": MessageLookupByLibrary.simpleMessage(
            "Mes nesekame programų diegimų. Mums padėtų, jei pasakytumėte, kur mus radote."),
        "hearUsWhereTitle": MessageLookupByLibrary.simpleMessage(
            "Kaip išgirdote apie „Ente“? (nebūtina)"),
        "help": MessageLookupByLibrary.simpleMessage("Pagalba"),
        "hidden": MessageLookupByLibrary.simpleMessage("Paslėpti"),
        "hide": MessageLookupByLibrary.simpleMessage("Slėpti"),
        "hideContent": MessageLookupByLibrary.simpleMessage("Slėpti turinį"),
        "hideContentDescriptionAndroid": MessageLookupByLibrary.simpleMessage(
            "Paslepia programų turinį programų perjungiklyje ir išjungia ekrano kopijas"),
        "hideContentDescriptionIos": MessageLookupByLibrary.simpleMessage(
            "Paslepia programos turinį programos perjungiklyje"),
        "hideSharedItemsFromHomeGallery": MessageLookupByLibrary.simpleMessage(
            "Slėpti bendrinamus elementus iš pagrindinės galerijos"),
        "hiding": MessageLookupByLibrary.simpleMessage("Slepiama..."),
        "howItWorks": MessageLookupByLibrary.simpleMessage("Kaip tai veikia"),
        "howToViewShareeVerificationID": MessageLookupByLibrary.simpleMessage(
            "Paprašykite jų ilgai paspausti savo el. pašto adresą nustatymų ekrane ir patvirtinti, kad abiejų įrenginių ID sutampa."),
        "iOSGoToSettingsDescription": MessageLookupByLibrary.simpleMessage(
            "Biometrinis tapatybės nustatymas jūsų įrenginyje nenustatytas. Telefone įjunkite „Touch ID“ arba „Face ID“."),
        "iOSLockOut": MessageLookupByLibrary.simpleMessage(
            "Biometrinis tapatybės nustatymas išjungtas. Kad jį įjungtumėte, užrakinkite ir atrakinkite ekraną."),
        "iOSOkButton": MessageLookupByLibrary.simpleMessage("Gerai"),
        "ignoreUpdate": MessageLookupByLibrary.simpleMessage("Ignoruoti"),
        "ignored": MessageLookupByLibrary.simpleMessage("ignoruota"),
        "imageNotAnalyzed":
            MessageLookupByLibrary.simpleMessage("Vaizdas neanalizuotas."),
        "immediately": MessageLookupByLibrary.simpleMessage("Iš karto"),
        "importing": MessageLookupByLibrary.simpleMessage("Importuojama...."),
        "incorrectCode":
            MessageLookupByLibrary.simpleMessage("Neteisingas kodas."),
        "incorrectPasswordTitle":
            MessageLookupByLibrary.simpleMessage("Neteisingas slaptažodis"),
        "incorrectRecoveryKey":
            MessageLookupByLibrary.simpleMessage("Neteisingas atkūrimo raktas"),
        "incorrectRecoveryKeyBody": MessageLookupByLibrary.simpleMessage(
            "Įvestas atkūrimo raktas yra neteisingas."),
        "incorrectRecoveryKeyTitle":
            MessageLookupByLibrary.simpleMessage("Neteisingas atkūrimo raktas"),
        "indexedItems":
            MessageLookupByLibrary.simpleMessage("Indeksuoti elementai"),
        "indexingIsPaused": MessageLookupByLibrary.simpleMessage(
            "Indeksavimas pristabdytas. Jis bus automatiškai tęsiamas, kai įrenginys yra paruoštas."),
        "ineligible": MessageLookupByLibrary.simpleMessage("Netinkami"),
        "info": MessageLookupByLibrary.simpleMessage("Informacija"),
        "insecureDevice":
            MessageLookupByLibrary.simpleMessage("Nesaugus įrenginys"),
        "installManually":
            MessageLookupByLibrary.simpleMessage("Diegti rankiniu būdu"),
        "invalidEmailAddress": MessageLookupByLibrary.simpleMessage(
            "Netinkamas el. pašto adresas"),
        "invalidEndpoint":
            MessageLookupByLibrary.simpleMessage("Netinkamas galutinis taškas"),
        "invalidEndpointMessage": MessageLookupByLibrary.simpleMessage(
            "Atsiprašome, įvestas galutinis taškas netinkamas. Įveskite tinkamą galutinį tašką ir bandykite dar kartą."),
        "invalidKey":
            MessageLookupByLibrary.simpleMessage("Netinkamas raktas."),
        "invalidRecoveryKey": MessageLookupByLibrary.simpleMessage(
            "Įvestas atkūrimo raktas yra netinkamas. Įsitikinkite, kad jame yra 24 žodžiai, ir patikrinkite kiekvieno iš jų rašybą.\n\nJei įvedėte senesnį atkūrimo kodą, įsitikinkite, kad jis yra 64 simbolių ilgio, ir patikrinkite kiekvieną iš jų."),
        "inviteToEnte":
            MessageLookupByLibrary.simpleMessage("Kviesti į „Ente“"),
        "inviteYourFriends":
            MessageLookupByLibrary.simpleMessage("Kviesti savo draugus"),
        "itLooksLikeSomethingWentWrongPleaseRetryAfterSome":
            MessageLookupByLibrary.simpleMessage(
                "Atrodo, kad kažkas nutiko ne taip. Bandykite pakartotinai po kurio laiko. Jei klaida tęsiasi, susisiekite su mūsų palaikymo komanda."),
        "itemCount": m15,
        "itemsShowTheNumberOfDaysRemainingBeforePermanentDeletion":
            MessageLookupByLibrary.simpleMessage(
                "Elementai rodo likusių dienų skaičių iki visiško ištrynimo."),
        "itemsWillBeRemovedFromAlbum": MessageLookupByLibrary.simpleMessage(
            "Pasirinkti elementai bus pašalinti iš šio albumo"),
        "join": MessageLookupByLibrary.simpleMessage("Jungtis"),
        "joinAlbum":
            MessageLookupByLibrary.simpleMessage("Junkitės prie albumo"),
        "joinAlbumConfirmationDialogBody": MessageLookupByLibrary.simpleMessage(
            "Prisijungus prie albumo, jūsų el. paštas bus matomas jo dalyviams."),
        "joinAlbumSubtext": MessageLookupByLibrary.simpleMessage(
            "kad peržiūrėtumėte ir pridėtumėte savo nuotraukas"),
        "joinAlbumSubtextViewer": MessageLookupByLibrary.simpleMessage(
            "kad pridėtumėte tai prie bendrinamų albumų"),
        "joinDiscord":
            MessageLookupByLibrary.simpleMessage("Jungtis prie „Discord“"),
        "keepPhotos":
            MessageLookupByLibrary.simpleMessage("Palikti nuotraukas"),
        "kiloMeterUnit": MessageLookupByLibrary.simpleMessage("km"),
        "kindlyHelpUsWithThisInformation": MessageLookupByLibrary.simpleMessage(
            "Maloniai padėkite mums su šia informacija."),
        "language": MessageLookupByLibrary.simpleMessage("Kalba"),
        "lastUpdated":
            MessageLookupByLibrary.simpleMessage("Paskutinį kartą atnaujintą"),
        "lastYearsTrip":
            MessageLookupByLibrary.simpleMessage("Pastarųjų metų kelionė"),
        "leave": MessageLookupByLibrary.simpleMessage("Palikti"),
        "leaveAlbum": MessageLookupByLibrary.simpleMessage("Palikti albumą"),
        "leaveFamily": MessageLookupByLibrary.simpleMessage("Palikti šeimą"),
        "leaveSharedAlbum":
            MessageLookupByLibrary.simpleMessage("Palikti bendrinamą albumą?"),
        "left": MessageLookupByLibrary.simpleMessage("Kairė"),
        "legacy": MessageLookupByLibrary.simpleMessage("Palikimas"),
        "legacyAccounts":
            MessageLookupByLibrary.simpleMessage("Palikimo paskyros"),
<<<<<<< HEAD
        "legacyInvite": m71,
=======
        "legacyInvite": m72,
>>>>>>> 1d197694
        "legacyPageDesc": MessageLookupByLibrary.simpleMessage(
            "Palikimas leidžia patikimiems kontaktams pasiekti jūsų paskyrą jums nesant."),
        "legacyPageDesc2": MessageLookupByLibrary.simpleMessage(
            "Patikimi kontaktai gali pradėti paskyros atkūrimą, o jei per 30 dienų paskyra neužblokuojama, iš naujo nustatyti slaptažodį ir pasiekti paskyrą."),
        "light": MessageLookupByLibrary.simpleMessage("Šviesi"),
        "lightTheme": MessageLookupByLibrary.simpleMessage("Šviesi"),
        "link": MessageLookupByLibrary.simpleMessage("Susieti"),
        "linkDeviceLimit":
            MessageLookupByLibrary.simpleMessage("Įrenginių riba"),
        "linkEmail": MessageLookupByLibrary.simpleMessage("Susieti el. paštą"),
        "linkEnabled": MessageLookupByLibrary.simpleMessage("Įjungta"),
        "linkExpired": MessageLookupByLibrary.simpleMessage("Nebegalioja"),
        "linkExpiresOn": m16,
        "linkExpiry":
            MessageLookupByLibrary.simpleMessage("Nuorodos galiojimo laikas"),
        "linkHasExpired":
            MessageLookupByLibrary.simpleMessage("Nuoroda nebegalioja"),
        "linkNeverExpires": MessageLookupByLibrary.simpleMessage("Niekada"),
        "linkPerson": MessageLookupByLibrary.simpleMessage("Susiekite asmenį,"),
        "linkPersonCaption": MessageLookupByLibrary.simpleMessage(
            "kad geriau bendrintumėte patirtį"),
<<<<<<< HEAD
        "linkPersonToEmailConfirmation": m73,
=======
        "linkPersonToEmailConfirmation": m74,
>>>>>>> 1d197694
        "livePhotos": MessageLookupByLibrary.simpleMessage("Gyvos nuotraukos"),
        "loadMessage1": MessageLookupByLibrary.simpleMessage(
            "Galite bendrinti savo prenumeratą su šeima."),
        "loadMessage2": MessageLookupByLibrary.simpleMessage(
            "Iki šiol išsaugojome daugiau kaip 30 milijonų prisiminimų."),
        "loadMessage3": MessageLookupByLibrary.simpleMessage(
            "Laikome 3 jūsų duomenų kopijas, vieną iš jų – požeminėje priešgaisrinėje slėptuvėje."),
        "loadMessage4": MessageLookupByLibrary.simpleMessage(
            "Visos mūsų programos yra atvirojo kodo."),
        "loadMessage5": MessageLookupByLibrary.simpleMessage(
            "Mūsų šaltinio kodas ir kriptografija buvo išoriškai audituoti."),
        "loadMessage6": MessageLookupByLibrary.simpleMessage(
            "Galite bendrinti savo albumų nuorodas su artimaisiais."),
        "loadMessage7": MessageLookupByLibrary.simpleMessage(
            "Mūsų mobiliosios programos veikia fone, kad užšifruotų ir sukurtų atsarginę kopiją visų naujų nuotraukų, kurias spustelėjate."),
        "loadMessage8": MessageLookupByLibrary.simpleMessage(
            "web.ente.io turi sklandų įkėlėją"),
        "loadMessage9": MessageLookupByLibrary.simpleMessage(
            "Naudojame „Xchacha20Poly1305“, kad saugiai užšifruotume jūsų duomenis."),
        "loadingGallery":
            MessageLookupByLibrary.simpleMessage("Įkeliama galerija..."),
        "loadingModel":
            MessageLookupByLibrary.simpleMessage("Atsisiunčiami modeliai..."),
        "loadingYourPhotos":
            MessageLookupByLibrary.simpleMessage("Įkeliamos nuotraukos..."),
        "localGallery":
            MessageLookupByLibrary.simpleMessage("Vietinė galerija"),
        "localIndexing":
            MessageLookupByLibrary.simpleMessage("Vietinis indeksavimas"),
        "localSyncErrorMessage": MessageLookupByLibrary.simpleMessage(
            "Atrodo, kad kažkas nutiko ne taip, nes vietinių nuotraukų sinchronizavimas trunka ilgiau nei tikėtasi. Susisiekite su mūsų palaikymo komanda."),
        "location": MessageLookupByLibrary.simpleMessage("Vietovė"),
        "locationName":
            MessageLookupByLibrary.simpleMessage("Vietovės pavadinimas"),
        "locationTagFeatureDescription": MessageLookupByLibrary.simpleMessage(
            "Vietos žymė grupuoja visas nuotraukas, kurios buvo padarytos tam tikru spinduliu nuo nuotraukos"),
        "locations": MessageLookupByLibrary.simpleMessage("Vietovės"),
        "lockButtonLabel": MessageLookupByLibrary.simpleMessage("Užrakinti"),
        "lockscreen": MessageLookupByLibrary.simpleMessage("Ekrano užraktas"),
        "logInLabel": MessageLookupByLibrary.simpleMessage("Prisijungti"),
        "loggingOut": MessageLookupByLibrary.simpleMessage("Atsijungiama..."),
        "loginSessionExpired":
            MessageLookupByLibrary.simpleMessage("Seansas baigėsi"),
        "loginSessionExpiredDetails": MessageLookupByLibrary.simpleMessage(
            "Jūsų seansas baigėsi. Prisijunkite iš naujo."),
        "loginTerms": MessageLookupByLibrary.simpleMessage(
            "Spustelėjus Prisijungti sutinku su <u-terms>paslaugų sąlygomis</u-terms> ir <u-policy> privatumo politika</u-policy>"),
        "loginWithTOTP":
            MessageLookupByLibrary.simpleMessage("Prisijungti su TOTP"),
        "logout": MessageLookupByLibrary.simpleMessage("Atsijungti"),
        "logsDialogBody": MessageLookupByLibrary.simpleMessage(
            "Tai nusiųs žurnalus, kurie padės mums išspręsti jūsų problemą. Atkreipkite dėmesį, kad failų pavadinimai bus įtraukti, kad būtų lengviau atsekti problemas su konkrečiais failais."),
        "longPressAnEmailToVerifyEndToEndEncryption":
            MessageLookupByLibrary.simpleMessage(
                "Ilgai paspauskite el. paštą, kad patvirtintumėte visapusį šifravimą."),
        "loopVideoOff": MessageLookupByLibrary.simpleMessage(
            "Išjungtas vaizdo įrašo ciklas"),
        "loopVideoOn": MessageLookupByLibrary.simpleMessage(
            "Įjungtas vaizdo įrašo ciklas"),
        "lostDevice":
            MessageLookupByLibrary.simpleMessage("Prarastas įrenginys?"),
        "machineLearning":
            MessageLookupByLibrary.simpleMessage("Mašininis mokymasis"),
        "magicSearch": MessageLookupByLibrary.simpleMessage("Magiška paieška"),
        "magicSearchHint": MessageLookupByLibrary.simpleMessage(
            "Magiška paieška leidžia ieškoti nuotraukų pagal jų turinį, pvz., „gėlė“, „raudonas automobilis“, „tapatybės dokumentai“"),
        "manage": MessageLookupByLibrary.simpleMessage("Tvarkyti"),
        "manageDeviceStorage":
            MessageLookupByLibrary.simpleMessage("Tvarkyti įrenginio podėlį"),
        "manageDeviceStorageDesc": MessageLookupByLibrary.simpleMessage(
            "Peržiūrėkite ir išvalykite vietinę podėlį."),
        "manageFamily": MessageLookupByLibrary.simpleMessage("Tvarkyti šeimą"),
        "manageLink": MessageLookupByLibrary.simpleMessage("Tvarkyti nuorodą"),
        "manageParticipants": MessageLookupByLibrary.simpleMessage("Tvarkyti"),
        "manageSubscription":
            MessageLookupByLibrary.simpleMessage("Tvarkyti prenumeratą"),
        "manualPairDesc": MessageLookupByLibrary.simpleMessage(
            "Susieti su PIN kodu veikia bet kuriame ekrane, kuriame norite peržiūrėti albumą."),
        "map": MessageLookupByLibrary.simpleMessage("Žemėlapis"),
        "maps": MessageLookupByLibrary.simpleMessage("Žemėlapiai"),
        "mastodon": MessageLookupByLibrary.simpleMessage("„Mastodon“"),
        "matrix": MessageLookupByLibrary.simpleMessage("„Matrix“"),
        "me": MessageLookupByLibrary.simpleMessage("Aš"),
        "merchandise": MessageLookupByLibrary.simpleMessage("Atributika"),
        "mergeWithExisting":
            MessageLookupByLibrary.simpleMessage("Sujungti su esamais"),
        "mergedPhotos":
            MessageLookupByLibrary.simpleMessage("Sujungtos nuotraukos"),
        "mlConsent":
            MessageLookupByLibrary.simpleMessage("Įjungti mašininį mokymąsi"),
        "mlConsentConfirmation": MessageLookupByLibrary.simpleMessage(
            "Suprantu ir noriu įjungti mašininį mokymąsi"),
        "mlConsentDescription": MessageLookupByLibrary.simpleMessage(
            "Jei įjungsite mašininį mokymąsi, „Ente“ išsitrauks tokią informaciją kaip veido geometrija iš failų, įskaitant tuos, kuriais su jumis bendrinama.\n\nTai bus daroma jūsų įrenginyje, o visa sugeneruota biometrinė informacija bus visapusiškai užšifruota."),
        "mlConsentPrivacy": MessageLookupByLibrary.simpleMessage(
            "Spustelėkite čia dėl išsamesnės informacijos apie šią funkciją mūsų privatumo politikoje"),
        "mlConsentTitle":
            MessageLookupByLibrary.simpleMessage("Įjungti mašininį mokymąsi?"),
        "mlIndexingDescription": MessageLookupByLibrary.simpleMessage(
            "Atkreipkite dėmesį, kad mašininis mokymasis padidins pralaidumą ir akumuliatoriaus naudojimą, kol bus indeksuoti visi elementai. Apsvarstykite galimybę naudoti darbalaukio programą, kad indeksavimas būtų spartesnis – visi rezultatai bus sinchronizuojami automatiškai."),
        "mobileWebDesktop": MessageLookupByLibrary.simpleMessage(
            "Mobiliuosiuose, internete ir darbalaukyje"),
        "moderateStrength": MessageLookupByLibrary.simpleMessage("Vidutinė"),
        "moments": MessageLookupByLibrary.simpleMessage("Akimirkos"),
        "month": MessageLookupByLibrary.simpleMessage("mėnesis"),
        "monthly": MessageLookupByLibrary.simpleMessage("Mėnesinis"),
        "moon": MessageLookupByLibrary.simpleMessage("Mėnulio šviesoje"),
        "moreDetails": MessageLookupByLibrary.simpleMessage(
            "Daugiau išsamios informacijos"),
        "mostRecent": MessageLookupByLibrary.simpleMessage("Naujausią"),
        "mostRelevant": MessageLookupByLibrary.simpleMessage("Aktualiausią"),
        "mountains": MessageLookupByLibrary.simpleMessage("Per kalvas"),
        "moveSelectedPhotosToOneDate": MessageLookupByLibrary.simpleMessage(
            "Perkelti pasirinktas nuotraukas į vieną datą"),
        "movedToTrash":
            MessageLookupByLibrary.simpleMessage("Perkelta į šiukšlinę"),
        "name": MessageLookupByLibrary.simpleMessage("Pavadinimą"),
        "nameTheAlbum":
            MessageLookupByLibrary.simpleMessage("Pavadinkite albumą"),
        "networkConnectionRefusedErr": MessageLookupByLibrary.simpleMessage(
            "Nepavyksta prisijungti prie „Ente“. Bandykite dar kartą po kurio laiko. Jei klaida tęsiasi, susisiekite su palaikymo komanda."),
        "networkHostLookUpErr": MessageLookupByLibrary.simpleMessage(
            "Nepavyksta prisijungti prie „Ente“. Patikrinkite tinklo nustatymus ir susisiekite su palaikymo komanda, jei klaida tęsiasi."),
        "never": MessageLookupByLibrary.simpleMessage("Niekada"),
        "newAlbum": MessageLookupByLibrary.simpleMessage("Naujas albumas"),
        "newLocation": MessageLookupByLibrary.simpleMessage("Nauja vietovė"),
        "newPerson": MessageLookupByLibrary.simpleMessage("Naujas asmuo"),
        "newRange": MessageLookupByLibrary.simpleMessage("Naujas intervalas"),
        "newToEnte":
            MessageLookupByLibrary.simpleMessage("Naujas platformoje „Ente“"),
        "newest": MessageLookupByLibrary.simpleMessage("Naujausią"),
        "next": MessageLookupByLibrary.simpleMessage("Toliau"),
        "no": MessageLookupByLibrary.simpleMessage("Ne"),
        "noDeviceFound":
            MessageLookupByLibrary.simpleMessage("Įrenginys nerastas"),
        "noDeviceLimit": MessageLookupByLibrary.simpleMessage("Jokio"),
        "noDeviceThatCanBeDeleted": MessageLookupByLibrary.simpleMessage(
            "Neturite šiame įrenginyje failų, kuriuos galima ištrinti."),
        "noDuplicates":
            MessageLookupByLibrary.simpleMessage("✨ Dublikatų nėra"),
        "noEnteAccountExclamation":
            MessageLookupByLibrary.simpleMessage("Nėra „Ente“ paskyros!"),
        "noExifData": MessageLookupByLibrary.simpleMessage("Nėra EXIF duomenų"),
        "noFacesFound": MessageLookupByLibrary.simpleMessage("Nerasta veidų."),
        "noImagesWithLocation":
            MessageLookupByLibrary.simpleMessage("Nėra vaizdų su vietove"),
        "noInternetConnection":
            MessageLookupByLibrary.simpleMessage("Nėra interneto ryšio"),
        "noQuickLinksSelected": MessageLookupByLibrary.simpleMessage(
            "Nėra pasirinktų sparčiųjų nuorodų"),
        "noRecoveryKey":
            MessageLookupByLibrary.simpleMessage("Neturite atkūrimo rakto?"),
        "noRecoveryKeyNoDecryption": MessageLookupByLibrary.simpleMessage(
            "Dėl mūsų visapusio šifravimo protokolo pobūdžio jūsų duomenų negalima iššifruoti be slaptažodžio arba atkūrimo rakto"),
        "noResults": MessageLookupByLibrary.simpleMessage("Rezultatų nėra."),
        "noResultsFound":
            MessageLookupByLibrary.simpleMessage("Rezultatų nerasta."),
<<<<<<< HEAD
        "noSuggestionsForPerson": m77,
        "noSystemLockFound":
            MessageLookupByLibrary.simpleMessage("Nerastas sistemos užraktas"),
        "notPersonLabel": m78,
=======
        "noSuggestionsForPerson": m78,
        "noSystemLockFound":
            MessageLookupByLibrary.simpleMessage("Nerastas sistemos užraktas"),
        "notPersonLabel": m79,
>>>>>>> 1d197694
        "notThisPerson": MessageLookupByLibrary.simpleMessage("Ne šis asmuo?"),
        "nothingSharedWithYouYet": MessageLookupByLibrary.simpleMessage(
            "Kol kas su jumis niekuo nesibendrinama."),
        "nothingToSeeHere": MessageLookupByLibrary.simpleMessage(
            "Čia nėra nieko, ką pamatyti. 👀"),
        "notifications": MessageLookupByLibrary.simpleMessage("Pranešimai"),
        "ok": MessageLookupByLibrary.simpleMessage("Gerai"),
        "onDevice": MessageLookupByLibrary.simpleMessage("Įrenginyje"),
        "onEnte": MessageLookupByLibrary.simpleMessage(
            "Saugykloje <branding>ente</branding>"),
        "onTheRoad": MessageLookupByLibrary.simpleMessage("Vėl kelyje"),
        "onlyFamilyAdminCanChangeCode": m17,
        "onlyThem": MessageLookupByLibrary.simpleMessage("Tik jiems"),
        "oops": MessageLookupByLibrary.simpleMessage("Ups"),
        "oopsSomethingWentWrong":
            MessageLookupByLibrary.simpleMessage("Ups, kažkas nutiko ne taip"),
        "openAlbumInBrowser":
            MessageLookupByLibrary.simpleMessage("Atverti albumą naršyklėje"),
        "openAlbumInBrowserTitle": MessageLookupByLibrary.simpleMessage(
            "Naudokite interneto programą, kad pridėtumėte nuotraukų į šį albumą."),
        "openFile": MessageLookupByLibrary.simpleMessage("Atverti failą"),
        "openTheItem":
            MessageLookupByLibrary.simpleMessage("• Atverkite elementą."),
        "optionalAsShortAsYouLike": MessageLookupByLibrary.simpleMessage(
            "Nebūtina, trumpai, kaip jums patinka..."),
        "orMergeWithExistingPerson":
            MessageLookupByLibrary.simpleMessage("Arba sujunkite su esamais"),
        "orPickAnExistingOne":
            MessageLookupByLibrary.simpleMessage("Arba pasirinkite esamą"),
        "orPickFromYourContacts": MessageLookupByLibrary.simpleMessage(
            "arba pasirinkite iš savo kontaktų"),
        "pair": MessageLookupByLibrary.simpleMessage("Susieti"),
        "pairWithPin": MessageLookupByLibrary.simpleMessage("Susieti su PIN"),
        "pairingComplete":
            MessageLookupByLibrary.simpleMessage("Susiejimas baigtas"),
        "panorama": MessageLookupByLibrary.simpleMessage("Panorama"),
        "passKeyPendingVerification": MessageLookupByLibrary.simpleMessage(
            "Vis dar laukiama patvirtinimo"),
        "passkey": MessageLookupByLibrary.simpleMessage("Slaptaraktis"),
        "passkeyAuthTitle":
            MessageLookupByLibrary.simpleMessage("Slaptarakčio patvirtinimas"),
        "password": MessageLookupByLibrary.simpleMessage("Slaptažodis"),
        "passwordChangedSuccessfully": MessageLookupByLibrary.simpleMessage(
            "Slaptažodis sėkmingai pakeistas"),
        "passwordLock":
            MessageLookupByLibrary.simpleMessage("Slaptažodžio užraktas"),
        "passwordStrength": m18,
        "passwordStrengthInfo": MessageLookupByLibrary.simpleMessage(
            "Slaptažodžio stiprumas apskaičiuojamas atsižvelgiant į slaptažodžio ilgį, naudotus simbolius ir į tai, ar slaptažodis patenka į 10 000 dažniausiai naudojamų slaptažodžių."),
        "passwordWarning": MessageLookupByLibrary.simpleMessage(
            "Šio slaptažodžio nesaugome, todėl jei jį pamiršite, <underline>negalėsime iššifruoti jūsų duomenų</underline>"),
        "paymentDetails":
            MessageLookupByLibrary.simpleMessage("Mokėjimo duomenys"),
        "paymentFailed":
            MessageLookupByLibrary.simpleMessage("Mokėjimas nepavyko"),
        "paymentFailedMessage": MessageLookupByLibrary.simpleMessage(
            "Deja, jūsų mokėjimas nepavyko. Susisiekite su palaikymo komanda ir mes jums padėsime!"),
        "paymentFailedTalkToProvider": m19,
        "pendingItems":
            MessageLookupByLibrary.simpleMessage("Laukiami elementai"),
        "pendingSync":
            MessageLookupByLibrary.simpleMessage("Laukiama sinchronizacija"),
        "people": MessageLookupByLibrary.simpleMessage("Asmenys"),
        "peopleUsingYourCode": MessageLookupByLibrary.simpleMessage(
            "Asmenys, naudojantys jūsų kodą"),
        "permanentlyDelete":
            MessageLookupByLibrary.simpleMessage("Ištrinti negrįžtamai"),
        "permanentlyDeleteFromDevice": MessageLookupByLibrary.simpleMessage(
            "Ištrinti negrįžtamai iš įrenginio?"),
        "personName": MessageLookupByLibrary.simpleMessage("Asmens vardas"),
        "photoGridSize":
            MessageLookupByLibrary.simpleMessage("Nuotraukų tinklelio dydis"),
        "photoSmallCase": MessageLookupByLibrary.simpleMessage("nuotrauka"),
<<<<<<< HEAD
=======
        "photocountPhotos": m83,
>>>>>>> 1d197694
        "photos": MessageLookupByLibrary.simpleMessage("Nuotraukos"),
        "photosAddedByYouWillBeRemovedFromTheAlbum":
            MessageLookupByLibrary.simpleMessage(
                "Jūsų pridėtos nuotraukos bus pašalintos iš albumo"),
        "photosKeepRelativeTimeDifference":
            MessageLookupByLibrary.simpleMessage(
                "Nuotraukos išlaiko santykinį laiko skirtumą"),
        "pinAlbum": MessageLookupByLibrary.simpleMessage("Prisegti albumą"),
        "pinLock": MessageLookupByLibrary.simpleMessage("PIN užrakinimas"),
        "playOnTv": MessageLookupByLibrary.simpleMessage(
            "Paleisti albumą televizoriuje"),
        "playOriginal":
            MessageLookupByLibrary.simpleMessage("Leisti originalą"),
        "playStoreFreeTrialValidTill": m20,
        "playStream":
            MessageLookupByLibrary.simpleMessage("Leisti srautinį perdavimą"),
        "playstoreSubscription":
            MessageLookupByLibrary.simpleMessage("„PlayStore“ prenumerata"),
        "pleaseCheckYourInternetConnectionAndTryAgain":
            MessageLookupByLibrary.simpleMessage(
                "Patikrinkite savo interneto ryšį ir bandykite dar kartą."),
        "pleaseContactSupportAndWeWillBeHappyToHelp":
            MessageLookupByLibrary.simpleMessage(
                "Susisiekite adresu support@ente.io ir mes mielai padėsime!"),
        "pleaseGrantPermissions":
            MessageLookupByLibrary.simpleMessage("Suteikite leidimus."),
        "pleaseLoginAgain":
            MessageLookupByLibrary.simpleMessage("Prisijunkite iš naujo."),
        "pleaseSelectQuickLinksToRemove": MessageLookupByLibrary.simpleMessage(
            "Pasirinkite sparčiąsias nuorodas, kad pašalintumėte"),
<<<<<<< HEAD
        "pleaseSendTheLogsTo": m84,
=======
        "pleaseSendTheLogsTo": m86,
>>>>>>> 1d197694
        "pleaseTryAgain":
            MessageLookupByLibrary.simpleMessage("Bandykite dar kartą."),
        "pleaseVerifyTheCodeYouHaveEntered":
            MessageLookupByLibrary.simpleMessage("Patvirtinkite įvestą kodą."),
        "pleaseWait": MessageLookupByLibrary.simpleMessage("Palaukite..."),
        "pleaseWaitForSometimeBeforeRetrying":
            MessageLookupByLibrary.simpleMessage(
                "Palaukite kurį laiką prieš bandydami pakartotinai"),
        "pleaseWaitThisWillTakeAWhile": MessageLookupByLibrary.simpleMessage(
            "Palaukite, tai šiek tiek užtruks."),
        "preparingLogs":
            MessageLookupByLibrary.simpleMessage("Ruošiami žurnalai..."),
        "pressAndHoldToPlayVideo": MessageLookupByLibrary.simpleMessage(
            "Paspauskite ir palaikykite, kad paleistumėte vaizdo įrašą"),
        "pressAndHoldToPlayVideoDetailed": MessageLookupByLibrary.simpleMessage(
            "Paspauskite ir palaikykite vaizdą, kad paleistumėte vaizdo įrašą"),
        "previous": MessageLookupByLibrary.simpleMessage("Ankstesnis"),
        "privacy": MessageLookupByLibrary.simpleMessage("Privatumas"),
        "privacyPolicyTitle":
            MessageLookupByLibrary.simpleMessage("Privatumo politika"),
        "privateBackups": MessageLookupByLibrary.simpleMessage(
            "Privačios atsarginės kopijos"),
        "privateSharing":
            MessageLookupByLibrary.simpleMessage("Privatus bendrinimas"),
        "proceed": MessageLookupByLibrary.simpleMessage("Tęsti"),
        "processed": MessageLookupByLibrary.simpleMessage("Apdorota"),
        "processing": MessageLookupByLibrary.simpleMessage("Apdorojama"),
<<<<<<< HEAD
        "processingImport": m86,
=======
        "processingImport": m88,
>>>>>>> 1d197694
        "processingVideos":
            MessageLookupByLibrary.simpleMessage("Apdorojami vaizdo įrašai"),
        "publicLinkEnabled":
            MessageLookupByLibrary.simpleMessage("Įjungta viešoji nuoroda"),
        "queued": MessageLookupByLibrary.simpleMessage("Įtraukta eilėje"),
        "raiseTicket": MessageLookupByLibrary.simpleMessage("Sukurti paraišką"),
        "rateTheApp": MessageLookupByLibrary.simpleMessage("Vertinti programą"),
        "rateUs": MessageLookupByLibrary.simpleMessage("Vertinti mus"),
        "rateUsOnStore": m21,
<<<<<<< HEAD
        "reassignedToName": m87,
=======
        "reassignedToName": m89,
>>>>>>> 1d197694
        "recover": MessageLookupByLibrary.simpleMessage("Atkurti"),
        "recoverAccount":
            MessageLookupByLibrary.simpleMessage("Atkurti paskyrą"),
        "recoverButton": MessageLookupByLibrary.simpleMessage("Atkurti"),
        "recoveryAccount":
            MessageLookupByLibrary.simpleMessage("Atkurti paskyrą"),
        "recoveryInitiated":
            MessageLookupByLibrary.simpleMessage("Pradėtas atkūrimas"),
<<<<<<< HEAD
        "recoveryInitiatedDesc": m88,
=======
        "recoveryInitiatedDesc": m90,
>>>>>>> 1d197694
        "recoveryKey": MessageLookupByLibrary.simpleMessage("Atkūrimo raktas"),
        "recoveryKeyCopiedToClipboard": MessageLookupByLibrary.simpleMessage(
            "Nukopijuotas atkūrimo raktas į iškarpinę"),
        "recoveryKeyOnForgotPassword": MessageLookupByLibrary.simpleMessage(
            "Jei pamiršote slaptažodį, vienintelis būdas atkurti duomenis – naudoti šį raktą."),
        "recoveryKeySaveDescription": MessageLookupByLibrary.simpleMessage(
            "Šio rakto nesaugome, todėl išsaugokite šį 24 žodžių raktą saugioje vietoje."),
        "recoveryKeySuccessBody": MessageLookupByLibrary.simpleMessage(
            "Puiku! Jūsų atkūrimo raktas tinkamas. Dėkojame už patvirtinimą.\n\nNepamirškite sukurti saugią atkūrimo rakto atsarginę kopiją."),
        "recoveryKeyVerified": MessageLookupByLibrary.simpleMessage(
            "Patvirtintas atkūrimo raktas"),
        "recoveryKeyVerifyReason": MessageLookupByLibrary.simpleMessage(
            "Atkūrimo raktas – vienintelis būdas atkurti nuotraukas, jei pamiršote slaptažodį. Atkūrimo raktą galite rasti Nustatymose > Paskyra.\n\nĮveskite savo atkūrimo raktą čia, kad patvirtintumėte, ar teisingai jį išsaugojote."),
<<<<<<< HEAD
        "recoveryReady": m89,
=======
        "recoveryReady": m91,
>>>>>>> 1d197694
        "recoverySuccessful":
            MessageLookupByLibrary.simpleMessage("Atkūrimas sėkmingas."),
        "recoveryWarning": MessageLookupByLibrary.simpleMessage(
            "Patikimas kontaktas bando pasiekti jūsų paskyrą."),
<<<<<<< HEAD
        "recoveryWarningBody": m90,
=======
        "recoveryWarningBody": m92,
>>>>>>> 1d197694
        "recreatePasswordBody": MessageLookupByLibrary.simpleMessage(
            "Dabartinis įrenginys nėra pakankamai galingas, kad patvirtintų jūsų slaptažodį, bet mes galime iš naujo sugeneruoti taip, kad jis veiktų su visais įrenginiais.\n\nPrisijunkite naudojant atkūrimo raktą ir sugeneruokite iš naujo slaptažodį (jei norite, galite vėl naudoti tą patį)."),
        "recreatePasswordTitle":
            MessageLookupByLibrary.simpleMessage("Iš naujo sukurti slaptažodį"),
        "reddit": MessageLookupByLibrary.simpleMessage("„Reddit“"),
        "reenterPassword": MessageLookupByLibrary.simpleMessage(
            "Įveskite slaptažodį iš naujo"),
        "reenterPin":
            MessageLookupByLibrary.simpleMessage("Įveskite PIN iš naujo"),
        "referFriendsAnd2xYourPlan": MessageLookupByLibrary.simpleMessage(
            "Rekomenduokite draugams ir 2 kartus padidinkite savo planą"),
        "referralStep1": MessageLookupByLibrary.simpleMessage(
            "1. Duokite šį kodą savo draugams"),
        "referralStep2": MessageLookupByLibrary.simpleMessage(
            "2. Jie užsiregistruoja mokamą planą"),
        "referralStep3": m22,
        "referrals": MessageLookupByLibrary.simpleMessage("Rekomendacijos"),
        "referralsAreCurrentlyPaused": MessageLookupByLibrary.simpleMessage(
            "Šiuo metu rekomendacijos yra pristabdytos"),
        "rejectRecovery":
            MessageLookupByLibrary.simpleMessage("Atmesti atkūrimą"),
        "remindToEmptyDeviceTrash": MessageLookupByLibrary.simpleMessage(
            "Taip pat ištuštinkite Neseniai ištrinti iš Nustatymai -> Saugykla, kad atlaisvintumėte vietos."),
        "remindToEmptyEnteTrash": MessageLookupByLibrary.simpleMessage(
            "Taip pat ištuštinkite šiukšlinę, kad gautumėte laisvos vietos."),
        "remoteImages":
            MessageLookupByLibrary.simpleMessage("Nuotoliniai vaizdai"),
        "remoteThumbnails":
            MessageLookupByLibrary.simpleMessage("Nuotolinės miniatiūros"),
        "remoteVideos":
            MessageLookupByLibrary.simpleMessage("Nuotoliniai vaizdo įrašai"),
        "remove": MessageLookupByLibrary.simpleMessage("Šalinti"),
        "removeDuplicates":
            MessageLookupByLibrary.simpleMessage("Šalinti dublikatus"),
        "removeDuplicatesDesc": MessageLookupByLibrary.simpleMessage(
            "Peržiūrėkite ir pašalinkite failus, kurie yra tiksliai dublikatai."),
        "removeFromAlbum":
            MessageLookupByLibrary.simpleMessage("Šalinti iš albumo"),
        "removeFromAlbumTitle":
            MessageLookupByLibrary.simpleMessage("Pašalinti iš albumo?"),
        "removeFromFavorite":
            MessageLookupByLibrary.simpleMessage("Šalinti iš mėgstamų"),
        "removeInvite":
            MessageLookupByLibrary.simpleMessage("Šalinti kvietimą"),
        "removeLink": MessageLookupByLibrary.simpleMessage("Šalinti nuorodą"),
        "removeParticipant":
            MessageLookupByLibrary.simpleMessage("Šalinti dalyvį"),
        "removeParticipantBody": m23,
        "removePersonLabel":
            MessageLookupByLibrary.simpleMessage("Šalinti asmens žymą"),
        "removePublicLink":
            MessageLookupByLibrary.simpleMessage("Šalinti viešą nuorodą"),
        "removePublicLinks":
            MessageLookupByLibrary.simpleMessage("Šalinti viešąsias nuorodas"),
        "removeShareItemsWarning": MessageLookupByLibrary.simpleMessage(
            "Kai kuriuos elementus, kuriuos šalinate, pridėjo kiti asmenys, todėl prarasite prieigą prie jų"),
        "removeWithQuestionMark":
            MessageLookupByLibrary.simpleMessage("Šalinti?"),
        "removeYourselfAsTrustedContact": MessageLookupByLibrary.simpleMessage(
            "Šalinti save kaip patikimą kontaktą"),
        "removingFromFavorites":
            MessageLookupByLibrary.simpleMessage("Pašalinama iš mėgstamų..."),
        "rename": MessageLookupByLibrary.simpleMessage("Pervadinti"),
        "renameFile": MessageLookupByLibrary.simpleMessage("Pervadinti failą"),
        "renewSubscription":
            MessageLookupByLibrary.simpleMessage("Pratęsti prenumeratą"),
        "renewsOn": m24,
        "reportABug":
            MessageLookupByLibrary.simpleMessage("Pranešti apie riktą"),
        "reportBug":
            MessageLookupByLibrary.simpleMessage("Pranešti apie riktą"),
        "resendEmail":
            MessageLookupByLibrary.simpleMessage("Iš naujo siųsti el. laišką"),
        "resetPasswordTitle": MessageLookupByLibrary.simpleMessage(
            "Nustatyti slaptažodį iš naujo"),
        "resetToDefault": MessageLookupByLibrary.simpleMessage(
            "Atkurti numatytąsias reikšmes"),
        "restore": MessageLookupByLibrary.simpleMessage("Atkurti"),
        "restoreToAlbum":
            MessageLookupByLibrary.simpleMessage("Atkurti į albumą"),
        "restoringFiles":
            MessageLookupByLibrary.simpleMessage("Atkuriami failai..."),
        "retry": MessageLookupByLibrary.simpleMessage("Kartoti"),
        "reviewDeduplicateItems": MessageLookupByLibrary.simpleMessage(
            "Peržiūrėkite ir ištrinkite elementus, kurie, jūsų manymu, yra dublikatai."),
        "reviewSuggestions":
            MessageLookupByLibrary.simpleMessage("Peržiūrėti pasiūlymus"),
        "right": MessageLookupByLibrary.simpleMessage("Dešinė"),
        "rotate": MessageLookupByLibrary.simpleMessage("Sukti"),
        "safelyStored": MessageLookupByLibrary.simpleMessage("Saugiai saugoma"),
        "saveChangesBeforeLeavingQuestion":
            MessageLookupByLibrary.simpleMessage(
                "Išsaugoti pakeitimus prieš išeinant?"),
        "saveKey": MessageLookupByLibrary.simpleMessage("Išsaugoti raktą"),
        "savePerson": MessageLookupByLibrary.simpleMessage("Išsaugoti asmenį"),
        "saveYourRecoveryKeyIfYouHaventAlready":
            MessageLookupByLibrary.simpleMessage(
                "Išsaugokite atkūrimo raktą, jei dar to nepadarėte"),
        "savingEdits":
            MessageLookupByLibrary.simpleMessage("Išsaugomi redagavimai..."),
        "scanCode": MessageLookupByLibrary.simpleMessage("Skenuoti kodą"),
        "scanThisBarcodeWithnyourAuthenticatorApp":
            MessageLookupByLibrary.simpleMessage(
                "Skenuokite šį QR kodą\nsu autentifikatoriaus programa"),
        "search": MessageLookupByLibrary.simpleMessage("Ieškokite"),
        "searchByAlbumNameHint":
            MessageLookupByLibrary.simpleMessage("Albumo pavadinimas"),
        "searchByExamples": MessageLookupByLibrary.simpleMessage(
            "• Albumų pavadinimai (pvz., „Fotoaparatas“)\n• Failų tipai (pvz., „Vaizdo įrašai“, „.gif“)\n• Metai ir mėnesiai (pvz., „2022“, „sausis“)\n• Šventės (pvz., „Kalėdos“)\n• Nuotraukų aprašymai (pvz., „#džiaugsmas“)"),
        "searchCaptionEmptySection": MessageLookupByLibrary.simpleMessage(
            "Pridėkite aprašymus, pavyzdžiui, „#kelionė“, į nuotraukos informaciją, kad greičiau jas čia rastumėte."),
        "searchDiscoverEmptySection": MessageLookupByLibrary.simpleMessage(
            "Vaizdai bus rodomi čia, kai bus užbaigtas apdorojimas ir sinchronizavimas."),
        "searchHint3": MessageLookupByLibrary.simpleMessage(
            "Albumai, failų pavadinimai ir tipai"),
        "searchHint4": MessageLookupByLibrary.simpleMessage("Vietovė"),
        "searchHint5": MessageLookupByLibrary.simpleMessage(
            "Jau netrukus: veidų ir magiškos paieškos ✨"),
        "searchLocationEmptySection": MessageLookupByLibrary.simpleMessage(
            "Grupės nuotraukos, kurios padarytos tam tikru spinduliu nuo nuotraukos"),
        "searchPeopleEmptySection": MessageLookupByLibrary.simpleMessage(
            "Pakvieskite asmenis ir čia matysite visas jų bendrinamas nuotraukas."),
        "searchPersonsEmptySection": MessageLookupByLibrary.simpleMessage(
            "Asmenys bus rodomi čia, kai bus užbaigtas apdorojimas ir sinchronizavimas."),
<<<<<<< HEAD
        "searchResultCount": m92,
        "searchSectionsLengthMismatch": m93,
=======
        "searchResultCount": m94,
        "searchSectionsLengthMismatch": m95,
>>>>>>> 1d197694
        "security": MessageLookupByLibrary.simpleMessage("Saugumas"),
        "seePublicAlbumLinksInApp": MessageLookupByLibrary.simpleMessage(
            "Žiūrėti viešų albumų nuorodas programoje"),
        "selectALocation":
            MessageLookupByLibrary.simpleMessage("Pasirinkite vietovę"),
        "selectALocationFirst": MessageLookupByLibrary.simpleMessage(
            "Pirmiausia pasirinkite vietovę"),
        "selectAll": MessageLookupByLibrary.simpleMessage("Pasirinkti viską"),
        "selectAllShort": MessageLookupByLibrary.simpleMessage("Viskas"),
        "selectCoverPhoto": MessageLookupByLibrary.simpleMessage(
            "Pasirinkite viršelio nuotrauką"),
        "selectDate": MessageLookupByLibrary.simpleMessage("Pasirinkti datą"),
        "selectFoldersForBackup": MessageLookupByLibrary.simpleMessage(
            "Pasirinkite aplankus atsarginėms kopijoms kurti"),
        "selectLanguage":
            MessageLookupByLibrary.simpleMessage("Pasirinkite kalbą"),
        "selectMailApp":
            MessageLookupByLibrary.simpleMessage("Pasirinkti pašto programą"),
        "selectOneDateAndTime": MessageLookupByLibrary.simpleMessage(
            "Pasirinkti vieną datą ir laiką"),
        "selectOneDateAndTimeForAll": MessageLookupByLibrary.simpleMessage(
            "Pasirinkti vieną datą ir laiką viskam"),
        "selectReason":
            MessageLookupByLibrary.simpleMessage("Pasirinkite priežastį"),
        "selectStartOfRange": MessageLookupByLibrary.simpleMessage(
            "Pasirinkti intervalo pradžią"),
        "selectTime": MessageLookupByLibrary.simpleMessage("Pasirinkti laiką"),
        "selectYourPlan":
            MessageLookupByLibrary.simpleMessage("Pasirinkite planą"),
        "selectedFilesAreNotOnEnte": MessageLookupByLibrary.simpleMessage(
            "Pasirinkti failai nėra platformoje „Ente“"),
        "selectedFoldersWillBeEncryptedAndBackedUp":
            MessageLookupByLibrary.simpleMessage(
                "Pasirinkti aplankai bus užšifruoti ir sukurtos atsarginės kopijos."),
        "selectedItemsWillBeRemovedFromThisPerson":
            MessageLookupByLibrary.simpleMessage(
                "Pasirinkti elementai bus pašalinti iš šio asmens, bet nebus ištrinti iš jūsų bibliotekos."),
        "selectedPhotos": m25,
        "selectedPhotosWithYours": m26,
        "send": MessageLookupByLibrary.simpleMessage("Siųsti"),
        "sendEmail": MessageLookupByLibrary.simpleMessage("Siųsti el. laišką"),
        "sendInvite": MessageLookupByLibrary.simpleMessage("Siųsti kvietimą"),
        "sendLink": MessageLookupByLibrary.simpleMessage("Siųsti nuorodą"),
        "serverEndpoint":
            MessageLookupByLibrary.simpleMessage("Serverio galutinis taškas"),
        "sessionExpired":
            MessageLookupByLibrary.simpleMessage("Seansas baigėsi"),
        "sessionIdMismatch":
            MessageLookupByLibrary.simpleMessage("Seanso ID nesutampa."),
        "setAPassword":
            MessageLookupByLibrary.simpleMessage("Nustatyti slaptažodį"),
        "setAs": MessageLookupByLibrary.simpleMessage("Nustatyti kaip"),
        "setCover": MessageLookupByLibrary.simpleMessage("Nustatyti viršelį"),
        "setLabel": MessageLookupByLibrary.simpleMessage("Nustatyti"),
        "setNewPassword": MessageLookupByLibrary.simpleMessage(
            "Nustatykite naują slaptažodį"),
        "setNewPin":
            MessageLookupByLibrary.simpleMessage("Nustatykite naują PIN"),
        "setPasswordTitle":
            MessageLookupByLibrary.simpleMessage("Nustatyti slaptažodį"),
        "setupComplete": MessageLookupByLibrary.simpleMessage("Sąranka baigta"),
        "share": MessageLookupByLibrary.simpleMessage("Bendrinti"),
        "shareALink":
            MessageLookupByLibrary.simpleMessage("Bendrinkite nuorodą"),
        "shareAlbumHint": MessageLookupByLibrary.simpleMessage(
            "Atidarykite albumą ir palieskite bendrinimo mygtuką viršuje dešinėje, kad bendrintumėte."),
        "shareAnAlbumNow":
            MessageLookupByLibrary.simpleMessage("Bendrinti albumą dabar"),
        "shareLink": MessageLookupByLibrary.simpleMessage("Bendrinti nuorodą"),
        "shareMyVerificationID": m27,
        "shareOnlyWithThePeopleYouWant": MessageLookupByLibrary.simpleMessage(
            "Bendrinkite tik su tais asmenimis, su kuriais norite"),
        "shareTextConfirmOthersVerificationID": m28,
        "shareTextRecommendUsingEnte": MessageLookupByLibrary.simpleMessage(
            "Atsisiųskite „Ente“, kad galėtume lengvai bendrinti originalios kokybės nuotraukas ir vaizdo įrašus.\n\nhttps://ente.io"),
        "shareTextReferralCode": m29,
        "shareWithNonenteUsers": MessageLookupByLibrary.simpleMessage(
            "Bendrinkite su ne „Ente“ naudotojais."),
        "shareWithPeopleSectionTitle": m30,
        "sharedAlbumSectionDescription": MessageLookupByLibrary.simpleMessage(
            "Sukurkite bendrinamus ir bendradarbiaujamus albumus su kitais „Ente“ naudotojais, įskaitant naudotojus nemokamuose planuose."),
        "sharedByYou":
            MessageLookupByLibrary.simpleMessage("Bendrinta iš jūsų"),
        "sharedPhotoNotifications": MessageLookupByLibrary.simpleMessage(
            "Naujos bendrintos nuotraukos"),
        "sharedPhotoNotificationsExplanation": MessageLookupByLibrary.simpleMessage(
            "Gaukite pranešimus, kai kas nors prideda nuotrauką į bendrinamą albumą, kuriame dalyvaujate."),
        "sharedWithMe":
            MessageLookupByLibrary.simpleMessage("Bendrinta su manimi"),
        "sharedWithYou":
            MessageLookupByLibrary.simpleMessage("Bendrinta su jumis"),
        "sharing": MessageLookupByLibrary.simpleMessage("Bendrinima..."),
        "shiftDatesAndTime":
            MessageLookupByLibrary.simpleMessage("Pastumti datas ir laiką"),
        "showMemories":
            MessageLookupByLibrary.simpleMessage("Rodyti prisiminimus"),
        "showPerson": MessageLookupByLibrary.simpleMessage("Rodyti asmenį"),
        "signOutOtherBody": MessageLookupByLibrary.simpleMessage(
            "Jei manote, kad kas nors gali žinoti jūsų slaptažodį, galite priverstinai atsijungti iš visų kitų įrenginių, naudojančių jūsų paskyrą."),
        "signUpTerms": MessageLookupByLibrary.simpleMessage(
            "Sutinku su <u-terms>paslaugų sąlygomis</u-terms> ir <u-policy> privatumo politika</u-policy>"),
        "singleFileDeleteFromDevice": m31,
        "singleFileDeleteHighlight": MessageLookupByLibrary.simpleMessage(
            "Jis bus ištrintas iš visų albumų."),
        "singleFileInBothLocalAndRemote": m32,
        "singleFileInRemoteOnly": m33,
        "skip": MessageLookupByLibrary.simpleMessage("Praleisti"),
        "social": MessageLookupByLibrary.simpleMessage("Socialinės"),
        "someOfTheFilesYouAreTryingToDeleteAre":
            MessageLookupByLibrary.simpleMessage(
                "Kai kurie failai, kuriuos bandote ištrinti, yra pasiekiami tik jūsų įrenginyje ir jų negalima atkurti, jei jie buvo ištrinti."),
        "someoneSharingAlbumsWithYouShouldSeeTheSameId":
            MessageLookupByLibrary.simpleMessage(
                "Asmuo, kuris bendrina albumus su jumis, savo įrenginyje turėtų matyti tą patį ID."),
        "somethingWentWrong":
            MessageLookupByLibrary.simpleMessage("Kažkas nutiko ne taip"),
        "somethingWentWrongPleaseTryAgain":
            MessageLookupByLibrary.simpleMessage(
                "Kažkas nutiko ne taip. Bandykite dar kartą."),
        "sorry": MessageLookupByLibrary.simpleMessage("Atsiprašome"),
        "sorryCouldNotAddToFavorites": MessageLookupByLibrary.simpleMessage(
            "Atsiprašome, nepavyko pridėti prie mėgstamų."),
        "sorryCouldNotRemoveFromFavorites":
            MessageLookupByLibrary.simpleMessage(
                "Atsiprašome, nepavyko pašalinti iš mėgstamų."),
        "sorryWeCouldNotGenerateSecureKeysOnThisDevicennplease":
            MessageLookupByLibrary.simpleMessage(
                "Atsiprašome, šiame įrenginyje nepavyko sugeneruoti saugių raktų.\n\nRegistruokitės iš kito įrenginio."),
        "sort": MessageLookupByLibrary.simpleMessage("Rikiuoti"),
        "sortAlbumsBy": MessageLookupByLibrary.simpleMessage("Rikiuoti pagal"),
        "sortNewestFirst":
            MessageLookupByLibrary.simpleMessage("Naujausią pirmiausiai"),
        "sortOldestFirst":
            MessageLookupByLibrary.simpleMessage("Seniausią pirmiausiai"),
        "sparkleSuccess": MessageLookupByLibrary.simpleMessage("✨ Sėkmė"),
        "startAccountRecoveryTitle":
            MessageLookupByLibrary.simpleMessage("Pradėti atkūrimą"),
        "startBackup": MessageLookupByLibrary.simpleMessage(
            "Pradėti kurti atsarginę kopiją"),
        "status": MessageLookupByLibrary.simpleMessage("Būsena"),
        "stopCastingBody": MessageLookupByLibrary.simpleMessage(
            "Ar norite sustabdyti perdavimą?"),
        "stopCastingTitle":
            MessageLookupByLibrary.simpleMessage("Stabdyti perdavimą"),
        "storage": MessageLookupByLibrary.simpleMessage("Saugykla"),
        "storageBreakupYou": MessageLookupByLibrary.simpleMessage("Jūs"),
        "storageInGB": m34,
        "storageLimitExceeded":
            MessageLookupByLibrary.simpleMessage("Viršyta saugyklos riba."),
        "streamDetails": MessageLookupByLibrary.simpleMessage(
            "Srautinio perdavimo išsami informacija"),
        "strongStrength": MessageLookupByLibrary.simpleMessage("Stipri"),
        "subAlreadyLinkedErrMessage": m35,
        "subWillBeCancelledOn": m36,
        "subscribe": MessageLookupByLibrary.simpleMessage("Prenumeruoti"),
        "subscribeToEnableSharing": MessageLookupByLibrary.simpleMessage(
            "Kad įjungtumėte bendrinimą, reikia aktyvios mokamos prenumeratos."),
        "subscription": MessageLookupByLibrary.simpleMessage("Prenumerata"),
        "success": MessageLookupByLibrary.simpleMessage("Sėkmė"),
        "successfullyArchived":
            MessageLookupByLibrary.simpleMessage("Sėkmingai suarchyvuota"),
        "successfullyUnarchived":
            MessageLookupByLibrary.simpleMessage("Sėkmingai išarchyvuota"),
        "suggestFeatures":
            MessageLookupByLibrary.simpleMessage("Siūlyti funkcijas"),
        "sunrise": MessageLookupByLibrary.simpleMessage("Akiratyje"),
        "support": MessageLookupByLibrary.simpleMessage("Pagalba"),
<<<<<<< HEAD
        "syncProgress": m99,
=======
        "syncProgress": m101,
>>>>>>> 1d197694
        "syncStopped": MessageLookupByLibrary.simpleMessage(
            "Sinchronizavimas sustabdytas"),
        "syncing": MessageLookupByLibrary.simpleMessage("Sinchronizuojama..."),
        "systemTheme": MessageLookupByLibrary.simpleMessage("Sistemos"),
        "tapToCopy": MessageLookupByLibrary.simpleMessage(
            "palieskite, kad nukopijuotumėte"),
        "tapToEnterCode": MessageLookupByLibrary.simpleMessage(
            "Palieskite, kad įvestumėte kodą"),
        "tapToUnlock": MessageLookupByLibrary.simpleMessage(
            "Palieskite, kad atrakintumėte"),
        "tapToUpload":
            MessageLookupByLibrary.simpleMessage("Palieskite, kad įkeltumėte"),
<<<<<<< HEAD
        "tapToUploadIsIgnoredDue": m100,
=======
        "tapToUploadIsIgnoredDue": m102,
>>>>>>> 1d197694
        "tempErrorContactSupportIfPersists": MessageLookupByLibrary.simpleMessage(
            "Atrodo, kad kažkas nutiko ne taip. Bandykite dar kartą po kurio laiko. Jei klaida tęsiasi, susisiekite su mūsų palaikymo komanda."),
        "terminate": MessageLookupByLibrary.simpleMessage("Baigti"),
        "terminateSession":
            MessageLookupByLibrary.simpleMessage("Baigti seansą?"),
        "terms": MessageLookupByLibrary.simpleMessage("Sąlygos"),
        "termsOfServicesTitle": MessageLookupByLibrary.simpleMessage("Sąlygos"),
        "thankYou": MessageLookupByLibrary.simpleMessage("Dėkojame"),
        "thankYouForSubscribing": MessageLookupByLibrary.simpleMessage(
            "Dėkojame, kad užsiprenumeravote!"),
        "theDownloadCouldNotBeCompleted": MessageLookupByLibrary.simpleMessage(
            "Atsisiuntimas negalėjo būti baigtas."),
        "theLinkYouAreTryingToAccessHasExpired":
            MessageLookupByLibrary.simpleMessage(
                "Nuoroda, kurią bandote pasiekti, nebegalioja."),
        "theRecoveryKeyYouEnteredIsIncorrect":
            MessageLookupByLibrary.simpleMessage(
                "Įvestas atkūrimo raktas yra neteisingas."),
        "theme": MessageLookupByLibrary.simpleMessage("Tema"),
        "theyAlsoGetXGb": m37,
        "thisCanBeUsedToRecoverYourAccountIfYou":
            MessageLookupByLibrary.simpleMessage(
                "Tai gali būti naudojama paskyrai atkurti, jei prarandate dvigubo tapatybės nustatymą"),
        "thisDevice": MessageLookupByLibrary.simpleMessage("Šis įrenginys"),
        "thisEmailIsAlreadyInUse": MessageLookupByLibrary.simpleMessage(
            "Šis el. paštas jau naudojamas."),
        "thisImageHasNoExifData": MessageLookupByLibrary.simpleMessage(
            "Šis vaizdas neturi Exif duomenų"),
        "thisIsMeExclamation": MessageLookupByLibrary.simpleMessage("Tai aš!"),
        "thisIsPersonVerificationId": m38,
        "thisIsYourVerificationId":
            MessageLookupByLibrary.simpleMessage("Tai – jūsų patvirtinimo ID"),
        "thisWeekThroughTheYears":
            MessageLookupByLibrary.simpleMessage("Ši savaitė per metus"),
<<<<<<< HEAD
=======
        "thisWeekXYearsAgo": m103,
>>>>>>> 1d197694
        "thisWillLogYouOutOfTheFollowingDevice":
            MessageLookupByLibrary.simpleMessage(
                "Tai jus atjungs nuo toliau nurodyto įrenginio:"),
        "thisWillLogYouOutOfThisDevice": MessageLookupByLibrary.simpleMessage(
            "Tai jus atjungs nuo šio įrenginio."),
        "thisWillMakeTheDateAndTimeOfAllSelected":
            MessageLookupByLibrary.simpleMessage(
                "Tai padarys visų pasirinktų nuotraukų datą ir laiką vienodus."),
        "thisWillRemovePublicLinksOfAllSelectedQuickLinks":
            MessageLookupByLibrary.simpleMessage(
                "Tai pašalins visų pasirinktų sparčiųjų nuorodų viešąsias nuorodas."),
<<<<<<< HEAD
        "throughTheYears": m102,
=======
        "throughTheYears": m104,
>>>>>>> 1d197694
        "toEnableAppLockPleaseSetupDevicePasscodeOrScreen":
            MessageLookupByLibrary.simpleMessage(
                "Kad įjungtumėte programos užraktą, sistemos nustatymuose nustatykite įrenginio prieigos kodą arba ekrano užraktą."),
        "toHideAPhotoOrVideo": MessageLookupByLibrary.simpleMessage(
            "Kad paslėptumėte nuotrauką ar vaizdo įrašą"),
        "toResetVerifyEmail": MessageLookupByLibrary.simpleMessage(
            "Kad iš naujo nustatytumėte slaptažodį, pirmiausia patvirtinkite savo el. paštą."),
        "todaysLogs":
            MessageLookupByLibrary.simpleMessage("Šiandienos žurnalai"),
        "tooManyIncorrectAttempts": MessageLookupByLibrary.simpleMessage(
            "Per daug neteisingų bandymų."),
        "total": MessageLookupByLibrary.simpleMessage("iš viso"),
        "trash": MessageLookupByLibrary.simpleMessage("Šiukšlinė"),
<<<<<<< HEAD
        "trashDaysLeft": m103,
        "trim": MessageLookupByLibrary.simpleMessage("Trumpinti"),
        "tripInYear": m104,
        "tripToLocation": m105,
        "trustedContacts":
            MessageLookupByLibrary.simpleMessage("Patikimi kontaktai"),
        "trustedInviteBody": m106,
=======
        "trashDaysLeft": m105,
        "trim": MessageLookupByLibrary.simpleMessage("Trumpinti"),
        "tripInYear": m106,
        "tripToLocation": m107,
        "trustedContacts":
            MessageLookupByLibrary.simpleMessage("Patikimi kontaktai"),
        "trustedInviteBody": m108,
>>>>>>> 1d197694
        "tryAgain": MessageLookupByLibrary.simpleMessage("Bandyti dar kartą"),
        "twitter": MessageLookupByLibrary.simpleMessage("„Twitter“"),
        "twoMonthsFreeOnYearlyPlans": MessageLookupByLibrary.simpleMessage(
            "2 mėnesiai nemokamai metiniuose planuose"),
        "twofactor": MessageLookupByLibrary.simpleMessage(
            "Dvigubas tapatybės nustatymas"),
        "twofactorAuthenticationPageTitle":
            MessageLookupByLibrary.simpleMessage(
                "Dvigubas tapatybės nustatymas"),
        "twofactorSetup": MessageLookupByLibrary.simpleMessage(
            "Dvigubo tapatybės nustatymo sąranka"),
<<<<<<< HEAD
        "typeOfGallerGallerytypeIsNotSupportedForRename": m107,
=======
        "typeOfGallerGallerytypeIsNotSupportedForRename": m109,
>>>>>>> 1d197694
        "unarchive": MessageLookupByLibrary.simpleMessage("Išarchyvuoti"),
        "unarchiveAlbum":
            MessageLookupByLibrary.simpleMessage("Išarchyvuoti albumą"),
        "unarchiving":
            MessageLookupByLibrary.simpleMessage("Išarchyvuojama..."),
        "unavailableReferralCode": MessageLookupByLibrary.simpleMessage(
            "Atsiprašome, šis kodas nepasiekiamas."),
        "uncategorized":
            MessageLookupByLibrary.simpleMessage("Nekategorizuoti"),
        "unlock": MessageLookupByLibrary.simpleMessage("Atrakinti"),
        "unpinAlbum": MessageLookupByLibrary.simpleMessage("Atsegti albumą"),
        "unselectAll": MessageLookupByLibrary.simpleMessage("Nesirinkti visų"),
        "update": MessageLookupByLibrary.simpleMessage("Atnaujinti"),
        "updateAvailable":
            MessageLookupByLibrary.simpleMessage("Yra naujinimas"),
        "updatingFolderSelection": MessageLookupByLibrary.simpleMessage(
            "Atnaujinamas aplankų pasirinkimas..."),
        "upgrade": MessageLookupByLibrary.simpleMessage("Keisti planą"),
<<<<<<< HEAD
        "uploadIsIgnoredDueToIgnorereason": m108,
=======
        "uploadIsIgnoredDueToIgnorereason": m110,
>>>>>>> 1d197694
        "upto50OffUntil4thDec": MessageLookupByLibrary.simpleMessage(
            "Iki 50% nuolaida, gruodžio 4 d."),
        "usableReferralStorageInfo": MessageLookupByLibrary.simpleMessage(
            "Naudojama saugykla ribojama pagal jūsų dabartinį planą. Perteklinė gauta saugykla automatiškai taps tinkama naudoti, kai pakeisite planą."),
        "useAsCover":
            MessageLookupByLibrary.simpleMessage("Naudoti kaip viršelį"),
        "useDifferentPlayerInfo": MessageLookupByLibrary.simpleMessage(
            "Turite problemų paleidžiant šį vaizdo įrašą? Ilgai paspauskite čia, kad išbandytumėte kitą leistuvę."),
        "usePublicLinksForPeopleNotOnEnte": MessageLookupByLibrary.simpleMessage(
            "Naudokite viešas nuorodas asmenimis, kurie nėra sistemoje „Ente“"),
        "useRecoveryKey":
            MessageLookupByLibrary.simpleMessage("Naudoti atkūrimo raktą"),
        "usedSpace": MessageLookupByLibrary.simpleMessage("Naudojama vieta"),
        "validTill": m39,
        "verificationFailedPleaseTryAgain":
            MessageLookupByLibrary.simpleMessage(
                "Patvirtinimas nepavyko. Bandykite dar kartą."),
        "verificationId":
            MessageLookupByLibrary.simpleMessage("Patvirtinimo ID"),
        "verify": MessageLookupByLibrary.simpleMessage("Patvirtinti"),
        "verifyEmail":
            MessageLookupByLibrary.simpleMessage("Patvirtinti el. paštą"),
        "verifyEmailID": m40,
        "verifyIDLabel": MessageLookupByLibrary.simpleMessage("Patvirtinti"),
        "verifyPasskey":
            MessageLookupByLibrary.simpleMessage("Patvirtinti slaptaraktį"),
        "verifyPassword":
            MessageLookupByLibrary.simpleMessage("Patvirtinkite slaptažodį"),
        "verifying": MessageLookupByLibrary.simpleMessage("Patvirtinama..."),
        "verifyingRecoveryKey": MessageLookupByLibrary.simpleMessage(
            "Patvirtinima atkūrimo raktą..."),
        "videoInfo":
            MessageLookupByLibrary.simpleMessage("Vaizdo įrašo informacija"),
        "videoSmallCase": MessageLookupByLibrary.simpleMessage("vaizdo įrašas"),
        "videoStreaming": MessageLookupByLibrary.simpleMessage(
            "Vaizdo įrašų srautinis perdavimas"),
        "videos": MessageLookupByLibrary.simpleMessage("Vaizdo įrašai"),
        "viewActiveSessions":
            MessageLookupByLibrary.simpleMessage("Peržiūrėti aktyvius seansus"),
        "viewAddOnButton":
            MessageLookupByLibrary.simpleMessage("Peržiūrėti priedus"),
        "viewAll": MessageLookupByLibrary.simpleMessage("Peržiūrėti viską"),
        "viewLargeFiles": MessageLookupByLibrary.simpleMessage("Dideli failai"),
        "viewLargeFilesDesc": MessageLookupByLibrary.simpleMessage(
            "Peržiūrėkite failus, kurie užima daugiausiai saugyklos vietos."),
        "viewLogs": MessageLookupByLibrary.simpleMessage("Peržiūrėti žurnalus"),
        "viewRecoveryKey":
            MessageLookupByLibrary.simpleMessage("Peržiūrėti atkūrimo raktą"),
        "viewer": MessageLookupByLibrary.simpleMessage("Žiūrėtojas"),
        "visitWebToManage": MessageLookupByLibrary.simpleMessage(
            "Aplankykite web.ente.io, kad tvarkytumėte savo prenumeratą"),
        "waitingForVerification":
            MessageLookupByLibrary.simpleMessage("Laukiama patvirtinimo..."),
        "waitingForWifi":
            MessageLookupByLibrary.simpleMessage("Laukiama „WiFi“..."),
        "warning": MessageLookupByLibrary.simpleMessage("Įspėjimas"),
        "weAreOpenSource":
            MessageLookupByLibrary.simpleMessage("Esame atviro kodo!"),
        "weDontSupportEditingPhotosAndAlbumsThatYouDont":
            MessageLookupByLibrary.simpleMessage(
                "Nepalaikome nuotraukų ir albumų redagavimo, kurių dar neturite."),
        "weHaveSendEmailTo": m41,
        "weakStrength": MessageLookupByLibrary.simpleMessage("Silpna"),
        "welcomeBack": MessageLookupByLibrary.simpleMessage("Sveiki sugrįžę!"),
        "whatsNew": MessageLookupByLibrary.simpleMessage("Kas naujo"),
        "whyAddTrustContact": MessageLookupByLibrary.simpleMessage(
            "Patikimas kontaktas gali padėti atkurti jūsų duomenis."),
        "yearShort": MessageLookupByLibrary.simpleMessage("m."),
        "yearly": MessageLookupByLibrary.simpleMessage("Metinis"),
        "yearsAgo": m42,
        "yes": MessageLookupByLibrary.simpleMessage("Taip"),
        "yesCancel": MessageLookupByLibrary.simpleMessage("Taip, atsisakyti"),
        "yesConvertToViewer":
            MessageLookupByLibrary.simpleMessage("Taip, keisti į žiūrėtoją"),
        "yesDelete": MessageLookupByLibrary.simpleMessage("Taip, ištrinti"),
        "yesLogout": MessageLookupByLibrary.simpleMessage("Taip, atsijungti"),
        "yesRemove": MessageLookupByLibrary.simpleMessage("Taip, šalinti"),
        "yesRenew": MessageLookupByLibrary.simpleMessage("Taip, pratęsti"),
        "yesResetPerson": MessageLookupByLibrary.simpleMessage(
            "Taip, nustatyti asmenį iš naujo"),
        "you": MessageLookupByLibrary.simpleMessage("Jūs"),
<<<<<<< HEAD
        "youAndThem": m111,
=======
        "youAndThem": m113,
>>>>>>> 1d197694
        "youAreOnAFamilyPlan":
            MessageLookupByLibrary.simpleMessage("Esate šeimos plane!"),
        "youAreOnTheLatestVersion":
            MessageLookupByLibrary.simpleMessage("Esate naujausioje versijoje"),
        "youCanAtMaxDoubleYourStorage": MessageLookupByLibrary.simpleMessage(
            "* Galite daugiausiai padvigubinti savo saugyklą."),
        "youCannotDowngradeToThisPlan": MessageLookupByLibrary.simpleMessage(
            "Negalite pakeisti į šį planą"),
        "youCannotShareWithYourself": MessageLookupByLibrary.simpleMessage(
            "Negalite bendrinti su savimi."),
        "youDontHaveAnyArchivedItems": MessageLookupByLibrary.simpleMessage(
            "Neturite jokių archyvuotų elementų."),
        "youHaveSuccessfullyFreedUp": m43,
        "yourAccountHasBeenDeleted":
            MessageLookupByLibrary.simpleMessage("Jūsų paskyra ištrinta"),
        "yourMap": MessageLookupByLibrary.simpleMessage("Jūsų žemėlapis"),
        "yourPlanWasSuccessfullyDowngraded":
            MessageLookupByLibrary.simpleMessage(
                "Jūsų planas sėkmingai pakeistas į žemesnį"),
        "yourPlanWasSuccessfullyUpgraded": MessageLookupByLibrary.simpleMessage(
            "Jūsų planas sėkmingai pakeistas"),
        "yourPurchaseWasSuccessful": MessageLookupByLibrary.simpleMessage(
            "Jūsų pirkimas buvo sėkmingas"),
        "yourStorageDetailsCouldNotBeFetched":
            MessageLookupByLibrary.simpleMessage(
                "Nepavyko gauti jūsų saugyklos duomenų."),
        "yourSubscriptionHasExpired":
            MessageLookupByLibrary.simpleMessage("Jūsų prenumerata baigėsi."),
        "yourVerificationCodeHasExpired": MessageLookupByLibrary.simpleMessage(
            "Jūsų patvirtinimo kodas nebegaliojantis."),
        "youveNoDuplicateFilesThatCanBeCleared":
            MessageLookupByLibrary.simpleMessage(
                "Neturite dubliuotų failų, kuriuos būtų galima išvalyti.")
      };
}<|MERGE_RESOLUTION|>--- conflicted
+++ resolved
@@ -47,17 +47,10 @@
             'other': 'Jūs gavote ${storageAmountInGb} GB iki šiol.',
           })}";
 
-<<<<<<< HEAD
   static String m112(count) =>
       "${Intl.plural(count, zero: 'Pridėta 0 bendradarbių', one: 'Pridėtas 1 bendradarbis', other: 'Pridėta ${count} bendradarbių')}";
 
   static String m55(email, numOfDays) =>
-=======
-  static String m55(count) =>
-      "${Intl.plural(count, zero: 'Pridėta 0 bendradarbių', one: 'Pridėtas 1 bendradarbis', other: 'Pridėta ${count} bendradarbių')}";
-
-  static String m56(email, numOfDays) =>
->>>>>>> 1d197694
       "Ketinate pridėti ${email} kaip patikimą kontaktą. Jie galės atkurti jūsų paskyrą, jei jūsų nebus ${numOfDays} dienų.";
 
   static String m5(familyAdminEmail) =>
@@ -66,20 +59,12 @@
   static String m6(provider) =>
       "Susisiekite su mumis adresu support@ente.io, kad sutvarkytumėte savo ${provider} prenumeratą.";
 
-<<<<<<< HEAD
   static String m56(endpoint) => "Prijungta prie ${endpoint}";
-=======
-  static String m57(endpoint) => "Prijungta prie ${endpoint}";
->>>>>>> 1d197694
 
   static String m7(count) =>
       "${Intl.plural(count, one: 'Ištrinti ${count} elementą', few: 'Ištrinti ${count} elementus', many: 'Ištrinti ${count} elemento', other: 'Ištrinti ${count} elementų')}";
 
-<<<<<<< HEAD
   static String m57(currentlyDeleting, totalCount) =>
-=======
-  static String m58(currentlyDeleting, totalCount) =>
->>>>>>> 1d197694
       "Ištrinama ${currentlyDeleting} / ${totalCount}";
 
   static String m8(albumName) =>
@@ -94,24 +79,14 @@
   static String m11(count, formattedSize) =>
       "${count} failai (-ų), kiekvienas ${formattedSize}";
 
-<<<<<<< HEAD
   static String m58(newEmail) => "El. paštas pakeistas į ${newEmail}";
 
   static String m59(email) => "${email} neturi „Ente“ paskyros.";
-=======
-  static String m59(newEmail) => "El. paštas pakeistas į ${newEmail}";
-
-  static String m60(email) => "${email} neturi „Ente“ paskyros.";
->>>>>>> 1d197694
 
   static String m12(email) =>
       "${email} neturi „Ente“ paskyros.\n\nSiųskite jiems kvietimą bendrinti nuotraukas.";
 
-<<<<<<< HEAD
   static String m61(text) => "Rastos papildomos nuotraukos, skirtos ${text}";
-=======
-  static String m62(text) => "Rastos papildomos nuotraukos, skirtos ${text}";
->>>>>>> 1d197694
 
   static String m13(storageAmountInGB) =>
       "${storageAmountInGB} GB kiekvieną kartą, kai kas nors užsiregistruoja mokamam planui ir pritaiko jūsų kodą.";
@@ -119,21 +94,14 @@
   static String m14(endDate) =>
       "Nemokamas bandomasis laikotarpis galioja iki ${endDate}";
 
-<<<<<<< HEAD
   static String m66(sizeInMBorGB) => "Atlaisvinti ${sizeInMBorGB}";
 
   static String m68(currentlyProcessing, totalCount) =>
-=======
-  static String m67(sizeInMBorGB) => "Atlaisvinti ${sizeInMBorGB}";
-
-  static String m69(currentlyProcessing, totalCount) =>
->>>>>>> 1d197694
       "Apdorojama ${currentlyProcessing} / ${totalCount}";
 
   static String m15(count) =>
       "${Intl.plural(count, one: '${count} elementas', few: '${count} elementai', many: '${count} elemento', other: '${count} elementų')}";
 
-<<<<<<< HEAD
   static String m71(email) => "${email} pakvietė jus būti patikimu kontaktu";
 
   static String m16(expiryTime) => "Nuoroda nebegalios ${expiryTime}";
@@ -144,18 +112,6 @@
   static String m77(personName) => "Nėra pasiūlymų asmeniui ${personName}.";
 
   static String m78(name) => "Ne ${name}?";
-=======
-  static String m72(email) => "${email} pakvietė jus būti patikimu kontaktu";
-
-  static String m16(expiryTime) => "Nuoroda nebegalios ${expiryTime}";
-
-  static String m74(personName, email) =>
-      "Tai susies ${personName} su ${email}.";
-
-  static String m78(personName) => "Nėra pasiūlymų asmeniui ${personName}.";
-
-  static String m79(name) => "Ne ${name}?";
->>>>>>> 1d197694
 
   static String m17(familyAdminEmail) =>
       "Susisiekite su ${familyAdminEmail}, kad pakeistumėte savo kodą.";
@@ -166,7 +122,6 @@
   static String m19(providerName) =>
       "Kreipkitės į ${providerName} palaikymo komandą, jei jums buvo nuskaičiuota.";
 
-<<<<<<< HEAD
   static String m20(endDate) =>
       "Nemokama bandomoji versija galioja iki ${endDate}.\nVėliau galėsite pasirinkti mokamą planą.";
 
@@ -185,29 +140,6 @@
       "Dabar galite atkurti ${email} paskyrą nustatydami naują slaptažodį.";
 
   static String m90(email) => "${email} bando atkurti jūsų paskyrą.";
-=======
-  static String m83(count) =>
-      "${Intl.plural(count, zero: 'Nėra nuotraukų', one: '1 nuotrauka', few: '${count} nuotraukos', many: '${count} nuotraukos', other: '${count} nuotraukų')}";
-
-  static String m20(endDate) =>
-      "Nemokama bandomoji versija galioja iki ${endDate}.\nVėliau galėsite pasirinkti mokamą planą.";
-
-  static String m86(toEmail) => "Siųskite žurnalus adresu\n${toEmail}";
-
-  static String m88(folderName) => "Apdorojama ${folderName}...";
-
-  static String m21(storeName) => "Vertinti mus parduotuvėje „${storeName}“";
-
-  static String m89(name) => "Perskirstė jus į ${name}";
-
-  static String m90(days, email) =>
-      "Paskyrą galėsite pasiekti po ${days} dienų. Pranešimas bus išsiųstas į ${email}.";
-
-  static String m91(email) =>
-      "Dabar galite atkurti ${email} paskyrą nustatydami naują slaptažodį.";
-
-  static String m92(email) => "${email} bando atkurti jūsų paskyrą.";
->>>>>>> 1d197694
 
   static String m22(storageInGB) =>
       "3. Abu gaunate ${storageInGB} GB* nemokamai";
@@ -217,17 +149,10 @@
 
   static String m24(endDate) => "Prenumerata pratęsiama ${endDate}";
 
-<<<<<<< HEAD
   static String m92(count) =>
       "${Intl.plural(count, one: 'Rastas ${count} rezultatas', few: 'Rasti ${count} rezultatai', many: 'Rasta ${count} rezultato', other: 'Rasta ${count} rezultatų')}";
 
   static String m93(snapshotLength, searchLength) =>
-=======
-  static String m94(count) =>
-      "${Intl.plural(count, one: 'Rastas ${count} rezultatas', few: 'Rasti ${count} rezultatai', many: 'Rasta ${count} rezultato', other: 'Rasta ${count} rezultatų')}";
-
-  static String m95(snapshotLength, searchLength) =>
->>>>>>> 1d197694
       "Sekcijų ilgio neatitikimas: ${snapshotLength} != ${searchLength}";
 
   static String m25(count) => "${count} pasirinkta";
@@ -262,24 +187,16 @@
 
   static String m36(endDate) => "Jūsų prenumerata bus atsisakyta ${endDate}";
 
-<<<<<<< HEAD
   static String m99(completed, total) =>
       "${completed} / ${total} išsaugomi prisiminimai";
 
   static String m100(ignoreReason) =>
-=======
-  static String m101(completed, total) =>
-      "${completed} / ${total} išsaugomi prisiminimai";
-
-  static String m102(ignoreReason) =>
->>>>>>> 1d197694
       "Palieskite, kad įkeltumėte. Įkėlimas šiuo metu ignoruojamas dėl ${ignoreReason}.";
 
   static String m37(storageAmountInGB) =>
       "Jie taip pat gauna ${storageAmountInGB} GB";
 
   static String m38(email) => "Tai – ${email} patvirtinimo ID";
-<<<<<<< HEAD
 
   static String m102(dateFormat) => "${dateFormat} per metus";
 
@@ -297,28 +214,6 @@
       "Galerijos tipas ${galleryType} nepalaikomas pervadinimui.";
 
   static String m108(ignoreReason) =>
-=======
-
-  static String m103(count) =>
-      "${Intl.plural(count, one: 'Šią savaitę, prieš ${count} metus', few: 'Šią savaitę, prieš ${count} metus', many: 'Šią savaitę, prieš ${count} metų', other: 'Šią savaitę, prieš ${count} metų')}";
-
-  static String m104(dateFormat) => "${dateFormat} per metus";
-
-  static String m105(count) =>
-      "${Intl.plural(count, zero: 'Netrukus', one: '1 diena', other: '${count} dienų')}";
-
-  static String m106(year) => "Kelionė per ${year}";
-
-  static String m107(location) => "Kelionė į ${location}";
-
-  static String m108(email) =>
-      "Buvote pakviesti tapti ${email} palikimo kontaktu.";
-
-  static String m109(galleryType) =>
-      "Galerijos tipas ${galleryType} nepalaikomas pervadinimui.";
-
-  static String m110(ignoreReason) =>
->>>>>>> 1d197694
       "Įkėlimas ignoruojamas dėl ${ignoreReason}.";
 
   static String m39(endDate) => "Galioja iki ${endDate}";
@@ -331,9 +226,7 @@
   static String m42(count) =>
       "${Intl.plural(count, one: 'prieš ${count} metus', few: 'prieš ${count} metus', many: 'prieš ${count} metų', other: 'prieš ${count} metų')}";
 
-  static String m113(name) => "Jūs ir ${name}";
-
-  static String m43(storageSaved) => "Sėkmingai atlaisvinote ${storageSaved}!";
+  static String m111(name) => "Jūs ir ${name}";
 
   static String m43(storageSaved) => "Sėkmingai atlaisvinote ${storageSaved}!";
 
@@ -640,11 +533,7 @@
         "collaboratorsCanAddPhotosAndVideosToTheSharedAlbum":
             MessageLookupByLibrary.simpleMessage(
                 "Bendradarbiai gali pridėti nuotraukų ir vaizdo įrašų į bendrintą albumą."),
-<<<<<<< HEAD
         "collaboratorsSuccessfullyAdded": m112,
-=======
-        "collaboratorsSuccessfullyAdded": m55,
->>>>>>> 1d197694
         "collect": MessageLookupByLibrary.simpleMessage("Rinkti"),
         "collectEventPhotos":
             MessageLookupByLibrary.simpleMessage("Rinkti įvykių nuotraukas"),
@@ -659,11 +548,7 @@
             "Ar tikrai norite išjungti dvigubą tapatybės nustatymą?"),
         "confirmAccountDeletion": MessageLookupByLibrary.simpleMessage(
             "Patvirtinti paskyros ištrynimą"),
-<<<<<<< HEAD
         "confirmAddingTrustedContact": m55,
-=======
-        "confirmAddingTrustedContact": m56,
->>>>>>> 1d197694
         "confirmDeletePrompt": MessageLookupByLibrary.simpleMessage(
             "Taip, noriu negrįžtamai ištrinti šią paskyrą ir jos duomenis per visas programas"),
         "confirmPassword":
@@ -720,11 +605,7 @@
         "currentlyRunning":
             MessageLookupByLibrary.simpleMessage("šiuo metu vykdoma"),
         "custom": MessageLookupByLibrary.simpleMessage("Pasirinktinis"),
-<<<<<<< HEAD
         "customEndpoint": m56,
-=======
-        "customEndpoint": m57,
->>>>>>> 1d197694
         "darkTheme": MessageLookupByLibrary.simpleMessage("Tamsi"),
         "dayToday": MessageLookupByLibrary.simpleMessage("Šiandien"),
         "dayYesterday": MessageLookupByLibrary.simpleMessage("Vakar"),
@@ -765,11 +646,7 @@
             MessageLookupByLibrary.simpleMessage("Ištrinti vietovę"),
         "deletePhotos":
             MessageLookupByLibrary.simpleMessage("Ištrinti nuotraukas"),
-<<<<<<< HEAD
         "deleteProgress": m57,
-=======
-        "deleteProgress": m58,
->>>>>>> 1d197694
         "deleteReason1": MessageLookupByLibrary.simpleMessage(
             "Trūksta pagrindinės funkcijos, kurios man reikia"),
         "deleteReason2": MessageLookupByLibrary.simpleMessage(
@@ -861,13 +738,8 @@
         "email": MessageLookupByLibrary.simpleMessage("El. paštas"),
         "emailAlreadyRegistered": MessageLookupByLibrary.simpleMessage(
             "El. paštas jau užregistruotas."),
-<<<<<<< HEAD
         "emailChangedTo": m58,
         "emailDoesNotHaveEnteAccount": m59,
-=======
-        "emailChangedTo": m59,
-        "emailDoesNotHaveEnteAccount": m60,
->>>>>>> 1d197694
         "emailNoEnteAccount": m12,
         "emailNotRegistered":
             MessageLookupByLibrary.simpleMessage("El. paštas neregistruotas."),
@@ -950,11 +822,7 @@
             MessageLookupByLibrary.simpleMessage("Eksportuoti duomenis"),
         "extraPhotosFound": MessageLookupByLibrary.simpleMessage(
             "Rastos papildomos nuotraukos"),
-<<<<<<< HEAD
         "extraPhotosFoundFor": m61,
-=======
-        "extraPhotosFoundFor": m62,
->>>>>>> 1d197694
         "faceNotClusteredYet": MessageLookupByLibrary.simpleMessage(
             "Veidas dar nesugrupuotas. Grįžkite vėliau."),
         "faceRecognition":
@@ -1015,11 +883,7 @@
         "freeTrial": MessageLookupByLibrary.simpleMessage(
             "Nemokamas bandomasis laikotarpis"),
         "freeTrialValidTill": m14,
-<<<<<<< HEAD
         "freeUpAmount": m66,
-=======
-        "freeUpAmount": m67,
->>>>>>> 1d197694
         "freeUpDeviceSpace":
             MessageLookupByLibrary.simpleMessage("Atlaisvinti įrenginio vietą"),
         "freeUpDeviceSpaceDesc": MessageLookupByLibrary.simpleMessage(
@@ -1030,11 +894,7 @@
         "general": MessageLookupByLibrary.simpleMessage("Bendrieji"),
         "generatingEncryptionKeys": MessageLookupByLibrary.simpleMessage(
             "Generuojami šifravimo raktai..."),
-<<<<<<< HEAD
         "genericProgress": m68,
-=======
-        "genericProgress": m69,
->>>>>>> 1d197694
         "goToSettings":
             MessageLookupByLibrary.simpleMessage("Eiti į nustatymus"),
         "googlePlayId":
@@ -1147,11 +1007,7 @@
         "legacy": MessageLookupByLibrary.simpleMessage("Palikimas"),
         "legacyAccounts":
             MessageLookupByLibrary.simpleMessage("Palikimo paskyros"),
-<<<<<<< HEAD
         "legacyInvite": m71,
-=======
-        "legacyInvite": m72,
->>>>>>> 1d197694
         "legacyPageDesc": MessageLookupByLibrary.simpleMessage(
             "Palikimas leidžia patikimiems kontaktams pasiekti jūsų paskyrą jums nesant."),
         "legacyPageDesc2": MessageLookupByLibrary.simpleMessage(
@@ -1173,11 +1029,7 @@
         "linkPerson": MessageLookupByLibrary.simpleMessage("Susiekite asmenį,"),
         "linkPersonCaption": MessageLookupByLibrary.simpleMessage(
             "kad geriau bendrintumėte patirtį"),
-<<<<<<< HEAD
         "linkPersonToEmailConfirmation": m73,
-=======
-        "linkPersonToEmailConfirmation": m74,
->>>>>>> 1d197694
         "livePhotos": MessageLookupByLibrary.simpleMessage("Gyvos nuotraukos"),
         "loadMessage1": MessageLookupByLibrary.simpleMessage(
             "Galite bendrinti savo prenumeratą su šeima."),
@@ -1335,17 +1187,10 @@
         "noResults": MessageLookupByLibrary.simpleMessage("Rezultatų nėra."),
         "noResultsFound":
             MessageLookupByLibrary.simpleMessage("Rezultatų nerasta."),
-<<<<<<< HEAD
         "noSuggestionsForPerson": m77,
         "noSystemLockFound":
             MessageLookupByLibrary.simpleMessage("Nerastas sistemos užraktas"),
         "notPersonLabel": m78,
-=======
-        "noSuggestionsForPerson": m78,
-        "noSystemLockFound":
-            MessageLookupByLibrary.simpleMessage("Nerastas sistemos užraktas"),
-        "notPersonLabel": m79,
->>>>>>> 1d197694
         "notThisPerson": MessageLookupByLibrary.simpleMessage("Ne šis asmuo?"),
         "nothingSharedWithYouYet": MessageLookupByLibrary.simpleMessage(
             "Kol kas su jumis niekuo nesibendrinama."),
@@ -1419,10 +1264,6 @@
         "photoGridSize":
             MessageLookupByLibrary.simpleMessage("Nuotraukų tinklelio dydis"),
         "photoSmallCase": MessageLookupByLibrary.simpleMessage("nuotrauka"),
-<<<<<<< HEAD
-=======
-        "photocountPhotos": m83,
->>>>>>> 1d197694
         "photos": MessageLookupByLibrary.simpleMessage("Nuotraukos"),
         "photosAddedByYouWillBeRemovedFromTheAlbum":
             MessageLookupByLibrary.simpleMessage(
@@ -1453,11 +1294,7 @@
             MessageLookupByLibrary.simpleMessage("Prisijunkite iš naujo."),
         "pleaseSelectQuickLinksToRemove": MessageLookupByLibrary.simpleMessage(
             "Pasirinkite sparčiąsias nuorodas, kad pašalintumėte"),
-<<<<<<< HEAD
         "pleaseSendTheLogsTo": m84,
-=======
-        "pleaseSendTheLogsTo": m86,
->>>>>>> 1d197694
         "pleaseTryAgain":
             MessageLookupByLibrary.simpleMessage("Bandykite dar kartą."),
         "pleaseVerifyTheCodeYouHaveEntered":
@@ -1485,11 +1322,7 @@
         "proceed": MessageLookupByLibrary.simpleMessage("Tęsti"),
         "processed": MessageLookupByLibrary.simpleMessage("Apdorota"),
         "processing": MessageLookupByLibrary.simpleMessage("Apdorojama"),
-<<<<<<< HEAD
         "processingImport": m86,
-=======
-        "processingImport": m88,
->>>>>>> 1d197694
         "processingVideos":
             MessageLookupByLibrary.simpleMessage("Apdorojami vaizdo įrašai"),
         "publicLinkEnabled":
@@ -1499,11 +1332,7 @@
         "rateTheApp": MessageLookupByLibrary.simpleMessage("Vertinti programą"),
         "rateUs": MessageLookupByLibrary.simpleMessage("Vertinti mus"),
         "rateUsOnStore": m21,
-<<<<<<< HEAD
         "reassignedToName": m87,
-=======
-        "reassignedToName": m89,
->>>>>>> 1d197694
         "recover": MessageLookupByLibrary.simpleMessage("Atkurti"),
         "recoverAccount":
             MessageLookupByLibrary.simpleMessage("Atkurti paskyrą"),
@@ -1512,11 +1341,7 @@
             MessageLookupByLibrary.simpleMessage("Atkurti paskyrą"),
         "recoveryInitiated":
             MessageLookupByLibrary.simpleMessage("Pradėtas atkūrimas"),
-<<<<<<< HEAD
         "recoveryInitiatedDesc": m88,
-=======
-        "recoveryInitiatedDesc": m90,
->>>>>>> 1d197694
         "recoveryKey": MessageLookupByLibrary.simpleMessage("Atkūrimo raktas"),
         "recoveryKeyCopiedToClipboard": MessageLookupByLibrary.simpleMessage(
             "Nukopijuotas atkūrimo raktas į iškarpinę"),
@@ -1530,20 +1355,12 @@
             "Patvirtintas atkūrimo raktas"),
         "recoveryKeyVerifyReason": MessageLookupByLibrary.simpleMessage(
             "Atkūrimo raktas – vienintelis būdas atkurti nuotraukas, jei pamiršote slaptažodį. Atkūrimo raktą galite rasti Nustatymose > Paskyra.\n\nĮveskite savo atkūrimo raktą čia, kad patvirtintumėte, ar teisingai jį išsaugojote."),
-<<<<<<< HEAD
         "recoveryReady": m89,
-=======
-        "recoveryReady": m91,
->>>>>>> 1d197694
         "recoverySuccessful":
             MessageLookupByLibrary.simpleMessage("Atkūrimas sėkmingas."),
         "recoveryWarning": MessageLookupByLibrary.simpleMessage(
             "Patikimas kontaktas bando pasiekti jūsų paskyrą."),
-<<<<<<< HEAD
         "recoveryWarningBody": m90,
-=======
-        "recoveryWarningBody": m92,
->>>>>>> 1d197694
         "recreatePasswordBody": MessageLookupByLibrary.simpleMessage(
             "Dabartinis įrenginys nėra pakankamai galingas, kad patvirtintų jūsų slaptažodį, bet mes galime iš naujo sugeneruoti taip, kad jis veiktų su visais įrenginiais.\n\nPrisijunkite naudojant atkūrimo raktą ir sugeneruokite iš naujo slaptažodį (jei norite, galite vėl naudoti tą patį)."),
         "recreatePasswordTitle":
@@ -1668,13 +1485,8 @@
             "Pakvieskite asmenis ir čia matysite visas jų bendrinamas nuotraukas."),
         "searchPersonsEmptySection": MessageLookupByLibrary.simpleMessage(
             "Asmenys bus rodomi čia, kai bus užbaigtas apdorojimas ir sinchronizavimas."),
-<<<<<<< HEAD
         "searchResultCount": m92,
         "searchSectionsLengthMismatch": m93,
-=======
-        "searchResultCount": m94,
-        "searchSectionsLengthMismatch": m95,
->>>>>>> 1d197694
         "security": MessageLookupByLibrary.simpleMessage("Saugumas"),
         "seePublicAlbumLinksInApp": MessageLookupByLibrary.simpleMessage(
             "Žiūrėti viešų albumų nuorodas programoje"),
@@ -1842,11 +1654,7 @@
             MessageLookupByLibrary.simpleMessage("Siūlyti funkcijas"),
         "sunrise": MessageLookupByLibrary.simpleMessage("Akiratyje"),
         "support": MessageLookupByLibrary.simpleMessage("Pagalba"),
-<<<<<<< HEAD
         "syncProgress": m99,
-=======
-        "syncProgress": m101,
->>>>>>> 1d197694
         "syncStopped": MessageLookupByLibrary.simpleMessage(
             "Sinchronizavimas sustabdytas"),
         "syncing": MessageLookupByLibrary.simpleMessage("Sinchronizuojama..."),
@@ -1859,11 +1667,7 @@
             "Palieskite, kad atrakintumėte"),
         "tapToUpload":
             MessageLookupByLibrary.simpleMessage("Palieskite, kad įkeltumėte"),
-<<<<<<< HEAD
         "tapToUploadIsIgnoredDue": m100,
-=======
-        "tapToUploadIsIgnoredDue": m102,
->>>>>>> 1d197694
         "tempErrorContactSupportIfPersists": MessageLookupByLibrary.simpleMessage(
             "Atrodo, kad kažkas nutiko ne taip. Bandykite dar kartą po kurio laiko. Jei klaida tęsiasi, susisiekite su mūsų palaikymo komanda."),
         "terminate": MessageLookupByLibrary.simpleMessage("Baigti"),
@@ -1898,10 +1702,6 @@
             MessageLookupByLibrary.simpleMessage("Tai – jūsų patvirtinimo ID"),
         "thisWeekThroughTheYears":
             MessageLookupByLibrary.simpleMessage("Ši savaitė per metus"),
-<<<<<<< HEAD
-=======
-        "thisWeekXYearsAgo": m103,
->>>>>>> 1d197694
         "thisWillLogYouOutOfTheFollowingDevice":
             MessageLookupByLibrary.simpleMessage(
                 "Tai jus atjungs nuo toliau nurodyto įrenginio:"),
@@ -1913,11 +1713,7 @@
         "thisWillRemovePublicLinksOfAllSelectedQuickLinks":
             MessageLookupByLibrary.simpleMessage(
                 "Tai pašalins visų pasirinktų sparčiųjų nuorodų viešąsias nuorodas."),
-<<<<<<< HEAD
         "throughTheYears": m102,
-=======
-        "throughTheYears": m104,
->>>>>>> 1d197694
         "toEnableAppLockPleaseSetupDevicePasscodeOrScreen":
             MessageLookupByLibrary.simpleMessage(
                 "Kad įjungtumėte programos užraktą, sistemos nustatymuose nustatykite įrenginio prieigos kodą arba ekrano užraktą."),
@@ -1931,7 +1727,6 @@
             "Per daug neteisingų bandymų."),
         "total": MessageLookupByLibrary.simpleMessage("iš viso"),
         "trash": MessageLookupByLibrary.simpleMessage("Šiukšlinė"),
-<<<<<<< HEAD
         "trashDaysLeft": m103,
         "trim": MessageLookupByLibrary.simpleMessage("Trumpinti"),
         "tripInYear": m104,
@@ -1939,15 +1734,6 @@
         "trustedContacts":
             MessageLookupByLibrary.simpleMessage("Patikimi kontaktai"),
         "trustedInviteBody": m106,
-=======
-        "trashDaysLeft": m105,
-        "trim": MessageLookupByLibrary.simpleMessage("Trumpinti"),
-        "tripInYear": m106,
-        "tripToLocation": m107,
-        "trustedContacts":
-            MessageLookupByLibrary.simpleMessage("Patikimi kontaktai"),
-        "trustedInviteBody": m108,
->>>>>>> 1d197694
         "tryAgain": MessageLookupByLibrary.simpleMessage("Bandyti dar kartą"),
         "twitter": MessageLookupByLibrary.simpleMessage("„Twitter“"),
         "twoMonthsFreeOnYearlyPlans": MessageLookupByLibrary.simpleMessage(
@@ -1959,11 +1745,7 @@
                 "Dvigubas tapatybės nustatymas"),
         "twofactorSetup": MessageLookupByLibrary.simpleMessage(
             "Dvigubo tapatybės nustatymo sąranka"),
-<<<<<<< HEAD
         "typeOfGallerGallerytypeIsNotSupportedForRename": m107,
-=======
-        "typeOfGallerGallerytypeIsNotSupportedForRename": m109,
->>>>>>> 1d197694
         "unarchive": MessageLookupByLibrary.simpleMessage("Išarchyvuoti"),
         "unarchiveAlbum":
             MessageLookupByLibrary.simpleMessage("Išarchyvuoti albumą"),
@@ -1982,11 +1764,7 @@
         "updatingFolderSelection": MessageLookupByLibrary.simpleMessage(
             "Atnaujinamas aplankų pasirinkimas..."),
         "upgrade": MessageLookupByLibrary.simpleMessage("Keisti planą"),
-<<<<<<< HEAD
         "uploadIsIgnoredDueToIgnorereason": m108,
-=======
-        "uploadIsIgnoredDueToIgnorereason": m110,
->>>>>>> 1d197694
         "upto50OffUntil4thDec": MessageLookupByLibrary.simpleMessage(
             "Iki 50% nuolaida, gruodžio 4 d."),
         "usableReferralStorageInfo": MessageLookupByLibrary.simpleMessage(
@@ -2068,11 +1846,7 @@
         "yesResetPerson": MessageLookupByLibrary.simpleMessage(
             "Taip, nustatyti asmenį iš naujo"),
         "you": MessageLookupByLibrary.simpleMessage("Jūs"),
-<<<<<<< HEAD
         "youAndThem": m111,
-=======
-        "youAndThem": m113,
->>>>>>> 1d197694
         "youAreOnAFamilyPlan":
             MessageLookupByLibrary.simpleMessage("Esate šeimos plane!"),
         "youAreOnTheLatestVersion":
