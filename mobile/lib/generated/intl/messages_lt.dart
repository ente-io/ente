--- conflicted
+++ resolved
@@ -56,17 +56,10 @@
             'other': 'Jūs gavote ${storageAmountInGb} GB iki šiol.',
           })}";
 
-<<<<<<< HEAD
-  static String m112(count) =>
-      "${Intl.plural(count, zero: 'Pridėta 0 bendradarbių', one: 'Pridėtas 1 bendradarbis', other: 'Pridėta ${count} bendradarbių')}";
-
-  static String m55(email, numOfDays) =>
-=======
   static String m16(count) =>
       "${Intl.plural(count, zero: 'Pridėta 0 bendradarbių', one: 'Pridėtas 1 bendradarbis', other: 'Pridėta ${count} bendradarbių')}";
 
   static String m17(email, numOfDays) =>
->>>>>>> 136f8d17
       "Ketinate pridėti ${email} kaip patikimą kontaktą. Jie galės atkurti jūsų paskyrą, jei jūsų nebus ${numOfDays} dienų.";
 
   static String m18(familyAdminEmail) =>
@@ -75,20 +68,12 @@
   static String m19(provider) =>
       "Susisiekite su mumis adresu support@ente.io, kad sutvarkytumėte savo ${provider} prenumeratą.";
 
-<<<<<<< HEAD
-  static String m56(endpoint) => "Prijungta prie ${endpoint}";
-=======
   static String m20(endpoint) => "Prijungta prie ${endpoint}";
->>>>>>> 136f8d17
 
   static String m21(count) =>
       "${Intl.plural(count, one: 'Ištrinti ${count} elementą', few: 'Ištrinti ${count} elementus', many: 'Ištrinti ${count} elemento', other: 'Ištrinti ${count} elementų')}";
 
-<<<<<<< HEAD
-  static String m57(currentlyDeleting, totalCount) =>
-=======
   static String m22(currentlyDeleting, totalCount) =>
->>>>>>> 136f8d17
       "Ištrinama ${currentlyDeleting} / ${totalCount}";
 
   static String m23(albumName) =>
@@ -103,24 +88,14 @@
   static String m26(count, formattedSize) =>
       "${count} failai (-ų), kiekvienas ${formattedSize}";
 
-<<<<<<< HEAD
-  static String m58(newEmail) => "El. paštas pakeistas į ${newEmail}";
-
-  static String m59(email) => "${email} neturi „Ente“ paskyros.";
-=======
   static String m27(newEmail) => "El. paštas pakeistas į ${newEmail}";
 
   static String m28(email) => "${email} neturi „Ente“ paskyros.";
->>>>>>> 136f8d17
 
   static String m29(email) =>
       "${email} neturi „Ente“ paskyros.\n\nSiųskite jiems kvietimą bendrinti nuotraukas.";
 
-<<<<<<< HEAD
-  static String m61(text) => "Rastos papildomos nuotraukos, skirtos ${text}";
-=======
   static String m31(text) => "Rastos papildomos nuotraukos, skirtos ${text}";
->>>>>>> 136f8d17
 
   static String m35(storageAmountInGB) =>
       "${storageAmountInGB} GB kiekvieną kartą, kai kas nors užsiregistruoja mokamam planui ir pritaiko jūsų kodą.";
@@ -128,39 +103,21 @@
   static String m36(endDate) =>
       "Nemokamas bandomasis laikotarpis galioja iki ${endDate}";
 
-<<<<<<< HEAD
-  static String m66(sizeInMBorGB) => "Atlaisvinti ${sizeInMBorGB}";
-
-  static String m68(currentlyProcessing, totalCount) =>
-=======
   static String m37(count) =>
       "Vis dar galite pasiekti ${Intl.plural(count, one: 'jį', few: 'juos', many: 'juos', other: 'jų')} platformoje „Ente“, kol turite aktyvų prenumeratą.";
 
   static String m38(sizeInMBorGB) => "Atlaisvinti ${sizeInMBorGB}";
 
   static String m40(currentlyProcessing, totalCount) =>
->>>>>>> 136f8d17
       "Apdorojama ${currentlyProcessing} / ${totalCount}";
 
   static String m42(count) =>
       "${Intl.plural(count, one: '${count} elementas', few: '${count} elementai', many: '${count} elemento', other: '${count} elementų')}";
 
-<<<<<<< HEAD
-  static String m71(email) => "${email} pakvietė jus būti patikimu kontaktu";
-=======
   static String m44(email) => "${email} pakvietė jus būti patikimu kontaktu";
->>>>>>> 136f8d17
 
   static String m45(expiryTime) => "Nuoroda nebegalios ${expiryTime}";
 
-<<<<<<< HEAD
-  static String m73(personName, email) =>
-      "Tai susies ${personName} su ${email}.";
-
-  static String m77(personName) => "Nėra pasiūlymų asmeniui ${personName}.";
-
-  static String m78(name) => "Ne ${name}?";
-=======
   static String m47(personName, email) =>
       "Tai susies ${personName} su ${email}.";
 
@@ -171,7 +128,6 @@
       "${Intl.plural(count, one: 'Perkelti elementą', few: 'Perkelti elementus', many: 'Perkelti elemento', other: 'Perkelti elementų')}";
 
   static String m51(personName) => "Nėra pasiūlymų asmeniui ${personName}.";
->>>>>>> 136f8d17
 
   static String m52(name) => "Ne ${name}?";
 
@@ -184,17 +140,6 @@
   static String m56(providerName) =>
       "Kreipkitės į ${providerName} palaikymo komandą, jei jums buvo nuskaičiuota.";
 
-<<<<<<< HEAD
-  static String m20(endDate) =>
-      "Nemokama bandomoji versija galioja iki ${endDate}.\nVėliau galėsite pasirinkti mokamą planą.";
-
-  static String m84(toEmail) => "Siųskite žurnalus adresu\n${toEmail}";
-
-  static String m86(folderName) => "Apdorojama ${folderName}...";
-=======
-  static String m59(count) =>
-      "${Intl.plural(count, zero: 'Nėra nuotraukų', one: '1 nuotrauka', few: '${count} nuotraukos', many: '${count} nuotraukos', other: '${count} nuotraukų')}";
-
   static String m60(count) =>
       "${Intl.plural(count, zero: '0 nuotraukų', one: '1 nuotrauka', few: '${count} nuotraukos', many: '${count} nuotraukos', other: '${count} nuotraukų')}";
 
@@ -204,21 +149,9 @@
   static String m63(toEmail) => "Siųskite žurnalus adresu\n${toEmail}";
 
   static String m65(folderName) => "Apdorojama ${folderName}...";
->>>>>>> 136f8d17
 
   static String m66(storeName) => "Vertinti mus parduotuvėje „${storeName}“";
 
-<<<<<<< HEAD
-  static String m87(name) => "Perskirstė jus į ${name}";
-
-  static String m88(days, email) =>
-      "Paskyrą galėsite pasiekti po ${days} dienų. Pranešimas bus išsiųstas į ${email}.";
-
-  static String m89(email) =>
-      "Dabar galite atkurti ${email} paskyrą nustatydami naują slaptažodį.";
-
-  static String m90(email) => "${email} bando atkurti jūsų paskyrą.";
-=======
   static String m67(name) => "Perskirstė jus į ${name}";
 
   static String m68(days, email) =>
@@ -228,7 +161,6 @@
       "Dabar galite atkurti ${email} paskyrą nustatydami naują slaptažodį.";
 
   static String m70(email) => "${email} bando atkurti jūsų paskyrą.";
->>>>>>> 136f8d17
 
   static String m71(storageInGB) =>
       "3. Abu gaunate ${storageInGB} GB* nemokamai";
@@ -238,17 +170,10 @@
 
   static String m73(endDate) => "Prenumerata pratęsiama ${endDate}";
 
-<<<<<<< HEAD
-  static String m92(count) =>
-      "${Intl.plural(count, one: 'Rastas ${count} rezultatas', few: 'Rasti ${count} rezultatai', many: 'Rasta ${count} rezultato', other: 'Rasta ${count} rezultatų')}";
-
-  static String m93(snapshotLength, searchLength) =>
-=======
   static String m113(count) =>
       "${Intl.plural(count, one: 'Rastas ${count} rezultatas', few: 'Rasti ${count} rezultatai', many: 'Rasta ${count} rezultato', other: 'Rasta ${count} rezultatų')}";
 
   static String m75(snapshotLength, searchLength) =>
->>>>>>> 136f8d17
       "Sekcijų ilgio neatitikimas: ${snapshotLength} != ${searchLength}";
 
   static String m76(count) => "${count} pasirinkta";
@@ -283,17 +208,10 @@
 
   static String m92(endDate) => "Jūsų prenumerata bus atsisakyta ${endDate}";
 
-<<<<<<< HEAD
-  static String m99(completed, total) =>
-      "${completed} / ${total} išsaugomi prisiminimai";
-
-  static String m100(ignoreReason) =>
-=======
   static String m93(completed, total) =>
       "${completed} / ${total} išsaugomi prisiminimai";
 
   static String m94(ignoreReason) =>
->>>>>>> 136f8d17
       "Palieskite, kad įkeltumėte. Įkėlimas šiuo metu ignoruojamas dėl ${ignoreReason}.";
 
   static String m95(storageAmountInGB) =>
@@ -301,27 +219,6 @@
 
   static String m96(email) => "Tai – ${email} patvirtinimo ID";
 
-<<<<<<< HEAD
-  static String m102(dateFormat) => "${dateFormat} per metus";
-
-  static String m103(count) =>
-      "${Intl.plural(count, zero: 'Netrukus', one: '1 diena', other: '${count} dienų')}";
-
-  static String m104(year) => "Kelionė per ${year}";
-
-  static String m105(location) => "Kelionė į ${location}";
-
-  static String m106(email) =>
-      "Buvote pakviesti tapti ${email} palikimo kontaktu.";
-
-  static String m107(galleryType) =>
-      "Galerijos tipas ${galleryType} nepalaikomas pervadinimui.";
-
-  static String m108(ignoreReason) =>
-=======
-  static String m97(count) =>
-      "${Intl.plural(count, one: 'Šią savaitę, prieš ${count} metus', few: 'Šią savaitę, prieš ${count} metus', many: 'Šią savaitę, prieš ${count} metų', other: 'Šią savaitę, prieš ${count} metų')}";
-
   static String m98(dateFormat) => "${dateFormat} per metus";
 
   static String m99(count) =>
@@ -338,7 +235,6 @@
       "Galerijos tipas ${galleryType} nepalaikomas pervadinimui.";
 
   static String m104(ignoreReason) =>
->>>>>>> 136f8d17
       "Įkėlimas ignoruojamas dėl ${ignoreReason}.";
 
   static String m106(endDate) => "Galioja iki ${endDate}";
@@ -664,11 +560,7 @@
         "collaboratorsCanAddPhotosAndVideosToTheSharedAlbum":
             MessageLookupByLibrary.simpleMessage(
                 "Bendradarbiai gali pridėti nuotraukų ir vaizdo įrašų į bendrintą albumą."),
-<<<<<<< HEAD
-        "collaboratorsSuccessfullyAdded": m112,
-=======
         "collaboratorsSuccessfullyAdded": m16,
->>>>>>> 136f8d17
         "collect": MessageLookupByLibrary.simpleMessage("Rinkti"),
         "collectEventPhotos":
             MessageLookupByLibrary.simpleMessage("Rinkti įvykių nuotraukas"),
@@ -683,11 +575,7 @@
             "Ar tikrai norite išjungti dvigubą tapatybės nustatymą?"),
         "confirmAccountDeletion": MessageLookupByLibrary.simpleMessage(
             "Patvirtinti paskyros ištrynimą"),
-<<<<<<< HEAD
-        "confirmAddingTrustedContact": m55,
-=======
         "confirmAddingTrustedContact": m17,
->>>>>>> 136f8d17
         "confirmDeletePrompt": MessageLookupByLibrary.simpleMessage(
             "Taip, noriu negrįžtamai ištrinti šią paskyrą ir jos duomenis per visas programas"),
         "confirmPassword":
@@ -745,11 +633,7 @@
         "currentlyRunning":
             MessageLookupByLibrary.simpleMessage("šiuo metu vykdoma"),
         "custom": MessageLookupByLibrary.simpleMessage("Pasirinktinis"),
-<<<<<<< HEAD
-        "customEndpoint": m56,
-=======
         "customEndpoint": m20,
->>>>>>> 136f8d17
         "darkTheme": MessageLookupByLibrary.simpleMessage("Tamsi"),
         "dayToday": MessageLookupByLibrary.simpleMessage("Šiandien"),
         "dayYesterday": MessageLookupByLibrary.simpleMessage("Vakar"),
@@ -790,11 +674,7 @@
             MessageLookupByLibrary.simpleMessage("Ištrinti vietovę"),
         "deletePhotos":
             MessageLookupByLibrary.simpleMessage("Ištrinti nuotraukas"),
-<<<<<<< HEAD
-        "deleteProgress": m57,
-=======
         "deleteProgress": m22,
->>>>>>> 136f8d17
         "deleteReason1": MessageLookupByLibrary.simpleMessage(
             "Trūksta pagrindinės funkcijos, kurios man reikia"),
         "deleteReason2": MessageLookupByLibrary.simpleMessage(
@@ -888,15 +768,9 @@
         "email": MessageLookupByLibrary.simpleMessage("El. paštas"),
         "emailAlreadyRegistered": MessageLookupByLibrary.simpleMessage(
             "El. paštas jau užregistruotas."),
-<<<<<<< HEAD
-        "emailChangedTo": m58,
-        "emailDoesNotHaveEnteAccount": m59,
-        "emailNoEnteAccount": m12,
-=======
         "emailChangedTo": m27,
         "emailDoesNotHaveEnteAccount": m28,
         "emailNoEnteAccount": m29,
->>>>>>> 136f8d17
         "emailNotRegistered":
             MessageLookupByLibrary.simpleMessage("El. paštas neregistruotas."),
         "emailVerificationToggle":
@@ -978,11 +852,7 @@
             MessageLookupByLibrary.simpleMessage("Eksportuoti duomenis"),
         "extraPhotosFound": MessageLookupByLibrary.simpleMessage(
             "Rastos papildomos nuotraukos"),
-<<<<<<< HEAD
-        "extraPhotosFoundFor": m61,
-=======
         "extraPhotosFoundFor": m31,
->>>>>>> 136f8d17
         "faceNotClusteredYet": MessageLookupByLibrary.simpleMessage(
             "Veidas dar nesugrupuotas. Grįžkite vėliau."),
         "faceRecognition":
@@ -1047,14 +917,9 @@
             MessageLookupByLibrary.simpleMessage("Naudojama nemokama saugykla"),
         "freeTrial": MessageLookupByLibrary.simpleMessage(
             "Nemokamas bandomasis laikotarpis"),
-<<<<<<< HEAD
-        "freeTrialValidTill": m14,
-        "freeUpAmount": m66,
-=======
         "freeTrialValidTill": m36,
         "freeUpAccessPostDelete": m37,
         "freeUpAmount": m38,
->>>>>>> 136f8d17
         "freeUpDeviceSpace":
             MessageLookupByLibrary.simpleMessage("Atlaisvinti įrenginio vietą"),
         "freeUpDeviceSpaceDesc": MessageLookupByLibrary.simpleMessage(
@@ -1067,11 +932,7 @@
         "general": MessageLookupByLibrary.simpleMessage("Bendrieji"),
         "generatingEncryptionKeys": MessageLookupByLibrary.simpleMessage(
             "Generuojami šifravimo raktai..."),
-<<<<<<< HEAD
-        "genericProgress": m68,
-=======
         "genericProgress": m40,
->>>>>>> 136f8d17
         "goToSettings":
             MessageLookupByLibrary.simpleMessage("Eiti į nustatymus"),
         "googlePlayId":
@@ -1184,11 +1045,7 @@
         "legacy": MessageLookupByLibrary.simpleMessage("Palikimas"),
         "legacyAccounts":
             MessageLookupByLibrary.simpleMessage("Palikimo paskyros"),
-<<<<<<< HEAD
-        "legacyInvite": m71,
-=======
         "legacyInvite": m44,
->>>>>>> 136f8d17
         "legacyPageDesc": MessageLookupByLibrary.simpleMessage(
             "Palikimas leidžia patikimiems kontaktams pasiekti jūsų paskyrą jums nesant."),
         "legacyPageDesc2": MessageLookupByLibrary.simpleMessage(
@@ -1210,11 +1067,7 @@
         "linkPerson": MessageLookupByLibrary.simpleMessage("Susiekite asmenį,"),
         "linkPersonCaption": MessageLookupByLibrary.simpleMessage(
             "kad geriau bendrintumėte patirtį"),
-<<<<<<< HEAD
-        "linkPersonToEmailConfirmation": m73,
-=======
         "linkPersonToEmailConfirmation": m47,
->>>>>>> 136f8d17
         "livePhotos": MessageLookupByLibrary.simpleMessage("Gyvos nuotraukos"),
         "loadMessage1": MessageLookupByLibrary.simpleMessage(
             "Galite bendrinti savo prenumeratą su šeima."),
@@ -1379,17 +1232,10 @@
         "noResults": MessageLookupByLibrary.simpleMessage("Rezultatų nėra."),
         "noResultsFound":
             MessageLookupByLibrary.simpleMessage("Rezultatų nerasta."),
-<<<<<<< HEAD
-        "noSuggestionsForPerson": m77,
-        "noSystemLockFound":
-            MessageLookupByLibrary.simpleMessage("Nerastas sistemos užraktas"),
-        "notPersonLabel": m78,
-=======
         "noSuggestionsForPerson": m51,
         "noSystemLockFound":
             MessageLookupByLibrary.simpleMessage("Nerastas sistemos užraktas"),
         "notPersonLabel": m52,
->>>>>>> 136f8d17
         "notThisPerson": MessageLookupByLibrary.simpleMessage("Ne šis asmuo?"),
         "nothingSharedWithYouYet": MessageLookupByLibrary.simpleMessage(
             "Kol kas su jumis niekuo nesibendrinama."),
@@ -1463,10 +1309,6 @@
         "photoGridSize":
             MessageLookupByLibrary.simpleMessage("Nuotraukų tinklelio dydis"),
         "photoSmallCase": MessageLookupByLibrary.simpleMessage("nuotrauka"),
-<<<<<<< HEAD
-=======
-        "photocountPhotos": m59,
->>>>>>> 136f8d17
         "photos": MessageLookupByLibrary.simpleMessage("Nuotraukos"),
         "photosAddedByYouWillBeRemovedFromTheAlbum":
             MessageLookupByLibrary.simpleMessage(
@@ -1498,11 +1340,7 @@
             MessageLookupByLibrary.simpleMessage("Prisijunkite iš naujo."),
         "pleaseSelectQuickLinksToRemove": MessageLookupByLibrary.simpleMessage(
             "Pasirinkite sparčiąsias nuorodas, kad pašalintumėte"),
-<<<<<<< HEAD
-        "pleaseSendTheLogsTo": m84,
-=======
         "pleaseSendTheLogsTo": m63,
->>>>>>> 136f8d17
         "pleaseTryAgain":
             MessageLookupByLibrary.simpleMessage("Bandykite dar kartą."),
         "pleaseVerifyTheCodeYouHaveEntered":
@@ -1532,11 +1370,7 @@
         "proceed": MessageLookupByLibrary.simpleMessage("Tęsti"),
         "processed": MessageLookupByLibrary.simpleMessage("Apdorota"),
         "processing": MessageLookupByLibrary.simpleMessage("Apdorojama"),
-<<<<<<< HEAD
-        "processingImport": m86,
-=======
         "processingImport": m65,
->>>>>>> 136f8d17
         "processingVideos":
             MessageLookupByLibrary.simpleMessage("Apdorojami vaizdo įrašai"),
         "publicLinkEnabled":
@@ -1545,13 +1379,8 @@
         "raiseTicket": MessageLookupByLibrary.simpleMessage("Sukurti paraišką"),
         "rateTheApp": MessageLookupByLibrary.simpleMessage("Vertinti programą"),
         "rateUs": MessageLookupByLibrary.simpleMessage("Vertinti mus"),
-<<<<<<< HEAD
-        "rateUsOnStore": m21,
-        "reassignedToName": m87,
-=======
         "rateUsOnStore": m66,
         "reassignedToName": m67,
->>>>>>> 136f8d17
         "recover": MessageLookupByLibrary.simpleMessage("Atkurti"),
         "recoverAccount":
             MessageLookupByLibrary.simpleMessage("Atkurti paskyrą"),
@@ -1560,11 +1389,7 @@
             MessageLookupByLibrary.simpleMessage("Atkurti paskyrą"),
         "recoveryInitiated":
             MessageLookupByLibrary.simpleMessage("Pradėtas atkūrimas"),
-<<<<<<< HEAD
-        "recoveryInitiatedDesc": m88,
-=======
         "recoveryInitiatedDesc": m68,
->>>>>>> 136f8d17
         "recoveryKey": MessageLookupByLibrary.simpleMessage("Atkūrimo raktas"),
         "recoveryKeyCopiedToClipboard": MessageLookupByLibrary.simpleMessage(
             "Nukopijuotas atkūrimo raktas į iškarpinę"),
@@ -1578,20 +1403,12 @@
             "Patvirtintas atkūrimo raktas"),
         "recoveryKeyVerifyReason": MessageLookupByLibrary.simpleMessage(
             "Atkūrimo raktas – vienintelis būdas atkurti nuotraukas, jei pamiršote slaptažodį. Atkūrimo raktą galite rasti Nustatymose > Paskyra.\n\nĮveskite savo atkūrimo raktą čia, kad patvirtintumėte, ar teisingai jį išsaugojote."),
-<<<<<<< HEAD
-        "recoveryReady": m89,
-=======
         "recoveryReady": m69,
->>>>>>> 136f8d17
         "recoverySuccessful":
             MessageLookupByLibrary.simpleMessage("Atkūrimas sėkmingas."),
         "recoveryWarning": MessageLookupByLibrary.simpleMessage(
             "Patikimas kontaktas bando pasiekti jūsų paskyrą."),
-<<<<<<< HEAD
-        "recoveryWarningBody": m90,
-=======
         "recoveryWarningBody": m70,
->>>>>>> 136f8d17
         "recreatePasswordBody": MessageLookupByLibrary.simpleMessage(
             "Dabartinis įrenginys nėra pakankamai galingas, kad patvirtintų jūsų slaptažodį, bet mes galime iš naujo sugeneruoti taip, kad jis veiktų su visais įrenginiais.\n\nPrisijunkite naudojant atkūrimo raktą ir sugeneruokite iš naujo slaptažodį (jei norite, galite vėl naudoti tą patį)."),
         "recreatePasswordTitle":
@@ -1718,13 +1535,8 @@
             "Pakvieskite asmenis ir čia matysite visas jų bendrinamas nuotraukas."),
         "searchPersonsEmptySection": MessageLookupByLibrary.simpleMessage(
             "Asmenys bus rodomi čia, kai bus užbaigtas apdorojimas ir sinchronizavimas."),
-<<<<<<< HEAD
-        "searchResultCount": m92,
-        "searchSectionsLengthMismatch": m93,
-=======
         "searchResultCount": m113,
         "searchSectionsLengthMismatch": m75,
->>>>>>> 136f8d17
         "security": MessageLookupByLibrary.simpleMessage("Saugumas"),
         "seePublicAlbumLinksInApp": MessageLookupByLibrary.simpleMessage(
             "Žiūrėti viešų albumų nuorodas programoje"),
@@ -1892,11 +1704,7 @@
             MessageLookupByLibrary.simpleMessage("Siūlyti funkcijas"),
         "sunrise": MessageLookupByLibrary.simpleMessage("Akiratyje"),
         "support": MessageLookupByLibrary.simpleMessage("Pagalba"),
-<<<<<<< HEAD
-        "syncProgress": m99,
-=======
         "syncProgress": m93,
->>>>>>> 136f8d17
         "syncStopped": MessageLookupByLibrary.simpleMessage(
             "Sinchronizavimas sustabdytas"),
         "syncing": MessageLookupByLibrary.simpleMessage("Sinchronizuojama..."),
@@ -1909,11 +1717,7 @@
             "Palieskite, kad atrakintumėte"),
         "tapToUpload":
             MessageLookupByLibrary.simpleMessage("Palieskite, kad įkeltumėte"),
-<<<<<<< HEAD
-        "tapToUploadIsIgnoredDue": m100,
-=======
         "tapToUploadIsIgnoredDue": m94,
->>>>>>> 136f8d17
         "tempErrorContactSupportIfPersists": MessageLookupByLibrary.simpleMessage(
             "Atrodo, kad kažkas nutiko ne taip. Bandykite dar kartą po kurio laiko. Jei klaida tęsiasi, susisiekite su mūsų palaikymo komanda."),
         "terminate": MessageLookupByLibrary.simpleMessage("Baigti"),
@@ -1948,10 +1752,6 @@
             MessageLookupByLibrary.simpleMessage("Tai – jūsų patvirtinimo ID"),
         "thisWeekThroughTheYears":
             MessageLookupByLibrary.simpleMessage("Ši savaitė per metus"),
-<<<<<<< HEAD
-=======
-        "thisWeekXYearsAgo": m97,
->>>>>>> 136f8d17
         "thisWillLogYouOutOfTheFollowingDevice":
             MessageLookupByLibrary.simpleMessage(
                 "Tai jus atjungs nuo toliau nurodyto įrenginio:"),
@@ -1963,11 +1763,7 @@
         "thisWillRemovePublicLinksOfAllSelectedQuickLinks":
             MessageLookupByLibrary.simpleMessage(
                 "Tai pašalins visų pasirinktų sparčiųjų nuorodų viešąsias nuorodas."),
-<<<<<<< HEAD
-        "throughTheYears": m102,
-=======
         "throughTheYears": m98,
->>>>>>> 136f8d17
         "toEnableAppLockPleaseSetupDevicePasscodeOrScreen":
             MessageLookupByLibrary.simpleMessage(
                 "Kad įjungtumėte programos užraktą, sistemos nustatymuose nustatykite įrenginio prieigos kodą arba ekrano užraktą."),
@@ -1981,15 +1777,6 @@
             "Per daug neteisingų bandymų."),
         "total": MessageLookupByLibrary.simpleMessage("iš viso"),
         "trash": MessageLookupByLibrary.simpleMessage("Šiukšlinė"),
-<<<<<<< HEAD
-        "trashDaysLeft": m103,
-        "trim": MessageLookupByLibrary.simpleMessage("Trumpinti"),
-        "tripInYear": m104,
-        "tripToLocation": m105,
-        "trustedContacts":
-            MessageLookupByLibrary.simpleMessage("Patikimi kontaktai"),
-        "trustedInviteBody": m106,
-=======
         "trashDaysLeft": m99,
         "trim": MessageLookupByLibrary.simpleMessage("Trumpinti"),
         "tripInYear": m100,
@@ -1997,7 +1784,6 @@
         "trustedContacts":
             MessageLookupByLibrary.simpleMessage("Patikimi kontaktai"),
         "trustedInviteBody": m102,
->>>>>>> 136f8d17
         "tryAgain": MessageLookupByLibrary.simpleMessage("Bandyti dar kartą"),
         "twitter": MessageLookupByLibrary.simpleMessage("„Twitter“"),
         "twoMonthsFreeOnYearlyPlans": MessageLookupByLibrary.simpleMessage(
@@ -2012,11 +1798,7 @@
                 "Dvigubas tapatybės nustatymas sėkmingai iš naujo nustatytas."),
         "twofactorSetup": MessageLookupByLibrary.simpleMessage(
             "Dvigubo tapatybės nustatymo sąranka"),
-<<<<<<< HEAD
-        "typeOfGallerGallerytypeIsNotSupportedForRename": m107,
-=======
         "typeOfGallerGallerytypeIsNotSupportedForRename": m103,
->>>>>>> 136f8d17
         "unarchive": MessageLookupByLibrary.simpleMessage("Išarchyvuoti"),
         "unarchiveAlbum":
             MessageLookupByLibrary.simpleMessage("Išarchyvuoti albumą"),
@@ -2036,11 +1818,7 @@
         "updatingFolderSelection": MessageLookupByLibrary.simpleMessage(
             "Atnaujinamas aplankų pasirinkimas..."),
         "upgrade": MessageLookupByLibrary.simpleMessage("Keisti planą"),
-<<<<<<< HEAD
-        "uploadIsIgnoredDueToIgnorereason": m108,
-=======
         "uploadIsIgnoredDueToIgnorereason": m104,
->>>>>>> 136f8d17
         "upto50OffUntil4thDec": MessageLookupByLibrary.simpleMessage(
             "Iki 50% nuolaida, gruodžio 4 d."),
         "usableReferralStorageInfo": MessageLookupByLibrary.simpleMessage(
