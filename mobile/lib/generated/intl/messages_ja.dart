--- conflicted
+++ resolved
@@ -140,13 +140,7 @@
 
   static String m47(toEmail) => "ログを以下のアドレスに送信してください \n${toEmail}";
 
-<<<<<<< HEAD
-  static String m46(folderName) => "${folderName} を処理中...";
-
-  static String m47(storeName) => "${storeName} で評価";
-=======
   static String m48(folderName) => "${folderName} を処理中...";
->>>>>>> d6a76269
 
   static String m49(storeName) => "${storeName} で評価";
 
@@ -294,11 +288,7 @@
         "appLock": MessageLookupByLibrary.simpleMessage("アプリのロック"),
         "appLockDescriptions": MessageLookupByLibrary.simpleMessage(
             "デバイスのデフォルトのロック画面と、カスタムロック画面のどちらを利用しますか？"),
-<<<<<<< HEAD
-        "appVersion": m10,
-=======
         "appVersion": m13,
->>>>>>> d6a76269
         "appleId": MessageLookupByLibrary.simpleMessage("Apple ID"),
         "apply": MessageLookupByLibrary.simpleMessage("適用"),
         "applyCodeTitle": MessageLookupByLibrary.simpleMessage("コードを適用"),
@@ -944,22 +934,14 @@
         "moreDetails": MessageLookupByLibrary.simpleMessage("さらに詳細を表示"),
         "mostRecent": MessageLookupByLibrary.simpleMessage("新しい順"),
         "mostRelevant": MessageLookupByLibrary.simpleMessage("関連度順"),
-<<<<<<< HEAD
-        "moveItem": m37,
-=======
         "moveItem": m40,
->>>>>>> d6a76269
         "moveToAlbum": MessageLookupByLibrary.simpleMessage("アルバムに移動"),
         "moveToHiddenAlbum": MessageLookupByLibrary.simpleMessage("隠しアルバムに移動"),
         "movedSuccessfullyTo": m41,
         "movedToTrash": MessageLookupByLibrary.simpleMessage("ごみ箱へ移動"),
         "movingFilesToAlbum":
             MessageLookupByLibrary.simpleMessage("アルバムにファイルを移動中"),
-<<<<<<< HEAD
-        "name": MessageLookupByLibrary.simpleMessage("名前"),
-=======
         "name": MessageLookupByLibrary.simpleMessage("名前順"),
->>>>>>> d6a76269
         "nameTheAlbum": MessageLookupByLibrary.simpleMessage("アルバムに名前を付けよう"),
         "networkConnectionRefusedErr": MessageLookupByLibrary.simpleMessage(
             "Enteに接続できませんでした。しばらくしてから再試行してください。エラーが解決しない場合は、サポートにお問い合わせください。"),
@@ -1100,11 +1082,7 @@
             MessageLookupByLibrary.simpleMessage("プライバシーポリシー"),
         "privateBackups": MessageLookupByLibrary.simpleMessage("プライベートバックアップ"),
         "privateSharing": MessageLookupByLibrary.simpleMessage("プライベート共有"),
-<<<<<<< HEAD
-        "processingImport": m46,
-=======
         "processingImport": m48,
->>>>>>> d6a76269
         "publicLinkCreated":
             MessageLookupByLibrary.simpleMessage("公開リンクが作成されました"),
         "publicLinkEnabled":
@@ -1296,11 +1274,7 @@
         "shareTextReferralCode": m56,
         "shareWithNonenteUsers":
             MessageLookupByLibrary.simpleMessage("Enteを使っていない人に共有"),
-<<<<<<< HEAD
-        "shareWithPeopleSectionTitle": m55,
-=======
         "shareWithPeopleSectionTitle": m57,
->>>>>>> d6a76269
         "shareYourFirstAlbum":
             MessageLookupByLibrary.simpleMessage("アルバムの共有をしてみましょう"),
         "sharedAlbumSectionDescription": MessageLookupByLibrary.simpleMessage(
@@ -1311,11 +1285,7 @@
             MessageLookupByLibrary.simpleMessage("新しい共有写真"),
         "sharedPhotoNotificationsExplanation":
             MessageLookupByLibrary.simpleMessage("誰かが写真を共有アルバムに追加した時に通知を受け取る"),
-<<<<<<< HEAD
-        "sharedWith": m56,
-=======
         "sharedWith": m58,
->>>>>>> d6a76269
         "sharedWithMe": MessageLookupByLibrary.simpleMessage("あなたと共有されたアルバム"),
         "sharedWithYou": MessageLookupByLibrary.simpleMessage("あなたと共有されています"),
         "sharing": MessageLookupByLibrary.simpleMessage("共有中..."),
