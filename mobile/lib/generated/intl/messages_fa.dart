--- conflicted
+++ resolved
@@ -33,11 +33,7 @@
 
   static String m66(storeName) => "به ما در ${storeName} امتیاز دهید";
 
-<<<<<<< HEAD
-  static String m98(
-=======
   static String m90(
->>>>>>> 136f8d17
           usedAmount, usedStorageUnit, totalAmount, totalStorageUnit) =>
       "${usedAmount} ${usedStorageUnit} از ${totalAmount} ${totalStorageUnit} استفاده شده";
 
@@ -372,11 +368,7 @@
         "storageBreakupFamily":
             MessageLookupByLibrary.simpleMessage("خانوادگی"),
         "storageBreakupYou": MessageLookupByLibrary.simpleMessage("شما"),
-<<<<<<< HEAD
-        "storageUsageInfo": m98,
-=======
         "storageUsageInfo": m90,
->>>>>>> 136f8d17
         "strongStrength": MessageLookupByLibrary.simpleMessage("قوی"),
         "support": MessageLookupByLibrary.simpleMessage("پشتیبانی"),
         "systemTheme": MessageLookupByLibrary.simpleMessage("سیستم"),
