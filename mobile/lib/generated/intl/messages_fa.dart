// DO NOT EDIT. This is code generated via package:intl/generate_localized.dart
// This is a library that provides messages for a fa locale. All the
// messages from the main program should be duplicated here with the same
// function name.

// Ignore issues from commonly used lints in this file.
// ignore_for_file:unnecessary_brace_in_string_interps, unnecessary_new
// ignore_for_file:prefer_single_quotes,comment_references, directives_ordering
// ignore_for_file:annotate_overrides,prefer_generic_function_type_aliases
// ignore_for_file:unused_import, file_names, avoid_escaping_inner_quotes
// ignore_for_file:unnecessary_string_interpolations, unnecessary_string_escapes

import 'package:intl/intl.dart';
import 'package:intl/message_lookup_by_library.dart';

final messages = new MessageLookup();

typedef String MessageIfAbsent(String messageStr, List<dynamic> args);

class MessageLookup extends MessageLookupByLibrary {
  String get localeName => 'fa';

  static String m51(versionValue) => "نسخه: ${versionValue}";

  static String m52(freeAmount, storageUnit) =>
      "${freeAmount} ${storageUnit} رایگان";

  static String m9(supportEmail) =>
      "لطفا یک ایمیل از آدرس ایمیلی که ثبت نام کردید به ${supportEmail} ارسال کنید";

  static String m18(passwordStrengthValue) =>
      "قدرت رمز عبور: ${passwordStrengthValue}";

  static String m21(storeName) => "به ما در ${storeName} امتیاز دهید";

<<<<<<< HEAD
  static String m98(
=======
  static String m100(
>>>>>>> 1d197694
          usedAmount, usedStorageUnit, totalAmount, totalStorageUnit) =>
      "${usedAmount} ${usedStorageUnit} از ${totalAmount} ${totalStorageUnit} استفاده شده";

  static String m40(email) => "تایید ${email}";

  static String m41(email) =>
      "ما یک ایمیل به <green>${email}</green> ارسال کرده‌ایم";

  final messages = _notInlinedMessages(_notInlinedMessages);
  static Map<String, Function> _notInlinedMessages(_) => <String, Function>{
        "aNewVersionOfEnteIsAvailable": MessageLookupByLibrary.simpleMessage(
            "نسخه جدید Ente در دسترس است."),
        "about": MessageLookupByLibrary.simpleMessage("درباره ما"),
        "account": MessageLookupByLibrary.simpleMessage("حساب کاربری"),
        "accountWelcomeBack":
            MessageLookupByLibrary.simpleMessage("خوش آمدید!"),
        "ackPasswordLostWarning": MessageLookupByLibrary.simpleMessage(
            "من درک می‌کنم که اگر رمز عبور خود را گم کنم، ممکن است اطلاعات خود را از دست بدهم، زیرا اطلاعات من <underline>رمزگذاری سرتاسر شده است</underline>."),
        "activeSessions":
            MessageLookupByLibrary.simpleMessage("دستگاه‌های فعال"),
        "addANewEmail":
            MessageLookupByLibrary.simpleMessage("افزودن ایمیل جدید"),
        "addCollaborator": MessageLookupByLibrary.simpleMessage("افزودن همکار"),
        "addMore": MessageLookupByLibrary.simpleMessage("افزودن بیشتر"),
        "addViewer": MessageLookupByLibrary.simpleMessage("افزودن بیننده"),
        "addedAs": MessageLookupByLibrary.simpleMessage("اضافه شده به عنوان"),
        "advanced": MessageLookupByLibrary.simpleMessage("پیشرفته"),
        "albumUpdated": MessageLookupByLibrary.simpleMessage("آلبوم به‌روز شد"),
        "allowAddPhotosDescription": MessageLookupByLibrary.simpleMessage(
            "به افراد که این پیوند را دارند، اجازه دهید عکس‌ها را به آلبوم اشتراک گذاری شده اضافه کنند."),
        "allowAddingPhotos":
            MessageLookupByLibrary.simpleMessage("اجازه اضافه کردن عکس"),
        "allowPeopleToAddPhotos": MessageLookupByLibrary.simpleMessage(
            "به افراد اجازه دهید عکس اضافه کنند"),
        "androidBiometricHint":
            MessageLookupByLibrary.simpleMessage("تایید هویت"),
        "androidBiometricSuccess":
            MessageLookupByLibrary.simpleMessage("موفقیت"),
        "androidCancelButton": MessageLookupByLibrary.simpleMessage("لغو"),
        "androidIosWebDesktop": MessageLookupByLibrary.simpleMessage(
            "اندروید، آی‌اواس، وب، رایانه رومیزی"),
        "appVersion": m51,
        "archive": MessageLookupByLibrary.simpleMessage("بایگانی"),
        "areYouSureYouWantToLogout": MessageLookupByLibrary.simpleMessage(
            "آیا برای خارج شدن مطمئن هستید؟"),
        "askDeleteReason": MessageLookupByLibrary.simpleMessage(
            "دلیل اصلی که حساب کاربری‌تان را حذف می‌کنید، چیست؟"),
        "atAFalloutShelter":
            MessageLookupByLibrary.simpleMessage("در یک پناهگاه ذخیره می‌شود"),
        "authToViewYourActiveSessions": MessageLookupByLibrary.simpleMessage(
            "لطفاً برای مشاهده دستگاه‌های فعال خود احراز هویت کنید"),
        "available": MessageLookupByLibrary.simpleMessage("در دسترس"),
        "availableStorageSpace": m52,
        "backedUpFolders":
            MessageLookupByLibrary.simpleMessage("پوشه‌های پشتیبان گیری شده"),
        "backup": MessageLookupByLibrary.simpleMessage("پشتیبان گیری"),
        "blog": MessageLookupByLibrary.simpleMessage("وبلاگ"),
        "cancel": MessageLookupByLibrary.simpleMessage("لغو"),
        "cannotDeleteSharedFiles": MessageLookupByLibrary.simpleMessage(
            "پرونده‌های به اشتراک گذاشته شده را نمی‌توان حذف کرد"),
        "changeEmail": MessageLookupByLibrary.simpleMessage("تغییر ایمیل"),
        "changePasswordTitle":
            MessageLookupByLibrary.simpleMessage("تغییر رمز عبور"),
        "checkForUpdates":
            MessageLookupByLibrary.simpleMessage("بررسی برای به‌روزرسانی"),
        "checkInboxAndSpamFolder": MessageLookupByLibrary.simpleMessage(
            "لطفا صندوق ورودی (و هرزنامه) خود را برای تایید کامل بررسی کنید"),
        "checkStatus": MessageLookupByLibrary.simpleMessage("بررسی وضعیت"),
        "checking": MessageLookupByLibrary.simpleMessage("در حال بررسی..."),
        "collabLinkSectionDescription": MessageLookupByLibrary.simpleMessage(
            "پیوندی ایجاد کنید تا به افراد اجازه دهید بدون نیاز به برنامه یا حساب کاربری Ente عکس‌ها را در آلبوم اشتراک گذاشته شده شما اضافه و مشاهده کنند. برای جمع‌آوری عکس‌های رویداد عالی است."),
        "collaborator": MessageLookupByLibrary.simpleMessage("همکار"),
        "collaboratorsCanAddPhotosAndVideosToTheSharedAlbum":
            MessageLookupByLibrary.simpleMessage(
                "همکاران می‌توانند عکس‌ها و ویدیوها را به آلبوم اشتراک گذاری شده اضافه کنند."),
        "color": MessageLookupByLibrary.simpleMessage("رنگ"),
        "confirm": MessageLookupByLibrary.simpleMessage("تایید"),
        "confirmAccountDeletion":
            MessageLookupByLibrary.simpleMessage("تایید حذف حساب کاربری"),
        "confirmDeletePrompt": MessageLookupByLibrary.simpleMessage(
            "بله، می خواهم این حساب و داده های آن را در همه برنامه ها برای همیشه حذف کنم."),
        "confirmPassword":
            MessageLookupByLibrary.simpleMessage("تایید رمز عبور"),
        "confirmRecoveryKey":
            MessageLookupByLibrary.simpleMessage("تایید کلید بازیابی"),
        "confirmYourRecoveryKey": MessageLookupByLibrary.simpleMessage(
            "کلید بازیابی خود را تایید کنید"),
        "contactSupport":
            MessageLookupByLibrary.simpleMessage("ارتباط با پشتیبانی"),
        "continueLabel": MessageLookupByLibrary.simpleMessage("ادامه"),
        "convertToAlbum":
            MessageLookupByLibrary.simpleMessage("تبدیل به آلبوم"),
        "createAccount":
            MessageLookupByLibrary.simpleMessage("ایجاد حساب کاربری"),
        "createNewAccount":
            MessageLookupByLibrary.simpleMessage("ایجاد حساب کاربری جدید"),
        "criticalUpdateAvailable": MessageLookupByLibrary.simpleMessage(
            "به‌روزرسانی حیاتی در دسترس است"),
        "curatedMemories":
            MessageLookupByLibrary.simpleMessage("Curated memories"),
        "custom": MessageLookupByLibrary.simpleMessage("سفارشی"),
        "darkTheme": MessageLookupByLibrary.simpleMessage("تیره"),
        "dayToday": MessageLookupByLibrary.simpleMessage("امروز"),
        "dayYesterday": MessageLookupByLibrary.simpleMessage("دیروز"),
        "decrypting":
            MessageLookupByLibrary.simpleMessage("در حال رمزگشایی..."),
        "deleteAccount":
            MessageLookupByLibrary.simpleMessage("حذف حساب کاربری"),
        "deleteAccountFeedbackPrompt": MessageLookupByLibrary.simpleMessage(
            "ما متاسفیم که می‌بینیم شما می‌روید. لطفا نظرات خود را برای کمک به بهبود ما به اشتراک بگذارید."),
        "deleteAccountPermanentlyButton":
            MessageLookupByLibrary.simpleMessage("حذف دائمی حساب کاربری"),
        "deleteAll": MessageLookupByLibrary.simpleMessage("حذف همه"),
        "deleteEmailRequest": MessageLookupByLibrary.simpleMessage(
            "لطفا یک ایمیل به <warning>account-deletion@ente.io</warning> از آدرس ایمیل ثبت شده خود ارسال کنید."),
        "deleteReason1": MessageLookupByLibrary.simpleMessage(
            "یک ویژگی کلیدی که به آن نیاز دارم، وجود ندارد"),
        "deleteReason2": MessageLookupByLibrary.simpleMessage(
            "برنامه یا یک ویژگی خاص آنطور که من فکر می‌کنم، عمل نمی‌کند"),
        "deleteReason3": MessageLookupByLibrary.simpleMessage(
            "سرویس دیگری پیدا کردم که بهتر می‌پسندم"),
        "deleteReason4":
            MessageLookupByLibrary.simpleMessage("دلیل من ذکر نشده است"),
        "deleteRequestSLAText": MessageLookupByLibrary.simpleMessage(
            "درخواست شما ظرف مدت ۷۲ ساعت پردازش خواهد شد."),
        "designedToOutlive": MessageLookupByLibrary.simpleMessage(
            "طراحی شده تا بیشتر زنده بماند"),
        "details": MessageLookupByLibrary.simpleMessage("جزئیات"),
        "developerSettings":
            MessageLookupByLibrary.simpleMessage("تنظیمات توسعه‌دهنده"),
        "didYouKnow": MessageLookupByLibrary.simpleMessage("آیا می‌دانستید؟"),
        "discord": MessageLookupByLibrary.simpleMessage("دیسکورد"),
        "doThisLater": MessageLookupByLibrary.simpleMessage("بعداً انجام شود"),
        "downloading": MessageLookupByLibrary.simpleMessage("در حال دانلود..."),
        "dropSupportEmail": m9,
        "editLocationTagTitle":
            MessageLookupByLibrary.simpleMessage("ویرایش مکان"),
        "email": MessageLookupByLibrary.simpleMessage("ایمیل"),
        "encryption": MessageLookupByLibrary.simpleMessage("رمزگذاری"),
        "encryptionKeys":
            MessageLookupByLibrary.simpleMessage("کلیدهای رمزنگاری"),
        "endtoendEncryptedByDefault": MessageLookupByLibrary.simpleMessage(
            "به صورت پیش‌فرض رمزگذاری سرتاسر"),
        "enteCanEncryptAndPreserveFilesOnlyIfYouGrant":
            MessageLookupByLibrary.simpleMessage(
                "Ente فقط در صورتی می‌تواند پرونده‌ها را رمزگذاری و نگه‌داری کند که به آن‌ها دسترسی داشته باشید"),
        "entePhotosPerm": MessageLookupByLibrary.simpleMessage(
            "Ente برای نگه‌داری عکس‌های شما <i>به دسترسی نیاز دارد</i>"),
        "enterEmail":
            MessageLookupByLibrary.simpleMessage("ایمیل را وارد کنید"),
        "enterNewPasswordToEncrypt": MessageLookupByLibrary.simpleMessage(
            "رمز عبور جدیدی را وارد کنید که بتوانیم از آن برای رمزگذاری اطلاعات شما استفاده کنیم"),
        "enterPassword":
            MessageLookupByLibrary.simpleMessage("رمز عبور را وارد کنید"),
        "enterPasswordToEncrypt": MessageLookupByLibrary.simpleMessage(
            "رمز عبوری را وارد کنید که بتوانیم از آن برای رمزگذاری اطلاعات شما استفاده کنیم"),
        "enterValidEmail": MessageLookupByLibrary.simpleMessage(
            "لطفا یک ایمیل معتبر وارد کنید."),
        "enterYourEmailAddress":
            MessageLookupByLibrary.simpleMessage("آدرس ایمیل خود را وارد کنید"),
        "enterYourPassword":
            MessageLookupByLibrary.simpleMessage("رمز عبور خود را وارد کنید"),
        "enterYourRecoveryKey": MessageLookupByLibrary.simpleMessage(
            "کلید بازیابی خود را وارد کنید"),
        "error": MessageLookupByLibrary.simpleMessage("خطا"),
        "everywhere": MessageLookupByLibrary.simpleMessage("همه جا"),
        "existingUser": MessageLookupByLibrary.simpleMessage("کاربر موجود"),
        "familyPlanPortalTitle":
            MessageLookupByLibrary.simpleMessage("خانوادگی"),
        "familyPlans":
            MessageLookupByLibrary.simpleMessage("برنامه‌های خانوادگی"),
        "faq": MessageLookupByLibrary.simpleMessage("سوالات متداول"),
        "feedback": MessageLookupByLibrary.simpleMessage("بازخورد"),
        "fileInfoAddDescHint":
            MessageLookupByLibrary.simpleMessage("افزودن توضیحات..."),
        "fileTypes": MessageLookupByLibrary.simpleMessage("انواع پرونده"),
        "forYourMemories":
            MessageLookupByLibrary.simpleMessage("برای خاطرات شما"),
        "forgotPassword":
            MessageLookupByLibrary.simpleMessage("رمز عبور را فراموش کرده‌اید"),
        "general": MessageLookupByLibrary.simpleMessage("عمومی"),
        "generatingEncryptionKeys": MessageLookupByLibrary.simpleMessage(
            "در حال تولید کلیدهای رمزگذاری..."),
        "grantFullAccessPrompt": MessageLookupByLibrary.simpleMessage(
            "لطفا اجازه دسترسی به تمام عکس‌ها را در تنظیمات برنامه بدهید"),
        "grantPermission": MessageLookupByLibrary.simpleMessage("دسترسی دادن"),
        "hearUsExplanation": MessageLookupByLibrary.simpleMessage(
            "ما نصب برنامه را ردیابی نمی‌کنیم. اگر بگویید کجا ما را پیدا کردید، به ما کمک می‌کند!"),
        "hearUsWhereTitle": MessageLookupByLibrary.simpleMessage(
            "از کجا در مورد Ente شنیدی؟ (اختیاری)"),
        "howItWorks": MessageLookupByLibrary.simpleMessage("چگونه کار می‌کند"),
        "ignoreUpdate": MessageLookupByLibrary.simpleMessage("نادیده گرفتن"),
        "incorrectPasswordTitle":
            MessageLookupByLibrary.simpleMessage("رمز عبور درست نیست"),
        "incorrectRecoveryKeyBody": MessageLookupByLibrary.simpleMessage(
            "کلید بازیابی که وارد کردید درست نیست"),
        "incorrectRecoveryKeyTitle":
            MessageLookupByLibrary.simpleMessage("کلید بازیابی درست نیست"),
        "insecureDevice": MessageLookupByLibrary.simpleMessage("دستگاه ناامن"),
        "installManually": MessageLookupByLibrary.simpleMessage("نصب دستی"),
        "invalidEmailAddress":
            MessageLookupByLibrary.simpleMessage("آدرس ایمیل معتبر نیست"),
        "invalidKey": MessageLookupByLibrary.simpleMessage("کلید نامعتبر"),
        "itLooksLikeSomethingWentWrongPleaseRetryAfterSome":
            MessageLookupByLibrary.simpleMessage(
                "به نظر می‌رسد مشکلی وجود دارد. لطفا بعد از مدتی دوباره تلاش کنید. اگر همچنان با خطا مواجه می‌شوید، لطفا با تیم پشتیبانی ما ارتباط برقرار کنید."),
        "kindlyHelpUsWithThisInformation": MessageLookupByLibrary.simpleMessage(
            "لطفا با این اطلاعات به ما کمک کنید"),
        "lightTheme": MessageLookupByLibrary.simpleMessage("روشن"),
        "loadMessage2": MessageLookupByLibrary.simpleMessage(
            "ما تا کنون بیش از ۳۰ میلیون خاطره را حفظ کرده‌ایم"),
        "lockButtonLabel": MessageLookupByLibrary.simpleMessage("قفل"),
        "logInLabel": MessageLookupByLibrary.simpleMessage("ورود"),
        "loggingOut": MessageLookupByLibrary.simpleMessage("در حال خروج..."),
        "loginTerms": MessageLookupByLibrary.simpleMessage(
            "با کلیک بر روی ورود به سیستم، من با <u-terms>شرایط خدمات</u-terms> و <u-policy>سیاست حفظ حریم خصوصی</u-policy> موافقم"),
        "logout": MessageLookupByLibrary.simpleMessage("خروج"),
        "manage": MessageLookupByLibrary.simpleMessage("مدیریت"),
        "manageFamily": MessageLookupByLibrary.simpleMessage("مدیریت خانواده"),
        "manageLink": MessageLookupByLibrary.simpleMessage("مدیریت پیوند"),
        "manageParticipants": MessageLookupByLibrary.simpleMessage("مدیریت"),
        "manageSubscription":
            MessageLookupByLibrary.simpleMessage("مدیریت اشتراک"),
        "mastodon": MessageLookupByLibrary.simpleMessage("ماستودون"),
        "matrix": MessageLookupByLibrary.simpleMessage("ماتریس"),
        "merchandise": MessageLookupByLibrary.simpleMessage("کالا"),
        "moderateStrength": MessageLookupByLibrary.simpleMessage("متوسط"),
        "never": MessageLookupByLibrary.simpleMessage("هرگز"),
        "newToEnte": MessageLookupByLibrary.simpleMessage("کاربر جدید Ente"),
        "no": MessageLookupByLibrary.simpleMessage("خیر"),
        "noRecoveryKey":
            MessageLookupByLibrary.simpleMessage("کلید بازیابی ندارید؟"),
        "noRecoveryKeyNoDecryption": MessageLookupByLibrary.simpleMessage(
            "با توجه به ماهیت پروتکل رمزگذاری سرتاسر ما، اطلاعات شما بدون رمز عبور یا کلید بازیابی شما قابل رمزگشایی نیست"),
        "notifications": MessageLookupByLibrary.simpleMessage("آگاه‌سازی‌ها"),
        "ok": MessageLookupByLibrary.simpleMessage("تایید"),
        "oops": MessageLookupByLibrary.simpleMessage("اوه"),
        "password": MessageLookupByLibrary.simpleMessage("رمز عبور"),
        "passwordChangedSuccessfully": MessageLookupByLibrary.simpleMessage(
            "رمز عبور با موفقیت تغییر کرد"),
        "passwordStrength": m18,
        "passwordWarning": MessageLookupByLibrary.simpleMessage(
            "ما این رمز عبور را ذخیره نمی‌کنیم، بنابراین اگر فراموش کنید، <underline>نمی‌توانیم اطلاعات شما را رمزگشایی کنیم</underline>"),
        "photoSmallCase": MessageLookupByLibrary.simpleMessage("عکس"),
        "pleaseGrantPermissions":
            MessageLookupByLibrary.simpleMessage("لطفا دسترسی بدهید"),
        "pleaseLoginAgain":
            MessageLookupByLibrary.simpleMessage("لطفا دوباره وارد شوید"),
        "pleaseTryAgain":
            MessageLookupByLibrary.simpleMessage("لطفا دوباره تلاش کنید"),
        "pleaseWait": MessageLookupByLibrary.simpleMessage("لطفا صبر کنید..."),
        "preparingLogs":
            MessageLookupByLibrary.simpleMessage("در حال آماده‌سازی لاگ‌ها..."),
        "privacy": MessageLookupByLibrary.simpleMessage("حریم خصوصی"),
        "privacyPolicyTitle":
            MessageLookupByLibrary.simpleMessage("سیاست حفظ حریم خصوصی"),
        "privateBackups":
            MessageLookupByLibrary.simpleMessage("پشتیبان گیری خصوصی"),
        "privateSharing":
            MessageLookupByLibrary.simpleMessage("اشتراک گذاری خصوصی"),
        "rateUsOnStore": m21,
        "recover": MessageLookupByLibrary.simpleMessage("بازیابی"),
        "recoverAccount":
            MessageLookupByLibrary.simpleMessage("بازیابی حساب کاربری"),
        "recoverButton": MessageLookupByLibrary.simpleMessage("بازیابی"),
        "recoveryKey": MessageLookupByLibrary.simpleMessage("کلید بازیابی"),
        "recoveryKeyCopiedToClipboard": MessageLookupByLibrary.simpleMessage(
            "کلید بازیابی در کلیپ‌بورد کپی شد"),
        "recoveryKeyOnForgotPassword": MessageLookupByLibrary.simpleMessage(
            "اگر رمز عبور خود را فراموش کردید، تنها راهی که می‌توانید اطلاعات خود را بازیابی کنید با این کلید است."),
        "recoveryKeySaveDescription": MessageLookupByLibrary.simpleMessage(
            "ما این کلید را ذخیره نمی‌کنیم، لطفا این کلید ۲۴ کلمه‌ای را در مکانی امن ذخیره کنید."),
        "recoverySuccessful":
            MessageLookupByLibrary.simpleMessage("بازیابی موفقیت آمیز بود!"),
        "recreatePasswordBody": MessageLookupByLibrary.simpleMessage(
            "دستگاه فعلی به اندازه کافی قدرتمند نیست تا رمز عبور شما را تایید کند، اما ما می‌توانیم به گونه‌ای بازسازی کنیم که با تمام دستگاه‌ها کار کند.\n\nلطفا با استفاده از کلید بازیابی خود وارد شوید و رمز عبور خود را دوباره ایجاد کنید (در صورت تمایل می‌توانید دوباره از همان رمز عبور استفاده کنید)."),
        "recreatePasswordTitle":
            MessageLookupByLibrary.simpleMessage("بازتولید رمز عبور"),
        "reddit": MessageLookupByLibrary.simpleMessage("ردیت"),
        "removeLink": MessageLookupByLibrary.simpleMessage("حذف پیوند"),
        "rename": MessageLookupByLibrary.simpleMessage("تغییر نام"),
        "renameAlbum": MessageLookupByLibrary.simpleMessage("تغییر نام آلبوم"),
        "renameFile": MessageLookupByLibrary.simpleMessage("تغییر نام پرونده"),
        "resendEmail": MessageLookupByLibrary.simpleMessage("ارسال مجدد ایمیل"),
        "resetPasswordTitle":
            MessageLookupByLibrary.simpleMessage("بازنشانی رمز عبور"),
        "retry": MessageLookupByLibrary.simpleMessage("سعی مجدد"),
        "reviewSuggestions":
            MessageLookupByLibrary.simpleMessage("مرور پیشنهادها"),
        "safelyStored": MessageLookupByLibrary.simpleMessage("به طور ایمن"),
        "saveKey": MessageLookupByLibrary.simpleMessage("ذخیره کلید"),
        "search": MessageLookupByLibrary.simpleMessage("جستجو"),
        "security": MessageLookupByLibrary.simpleMessage("امنیت"),
        "selectAll": MessageLookupByLibrary.simpleMessage("انتخاب همه"),
        "selectFoldersForBackup": MessageLookupByLibrary.simpleMessage(
            "پوشه‌ها را برای پشتیبان گیری انتخاب کنید"),
        "selectReason": MessageLookupByLibrary.simpleMessage("انتخاب دلیل"),
        "selectedFoldersWillBeEncryptedAndBackedUp":
            MessageLookupByLibrary.simpleMessage(
                "پوشه‌های انتخاب شده، رمزگذاری شده و از آنها نسخه پشتیبان تهیه می‌شود"),
        "send": MessageLookupByLibrary.simpleMessage("ارسال"),
        "sendEmail": MessageLookupByLibrary.simpleMessage("ارسال ایمیل"),
        "setPasswordTitle":
            MessageLookupByLibrary.simpleMessage("تنظیم رمز عبور"),
        "shareOnlyWithThePeopleYouWant": MessageLookupByLibrary.simpleMessage(
            "فقط با افرادی که می‌خواهید به اشتراک بگذارید"),
        "shareTextRecommendUsingEnte": MessageLookupByLibrary.simpleMessage(
            "Ente را دانلود کنید تا بتوانید به راحتی عکس‌ها و ویدیوهای با کیفیت اصلی را به اشتراک بگذارید\n\nhttps://ente.io"),
        "sharedPhotoNotifications": MessageLookupByLibrary.simpleMessage(
            "عکس‌های جدید به اشتراک گذاشته شده"),
        "sharedPhotoNotificationsExplanation": MessageLookupByLibrary.simpleMessage(
            "هنگامی که شخصی عکسی را به آلبوم مشترکی که شما بخشی از آن هستید اضافه می‌کند، آگاه‌سازی دریافت می‌کنید"),
        "signUpTerms": MessageLookupByLibrary.simpleMessage(
            "من با <u-terms>شرایط خدمات</u-terms> و <u-policy>سیاست حفظ حریم خصوصی</u-policy> موافقم"),
        "skip": MessageLookupByLibrary.simpleMessage("رد کردن"),
        "social": MessageLookupByLibrary.simpleMessage("شبکه اجتماعی"),
        "somethingWentWrongPleaseTryAgain":
            MessageLookupByLibrary.simpleMessage(
                "مشکلی پیش آمده، لطفا دوباره تلاش کنید"),
        "sorry": MessageLookupByLibrary.simpleMessage("متاسفیم"),
        "sorryWeCouldNotGenerateSecureKeysOnThisDevicennplease":
            MessageLookupByLibrary.simpleMessage(
                "با عرض پوزش، ما نمی‌توانیم کلیدهای امن را در این دستگاه تولید کنیم.\n\nلطفا از دستگاه دیگری ثبت نام کنید."),
        "sortAlbumsBy":
            MessageLookupByLibrary.simpleMessage("مرتب‌سازی براساس"),
        "sortNewestFirst":
            MessageLookupByLibrary.simpleMessage("ایتدا جدیدترین"),
        "sortOldestFirst":
            MessageLookupByLibrary.simpleMessage("ایتدا قدیمی‌ترین"),
        "startBackup":
            MessageLookupByLibrary.simpleMessage("شروع پشتیبان گیری"),
        "status": MessageLookupByLibrary.simpleMessage("وضعیت"),
        "storage": MessageLookupByLibrary.simpleMessage("حافظه ذخیره‌سازی"),
        "storageBreakupFamily":
            MessageLookupByLibrary.simpleMessage("خانوادگی"),
        "storageBreakupYou": MessageLookupByLibrary.simpleMessage("شما"),
<<<<<<< HEAD
        "storageUsageInfo": m98,
=======
        "storageUsageInfo": m100,
>>>>>>> 1d197694
        "strongStrength": MessageLookupByLibrary.simpleMessage("قوی"),
        "support": MessageLookupByLibrary.simpleMessage("پشتیبانی"),
        "systemTheme": MessageLookupByLibrary.simpleMessage("سیستم"),
        "tapToEnterCode": MessageLookupByLibrary.simpleMessage(
            "برای وارد کردن کد ضربه بزنید"),
        "tempErrorContactSupportIfPersists": MessageLookupByLibrary.simpleMessage(
            "به نظر می‌رسد مشکلی وجود دارد. لطفا بعد از مدتی دوباره تلاش کنید. اگر همچنان با خطا مواجه می‌شوید، لطفا با تیم پشتیبانی ما ارتباط برقرار کنید."),
        "terminate": MessageLookupByLibrary.simpleMessage("خروج"),
        "terminateSession":
            MessageLookupByLibrary.simpleMessage("خروچ دستگاه؟"),
        "terms": MessageLookupByLibrary.simpleMessage("شرایط و مقررات"),
        "termsOfServicesTitle":
            MessageLookupByLibrary.simpleMessage("شرایط و مقررات"),
        "theDownloadCouldNotBeCompleted":
            MessageLookupByLibrary.simpleMessage("دانلود کامل نشد"),
        "theme": MessageLookupByLibrary.simpleMessage("تم"),
        "thisDevice": MessageLookupByLibrary.simpleMessage("این دستگاه"),
        "thisWillLogYouOutOfTheFollowingDevice":
            MessageLookupByLibrary.simpleMessage(
                "با این کار شما از دستگاه زیر خارج می‌شوید:"),
        "thisWillLogYouOutOfThisDevice": MessageLookupByLibrary.simpleMessage(
            "این کار شما را از این دستگاه خارج می‌کند!"),
        "toResetVerifyEmail": MessageLookupByLibrary.simpleMessage(
            "برای تنظیم مجدد رمز عبور، لطفا ابتدا ایمیل خود را تایید کنید."),
        "tryAgain": MessageLookupByLibrary.simpleMessage("دوباره امتحان کنید"),
        "twitter": MessageLookupByLibrary.simpleMessage("توییتر"),
        "uncategorized": MessageLookupByLibrary.simpleMessage("دسته‌بندی نشده"),
        "unselectAll": MessageLookupByLibrary.simpleMessage("لغو انتخاب همه"),
        "update": MessageLookupByLibrary.simpleMessage("به‌روزرسانی"),
        "updateAvailable":
            MessageLookupByLibrary.simpleMessage("به‌رورزرسانی در دسترس است"),
        "updatingFolderSelection": MessageLookupByLibrary.simpleMessage(
            "در حال به‌روزرسانی گزینش پوشه..."),
        "usePublicLinksForPeopleNotOnEnte":
            MessageLookupByLibrary.simpleMessage(
                "استفاده از پیوندهای عمومی برای افرادی که در Ente نیستند"),
        "useRecoveryKey": MessageLookupByLibrary.simpleMessage(
            "از کلید بازیابی استفاده کنید"),
        "verify": MessageLookupByLibrary.simpleMessage("تایید"),
        "verifyEmail": MessageLookupByLibrary.simpleMessage("تایید ایمیل"),
        "verifyEmailID": m40,
        "verifyIDLabel": MessageLookupByLibrary.simpleMessage("تایید"),
        "verifyPassword":
            MessageLookupByLibrary.simpleMessage("تایید رمز عبور"),
        "verifying": MessageLookupByLibrary.simpleMessage("در حال تایید..."),
        "videoSmallCase": MessageLookupByLibrary.simpleMessage("ویدیو"),
        "viewActiveSessions":
            MessageLookupByLibrary.simpleMessage("مشاهده دستگاه‌های فعال"),
        "viewRecoveryKey":
            MessageLookupByLibrary.simpleMessage("نمایش کلید بازیابی"),
        "viewer": MessageLookupByLibrary.simpleMessage("بیننده"),
        "weAreOpenSource":
            MessageLookupByLibrary.simpleMessage("ما متن‌باز هستیم!"),
        "weHaveSendEmailTo": m41,
        "weakStrength": MessageLookupByLibrary.simpleMessage("ضعیف"),
        "welcomeBack": MessageLookupByLibrary.simpleMessage("خوش آمدید!"),
        "whatsNew": MessageLookupByLibrary.simpleMessage("تغییرات جدید"),
        "yes": MessageLookupByLibrary.simpleMessage("بله"),
        "yesConvertToViewer":
            MessageLookupByLibrary.simpleMessage("بله، تبدیل به بیننده شود"),
        "yesLogout": MessageLookupByLibrary.simpleMessage("بله، خارج می‌شوم"),
        "you": MessageLookupByLibrary.simpleMessage("شما"),
        "youAreOnAFamilyPlan": MessageLookupByLibrary.simpleMessage(
            "شما در یک برنامه خانوادگی هستید!"),
        "youAreOnTheLatestVersion": MessageLookupByLibrary.simpleMessage(
            "شما در حال استفاده از آخرین نسخه هستید"),
        "yourAccountHasBeenDeleted":
            MessageLookupByLibrary.simpleMessage("حساب کاربری شما حذف شده است")
      };
}<|MERGE_RESOLUTION|>--- conflicted
+++ resolved
@@ -33,11 +33,7 @@
 
   static String m21(storeName) => "به ما در ${storeName} امتیاز دهید";
 
-<<<<<<< HEAD
   static String m98(
-=======
-  static String m100(
->>>>>>> 1d197694
           usedAmount, usedStorageUnit, totalAmount, totalStorageUnit) =>
       "${usedAmount} ${usedStorageUnit} از ${totalAmount} ${totalStorageUnit} استفاده شده";
 
@@ -374,11 +370,7 @@
         "storageBreakupFamily":
             MessageLookupByLibrary.simpleMessage("خانوادگی"),
         "storageBreakupYou": MessageLookupByLibrary.simpleMessage("شما"),
-<<<<<<< HEAD
         "storageUsageInfo": m98,
-=======
-        "storageUsageInfo": m100,
->>>>>>> 1d197694
         "strongStrength": MessageLookupByLibrary.simpleMessage("قوی"),
         "support": MessageLookupByLibrary.simpleMessage("پشتیبانی"),
         "systemTheme": MessageLookupByLibrary.simpleMessage("سیستم"),
