--- conflicted
+++ resolved
@@ -62,122 +62,90 @@
 
   static String m18(albumName) => "Lien collaboratif créé pour ${albumName}";
 
-<<<<<<< HEAD
-  static String m19(count) =>
-=======
   static String m82(count) =>
->>>>>>> 8692421b
       "${Intl.plural(count, zero: '0 collaborateur ajouté', one: '1 collaborateur ajouté', other: '${count} collaborateurs ajoutés')}";
 
-  static String m20(familyAdminEmail) =>
+  static String m19(familyAdminEmail) =>
       "Veuillez contacter <green>${familyAdminEmail}</green> pour gérer votre abonnement";
 
-  static String m21(provider) =>
+  static String m20(provider) =>
       "Veuillez nous contacter à support@ente.io pour gérer votre abonnement ${provider}.";
 
-  static String m22(endpoint) => "Connecté à ${endpoint}";
-
-  static String m23(count) =>
+  static String m21(endpoint) => "Connecté à ${endpoint}";
+
+  static String m22(count) =>
       "${Intl.plural(count, one: 'Supprimer le fichier', other: 'Supprimer ${count} fichiers')}";
 
-  static String m24(currentlyDeleting, totalCount) =>
+  static String m23(currentlyDeleting, totalCount) =>
       "Suppression de ${currentlyDeleting} / ${totalCount}";
 
-  static String m25(albumName) =>
+  static String m24(albumName) =>
       "Cela supprimera le lien public pour accéder à \"${albumName}\".";
 
-  static String m26(supportEmail) =>
+  static String m25(supportEmail) =>
       "Veuillez envoyer un e-mail à ${supportEmail} depuis votre adresse enregistrée";
 
-  static String m27(count, storageSaved) =>
+  static String m26(count, storageSaved) =>
       "Vous avez nettoyé ${Intl.plural(count, one: '${count} fichier dupliqué', other: '${count} fichiers dupliqués')}, sauvegarde (${storageSaved}!)";
 
-  static String m28(count, formattedSize) =>
+  static String m27(count, formattedSize) =>
       "${count} fichiers, ${formattedSize} chacun";
 
-  static String m29(newEmail) => "L\'e-mail a été changé en ${newEmail}";
-
-  static String m30(email) =>
+  static String m28(newEmail) => "L\'e-mail a été changé en ${newEmail}";
+
+  static String m29(email) =>
       "${email} n\'a pas de compte Ente.\n\nEnvoyez une invitation pour partager des photos.";
 
-  static String m31(text) => "Photos supplémentaires trouvées pour ${text}";
+  static String m30(text) => "Photos supplémentaires trouvées pour ${text}";
+
+  static String m31(count, formattedNumber) =>
+      "${Intl.plural(count, one: '1 fichier sur cet appareil a été sauvegardé en toute sécurité', other: '${formattedNumber} fichiers sur cet appareil ont été sauvegardés en toute sécurité')}";
 
   static String m32(count, formattedNumber) =>
-      "${Intl.plural(count, one: '1 fichier sur cet appareil a été sauvegardé en toute sécurité', other: '${formattedNumber} fichiers sur cet appareil ont été sauvegardés en toute sécurité')}";
-
-  static String m33(count, formattedNumber) =>
       "${Intl.plural(count, one: '1 fichier dans cet album a été sauvegardé en toute sécurité', other: '${formattedNumber} fichiers dans cet album ont été sauvegardés en toute sécurité')}";
 
-  static String m34(storageAmountInGB) =>
+  static String m33(storageAmountInGB) =>
       "${storageAmountInGB} Go chaque fois que quelqu\'un s\'inscrit à une offre payante et applique votre code";
 
-  static String m35(endDate) => "Essai gratuit valide jusqu’au ${endDate}";
-
-  static String m36(count) =>
+  static String m34(endDate) => "Essai gratuit valide jusqu’au ${endDate}";
+
+  static String m35(count) =>
       "Vous pouvez toujours ${Intl.plural(count, one: 'y', other: 'y')} accéder sur ente tant que vous avez un abonnement actif";
 
-  static String m37(sizeInMBorGB) => "Libérer ${sizeInMBorGB}";
-
-  static String m38(count, formattedSize) =>
+  static String m36(sizeInMBorGB) => "Libérer ${sizeInMBorGB}";
+
+  static String m37(count, formattedSize) =>
       "${Intl.plural(count, one: 'Peut être supprimé de l\'appareil pour libérer ${formattedSize}', other: 'Peuvent être supprimés de l\'appareil pour libérer ${formattedSize}')}";
 
-  static String m39(currentlyProcessing, totalCount) =>
+  static String m38(currentlyProcessing, totalCount) =>
       "Traitement en cours ${currentlyProcessing} / ${totalCount}";
 
-  static String m40(count) =>
+  static String m39(count) =>
       "${Intl.plural(count, one: '${count} objet', other: '${count} objets')}";
 
-  static String m41(expiryTime) => "Le lien expirera le ${expiryTime}";
+  static String m40(expiryTime) => "Le lien expirera le ${expiryTime}";
 
   static String m3(count, formattedCount) =>
       "${Intl.plural(count, one: '${formattedCount} souvenir', other: '${formattedCount} souvenirs')}";
 
-  static String m42(count) =>
+  static String m41(count) =>
       "${Intl.plural(count, one: 'Déplacez l\'objet', other: 'Déplacez des objets')}";
 
-  static String m43(albumName) => "Déplacé avec succès vers ${albumName}";
-
-  static String m44(personName) => "Aucune suggestion pour ${personName}";
-
-  static String m45(name) => "Pas ${name}?";
-
-  static String m46(familyAdminEmail) =>
+  static String m42(albumName) => "Déplacé avec succès vers ${albumName}";
+
+  static String m43(personName) => "Aucune suggestion pour ${personName}";
+
+  static String m44(name) => "Pas ${name}?";
+
+  static String m45(familyAdminEmail) =>
       "Veuillez contacter ${familyAdminEmail} pour modifier votre code.";
 
   static String m0(passwordStrengthValue) =>
       "Sécurité du mot de passe : ${passwordStrengthValue}";
 
-  static String m47(providerName) =>
+  static String m46(providerName) =>
       "Veuillez contacter le support ${providerName} si vous avez été facturé";
 
-<<<<<<< HEAD
-  static String m48(count) =>
-      "${Intl.plural(count, zero: '0 photo', one: '1 photo', other: '${count} photos')}";
-
-  static String m49(endDate) =>
-      "Essai gratuit valable jusqu\'à ${endDate}.\nVous pouvez choisir un plan payant par la suite.";
-
-  static String m50(toEmail) => "Merci de nous envoyer un e-mail à ${toEmail}";
-
-  static String m51(toEmail) => "Envoyez les logs à ${toEmail}";
-
-  static String m52(folderName) => "Traitement de ${folderName}...";
-
-  static String m53(storeName) => "Notez-nous sur ${storeName}";
-
-  static String m54(storageInGB) =>
-      "3. Vous recevez tous les deux ${storageInGB} GB* gratuits";
-
-  static String m55(userEmail) =>
-      "${userEmail} sera retiré de cet album partagé\n\nToutes les photos ajoutées par eux seront également retirées de l\'album";
-
-  static String m56(endDate) => "Renouvellement le ${endDate}";
-
-  static String m57(count) =>
-      "${Intl.plural(count, one: '${count} résultat trouvé', other: '${count} résultats trouvés')}";
-
-  static String m58(snapshotLenght, searchLenght) =>
-=======
   static String m47(count) =>
       "${Intl.plural(count, zero: '0 photo', one: '1 photo', other: '${count} photos')}";
 
@@ -204,83 +172,19 @@
       "${Intl.plural(count, one: '${count} résultat trouvé', other: '${count} résultats trouvés')}";
 
   static String m57(snapshotLenght, searchLenght) =>
->>>>>>> 8692421b
       "Incompatibilité de la longueur des sections: ${snapshotLenght} != ${searchLenght}";
 
   static String m4(count) => "${count} sélectionné(s)";
 
-<<<<<<< HEAD
-  static String m59(count, yourCount) =>
-      "${count} sélectionné(s) (${yourCount} à vous)";
-
-  static String m60(verificationID) =>
-=======
   static String m58(count, yourCount) =>
       "${count} sélectionné(s) (${yourCount} à vous)";
 
   static String m59(verificationID) =>
->>>>>>> 8692421b
       "Voici mon ID de vérification : ${verificationID} pour ente.io.";
 
   static String m5(verificationID) =>
       "Hé, pouvez-vous confirmer qu\'il s\'agit de votre ID de vérification ente.io : ${verificationID}";
 
-<<<<<<< HEAD
-  static String m61(referralCode, referralStorageInGB) =>
-      "Code de parrainage Ente : ${referralCode} \n\nValidez le dans Paramètres → Général → Références pour obtenir ${referralStorageInGB} Go gratuitement après votre inscription à un plan payant\n\nhttps://ente.io";
-
-  static String m62(numberOfPeople) =>
-      "${Intl.plural(numberOfPeople, zero: 'Partagez avec des personnes spécifiques', one: 'Partagé avec 1 personne', other: 'Partagé avec ${numberOfPeople} personnes')}";
-
-  static String m63(emailIDs) => "Partagé avec ${emailIDs}";
-
-  static String m64(fileType) =>
-      "Elle ${fileType} sera supprimée de votre appareil.";
-
-  static String m65(fileType) =>
-      "Cette ${fileType} est à la fois sur ente et sur votre appareil.";
-
-  static String m66(fileType) => "Cette ${fileType} sera supprimée de l\'Ente.";
-
-  static String m1(storageAmountInGB) => "${storageAmountInGB} Go";
-
-  static String m67(
-          usedAmount, usedStorageUnit, totalAmount, totalStorageUnit) =>
-      "${usedAmount} ${usedStorageUnit} sur ${totalAmount} ${totalStorageUnit} utilisé";
-
-  static String m68(id) =>
-      "Votre ${id} est déjà lié à un autre compte Ente.\nSi vous souhaitez utiliser votre ${id} avec ce compte, veuillez contacter notre support";
-
-  static String m69(endDate) => "Votre abonnement sera annulé le ${endDate}";
-
-  static String m70(completed, total) =>
-      "${completed}/${total} souvenirs conservés";
-
-  static String m71(ignoreReason) =>
-      "Appuyer pour envoyer, l\'envoi est actuellement ignoré en raison de ${ignoreReason}";
-
-  static String m72(storageAmountInGB) =>
-      "Ils obtiennent aussi ${storageAmountInGB} Go";
-
-  static String m73(email) => "Ceci est l\'ID de vérification de ${email}";
-
-  static String m74(count) =>
-      "${Intl.plural(count, zero: 'Bientôt', one: '1 jour', other: '${count} jours')}";
-
-  static String m75(galleryType) =>
-      "Les galeries de type \'${galleryType}\' ne peuvent être renommées";
-
-  static String m76(ignoreReason) =>
-      "L\'envoi est ignoré en raison de ${ignoreReason}";
-
-  static String m77(count) => "Sauvegarde ${count} souvenirs...";
-
-  static String m78(endDate) => "Valable jusqu\'au ${endDate}";
-
-  static String m79(email) => "Vérifier ${email}";
-
-  static String m80(count) =>
-=======
   static String m60(referralCode, referralStorageInGB) =>
       "Code de parrainage Ente : ${referralCode} \n\nValidez le dans Paramètres → Général → Références pour obtenir ${referralStorageInGB} Go gratuitement après votre inscription à un plan payant\n\nhttps://ente.io";
 
@@ -335,23 +239,15 @@
   static String m78(email) => "Vérifier ${email}";
 
   static String m79(count) =>
->>>>>>> 8692421b
       "${Intl.plural(count, zero: '0 observateur ajouté', one: '1 observateur ajouté', other: '${count} observateurs ajoutés')}";
 
   static String m2(email) =>
       "Nous avons envoyé un e-mail à <green>${email}</green>";
 
-<<<<<<< HEAD
-  static String m81(count) =>
-      "${Intl.plural(count, one: 'il y a ${count} an', other: 'il y a ${count} ans')}";
-
-  static String m82(storageSaved) =>
-=======
   static String m80(count) =>
       "${Intl.plural(count, one: 'il y a ${count} an', other: 'il y a ${count} ans')}";
 
   static String m81(storageSaved) =>
->>>>>>> 8692421b
       "Vous avez libéré ${storageSaved} avec succès !";
 
   final messages = _notInlinedMessages(_notInlinedMessages);
@@ -672,11 +568,7 @@
         "collaboratorsCanAddPhotosAndVideosToTheSharedAlbum":
             MessageLookupByLibrary.simpleMessage(
                 "Les collaborateurs peuvent ajouter des photos et des vidéos à l\'album partagé."),
-<<<<<<< HEAD
-        "collaboratorsSuccessfullyAdded": m19,
-=======
         "collaboratorsSuccessfullyAdded": m82,
->>>>>>> 8692421b
         "collageLayout": MessageLookupByLibrary.simpleMessage("Disposition"),
         "collageSaved": MessageLookupByLibrary.simpleMessage(
             "Collage sauvegardé dans la galerie"),
@@ -706,10 +598,10 @@
             "Confirmer la clé de récupération"),
         "connectToDevice":
             MessageLookupByLibrary.simpleMessage("Connexion à l\'appareil"),
-        "contactFamilyAdmin": m20,
+        "contactFamilyAdmin": m19,
         "contactSupport":
             MessageLookupByLibrary.simpleMessage("Contacter l\'assistance"),
-        "contactToManageSubscription": m21,
+        "contactToManageSubscription": m20,
         "contacts": MessageLookupByLibrary.simpleMessage("Contacts"),
         "contents": MessageLookupByLibrary.simpleMessage("Contenus"),
         "continueLabel": MessageLookupByLibrary.simpleMessage("Continuer"),
@@ -757,7 +649,7 @@
         "currentlyRunning":
             MessageLookupByLibrary.simpleMessage("en cours d\'exécution"),
         "custom": MessageLookupByLibrary.simpleMessage("Personnaliser"),
-        "customEndpoint": m22,
+        "customEndpoint": m21,
         "darkTheme": MessageLookupByLibrary.simpleMessage("Sombre"),
         "dayToday": MessageLookupByLibrary.simpleMessage("Aujourd\'hui"),
         "dayYesterday": MessageLookupByLibrary.simpleMessage("Hier"),
@@ -795,18 +687,13 @@
         "deleteFromDevice":
             MessageLookupByLibrary.simpleMessage("Supprimer de l\'appareil"),
         "deleteFromEnte":
-<<<<<<< HEAD
-            MessageLookupByLibrary.simpleMessage("Supprimé de Ente"),
-        "deleteItemCount": m23,
-=======
             MessageLookupByLibrary.simpleMessage("Supprimer de Ente"),
         "deleteItemCount": m22,
->>>>>>> 8692421b
         "deleteLocation":
             MessageLookupByLibrary.simpleMessage("Supprimer la localisation"),
         "deletePhotos":
             MessageLookupByLibrary.simpleMessage("Supprimer des photos"),
-        "deleteProgress": m24,
+        "deleteProgress": m23,
         "deleteReason1": MessageLookupByLibrary.simpleMessage(
             "Il manque une fonction clé dont j\'ai besoin"),
         "deleteReason2": MessageLookupByLibrary.simpleMessage(
@@ -847,7 +734,7 @@
             "Les observateurs peuvent toujours prendre des captures d\'écran ou enregistrer une copie de vos photos en utilisant des outils externes"),
         "disableDownloadWarningTitle":
             MessageLookupByLibrary.simpleMessage("Veuillez remarquer"),
-        "disableLinkMessage": m25,
+        "disableLinkMessage": m24,
         "disableTwofactor": MessageLookupByLibrary.simpleMessage(
             "Désactiver la double-authentification"),
         "disablingTwofactorAuthentication":
@@ -891,9 +778,9 @@
             MessageLookupByLibrary.simpleMessage("Échec du téléchargement"),
         "downloading":
             MessageLookupByLibrary.simpleMessage("Téléchargement en cours..."),
-        "dropSupportEmail": m26,
-        "duplicateFileCountWithStorageSaved": m27,
-        "duplicateItemsGroup": m28,
+        "dropSupportEmail": m25,
+        "duplicateFileCountWithStorageSaved": m26,
+        "duplicateItemsGroup": m27,
         "edit": MessageLookupByLibrary.simpleMessage("Éditer"),
         "editLocation":
             MessageLookupByLibrary.simpleMessage("Modifier l’emplacement"),
@@ -908,8 +795,8 @@
                 "Les modifications de l\'emplacement ne seront visibles que dans Ente"),
         "eligible": MessageLookupByLibrary.simpleMessage("éligible"),
         "email": MessageLookupByLibrary.simpleMessage("E-mail"),
-        "emailChangedTo": m29,
-        "emailNoEnteAccount": m30,
+        "emailChangedTo": m28,
+        "emailNoEnteAccount": m29,
         "emailVerificationToggle": MessageLookupByLibrary.simpleMessage(
             "Vérification de l\'adresse e-mail"),
         "emailYourLogs":
@@ -989,7 +876,7 @@
             MessageLookupByLibrary.simpleMessage("Exportez vos données"),
         "extraPhotosFound": MessageLookupByLibrary.simpleMessage(
             "Photos supplémentaires trouvées"),
-        "extraPhotosFoundFor": m31,
+        "extraPhotosFoundFor": m30,
         "faceNotClusteredYet": MessageLookupByLibrary.simpleMessage(
             "Ce visage n\'a pas encore été regroupé, veuillez revenir plus tard"),
         "faceRecognition":
@@ -1039,8 +926,8 @@
         "fileTypes": MessageLookupByLibrary.simpleMessage("Types de fichiers"),
         "fileTypesAndNames":
             MessageLookupByLibrary.simpleMessage("Types et noms de fichiers"),
-        "filesBackedUpFromDevice": m32,
-        "filesBackedUpInAlbum": m33,
+        "filesBackedUpFromDevice": m31,
+        "filesBackedUpInAlbum": m32,
         "filesDeleted":
             MessageLookupByLibrary.simpleMessage("Fichiers supprimés"),
         "filesSavedToGallery": MessageLookupByLibrary.simpleMessage(
@@ -1057,26 +944,26 @@
         "foundFaces": MessageLookupByLibrary.simpleMessage("Visages trouvés"),
         "freeStorageClaimed":
             MessageLookupByLibrary.simpleMessage("Stockage gratuit réclamé"),
-        "freeStorageOnReferralSuccess": m34,
+        "freeStorageOnReferralSuccess": m33,
         "freeStorageUsable":
             MessageLookupByLibrary.simpleMessage("Stockage gratuit utilisable"),
         "freeTrial": MessageLookupByLibrary.simpleMessage("Essai gratuit"),
-        "freeTrialValidTill": m35,
-        "freeUpAccessPostDelete": m36,
-        "freeUpAmount": m37,
+        "freeTrialValidTill": m34,
+        "freeUpAccessPostDelete": m35,
+        "freeUpAmount": m36,
         "freeUpDeviceSpace": MessageLookupByLibrary.simpleMessage(
             "Libérer de l\'espace sur l\'appareil"),
         "freeUpDeviceSpaceDesc": MessageLookupByLibrary.simpleMessage(
             "Économisez de l\'espace sur votre appareil en effaçant les fichiers qui ont déjà été sauvegardés."),
         "freeUpSpace":
             MessageLookupByLibrary.simpleMessage("Libérer de l\'espace"),
-        "freeUpSpaceSaving": m38,
+        "freeUpSpaceSaving": m37,
         "galleryMemoryLimitInfo": MessageLookupByLibrary.simpleMessage(
             "Jusqu\'à 1000 souvenirs affichés dans la galerie"),
         "general": MessageLookupByLibrary.simpleMessage("Général"),
         "generatingEncryptionKeys": MessageLookupByLibrary.simpleMessage(
             "Génération des clés de chiffrement..."),
-        "genericProgress": m39,
+        "genericProgress": m38,
         "goToSettings":
             MessageLookupByLibrary.simpleMessage("Allez aux réglages"),
         "googlePlayId":
@@ -1162,7 +1049,7 @@
         "itLooksLikeSomethingWentWrongPleaseRetryAfterSome":
             MessageLookupByLibrary.simpleMessage(
                 "Il semble qu\'une erreur s\'est produite. Veuillez réessayer après un certain temps. Si l\'erreur persiste, veuillez contacter notre équipe d\'assistance."),
-        "itemCount": m40,
+        "itemCount": m39,
         "itemsShowTheNumberOfDaysRemainingBeforePermanentDeletion":
             MessageLookupByLibrary.simpleMessage(
                 "Les éléments montrent le nombre de jours restants avant la suppression définitive"),
@@ -1193,7 +1080,7 @@
             MessageLookupByLibrary.simpleMessage("Limite d\'appareil"),
         "linkEnabled": MessageLookupByLibrary.simpleMessage("Activé"),
         "linkExpired": MessageLookupByLibrary.simpleMessage("Expiré"),
-        "linkExpiresOn": m41,
+        "linkExpiresOn": m40,
         "linkExpiry":
             MessageLookupByLibrary.simpleMessage("Expiration du lien"),
         "linkHasExpired":
@@ -1319,12 +1206,12 @@
         "mostRecent": MessageLookupByLibrary.simpleMessage("Les plus récents"),
         "mostRelevant":
             MessageLookupByLibrary.simpleMessage("Les plus pertinents"),
-        "moveItem": m42,
+        "moveItem": m41,
         "moveToAlbum":
             MessageLookupByLibrary.simpleMessage("Déplacer vers l\'album"),
         "moveToHiddenAlbum": MessageLookupByLibrary.simpleMessage(
             "Déplacer vers un album masqué"),
-        "movedSuccessfullyTo": m43,
+        "movedSuccessfullyTo": m42,
         "movedToTrash":
             MessageLookupByLibrary.simpleMessage("Déplacé dans la corbeille"),
         "movingFilesToAlbum": MessageLookupByLibrary.simpleMessage(
@@ -1375,10 +1262,10 @@
         "noResults": MessageLookupByLibrary.simpleMessage("Aucun résultat"),
         "noResultsFound":
             MessageLookupByLibrary.simpleMessage("Aucun résultat trouvé"),
-        "noSuggestionsForPerson": m44,
+        "noSuggestionsForPerson": m43,
         "noSystemLockFound":
             MessageLookupByLibrary.simpleMessage("Aucun verrou système trouvé"),
-        "notPersonLabel": m45,
+        "notPersonLabel": m44,
         "nothingSharedWithYouYet": MessageLookupByLibrary.simpleMessage(
             "Rien n\'a encore été partagé avec vous"),
         "nothingToSeeHere": MessageLookupByLibrary.simpleMessage(
@@ -1388,7 +1275,7 @@
         "onDevice": MessageLookupByLibrary.simpleMessage("Sur l\'appareil"),
         "onEnte": MessageLookupByLibrary.simpleMessage(
             "Sur <branding>ente</branding>"),
-        "onlyFamilyAdminCanChangeCode": m46,
+        "onlyFamilyAdminCanChangeCode": m45,
         "onlyThem": MessageLookupByLibrary.simpleMessage("Seulement eux"),
         "oops": MessageLookupByLibrary.simpleMessage("Oups"),
         "oopsCouldNotSaveEdits": MessageLookupByLibrary.simpleMessage(
@@ -1439,7 +1326,7 @@
             MessageLookupByLibrary.simpleMessage("Échec du paiement"),
         "paymentFailedMessage": MessageLookupByLibrary.simpleMessage(
             "Malheureusement votre paiement a échoué. Veuillez contacter le support et nous vous aiderons !"),
-        "paymentFailedTalkToProvider": m47,
+        "paymentFailedTalkToProvider": m46,
         "pendingItems":
             MessageLookupByLibrary.simpleMessage("Éléments en attente"),
         "pendingSync":
@@ -1464,11 +1351,7 @@
         "photosAddedByYouWillBeRemovedFromTheAlbum":
             MessageLookupByLibrary.simpleMessage(
                 "Les photos ajoutées par vous seront retirées de l\'album"),
-<<<<<<< HEAD
-        "photosCount": m48,
-=======
         "photosCount": m47,
->>>>>>> 8692421b
         "pickCenterPoint": MessageLookupByLibrary.simpleMessage(
             "Sélectionner le point central"),
         "pinAlbum": MessageLookupByLibrary.simpleMessage("Épingler l\'album"),
@@ -1476,11 +1359,7 @@
             MessageLookupByLibrary.simpleMessage("Verrouillage du code PIN"),
         "playOnTv":
             MessageLookupByLibrary.simpleMessage("Lire l\'album sur la TV"),
-<<<<<<< HEAD
-        "playStoreFreeTrialValidTill": m49,
-=======
         "playStoreFreeTrialValidTill": m48,
->>>>>>> 8692421b
         "playstoreSubscription":
             MessageLookupByLibrary.simpleMessage("Abonnement au PlayStore"),
         "pleaseCheckYourInternetConnectionAndTryAgain":
@@ -1492,22 +1371,14 @@
         "pleaseContactSupportIfTheProblemPersists":
             MessageLookupByLibrary.simpleMessage(
                 "Merci de contacter l\'assistance si cette erreur persiste"),
-<<<<<<< HEAD
-        "pleaseEmailUsAt": m50,
-=======
         "pleaseEmailUsAt": m49,
->>>>>>> 8692421b
         "pleaseGrantPermissions": MessageLookupByLibrary.simpleMessage(
             "Veuillez accorder la permission"),
         "pleaseLoginAgain":
             MessageLookupByLibrary.simpleMessage("Veuillez vous reconnecter"),
         "pleaseSelectQuickLinksToRemove": MessageLookupByLibrary.simpleMessage(
             "Veuillez sélectionner les liens rapides à supprimer"),
-<<<<<<< HEAD
-        "pleaseSendTheLogsTo": m51,
-=======
         "pleaseSendTheLogsTo": m50,
->>>>>>> 8692421b
         "pleaseTryAgain":
             MessageLookupByLibrary.simpleMessage("Veuillez réessayer"),
         "pleaseVerifyTheCodeYouHaveEntered":
@@ -1533,11 +1404,7 @@
         "privateBackups":
             MessageLookupByLibrary.simpleMessage("Sauvegardes privées"),
         "privateSharing": MessageLookupByLibrary.simpleMessage("Partage privé"),
-<<<<<<< HEAD
-        "processingImport": m52,
-=======
         "processingImport": m51,
->>>>>>> 8692421b
         "publicLinkCreated":
             MessageLookupByLibrary.simpleMessage("Lien public créé"),
         "publicLinkEnabled":
@@ -1548,11 +1415,7 @@
         "rateTheApp":
             MessageLookupByLibrary.simpleMessage("Évaluer l\'application"),
         "rateUs": MessageLookupByLibrary.simpleMessage("Évaluez-nous"),
-<<<<<<< HEAD
-        "rateUsOnStore": m53,
-=======
         "rateUsOnStore": m52,
->>>>>>> 8692421b
         "recover": MessageLookupByLibrary.simpleMessage("Récupérer"),
         "recoverAccount":
             MessageLookupByLibrary.simpleMessage("Récupérer un compte"),
@@ -1587,11 +1450,7 @@
             "1. Donnez ce code à vos amis"),
         "referralStep2": MessageLookupByLibrary.simpleMessage(
             "2. Ils s\'inscrivent à une offre payante"),
-<<<<<<< HEAD
-        "referralStep3": m54,
-=======
         "referralStep3": m53,
->>>>>>> 8692421b
         "referrals": MessageLookupByLibrary.simpleMessage("Parrainages"),
         "referralsAreCurrentlyPaused": MessageLookupByLibrary.simpleMessage(
             "Les recommandations sont actuellement en pause"),
@@ -1619,11 +1478,7 @@
         "removeLink": MessageLookupByLibrary.simpleMessage("Supprimer le lien"),
         "removeParticipant":
             MessageLookupByLibrary.simpleMessage("Supprimer le participant"),
-<<<<<<< HEAD
-        "removeParticipantBody": m55,
-=======
         "removeParticipantBody": m54,
->>>>>>> 8692421b
         "removePersonLabel": MessageLookupByLibrary.simpleMessage(
             "Supprimer le libellé d\'une personne"),
         "removePublicLink":
@@ -1643,11 +1498,7 @@
             MessageLookupByLibrary.simpleMessage("Renommer le fichier"),
         "renewSubscription":
             MessageLookupByLibrary.simpleMessage("Renouveler l’abonnement"),
-<<<<<<< HEAD
-        "renewsOn": m56,
-=======
         "renewsOn": m55,
->>>>>>> 8692421b
         "reportABug": MessageLookupByLibrary.simpleMessage("Signaler un bug"),
         "reportBug": MessageLookupByLibrary.simpleMessage("Signaler un bug"),
         "resendEmail":
@@ -1729,13 +1580,8 @@
             "Invitez des personnes, et vous verrez ici toutes les photos qu\'elles partagent"),
         "searchPersonsEmptySection": MessageLookupByLibrary.simpleMessage(
             "Les personnes seront affichées ici une fois le traitement terminé"),
-<<<<<<< HEAD
-        "searchResultCount": m57,
-        "searchSectionsLengthMismatch": m58,
-=======
         "searchResultCount": m56,
         "searchSectionsLengthMismatch": m57,
->>>>>>> 8692421b
         "security": MessageLookupByLibrary.simpleMessage("Sécurité"),
         "seePublicAlbumLinksInApp": MessageLookupByLibrary.simpleMessage(
             "Ouvrir les liens des albums publics dans l\'application"),
@@ -1772,11 +1618,7 @@
             MessageLookupByLibrary.simpleMessage(
                 "Les éléments sélectionnés seront supprimés de tous les albums et déplacés dans la corbeille."),
         "selectedPhotos": m4,
-<<<<<<< HEAD
-        "selectedPhotosWithYours": m59,
-=======
         "selectedPhotosWithYours": m58,
->>>>>>> 8692421b
         "send": MessageLookupByLibrary.simpleMessage("Envoyer"),
         "sendEmail": MessageLookupByLibrary.simpleMessage("Envoyer un e-mail"),
         "sendInvite":
@@ -1810,27 +1652,16 @@
         "shareAnAlbumNow": MessageLookupByLibrary.simpleMessage(
             "Partagez un album maintenant"),
         "shareLink": MessageLookupByLibrary.simpleMessage("Partager le lien"),
-<<<<<<< HEAD
-        "shareMyVerificationID": m60,
-=======
         "shareMyVerificationID": m59,
->>>>>>> 8692421b
         "shareOnlyWithThePeopleYouWant": MessageLookupByLibrary.simpleMessage(
             "Partager uniquement avec les personnes que vous voulez"),
         "shareTextConfirmOthersVerificationID": m5,
         "shareTextRecommendUsingEnte": MessageLookupByLibrary.simpleMessage(
             "Téléchargez Ente pour que nous puissions facilement partager des photos et des vidéos de qualité originale\n\nhttps://ente.io"),
-<<<<<<< HEAD
-        "shareTextReferralCode": m61,
-        "shareWithNonenteUsers": MessageLookupByLibrary.simpleMessage(
-            "Partager avec des utilisateurs non-Ente"),
-        "shareWithPeopleSectionTitle": m62,
-=======
         "shareTextReferralCode": m60,
         "shareWithNonenteUsers": MessageLookupByLibrary.simpleMessage(
             "Partager avec des utilisateurs non-Ente"),
         "shareWithPeopleSectionTitle": m61,
->>>>>>> 8692421b
         "shareYourFirstAlbum": MessageLookupByLibrary.simpleMessage(
             "Partagez votre premier album"),
         "sharedAlbumSectionDescription": MessageLookupByLibrary.simpleMessage(
@@ -1841,11 +1672,7 @@
             MessageLookupByLibrary.simpleMessage("Nouvelles photos partagées"),
         "sharedPhotoNotificationsExplanation": MessageLookupByLibrary.simpleMessage(
             "Recevoir des notifications quand quelqu\'un ajoute une photo à un album partagé dont vous faites partie"),
-<<<<<<< HEAD
-        "sharedWith": m63,
-=======
         "sharedWith": m62,
->>>>>>> 8692421b
         "sharedWithMe":
             MessageLookupByLibrary.simpleMessage("Partagés avec moi"),
         "sharedWithYou":
@@ -1863,19 +1690,11 @@
             "Déconnecter les autres appareils"),
         "signUpTerms": MessageLookupByLibrary.simpleMessage(
             "J\'accepte les <u-terms>conditions d\'utilisation</u-terms> et la <u-policy>politique de confidentialité</u-policy>"),
-<<<<<<< HEAD
-        "singleFileDeleteFromDevice": m64,
-        "singleFileDeleteHighlight": MessageLookupByLibrary.simpleMessage(
-            "Elle sera supprimée de tous les albums."),
-        "singleFileInBothLocalAndRemote": m65,
-        "singleFileInRemoteOnly": m66,
-=======
         "singleFileDeleteFromDevice": m63,
         "singleFileDeleteHighlight": MessageLookupByLibrary.simpleMessage(
             "Elle sera supprimée de tous les albums."),
         "singleFileInBothLocalAndRemote": m64,
         "singleFileInRemoteOnly": m65,
->>>>>>> 8692421b
         "skip": MessageLookupByLibrary.simpleMessage("Ignorer"),
         "social": MessageLookupByLibrary.simpleMessage("Réseaux Sociaux"),
         "someItemsAreInBothEnteAndYourDevice":
@@ -1924,17 +1743,10 @@
         "storageInGB": m1,
         "storageLimitExceeded":
             MessageLookupByLibrary.simpleMessage("Limite de stockage atteinte"),
-<<<<<<< HEAD
-        "storageUsageInfo": m67,
-        "strongStrength": MessageLookupByLibrary.simpleMessage("Forte"),
-        "subAlreadyLinkedErrMessage": m68,
-        "subWillBeCancelledOn": m69,
-=======
         "storageUsageInfo": m66,
         "strongStrength": MessageLookupByLibrary.simpleMessage("Forte"),
         "subAlreadyLinkedErrMessage": m67,
         "subWillBeCancelledOn": m68,
->>>>>>> 8692421b
         "subscribe": MessageLookupByLibrary.simpleMessage("S\'abonner"),
         "subscribeToEnableSharing": MessageLookupByLibrary.simpleMessage(
             "Vous avez besoin d\'un abonnement payant actif pour activer le partage."),
@@ -1951,11 +1763,7 @@
         "suggestFeatures": MessageLookupByLibrary.simpleMessage(
             "Suggérer des fonctionnalités"),
         "support": MessageLookupByLibrary.simpleMessage("Support"),
-<<<<<<< HEAD
-        "syncProgress": m70,
-=======
         "syncProgress": m69,
->>>>>>> 8692421b
         "syncStopped":
             MessageLookupByLibrary.simpleMessage("Synchronisation arrêtée ?"),
         "syncing": MessageLookupByLibrary.simpleMessage(
@@ -1968,11 +1776,7 @@
             MessageLookupByLibrary.simpleMessage("Appuyer pour déverrouiller"),
         "tapToUpload":
             MessageLookupByLibrary.simpleMessage("Appuyer pour envoyer"),
-<<<<<<< HEAD
-        "tapToUploadIsIgnoredDue": m71,
-=======
         "tapToUploadIsIgnoredDue": m70,
->>>>>>> 8692421b
         "tempErrorContactSupportIfPersists": MessageLookupByLibrary.simpleMessage(
             "Il semble qu\'une erreur s\'est produite. Veuillez réessayer après un certain temps. Si l\'erreur persiste, veuillez contacter notre équipe d\'assistance."),
         "terminate": MessageLookupByLibrary.simpleMessage("Se déconnecter"),
@@ -1996,11 +1800,7 @@
         "theseItemsWillBeDeletedFromYourDevice":
             MessageLookupByLibrary.simpleMessage(
                 "Ces éléments seront supprimés de votre appareil."),
-<<<<<<< HEAD
-        "theyAlsoGetXGb": m72,
-=======
         "theyAlsoGetXGb": m71,
->>>>>>> 8692421b
         "theyWillBeDeletedFromAllAlbums": MessageLookupByLibrary.simpleMessage(
             "Ils seront supprimés de tous les albums."),
         "thisActionCannotBeUndone": MessageLookupByLibrary.simpleMessage(
@@ -2016,11 +1816,7 @@
             "Cette adresse mail est déjà utilisé"),
         "thisImageHasNoExifData": MessageLookupByLibrary.simpleMessage(
             "Cette image n\'a pas de données exif"),
-<<<<<<< HEAD
-        "thisIsPersonVerificationId": m73,
-=======
         "thisIsPersonVerificationId": m72,
->>>>>>> 8692421b
         "thisIsYourVerificationId": MessageLookupByLibrary.simpleMessage(
             "Ceci est votre ID de vérification"),
         "thisWillLogYouOutOfTheFollowingDevice":
@@ -2044,11 +1840,7 @@
         "total": MessageLookupByLibrary.simpleMessage("total"),
         "totalSize": MessageLookupByLibrary.simpleMessage("Taille totale"),
         "trash": MessageLookupByLibrary.simpleMessage("Corbeille"),
-<<<<<<< HEAD
-        "trashDaysLeft": m74,
-=======
         "trashDaysLeft": m73,
->>>>>>> 8692421b
         "trim": MessageLookupByLibrary.simpleMessage("Recadrer"),
         "tryAgain": MessageLookupByLibrary.simpleMessage("Réessayer"),
         "turnOnBackupForAutoUpload": MessageLookupByLibrary.simpleMessage(
@@ -2069,11 +1861,7 @@
                 "L\'authentification à deux facteurs a été réinitialisée avec succès "),
         "twofactorSetup": MessageLookupByLibrary.simpleMessage(
             "Configuration de l\'authentification à deux facteurs"),
-<<<<<<< HEAD
-        "typeOfGallerGallerytypeIsNotSupportedForRename": m75,
-=======
         "typeOfGallerGallerytypeIsNotSupportedForRename": m74,
->>>>>>> 8692421b
         "unarchive": MessageLookupByLibrary.simpleMessage("Désarchiver"),
         "unarchiveAlbum":
             MessageLookupByLibrary.simpleMessage("Désarchiver l\'album"),
@@ -2101,17 +1889,10 @@
         "updatingFolderSelection": MessageLookupByLibrary.simpleMessage(
             "Mise à jour de la sélection du dossier..."),
         "upgrade": MessageLookupByLibrary.simpleMessage("Améliorer"),
-<<<<<<< HEAD
-        "uploadIsIgnoredDueToIgnorereason": m76,
-        "uploadingFilesToAlbum": MessageLookupByLibrary.simpleMessage(
-            "Envoi des fichiers vers l\'album..."),
-        "uploadingMultipleMemories": m77,
-=======
         "uploadIsIgnoredDueToIgnorereason": m75,
         "uploadingFilesToAlbum": MessageLookupByLibrary.simpleMessage(
             "Envoi des fichiers vers l\'album..."),
         "uploadingMultipleMemories": m76,
->>>>>>> 8692421b
         "uploadingSingleMemory":
             MessageLookupByLibrary.simpleMessage("Sauvegarde 1 souvenir..."),
         "upto50OffUntil4thDec": MessageLookupByLibrary.simpleMessage(
@@ -2127,11 +1908,7 @@
         "useSelectedPhoto": MessageLookupByLibrary.simpleMessage(
             "Utiliser la photo sélectionnée"),
         "usedSpace": MessageLookupByLibrary.simpleMessage("Stockage utilisé"),
-<<<<<<< HEAD
-        "validTill": m78,
-=======
         "validTill": m77,
->>>>>>> 8692421b
         "verificationFailedPleaseTryAgain":
             MessageLookupByLibrary.simpleMessage(
                 "La vérification a échouée, veuillez réessayer"),
@@ -2140,11 +1917,7 @@
         "verify": MessageLookupByLibrary.simpleMessage("Vérifier"),
         "verifyEmail":
             MessageLookupByLibrary.simpleMessage("Vérifier l\'email"),
-<<<<<<< HEAD
-        "verifyEmailID": m79,
-=======
         "verifyEmailID": m78,
->>>>>>> 8692421b
         "verifyIDLabel": MessageLookupByLibrary.simpleMessage("Vérifier"),
         "verifyPasskey":
             MessageLookupByLibrary.simpleMessage("Vérifier le code d\'accès"),
@@ -2173,11 +1946,7 @@
         "viewRecoveryKey":
             MessageLookupByLibrary.simpleMessage("Voir la clé de récupération"),
         "viewer": MessageLookupByLibrary.simpleMessage("Observateur"),
-<<<<<<< HEAD
-        "viewersSuccessfullyAdded": m80,
-=======
         "viewersSuccessfullyAdded": m79,
->>>>>>> 8692421b
         "visitWebToManage": MessageLookupByLibrary.simpleMessage(
             "Veuillez visiter web.ente.io pour gérer votre abonnement"),
         "waitingForVerification": MessageLookupByLibrary.simpleMessage(
@@ -2195,11 +1964,7 @@
         "whatsNew": MessageLookupByLibrary.simpleMessage("Nouveautés"),
         "yearShort": MessageLookupByLibrary.simpleMessage("an"),
         "yearly": MessageLookupByLibrary.simpleMessage("Annuel"),
-<<<<<<< HEAD
-        "yearsAgo": m81,
-=======
         "yearsAgo": m80,
->>>>>>> 8692421b
         "yes": MessageLookupByLibrary.simpleMessage("Oui"),
         "yesCancel": MessageLookupByLibrary.simpleMessage("Oui, annuler"),
         "yesConvertToViewer": MessageLookupByLibrary.simpleMessage(
@@ -2232,11 +1997,7 @@
             "Vous ne pouvez pas partager avec vous-même"),
         "youDontHaveAnyArchivedItems": MessageLookupByLibrary.simpleMessage(
             "Vous n\'avez aucun élément archivé."),
-<<<<<<< HEAD
-        "youHaveSuccessfullyFreedUp": m82,
-=======
         "youHaveSuccessfullyFreedUp": m81,
->>>>>>> 8692421b
         "yourAccountHasBeenDeleted":
             MessageLookupByLibrary.simpleMessage("Votre compte a été supprimé"),
         "yourMap": MessageLookupByLibrary.simpleMessage("Votre carte"),
